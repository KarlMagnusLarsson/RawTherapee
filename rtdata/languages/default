#00 default translation file
#01 Developers should add translations to this file and then run the 'generateTranslationDiffs' Bash script to update other locales.
#02 Translators please append a comment here with the current date and your name(s) as used in the RawTherapee forum or GitHub page, e.g.:
#03 2525-12-24 Zager and Evans
ABOUT_TAB_BUILD;Version
ABOUT_TAB_CREDITS;Credits
ABOUT_TAB_LICENSE;License
ABOUT_TAB_RELEASENOTES;Release Notes
ABOUT_TAB_SPLASH;Splash
ADJUSTER_RESET_TO_DEFAULT;Reset to default
BATCHQUEUE_AUTOSTART;Auto-start
BATCHQUEUE_DESTFILENAME;Path and file name
BATCH_PROCESSING;Batch Processing
CURVEEDITOR_AXIS_IN;I:
CURVEEDITOR_AXIS_LEFT_TAN;LT:
CURVEEDITOR_AXIS_OUT;O:
CURVEEDITOR_AXIS_RIGHT_TAN;RT:
CURVEEDITOR_CURVE;Curve
CURVEEDITOR_CURVES;Curves
CURVEEDITOR_CUSTOM;Custom
CURVEEDITOR_DARKS;Darks
CURVEEDITOR_EDITPOINT_HINT;Enable edition of node in/out values.\n\nRight-click on a node to select it.\nRight-click on empty space to de-select the node.
CURVEEDITOR_HIGHLIGHTS;Highlights
CURVEEDITOR_LIGHTS;Lights
CURVEEDITOR_LINEAR;Linear
CURVEEDITOR_LOADDLGLABEL;Load curve...
CURVEEDITOR_MINMAXCPOINTS;Equalizer
CURVEEDITOR_NURBS;Control cage
CURVEEDITOR_PARAMETRIC;Parametric
CURVEEDITOR_SAVEDLGLABEL;Save curve...
CURVEEDITOR_SHADOWS;Shadows
CURVEEDITOR_TOOLTIPCOPY;Copy current curve to clipboard.
CURVEEDITOR_TOOLTIPLINEAR;Reset curve to linear.
CURVEEDITOR_TOOLTIPLOAD;Load a curve from file.
CURVEEDITOR_TOOLTIPPASTE;Paste curve from clipboard.
CURVEEDITOR_TOOLTIPSAVE;Save current curve.
CURVEEDITOR_TYPE;Type:
DIRBROWSER_FOLDERS;Folders
DONT_SHOW_AGAIN;Don't show this message again.
DYNPROFILEEDITOR_DELETE;Delete
DYNPROFILEEDITOR_EDIT;Edit
DYNPROFILEEDITOR_EDIT_RULE;Edit Dynamic Profile Rule
DYNPROFILEEDITOR_ENTRY_TOOLTIP;The matching is case insensitive.\nUse the "re:" prefix to enter\na regular expression.
DYNPROFILEEDITOR_MOVE_DOWN;Move Down
DYNPROFILEEDITOR_MOVE_UP;Move Up
DYNPROFILEEDITOR_NEW;New
DYNPROFILEEDITOR_NEW_RULE;New Dynamic Profile Rule
DYNPROFILEEDITOR_PROFILE;Processing Profile
EDITWINDOW_TITLE;Image Edit
EDIT_OBJECT_TOOLTIP;Displays a widget on the preview window which lets you adjust this tool.
EDIT_PIPETTE_TOOLTIP;To add an adjustment point to the curve, hold the Ctrl key while left-clicking the desired spot in the image preview.\nTo adjust the point, hold the Ctrl key while left-clicking the corresponding area in the preview, then let go of Ctrl (unless you desire fine control) and while still holding the left mouse button move the mouse up or down to move that point up or down in the curve.
EXIFFILTER_APERTURE;Aperture
EXIFFILTER_CAMERA;Camera
EXIFFILTER_EXPOSURECOMPENSATION;Exposure compensation (EV)
EXIFFILTER_FILETYPE;File type
EXIFFILTER_FOCALLEN;Focal length
EXIFFILTER_ISO;ISO
EXIFFILTER_LENS;Lens
EXIFFILTER_METADATAFILTER;Enable metadata filters
EXIFFILTER_SHUTTER;Shutter
EXIFPANEL_ADDEDIT;Add/Edit
EXIFPANEL_ADDEDITHINT;Add new tag or edit tag.
EXIFPANEL_ADDTAGDLG_ENTERVALUE;Enter value
EXIFPANEL_ADDTAGDLG_SELECTTAG;Select tag
EXIFPANEL_ADDTAGDLG_TITLE;Add/Edit Tag
EXIFPANEL_KEEP;Keep
EXIFPANEL_KEEPHINT;Keep the selected tags when writing output file.
EXIFPANEL_REMOVE;Remove
EXIFPANEL_REMOVEHINT;Remove the selected tags when writing output file.
EXIFPANEL_RESET;Reset
EXIFPANEL_RESETALL;Reset All
EXIFPANEL_RESETALLHINT;Reset all tags to their original values.
EXIFPANEL_RESETHINT;Reset the selected tags to their original values.
EXIFPANEL_SUBDIRECTORY;Subdirectory
EXPORT_BYPASS;Processing steps to bypass
EXPORT_BYPASS_ALL;Select / Unselect All
EXPORT_BYPASS_DEFRINGE;Bypass Defringe
EXPORT_BYPASS_DIRPYRDENOISE;Bypass Noise Reduction
EXPORT_BYPASS_DIRPYREQUALIZER;Bypass Contrast by Detail Levels
EXPORT_BYPASS_EQUALIZER;Bypass Wavelet Levels
EXPORT_BYPASS_RAW_CA;Bypass [raw] Chromatic Aberration Correction
EXPORT_BYPASS_RAW_CCSTEPS;Bypass [raw] False Color Suppression
EXPORT_BYPASS_RAW_DCB_ENHANCE;Bypass [raw] DCB Enhancement Steps
EXPORT_BYPASS_RAW_DCB_ITERATIONS;Bypass [raw] DCB Iterations
EXPORT_BYPASS_RAW_DF;Bypass [raw] Dark-Frame
EXPORT_BYPASS_RAW_FF;Bypass [raw] Flat-Field
EXPORT_BYPASS_RAW_GREENTHRESH;Bypass [raw] Green Equilibration
EXPORT_BYPASS_RAW_LINENOISE;Bypass [raw] Line Noise Filter
EXPORT_BYPASS_RAW_LMMSE_ITERATIONS;Bypass [raw] LMMSE Enhancement Steps
EXPORT_BYPASS_SHARPENEDGE;Bypass Edge Sharpening
EXPORT_BYPASS_SHARPENING;Bypass Sharpening
EXPORT_BYPASS_SHARPENMICRO;Bypass Microcontrast
EXPORT_BYPASS_SH_HQ;Bypass Sharp Mask Shadows/Highlights
EXPORT_FASTEXPORTOPTIONS;<b>Fast Export Options</b>
EXPORT_INSTRUCTIONS;Fast Export options provide overrides to bypass time and resource consuming development settings and to run queue processing using the fast export settings instead. This method is recommended for quicker generation of lower resolution images when speed is a priority or when resized output is desired for one or many images without making modifications to their saved development parameters.
EXPORT_MAXHEIGHT;Maximum height:
EXPORT_MAXWIDTH;Maximum width:
EXPORT_PIPELINE;Processing pipeline
EXPORT_PUTTOQUEUEFAST;  Put to queue for fast export
EXPORT_RAW_DMETHOD;Demosaic method
EXPORT_USE_FAST_PIPELINE;Dedicated (full processing on resized image)
EXPORT_USE_FAST_PIPELINE_TIP;Use a dedicated processing pipeline for images in Fast Export mode, that trades speed for quality. Resizing of the image is done as early as possible, instead of doing it at the end like in the normal pipeline. The speedup can be significant, but be prepared to see artifacts and a general degradation of output quality.
EXPORT_USE_NORMAL_PIPELINE;Standard (bypass some steps, resize at the end)
EXTPROGTARGET_1;raw
EXTPROGTARGET_2;queue-processed
FILEBROWSER_ADDDELTEMPLATE;Add/Del templates...
FILEBROWSER_APPLYPROFILE;Apply
FILEBROWSER_APPLYPROFILE_PARTIAL;Apply - partial
FILEBROWSER_AUTODARKFRAME;Auto dark-frame
FILEBROWSER_AUTOFLATFIELD;Auto flat-field
FILEBROWSER_BROWSEPATHBUTTONHINT;Click to browse to the chosen path.
FILEBROWSER_BROWSEPATHHINT;Type a path to navigate to.\n\nKeyboard shortcuts:\n<b>Ctrl-o</b> to focus to the path text box.\n<b>Enter</b> / <b>Ctrl-Enter</b> to browse there;\n<b>Esc</b> to clear changes.\n<b>Shift-Esc</b> to remove focus.\n\nPath shortcuts:\n<b>~</b>	- user's home directory.\n<b>!</b>	- user's pictures directory
FILEBROWSER_CACHE;Cache
FILEBROWSER_CACHECLEARFROMFULL;Clear from cache - full
FILEBROWSER_CACHECLEARFROMPARTIAL;Clear from cache - partial
FILEBROWSER_CLEARPROFILE;Clear
FILEBROWSER_COLORLABEL_TOOLTIP;Color label.\n\nUse dropdown menu or shortcuts:\n<b>Shift-Ctrl-0</b> No Color\n<b>Shift-Ctrl-1</b> Red\n<b>Shift-Ctrl-2</b> Yellow\n<b>Shift-Ctrl-3</b> Green\n<b>Shift-Ctrl-4</b> Blue\n<b>Shift-Ctrl-5</b> Purple
FILEBROWSER_COPYPROFILE;Copy
FILEBROWSER_CURRENT_NAME;Current name:
FILEBROWSER_DARKFRAME;Dark-frame
FILEBROWSER_DELETEDLGLABEL;File delete confirmation
FILEBROWSER_DELETEDLGMSG;Are you sure you want to delete the selected <b>%1</b> files?
FILEBROWSER_DELETEDLGMSGINCLPROC;Are you sure you want to delete the selected <b>%1</b> files <b>including</b> a queue-processed version?
FILEBROWSER_EMPTYTRASH;Empty trash
FILEBROWSER_EMPTYTRASHHINT;Permanently delete the files from trash.
FILEBROWSER_EXTPROGMENU;Open with
FILEBROWSER_FLATFIELD;Flat-Field
FILEBROWSER_MOVETODARKFDIR;Move to dark-frames directory
FILEBROWSER_MOVETOFLATFIELDDIR;Move to flat-fields directory
FILEBROWSER_NEW_NAME;New name:
FILEBROWSER_OPENDEFAULTVIEWER;Windows default viewer (queue-processed)
FILEBROWSER_PARTIALPASTEPROFILE;Paste - partial
FILEBROWSER_PASTEPROFILE;Paste
FILEBROWSER_POPUPCANCELJOB;Cancel job
FILEBROWSER_POPUPCOLORLABEL;Color label
FILEBROWSER_POPUPCOLORLABEL0;Label: None
FILEBROWSER_POPUPCOLORLABEL1;Label: Red
FILEBROWSER_POPUPCOLORLABEL2;Label: Yellow
FILEBROWSER_POPUPCOLORLABEL3;Label: Green
FILEBROWSER_POPUPCOLORLABEL4;Label: Blue
FILEBROWSER_POPUPCOLORLABEL5;Label: Purple
FILEBROWSER_POPUPCOPYTO;Copy to...
FILEBROWSER_POPUPFILEOPERATIONS;File operations
FILEBROWSER_POPUPMOVEEND;Move to end of queue
FILEBROWSER_POPUPMOVEHEAD;Move to head of queue
FILEBROWSER_POPUPMOVETO;Move to...
FILEBROWSER_POPUPOPEN;Open
FILEBROWSER_POPUPOPENINEDITOR;Open in Editor
FILEBROWSER_POPUPPROCESS;Put to queue
FILEBROWSER_POPUPPROCESSFAST;Put to queue (Fast export)
FILEBROWSER_POPUPPROFILEOPERATIONS;Processing profile operations
FILEBROWSER_POPUPRANK;Rank
FILEBROWSER_POPUPRANK0;Unrank
FILEBROWSER_POPUPRANK1;Rank 1 *
FILEBROWSER_POPUPRANK2;Rank 2 **
FILEBROWSER_POPUPRANK3;Rank 3 ***
FILEBROWSER_POPUPRANK4;Rank 4 ****
FILEBROWSER_POPUPRANK5;Rank 5 *****
FILEBROWSER_POPUPREMOVE;Delete
FILEBROWSER_POPUPREMOVEINCLPROC;Delete with output from queue
FILEBROWSER_POPUPRENAME;Rename
FILEBROWSER_POPUPSELECTALL;Select all
FILEBROWSER_POPUPTRASH;Move to trash
FILEBROWSER_POPUPUNRANK;Unrank
FILEBROWSER_POPUPUNTRASH;Remove from trash
FILEBROWSER_QUERYBUTTONHINT;Clear the Find query
FILEBROWSER_QUERYHINT;Type filenames to search for. Supports partial filenames. Separate the search terms using commas, e.g.\n<i>1001,1004,1199</i>\n\nExclude search terms by prefixing them with <i>!=</i>\ne.g.\n<i>!=1001,1004,1199</i>\n\nShortcuts:\n<b>Ctrl-f</b> - focus the Find box,\n<b>Enter</b> - search,\n<b>Esc</b> - clear the Find box,\n<b>Shift-Esc</b> - defocus the Find box.
FILEBROWSER_QUERYLABEL; Find:
FILEBROWSER_RANK1_TOOLTIP;Rank 1 *\nShortcut: <b>Shift-1</b>
FILEBROWSER_RANK2_TOOLTIP;Rank 2 *\nShortcut: <b>Shift-2</b>
FILEBROWSER_RANK3_TOOLTIP;Rank 3 *\nShortcut: <b>Shift-3</b>
FILEBROWSER_RANK4_TOOLTIP;Rank 4 *\nShortcut: <b>Shift-4</b>
FILEBROWSER_RANK5_TOOLTIP;Rank 5 *\nShortcut: <b>Shift-5</b>
FILEBROWSER_RENAMEDLGLABEL;Rename file
FILEBROWSER_RESETDEFAULTPROFILE;Reset to default
FILEBROWSER_SELECTDARKFRAME;Select dark-frame...
FILEBROWSER_SELECTFLATFIELD;Select flat-field...
FILEBROWSER_SHOWCOLORLABEL1HINT;Show images labeled Red.\nShortcut: <b>Alt-1</b>
FILEBROWSER_SHOWCOLORLABEL2HINT;Show images labeled Yellow.\nShortcut: <b>Alt-2</b>
FILEBROWSER_SHOWCOLORLABEL3HINT;Show images labeled Green.\nShortcut: <b>Alt-3</b>
FILEBROWSER_SHOWCOLORLABEL4HINT;Show images labeled Blue.\nShortcut: <b>Alt-4</b>
FILEBROWSER_SHOWCOLORLABEL5HINT;Show images labeled Purple.\nShortcut: <b>Alt-5</b>
FILEBROWSER_SHOWDIRHINT;Clear all filters.\nShortcut: <b>d</b>
FILEBROWSER_SHOWEDITEDHINT;Show edited images.\nShortcut: <b>7</b>
FILEBROWSER_SHOWEDITEDNOTHINT;Show not edited images.\nShortcut: <b>6</b>
FILEBROWSER_SHOWEXIFINFO;Show Exif info.\n\nShortcuts:\n<b>i</b> - Multiple Editor Tabs Mode,\n<b>Alt-i</b> - Single Editor Tab Mode.
FILEBROWSER_SHOWNOTTRASHHINT;Show only non-deleted images.
FILEBROWSER_SHOWORIGINALHINT;Show only original images.\n\nWhen several images exist with the same filename but different extensions, the one considered original is the one whose extension is nearest the top of the parsed extensions list in Preferences > File Browser > Parsed Extensions.
FILEBROWSER_SHOWRANK1HINT;Show images ranked as 1-star.\nShortcut: <b>1</b>
FILEBROWSER_SHOWRANK2HINT;Show images ranked as 2-star.\nShortcut: <b>2</b>
FILEBROWSER_SHOWRANK3HINT;Show images ranked as 3-star.\nShortcut: <b>3</b>
FILEBROWSER_SHOWRANK4HINT;Show images ranked as 4-star.\nShortcut: <b>4</b>
FILEBROWSER_SHOWRANK5HINT;Show images ranked as 5-star.\nShortcut: <b>5</b>
FILEBROWSER_SHOWRECENTLYSAVEDHINT;Show saved images.\nShortcut: <b>Alt-7</b>
FILEBROWSER_SHOWRECENTLYSAVEDNOTHINT;Show unsaved images.\nShortcut: <b>Alt-6</b>
FILEBROWSER_SHOWTRASHHINT;Show contents of trash.\nShortcut: <b>Ctrl-t</b>
FILEBROWSER_SHOWUNCOLORHINT;Show images without a color label.\nShortcut: <b>Alt-0</b>
FILEBROWSER_SHOWUNRANKHINT;Show unranked images.\nShortcut: <b>0</b>
FILEBROWSER_STARTPROCESSING;Start processing
FILEBROWSER_STARTPROCESSINGHINT;Start processing the images in the queue.\n\nShortcut: <b>Ctrl</b>+<b>s</b>
FILEBROWSER_STOPPROCESSING;Stop processing
FILEBROWSER_STOPPROCESSINGHINT;Stop processing the images in the queue.\n\nShortcut: <b>Ctrl</b>+<b>s</b>
FILEBROWSER_THUMBSIZE;Thumbnail size
FILEBROWSER_TOOLTIP_STOPPROCESSING;Start processing automatically when a new job arrives.
FILEBROWSER_UNRANK_TOOLTIP;Unrank.\nShortcut: <b>Shift-0</b>
FILEBROWSER_ZOOMINHINT;Increase thumbnail size.\n\nShortcuts:\n<b>+</b> - Multiple Editor Tabs Mode,\n<b>Alt</b>-<b>+</b> - Single Editor Tab Mode.
FILEBROWSER_ZOOMOUTHINT;Decrease thumbnail size.\n\nShortcuts:\n<b>-</b> - Multiple Editor Tabs Mode,\n<b>Alt</b>-<b>-</b> - Single Editor Tab Mode.
FILECHOOSER_FILTER_ANY;All files
FILECHOOSER_FILTER_COLPROF;Color profiles
FILECHOOSER_FILTER_CURVE;Curve files
FILECHOOSER_FILTER_LCP;Lens correction profiles
FILECHOOSER_FILTER_PP;Processing profiles
FILECHOOSER_FILTER_SAME;Same format as current photo
FILECHOOSER_FILTER_TIFF;TIFF files
GENERAL_ABOUT;About
GENERAL_AFTER;After
GENERAL_APPLY;Apply
GENERAL_ASIMAGE;As Image
GENERAL_AUTO;Automatic
GENERAL_BEFORE;Before
GENERAL_CANCEL;Cancel
GENERAL_CLOSE;Close
GENERAL_DISABLE;Disable
GENERAL_DISABLED;Disabled
GENERAL_ENABLE;Enable
GENERAL_ENABLED;Enabled
GENERAL_FILE;File
GENERAL_LANDSCAPE;Landscape
GENERAL_NA;n/a
GENERAL_NO;No
GENERAL_NONE;None
GENERAL_OK;OK
GENERAL_OPEN;Open
GENERAL_PORTRAIT;Portrait
GENERAL_SAVE;Save
GENERAL_UNCHANGED;(Unchanged)
GENERAL_WARNING;Warning
GIMP_PLUGIN_INFO;Welcome to the RawTherapee GIMP plugin!\nOnce you are done editing, simply close the main RawTherapee window and the image will be automatically imported in GIMP.
HISTOGRAM_TOOLTIP_B;Show/Hide blue histogram.
HISTOGRAM_TOOLTIP_BAR;Show/Hide RGB indicator bar.\nRight-click on image preview to freeze/unfreeze.
HISTOGRAM_TOOLTIP_CHRO;Show/Hide chromaticity histogram.
HISTOGRAM_TOOLTIP_FULL;Toggle full (off) or scaled (on) histogram.
HISTOGRAM_TOOLTIP_G;Show/Hide green histogram.
HISTOGRAM_TOOLTIP_L;Show/Hide CIELab luminance histogram.
HISTOGRAM_TOOLTIP_R;Show/Hide red histogram.
HISTOGRAM_TOOLTIP_RAW;Show/Hide raw histogram.
HISTORY_CHANGED;Changed
HISTORY_CUSTOMCURVE;Custom curve
HISTORY_FROMCLIPBOARD;From clipboard
HISTORY_LABEL;History
HISTORY_MSG_1;Photo loaded
HISTORY_MSG_2;PP3 loaded
HISTORY_MSG_3;PP3 changed
HISTORY_MSG_4;History browsing
HISTORY_MSG_5;Exposure - Lightness
HISTORY_MSG_6;Exposure - Contrast
HISTORY_MSG_7;Exposure - Black
HISTORY_MSG_8;Exposure - Compensation
HISTORY_MSG_9;Exposure - Highlight compression
HISTORY_MSG_10;Exposure - Shadow compression
HISTORY_MSG_11;Exposure - Tone curve 1
HISTORY_MSG_12;Exposure - Auto levels
HISTORY_MSG_13;Exposure - Clip
HISTORY_MSG_14;L*a*b* - Lightness
HISTORY_MSG_15;L*a*b* - Contrast
HISTORY_MSG_16;-
HISTORY_MSG_17;-
HISTORY_MSG_18;-
HISTORY_MSG_19;L*a*b* - L* curve
HISTORY_MSG_20;Sharpening
HISTORY_MSG_21;USM - Radius
HISTORY_MSG_22;USM - Amount
HISTORY_MSG_23;USM - Threshold
HISTORY_MSG_24;USM - Sharpen only edges
HISTORY_MSG_25;USM - Edge detection radius
HISTORY_MSG_26;USM - Edge tolerance
HISTORY_MSG_27;USM - Halo control
HISTORY_MSG_28;USM - Halo control amount
HISTORY_MSG_29;Sharpening - Method
HISTORY_MSG_30;RLD - Radius
HISTORY_MSG_31;RLD - Amount
HISTORY_MSG_32;RLD - Damping
HISTORY_MSG_33;RLD - Iterations
HISTORY_MSG_34;LCP distortion correction
HISTORY_MSG_35;LCP vignetting correction
HISTORY_MSG_36;LCP CA correction
HISTORY_MSG_37;Exposure - Auto levels
HISTORY_MSG_38;White Balance - Method
HISTORY_MSG_39;WB - Temperature
HISTORY_MSG_40;WB - Tint
HISTORY_MSG_41;Exposure - Tone curve 1 mode
HISTORY_MSG_42;Exposure - Tone curve 2
HISTORY_MSG_43;Exposure - Tone curve 2 mode
HISTORY_MSG_44;Lum. denoising radius
HISTORY_MSG_45;Lum. denoising edge tolerance
HISTORY_MSG_46;Color denoising
HISTORY_MSG_47;Blend ICC highlights with matrix
HISTORY_MSG_48;DCP - Tone curve
HISTORY_MSG_49;DCP illuminant
HISTORY_MSG_50;Shadows/Highlights
HISTORY_MSG_51;S/H - Highlights
HISTORY_MSG_52;S/H - Shadows
HISTORY_MSG_53;S/H - Highlights tonal width
HISTORY_MSG_54;S/H - Shadows tonal width
HISTORY_MSG_55;S/H - Local contrast
HISTORY_MSG_56;S/H - Radius
HISTORY_MSG_57;Coarse rotation
HISTORY_MSG_58;Horizontal flipping
HISTORY_MSG_59;Vertical flipping
HISTORY_MSG_60;Rotation
HISTORY_MSG_61;Auto-fill
HISTORY_MSG_62;Distortion correction
HISTORY_MSG_63;Snapshot selected
HISTORY_MSG_64;Crop
HISTORY_MSG_65;CA correction
HISTORY_MSG_66;Exposure - Highlight reconstruction
HISTORY_MSG_67;Exposure - HLR amount
HISTORY_MSG_68;Exposure - HLR method
HISTORY_MSG_69;Working color space
HISTORY_MSG_70;Output color space
HISTORY_MSG_71;Input color space
HISTORY_MSG_72;VC - Amount
HISTORY_MSG_73;Channel Mixer
HISTORY_MSG_74;Resize - Scale
HISTORY_MSG_75;Resize - Method
HISTORY_MSG_76;Exif metadata
HISTORY_MSG_77;IPTC metadata
HISTORY_MSG_78;-
HISTORY_MSG_79;Resize - Width
HISTORY_MSG_80;Resize - Height
HISTORY_MSG_81;Resize
HISTORY_MSG_82;Profile changed
HISTORY_MSG_83;S/H - Sharp mask
HISTORY_MSG_84;Perspective correction
HISTORY_MSG_85;LCP
HISTORY_MSG_86;RGB Curves - Luminosity mode
HISTORY_MSG_87;Impulse Noise Reduction
HISTORY_MSG_88;Impulse NR threshold
HISTORY_MSG_89;Noise Reduction
HISTORY_MSG_90;NR - Luminance
HISTORY_MSG_91;NR - Chrominance master
HISTORY_MSG_92;NR - Gamma
HISTORY_MSG_93;CbDL - Value
HISTORY_MSG_94;Contrast by Detail Levels
HISTORY_MSG_95;L*a*b* - Chromaticity
HISTORY_MSG_96;L*a*b* - a* curve
HISTORY_MSG_97;L*a*b* - b* curve
HISTORY_MSG_98;Demosaicing method
HISTORY_MSG_99;Hot pixel filter
HISTORY_MSG_100;Exposure - Saturation
HISTORY_MSG_101;HSV - Hue
HISTORY_MSG_102;HSV - Saturation
HISTORY_MSG_103;HSV - Value
HISTORY_MSG_104;HSV Equalizer
HISTORY_MSG_105;Defringe
HISTORY_MSG_106;Defringe - Radius
HISTORY_MSG_107;Defringe - Threshold
HISTORY_MSG_108;Exposure - HLC threshold
HISTORY_MSG_109;Resize - Bounding box
HISTORY_MSG_110;Resize - Applies to
HISTORY_MSG_111;L*a*b* - Avoid color shift
HISTORY_MSG_112;--unused--
HISTORY_MSG_113;L*a*b* - Red/skin prot.
HISTORY_MSG_114;DCB iterations
HISTORY_MSG_115;False color suppression
HISTORY_MSG_116;DCB enhancement
HISTORY_MSG_117;Raw CA correction - Red
HISTORY_MSG_118;Raw CA correction - Blue
HISTORY_MSG_119;Line noise filter
HISTORY_MSG_120;Green equilibration
HISTORY_MSG_121;Raw CA Correction - Auto
HISTORY_MSG_122;Dark-Frame - Auto-selection
HISTORY_MSG_123;Dark-Frame - File
HISTORY_MSG_124;White point correction
HISTORY_MSG_125;Highlight preservation
HISTORY_MSG_126;Flat-Field - File
HISTORY_MSG_127;Flat-Field - Auto-selection
HISTORY_MSG_128;Flat-Field - Blur radius
HISTORY_MSG_129;Flat-Field - Blur type
HISTORY_MSG_130;Auto distorion correction
HISTORY_MSG_131;NR - Luma
HISTORY_MSG_132;NR - Chroma
HISTORY_MSG_133;Output gamma
HISTORY_MSG_134;Free gamma
HISTORY_MSG_135;Free gamma
HISTORY_MSG_136;Free gamma slope
HISTORY_MSG_137;Black level - Green 1
HISTORY_MSG_138;Black level - Red
HISTORY_MSG_139;Black level - Blue
HISTORY_MSG_140;Black level - Green 2
HISTORY_MSG_141;Black level - Link greens
HISTORY_MSG_142;ES - Iterations
HISTORY_MSG_143;ES - Quantity
HISTORY_MSG_144;Microcontrast - Quantity
HISTORY_MSG_145;Microcontrast - Uniformity
HISTORY_MSG_146;Edge sharpening
HISTORY_MSG_147;ES - Luminance only
HISTORY_MSG_148;Microcontrast
HISTORY_MSG_149;Microcontrast - 3×3 matrix
HISTORY_MSG_150;Post-demosaic artifact/noise red.
HISTORY_MSG_151;Vibrance
HISTORY_MSG_152;Vib - Pastel tones
HISTORY_MSG_153;Vib - Saturated tones
HISTORY_MSG_154;Vib - Protect skin-tones
HISTORY_MSG_155;Vib - Avoid color shift
HISTORY_MSG_156;Vib - Link pastel/saturated
HISTORY_MSG_157;Vib - P/S threshold
HISTORY_MSG_158;TM - Strength
HISTORY_MSG_159;TM - Edge stopping
HISTORY_MSG_160;TM - Scale
HISTORY_MSG_161;TM - Reweighting iterates
HISTORY_MSG_162;Tone Mapping
HISTORY_MSG_163;RGB Curves - Red
HISTORY_MSG_164;RGB Curves - Green
HISTORY_MSG_165;RGB Curves - Blue
HISTORY_MSG_166;Exposure - Reset
HISTORY_MSG_167;Demosaicing method
HISTORY_MSG_168;L*a*b* - CC curve
HISTORY_MSG_169;L*a*b* - CH curve
HISTORY_MSG_170;Vibrance - HH curve
HISTORY_MSG_171;L*a*b* - LC curve
HISTORY_MSG_172;L*a*b* - Restrict LC
HISTORY_MSG_173;NR - Luminance detail
HISTORY_MSG_174;CIECAM02
HISTORY_MSG_175;CAM02 - CAT02 adaptation
HISTORY_MSG_176;CAM02 - Viewing surround
HISTORY_MSG_177;CAM02 - Scene luminosity
HISTORY_MSG_178;CAM02 - Viewing luminosity
HISTORY_MSG_179;CAM02 - White-point model
HISTORY_MSG_180;CAM02 - Lightness (J)
HISTORY_MSG_181;CAM02 - Chroma (C)
HISTORY_MSG_182;CAM02 - Automatic CAT02
HISTORY_MSG_183;CAM02 - Contrast (J)
HISTORY_MSG_184;CAM02 - Scene surround
HISTORY_MSG_185;CAM02 - Gamut control
HISTORY_MSG_186;CAM02 - Algorithm
HISTORY_MSG_187;CAM02 - Red/skin prot.
HISTORY_MSG_188;CAM02 - Brightness (Q)
HISTORY_MSG_189;CAM02 - Contrast (Q)
HISTORY_MSG_190;CAM02 - Saturation (S)
HISTORY_MSG_191;CAM02 - Colorfulness (M)
HISTORY_MSG_192;CAM02 - Hue (h)
HISTORY_MSG_193;CAM02 - Tone curve 1
HISTORY_MSG_194;CAM02 - Tone curve 2
HISTORY_MSG_195;CAM02 - Tone curve 1
HISTORY_MSG_196;CAM02 - Tone curve 2
HISTORY_MSG_197;CAM02 - Color curve
HISTORY_MSG_198;CAM02 - Color curve
HISTORY_MSG_199;CAM02 - Output histograms
HISTORY_MSG_200;CAM02 - Tone mapping
HISTORY_MSG_201;NR - Chrominance - R&amp;G
HISTORY_MSG_202;NR - Chrominance - B&amp;Y
HISTORY_MSG_203;NR - Method
HISTORY_MSG_204;LMMSE enhancement steps
HISTORY_MSG_205;CAM02 - Hot/bad pixel filter
HISTORY_MSG_206;CAT02 - Auto scene luminosity
HISTORY_MSG_207;Defringe - Hue curve
HISTORY_MSG_208;WB - B/R equalizer
HISTORY_MSG_210;GF - Angle
HISTORY_MSG_211;Graduated Filter
HISTORY_MSG_212;VF - Strength
HISTORY_MSG_213;Vignette Filter
HISTORY_MSG_214;Black-and-White
HISTORY_MSG_215;B&amp;W - CM - Red
HISTORY_MSG_216;B&amp;W - CM - Green
HISTORY_MSG_217;B&amp;W - CM - Blue
HISTORY_MSG_218;B&amp;W - Gamma - Red
HISTORY_MSG_219;B&amp;W - Gamma - Green
HISTORY_MSG_220;B&amp;W - Gamma - Blue
HISTORY_MSG_221;B&amp;W - Color filter
HISTORY_MSG_222;B&amp;W - Presets
HISTORY_MSG_223;B&amp;W - CM - Orange
HISTORY_MSG_224;B&amp;W - CM - Yellow
HISTORY_MSG_225;B&amp;W - CM - Cyan
HISTORY_MSG_226;B&amp;W - CM - Magenta
HISTORY_MSG_227;B&amp;W - CM - Purple
HISTORY_MSG_228;B&amp;W - Luminance equalizer
HISTORY_MSG_229;B&amp;W - Luminance equalizer
HISTORY_MSG_230;B&amp;W - Mode
HISTORY_MSG_231;B&amp;W - 'Before' curve
HISTORY_MSG_232;B&amp;W - 'Before' curve type
HISTORY_MSG_233;B&amp;W - 'After' curve
HISTORY_MSG_234;B&amp;W - 'After' curve type
HISTORY_MSG_235;B&amp;W - Auto channel mixer
HISTORY_MSG_236;--unused--
HISTORY_MSG_237;B&amp;W - Mixer
HISTORY_MSG_238;GF - Feather
HISTORY_MSG_239;GF - Strength
HISTORY_MSG_240;GF - Center
HISTORY_MSG_241;VF - Feather
HISTORY_MSG_242;VF - Roundness
HISTORY_MSG_243;VC - Radius
HISTORY_MSG_244;VC - Strength
HISTORY_MSG_245;VC - Center
HISTORY_MSG_246;L*a*b* - CL curve
HISTORY_MSG_247;L*a*b* - LH curve
HISTORY_MSG_248;L*a*b* - HH curve
HISTORY_MSG_249;CbDL - Threshold
HISTORY_MSG_250;NR - Enhanced
HISTORY_MSG_251;B&amp;W - Algorithm
HISTORY_MSG_252;CbDL - Skin tar/prot
HISTORY_MSG_253;CbDL - Reduce artifacts
HISTORY_MSG_254;CbDL - Skin hue
HISTORY_MSG_255;NR - Median filter
HISTORY_MSG_256;NR - Median type
HISTORY_MSG_257;Color Toning
HISTORY_MSG_258;CT - Color curve
HISTORY_MSG_259;CT - Opacity curve
HISTORY_MSG_260;CT - a*[b*] opacity
HISTORY_MSG_261;CT - Method
HISTORY_MSG_262;CT - b* opacity
HISTORY_MSG_263;CT - Shadows - Red
HISTORY_MSG_264;CT - Shadows - Green
HISTORY_MSG_265;CT - Shadows - Blue
HISTORY_MSG_266;CT - Mid - Red
HISTORY_MSG_267;CT - Mid - Green
HISTORY_MSG_268;CT - Mid - Blue
HISTORY_MSG_269;CT - High - Red
HISTORY_MSG_270;CT - High - Green
HISTORY_MSG_271;CT - High - Blue
HISTORY_MSG_272;CT - Balance
HISTORY_MSG_273;CT - Reset
HISTORY_MSG_274;CT - Sat. Shadows
HISTORY_MSG_275;CT - Sat. Highlights
HISTORY_MSG_276;CT - Opacity
HISTORY_MSG_277;--unused--
HISTORY_MSG_278;CT - Preserve luminance
HISTORY_MSG_279;CT - Shadows
HISTORY_MSG_280;CT - Highlights
HISTORY_MSG_281;CT - Sat. strength
HISTORY_MSG_282;CT - Sat. threshold
HISTORY_MSG_283;CT - Strength
HISTORY_MSG_284;CT - Auto sat. protection
HISTORY_MSG_285;NR - Median - Method
HISTORY_MSG_286;NR - Median - Type
HISTORY_MSG_287;NR - Median - Iterations
HISTORY_MSG_288;Flat Field - Clip control
HISTORY_MSG_289;Flat Field - Clip control - Auto
HISTORY_MSG_290;Black Level - Red
HISTORY_MSG_291;Black Level - Green
HISTORY_MSG_292;Black Level - Blue
HISTORY_MSG_293;Film Simulation
HISTORY_MSG_294;Film Simulation - Strength
HISTORY_MSG_295;Film Simulation - Film
HISTORY_MSG_296;NR - Luminance curve
HISTORY_MSG_297;NR - Quality
HISTORY_MSG_298;Dead pixel filter
HISTORY_MSG_299;NR - Chrominance curve
HISTORY_MSG_300;-
HISTORY_MSG_301;NR - Luma control
HISTORY_MSG_302;NR - Chroma method
HISTORY_MSG_303;NR - Chroma method
HISTORY_MSG_304;W - Contrast levels
HISTORY_MSG_305;Wavelet Levels
HISTORY_MSG_306;W - Process
HISTORY_MSG_307;W - Process
HISTORY_MSG_308;W - Process direction
HISTORY_MSG_309;W - ES - Detail
HISTORY_MSG_310;W - Residual - Sky tar/prot
HISTORY_MSG_311;W - Wavelet levels
HISTORY_MSG_312;W - Residual - Shadows threshold
HISTORY_MSG_313;W - Chroma - Sat/past
HISTORY_MSG_314;W - Gamut - Reduce artifacts
HISTORY_MSG_315;W - Residual - Contrast
HISTORY_MSG_316;W - Gamut - Skin tar/prot
HISTORY_MSG_317;W - Gamut - Skin hue
HISTORY_MSG_318;W - Contrast - Highlight levels
HISTORY_MSG_319;W - Contrast - Highlight range
HISTORY_MSG_320;W - Contrast - Shadow range
HISTORY_MSG_321;W - Contrast - Shadow levels
HISTORY_MSG_322;W - Gamut - Avoid color shift
HISTORY_MSG_323;W - ES - Local contrast
HISTORY_MSG_324;W - Chroma - Pastel
HISTORY_MSG_325;W - Chroma - Saturated
HISTORY_MSG_326;W - Chroma - Method
HISTORY_MSG_327;W - Contrast - Apply to
HISTORY_MSG_328;W - Chroma - Link strength
HISTORY_MSG_329;W - Toning - Opacity RG
HISTORY_MSG_330;W - Toning - Opacity BY
HISTORY_MSG_331;W - Contrast levels - Extra
HISTORY_MSG_332;W - Tiling method
HISTORY_MSG_333;W - Residual - Shadows
HISTORY_MSG_334;W - Residual - Chroma
HISTORY_MSG_335;W - Residual - Highlights
HISTORY_MSG_336;W - Residual - Highlights threshold
HISTORY_MSG_337;W - Residual - Sky hue
HISTORY_MSG_338;W - ES - Radius
HISTORY_MSG_339;W - ES - Strength
HISTORY_MSG_340;W - Strength
HISTORY_MSG_341;W - Edge performance
HISTORY_MSG_342;W - ES - First level
HISTORY_MSG_343;W - Chroma levels
HISTORY_MSG_344;W - Meth chroma sl/cur
HISTORY_MSG_345;W - ES - Local contrast
HISTORY_MSG_346;W - ES - Local contrast method
HISTORY_MSG_347;W - Denoise - Level 1
HISTORY_MSG_348;W - Denoise - Level 2
HISTORY_MSG_349;W - Denoise - Level 3
HISTORY_MSG_350;W - ES - Edge detection
HISTORY_MSG_351;W - Residual - HH curve
HISTORY_MSG_352;W - Background
HISTORY_MSG_353;W - ES - Gradient sensitivity
HISTORY_MSG_354;W - ES - Enhanced
HISTORY_MSG_355;W - ES - Threshold low
HISTORY_MSG_356;W - ES - Threshold high
HISTORY_MSG_357;W - Denoise - Link with ES
HISTORY_MSG_358;W - Gamut - CH
HISTORY_MSG_359;Hot/Dead - Threshold
HISTORY_MSG_360;TM - Gamma
HISTORY_MSG_361;W - Final - Chroma balance
HISTORY_MSG_362;W - Residual - Compression method
HISTORY_MSG_363;W - Residual - Compression strength
HISTORY_MSG_364;W - Final - Contrast balance
HISTORY_MSG_365;W - Final - Delta balance
HISTORY_MSG_366;W - Residual - Compression gamma
HISTORY_MSG_367;W - Final - 'After' contrast curve
HISTORY_MSG_368;W - Final - Contrast balance
HISTORY_MSG_369;W - Final - Balance method
HISTORY_MSG_370;W - Final - Local contrast curve
HISTORY_MSG_371;Post-Resize Sharpening
HISTORY_MSG_372;PRS USM - Radius
HISTORY_MSG_373;PRS USM - Amount
HISTORY_MSG_374;PRS USM - Threshold
HISTORY_MSG_375;PRS USM - Sharpen only edges
HISTORY_MSG_376;PRS USM - Edge detection radius
HISTORY_MSG_377;PRS USM - Edge tolerance
HISTORY_MSG_378;PRS USM - Halo control
HISTORY_MSG_379;PRS USM - Halo control amount
HISTORY_MSG_380;PRS - Method
HISTORY_MSG_381;PRS RLD - Radius
HISTORY_MSG_382;PRS RLD - Amount
HISTORY_MSG_383;PRS RLD - Damping
HISTORY_MSG_384;PRS RLD - Iterations
HISTORY_MSG_385;W - Residual - Color Balance
HISTORY_MSG_386;W - Residual - CB green high
HISTORY_MSG_387;W - Residual - CB blue high
HISTORY_MSG_388;W - Residual - CB green mid
HISTORY_MSG_389;W - Residual - CB blue mid
HISTORY_MSG_390;W - Residual - CB green low
HISTORY_MSG_391;W - Residual - CB blue low
HISTORY_MSG_392;W - Residual - CB Reset
HISTORY_MSG_393;DCP - Look table
HISTORY_MSG_394;DCP - Baseline exposure
HISTORY_MSG_395;DCP - Base table
HISTORY_MSG_396;W - Contrast sub-tool
HISTORY_MSG_397;W - Chroma sub-tool
HISTORY_MSG_398;W - ES sub-tool
HISTORY_MSG_399;W - Residual sub-tool
HISTORY_MSG_400;W - Final sub-tool
HISTORY_MSG_401;W - Toning sub-tool
HISTORY_MSG_402;W - Denoise sub-tool
HISTORY_MSG_403;W - ES - Edge sensitivity
HISTORY_MSG_404;W - ES - Base amplification
HISTORY_MSG_405;W - Denoise - Level 4
HISTORY_MSG_406;W - ES - Neighboring pixels
HISTORY_MSG_407;Retinex - Method
HISTORY_MSG_408;Retinex - Radius
HISTORY_MSG_409;Retinex - Contrast
HISTORY_MSG_410;Retinex - Offset
HISTORY_MSG_411;Retinex - Strength
HISTORY_MSG_412;Retinex - Gaussian gradient
HISTORY_MSG_413;Retinex - Contrast
HISTORY_MSG_414;Retinex - Histogram - Lab
HISTORY_MSG_415;Retinex - Transmission
HISTORY_MSG_416;Retinex
HISTORY_MSG_417;Retinex - Transmission median
HISTORY_MSG_418;Retinex - Threshold
HISTORY_MSG_419;Retinex - Color space
HISTORY_MSG_420;Retinex - Histogram - HSL
HISTORY_MSG_421;Retinex - Gamma
HISTORY_MSG_422;Retinex - Gamma
HISTORY_MSG_423;Retinex - Gamma slope
HISTORY_MSG_424;Retinex - HL threshold
HISTORY_MSG_425;Retinex - Log base
HISTORY_MSG_426;Retinex - Hue equalizer
HISTORY_MSG_427;Output rendering intent
HISTORY_MSG_428;Monitor rendering intent
HISTORY_MSG_429;Retinex - Iterations
HISTORY_MSG_430;Retinex - Transmission gradient
HISTORY_MSG_431;Retinex - Strength gradient
HISTORY_MSG_432;Retinex - M - Highlights
HISTORY_MSG_433;Retinex - M - Highlights TW
HISTORY_MSG_434;Retinex - M - Shadows
HISTORY_MSG_435;Retinex - M - Shadows TW
HISTORY_MSG_436;Retinex - M - Radius
HISTORY_MSG_437;Retinex - M - Method
HISTORY_MSG_438;Retinex - M - Equalizer
HISTORY_MSG_439;Retinex - Process
HISTORY_MSG_440;CbDL - Method
HISTORY_MSG_441;Retinex - Gain transmission
HISTORY_MSG_442;Retinex - Scale
HISTORY_MSG_443;Output black point compensation
HISTORY_MSG_444;WB - Temp bias
<<<<<<< HEAD
HISTORY_MSG_445;Raw Sub-Image
HISTORY_MSG_446;EvPixelShiftMotion
HISTORY_MSG_447;EvPixelShiftMotionCorrection
HISTORY_MSG_448;EvPixelShiftStddevFactorGreen
HISTORY_MSG_449;PS ISO adaption
HISTORY_MSG_450;EvPixelShiftNreadIso
HISTORY_MSG_451;EvPixelShiftPrnu
HISTORY_MSG_452;PS Show motion
HISTORY_MSG_453;PS Show mask only
HISTORY_MSG_454;EvPixelShiftAutomatic
HISTORY_MSG_455;EvPixelShiftNonGreenHorizontal
HISTORY_MSG_456;EvPixelShiftNonGreenVertical
HISTORY_MSG_457;PS Check red/blue
HISTORY_MSG_458;EvPixelShiftStddevFactorRed
HISTORY_MSG_459;EvPixelShiftStddevFactorBlue
HISTORY_MSG_460;EvPixelShiftGreenAmaze
HISTORY_MSG_461;EvPixelShiftNonGreenAmaze
HISTORY_MSG_462;PS Check green
HISTORY_MSG_463;EvPixelShiftRedBlueWeight
HISTORY_MSG_464;PS Blur motion mask
HISTORY_MSG_465;PS Blur radius
HISTORY_MSG_466;EvPixelShiftSum
HISTORY_MSG_467;EvPixelShiftExp0
HISTORY_MSG_468;PS Fill holes
HISTORY_MSG_469;PS Median
HISTORY_MSG_470;EvPixelShiftMedian3
HISTORY_MSG_471;PS Motion correction
HISTORY_MSG_472;PS Smooth transitions
HISTORY_MSG_473;PS Use lmmse
HISTORY_MSG_474;PS Equalize
HISTORY_MSG_475;PS Equalize channel
HISTORY_MSG_476;Local L*a*b*
HISTORY_MSG_477;Local - Bottom
HISTORY_MSG_478;Local - Right
HISTORY_MSG_479;Local - Center
HISTORY_MSG_480;Local - Lightness/
HISTORY_MSG_481;Local - Lightness
HISTORY_MSG_482;Local - Contrast
HISTORY_MSG_483;Local - Chrominance
HISTORY_MSG_484;Local - Transition
HISTORY_MSG_485;Local - Avoid color shift
HISTORY_MSG_486;Local - Top
HISTORY_MSG_487;Local - Left
HISTORY_MSG_488;Local - Method
HISTORY_MSG_489;Local - Color Inverse
HISTORY_MSG_490;Local - Radius
HISTORY_MSG_491;Local - Blur Inverse
HISTORY_MSG_492;Local - Noise
HISTORY_MSG_493;Local - Scope
HISTORY_MSG_494;Local - Retinex method
HISTORY_MSG_495;Local - Retinex strength
HISTORY_MSG_496;Local - Retinex radius
HISTORY_MSG_497;Local - Retinex contrast
HISTORY_MSG_498;Local - Retinex Gain curve
HISTORY_MSG_499;Local - Retinex chroma
HISTORY_MSG_500;Local - Retinex Inverse
HISTORY_MSG_501;Local - Hue scope
HISTORY_MSG_502;Local - Spot
HISTORY_MSG_503;Local - Blur Luminance only
HISTORY_MSG_504;Local - Update GUI and Mip -1
HISTORY_MSG_505;Local - Sh Radius
HISTORY_MSG_506;Local - Sh Amount
HISTORY_MSG_507;Local - Sh Damping
HISTORY_MSG_508;Local - Sh Iterations
HISTORY_MSG_509;Local - Sh Scope
HISTORY_MSG_510;Local - Sh Inverse
HISTORY_MSG_511;Local - Spot size
HISTORY_MSG_512;Local - artifacts theshold
HISTORY_MSG_513;Local - artifacts iterations
HISTORY_MSG_514;Local - Quality
HISTORY_MSG_515;Local - Noise lum f
HISTORY_MSG_516;Local - Noise lum c
HISTORY_MSG_517;Local - Noise chro f
HISTORY_MSG_518;Local - Noise chro c
HISTORY_MSG_519;Local - cbdl threshold
HISTORY_MSG_520;Local - cbdl mult
HISTORY_MSG_521;Local - cbdl scope
HISTORY_MSG_522;Local - Blur scope
HISTORY_MSG_523;Local - TM strength
HISTORY_MSG_524;Local - TM gamma
HISTORY_MSG_525;Local - TM edge stopping
HISTORY_MSG_526;Local - TM scale
HISTORY_MSG_527;Local - TM Reweighting
HISTORY_MSG_528;Local - TM scope
HISTORY_MSG_529;Local - Update GUI and Mip -2
HISTORY_MSG_530;Local - Update GUI and Mip -3
HISTORY_MSG_531;Local - LL Curve
HISTORY_MSG_532;Local - Color and light
HISTORY_MSG_533;Local - Blur and noise
HISTORY_MSG_534;Local - Tone mapping
HISTORY_MSG_535;Local - Retinex
HISTORY_MSG_536;Local - Sharpening
HISTORY_MSG_537;Local - CBDL
HISTORY_MSG_538;Local - Denoise
HISTORY_MSG_539;Local - LH Curve
HISTORY_MSG_540;Local - Enable super
HISTORY_MSG_541;Local - CC curve
HISTORY_MSG_542;Local - curve method
HISTORY_MSG_543;Local - hueref
HISTORY_MSG_544;Local - chromaref
HISTORY_MSG_545;Local - lumaref
HISTORY_MSG_546;Local - H curve
HISTORY_MSG_547;Local - Vibrance
HISTORY_MSG_548;Local - Vib H curve
HISTORY_MSG_549;Local - Vib Protect skin tones
HISTORY_MSG_550;Local - Vib avoid colorshift
HISTORY_MSG_551;Local - Vib link
HISTORY_MSG_552;Local - Vib Pastel
HISTORY_MSG_553;Local - Vib Saturated
HISTORY_MSG_554;Local - Vib Threshold
HISTORY_MSG_555;Local - Vib Scope
HISTORY_MSG_556;Local - Exposure
HISTORY_MSG_557;Local - Exp Compensation
HISTORY_MSG_558;Local - Exp Hlcompr
HISTORY_MSG_559;Local - Exp hlcomprthresh
HISTORY_MSG_560;Local - Exp black
HISTORY_MSG_561;Local - Exp Shcompr
HISTORY_MSG_562;Local - Exp Scope
HISTORY_MSG_563;Local - Exp Contrast curve
HISTORY_MSG_564;CAM02 - Temp out
HISTORY_MSG_565;CAM02 - Green out
HISTORY_MSG_566;CAM02 - Yb out
=======
HISTORY_MSG_445;Raw sub-image
HISTORY_MSG_449;PS - ISO adaption
HISTORY_MSG_452;PS - Show motion
HISTORY_MSG_453;PS - Show mask only
HISTORY_MSG_457;PS - Check red/blue
HISTORY_MSG_462;PS - Check green
HISTORY_MSG_464;PS - Blur motion mask
HISTORY_MSG_465;PS - Blur radius
HISTORY_MSG_468;PS - Fill holes
HISTORY_MSG_469;PS - Median
HISTORY_MSG_471;PS - Motion correction
HISTORY_MSG_472;PS - Smooth transitions
HISTORY_MSG_473;PS - Use LMMSE
HISTORY_MSG_474;PS - Equalize
HISTORY_MSG_475;PS - Equalize channel
HISTORY_MSG_476;CAM02 - Temp out
HISTORY_MSG_477;CAM02 - Green out
HISTORY_MSG_478;CAM02 - Yb out
HISTORY_MSG_479;CAM02 - CAT02 adaptation out
HISTORY_MSG_480;CAM02 - Automatic CAT02 out
HISTORY_MSG_481;CAM02 - Temp scene
HISTORY_MSG_482;CAM02 - Green scene
>>>>>>> 8aed0100
HISTORY_NEWSNAPSHOT;Add
HISTORY_NEWSNAPSHOT_TOOLTIP;Shortcut: <b>Alt-s</b>
HISTORY_SNAPSHOT;Snapshot
HISTORY_SNAPSHOTS;Snapshots
IPTCPANEL_CATEGORY;Category
IPTCPANEL_CATEGORYHINT;Identifies the subject of the image in the opinion of the provider.
IPTCPANEL_CITY;City
IPTCPANEL_CITYHINT;Enter the name of the city pictured in this image.
IPTCPANEL_COPYHINT;Copy IPTC settings to clipboard.
IPTCPANEL_COPYRIGHT;Copyright notice
IPTCPANEL_COPYRIGHTHINT;Enter a Notice on the current owner of the Copyright for this image, such as ©2008 Jane Doe.
IPTCPANEL_COUNTRY;Country
IPTCPANEL_COUNTRYHINT;Enter the name of the country pictured in this image.
IPTCPANEL_CREATOR;Creator
IPTCPANEL_CREATORHINT;Enter the name of the person that created this image.
IPTCPANEL_CREATORJOBTITLE;Creator's job title
IPTCPANEL_CREATORJOBTITLEHINT;Enter the Job Title of the person listed in the Creator field.
IPTCPANEL_CREDIT;Credit line
IPTCPANEL_CREDITHINT;Enter who should be credited when this image is published.
IPTCPANEL_DATECREATED;Date created
IPTCPANEL_DATECREATEDHINT;Enter the Date the image was taken.
IPTCPANEL_DESCRIPTION;Description
IPTCPANEL_DESCRIPTIONHINT;Enter a "caption" describing the who, what, and why of what is happening in this image, this might include names of people, and/or their role in the action that is taking place within the image.
IPTCPANEL_DESCRIPTIONWRITER;Description writer
IPTCPANEL_DESCRIPTIONWRITERHINT;Enter the name of the person involved in writing, editing or correcting the description of the image.
IPTCPANEL_EMBEDDED;Embedded
IPTCPANEL_EMBEDDEDHINT;Reset to IPTC data embedded in the image file.
IPTCPANEL_HEADLINE;Headline
IPTCPANEL_HEADLINEHINT;Enter a brief publishable synopsis or summary of the contents of the image.
IPTCPANEL_INSTRUCTIONS;Instructions
IPTCPANEL_INSTRUCTIONSHINT;Enter information about embargoes, or other restrictions not covered by the Copyright field.
IPTCPANEL_KEYWORDS;Keywords
IPTCPANEL_KEYWORDSHINT;Enter any number of keywords, terms or phrases used to express the subject matter in the image.
IPTCPANEL_PASTEHINT;Paste IPTC settings from clipboard.
IPTCPANEL_PROVINCE;Province or state
IPTCPANEL_PROVINCEHINT;Enter the name of the province or state pictured in this image.
IPTCPANEL_RESET;Reset
IPTCPANEL_RESETHINT;Reset to profile default.
IPTCPANEL_SOURCE;Source
IPTCPANEL_SOURCEHINT;Enter or edit the name of a person or party who has a role in the content supply chain, such as a person or entity from whom you received this image from.
IPTCPANEL_SUPPCATEGORIES;Supplemental categories
IPTCPANEL_SUPPCATEGORIESHINT;Further refines the subject of the image.
IPTCPANEL_TITLE;Title
IPTCPANEL_TITLEHINT;Enter a short verbal and human readable name for the image, this may be the file name.
IPTCPANEL_TRANSREFERENCE;Job ID
IPTCPANEL_TRANSREFERENCEHINT;Enter a number or identifier needed for workflow control or tracking.
MAIN_BUTTON_FULLSCREEN;Fullscreen
MAIN_BUTTON_NAVNEXT_TOOLTIP;Navigate to the next image relative to image opened in the Editor.\nShortcut: <b>Shift-F4</b>\n\nTo navigate to the next image relative to the currently selected thumbnail in the File Browser or Filmstrip:\nShortcut: <b>F4</b>
MAIN_BUTTON_NAVPREV_TOOLTIP;Navigate to the previous image relative to image opened in the Editor.\nShortcut: <b>Shift-F3</b>\n\nTo navigate to the previous image relative to the currently selected thumbnail in the File Browser or Filmstrip:\nShortcut: <b>F3</b>
MAIN_BUTTON_NAVSYNC_TOOLTIP;Synchronize the File Browser or Filmstrip with the Editor to reveal the thumbnail of the currently opened image, and clear any active filters.\nShortcut: <b>x</b>\n\nAs above, but without clearing active filters:\nShortcut: <b>y</b>\n(Note that the thumbnail of the opened image will not be shown if filtered out).
MAIN_BUTTON_PREFERENCES;Preferences
MAIN_BUTTON_PUTTOQUEUE_TOOLTIP;Put current image to processing queue.\nShortcut: <b>Ctrl+b</b>
MAIN_BUTTON_SAVE_TOOLTIP;Save current image.\nShortcut: <b>Ctrl+s</b>
MAIN_BUTTON_SENDTOEDITOR;Edit image in external editor
MAIN_BUTTON_SENDTOEDITOR_TOOLTIP;Edit current image in external editor.\nShortcut: <b>Ctrl+e</b>
MAIN_BUTTON_SHOWHIDESIDEPANELS_TOOLTIP;Show/hide all side panels.\nShortcut: <b>m</b>
MAIN_BUTTON_UNFULLSCREEN;Exit fullscreen
MAIN_FRAME_BATCHQUEUE;Queue
MAIN_FRAME_BATCHQUEUE_TOOLTIP;Processing queue.\nShortcut: <b>Ctrl-F3</b>
MAIN_FRAME_EDITOR;Editor
MAIN_FRAME_EDITOR_TOOLTIP;Editor.\nShortcut: <b>Ctrl-F4</b>
MAIN_FRAME_FILEBROWSER;File Browser
MAIN_FRAME_FILEBROWSER_TOOLTIP;File browser.\nShortcut: <b>Ctrl-F2</b>
MAIN_FRAME_PLACES;Places
MAIN_FRAME_PLACES_ADD;Add
MAIN_FRAME_PLACES_DEL;Del
MAIN_FRAME_RECENT;Recent Folders
MAIN_MSG_ALREADYEXISTS;File already exists.
MAIN_MSG_CANNOTLOAD;Cannot load image
MAIN_MSG_CANNOTSAVE;File saving error
MAIN_MSG_CANNOTSTARTEDITOR;Cannot start editor.
MAIN_MSG_CANNOTSTARTEDITOR_SECONDARY;Please set the correct path in Preferences.
MAIN_MSG_EMPTYFILENAME;Filename unspecified!
MAIN_MSG_IMAGEUNPROCESSED;This command requires all selected images to be queue-processed first.
MAIN_MSG_NAVIGATOR;Navigator
MAIN_MSG_OPERATIONCANCELLED;Operation cancelled
MAIN_MSG_PATHDOESNTEXIST;The path\n\n<b>%1</b>\n\ndoes not exist. Please set a correct path in Preferences.
MAIN_MSG_QOVERWRITE;Do you want to overwrite it?
MAIN_MSG_SETPATHFIRST;You first have to set a target path in Preferences in order to use this function!
MAIN_MSG_TOOMANYOPENEDITORS;Too many open editors.\nPlease close an editor to continue.
MAIN_MSG_WRITEFAILED;Failed to write\n<b>"%1"</b>\n\nMake sure that the folder exists and that you have write permission to it.
MAIN_TAB_COLOR;Color
MAIN_TAB_COLOR_TOOLTIP;Shortcut: <b>Alt-c</b>
MAIN_TAB_DETAIL;Detail
MAIN_TAB_DETAIL_TOOLTIP;Shortcut: <b>Alt-d</b>
MAIN_TAB_DEVELOP; Batch Edit 
MAIN_TAB_EXIF;Exif
MAIN_TAB_EXPORT; Fast Export 
MAIN_TAB_EXPOSURE;Exposure
MAIN_TAB_EXPOSURE_TOOLTIP;Shortcut: <b>Alt-e</b>
MAIN_TAB_FILTER; Filter 
MAIN_TAB_INSPECT; Inspect 
MAIN_TAB_IPTC;IPTC
MAIN_TAB_LOCALLAB;Local
MAIN_TAB_LOCALLAB_TOOLTIP;Shortcut: <b>Alt-o</b>
MAIN_TAB_METADATA;Metadata
MAIN_TAB_METADATA_TOOLTIP;Shortcut: <b>Alt-m</b>
MAIN_TAB_RAW;Raw
MAIN_TAB_RAW_TOOLTIP;Shortcut: <b>Alt-r</b>
MAIN_TAB_TRANSFORM;Transform
MAIN_TAB_TRANSFORM_TOOLTIP;Shortcut: <b>Alt-t</b>
MAIN_TAB_WAVELET;Wavelet
MAIN_TAB_WAVELET_TOOLTIP;Shortcut: <b>Alt-w</b>
MAIN_TOOLTIP_BACKCOLOR0;Background color of the preview: <b>Theme-based</b>\nShortcut: <b>9</b>
MAIN_TOOLTIP_BACKCOLOR1;Background color of the preview: <b>Black</b>\nShortcut: <b>9</b>
MAIN_TOOLTIP_BACKCOLOR2;Background color of the preview: <b>White</b>\nShortcut: <b>9</b>
MAIN_TOOLTIP_BEFOREAFTERLOCK;<b>Lock</b> / <b>Unlock</b> the <b>Before</b> view\n\n<b>Lock</b>: keep the <b>Before</b> view unchanged.\nUseful to evaluate the cumulative effect of multiple tools.\nAdditionally, comparisons can be made to any state in the History.\n\n<b>Unlock</b>: the <b>Before</b> view will follow the <b>After</b> view one step behind, showing the image before the effect of the currently used tool.
MAIN_TOOLTIP_HIDEHP;Show/Hide the left panel (including the history).\nShortcut: <b>l</b>
MAIN_TOOLTIP_INDCLIPPEDH;Clipped highlight indication.\nShortcut: <b>&lt;</b>
MAIN_TOOLTIP_INDCLIPPEDS;Clipped shadow indication.\nShortcut: <b>&gt;</b>
MAIN_TOOLTIP_PREVIEWB;Preview the <b>Blue channel</b>.\nShortcut: <b>b</b>
MAIN_TOOLTIP_PREVIEWFOCUSMASK;Preview the <b>Focus Mask</b>.\nShortcut: <b>Shift-f</b>\n\nMore accurate on images with shallow depth of field, low noise and at higher zoom levels.\n\nTo improve detection accuracy for noisy images evaluate at smaller zoom, about 10-30%.
MAIN_TOOLTIP_PREVIEWG;Preview the <b>Green channel</b>.\nShortcut: <b>g</b>
MAIN_TOOLTIP_PREVIEWL;Preview the <b>Luminosity</b>.\nShortcut: <b>v</b>\n\n0.299*R + 0.587*G + 0.114*B
MAIN_TOOLTIP_PREVIEWR;Preview the <b>Red channel</b>.\nShortcut: <b>r</b>
MAIN_TOOLTIP_QINFO;Quick info on the image.\nShortcut: <b>i</b>
MAIN_TOOLTIP_SHOWHIDELP1;Show/Hide the left panel.\nShortcut: <b>l</b>
MAIN_TOOLTIP_SHOWHIDERP1;Show/Hide the right panel.\nShortcut: <b>Alt-l</b>
MAIN_TOOLTIP_SHOWHIDETP1;Show/Hide the top panel.\nShortcut: <b>Shift-l</b>
MAIN_TOOLTIP_THRESHOLD;Threshold
MAIN_TOOLTIP_TOGGLE;Toggle the <b>Before</b>/<b>After</b> view.\nShortcut: <b>Shift-b</b>
MONITOR_PROFILE_SYSTEM;System default
NAVIGATOR_B;B:
NAVIGATOR_G;G:
NAVIGATOR_H;H:
NAVIGATOR_LAB_A;a*:
NAVIGATOR_LAB_B;b*:
NAVIGATOR_LAB_L;L*:
NAVIGATOR_NA; --
NAVIGATOR_R;R:
NAVIGATOR_S;S:
NAVIGATOR_V;V:
NAVIGATOR_XY_FULL;Width: %1, Height: %2
NAVIGATOR_XY_NA;x: --, y: --
OPTIONS_DEFIMG_MISSING;The default profile for <b>non-raw photos</b> could not be found or is not set.\n\nPlease check your profiles' directory, it may be missing or damaged.\n\nDefault internal values will be used.
OPTIONS_DEFRAW_MISSING;The default profile for <b>raw photos</b> could not be found or is not set.\n\nPlease check your profiles' directory, it may be missing or damaged.\n\nDefault internal values will be used.
PARTIALPASTE_BASICGROUP;Basic Settings
PARTIALPASTE_CACORRECTION;Chromatic aberration correction
PARTIALPASTE_CHANNELMIXER;Channel mixer
PARTIALPASTE_CHANNELMIXERBW;Black-and-white
PARTIALPASTE_COARSETRANS;Coarse rotation/flipping
PARTIALPASTE_COLORAPP;CIECAM02
PARTIALPASTE_COLORGROUP;Color Related Settings
PARTIALPASTE_COLORTONING;Color toning
PARTIALPASTE_COMMONTRANSFORMPARAMS;Auto-fill
PARTIALPASTE_COMPOSITIONGROUP;Composition Settings
PARTIALPASTE_CROP;Crop
PARTIALPASTE_DARKFRAMEAUTOSELECT;Dark-frame auto-selection
PARTIALPASTE_DARKFRAMEFILE;Dark-frame file
PARTIALPASTE_DEFRINGE;Defringe
PARTIALPASTE_DETAILGROUP;Detail Settings
PARTIALPASTE_DIALOGLABEL;Partial paste processing profile
PARTIALPASTE_DIRPYRDENOISE;Noise reduction
PARTIALPASTE_DIRPYREQUALIZER;Contrast by detail levels
PARTIALPASTE_DISTORTION;Distortion correction
PARTIALPASTE_EPD;Tone mapping
PARTIALPASTE_EQUALIZER;Wavelet levels
PARTIALPASTE_EVERYTHING;Everything
PARTIALPASTE_EXIFCHANGES;Exif
PARTIALPASTE_EXPOSURE;Exposure
PARTIALPASTE_FILMSIMULATION;Film simulation
PARTIALPASTE_FLATFIELDAUTOSELECT;Flat-field auto-selection
PARTIALPASTE_FLATFIELDBLURRADIUS;Flat-field blur radius
PARTIALPASTE_FLATFIELDBLURTYPE;Flat-field blur type
PARTIALPASTE_FLATFIELDCLIPCONTROL;Flat-field clip control
PARTIALPASTE_FLATFIELDFILE;Flat-field file
PARTIALPASTE_GRADIENT;Graduated filter
PARTIALPASTE_HSVEQUALIZER;HSV equalizer
PARTIALPASTE_ICMSETTINGS;Color management settings
PARTIALPASTE_IMPULSEDENOISE;Impulse noise reduction
PARTIALPASTE_IPTCINFO;IPTC
PARTIALPASTE_LABCURVE;L*a*b* adjustments
PARTIALPASTE_LENSGROUP;Lens Related Settings
PARTIALPASTE_LENSPROFILE;Lens correction profile
PARTIALPASTE_LOCALLAB;Local L*a*b*
PARTIALPASTE_LOCGROUP;Local 
PARTIALPASTE_METAGROUP;Metadata
PARTIALPASTE_PCVIGNETTE;Vignette filter
PARTIALPASTE_PERSPECTIVE;Perspective
PARTIALPASTE_PREPROCESS_DEADPIXFILT;Dead pixel filter
PARTIALPASTE_PREPROCESS_GREENEQUIL;Green equilibration
PARTIALPASTE_PREPROCESS_HOTPIXFILT;Hot pixel filter
PARTIALPASTE_PREPROCESS_LINEDENOISE;Line noise filter
PARTIALPASTE_PRSHARPENING;Post-resize sharpening
PARTIALPASTE_RAWCACORR_AUTO;CA auto-correction
PARTIALPASTE_RAWCACORR_CAREDBLUE;CA red & blue
PARTIALPASTE_RAWEXPOS_BLACK;Black levels
PARTIALPASTE_RAWEXPOS_LINEAR;White point correction
PARTIALPASTE_RAWEXPOS_PRESER;Highlight preservation
PARTIALPASTE_RAWGROUP;Raw Settings
PARTIALPASTE_RAW_DCBENHANCE;DCB enhancement
PARTIALPASTE_RAW_DCBITERATIONS;DCB iterations
PARTIALPASTE_RAW_DMETHOD;Demosaic method
PARTIALPASTE_RAW_FALSECOLOR;False color suppression
PARTIALPASTE_RAW_IMAGENUM;Sub-image
PARTIALPASTE_RAW_LMMSEITERATIONS;LMMSE enhancement steps
PARTIALPASTE_RAW_PIXELSHIFT;PixelShift
PARTIALPASTE_RESIZE;Resize
PARTIALPASTE_RETINEX;Retinex
PARTIALPASTE_RGBCURVES;RGB curves
PARTIALPASTE_ROTATION;Rotation
PARTIALPASTE_SHADOWSHIGHLIGHTS;Shadows/highlights
PARTIALPASTE_SHARPENEDGE;Edges
PARTIALPASTE_SHARPENING;Sharpening (USM/RL)
PARTIALPASTE_SHARPENMICRO;Microcontrast
PARTIALPASTE_VIBRANCE;Vibrance
PARTIALPASTE_VIGNETTING;Vignetting correction
PARTIALPASTE_WAVELETGROUP;Wavelet Levels
PARTIALPASTE_WHITEBALANCE;White balance
PREFERENCES_ADD;Add
PREFERENCES_APPLNEXTSTARTUP;restart required
PREFERENCES_AUTLISLOW;Low
PREFERENCES_AUTLISMAX;Max - Average of all tiles
PREFERENCES_AUTLISSTD;High
PREFERENCES_AUTLISVLOW;None
PREFERENCES_AUTLOW;Low
PREFERENCES_AUTOMONPROFILE;Use operating system's main monitor color profile
PREFERENCES_AUTSTD;Standard
PREFERENCES_BATCH_PROCESSING;Batch Processing
PREFERENCES_BEHADDALL;All to 'Add'
PREFERENCES_BEHADDALLHINT;Set all parameters to the <b>Add</b> mode.\nAdjustments of parameters in the batch tool panel will be <b>deltas</b> to the stored values.
PREFERENCES_BEHAVIOR;Behavior
PREFERENCES_BEHSETALL;All to 'Set'
PREFERENCES_BEHSETALLHINT;Set all parameters to the <b>Set</b> mode.\nAdjustments of parameters in the batch tool panel will be <b>absolute</b>, the actual values will be displayed.
PREFERENCES_BLACKBODY;Tungsten
PREFERENCES_CACHECLEARALL;Clear All
PREFERENCES_CACHECLEARPROFILES;Clear pp3
PREFERENCES_CACHECLEARMIP;Clear mip
PREFERENCES_CACHECLEARTHUMBS;Clear Thumbnails
PREFERENCES_CACHEMAXENTRIES;Maximum number of cache entries
PREFERENCES_CACHEOPTS;Cache Options
PREFERENCES_CACHETHUMBHEIGHT;Maximum thumbnail height
PREFERENCES_CIEART;CIECAM02 optimization
PREFERENCES_CIEART_FRAME;CIECAM02-Specific Settings
PREFERENCES_CIEART_LABEL;Use float precision instead of double
PREFERENCES_CIEART_TOOLTIP;If enabled, CIECAM02 calculations are performed in the single-precision floating-point format instead of the double-precision one. This provides a small increase in speed at the expense of a negligible loss of quality.
PREFERENCES_CLIPPINGIND;Clipping Indication
PREFERENCES_CLUTSCACHE;HaldCLUT Cache
PREFERENCES_CLUTSCACHE_LABEL;Maximum number of cached CLUTs
PREFERENCES_CLUTSDIR;HaldCLUT directory
PREFERENCES_CMMBPC;Black point compensation
PREFERENCES_CURVEBBOXPOS;Position of curve copy & paste buttons
PREFERENCES_CURVEBBOXPOS_ABOVE;Above
PREFERENCES_CURVEBBOXPOS_BELOW;Below
PREFERENCES_CURVEBBOXPOS_LEFT;Left
PREFERENCES_CURVEBBOXPOS_RIGHT;Right
PREFERENCES_CUSTPROFBUILD;Custom Processing Profile Builder
PREFERENCES_CUSTPROFBUILDHINT;Executable (or script) file called when a new initial processing profile should be generated for an image.\n\nThe path of the communication file (*.ini style, a.k.a. "Keyfile") is added as a command line parameter. It contains various parameters required for the scripts and image Exif to allow a rules-based processing profile generation.\n\n<b>WARNING:</b> You are responsible for using double quotes where necessary if you're using paths containing spaces.
PREFERENCES_CUSTPROFBUILDKEYFORMAT;Keys format
PREFERENCES_CUSTPROFBUILDKEYFORMAT_NAME;Name
PREFERENCES_CUSTPROFBUILDKEYFORMAT_TID;TagID
PREFERENCES_CUSTPROFBUILDPATH;Executable path
PREFERENCES_CUTOVERLAYBRUSH;Crop mask color/transparency
PREFERENCES_D50;Settings in main menu
PREFERENCES_D50_OLD;5000K
PREFERENCES_D55;5500K
PREFERENCES_D60;6000K
PREFERENCES_D65;6500K
PREFERENCES_DARKFRAME;Dark-Frame
PREFERENCES_DARKFRAMEFOUND;Found
PREFERENCES_DARKFRAMESHOTS;shots
PREFERENCES_DARKFRAMETEMPLATES;templates
PREFERENCES_DATEFORMAT;Date format
PREFERENCES_DATEFORMATHINT;You can use the following formatting strings:\n<b>%y</b>	- year\n<b>%m</b>	- month\n<b>%d</b>	- day\n\nFor example, the ISO 8601 standard dictates the date format as follows:\n<b>%y-%m-%d</b>
PREFERENCES_DAUB_LABEL;Use Daubechies D6 wavelets instead of D4
PREFERENCES_DAUB_TOOLTIP;The Noise Reduction and Wavelet Levels tools use a Debauchies mother wavelet. If you choose D6 instead of D4 you increase the number of orthogonal Daubechies coefficients and probably increase quality of small-scale levels. There is no memory or processing time difference between the two.
PREFERENCES_DIRDARKFRAMES;Dark-frames directory
PREFERENCES_DIRHOME;Home directory
PREFERENCES_DIRLAST;Last visited directory
PREFERENCES_DIROTHER;Other
PREFERENCES_DIRSELECTDLG;Select Image Directory at Startup...
PREFERENCES_DIRSOFTWARE;Installation directory
PREFERENCES_EDITORCMDLINE;Other command line
PREFERENCES_EDITORLAYOUT;Editor Layout
PREFERENCES_EXPAUT;Expert
PREFERENCES_EXTERNALEDITOR;External Editor
PREFERENCES_FBROWSEROPTS;File Browser / Thumbnail Options
PREFERENCES_FILEBROWSERTOOLBARSINGLEROW;Single row file browser toolbar\n(de-select for low resolution display)
PREFERENCES_FILEFORMAT;File format
PREFERENCES_FILMSIMULATION;Film Simulation
PREFERENCES_FLATFIELD;Flat-Field
PREFERENCES_FLATFIELDFOUND;Found
PREFERENCES_FLATFIELDSDIR;Flat-fields directory
PREFERENCES_FLATFIELDSHOTS;shots
PREFERENCES_FLATFIELDTEMPLATES;templates
PREFERENCES_FLUOF2;Fluorescent F2
PREFERENCES_FLUOF7;Fluorescent F7
PREFERENCES_FLUOF11;Fluorescent F11
PREFERENCES_FORIMAGE;For non-raw photos
PREFERENCES_FORRAW;For raw photos
PREFERENCES_FSTRIP_SAME_THUMB_HEIGHT;Same thumbnail height between the Filmstrip and the File Browser
PREFERENCES_FSTRIP_SAME_THUMB_HEIGHT_HINT;Having separate thumbnail size will require more processing time each time you'll switch between the single Editor tab and the File Browser.
PREFERENCES_GIMPPATH;GIMP installation directory
PREFERENCES_GREY;Output device's Yb luminance (%)
PREFERENCES_GREY05;Yb=05 CIE L#30
PREFERENCES_GREY10;Yb=10 CIE L#40
PREFERENCES_GREY15;Yb=15 CIE L#45
PREFERENCES_GREY18;Settings in main menu
PREFERENCES_GREY18_OLD;Yb=18 CIE L#50
PREFERENCES_GREY23;Yb=23 CIE L#55
PREFERENCES_GREY30;Yb=30 CIE L#60
PREFERENCES_GREY40;Yb=40 CIE L#70
PREFERENCES_GREYSC;Scene Yb luminance (%)
PREFERENCES_GREYSC18;Yb=18 CIE L#50
PREFERENCES_GREYSCA;Automatic
PREFERENCES_HISTOGRAMPOSITIONLEFT;Histogram in left panel
PREFERENCES_HISTOGRAMWORKING;Use working profile for main histogram and Navigator
PREFERENCES_HISTOGRAM_TOOLTIP;If enabled, the working profile is used for rendering the main histogram and the Navigator panel, otherwise the gamma-corrected output profile is used.
PREFERENCES_HLTHRESHOLD;Threshold for clipped highlights
PREFERENCES_ICCDIR;Directory containing color profiles
PREFERENCES_IMG_RELOAD_NEEDED;These changes require the image to be reloaded (or a new image to be opened) to take effect.
PREFERENCES_IMPROCPARAMS;Default Processing Profile
PREFERENCES_INSPECT_LABEL;Inspect
PREFERENCES_INSPECT_MAXBUFFERS_LABEL;Maximum number of cached images
PREFERENCES_INSPECT_MAXBUFFERS_TOOLTIP;Set the maximum number of images stored in cache when hovering over them in the File Browser; systems with little RAM (2GB) should keep this value set to 1 or 2.
PREFERENCES_INTENT_ABSOLUTE;Absolute Colorimetric
PREFERENCES_INTENT_PERCEPTUAL;Perceptual
PREFERENCES_INTENT_RELATIVE;Relative Colorimetric
PREFERENCES_INTENT_SATURATION;Saturation
PREFERENCES_INTERNALTHUMBIFUNTOUCHED;Show embedded JPEG thumbnail if raw is unedited
PREFERENCES_LANG;Language
PREFERENCES_LANGAUTODETECT;Use system language
PREFERENCES_LEVAUTDN;Denoising level
PREFERENCES_LEVDN;Cell size
PREFERENCES_LISS;Auto multi-zone smoothing
PREFERENCES_LOCAL;Local adjustements
PREFERENCES_LOCALAJUST_LABEL;Local adjustements Quality Method
PREFERENCES_LOCALAJUST_STD;Standard
PREFERENCES_LOCALAJUST_ENH;Enhanced
PREFERENCES_LOCALAJUST_ENHDEN;Enhanced + chroma denoise
PREFERENCES_LOCALSHOWDELIMSPOT;Show spot delimiters
PREFERENCES_MAX;Maxi (Tile)
PREFERENCES_MAXRECENTFOLDERS;Maximum number of recent folders
PREFERENCES_MED;Medium (Tile/2)
PREFERENCES_MENUGROUPEXTPROGS;Group "Open with"
PREFERENCES_MENUGROUPFILEOPERATIONS;Group "File operations"
PREFERENCES_MENUGROUPLABEL;Group "Color label"
PREFERENCES_MENUGROUPPROFILEOPERATIONS;Group "Processing profile operations"
PREFERENCES_MENUGROUPRANK;Group "Rank"
PREFERENCES_MENUOPTIONS;Context Menu Options
PREFERENCES_METADATA;Metadata
PREFERENCES_MIN;Mini (100x115)
PREFERENCES_MIP;Mip Profiles
PREFERENCES_MIP_LABEL;Mip profiles:
PREFERENCES_MIP_OPT;Mip files in cache
PREFERENCES_MIP_PREV;Next Input file
PREFERENCES_MIP_TOOLTIP;Next input file allow multiple sessions of the same file, but do not allow path with NON ASCII characters.\nMip files in Cache, allow NON ASCII characters in path, allow multi session for the same file.
PREFERENCES_MONINTENT;Default rendering intent
PREFERENCES_MONITOR;Monitor
PREFERENCES_MONPROFILE;Default color profile
PREFERENCES_MONPROFILE_WARNOSX;Due to MacOS limitations, only sRGB is supported.
PREFERENCES_MULTITAB;Multiple Editor Tabs Mode
PREFERENCES_MULTITABDUALMON;Multiple Editor Tabs In Own Window Mode
PREFERENCES_NAVGUIDEBRUSH;Navigator guide color
PREFERENCES_NAVIGATIONFRAME;Navigation
PREFERENCES_NOISE;Noise Reduction
PREFERENCES_OUTDIR;Output Directory
PREFERENCES_OUTDIRFOLDER;Save to folder
PREFERENCES_OUTDIRFOLDERHINT;Save images to the selected folder.
PREFERENCES_OUTDIRTEMPLATE;Use template
PREFERENCES_OUTDIRTEMPLATEHINT;You can use the following formatting strings:\n<b>%f</b>, <b>%d1</b>, <b>%d2</b>, ..., <b>%p1</b>, <b>%p2</b>, ..., <b>%r</b>, <b>%s1</b>, <b>%s2</b>, ...\n\nThese formatting strings refer to the different parts of the photo's pathname, some attributes of the photo or an arbitrary sequence index in the batch job.\n\nFor example, if the photo being processed has the following pathname:\n<b><i>/home/tom/photos/2010-10-31/dsc0042.nef</i></b>\nthe meaning of the formatting strings are:\n<b>%d4</b> = <i>home</i>\n<b>%d3</b> = <i>tom</i>\n<b>%d2</b> = <i>photos</i>\n<b>%d1</b> = <i>2010-10-31</i>\n<b>%f</b> = <i>dsc0042</i>\n<b>%p1</b> = <i>/home/tom/photos/2010-10-31/</i>\n<b>%p2</b> = <i>/home/tom/photos/</i>\n<b>%p3</b> = <i>/home/tom/</i>\n<b>%p4</b> = <i>/home/</i>\n\n<b>%r</b> will be replaced by the rank of the photo. If the photo is unranked, %r will be replaced by '0'. If the photo is in the trash bin, %r will be replaced by 'x'.\n\n<b>%s1</b>, <b>%s2</b>, etc. will be replaced by a sequence index which is padded to between 1 and 9 digits. The sequence index will start at one each time the queue processing is started and is incremented by one for each image processed.\n\nIf you want to save the output image where the original is, write:\n<b>%p1/%f</b>\n\nIf you want to save the output image in a directory named "<i>converted</i>" located in the directory of the opened image, write:\n<b>%p1/converted/%f</b>\n\nIf you want to save the output image in a directory named\n"<i>/home/tom/photos/converted/2010-10-31</i>", write:\n<b>%p2/converted/%d1/%f</b>
PREFERENCES_OVERLAY_FILENAMES;Overlay filenames on thumbnails in the file browser
PREFERENCES_OVERLAY_FILENAMES_FILMSTRIP;Overlay filenames on thumbnails in the editor pannel
PREFERENCES_OVERWRITEOUTPUTFILE;Overwrite existing output files
PREFERENCES_PANFACTORLABEL;Pan rate amplification
PREFERENCES_PARSEDEXT;Parsed Extensions
PREFERENCES_PARSEDEXTADD;Add extension
PREFERENCES_PARSEDEXTADDHINT;Add entered extension to the list.
PREFERENCES_PARSEDEXTDELHINT;Delete selected extension from the list.
PREFERENCES_PARSEDEXTDOWNHINT;Move selected extension down in the list.
PREFERENCES_PARSEDEXTUPHINT;Move selected extension up in the list.
PREFERENCES_PREVDEMO;Preview Demosaic Method
PREFERENCES_PREVDEMO_FAST;Fast
PREFERENCES_PREVDEMO_LABEL;Demosaicing method used for the preview at <100% zoom:
PREFERENCES_PREVDEMO_SIDECAR;As in PP3
PREFERENCES_PRINTER;Printer (Soft-Proofing)
PREFERENCES_PROFILEHANDLING;Processing Profile Handling
PREFERENCES_PROFILELOADPR;Processing profile loading priority
PREFERENCES_PROFILEPRCACHE;Profile in cache
PREFERENCES_PROFILEPRFILE;Profile next to the input file
PREFERENCES_PROFILESAVEBOTH;Save processing profile both to the cache and next to the input file
PREFERENCES_PROFILESAVECACHE;Save processing profile to the cache
PREFERENCES_PROFILESAVEINPUT;Save processing profile next to the input file
PREFERENCES_PROFILESAVELOCATION;Processing profile saving location
PREFERENCES_PROFILE_NONE;None
PREFERENCES_PROPERTY;Property
PREFERENCES_PRTINTENT;Rendering intent
PREFERENCES_PRTPROFILE;Color profile
PREFERENCES_PSPATH;Adobe Photoshop installation directory
PREFERENCES_REMEMBERZOOMPAN;Remember zoom % and pan offset
PREFERENCES_REMEMBERZOOMPAN_TOOLTIP;Remember the zoom % and pan offset of the current image when opening a new image.\n\nThis option only works in "Single Editor Tab Mode" and when "Demosaicing method used for the preview at <100% zoom" is set to "As in PP3".
PREFERENCES_RGBDTL_LABEL;Max number of threads for Noise Reduction and Wavelet Levels
PREFERENCES_RGBDTL_TOOLTIP;Leave the setting at "0" to automatically use as many threads as possible. The more threads run in parallel, the faster the computation. Refer to RawPedia for memory requirements.
PREFERENCES_SELECTFONT;Select main font
PREFERENCES_SELECTFONT_COLPICKER;Select Color Picker's font
PREFERENCES_SELECTLANG;Select language
PREFERENCES_SELECTTHEME;Select theme
PREFERENCES_SERIALIZE_TIFF_READ;Tiff Read Settings
PREFERENCES_SERIALIZE_TIFF_READ_LABEL;Serialize read of tiff files
PREFERENCES_SERIALIZE_TIFF_READ_TOOLTIP;When working with folders full of uncompressed tiff files enabling this option can increase performance of thumb generation.
PREFERENCES_SET;Set
PREFERENCES_SHOWBASICEXIF;Show basic Exif info
PREFERENCES_SHOWDATETIME;Show date and time
PREFERENCES_SHOWFILMSTRIPTOOLBAR;Show filmstrip toolbar
PREFERENCES_SHOWEXPOSURECOMPENSATION;Append exposure compensation
PREFERENCES_SHTHRESHOLD;Threshold for clipped shadows
PREFERENCES_SIMPLAUT;Tool mode
PREFERENCES_SINGLETAB;Single Editor Tab Mode
PREFERENCES_SINGLETABVERTAB;Single Editor Tab Mode, Vertical Tabs
PREFERENCES_SMA;Small (250x287)
PREFERENCES_SND_BATCHQUEUEDONE;Queue processing done
PREFERENCES_SND_HELP;Enter a full file path to set a sound, or leave blank for no sound.\nFor system sounds on Windows use "SystemDefault", "SystemAsterisk" etc., and on Linux use "complete", "window-attention" etc.
PREFERENCES_SND_LNGEDITPROCDONE;Editor processing done
PREFERENCES_SND_TRESHOLDSECS;After seconds
PREFERENCES_STARTUPIMDIR;Image Directory at Startup
PREFERENCES_STDAUT;Standard
PREFERENCES_TAB_BROWSER;File Browser
PREFERENCES_TAB_COLORMGR;Color Management
PREFERENCES_TAB_DYNAMICPROFILE;Dynamic Profile Rules
PREFERENCES_TAB_GENERAL;General
PREFERENCES_TAB_IMPROC;Image Processing
PREFERENCES_TAB_PERFORMANCE;Performance & Quality
PREFERENCES_TAB_SOUND;Sounds
PREFERENCES_THEME;Theme
PREFERENCES_TIMAX;High
PREFERENCES_TINB;Number of tiles
PREFERENCES_TISTD;Standard
PREFERENCES_TP_LABEL;Tool panel:
PREFERENCES_TP_USEICONORTEXT;Use tab icons instead of text
PREFERENCES_TP_VSCROLLBAR;Hide vertical scrollbar
PREFERENCES_TUNNELMETADATA;Copy Exif/IPTC/XMP unchanged to output file
PREFERENCES_USEBUNDLEDPROFILES;Use bundled profiles
PREFERENCES_VIEW;Output device's white balance (monitor, TV, projector, viewing, etc.)
PREFERENCES_WAVLEV;Increase wavelet level in quality 'high'
PREFERENCES_WLONE;One level
PREFERENCES_WLTWO;Two levels
PREFERENCES_WLZER;No
PREFERENCES_WORKFLOW;Layout
PROFILEPANEL_COPYPPASTE;Parameters to copy
PROFILEPANEL_GLOBALPROFILES;Bundled profiles
PROFILEPANEL_LABEL;Processing Profiles
PROFILEPANEL_LOADDLGLABEL;Load Processing Parameters...
PROFILEPANEL_LOADPPASTE;Parameters to load
PROFILEPANEL_MODE_TIP;Processing profile fill mode.\n\nButton pressed: partial profiles will be converted to full profiles; the missing values will be replaced with hard-coded defaults.\n\nButton released: profiles will be applied as they are, altering only those values which they contain.
PROFILEPANEL_MYPROFILES;My profiles
PROFILEPANEL_PASTEPPASTE;Parameters to paste
PROFILEPANEL_PCUSTOM;Custom
PROFILEPANEL_PDYNAMIC;Dynamic
PROFILEPANEL_PFILE;From file
PROFILEPANEL_PINTERNAL;Neutral
PROFILEPANEL_PLASTSAVED;Last Saved
PROFILEPANEL_SAVEDLGLABEL;Save Processing Parameters...
PROFILEPANEL_SAVEPPASTE;Parameters to save
PROFILEPANEL_TOOLTIPCOPY;Copy current processing profile to clipboard.\n<b>Ctrl-click</b> to select the parameters to copy.
PROFILEPANEL_TOOLTIPLOAD;Load a profile from file.\n<b>Ctrl-click</b> to select the parameters to load.
PROFILEPANEL_TOOLTIPPASTE;Paste profile from clipboard.\n<b>Ctrl-click</b> to select the parameters to paste.
PROFILEPANEL_TOOLTIPSAVE;Save current profile.\n<b>Ctrl-click</b> to select the parameters to save.
PROGRESSBAR_LOADING;Loading image...
PROGRESSBAR_LOADINGTHUMBS;Loading thumbnails...
PROGRESSBAR_LOADJPEG;Loading JPEG file...
PROGRESSBAR_LOADPNG;Loading PNG file...
PROGRESSBAR_LOADTIFF;Loading TIFF file...
PROGRESSBAR_NOIMAGES;No images found
PROGRESSBAR_PROCESSING;Processing image...
PROGRESSBAR_PROCESSING_PROFILESAVED;Processing profile saved
PROGRESSBAR_READY;Ready
PROGRESSBAR_SAVEJPEG;Saving JPEG file...
PROGRESSBAR_SAVEPNG;Saving PNG file...
PROGRESSBAR_SAVETIFF;Saving TIFF file...
PROGRESSBAR_SNAPSHOT_ADDED;Snapshot added
PROGRESSDLG_PROFILECHANGEDINBROWSER;Processing profile changed in browser
QINFO_ISO;ISO
QINFO_NOEXIF;Exif data not available.
SAVEDLG_AUTOSUFFIX;Automatically add a suffix if the file already exists
SAVEDLG_FILEFORMAT;File format
SAVEDLG_FORCEFORMATOPTS;Force saving options
SAVEDLG_JPEGQUAL;JPEG quality
SAVEDLG_PNGCOMPR;PNG compression
SAVEDLG_PUTTOQUEUE;Put into processing queue
SAVEDLG_PUTTOQUEUEHEAD;Put to the head of the processing queue
SAVEDLG_PUTTOQUEUETAIL;Put to the end of the processing queue
SAVEDLG_SAVEIMMEDIATELY;Save immediately
SAVEDLG_SAVESPP;Save processing parameters with image
SAVEDLG_SUBSAMP;Subsampling
SAVEDLG_SUBSAMP_1;Best compression
SAVEDLG_SUBSAMP_2;Balanced
SAVEDLG_SUBSAMP_3;Best quality
SAVEDLG_SUBSAMP_TOOLTIP;Best compression:\nJ:a:b 4:2:0\nh/v 2/2\nChroma halved horizontally and vertically.\n\nBalanced:\nJ:a:b 4:2:2\nh/v 2/1\nChroma halved horizontally.\n\nBest quality:\nJ:a:b 4:4:4\nh/v 1/1\nNo chroma subsampling.
SAVEDLG_TIFFUNCOMPRESSED;Uncompressed TIFF
SAVEDLG_WARNFILENAME;File will be named
SHCSELECTOR_TOOLTIP;Click right mouse button to reset the position of those 3 sliders.
SOFTPROOF_GAMUTCHECK_TOOLTIP;If active, indicates in grey the pixels which have out of gamut colors from the output profile.
SOFTPROOF_TOOLTIP;Soft-proofing\nIf active, let you simulate de rendering generated by the output profile of the ICM tool. Most useful for simulating printing outputs.
THRESHOLDSELECTOR_B;Bottom
THRESHOLDSELECTOR_BL;Bottom-left
THRESHOLDSELECTOR_BR;Bottom-right
THRESHOLDSELECTOR_HINT;Hold the <b>Shift</b> key to move individual control points.
THRESHOLDSELECTOR_T;Top
THRESHOLDSELECTOR_TL;Top-left
THRESHOLDSELECTOR_TR;Top-right
TOOLBAR_TOOLTIP_COLORPICKER;Lockable Color Picker\n\nWhen enabled:\nClick in the preview with left mouse button to add a color picker\nDrag it around while pressing the left mouse button\nDelete the color picker with a right mouse button click\nDelete all color pickers with Shift + Right mouse button click\nRight click away from any color picker to go back to the Hand tool
TOOLBAR_TOOLTIP_CROP;<b>Crop</b> selection.\nShortcut: <b>c</b>\nMove the crop area using <b>Shift-mouse drag</b>
TOOLBAR_TOOLTIP_HAND;Hand tool.\nShortcut: <b>h</b>
TOOLBAR_TOOLTIP_STRAIGHTEN;<b>Straighten</b> / <b>fine rotation</b>.\nShortcut: <b>s</b>\n\nIndicate the vertical or horizontal by drawing a guide line over the image preview. Angle of rotation will be shown next to the guide line. Center of rotation is the geometrical center of the image.
TOOLBAR_TOOLTIP_WB;Spot white balance.\nShortcut: <b>w</b>
TP_BWMIX_ALGO;Algorithm OYCPM
TP_BWMIX_ALGO_LI;Linear
TP_BWMIX_ALGO_SP;Special effects
TP_BWMIX_ALGO_TOOLTIP;Linear: will produce a normal <b>linear</b> response.\nSpecial effects: will produce special effects by mixing channels <b>non-linearly</b>.
TP_BWMIX_AUTOCH;Auto
TP_BWMIX_AUTOCH_TIP;Calculate values optimizing Channel Mixer.
TP_BWMIX_CC_ENABLED;Adjust complementary color
TP_BWMIX_CC_TOOLTIP;Enable to allow automatic adjustment of complementary colors in ROYGCBPM mode.
TP_BWMIX_CHANNEL;Luminance equalizer
TP_BWMIX_CURVEEDITOR1;'Before' curve
TP_BWMIX_CURVEEDITOR2;'After' curve
TP_BWMIX_CURVEEDITOR_AFTER_TOOLTIP;Tone curve, after B&amp;W conversion, at the end of treatment.
TP_BWMIX_CURVEEDITOR_BEFORE_TOOLTIP;Tone curve, just before B&amp;W conversion.\nMay take into account the color components.
TP_BWMIX_CURVEEDITOR_LH_TOOLTIP;Luminance according to hue L=f(H).\nPay attention to extreme values as they may cause artifacts.
TP_BWMIX_FILTER;Color Filter
TP_BWMIX_FILTER_BLUE;Blue
TP_BWMIX_FILTER_BLUEGREEN;Blue-Green
TP_BWMIX_FILTER_GREEN;Green
TP_BWMIX_FILTER_GREENYELLOW;Green-Yellow
TP_BWMIX_FILTER_NONE;None
TP_BWMIX_FILTER_PURPLE;Purple
TP_BWMIX_FILTER_RED;Red
TP_BWMIX_FILTER_REDYELLOW;Red-Yellow
TP_BWMIX_FILTER_TOOLTIP;The color filter simulates shots taken with a colored filter placed in front of the lens. Colored filters reduce the transmission of specific color ranges and therefore affect their lightness. E.g. a red filter darkens blue skies.
TP_BWMIX_FILTER_YELLOW;Yellow
TP_BWMIX_GAMMA;Gamma Correction
TP_BWMIX_GAM_TOOLTIP;Correct gamma for each RGB channel.
TP_BWMIX_LABEL;Black-and-White
TP_BWMIX_MET;Method
TP_BWMIX_MET_CHANMIX;Channel Mixer
TP_BWMIX_MET_DESAT;Desaturation
TP_BWMIX_MET_LUMEQUAL;Luminance Equalizer
TP_BWMIX_MIXC;Mixer
TP_BWMIX_NEUTRAL;Reset mixer
TP_BWMIX_NEUTRAL_TIP;Reset all values (Color Filter, Channel Mixer) to default.
TP_BWMIX_RGBLABEL;R: %1%%   G: %2%%   B: %3%%   Total: %4%%
TP_BWMIX_RGBLABEL_HINT;Final RGB factors that take care of all the mixer options.\n"Total" displays the sum of the RGB values:\n- always 100% in relative mode\n- higher (lighter) or lower (darker) than 100% in absolute mode.
TP_BWMIX_RGB_TOOLTIP;Mix the RGB channels. Use presets for guidance.\nPay attention to negative values that may cause artifacts or erratic behavior.
TP_BWMIX_SETTING;Presets
TP_BWMIX_SETTING_TOOLTIP;Different presets (film, landscape, etc.) or manual Channel Mixer settings.
TP_BWMIX_SET_HIGHCONTAST;High contrast
TP_BWMIX_SET_HIGHSENSIT;High Sensitivity
TP_BWMIX_SET_HYPERPANCHRO;Hyper Panchromatic
TP_BWMIX_SET_INFRARED;Infrared
TP_BWMIX_SET_LANDSCAPE;Landscape
TP_BWMIX_SET_LOWSENSIT;Low Sensitivity
TP_BWMIX_SET_LUMINANCE;Luminance
TP_BWMIX_SET_NORMCONTAST;Normal Contrast
TP_BWMIX_SET_ORTHOCHRO;Orthochromatic
TP_BWMIX_SET_PANCHRO;Panchromatic
TP_BWMIX_SET_PORTRAIT;Portrait
TP_BWMIX_SET_RGBABS;Absolute RGB
TP_BWMIX_SET_RGBREL;Relative RGB
TP_BWMIX_SET_ROYGCBPMABS;Absolute ROYGCBPM
TP_BWMIX_SET_ROYGCBPMREL;Relative ROYGCBPM
TP_BWMIX_TCMODE_FILMLIKE;B&W Film-like
TP_BWMIX_TCMODE_SATANDVALBLENDING;B&W Saturation and Value Blending
TP_BWMIX_TCMODE_STANDARD;B&W Standard
TP_BWMIX_TCMODE_WEIGHTEDSTD;B&W Weighted Standard
TP_BWMIX_VAL;L
TP_CACORRECTION_BLUE;Blue
TP_CACORRECTION_LABEL;Chromatic Aberration Correction
TP_CACORRECTION_RED;Red
TP_CBDL_AFT;After Black-and-White
TP_CBDL_BEF;Before Black-and-White
TP_CBDL_METHOD;Process located
TP_CBDL_METHOD_TOOLTIP;Choose whether the Contrast by Detail Levels tool is to be positioned after the Black-and-White tool, which makes it work in L*a*b* space, or before it, which makes it work in RGB space.
TP_CHMIXER_BLUE;Blue channel
TP_CHMIXER_GREEN;Green channel
TP_CHMIXER_LABEL;Channel Mixer
TP_CHMIXER_RED;Red channel
TP_CHROMATABERR_LABEL;Chromatic Aberration
TP_COARSETRAF_TOOLTIP_HFLIP;Flip horizontally.
TP_COARSETRAF_TOOLTIP_ROTLEFT;Rotate left.\n\nShortcuts:\n<b>[</b> - Multiple Editor Tabs Mode,\n<b>Alt-[</b> - Single Editor Tab Mode.
TP_COARSETRAF_TOOLTIP_ROTRIGHT;Rotate right.\n\nShortcuts:\n<b>]</b> - Multiple Editor Tabs Mode,\n<b>Alt-]</b> - Single Editor Tab Mode.
TP_COARSETRAF_TOOLTIP_VFLIP;Flip vertically.
TP_COLORAPP_ADAPTSCENE;Scene absolute luminance
TP_COLORAPP_ADAPTSCENE_TOOLTIP;Absolute luminance of the scene environment (cd/m²).\n1) Calculated from the Exif data:\nShutter speed - ISO speed - F number - camera exposure correction.\n2) Calculated from the raw white point and RT's Exposure Compensation slider.
TP_COLORAPP_ADAPTVIEWING;Viewing absolute luminance (cd/m²)
TP_COLORAPP_ADAPTVIEWING_TOOLTIP;Absolute luminance of the viewing environment\n(usually 16cd/m²).
TP_COLORAPP_ADAP_AUTO_TOOLTIP;If the checkbox is checked (recommended) RawTherapee calculates an optimum value from the Exif data.\nTo set the value manually, uncheck the checkbox first.
TP_COLORAPP_ALGO;Algorithm
TP_COLORAPP_ALGO_ALL;All
TP_COLORAPP_ALGO_JC;Lightness + Chroma (JC)
TP_COLORAPP_ALGO_JS;Lightness + Saturation (JS)
TP_COLORAPP_ALGO_QM;Brightness + Colorfulness (QM)
TP_COLORAPP_ALGO_TOOLTIP;Lets you choose between parameter subsets or all parameters.
TP_COLORAPP_BADPIXSL;Hot/bad pixel filter
TP_COLORAPP_BADPIXSL_TOOLTIP;Suppression of hot/bad (brightly colored) pixels.\n0 = No effect\n1 = Median\n2 = Gaussian.\nAlternatively, adjust the image to avoid very dark shadows.\n\nThese artifacts are due to limitations of CIECAM02.
TP_COLORAPP_BRIGHT;Brightness (Q)
TP_COLORAPP_BRIGHT_TOOLTIP;Brightness in CIECAM02 takes into account the white's luminosity and differs from L*a*b* and RGB brightness.
TP_COLORAPP_CHROMA;Chroma (C)
TP_COLORAPP_CHROMA_M;Colorfulnes (M)
TP_COLORAPP_CHROMA_M_TOOLTIP;Colorfulness in CIECAM02 differs from L*a*b* and RGB colorfulness.
TP_COLORAPP_CHROMA_S;Saturation (S)
TP_COLORAPP_CHROMA_S_TOOLTIP;Saturation in CIECAM02 differs from L*a*b* and RGB saturation.
TP_COLORAPP_CHROMA_TOOLTIP;Chroma in CIECAM02 differs from L*a*b* and RGB chroma.
TP_COLORAPP_CIECAT_DEGREE;CAT02 adaptation
TP_COLORAPP_CONTRAST;Contrast (J)
TP_COLORAPP_CONTRAST_Q;Contrast (Q)
TP_COLORAPP_CONTRAST_Q_TOOLTIP;Differs from L*a*b* and RGB contrast.
TP_COLORAPP_CONTRAST_TOOLTIP;Differs from L*a*b* and RGB contrast.
TP_COLORAPP_CURVEEDITOR1;Tone curve 1
TP_COLORAPP_CURVEEDITOR1_TOOLTIP;Shows the histogram of L* (L*a*b*) before CIECAM02.\nIf the "Show CIECAM02 output histograms in curves" checkbox is enabled, shows the histogram of J or Q after CIECAM02.\n\nJ and Q are not shown in the main histogram panel.\n\nFor final output refer to the main histogram panel.
TP_COLORAPP_CURVEEDITOR2;Tone curve 2
TP_COLORAPP_CURVEEDITOR2_TOOLTIP;Same usage as with the second exposure tone curve.
TP_COLORAPP_CURVEEDITOR3;Color curve
TP_COLORAPP_CURVEEDITOR3_TOOLTIP;Adjust either chroma, saturation or colorfulness.\n\nShows the histogram of chromaticity (L*a*b*) before CIECAM02.\nIf the "Show CIECAM02 output histograms in curves" checkbox is enabled, shows the histogram of C, s or M after CIECAM02.\n\nC, s and M are not shown in the main histogram panel.\nFor final output refer to the main histogram panel.
TP_COLORAPP_DATACIE;CIECAM02 output histograms in curves
TP_COLORAPP_DATACIE_TOOLTIP;When enabled, histograms in CIECAM02 curves show approximate values/ranges for J or Q, and C, s or M after the CIECAM02 adjustments.\nThis selection does not impact the main histogram panel.\n\nWhen disabled, histograms in CIECAM02 curves show L*a*b* values before CIECAM02 adjustments.
TP_COLORAPP_DEGREE_AUTO_TOOLTIP;If the check-box is checked (recommended), RawTherapee calculates an optimum value, which is then used by CAT02, and also for the entire CIECAM02.\nTo set the value manually, uncheck the check-box first (values above 65 are recommended).
TP_COLORAPP_DEGREE_TOOLTIP;Amount of CIE Chromatic Adaptation Transform 2002.
TP_COLORAPP_FREE;Free temp+green + CAT02 + [output]
TP_COLORAPP_GAMUT;Gamut control (L*a*b*)
TP_COLORAPP_GAMUT_TOOLTIP;Allow gamut control in L*a*b* mode.
TP_COLORAPP_HUE;Hue (h)
TP_COLORAPP_HUE_TOOLTIP;Hue (h) - angle between 0° and 360°.
TP_COLORAPP_LABEL;CIE Color Appearance Model 2002
TP_COLORAPP_LABEL_CAM02;Image Adjustments
TP_COLORAPP_LABEL_SCENE;Scene Conditions
TP_COLORAPP_LABEL_VIEWING;Viewing Conditions
TP_COLORAPP_LIGHT;Lightness (J)
TP_COLORAPP_LIGHT_TOOLTIP;Lightness in CIECAM02 differs from L*a*b* and RGB lightness.
TP_COLORAPP_MODEL;WP Model
TP_COLORAPP_MODEL_TOOLTIP;White-Point Model.\n\n<b>WB [RT] + [output]</b>: RT's white balance is used for the scene, CIECAM02 is set to D50, and the output device's white balance is set in Viewing Conditions.\n\n<b>WB [RT+CAT02] + [output]</b>: RT's white balance settings are used by CAT02 and the output device's white balance is set in Viewing Conditions.\n\n<b>Free temp+green + CAT02 + [output]:</b> temp and green are selected bu user, output device's white balance is set in Viewing Conditions.
TP_COLORAPP_NEUTRAL;Reset
TP_COLORAPP_NEUTRAL_TIP;Reset all sliders checkbox and curves to their default values
TP_COLORAPP_RSTPRO;Red & skin-tones protection
TP_COLORAPP_RSTPRO_TOOLTIP;Red &amp; skin-tones protection affects both sliders and curves.
TP_COLORAPP_SHARPCIE;--unused--
TP_COLORAPP_SHARPCIE_TOOLTIP;--unused--
TP_COLORAPP_SURROUND;Surround
TP_COLORAPP_SURROUND_AVER;Average
TP_COLORAPP_SURROUND_DARK;Dark
TP_COLORAPP_SURROUND_DIM;Dim
TP_COLORAPP_SURROUND_EXDARK;Extremly Dark (Cutsheet)
TP_COLORAPP_SURROUND_TOOLTIP;Changes tones and colors to take into account the viewing conditions of the output device.\n\n<b>Average</b>: Average light environment (standard). The image will not change.\n\n<b>Dim</b>: Dim environment (TV). The image will become slighty dark.\n\n<b>Dark</b>: Dark environment (projector). The image will become more dark.\n\n<b>Extremly Dark</b>: Extremly dark environment (cutsheet). The image will become very dark.
TP_COLORAPP_SURSOURCE;Dark surround
TP_COLORAPP_SURSOURCE_TOOLTIP;Can be used if image has a dark border.
TP_COLORAPP_TCMODE_BRIGHTNESS;Brightness
TP_COLORAPP_TCMODE_CHROMA;Chroma
TP_COLORAPP_TCMODE_COLORF;Colorfulness
TP_COLORAPP_TCMODE_LABEL1;Curve mode 1
TP_COLORAPP_TCMODE_LABEL2;Curve mode 2
TP_COLORAPP_TCMODE_LABEL3;Curve chroma mode
TP_COLORAPP_TCMODE_LIGHTNESS;Lightness
TP_COLORAPP_TCMODE_SATUR;Saturation
TP_COLORAPP_TEMP_TOOLTIP;To select an illuminant always Tint=1.\nA temp=2856\nD50 temp=5003\nD55 temp=5503\nD65 temp=6504\nD75 temp=7504
TP_COLORAPP_TONECIE;Tone mapping using CIECAM02
TP_COLORAPP_TONECIE_TOOLTIP;If this option is disabled, tone mapping is done in L*a*b* space.\nIf this option is enabled, tone mapping is done using CIECAM02.\nThe Tone Mapping tool must be enabled for this setting to take effect.
TP_COLORAPP_WBCAM;WB [RT+CAT02] + [output]
TP_COLORAPP_WBRT;WB [RT] + [output]
TP_COLORAPP_YB;Yb% (mean luminance)
TP_COLORAPP_YBSCENE;Yb% (mean luminance)
TP_COLORAPP_YBSCENE_TOOLTIP;if auto enable, Yb is calculated from the mean value of actual image luminance 
TP_COLORTONING_AB;o C/L
TP_COLORTONING_AUTOSAT;Automatic
TP_COLORTONING_BALANCE;Balance
TP_COLORTONING_BY;o C/L
TP_COLORTONING_CHROMAC;Opacity
TP_COLORTONING_COLOR;Color
TP_COLORTONING_CURVEEDITOR_CL_TOOLTIP;Chroma opacity as a function of luminance oC=f(L)
TP_COLORTONING_HIGHLIGHT;Highlights
TP_COLORTONING_HUE;Hue
TP_COLORTONING_LAB;L*a*b* blending
TP_COLORTONING_LABEL;Color Toning
TP_COLORTONING_LUMA;Luminance
TP_COLORTONING_LUMAMODE;Preserve luminance
TP_COLORTONING_LUMAMODE_TOOLTIP;If enabled, when you change color (red, green, cyan, blue, etc.) the luminance of each pixel is preserved.
TP_COLORTONING_METHOD;Method
TP_COLORTONING_METHOD_TOOLTIP;"L*a*b* blending", "RGB sliders" and "RGB curves" use interpolated color blending.\n"Color balance (Shadows/Midtones/Highlights)" and "Saturation 2 colors" use direct colors.\n\nThe Black-and-White tool can be enabled when using any color toning method, which allows for color toning.
TP_COLORTONING_MIDTONES;Midtones
TP_COLORTONING_NEUTRAL;Reset sliders
TP_COLORTONING_NEUTRAL_TIP;Reset all values (Shadows, Midtones, Highlights) to default.
TP_COLORTONING_OPACITY;Opacity
TP_COLORTONING_RGBCURVES;RGB - Curves
TP_COLORTONING_RGBSLIDERS;RGB - Sliders
TP_COLORTONING_SA;Saturation Protection
TP_COLORTONING_SATURATEDOPACITY;Strength
TP_COLORTONING_SATURATIONTHRESHOLD;Threshold
TP_COLORTONING_SHADOWS;Shadows
TP_COLORTONING_SPLITCO;Shadows/Midtones/Highlights
TP_COLORTONING_SPLITCOCO;Color Balance Shadows/Midtones/Highlights
TP_COLORTONING_SPLITLR;Saturation 2 colors
TP_COLORTONING_STR;Strength
TP_COLORTONING_STRENGTH;Strength
TP_COLORTONING_TWO2;Special chroma '2 colors'
TP_COLORTONING_TWOALL;Special chroma
TP_COLORTONING_TWOBY;Special a* and b*
TP_COLORTONING_TWOCOLOR_TOOLTIP;Standard chroma:\nLinear response, a* = b*.\n\nSpecial chroma:\nLinear response, a* = b*, but unbound - try under the diagonal.\n\nSpecial a* and b*:\nLinear response unbound with separate curves for a* and b*. Intended for special effects.\n\nSpecial chroma 2 colors:\nMore predictable.
TP_COLORTONING_TWOSTD;Standard chroma
TP_CROP_FIXRATIO;Lock ratio
TP_CROP_GTDIAGONALS;Rule of Diagonals
TP_CROP_GTEPASSPORT;Biometric Passport
TP_CROP_GTFRAME;Frame
TP_CROP_GTGRID;Grid
TP_CROP_GTHARMMEANS;Harmonic Means
TP_CROP_GTNONE;None
TP_CROP_GTRULETHIRDS;Rule of Thirds
TP_CROP_GTTRIANGLE1;Golden Triangles 1
TP_CROP_GTTRIANGLE2;Golden Triangles 2
TP_CROP_GUIDETYPE;Guide type:
TP_CROP_H;Height
TP_CROP_LABEL;Crop
TP_CROP_PPI;PPI=
TP_CROP_SELECTCROP;Select Crop
TP_CROP_W;Width
TP_CROP_X;X
TP_CROP_Y;Y
TP_DARKFRAME_AUTOSELECT;Auto-selection
TP_DARKFRAME_LABEL;Dark-Frame
TP_DEFRINGE_LABEL;Defringe
TP_DEFRINGE_RADIUS;Radius
TP_DEFRINGE_THRESHOLD;Threshold
TP_DIRPYRDENOISE_3X3;3×3
TP_DIRPYRDENOISE_3X3_SOFT;3×3 soft
TP_DIRPYRDENOISE_5X5;5×5
TP_DIRPYRDENOISE_5X5_SOFT;5×5 soft
TP_DIRPYRDENOISE_7X7;7×7
TP_DIRPYRDENOISE_9X9;9×9
TP_DIRPYRDENOISE_ABM;Chroma only
TP_DIRPYRDENOISE_AUT;Automatic global
TP_DIRPYRDENOISE_AUTO;Automatic global
TP_DIRPYRDENOISE_AUTO_TOOLTIP;Try to evaluate chroma noise\nBe careful, this calculation is average, and is quite subjective !
TP_DIRPYRDENOISE_BLUE;Chrominance - Blue-Yellow
TP_DIRPYRDENOISE_C2TYPE_TOOLTIP;Manual\nActs on the full image.\nYou control the noise reduction settings manually.\n\nAutomatic global\nActs on the full image.\n9 zones are used to calculate a global chrominance noise reduction setting.\n\nPreview\nActs on the whole image.\nThe part of the image visible in the preview is used to calculate global chrominance noise reduction settings.
TP_DIRPYRDENOISE_CCCURVE;Chrominance curve
TP_DIRPYRDENOISE_CHROMA;Chrominance - Master
TP_DIRPYRDENOISE_CHROMAFR;Chrominance
TP_DIRPYRDENOISE_CTYPE;Method
TP_DIRPYRDENOISE_CTYPE_TOOLTIP;Manual\nActs on the full image.\nYou control the noise reduction settings manually.\n\nAutomatic global\nActs on the full image.\n9 zones are used to calculate a global chrominance noise reduction setting.\n\nAutomatic multi-zones\nNo preview - works only during saving, but using the "Preview" method by matching the tile size and center to the preview size and center you can get an idea of the expected results.\nThe image is divided into tiles (about 10 to 70 depending on image size) and each tile receives its own chrominance noise reduction settings.\n\nPreview\nActs on the whole image.\nThe part of the image visible in the preview is used to calculate global chrominance noise reduction settings.
TP_DIRPYRDENOISE_CUR;Curve
TP_DIRPYRDENOISE_CURVEEDITOR_CC;Chroma
TP_DIRPYRDENOISE_CURVEEDITOR_CC_TOOLTIP;Increase (multiply) the value of all chrominance sliders.\nThis curve lets you adjust the strength of chromatic noise reduction as a function of chromaticity, for instance to increase the action in areas of low saturation and to decrease it in those of high saturation.
TP_DIRPYRDENOISE_CURVEEDITOR_L_TOOLTIP;Modulates action of 'Luminance' denoise
TP_DIRPYRDENOISE_ENH;Enhanced mode
TP_DIRPYRDENOISE_ENH_TOOLTIP;Increases noise reduction quality at the expense of a 20% processing time increase.
TP_DIRPYRDENOISE_GAMMA;Gamma
TP_DIRPYRDENOISE_GAMMA_TOOLTIP;Gamma varies noise reduction strength across the range of tones. Smaller values will target shadows, while larger values will stretch the effect to the brighter tones.
TP_DIRPYRDENOISE_LAB;L*a*b*
TP_DIRPYRDENOISE_LABEL;Noise Reduction
TP_DIRPYRDENOISE_LABM;L*a*b*
TP_DIRPYRDENOISE_LCURVE;Luminance curve
TP_DIRPYRDENOISE_LDETAIL;Luminance - Detail
TP_DIRPYRDENOISE_LM;Luminance only
TP_DIRPYRDENOISE_LPLABM;Weighted L* (little) + a*b* (normal)
TP_DIRPYRDENOISE_LTYPE;Luminance control
TP_DIRPYRDENOISE_LUMA;Luminance
TP_DIRPYRDENOISE_LUMAFR;Luminance
TP_DIRPYRDENOISE_MAN;Manual
TP_DIRPYRDENOISE_MANU;Manual
TP_DIRPYRDENOISE_MED;Median Filter
TP_DIRPYRDENOISE_MEDMETHOD;Median method
TP_DIRPYRDENOISE_MEDTYPE;Median type
TP_DIRPYRDENOISE_METHOD;Method
TP_DIRPYRDENOISE_METHOD11;Quality
TP_DIRPYRDENOISE_METHOD11_TOOLTIP;Quality can be adapted to the noise pattern. A setting of "high" increases the noise reduction effect at a cost of extended processing time.
TP_DIRPYRDENOISE_METHOD_TOOLTIP;For raw images either RGB or L*a*b* methods can be used.\n\nFor non-raw images the L*a*b* method will be used, regardless of the selection.
TP_DIRPYRDENOISE_METM_TOOLTIP;When using the "Luminance only" and "L*a*b*" methods, median filtering will be performed just after the wavelet step in the noise reduction pipeline.\nWhen using the "RGB" mode, it will be performed at the very end of the noise reduction pipeline.
TP_DIRPYRDENOISE_MET_TOOLTIP;Apply a median filter of the desired window size. The larger the window's size, the longer it takes.\n\n3×3 soft: treats 5 pixels in a 3×3 pixel window.\n3×3: treats 9 pixels in a 3×3 pixel window.\n5×5 soft: treats 13 pixels in a 5×5 pixel window.\n5×5: treats 25 pixels in a 5×5 pixel window.\n7×7: treats 49 pixels in a 7×7 pixel window.\n9×9: treats 81 pixels in a 9×9 pixel window.\n\nSometimes it is possible to achieve higher quality running several iterations with a smaller window size than one iteration with a larger one.
TP_DIRPYRDENOISE_NOISELABEL;Preview noise: Mean=%1  High=%2
TP_DIRPYRDENOISE_NOISELABELEMPTY;Preview noise: Mean= -   High= -
TP_DIRPYRDENOISE_NRESID_TOOLTIP;Displays the remaining noise levels of the part of the image visible in the <b>preview</b> after wavelet.\n\n>300 Very noisy\n100-300 Noisy\n50-100 A little noisy\n<50 Very low noise\n\nBeware, the values will differ between RGB and L*a*b* mode. The RGB values are less accurate because the RGB mode does not completely separate luminance and chrominance.
TP_DIRPYRDENOISE_PASSES;Median iterations
TP_DIRPYRDENOISE_PASSES_TOOLTIP;Applying three median filter iterations with a 3×3 window size often leads to better results than using one median filter iteration with a 7×7 window size.
TP_DIRPYRDENOISE_PON;Auto multi-zones
TP_DIRPYRDENOISE_PRE;Preview multi-zones
TP_DIRPYRDENOISE_PREV;Preview
TP_DIRPYRDENOISE_PREVLABEL;Preview size=%1, Center: Px=%2  Py=%3
TP_DIRPYRDENOISE_RED;Chrominance - Red-Green
TP_DIRPYRDENOISE_RGB;RGB
TP_DIRPYRDENOISE_RGBM;RGB
TP_DIRPYRDENOISE_SHAL;Standard
TP_DIRPYRDENOISE_SHALBI;High
TP_DIRPYRDENOISE_SLI;Slider
TP_DIRPYRDENOISE_TILELABEL;Tile size=%1, Center: Tx=%2  Ty=%3
TP_DIRPYREQUALIZER_ALGO;Skin Color Range
TP_DIRPYREQUALIZER_ALGO_TOOLTIP;Fine: closer to the colors of the skin, minimizing the action on other colors\nLarge: avoid more artifacts.
TP_DIRPYREQUALIZER_ARTIF;Reduce artifacts
TP_DIRPYREQUALIZER_HUESKIN;Skin hue
TP_DIRPYREQUALIZER_HUESKIN_TOOLTIP;This pyramid is for the upper part, so far as the algorithm at its maximum efficiency.\nTo the lower part, the transition zones.\nIf you need to move the area significantly to the left or right - or if there are artifacts: the <b>white balance is incorrect</b>\nYou can slightly reduce the zone to prevent the rest of the image is affected.
TP_DIRPYREQUALIZER_LABEL;Contrast by Detail Levels
TP_DIRPYREQUALIZER_LUMACOARSEST;Coarsest
TP_DIRPYREQUALIZER_LUMACONTRAST_MINUS;Contrast -
TP_DIRPYREQUALIZER_LUMACONTRAST_PLUS;Contrast +
TP_DIRPYREQUALIZER_LUMAFINEST;Finest
TP_DIRPYREQUALIZER_LUMANEUTRAL;Neutral
TP_DIRPYREQUALIZER_SKIN;Skin targetting/protection
TP_DIRPYREQUALIZER_SKIN_TOOLTIP;At -100 skin-tones are targetted.\nAt 0 all tones are treated equally.\nAt +100 skin-tones are protected while all other tones are affected.
TP_DIRPYREQUALIZER_THRESHOLD;Threshold
TP_DIRPYREQUALIZER_TOOLTIP;Attempts to reduce artifacts in the transitions between skin colors (hue, chroma, luma) and the rest of the image.
TP_DISTORTION_AMOUNT;Amount
TP_DISTORTION_AUTO_TIP;Automatically corrects lens distortion in raw files by matching it against the embedded JPEG image if one exists and has had its lens disortion auto-corrected by the camera.
TP_DISTORTION_LABEL;Distortion Correction
TP_EPD_EDGESTOPPING;Edge stopping
TP_EPD_GAMMA;Gamma
TP_EPD_LABEL;Tone Mapping
TP_EPD_REWEIGHTINGITERATES;Reweighting iterates
TP_EPD_SCALE;Scale
TP_EPD_STRENGTH;Strength
TP_EPD_TOOLTIP;Tone mapping is possible in L*a*b* mode (standard) and CIECAM02 mode.\n\nWhen in L*a*b* mode, tone mapping can also be used on the residual image of the Wavelet Levels tool.\n\nTo engage CIECAM02 tone mapping mode enable the following settings:\n1. CIECAM02\n2. Algorithm="Brightness + Colorfulness (QM)"\n3. "Tone mapping using CIECAM02 brightness (Q)"
TP_EXPOSURE_AUTOLEVELS;Auto Levels
TP_EXPOSURE_AUTOLEVELS_TIP;Toggles execution of Auto Levels to automatically set Exposure slider values based on an image analysis.\nEnables Highlight Reconstruction if necessary.
TP_EXPOSURE_BLACKLEVEL;Black
TP_EXPOSURE_BRIGHTNESS;Lightness
TP_EXPOSURE_CLIP;Clip %
TP_EXPOSURE_CLIP_TIP;The fraction of pixels to be clipped in Auto Levels operation.
TP_EXPOSURE_COMPRHIGHLIGHTS;Highlight compression
TP_EXPOSURE_COMPRHIGHLIGHTSTHRESHOLD;Highlight compression threshold
TP_EXPOSURE_COMPRSHADOWS;Shadow compression
TP_EXPOSURE_CONTRAST;Contrast
TP_EXPOSURE_CURVEEDITOR1;Tone curve 1
TP_EXPOSURE_CURVEEDITOR2;Tone curve 2
TP_EXPOSURE_CURVEEDITOR2_TOOLTIP;Please refer to the "Exposure > Tone Curves" RawPedia article to learn how to achieve the best results by using two tone curves.
TP_EXPOSURE_EXPCOMP;Exposure compensation
TP_EXPOSURE_LABEL;Exposure
TP_EXPOSURE_SATURATION;Saturation
TP_EXPOSURE_TCMODE_FILMLIKE;Film-like
TP_EXPOSURE_TCMODE_LABEL1;Curve mode 1
TP_EXPOSURE_TCMODE_LABEL2;Curve mode 2
TP_EXPOSURE_TCMODE_LUMINANCE;Luminance
TP_EXPOSURE_TCMODE_PERCEPTUAL;Perceptual
TP_EXPOSURE_TCMODE_SATANDVALBLENDING;Saturation and Value Blending
TP_EXPOSURE_TCMODE_STANDARD;Standard
TP_EXPOSURE_TCMODE_WEIGHTEDSTD;Weighted Standard
TP_EXPOS_BLACKPOINT_LABEL;Raw Black Points
TP_EXPOS_WHITEPOINT_LABEL;Raw White Points
TP_FILMSIMULATION_LABEL;Film Simulation
TP_FILMSIMULATION_SLOWPARSEDIR;RawTherapee is configured to look for Hald CLUT images, which are used for the Film Simulation tool, in a folder which is taking too long to load.\nGo to Preferences > Image Processing > Film Simulation\nto see which folder is being used. You should either point RawTherapee to a folder which contains only Hald CLUT images and nothing more, or to an empty folder if you don't want to use the Film Simulation tool.\n\nRead the Film Simulation article in RawPedia for more information.\n\nDo you want to cancel the scan now?
TP_FILMSIMULATION_STRENGTH;Strength
TP_FILMSIMULATION_ZEROCLUTSFOUND;Set HaldCLUT directory in Preferences
TP_FLATFIELD_AUTOSELECT;Auto-selection
TP_FLATFIELD_BLURRADIUS;Blur radius
TP_FLATFIELD_BLURTYPE;Blur type
TP_FLATFIELD_BT_AREA;Area
TP_FLATFIELD_BT_HORIZONTAL;Horizontal
TP_FLATFIELD_BT_VERTHORIZ;Vertical + Horizontal
TP_FLATFIELD_BT_VERTICAL;Vertical
TP_FLATFIELD_CLIPCONTROL;Clip control
TP_FLATFIELD_CLIPCONTROL_TOOLTIP;Clip control avoids clipped highlights caused by applying the flat field. If there are already clipped highlights before applying the flat field, clip control can lead to color cast.
TP_FLATFIELD_LABEL;Flat-Field
TP_GAMMA_CURV;Gamma
TP_GAMMA_FREE;Free gamma
TP_GAMMA_OUTPUT;Output gamma
TP_GAMMA_SLOP;Slope (linear)
TP_GENERAL_11SCALE_TOOLTIP;The effects of this tool are only visible or only accurate at a preview scale of 1:1.
TP_GRADIENT_CENTER;Center
TP_GRADIENT_CENTER_X;Center X
TP_GRADIENT_CENTER_X_TOOLTIP;Shift gradient to the left (negative values) or right (positive values).
TP_GRADIENT_CENTER_Y;Center Y
TP_GRADIENT_CENTER_Y_TOOLTIP;Shift gradient up (negative values) or down (positive values).
TP_GRADIENT_DEGREE;Angle
TP_GRADIENT_DEGREE_TOOLTIP;Rotation angle in degrees.
TP_GRADIENT_FEATHER;Feather
TP_GRADIENT_FEATHER_TOOLTIP;Gradient width in percent of the image diagonal.
TP_GRADIENT_LABEL;Graduated Filter
TP_GRADIENT_STRENGTH;Strength
TP_GRADIENT_STRENGTH_TOOLTIP;Filter strength in stops.
TP_HLREC_BLEND;Blend
TP_HLREC_CIELAB;CIELab Blending
TP_HLREC_COLOR;Color Propagation
TP_HLREC_ENA_TOOLTIP;Could be activated by Auto Levels.
TP_HLREC_LABEL;Highlight reconstruction
TP_HLREC_LUMINANCE;Luminance Recovery
TP_HLREC_METHOD;Method:
TP_HSVEQUALIZER_CHANNEL;Channel
TP_HSVEQUALIZER_HUE;H
TP_HSVEQUALIZER_LABEL;HSV Equalizer
TP_HSVEQUALIZER_SAT;S
TP_HSVEQUALIZER_VAL;V
TP_ICM_APPLYBASELINEEXPOSUREOFFSET;Baseline exposure
TP_ICM_APPLYBASELINEEXPOSUREOFFSET_TOOLTIP;Employ the embedded DCP baseline exposure offset. The setting is only enabled if the selected DCP has any.
TP_ICM_APPLYHUESATMAP;Base table
TP_ICM_APPLYHUESATMAP_TOOLTIP;Employ the embedded DCP base table (HueSatMap). The setting is only enabled if the selected DCP has one.
TP_ICM_APPLYLOOKTABLE;Look table
TP_ICM_APPLYLOOKTABLE_TOOLTIP;Employ the embedded DCP look table. The setting is only enabled if the selected DCP has one.
TP_ICM_BLENDCMSMATRIX;Blend ICC highlights with matrix
TP_ICM_BLENDCMSMATRIX_TOOLTIP;Enable to recover clipped highlights when using LUT-based ICC profiles.
TP_ICM_BPC;Black Point Compensation
TP_ICM_DCPILLUMINANT;Illuminant
TP_ICM_DCPILLUMINANT_INTERPOLATED;Interpolated
TP_ICM_DCPILLUMINANT_TOOLTIP;Select which embedded DCP illuminant to employ. Default is "interpolated" which is a mix between the two based on white balance. The setting is only enabled if a Dual-Illuminant DCP with interpolation support is selected.
TP_ICM_INPUTCAMERA;Camera standard
TP_ICM_INPUTCAMERAICC;Auto-matched camera profile
TP_ICM_INPUTCAMERAICC_TOOLTIP;Use RawTherapee's camera-specific DCP or ICC input color profiles. These profiles are more precise than simpler matrix ones. They are not available for all cameras. These profiles are stored in the /iccprofiles/input and /dcpprofiles folders and are automatically retrieved based on a file name matching to the exact model name of the camera.
TP_ICM_INPUTCAMERA_TOOLTIP;Use a simple color matrix from dcraw, an enhanced RawTherapee version (whichever is available based on camera model) or one embedded in the DNG.
TP_ICM_INPUTCUSTOM;Custom
TP_ICM_INPUTCUSTOM_TOOLTIP;Select your own DCP/ICC color profile file for the camera.
TP_ICM_INPUTDLGLABEL;Select Input DCP/ICC Profile...
TP_ICM_INPUTEMBEDDED;Use embedded, if possible
TP_ICM_INPUTEMBEDDED_TOOLTIP;Use color profile embedded in non-raw files.
TP_ICM_INPUTNONE;No profile
TP_ICM_INPUTNONE_TOOLTIP;Use no input color profile at all.\nUse only in special cases.
TP_ICM_INPUTPROFILE;Input Profile
TP_ICM_LABEL;Color Management
TP_ICM_NOICM;No ICM: sRGB Output
TP_ICM_OUTPUTPROFILE;Output Profile
TP_ICM_PROFILEINTENT;Rendering Intent
TP_ICM_SAVEREFERENCE;Save Reference Image
TP_ICM_SAVEREFERENCE_APPLYWB;Apply white balance
TP_ICM_SAVEREFERENCE_APPLYWB_TOOLTIP;Generally, apply the white balance when saving images to create ICC profiles, and do not apply the white balance to create DCP profiles.
TP_ICM_SAVEREFERENCE_TOOLTIP;Save the linear TIFF image before the input profile is applied. The result can be used for calibration purposes and generation of a camera profile.
TP_ICM_TONECURVE;Tone curve
TP_ICM_TONECURVE_TOOLTIP;Employ the embedded DCP tone curve. The setting is only enabled if the selected DCP has a tone curve.
TP_ICM_WORKINGPROFILE;Working Profile
TP_IMPULSEDENOISE_LABEL;Impulse Noise Reduction
TP_IMPULSEDENOISE_THRESH;Threshold
TP_LABCURVE_AVOIDCOLORSHIFT;Avoid color shift
TP_LABCURVE_AVOIDCOLORSHIFT_TOOLTIP;Fit colors into gamut of the working color space and apply Munsell correction.
TP_LABCURVE_BRIGHTNESS;Lightness
TP_LABCURVE_CHROMATICITY;Chromaticity
TP_LABCURVE_CHROMA_TOOLTIP;To apply B&amp;W toning, set Chromaticity to -100.
TP_LABCURVE_CONTRAST;Contrast
TP_LABCURVE_CURVEEDITOR;Luminance Curve
TP_LABCURVE_CURVEEDITOR_A_RANGE1;Green Saturated
TP_LABCURVE_CURVEEDITOR_A_RANGE2;Green Pastel
TP_LABCURVE_CURVEEDITOR_A_RANGE3;Red Pastel
TP_LABCURVE_CURVEEDITOR_A_RANGE4;Red Saturated
TP_LABCURVE_CURVEEDITOR_B_RANGE1;Blue Saturated
TP_LABCURVE_CURVEEDITOR_B_RANGE2;Blue Pastel
TP_LABCURVE_CURVEEDITOR_B_RANGE3;Yellow Pastel
TP_LABCURVE_CURVEEDITOR_B_RANGE4;Yellow Saturated
TP_LABCURVE_CURVEEDITOR_CC;CC
TP_LABCURVE_CURVEEDITOR_CC_RANGE1;Neutral
TP_LABCURVE_CURVEEDITOR_CC_RANGE2;Dull
TP_LABCURVE_CURVEEDITOR_CC_RANGE3;Pastel
TP_LABCURVE_CURVEEDITOR_CC_RANGE4;Saturated
TP_LABCURVE_CURVEEDITOR_CC_TOOLTIP;Chromaticity according to chromaticity C=f(C)
TP_LABCURVE_CURVEEDITOR_CH;CH
TP_LABCURVE_CURVEEDITOR_CH_TOOLTIP;Chromaticity according to hue C=f(H)
TP_LABCURVE_CURVEEDITOR_CL;CL
TP_LABCURVE_CURVEEDITOR_CL_TOOLTIP;Chromaticity according to luminance C=f(L)
TP_LABCURVE_CURVEEDITOR_HH;HH
TP_LABCURVE_CURVEEDITOR_HH_TOOLTIP;Hue according to hue H=f(H)
TP_LABCURVE_CURVEEDITOR_LC;LC
TP_LABCURVE_CURVEEDITOR_LC_TOOLTIP;Luminance according to chromaticity L=f(C)
TP_LABCURVE_CURVEEDITOR_LH;LH
TP_LABCURVE_CURVEEDITOR_LH_TOOLTIP;Luminance according to hue L=f(H)
TP_LABCURVE_CURVEEDITOR_LL_TOOLTIP;Luminance according to luminance L=f(L)
TP_LABCURVE_LABEL;L*a*b* Adjustments
TP_LABCURVE_LCREDSK;Restrict LC to red and skin-tones
TP_LABCURVE_LCREDSK_TIP;If enabled, the LC Curve affects only red and skin-tones.\nIf disabled, it applies to all tones.
TP_LABCURVE_RSTPROTECTION;Red and skin-tones protection
TP_LABCURVE_RSTPRO_TOOLTIP;Works on the Chromaticity slider and the CC curve.
TP_LENSGEOM_AUTOCROP;Auto-Crop
TP_LENSGEOM_FILL;Auto-fill
TP_LENSGEOM_LABEL;Lens / Geometry
TP_LENSPROFILE_LABEL;Lens Correction Profile
TP_LENSPROFILE_USECA;Chromatic aberration correction
TP_LENSPROFILE_USEDIST;Distortion correction
TP_LENSPROFILE_USEVIGN;Vignetting correction
TP_LOCALLAB_ACTIV;Blur luminance only
TP_LOCALLAB_ARTIF;Reduce artifacts - Improve algoritm
TP_LOCALLAB_ARTIF_TOOLTIP;Only active for Color-light, Exposure, Retinex, Vibrance, ToneMapping, CBDL.
TP_LOCALLAB_AVOID;Avoid color shift
TP_LOCALLAB_BLUFR;Blur & Noise
TP_LOCALLAB_CENTER_X;Center X
TP_LOCALLAB_CENTER_Y;Center Y
TP_LOCALLAB_CBDL;Contrast by detail levels
TP_LOCALLAB_CHROMA;Chrominance
TP_LOCALLAB_CHRRT;Chroma
TP_LOCALLAB_CIRCRADIUS;Spot size
TP_LOCALLAB_COFR;Color & Light
TP_LOCALLAB_CONTRAST;Contrast
TP_LOCALLAB_CURV;Lightness - Contrast "Super"
TP_LOCALLAB_CURVNONE;Disable curves
TP_LOCALLAB_CURVCURR;Normal
TP_LOCALLAB_CURVENH;Super
TP_LOCALLAB_DENOIS;Denoise
TP_LOCALLAB_LUM;Curves
TP_LOCALLAB_CURVEEDITOR_TONES_TOOLTIP;L=f(L), can be used with L(H) in Color and Light
TP_LOCALLAB_CURVEEDITOR_LL_TOOLTIP;To be active, you must check button 'Enable curves' 
TP_LOCALLAB_CURVEMETHOD_TOOLTIP;'Normal', the curve L=f(L) has the same algorithm than slider lightness.\n'Super' the curve L=f(L) has an new improved algorithm, which can leeds in some cases to artifacts.
TP_LOCALLAB_EXPOSE;Exposure
TP_LOCALLAB_NOISELUMFINE;Luminance fine
TP_LOCALLAB_NOISELUMCOARSE;Luminance coarse
TP_LOCALLAB_NOISECHROFINE;Chroma fine
TP_LOCALLAB_NOISECHROCOARSE;Chroma coarse
TP_LOCALLAB_QUAL_METHOD;Global quality
TP_LOCALLAB_QUALCURV_METHOD;Curves type
TP_LOCALLAB_GAM;Gamma
TP_LOCALLAB_ESTOP;Edge stopping
TP_LOCALLAB_SCALTM;Scale
TP_LOCALLAB_REWEI;Reweighting iterates
TP_LOCALLAB_INDSL;Independent (mouse + sliders)
TP_LOCALLAB_IND;Independent (mouse)
TP_LOCALLAB_INVERS;Inverse
TP_LOCALLAB_LABEL;Local L*a*b*
TP_LOCALLAB_NEUTRAL;Reset
TP_LOCALLAB_NEUTRAL_TIP;Reset Current Control point
TP_LOCALLAB_NBSPOT;Control points
TP_LOCALLAB_NBSPOT_TOOLTIP;Add multiple control points and select
TP_LOCALLAB_STD;Standard
TP_LOCALLAB_ENH;Enhanced
TP_LOCALLAB_ENHDEN;Enhanced + chroma denoise
TP_LOCALLAB_THRES;Threshold chroma
TP_LOCALLAB_PROXI;Iterations
TP_LOCALLAB_ANBSPOT;Help to Move Control point
TP_LOCALLAB_ANBSPOT_TOOLTIP;Provisory control (I hope somebody can help to manage events!! and suppress this bad function)
TP_LOCALLAB_LIGHTNESS;Lightness
TP_LOCALLAB_METHOD_TOOLTIP;Default - in Preferences - Performance et Quality\nIf you select Enhanced or enhanced chroma denoise - only for Color Light-Sharpening-Retinex-CBDL in normal mode\nEnhanced and chroma denoise significantly increases processing times.
TP_LOCALLAB_RADIUS;Radius
TP_LOCALLAB_RETI;Retinex
TP_LOCALLAB_TRANSMISSIONGAIN;Transmission gain
TP_LOCRETI_METHOD;Method
TP_LOCALLAB_STREN;Strength
TP_LOCALLAB_TM;Tone Mapping
TP_LOCALLAB_STR;Strength
TP_LOCALLAB_NEIGH;Radius
TP_LOCALLAB_VART;Contrast
TP_LOCALLAB_SENSI;Scope
TP_LOCALLAB_SENSI_TOOLTIP;Adjust scope of action:\nSmall values limit action to colors very similar to those under the center spot.\nHigh values let the tool act upon a wider range of colors.\nValues smaller than 20 lead to a better algorithm.
TP_LOCALLAB_SENSIH;Hue Scope
TP_LOCALLAB_SENSIH_TOOLTIP;Adjust scope of action:\nSmall values limit action to colors very similar to those under the center spot.\nHigh values let the tool act upon a wider range of colors.\nValues smaller than 20 lead to a better algorithm.
TP_LOCALLAB_SHARP;Sharpening
TP_LOCALLAB_SHARRADIUS;Radius
TP_LOCALLAB_SHARAMOUNT;Amount
TP_LOCALLAB_SHARDAMPING;Damping
TP_LOCALLAB_SHARITER;Iterations
TP_LOCALLAB_SENSIS;Scope
TP_LOCALLAB_SENSICB;Scope
TP_LOCALLAB_SENSIBN;Scope
TP_LOCALLAB_SENSIS_TOOLTIP;Adjust scope of action:\nSmall values limit action to colors very similar to those under the center spot.\nHigh values let the tool act upon a wider range of colors.\nValues smaller than 20 lead to a better algorithm.
TP_LOCALLAB_SETTINGS;Settings
TP_LOCALLAB_STRENGTH;Noise
TP_LOCALLAB_STYPE;Shape method
TP_LOCALLAB_STYPE_TOOLTIP;You can choose between:\nSymmetrical - left handle linked to right, top handle linked to bottom.\nIndependent - all handles are independent.
TP_LOCALLAB_SYMSL;Symmetrical (mouse + sliders)
TP_LOCALLAB_SYM;Symmetrical (mouse)
TP_LOCALLAB_CURVEEDITOR_TONES_LABEL;Tone curve
TP_LOCALLAB_TRANSIT;Transition
TP_LOCALLAB_TRANSIT_TOOLTIP;Adjust smoothness of transition between affected and unaffected areas.
TP_LOCALLAB_VIBRANCE;Vibrance
TP_LOCAL_HEIGHT;Bottom
TP_LOCAL_HEIGHT_T;Top
TP_LOCAL_WIDTH;Right
TP_LOCAL_WIDTH_L;Left
TP_LOCRETI_METHOD_TOOLTIP;Low = Reinforce low light.\nUniform = Equalize action.\nHigh = Reinforce high light.\n
TP_NEUTRAL;Neutral
TP_NEUTRAL_TIP;Resets exposure sliders to neutral values.\nApplies to the same controls that Auto Levels applies to, regardless of whether you used Auto Levels or not.
TP_PCVIGNETTE_FEATHER;Feather
TP_PCVIGNETTE_FEATHER_TOOLTIP;Feathering:\n0 = corners only,\n50 = halfway to center,\n100 = to center.
TP_PCVIGNETTE_LABEL;Vignette Filter
TP_PCVIGNETTE_ROUNDNESS;Roundness
TP_PCVIGNETTE_ROUNDNESS_TOOLTIP;Roundness:\n0 = rectangle,\n50 = fitted ellipse,\n100 = circle.
TP_PCVIGNETTE_STRENGTH;Strength
TP_PCVIGNETTE_STRENGTH_TOOLTIP;Filter strength in stops (reached in corners).
TP_PERSPECTIVE_HORIZONTAL;Horizontal
TP_PERSPECTIVE_LABEL;Perspective
TP_PERSPECTIVE_VERTICAL;Vertical
TP_PFCURVE_CURVEEDITOR_CH;Hue
TP_PFCURVE_CURVEEDITOR_CH_TOOLTIP;Controls defringe strength by color.\nHigher = more,\nLower = less.
TP_PREPROCESS_DEADPIXFILT;Dead pixel filter
TP_PREPROCESS_DEADPIXFILT_TOOLTIP;Tries to suppress dead pixels.
TP_PREPROCESS_GREENEQUIL;Green equilibration
TP_PREPROCESS_HOTPIXFILT;Hot pixel filter
TP_PREPROCESS_HOTPIXFILT_TOOLTIP;Tries to suppress hot pixels.
TP_PREPROCESS_LABEL;Preprocessing
TP_PREPROCESS_LINEDENOISE;Line noise filter
TP_PREPROCESS_NO_FOUND;None found
TP_PRSHARPENING_LABEL;Post-Resize Sharpening
TP_PRSHARPENING_TOOLTIP;Sharpens the image after resizing. Only works when the "Lanczos" resizing method is used. It is impossible to preview the effects of this tool. See RawPedia for usage instructions.
TP_RAWCACORR_AUTO;Auto-correction
TP_RAWCACORR_CABLUE;Blue
TP_RAWCACORR_CARED;Red
TP_RAWCACORR_CASTR;Strength
TP_RAWEXPOS_BLACKS;Black Levels
TP_RAWEXPOS_BLACK_0;Green 1 (lead)
TP_RAWEXPOS_BLACK_1;Red
TP_RAWEXPOS_BLACK_2;Blue
TP_RAWEXPOS_BLACK_3;Green 2
TP_RAWEXPOS_BLACK_BLUE;Blue
TP_RAWEXPOS_BLACK_GREEN;Green
TP_RAWEXPOS_BLACK_RED;Red
TP_RAWEXPOS_LINEAR;White-point correction
TP_RAWEXPOS_PRESER;Highlight preservation
TP_RAWEXPOS_RGB;Red, Green, Blue
TP_RAWEXPOS_TWOGREEN;Link greens
TP_RAW_1PASSMEDIUM;1-Pass (Medium)
TP_RAW_3PASSBEST;3-Pass (Best)
TP_RAW_AHD;AHD
TP_RAW_AMAZE;AMaZE
TP_RAW_DCB;DCB
TP_RAW_DCBENHANCE;DCB enhancement
TP_RAW_DCBITERATIONS;Number of DCB iterations
TP_RAW_DMETHOD;Method
TP_RAW_DMETHOD_PROGRESSBAR;%1 demosaicing...
TP_RAW_DMETHOD_PROGRESSBAR_REFINE;Demosaicing refinement...
TP_RAW_DMETHOD_TOOLTIP;Note: IGV and LMMSE are dedicated to high ISO images to aid in noise reduction without leading to maze patterns, posterization or a washed-out look.\nPixel Shift is for Pentax Pixel Shift files. It falls back to AMaZE for non-Pixel Shift files.
TP_RAW_EAHD;EAHD
TP_RAW_FALSECOLOR;False color suppression steps
TP_RAW_FAST;Fast
TP_RAW_HD;Threshold
TP_RAW_HD_TOOLTIP;Lower values make hot/dead pixel detection more aggressive, but false positives may lead to artifacts. If you notice any artifacts appearing when enabling the Hot/Dead Pixel Filters, gradually increase the threshold value until they disappear.
TP_RAW_HPHD;HPHD
TP_RAW_IGV;IGV
TP_RAW_IMAGENUM;Sub-image
TP_RAW_IMAGENUM_TOOLTIP;Some raw files consist of several sub-images (Pentax Pixel Shift, Pentax 3-in-1 HDR, Canon Dual Pixel).\n\nWhen using any demosaicing method other than Pixel Shift, this selects which sub-image is used.\n\nWhen using the Pixel Shift demosaicing method on a Pixel Shift raw, all sub-images are used, and this selects which sub-image should be used for moving parts.
TP_RAW_LABEL;Demosaicing
TP_RAW_LMMSE;LMMSE
TP_RAW_LMMSEITERATIONS;LMMSE enhancement steps
TP_RAW_LMMSE_TOOLTIP;Adds gamma (step 1), median (steps 2-4) and refinement (steps 5-6) to reduce artifacts and improve the signal-to-noise ratio.
TP_RAW_MONO;Mono
TP_RAW_NONE;None (Shows sensor pattern)
TP_RAW_PIXELSHIFT;Pixel Shift
TP_RAW_PIXELSHIFTADAPTIVE;Adaptive detection
TP_RAW_PIXELSHIFTBLUR;Blur motion mask
TP_RAW_PIXELSHIFTEPERISO;ISO adaption
TP_RAW_PIXELSHIFTEPERISO_TOOLTIP;The default value of 0 should work fine for base ISO.\nIncrease the value to improve motion detection for higher ISO.\nIncrease in small steps and watch the motion mask while increasing.
TP_RAW_PIXELSHIFTEQUALBRIGHT;Equalize brightness of frames
TP_RAW_PIXELSHIFTEQUALBRIGHTCHANNEL;Equalize per channel
TP_RAW_PIXELSHIFTEQUALBRIGHTCHANNEL_TOOLTIP;Enabled: Equalize the RGB channels individually.\nDisabled: Use same equalization factor for all channels.
TP_RAW_PIXELSHIFTEQUALBRIGHT_TOOLTIP;Equalize the brightness of the frames to the brightness of the selected frame.\nIf there are overexposed areas in the frames select the brightest frame to avoid magenta colour cast in overexposed areas or enable motion correction.
TP_RAW_PIXELSHIFTEXP0;Experimental
TP_RAW_PIXELSHIFTGREEN;Check green channel for motion
TP_RAW_PIXELSHIFTHOLEFILL;Fill holes in motion mask
TP_RAW_PIXELSHIFTHOLEFILL_TOOLTIP;Fill holes in motion mask
TP_RAW_PIXELSHIFTLMMSE;Use LMMSE for moving parts
TP_RAW_PIXELSHIFTLMMSE_TOOLTIP;Use LMMSE instead of AMaZE for areas of motion.\nUseful for high ISO images.
TP_RAW_PIXELSHIFTMASKTHRESHOLD;3x3 new threshold
TP_RAW_PIXELSHIFTMEDIAN;Use median for moving parts
TP_RAW_PIXELSHIFTMEDIAN3;Exclude selected frame from median
TP_RAW_PIXELSHIFTMEDIAN3_TOOLTIP;Excludes selected frame from median.\nUseful if moving objects overlap in frame 2 and 3
TP_RAW_PIXELSHIFTMEDIAN_TOOLTIP;Use median of all frames instead of selected frame for regions with motion.\nRemoves objects which are at different places in all frames.\nGives motion effect on slow moving (overlapping) objects.
TP_RAW_PIXELSHIFTMM_AUTO;Automatic
TP_RAW_PIXELSHIFTMM_CUSTOM;Custom
TP_RAW_PIXELSHIFTMM_OFF;Off
TP_RAW_PIXELSHIFTMOTION;Motion detection level (deprecated)
TP_RAW_PIXELSHIFTMOTIONCORRECTION;Green motion correction size
TP_RAW_PIXELSHIFTMOTIONMETHOD;Motion Correction
TP_RAW_PIXELSHIFTMOTION_TOOLTIP;0 means no motion detection.\n1 - 99 means motion will be detected according to this value. Increase value to increase detection rate.\n100 means the AMaZE-demosaiced frame will be used.
TP_RAW_PIXELSHIFTNONGREENAMAZE;Check red/blue AMaZE
TP_RAW_PIXELSHIFTNONGREENCROSS;Check red/blue channels for motion
TP_RAW_PIXELSHIFTNONGREENCROSS2;Check green AMaZE
TP_RAW_PIXELSHIFTNONGREENHORIZONTAL;Check red/blue horizontal
TP_RAW_PIXELSHIFTNONGREENVERTICAL;Check red/blue vertical
TP_RAW_PIXELSHIFTNREADISO;nRead
TP_RAW_PIXELSHIFTPRNU;PRNU (%)
TP_RAW_PIXELSHIFTREDBLUEWEIGHT;Red&Blue weight
TP_RAW_PIXELSHIFTSHOWMOTION;Show motion mask
TP_RAW_PIXELSHIFTSHOWMOTIONMASKONLY;Show only motion mask
TP_RAW_PIXELSHIFTSHOWMOTIONMASKONLY_TOOLTIP;Shows the motion mask without the image.
TP_RAW_PIXELSHIFTSHOWMOTION_TOOLTIP;Overlays the image with a mask showing the regions with motion.
TP_RAW_PIXELSHIFTSIGMA;Blur radius
TP_RAW_PIXELSHIFTSIGMA_TOOLTIP;The default radius of 1.0 usually fits well for base ISO.\nIncrease the value for high ISO shots, 5.0 is a good starting point.\nWatch the motion mask while changing the value.
TP_RAW_PIXELSHIFTSMOOTH;Smooth transitions
TP_RAW_PIXELSHIFTSMOOTH_TOOLTIP;Smooth transitions between areas with motion and areas without.\nSet to 0 to disable transition smoothing.\nSet to 1 to either get the AMaZE/LMMSE result of the selected frame (depending on whether "Use LMMSE" is selected), or the median of all four frames if "Use median" is selected.
TP_RAW_PIXELSHIFTSTDDEVFACTORBLUE;StdDev factor Blue
TP_RAW_PIXELSHIFTSTDDEVFACTORGREEN;StdDev factor Green
TP_RAW_PIXELSHIFTSTDDEVFACTORRED;StdDev factor Red
TP_RAW_SENSOR_BAYER_LABEL;Sensor with Bayer Matrix
TP_RAW_SENSOR_XTRANS_DMETHOD_TOOLTIP;3-pass gives best results (recommended for low ISO images).\n1-pass is almost undistinguishable from 3-pass for high ISO images and is faster.
TP_RAW_SENSOR_XTRANS_LABEL;Sensor with X-Trans Matrix
TP_RAW_VNG4;VNG4
TP_RESIZE_APPLIESTO;Applies to:
TP_RESIZE_CROPPEDAREA;Cropped Area
TP_RESIZE_FITBOX;Bounding Box
TP_RESIZE_FULLIMAGE;Full Image
TP_RESIZE_H;Height:
TP_RESIZE_HEIGHT;Height
TP_RESIZE_LABEL;Resize
TP_RESIZE_LANCZOS;Lanczos
TP_RESIZE_METHOD;Method:
TP_RESIZE_NEAREST;Nearest
TP_RESIZE_SCALE;Scale
TP_RESIZE_SPECIFY;Specify:
TP_RESIZE_W;Width:
TP_RESIZE_WIDTH;Width
TP_RETINEX_CONTEDIT_HSL;Histogram equalizer HSL
TP_RETINEX_CONTEDIT_LAB;Histogram equalizer L*a*b*
TP_RETINEX_CONTEDIT_LH;Hue equalizer
TP_RETINEX_CONTEDIT_MAP;Mask equalizer
TP_RETINEX_CURVEEDITOR_CD;L=f(L)
TP_RETINEX_CURVEEDITOR_CD_TOOLTIP;Luminance according to luminance L=f(L)\nCorrect raw data to reduce halos and artifacts.
TP_RETINEX_CURVEEDITOR_LH;Strength=f(H)
TP_RETINEX_CURVEEDITOR_LH_TOOLTIP;Strength according to hue Strength=f(H)\nThis curve also acts on chroma when using the "Highlight" retinex method.
TP_RETINEX_CURVEEDITOR_MAP;L=f(L)
TP_RETINEX_CURVEEDITOR_MAP_TOOLTIP;This curve can be applied alone or with a Gaussian mask or wavelet mask.\nBeware of artifacts!
TP_RETINEX_EQUAL;Equalizer
TP_RETINEX_FREEGAMMA;Free gamma
TP_RETINEX_GAIN;Gain
TP_RETINEX_GAINOFFS;Gain and Offset (brightness)
TP_RETINEX_GAINTRANSMISSION;Gain transmission
TP_RETINEX_GAINTRANSMISSION_TOOLTIP;Amplify or reduce transmission map to achieve luminance.\nAbscissa: transmission -min from 0, mean, and values (max).\nOrdinate: gain.
TP_RETINEX_GAIN_TOOLTIP;Acts on the restored image.\n\nThis is very different from the others settings. Used for black or white pixels, and to help balance the histogram.
TP_RETINEX_GAMMA;Gamma
TP_RETINEX_GAMMA_FREE;Free
TP_RETINEX_GAMMA_HIGH;High
TP_RETINEX_GAMMA_LOW;Low
TP_RETINEX_GAMMA_MID;Middle
TP_RETINEX_GAMMA_NONE;None
TP_RETINEX_GAMMA_TOOLTIP;Restore tones by applying gamma before and after Retinex. Different from Retinex curves or others curves (Lab, Exposure, etc.).
TP_RETINEX_GRAD;Transmission gradient
TP_RETINEX_GRADS;Strength gradient
TP_RETINEX_GRADS_TOOLTIP;If slider at 0, all iterations are identical.\nIf > 0 Strength is reduced when iterations increase, and conversely.
TP_RETINEX_GRAD_TOOLTIP;If slider at 0, all iterations are identical.\nIf > 0 Variance and Threshold are reduced when iterations increase, and conversely.
TP_RETINEX_HIGH;High
TP_RETINEX_HIGHLIG;Highlight
TP_RETINEX_HIGHLIGHT;Highlight threshold
TP_RETINEX_HIGHLIGHT_TOOLTIP;Increase action of High algorithm.\nMay require you to re-adjust "Neighboring pixels" and to increase the "White-point correction" in the Raw tab -> Raw White Points tool.
TP_RETINEX_HSLSPACE_LIN;HSL-Linear
TP_RETINEX_HSLSPACE_LOG;HSL-Logarithmic
TP_RETINEX_ITER;Iterations (Tone-mapping)
TP_RETINEX_ITERF;Tone mapping
TP_RETINEX_ITER_TOOLTIP;Simulate a tone-mapping operator.\nHigh values increase the processing time.
TP_RETINEX_LABEL;Retinex
TP_RETINEX_LABEL_MASK;Mask
TP_RETINEX_LABSPACE;L*a*b*
TP_RETINEX_LOW;Low
TP_RETINEX_MAP;Mask method
TP_RETINEX_MAP_GAUS;Gaussian mask
TP_RETINEX_MAP_MAPP;Sharp mask (wavelet partial)
TP_RETINEX_MAP_MAPT;Sharp mask (wavelet total)
TP_RETINEX_MAP_METHOD_TOOLTIP;Use the mask generated by the Gaussian function above (Radius, Method) to reduce halos and artifacts.\n\nCurve only: apply a diagonal contrast curve on the mask.\nBeware of artifacts!\n\nGaussian mask: generate and use a Gaussian blur of the original mask.\nQuick.\n\nSharp mask: generate and use a wavelet on the original mask.\nSlow.
TP_RETINEX_MAP_NONE;None
TP_RETINEX_MEDIAN;Transmission median filter
TP_RETINEX_METHOD;Method
TP_RETINEX_METHOD_TOOLTIP;Low = Reinforce low light.\nUniform = Equalize action.\nHigh = Reinforce high light.\nHighlights = Remove magenta in highlights.
TP_RETINEX_MLABEL;Restored haze-free Min=%1 Max=%2
TP_RETINEX_MLABEL_TOOLTIP;Should be near min=0 max=32768\nRestored image with no mixture.
TP_RETINEX_NEIGHBOR;Radius
TP_RETINEX_NEUTRAL;Reset
TP_RETINEX_NEUTRAL_TIP;Reset all sliders and curves to their default values.
TP_RETINEX_OFFSET;Offset (brightness)
TP_RETINEX_SCALES;Gaussian gradient
TP_RETINEX_SCALES_TOOLTIP;If slider at 0, all iterations are identical.\nIf > 0 Scale and radius are reduced when iterations increase, and conversely.
TP_RETINEX_SETTINGS;Settings
TP_RETINEX_SKAL;Scale
TP_RETINEX_SLOPE;Free gamma slope
TP_RETINEX_STRENGTH;Strength
TP_RETINEX_THRESHOLD;Threshold
TP_RETINEX_THRESHOLD_TOOLTIP;Limits in/out.\nIn = image source,\nOut = image gauss.
TP_RETINEX_TLABEL;TM Min=%1 Max=%2 Mean=%3 Sigma=%4
TP_RETINEX_TLABEL2;TM Tm=%1 TM=%2
TP_RETINEX_TLABEL_TOOLTIP;Transmission map result.\nMin and Max are used by Variance.\nMean and Sigma.\nTm=Min TM=Max of transmission map.
TP_RETINEX_TRANF;Transmission
TP_RETINEX_TRANSMISSION;Transmission map
TP_RETINEX_TRANSMISSION_TOOLTIP;Transmission according to transmission.\nAbscissa: transmission from negative values (min), mean, and positives values (max).\nOrdinate: amplification or reduction.
TP_RETINEX_UNIFORM;Uniform
TP_RETINEX_VARIANCE;Contrast
TP_RETINEX_VARIANCE_TOOLTIP;Low variance increase local contrast and saturation, but can lead to artifacts.
TP_RETINEX_VIEW;Process
TP_RETINEX_VIEW_MASK;Mask
TP_RETINEX_VIEW_METHOD_TOOLTIP;Standard - Normal display.\nMask -  Displays the mask.\nUnsharp mask - Displays the image with a high radius unsharp mask.\nTransmission - Auto/Fixed - Displays the file transmission-map, before any action on contrast and brightness.\n\nAttention: the mask does not correspond to reality, but is amplified to make it more visible.
TP_RETINEX_VIEW_NONE;Standard
TP_RETINEX_VIEW_TRAN;Transmission - Auto
TP_RETINEX_VIEW_TRAN2;Transmission - Fixed
TP_RETINEX_VIEW_UNSHARP;Unsharp mask
TP_RGBCURVES_BLUE;B
TP_RGBCURVES_CHANNEL;Channel
TP_RGBCURVES_GREEN;G
TP_RGBCURVES_LABEL;RGB Curves
TP_RGBCURVES_LUMAMODE;Luminosity mode
TP_RGBCURVES_LUMAMODE_TOOLTIP;<b>Luminosity mode</b> allows to vary the contribution of R, G and B channels to the luminosity of the image, without altering image color.
TP_RGBCURVES_RED;R
TP_ROTATE_DEGREE;Degree
TP_ROTATE_LABEL;Rotate
TP_ROTATE_SELECTLINE;Select Straight Line
TP_SAVEDIALOG_OK_TIP;Shortcut: <b>Ctrl-Enter</b>
TP_SHADOWSHLIGHTS_HIGHLIGHTS;Highlights
TP_SHADOWSHLIGHTS_HLTONALW;Highlights tonal width
TP_SHADOWSHLIGHTS_LABEL;Shadows/Highlights
TP_SHADOWSHLIGHTS_LOCALCONTR;Local contrast
TP_SHADOWSHLIGHTS_RADIUS;Radius
TP_SHADOWSHLIGHTS_SHADOWS;Shadows
TP_SHADOWSHLIGHTS_SHARPMASK;Sharp mask
TP_SHADOWSHLIGHTS_SHTONALW;Shadows tonal width
TP_SHARPENEDGE_AMOUNT;Quantity
TP_SHARPENEDGE_LABEL;Edges
TP_SHARPENEDGE_PASSES;Iterations
TP_SHARPENEDGE_THREE;Luminance only
TP_SHARPENING_AMOUNT;Amount
TP_SHARPENING_EDRADIUS;Radius
TP_SHARPENING_EDTOLERANCE;Edge tolerance
TP_SHARPENING_HALOCONTROL;Halo control
TP_SHARPENING_HCAMOUNT;Amount
TP_SHARPENING_LABEL;Sharpening
TP_SHARPENING_METHOD;Method
TP_SHARPENING_ONLYEDGES;Sharpen only edges
TP_SHARPENING_RADIUS;Radius
TP_SHARPENING_RLD;RL Deconvolution
TP_SHARPENING_RLD_AMOUNT;Amount
TP_SHARPENING_RLD_DAMPING;Damping
TP_SHARPENING_RLD_ITERATIONS;Iterations
TP_SHARPENING_THRESHOLD;Threshold
TP_SHARPENING_USM;Unsharp Mask
TP_SHARPENMICRO_AMOUNT;Quantity
TP_SHARPENMICRO_LABEL;Microcontrast
TP_SHARPENMICRO_MATRIX;3×3 matrix instead of 5×5
TP_SHARPENMICRO_UNIFORMITY;Uniformity
TP_VIBRANCE_AVOIDCOLORSHIFT;Avoid color shift
TP_VIBRANCE_CURVEEDITOR_SKINTONES;HH
TP_VIBRANCE_CURVEEDITOR_SKINTONES_LABEL;Skin-tones
TP_VIBRANCE_CURVEEDITOR_SKINTONES_RANGE1;Red/Purple
TP_VIBRANCE_CURVEEDITOR_SKINTONES_RANGE2;Red
TP_VIBRANCE_CURVEEDITOR_SKINTONES_RANGE3;Red/Yellow
TP_VIBRANCE_CURVEEDITOR_SKINTONES_RANGE4;Yellow
TP_VIBRANCE_CURVEEDITOR_SKINTONES_TOOLTIP;Hue according to hue H=f(H)
TP_VIBRANCE_LABEL;Vibrance
TP_VIBRANCE_PASTELS;Pastel Tones
TP_VIBRANCE_PASTSATTOG;Link pastel and saturated tones
TP_VIBRANCE_PROTECTSKINS;Protect skin-tones
TP_VIBRANCE_PSTHRESHOLD;Pastel/saturated tones threshold
TP_VIBRANCE_PSTHRESHOLD_SATTHRESH;Saturation threshold
TP_VIBRANCE_PSTHRESHOLD_TOOLTIP;The vertical axis represents pastel tones at the bottom and saturated tones at the top.\nThe horizontal axis represents the saturation range.
TP_VIBRANCE_PSTHRESHOLD_WEIGTHING;Pastel/saturated transition's weighting
TP_VIBRANCE_SATURATED;Saturated Tones
TP_VIGNETTING_AMOUNT;Amount
TP_VIGNETTING_CENTER;Center
TP_VIGNETTING_CENTER_X;Center X
TP_VIGNETTING_CENTER_Y;Center Y
TP_VIGNETTING_LABEL;Vignetting Correction
TP_VIGNETTING_RADIUS;Radius
TP_VIGNETTING_STRENGTH;Strength
TP_WAVELET_1;Level 1
TP_WAVELET_2;Level 2
TP_WAVELET_3;Level 3
TP_WAVELET_4;Level 4
TP_WAVELET_5;Level 5
TP_WAVELET_6;Level 6
TP_WAVELET_7;Level 7
TP_WAVELET_8;Level 8
TP_WAVELET_9;Level 9
TP_WAVELET_APPLYTO;Apply To
TP_WAVELET_AVOID;Avoid color shift
TP_WAVELET_B0;Black
TP_WAVELET_B1;Grey
TP_WAVELET_B2;Residual
TP_WAVELET_BACKGROUND;Background
TP_WAVELET_BACUR;Curve
TP_WAVELET_BALANCE;Contrast balance d/v-h
TP_WAVELET_BALANCE_TOOLTIP;Alters the balance between the wavelet directions: vertical-horizontal and diagonal.\nIf contrast, chroma or residual tone mapping are activated, the effect due to balance is amplified.
TP_WAVELET_BALCHRO;Chroma balance
TP_WAVELET_BALCHRO_TOOLTIP;If enabled, the 'Contrast balance' curve or slider also modifies chroma balance.
TP_WAVELET_BANONE;None
TP_WAVELET_BASLI;Slider
TP_WAVELET_BATYPE;Contrast balance method
TP_WAVELET_CBENAB;Toning and Color Balance
TP_WAVELET_CB_TOOLTIP;For strong values product color-toning by combining it or not with levels decomposition 'toning'\nFor low values you can change the white balance of the background (sky, ...) without changing that of the front plane, generally more contrasted
TP_WAVELET_CCURVE;Local contrast
TP_WAVELET_CH1;Whole chroma range
TP_WAVELET_CH2;Saturated/pastel
TP_WAVELET_CH3;Link contrast levels
TP_WAVELET_CHCU;Curve
TP_WAVELET_CHR;Chroma-contrast link strength
TP_WAVELET_CHRO;Saturated/pastel threshold
TP_WAVELET_CHRO_TOOLTIP;Sets the wavelet level which will be the threshold between saturated and pastel colors.\n1-x: saturated\nx-9: pastel\n\nIf the value exceeds the amount of wavelet levels you are using then it will be ignored.
TP_WAVELET_CHR_TOOLTIP;Adjusts chroma as a function of "contrast levels" and "chroma-contrast link strength"
TP_WAVELET_CHSL;Sliders
TP_WAVELET_CHTYPE;Chrominance method
TP_WAVELET_COLORT;Opacity Red-Green
TP_WAVELET_COMPCONT;Contrast
TP_WAVELET_COMPGAMMA;Compression gamma
TP_WAVELET_COMPGAMMA_TOOLTIP;Adjusting the gamma of the residual image allows you to equilibrate the data and histogram.
TP_WAVELET_COMPTM;Tone mapping
TP_WAVELET_CONTEDIT;'After' contrast curve
TP_WAVELET_CONTR;Gamut
TP_WAVELET_CONTRA;Contrast
TP_WAVELET_CONTRAST_MINUS;Contrast -
TP_WAVELET_CONTRAST_PLUS;Contrast +
TP_WAVELET_CONTRA_TOOLTIP;Changes contrast of the residual image.
TP_WAVELET_CTYPE;Chrominance control
TP_WAVELET_CURVEEDITOR_CC_TOOLTIP;Modifies local contrast as a function of the original local contrast (abscissa).\nLow abscissa values represent small local contrast (real values about 10..20).\n50% abscissa represents average local contrast (real value about 100..300).\n66% abscissa represents standard deviation of local contrast (real value about 300..800).\n100% abscissa represents maximum local contrast (real value about 3000..8000).
TP_WAVELET_CURVEEDITOR_CH;Contrast levels=f(Hue)
TP_WAVELET_CURVEEDITOR_CH_TOOLTIP;Modifies each level's contrast as a function of hue.\nTake care not to overwrite changes made with the Gamut sub-tool's hue controls.\nThe curve will only have an effect when wavelet contrast level sliders are non-zero.
TP_WAVELET_CURVEEDITOR_CL;L
TP_WAVELET_CURVEEDITOR_CL_TOOLTIP;Applies a final contrast luminance curve at the end of the wavelet treatment.
TP_WAVELET_CURVEEDITOR_HH;HH
TP_WAVELET_CURVEEDITOR_HH_TOOLTIP;Modifies the residual image's hue as a function of hue.
TP_WAVELET_DALL;All directions
TP_WAVELET_DAUB;Edge performance
TP_WAVELET_DAUB2;D2 - low
TP_WAVELET_DAUB4;D4 - standard
TP_WAVELET_DAUB6;D6 - standard plus
TP_WAVELET_DAUB10;D10 - medium
TP_WAVELET_DAUB14;D14 - high
TP_WAVELET_DAUB_TOOLTIP;Changes Daubechies coefficients:\nD4 = Standard,\nD14 = Often best performance, 10% more time-intensive.\n\nAffects edge detection as well as the general quality of the firsts levels. However the quality is not strictly related to this coefficient and can vary with images and uses.
TP_WAVELET_DONE;Vertical
TP_WAVELET_DTHR;Diagonal
TP_WAVELET_DTWO;Horizontal
TP_WAVELET_EDCU;Curve
TP_WAVELET_EDGCONT;Local contrast
TP_WAVELET_EDGCONT_TOOLTIP;Adjusting the points to the left decreases contrast, and to the right increases it.\nBottom-left, Top-Left, Top-Right, Bottom-right represent respectively local contast for low values, mean, mean+stdev, maxima
TP_WAVELET_EDGE;Edge Sharpness
TP_WAVELET_EDGEAMPLI;Base amplification
TP_WAVELET_EDGEDETECT;Gradient sensitivity
TP_WAVELET_EDGEDETECTTHR;Threshold low (noise)
TP_WAVELET_EDGEDETECTTHR2;Threshold high (detection)
TP_WAVELET_EDGEDETECTTHR_TOOLTIP;This adjuster lets you target edge detection for example to avoid applying edge sharpness to fine details, such as noise in the sky.
TP_WAVELET_EDGEDETECT_TOOLTIP;Moving the slider to the right increases edge sensitivity. This affects local contrast, edge settings and noise.
TP_WAVELET_EDGESENSI;Edge sensitivity
TP_WAVELET_EDGREINF_TOOLTIP;Reinforce or reduce the action of the first level, do the opposite to the second level, and leave the rest unchanged.
TP_WAVELET_EDGTHRESH;Detail
TP_WAVELET_EDGTHRESH_TOOLTIP;Change the repartition between the first levels and the others. The higher the threshold the more the action is centred on the first levels. Be careful with negative values, they increase the action of high levels and can introduce artifacts.
TP_WAVELET_EDRAD;Radius
TP_WAVELET_EDRAD_TOOLTIP;This radius adjustment is very different from those in other sharpening tools. Its value is compared to each level through a complex function. In this sense, a value of zero still has an effect.
TP_WAVELET_EDSL;Threshold Sliders
TP_WAVELET_EDTYPE;Local contrast method
TP_WAVELET_EDVAL;Strength
TP_WAVELET_FINAL;Final Touchup
TP_WAVELET_FINEST;Finest
TP_WAVELET_HIGHLIGHT;Highlight luminance range
TP_WAVELET_HS1;Whole luminance range
TP_WAVELET_HS2;Shadows/Highlights
TP_WAVELET_HUESKIN;Skin hue
TP_WAVELET_HUESKIN_TOOLTIP;The bottom points set the beginning of the transition zone, and the upper points the end of it, where the effect is at its maximum.\n\nIf you need to move the area significantly, or if there are artifacts, then the <b>white balance is incorrect</b>.
TP_WAVELET_HUESKY;Sky hue
TP_WAVELET_HUESKY_TOOLTIP;The bottom points set the beginning of the transition zone, and the upper points the end of it, where the effect is at its maximum.\n\nIf you need to move the area significantly, or if there are artifacts, then the <b>white balance is incorrect</b>.
TP_WAVELET_ITER;Delta balance levels
TP_WAVELET_ITER_TOOLTIP;Left: increase low levels and reduce high levels,\nRight: reduce low levels and increase high levels.
TP_WAVELET_LABEL;Wavelet Levels
TP_WAVELET_LARGEST;Coarsest
TP_WAVELET_LEVCH;Chroma
TP_WAVELET_LEVDIR_ALL;All levels in all directions
TP_WAVELET_LEVDIR_INF;Below or equal the level
TP_WAVELET_LEVDIR_ONE;One level
TP_WAVELET_LEVDIR_SUP;Above the level
TP_WAVELET_LEVELS;Wavelet levels
TP_WAVELET_LEVELS_TOOLTIP;Choose the number of detail levels the image is to be decomposed into. More levels require more RAM and require a longer processing time.
TP_WAVELET_LEVF;Contrast
TP_WAVELET_LEVLABEL;Preview maximum possible levels = %1
TP_WAVELET_LEVONE;Level 2
TP_WAVELET_LEVTHRE;Level 4
TP_WAVELET_LEVTWO;Level 3
TP_WAVELET_LEVZERO;Level 1
TP_WAVELET_LINKEDG;Link with Edge Sharpness' Strength
TP_WAVELET_LIPST;Enhanced algoritm
TP_WAVELET_LOWLIGHT;Shadow luminance range
TP_WAVELET_MEDGREINF;First level
TP_WAVELET_MEDI;Reduce artifacts in blue sky
TP_WAVELET_MEDILEV;Edge detection
TP_WAVELET_MEDILEV_TOOLTIP;When you enable Edge Detection, it is recommanded:\n- to disabled low contrast levels to avoid artifacts,\n- to use high values of gradient sensitivity.\n\nYou can modulate the strength with 'refine' from Denoise and Refine.
TP_WAVELET_NEUTRAL;Neutral
TP_WAVELET_NOIS;Denoise
TP_WAVELET_NOISE;Denoise and Refine
TP_WAVELET_NPHIGH;High
TP_WAVELET_NPLOW;Low
TP_WAVELET_NPNONE;None
TP_WAVELET_NPTYPE;Neighboring pixels
TP_WAVELET_NPTYPE_TOOLTIP;This algorithm uses the proximity of a pixel and eight of its neighbors. If less difference, edges are reinforced.
TP_WAVELET_OPACITY;Opacity Blue-Yellow
TP_WAVELET_OPACITYW;Contrast balance d/v-h curve
TP_WAVELET_OPACITYWL;Final local contrast
TP_WAVELET_OPACITYWL_TOOLTIP;Modify the final local contrast at the end of the wavelet treatment.\n\nThe left side represents the smallest local contrast, progressing to the largest local contrast on the right.
TP_WAVELET_PASTEL;Pastel chroma
TP_WAVELET_PROC;Process
TP_WAVELET_RE1;Reinforced
TP_WAVELET_RE2;Unchanged
TP_WAVELET_RE3;Reduced
TP_WAVELET_RESCHRO;Chroma
TP_WAVELET_RESCON;Shadows
TP_WAVELET_RESCONH;Highlights
TP_WAVELET_RESID;Residual Image
TP_WAVELET_SAT;Saturated chroma
TP_WAVELET_SETTINGS;Wavelet Settings
TP_WAVELET_SKIN;Skin targetting/protection
TP_WAVELET_SKIN_TOOLTIP;At -100 skin-tones are targetted.\nAt 0 all tones are treated equally.\nAt +100 skin-tones are protected while all other tones are affected.
TP_WAVELET_SKY;Sky targetting/protection
TP_WAVELET_SKY_TOOLTIP;At -100 sky-tones are targetted.\nAt 0 all tones are treated equally.\nAt +100 sky-tones are protected while all other tones are affected.
TP_WAVELET_STREN;Strength
TP_WAVELET_STRENGTH;Strength
TP_WAVELET_SUPE;Extra
TP_WAVELET_THR;Shadows threshold
TP_WAVELET_THRESHOLD;Highlight levels
TP_WAVELET_THRESHOLD2;Shadow levels
TP_WAVELET_THRESHOLD2_TOOLTIP;Only levels between 9 and 9 minus the value will be affected by the shadow luminance range. Other levels will be fully treated. The highest level possible is limited by the highlight level value (9 minus highlight level value).
TP_WAVELET_THRESHOLD_TOOLTIP;Only levels beyond the chosen value will be affected by the highlight luminance range. Other levels will be fully treated. The chosen value here limits the highest possible value of the shadow levels.
TP_WAVELET_THRH;Highlights threshold
TP_WAVELET_TILESBIG;Big tiles
TP_WAVELET_TILESFULL;Full image
TP_WAVELET_TILESIZE;Tiling method
TP_WAVELET_TILESLIT;Little tiles
TP_WAVELET_TILES_TOOLTIP;Processing the full image leads to better quality and is the recommended option, while using tiles is a fall-back solution for users with little RAM. Refer to RawPedia for memory requirements.
TP_WAVELET_TMSTRENGTH;Compression strength
TP_WAVELET_TMSTRENGTH_TOOLTIP;Control the strength of tone mapping or contrast compression of the residual image. When the value is different from 0, the Strength and Gamma sliders of the Tone Mapping tool in the Exposure tab will become grayed out.
TP_WAVELET_TMTYPE;Compression method
TP_WAVELET_TON;Toning
TP_WBALANCE_AUTO;Auto
TP_WBALANCE_CAMERA;Camera
TP_WBALANCE_CLOUDY;Cloudy
TP_WBALANCE_CUSTOM;Custom
TP_WBALANCE_DAYLIGHT;Daylight (sunny)
TP_WBALANCE_EQBLUERED;Blue/Red equalizer
TP_WBALANCE_EQBLUERED_TOOLTIP;Allows to deviate from the normal behavior of "white balance" by modulating the blue/red balance.\nThis can be useful when shooting conditions:\na) are far from the standard illuminant (e.g. underwater),\nb) are far from conditions where calibrations were performed,\nc) where the matrices or ICC profiles are unsuitable.
TP_WBALANCE_FLASH55;Leica
TP_WBALANCE_FLASH60;Standard, Canon, Pentax, Olympus
TP_WBALANCE_FLASH65;Nikon, Panasonic, Sony, Minolta
TP_WBALANCE_FLASH_HEADER;Flash
TP_WBALANCE_FLUO1;F1 - Daylight
TP_WBALANCE_FLUO2;F2 - Cool White
TP_WBALANCE_FLUO3;F3 - White
TP_WBALANCE_FLUO4;F4 - Warm White
TP_WBALANCE_FLUO5;F5 - Daylight
TP_WBALANCE_FLUO6;F6 - Lite White
TP_WBALANCE_FLUO7;F7 - D65 Daylight Simulator
TP_WBALANCE_FLUO8;F8 - D50 / Sylvania F40 Design
TP_WBALANCE_FLUO9;F9 - Cool White Deluxe
TP_WBALANCE_FLUO10;F10 - Philips TL85
TP_WBALANCE_FLUO11;F11 - Philips TL84
TP_WBALANCE_FLUO12;F12 - Philips TL83
TP_WBALANCE_FLUO_HEADER;Fluorescent
TP_WBALANCE_GREEN;Tint
TP_WBALANCE_GTI;GTI
TP_WBALANCE_HMI;HMI
TP_WBALANCE_JUDGEIII;JudgeIII
TP_WBALANCE_LABEL;White Balance
TP_WBALANCE_LAMP_HEADER;Lamp
TP_WBALANCE_LED_CRS;CRS SP12 WWMR16
TP_WBALANCE_LED_HEADER;LED
TP_WBALANCE_LED_LSI;LSI Lumelex 2040
TP_WBALANCE_METHOD;Method
TP_WBALANCE_SHADE;Shade
TP_WBALANCE_SIZE;Size:
TP_WBALANCE_SOLUX35;Solux 3500K
TP_WBALANCE_SOLUX41;Solux 4100K
TP_WBALANCE_SOLUX47;Solux 4700K (vendor)
TP_WBALANCE_SOLUX47_NG;Solux 4700K (Nat. Gallery)
TP_WBALANCE_SPOTWB;Spot WB
TP_WBALANCE_TEMPBIAS;AWB temperature bias
TP_WBALANCE_TEMPBIAS_TOOLTIP;Allows to alter the computation of the "auto white balance"\nby biasing it towards warmer or cooler temperatures. The bias\nis expressed as a percentage of the computed temperature,\nso that the result is given by "computedTemp + computedTemp * bias".
TP_WBALANCE_TEMPERATURE;Temperature
TP_WBALANCE_TUNGSTEN;Tungsten
TP_WBALANCE_WATER1;UnderWater 1
TP_WBALANCE_WATER2;UnderWater 2
TP_WBALANCE_WATER_HEADER;UnderWater
ZOOMPANEL_100;(100%)
ZOOMPANEL_NEWCROPWINDOW;Open (new) detail window
ZOOMPANEL_ZOOM100;Zoom to 100%\nShortcut: <b>z</b>
ZOOMPANEL_ZOOMFITCROPSCREEN;Fit crop to screen\nShortcut: <b>Alt</b>-<b>f</b>
ZOOMPANEL_ZOOMFITSCREEN;Fit whole image to screen\nShortcut: <b>f</b>
ZOOMPANEL_ZOOMIN;Zoom In\nShortcut: <b>+</b>
ZOOMPANEL_ZOOMOUT;Zoom Out\nShortcut: <b>-</b><|MERGE_RESOLUTION|>--- conflicted
+++ resolved
@@ -691,7 +691,6 @@
 HISTORY_MSG_442;Retinex - Scale
 HISTORY_MSG_443;Output black point compensation
 HISTORY_MSG_444;WB - Temp bias
-<<<<<<< HEAD
 HISTORY_MSG_445;Raw Sub-Image
 HISTORY_MSG_446;EvPixelShiftMotion
 HISTORY_MSG_447;EvPixelShiftMotionCorrection
@@ -723,113 +722,6 @@
 HISTORY_MSG_473;PS Use lmmse
 HISTORY_MSG_474;PS Equalize
 HISTORY_MSG_475;PS Equalize channel
-HISTORY_MSG_476;Local L*a*b*
-HISTORY_MSG_477;Local - Bottom
-HISTORY_MSG_478;Local - Right
-HISTORY_MSG_479;Local - Center
-HISTORY_MSG_480;Local - Lightness/
-HISTORY_MSG_481;Local - Lightness
-HISTORY_MSG_482;Local - Contrast
-HISTORY_MSG_483;Local - Chrominance
-HISTORY_MSG_484;Local - Transition
-HISTORY_MSG_485;Local - Avoid color shift
-HISTORY_MSG_486;Local - Top
-HISTORY_MSG_487;Local - Left
-HISTORY_MSG_488;Local - Method
-HISTORY_MSG_489;Local - Color Inverse
-HISTORY_MSG_490;Local - Radius
-HISTORY_MSG_491;Local - Blur Inverse
-HISTORY_MSG_492;Local - Noise
-HISTORY_MSG_493;Local - Scope
-HISTORY_MSG_494;Local - Retinex method
-HISTORY_MSG_495;Local - Retinex strength
-HISTORY_MSG_496;Local - Retinex radius
-HISTORY_MSG_497;Local - Retinex contrast
-HISTORY_MSG_498;Local - Retinex Gain curve
-HISTORY_MSG_499;Local - Retinex chroma
-HISTORY_MSG_500;Local - Retinex Inverse
-HISTORY_MSG_501;Local - Hue scope
-HISTORY_MSG_502;Local - Spot
-HISTORY_MSG_503;Local - Blur Luminance only
-HISTORY_MSG_504;Local - Update GUI and Mip -1
-HISTORY_MSG_505;Local - Sh Radius
-HISTORY_MSG_506;Local - Sh Amount
-HISTORY_MSG_507;Local - Sh Damping
-HISTORY_MSG_508;Local - Sh Iterations
-HISTORY_MSG_509;Local - Sh Scope
-HISTORY_MSG_510;Local - Sh Inverse
-HISTORY_MSG_511;Local - Spot size
-HISTORY_MSG_512;Local - artifacts theshold
-HISTORY_MSG_513;Local - artifacts iterations
-HISTORY_MSG_514;Local - Quality
-HISTORY_MSG_515;Local - Noise lum f
-HISTORY_MSG_516;Local - Noise lum c
-HISTORY_MSG_517;Local - Noise chro f
-HISTORY_MSG_518;Local - Noise chro c
-HISTORY_MSG_519;Local - cbdl threshold
-HISTORY_MSG_520;Local - cbdl mult
-HISTORY_MSG_521;Local - cbdl scope
-HISTORY_MSG_522;Local - Blur scope
-HISTORY_MSG_523;Local - TM strength
-HISTORY_MSG_524;Local - TM gamma
-HISTORY_MSG_525;Local - TM edge stopping
-HISTORY_MSG_526;Local - TM scale
-HISTORY_MSG_527;Local - TM Reweighting
-HISTORY_MSG_528;Local - TM scope
-HISTORY_MSG_529;Local - Update GUI and Mip -2
-HISTORY_MSG_530;Local - Update GUI and Mip -3
-HISTORY_MSG_531;Local - LL Curve
-HISTORY_MSG_532;Local - Color and light
-HISTORY_MSG_533;Local - Blur and noise
-HISTORY_MSG_534;Local - Tone mapping
-HISTORY_MSG_535;Local - Retinex
-HISTORY_MSG_536;Local - Sharpening
-HISTORY_MSG_537;Local - CBDL
-HISTORY_MSG_538;Local - Denoise
-HISTORY_MSG_539;Local - LH Curve
-HISTORY_MSG_540;Local - Enable super
-HISTORY_MSG_541;Local - CC curve
-HISTORY_MSG_542;Local - curve method
-HISTORY_MSG_543;Local - hueref
-HISTORY_MSG_544;Local - chromaref
-HISTORY_MSG_545;Local - lumaref
-HISTORY_MSG_546;Local - H curve
-HISTORY_MSG_547;Local - Vibrance
-HISTORY_MSG_548;Local - Vib H curve
-HISTORY_MSG_549;Local - Vib Protect skin tones
-HISTORY_MSG_550;Local - Vib avoid colorshift
-HISTORY_MSG_551;Local - Vib link
-HISTORY_MSG_552;Local - Vib Pastel
-HISTORY_MSG_553;Local - Vib Saturated
-HISTORY_MSG_554;Local - Vib Threshold
-HISTORY_MSG_555;Local - Vib Scope
-HISTORY_MSG_556;Local - Exposure
-HISTORY_MSG_557;Local - Exp Compensation
-HISTORY_MSG_558;Local - Exp Hlcompr
-HISTORY_MSG_559;Local - Exp hlcomprthresh
-HISTORY_MSG_560;Local - Exp black
-HISTORY_MSG_561;Local - Exp Shcompr
-HISTORY_MSG_562;Local - Exp Scope
-HISTORY_MSG_563;Local - Exp Contrast curve
-HISTORY_MSG_564;CAM02 - Temp out
-HISTORY_MSG_565;CAM02 - Green out
-HISTORY_MSG_566;CAM02 - Yb out
-=======
-HISTORY_MSG_445;Raw sub-image
-HISTORY_MSG_449;PS - ISO adaption
-HISTORY_MSG_452;PS - Show motion
-HISTORY_MSG_453;PS - Show mask only
-HISTORY_MSG_457;PS - Check red/blue
-HISTORY_MSG_462;PS - Check green
-HISTORY_MSG_464;PS - Blur motion mask
-HISTORY_MSG_465;PS - Blur radius
-HISTORY_MSG_468;PS - Fill holes
-HISTORY_MSG_469;PS - Median
-HISTORY_MSG_471;PS - Motion correction
-HISTORY_MSG_472;PS - Smooth transitions
-HISTORY_MSG_473;PS - Use LMMSE
-HISTORY_MSG_474;PS - Equalize
-HISTORY_MSG_475;PS - Equalize channel
 HISTORY_MSG_476;CAM02 - Temp out
 HISTORY_MSG_477;CAM02 - Green out
 HISTORY_MSG_478;CAM02 - Yb out
@@ -837,7 +729,96 @@
 HISTORY_MSG_480;CAM02 - Automatic CAT02 out
 HISTORY_MSG_481;CAM02 - Temp scene
 HISTORY_MSG_482;CAM02 - Green scene
->>>>>>> 8aed0100
+HISTORY_MSG_483;CAM02 - Yb scene
+HISTORY_MSG_484;CAM02 - Auto Yb scene
+HISTORY_MSG_485;Local L*a*b*
+HISTORY_MSG_486;Local - Bottom
+HISTORY_MSG_487;Local - Right
+HISTORY_MSG_488;Local - Center
+HISTORY_MSG_489;Local - Lightness/
+HISTORY_MSG_490;Local - Lightness
+HISTORY_MSG_491;Local - Contrast
+HISTORY_MSG_492;Local - Chrominance
+HISTORY_MSG_493;Local - Transition
+HISTORY_MSG_494;Local - Avoid color shift
+HISTORY_MSG_495;Local - Top
+HISTORY_MSG_496;Local - Left
+HISTORY_MSG_497;Local - Method
+HISTORY_MSG_498;Local - Color Inverse
+HISTORY_MSG_499;Local - Radius
+HISTORY_MSG_500;Local - Blur Inverse
+HISTORY_MSG_501;Local - Noise
+HISTORY_MSG_502;Local - Scope
+HISTORY_MSG_503;Local - Retinex method
+HISTORY_MSG_504;Local - Retinex strength
+HISTORY_MSG_505;Local - Retinex radius
+HISTORY_MSG_506;Local - Retinex contrast
+HISTORY_MSG_507;Local - Retinex Gain curve
+HISTORY_MSG_508;Local - Retinex chroma
+HISTORY_MSG_509;Local - Retinex Inverse
+HISTORY_MSG_510;Local - Hue scope
+HISTORY_MSG_511;Local - Spot
+HISTORY_MSG_512;Local - Blur Luminance only
+HISTORY_MSG_513;Local - Update GUI and Mip -1
+HISTORY_MSG_514;Local - Sh Radius
+HISTORY_MSG_515;Local - Sh Amount
+HISTORY_MSG_516;Local - Sh Damping
+HISTORY_MSG_517;Local - Sh Iterations
+HISTORY_MSG_518;Local - Sh Scope
+HISTORY_MSG_519;Local - Sh Inverse
+HISTORY_MSG_520;Local - Spot size
+HISTORY_MSG_521;Local - artifacts theshold
+HISTORY_MSG_522;Local - artifacts iterations
+HISTORY_MSG_523;Local - Quality
+HISTORY_MSG_524;Local - Noise lum f
+HISTORY_MSG_525;Local - Noise lum c
+HISTORY_MSG_526;Local - Noise chro f
+HISTORY_MSG_527;Local - Noise chro c
+HISTORY_MSG_528;Local - cbdl threshold
+HISTORY_MSG_529;Local - cbdl mult
+HISTORY_MSG_530;Local - cbdl scope
+HISTORY_MSG_531;Local - Blur scope
+HISTORY_MSG_532;Local - TM strength
+HISTORY_MSG_533;Local - TM gamma
+HISTORY_MSG_534;Local - TM edge stopping
+HISTORY_MSG_535;Local - TM scale
+HISTORY_MSG_536;Local - TM Reweighting
+HISTORY_MSG_537;Local - TM scope
+HISTORY_MSG_538;Local - Update GUI and Mip -2
+HISTORY_MSG_539;Local - Update GUI and Mip -3
+HISTORY_MSG_540;Local - LL Curve
+HISTORY_MSG_541;Local - Color and light
+HISTORY_MSG_542;Local - Blur and noise
+HISTORY_MSG_543;Local - Tone mapping
+HISTORY_MSG_544;Local - Retinex
+HISTORY_MSG_545;Local - Sharpening
+HISTORY_MSG_546;Local - CBDL
+HISTORY_MSG_547;Local - Denoise
+HISTORY_MSG_548;Local - LH Curve
+HISTORY_MSG_549;Local - Enable super
+HISTORY_MSG_550;Local - CC curve
+HISTORY_MSG_551;Local - curve method
+HISTORY_MSG_552;Local - hueref
+HISTORY_MSG_553;Local - chromaref
+HISTORY_MSG_554;Local - lumaref
+HISTORY_MSG_555;Local - H curve
+HISTORY_MSG_556;Local - Vibrance
+HISTORY_MSG_557;Local - Vib H curve
+HISTORY_MSG_558;Local - Vib Protect skin tones
+HISTORY_MSG_559;Local - Vib avoid colorshift
+HISTORY_MSG_560;Local - Vib link
+HISTORY_MSG_561;Local - Vib Pastel
+HISTORY_MSG_562;Local - Vib Saturated
+HISTORY_MSG_563;Local - Vib Threshold
+HISTORY_MSG_564;Local - Vib Scope
+HISTORY_MSG_565;Local - Exposure
+HISTORY_MSG_566;Local - Exp Compensation
+HISTORY_MSG_567;Local - Exp Hlcompr
+HISTORY_MSG_568;Local - Exp hlcomprthresh
+HISTORY_MSG_569;Local - Exp black
+HISTORY_MSG_570;Local - Exp Shcompr
+HISTORY_MSG_571;Local - Exp Scope
+HISTORY_MSG_572;Local - Exp Contrast curve
 HISTORY_NEWSNAPSHOT;Add
 HISTORY_NEWSNAPSHOT_TOOLTIP;Shortcut: <b>Alt-s</b>
 HISTORY_SNAPSHOT;Snapshot
