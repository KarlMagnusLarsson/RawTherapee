#00 default translation file
#01 Developers should add translations to this file and then run the 'generateTranslationDiffs' Bash script to update other locales.
#02 Translators please append a comment here with the current date and your name(s) as used in the RawTherapee forum or GitHub page, e.g.:
#03 2525-12-24 Zager and Evans
ABOUT_TAB_BUILD;Version
ABOUT_TAB_CREDITS;Credits
ABOUT_TAB_LICENSE;License
ABOUT_TAB_RELEASENOTES;Release Notes
ABOUT_TAB_SPLASH;Splash
ADJUSTER_RESET_TO_DEFAULT;<b>Click</b> - reset to default value.\n<b>Ctrl</b>+<b>click</b> - reset to initial value.
BATCHQUEUE_AUTOSTART;Auto-start
BATCHQUEUE_AUTOSTARTHINT;Start processing automatically when a new job arrives.
BATCHQUEUE_DESTFILENAME;Path and file name
BATCHQUEUE_STARTSTOPHINT;Start or stop processing the images in the queue.\n\nShortcut: <b>Ctrl</b>+<b>s</b>
BATCH_PROCESSING;Batch Processing
CURVEEDITOR_AXIS_IN;I:
CURVEEDITOR_AXIS_LEFT_TAN;LT:
CURVEEDITOR_AXIS_OUT;O:
CURVEEDITOR_AXIS_RIGHT_TAN;RT:
CURVEEDITOR_CURVE;Curve
CURVEEDITOR_CURVES;Curves
CURVEEDITOR_CUSTOM;Custom
CURVEEDITOR_DARKS;Darks
CURVEEDITOR_EDITPOINT_HINT;Enable edition of node in/out values.\n\nRight-click on a node to select it.\nRight-click on empty space to de-select the node.
CURVEEDITOR_HIGHLIGHTS;Highlights
CURVEEDITOR_LIGHTS;Lights
CURVEEDITOR_LINEAR;Linear
CURVEEDITOR_LOADDLGLABEL;Load curve...
CURVEEDITOR_MINMAXCPOINTS;Equalizer
CURVEEDITOR_NURBS;Control cage
CURVEEDITOR_PARAMETRIC;Parametric
CURVEEDITOR_SAVEDLGLABEL;Save curve...
CURVEEDITOR_SHADOWS;Shadows
CURVEEDITOR_TOOLTIPCOPY;Copy current curve to clipboard.
CURVEEDITOR_TOOLTIPLINEAR;Reset curve to linear.
CURVEEDITOR_TOOLTIPLOAD;Load a curve from file.
CURVEEDITOR_TOOLTIPPASTE;Paste curve from clipboard.
CURVEEDITOR_TOOLTIPSAVE;Save current curve.
CURVEEDITOR_TYPE;Type:
DIRBROWSER_FOLDERS;Folders
DONT_SHOW_AGAIN;Don't show this message again.
DYNPROFILEEDITOR_DELETE;Delete
DYNPROFILEEDITOR_EDIT;Edit
DYNPROFILEEDITOR_EDIT_RULE;Edit Dynamic Profile Rule
DYNPROFILEEDITOR_ENTRY_TOOLTIP;The matching is case insensitive.\nUse the "re:" prefix to enter\na regular expression.
DYNPROFILEEDITOR_IMGTYPE_ANY;Any
DYNPROFILEEDITOR_IMGTYPE_STD;Standard
DYNPROFILEEDITOR_IMGTYPE_HDR;HDR
DYNPROFILEEDITOR_IMGTYPE_PS;Pixel Shift
DYNPROFILEEDITOR_MOVE_DOWN;Move Down
DYNPROFILEEDITOR_MOVE_UP;Move Up
DYNPROFILEEDITOR_NEW;New
DYNPROFILEEDITOR_NEW_RULE;New Dynamic Profile Rule
DYNPROFILEEDITOR_PROFILE;Processing Profile
EDITWINDOW_TITLE;Image Edit
EDIT_OBJECT_TOOLTIP;Displays a widget on the preview window which lets you adjust this tool.
EDIT_PIPETTE_TOOLTIP;To add an adjustment point to the curve, hold the Ctrl key while left-clicking the desired spot in the image preview.\nTo adjust the point, hold the Ctrl key while left-clicking the corresponding area in the preview, then let go of Ctrl (unless you desire fine control) and while still holding the left mouse button move the mouse up or down to move that point up or down in the curve.
EXIFFILTER_APERTURE;Aperture
EXIFFILTER_CAMERA;Camera
EXIFFILTER_EXPOSURECOMPENSATION;Exposure compensation (EV)
EXIFFILTER_FILETYPE;File type
EXIFFILTER_FOCALLEN;Focal length
EXIFFILTER_IMAGETYPE;Image type
EXIFFILTER_ISO;ISO
EXIFFILTER_LENS;Lens
EXIFFILTER_METADATAFILTER;Enable metadata filters
EXIFFILTER_SHUTTER;Shutter
EXIFPANEL_ADDEDIT;Add/Edit
EXIFPANEL_ADDEDITHINT;Add new tag or edit tag.
EXIFPANEL_ADDTAGDLG_ENTERVALUE;Enter value
EXIFPANEL_ADDTAGDLG_SELECTTAG;Select tag
EXIFPANEL_ADDTAGDLG_TITLE;Add/Edit Tag
EXIFPANEL_KEEP;Keep
EXIFPANEL_KEEPHINT;Keep the selected tags when writing output file.
EXIFPANEL_REMOVE;Remove
EXIFPANEL_REMOVEHINT;Remove the selected tags when writing output file.
EXIFPANEL_RESET;Reset
EXIFPANEL_RESETALL;Reset All
EXIFPANEL_RESETALLHINT;Reset all tags to their original values.
EXIFPANEL_RESETHINT;Reset the selected tags to their original values.
EXIFPANEL_SHOWALL;Show all
EXIFPANEL_SUBDIRECTORY;Subdirectory
EXPORT_BYPASS;Processing steps to bypass
EXPORT_BYPASS_ALL;Select / Unselect All
EXPORT_BYPASS_DEFRINGE;Bypass Defringe
EXPORT_BYPASS_DIRPYRDENOISE;Bypass Noise Reduction
EXPORT_BYPASS_DIRPYREQUALIZER;Bypass Contrast by Detail Levels
EXPORT_BYPASS_EQUALIZER;Bypass Wavelet Levels
EXPORT_BYPASS_RAW_CA;Bypass [raw] Chromatic Aberration Correction
EXPORT_BYPASS_RAW_CCSTEPS;Bypass [raw] False Color Suppression
EXPORT_BYPASS_RAW_DCB_ENHANCE;Bypass [raw] DCB Enhancement Steps
EXPORT_BYPASS_RAW_DCB_ITERATIONS;Bypass [raw] DCB Iterations
EXPORT_BYPASS_RAW_DF;Bypass [raw] Dark-Frame
EXPORT_BYPASS_RAW_FF;Bypass [raw] Flat-Field
EXPORT_BYPASS_RAW_GREENTHRESH;Bypass [raw] Green Equilibration
EXPORT_BYPASS_RAW_LINENOISE;Bypass [raw] Line Noise Filter
EXPORT_BYPASS_RAW_LMMSE_ITERATIONS;Bypass [raw] LMMSE Enhancement Steps
EXPORT_BYPASS_SHARPENEDGE;Bypass Edge Sharpening
EXPORT_BYPASS_SHARPENING;Bypass Sharpening
EXPORT_BYPASS_SHARPENMICRO;Bypass Microcontrast
EXPORT_BYPASS_SH_HQ;Bypass Sharp Mask Shadows/Highlights
EXPORT_FASTEXPORTOPTIONS;<b>Fast Export Options</b>
EXPORT_INSTRUCTIONS;Fast Export options provide overrides to bypass time and resource consuming development settings and to run queue processing using the fast export settings instead. This method is recommended for quicker generation of lower resolution images when speed is a priority or when resized output is desired for one or many images without making modifications to their saved development parameters.
EXPORT_MAXHEIGHT;Maximum height:
EXPORT_MAXWIDTH;Maximum width:
EXPORT_PIPELINE;Processing pipeline
EXPORT_PUTTOQUEUEFAST;  Put to queue for fast export
EXPORT_RAW_DMETHOD;Demosaic method
EXPORT_USE_FAST_PIPELINE;Dedicated (full processing on resized image)
EXPORT_USE_FAST_PIPELINE_TIP;Use a dedicated processing pipeline for images in Fast Export mode, that trades speed for quality. Resizing of the image is done as early as possible, instead of doing it at the end like in the normal pipeline. The speedup can be significant, but be prepared to see artifacts and a general degradation of output quality.
EXPORT_USE_NORMAL_PIPELINE;Standard (bypass some steps, resize at the end)
EXTPROGTARGET_1;raw
EXTPROGTARGET_2;queue-processed
FILEBROWSER_ADDDELTEMPLATE;Add/Del templates...
FILEBROWSER_APPLYPROFILE;Apply
FILEBROWSER_APPLYPROFILE_PARTIAL;Apply - partial
FILEBROWSER_AUTODARKFRAME;Auto dark-frame
FILEBROWSER_AUTOFLATFIELD;Auto flat-field
FILEBROWSER_BROWSEPATHBUTTONHINT;Click to browse to the chosen path.
FILEBROWSER_BROWSEPATHHINT;Type a path to navigate to.\n\nKeyboard shortcuts:\n<b>Ctrl-o</b> to focus to the path text box.\n<b>Enter</b> / <b>Ctrl-Enter</b> to browse there;\n<b>Esc</b> to clear changes.\n<b>Shift-Esc</b> to remove focus.\n\nPath shortcuts:\n<b>~</b>	- user's home directory.\n<b>!</b>	- user's pictures directory
FILEBROWSER_CACHE;Cache
FILEBROWSER_CACHECLEARFROMFULL;Clear all including cached profiles
FILEBROWSER_CACHECLEARFROMPARTIAL;Clear all except cached profiles
FILEBROWSER_CLEARPROFILE;Clear
FILEBROWSER_COLORLABEL_TOOLTIP;Color label.\n\nUse dropdown menu or shortcuts:\n<b>Shift-Ctrl-0</b> No Color\n<b>Shift-Ctrl-1</b> Red\n<b>Shift-Ctrl-2</b> Yellow\n<b>Shift-Ctrl-3</b> Green\n<b>Shift-Ctrl-4</b> Blue\n<b>Shift-Ctrl-5</b> Purple
FILEBROWSER_COPYPROFILE;Copy
FILEBROWSER_CURRENT_NAME;Current name:
FILEBROWSER_DARKFRAME;Dark-frame
FILEBROWSER_DELETEDLGLABEL;File delete confirmation
FILEBROWSER_DELETEDLGMSG;Are you sure you want to delete the selected <b>%1</b> files?
FILEBROWSER_DELETEDLGMSGINCLPROC;Are you sure you want to delete the selected <b>%1</b> files <b>including</b> a queue-processed version?
FILEBROWSER_EMPTYTRASH;Empty trash
FILEBROWSER_EMPTYTRASHHINT;Permanently delete the files from trash.
FILEBROWSER_EXTPROGMENU;Open with
FILEBROWSER_FLATFIELD;Flat-Field
FILEBROWSER_MOVETODARKFDIR;Move to dark-frames directory
FILEBROWSER_MOVETOFLATFIELDDIR;Move to flat-fields directory
FILEBROWSER_NEW_NAME;New name:
FILEBROWSER_OPENDEFAULTVIEWER;Windows default viewer (queue-processed)
FILEBROWSER_PARTIALPASTEPROFILE;Paste - partial
FILEBROWSER_PASTEPROFILE;Paste
FILEBROWSER_POPUPCANCELJOB;Cancel job
FILEBROWSER_POPUPCOLORLABEL;Color label
FILEBROWSER_POPUPCOLORLABEL0;Label: None
FILEBROWSER_POPUPCOLORLABEL1;Label: Red
FILEBROWSER_POPUPCOLORLABEL2;Label: Yellow
FILEBROWSER_POPUPCOLORLABEL3;Label: Green
FILEBROWSER_POPUPCOLORLABEL4;Label: Blue
FILEBROWSER_POPUPCOLORLABEL5;Label: Purple
FILEBROWSER_POPUPCOPYTO;Copy to...
FILEBROWSER_POPUPFILEOPERATIONS;File operations
FILEBROWSER_POPUPMOVEEND;Move to end of queue
FILEBROWSER_POPUPMOVEHEAD;Move to head of queue
FILEBROWSER_POPUPMOVETO;Move to...
FILEBROWSER_POPUPOPEN;Open
FILEBROWSER_POPUPOPENINEDITOR;Open in Editor
FILEBROWSER_POPUPPROCESS;Put to queue
FILEBROWSER_POPUPPROCESSFAST;Put to queue (Fast export)
FILEBROWSER_POPUPPROFILEOPERATIONS;Processing profile operations
FILEBROWSER_POPUPRANK;Rank
FILEBROWSER_POPUPRANK0;Unrank
FILEBROWSER_POPUPRANK1;Rank 1 *
FILEBROWSER_POPUPRANK2;Rank 2 **
FILEBROWSER_POPUPRANK3;Rank 3 ***
FILEBROWSER_POPUPRANK4;Rank 4 ****
FILEBROWSER_POPUPRANK5;Rank 5 *****
FILEBROWSER_POPUPREMOVE;Delete
FILEBROWSER_POPUPREMOVEINCLPROC;Delete with output from queue
FILEBROWSER_POPUPRENAME;Rename
FILEBROWSER_POPUPSELECTALL;Select all
FILEBROWSER_POPUPTRASH;Move to trash
FILEBROWSER_POPUPUNRANK;Unrank
FILEBROWSER_POPUPUNTRASH;Remove from trash
FILEBROWSER_QUERYBUTTONHINT;Clear the Find query
FILEBROWSER_QUERYHINT;Type filenames to search for. Supports partial filenames. Separate the search terms using commas, e.g.\n<i>1001,1004,1199</i>\n\nExclude search terms by prefixing them with <i>!=</i>\ne.g.\n<i>!=1001,1004,1199</i>\n\nShortcuts:\n<b>Ctrl-f</b> - focus the Find box,\n<b>Enter</b> - search,\n<b>Esc</b> - clear the Find box,\n<b>Shift-Esc</b> - defocus the Find box.
FILEBROWSER_QUERYLABEL; Find:
FILEBROWSER_RANK1_TOOLTIP;Rank 1 *\nShortcut: <b>Shift-1</b>
FILEBROWSER_RANK2_TOOLTIP;Rank 2 *\nShortcut: <b>Shift-2</b>
FILEBROWSER_RANK3_TOOLTIP;Rank 3 *\nShortcut: <b>Shift-3</b>
FILEBROWSER_RANK4_TOOLTIP;Rank 4 *\nShortcut: <b>Shift-4</b>
FILEBROWSER_RANK5_TOOLTIP;Rank 5 *\nShortcut: <b>Shift-5</b>
FILEBROWSER_RENAMEDLGLABEL;Rename file
FILEBROWSER_RESETDEFAULTPROFILE;Reset to default
FILEBROWSER_SELECTDARKFRAME;Select dark-frame...
FILEBROWSER_SELECTFLATFIELD;Select flat-field...
FILEBROWSER_SHOWCOLORLABEL1HINT;Show images labeled Red.\nShortcut: <b>Alt-1</b>
FILEBROWSER_SHOWCOLORLABEL2HINT;Show images labeled Yellow.\nShortcut: <b>Alt-2</b>
FILEBROWSER_SHOWCOLORLABEL3HINT;Show images labeled Green.\nShortcut: <b>Alt-3</b>
FILEBROWSER_SHOWCOLORLABEL4HINT;Show images labeled Blue.\nShortcut: <b>Alt-4</b>
FILEBROWSER_SHOWCOLORLABEL5HINT;Show images labeled Purple.\nShortcut: <b>Alt-5</b>
FILEBROWSER_SHOWDIRHINT;Clear all filters.\nShortcut: <b>d</b>
FILEBROWSER_SHOWEDITEDHINT;Show edited images.\nShortcut: <b>7</b>
FILEBROWSER_SHOWEDITEDNOTHINT;Show not edited images.\nShortcut: <b>6</b>
FILEBROWSER_SHOWEXIFINFO;Show Exif info.\n\nShortcuts:\n<b>i</b> - Multiple Editor Tabs Mode,\n<b>Alt-i</b> - Single Editor Tab Mode.
FILEBROWSER_SHOWNOTTRASHHINT;Show only non-deleted images.
FILEBROWSER_SHOWORIGINALHINT;Show only original images.\n\nWhen several images exist with the same filename but different extensions, the one considered original is the one whose extension is nearest the top of the parsed extensions list in Preferences > File Browser > Parsed Extensions.
FILEBROWSER_SHOWRANK1HINT;Show images ranked as 1-star.\nShortcut: <b>1</b>
FILEBROWSER_SHOWRANK2HINT;Show images ranked as 2-star.\nShortcut: <b>2</b>
FILEBROWSER_SHOWRANK3HINT;Show images ranked as 3-star.\nShortcut: <b>3</b>
FILEBROWSER_SHOWRANK4HINT;Show images ranked as 4-star.\nShortcut: <b>4</b>
FILEBROWSER_SHOWRANK5HINT;Show images ranked as 5-star.\nShortcut: <b>5</b>
FILEBROWSER_SHOWRECENTLYSAVEDHINT;Show saved images.\nShortcut: <b>Alt-7</b>
FILEBROWSER_SHOWRECENTLYSAVEDNOTHINT;Show unsaved images.\nShortcut: <b>Alt-6</b>
FILEBROWSER_SHOWTRASHHINT;Show contents of trash.\nShortcut: <b>Ctrl-t</b>
FILEBROWSER_SHOWUNCOLORHINT;Show images without a color label.\nShortcut: <b>Alt-0</b>
FILEBROWSER_SHOWUNRANKHINT;Show unranked images.\nShortcut: <b>0</b>
FILEBROWSER_THUMBSIZE;Thumbnail size
FILEBROWSER_UNRANK_TOOLTIP;Unrank.\nShortcut: <b>Shift-0</b>
FILEBROWSER_ZOOMINHINT;Increase thumbnail size.\n\nShortcuts:\n<b>+</b> - Multiple Editor Tabs Mode,\n<b>Alt</b>-<b>+</b> - Single Editor Tab Mode.
FILEBROWSER_ZOOMOUTHINT;Decrease thumbnail size.\n\nShortcuts:\n<b>-</b> - Multiple Editor Tabs Mode,\n<b>Alt</b>-<b>-</b> - Single Editor Tab Mode.
FILECHOOSER_FILTER_ANY;All files
FILECHOOSER_FILTER_COLPROF;Color profiles (*.icc)
FILECHOOSER_FILTER_CURVE;Curve files
FILECHOOSER_FILTER_LCP;Lens correction profiles
FILECHOOSER_FILTER_PP;Processing profiles
FILECHOOSER_FILTER_SAME;Same format as current photo
FILECHOOSER_FILTER_TIFF;TIFF files
GENERAL_ABOUT;About
GENERAL_AFTER;After
GENERAL_APPLY;Apply
GENERAL_ASIMAGE;As Image
GENERAL_AUTO;Automatic
GENERAL_BEFORE;Before
GENERAL_CANCEL;Cancel
GENERAL_CLOSE;Close
GENERAL_DISABLE;Disable
GENERAL_DISABLED;Disabled
GENERAL_ENABLE;Enable
GENERAL_ENABLED;Enabled
GENERAL_FILE;File
GENERAL_LANDSCAPE;Landscape
GENERAL_NA;n/a
GENERAL_NO;No
GENERAL_NONE;None
GENERAL_OK;OK
GENERAL_OPEN;Open
GENERAL_PORTRAIT;Portrait
GENERAL_RESET;Reset
GENERAL_SAVE;Save
GENERAL_SAVE_AS;Save as...
GENERAL_SLIDER;Slider
GENERAL_UNCHANGED;(Unchanged)
GENERAL_WARNING;Warning
GIMP_PLUGIN_INFO;Welcome to the RawTherapee GIMP plugin!\nOnce you are done editing, simply close the main RawTherapee window and the image will be automatically imported in GIMP.
HISTOGRAM_TOOLTIP_B;Show/Hide blue histogram.
HISTOGRAM_TOOLTIP_BAR;Show/Hide RGB indicator bar.
HISTOGRAM_TOOLTIP_CHRO;Show/Hide chromaticity histogram.
HISTOGRAM_TOOLTIP_G;Show/Hide green histogram.
HISTOGRAM_TOOLTIP_L;Show/Hide CIELab luminance histogram.
HISTOGRAM_TOOLTIP_MODE;Toggle between linear, log-linear and log-log scaling of the histogram.
HISTOGRAM_TOOLTIP_R;Show/Hide red histogram.
HISTOGRAM_TOOLTIP_RAW;Show/Hide raw histogram.
HISTORY_CHANGED;Changed
HISTORY_CUSTOMCURVE;Custom curve
HISTORY_FROMCLIPBOARD;From clipboard
HISTORY_LABEL;History
HISTORY_MSG_1;Photo loaded
HISTORY_MSG_2;PP3 loaded
HISTORY_MSG_3;PP3 changed
HISTORY_MSG_4;History browsing
HISTORY_MSG_5;Exposure - Lightness
HISTORY_MSG_6;Exposure - Contrast
HISTORY_MSG_7;Exposure - Black
HISTORY_MSG_8;Exposure - Compensation
HISTORY_MSG_9;Exposure - Highlight compression
HISTORY_MSG_10;Exposure - Shadow compression
HISTORY_MSG_11;Exposure - Tone curve 1
HISTORY_MSG_12;Exposure - Auto levels
HISTORY_MSG_13;Exposure - Clip
HISTORY_MSG_14;L*a*b* - Lightness
HISTORY_MSG_15;L*a*b* - Contrast
HISTORY_MSG_16;-
HISTORY_MSG_17;-
HISTORY_MSG_18;-
HISTORY_MSG_19;L*a*b* - L* curve
HISTORY_MSG_20;Sharpening
HISTORY_MSG_21;USM - Radius
HISTORY_MSG_22;USM - Amount
HISTORY_MSG_23;USM - Threshold
HISTORY_MSG_24;USM - Sharpen only edges
HISTORY_MSG_25;USM - Edge detection radius
HISTORY_MSG_26;USM - Edge tolerance
HISTORY_MSG_27;USM - Halo control
HISTORY_MSG_28;USM - Halo control amount
HISTORY_MSG_29;Sharpening - Method
HISTORY_MSG_30;RLD - Radius
HISTORY_MSG_31;RLD - Amount
HISTORY_MSG_32;RLD - Damping
HISTORY_MSG_33;RLD - Iterations
HISTORY_MSG_34;Lens Correction - Distortion
HISTORY_MSG_35;Lens Correction - Vignetting
HISTORY_MSG_36;Lens Correction - CA
HISTORY_MSG_37;Exposure - Auto levels
HISTORY_MSG_38;White Balance - Method
HISTORY_MSG_39;WB - Temperature
HISTORY_MSG_40;WB - Tint
HISTORY_MSG_41;Exposure - Tone curve 1 mode
HISTORY_MSG_42;Exposure - Tone curve 2
HISTORY_MSG_43;Exposure - Tone curve 2 mode
HISTORY_MSG_44;Lum. denoising radius
HISTORY_MSG_45;Lum. denoising edge tolerance
HISTORY_MSG_46;Color denoising
HISTORY_MSG_47;Blend ICC highlights with matrix
HISTORY_MSG_48;DCP - Tone curve
HISTORY_MSG_49;DCP illuminant
HISTORY_MSG_50;Shadows/Highlights
HISTORY_MSG_51;S/H - Highlights
HISTORY_MSG_52;S/H - Shadows
HISTORY_MSG_53;S/H - Highlights tonal width
HISTORY_MSG_54;S/H - Shadows tonal width
HISTORY_MSG_55;S/H - Local contrast
HISTORY_MSG_56;S/H - Radius
HISTORY_MSG_57;Coarse rotation
HISTORY_MSG_58;Horizontal flipping
HISTORY_MSG_59;Vertical flipping
HISTORY_MSG_60;Rotation
HISTORY_MSG_61;Auto-fill
HISTORY_MSG_62;Distortion correction
HISTORY_MSG_63;Snapshot selected
HISTORY_MSG_64;Crop
HISTORY_MSG_65;CA correction
HISTORY_MSG_66;Exposure - Highlight reconstruction
HISTORY_MSG_67;Exposure - HLR amount
HISTORY_MSG_68;Exposure - HLR method
HISTORY_MSG_69;Working color space
HISTORY_MSG_70;Output color space
HISTORY_MSG_71;Input color space
HISTORY_MSG_72;VC - Amount
HISTORY_MSG_73;Channel Mixer
HISTORY_MSG_74;Resize - Scale
HISTORY_MSG_75;Resize - Method
HISTORY_MSG_76;Exif metadata
HISTORY_MSG_77;IPTC metadata
HISTORY_MSG_78;-
HISTORY_MSG_79;Resize - Width
HISTORY_MSG_80;Resize - Height
HISTORY_MSG_81;Resize
HISTORY_MSG_82;Profile changed
HISTORY_MSG_83;S/H - Sharp mask
HISTORY_MSG_84;Perspective correction
HISTORY_MSG_85;Lens Correction - LCP file
HISTORY_MSG_86;RGB Curves - Luminosity mode
HISTORY_MSG_87;Impulse Noise Reduction
HISTORY_MSG_88;Impulse NR threshold
HISTORY_MSG_89;Noise Reduction
HISTORY_MSG_90;NR - Luminance
HISTORY_MSG_91;NR - Chrominance master
HISTORY_MSG_92;NR - Gamma
HISTORY_MSG_93;CbDL - Value
HISTORY_MSG_94;Contrast by Detail Levels
HISTORY_MSG_95;L*a*b* - Chromaticity
HISTORY_MSG_96;L*a*b* - a* curve
HISTORY_MSG_97;L*a*b* - b* curve
HISTORY_MSG_98;Demosaicing method
HISTORY_MSG_99;Hot pixel filter
HISTORY_MSG_100;Exposure - Saturation
HISTORY_MSG_101;HSV - Hue
HISTORY_MSG_102;HSV - Saturation
HISTORY_MSG_103;HSV - Value
HISTORY_MSG_104;HSV Equalizer
HISTORY_MSG_105;Defringe
HISTORY_MSG_106;Defringe - Radius
HISTORY_MSG_107;Defringe - Threshold
HISTORY_MSG_108;Exposure - HLC threshold
HISTORY_MSG_109;Resize - Bounding box
HISTORY_MSG_110;Resize - Applies to
HISTORY_MSG_111;L*a*b* - Avoid color shift
HISTORY_MSG_112;--unused--
HISTORY_MSG_113;L*a*b* - Red/skin prot.
HISTORY_MSG_114;DCB iterations
HISTORY_MSG_115;False color suppression
HISTORY_MSG_116;DCB enhancement
HISTORY_MSG_117;Raw CA correction - Red
HISTORY_MSG_118;Raw CA correction - Blue
HISTORY_MSG_119;Line noise filter
HISTORY_MSG_120;Green equilibration
HISTORY_MSG_121;Raw CA Correction - Auto
HISTORY_MSG_122;Dark-Frame - Auto-selection
HISTORY_MSG_123;Dark-Frame - File
HISTORY_MSG_124;White point correction
HISTORY_MSG_125;Highlight preservation
HISTORY_MSG_126;Flat-Field - File
HISTORY_MSG_127;Flat-Field - Auto-selection
HISTORY_MSG_128;Flat-Field - Blur radius
HISTORY_MSG_129;Flat-Field - Blur type
HISTORY_MSG_130;Auto distortion correction
HISTORY_MSG_131;NR - Luma
HISTORY_MSG_132;NR - Chroma
HISTORY_MSG_133;Output gamma
HISTORY_MSG_134;Free gamma
HISTORY_MSG_135;Free gamma
HISTORY_MSG_136;Free gamma slope
HISTORY_MSG_137;Black level - Green 1
HISTORY_MSG_138;Black level - Red
HISTORY_MSG_139;Black level - Blue
HISTORY_MSG_140;Black level - Green 2
HISTORY_MSG_141;Black level - Link greens
HISTORY_MSG_142;ES - Iterations
HISTORY_MSG_143;ES - Quantity
HISTORY_MSG_144;Microcontrast - Quantity
HISTORY_MSG_145;Microcontrast - Uniformity
HISTORY_MSG_146;Edge sharpening
HISTORY_MSG_147;ES - Luminance only
HISTORY_MSG_148;Microcontrast
HISTORY_MSG_149;Microcontrast - 3×3 matrix
HISTORY_MSG_150;Post-demosaic artifact/noise red.
HISTORY_MSG_151;Vibrance
HISTORY_MSG_152;Vib - Pastel tones
HISTORY_MSG_153;Vib - Saturated tones
HISTORY_MSG_154;Vib - Protect skin-tones
HISTORY_MSG_155;Vib - Avoid color shift
HISTORY_MSG_156;Vib - Link pastel/saturated
HISTORY_MSG_157;Vib - P/S threshold
HISTORY_MSG_158;TM - Strength
HISTORY_MSG_159;TM - Edge stopping
HISTORY_MSG_160;TM - Scale
HISTORY_MSG_161;TM - Reweighting iterates
HISTORY_MSG_162;Tone Mapping
HISTORY_MSG_163;RGB Curves - Red
HISTORY_MSG_164;RGB Curves - Green
HISTORY_MSG_165;RGB Curves - Blue
HISTORY_MSG_166;Exposure - Reset
HISTORY_MSG_167;Demosaicing method
HISTORY_MSG_168;L*a*b* - CC curve
HISTORY_MSG_169;L*a*b* - CH curve
HISTORY_MSG_170;Vibrance - HH curve
HISTORY_MSG_171;L*a*b* - LC curve
HISTORY_MSG_172;L*a*b* - Restrict LC
HISTORY_MSG_173;NR - Detail recovery
HISTORY_MSG_174;CIECAM02
HISTORY_MSG_175;CAM02 - CAT02 adaptation
HISTORY_MSG_176;CAM02 - Viewing surround
HISTORY_MSG_177;CAM02 - Scene luminosity
HISTORY_MSG_178;CAM02 - Viewing luminosity
HISTORY_MSG_179;CAM02 - White-point model
HISTORY_MSG_180;CAM02 - Lightness (J)
HISTORY_MSG_181;CAM02 - Chroma (C)
HISTORY_MSG_182;CAM02 - Automatic CAT02
HISTORY_MSG_183;CAM02 - Contrast (J)
HISTORY_MSG_184;CAM02 - Scene surround
HISTORY_MSG_185;CAM02 - Gamut control
HISTORY_MSG_186;CAM02 - Algorithm
HISTORY_MSG_187;CAM02 - Red/skin prot.
HISTORY_MSG_188;CAM02 - Brightness (Q)
HISTORY_MSG_189;CAM02 - Contrast (Q)
HISTORY_MSG_190;CAM02 - Saturation (S)
HISTORY_MSG_191;CAM02 - Colorfulness (M)
HISTORY_MSG_192;CAM02 - Hue (h)
HISTORY_MSG_193;CAM02 - Tone curve 1
HISTORY_MSG_194;CAM02 - Tone curve 2
HISTORY_MSG_195;CAM02 - Tone curve 1
HISTORY_MSG_196;CAM02 - Tone curve 2
HISTORY_MSG_197;CAM02 - Color curve
HISTORY_MSG_198;CAM02 - Color curve
HISTORY_MSG_199;CAM02 - Output histograms
HISTORY_MSG_200;CAM02 - Tone mapping
HISTORY_MSG_201;NR - Chrominance - R&amp;G
HISTORY_MSG_202;NR - Chrominance - B&amp;Y
HISTORY_MSG_203;NR - Color space
HISTORY_MSG_204;LMMSE enhancement steps
HISTORY_MSG_205;CAM02 - Hot/bad pixel filter
HISTORY_MSG_206;CAT02 - Auto scene luminosity
HISTORY_MSG_207;Defringe - Hue curve
HISTORY_MSG_208;WB - B/R equalizer
HISTORY_MSG_210;GF - Angle
HISTORY_MSG_211;Graduated Filter
HISTORY_MSG_212;VF - Strength
HISTORY_MSG_213;Vignette Filter
HISTORY_MSG_214;Black-and-White
HISTORY_MSG_215;B&amp;W - CM - Red
HISTORY_MSG_216;B&amp;W - CM - Green
HISTORY_MSG_217;B&amp;W - CM - Blue
HISTORY_MSG_218;B&amp;W - Gamma - Red
HISTORY_MSG_219;B&amp;W - Gamma - Green
HISTORY_MSG_220;B&amp;W - Gamma - Blue
HISTORY_MSG_221;B&amp;W - Color filter
HISTORY_MSG_222;B&amp;W - Presets
HISTORY_MSG_223;B&amp;W - CM - Orange
HISTORY_MSG_224;B&amp;W - CM - Yellow
HISTORY_MSG_225;B&amp;W - CM - Cyan
HISTORY_MSG_226;B&amp;W - CM - Magenta
HISTORY_MSG_227;B&amp;W - CM - Purple
HISTORY_MSG_228;B&amp;W - Luminance equalizer
HISTORY_MSG_229;B&amp;W - Luminance equalizer
HISTORY_MSG_230;B&amp;W - Mode
HISTORY_MSG_231;B&amp;W - 'Before' curve
HISTORY_MSG_232;B&amp;W - 'Before' curve type
HISTORY_MSG_233;B&amp;W - 'After' curve
HISTORY_MSG_234;B&amp;W - 'After' curve type
HISTORY_MSG_235;B&amp;W - CM - Auto
HISTORY_MSG_236;--unused--
HISTORY_MSG_237;B&amp;W - CM
HISTORY_MSG_238;GF - Feather
HISTORY_MSG_239;GF - Strength
HISTORY_MSG_240;GF - Center
HISTORY_MSG_241;VF - Feather
HISTORY_MSG_242;VF - Roundness
HISTORY_MSG_243;VC - Radius
HISTORY_MSG_244;VC - Strength
HISTORY_MSG_245;VC - Center
HISTORY_MSG_246;L*a*b* - CL curve
HISTORY_MSG_247;L*a*b* - LH curve
HISTORY_MSG_248;L*a*b* - HH curve
HISTORY_MSG_249;CbDL - Threshold
HISTORY_MSG_250;NR - Enhanced
HISTORY_MSG_251;B&amp;W - Algorithm
HISTORY_MSG_252;CbDL - Skin tar/prot
HISTORY_MSG_253;CbDL - Reduce artifacts
HISTORY_MSG_254;CbDL - Skin hue
HISTORY_MSG_255;NR - Median filter
HISTORY_MSG_256;NR - Median - Type
HISTORY_MSG_257;Color Toning
HISTORY_MSG_258;CT - Color curve
HISTORY_MSG_259;CT - Opacity curve
HISTORY_MSG_260;CT - a*[b*] opacity
HISTORY_MSG_261;CT - Method
HISTORY_MSG_262;CT - b* opacity
HISTORY_MSG_263;CT - Shadows - Red
HISTORY_MSG_264;CT - Shadows - Green
HISTORY_MSG_265;CT - Shadows - Blue
HISTORY_MSG_266;CT - Mid - Red
HISTORY_MSG_267;CT - Mid - Green
HISTORY_MSG_268;CT - Mid - Blue
HISTORY_MSG_269;CT - High - Red
HISTORY_MSG_270;CT - High - Green
HISTORY_MSG_271;CT - High - Blue
HISTORY_MSG_272;CT - Balance
HISTORY_MSG_273;CT - Color Balance SMH
HISTORY_MSG_274;CT - Sat. Shadows
HISTORY_MSG_275;CT - Sat. Highlights
HISTORY_MSG_276;CT - Opacity
HISTORY_MSG_277;--unused--
HISTORY_MSG_278;CT - Preserve luminance
HISTORY_MSG_279;CT - Shadows
HISTORY_MSG_280;CT - Highlights
HISTORY_MSG_281;CT - Sat. strength
HISTORY_MSG_282;CT - Sat. threshold
HISTORY_MSG_283;CT - Strength
HISTORY_MSG_284;CT - Auto sat. protection
HISTORY_MSG_285;NR - Median - Method
HISTORY_MSG_286;NR - Median - Type
HISTORY_MSG_287;NR - Median - Iterations
HISTORY_MSG_288;Flat-Field - Clip control
HISTORY_MSG_289;Flat-Field - Clip control - Auto
HISTORY_MSG_290;Black Level - Red
HISTORY_MSG_291;Black Level - Green
HISTORY_MSG_292;Black Level - Blue
HISTORY_MSG_293;Film Simulation
HISTORY_MSG_294;Film Simulation - Strength
HISTORY_MSG_295;Film Simulation - Film
HISTORY_MSG_296;NR - Luminance curve
HISTORY_MSG_297;NR - Mode
HISTORY_MSG_298;Dead pixel filter
HISTORY_MSG_299;NR - Chrominance curve
HISTORY_MSG_300;-
HISTORY_MSG_301;NR - Luma control
HISTORY_MSG_302;NR - Chroma method
HISTORY_MSG_303;NR - Chroma method
HISTORY_MSG_304;W - Contrast levels
HISTORY_MSG_305;Wavelet Levels
HISTORY_MSG_306;W - Process
HISTORY_MSG_307;W - Process
HISTORY_MSG_308;W - Process direction
HISTORY_MSG_309;W - ES - Detail
HISTORY_MSG_310;W - Residual - Sky tar/prot
HISTORY_MSG_311;W - Wavelet levels
HISTORY_MSG_312;W - Residual - Shadows threshold
HISTORY_MSG_313;W - Chroma - Sat/past
HISTORY_MSG_314;W - Gamut - Reduce artifacts
HISTORY_MSG_315;W - Residual - Contrast
HISTORY_MSG_316;W - Gamut - Skin tar/prot
HISTORY_MSG_317;W - Gamut - Skin hue
HISTORY_MSG_318;W - Contrast - Highlight levels
HISTORY_MSG_319;W - Contrast - Highlight range
HISTORY_MSG_320;W - Contrast - Shadow range
HISTORY_MSG_321;W - Contrast - Shadow levels
HISTORY_MSG_322;W - Gamut - Avoid color shift
HISTORY_MSG_323;W - ES - Local contrast
HISTORY_MSG_324;W - Chroma - Pastel
HISTORY_MSG_325;W - Chroma - Saturated
HISTORY_MSG_326;W - Chroma - Method
HISTORY_MSG_327;W - Contrast - Apply to
HISTORY_MSG_328;W - Chroma - Link strength
HISTORY_MSG_329;W - Toning - Opacity RG
HISTORY_MSG_330;W - Toning - Opacity BY
HISTORY_MSG_331;W - Contrast levels - Extra
HISTORY_MSG_332;W - Tiling method
HISTORY_MSG_333;W - Residual - Shadows
HISTORY_MSG_334;W - Residual - Chroma
HISTORY_MSG_335;W - Residual - Highlights
HISTORY_MSG_336;W - Residual - Highlights threshold
HISTORY_MSG_337;W - Residual - Sky hue
HISTORY_MSG_338;W - ES - Radius
HISTORY_MSG_339;W - ES - Strength
HISTORY_MSG_340;W - Strength
HISTORY_MSG_341;W - Edge performance
HISTORY_MSG_342;W - ES - First level
HISTORY_MSG_343;W - Chroma levels
HISTORY_MSG_344;W - Meth chroma sl/cur
HISTORY_MSG_345;W - ES - Local contrast
HISTORY_MSG_346;W - ES - Local contrast method
HISTORY_MSG_347;W - Denoise - Level 1
HISTORY_MSG_348;W - Denoise - Level 2
HISTORY_MSG_349;W - Denoise - Level 3
HISTORY_MSG_350;W - ES - Edge detection
HISTORY_MSG_351;W - Residual - HH curve
HISTORY_MSG_352;W - Background
HISTORY_MSG_353;W - ES - Gradient sensitivity
HISTORY_MSG_354;W - ES - Enhanced
HISTORY_MSG_355;W - ES - Threshold low
HISTORY_MSG_356;W - ES - Threshold high
HISTORY_MSG_357;W - Denoise - Link with ES
HISTORY_MSG_358;W - Gamut - CH
HISTORY_MSG_359;Hot/Dead - Threshold
HISTORY_MSG_360;TM - Gamma
HISTORY_MSG_361;W - Final - Chroma balance
HISTORY_MSG_362;W - Residual - Compression method
HISTORY_MSG_363;W - Residual - Compression strength
HISTORY_MSG_364;W - Final - Contrast balance
HISTORY_MSG_365;W - Final - Delta balance
HISTORY_MSG_366;W - Residual - Compression gamma
HISTORY_MSG_367;W - Final - 'After' contrast curve
HISTORY_MSG_368;W - Final - Contrast balance
HISTORY_MSG_369;W - Final - Balance method
HISTORY_MSG_370;W - Final - Local contrast curve
HISTORY_MSG_371;Post-Resize Sharpening
HISTORY_MSG_372;PRS USM - Radius
HISTORY_MSG_373;PRS USM - Amount
HISTORY_MSG_374;PRS USM - Threshold
HISTORY_MSG_375;PRS USM - Sharpen only edges
HISTORY_MSG_376;PRS USM - Edge detection radius
HISTORY_MSG_377;PRS USM - Edge tolerance
HISTORY_MSG_378;PRS USM - Halo control
HISTORY_MSG_379;PRS USM - Halo control amount
HISTORY_MSG_380;PRS - Method
HISTORY_MSG_381;PRS RLD - Radius
HISTORY_MSG_382;PRS RLD - Amount
HISTORY_MSG_383;PRS RLD - Damping
HISTORY_MSG_384;PRS RLD - Iterations
HISTORY_MSG_385;W - Residual - Color Balance
HISTORY_MSG_386;W - Residual - CB green high
HISTORY_MSG_387;W - Residual - CB blue high
HISTORY_MSG_388;W - Residual - CB green mid
HISTORY_MSG_389;W - Residual - CB blue mid
HISTORY_MSG_390;W - Residual - CB green low
HISTORY_MSG_391;W - Residual - CB blue low
HISTORY_MSG_392;W - Residual - Color Balance
HISTORY_MSG_393;DCP - Look table
HISTORY_MSG_394;DCP - Baseline exposure
HISTORY_MSG_395;DCP - Base table
HISTORY_MSG_396;W - Contrast sub-tool
HISTORY_MSG_397;W - Chroma sub-tool
HISTORY_MSG_398;W - ES sub-tool
HISTORY_MSG_399;W - Residual sub-tool
HISTORY_MSG_400;W - Final sub-tool
HISTORY_MSG_401;W - Toning sub-tool
HISTORY_MSG_402;W - Denoise sub-tool
HISTORY_MSG_403;W - ES - Edge sensitivity
HISTORY_MSG_404;W - ES - Base amplification
HISTORY_MSG_405;W - Denoise - Level 4
HISTORY_MSG_406;W - ES - Neighboring pixels
HISTORY_MSG_407;Retinex - Method
HISTORY_MSG_408;Retinex - Radius
HISTORY_MSG_409;Retinex - Contrast
HISTORY_MSG_410;Retinex - Offset
HISTORY_MSG_411;Retinex - Strength
HISTORY_MSG_412;Retinex - Gaussian gradient
HISTORY_MSG_413;Retinex - Contrast
HISTORY_MSG_414;Retinex - Histogram - Lab
HISTORY_MSG_415;Retinex - Transmission
HISTORY_MSG_416;Retinex
HISTORY_MSG_417;Retinex - Transmission median
HISTORY_MSG_418;Retinex - Threshold
HISTORY_MSG_419;Retinex - Color space
HISTORY_MSG_420;Retinex - Histogram - HSL
HISTORY_MSG_421;Retinex - Gamma
HISTORY_MSG_422;Retinex - Gamma
HISTORY_MSG_423;Retinex - Gamma slope
HISTORY_MSG_424;Retinex - HL threshold
HISTORY_MSG_425;Retinex - Log base
HISTORY_MSG_426;Retinex - Hue equalizer
HISTORY_MSG_427;Output rendering intent
HISTORY_MSG_428;Monitor rendering intent
HISTORY_MSG_429;Retinex - Iterations
HISTORY_MSG_430;Retinex - Transmission gradient
HISTORY_MSG_431;Retinex - Strength gradient
HISTORY_MSG_432;Retinex - M - Highlights
HISTORY_MSG_433;Retinex - M - Highlights TW
HISTORY_MSG_434;Retinex - M - Shadows
HISTORY_MSG_435;Retinex - M - Shadows TW
HISTORY_MSG_436;Retinex - M - Radius
HISTORY_MSG_437;Retinex - M - Method
HISTORY_MSG_438;Retinex - M - Equalizer
HISTORY_MSG_439;Retinex - Process
HISTORY_MSG_440;CbDL - Method
HISTORY_MSG_441;Retinex - Gain transmission
HISTORY_MSG_442;Retinex - Scale
HISTORY_MSG_443;Output black point compensation
HISTORY_MSG_444;WB - Temp bias
HISTORY_MSG_445;Raw sub-image
HISTORY_MSG_449;PS - ISO adaption
HISTORY_MSG_452;PS - Show motion
HISTORY_MSG_453;PS - Show mask only
HISTORY_MSG_457;PS - Check red/blue
HISTORY_MSG_462;PS - Check green
HISTORY_MSG_464;PS - Blur motion mask
HISTORY_MSG_465;PS - Blur radius
HISTORY_MSG_468;PS - Fill holes
HISTORY_MSG_469;PS - Median
HISTORY_MSG_471;PS - Motion correction
HISTORY_MSG_472;PS - Smooth transitions
HISTORY_MSG_473;PS - Use LMMSE
HISTORY_MSG_474;PS - Equalize
HISTORY_MSG_475;PS - Equalize channel
HISTORY_MSG_476;CAM02 - Temp out
HISTORY_MSG_477;CAM02 - Green out
HISTORY_MSG_478;CAM02 - Yb out
HISTORY_MSG_479;CAM02 - CAT02 adaptation out
HISTORY_MSG_480;CAM02 - Automatic CAT02 out
HISTORY_MSG_481;CAM02 - Temp scene
HISTORY_MSG_482;CAM02 - Green scene
HISTORY_MSG_483;CAM02 - Yb scene
HISTORY_MSG_484;CAM02 - Auto Yb scene
HISTORY_MSG_485;Lens Correction
HISTORY_MSG_486;Lens Correction - Camera
HISTORY_MSG_487;Lens Correction - Lens
HISTORY_MSG_488;Dynamic Range Compression
HISTORY_MSG_489;DRC - Threshold
HISTORY_MSG_490;DRC - Amount
HISTORY_MSG_491;White Balance
HISTORY_MSG_492;RGB Curves
HISTORY_MSG_493;L*a*b* Adjustments
HISTORY_MSG_CLAMPOOG;Clip out-of-gamut colors
HISTORY_MSG_COLORTONING_LABGRID_VALUE;CT - Color correction
<<<<<<< HEAD
HISTORY_MSG_DEHAZE_DEPTH;Dehaze - Depth
HISTORY_MSG_DEHAZE_ENABLED;Haze Removal
HISTORY_MSG_DEHAZE_SHOW_DEPTH_MAP;Dehaze - Show depth map
HISTORY_MSG_DEHAZE_STRENGTH;Dehaze - Strength
=======
HISTORY_MSG_COLORTONING_LABREGION_LIST;CT - List
HISTORY_MSG_COLORTONING_LABREGION_AB;CT - Color correction
HISTORY_MSG_COLORTONING_LABREGION_SATURATION;CT - Saturation
HISTORY_MSG_COLORTONING_LABREGION_LIGHTNESS;CT - Lightness
HISTORY_MSG_COLORTONING_LABREGION_HUEMASK;CT - H mask
HISTORY_MSG_COLORTONING_LABREGION_CHROMATICITYMASK;CT - C mask
HISTORY_MSG_COLORTONING_LABREGION_LIGHTNESSMASK;CT - L mask
HISTORY_MSG_COLORTONING_LABREGION_SHOWMASK;CT - Show mask
>>>>>>> a8bbc9cb
HISTORY_MSG_DUALDEMOSAIC_CONTRAST;Dual demosaic - Contrast threshold
HISTORY_MSG_DUALDEMOSAIC_AUTO_CONTRAST;Dual demosaic - Auto threshold
HISTORY_MSG_HISTMATCHING;Auto-matched tone curve
HISTORY_MSG_ICM_OUTPUT_PRIMARIES;Output - Primaries
HISTORY_MSG_ICM_OUTPUT_TEMP;Output - ICC-v4 illuminant D
HISTORY_MSG_ICM_OUTPUT_TYPE;Output - Type
HISTORY_MSG_ICM_WORKING_GAMMA;Working - Gamma
HISTORY_MSG_ICM_WORKING_SLOPE;Working - Slope
HISTORY_MSG_ICM_WORKING_TRC_METHOD;Working - TRC method
HISTORY_MSG_LOCALCONTRAST_AMOUNT;Local Contrast - Amount
HISTORY_MSG_LOCALCONTRAST_DARKNESS;Local Contrast - Darkness
HISTORY_MSG_LOCALCONTRAST_ENABLED;Local Contrast
HISTORY_MSG_LOCALCONTRAST_LIGHTNESS;Local Contrast - Lightness
HISTORY_MSG_LOCALCONTRAST_RADIUS;Local Contrast - Radius
HISTORY_MSG_METADATA_MODE;Metadata copy mode
HISTORY_MSG_MICROCONTRAST_CONTRAST;Microcontrast - Contrast threshold
HISTORY_MSG_PIXELSHIFT_DEMOSAIC;PS - Demosaic method for motion
HISTORY_MSG_PREPROCESS_LINEDENOISE_DIRECTION;Line noise filter direction
HISTORY_MSG_PREPROCESS_PDAFLINESFILTER;PDAF lines filter
HISTORY_MSG_PRSHARPEN_CONTRAST;PRS - Contrast threshold
HISTORY_MSG_RAWCACORR_AUTOIT;Raw CA Correction - Iterations
HISTORY_MSG_RAWCACORR_COLORSHIFT;Raw CA Correction - Avoid color shift
HISTORY_MSG_RAW_BORDER;Raw border
HISTORY_MSG_RESIZE_ALLOWUPSCALING;Resize - Allow upscaling
HISTORY_MSG_SH_COLORSPACE;S/H - Colorspace
HISTORY_MSG_SHARPENING_CONTRAST;Sharpening - Contrast threshold
HISTORY_MSG_SOFTLIGHT_ENABLED;Soft light
HISTORY_MSG_SOFTLIGHT_STRENGTH;Soft light - Strength
HISTORY_MSG_TM_FATTAL_ANCHOR;DRC - Anchor
HISTORY_NEWSNAPSHOT;Add
HISTORY_NEWSNAPSHOT_TOOLTIP;Shortcut: <b>Alt-s</b>
HISTORY_SNAPSHOT;Snapshot
HISTORY_SNAPSHOTS;Snapshots
ICCPROFCREATOR_COPYRIGHT;Copyright:
ICCPROFCREATOR_COPYRIGHT_RESET_TOOLTIP;Reset to the default copyright, granted to "RawTherapee, CC0"
ICCPROFCREATOR_CUSTOM;Custom
ICCPROFCREATOR_DESCRIPTION;Description:
ICCPROFCREATOR_DESCRIPTION_ADDPARAM;Append gamma and slope values to the description
ICCPROFCREATOR_DESCRIPTION_TOOLTIP;Leave empty to set the default description.
ICCPROFCREATOR_GAMMA;Gamma
ICCPROFCREATOR_ICCVERSION;ICC version:
ICCPROFCREATOR_ILL;Illuminant:
ICCPROFCREATOR_ILL_41;D41
ICCPROFCREATOR_ILL_50;D50
ICCPROFCREATOR_ILL_55;D55
ICCPROFCREATOR_ILL_60;D60
ICCPROFCREATOR_ILL_65;D65
ICCPROFCREATOR_ILL_80;D80
ICCPROFCREATOR_ILL_DEF;Default
ICCPROFCREATOR_ILL_INC;StdA 2856K
ICCPROFCREATOR_ILL_TOOLTIP;You can only set the illuminant for ICC v4 profiles.
ICCPROFCREATOR_PRIMARIES;Primaries:
ICCPROFCREATOR_PRIM_ACESP0;ACES AP0
ICCPROFCREATOR_PRIM_ACESP1;ACES AP1
ICCPROFCREATOR_PRIM_ADOBE;Adobe RGB (1998)
ICCPROFCREATOR_PRIM_BEST;BestRGB
ICCPROFCREATOR_PRIM_BETA;BetaRGB
ICCPROFCREATOR_PRIM_BLUX;Blue X
ICCPROFCREATOR_PRIM_BLUY;Blue Y
ICCPROFCREATOR_PRIM_BRUCE;BruceRGB
ICCPROFCREATOR_PRIM_GREX;Green X
ICCPROFCREATOR_PRIM_GREY;Green Y
ICCPROFCREATOR_PRIM_PROPH;Prophoto
ICCPROFCREATOR_PRIM_REC2020;Rec2020
ICCPROFCREATOR_PRIM_REDX;Red X
ICCPROFCREATOR_PRIM_REDY;Red Y
ICCPROFCREATOR_PRIM_SRGB;sRGB
ICCPROFCREATOR_PRIM_TOOLTIP;You can only set custom primaries for ICC v4 profiles.
ICCPROFCREATOR_PRIM_WIDEG;Widegamut
ICCPROFCREATOR_PROF_V2;ICC v2
ICCPROFCREATOR_PROF_V4;ICC v4
ICCPROFCREATOR_SAVEDIALOG_TITLE;Save ICC profile as...
ICCPROFCREATOR_SLOPE;Slope
ICCPROFCREATOR_TRC_PRESET;Tone response curve:
IPTCPANEL_CATEGORY;Category
IPTCPANEL_CATEGORYHINT;Identifies the subject of the image in the opinion of the provider.
IPTCPANEL_CITY;City
IPTCPANEL_CITYHINT;Enter the name of the city pictured in this image.
IPTCPANEL_COPYHINT;Copy IPTC settings to clipboard.
IPTCPANEL_COPYRIGHT;Copyright notice
IPTCPANEL_COPYRIGHTHINT;Enter a Notice on the current owner of the Copyright for this image, such as ©2008 Jane Doe.
IPTCPANEL_COUNTRY;Country
IPTCPANEL_COUNTRYHINT;Enter the name of the country pictured in this image.
IPTCPANEL_CREATOR;Creator
IPTCPANEL_CREATORHINT;Enter the name of the person that created this image.
IPTCPANEL_CREATORJOBTITLE;Creator's job title
IPTCPANEL_CREATORJOBTITLEHINT;Enter the Job Title of the person listed in the Creator field.
IPTCPANEL_CREDIT;Credit line
IPTCPANEL_CREDITHINT;Enter who should be credited when this image is published.
IPTCPANEL_DATECREATED;Date created
IPTCPANEL_DATECREATEDHINT;Enter the Date the image was taken.
IPTCPANEL_DESCRIPTION;Description
IPTCPANEL_DESCRIPTIONHINT;Enter a "caption" describing the who, what, and why of what is happening in this image, this might include names of people, and/or their role in the action that is taking place within the image.
IPTCPANEL_DESCRIPTIONWRITER;Description writer
IPTCPANEL_DESCRIPTIONWRITERHINT;Enter the name of the person involved in writing, editing or correcting the description of the image.
IPTCPANEL_EMBEDDED;Embedded
IPTCPANEL_EMBEDDEDHINT;Reset to IPTC data embedded in the image file.
IPTCPANEL_HEADLINE;Headline
IPTCPANEL_HEADLINEHINT;Enter a brief publishable synopsis or summary of the contents of the image.
IPTCPANEL_INSTRUCTIONS;Instructions
IPTCPANEL_INSTRUCTIONSHINT;Enter information about embargoes, or other restrictions not covered by the Copyright field.
IPTCPANEL_KEYWORDS;Keywords
IPTCPANEL_KEYWORDSHINT;Enter any number of keywords, terms or phrases used to express the subject matter in the image.
IPTCPANEL_PASTEHINT;Paste IPTC settings from clipboard.
IPTCPANEL_PROVINCE;Province or state
IPTCPANEL_PROVINCEHINT;Enter the name of the province or state pictured in this image.
IPTCPANEL_RESET;Reset
IPTCPANEL_RESETHINT;Reset to profile default.
IPTCPANEL_SOURCE;Source
IPTCPANEL_SOURCEHINT;Enter or edit the name of a person or party who has a role in the content supply chain, such as a person or entity from whom you received this image from.
IPTCPANEL_SUPPCATEGORIES;Supplemental categories
IPTCPANEL_SUPPCATEGORIESHINT;Further refines the subject of the image.
IPTCPANEL_TITLE;Title
IPTCPANEL_TITLEHINT;Enter a short verbal and human readable name for the image, this may be the file name.
IPTCPANEL_TRANSREFERENCE;Job ID
IPTCPANEL_TRANSREFERENCEHINT;Enter a number or identifier needed for workflow control or tracking.
LENSPROFILE_CORRECTION_AUTOMATCH;Auto-matched correction parameters
LENSPROFILE_CORRECTION_LCPFILE;LCP File
LENSPROFILE_CORRECTION_MANUAL;Manual correction parameters
LENSPROFILE_LENS_WARNING;Warning: the crop factor used for lens profiling is larger than the crop factor of the camera, the results might be wrong.
MAIN_BUTTON_FULLSCREEN;Fullscreen
MAIN_BUTTON_ICCPROFCREATOR;ICC Profile Creator
MAIN_BUTTON_NAVNEXT_TOOLTIP;Navigate to the next image relative to image opened in the Editor.\nShortcut: <b>Shift-F4</b>\n\nTo navigate to the next image relative to the currently selected thumbnail in the File Browser or Filmstrip:\nShortcut: <b>F4</b>
MAIN_BUTTON_NAVPREV_TOOLTIP;Navigate to the previous image relative to image opened in the Editor.\nShortcut: <b>Shift-F3</b>\n\nTo navigate to the previous image relative to the currently selected thumbnail in the File Browser or Filmstrip:\nShortcut: <b>F3</b>
MAIN_BUTTON_NAVSYNC_TOOLTIP;Synchronize the File Browser or Filmstrip with the Editor to reveal the thumbnail of the currently opened image, and clear any active filters.\nShortcut: <b>x</b>\n\nAs above, but without clearing active filters:\nShortcut: <b>y</b>\n(Note that the thumbnail of the opened image will not be shown if filtered out).
MAIN_BUTTON_PREFERENCES;Preferences
MAIN_BUTTON_PUTTOQUEUE_TOOLTIP;Put current image to processing queue.\nShortcut: <b>Ctrl+b</b>
MAIN_BUTTON_SAVE_TOOLTIP;Save current image.\nShortcut: <b>Ctrl+s</b>\nSave current profile (.pp3).\nShortcut: <b>Ctrl+Shift+s</b>
MAIN_BUTTON_SENDTOEDITOR;Edit image in external editor
MAIN_BUTTON_SENDTOEDITOR_TOOLTIP;Edit current image in external editor.\nShortcut: <b>Ctrl+e</b>
MAIN_BUTTON_SHOWHIDESIDEPANELS_TOOLTIP;Show/hide all side panels.\nShortcut: <b>m</b>
MAIN_BUTTON_UNFULLSCREEN;Exit fullscreen
MAIN_FRAME_BATCHQUEUE;Queue
MAIN_FRAME_BATCHQUEUE_TOOLTIP;Processing queue.\nShortcut: <b>Ctrl-F3</b>
MAIN_FRAME_EDITOR;Editor
MAIN_FRAME_EDITOR_TOOLTIP;Editor.\nShortcut: <b>Ctrl-F4</b>
MAIN_FRAME_FILEBROWSER;File Browser
MAIN_FRAME_FILEBROWSER_TOOLTIP;File browser.\nShortcut: <b>Ctrl-F2</b>
MAIN_FRAME_PLACES;Places
MAIN_FRAME_PLACES_ADD;Add
MAIN_FRAME_PLACES_DEL;Del
MAIN_FRAME_RECENT;Recent Folders
MAIN_MSG_ALREADYEXISTS;File already exists.
MAIN_MSG_CANNOTLOAD;Cannot load image
MAIN_MSG_CANNOTSAVE;File saving error
MAIN_MSG_CANNOTSTARTEDITOR;Cannot start editor.
MAIN_MSG_CANNOTSTARTEDITOR_SECONDARY;Please set the correct path in Preferences.
MAIN_MSG_EMPTYFILENAME;Filename unspecified!
MAIN_MSG_IMAGEUNPROCESSED;This command requires all selected images to be queue-processed first.
MAIN_MSG_NAVIGATOR;Navigator
MAIN_MSG_OPERATIONCANCELLED;Operation cancelled
MAIN_MSG_PATHDOESNTEXIST;The path\n\n<b>%1</b>\n\ndoes not exist. Please set a correct path in Preferences.
MAIN_MSG_QOVERWRITE;Do you want to overwrite it?
MAIN_MSG_SETPATHFIRST;You first have to set a target path in Preferences in order to use this function!
MAIN_MSG_TOOMANYOPENEDITORS;Too many open editors.\nPlease close an editor to continue.
MAIN_MSG_WRITEFAILED;Failed to write\n<b>"%1"</b>\n\nMake sure that the folder exists and that you have write permission to it.
MAIN_TAB_ADVANCED;Advanced
MAIN_TAB_ADVANCED_TOOLTIP;Shortcut: <b>Alt-w</b>
MAIN_TAB_COLOR;Color
MAIN_TAB_COLOR_TOOLTIP;Shortcut: <b>Alt-c</b>
MAIN_TAB_DETAIL;Detail
MAIN_TAB_DETAIL_TOOLTIP;Shortcut: <b>Alt-d</b>
MAIN_TAB_DEVELOP; Batch Edit 
MAIN_TAB_EXIF;Exif
MAIN_TAB_EXPORT; Fast Export 
MAIN_TAB_EXPOSURE;Exposure
MAIN_TAB_EXPOSURE_TOOLTIP;Shortcut: <b>Alt-e</b>
MAIN_TAB_FILTER; Filter 
MAIN_TAB_INSPECT; Inspect 
MAIN_TAB_IPTC;IPTC
MAIN_TAB_METADATA;Metadata
MAIN_TAB_METADATA_TOOLTIP;Shortcut: <b>Alt-m</b>
MAIN_TAB_RAW;Raw
MAIN_TAB_RAW_TOOLTIP;Shortcut: <b>Alt-r</b>
MAIN_TAB_TRANSFORM;Transform
MAIN_TAB_TRANSFORM_TOOLTIP;Shortcut: <b>Alt-t</b>
MAIN_TOOLTIP_BACKCOLOR0;Background color of the preview: <b>Theme-based</b>\nShortcut: <b>9</b>
MAIN_TOOLTIP_BACKCOLOR1;Background color of the preview: <b>Black</b>\nShortcut: <b>9</b>
MAIN_TOOLTIP_BACKCOLOR2;Background color of the preview: <b>White</b>\nShortcut: <b>9</b>
MAIN_TOOLTIP_BACKCOLOR3;Background color of the preview: <b>Middle grey</b>\nShortcut: <b>9</b>
MAIN_TOOLTIP_BEFOREAFTERLOCK;<b>Lock</b> / <b>Unlock</b> the <b>Before</b> view\n\n<b>Lock</b>: keep the <b>Before</b> view unchanged.\nUseful to evaluate the cumulative effect of multiple tools.\nAdditionally, comparisons can be made to any state in the History.\n\n<b>Unlock</b>: the <b>Before</b> view will follow the <b>After</b> view one step behind, showing the image before the effect of the currently used tool.
MAIN_TOOLTIP_HIDEHP;Show/Hide the left panel (including the history).\nShortcut: <b>l</b>
MAIN_TOOLTIP_INDCLIPPEDH;Clipped highlight indication.\nShortcut: <b>&lt;</b>
MAIN_TOOLTIP_INDCLIPPEDS;Clipped shadow indication.\nShortcut: <b>&gt;</b>
MAIN_TOOLTIP_PREVIEWB;Preview the <b>Blue channel</b>.\nShortcut: <b>b</b>
MAIN_TOOLTIP_PREVIEWFOCUSMASK;Preview the <b>Focus Mask</b>.\nShortcut: <b>Shift-f</b>\n\nMore accurate on images with shallow depth of field, low noise and at higher zoom levels.\n\nTo improve detection accuracy for noisy images evaluate at smaller zoom, about 10-30%.
MAIN_TOOLTIP_PREVIEWG;Preview the <b>Green channel</b>.\nShortcut: <b>g</b>
MAIN_TOOLTIP_PREVIEWL;Preview the <b>Luminosity</b>.\nShortcut: <b>v</b>\n\n0.299*R + 0.587*G + 0.114*B
MAIN_TOOLTIP_PREVIEWR;Preview the <b>Red channel</b>.\nShortcut: <b>r</b>
MAIN_TOOLTIP_PREVIEWSHARPMASK;Preview the <b>Sharpening Contrast Mask</b>.\nShortcut: <b>None</b>\n\nOnly works when sharpening is enabled and zoom >= 100%.
MAIN_TOOLTIP_QINFO;Quick info on the image.\nShortcut: <b>i</b>
MAIN_TOOLTIP_SHOWHIDELP1;Show/Hide the left panel.\nShortcut: <b>l</b>
MAIN_TOOLTIP_SHOWHIDERP1;Show/Hide the right panel.\nShortcut: <b>Alt-l</b>
MAIN_TOOLTIP_SHOWHIDETP1;Show/Hide the top panel.\nShortcut: <b>Shift-l</b>
MAIN_TOOLTIP_THRESHOLD;Threshold
MAIN_TOOLTIP_TOGGLE;Toggle the <b>Before</b>/<b>After</b> view.\nShortcut: <b>Shift-b</b>
MONITOR_PROFILE_SYSTEM;System default
NAVIGATOR_B;B:
NAVIGATOR_G;G:
NAVIGATOR_H;H:
NAVIGATOR_LAB_A;a*:
NAVIGATOR_LAB_B;b*:
NAVIGATOR_LAB_L;L*:
NAVIGATOR_NA; --
NAVIGATOR_R;R:
NAVIGATOR_S;S:
NAVIGATOR_V;V:
NAVIGATOR_XY_FULL;Width: %1, Height: %2
NAVIGATOR_XY_NA;x: --, y: --
OPTIONS_BUNDLED_MISSING;The bundled profile "<b>%1</b>" could not be found!\n\nYour installation could be damaged.\n\nDefault internal values will be used instead.
OPTIONS_DEFIMG_MISSING;The default profile for <b>non-raw photos</b> could not be found or is not set.\n\nPlease check your profiles' directory, it may be missing or damaged.\n\n"<b>%1</b>" will be used instead.
OPTIONS_DEFRAW_MISSING;The default profile for <b>raw photos</b> could not be found or is not set.\n\nPlease check your profiles' directory, it may be missing or damaged.\n\n"<b>%1</b>" will be used instead.
PARTIALPASTE_ADVANCEDGROUP;Advanced Settings
PARTIALPASTE_BASICGROUP;Basic Settings
PARTIALPASTE_CACORRECTION;Chromatic aberration correction
PARTIALPASTE_CHANNELMIXER;Channel mixer
PARTIALPASTE_CHANNELMIXERBW;Black-and-white
PARTIALPASTE_COARSETRANS;Coarse rotation/flipping
PARTIALPASTE_COLORAPP;CIECAM02
PARTIALPASTE_COLORGROUP;Color Related Settings
PARTIALPASTE_COLORTONING;Color toning
PARTIALPASTE_COMMONTRANSFORMPARAMS;Auto-fill
PARTIALPASTE_COMPOSITIONGROUP;Composition Settings
PARTIALPASTE_CROP;Crop
PARTIALPASTE_DARKFRAMEAUTOSELECT;Dark-frame auto-selection
PARTIALPASTE_DARKFRAMEFILE;Dark-frame file
PARTIALPASTE_DEFRINGE;Defringe
PARTIALPASTE_DEHAZE;Haze removal
PARTIALPASTE_DETAILGROUP;Detail Settings
PARTIALPASTE_DIALOGLABEL;Partial paste processing profile
PARTIALPASTE_DIRPYRDENOISE;Noise reduction
PARTIALPASTE_DIRPYREQUALIZER;Contrast by detail levels
PARTIALPASTE_DISTORTION;Distortion correction
PARTIALPASTE_EPD;Tone mapping
PARTIALPASTE_EQUALIZER;Wavelet levels
PARTIALPASTE_EVERYTHING;Everything
PARTIALPASTE_EXIFCHANGES;Exif
PARTIALPASTE_EXPOSURE;Exposure
PARTIALPASTE_FILMSIMULATION;Film simulation
PARTIALPASTE_FLATFIELDAUTOSELECT;Flat-field auto-selection
PARTIALPASTE_FLATFIELDBLURRADIUS;Flat-field blur radius
PARTIALPASTE_FLATFIELDBLURTYPE;Flat-field blur type
PARTIALPASTE_FLATFIELDCLIPCONTROL;Flat-field clip control
PARTIALPASTE_FLATFIELDFILE;Flat-field file
PARTIALPASTE_GRADIENT;Graduated filter
PARTIALPASTE_HSVEQUALIZER;HSV equalizer
PARTIALPASTE_ICMSETTINGS;Color management settings
PARTIALPASTE_IMPULSEDENOISE;Impulse noise reduction
PARTIALPASTE_IPTCINFO;IPTC
PARTIALPASTE_LABCURVE;L*a*b* adjustments
PARTIALPASTE_LENSGROUP;Lens Related Settings
PARTIALPASTE_LENSPROFILE;Profiled lens correction
PARTIALPASTE_LOCALCONTRAST;Local contrast
PARTIALPASTE_METADATA;Metadata mode
PARTIALPASTE_METAGROUP;Metadata settings
PARTIALPASTE_PCVIGNETTE;Vignette filter
PARTIALPASTE_PERSPECTIVE;Perspective
PARTIALPASTE_PREPROCESS_DEADPIXFILT;Dead pixel filter
PARTIALPASTE_PREPROCESS_GREENEQUIL;Green equilibration
PARTIALPASTE_PREPROCESS_HOTPIXFILT;Hot pixel filter
PARTIALPASTE_PREPROCESS_LINEDENOISE;Line noise filter
PARTIALPASTE_PREPROCESS_PDAFLINESFILTER;PDAF lines filter
PARTIALPASTE_PRSHARPENING;Post-resize sharpening
PARTIALPASTE_RAWCACORR_AUTO;CA auto-correction
PARTIALPASTE_RAWCACORR_AVOIDCOLORSHIFT;CA avoid color shift
PARTIALPASTE_RAWCACORR_CAREDBLUE;CA red & blue
PARTIALPASTE_RAWEXPOS_BLACK;Black levels
PARTIALPASTE_RAWEXPOS_LINEAR;White point correction
PARTIALPASTE_RAWEXPOS_PRESER;Highlight preservation
PARTIALPASTE_RAWGROUP;Raw Settings
PARTIALPASTE_RAW_BORDER;Raw border
PARTIALPASTE_RAW_DCBENHANCE;DCB enhancement
PARTIALPASTE_RAW_DCBITERATIONS;DCB iterations
PARTIALPASTE_RAW_DMETHOD;Demosaic method
PARTIALPASTE_RAW_FALSECOLOR;False color suppression
PARTIALPASTE_RAW_IMAGENUM;Sub-image
PARTIALPASTE_RAW_LMMSEITERATIONS;LMMSE enhancement steps
PARTIALPASTE_RAW_PIXELSHIFT;Pixel Shift
PARTIALPASTE_RESIZE;Resize
PARTIALPASTE_RETINEX;Retinex
PARTIALPASTE_RGBCURVES;RGB curves
PARTIALPASTE_ROTATION;Rotation
PARTIALPASTE_SHADOWSHIGHLIGHTS;Shadows/highlights
PARTIALPASTE_SHARPENEDGE;Edges
PARTIALPASTE_SHARPENING;Sharpening (USM/RL)
PARTIALPASTE_SHARPENMICRO;Microcontrast
PARTIALPASTE_SOFTLIGHT;Soft light
PARTIALPASTE_TM_FATTAL;Dynamic range compression
PARTIALPASTE_VIBRANCE;Vibrance
PARTIALPASTE_VIGNETTING;Vignetting correction
PARTIALPASTE_WHITEBALANCE;White balance
PREFERENCES_ADD;Add
PREFERENCES_APPLNEXTSTARTUP;restart required
PREFERENCES_AUTOMONPROFILE;Use operating system's main monitor color profile
PREFERENCES_AUTOSAVE_TP_OPEN;Automatically save tools collapsed/expanded\nstate before exiting
PREFERENCES_BATCH_PROCESSING;Batch Processing
PREFERENCES_BEHADDALL;All to 'Add'
PREFERENCES_BEHADDALLHINT;Set all parameters to the <b>Add</b> mode.\nAdjustments of parameters in the batch tool panel will be <b>deltas</b> to the stored values.
PREFERENCES_BEHAVIOR;Behavior
PREFERENCES_BEHSETALL;All to 'Set'
PREFERENCES_BEHSETALLHINT;Set all parameters to the <b>Set</b> mode.\nAdjustments of parameters in the batch tool panel will be <b>absolute</b>, the actual values will be displayed.
PREFERENCES_BLACKBODY;Tungsten
PREFERENCES_CACHECLEARALL;Clear All
PREFERENCES_CACHECLEARPROFILES;Clear Processing Profiles
PREFERENCES_CACHECLEARTHUMBS;Clear Thumbnails
PREFERENCES_CACHEMAXENTRIES;Maximum number of cache entries
PREFERENCES_CACHEOPTS;Cache Options
PREFERENCES_CACHETHUMBHEIGHT;Maximum thumbnail height
PREFERENCES_CLIPPINGIND;Clipping Indication
PREFERENCES_CLUTSCACHE;HaldCLUT Cache
PREFERENCES_CLUTSCACHE_LABEL;Maximum number of cached CLUTs
PREFERENCES_CLUTSDIR;HaldCLUT directory
PREFERENCES_CMMBPC;Black point compensation
PREFERENCES_CROP;Crop editing
PREFERENCES_CROP_AUTO_FIT;Automatically zoom to fit the crop area
PREFERENCES_CROP_GUIDES;Guides shown when not editing the crop
PREFERENCES_CROP_GUIDES_FRAME;Frame
PREFERENCES_CROP_GUIDES_FULL;Original
PREFERENCES_CROP_GUIDES_NONE;None
PREFERENCES_CURVEBBOXPOS;Position of curve copy & paste buttons
PREFERENCES_CURVEBBOXPOS_ABOVE;Above
PREFERENCES_CURVEBBOXPOS_BELOW;Below
PREFERENCES_CURVEBBOXPOS_LEFT;Left
PREFERENCES_CURVEBBOXPOS_RIGHT;Right
PREFERENCES_CUSTPROFBUILD;Custom Processing Profile Builder
PREFERENCES_CUSTPROFBUILDHINT;Executable (or script) file called when a new initial processing profile should be generated for an image.\n\nThe path of the communication file (*.ini style, a.k.a. "Keyfile") is added as a command line parameter. It contains various parameters required for the scripts and image Exif to allow a rules-based processing profile generation.\n\n<b>WARNING:</b> You are responsible for using double quotes where necessary if you're using paths containing spaces.
PREFERENCES_CUSTPROFBUILDKEYFORMAT;Keys format
PREFERENCES_CUSTPROFBUILDKEYFORMAT_NAME;Name
PREFERENCES_CUSTPROFBUILDKEYFORMAT_TID;TagID
PREFERENCES_CUSTPROFBUILDPATH;Executable path
PREFERENCES_CUTOVERLAYBRUSH;Crop mask color/transparency
PREFERENCES_D50;Settings in main menu
PREFERENCES_D50_OLD;5000K
PREFERENCES_D55;5500K
PREFERENCES_D60;6000K
PREFERENCES_D65;6500K
PREFERENCES_DARKFRAMEFOUND;Found
PREFERENCES_DARKFRAMESHOTS;shots
PREFERENCES_DARKFRAMETEMPLATES;templates
PREFERENCES_DATEFORMAT;Date format
PREFERENCES_DATEFORMATHINT;You can use the following formatting strings:\n<b>%y</b>	- year\n<b>%m</b>	- month\n<b>%d</b>	- day\n\nFor example, the ISO 8601 standard dictates the date format as follows:\n<b>%y-%m-%d</b>
PREFERENCES_DIRDARKFRAMES;Dark-frames directory
PREFERENCES_DIRECTORIES;Directories
PREFERENCES_DIRHOME;Home directory
PREFERENCES_DIRLAST;Last visited directory
PREFERENCES_DIROTHER;Other
PREFERENCES_DIRSELECTDLG;Select Image Directory at Startup...
PREFERENCES_DIRSOFTWARE;Installation directory
PREFERENCES_EDITORCMDLINE;Custom command line
PREFERENCES_EDITORLAYOUT;Editor Layout
PREFERENCES_EXTERNALEDITOR;External Editor
PREFERENCES_FBROWSEROPTS;File Browser / Thumbnail Options
PREFERENCES_FILEBROWSERTOOLBARSINGLEROW;Single row file browser toolbar\n(de-select for low resolution display)
PREFERENCES_FILEFORMAT;File format
PREFERENCES_FLATFIELDFOUND;Found
PREFERENCES_FLATFIELDSDIR;Flat-fields directory
PREFERENCES_FLATFIELDSHOTS;shots
PREFERENCES_FLATFIELDTEMPLATES;templates
PREFERENCES_FLUOF2;Fluorescent F2
PREFERENCES_FLUOF7;Fluorescent F7
PREFERENCES_FLUOF11;Fluorescent F11
PREFERENCES_FORIMAGE;For non-raw photos
PREFERENCES_FORRAW;For raw photos
PREFERENCES_FSTRIP_SAME_THUMB_HEIGHT;Same thumbnail height between the Filmstrip and the File Browser
PREFERENCES_FSTRIP_SAME_THUMB_HEIGHT_HINT;Having separate thumbnail size will require more processing time each time you'll switch between the single Editor tab and the File Browser.
PREFERENCES_GIMPPATH;GIMP installation directory
PREFERENCES_GREY;Output device's Yb luminance (%)
PREFERENCES_GREY05;Yb=05 CIE L#30
PREFERENCES_GREY10;Yb=10 CIE L#40
PREFERENCES_GREY15;Yb=15 CIE L#45
PREFERENCES_GREY18;Settings in main menu
PREFERENCES_GREY18_OLD;Yb=18 CIE L#50
PREFERENCES_GREY23;Yb=23 CIE L#55
PREFERENCES_GREY30;Yb=30 CIE L#60
PREFERENCES_GREY40;Yb=40 CIE L#70
PREFERENCES_GREYSC;Scene Yb luminance (%)
PREFERENCES_GREYSC18;Yb=18 CIE L#50
PREFERENCES_GREYSCA;Automatic
PREFERENCES_HISTOGRAMPOSITIONLEFT;Histogram in left panel
PREFERENCES_HISTOGRAMWORKING;Use working profile for main histogram and Navigator
PREFERENCES_HISTOGRAM_TOOLTIP;If enabled, the working profile is used for rendering the main histogram and the Navigator panel, otherwise the gamma-corrected output profile is used.
PREFERENCES_HLTHRESHOLD;Threshold for clipped highlights
PREFERENCES_ICCDIR;Directory containing color profiles
PREFERENCES_IMG_RELOAD_NEEDED;These changes require the image to be reloaded (or a new image to be opened) to take effect.
PREFERENCES_IMPROCPARAMS;Default Processing Profile
PREFERENCES_INSPECT_LABEL;Inspect
PREFERENCES_INSPECT_MAXBUFFERS_LABEL;Maximum number of cached images
PREFERENCES_INSPECT_MAXBUFFERS_TOOLTIP;Set the maximum number of images stored in cache when hovering over them in the File Browser; systems with little RAM (2GB) should keep this value set to 1 or 2.
PREFERENCES_INTENT_ABSOLUTE;Absolute Colorimetric
PREFERENCES_INTENT_PERCEPTUAL;Perceptual
PREFERENCES_INTENT_RELATIVE;Relative Colorimetric
PREFERENCES_INTENT_SATURATION;Saturation
PREFERENCES_INTERNALTHUMBIFUNTOUCHED;Show embedded JPEG thumbnail if raw is unedited
PREFERENCES_LANG;Language
PREFERENCES_LANGAUTODETECT;Use system language
PREFERENCES_MAXRECENTFOLDERS;Maximum number of recent folders
PREFERENCES_MENUGROUPEXTPROGS;Group "Open with"
PREFERENCES_MENUGROUPFILEOPERATIONS;Group "File operations"
PREFERENCES_MENUGROUPLABEL;Group "Color label"
PREFERENCES_MENUGROUPPROFILEOPERATIONS;Group "Processing profile operations"
PREFERENCES_MENUGROUPRANK;Group "Rank"
PREFERENCES_MENUOPTIONS;Context Menu Options
PREFERENCES_METADATA;Metadata
PREFERENCES_MONINTENT;Default rendering intent
PREFERENCES_MONITOR;Monitor
PREFERENCES_MONPROFILE;Default color profile
PREFERENCES_MONPROFILE_WARNOSX;Due to MacOS limitations, only sRGB is supported.
PREFERENCES_MULTITAB;Multiple Editor Tabs Mode
PREFERENCES_MULTITABDUALMON;Multiple Editor Tabs In Own Window Mode
PREFERENCES_NAVGUIDEBRUSH;Navigator guide color
PREFERENCES_NAVIGATIONFRAME;Navigation
PREFERENCES_OUTDIR;Output Directory
PREFERENCES_OUTDIRFOLDER;Save to folder
PREFERENCES_OUTDIRFOLDERHINT;Save images to the selected folder.
PREFERENCES_OUTDIRTEMPLATE;Use template
PREFERENCES_OUTDIRTEMPLATEHINT;You can use the following formatting strings:\n<b>%f</b>, <b>%d1</b>, <b>%d2</b>, ..., <b>%p1</b>, <b>%p2</b>, ..., <b>%r</b>, <b>%s1</b>, <b>%s2</b>, ...\n\nThese formatting strings refer to the different parts of the photo's pathname, some attributes of the photo or an arbitrary sequence index in the batch job.\n\nFor example, if the photo being processed has the following pathname:\n<b><i>/home/tom/photos/2010-10-31/dsc0042.nef</i></b>\nthe meaning of the formatting strings are:\n<b>%d4</b> = <i>home</i>\n<b>%d3</b> = <i>tom</i>\n<b>%d2</b> = <i>photos</i>\n<b>%d1</b> = <i>2010-10-31</i>\n<b>%f</b> = <i>dsc0042</i>\n<b>%p1</b> = <i>/home/tom/photos/2010-10-31/</i>\n<b>%p2</b> = <i>/home/tom/photos/</i>\n<b>%p3</b> = <i>/home/tom/</i>\n<b>%p4</b> = <i>/home/</i>\n\n<b>%r</b> will be replaced by the rank of the photo. If the photo is unranked, %r will be replaced by '0'. If the photo is in the trash bin, %r will be replaced by 'x'.\n\n<b>%s1</b>, <b>%s2</b>, etc. will be replaced by a sequence index which is padded to between 1 and 9 digits. The sequence index will start at one each time the queue processing is started and is incremented by one for each image processed.\n\nIf you want to save the output image where the original is, write:\n<b>%p1/%f</b>\n\nIf you want to save the output image in a directory named "<i>converted</i>" located in the directory of the opened image, write:\n<b>%p1/converted/%f</b>\n\nIf you want to save the output image in a directory named\n"<i>/home/tom/photos/converted/2010-10-31</i>", write:\n<b>%p2/converted/%d1/%f</b>
PREFERENCES_OVERLAY_FILENAMES;Overlay filenames on thumbnails in the file browser
PREFERENCES_OVERLAY_FILENAMES_FILMSTRIP;Overlay filenames on thumbnails in the editor pannel
PREFERENCES_OVERWRITEOUTPUTFILE;Overwrite existing output files
PREFERENCES_PANFACTORLABEL;Pan rate amplification
PREFERENCES_PARSEDEXT;Parsed Extensions
PREFERENCES_PARSEDEXTADD;Add extension
PREFERENCES_PARSEDEXTADDHINT;Add entered extension to the list.
PREFERENCES_PARSEDEXTDELHINT;Delete selected extension from the list.
PREFERENCES_PARSEDEXTDOWNHINT;Move selected extension down in the list.
PREFERENCES_PARSEDEXTUPHINT;Move selected extension up in the list.
PREFERENCES_PERFORMANCE_THREADS;Threads
PREFERENCES_PERFORMANCE_THREADS_LABEL;Maximum number of threads for Noise Reduction and Wavelet Levels (0 = Automatic)
PREFERENCES_PREVDEMO;Preview Demosaic Method
PREFERENCES_PREVDEMO_FAST;Fast
PREFERENCES_PREVDEMO_LABEL;Demosaicing method used for the preview at <100% zoom:
PREFERENCES_PREVDEMO_SIDECAR;As in PP3
PREFERENCES_PRINTER;Printer (Soft-Proofing)
PREFERENCES_PROFILEHANDLING;Processing Profile Handling
PREFERENCES_PROFILELOADPR;Processing profile loading priority
PREFERENCES_PROFILEPRCACHE;Profile in cache
PREFERENCES_PROFILEPRFILE;Profile next to the input file
PREFERENCES_PROFILESAVEBOTH;Save processing profile both to the cache and next to the input file
PREFERENCES_PROFILESAVECACHE;Save processing profile to the cache
PREFERENCES_PROFILESAVEINPUT;Save processing profile next to the input file
PREFERENCES_PROFILESAVELOCATION;Processing profile saving location
PREFERENCES_PROFILE_NONE;None
PREFERENCES_PROPERTY;Property
PREFERENCES_PRTINTENT;Rendering intent
PREFERENCES_PRTPROFILE;Color profile
PREFERENCES_PSPATH;Adobe Photoshop installation directory
PREFERENCES_REMEMBERZOOMPAN;Remember zoom % and pan offset
PREFERENCES_REMEMBERZOOMPAN_TOOLTIP;Remember the zoom % and pan offset of the current image when opening a new image.\n\nThis option only works in "Single Editor Tab Mode" and when "Demosaicing method used for the preview at <100% zoom" is set to "As in PP3".
PREFERENCES_SAVE_TP_OPEN_NOW;Save tools collapsed/expanded state now
PREFERENCES_SELECTFONT;Select main font
PREFERENCES_SELECTFONT_COLPICKER;Select Color Picker's font
PREFERENCES_SELECTLANG;Select language
PREFERENCES_SELECTTHEME;Select theme
PREFERENCES_SERIALIZE_TIFF_READ;Tiff Read Settings
PREFERENCES_SERIALIZE_TIFF_READ_LABEL;Serialize read of tiff files
PREFERENCES_SERIALIZE_TIFF_READ_TOOLTIP;When working with folders full of uncompressed tiff files enabling this option can increase performance of thumb generation.
PREFERENCES_SET;Set
PREFERENCES_SHOWBASICEXIF;Show basic Exif info
PREFERENCES_SHOWDATETIME;Show date and time
PREFERENCES_SHOWEXPOSURECOMPENSATION;Append exposure compensation
PREFERENCES_SHOWFILMSTRIPTOOLBAR;Show filmstrip toolbar
PREFERENCES_SHTHRESHOLD;Threshold for clipped shadows
PREFERENCES_SINGLETAB;Single Editor Tab Mode
PREFERENCES_SINGLETABVERTAB;Single Editor Tab Mode, Vertical Tabs
PREFERENCES_SND_BATCHQUEUEDONE;Queue processing done
PREFERENCES_SND_HELP;Enter a full file path to set a sound, or leave blank for no sound.\nFor system sounds on Windows use "SystemDefault", "SystemAsterisk" etc., and on Linux use "complete", "window-attention" etc.
PREFERENCES_SND_LNGEDITPROCDONE;Editor processing done
PREFERENCES_SND_THRESHOLDSECS;After seconds
PREFERENCES_STARTUPIMDIR;Image Directory at Startup
PREFERENCES_TAB_BROWSER;File Browser
PREFERENCES_TAB_COLORMGR;Color Management
PREFERENCES_TAB_DYNAMICPROFILE;Dynamic Profile Rules
PREFERENCES_TAB_GENERAL;General
PREFERENCES_TAB_IMPROC;Image Processing
PREFERENCES_TAB_PERFORMANCE;Performance
PREFERENCES_TAB_SOUND;Sounds
PREFERENCES_THEME;Theme
PREFERENCES_THUMBNAIL_INSPECTOR_JPEG;Embedded JPEG preview
PREFERENCES_THUMBNAIL_INSPECTOR_MODE;Image to show
PREFERENCES_THUMBNAIL_INSPECTOR_RAW;Neutral raw rendering
PREFERENCES_THUMBNAIL_INSPECTOR_RAW_IF_NO_JPEG_FULLSIZE;Embedded JPEG if fullsize, neutral raw otherwise
PREFERENCES_TP_LABEL;Tool panel:
PREFERENCES_TP_VSCROLLBAR;Hide vertical scrollbar
PREFERENCES_TUNNELMETADATA;Copy Exif/IPTC/XMP unchanged to output file
PREFERENCES_USEBUNDLEDPROFILES;Use bundled profiles
PREFERENCES_VIEW;Output device's white balance (monitor, TV, projector, viewing, etc.)
PREFERENCES_WORKFLOW;Layout
PROFILEPANEL_COPYPPASTE;Parameters to copy
PROFILEPANEL_GLOBALPROFILES;Bundled profiles
PROFILEPANEL_LABEL;Processing Profiles
PROFILEPANEL_LOADDLGLABEL;Load Processing Parameters...
PROFILEPANEL_LOADPPASTE;Parameters to load
PROFILEPANEL_MODE_TIP;Processing profile fill mode.\n\nButton pressed: partial profiles will be converted to full profiles; the missing values will be replaced with hard-coded defaults.\n\nButton released: profiles will be applied as they are, altering only those values which they contain.
PROFILEPANEL_MYPROFILES;My profiles
PROFILEPANEL_PASTEPPASTE;Parameters to paste
PROFILEPANEL_PCUSTOM;Custom
PROFILEPANEL_PDYNAMIC;Dynamic
PROFILEPANEL_PFILE;From file
PROFILEPANEL_PINTERNAL;Neutral
PROFILEPANEL_PLASTSAVED;Last Saved
PROFILEPANEL_SAVEDLGLABEL;Save Processing Parameters...
PROFILEPANEL_SAVEPPASTE;Parameters to save
PROFILEPANEL_TOOLTIPCOPY;Copy current processing profile to clipboard.\n<b>Ctrl-click</b> to select the parameters to copy.
PROFILEPANEL_TOOLTIPLOAD;Load a profile from file.\n<b>Ctrl-click</b> to select the parameters to load.
PROFILEPANEL_TOOLTIPPASTE;Paste profile from clipboard.\n<b>Ctrl-click</b> to select the parameters to paste.
PROFILEPANEL_TOOLTIPSAVE;Save current profile.\n<b>Ctrl-click</b> to select the parameters to save.
PROGRESSBAR_LOADING;Loading image...
PROGRESSBAR_LOADINGTHUMBS;Loading thumbnails...
PROGRESSBAR_LOADJPEG;Loading JPEG file...
PROGRESSBAR_LOADPNG;Loading PNG file...
PROGRESSBAR_LOADTIFF;Loading TIFF file...
PROGRESSBAR_NOIMAGES;No images found
PROGRESSBAR_PROCESSING;Processing image...
PROGRESSBAR_PROCESSING_PROFILESAVED;Processing profile saved
PROGRESSBAR_READY;Ready
PROGRESSBAR_SAVEJPEG;Saving JPEG file...
PROGRESSBAR_SAVEPNG;Saving PNG file...
PROGRESSBAR_SAVETIFF;Saving TIFF file...
PROGRESSBAR_SNAPSHOT_ADDED;Snapshot added
PROGRESSDLG_PROFILECHANGEDINBROWSER;Processing profile changed in browser
QINFO_FRAMECOUNT;%2 frames
QINFO_HDR;HDR / %2 frame(s)
QINFO_ISO;ISO
QINFO_NOEXIF;Exif data not available.
QINFO_PIXELSHIFT;Pixel Shift / %2 frame(s)
SAMPLEFORMAT_0;Unknown data format
SAMPLEFORMAT_1;8-bit unsigned
SAMPLEFORMAT_2;16-bit unsigned
SAMPLEFORMAT_4;24-bit LogLuv
SAMPLEFORMAT_8;32-bit LogLuv
SAMPLEFORMAT_16;16-bit floating-point
SAMPLEFORMAT_32;24-bit floating-point
SAMPLEFORMAT_64;32-bit floating-point
SAVEDLG_AUTOSUFFIX;Automatically add a suffix if the file already exists
SAVEDLG_FILEFORMAT;File format
SAVEDLG_FILEFORMAT_FLOAT; floating-point
SAVEDLG_FORCEFORMATOPTS;Force saving options
SAVEDLG_JPEGQUAL;JPEG quality
SAVEDLG_PUTTOQUEUE;Put into processing queue
SAVEDLG_PUTTOQUEUEHEAD;Put to the head of the processing queue
SAVEDLG_PUTTOQUEUETAIL;Put to the end of the processing queue
SAVEDLG_SAVEIMMEDIATELY;Save immediately
SAVEDLG_SAVESPP;Save processing parameters with image
SAVEDLG_SUBSAMP;Subsampling
SAVEDLG_SUBSAMP_1;Best compression
SAVEDLG_SUBSAMP_2;Balanced
SAVEDLG_SUBSAMP_3;Best quality
SAVEDLG_SUBSAMP_TOOLTIP;Best compression:\nJ:a:b 4:2:0\nh/v 2/2\nChroma halved horizontally and vertically.\n\nBalanced:\nJ:a:b 4:2:2\nh/v 2/1\nChroma halved horizontally.\n\nBest quality:\nJ:a:b 4:4:4\nh/v 1/1\nNo chroma subsampling.
SAVEDLG_TIFFUNCOMPRESSED;Uncompressed TIFF
SAVEDLG_WARNFILENAME;File will be named
SHCSELECTOR_TOOLTIP;Click right mouse button to reset the position of those 3 sliders.
SOFTPROOF_GAMUTCHECK_TOOLTIP;Highlight pixels with out-of-gamut colors with respect to:\n- the printer profile, if one is set and soft-proofing is enabled,\n- the output profile, if a printer profile is not set and soft-proofing is enabled,\n- the monitor profile, if soft-proofing is disabled.
SOFTPROOF_TOOLTIP;Soft-proofing simulates the appearance of the image:\n- when printed, if a printer profile is set in Preferences > Color Management,\n- when viewed on a display that uses the current output profile, if a printer profile is not set.
THRESHOLDSELECTOR_B;Bottom
THRESHOLDSELECTOR_BL;Bottom-left
THRESHOLDSELECTOR_BR;Bottom-right
THRESHOLDSELECTOR_HINT;Hold the <b>Shift</b> key to move individual control points.
THRESHOLDSELECTOR_T;Top
THRESHOLDSELECTOR_TL;Top-left
THRESHOLDSELECTOR_TR;Top-right
TOOLBAR_TOOLTIP_COLORPICKER;Lockable Color Picker\n\nWhen enabled:\nClick in the preview with left mouse button to add a color picker\nDrag it around while pressing the left mouse button\nDelete the color picker with a right mouse button click\nDelete all color pickers with Shift + Right mouse button click\nRight click away from any color picker to go back to the Hand tool
TOOLBAR_TOOLTIP_CROP;<b>Crop</b> selection.\nShortcut: <b>c</b>\nMove the crop area using <b>Shift-mouse drag</b>
TOOLBAR_TOOLTIP_HAND;Hand tool.\nShortcut: <b>h</b>
TOOLBAR_TOOLTIP_STRAIGHTEN;<b>Straighten</b> / <b>fine rotation</b>.\nShortcut: <b>s</b>\n\nIndicate the vertical or horizontal by drawing a guide line over the image preview. Angle of rotation will be shown next to the guide line. Center of rotation is the geometrical center of the image.
TOOLBAR_TOOLTIP_WB;Spot white balance.\nShortcut: <b>w</b>
TP_BWMIX_ALGO;Algorithm OYCPM
TP_BWMIX_ALGO_LI;Linear
TP_BWMIX_ALGO_SP;Special effects
TP_BWMIX_ALGO_TOOLTIP;Linear: will produce a normal <b>linear</b> response.\nSpecial effects: will produce special effects by mixing channels <b>non-linearly</b>.
TP_BWMIX_AUTOCH;Auto
TP_BWMIX_CC_ENABLED;Adjust complementary color
TP_BWMIX_CC_TOOLTIP;Enable to allow automatic adjustment of complementary colors in ROYGCBPM mode.
TP_BWMIX_CHANNEL;Luminance equalizer
TP_BWMIX_CURVEEDITOR1;'Before' curve
TP_BWMIX_CURVEEDITOR2;'After' curve
TP_BWMIX_CURVEEDITOR_AFTER_TOOLTIP;Tone curve, after B&amp;W conversion, at the end of treatment.
TP_BWMIX_CURVEEDITOR_BEFORE_TOOLTIP;Tone curve, just before B&amp;W conversion.\nMay take into account the color components.
TP_BWMIX_CURVEEDITOR_LH_TOOLTIP;Luminance according to hue L=f(H).\nPay attention to extreme values as they may cause artifacts.
TP_BWMIX_FILTER;Color Filter
TP_BWMIX_FILTER_BLUE;Blue
TP_BWMIX_FILTER_BLUEGREEN;Blue-Green
TP_BWMIX_FILTER_GREEN;Green
TP_BWMIX_FILTER_GREENYELLOW;Green-Yellow
TP_BWMIX_FILTER_NONE;None
TP_BWMIX_FILTER_PURPLE;Purple
TP_BWMIX_FILTER_RED;Red
TP_BWMIX_FILTER_REDYELLOW;Red-Yellow
TP_BWMIX_FILTER_TOOLTIP;The color filter simulates shots taken with a colored filter placed in front of the lens. Colored filters reduce the transmission of specific color ranges and therefore affect their lightness. E.g. a red filter darkens blue skies.
TP_BWMIX_FILTER_YELLOW;Yellow
TP_BWMIX_GAMMA;Gamma Correction
TP_BWMIX_GAM_TOOLTIP;Correct gamma for each RGB channel.
TP_BWMIX_LABEL;Black-and-White
TP_BWMIX_MET;Method
TP_BWMIX_MET_CHANMIX;Channel Mixer
TP_BWMIX_MET_DESAT;Desaturation
TP_BWMIX_MET_LUMEQUAL;Luminance Equalizer
TP_BWMIX_MIXC;Channel Mixer
TP_BWMIX_NEUTRAL;Reset
TP_BWMIX_RGBLABEL;R: %1%%   G: %2%%   B: %3%%   Total: %4%%
TP_BWMIX_RGBLABEL_HINT;Final RGB factors that take care of all the mixer options.\n"Total" displays the sum of the RGB values:\n- always 100% in relative mode\n- higher (lighter) or lower (darker) than 100% in absolute mode.
TP_BWMIX_RGB_TOOLTIP;Mix the RGB channels. Use presets for guidance.\nPay attention to negative values that may cause artifacts or erratic behavior.
TP_BWMIX_SETTING;Presets
TP_BWMIX_SETTING_TOOLTIP;Different presets (film, landscape, etc.) or manual Channel Mixer settings.
TP_BWMIX_SET_HIGHCONTAST;High contrast
TP_BWMIX_SET_HIGHSENSIT;High Sensitivity
TP_BWMIX_SET_HYPERPANCHRO;Hyper Panchromatic
TP_BWMIX_SET_INFRARED;Infrared
TP_BWMIX_SET_LANDSCAPE;Landscape
TP_BWMIX_SET_LOWSENSIT;Low Sensitivity
TP_BWMIX_SET_LUMINANCE;Luminance
TP_BWMIX_SET_NORMCONTAST;Normal Contrast
TP_BWMIX_SET_ORTHOCHRO;Orthochromatic
TP_BWMIX_SET_PANCHRO;Panchromatic
TP_BWMIX_SET_PORTRAIT;Portrait
TP_BWMIX_SET_RGBABS;Absolute RGB
TP_BWMIX_SET_RGBREL;Relative RGB
TP_BWMIX_SET_ROYGCBPMABS;Absolute ROYGCBPM
TP_BWMIX_SET_ROYGCBPMREL;Relative ROYGCBPM
TP_BWMIX_TCMODE_FILMLIKE;B&W Film-like
TP_BWMIX_TCMODE_SATANDVALBLENDING;B&W Saturation and Value Blending
TP_BWMIX_TCMODE_STANDARD;B&W Standard
TP_BWMIX_TCMODE_WEIGHTEDSTD;B&W Weighted Standard
TP_BWMIX_VAL;L
TP_CACORRECTION_BLUE;Blue
TP_CACORRECTION_LABEL;Chromatic Aberration Correction
TP_CACORRECTION_RED;Red
TP_CBDL_AFT;After Black-and-White
TP_CBDL_BEF;Before Black-and-White
TP_CBDL_METHOD;Process located
TP_CBDL_METHOD_TOOLTIP;Choose whether the Contrast by Detail Levels tool is to be positioned after the Black-and-White tool, which makes it work in L*a*b* space, or before it, which makes it work in RGB space.
TP_CHMIXER_BLUE;Blue channel
TP_CHMIXER_GREEN;Green channel
TP_CHMIXER_LABEL;Channel Mixer
TP_CHMIXER_RED;Red channel
TP_CHROMATABERR_LABEL;Chromatic Aberration
TP_COARSETRAF_TOOLTIP_HFLIP;Flip horizontally.
TP_COARSETRAF_TOOLTIP_ROTLEFT;Rotate left.\n\nShortcuts:\n<b>[</b> - Multiple Editor Tabs Mode,\n<b>Alt-[</b> - Single Editor Tab Mode.
TP_COARSETRAF_TOOLTIP_ROTRIGHT;Rotate right.\n\nShortcuts:\n<b>]</b> - Multiple Editor Tabs Mode,\n<b>Alt-]</b> - Single Editor Tab Mode.
TP_COARSETRAF_TOOLTIP_VFLIP;Flip vertically.
TP_COLORAPP_ADAPTSCENE;Scene absolute luminance
TP_COLORAPP_ADAPTSCENE_TOOLTIP;Absolute luminance of the scene environment (cd/m²).\n1) Calculated from the Exif data:\nShutter speed - ISO speed - F number - camera exposure correction.\n2) Calculated from the raw white point and RT's Exposure Compensation slider.
TP_COLORAPP_ADAPTVIEWING;Viewing absolute luminance (cd/m²)
TP_COLORAPP_ADAPTVIEWING_TOOLTIP;Absolute luminance of the viewing environment\n(usually 16cd/m²).
TP_COLORAPP_ADAP_AUTO_TOOLTIP;If the checkbox is checked (recommended) RawTherapee calculates an optimum value from the Exif data.\nTo set the value manually, uncheck the checkbox first.
TP_COLORAPP_ALGO;Algorithm
TP_COLORAPP_ALGO_ALL;All
TP_COLORAPP_ALGO_JC;Lightness + Chroma (JC)
TP_COLORAPP_ALGO_JS;Lightness + Saturation (JS)
TP_COLORAPP_ALGO_QM;Brightness + Colorfulness (QM)
TP_COLORAPP_ALGO_TOOLTIP;Lets you choose between parameter subsets or all parameters.
TP_COLORAPP_BADPIXSL;Hot/bad pixel filter
TP_COLORAPP_BADPIXSL_TOOLTIP;Suppression of hot/bad (brightly colored) pixels.\n0 = No effect\n1 = Median\n2 = Gaussian.\nAlternatively, adjust the image to avoid very dark shadows.\n\nThese artifacts are due to limitations of CIECAM02.
TP_COLORAPP_BRIGHT;Brightness (Q)
TP_COLORAPP_BRIGHT_TOOLTIP;Brightness in CIECAM02 takes into account the white's luminosity and differs from L*a*b* and RGB brightness.
TP_COLORAPP_CHROMA;Chroma (C)
TP_COLORAPP_CHROMA_M;Colorfulness (M)
TP_COLORAPP_CHROMA_M_TOOLTIP;Colorfulness in CIECAM02 differs from L*a*b* and RGB colorfulness.
TP_COLORAPP_CHROMA_S;Saturation (S)
TP_COLORAPP_CHROMA_S_TOOLTIP;Saturation in CIECAM02 differs from L*a*b* and RGB saturation.
TP_COLORAPP_CHROMA_TOOLTIP;Chroma in CIECAM02 differs from L*a*b* and RGB chroma.
TP_COLORAPP_CIECAT_DEGREE;CAT02 adaptation
TP_COLORAPP_CONTRAST;Contrast (J)
TP_COLORAPP_CONTRAST_Q;Contrast (Q)
TP_COLORAPP_CONTRAST_Q_TOOLTIP;Differs from L*a*b* and RGB contrast.
TP_COLORAPP_CONTRAST_TOOLTIP;Differs from L*a*b* and RGB contrast.
TP_COLORAPP_CURVEEDITOR1;Tone curve 1
TP_COLORAPP_CURVEEDITOR1_TOOLTIP;Shows the histogram of L* (L*a*b*) before CIECAM02.\nIf the "Show CIECAM02 output histograms in curves" checkbox is enabled, shows the histogram of J or Q after CIECAM02.\n\nJ and Q are not shown in the main histogram panel.\n\nFor final output refer to the main histogram panel.
TP_COLORAPP_CURVEEDITOR2;Tone curve 2
TP_COLORAPP_CURVEEDITOR2_TOOLTIP;Same usage as with the second exposure tone curve.
TP_COLORAPP_CURVEEDITOR3;Color curve
TP_COLORAPP_CURVEEDITOR3_TOOLTIP;Adjust either chroma, saturation or colorfulness.\n\nShows the histogram of chromaticity (L*a*b*) before CIECAM02.\nIf the "Show CIECAM02 output histograms in curves" checkbox is enabled, shows the histogram of C, s or M after CIECAM02.\n\nC, s and M are not shown in the main histogram panel.\nFor final output refer to the main histogram panel.
TP_COLORAPP_DATACIE;CIECAM02 output histograms in curves
TP_COLORAPP_DATACIE_TOOLTIP;When enabled, histograms in CIECAM02 curves show approximate values/ranges for J or Q, and C, s or M after the CIECAM02 adjustments.\nThis selection does not impact the main histogram panel.\n\nWhen disabled, histograms in CIECAM02 curves show L*a*b* values before CIECAM02 adjustments.
TP_COLORAPP_DEGREE_AUTO_TOOLTIP;If the check-box is checked (recommended), RawTherapee calculates an optimum value, which is then used by CAT02, and also for the entire CIECAM02.\nTo set the value manually, uncheck the check-box first (values above 65 are recommended).
TP_COLORAPP_DEGREE_TOOLTIP;Amount of CIE Chromatic Adaptation Transform 2002.
TP_COLORAPP_FREE;Free temp+green + CAT02 + [output]
TP_COLORAPP_GAMUT;Gamut control (L*a*b*)
TP_COLORAPP_GAMUT_TOOLTIP;Allow gamut control in L*a*b* mode.
TP_COLORAPP_HUE;Hue (h)
TP_COLORAPP_HUE_TOOLTIP;Hue (h) - angle between 0° and 360°.
TP_COLORAPP_LABEL;CIE Color Appearance Model 2002
TP_COLORAPP_LABEL_CAM02;Image Adjustments
TP_COLORAPP_LABEL_SCENE;Scene Conditions
TP_COLORAPP_LABEL_VIEWING;Viewing Conditions
TP_COLORAPP_LIGHT;Lightness (J)
TP_COLORAPP_LIGHT_TOOLTIP;Lightness in CIECAM02 differs from L*a*b* and RGB lightness.
TP_COLORAPP_MODEL;WP Model
TP_COLORAPP_MODEL_TOOLTIP;White-Point Model.\n\n<b>WB [RT] + [output]</b>: RT's white balance is used for the scene, CIECAM02 is set to D50, and the output device's white balance is set in Viewing Conditions.\n\n<b>WB [RT+CAT02] + [output]</b>: RT's white balance settings are used by CAT02 and the output device's white balance is set in Viewing Conditions.\n\n<b>Free temp+green + CAT02 + [output]:</b> temp and green are selected by the user, the output device's white balance is set in Viewing Conditions.
TP_COLORAPP_NEUTRAL;Reset
TP_COLORAPP_NEUTRAL_TIP;Reset all sliders checkbox and curves to their default values
TP_COLORAPP_RSTPRO;Red & skin-tones protection
TP_COLORAPP_RSTPRO_TOOLTIP;Red &amp; skin-tones protection affects both sliders and curves.
TP_COLORAPP_SHARPCIE;--unused--
TP_COLORAPP_SHARPCIE_TOOLTIP;--unused--
TP_COLORAPP_SURROUND;Surround
TP_COLORAPP_SURROUND_AVER;Average
TP_COLORAPP_SURROUND_DARK;Dark
TP_COLORAPP_SURROUND_DIM;Dim
TP_COLORAPP_SURROUND_EXDARK;Extremly Dark (Cutsheet)
TP_COLORAPP_SURROUND_TOOLTIP;Changes tones and colors to take into account the viewing conditions of the output device.\n\n<b>Average</b>: Average light environment (standard). The image will not change.\n\n<b>Dim</b>: Dim environment (TV). The image will become slighty dark.\n\n<b>Dark</b>: Dark environment (projector). The image will become more dark.\n\n<b>Extremly Dark</b>: Extremly dark environment (cutsheet). The image will become very dark.
TP_COLORAPP_SURSOURCE;Dark surround
TP_COLORAPP_SURSOURCE_TOOLTIP;Can be used if image has a dark border.
TP_COLORAPP_TCMODE_BRIGHTNESS;Brightness
TP_COLORAPP_TCMODE_CHROMA;Chroma
TP_COLORAPP_TCMODE_COLORF;Colorfulness
TP_COLORAPP_TCMODE_LABEL1;Curve mode 1
TP_COLORAPP_TCMODE_LABEL2;Curve mode 2
TP_COLORAPP_TCMODE_LABEL3;Curve chroma mode
TP_COLORAPP_TCMODE_LIGHTNESS;Lightness
TP_COLORAPP_TCMODE_SATUR;Saturation
TP_COLORAPP_TEMP_TOOLTIP;To select an illuminant, always set Tint=1.\n\nA temp=2856\nD50 temp=5003\nD55 temp=5503\nD65 temp=6504\nD75 temp=7504
TP_COLORAPP_TONECIE;Tone mapping using CIECAM02
TP_COLORAPP_TONECIE_TOOLTIP;If this option is disabled, tone mapping is done in L*a*b* space.\nIf this option is enabled, tone mapping is done using CIECAM02.\nThe Tone Mapping tool must be enabled for this setting to take effect.
TP_COLORAPP_WBCAM;WB [RT+CAT02] + [output]
TP_COLORAPP_WBRT;WB [RT] + [output]
TP_COLORAPP_YB;Yb% (mean luminance)
TP_COLORAPP_YBSCENE;Yb% (mean luminance)
TP_COLORAPP_YBSCENE_TOOLTIP;If "auto" is enabled, Yb is calculated from the mean value of the actual image's luminance
TP_COLORTONING_AB;o C/L
TP_COLORTONING_AUTOSAT;Automatic
TP_COLORTONING_BALANCE;Balance
TP_COLORTONING_BY;o C/L
TP_COLORTONING_CHROMAC;Opacity
TP_COLORTONING_COLOR;Color
TP_COLORTONING_CURVEEDITOR_CL_TOOLTIP;Chroma opacity as a function of luminance oC=f(L)
TP_COLORTONING_HIGHLIGHT;Highlights
TP_COLORTONING_HUE;Hue
TP_COLORTONING_LAB;L*a*b* blending
TP_COLORTONING_LABEL;Color Toning
TP_COLORTONING_LABGRID;L*a*b* color correction grid
TP_COLORTONING_LABGRID_VALUES;HL: a=%1 b=%2\nS: a=%3 b=%4
TP_COLORTONING_LABREGION_LIST_TITLE;Correction
TP_COLORTONING_LABREGION_SATURATION;Saturation
TP_COLORTONING_LABREGION_LIGHTNESS;Lightness
TP_COLORTONING_LABREGION_MASK;Mask
TP_COLORTONING_LABREGION_HUEMASK;H
TP_COLORTONING_LABREGION_CHROMATICITYMASK;C
TP_COLORTONING_LABREGION_LIGHTNESSMASK;L
TP_COLORTONING_LABREGION_ABVALUES;a=%1 b=%2
TP_COLORTONING_LABREGION_SHOWMASK;Show mask
TP_COLORTONING_LABREGIONS;L*a*b* correction regions
TP_COLORTONING_LUMA;Luminance
TP_COLORTONING_LUMAMODE;Preserve luminance
TP_COLORTONING_LUMAMODE_TOOLTIP;If enabled, when you change color (red, green, cyan, blue, etc.) the luminance of each pixel is preserved.
TP_COLORTONING_METHOD;Method
TP_COLORTONING_METHOD_TOOLTIP;"L*a*b* blending", "RGB sliders" and "RGB curves" use interpolated color blending.\n"Color balance (Shadows/Midtones/Highlights)" and "Saturation 2 colors" use direct colors.\n\nThe Black-and-White tool can be enabled when using any color toning method, which allows for color toning.
TP_COLORTONING_MIDTONES;Midtones
TP_COLORTONING_NEUTRAL;Reset sliders
TP_COLORTONING_NEUTRAL_TIP;Reset all values (Shadows, Midtones, Highlights) to default.
TP_COLORTONING_OPACITY;Opacity
TP_COLORTONING_RGBCURVES;RGB - Curves
TP_COLORTONING_RGBSLIDERS;RGB - Sliders
TP_COLORTONING_SA;Saturation Protection
TP_COLORTONING_SATURATEDOPACITY;Strength
TP_COLORTONING_SATURATIONTHRESHOLD;Threshold
TP_COLORTONING_SHADOWS;Shadows
TP_COLORTONING_SPLITCO;Shadows/Midtones/Highlights
TP_COLORTONING_SPLITCOCO;Color Balance Shadows/Midtones/Highlights
TP_COLORTONING_SPLITLR;Saturation 2 colors
TP_COLORTONING_STR;Strength
TP_COLORTONING_STRENGTH;Strength
TP_COLORTONING_TWO2;Special chroma '2 colors'
TP_COLORTONING_TWOALL;Special chroma
TP_COLORTONING_TWOBY;Special a* and b*
TP_COLORTONING_TWOCOLOR_TOOLTIP;Standard chroma:\nLinear response, a* = b*.\n\nSpecial chroma:\nLinear response, a* = b*, but unbound - try under the diagonal.\n\nSpecial a* and b*:\nLinear response unbound with separate curves for a* and b*. Intended for special effects.\n\nSpecial chroma 2 colors:\nMore predictable.
TP_COLORTONING_TWOSTD;Standard chroma
TP_CROP_FIXRATIO;Lock ratio
TP_CROP_GTDIAGONALS;Rule of Diagonals
TP_CROP_GTEPASSPORT;Biometric Passport
TP_CROP_GTFRAME;Frame
TP_CROP_GTGRID;Grid
TP_CROP_GTHARMMEANS;Harmonic Means
TP_CROP_GTNONE;None
TP_CROP_GTRULETHIRDS;Rule of Thirds
TP_CROP_GTTRIANGLE1;Golden Triangles 1
TP_CROP_GTTRIANGLE2;Golden Triangles 2
TP_CROP_GUIDETYPE;Guide type:
TP_CROP_H;Height
TP_CROP_LABEL;Crop
TP_CROP_PPI;PPI=
TP_CROP_SELECTCROP;Select Crop
TP_CROP_W;Width
TP_CROP_X;X
TP_CROP_Y;Y
TP_DARKFRAME_AUTOSELECT;Auto-selection
TP_DARKFRAME_LABEL;Dark-Frame
TP_DEFRINGE_LABEL;Defringe
TP_DEFRINGE_RADIUS;Radius
TP_DEFRINGE_THRESHOLD;Threshold
TP_DEHAZE_DEPTH;Depth
TP_DEHAZE_LABEL;Haze Removal
TP_DEHAZE_SHOW_DEPTH_MAP;Show Depth Map
TP_DEHAZE_STRENGTH;Strength
TP_DIRPYRDENOISE_CHROMINANCE_AMZ;Auto multi-zones
TP_DIRPYRDENOISE_CHROMINANCE_AUTOGLOBAL;Automatic global
TP_DIRPYRDENOISE_CHROMINANCE_AUTOGLOBAL_TOOLTIP;Try to evaluate chroma noise\nBe careful, this calculation is average, and is quite subjective !
TP_DIRPYRDENOISE_CHROMINANCE_BLUEYELLOW;Chrominance - Blue-Yellow
TP_DIRPYRDENOISE_CHROMINANCE_CURVE;Chrominance curve
TP_DIRPYRDENOISE_CHROMINANCE_CURVE_TOOLTIP;Increase (multiply) the value of all chrominance sliders.\nThis curve lets you adjust the strength of chromatic noise reduction as a function of chromaticity, for instance to increase the action in areas of low saturation and to decrease it in those of high saturation.
TP_DIRPYRDENOISE_CHROMINANCE_FRAME;Chrominance
TP_DIRPYRDENOISE_CHROMINANCE_MANUAL;Manual
TP_DIRPYRDENOISE_CHROMINANCE_MASTER;Chrominance - Master
TP_DIRPYRDENOISE_CHROMINANCE_METHOD;Method
TP_DIRPYRDENOISE_CHROMINANCE_METHODADVANCED_TOOLTIP;Manual\nActs on the full image.\nYou control the noise reduction settings manually.\n\nAutomatic global\nActs on the full image.\n9 zones are used to calculate a global chrominance noise reduction setting.\n\nPreview\nActs on the whole image.\nThe part of the image visible in the preview is used to calculate global chrominance noise reduction settings.
TP_DIRPYRDENOISE_CHROMINANCE_METHOD_TOOLTIP;Manual\nActs on the full image.\nYou control the noise reduction settings manually.\n\nAutomatic global\nActs on the full image.\n9 zones are used to calculate a global chrominance noise reduction setting.\n\nAutomatic multi-zones\nNo preview - works only during saving, but using the "Preview" method by matching the tile size and center to the preview size and center you can get an idea of the expected results.\nThe image is divided into tiles (about 10 to 70 depending on image size) and each tile receives its own chrominance noise reduction settings.\n\nPreview\nActs on the whole image.\nThe part of the image visible in the preview is used to calculate global chrominance noise reduction settings.
TP_DIRPYRDENOISE_CHROMINANCE_PMZ;Preview multi-zones
TP_DIRPYRDENOISE_CHROMINANCE_PREVIEW;Preview
TP_DIRPYRDENOISE_CHROMINANCE_PREVIEWRESIDUAL_INFO_TOOLTIP;Displays the remaining noise levels of the part of the image visible in the preview after wavelet.\n\n>300 Very noisy\n100-300 Noisy\n50-100 A little noisy\n<50 Very low noise\n\nBeware, the values will differ between RGB and L*a*b* mode. The RGB values are less accurate because the RGB mode does not completely separate luminance and chrominance.
TP_DIRPYRDENOISE_CHROMINANCE_PREVIEW_INFO;Preview size=%1, Center: Px=%2  Py=%3
TP_DIRPYRDENOISE_CHROMINANCE_PREVIEW_NOISEINFO;Preview noise: Mean=%1  High=%2
TP_DIRPYRDENOISE_CHROMINANCE_PREVIEW_NOISEINFO_EMPTY;Preview noise: Mean= -   High= -
TP_DIRPYRDENOISE_CHROMINANCE_PREVIEW_TILEINFO;Tile size=%1, Center: Tx=%2  Ty=%3
TP_DIRPYRDENOISE_CHROMINANCE_REDGREEN;Chrominance - Red-Green
TP_DIRPYRDENOISE_ENH;Enhanced mode
TP_DIRPYRDENOISE_ENH_TOOLTIP;Increases noise reduction quality at the expense of a 20% processing time increase.
TP_DIRPYRDENOISE_LABEL;Noise Reduction
TP_DIRPYRDENOISE_LUMINANCE_CONTROL;Luminance control
TP_DIRPYRDENOISE_LUMINANCE_CURVE;Luminance curve
TP_DIRPYRDENOISE_LUMINANCE_DETAIL;Detail recovery
TP_DIRPYRDENOISE_LUMINANCE_FRAME;Luminance
TP_DIRPYRDENOISE_LUMINANCE_SMOOTHING;Luminance
TP_DIRPYRDENOISE_MAIN_COLORSPACE;Color space
TP_DIRPYRDENOISE_MAIN_COLORSPACE_LAB;L*a*b*
TP_DIRPYRDENOISE_MAIN_COLORSPACE_RGB;RGB
TP_DIRPYRDENOISE_MAIN_COLORSPACE_TOOLTIP;For raw images either RGB or L*a*b* methods can be used.\n\nFor non-raw images the L*a*b* method will be used, regardless of the selection.
TP_DIRPYRDENOISE_MAIN_GAMMA;Gamma
TP_DIRPYRDENOISE_MAIN_GAMMA_TOOLTIP;Gamma varies noise reduction strength across the range of tones. Smaller values will target shadows, while larger values will stretch the effect to the brighter tones.
TP_DIRPYRDENOISE_MAIN_MODE;Mode
TP_DIRPYRDENOISE_MAIN_MODE_AGGRESSIVE;Aggressive
TP_DIRPYRDENOISE_MAIN_MODE_CONSERVATIVE;Conservative
TP_DIRPYRDENOISE_MAIN_MODE_TOOLTIP;"Conservative" preserves low frequency chroma patterns, while "aggressive" obliterates them.
TP_DIRPYRDENOISE_MEDIAN_METHOD;Median method
TP_DIRPYRDENOISE_MEDIAN_METHOD_CHROMINANCE;Chroma only
TP_DIRPYRDENOISE_MEDIAN_METHOD_LAB;L*a*b*
TP_DIRPYRDENOISE_MEDIAN_METHOD_LABEL;Median Filter
TP_DIRPYRDENOISE_MEDIAN_METHOD_LUMINANCE;Luminance only
TP_DIRPYRDENOISE_MEDIAN_METHOD_RGB;RGB
TP_DIRPYRDENOISE_MEDIAN_METHOD_TOOLTIP;When using the "Luminance only" and "L*a*b*" methods, median filtering will be performed just after the wavelet step in the noise reduction pipeline.\nWhen using the "RGB" mode, it will be performed at the very end of the noise reduction pipeline.
TP_DIRPYRDENOISE_MEDIAN_METHOD_WEIGHTED;Weighted L* (little) + a*b* (normal)
TP_DIRPYRDENOISE_MEDIAN_PASSES;Median iterations
TP_DIRPYRDENOISE_MEDIAN_PASSES_TOOLTIP;Applying three median filter iterations with a 3×3 window size often leads to better results than using one median filter iteration with a 7×7 window size.
TP_DIRPYRDENOISE_MEDIAN_TYPE;Median type
TP_DIRPYRDENOISE_MEDIAN_TYPE_TOOLTIP;Apply a median filter of the desired window size. The larger the window's size, the longer it takes.\n\n3×3 soft: treats 5 pixels in a 3×3 pixel window.\n3×3: treats 9 pixels in a 3×3 pixel window.\n5×5 soft: treats 13 pixels in a 5×5 pixel window.\n5×5: treats 25 pixels in a 5×5 pixel window.\n7×7: treats 49 pixels in a 7×7 pixel window.\n9×9: treats 81 pixels in a 9×9 pixel window.\n\nSometimes it is possible to achieve higher quality running several iterations with a smaller window size than one iteration with a larger one.
TP_DIRPYRDENOISE_SLI;Slider
TP_DIRPYRDENOISE_TYPE_3X3;3×3
TP_DIRPYRDENOISE_TYPE_3X3SOFT;3×3 soft
TP_DIRPYRDENOISE_TYPE_5X5;5×5
TP_DIRPYRDENOISE_TYPE_5X5SOFT;5×5 soft
TP_DIRPYRDENOISE_TYPE_7X7;7×7
TP_DIRPYRDENOISE_TYPE_9X9;9×9
TP_DIRPYREQUALIZER_ALGO;Skin Color Range
TP_DIRPYREQUALIZER_ALGO_TOOLTIP;Fine: closer to the colors of the skin, minimizing the action on other colors\nLarge: avoid more artifacts.
TP_DIRPYREQUALIZER_ARTIF;Reduce artifacts
TP_DIRPYREQUALIZER_HUESKIN;Skin hue
TP_DIRPYREQUALIZER_HUESKIN_TOOLTIP;This pyramid is for the upper part, so far as the algorithm at its maximum efficiency.\nTo the lower part, the transition zones.\nIf you need to move the area significantly to the left or right - or if there are artifacts: the <b>white balance is incorrect</b>\nYou can slightly reduce the zone to prevent the rest of the image is affected.
TP_DIRPYREQUALIZER_LABEL;Contrast by Detail Levels
TP_DIRPYREQUALIZER_LUMACOARSEST;Coarsest
TP_DIRPYREQUALIZER_LUMACONTRAST_MINUS;Contrast -
TP_DIRPYREQUALIZER_LUMACONTRAST_PLUS;Contrast +
TP_DIRPYREQUALIZER_LUMAFINEST;Finest
TP_DIRPYREQUALIZER_LUMANEUTRAL;Neutral
TP_DIRPYREQUALIZER_SKIN;Skin targetting/protection
TP_DIRPYREQUALIZER_SKIN_TOOLTIP;At -100 skin-tones are targetted.\nAt 0 all tones are treated equally.\nAt +100 skin-tones are protected while all other tones are affected.
TP_DIRPYREQUALIZER_THRESHOLD;Threshold
TP_DIRPYREQUALIZER_TOOLTIP;Attempts to reduce artifacts in the transitions between skin colors (hue, chroma, luma) and the rest of the image.
TP_DISTORTION_AMOUNT;Amount
TP_DISTORTION_AUTO_TIP;Automatically corrects lens distortion in raw files by matching it against the embedded JPEG image if one exists and has had its lens disortion auto-corrected by the camera.
TP_DISTORTION_LABEL;Distortion Correction
TP_EPD_EDGESTOPPING;Edge stopping
TP_EPD_GAMMA;Gamma
TP_EPD_LABEL;Tone Mapping
TP_EPD_REWEIGHTINGITERATES;Reweighting iterates
TP_EPD_SCALE;Scale
TP_EPD_STRENGTH;Strength
TP_EPD_TOOLTIP;Tone mapping is possible in L*a*b* mode (standard) and CIECAM02 mode.\n\nWhen in L*a*b* mode, tone mapping can also be used on the residual image of the Wavelet Levels tool.\n\nTo engage CIECAM02 tone mapping mode enable the following settings:\n1. CIECAM02\n2. Algorithm="Brightness + Colorfulness (QM)"\n3. "Tone mapping using CIECAM02 brightness (Q)"
TP_EXPOSURE_AUTOLEVELS;Auto Levels
TP_EXPOSURE_AUTOLEVELS_TIP;Toggles execution of Auto Levels to automatically set Exposure slider values based on an image analysis.\nEnables Highlight Reconstruction if necessary.
TP_EXPOSURE_BLACKLEVEL;Black
TP_EXPOSURE_BRIGHTNESS;Lightness
TP_EXPOSURE_CLAMPOOG;Clip out-of-gamut colors
TP_EXPOSURE_CLIP;Clip %
TP_EXPOSURE_CLIP_TIP;The fraction of pixels to be clipped in Auto Levels operation.
TP_EXPOSURE_COMPRHIGHLIGHTS;Highlight compression
TP_EXPOSURE_COMPRHIGHLIGHTSTHRESHOLD;Highlight compression threshold
TP_EXPOSURE_COMPRSHADOWS;Shadow compression
TP_EXPOSURE_CONTRAST;Contrast
TP_EXPOSURE_CURVEEDITOR1;Tone curve 1
TP_EXPOSURE_CURVEEDITOR2;Tone curve 2
TP_EXPOSURE_CURVEEDITOR2_TOOLTIP;Please refer to the "Exposure > Tone Curves" RawPedia article to learn how to achieve the best results by using two tone curves.
TP_EXPOSURE_EXPCOMP;Exposure compensation
TP_EXPOSURE_HISTMATCHING;Auto-Matched Tone Curve
TP_EXPOSURE_HISTMATCHING_TOOLTIP;Automatically adjust sliders and curves (except exposure compensation) to match the look of the embedded JPEG thumbnail.
TP_EXPOSURE_LABEL;Exposure
TP_EXPOSURE_SATURATION;Saturation
TP_EXPOSURE_TCMODE_FILMLIKE;Film-like
TP_EXPOSURE_TCMODE_LABEL1;Curve mode 1
TP_EXPOSURE_TCMODE_LABEL2;Curve mode 2
TP_EXPOSURE_TCMODE_LUMINANCE;Luminance
TP_EXPOSURE_TCMODE_PERCEPTUAL;Perceptual
TP_EXPOSURE_TCMODE_SATANDVALBLENDING;Saturation and Value Blending
TP_EXPOSURE_TCMODE_STANDARD;Standard
TP_EXPOSURE_TCMODE_WEIGHTEDSTD;Weighted Standard
TP_EXPOS_BLACKPOINT_LABEL;Raw Black Points
TP_EXPOS_WHITEPOINT_LABEL;Raw White Points
TP_FILMSIMULATION_LABEL;Film Simulation
TP_FILMSIMULATION_SLOWPARSEDIR;RawTherapee is configured to look for Hald CLUT images, which are used for the Film Simulation tool, in a folder which is taking too long to load.\nGo to Preferences > Image Processing > Film Simulation\nto see which folder is being used. You should either point RawTherapee to a folder which contains only Hald CLUT images and nothing more, or to an empty folder if you don't want to use the Film Simulation tool.\n\nRead the Film Simulation article in RawPedia for more information.\n\nDo you want to cancel the scan now?
TP_FILMSIMULATION_STRENGTH;Strength
TP_FILMSIMULATION_ZEROCLUTSFOUND;Set HaldCLUT directory in Preferences
TP_FLATFIELD_AUTOSELECT;Auto-selection
TP_FLATFIELD_BLURRADIUS;Blur radius
TP_FLATFIELD_BLURTYPE;Blur type
TP_FLATFIELD_BT_AREA;Area
TP_FLATFIELD_BT_HORIZONTAL;Horizontal
TP_FLATFIELD_BT_VERTHORIZ;Vertical + Horizontal
TP_FLATFIELD_BT_VERTICAL;Vertical
TP_FLATFIELD_CLIPCONTROL;Clip control
TP_FLATFIELD_CLIPCONTROL_TOOLTIP;Clip control avoids clipped highlights caused by applying the flat field. If there are already clipped highlights before applying the flat field, clip control can lead to color cast.
TP_FLATFIELD_LABEL;Flat-Field
TP_GENERAL_11SCALE_TOOLTIP;The effects of this tool are only visible or only accurate at a preview scale of 1:1.
TP_GRADIENT_CENTER;Center
TP_GRADIENT_CENTER_X;Center X
TP_GRADIENT_CENTER_X_TOOLTIP;Shift gradient to the left (negative values) or right (positive values).
TP_GRADIENT_CENTER_Y;Center Y
TP_GRADIENT_CENTER_Y_TOOLTIP;Shift gradient up (negative values) or down (positive values).
TP_GRADIENT_DEGREE;Angle
TP_GRADIENT_DEGREE_TOOLTIP;Rotation angle in degrees.
TP_GRADIENT_FEATHER;Feather
TP_GRADIENT_FEATHER_TOOLTIP;Gradient width in percent of the image diagonal.
TP_GRADIENT_LABEL;Graduated Filter
TP_GRADIENT_STRENGTH;Strength
TP_GRADIENT_STRENGTH_TOOLTIP;Filter strength in stops.
TP_HLREC_BLEND;Blend
TP_HLREC_CIELAB;CIELab Blending
TP_HLREC_COLOR;Color Propagation
TP_HLREC_ENA_TOOLTIP;Could be activated by Auto Levels.
TP_HLREC_LABEL;Highlight reconstruction
TP_HLREC_LUMINANCE;Luminance Recovery
TP_HLREC_METHOD;Method:
TP_HSVEQUALIZER_CHANNEL;Channel
TP_HSVEQUALIZER_HUE;H
TP_HSVEQUALIZER_LABEL;HSV Equalizer
TP_HSVEQUALIZER_SAT;S
TP_HSVEQUALIZER_VAL;V
TP_ICM_APPLYBASELINEEXPOSUREOFFSET;Baseline exposure
TP_ICM_APPLYBASELINEEXPOSUREOFFSET_TOOLTIP;Employ the embedded DCP baseline exposure offset. The setting is only available if the selected DCP has one.
TP_ICM_APPLYHUESATMAP;Base table
TP_ICM_APPLYHUESATMAP_TOOLTIP;Employ the embedded DCP base table (HueSatMap). The setting is only available if the selected DCP has one.
TP_ICM_APPLYLOOKTABLE;Look table
TP_ICM_APPLYLOOKTABLE_TOOLTIP;Employ the embedded DCP look table. The setting is only available if the selected DCP has one.
TP_ICM_BLENDCMSMATRIX;Blend ICC highlights with matrix
TP_ICM_BLENDCMSMATRIX_TOOLTIP;Enable to recover clipped highlights when using LUT-based ICC profiles.
TP_ICM_BPC;Black Point Compensation
TP_ICM_DCPILLUMINANT;Illuminant
TP_ICM_DCPILLUMINANT_INTERPOLATED;Interpolated
TP_ICM_DCPILLUMINANT_TOOLTIP;Select which embedded DCP illuminant to employ. Default is "interpolated" which is a mix between the two based on white balance. The setting is only available if a dual-illuminant DCP with interpolation support is selected.
TP_ICM_INPUTCAMERA;Camera standard
TP_ICM_INPUTCAMERAICC;Auto-matched camera profile
TP_ICM_INPUTCAMERAICC_TOOLTIP;Use RawTherapee's camera-specific DCP or ICC input color profiles. These profiles are more precise than simpler matrix ones. They are not available for all cameras. These profiles are stored in the /iccprofiles/input and /dcpprofiles folders and are automatically retrieved based on a file name matching to the exact model name of the camera.
TP_ICM_INPUTCAMERA_TOOLTIP;Use a simple color matrix from dcraw, an enhanced RawTherapee version (whichever is available based on camera model) or one embedded in the DNG.
TP_ICM_INPUTCUSTOM;Custom
TP_ICM_INPUTCUSTOM_TOOLTIP;Select your own DCP/ICC color profile file for the camera.
TP_ICM_INPUTDLGLABEL;Select Input DCP/ICC Profile...
TP_ICM_INPUTEMBEDDED;Use embedded, if possible
TP_ICM_INPUTEMBEDDED_TOOLTIP;Use color profile embedded in non-raw files.
TP_ICM_INPUTNONE;No profile
TP_ICM_INPUTNONE_TOOLTIP;Use no input color profile at all.\nUse only in special cases.
TP_ICM_INPUTPROFILE;Input Profile
TP_ICM_LABEL;Color Management
TP_ICM_NOICM;No ICM: sRGB Output
TP_ICM_OUTPUTPROFILE;Output Profile
TP_ICM_PROFILEINTENT;Rendering Intent
TP_ICM_SAVEREFERENCE;Save Reference Image
TP_ICM_SAVEREFERENCE_APPLYWB;Apply white balance
TP_ICM_SAVEREFERENCE_APPLYWB_TOOLTIP;Generally, apply the white balance when saving images to create ICC profiles, and do not apply the white balance to create DCP profiles.
TP_ICM_SAVEREFERENCE_TOOLTIP;Save the linear TIFF image before the input profile is applied. The result can be used for calibration purposes and generation of a camera profile.
TP_ICM_TONECURVE;Tone curve
TP_ICM_TONECURVE_TOOLTIP;Employ the embedded DCP tone curve. The setting is only available if the selected DCP has a tone curve.
TP_ICM_WORKINGPROFILE;Working Profile
TP_ICM_WORKING_TRC;Tone response curve:
TP_ICM_WORKING_TRC_CUSTOM;Custom
TP_ICM_WORKING_TRC_GAMMA;Gamma
TP_ICM_WORKING_TRC_NONE;None
TP_ICM_WORKING_TRC_SLOPE;Slope
TP_ICM_WORKING_TRC_TOOLTIP;Only for built-in profiles.
TP_IMPULSEDENOISE_LABEL;Impulse Noise Reduction
TP_IMPULSEDENOISE_THRESH;Threshold
TP_LABCURVE_AVOIDCOLORSHIFT;Avoid color shift
TP_LABCURVE_AVOIDCOLORSHIFT_TOOLTIP;Fit colors into gamut of the working color space and apply Munsell correction.
TP_LABCURVE_BRIGHTNESS;Lightness
TP_LABCURVE_CHROMATICITY;Chromaticity
TP_LABCURVE_CHROMA_TOOLTIP;To apply B&amp;W toning, set Chromaticity to -100.
TP_LABCURVE_CONTRAST;Contrast
TP_LABCURVE_CURVEEDITOR;Luminance Curve
TP_LABCURVE_CURVEEDITOR_A_RANGE1;Green Saturated
TP_LABCURVE_CURVEEDITOR_A_RANGE2;Green Pastel
TP_LABCURVE_CURVEEDITOR_A_RANGE3;Red Pastel
TP_LABCURVE_CURVEEDITOR_A_RANGE4;Red Saturated
TP_LABCURVE_CURVEEDITOR_B_RANGE1;Blue Saturated
TP_LABCURVE_CURVEEDITOR_B_RANGE2;Blue Pastel
TP_LABCURVE_CURVEEDITOR_B_RANGE3;Yellow Pastel
TP_LABCURVE_CURVEEDITOR_B_RANGE4;Yellow Saturated
TP_LABCURVE_CURVEEDITOR_CC;CC
TP_LABCURVE_CURVEEDITOR_CC_RANGE1;Neutral
TP_LABCURVE_CURVEEDITOR_CC_RANGE2;Dull
TP_LABCURVE_CURVEEDITOR_CC_RANGE3;Pastel
TP_LABCURVE_CURVEEDITOR_CC_RANGE4;Saturated
TP_LABCURVE_CURVEEDITOR_CC_TOOLTIP;Chromaticity according to chromaticity C=f(C)
TP_LABCURVE_CURVEEDITOR_CH;CH
TP_LABCURVE_CURVEEDITOR_CH_TOOLTIP;Chromaticity according to hue C=f(H)
TP_LABCURVE_CURVEEDITOR_CL;CL
TP_LABCURVE_CURVEEDITOR_CL_TOOLTIP;Chromaticity according to luminance C=f(L)
TP_LABCURVE_CURVEEDITOR_HH;HH
TP_LABCURVE_CURVEEDITOR_HH_TOOLTIP;Hue according to hue H=f(H)
TP_LABCURVE_CURVEEDITOR_LC;LC
TP_LABCURVE_CURVEEDITOR_LC_TOOLTIP;Luminance according to chromaticity L=f(C)
TP_LABCURVE_CURVEEDITOR_LH;LH
TP_LABCURVE_CURVEEDITOR_LH_TOOLTIP;Luminance according to hue L=f(H)
TP_LABCURVE_CURVEEDITOR_LL_TOOLTIP;Luminance according to luminance L=f(L)
TP_LABCURVE_LABEL;L*a*b* Adjustments
TP_LABCURVE_LCREDSK;Restrict LC to red and skin-tones
TP_LABCURVE_LCREDSK_TIP;If enabled, the LC Curve affects only red and skin-tones.\nIf disabled, it applies to all tones.
TP_LABCURVE_RSTPROTECTION;Red and skin-tones protection
TP_LABCURVE_RSTPRO_TOOLTIP;Works on the Chromaticity slider and the CC curve.
TP_LENSGEOM_AUTOCROP;Auto-Crop
TP_LENSGEOM_FILL;Auto-fill
TP_LENSGEOM_LABEL;Lens / Geometry
TP_LENSPROFILE_LABEL;Profiled Lens Correction
TP_LENSPROFILE_USECA;Chromatic aberration correction
TP_LENSPROFILE_USEDIST;Distortion correction
TP_LENSPROFILE_USEVIGN;Vignetting correction
TP_LOCALCONTRAST_AMOUNT;Amount
TP_LOCALCONTRAST_DARKNESS;Darkness level
TP_LOCALCONTRAST_LABEL;Local Contrast
TP_LOCALCONTRAST_LIGHTNESS;Lightness level
TP_LOCALCONTRAST_RADIUS;Radius
TP_METADATA_EDIT;Apply modifications
TP_METADATA_MODE;Metadata copy mode
TP_METADATA_STRIP;Strip all metadata
TP_METADATA_TUNNEL;Copy unchanged
TP_NEUTRAL;Reset
TP_NEUTRAL_TIP;Resets exposure sliders to neutral values.\nApplies to the same controls that Auto Levels applies to, regardless of whether you used Auto Levels or not.
TP_PCVIGNETTE_FEATHER;Feather
TP_PCVIGNETTE_FEATHER_TOOLTIP;Feathering:\n0 = corners only,\n50 = halfway to center,\n100 = to center.
TP_PCVIGNETTE_LABEL;Vignette Filter
TP_PCVIGNETTE_ROUNDNESS;Roundness
TP_PCVIGNETTE_ROUNDNESS_TOOLTIP;Roundness:\n0 = rectangle,\n50 = fitted ellipse,\n100 = circle.
TP_PCVIGNETTE_STRENGTH;Strength
TP_PCVIGNETTE_STRENGTH_TOOLTIP;Filter strength in stops (reached in corners).
TP_PERSPECTIVE_HORIZONTAL;Horizontal
TP_PERSPECTIVE_LABEL;Perspective
TP_PERSPECTIVE_VERTICAL;Vertical
TP_PFCURVE_CURVEEDITOR_CH;Hue
TP_PFCURVE_CURVEEDITOR_CH_TOOLTIP;Controls defringe strength by color.\nHigher = more,\nLower = less.
TP_PREPROCESS_DEADPIXFILT;Dead pixel filter
TP_PREPROCESS_DEADPIXFILT_TOOLTIP;Tries to suppress dead pixels.
TP_PREPROCESS_GREENEQUIL;Green equilibration
TP_PREPROCESS_HOTPIXFILT;Hot pixel filter
TP_PREPROCESS_HOTPIXFILT_TOOLTIP;Tries to suppress hot pixels.
TP_PREPROCESS_LABEL;Preprocessing
TP_PREPROCESS_LINEDENOISE;Line noise filter
TP_PREPROCESS_LINEDENOISE_DIRECTION;Direction
TP_PREPROCESS_LINEDENOISE_DIRECTION_BOTH;Both
TP_PREPROCESS_LINEDENOISE_DIRECTION_HORIZONTAL;Horizontal
TP_PREPROCESS_LINEDENOISE_DIRECTION_PDAF_LINES;Horizontal only on PDAF rows
TP_PREPROCESS_LINEDENOISE_DIRECTION_VERTICAL;Vertical
TP_PREPROCESS_NO_FOUND;None found
TP_PREPROCESS_PDAFLINESFILTER;PDAF lines filter
TP_PREPROCESS_PDAFLINESFILTER_TOOLTIP;Tries to suppress stripe noise caused by on-sensor PDAF pixels, occurring with some Sony mirrorless cameras on some backlit scenes with visible flare.
TP_PRSHARPENING_LABEL;Post-Resize Sharpening
TP_PRSHARPENING_TOOLTIP;Sharpens the image after resizing. Only works when the "Lanczos" resizing method is used. It is impossible to preview the effects of this tool. See RawPedia for usage instructions.
TP_RAWCACORR_AUTO;Auto-correction
TP_RAWCACORR_AUTOIT;Iterations
TP_RAWCACORR_AVOIDCOLORSHIFT;Avoid color shift
TP_RAWCACORR_CABLUE;Blue
TP_RAWCACORR_CARED;Red
TP_RAWCACORR_CASTR;Strength
TP_RAWEXPOS_BLACKS;Black Levels
TP_RAWEXPOS_BLACK_0;Green 1 (lead)
TP_RAWEXPOS_BLACK_1;Red
TP_RAWEXPOS_BLACK_2;Blue
TP_RAWEXPOS_BLACK_3;Green 2
TP_RAWEXPOS_BLACK_BLUE;Blue
TP_RAWEXPOS_BLACK_GREEN;Green
TP_RAWEXPOS_BLACK_RED;Red
TP_RAWEXPOS_LINEAR;White-point correction
TP_RAWEXPOS_PRESER;Highlight preservation
TP_RAWEXPOS_RGB;Red, Green, Blue
TP_RAWEXPOS_TWOGREEN;Link greens
TP_RAW_1PASSMEDIUM;1-pass (Markesteijn)
TP_RAW_2PASS;1-pass+fast
TP_RAW_3PASSBEST;3-pass (Markesteijn)
TP_RAW_4PASS;3-pass+fast
TP_RAW_AHD;AHD
TP_RAW_AMAZE;AMaZE
TP_RAW_AMAZEVNG4;AMaZE+VNG4
TP_RAW_BORDER;Border
TP_RAW_DCB;DCB
TP_RAW_DCBENHANCE;DCB enhancement
TP_RAW_DCBITERATIONS;Number of DCB iterations
TP_RAW_DCBVNG4;DCB+VNG4
TP_RAW_DMETHOD;Method
TP_RAW_DMETHOD_PROGRESSBAR;%1 demosaicing...
TP_RAW_DMETHOD_PROGRESSBAR_REFINE;Demosaicing refinement...
TP_RAW_DMETHOD_TOOLTIP;Note: IGV and LMMSE are dedicated to high ISO images to aid in noise reduction without leading to maze patterns, posterization or a washed-out look.\nPixel Shift is for Pentax/Sony Pixel Shift files. It falls back to AMaZE for non-Pixel Shift files.
TP_RAW_DUALDEMOSAICAUTOCONTRAST;Auto threshold
TP_RAW_DUALDEMOSAICAUTOCONTRAST_TOOLTIP;If the check-box is checked (recommended), RawTherapee calculates an optimum value based on flat regions in the image.\nIf there is no flat region in the image or the image is too noisy, the value will be set to 0.\nTo set the value manually, uncheck the check-box first (reasonable values depend on the image).
TP_RAW_DUALDEMOSAICCONTRAST;Contrast threshold
TP_RAW_EAHD;EAHD
TP_RAW_FALSECOLOR;False color suppression steps
TP_RAW_FAST;Fast
TP_RAW_HD;Threshold
TP_RAW_HD_TOOLTIP;Lower values make hot/dead pixel detection more aggressive, but false positives may lead to artifacts. If you notice any artifacts appearing when enabling the Hot/Dead Pixel Filters, gradually increase the threshold value until they disappear.
TP_RAW_HPHD;HPHD
TP_RAW_IGV;IGV
TP_RAW_IMAGENUM;Sub-image
TP_RAW_IMAGENUM_TOOLTIP;Some raw files consist of several sub-images (Pentax/Sony Pixel Shift, Pentax 3-in-1 HDR, Canon Dual Pixel).\n\nWhen using any demosaicing method other than Pixel Shift, this selects which sub-image is used.\n\nWhen using the Pixel Shift demosaicing method on a Pixel Shift raw, all sub-images are used, and this selects which sub-image should be used for moving parts.
TP_RAW_LABEL;Demosaicing
TP_RAW_LMMSE;LMMSE
TP_RAW_LMMSEITERATIONS;LMMSE enhancement steps
TP_RAW_LMMSE_TOOLTIP;Adds gamma (step 1), median (steps 2-4) and refinement (steps 5-6) to reduce artifacts and improve the signal-to-noise ratio.
TP_RAW_MONO;Mono
TP_RAW_NONE;None (Shows sensor pattern)
TP_RAW_PIXELSHIFT;Pixel Shift
TP_RAW_PIXELSHIFTBLUR;Blur motion mask
TP_RAW_PIXELSHIFTDMETHOD;Demosaic method for motion
TP_RAW_PIXELSHIFTEPERISO;Sensitivity
TP_RAW_PIXELSHIFTEPERISO_TOOLTIP;The default value of 0 should work fine for base ISO.\nHigher values increase sensitivity of motion detection.\nChange in small steps and watch the motion mask while changing.\nIncrease sensitivity for underexposed or high ISO images.
TP_RAW_PIXELSHIFTEQUALBRIGHT;Equalize brightness of frames
TP_RAW_PIXELSHIFTEQUALBRIGHTCHANNEL;Equalize per channel
TP_RAW_PIXELSHIFTEQUALBRIGHTCHANNEL_TOOLTIP;Enabled: Equalize the RGB channels individually.\nDisabled: Use same equalization factor for all channels.
TP_RAW_PIXELSHIFTEQUALBRIGHT_TOOLTIP;Equalize the brightness of the frames to the brightness of the selected frame.\nIf there are overexposed areas in the frames select the brightest frame to avoid magenta color cast in overexposed areas or enable motion correction.
TP_RAW_PIXELSHIFTGREEN;Check green channel for motion
TP_RAW_PIXELSHIFTHOLEFILL;Fill holes in motion mask
TP_RAW_PIXELSHIFTHOLEFILL_TOOLTIP;Fill holes in motion mask
TP_RAW_PIXELSHIFTLMMSE;Use LMMSE for moving parts
TP_RAW_PIXELSHIFTLMMSE_TOOLTIP;Use LMMSE instead of AMaZE for areas of motion.\nUseful for high ISO images.
TP_RAW_PIXELSHIFTMEDIAN;Use median for moving parts
TP_RAW_PIXELSHIFTMEDIAN_TOOLTIP;Use median of all frames instead of selected frame for regions with motion.\nRemoves objects which are at different places in all frames.\nGives motion effect on slow moving (overlapping) objects.
TP_RAW_PIXELSHIFTMM_AUTO;Automatic
TP_RAW_PIXELSHIFTMM_CUSTOM;Custom
TP_RAW_PIXELSHIFTMM_OFF;Off
TP_RAW_PIXELSHIFTMOTIONMETHOD;Motion Correction
TP_RAW_PIXELSHIFTMOTION_TOOLTIP;0 means no motion detection.\n1 - 99 means motion will be detected according to this value. Increase value to increase detection rate.\n100 means the AMaZE-demosaiced frame will be used.
TP_RAW_PIXELSHIFTNONGREENCROSS;Check red/blue channels for motion
TP_RAW_PIXELSHIFTSHOWMOTION;Show motion mask
TP_RAW_PIXELSHIFTSHOWMOTIONMASKONLY;Show only motion mask
TP_RAW_PIXELSHIFTSHOWMOTIONMASKONLY_TOOLTIP;Shows the motion mask without the image.
TP_RAW_PIXELSHIFTSHOWMOTION_TOOLTIP;Overlays the image with a green mask showing the regions with motion.
TP_RAW_PIXELSHIFTSIGMA;Blur radius
TP_RAW_PIXELSHIFTSIGMA_TOOLTIP;The default radius of 1.0 usually fits well for base ISO.\nIncrease the value for high ISO shots, 5.0 is a good starting point.\nWatch the motion mask while changing the value.
TP_RAW_PIXELSHIFTSMOOTH;Smooth transitions
TP_RAW_PIXELSHIFTSMOOTH_TOOLTIP;Smooth transitions between areas with motion and areas without.\nSet to 0 to disable transition smoothing.\nSet to 1 to either get the AMaZE/LMMSE result of the selected frame (depending on whether "Use LMMSE" is selected), or the median of all four frames if "Use median" is selected.
TP_RAW_RCD;RCD
TP_RAW_RCDVNG4;RCD+VNG4
TP_RAW_SENSOR_BAYER_LABEL;Sensor with Bayer Matrix
TP_RAW_SENSOR_XTRANS_DMETHOD_TOOLTIP;3-pass gives best results (recommended for low ISO images).\n1-pass is almost undistinguishable from 3-pass for high ISO images and is faster.\n+fast gives less artifacts in flat areas
TP_RAW_SENSOR_XTRANS_LABEL;Sensor with X-Trans Matrix
TP_RAW_VNG4;VNG4
TP_RESIZE_ALLOW_UPSCALING;Allow Upscaling
TP_RESIZE_APPLIESTO;Applies to:
TP_RESIZE_CROPPEDAREA;Cropped Area
TP_RESIZE_FITBOX;Bounding Box
TP_RESIZE_FULLIMAGE;Full Image
TP_RESIZE_H;Height:
TP_RESIZE_HEIGHT;Height
TP_RESIZE_LABEL;Resize
TP_RESIZE_LANCZOS;Lanczos
TP_RESIZE_METHOD;Method:
TP_RESIZE_NEAREST;Nearest
TP_RESIZE_SCALE;Scale
TP_RESIZE_SPECIFY;Specify:
TP_RESIZE_W;Width:
TP_RESIZE_WIDTH;Width
TP_RETINEX_CONTEDIT_HSL;Histogram equalizer HSL
TP_RETINEX_CONTEDIT_LAB;Histogram equalizer L*a*b*
TP_RETINEX_CONTEDIT_LH;Hue equalizer
TP_RETINEX_CONTEDIT_MAP;Mask equalizer
TP_RETINEX_CURVEEDITOR_CD;L=f(L)
TP_RETINEX_CURVEEDITOR_CD_TOOLTIP;Luminance according to luminance L=f(L)\nCorrect raw data to reduce halos and artifacts.
TP_RETINEX_CURVEEDITOR_LH;Strength=f(H)
TP_RETINEX_CURVEEDITOR_LH_TOOLTIP;Strength according to hue Strength=f(H)\nThis curve also acts on chroma when using the "Highlight" retinex method.
TP_RETINEX_CURVEEDITOR_MAP;L=f(L)
TP_RETINEX_CURVEEDITOR_MAP_TOOLTIP;This curve can be applied alone or with a Gaussian mask or wavelet mask.\nBeware of artifacts!
TP_RETINEX_EQUAL;Equalizer
TP_RETINEX_FREEGAMMA;Free gamma
TP_RETINEX_GAIN;Gain
TP_RETINEX_GAINOFFS;Gain and Offset (brightness)
TP_RETINEX_GAINTRANSMISSION;Gain transmission
TP_RETINEX_GAINTRANSMISSION_TOOLTIP;Amplify or reduce the transmission map to achieve the desired luminance.\nThe x-axis is the transmission.\nThe y-axis is the gain.
TP_RETINEX_GAIN_TOOLTIP;Acts on the restored image.\n\nThis is very different from the others settings. Used for black or white pixels, and to help balance the histogram.
TP_RETINEX_GAMMA;Gamma
TP_RETINEX_GAMMA_FREE;Free
TP_RETINEX_GAMMA_HIGH;High
TP_RETINEX_GAMMA_LOW;Low
TP_RETINEX_GAMMA_MID;Middle
TP_RETINEX_GAMMA_NONE;None
TP_RETINEX_GAMMA_TOOLTIP;Restore tones by applying gamma before and after Retinex. Different from Retinex curves or others curves (Lab, Exposure, etc.).
TP_RETINEX_GRAD;Transmission gradient
TP_RETINEX_GRADS;Strength gradient
TP_RETINEX_GRADS_TOOLTIP;If slider at 0, all iterations are identical.\nIf > 0 Strength is reduced when iterations increase, and conversely.
TP_RETINEX_GRAD_TOOLTIP;If slider at 0, all iterations are identical.\nIf > 0 Variance and Threshold are reduced when iterations increase, and conversely.
TP_RETINEX_HIGH;High
TP_RETINEX_HIGHLIG;Highlight
TP_RETINEX_HIGHLIGHT;Highlight threshold
TP_RETINEX_HIGHLIGHT_TOOLTIP;Increase action of High algorithm.\nMay require you to re-adjust "Neighboring pixels" and to increase the "White-point correction" in the Raw tab -> Raw White Points tool.
TP_RETINEX_HSLSPACE_LIN;HSL-Linear
TP_RETINEX_HSLSPACE_LOG;HSL-Logarithmic
TP_RETINEX_ITER;Iterations (Tone-mapping)
TP_RETINEX_ITERF;Tone mapping
TP_RETINEX_ITER_TOOLTIP;Simulate a tone-mapping operator.\nHigh values increase the processing time.
TP_RETINEX_LABEL;Retinex
TP_RETINEX_LABEL_MASK;Mask
TP_RETINEX_LABSPACE;L*a*b*
TP_RETINEX_LOW;Low
TP_RETINEX_MAP;Mask method
TP_RETINEX_MAP_GAUS;Gaussian mask
TP_RETINEX_MAP_MAPP;Sharp mask (wavelet partial)
TP_RETINEX_MAP_MAPT;Sharp mask (wavelet total)
TP_RETINEX_MAP_METHOD_TOOLTIP;Use the mask generated by the Gaussian function above (Radius, Method) to reduce halos and artifacts.\n\nCurve only: apply a diagonal contrast curve on the mask.\nBeware of artifacts!\n\nGaussian mask: generate and use a Gaussian blur of the original mask.\nQuick.\n\nSharp mask: generate and use a wavelet on the original mask.\nSlow.
TP_RETINEX_MAP_NONE;None
TP_RETINEX_MEDIAN;Transmission median filter
TP_RETINEX_METHOD;Method
TP_RETINEX_METHOD_TOOLTIP;Low = Reinforce low light.\nUniform = Equalize action.\nHigh = Reinforce high light.\nHighlights = Remove magenta in highlights.
TP_RETINEX_MLABEL;Restored haze-free Min=%1 Max=%2
TP_RETINEX_MLABEL_TOOLTIP;Should be near min=0 max=32768\nRestored image with no mixture.
TP_RETINEX_NEIGHBOR;Radius
TP_RETINEX_NEUTRAL;Reset
TP_RETINEX_NEUTRAL_TIP;Reset all sliders and curves to their default values.
TP_RETINEX_OFFSET;Offset (brightness)
TP_RETINEX_SCALES;Gaussian gradient
TP_RETINEX_SCALES_TOOLTIP;If slider at 0, all iterations are identical.\nIf > 0 Scale and radius are reduced when iterations increase, and conversely.
TP_RETINEX_SETTINGS;Settings
TP_RETINEX_SKAL;Scale
TP_RETINEX_SLOPE;Free gamma slope
TP_RETINEX_STRENGTH;Strength
TP_RETINEX_THRESHOLD;Threshold
TP_RETINEX_THRESHOLD_TOOLTIP;Limits in/out.\nIn = image source,\nOut = image gauss.
TP_RETINEX_TLABEL;TM Min=%1 Max=%2 Mean=%3 Sigma=%4
TP_RETINEX_TLABEL2;TM Tm=%1 TM=%2
TP_RETINEX_TLABEL_TOOLTIP;Transmission map result.\nMin and Max are used by Variance.\nMean and Sigma.\nTm=Min TM=Max of transmission map.
TP_RETINEX_TRANF;Transmission
TP_RETINEX_TRANSMISSION;Transmission map
TP_RETINEX_TRANSMISSION_TOOLTIP;Transmission according to transmission.\nAbscissa: transmission from negative values (min), mean, and positives values (max).\nOrdinate: amplification or reduction.
TP_RETINEX_UNIFORM;Uniform
TP_RETINEX_VARIANCE;Contrast
TP_RETINEX_VARIANCE_TOOLTIP;Low variance increase local contrast and saturation, but can lead to artifacts.
TP_RETINEX_VIEW;Process
TP_RETINEX_VIEW_MASK;Mask
TP_RETINEX_VIEW_METHOD_TOOLTIP;Standard - Normal display.\nMask -  Displays the mask.\nUnsharp mask - Displays the image with a high radius unsharp mask.\nTransmission - Auto/Fixed - Displays the file transmission-map, before any action on contrast and brightness.\n\nAttention: the mask does not correspond to reality, but is amplified to make it more visible.
TP_RETINEX_VIEW_NONE;Standard
TP_RETINEX_VIEW_TRAN;Transmission - Auto
TP_RETINEX_VIEW_TRAN2;Transmission - Fixed
TP_RETINEX_VIEW_UNSHARP;Unsharp mask
TP_RGBCURVES_BLUE;B
TP_RGBCURVES_CHANNEL;Channel
TP_RGBCURVES_GREEN;G
TP_RGBCURVES_LABEL;RGB Curves
TP_RGBCURVES_LUMAMODE;Luminosity mode
TP_RGBCURVES_LUMAMODE_TOOLTIP;<b>Luminosity mode</b> allows to vary the contribution of R, G and B channels to the luminosity of the image, without altering image color.
TP_RGBCURVES_RED;R
TP_ROTATE_DEGREE;Degree
TP_ROTATE_LABEL;Rotate
TP_ROTATE_SELECTLINE;Select Straight Line
TP_SAVEDIALOG_OK_TIP;Shortcut: <b>Ctrl-Enter</b>
TP_SHADOWSHLIGHTS_HIGHLIGHTS;Highlights
TP_SHADOWSHLIGHTS_HLTONALW;Highlights tonal width
TP_SHADOWSHLIGHTS_LABEL;Shadows/Highlights
TP_SHADOWSHLIGHTS_LOCALCONTR;Local contrast
TP_SHADOWSHLIGHTS_RADIUS;Radius
TP_SHADOWSHLIGHTS_SHADOWS;Shadows
TP_SHADOWSHLIGHTS_SHARPMASK;Sharp mask
TP_SHADOWSHLIGHTS_SHTONALW;Shadows tonal width
TP_SHARPENEDGE_AMOUNT;Quantity
TP_SHARPENEDGE_LABEL;Edges
TP_SHARPENEDGE_PASSES;Iterations
TP_SHARPENEDGE_THREE;Luminance only
TP_SHARPENING_AMOUNT;Amount
TP_SHARPENING_CONTRAST;Contrast threshold
TP_SHARPENING_EDRADIUS;Radius
TP_SHARPENING_EDTOLERANCE;Edge tolerance
TP_SHARPENING_HALOCONTROL;Halo control
TP_SHARPENING_HCAMOUNT;Amount
TP_SHARPENING_LABEL;Sharpening
TP_SHARPENING_METHOD;Method
TP_SHARPENING_ONLYEDGES;Sharpen only edges
TP_SHARPENING_RADIUS;Radius
TP_SHARPENING_RLD;RL Deconvolution
TP_SHARPENING_RLD_AMOUNT;Amount
TP_SHARPENING_RLD_DAMPING;Damping
TP_SHARPENING_RLD_ITERATIONS;Iterations
TP_SHARPENING_THRESHOLD;Threshold
TP_SHARPENING_USM;Unsharp Mask
TP_SHARPENMICRO_AMOUNT;Quantity
TP_SHARPENMICRO_CONTRAST;Contrast threshold
TP_SHARPENMICRO_LABEL;Microcontrast
TP_SHARPENMICRO_MATRIX;3×3 matrix instead of 5×5
TP_SHARPENMICRO_UNIFORMITY;Uniformity
TP_SOFTLIGHT_LABEL;Soft Light
TP_SOFTLIGHT_STRENGTH;Strength
TP_TM_FATTAL_AMOUNT;Amount
TP_TM_FATTAL_ANCHOR;Anchor
TP_TM_FATTAL_LABEL;Dynamic Range Compression
TP_TM_FATTAL_THRESHOLD;Threshold
TP_VIBRANCE_AVOIDCOLORSHIFT;Avoid color shift
TP_VIBRANCE_CURVEEDITOR_SKINTONES;HH
TP_VIBRANCE_CURVEEDITOR_SKINTONES_LABEL;Skin-tones
TP_VIBRANCE_CURVEEDITOR_SKINTONES_RANGE1;Red/Purple
TP_VIBRANCE_CURVEEDITOR_SKINTONES_RANGE2;Red
TP_VIBRANCE_CURVEEDITOR_SKINTONES_RANGE3;Red/Yellow
TP_VIBRANCE_CURVEEDITOR_SKINTONES_RANGE4;Yellow
TP_VIBRANCE_CURVEEDITOR_SKINTONES_TOOLTIP;Hue according to hue H=f(H)
TP_VIBRANCE_LABEL;Vibrance
TP_VIBRANCE_PASTELS;Pastel Tones
TP_VIBRANCE_PASTSATTOG;Link pastel and saturated tones
TP_VIBRANCE_PROTECTSKINS;Protect skin-tones
TP_VIBRANCE_PSTHRESHOLD;Pastel/saturated tones threshold
TP_VIBRANCE_PSTHRESHOLD_SATTHRESH;Saturation threshold
TP_VIBRANCE_PSTHRESHOLD_TOOLTIP;The vertical axis represents pastel tones at the bottom and saturated tones at the top.\nThe horizontal axis represents the saturation range.
TP_VIBRANCE_PSTHRESHOLD_WEIGTHING;Pastel/saturated transition's weighting
TP_VIBRANCE_SATURATED;Saturated Tones
TP_VIGNETTING_AMOUNT;Amount
TP_VIGNETTING_CENTER;Center
TP_VIGNETTING_CENTER_X;Center X
TP_VIGNETTING_CENTER_Y;Center Y
TP_VIGNETTING_LABEL;Vignetting Correction
TP_VIGNETTING_RADIUS;Radius
TP_VIGNETTING_STRENGTH;Strength
TP_WAVELET_1;Level 1
TP_WAVELET_2;Level 2
TP_WAVELET_3;Level 3
TP_WAVELET_4;Level 4
TP_WAVELET_5;Level 5
TP_WAVELET_6;Level 6
TP_WAVELET_7;Level 7
TP_WAVELET_8;Level 8
TP_WAVELET_9;Level 9
TP_WAVELET_APPLYTO;Apply To
TP_WAVELET_AVOID;Avoid color shift
TP_WAVELET_B0;Black
TP_WAVELET_B1;Grey
TP_WAVELET_B2;Residual
TP_WAVELET_BACKGROUND;Background
TP_WAVELET_BACUR;Curve
TP_WAVELET_BALANCE;Contrast balance d/v-h
TP_WAVELET_BALANCE_TOOLTIP;Alters the balance between the wavelet directions: vertical-horizontal and diagonal.\nIf contrast, chroma or residual tone mapping are activated, the effect due to balance is amplified.
TP_WAVELET_BALCHRO;Chroma balance
TP_WAVELET_BALCHRO_TOOLTIP;If enabled, the 'Contrast balance' curve or slider also modifies chroma balance.
TP_WAVELET_BANONE;None
TP_WAVELET_BASLI;Slider
TP_WAVELET_BATYPE;Contrast balance method
TP_WAVELET_CBENAB;Toning and Color Balance
TP_WAVELET_CB_TOOLTIP;For strong values product color-toning by combining it or not with levels decomposition 'toning'\nFor low values you can change the white balance of the background (sky, ...) without changing that of the front plane, generally more contrasted
TP_WAVELET_CCURVE;Local contrast
TP_WAVELET_CH1;Whole chroma range
TP_WAVELET_CH2;Saturated/pastel
TP_WAVELET_CH3;Link contrast levels
TP_WAVELET_CHCU;Curve
TP_WAVELET_CHR;Chroma-contrast link strength
TP_WAVELET_CHRO;Saturated/pastel threshold
TP_WAVELET_CHRO_TOOLTIP;Sets the wavelet level which will be the threshold between saturated and pastel colors.\n1-x: saturated\nx-9: pastel\n\nIf the value exceeds the amount of wavelet levels you are using then it will be ignored.
TP_WAVELET_CHR_TOOLTIP;Adjusts chroma as a function of "contrast levels" and "chroma-contrast link strength"
TP_WAVELET_CHSL;Sliders
TP_WAVELET_CHTYPE;Chrominance method
TP_WAVELET_COLORT;Opacity Red-Green
TP_WAVELET_COMPCONT;Contrast
TP_WAVELET_COMPGAMMA;Compression gamma
TP_WAVELET_COMPGAMMA_TOOLTIP;Adjusting the gamma of the residual image allows you to equilibrate the data and histogram.
TP_WAVELET_COMPTM;Tone mapping
TP_WAVELET_CONTEDIT;'After' contrast curve
TP_WAVELET_CONTR;Gamut
TP_WAVELET_CONTRA;Contrast
TP_WAVELET_CONTRAST_MINUS;Contrast -
TP_WAVELET_CONTRAST_PLUS;Contrast +
TP_WAVELET_CONTRA_TOOLTIP;Changes contrast of the residual image.
TP_WAVELET_CTYPE;Chrominance control
TP_WAVELET_CURVEEDITOR_CC_TOOLTIP;Modifies local contrast as a function of the original local contrast (abscissa).\nLow abscissa values represent small local contrast (real values about 10..20).\n50% abscissa represents average local contrast (real value about 100..300).\n66% abscissa represents standard deviation of local contrast (real value about 300..800).\n100% abscissa represents maximum local contrast (real value about 3000..8000).
TP_WAVELET_CURVEEDITOR_CH;Contrast levels=f(Hue)
TP_WAVELET_CURVEEDITOR_CH_TOOLTIP;Modifies each level's contrast as a function of hue.\nTake care not to overwrite changes made with the Gamut sub-tool's hue controls.\nThe curve will only have an effect when wavelet contrast level sliders are non-zero.
TP_WAVELET_CURVEEDITOR_CL;L
TP_WAVELET_CURVEEDITOR_CL_TOOLTIP;Applies a final contrast luminance curve at the end of the wavelet treatment.
TP_WAVELET_CURVEEDITOR_HH;HH
TP_WAVELET_CURVEEDITOR_HH_TOOLTIP;Modifies the residual image's hue as a function of hue.
TP_WAVELET_DALL;All directions
TP_WAVELET_DAUB;Edge performance
TP_WAVELET_DAUB2;D2 - low
TP_WAVELET_DAUB4;D4 - standard
TP_WAVELET_DAUB6;D6 - standard plus
TP_WAVELET_DAUB10;D10 - medium
TP_WAVELET_DAUB14;D14 - high
TP_WAVELET_DAUB_TOOLTIP;Changes Daubechies coefficients:\nD4 = Standard,\nD14 = Often best performance, 10% more time-intensive.\n\nAffects edge detection as well as the general quality of the firsts levels. However the quality is not strictly related to this coefficient and can vary with images and uses.
TP_WAVELET_DONE;Vertical
TP_WAVELET_DTHR;Diagonal
TP_WAVELET_DTWO;Horizontal
TP_WAVELET_EDCU;Curve
TP_WAVELET_EDGCONT;Local contrast
TP_WAVELET_EDGCONT_TOOLTIP;Adjusting the points to the left decreases contrast, and to the right increases it.\nBottom-left, top-left, top-right and bottom-right represent respectively local contrast for low values, mean, mean+stdev and maxima.
TP_WAVELET_EDGE;Edge Sharpness
TP_WAVELET_EDGEAMPLI;Base amplification
TP_WAVELET_EDGEDETECT;Gradient sensitivity
TP_WAVELET_EDGEDETECTTHR;Threshold low (noise)
TP_WAVELET_EDGEDETECTTHR2;Threshold high (detection)
TP_WAVELET_EDGEDETECTTHR_TOOLTIP;This adjuster lets you target edge detection for example to avoid applying edge sharpness to fine details, such as noise in the sky.
TP_WAVELET_EDGEDETECT_TOOLTIP;Moving the slider to the right increases edge sensitivity. This affects local contrast, edge settings and noise.
TP_WAVELET_EDGESENSI;Edge sensitivity
TP_WAVELET_EDGREINF_TOOLTIP;Reinforce or reduce the action of the first level, do the opposite to the second level, and leave the rest unchanged.
TP_WAVELET_EDGTHRESH;Detail
TP_WAVELET_EDGTHRESH_TOOLTIP;Change the repartition between the first levels and the others. The higher the threshold the more the action is centered on the first levels. Be careful with negative values, they increase the action of high levels and can introduce artifacts.
TP_WAVELET_EDRAD;Radius
TP_WAVELET_EDRAD_TOOLTIP;This radius adjustment is very different from those in other sharpening tools. Its value is compared to each level through a complex function. In this sense, a value of zero still has an effect.
TP_WAVELET_EDSL;Threshold Sliders
TP_WAVELET_EDTYPE;Local contrast method
TP_WAVELET_EDVAL;Strength
TP_WAVELET_FINAL;Final Touchup
TP_WAVELET_FINEST;Finest
TP_WAVELET_HIGHLIGHT;Highlight luminance range
TP_WAVELET_HS1;Whole luminance range
TP_WAVELET_HS2;Shadows/Highlights
TP_WAVELET_HUESKIN;Skin hue
TP_WAVELET_HUESKIN_TOOLTIP;The bottom points set the beginning of the transition zone, and the upper points the end of it, where the effect is at its maximum.\n\nIf you need to move the area significantly, or if there are artifacts, then the <b>white balance is incorrect</b>.
TP_WAVELET_HUESKY;Sky hue
TP_WAVELET_HUESKY_TOOLTIP;The bottom points set the beginning of the transition zone, and the upper points the end of it, where the effect is at its maximum.\n\nIf you need to move the area significantly, or if there are artifacts, then the <b>white balance is incorrect</b>.
TP_WAVELET_ITER;Delta balance levels
TP_WAVELET_ITER_TOOLTIP;Left: increase low levels and reduce high levels,\nRight: reduce low levels and increase high levels.
TP_WAVELET_LABEL;Wavelet Levels
TP_WAVELET_LARGEST;Coarsest
TP_WAVELET_LEVCH;Chroma
TP_WAVELET_LEVDIR_ALL;All levels in all directions
TP_WAVELET_LEVDIR_INF;Below or equal the level
TP_WAVELET_LEVDIR_ONE;One level
TP_WAVELET_LEVDIR_SUP;Above the level
TP_WAVELET_LEVELS;Wavelet levels
TP_WAVELET_LEVELS_TOOLTIP;Choose the number of detail levels the image is to be decomposed into. More levels require more RAM and require a longer processing time.
TP_WAVELET_LEVF;Contrast
TP_WAVELET_LEVLABEL;Preview maximum possible levels = %1
TP_WAVELET_LEVONE;Level 2
TP_WAVELET_LEVTHRE;Level 4
TP_WAVELET_LEVTWO;Level 3
TP_WAVELET_LEVZERO;Level 1
TP_WAVELET_LINKEDG;Link with Edge Sharpness' Strength
TP_WAVELET_LIPST;Enhanced algoritm
TP_WAVELET_LOWLIGHT;Shadow luminance range
TP_WAVELET_MEDGREINF;First level
TP_WAVELET_MEDI;Reduce artifacts in blue sky
TP_WAVELET_MEDILEV;Edge detection
TP_WAVELET_MEDILEV_TOOLTIP;When you enable Edge Detection, it is recommanded:\n- to disabled low contrast levels to avoid artifacts,\n- to use high values of gradient sensitivity.\n\nYou can modulate the strength with 'refine' from Denoise and Refine.
TP_WAVELET_NEUTRAL;Neutral
TP_WAVELET_NOIS;Denoise
TP_WAVELET_NOISE;Denoise and Refine
TP_WAVELET_NPHIGH;High
TP_WAVELET_NPLOW;Low
TP_WAVELET_NPNONE;None
TP_WAVELET_NPTYPE;Neighboring pixels
TP_WAVELET_NPTYPE_TOOLTIP;This algorithm uses the proximity of a pixel and eight of its neighbors. If less difference, edges are reinforced.
TP_WAVELET_OPACITY;Opacity Blue-Yellow
TP_WAVELET_OPACITYW;Contrast balance d/v-h curve
TP_WAVELET_OPACITYWL;Final local contrast
TP_WAVELET_OPACITYWL_TOOLTIP;Modify the final local contrast at the end of the wavelet treatment.\n\nThe left side represents the smallest local contrast, progressing to the largest local contrast on the right.
TP_WAVELET_PASTEL;Pastel chroma
TP_WAVELET_PROC;Process
TP_WAVELET_RE1;Reinforced
TP_WAVELET_RE2;Unchanged
TP_WAVELET_RE3;Reduced
TP_WAVELET_RESCHRO;Chroma
TP_WAVELET_RESCON;Shadows
TP_WAVELET_RESCONH;Highlights
TP_WAVELET_RESID;Residual Image
TP_WAVELET_SAT;Saturated chroma
TP_WAVELET_SETTINGS;Wavelet Settings
TP_WAVELET_SKIN;Skin targetting/protection
TP_WAVELET_SKIN_TOOLTIP;At -100 skin-tones are targetted.\nAt 0 all tones are treated equally.\nAt +100 skin-tones are protected while all other tones are affected.
TP_WAVELET_SKY;Sky targetting/protection
TP_WAVELET_SKY_TOOLTIP;At -100 sky-tones are targetted.\nAt 0 all tones are treated equally.\nAt +100 sky-tones are protected while all other tones are affected.
TP_WAVELET_STREN;Strength
TP_WAVELET_STRENGTH;Strength
TP_WAVELET_SUPE;Extra
TP_WAVELET_THR;Shadows threshold
TP_WAVELET_THRESHOLD;Highlight levels
TP_WAVELET_THRESHOLD2;Shadow levels
TP_WAVELET_THRESHOLD2_TOOLTIP;Only levels between 9 and 9 minus the value will be affected by the shadow luminance range. Other levels will be fully treated. The highest level possible is limited by the highlight level value (9 minus highlight level value).
TP_WAVELET_THRESHOLD_TOOLTIP;Only levels beyond the chosen value will be affected by the highlight luminance range. Other levels will be fully treated. The chosen value here limits the highest possible value of the shadow levels.
TP_WAVELET_THRH;Highlights threshold
TP_WAVELET_TILESBIG;Big tiles
TP_WAVELET_TILESFULL;Full image
TP_WAVELET_TILESIZE;Tiling method
TP_WAVELET_TILESLIT;Little tiles
TP_WAVELET_TILES_TOOLTIP;Processing the full image leads to better quality and is the recommended option, while using tiles is a fall-back solution for users with little RAM. Refer to RawPedia for memory requirements.
TP_WAVELET_TMSTRENGTH;Compression strength
TP_WAVELET_TMSTRENGTH_TOOLTIP;Control the strength of tone mapping or contrast compression of the residual image. When the value is different from 0, the Strength and Gamma sliders of the Tone Mapping tool in the Exposure tab will become grayed out.
TP_WAVELET_TMTYPE;Compression method
TP_WAVELET_TON;Toning
TP_WBALANCE_AUTO;Auto
TP_WBALANCE_CAMERA;Camera
TP_WBALANCE_CLOUDY;Cloudy
TP_WBALANCE_CUSTOM;Custom
TP_WBALANCE_DAYLIGHT;Daylight (sunny)
TP_WBALANCE_EQBLUERED;Blue/Red equalizer
TP_WBALANCE_EQBLUERED_TOOLTIP;Allows to deviate from the normal behavior of "white balance" by modulating the blue/red balance.\nThis can be useful when shooting conditions:\na) are far from the standard illuminant (e.g. underwater),\nb) are far from conditions where calibrations were performed,\nc) where the matrices or ICC profiles are unsuitable.
TP_WBALANCE_FLASH55;Leica
TP_WBALANCE_FLASH60;Standard, Canon, Pentax, Olympus
TP_WBALANCE_FLASH65;Nikon, Panasonic, Sony, Minolta
TP_WBALANCE_FLASH_HEADER;Flash
TP_WBALANCE_FLUO1;F1 - Daylight
TP_WBALANCE_FLUO2;F2 - Cool White
TP_WBALANCE_FLUO3;F3 - White
TP_WBALANCE_FLUO4;F4 - Warm White
TP_WBALANCE_FLUO5;F5 - Daylight
TP_WBALANCE_FLUO6;F6 - Lite White
TP_WBALANCE_FLUO7;F7 - D65 Daylight Simulator
TP_WBALANCE_FLUO8;F8 - D50 / Sylvania F40 Design
TP_WBALANCE_FLUO9;F9 - Cool White Deluxe
TP_WBALANCE_FLUO10;F10 - Philips TL85
TP_WBALANCE_FLUO11;F11 - Philips TL84
TP_WBALANCE_FLUO12;F12 - Philips TL83
TP_WBALANCE_FLUO_HEADER;Fluorescent
TP_WBALANCE_GREEN;Tint
TP_WBALANCE_GTI;GTI
TP_WBALANCE_HMI;HMI
TP_WBALANCE_JUDGEIII;JudgeIII
TP_WBALANCE_LABEL;White Balance
TP_WBALANCE_LAMP_HEADER;Lamp
TP_WBALANCE_LED_CRS;CRS SP12 WWMR16
TP_WBALANCE_LED_HEADER;LED
TP_WBALANCE_LED_LSI;LSI Lumelex 2040
TP_WBALANCE_METHOD;Method
TP_WBALANCE_SHADE;Shade
TP_WBALANCE_SIZE;Size:
TP_WBALANCE_SOLUX35;Solux 3500K
TP_WBALANCE_SOLUX41;Solux 4100K
TP_WBALANCE_SOLUX47;Solux 4700K (vendor)
TP_WBALANCE_SOLUX47_NG;Solux 4700K (Nat. Gallery)
TP_WBALANCE_SPOTWB;Use the pipette to pick the white balance from a neutral patch in the preview.
TP_WBALANCE_TEMPBIAS;AWB temperature bias
TP_WBALANCE_TEMPBIAS_TOOLTIP;Allows to alter the computation of the "auto white balance"\nby biasing it towards warmer or cooler temperatures. The bias\nis expressed as a percentage of the computed temperature,\nso that the result is given by "computedTemp + computedTemp * bias".
TP_WBALANCE_TEMPERATURE;Temperature
TP_WBALANCE_TUNGSTEN;Tungsten
TP_WBALANCE_WATER1;UnderWater 1
TP_WBALANCE_WATER2;UnderWater 2
TP_WBALANCE_WATER_HEADER;UnderWater
ZOOMPANEL_100;(100%)
ZOOMPANEL_NEWCROPWINDOW;Open (new) detail window
ZOOMPANEL_ZOOM100;Zoom to 100%\nShortcut: <b>z</b>
ZOOMPANEL_ZOOMFITCROPSCREEN;Fit crop to screen\nShortcut: <b>f</b>
ZOOMPANEL_ZOOMFITSCREEN;Fit whole image to screen\nShortcut: <b>Alt</b>-<b>f</b>
ZOOMPANEL_ZOOMIN;Zoom In\nShortcut: <b>+</b>
ZOOMPANEL_ZOOMOUT;Zoom Out\nShortcut: <b>-</b><|MERGE_RESOLUTION|>--- conflicted
+++ resolved
@@ -402,7 +402,7 @@
 HISTORY_MSG_146;Edge sharpening
 HISTORY_MSG_147;ES - Luminance only
 HISTORY_MSG_148;Microcontrast
-HISTORY_MSG_149;Microcontrast - 3×3 matrix
+HISTORY_MSG_149;Microcontrast - 33 matrix
 HISTORY_MSG_150;Post-demosaic artifact/noise red.
 HISTORY_MSG_151;Vibrance
 HISTORY_MSG_152;Vib - Pastel tones
@@ -732,12 +732,6 @@
 HISTORY_MSG_493;L*a*b* Adjustments
 HISTORY_MSG_CLAMPOOG;Clip out-of-gamut colors
 HISTORY_MSG_COLORTONING_LABGRID_VALUE;CT - Color correction
-<<<<<<< HEAD
-HISTORY_MSG_DEHAZE_DEPTH;Dehaze - Depth
-HISTORY_MSG_DEHAZE_ENABLED;Haze Removal
-HISTORY_MSG_DEHAZE_SHOW_DEPTH_MAP;Dehaze - Show depth map
-HISTORY_MSG_DEHAZE_STRENGTH;Dehaze - Strength
-=======
 HISTORY_MSG_COLORTONING_LABREGION_LIST;CT - List
 HISTORY_MSG_COLORTONING_LABREGION_AB;CT - Color correction
 HISTORY_MSG_COLORTONING_LABREGION_SATURATION;CT - Saturation
@@ -746,7 +740,10 @@
 HISTORY_MSG_COLORTONING_LABREGION_CHROMATICITYMASK;CT - C mask
 HISTORY_MSG_COLORTONING_LABREGION_LIGHTNESSMASK;CT - L mask
 HISTORY_MSG_COLORTONING_LABREGION_SHOWMASK;CT - Show mask
->>>>>>> a8bbc9cb
+HISTORY_MSG_DEHAZE_DEPTH;Dehaze - Depth
+HISTORY_MSG_DEHAZE_ENABLED;Haze Removal
+HISTORY_MSG_DEHAZE_SHOW_DEPTH_MAP;Dehaze - Show depth map
+HISTORY_MSG_DEHAZE_STRENGTH;Dehaze - Strength
 HISTORY_MSG_DUALDEMOSAIC_CONTRAST;Dual demosaic - Contrast threshold
 HISTORY_MSG_DUALDEMOSAIC_AUTO_CONTRAST;Dual demosaic - Auto threshold
 HISTORY_MSG_HISTMATCHING;Auto-matched tone curve
@@ -827,7 +824,7 @@
 IPTCPANEL_CITYHINT;Enter the name of the city pictured in this image.
 IPTCPANEL_COPYHINT;Copy IPTC settings to clipboard.
 IPTCPANEL_COPYRIGHT;Copyright notice
-IPTCPANEL_COPYRIGHTHINT;Enter a Notice on the current owner of the Copyright for this image, such as ©2008 Jane Doe.
+IPTCPANEL_COPYRIGHTHINT;Enter a Notice on the current owner of the Copyright for this image, such as 2008 Jane Doe.
 IPTCPANEL_COUNTRY;Country
 IPTCPANEL_COUNTRYHINT;Enter the name of the country pictured in this image.
 IPTCPANEL_CREATOR;Creator
@@ -1387,9 +1384,9 @@
 TP_COARSETRAF_TOOLTIP_ROTRIGHT;Rotate right.\n\nShortcuts:\n<b>]</b> - Multiple Editor Tabs Mode,\n<b>Alt-]</b> - Single Editor Tab Mode.
 TP_COARSETRAF_TOOLTIP_VFLIP;Flip vertically.
 TP_COLORAPP_ADAPTSCENE;Scene absolute luminance
-TP_COLORAPP_ADAPTSCENE_TOOLTIP;Absolute luminance of the scene environment (cd/m²).\n1) Calculated from the Exif data:\nShutter speed - ISO speed - F number - camera exposure correction.\n2) Calculated from the raw white point and RT's Exposure Compensation slider.
-TP_COLORAPP_ADAPTVIEWING;Viewing absolute luminance (cd/m²)
-TP_COLORAPP_ADAPTVIEWING_TOOLTIP;Absolute luminance of the viewing environment\n(usually 16cd/m²).
+TP_COLORAPP_ADAPTSCENE_TOOLTIP;Absolute luminance of the scene environment (cd/m).\n1) Calculated from the Exif data:\nShutter speed - ISO speed - F number - camera exposure correction.\n2) Calculated from the raw white point and RT's Exposure Compensation slider.
+TP_COLORAPP_ADAPTVIEWING;Viewing absolute luminance (cd/m)
+TP_COLORAPP_ADAPTVIEWING_TOOLTIP;Absolute luminance of the viewing environment\n(usually 16cd/m).
 TP_COLORAPP_ADAP_AUTO_TOOLTIP;If the checkbox is checked (recommended) RawTherapee calculates an optimum value from the Exif data.\nTo set the value manually, uncheck the checkbox first.
 TP_COLORAPP_ALGO;Algorithm
 TP_COLORAPP_ALGO_ALL;All
@@ -1426,7 +1423,7 @@
 TP_COLORAPP_GAMUT;Gamut control (L*a*b*)
 TP_COLORAPP_GAMUT_TOOLTIP;Allow gamut control in L*a*b* mode.
 TP_COLORAPP_HUE;Hue (h)
-TP_COLORAPP_HUE_TOOLTIP;Hue (h) - angle between 0° and 360°.
+TP_COLORAPP_HUE_TOOLTIP;Hue (h) - angle between 0 and 360.
 TP_COLORAPP_LABEL;CIE Color Appearance Model 2002
 TP_COLORAPP_LABEL_CAM02;Image Adjustments
 TP_COLORAPP_LABEL_SCENE;Scene Conditions
@@ -1587,16 +1584,16 @@
 TP_DIRPYRDENOISE_MEDIAN_METHOD_TOOLTIP;When using the "Luminance only" and "L*a*b*" methods, median filtering will be performed just after the wavelet step in the noise reduction pipeline.\nWhen using the "RGB" mode, it will be performed at the very end of the noise reduction pipeline.
 TP_DIRPYRDENOISE_MEDIAN_METHOD_WEIGHTED;Weighted L* (little) + a*b* (normal)
 TP_DIRPYRDENOISE_MEDIAN_PASSES;Median iterations
-TP_DIRPYRDENOISE_MEDIAN_PASSES_TOOLTIP;Applying three median filter iterations with a 3×3 window size often leads to better results than using one median filter iteration with a 7×7 window size.
+TP_DIRPYRDENOISE_MEDIAN_PASSES_TOOLTIP;Applying three median filter iterations with a 33 window size often leads to better results than using one median filter iteration with a 77 window size.
 TP_DIRPYRDENOISE_MEDIAN_TYPE;Median type
-TP_DIRPYRDENOISE_MEDIAN_TYPE_TOOLTIP;Apply a median filter of the desired window size. The larger the window's size, the longer it takes.\n\n3×3 soft: treats 5 pixels in a 3×3 pixel window.\n3×3: treats 9 pixels in a 3×3 pixel window.\n5×5 soft: treats 13 pixels in a 5×5 pixel window.\n5×5: treats 25 pixels in a 5×5 pixel window.\n7×7: treats 49 pixels in a 7×7 pixel window.\n9×9: treats 81 pixels in a 9×9 pixel window.\n\nSometimes it is possible to achieve higher quality running several iterations with a smaller window size than one iteration with a larger one.
+TP_DIRPYRDENOISE_MEDIAN_TYPE_TOOLTIP;Apply a median filter of the desired window size. The larger the window's size, the longer it takes.\n\n33 soft: treats 5 pixels in a 33 pixel window.\n33: treats 9 pixels in a 33 pixel window.\n55 soft: treats 13 pixels in a 55 pixel window.\n55: treats 25 pixels in a 55 pixel window.\n77: treats 49 pixels in a 77 pixel window.\n99: treats 81 pixels in a 99 pixel window.\n\nSometimes it is possible to achieve higher quality running several iterations with a smaller window size than one iteration with a larger one.
 TP_DIRPYRDENOISE_SLI;Slider
-TP_DIRPYRDENOISE_TYPE_3X3;3×3
-TP_DIRPYRDENOISE_TYPE_3X3SOFT;3×3 soft
-TP_DIRPYRDENOISE_TYPE_5X5;5×5
-TP_DIRPYRDENOISE_TYPE_5X5SOFT;5×5 soft
-TP_DIRPYRDENOISE_TYPE_7X7;7×7
-TP_DIRPYRDENOISE_TYPE_9X9;9×9
+TP_DIRPYRDENOISE_TYPE_3X3;33
+TP_DIRPYRDENOISE_TYPE_3X3SOFT;33 soft
+TP_DIRPYRDENOISE_TYPE_5X5;55
+TP_DIRPYRDENOISE_TYPE_5X5SOFT;55 soft
+TP_DIRPYRDENOISE_TYPE_7X7;77
+TP_DIRPYRDENOISE_TYPE_9X9;99
 TP_DIRPYREQUALIZER_ALGO;Skin Color Range
 TP_DIRPYREQUALIZER_ALGO_TOOLTIP;Fine: closer to the colors of the skin, minimizing the action on other colors\nLarge: avoid more artifacts.
 TP_DIRPYREQUALIZER_ARTIF;Reduce artifacts
@@ -2042,7 +2039,7 @@
 TP_SHARPENMICRO_AMOUNT;Quantity
 TP_SHARPENMICRO_CONTRAST;Contrast threshold
 TP_SHARPENMICRO_LABEL;Microcontrast
-TP_SHARPENMICRO_MATRIX;3×3 matrix instead of 5×5
+TP_SHARPENMICRO_MATRIX;33 matrix instead of 55
 TP_SHARPENMICRO_UNIFORMITY;Uniformity
 TP_SOFTLIGHT_LABEL;Soft Light
 TP_SOFTLIGHT_STRENGTH;Strength
