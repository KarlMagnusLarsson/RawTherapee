--- conflicted
+++ resolved
@@ -808,11 +808,6 @@
         CACHE INTERNAL "" FORCE)
 endif()
 
-<<<<<<< HEAD
-add_subdirectory(rtexif)
-=======
-
->>>>>>> 28f0bc14
 add_subdirectory(rtengine)
 add_subdirectory(rtgui)
 add_subdirectory(rtdata)