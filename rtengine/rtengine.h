--- conflicted
+++ resolved
@@ -311,7 +311,6 @@
 
 };
 
-<<<<<<< HEAD
 class localListener
 {
 public :
@@ -322,7 +321,6 @@
 };
 
 
-=======
 class AutoWBListener
 {
 public :
@@ -330,7 +328,6 @@
     virtual void WBChanged(double temp, double green) = 0;
 };
 
->>>>>>> ac882d2f
 class WaveletListener
 {
 public :
@@ -432,11 +429,8 @@
     virtual void        setPreviewImageListener (PreviewImageListener* l) = 0;
     virtual void        setAutoCamListener      (AutoCamListener* l) = 0;
     virtual void        setAutoBWListener       (AutoBWListener* l) = 0;
-<<<<<<< HEAD
     virtual void        setlocalListener        (localListener* l) = 0;
-=======
     virtual void        setAutoWBListener       (AutoWBListener* l) = 0;
->>>>>>> ac882d2f
     virtual void        setAutoColorTonListener (AutoColorTonListener* l) = 0;
     virtual void        setAutoChromaListener   (AutoChromaListener* l) = 0;
     virtual void        setRetinexListener      (RetinexListener* l) = 0;
