--- conflicted
+++ resolved
@@ -23,23 +23,16 @@
 #include <string>
 
 #include <glibmm.h>
-<<<<<<< HEAD
-#include <ctime>
-=======
 
 #include <lcms2.h>
 
->>>>>>> 5b72cc0d
 #include "iimage.h"
 #include "imageformat.h"
 #include "LUT.h"
 #include "procevents.h"
-#include "rawmetadatalocation.h"
 #include "rt_math.h"
 #include "settings.h"
 #include "utils.h"
-
-#include "../rtexif/rtexif.h"
 
 #include "../rtgui/threadutils.h"
 
@@ -120,13 +113,9 @@
     /** @return the lens on the camera  */
     virtual std::string getLens() const = 0;
     /** @return the orientation of the image */
-<<<<<<< HEAD
     virtual std::string getOrientation() const = 0;
-=======
-    virtual std::string getOrientation (unsigned int frame = 0) const = 0;
     /** @return the rating of the image */
-    virtual int getRating (unsigned int frame = 0) const = 0;
->>>>>>> 5b72cc0d
+    virtual int getRating () const = 0;
 
     /** @return true if the file is a PixelShift shot (Pentax and Sony bodies) */
     virtual bool getPixelShift () const = 0;
