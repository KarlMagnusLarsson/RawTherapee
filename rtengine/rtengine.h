/*
 *  This file is part of RawTherapee.
 *
 *  Copyright (c) 2004-2010 Gabor Horvath <hgabor@rawtherapee.com>
 *
 *  RawTherapee is free software: you can redistribute it and/or modify
 *  it under the terms of the GNU General Public License as published by
 *  the Free Software Foundation, either version 3 of the License, or
 *  (at your option) any later version.
 *
 *  RawTherapee is distributed in the hope that it will be useful,
 *  but WITHOUT ANY WARRANTY; without even the implied warranty of
 *  MERCHANTABILITY or FITNESS FOR A PARTICULAR PURPOSE.  See the
 *  GNU General Public License for more details.
 *
 *  You should have received a copy of the GNU General Public License
 *  along with RawTherapee.  If not, see <http://www.gnu.org/licenses/>.
 */
#ifndef _RTENGINE_
#define _RTENGINE_

#include "imageformat.h"
#include "rt_math.h"
#include "procparams.h"
#include "procevents.h"
#include <lcms2.h>
#include <string>
#include <glibmm.h>
#include <ctime>
#include "../rtexif/rtexif.h"
#include "rawmetadatalocation.h"
#include "iimage.h"
#include "utils.h"
#include "../rtgui/threadutils.h"
#include "settings.h"
#include "LUT.h"
/**
 * @file
 * This file contains the main functionality of the RawTherapee engine.
 *
 */

class EditDataProvider;

namespace rtengine
{

class IImage8;
class IImage16;
class IImagefloat;
class ImageSource;

/**
  * This class provides functions to obtain exif and IPTC metadata information
  * from any of the sub-frame of an image file
  */
class FramesMetaData
{

public:
    /** @return Returns the number of root Metadata */
    virtual unsigned int getRootCount () const = 0;
    /** @return Returns the number of frame contained in the file based on Metadata */
    virtual unsigned int getFrameCount () const = 0;

    /** Checks the availability of exif metadata tags.
      * @return Returns true if image contains exif metadata tags */
    virtual bool hasExif (unsigned int frame = 0) const = 0;
    /** Returns the directory of exif metadata tags.
      * @param root root number in the metadata tree
      * @return The directory of exif metadata tags */
    virtual rtexif::TagDirectory* getRootExifData (unsigned int root = 0) const = 0;
    /** Returns the directory of exif metadata tags.
      * @param frame frame number in the metadata tree
      * @return The directory of exif metadata tags */
    virtual rtexif::TagDirectory* getFrameExifData (unsigned int frame = 0) const = 0;
    /** Returns the directory of exif metadata tags containing at least the 'Make' tag for the requested frame.
      * If no usable metadata exist in the frame, send back the best TagDirectory describing the frame content.
      * @param imgSource rawimage that we want the metadata from
      * @param rawParams RawParams to select the frame number
      * @return The directory of exif metadata tags containing at least the 'Make' tag */
    virtual rtexif::TagDirectory* getBestExifData (ImageSource *imgSource, procparams::RAWParams *rawParams) const = 0;
    /** Checks the availability of IPTC tags.
      * @return Returns true if image contains IPTC tags */
    virtual bool hasIPTC (unsigned int frame = 0) const = 0;
    /** Returns the directory of IPTC tags.
      * @return The directory of IPTC tags */
    virtual procparams::IPTCPairs getIPTCData (unsigned int frame = 0) const = 0;
    /** @return a struct containing the date and time of the image */
    virtual tm getDateTime (unsigned int frame = 0) const = 0;
    /** @return a timestamp containing the date and time of the image */
    virtual time_t getDateTimeAsTS(unsigned int frame = 0) const = 0;
    /** @return the ISO of the image */
    virtual int getISOSpeed (unsigned int frame = 0) const = 0;
    /** @return the F number of the image */
    virtual double getFNumber  (unsigned int frame = 0) const = 0;
    /** @return the focal length used at the exposure */
    virtual double getFocalLen (unsigned int frame = 0) const = 0;
    /** @return the focal length in 35mm used at the exposure */
    virtual double getFocalLen35mm (unsigned int frame = 0) const = 0;
    /** @return the focus distance in meters, 0=unknown, 10000=infinity */
    virtual float getFocusDist (unsigned int frame = 0) const = 0;
    /** @return the shutter speed */
    virtual double getShutterSpeed (unsigned int frame = 0) const = 0;
    /** @return the exposure compensation */
    virtual double getExpComp (unsigned int frame = 0) const = 0;
    /** @return the maker of the camera */
    virtual std::string getMake     (unsigned int frame = 0) const = 0;
    /** @return the model of the camera */
    virtual std::string getModel    (unsigned int frame = 0) const = 0;

    std::string getCamera   (unsigned int frame = 0) const
    {
        return getMake(frame) + " " + getModel(frame);
    }

    /** @return the lens on the camera  */
    virtual std::string getLens     (unsigned int frame = 0) const = 0;
    /** @return the orientation of the image */
    virtual std::string getOrientation (unsigned int frame = 0) const = 0;

    /** @return true if the file is a PixelShift shot (Pentax and Sony bodies) */
    virtual bool getPixelShift (unsigned int frame = 0) const = 0;
    /** @return false: not an HDR file ; true: single or multi-frame HDR file (e.g. Pentax HDR raw file or 32 bit float DNG file or Log compressed) */
    virtual bool getHDR (unsigned int frame = 0) const = 0;
    /** @return the sample format based on MetaData */
    virtual IIOSampleFormat getSampleFormat (unsigned int frame = 0) const = 0;

    /** Functions to convert between floating point and string representation of shutter and aperture */
    static std::string apertureToString (double aperture);
    /** Functions to convert between floating point and string representation of shutter and aperture */
    static std::string shutterToString (double shutter);
    /** Functions to convert between floating point and string representation of shutter and aperture */
    static double apertureFromString (std::string shutter);
    /** Functions to convert between floating point and string representation of shutter and aperture */
    static double shutterFromString (std::string shutter);
    /** Functions to convert between floating point and string representation of exposure compensation */
    static std::string expcompToString (double expcomp, bool maskZeroexpcomp);

    virtual ~FramesMetaData () = default;

    /** Reads metadata from file.
      * @param fname is the name of the file
      * @param rml is a struct containing information about metadata location of the first frame.
      * Use it only for raw files. In caseof jpgs and tiffs pass a NULL pointer.
      * @param firstFrameOnly must be true to get the MetaData of the first frame only, e.g. for a PixelShift file.
      * @return The metadata */
    static FramesMetaData* fromFile (const Glib::ustring& fname, std::unique_ptr<RawMetaDataLocation> rml, bool firstFrameOnly = false);
};

/** This listener interface is used to indicate the progress of time consuming operations */
class ProgressListener
{

public:
    virtual ~ProgressListener() {}
    /** This member function is called when the percentage of the progress has been changed.
      * @param p is a number between 0 and 1 */
    virtual void setProgress (double p) {}
    /** This member function is called when a textual information corresponding to the progress has been changed.
      * @param str is the textual information corresponding to the progress */
    virtual void setProgressStr (Glib::ustring str) {}
    /** This member function is called when the state of the processing has been changed.
      * @param inProcessing =true if the processing has been started, =false if it has been stopped */
    virtual void setProgressState (bool inProcessing) {}
    /** This member function is called when an error occurs during the operation.
      * @param descr is the error message */
    virtual void error (Glib::ustring descr) {}
};

class ImageSource;

/**
  * This class represents an image loaded into the memory. It is the basis of further processing.
  * The embedded icc profile and metadata information can be obtained through this class, too.
  */
class InitialImage
{

public:
    /** Returns the file name of the image.
      * @return The file name of the image */
    virtual Glib::ustring getFileName () = 0;
    /** Returns the embedded icc profile of the image.
      * @return The handle of the embedded profile */
    virtual cmsHPROFILE getEmbeddedProfile () = 0;
    /** Returns a class providing access to the exif and iptc metadata tags of all frames of the image.
      * @return An instance of the FramesMetaData class */
    virtual const FramesMetaData* getMetaData () = 0;
    /** This is a function used for internal purposes only. */
    virtual ImageSource* getImageSource () = 0;
    /** This class has manual reference counting. You have to call this function each time to make a new reference to an instance. */
    virtual void increaseRef () {}
    /** This class has manual reference counting. You have to call this function each time to remove a reference
      * (the last one deletes the instance automatically). */
    virtual void decreaseRef () {}

    virtual ~InitialImage () {}

    /** Loads an image into the memory.
      * @param fname the name of the file
      * @param isRaw shall be true if it is a raw file
      * @param errorCode is a pointer to a variable that is set to nonzero if an error happened (output)
      * @param pl is a pointer pointing to an object implementing a progress listener. It can be NULL, in this case progress is not reported.
      * @return an object representing the loaded and pre-processed image */
    static InitialImage* load (const Glib::ustring& fname, bool isRaw, int* errorCode, ProgressListener* pl = nullptr);
};

/** When the preview image is ready for display during staged processing (thus the changes have been updated),
  * the staged processor notifies the listener class implementing a PreviewImageListener.
  * It is important to note that the file passed to the listener can be used in a shared manner (copying it is not
  * needed) as long as the mutex corresponding to the image is used every time the image is accessed.
  * If the scale of the preview image is >1, no sharpening, no denoising and no cropping is applied, and
  * the transform operations (rotate, c/a, vignetting correction) are performed using a faster less quality algorithm.
  * The image you get with this listener is created to display on the monitor (monitor profile has been already applied). */
class PreviewImageListener
{
public:
    virtual ~PreviewImageListener() {}
    /** With this member function the staged processor notifies the listener that it allocated a new
     * image to store the end result of the processing. It can be used in a shared manner.
     * @param img is a pointer to the image
     * @param scale describes the current scaling applied compared to the 100% size (preview scale)
     * @param cp holds the coordinates of the current crop rectangle */
    virtual void setImage   (IImage8* img, double scale, procparams::CropParams cp) {}
    /** With this member function the staged processor notifies the listener that the image passed as parameter
      * will be deleted, and no longer used to store the preview image.
      * @param img the pointer to the image to be destroyed. The listener has to free the image!  */
    virtual void delImage   (IImage8* img) {}
    /** With this member function the staged processor notifies the listener that the preview image has been updated.
      * @param cp holds the coordinates of the current crop rectangle */
    virtual void imageReady (procparams::CropParams cp) {}
};

/** When the detailed crop image is ready for display during staged processing (thus the changes have been updated),
  * the staged processor notifies the listener class implementing a DetailedCropListener.
  * It is important to note that the file passed to the listener can <b>not</b> be used in a shared manner, the class
  * implementing this interface has to store a copy of it. */
class DetailedCropListener
{
public:
    virtual ~DetailedCropListener() {}
    /** With this member function the staged processor notifies the listener that the detailed crop image has been updated.
      * @param img is a pointer to the detailed crop image */
    virtual void setDetailedCrop (IImage8* img, IImage8* imgtrue, procparams::ColorManagementParams cmp,
                                  procparams::CropParams cp, int cx, int cy, int cw, int ch, int skip) {}
    virtual bool getWindow       (int& cx, int& cy, int& cw, int& ch, int& skip)
    {
        return false;
    }
    //  virtual void    setPosition (int x, int y, bool update=true) {}

};

/** This listener is used when the full size of the final image has been changed (e.g. rotated by 90 deg.) */
class SizeListener
{
public:
    virtual ~SizeListener() {}
    /** This member function is called when the size of the final image has been changed
      * @param w is the width of the final image (without cropping)
      * @param h is the height of the final image (without cropping)
      * @param ow is the width of the final image (without resizing and cropping)
      * @param oh is the height of the final image (without resizing and cropping) */
    virtual void sizeChanged (int w, int h, int ow, int oh) {}
};

/** This listener is used when the histogram of the final image has changed. */
class HistogramListener
{
public:
    virtual ~HistogramListener() {}
    /** This member function is called when the histogram of the final image has changed.
      * @param histRed is the array of size 256 containing the histogram of the red channel
      * @param histGreen is the array of size 256 containing the histogram of the green channel
      * @param histBlue is the array of size 256 containing the histogram of the blue channel
      * @param histLuma is the array of size 256 containing the histogram of the luminance channel
      * other for curves backgrounds, histRAW is RAW without colors */
    virtual void histogramChanged (LUTu & histRed, LUTu & histGreen, LUTu & histBlue, LUTu & histLuma, LUTu & histToneCurve, LUTu & histLCurve, LUTu & histCCurve,/* LUTu & histCLurve,LUTu & histLLCurve, */LUTu & histLCAM, LUTu & histCCAM,
                                   LUTu & histRedRaw, LUTu & histGreenRaw, LUTu & histBlueRaw, LUTu & histChroma, LUTu & histLRETI) {}
};

/** This listener is used when the auto exposure has been recomputed (e.g. when the clipping ratio changed). */
class AutoExpListener
{
public:
    virtual ~AutoExpListener() {}
    /** This member function is called when the auto exposure has been recomputed.
      * @param brightness is the new brightness value (in logarithmic scale)
      * @param bright is the new ...
      * @param black is the new black level (measured in absolute pixel data)
      * @param contrast is the new contrast values
      * @param hlcompr is the new highlight recovery amount
      * @param hlcomprthresh is the new threshold for hlcompr
      * @param hlrecons set to true if HighLight Reconstruction is enabled */
    virtual void autoExpChanged (double brightness, int bright, int contrast, int black, int hlcompr, int hlcomprthresh, bool hlrecons) {}
};

class AutoCamListener
{
public :
    virtual ~AutoCamListener() {}
    virtual void autoCamChanged (double ccam, double ccamout) {}
    virtual void adapCamChanged (double cadap) {}
    virtual void ybCamChanged (int yb) {}

};

class AutoChromaListener
{
public :
    virtual ~AutoChromaListener() {}
    virtual void chromaChanged (double autchroma, double autred, double autblue) {}
    virtual void noiseChanged (double nresid, double highresid) {}
    virtual void noiseTilePrev (int tileX, int tileY, int prevX, int prevY, int sizeT, int sizeP) {}

};

class RetinexListener
{
public :
    virtual ~RetinexListener() {}
    virtual void minmaxChanged (double cdma, double cdmin, double mini, double maxi, double Tmean, double Tsigma, double Tmin, double Tmax) {}

};

class AutoColorTonListener
{
public :
    virtual ~AutoColorTonListener() {}
    virtual void autoColorTonChanged (int bwct, int satthres, int satprot) {}
};

class AutoBWListener
{
public :
    virtual ~AutoBWListener() {}
    virtual void BWChanged (double redbw, double greenbw, double bluebw) {}

};

class AutoWBListener
{
public :
    virtual ~AutoWBListener() = default;
    virtual void WBChanged (double temp, double green) = 0;
};

class FrameCountListener
{
public :
    virtual ~FrameCountListener() = default;
    virtual void FrameCountChanged (int n, int frameNum) = 0;
};

class ImageTypeListener
{
public :
    virtual ~ImageTypeListener() = default;
    virtual void imageTypeChanged (bool isRaw, bool isBayer, bool isXtrans) = 0;
};

class WaveletListener
{
public :
    virtual ~WaveletListener() {}
    virtual void wavChanged (double nlevel) {}

};


/** This class represents a detailed part of the image (looking through a kind of window).
  * It can be created and destroyed with the appropriate members of StagedImageProcessor.
  * Several crops can be assigned to the same image.   */
class DetailedCrop
{
public:
    virtual ~DetailedCrop() {}
    /** Sets the window defining the crop. */
    virtual void setWindow   (int cx, int cy, int cw, int ch, int skip) {}

    /** First try to update (threadless update). If it returns false, make a full update */
    virtual bool tryUpdate  ()
    {
        return false;
    }
    /** Perform a full recalculation of the part of the image corresponding to the crop. */
    virtual void fullUpdate  () {}
    /** Sets the listener of the crop. */
    virtual void setListener (DetailedCropListener* il) {}
    /** Destroys the crop. */
    virtual void destroy () {}
};

/** This is a staged, cached image processing manager with partial image update support.  */
class StagedImageProcessor
{

public:
    /** Returns the inital image corresponding to the image processor.
      * @return the inital image corresponding to the image processor */
    virtual InitialImage* getInitialImage () = 0;
    /** Returns the current processing parameters.
      * @param dst is the location where the image processing parameters are copied (it is assumed that the memory is allocated by the caller) */
    virtual void        getParams (procparams::ProcParams* dst) = 0;
    /** An essential member function. Call this when a setting has been changed. This function returns a pointer to the
      * processing parameters, that you have to update to reflect the changed situation. When ready, call the paramsUpdateReady
      * function to start the image update.
      * @param change is the ID of the changed setting */
    virtual procparams::ProcParams* beginUpdateParams () = 0;
    /** An essential member function. This indicates that you are ready with the update of the processing parameters you got
      * with the beginUpdateParams call, so the image can be updated. This function returns immediately.
      * The image update starts immediately in the background. If it is ready, the result is passed to a PreviewImageListener
      * and to a DetailedCropListener (if enabled). */
    virtual void        endUpdateParams (ProcEvent change) = 0;
    void endUpdateParams(ProcEventCode change) { endUpdateParams(ProcEvent(change)); }
    virtual void        endUpdateParams (int changeFlags) = 0;
    // Starts a minimal update
    virtual void        startProcessing (int changeCode) = 0;
    /** Stops image processing. When it returns, the image processing is already stopped. */
    virtual void        stopProcessing () = 0;
    /** Sets the scale of the preview image. The larger the number is, the faster the image updates are (typical values are 4-5).
      * @param scale is the scale of the preview image */
    virtual void        setPreviewScale (int scale) = 0;
    /** Returns the scale of the preview image.
      * @return the current scale of the preview image */
    virtual int         getPreviewScale () = 0;
    /** Returns the full width of the resulting image (in 1:1 scale).
      * @return the width of the final image */
    virtual int         getFullWidth () = 0;
    /** Returns the full height of the resulting image (in 1:1 scale).
      * @return the height of the final image */
    virtual int         getFullHeight () = 0;
    /** Returns the width of the preview image.
      * @return the width of the preview image */
    virtual int         getPreviewWidth () = 0;
    /** Returns the height of the preview image.
      * @return the height of the preview image */
    virtual int         getPreviewHeight () = 0;

    virtual bool        updateTryLock() = 0;

    virtual void        updateUnLock() = 0;

    /** Creates and returns a Crop instance that acts as a window on the image
      * @param editDataProvider pointer to the EditDataProvider that communicates with the EditSubscriber
      * @return a pointer to the Crop object that handles the image data trough its own pipeline */
    virtual DetailedCrop* createCrop  (::EditDataProvider *editDataProvider, bool isDetailWindow) = 0;

    virtual bool        getAutoWB   (double& temp, double& green, double equal, double tempBias) = 0;
    virtual void        getCamWB    (double& temp, double& green) = 0;
    virtual void        getSpotWB  (int x, int y, int rectSize, double& temp, double& green) = 0;
    virtual void        getAutoCrop (double ratio, int &x, int &y, int &w, int &h) = 0;

    virtual void        saveInputICCReference (const Glib::ustring& fname, bool apply_wb) = 0;

    virtual void        setProgressListener     (ProgressListener* l) = 0;
    virtual void        setSizeListener         (SizeListener* l) = 0;
    virtual void        delSizeListener         (SizeListener* l) = 0;
    virtual void        setAutoExpListener      (AutoExpListener* l) = 0;
    virtual void        setHistogramListener    (HistogramListener *l) = 0;
    virtual void        setPreviewImageListener (PreviewImageListener* l) = 0;
    virtual void        setAutoCamListener      (AutoCamListener* l) = 0;
    virtual void        setFrameCountListener   (FrameCountListener* l) = 0;
    virtual void        setAutoBWListener       (AutoBWListener* l) = 0;
    virtual void        setAutoWBListener       (AutoWBListener* l) = 0;
    virtual void        setAutoColorTonListener (AutoColorTonListener* l) = 0;
    virtual void        setAutoChromaListener   (AutoChromaListener* l) = 0;
    virtual void        setRetinexListener      (RetinexListener* l) = 0;
    virtual void        setWaveletListener      (WaveletListener* l) = 0;
    virtual void        setImageTypeListener    (ImageTypeListener* l) = 0;

    virtual void        setMonitorProfile       (const Glib::ustring& monitorProfile, RenderingIntent intent) = 0;
    virtual void        getMonitorProfile       (Glib::ustring& monitorProfile, RenderingIntent& intent) const = 0;
    virtual void        setSoftProofing         (bool softProof, bool gamutCheck) = 0;
    virtual void        getSoftProofing         (bool &softProof, bool &gamutCheck) = 0;

    virtual ~StagedImageProcessor () {}

    /** Returns a staged, cached image processing manager supporting partial updates
    * @param initialImage is a loaded and pre-processed initial image
    * @return the staged image processing manager */
    static StagedImageProcessor* create (InitialImage* initialImage);
    static void destroy (StagedImageProcessor* sip);
};


/**
  * @brief Initializes the RT engine
  * @param s is a struct of basic settings
  * @param baseDir base directory of RT's installation dir
  * @param userSettingsDir RT's base directory in the user's settings dir
  * @param loadAll if false, don't load the various dependencies (profiles, HALDClut files, ...), they'll be loaded from disk each time they'll be used (launching time improvement) */
int init (const Settings* s, Glib::ustring baseDir, Glib::ustring userSettingsDir, bool loadAll = true);

/** Cleanup the RT engine (static variables) */
void cleanup ();

/** This class  holds all the necessary informations to accomplish the full processing of the image */
class ProcessingJob
{

public:
    virtual ~ProcessingJob() {}

    /** Creates a processing job from a file name. This function always succeeds. It only stores the data into the ProcessingJob class, it does not load
       * the image thus it returns immediately.
       * @param fname the name of the file
       * @param isRaw shall be true if it is a raw file
       * @param pparams is a struct containing the processing parameters
       * @return an object containing the data above. It can be passed to the functions that do the actual image processing. */
    static ProcessingJob* create (const Glib::ustring& fname, bool isRaw, const procparams::ProcParams& pparams, bool fast = false);

    /** Creates a processing job from a file name. This function always succeeds. It only stores the data into the ProcessingJob class, it does not load
       * the image thus it returns immediately. This function increases the reference count of the initialImage. If you decide not the process the image you
       * have to cancel it by calling the member function void cancel(). If the image is processed the reference count of initialImage is decreased automatically, thus the ProcessingJob
       * instance gets invalid. You can not use a ProcessingJob instance to process an image twice.
       * @param initialImage is a loaded and pre-processed initial image
       * @param pparams is a struct containing the processing parameters
       * @return an object containing the data above. It can be passed to the functions that do the actual image processing. */
    static ProcessingJob* create (InitialImage* initialImage, const procparams::ProcParams& pparams, bool fast = false);

    /** Cancels and destroys a processing job. The reference count of the corresponding initialImage (if any) is decreased. After the call of this function the ProcessingJob instance
      * gets invalid, you must not use it any more. Dont call this function while the job is being processed.
      * @param job is the job to destroy */
    static void destroy (ProcessingJob* job);

    virtual bool fastPipeline() const = 0;
};

/** This function performs all the image processinf steps corresponding to the given ProcessingJob. It returns when it is ready, so it can be slow.
   * The ProcessingJob passed becomes invalid, you can not use it any more.
   * @param job the ProcessingJob to cancel.
   * @param errorCode is the error code if an error occured (e.g. the input image could not be loaded etc.)
   * @param pl is an optional ProgressListener if you want to keep track of the progress
   * @return the resulting image, with the output profile applied, exif and iptc data set. You have to save it or you can access the pixel data directly.  */
<<<<<<< HEAD
IImagefloat* processImage (ProcessingJob* job, int& errorCode, ProgressListener* pl = nullptr, bool tunnelMetaData = false, bool flush = false);
=======
IImage16* processImage (ProcessingJob* job, int& errorCode, ProgressListener* pl = nullptr, bool flush = false);
>>>>>>> b73970e9

/** This class is used to control the batch processing. The class implementing this interface will be called when the full processing of an
   * image is ready and the next job to process is needed. */
class BatchProcessingListener : public ProgressListener
{
public:
    /** This function is called when an image gets ready during the batch processing. It has to return with the next job, or with NULL if
                   * there is no jobs left.
                   * @param img is the result of the last ProcessingJob
                   * @return the next ProcessingJob to process */
    virtual ProcessingJob* imageReady (IImagefloat* img) = 0;
    virtual void error (Glib::ustring message) = 0;
};
/** This function performs all the image processinf steps corresponding to the given ProcessingJob. It runs in the background, thus it returns immediately,
   * When it finishes, it calls the BatchProcessingListener with the resulting image and asks for the next job. It the listener gives a new job, it goes on
   * with processing. If no new job is given, it finishes.
   * The ProcessingJob passed becomes invalid, you can not use it any more.
   * @param job the ProcessingJob to cancel.
   * @param bpl is the BatchProcessingListener that is called when the image is ready or the next job is needed. It also acts as a ProgressListener.
   **/
void startBatchProcessing (ProcessingJob* job, BatchProcessingListener* bpl);


extern MyMutex* lcmsMutex;
}

#endif
<|MERGE_RESOLUTION|>--- conflicted
+++ resolved
@@ -534,11 +534,7 @@
    * @param errorCode is the error code if an error occured (e.g. the input image could not be loaded etc.)
    * @param pl is an optional ProgressListener if you want to keep track of the progress
    * @return the resulting image, with the output profile applied, exif and iptc data set. You have to save it or you can access the pixel data directly.  */
-<<<<<<< HEAD
-IImagefloat* processImage (ProcessingJob* job, int& errorCode, ProgressListener* pl = nullptr, bool tunnelMetaData = false, bool flush = false);
-=======
-IImage16* processImage (ProcessingJob* job, int& errorCode, ProgressListener* pl = nullptr, bool flush = false);
->>>>>>> b73970e9
+IImagefloat* processImage (ProcessingJob* job, int& errorCode, ProgressListener* pl = nullptr, bool flush = false);
 
 /** This class is used to control the batch processing. The class implementing this interface will be called when the full processing of an
    * image is ready and the next job to process is needed. */
