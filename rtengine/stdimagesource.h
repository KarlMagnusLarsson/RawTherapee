--- conflicted
+++ resolved
@@ -42,13 +42,9 @@
     StdImageSource ();
     ~StdImageSource ();
 
-<<<<<<< HEAD
-    int         load        (const Glib::ustring &fname, RAWParams *raw, int imageNum = 0, bool batch = false);
-    void        getImage    (const ColorTemp &ctemp, int tran, Imagefloat* image, const PreviewProps &pp, const ToneCurveParams &hrp, const ColorManagementParams &cmp, const RAWParams &raw);
-=======
-    int         load        (const Glib::ustring &fname);
+    int         load        (const Glib::ustring &fname, RAWParams *raw = nullptr);
     void        getImage    (const ColorTemp &ctemp, int tran, Imagefloat* image, const PreviewProps &pp, const ToneCurveParams &hrp, const RAWParams &raw);
->>>>>>> ba74c5c0
+
     ColorTemp   getWB       () const
     {
         return wb;
