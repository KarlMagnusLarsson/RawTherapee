--- conflicted
+++ resolved
@@ -69,62 +69,6 @@
 public:
     static Glib::ustring errorMsg[6];
 
-<<<<<<< HEAD
-    ImageIO () : pl (nullptr), embProfile(nullptr), profileData(nullptr), profileLength(0), loadedProfileData(nullptr), loadedProfileDataJpg(false),
-        loadedProfileLength(0), iptc(nullptr), exifRoot (nullptr), sampleFormat(IIOSF_UNKNOWN),
-        sampleArrangement(IIOSA_UNKNOWN) {}
-
-    virtual ~ImageIO ();
-
-    void setProgressListener (ProgressListener* l)
-    {
-        pl = l;
-    }
-
-    void                 setSampleFormat(IIOSampleFormat sFormat)
-    {
-        sampleFormat = sFormat;
-    }
-    IIOSampleFormat      getSampleFormat()
-    {
-        return sampleFormat;
-    }
-    void                 setSampleArrangement(IIOSampleArrangement sArrangement)
-    {
-        sampleArrangement = sArrangement;
-    }
-    IIOSampleArrangement getSampleArrangement()
-    {
-        return sampleArrangement;
-    }
-
-    virtual void    getStdImage (ColorTemp ctemp, int tran, Imagefloat* image, const PreviewProps & pp, bool first, procparams::ToneCurveParams hrp)
-    {
-        printf("getStdImage NULL!\n");
-    }
-
-    virtual int     getBPS      () = 0;
-    virtual void    getScanline (int row, unsigned char* buffer, int bps) {}
-    virtual void    setScanline (int row, unsigned char* buffer, int bps, float minValue[3] = nullptr, float  maxValue[3] = nullptr) {}
-
-    virtual bool    readImage   (Glib::ustring &fname, FILE *fh)
-    {
-        return false;
-    };
-    virtual bool    writeImage  (Glib::ustring &fname, FILE *fh)
-    {
-        return false;
-    };
-
-    int load (Glib::ustring fname);
-    int save (Glib::ustring fname);
-
-    int loadPNG  (Glib::ustring fname);
-    int loadJPEG (Glib::ustring fname);
-    int loadTIFF (Glib::ustring fname);
-    static int getPNGSampleFormat  (Glib::ustring fname, IIOSampleFormat &sFormat, IIOSampleArrangement &sArrangement);
-    static int getTIFFSampleFormat (Glib::ustring fname, IIOSampleFormat &sFormat, IIOSampleArrangement &sArrangement);
-=======
     ImageIO();
     ~ImageIO() override;
 
@@ -134,7 +78,7 @@
     void setSampleArrangement(IIOSampleArrangement sArrangement);
     IIOSampleArrangement getSampleArrangement() const;
 
-    virtual void getStdImage (const ColorTemp &ctemp, int tran, Imagefloat* image, PreviewProps pp) const = 0;
+    virtual void getStdImage (const ColorTemp &ctemp, int tran, Imagefloat* image, const PreviewProps &pp) const = 0;
     virtual int getBPS () const = 0;
     virtual void getScanline (int row, unsigned char* buffer, int bps, bool isFloat = false) const = 0;
     virtual void setScanline (int row, unsigned char* buffer, int bps, unsigned int numSamples = 3) = 0;
@@ -148,7 +92,6 @@
     int loadTIFF (const Glib::ustring &fname);
     static int getPNGSampleFormat (const Glib::ustring &fname, IIOSampleFormat &sFormat, IIOSampleArrangement &sArrangement);
     static int getTIFFSampleFormat (const Glib::ustring &fname, IIOSampleFormat &sFormat, IIOSampleArrangement &sArrangement);
->>>>>>> a09e3192
 
     int loadJPEGFromMemory (const char* buffer, int bufsize);
     int loadPPMFromMemory(const char* buffer, int width, int height, bool swap, int bps);
