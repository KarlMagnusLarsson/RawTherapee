/*
 *  This file is part of RawTherapee.
 *
 *  Copyright (c) 2004-2010 Gabor Horvath <hgabor@rawtherapee.com>
 *
 *  RawTherapee is free software: you can redistribute it and/or modify
 *  it under the terms of the GNU General Public License as published by
 *  the Free Software Foundation, either version 3 of the License, or
 *  (at your option) any later version.
 *
 *  RawTherapee is distributed in the hope that it will be useful,
 *  but WITHOUT ANY WARRANTY; without even the implied warranty of
 *  MERCHANTABILITY or FITNESS FOR A PARTICULAR PURPOSE.  See the
 *  GNU General Public License for more details.
 *
 *  You should have received a copy of the GNU General Public License
 *  along with RawTherapee.  If not, see <https://www.gnu.org/licenses/>.
 */
#pragma once

#include <memory>

<<<<<<< HEAD
#include <glibmm/ustring.h>

#include <libiptcdata/iptc-data.h>

=======
#include <glibmm.h>

#include "colortemp.h"
>>>>>>> 28f0bc14
#include "iimage.h"
#include "imagedimensions.h"
#include "imageformat.h"
#include "rtengine.h"
<<<<<<< HEAD

enum {
    IMIO_SUCCESS,
    IMIO_CANNOTREADFILE,
    IMIO_INVALIDHEADER,
    IMIO_HEADERERROR,
    IMIO_READERROR,
    IMIO_VARIANTNOTSUPPORTED,
    IMIO_FILETYPENOTSUPPORTED,
    IMIO_CANNOTWRITEFILE
};

namespace rtexif
{

class TagDirectory;

}
=======
>>>>>>> 28f0bc14

namespace rtengine
{

<<<<<<< HEAD
class ColorTemp;
class ProgressListener;
class Imagefloat;

namespace procparams
{

class ExifPairs;

}
=======
namespace procparams
{

class ExifPairs;
class IPTCPairs;

}

class ProgressListener;
class Imagefloat;

class MetadataInfo final
{
public:
    explicit MetadataInfo(const Glib::ustring& src = {});

    const Glib::ustring& filename() const;

    const rtengine::procparams::ExifPairs& exif() const;
    const rtengine::procparams::IPTCPairs& iptc() const;

    void setExif(const rtengine::procparams::ExifPairs &exif);
    void setIptc(const rtengine::procparams::IPTCPairs &iptc);

private:
    Glib::ustring src_;
    std::unique_ptr<rtengine::procparams::ExifPairs> exif_;
    std::unique_ptr<rtengine::procparams::IPTCPairs> iptc_;
};
>>>>>>> 28f0bc14

class ImageIO : virtual public ImageDatas
{

protected:
    ProgressListener* pl;
    cmsHPROFILE embProfile;
    std::string profileData;
    int profileLength;
    char* loadedProfileData;
    bool loadedProfileDataJpg;
    int loadedProfileLength;
    MyMutex imutex;
    IIOSampleFormat sampleFormat;
    IIOSampleArrangement sampleArrangement;
    MetadataInfo metadataInfo;

private:
    void deleteLoadedProfileData( );

public:
    ImageIO();
    ~ImageIO() override;

    void setProgressListener (ProgressListener* l);
    void setSampleFormat(IIOSampleFormat sFormat);
    IIOSampleFormat getSampleFormat() const;
    void setSampleArrangement(IIOSampleArrangement sArrangement);
    IIOSampleArrangement getSampleArrangement() const;

    virtual void getStdImage (const ColorTemp &ctemp, int tran, Imagefloat* image, PreviewProps pp) const = 0;
    virtual int getBPS () const = 0;
    virtual void getScanline (int row, unsigned char* buffer, int bps, bool isFloat = false) const = 0;
    virtual void setScanline (int row, const unsigned char* buffer, int bps, unsigned int numSamples = 3) = 0;
    virtual const char* getType () const = 0;

    int load (const Glib::ustring &fname);
    int save (const Glib::ustring &fname) const;

    int loadPNG (const Glib::ustring &fname);
    int loadJPEG (const Glib::ustring &fname);
    int loadTIFF (const Glib::ustring &fname);
    static int getPNGSampleFormat (const Glib::ustring &fname, IIOSampleFormat &sFormat, IIOSampleArrangement &sArrangement);
    static int getTIFFSampleFormat (const Glib::ustring &fname, IIOSampleFormat &sFormat, IIOSampleArrangement &sArrangement);

    int loadJPEGFromMemory (const char* buffer, int bufsize);
    int loadPPMFromMemory(const char* buffer, int width, int height, bool swap, int bps);

    int savePNG (const Glib::ustring &fname, int bps = -1) const;
    int saveJPEG (const Glib::ustring &fname, int quality = 100, int subSamp = 3) const;
    int saveTIFF (const Glib::ustring &fname, int bps = -1, bool isFloat = false, bool uncompressed = false) const;

    cmsHPROFILE getEmbeddedProfile () const;
    void getEmbeddedProfileData (int& length, unsigned char*& pdata) const;

    void setMetadata(MetadataInfo info);
    void setOutputProfile(const std::string& pdata);

    bool saveMetadata(const Glib::ustring &fname) const;

    MyMutex& mutex ();
};

}<|MERGE_RESOLUTION|>--- conflicted
+++ resolved
@@ -19,22 +19,12 @@
 #pragma once
 
 #include <memory>
-
-<<<<<<< HEAD
 #include <glibmm/ustring.h>
 
-#include <libiptcdata/iptc-data.h>
-
-=======
-#include <glibmm.h>
-
-#include "colortemp.h"
->>>>>>> 28f0bc14
 #include "iimage.h"
 #include "imagedimensions.h"
 #include "imageformat.h"
 #include "rtengine.h"
-<<<<<<< HEAD
 
 enum {
     IMIO_SUCCESS,
@@ -47,30 +37,9 @@
     IMIO_CANNOTWRITEFILE
 };
 
-namespace rtexif
-{
-
-class TagDirectory;
-
-}
-=======
->>>>>>> 28f0bc14
-
 namespace rtengine
 {
 
-<<<<<<< HEAD
-class ColorTemp;
-class ProgressListener;
-class Imagefloat;
-
-namespace procparams
-{
-
-class ExifPairs;
-
-}
-=======
 namespace procparams
 {
 
@@ -79,6 +48,7 @@
 
 }
 
+class ColorTemp;
 class ProgressListener;
 class Imagefloat;
 
@@ -100,7 +70,6 @@
     std::unique_ptr<rtengine::procparams::ExifPairs> exif_;
     std::unique_ptr<rtengine::procparams::IPTCPairs> iptc_;
 };
->>>>>>> 28f0bc14
 
 class ImageIO : virtual public ImageDatas
 {
