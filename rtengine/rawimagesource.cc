/*
 *  This file is part of RawTherapee.
 *
 *  Copyright (c) 2004-2010 Gabor Horvath <hgabor@rawtherapee.com>
 *
 *  RawTherapee is free software: you can redistribute it and/or modify
 *  it under the terms of the GNU General Public License as published by
 *  the Free Software Foundation, either version 3 of the License, or
 *  (at your option) any later version.
 *
 *  RawTherapee is distributed in the hope that it will be useful,
 *  but WITHOUT ANY WARRANTY; without even the implied warranty of
 *  MERCHANTABILITY or FITNESS FOR A PARTICULAR PURPOSE.  See the
 *  GNU General Public License for more details.
 *
 *  You should have received a copy of the GNU General Public License
 *  along with RawTherapee.  If not, see <http://www.gnu.org/licenses/>.
 */
#include <cmath>
#include <iostream>

#include "rtengine.h"
#include "rawimagesource.h"
#include "rawimagesource_i.h"
#include "jaggedarray.h"
#include "median.h"
#include "rawimage.h"
#include "mytime.h"
#include "iccstore.h"
#include "curves.h"
#include "dfmanager.h"
#include "ffmanager.h"
#include "dcp.h"
#include "rt_math.h"
#include "improcfun.h"
#include "rtlensfun.h"
#include "pdaflinesfilter.h"
#ifdef _OPENMP
#include <omp.h>
#endif
#include "opthelper.h"
#include "StopWatch.h"
#define clipretinex( val, minv, maxv )    (( val = (val < minv ? minv : val ) ) > maxv ? maxv : val )
#undef CLIPD
#define CLIPD(a) ((a)>0.0f?((a)<1.0f?(a):1.0f):0.0f)

namespace
{

void rotateLine(const float* const line, rtengine::PlanarPtr<float> &channel, const int tran, const int i, const int w, const int h)
{
    switch (tran & TR_ROT) {
        case TR_R180:
            for (int j = 0; j < w; j++) {
                channel(h - 1 - i, w - 1 - j) = line[j];
            }

            break;

        case TR_R90:
            for (int j = 0; j < w; j++) {
                channel(j, h - 1 - i) = line[j];
            }

            break;

        case TR_R270:
            for (int j = 0; j < w; j++) {
                channel(w - 1 - j, i) = line[j];
            }

            break;

        case TR_NONE:
        default:
            for (int j = 0; j < w; j++) {
                channel(i, j) = line[j];
            }
    }
}

void transLineStandard(const float* const red, const float* const green, const float* const blue, const int i, rtengine::Imagefloat* const image, const int tran, const int imwidth, const int imheight)
{
    // conventional CCD coarse rotation
    rotateLine(red, image->r, tran, i, imwidth, imheight);
    rotateLine(green, image->g, tran, i, imwidth, imheight);
    rotateLine(blue, image->b, tran, i, imwidth, imheight);
}

void transLineFuji(const float* const red, const float* const green, const float* const blue, const int i, rtengine::Imagefloat* const image, const int tran, const int imheight, const int fw)
{

    // Fuji SuperCCD rotation + coarse rotation
    int start = ABS(fw - i);
    int w = fw * 2 + 1;
    int h = (imheight - fw) * 2 + 1;
    int end = min(h + fw - i, w - fw + i);

    switch (tran & TR_ROT) {
        case TR_R180:
            for (int j = start; j < end; j++) {
                int y = i + j - fw;
                int x = fw - i + j;

                if (x >= 0 && y < image->getHeight() && y >= 0 && x < image->getWidth()) {
                    image->r(image->getHeight() - 1 - y, image->getWidth() - 1 - x) = red[j];
                    image->g(image->getHeight() - 1 - y, image->getWidth() - 1 - x) = green[j];
                    image->b(image->getHeight() - 1 - y, image->getWidth() - 1 - x) = blue[j];
                }
            }

            break;

        case TR_R270:
            for (int j = start; j < end; j++) {
                int y = i + j - fw;
                int x = fw - i + j;

                if (x >= 0 && x < image->getHeight() && y >= 0 && y < image->getWidth()) {
                    image->r(image->getHeight() - 1 - x, y) = red[j];
                    image->g(image->getHeight() - 1 - x, y) = green[j];
                    image->b(image->getHeight() - 1 - x, y) = blue[j];
                }
            }

            break;

        case TR_R90:
            for (int j = start; j < end; j++) {
                int y = i + j - fw;
                int x = fw - i + j;

                if (x >= 0 && y < image->getWidth() && y >= 0 && x < image->getHeight()) {
                    image->r(x, image->getWidth() - 1 - y) = red[j];
                    image->g(x, image->getWidth() - 1 - y) = green[j];
                    image->b(x, image->getWidth() - 1 - y) = blue[j];
                }
            }

            break;

        case TR_NONE:
        default:
            for (int j = start; j < end; j++) {
                int y = i + j - fw;
                int x = fw - i + j;

                if (x >= 0 && y < image->getHeight() && y >= 0 && x < image->getWidth()) {
                    image->r(y, x) = red[j];
                    image->g(y, x) = green[j];
                    image->b(y, x) = blue[j];
                }
            }
    }
}

<<<<<<< HEAD
void transLineD1x(const float* const red, const float* const green, const float* const blue, const int i, rtengine::Imagefloat* const image, const int tran, const int imwidth, const int imheight, const bool oddHeight, const bool clip)
=======
void transLineD1x (const float* const red, const float* const green, const float* const blue, const int i, rtengine::Imagefloat* const image, const int tran, const int imwidth, const int imheight, const bool oddHeight)
>>>>>>> b42a45b4
{
    // Nikon D1X has an uncommon sensor with 4028 x 1324 sensels.
    // Vertical sensel size is 2x horizontal sensel size
    // We have to do vertical interpolation for the 'missing' rows
    // We do that in combination with coarse rotation

    switch (tran & TR_ROT) {
        case TR_R180: // rotate 180 degree
            for (int j = 0; j < imwidth; j++) {
                image->r(2 * (imheight - 1 - i), imwidth - 1 - j) = red[j];
                image->g(2 * (imheight - 1 - i), imwidth - 1 - j) = green[j];
                image->b(2 * (imheight - 1 - i), imwidth - 1 - j) = blue[j];
            }

            if (i == 0) {
                for (int j = 0; j < imwidth; j++) {
                    image->r(2 * imheight - 1, imwidth - 1 - j) = red[j];
                    image->g(2 * imheight - 1, imwidth - 1 - j) = green[j];
                    image->b(2 * imheight - 1, imwidth - 1 - j) = blue[j];
                }
            }

            if (i == 1 || i == 2) { // linear interpolation
                int row = 2 * imheight - 1 - 2 * i;

                for (int j = 0; j < imwidth; j++) {
                    int col = imwidth - 1 - j;
                    image->r(row, col) = (red[j] + image->r(row + 1, col)) / 2;
                    image->g(row, col) = (green[j] + image->g(row + 1, col)) / 2;
                    image->b(row, col) = (blue[j] + image->b(row + 1, col)) / 2;
                }

                if (i == 2 && oddHeight) {
                    int row = 2 * imheight;

                    for (int j = 0; j < imwidth; j++) {
                        int col = imwidth - 1 - j;
                        image->r(row, col) = (red[j] + image->r(row - 2, col)) / 2;
                        image->g(row, col) = (green[j] + image->g(row - 2, col)) / 2;
                        image->b(row, col) = (blue[j] + image->b(row - 2, col)) / 2;
                    }
                }
            } else if (i == imheight - 1 || i == imheight - 2) {
                int row = 2 * imheight - 1 - 2 * i;

                for (int j = 0; j < imwidth; j++) {
                    int col = imwidth - 1 - j;
                    image->r(row, col) = (red[j] + image->r(row + 1, col)) / 2;
                    image->g(row, col) = (green[j] + image->g(row + 1, col)) / 2;
                    image->b(row, col) = (blue[j] + image->b(row + 1, col)) / 2;
                }

                row = 2 * imheight - 1 - 2 * i + 2;

                for (int j = 0; j < imwidth; j++) {
                    int col = imwidth - 1 - j;
                    image->r(row, col) = (red[j] + image->r(row + 1, col)) / 2;
                    image->g(row, col) = (green[j] + image->g(row + 1, col)) / 2;
                    image->b(row, col) = (blue[j] + image->b(row + 1, col)) / 2;
                }
            } else if (i > 2 && i < imheight - 1) { // vertical bicubic interpolation
                int row = 2 * imheight - 1 - 2 * i + 2;

                for (int j = 0; j < imwidth; j++) {
                    int col = imwidth - 1 - j;
                    image->r(row, col) = MAX(0.f, -0.0625f * (red[j] + image->r(row + 3, col)) + 0.5625f * (image->r(row - 1, col) + image->r(row + 1, col)));
                    image->g(row, col) = MAX(0.f, -0.0625f * (green[j] + image->g(row + 3, col)) + 0.5625f * (image->g(row - 1, col) + image->g(row + 1, col)));
                    image->b(row, col) = MAX(0.f, -0.0625f * (blue[j] + image->b(row + 3, col)) + 0.5625f * (image->b(row - 1, col) + image->b(row + 1, col)));
<<<<<<< HEAD

                    if (clip) {
                        image->r(row, col) = MIN(image->r(row, col), rtengine::MAXVALF);
                        image->g(row, col) = MIN(image->g(row, col), rtengine::MAXVALF);
                        image->b(row, col) = MIN(image->b(row, col), rtengine::MAXVALF);
                    }
=======
>>>>>>> b42a45b4
                }
            }

            break;

        case TR_R90: // rotate right
            if (i == 0) {
                for (int j = 0; j < imwidth; j++) {
                    image->r(j, 2 * imheight - 1) = red[j];
                    image->g(j, 2 * imheight - 1) = green[j];
                    image->b(j, 2 * imheight - 1) = blue[j];
                }
            }

            for (int j = 0; j < imwidth; j++) {
                image->r(j, 2 * (imheight - 1 - i)) = red[j];
                image->g(j, 2 * (imheight - 1 - i)) = green[j];
                image->b(j, 2 * (imheight - 1 - i)) = blue[j];
            }

            if (i == 1 || i == 2) { // linear interpolation
                int col = 2 * imheight - 1 - 2 * i;

                for (int j = 0; j < imwidth; j++) {
                    image->r(j, col) = (red[j] + image->r(j, col + 1)) / 2;
                    image->g(j, col) = (green[j] + image->g(j, col + 1)) / 2;
                    image->b(j, col) = (blue[j] + image->b(j, col + 1)) / 2;

                    if (oddHeight && i == 2) {
                        image->r(j, 2 * imheight) = (red[j] + image->r(j, 2 * imheight - 2)) / 2;
                        image->g(j, 2 * imheight) = (green[j] + image->g(j, 2 * imheight - 2)) / 2;
                        image->b(j, 2 * imheight) = (blue[j] + image->b(j, 2 * imheight - 2)) / 2;
                    }
                }
            } else if (i == imheight - 1) {
                int col = 2 * imheight - 1 - 2 * i;

                for (int j = 0; j < imwidth; j++) {
                    image->r(j, col) = (red[j] + image->r(j, col + 1)) / 2;
                    image->g(j, col) = (green[j] + image->g(j, col + 1)) / 2;
                    image->b(j, col) = (blue[j] + image->b(j, col + 1)) / 2;
                }

                col = 2 * imheight - 1 - 2 * i + 2;

                for (int j = 0; j < imwidth; j++) {
                    image->r(j, col) = (red[j] + image->r(j, col + 1)) / 2;
                    image->g(j, col) = (green[j] + image->g(j, col + 1)) / 2;
                    image->b(j, col) = (blue[j] + image->b(j, col + 1)) / 2;
                }
            } else if (i > 2 && i < imheight - 1) { // vertical bicubic interpolation
                int col = 2 * imheight - 1 - 2 * i + 2;

                for (int j = 0; j < imwidth; j++) {
                    image->r(j, col) = MAX(0.f, -0.0625f * (red[j] + image->r(j, col + 3)) + 0.5625f * (image->r(j, col - 1) + image->r(j, col + 1)));
                    image->g(j, col) = MAX(0.f, -0.0625f * (green[j] + image->g(j, col + 3)) + 0.5625f * (image->g(j, col - 1) + image->g(j, col + 1)));
                    image->b(j, col) = MAX(0.f, -0.0625f * (blue[j] + image->b(j, col + 3)) + 0.5625f * (image->b(j, col - 1) + image->b(j, col + 1)));
<<<<<<< HEAD

                    if (clip) {
                        image->r(j, col) = MIN(image->r(j, col), rtengine::MAXVALF);
                        image->g(j, col) = MIN(image->g(j, col), rtengine::MAXVALF);
                        image->b(j, col) = MIN(image->b(j, col), rtengine::MAXVALF);
                    }
=======
>>>>>>> b42a45b4
                }
            }

            break;

        case TR_R270: // rotate left
            if (i == 0) {
                for (int j = imwidth - 1, row = 0; j >= 0; j--, row++) {
                    image->r(row, 2 * i) = red[j];
                    image->g(row, 2 * i) = green[j];
                    image->b(row, 2 * i) = blue[j];
                }
            } else if (i == 1 || i == 2) { // linear interpolation
                for (int j = imwidth - 1, row = 0; j >= 0; j--, row++) {
                    image->r(row, 2 * i) = red[j];
                    image->g(row, 2 * i) = green[j];
                    image->b(row, 2 * i) = blue[j];
                    image->r(row, 2 * i - 1) = (red[j] + image->r(row, 2 * i - 2)) * 0.5f;
                    image->g(row, 2 * i - 1) = (green[j] + image->g(row, 2 * i - 2)) * 0.5f;
                    image->b(row, 2 * i - 1) = (blue[j] + image->b(row, 2 * i - 2)) * 0.5f;
                }
            } else if (i > 0 && i < imheight) { // vertical bicubic interpolation
                for (int j = imwidth - 1, row = 0; j >= 0; j--, row++) {
                    image->r(row, 2 * i - 3) = MAX(0.f, -0.0625f * (red[j] + image->r(row, 2 * i - 6)) + 0.5625f * (image->r(row, 2 * i - 2) + image->r(row, 2 * i - 4)));
                    image->g(row, 2 * i - 3) = MAX(0.f, -0.0625f * (green[j] + image->g(row, 2 * i - 6)) + 0.5625f * (image->g(row, 2 * i - 2) + image->g(row, 2 * i - 4)));
                    image->b(row, 2 * i - 3) = MAX(0.f, -0.0625f * (blue[j] + image->b(row, 2 * i - 6)) + 0.5625f * (image->b(row, 2 * i - 2) + image->b(row, 2 * i - 4)));

<<<<<<< HEAD
                    if (clip) {
                        image->r(row, 2 * i - 3) = MIN(image->r(row, 2 * i - 3), rtengine::MAXVALF);
                        image->g(row, 2 * i - 3) = MIN(image->g(row, 2 * i - 3), rtengine::MAXVALF);
                        image->b(row, 2 * i - 3) = MIN(image->b(row, 2 * i - 3), rtengine::MAXVALF);
                    }

=======
>>>>>>> b42a45b4
                    image->r(row, 2 * i) = red[j];
                    image->g(row, 2 * i) = green[j];
                    image->b(row, 2 * i) = blue[j];
                }
            }

            if (i == imheight - 1) {
                for (int j = imwidth - 1, row = 0; j >= 0; j--, row++) {
                    image->r(row, 2 * i - 1) = MAX(0.f, -0.0625f * (red[j] + image->r(row, 2 * i - 4)) + 0.5625f * (image->r(row, 2 * i) + image->r(row, 2 * i - 2)));
                    image->g(row, 2 * i - 1) = MAX(0.f, -0.0625f * (green[j] + image->g(row, 2 * i - 4)) + 0.5625f * (image->g(row, 2 * i) + image->g(row, 2 * i - 2)));
                    image->b(row, 2 * i - 1) = MAX(0.f, -0.0625f * (blue[j] + image->b(row, 2 * i - 4)) + 0.5625f * (image->b(row, 2 * i) + image->b(row, 2 * i - 2)));

<<<<<<< HEAD
                    if (clip) {
                        image->r(j, 2 * i - 1) = MIN(image->r(j, 2 * i - 1), rtengine::MAXVALF);
                        image->g(j, 2 * i - 1) = MIN(image->g(j, 2 * i - 1), rtengine::MAXVALF);
                        image->b(j, 2 * i - 1) = MIN(image->b(j, 2 * i - 1), rtengine::MAXVALF);
                    }

=======
>>>>>>> b42a45b4
                    image->r(row, 2 * i + 1) = (red[j] + image->r(row, 2 * i - 1)) / 2;
                    image->g(row, 2 * i + 1) = (green[j] + image->g(row, 2 * i - 1)) / 2;
                    image->b(row, 2 * i + 1) = (blue[j] + image->b(row, 2 * i - 1)) / 2;

                    if (oddHeight) {
                        image->r(row, 2 * i + 2) = (red[j] + image->r(row, 2 * i - 2)) / 2;
                        image->g(row, 2 * i + 2) = (green[j] + image->g(row, 2 * i - 2)) / 2;
                        image->b(row, 2 * i + 2) = (blue[j] + image->b(row, 2 * i - 2)) / 2;
                    }
                }
            }

            break;

        case TR_NONE: // no coarse rotation
        default:
            rotateLine(red, image->r, tran, 2 * i, imwidth, imheight);
            rotateLine(green, image->g, tran, 2 * i, imwidth, imheight);
            rotateLine(blue, image->b, tran, 2 * i, imwidth, imheight);

            if (i == 1 || i == 2) { // linear interpolation
                for (int j = 0; j < imwidth; j++) {
                    image->r(2 * i - 1, j) = (red[j] + image->r(2 * i - 2, j)) / 2;
                    image->g(2 * i - 1, j) = (green[j] + image->g(2 * i - 2, j)) / 2;
                    image->b(2 * i - 1, j) = (blue[j] + image->b(2 * i - 2, j)) / 2;
                }
            } else if (i > 2 && i < imheight) { // vertical bicubic interpolation
                for (int j = 0; j < imwidth; j++) {
                    image->r(2 * i - 3, j) = MAX(0.f, -0.0625f * (red[j] + image->r(2 * i - 6, j)) + 0.5625f * (image->r(2 * i - 2, j) + image->r(2 * i - 4, j)));
                    image->g(2 * i - 3, j) = MAX(0.f, -0.0625f * (green[j] + image->g(2 * i - 6, j)) + 0.5625f * (image->g(2 * i - 2, j) + image->g(2 * i - 4, j)));
                    image->b(2 * i - 3, j) = MAX(0.f, -0.0625f * (blue[j] + image->b(2 * i - 6, j)) + 0.5625f * (image->b(2 * i - 2, j) + image->b(2 * i - 4, j)));
<<<<<<< HEAD

                    if (clip) {
                        image->r(2 * i - 3, j) = MIN(image->r(2 * i - 3, j), rtengine::MAXVALF);
                        image->g(2 * i - 3, j) = MIN(image->g(2 * i - 3, j), rtengine::MAXVALF);
                        image->b(2 * i - 3, j) = MIN(image->b(2 * i - 3, j), rtengine::MAXVALF);
                    }
=======
>>>>>>> b42a45b4
                }
            }

            if (i == imheight - 1) {
                for (int j = 0; j < imwidth; j++) {
                    image->r(2 * i - 1, j) = MAX(0.f, -0.0625f * (red[j] + image->r(2 * i - 4, j)) + 0.5625f * (image->r(2 * i, j) + image->r(2 * i - 2, j)));
                    image->g(2 * i - 1, j) = MAX(0.f, -0.0625f * (green[j] + image->g(2 * i - 4, j)) + 0.5625f * (image->g(2 * i, j) + image->g(2 * i - 2, j)));
                    image->b(2 * i - 1, j) = MAX(0.f, -0.0625f * (blue[j] + image->b(2 * i - 4, j)) + 0.5625f * (image->b(2 * i, j) + image->b(2 * i - 2, j)));

<<<<<<< HEAD
                    if (clip) {
                        image->r(2 * i - 1, j) = MIN(image->r(2 * i - 1, j), rtengine::MAXVALF);
                        image->g(2 * i - 1, j) = MIN(image->g(2 * i - 1, j), rtengine::MAXVALF);
                        image->b(2 * i - 1, j) = MIN(image->b(2 * i - 1, j), rtengine::MAXVALF);
                    }

=======
>>>>>>> b42a45b4
                    image->r(2 * i + 1, j) = (red[j] + image->r(2 * i - 1, j)) / 2;
                    image->g(2 * i + 1, j) = (green[j] + image->g(2 * i - 1, j)) / 2;
                    image->b(2 * i + 1, j) = (blue[j] + image->b(2 * i - 1, j)) / 2;

                    if (oddHeight) {
                        image->r(2 * i + 2, j) = (red[j] + image->r(2 * i - 2, j)) / 2;
                        image->g(2 * i + 2, j) = (green[j] + image->g(2 * i - 2, j)) / 2;
                        image->b(2 * i + 2, j) = (blue[j] + image->b(2 * i - 2, j)) / 2;
                    }
                }
            }
    }
}

}


namespace rtengine
{

extern const Settings* settings;
#undef ABS
#undef DIST

#define ABS(a) ((a)<0?-(a):(a))
#define DIST(a,b) (ABS(a-b))

RawImageSource::RawImageSource()
    : ImageSource()
    , W(0), H(0)
    , plistener(nullptr)
    , scale_mul{}
    , c_black{}
    , c_white{}
    , cblacksom{}
    , ref_pre_mul{}
    , refwb_red(0.0)
    , refwb_green(0.0)
    , refwb_blue(0.0)
    , rgb_cam{}
    , cam_rgb{}
    , xyz_cam{}
    , cam_xyz{}
    , fuji(false)
    , d1x(false)
    , border(4)
    , chmax{}
    , hlmax{}
    , clmax{}
    , initialGain(0.0)
    , camInitialGain(0.0)
    , defGain(0.0)
    , ri(nullptr)
    , lc00(0.0)
    , lc01(0.0)
    , lc02(0.0)
    , lc10(0.0)
    , lc11(0.0)
    , lc12(0.0)
    , lc20(0.0)
    , lc21(0.0)
    , lc22(0.0)
    , cache(nullptr)
    , threshold(0)
    , rawData(0, 0)
    , green(0, 0)
    , red(0, 0)
    , blue(0, 0)
    , rawDirty(true)
{
    camProfile = nullptr;
    embProfile = nullptr;
    rgbSourceModified = false;

    for (int i = 0; i < 4; ++i) {
        psRedBrightness[i] = psGreenBrightness[i] = psBlueBrightness[i] = 1.f;
    }
}

//%%%%%%%%%%%%%%%%%%%%%%%%%%%%%%%%%%%%%%%

RawImageSource::~RawImageSource()
{

    delete idata;

    for (size_t i = 0; i < numFrames; ++i) {
        delete riFrames[i];
    }

    for (size_t i = 0; i < numFrames - 1; ++i) {
        delete rawDataBuffer[i];
    }

    flushRGB();
    flushRawData();

    if (cache) {
        delete [] cache;
    }

    if (camProfile) {
        cmsCloseProfile(camProfile);
    }

    if (embProfile) {
        cmsCloseProfile(embProfile);
    }
}

//%%%%%%%%%%%%%%%%%%%%%%%%%%%%%%%%%%%%%%%

void RawImageSource::transformRect(const PreviewProps &pp, int tran, int &ssx1, int &ssy1, int &width, int &height, int &fw)
{
    int pp_x = pp.getX() + border;
    int pp_y = pp.getY() + border;
    int pp_width = pp.getWidth();
    int pp_height = pp.getHeight();

    if (d1x) {
        if ((tran & TR_ROT) == TR_R90 || (tran & TR_ROT) == TR_R270) {
            pp_x /= 2;
            pp_width = pp_width / 2 + 1;
        } else {
            pp_y /= 2;
            pp_height = pp_height / 2 + 1;
        }
    }

    int w = W, h = H;

    if (fuji) {
        w = ri->get_FujiWidth() * 2 + 1;
        h = (H - ri->get_FujiWidth()) * 2 + 1;
    }

    int sw = w, sh = h;

    if ((tran & TR_ROT) == TR_R90 || (tran & TR_ROT) == TR_R270) {
        sw = h;
        sh = w;
    }

    if (pp_width > sw - 2 * border) {
        pp_width = sw - 2 * border;
    }

    if (pp_height > sh - 2 * border) {
        pp_height = sh - 2 * border;
    }

    int ppx = pp_x, ppy = pp_y;

    if (tran & TR_HFLIP) {
        ppx = max(sw - pp_x - pp_width, 0);
    }

    if (tran & TR_VFLIP) {
        ppy = max(sh - pp_y - pp_height, 0);
    }

    int sx1 = ppx;        // assuming it's >=0
    int sy1 = ppy;        // assuming it's >=0
    int sx2 = min(ppx + pp_width, w - 1);
    int sy2 = min(ppy + pp_height, h - 1);

    if ((tran & TR_ROT) == TR_R180) {
        sx1 = max(w - ppx - pp_width, 0);
        sy1 = max(h - ppy - pp_height, 0);
        sx2 = min(sx1 + pp_width, w - 1);
        sy2 = min(sy1 + pp_height, h - 1);
    } else if ((tran & TR_ROT) == TR_R90) {
        sx1 = ppy;
        sy1 = max(h - ppx - pp_width, 0);
        sx2 = min(sx1 + pp_height, w - 1);
        sy2 = min(sy1 + pp_width, h - 1);
    } else if ((tran & TR_ROT) == TR_R270) {
        sx1 = max(w - ppy - pp_height, 0);
        sy1 = ppx;
        sx2 = min(sx1 + pp_height, w - 1);
        sy2 = min(sy1 + pp_width, h - 1);
    }

    if (fuji) {
        // atszamoljuk a koordinatakat fuji-ra:
        // recalculate the coordinates fuji-ra:
        ssx1 = (sx1 + sy1) / 2;
        ssy1 = (sy1 - sx2) / 2 + ri->get_FujiWidth();
        int ssx2 = (sx2 + sy2) / 2 + 1;
        int ssy2 = (sy2 - sx1) / 2 + ri->get_FujiWidth();
        fw   = (sx2 - sx1) / 2 / pp.getSkip();
        width  = (ssx2 - ssx1) / pp.getSkip() + ((ssx2 - ssx1) % pp.getSkip() > 0);
        height = (ssy2 - ssy1) / pp.getSkip() + ((ssy2 - ssy1) % pp.getSkip() > 0);
    } else {
        ssx1 = sx1;
        ssy1 = sy1;
        width  = (sx2 - sx1) / pp.getSkip() + ((sx2 - sx1) % pp.getSkip() > 0);
        height = (sy2 - sy1) / pp.getSkip() + ((sy2 - sy1) % pp.getSkip() > 0);
    }
}

float calculate_scale_mul(float scale_mul[4], const float pre_mul_[4], const float c_white[4], const float c_black[4], bool isMono, int colors)
{
    if (isMono || colors == 1) {
        for (int c = 0; c < 4; c++) {
            scale_mul[c] = 65535.0 / (c_white[c] - c_black[c]);
        }
    } else {
        float pre_mul[4];

        for (int c = 0; c < 4; c++) {
            pre_mul[c] = pre_mul_[c];
        }

        if (pre_mul[3] == 0) {
            pre_mul[3] = pre_mul[1]; // G2 == G1
        }

        float maxpremul = max(pre_mul[0], pre_mul[1], pre_mul[2], pre_mul[3]);

        for (int c = 0; c < 4; c++) {
            scale_mul[c] = (pre_mul[c] / maxpremul) * 65535.0 / (c_white[c] - c_black[c]);
        }
    }

    float gain = max(scale_mul[0], scale_mul[1], scale_mul[2], scale_mul[3]) / min(scale_mul[0], scale_mul[1], scale_mul[2], scale_mul[3]);
    return gain;
}

void RawImageSource::getImage(const ColorTemp &ctemp, int tran, Imagefloat* image, const PreviewProps &pp, const ToneCurveParams &hrp, const RAWParams &raw)
{
    MyMutex::MyLock lock(getImageMutex);

    tran = defTransform(tran);

    // compute channel multipliers
    double r, g, b;
    float rm, gm, bm;

    if (ctemp.getTemp() < 0) {
        // no white balance, ie revert the pre-process white balance to restore original unbalanced raw camera color
        rm = ri->get_pre_mul(0);
        gm = ri->get_pre_mul(1);
        bm = ri->get_pre_mul(2);
    } else {
        ctemp.getMultipliers(r, g, b);
        rm = imatrices.cam_rgb[0][0] * r + imatrices.cam_rgb[0][1] * g + imatrices.cam_rgb[0][2] * b;
        gm = imatrices.cam_rgb[1][0] * r + imatrices.cam_rgb[1][1] * g + imatrices.cam_rgb[1][2] * b;
        bm = imatrices.cam_rgb[2][0] * r + imatrices.cam_rgb[2][1] * g + imatrices.cam_rgb[2][2] * b;
    }

    if (true) {
        // adjust gain so the maximum raw value of the least scaled channel just hits max
        const float new_pre_mul[4] = { ri->get_pre_mul(0) / rm, ri->get_pre_mul(1) / gm, ri->get_pre_mul(2) / bm, ri->get_pre_mul(3) / gm };
        float new_scale_mul[4];

        bool isMono = (ri->getSensorType() == ST_FUJI_XTRANS && raw.xtranssensor.method == RAWParams::XTransSensor::getMethodString(RAWParams::XTransSensor::Method::MONO))
                      || (ri->getSensorType() == ST_BAYER && raw.bayersensor.method == RAWParams::BayerSensor::getMethodString(RAWParams::BayerSensor::Method::MONO));
        float gain = calculate_scale_mul(new_scale_mul, new_pre_mul, c_white, cblacksom, isMono, ri->get_colors());
        rm = new_scale_mul[0] / scale_mul[0] * gain;
        gm = new_scale_mul[1] / scale_mul[1] * gain;
        bm = new_scale_mul[2] / scale_mul[2] * gain;
        //fprintf(stderr, "camera gain: %f, current wb gain: %f, diff in stops %f\n", camInitialGain, gain, log2(camInitialGain) - log2(gain));
    } else {
        // old scaling: used a fixed reference gain based on camera (as-shot) white balance

        // how much we need to scale each channel to get our new white balance
        rm = refwb_red / rm;
        gm = refwb_green / gm;
        bm = refwb_blue / bm;
        // normalize so larger multiplier becomes 1.0
        float minval = min(rm, gm, bm);
        rm /= minval;
        gm /= minval;
        bm /= minval;
        // multiply with reference gain, ie as-shot WB
        rm *= camInitialGain;
        gm *= camInitialGain;
        bm *= camInitialGain;
    }

    defGain = 0.0;
    // compute image area to render in order to provide the requested part of the image
    int sx1, sy1, imwidth, imheight, fw, d1xHeightOdd = 0;
    transformRect(pp, tran, sx1, sy1, imwidth, imheight, fw);

    // check possible overflows
    int maximwidth, maximheight;

    if ((tran & TR_ROT) == TR_R90 || (tran & TR_ROT) == TR_R270) {
        maximwidth = image->getHeight();
        maximheight = image->getWidth();
    } else {
        maximwidth = image->getWidth();
        maximheight = image->getHeight();
    }

    if (d1x) {
        // D1X has only half of the required rows
        // we interpolate the missing ones later to get correct aspect ratio
        // if the height is odd we also have to add an additional row to avoid a black line
        d1xHeightOdd = maximheight & 1;
        maximheight /= 2;
        imheight = maximheight;
    }

    // correct if overflow (very rare), but not fuji because it is corrected in transline
    if (!fuji && imwidth > maximwidth) {
        imwidth = maximwidth;
    }

    if (!fuji && imheight > maximheight) {
        imheight = maximheight;
    }

    if (fuji) { // zero image to avoid access to uninitialized values in further processing because fuji super-ccd processing is not clean...
        for (int i = 0; i < image->getHeight(); ++i) {
            for (int j = 0; j < image->getWidth(); ++j) {
                image->r(i, j) = image->g(i, j) = image->b(i, j) = 0;
            }
        }
    }

    int maxx = this->W, maxy = this->H, skip = pp.getSkip();

    // raw clip levels after white balance
    hlmax[0] = clmax[0] * rm;
    hlmax[1] = clmax[1] * gm;
    hlmax[2] = clmax[2] * bm;

    float area = skip * skip;
    rm /= area;
    gm /= area;
    bm /= area;
    bool doHr = (hrp.hrenabled && hrp.method != "Color");
#ifdef _OPENMP
    #pragma omp parallel if(!d1x)       // omp disabled for D1x to avoid race conditions (see Issue 1088 http://code.google.com/p/rawtherapee/issues/detail?id=1088)
    {
#endif
        // render the requested image part
        float line_red[imwidth] ALIGNED16;
        float line_grn[imwidth] ALIGNED16;
        float line_blue[imwidth] ALIGNED16;

#ifdef _OPENMP
        #pragma omp for schedule(dynamic,16)
#endif

        for (int ix = 0; ix < imheight; ix++) {
            int i = sy1 + skip * ix;

            if (i >= maxy - skip) {
                i = maxy - skip - 1;    // avoid trouble
            }

            if (ri->getSensorType() == ST_BAYER || ri->getSensorType() == ST_FUJI_XTRANS || ri->get_colors() == 1) {
                for (int j = 0, jx = sx1; j < imwidth; j++, jx += skip) {
                    jx = std::min(jx, maxx - skip - 1);  // avoid trouble

                    float rtot = 0.f, gtot = 0.f, btot = 0.f;

                    for (int m = 0; m < skip; m++)
                        for (int n = 0; n < skip; n++) {
                            rtot += red[i + m][jx + n];
                            gtot += green[i + m][jx + n];
                            btot += blue[i + m][jx + n];
                        }

                    rtot *= rm;
                    gtot *= gm;
                    btot *= bm;

                    line_red[j] = rtot;
                    line_grn[j] = gtot;
                    line_blue[j] = btot;
                }
            } else {
                for (int j = 0, jx = sx1; j < imwidth; j++, jx += skip) {
                    if (jx > maxx - skip) {
                        jx = maxx - skip - 1;
                    }

                    float rtot, gtot, btot;
                    rtot = gtot = btot = 0;

                    for (int m = 0; m < skip; m++)
                        for (int n = 0; n < skip; n++) {
                            rtot += rawData[i + m][(jx + n) * 3 + 0];
                            gtot += rawData[i + m][(jx + n) * 3 + 1];
                            btot += rawData[i + m][(jx + n) * 3 + 2];
                        }

                    rtot *= rm;
                    gtot *= gm;
                    btot *= bm;

                    line_red[j] = rtot;
                    line_grn[j] = gtot;
                    line_blue[j] = btot;

                }
            }

            //process all highlight recovery other than "Color"
            if (doHr) {
                hlRecovery(hrp.method, line_red, line_grn, line_blue, imwidth, hlmax);
            }

<<<<<<< HEAD
            if (d1x) {
                transLineD1x(line_red, line_grn, line_blue, ix, image, tran, imwidth, imheight, d1xHeightOdd, doClip);
            } else if (fuji) {
                transLineFuji(line_red, line_grn, line_blue, ix, image, tran, imheight, fw);
=======
            if(d1x) {
                transLineD1x (line_red, line_grn, line_blue, ix, image, tran, imwidth, imheight, d1xHeightOdd);
            } else if(fuji) {
                transLineFuji (line_red, line_grn, line_blue, ix, image, tran, imheight, fw);
>>>>>>> b42a45b4
            } else {
                transLineStandard(line_red, line_grn, line_blue, ix, image, tran, imwidth, imheight);
            }

        }

#ifdef _OPENMP
    }
#endif

    if (fuji) {
        int a = ((tran & TR_ROT) == TR_R90 && image->getWidth() % 2 == 0) || ((tran & TR_ROT) == TR_R180 && image->getHeight() % 2 + image->getWidth() % 2 == 1) || ((tran & TR_ROT) == TR_R270 && image->getHeight() % 2 == 0);

        // first row
        for (int j = 1 + a; j < image->getWidth() - 1; j += 2) {
            image->r(0, j) = (image->r(1, j) + image->r(0, j + 1) + image->r(0, j - 1)) / 3;
            image->g(0, j) = (image->g(1, j) + image->g(0, j + 1) + image->g(0, j - 1)) / 3;
            image->b(0, j) = (image->b(1, j) + image->b(0, j + 1) + image->b(0, j - 1)) / 3;
        }

        // other rows
        for (int i = 1; i < image->getHeight() - 1; i++) {
            for (int j = 2 - (a + i + 1) % 2; j < image->getWidth() - 1; j += 2) {
                // edge-adaptive interpolation
                double dh = (ABS(image->r(i, j + 1) - image->r(i, j - 1)) + ABS(image->g(i, j + 1) - image->g(i, j - 1)) + ABS(image->b(i, j + 1) - image->b(i, j - 1))) / 1.0;
                double dv = (ABS(image->r(i + 1, j) - image->r(i - 1, j)) + ABS(image->g(i + 1, j) - image->g(i - 1, j)) + ABS(image->b(i + 1, j) - image->b(i - 1, j))) / 1.0;
                double eh = 1.0 / (1.0 + dh);
                double ev = 1.0 / (1.0 + dv);
                image->r(i, j) = (eh * (image->r(i, j + 1) + image->r(i, j - 1)) + ev * (image->r(i + 1, j) + image->r(i - 1, j))) / (2.0 * (eh + ev));
                image->g(i, j) = (eh * (image->g(i, j + 1) + image->g(i, j - 1)) + ev * (image->g(i + 1, j) + image->g(i - 1, j))) / (2.0 * (eh + ev));
                image->b(i, j) = (eh * (image->b(i, j + 1) + image->b(i, j - 1)) + ev * (image->b(i + 1, j) + image->b(i - 1, j))) / (2.0 * (eh + ev));
            }

            // first pixel
            if (2 - (a + i + 1) % 2 == 2) {
                image->r(i, 0) = (image->r(i + 1, 0) + image->r(i - 1, 0) + image->r(i, 1)) / 3;
                image->g(i, 0) = (image->g(i + 1, 0) + image->g(i - 1, 0) + image->g(i, 1)) / 3;
                image->b(i, 0) = (image->b(i + 1, 0) + image->b(i - 1, 0) + image->b(i, 1)) / 3;
            }

            // last pixel
            if (2 - (a + i + image->getWidth()) % 2 == 2) {
                image->r(i, image->getWidth() - 1) = (image->r(i + 1, image->getWidth() - 1) + image->r(i - 1, image->getWidth() - 1) + image->r(i, image->getWidth() - 2)) / 3;
                image->g(i, image->getWidth() - 1) = (image->g(i + 1, image->getWidth() - 1) + image->g(i - 1, image->getWidth() - 1) + image->g(i, image->getWidth() - 2)) / 3;
                image->b(i, image->getWidth() - 1) = (image->b(i + 1, image->getWidth() - 1) + image->b(i - 1, image->getWidth() - 1) + image->b(i, image->getWidth() - 2)) / 3;
            }
        }

        // last row
        int b = (a == 1 && image->getHeight() % 2) || (a == 0 && image->getHeight() % 2 == 0);

        for (int j = 1 + b; j < image->getWidth() - 1; j += 2) {
            image->r(image->getHeight() - 1, j) = (image->r(image->getHeight() - 2, j) + image->r(image->getHeight() - 1, j + 1) + image->r(image->getHeight() - 1, j - 1)) / 3;
            image->g(image->getHeight() - 1, j) = (image->g(image->getHeight() - 2, j) + image->g(image->getHeight() - 1, j + 1) + image->g(image->getHeight() - 1, j - 1)) / 3;
            image->b(image->getHeight() - 1, j) = (image->b(image->getHeight() - 2, j) + image->b(image->getHeight() - 1, j + 1) + image->b(image->getHeight() - 1, j - 1)) / 3;
        }
    }

    // Flip if needed
    if (tran & TR_HFLIP) {
        hflip(image);
    }

    if (tran & TR_VFLIP) {
        vflip(image);
    }

    // Colour correction (only when running on full resolution)
    if (pp.getSkip() == 1) {
        switch (ri->getSensorType()) {
            case ST_BAYER:
                processFalseColorCorrection(image, raw.bayersensor.ccSteps);
                break;

            case ST_FUJI_XTRANS:
                processFalseColorCorrection(image, raw.xtranssensor.ccSteps);
                break;

            case ST_FOVEON:
            case ST_NONE:
                break;
        }
    }
}

DCPProfile *RawImageSource::getDCP(const ColorManagementParams &cmp, DCPProfile::ApplyState &as)
{
    DCPProfile *dcpProf = nullptr;
    cmsHPROFILE dummy;
    findInputProfile(cmp.input, nullptr, (static_cast<const FramesData*>(getMetaData()))->getCamera(), &dcpProf, dummy);

    if (dcpProf == nullptr) {
        if (settings->verbose) {
            printf("Can't load DCP profile '%s'!\n", cmp.input.c_str());
        }

        return nullptr;
    }

    dcpProf->setStep2ApplyState(cmp.working, cmp.toneCurve, cmp.applyLookTable, cmp.applyBaselineExposureOffset, as);
    return dcpProf;
}

void RawImageSource::convertColorSpace(Imagefloat* image, const ColorManagementParams &cmp, const ColorTemp &wb)
{
    double pre_mul[3] = { ri->get_pre_mul(0), ri->get_pre_mul(1), ri->get_pre_mul(2) };
    colorSpaceConversion(image, cmp, wb, pre_mul, embProfile, camProfile, imatrices.xyz_cam, (static_cast<const FramesData*>(getMetaData()))->getCamera());
}

//%%%%%%%%%%%%%%%%%%%%%%%%%%%%%%%%%%%%%%%

/* interpolateBadPixelsBayer: correct raw pixels looking at the bitmap
 * takes into consideration if there are multiple bad pixels in the neighbourhood
 */
int RawImageSource::interpolateBadPixelsBayer(PixelsMap &bitmapBads, array2D<float> &rawData)
{
    static const float eps = 1.f;
    int counter = 0;
#ifdef _OPENMP
    #pragma omp parallel for reduction(+:counter) schedule(dynamic,16)
#endif

    for (int row = 2; row < H - 2; row++) {
        for (int col = 2; col < W - 2; col++) {
            int sk = bitmapBads.skipIfZero(col, row);  //optimization for a stripe all zero

            if (sk) {
                col += sk - 1; //-1 is because of col++ in cycle
                continue;
            }

            if (!bitmapBads.get(col, row)) {
                continue;
            }

            float wtdsum = 0.f, norm = 0.f;

            // diagonal interpolation
            if (FC(row, col) == 1) {
                // green channel. We can use closer pixels than for red or blue channel. Distance to centre pixel is sqrt(2) => weighting is 0.70710678
                // For green channel following pixels will be used for interpolation. Pixel to be interpolated is in centre.
                // 1 means that pixel is used in this step, if itself and his counterpart are not marked bad
                // 0 0 0 0 0
                // 0 1 0 1 0
                // 0 0 0 0 0
                // 0 1 0 1 0
                // 0 0 0 0 0
                for (int dx = -1; dx <= 1; dx += 2) {
                    if (bitmapBads.get(col + dx, row - 1) || bitmapBads.get(col - dx, row + 1)) {
                        continue;
                    }

                    float dirwt = 0.70710678f / (fabsf(rawData[row - 1][col + dx] - rawData[row + 1][col - dx]) + eps);
                    wtdsum += dirwt * (rawData[row - 1][col + dx] + rawData[row + 1][col - dx]);
                    norm += dirwt;
                }
            } else {
                // red and blue channel. Distance to centre pixel is sqrt(8) => weighting is 0.35355339
                // For red and blue channel following pixels will be used for interpolation. Pixel to be interpolated is in centre.
                // 1 means that pixel is used in this step, if itself and his counterpart are not marked bad
                // 1 0 0 0 1
                // 0 0 0 0 0
                // 0 0 0 0 0
                // 0 0 0 0 0
                // 1 0 0 0 1
                for (int dx = -2; dx <= 2; dx += 4) {
                    if (bitmapBads.get(col + dx, row - 2) || bitmapBads.get(col - dx, row + 2)) {
                        continue;
                    }

                    float dirwt = 0.35355339f / (fabsf(rawData[row - 2][col + dx] - rawData[row + 2][col - dx]) + eps);
                    wtdsum += dirwt * (rawData[row - 2][col + dx] + rawData[row + 2][col - dx]);
                    norm += dirwt;
                }
            }

            // channel independent. Distance to centre pixel is 2 => weighting is 0.5
            // Additionally for all channel following pixels will be used for interpolation. Pixel to be interpolated is in centre.
            // 1 means that pixel is used in this step, if itself and his counterpart are not marked bad
            // 0 0 1 0 0
            // 0 0 0 0 0
            // 1 0 0 0 1
            // 0 0 0 0 0
            // 0 0 1 0 0

            // horizontal interpolation
            if (!(bitmapBads.get(col - 2, row) || bitmapBads.get(col + 2, row))) {
                float dirwt = 0.5f / (fabsf(rawData[row][col - 2] - rawData[row][col + 2]) + eps);
                wtdsum += dirwt * (rawData[row][col - 2] + rawData[row][col + 2]);
                norm += dirwt;
            }

            // vertical interpolation
            if (!(bitmapBads.get(col, row - 2) || bitmapBads.get(col, row + 2))) {
                float dirwt = 0.5f / (fabsf(rawData[row - 2][col] - rawData[row + 2][col]) + eps);
                wtdsum += dirwt * (rawData[row - 2][col] + rawData[row + 2][col]);
                norm += dirwt;
            }

            if (LIKELY(norm > 0.f)) {  // This means, we found at least one pair of valid pixels in the steps above, likelihood of this case is about 99.999%
                rawData[row][col] = wtdsum / (2.f * norm); //gradient weighted average, Factor of 2.f is an optimization to avoid multiplications in former steps
                counter++;
            } else { //backup plan -- simple average. Same method for all channels. We could improve this, but it's really unlikely that this case happens
                int tot = 0;
                float sum = 0;

                for (int dy = -2; dy <= 2; dy += 2) {
                    for (int dx = -2; dx <= 2; dx += 2) {
                        if (bitmapBads.get(col + dx, row + dy)) {
                            continue;
                        }

                        sum += rawData[row + dy][col + dx];
                        tot++;
                    }
                }

                if (tot > 0) {
                    rawData[row][col] = sum / tot;
                    counter ++;
                }
            }
        }
    }

    return counter; // Number of interpolated pixels.
}

/* interpolateBadPixels3Colours: correct raw pixels looking at the bitmap
 * takes into consideration if there are multiple bad pixels in the neighbourhood
 */
int RawImageSource::interpolateBadPixelsNColours(PixelsMap &bitmapBads, const int colours)
{
    static const float eps = 1.f;
    int counter = 0;
#ifdef _OPENMP
    #pragma omp parallel for reduction(+:counter) schedule(dynamic,16)
#endif

    for (int row = 2; row < H - 2; row++) {
        for (int col = 2; col < W - 2; col++) {
            int sk = bitmapBads.skipIfZero(col, row);  //optimization for a stripe all zero

            if (sk) {
                col += sk - 1; //-1 is because of col++ in cycle
                continue;
            }

            if (!bitmapBads.get(col, row)) {
                continue;
            }

            float wtdsum[colours], norm[colours];

            for (int i = 0; i < colours; ++i) {
                wtdsum[i] = norm[i] = 0.f;
            }

            // diagonal interpolation
            for (int dx = -1; dx <= 1; dx += 2) {
                if (bitmapBads.get(col + dx, row - 1) || bitmapBads.get(col - dx, row + 1)) {
                    continue;
                }

                for (int c = 0; c < colours; c++) {
                    float dirwt = 0.70710678f / (fabsf(rawData[row - 1][(col + dx) * colours + c] - rawData[row + 1][(col - dx) * colours + c]) + eps);
                    wtdsum[c] += dirwt * (rawData[row - 1][(col + dx) * colours + c] + rawData[row + 1][(col - dx) * colours + c]);
                    norm[c] += dirwt;
                }
            }

            // horizontal interpolation
            if (!(bitmapBads.get(col - 1, row) || bitmapBads.get(col + 1, row))) {
                for (int c = 0; c < colours; c++) {
                    float dirwt = 1.f / (fabsf(rawData[row][(col - 1) * colours + c] - rawData[row][(col + 1) * colours + c]) + eps);
                    wtdsum[c] += dirwt * (rawData[row][(col - 1) * colours + c] + rawData[row][(col + 1) * colours + c]);
                    norm[c] += dirwt;
                }
            }

            // vertical interpolation
            if (!(bitmapBads.get(col, row - 1) || bitmapBads.get(col, row + 1))) {
                for (int c = 0; c < colours; c++) {
                    float dirwt = 1.f / (fabsf(rawData[row - 1][col * colours + c] - rawData[row + 1][col * colours + c]) + eps);
                    wtdsum[c] += dirwt * (rawData[row - 1][col * colours + c] + rawData[row + 1][col * colours + c]);
                    norm[c] += dirwt;
                }
            }

            if (LIKELY(norm[0] > 0.f)) {  // This means, we found at least one pair of valid pixels in the steps above, likelihood of this case is about 99.999%
                for (int c = 0; c < colours; c++) {
                    rawData[row][col * colours + c] = wtdsum[c] / (2.f * norm[c]); //gradient weighted average, Factor of 2.f is an optimization to avoid multiplications in former steps
                }

                counter++;
            } else { //backup plan -- simple average. Same method for all channels. We could improve this, but it's really unlikely that this case happens
                int tot = 0;
                float sum[colours];

                for (int i = 0; i < colours; ++i) {
                    sum[i] = 0.f;
                }

                for (int dy = -2; dy <= 2; dy += 2) {
                    for (int dx = -2; dx <= 2; dx += 2) {
                        if (bitmapBads.get(col + dx, row + dy)) {
                            continue;
                        }

                        for (int c = 0; c < colours; c++) {
                            sum[c] += rawData[row + dy][(col + dx) * colours + c];
                        }

                        tot++;
                    }
                }

                if (tot > 0) {
                    for (int c = 0; c < colours; c++) {
                        rawData[row][col * colours + c] = sum[c] / tot;
                    }

                    counter ++;
                }
            }
        }
    }

    return counter; // Number of interpolated pixels.
}
/* interpolateBadPixelsXtrans: correct raw pixels looking at the bitmap
 * takes into consideration if there are multiple bad pixels in the neighbourhood
 */
int RawImageSource::interpolateBadPixelsXtrans(PixelsMap &bitmapBads)
{
    static const float eps = 1.f;
    int counter = 0;
#ifdef _OPENMP
    #pragma omp parallel for reduction(+:counter) schedule(dynamic,16)
#endif

    for (int row = 2; row < H - 2; row++) {
        for (int col = 2; col < W - 2; col++) {
            int skip = bitmapBads.skipIfZero(col, row);  //optimization for a stripe all zero

            if (skip) {
                col += skip - 1; //-1 is because of col++ in cycle
                continue;
            }

            if (!bitmapBads.get(col, row)) {
                continue;
            }

            float wtdsum = 0.f, norm = 0.f;
            unsigned int pixelColor = ri->XTRANSFC(row, col);

            if (pixelColor == 1) {
                // green channel. A green pixel can either be a solitary green pixel or a member of a 2x2 square of green pixels
                if (ri->XTRANSFC(row, col - 1) == ri->XTRANSFC(row, col + 1)) {
                    // If left and right neighbour have same colour, then this is a solitary green pixel
                    // For these the following pixels will be used for interpolation. Pixel to be interpolated is in centre and marked with a P.
                    // Pairs of pixels used in this step are numbered. A pair will be used if none of the pixels of the pair is marked bad
                    // 0 means, the pixel has a different colour and will not be used
                    // 0 1 0 2 0
                    // 3 5 0 6 4
                    // 0 0 P 0 0
                    // 4 6 0 5 3
                    // 0 2 0 1 0
                    for (int dx = -1; dx <= 1; dx += 2) {  // pixels marked 5 or 6 in above example. Distance to P is sqrt(2) => weighting is 0.70710678f
                        if (bitmapBads.get(col + dx, row - 1) || bitmapBads.get(col - dx, row + 1)) {
                            continue;
                        }

                        float dirwt = 0.70710678f / (fabsf(rawData[row - 1][col + dx] - rawData[row + 1][col - dx]) + eps);
                        wtdsum += dirwt * (rawData[row - 1][col + dx] + rawData[row + 1][col - dx]);
                        norm += dirwt;
                    }

                    for (int dx = -1; dx <= 1; dx += 2) {  // pixels marked 1 or 2 on above example. Distance to P is sqrt(5) => weighting is 0.44721359f
                        if (bitmapBads.get(col + dx, row - 2) || bitmapBads.get(col - dx, row + 2)) {
                            continue;
                        }

                        float dirwt = 0.44721359f / (fabsf(rawData[row - 2][col + dx] - rawData[row + 2][col - dx]) + eps);
                        wtdsum += dirwt * (rawData[row - 2][col + dx] + rawData[row + 2][col - dx]);
                        norm += dirwt;
                    }

                    for (int dx = -2; dx <= 2; dx += 4) {  // pixels marked 3 or 4 on above example. Distance to P is sqrt(5) => weighting is 0.44721359f
                        if (bitmapBads.get(col + dx, row - 1) || bitmapBads.get(col - dx, row + 1)) {
                            continue;
                        }

                        float dirwt = 0.44721359f / (fabsf(rawData[row - 1][col + dx] - rawData[row + 1][col - dx]) + eps);
                        wtdsum += dirwt * (rawData[row - 1][col + dx] + rawData[row + 1][col - dx]);
                        norm += dirwt;
                    }
                } else {
                    // this is a member of a 2x2 square of green pixels
                    // For these the following pixels will be used for interpolation. Pixel to be interpolated is at position P in the example.
                    // Pairs of pixels used in this step are numbered. A pair will be used if none of the pixels of the pair is marked bad
                    // 0 means, the pixel has a different colour and will not be used
                    // 1 0 0 3
                    // 0 P 2 0
                    // 0 2 1 0
                    // 3 0 0 0

                    // pixels marked 1 in above example. Distance to P is sqrt(2) => weighting is 0.70710678f
                    int offset1 = ri->XTRANSFC(row - 1, col - 1) == ri->XTRANSFC(row + 1, col + 1) ? 1 : -1;

                    if (!(bitmapBads.get(col - offset1, row - 1) || bitmapBads.get(col + offset1, row + 1))) {
                        float dirwt = 0.70710678f / (fabsf(rawData[row - 1][col - offset1] - rawData[row + 1][col + offset1]) + eps);
                        wtdsum += dirwt * (rawData[row - 1][col - offset1] + rawData[row + 1][col + offset1]);
                        norm += dirwt;
                    }

                    // pixels marked 2 in above example. Distance to P is 1 => weighting is 1.f
                    int offsety = (ri->XTRANSFC(row - 1, col) != 1 ? 1 : -1);
                    int offsetx = offset1 * offsety;

                    if (!(bitmapBads.get(col + offsetx, row) || bitmapBads.get(col, row + offsety))) {
                        float dirwt = 1.f / (fabsf(rawData[row][col + offsetx] - rawData[row + offsety][col]) + eps);
                        wtdsum += dirwt * (rawData[row][col + offsetx] + rawData[row + offsety][col]);
                        norm += dirwt;
                    }

                    int offsety2 = -offsety;
                    int offsetx2 = -offsetx;
                    offsetx *= 2;
                    offsety *= 2;

                    // pixels marked 3 in above example. Distance to P is sqrt(5) => weighting is 0.44721359f
                    if (!(bitmapBads.get(col + offsetx, row + offsety2) || bitmapBads.get(col + offsetx2, row + offsety))) {
                        float dirwt = 0.44721359f / (fabsf(rawData[row + offsety2][col + offsetx] - rawData[row + offsety][col + offsetx2]) + eps);
                        wtdsum += dirwt * (rawData[row + offsety2][col + offsetx] + rawData[row + offsety][col + offsetx2]);
                        norm += dirwt;
                    }
                }
            } else {
                // red and blue channel.
                // Each red or blue pixel has exactly one neighbour of same colour in distance 2 and four neighbours of same colour which can be reached by a move of a knight in chess.
                // For the distance 2 pixel (marked with an X) we generate a virtual counterpart (marked with a V)
                // For red and blue channel following pixels will be used for interpolation. Pixel to be interpolated is in centre and marked with a P.
                // Pairs of pixels used in this step are numbered except for distance 2 pixels which are marked X and V. A pair will be used if none of the pixels of the pair is marked bad
                // 0 1 0 0 0    0 0 X 0 0   remaining cases are symmetric
                // 0 0 0 0 2    1 0 0 0 2
                // X 0 P 0 V    0 0 P 0 0
                // 0 0 0 0 1    0 0 0 0 0
                // 0 2 0 0 0    0 2 V 1 0

                // Find two knight moves landing on a pixel of same colour as the pixel to be interpolated.
                // If we look at first and last row of 5x5 square, we will find exactly two knight pixels.
                // Additionally we know that the column of this pixel has 1 or -1 horizontal distance to the centre pixel
                // When we find a knight pixel, we get its counterpart, which has distance (+-3,+-3), where the signs of distance depend on the corner of the found knight pixel.
                // These pixels are marked 1 or 2 in above examples. Distance to P is sqrt(5) => weighting is 0.44721359f
                // The following loop simply scans the four possible places. To keep things simple, it does not stop after finding two knight pixels, because it will not find more than two
                for (int d1 = -2, offsety = 3; d1 <= 2; d1 += 4, offsety -= 6) {
                    for (int d2 = -1, offsetx = 3; d2 < 1; d2 += 2, offsetx -= 6) {
                        if (ri->XTRANSFC(row + d1, col + d2) == pixelColor) {
                            if (!(bitmapBads.get(col + d2, row + d1) || bitmapBads.get(col + d2 + offsetx, row + d1 + offsety))) {
                                float dirwt = 0.44721359f / (fabsf(rawData[row + d1][col + d2] - rawData[row + d1 + offsety][col + d2 + offsetx]) + eps);
                                wtdsum += dirwt * (rawData[row + d1][col + d2] + rawData[row + d1 + offsety][col + d2 + offsetx]);
                                norm += dirwt;
                            }
                        }
                    }
                }

                // now scan for the pixel of same colour in distance 2 in each direction (marked with an X in above examples).
                bool distance2PixelFound = false;
                int dx, dy;

                // check horizontal
                for (dx = -2, dy = 0; dx <= 2 && !distance2PixelFound; dx += 4)
                    if (ri->XTRANSFC(row, col + dx) == pixelColor) {
                        distance2PixelFound = true;
                    }

                if (!distance2PixelFound)

                    // no distance 2 pixel on horizontal, check vertical
                    for (dx = 0, dy = -2; dy <= 2 && !distance2PixelFound; dy += 4)
                        if (ri->XTRANSFC(row + dy, col) == pixelColor) {
                            distance2PixelFound = true;
                        }

                // calculate the value of its virtual counterpart (marked with a V in above examples)
                float virtualPixel;

                if (dy == 0) {
                    virtualPixel = 0.5f * (rawData[row - 1][col - dx] + rawData[row + 1][col - dx]);
                } else {
                    virtualPixel = 0.5f * (rawData[row - dy][col - 1] + rawData[row - dy][col + 1]);
                }

                // and weight as usual. Distance to P is 2 => weighting is 0.5f
                float dirwt = 0.5f / (fabsf(virtualPixel - rawData[row + dy][col + dx]) + eps);
                wtdsum += dirwt * (virtualPixel + rawData[row + dy][col + dx]);
                norm += dirwt;
            }

            if (LIKELY(norm > 0.f)) {  // This means, we found at least one pair of valid pixels in the steps above, likelihood of this case is about 99.999%
                rawData[row][col] = wtdsum / (2.f * norm); //gradient weighted average, Factor of 2.f is an optimization to avoid multiplications in former steps
                counter++;
            }
        }
    }

    return counter; // Number of interpolated pixels.
}
//%%%%%%%%%%%%%%%%%%%%%%%%%%%%%%%%%%%%%%%

/*  Search for hot or dead pixels in the image and update the map
 *  For each pixel compare its value to the average of similar colour surrounding
 *  (Taken from Emil Martinec idea)
 *  (Optimized by Ingo Weyrich 2013 and 2015)
 */
int RawImageSource::findHotDeadPixels( PixelsMap &bpMap, float thresh, bool findHotPixels, bool findDeadPixels )
{
    float varthresh = (20.0 * (thresh / 100.0) + 1.0) / 24.f;

    // allocate temporary buffer
    float* cfablur;
    cfablur = (float (*)) malloc(H * W * sizeof * cfablur);

    // counter for dead or hot pixels
    int counter = 0;

#ifdef _OPENMP
    #pragma omp parallel
#endif
    {
#ifdef _OPENMP
        #pragma omp for schedule(dynamic,16) nowait
#endif

        for (int i = 2; i < H - 2; i++) {
            for (int j = 2; j < W - 2; j++) {
                const float& temp = median(rawData[i - 2][j - 2], rawData[i - 2][j], rawData[i - 2][j + 2],
                                           rawData[i][j - 2], rawData[i][j], rawData[i][j + 2],
                                           rawData[i + 2][j - 2], rawData[i + 2][j], rawData[i + 2][j + 2]);
                cfablur[i * W + j] = rawData[i][j] - temp;
            }
        }

        // process borders. Former version calculated the median using mirrored border which does not make sense because the original pixel loses weight
        // Setting the difference between pixel and median for border pixels to zero should do the job not worse then former version
#ifdef _OPENMP
        #pragma omp single
#endif
        {
            for (int i = 0; i < 2; i++) {
                for (int j = 0; j < W; j++) {
                    cfablur[i * W + j] = 0.f;
                }
            }

            for (int i = 2; i < H - 2; i++) {
                for (int j = 0; j < 2; j++) {
                    cfablur[i * W + j] = 0.f;
                }

                for (int j = W - 2; j < W; j++) {
                    cfablur[i * W + j] = 0.f;
                }
            }

            for (int i = H - 2; i < H; i++) {
                for (int j = 0; j < W; j++) {
                    cfablur[i * W + j] = 0.f;
                }
            }
        }
#ifdef _OPENMP
        #pragma omp barrier // barrier because of nowait clause above

        #pragma omp for reduction(+:counter) schedule(dynamic,16)
#endif

        //cfa pixel heat/death evaluation
        for (int rr = 2; rr < H - 2; rr++) {
            int rrmWpcc = rr * W + 2;

            for (int cc = 2; cc < W - 2; cc++, rrmWpcc++) {
                //evaluate pixel for heat/death
                float pixdev = cfablur[rrmWpcc];

                if (pixdev == 0.f) {
                    continue;
                }

                if ((!findDeadPixels) && pixdev < 0) {
                    continue;
                }

                if ((!findHotPixels) && pixdev > 0) {
                    continue;
                }

                pixdev = fabsf(pixdev);
                float hfnbrave = -pixdev;

#ifdef __SSE2__
                // sum up 5*4 = 20 values using SSE
                // 10 fabs function calls and float 10 additions with SSE
                vfloat sum = vabsf(LVFU(cfablur[(rr - 2) * W + cc - 2])) + vabsf(LVFU(cfablur[(rr - 1) * W + cc - 2]));
                sum += vabsf(LVFU(cfablur[(rr) * W + cc - 2]));
                sum += vabsf(LVFU(cfablur[(rr + 1) * W + cc - 2]));
                sum += vabsf(LVFU(cfablur[(rr + 2) * W + cc - 2]));
                // horizontally add the values and add the result to hfnbrave
                hfnbrave += vhadd(sum);

                // add remaining 5 values of last column
                for (int mm = rr - 2; mm <= rr + 2; mm++) {
                    hfnbrave += fabsf(cfablur[mm * W + cc + 2]);
                }

#else

                //  25 fabs function calls and 25 float additions without SSE
                for (int mm = rr - 2; mm <= rr + 2; mm++) {
                    for (int nn = cc - 2; nn <= cc + 2; nn++) {
                        hfnbrave += fabsf(cfablur[mm * W + nn]);
                    }
                }

#endif

                if (pixdev > varthresh * hfnbrave) {
                    // mark the pixel as "bad"
                    bpMap.set(cc, rr);
                    counter++;
                }
            }//end of pixel evaluation
        }
    }//end of parallel processing
    free(cfablur);
    return counter;
}

//%%%%%%%%%%%%%%%%%%%%%%%%%%%%%%%%%%%%%%%

void RawImageSource::getFullSize(int& w, int& h, int tr)
{

    tr = defTransform(tr);

    if (fuji) {
        w = ri->get_FujiWidth() * 2 + 1;
        h = (H - ri->get_FujiWidth()) * 2 + 1;
    } else if (d1x) {
        w = W;
        h = 2 * H;
    } else {
        w = W;
        h = H;
    }

    if ((tr & TR_ROT) == TR_R90 || (tr & TR_ROT) == TR_R270) {
        int tmp = w;
        w = h;
        h = tmp;
    }

    w -= 2 * border;
    h -= 2 * border;
}

//%%%%%%%%%%%%%%%%%%%%%%%%%%%%%%%%%%%%%%%

void RawImageSource::getSize(const PreviewProps &pp, int& w, int& h)
{
    w = pp.getWidth() / pp.getSkip() + (pp.getWidth() % pp.getSkip() > 0);
    h = pp.getHeight() / pp.getSkip() + (pp.getHeight() % pp.getSkip() > 0);
}

//%%%%%%%%%%%%%%%%%%%%%%%%%%%%%%%%%%%%%%%

void RawImageSource::hflip(Imagefloat* image)
{
    image->hflip();
}

//%%%%%%%%%%%%%%%%%%%%%%%%%%%%%%%%%%%%%%%

void RawImageSource::vflip(Imagefloat* image)
{
    image->vflip();
}


//%%%%%%%%%%%%%%%%%%%%%%%%%%%%%%%%%%%%%%%

int RawImageSource::load (const Glib::ustring &fname, bool firstFrameOnly)
{

    MyTime t1, t2;
    t1.set();
    fileName = fname;

    if (plistener) {
        plistener->setProgressStr("Decoding...");
        plistener->setProgress(0.0);
    }

    ri = new RawImage(fname);
    int errCode = ri->loadRaw(false, 0, false);

    if (errCode) {
        return errCode;
    }
    numFrames = firstFrameOnly ? 1 : ri->getFrameCount();

    errCode = 0;

    if (numFrames > 1) {
#ifdef _OPENMP
        #pragma omp parallel
#endif
        {
            int errCodeThr = 0;
#ifdef _OPENMP
            #pragma omp for nowait
#endif

            for (unsigned int i = 0; i < numFrames; ++i)
            {
                if (i == 0) {
                    riFrames[i] = ri;
                    errCodeThr = riFrames[i]->loadRaw(true, i, true, plistener, 0.8);
                } else {
                    riFrames[i] = new RawImage(fname);
                    errCodeThr = riFrames[i]->loadRaw(true, i);
                }
            }

#ifdef _OPENMP
            #pragma omp critical
#endif
            {
                errCode = errCodeThr ? errCodeThr : errCode;
            }
        }
    } else {
        riFrames[0] = ri;
        errCode = riFrames[0]->loadRaw(true, 0, true, plistener, 0.8);
    }

    if (!errCode) {
        for (unsigned int i = 0; i < numFrames; ++i) {
            riFrames[i]->compress_image(i);
        }
    } else {
        return errCode;
    }

    if (numFrames > 1) {  // this disables multi frame support for Fuji S5 until I found a solution to handle different dimensions
        if (riFrames[0]->get_width() != riFrames[1]->get_width() || riFrames[0]->get_height() != riFrames[1]->get_height()) {
            numFrames = 1;
        }
    }

    if (plistener) {
        plistener->setProgress(0.9);
    }

    /***** Copy once constant data extracted from raw *******/
    W = ri->get_width();
    H = ri->get_height();
    fuji = ri->get_FujiWidth() != 0;

    for (int i = 0; i < 3; i++)
        for (int j = 0; j < 3; j++) {
            imatrices.rgb_cam[i][j] = ri->get_colors() == 1 ? (i == j) : ri->get_rgb_cam(i, j);
        }

    // compute inverse of the color transformation matrix
    // first arg is matrix, second arg is inverse
    inverse33(imatrices.rgb_cam, imatrices.cam_rgb);

    d1x  = ! ri->get_model().compare("D1X");

    if (ri->getSensorType() == ST_FUJI_XTRANS) {
        border = 7;
    } else if (ri->getSensorType() == ST_FOVEON) {
        border = 0;
    }

    if (ri->get_profile()) {
        embProfile = cmsOpenProfileFromMem(ri->get_profile(), ri->get_profileLen());
    }

    // create profile
    memset(imatrices.xyz_cam, 0, sizeof(imatrices.xyz_cam));

    for (int i = 0; i < 3; i++)
        for (int j = 0; j < 3; j++)
            for (int k = 0; k < 3; k++) {
                imatrices.xyz_cam[i][j] += xyz_sRGB[i][k] * imatrices.rgb_cam[k][j];
            }

    camProfile = ICCStore::getInstance()->createFromMatrix(imatrices.xyz_cam, false, "Camera");
    inverse33(imatrices.xyz_cam, imatrices.cam_xyz);

    for (int c = 0; c < 4; c++) {
        c_white[c] = ri->get_white(c);
    }

    // First we get the "as shot" ("Camera") white balance and store it
    float pre_mul[4];
    // FIXME: get_colorsCoeff not so much used nowadays, when we have calculate_scale_mul() function here
    ri->get_colorsCoeff(pre_mul, scale_mul, c_black, false);   //modify  for black level
    camInitialGain = max(scale_mul[0], scale_mul[1], scale_mul[2], scale_mul[3]) / min(scale_mul[0], scale_mul[1], scale_mul[2], scale_mul[3]);

    double camwb_red = ri->get_pre_mul(0) / pre_mul[0];
    double camwb_green = ri->get_pre_mul(1) / pre_mul[1];
    double camwb_blue = ri->get_pre_mul(2) / pre_mul[2];
    double cam_r = imatrices.rgb_cam[0][0] * camwb_red + imatrices.rgb_cam[0][1] * camwb_green + imatrices.rgb_cam[0][2] * camwb_blue;
    double cam_g = imatrices.rgb_cam[1][0] * camwb_red + imatrices.rgb_cam[1][1] * camwb_green + imatrices.rgb_cam[1][2] * camwb_blue;
    double cam_b = imatrices.rgb_cam[2][0] * camwb_red + imatrices.rgb_cam[2][1] * camwb_green + imatrices.rgb_cam[2][2] * camwb_blue;
    camera_wb = ColorTemp(cam_r, cam_g, cam_b, 1.);  // as shot WB

    ColorTemp ReferenceWB;
    double ref_r, ref_g, ref_b;
    {
        // ...then we re-get the constants but now with auto which gives us better demosaicing and CA auto-correct
        // performance for strange white balance settings (such as UniWB)
        ri->get_colorsCoeff(ref_pre_mul, scale_mul, c_black, true);
        refwb_red = ri->get_pre_mul(0) / ref_pre_mul[0];
        refwb_green = ri->get_pre_mul(1) / ref_pre_mul[1];
        refwb_blue = ri->get_pre_mul(2) / ref_pre_mul[2];
        initialGain = max(scale_mul[0], scale_mul[1], scale_mul[2], scale_mul[3]) / min(scale_mul[0], scale_mul[1], scale_mul[2], scale_mul[3]);
        ref_r = imatrices.rgb_cam[0][0] * refwb_red + imatrices.rgb_cam[0][1] * refwb_green + imatrices.rgb_cam[0][2] * refwb_blue;
        ref_g = imatrices.rgb_cam[1][0] * refwb_red + imatrices.rgb_cam[1][1] * refwb_green + imatrices.rgb_cam[1][2] * refwb_blue;
        ref_b = imatrices.rgb_cam[2][0] * refwb_red + imatrices.rgb_cam[2][1] * refwb_green + imatrices.rgb_cam[2][2] * refwb_blue;
        ReferenceWB = ColorTemp(ref_r, ref_g, ref_b, 1.);
    }

    if (settings->verbose) {
        printf("Raw As Shot White balance: temp %f, tint %f\n", camera_wb.getTemp(), camera_wb.getGreen());
        printf("Raw Reference (auto) white balance: temp %f, tint %f, multipliers [%f %f %f | %f %f %f]\n", ReferenceWB.getTemp(), ReferenceWB.getGreen(), ref_r, ref_g, ref_b, refwb_red, refwb_blue, refwb_green);
    }

    /*{
            // Test code: if you want to test a specific white balance
        ColorTemp d50wb = ColorTemp(5000.0, 1.0, 1.0, "Custom");
        double rm,gm,bm,r,g,b;
        d50wb.getMultipliers(r, g, b);
        camwb_red   = imatrices.cam_rgb[0][0]*r + imatrices.cam_rgb[0][1]*g + imatrices.cam_rgb[0][2]*b;
        camwb_green = imatrices.cam_rgb[1][0]*r + imatrices.cam_rgb[1][1]*g + imatrices.cam_rgb[1][2]*b;
        camwb_blue  = imatrices.cam_rgb[2][0]*r + imatrices.cam_rgb[2][1]*g + imatrices.cam_rgb[2][2]*b;
        double pre_mul[3], dmax = 0;
        pre_mul[0] = ri->get_pre_mul(0) / camwb_red;
        pre_mul[1] = ri->get_pre_mul(1) / camwb_green;
        pre_mul[2] = ri->get_pre_mul(2) / camwb_blue;
        for (int c = 0; c < 3; c++) {
            if (dmax < pre_mul[c])
                dmax = pre_mul[c];
                }
                for (int c = 0; c < 3; c++) {
            pre_mul[c] /= dmax;
                }
                camwb_red *= dmax;
                camwb_green *= dmax;
                camwb_blue *= dmax;
                for (int c = 0; c < 3; c++) {
            int sat = ri->get_white(c) - ri->get_cblack(c);
            scale_mul[c] = pre_mul[c] * 65535.0 / sat;
                }
                scale_mul[3] = pre_mul[1] * 65535.0 / (ri->get_white(3) - ri->get_cblack(3));
                initialGain = 1.0 / min(pre_mul[0], pre_mul[1], pre_mul[2]);
    }*/

    for (unsigned int i = 0; i < numFrames; ++i) {
        riFrames[i]->set_prefilters();
    }


    // Load complete Exif information
    std::unique_ptr<RawMetaDataLocation> rml(new RawMetaDataLocation(ri->get_exifBase(), ri->get_ciffBase(), ri->get_ciffLen()));
    idata = new FramesData(fname, std::move(rml));
    idata->setDCRawFrameCount(numFrames);

    green(W, H);
    red(W, H);
    blue(W, H);
    //hpmap = allocArray<char>(W, H);

    if (plistener) {
        plistener->setProgress(1.0);
    }

    plistener = nullptr; // This must be reset, because only load() is called through progressConnector
    t2.set();

    if (settings->verbose) {
        printf("Load %s: %d usec\n", fname.c_str(), t2.etime(t1));
    }

    return 0; // OK!
}

//%%%%%%%%%%%%%%%%%%%%%%%%%%%%%%%%%%%%%%%

void RawImageSource::preprocess(const RAWParams &raw, const LensProfParams &lensProf, const CoarseTransformParams& coarse, bool prepareDenoise)
{
//    BENCHFUN
    MyTime t1, t2;
    t1.set();

    Glib::ustring newDF = raw.dark_frame;
    RawImage *rid = nullptr;

    if (!raw.df_autoselect) {
        if (!raw.dark_frame.empty()) {
            rid = dfm.searchDarkFrame(raw.dark_frame);
        }
    } else {
        rid = dfm.searchDarkFrame(idata->getMake(), idata->getModel(), idata->getISOSpeed(), idata->getShutterSpeed(), idata->getDateTimeAsTS());
    }

    if (rid && settings->verbose) {
        printf("Subtracting Darkframe:%s\n", rid->get_filename().c_str());
    }

    PixelsMap *bitmapBads = nullptr;

    int totBP = 0; // Hold count of bad pixels to correct

    if (ri->zeroIsBad()) { // mark all pixels with value zero as bad, has to be called before FF and DF. dcraw sets this flag only for some cameras (mainly Panasonic and Leica)
        bitmapBads = new PixelsMap(W, H);
#ifdef _OPENMP
        #pragma omp parallel for reduction(+:totBP) schedule(dynamic,16)
#endif

        for (int i = 0; i < H; i++)
            for (int j = 0; j < W; j++) {
                if (ri->data[i][j] == 0.f) {
                    bitmapBads->set(j, i);
                    totBP++;
                }
            }

        if (settings->verbose) {
            printf("%d pixels with value zero marked as bad pixels\n", totBP);
        }
    }

    //FLATFIELD start
    RawImage *rif = nullptr;

    if (!raw.ff_AutoSelect) {
        if (!raw.ff_file.empty()) {
            rif = ffm.searchFlatField(raw.ff_file);
        }
    } else {
        rif = ffm.searchFlatField(idata->getMake(), idata->getModel(), idata->getLens(), idata->getFocalLen(), idata->getFNumber(), idata->getDateTimeAsTS());
    }


    bool hasFlatField = (rif != nullptr);

    if (hasFlatField && settings->verbose) {
        printf("Flat Field Correction:%s\n", rif->get_filename().c_str());
    }

    if (numFrames == 4) {
        int bufferNumber = 0;

        for (unsigned int i = 0; i < 4; ++i) {
            if (i == currFrame) {
                copyOriginalPixels(raw, ri, rid, rif, rawData);
                rawDataFrames[i] = &rawData;
            } else {
                if (!rawDataBuffer[bufferNumber]) {
                    rawDataBuffer[bufferNumber] = new array2D<float>;
                }

                rawDataFrames[i] = rawDataBuffer[bufferNumber];
                ++bufferNumber;
                copyOriginalPixels(raw, riFrames[i], rid, rif, *rawDataFrames[i]);
            }
        }
    } else {
        copyOriginalPixels(raw, ri, rid, rif, rawData);
    }

    //FLATFIELD end


    // Always correct camera badpixels from .badpixels file
    std::vector<badPix> *bp = dfm.getBadPixels(ri->get_maker(), ri->get_model(), idata->getSerialNumber());

    if (bp) {
        if (!bitmapBads) {
            bitmapBads = new PixelsMap(W, H);
        }

        totBP += bitmapBads->set(*bp);

        if (settings->verbose) {
            std::cout << "Correcting " << bp->size() << " pixels from .badpixels" << std::endl;
        }
    }

    // If darkframe selected, correct hotpixels found on darkframe
    bp = nullptr;

    if (raw.df_autoselect) {
        bp = dfm.getHotPixels(idata->getMake(), idata->getModel(), idata->getISOSpeed(), idata->getShutterSpeed(), idata->getDateTimeAsTS());
    } else if (!raw.dark_frame.empty()) {
        bp = dfm.getHotPixels(raw.dark_frame);
    }

    if (bp) {
        if (!bitmapBads) {
            bitmapBads = new PixelsMap(W, H);
        }

        totBP += bitmapBads->set(*bp);

        if (settings->verbose && !bp->empty()) {
            std::cout << "Correcting " << bp->size() << " hotpixels from darkframe" << std::endl;
        }
    }

    if (numFrames == 4) {
        for (int i = 0; i < 4; ++i) {
            scaleColors(0, 0, W, H, raw, *rawDataFrames[i]);
        }
    } else {
        scaleColors(0, 0, W, H, raw, rawData);   //+ + raw parameters for black level(raw.blackxx)
    }

    // Correct vignetting of lens profile
    if (!hasFlatField && lensProf.useVign) {
        std::unique_ptr<LensCorrection> pmap;

        if (lensProf.useLensfun()) {
            pmap = LFDatabase::findModifier(lensProf, idata, W, H, coarse, -1);
        } else {
            const std::shared_ptr<LCPProfile> pLCPProf = LCPStore::getInstance()->getProfile(lensProf.lcpFile);

            if (pLCPProf) { // don't check focal length to allow distortion correction for lenses without chip, also pass dummy focal length 1 in case of 0
                pmap.reset(new LCPMapper(pLCPProf, max(idata->getFocalLen(), 1.0), idata->getFocalLen35mm(), idata->getFocusDist(), idata->getFNumber(), true, false, W, H, coarse, -1));
            }
        }

        if (pmap) {
            LensCorrection &map = *pmap;

            if (ri->getSensorType() == ST_BAYER || ri->getSensorType() == ST_FUJI_XTRANS || ri->get_colors() == 1) {
                if (numFrames == 4) {
                    for (int i = 0; i < 4; ++i) {
#ifdef _OPENMP
                        #pragma omp parallel for schedule(dynamic,16)
#endif

                        for (int y = 0; y < H; y++) {
                            map.processVignetteLine(W, y, (*rawDataFrames[i])[y]);
                        }
                    }
                } else {

#ifdef _OPENMP
                    #pragma omp parallel for schedule(dynamic,16)
#endif

                    for (int y = 0; y < H; y++) {
                        map.processVignetteLine(W, y, rawData[y]);
                    }
                }
            } else if (ri->get_colors() == 3) {
#ifdef _OPENMP
                #pragma omp parallel for schedule(dynamic,16)
#endif

                for (int y = 0; y < H; y++) {
                    map.processVignetteLine3Channels(W, y, rawData[y]);
                }
            }
        }
    }

    defGain = 0.0;//log(initialGain) / log(2.0);

    if (ri->getSensorType() == ST_BAYER && (raw.hotPixelFilter > 0 || raw.deadPixelFilter > 0)) {
        if (plistener) {
            plistener->setProgressStr("Hot/Dead Pixel Filter...");
            plistener->setProgress(0.0);
        }

        if (!bitmapBads) {
            bitmapBads = new PixelsMap(W, H);
        }

        int nFound = findHotDeadPixels(*bitmapBads, raw.hotdeadpix_thresh, raw.hotPixelFilter, raw.deadPixelFilter);
        totBP += nFound;

        if (settings->verbose && nFound > 0) {
            printf("Correcting %d hot/dead pixels found inside image\n", nFound);
        }
    }

    if (ri->getSensorType() == ST_BAYER && raw.bayersensor.pdafLinesFilter) {
        PDAFLinesFilter f(ri);

        if (!bitmapBads) {
            bitmapBads = new PixelsMap(W, H);
        }
        
        int n = f.mark(rawData, *bitmapBads);
        totBP += n;

        if (n > 0) {
            if (settings->verbose) {
                printf("Marked %d hot pixels from PDAF lines\n", n);            
            }

            auto &thresh = f.greenEqThreshold();        
            if (numFrames == 4) {
                for (int i = 0; i < 4; ++i) {
                    green_equilibrate(thresh, *rawDataFrames[i]);
                }
            } else {
                green_equilibrate(thresh, rawData);
            }
        }
    }

    // check if it is an olympus E camera or green equilibration is enabled. If yes, compute G channel pre-compensation factors
    if (ri->getSensorType() == ST_BAYER && (raw.bayersensor.greenthresh || (((idata->getMake().size() >= 7 && idata->getMake().substr(0, 7) == "OLYMPUS" && idata->getModel()[0] == 'E') || (idata->getMake().size() >= 9 && idata->getMake().substr(0, 9) == "Panasonic")) && raw.bayersensor.method != RAWParams::BayerSensor::getMethodString(RAWParams::BayerSensor::Method::VNG4)))) {
        // global correction
        if (numFrames == 4) {
            for (int i = 0; i < 4; ++i) {
                green_equilibrate_global(*rawDataFrames[i]);
            }
        } else {
            green_equilibrate_global(rawData);
        }
    }

    if (ri->getSensorType() == ST_BAYER && raw.bayersensor.greenthresh > 0) {
        if (plistener) {
            plistener->setProgressStr("Green equilibrate...");
            plistener->setProgress(0.0);
        }

        GreenEqulibrateThreshold thresh(0.01 * raw.bayersensor.greenthresh);

        if (numFrames == 4) {
            for (int i = 0; i < 4; ++i) {
                green_equilibrate(thresh, *rawDataFrames[i]);
            }
        } else {
            green_equilibrate(thresh, rawData);
        }
    }


    if (totBP) {
        if (ri->getSensorType() == ST_BAYER) {
            if (numFrames == 4) {
                for (int i = 0; i < 4; ++i) {
                    interpolateBadPixelsBayer(*bitmapBads, *rawDataFrames[i]);
                }
            } else {
                interpolateBadPixelsBayer(*bitmapBads, rawData);
            }
        } else if (ri->getSensorType() == ST_FUJI_XTRANS) {
            interpolateBadPixelsXtrans(*bitmapBads);
        } else {
            interpolateBadPixelsNColours(*bitmapBads, ri->get_colors());
        }
    }

    if (ri->getSensorType() == ST_BAYER && raw.bayersensor.linenoise > 0) {
        if (plistener) {
            plistener->setProgressStr("Line Denoise...");
            plistener->setProgress(0.0);
        }

        std::unique_ptr<CFALineDenoiseRowBlender> line_denoise_rowblender;
        if (raw.bayersensor.linenoiseDirection == RAWParams::BayerSensor::LineNoiseDirection::PDAF_LINES) {
            PDAFLinesFilter f(ri);
            line_denoise_rowblender = f.lineDenoiseRowBlender();
        } else {
            line_denoise_rowblender.reset(new CFALineDenoiseRowBlender());
        }

        cfa_linedn(0.00002 * (raw.bayersensor.linenoise), int(raw.bayersensor.linenoiseDirection) & int(RAWParams::BayerSensor::LineNoiseDirection::VERTICAL), int(raw.bayersensor.linenoiseDirection) & int(RAWParams::BayerSensor::LineNoiseDirection::HORIZONTAL), *line_denoise_rowblender);
    }

    if ((raw.ca_autocorrect || fabs(raw.cared) > 0.001 || fabs(raw.cablue) > 0.001) && ri->getSensorType() == ST_BAYER) {     // Auto CA correction disabled for X-Trans, for now...
        if (plistener) {
            plistener->setProgressStr("CA Auto Correction...");
            plistener->setProgress(0.0);
        }

        if (numFrames == 4) {
            for (int i = 0; i < 4; ++i) {
                CA_correct_RT(raw.ca_autocorrect, raw.cared, raw.cablue, 8.0, *rawDataFrames[i]);
            }
        } else {
            CA_correct_RT(raw.ca_autocorrect, raw.cared, raw.cablue, 8.0, rawData);
        }
    }

    if (raw.expos != 1) {
        if (numFrames == 4) {
            for (int i = 0; i < 4; ++i) {
                processRawWhitepoint(raw.expos, raw.preser, *rawDataFrames[i]);
            }
        } else {
            processRawWhitepoint(raw.expos, raw.preser, rawData);
        }
    }

    if (prepareDenoise && dirpyrdenoiseExpComp == INFINITY) {
        LUTu aehist;
        int aehistcompr;
        double clip = 0;
        int brightness, contrast, black, hlcompr, hlcomprthresh;
        getAutoExpHistogram(aehist, aehistcompr);
        ImProcFunctions::getAutoExp(aehist, aehistcompr, clip, dirpyrdenoiseExpComp, brightness, contrast, black, hlcompr, hlcomprthresh);
    }

    t2.set();

    if (settings->verbose) {
        printf("Preprocessing: %d usec\n", t2.etime(t1));
    }

    if (bitmapBads) {
        delete bitmapBads;
    }

    rawDirty = true;
    return;
}
//%%%%%%%%%%%%%%%%%%%%%%%%%%%%%%%%%%%%%%%

void RawImageSource::demosaic(const RAWParams &raw)
{
    MyTime t1, t2;
    t1.set();

    if (ri->getSensorType() == ST_BAYER) {
        if (raw.bayersensor.method == RAWParams::BayerSensor::getMethodString(RAWParams::BayerSensor::Method::HPHD)) {
            hphd_demosaic();
        } else if (raw.bayersensor.method == RAWParams::BayerSensor::getMethodString(RAWParams::BayerSensor::Method::VNG4)) {
            vng4_demosaic();
        } else if (raw.bayersensor.method == RAWParams::BayerSensor::getMethodString(RAWParams::BayerSensor::Method::AHD)) {
            ahd_demosaic();
        } else if (raw.bayersensor.method == RAWParams::BayerSensor::getMethodString(RAWParams::BayerSensor::Method::AMAZE)) {
            amaze_demosaic_RT(0, 0, W, H, rawData, red, green, blue);
        } else if (raw.bayersensor.method == RAWParams::BayerSensor::getMethodString(RAWParams::BayerSensor::Method::PIXELSHIFT)) {
            pixelshift(0, 0, W, H, raw.bayersensor, currFrame, ri->get_maker(), ri->get_model(), raw.expos);
        } else if (raw.bayersensor.method == RAWParams::BayerSensor::getMethodString(RAWParams::BayerSensor::Method::DCB)) {
            dcb_demosaic(raw.bayersensor.dcb_iterations, raw.bayersensor.dcb_enhance);
        } else if (raw.bayersensor.method == RAWParams::BayerSensor::getMethodString(RAWParams::BayerSensor::Method::EAHD)) {
            eahd_demosaic();
        } else if (raw.bayersensor.method == RAWParams::BayerSensor::getMethodString(RAWParams::BayerSensor::Method::IGV)) {
            igv_interpolate(W, H);
        } else if (raw.bayersensor.method == RAWParams::BayerSensor::getMethodString(RAWParams::BayerSensor::Method::LMMSE)) {
            lmmse_interpolate_omp(W, H, rawData, red, green, blue, raw.bayersensor.lmmse_iterations);
        } else if (raw.bayersensor.method == RAWParams::BayerSensor::getMethodString(RAWParams::BayerSensor::Method::FAST)) {
            fast_demosaic();
        } else if (raw.bayersensor.method == RAWParams::BayerSensor::getMethodString(RAWParams::BayerSensor::Method::MONO)) {
            nodemosaic(true);
        } else if (raw.bayersensor.method == RAWParams::BayerSensor::getMethodString(RAWParams::BayerSensor::Method::RCD)) {
            rcd_demosaic();
        } else {
            nodemosaic(false);
        }

        //if (raw.all_enhance) refinement_lassus();

    } else if (ri->getSensorType() == ST_FUJI_XTRANS) {
        if (raw.xtranssensor.method == RAWParams::XTransSensor::getMethodString(RAWParams::XTransSensor::Method::FAST)) {
            fast_xtrans_interpolate();
        } else if (raw.xtranssensor.method == RAWParams::XTransSensor::getMethodString(RAWParams::XTransSensor::Method::ONE_PASS)) {
            xtrans_interpolate(1, false);
        } else if (raw.xtranssensor.method == RAWParams::XTransSensor::getMethodString(RAWParams::XTransSensor::Method::THREE_PASS)) {
            xtrans_interpolate(3, true);
        } else if (raw.xtranssensor.method == RAWParams::XTransSensor::getMethodString(RAWParams::XTransSensor::Method::MONO)) {
            nodemosaic(true);
        } else {
            nodemosaic(false);
        }
    } else if (ri->get_colors() == 1) {
        // Monochrome
        nodemosaic(true);
    }

    t2.set();


    rgbSourceModified = false;


    if (settings->verbose) {
        if (getSensorType() == ST_BAYER) {
            printf("Demosaicing Bayer data: %s - %d usec\n", raw.bayersensor.method.c_str(), t2.etime(t1));
        } else if (getSensorType() == ST_FUJI_XTRANS) {
            printf("Demosaicing X-Trans data: %s - %d usec\n", raw.xtranssensor.method.c_str(), t2.etime(t1));
        }
    }
}


//void RawImageSource::retinexPrepareBuffers(ColorManagementParams cmp, RetinexParams retinexParams, multi_array2D<float, 3> &conversionBuffer, LUTu &lhist16RETI)
void RawImageSource::retinexPrepareBuffers(const ColorManagementParams& cmp, const RetinexParams &retinexParams, multi_array2D<float, 4> &conversionBuffer, LUTu &lhist16RETI)
{
    bool useHsl = (retinexParams.retinexcolorspace == "HSLLOG" || retinexParams.retinexcolorspace == "HSLLIN");
    conversionBuffer[0](W - 2 * border, H - 2 * border);
    conversionBuffer[1](W - 2 * border, H - 2 * border);
    conversionBuffer[2](W - 2 * border, H - 2 * border);
    conversionBuffer[3](W - 2 * border, H - 2 * border);

    LUTf *retinexgamtab = nullptr;//gamma before and after Retinex to restore tones
    LUTf lutTonereti;

    if (retinexParams.gammaretinex == "low") {
        retinexgamtab = & (Color::gammatab_115_2);
    } else if (retinexParams.gammaretinex == "mid") {
        retinexgamtab = & (Color::gammatab_13_2);
    } else if (retinexParams.gammaretinex == "hig") {
        retinexgamtab = & (Color::gammatab_145_3);
    } else if (retinexParams.gammaretinex == "fre") {
        GammaValues g_a;
        double pwr = 1.0 / retinexParams.gam;
        double gamm = retinexParams.gam;
        double ts = retinexParams.slope;
        double gamm2 = retinexParams.gam;

        if (gamm2 < 1.) {
            std::swap(pwr, gamm);
        }

        int mode = 0;
        Color::calcGamma(pwr, ts, mode, g_a); // call to calcGamma with selected gamma and slope

        //    printf("g_a0=%f g_a1=%f g_a2=%f g_a3=%f g_a4=%f\n", g_a0,g_a1,g_a2,g_a3,g_a4);
        double start;
        double add;

        if (gamm2 < 1.) {
            start = g_a[2];
            add = g_a[4];
        } else {
            start = g_a[3];
            add = g_a[4];
        }

        double mul = 1. + g_a[4];

        lutTonereti(65536);

        for (int i = 0; i < 65536; i++) {
            double val = (i) / 65535.;
            double x;

            if (gamm2 < 1.) {
                x = Color::igammareti(val, gamm, start, ts, mul, add);
            } else {
                x = Color::gammareti(val, gamm, start, ts, mul, add);
            }

            lutTonereti[i] = CLIP(x * 65535.);  // CLIP avoid in some case extra values
        }

        retinexgamtab = &lutTonereti;
    }

    /*
    //test with amsterdam.pef and other files
    float rr,gg,bb;
    rr=red[50][2300];
    gg=green[50][2300];
    bb=blue[50][2300];
    printf("rr=%f gg=%f bb=%f \n",rr,gg,bb);
    rr=red[1630][370];
    gg=green[1630][370];
    bb=blue[1630][370];
    printf("rr1=%f gg1=%f bb1=%f \n",rr,gg,bb);
    rr=red[380][1630];
    gg=green[380][1630];
    bb=blue[380][1630];
    printf("rr2=%f gg2=%f bb2=%f \n",rr,gg,bb);
    */
    /*
    if(retinexParams.highlig < 100 && retinexParams.retinexMethod == "highliplus") {//try to recover magenta...very difficult !
        float hig = ((float)retinexParams.highlig)/100.f;
        float higgb = ((float)retinexParams.grbl)/100.f;

    #ifdef _OPENMP
            #pragma omp parallel for
    #endif
            for (int i = border; i < H - border; i++ ) {
                for (int j = border; j < W - border; j++ ) {
                    float R_,G_,B_;
                    R_=red[i][j];
                    G_=green[i][j];
                    B_=blue[i][j];

                    //empirical method to find highlight magenta with no conversion RGB and no white balance
                    //red = master   Gr and Bl default higgb=0.5
         //           if(R_>65535.f*hig  && G_ > 65535.f*higgb && B_ > 65535.f*higgb) conversionBuffer[3][i - border][j - border] = R_;
          //          else conversionBuffer[3][i - border][j - border] = 0.f;
                }
            }
    }
    */
    if (retinexParams.gammaretinex != "none" && retinexParams.str != 0 && retinexgamtab) { //gamma

#ifdef _OPENMP
        #pragma omp parallel for
#endif

        for (int i = border; i < H - border; i++) {
            for (int j = border; j < W - border; j++) {
                float R_, G_, B_;
                R_ = red[i][j];
                G_ = green[i][j];
                B_ = blue[i][j];

                red[i][j] = (*retinexgamtab)[R_];
                green[i][j] = (*retinexgamtab)[G_];
                blue[i][j] = (*retinexgamtab)[B_];
            }
        }
    }

    if (useHsl) {
#ifdef _OPENMP
        #pragma omp parallel
#endif
        {
            // one LUT per thread
            LUTu lhist16RETIThr;

            if (lhist16RETI)
            {
                lhist16RETIThr(lhist16RETI.getSize());
                lhist16RETIThr.clear();
            }

#ifdef __SSE2__
            vfloat c32768 = F2V(32768.f);
#endif
#ifdef _OPENMP
            #pragma omp for
#endif

            for (int i = border; i < H - border; i++)
            {
                int j = border;
#ifdef __SSE2__

                for (; j < W - border - 3; j += 4) {
                    vfloat H, S, L;
                    Color::rgb2hsl(LVFU(red[i][j]), LVFU(green[i][j]), LVFU(blue[i][j]), H, S, L);
                    STVFU(conversionBuffer[0][i - border][j - border], H);
                    STVFU(conversionBuffer[1][i - border][j - border], S);
                    L *= c32768;
                    STVFU(conversionBuffer[2][i - border][j - border], L);
                    STVFU(conversionBuffer[3][i - border][j - border], H);

                    if (lhist16RETI) {
                        for (int p = 0; p < 4; p++) {
                            int pos = (conversionBuffer[2][i - border][j - border + p]); //histogram in curve HSL
                            lhist16RETIThr[pos]++;
                        }
                    }
                }

#endif

                for (; j < W - border; j++) {
                    float L;
                    //rgb=>lab
                    Color::rgb2hslfloat(red[i][j], green[i][j], blue[i][j], conversionBuffer[0][i - border][j - border], conversionBuffer[1][i - border][j - border], L);
                    L *= 32768.f;
                    conversionBuffer[2][i - border][j - border] = L;

                    if (lhist16RETI) {
                        int pos = L;
                        lhist16RETIThr[pos]++;
                    }
                }
            }

#ifdef _OPENMP
            #pragma omp critical
            {
                if (lhist16RETI)
                {
                    lhist16RETI += lhist16RETIThr; // Add per Thread LUT to global LUT
                }
            }
#endif

        }
    } else {
        TMatrix wprof = ICCStore::getInstance()->workingSpaceMatrix(cmp.working);
        const float wp[3][3] = {
            {static_cast<float>(wprof[0][0]), static_cast<float>(wprof[0][1]), static_cast<float>(wprof[0][2])},
            {static_cast<float>(wprof[1][0]), static_cast<float>(wprof[1][1]), static_cast<float>(wprof[1][2])},
            {static_cast<float>(wprof[2][0]), static_cast<float>(wprof[2][1]), static_cast<float>(wprof[2][2])}
        };

        // Conversion rgb -> lab is hard to vectorize because it uses a lut (that's not the main problem)
        // and it uses a condition inside XYZ2Lab which is almost impossible to vectorize without making it slower...
#ifdef _OPENMP
        #pragma omp parallel
#endif
        {
            // one LUT per thread
            LUTu lhist16RETIThr;

            if (lhist16RETI) {
                lhist16RETIThr(lhist16RETI.getSize());
                lhist16RETIThr.clear();
            }

#ifdef _OPENMP
            #pragma omp for schedule(dynamic,16)
#endif

            for (int i = border; i < H - border; i++)
                for (int j = border; j < W - border; j++) {
                    float X, Y, Z, L, aa, bb;
                    //rgb=>lab
                    Color::rgbxyz(red[i][j], green[i][j], blue[i][j], X, Y, Z, wp);
                    //convert Lab
                    Color::XYZ2Lab(X, Y, Z, L, aa, bb);
                    conversionBuffer[0][i - border][j - border] = aa;
                    conversionBuffer[1][i - border][j - border] = bb;
                    conversionBuffer[2][i - border][j - border] = L;
                    conversionBuffer[3][i - border][j - border] = xatan2f(bb, aa);

//                   if(R_>40000.f  && G_ > 30000.f && B_ > 30000.f) conversionBuffer[3][i - border][j - border] = R_;
//                   else conversionBuffer[3][i - border][j - border] = 0.f;
                    if (lhist16RETI) {
                        int pos = L;
                        lhist16RETIThr[pos]++;//histogram in Curve Lab
                    }
                }

#ifdef _OPENMP
            #pragma omp critical
            {
                if (lhist16RETI) {
                    lhist16RETI += lhist16RETIThr; // Add per Thread LUT to global LUT
                }
            }
#endif

        }
    }



}

void RawImageSource::retinexPrepareCurves(const RetinexParams &retinexParams, LUTf &cdcurve, LUTf &mapcurve, RetinextransmissionCurve &retinextransmissionCurve, RetinexgaintransmissionCurve &retinexgaintransmissionCurve, bool &retinexcontlutili, bool &mapcontlutili, bool &useHsl, LUTu & lhist16RETI, LUTu & histLRETI)
{
    useHsl = (retinexParams.retinexcolorspace == "HSLLOG" || retinexParams.retinexcolorspace == "HSLLIN");

    if (useHsl) {
        CurveFactory::curveDehaContL(retinexcontlutili, retinexParams.cdHcurve, cdcurve, 1, lhist16RETI, histLRETI);
    } else {
        CurveFactory::curveDehaContL(retinexcontlutili, retinexParams.cdcurve, cdcurve, 1, lhist16RETI, histLRETI);
    }

    CurveFactory::mapcurve(mapcontlutili, retinexParams.mapcurve, mapcurve, 1, lhist16RETI, histLRETI);

    retinexParams.getCurves(retinextransmissionCurve, retinexgaintransmissionCurve);
}

void RawImageSource::retinex(const ColorManagementParams& cmp, const RetinexParams &deh, const ToneCurveParams& Tc, LUTf & cdcurve, LUTf & mapcurve, const RetinextransmissionCurve & dehatransmissionCurve, const RetinexgaintransmissionCurve & dehagaintransmissionCurve, multi_array2D<float, 4> &conversionBuffer, bool dehacontlutili, bool mapcontlutili, bool useHsl, float &minCD, float &maxCD, float &mini, float &maxi, float &Tmean, float &Tsigma, float &Tmin, float &Tmax, LUTu &histLRETI)
{
    MyTime t4, t5;
    t4.set();

    if (settings->verbose) {
        printf("Applying Retinex\n");
    }

    LUTf lutToneireti;
    lutToneireti(65536);

    LUTf *retinexigamtab = nullptr;//gamma before and after Retinex to restore tones

    if (deh.gammaretinex == "low") {
        retinexigamtab = & (Color::igammatab_115_2);
    } else if (deh.gammaretinex == "mid") {
        retinexigamtab = & (Color::igammatab_13_2);
    } else if (deh.gammaretinex == "hig") {
        retinexigamtab = & (Color::igammatab_145_3);
    } else if (deh.gammaretinex == "fre") {
        GammaValues g_a;
        double pwr = 1.0 / deh.gam;
        double gamm = deh.gam;
        double gamm2 = gamm;
        double ts = deh.slope;
        int mode = 0;

        if (gamm2 < 1.) {
            std::swap(pwr, gamm);
        }

        Color::calcGamma(pwr, ts, mode, g_a); // call to calcGamma with selected gamma and slope

        double mul = 1. + g_a[4];
        double add;
        double start;

        if (gamm2 < 1.) {
            start = g_a[3];
            add = g_a[3];
        } else {
            add = g_a[4];
            start = g_a[2];
        }

        //    printf("g_a0=%f g_a1=%f g_a2=%f g_a3=%f g_a4=%f\n", g_a0,g_a1,g_a2,g_a3,g_a4);
        for (int i = 0; i < 65536; i++) {
            double val = (i) / 65535.;
            double x;

            if (gamm2 < 1.) {
                x = Color::gammareti(val, gamm, start, ts, mul, add);
            } else {
                x = Color::igammareti(val, gamm, start, ts, mul, add);
            }

            lutToneireti[i] = CLIP(x * 65535.);
        }

        retinexigamtab = &lutToneireti;
    }

    // We need a buffer with original L data to allow correct blending
    // red, green and blue still have original size of raw, but we can't use the borders
    const int HNew = H - 2 * border;
    const int WNew = W - 2 * border;

    array2D<float> LBuffer(WNew, HNew);
    float **temp = conversionBuffer[2]; // one less dereference
    LUTf dLcurve;
    LUTu hist16RET;

    if (dehacontlutili && histLRETI) {
        hist16RET(32768);
        hist16RET.clear();
        histLRETI.clear();
        dLcurve(32768);
    }

    FlatCurve* chcurve = nullptr;//curve c=f(H)
    bool chutili = false;

    if (deh.enabled && deh.retinexMethod == "highli") {
        chcurve = new FlatCurve(deh.lhcurve);

        if (!chcurve || chcurve->isIdentity()) {
            if (chcurve) {
                delete chcurve;
                chcurve = nullptr;
            }
        } else {
            chutili = true;
        }
    }



#ifdef _OPENMP
    #pragma omp parallel
#endif
    {
        // one LUT per thread
        LUTu hist16RETThr;

        if (hist16RET) {
            hist16RETThr(hist16RET.getSize());
            hist16RETThr.clear();
        }

#ifdef _OPENMP
        #pragma omp for
#endif

        for (int i = 0; i < H - 2 * border; i++)
            if (dehacontlutili)
                for (int j = 0; j < W - 2 * border; j++) {
                    LBuffer[i][j] = cdcurve[2.f * temp[i][j]] / 2.f;

                    if (histLRETI) {
                        int pos = LBuffer[i][j];
                        hist16RETThr[pos]++; //histogram in Curve
                    }
                } else
                for (int j = 0; j < W - 2 * border; j++) {
                    LBuffer[i][j] = temp[i][j];
                }

#ifdef _OPENMP
        #pragma omp critical
#endif
        {
            if (hist16RET) {
                hist16RET += hist16RETThr; // Add per Thread LUT to global LUT
            }
        }
    }

    if (hist16RET) { //update histogram
        // TODO : When rgbcurvesspeedup branch is merged into master, replace this by the following 1-liner
        // hist16RET.compressTo(histLRETI);
        // also remove declaration and init of dLcurve some lines above then and finally remove this comment :)
        for (int i = 0; i < 32768; i++) {
            float val = (double)i / 32767.0;
            dLcurve[i] = val;
        }

        for (int i = 0; i < 32768; i++) {
            float hval = dLcurve[i];
            int hi = (int)(255.0f * hval);
            histLRETI[hi] += hist16RET[i];
        }
    }

    MSR(LBuffer, conversionBuffer[2], conversionBuffer[3], mapcurve, mapcontlutili, WNew, HNew, deh, dehatransmissionCurve, dehagaintransmissionCurve, minCD, maxCD, mini, maxi, Tmean, Tsigma, Tmin, Tmax);

    if (useHsl) {
        if (chutili) {
#ifdef _OPENMP
            #pragma omp parallel for
#endif

            for (int i = border; i < H - border; i++) {
                int j = border;

                for (; j < W - border; j++) {

                    float valp = (chcurve->getVal(conversionBuffer[3][i - border][j - border]) - 0.5f);
                    conversionBuffer[1][i - border][j - border] *= (1.f + 2.f * valp);

                }
            }
        }

#ifdef _OPENMP
        #pragma omp parallel for
#endif

        for (int i = border; i < H - border; i++) {
            int j = border;
#ifdef __SSE2__
            vfloat c32768 = F2V(32768.f);

            for (; j < W - border - 3; j += 4) {
                vfloat R, G, B;
                Color::hsl2rgb(LVFU(conversionBuffer[0][i - border][j - border]), LVFU(conversionBuffer[1][i - border][j - border]), LVFU(LBuffer[i - border][j - border]) / c32768, R, G, B);

                STVFU(red[i][j], R);
                STVFU(green[i][j], G);
                STVFU(blue[i][j], B);
            }

#endif

            for (; j < W - border; j++) {
                Color::hsl2rgbfloat(conversionBuffer[0][i - border][j - border], conversionBuffer[1][i - border][j - border], LBuffer[i - border][j - border] / 32768.f, red[i][j], green[i][j], blue[i][j]);
            }
        }

    } else {
        TMatrix wiprof = ICCStore::getInstance()->workingSpaceInverseMatrix(cmp.working);

        double wip[3][3] = {
            {wiprof[0][0], wiprof[0][1], wiprof[0][2]},
            {wiprof[1][0], wiprof[1][1], wiprof[1][2]},
            {wiprof[2][0], wiprof[2][1], wiprof[2][2]}
        };
        // gamut control only in Lab mode
        const bool highlight = Tc.hrenabled;
#ifdef _OPENMP
        #pragma omp parallel
#endif
        {
#ifdef __SSE2__
            // we need some line buffers to precalculate some expensive stuff using SSE
            float atan2Buffer[W] ALIGNED16;
            float sqrtBuffer[W] ALIGNED16;
            float sincosxBuffer[W] ALIGNED16;
            float sincosyBuffer[W] ALIGNED16;
            const vfloat c327d68v = F2V(327.68);
            const vfloat onev = F2V(1.f);
#endif // __SSE2__
#ifdef _OPENMP
            #pragma omp for
#endif

            for (int i = border; i < H - border; i++) {
#ifdef __SSE2__
                // vectorized precalculation
                {
                    int j = border;

                    for (; j < W - border - 3; j += 4)
                    {
                        vfloat av = LVFU(conversionBuffer[0][i - border][j - border]);
                        vfloat bv = LVFU(conversionBuffer[1][i - border][j - border]);
                        vfloat chprovv = vsqrtf(SQRV(av) + SQRV(bv));
                        STVF(sqrtBuffer[j - border], chprovv / c327d68v);
                        vfloat HHv = xatan2f(bv, av);
                        STVF(atan2Buffer[j - border], HHv);
                        av /= chprovv;
                        bv /= chprovv;
                        vmask selMask = vmaskf_eq(chprovv, ZEROV);
                        STVF(sincosyBuffer[j - border], vself(selMask, onev, av));
                        STVF(sincosxBuffer[j - border], vselfnotzero(selMask, bv));
                    }

                    for (; j < W - border; j++)
                    {
                        float aa = conversionBuffer[0][i - border][j - border];
                        float bb = conversionBuffer[1][i - border][j - border];
                        float Chprov1 = sqrt(SQR(aa) + SQR(bb)) / 327.68f;
                        sqrtBuffer[j - border] = Chprov1;
                        float HH = xatan2f(bb, aa);
                        atan2Buffer[j - border] = HH;

                        if (Chprov1 == 0.0f) {
                            sincosyBuffer[j - border] = 1.f;
                            sincosxBuffer[j - border] = 0.0f;
                        } else {
                            sincosyBuffer[j - border] = aa / (Chprov1 * 327.68f);
                            sincosxBuffer[j - border] = bb / (Chprov1 * 327.68f);
                        }
                    }
                }
#endif // __SSE2__

                for (int j = border; j < W - border; j++) {
                    float Lprov1 = (LBuffer[i - border][j - border]) / 327.68f;
#ifdef __SSE2__
                    float Chprov1 = sqrtBuffer[j - border];
                    float  HH = atan2Buffer[j - border];
                    float2 sincosval;
                    sincosval.x = sincosxBuffer[j - border];
                    sincosval.y = sincosyBuffer[j - border];

#else
                    float aa = conversionBuffer[0][i - border][j - border];
                    float bb = conversionBuffer[1][i - border][j - border];
                    float Chprov1 = sqrt(SQR(aa) + SQR(bb)) / 327.68f;
                    float  HH = xatan2f(bb, aa);
                    float2 sincosval;// = xsincosf(HH);

                    if (Chprov1 == 0.0f) {
                        sincosval.y = 1.f;
                        sincosval.x = 0.0f;
                    } else {
                        sincosval.y = aa / (Chprov1 * 327.68f);
                        sincosval.x = bb / (Chprov1 * 327.68f);
                    }

#endif

                    if (chutili) { // c=f(H)
                        float valp = float ((chcurve->getVal(Color::huelab_to_huehsv2(HH)) - 0.5f));
                        Chprov1 *= (1.f + 2.f * valp);
                    }

                    float R, G, B;
#ifdef _DEBUG
                    bool neg = false;
                    bool more_rgb = false;
                    //gamut control : Lab values are in gamut
                    Color::gamutLchonly(HH, sincosval, Lprov1, Chprov1, R, G, B, wip, highlight, 0.15f, 0.96f, neg, more_rgb);
#else
                    //gamut control : Lab values are in gamut
                    Color::gamutLchonly(HH, sincosval, Lprov1, Chprov1, R, G, B, wip, highlight, 0.15f, 0.96f);
#endif



                    conversionBuffer[0][i - border][j - border] = 327.68f * Chprov1 * sincosval.y;
                    conversionBuffer[1][i - border][j - border] = 327.68f * Chprov1 * sincosval.x;
                    LBuffer[i - border][j - border] = Lprov1 * 327.68f;
                }
            }
        }
        //end gamut control
#ifdef __SSE2__
        vfloat wipv[3][3];

        for (int i = 0; i < 3; i++)
            for (int j = 0; j < 3; j++) {
                wipv[i][j] = F2V(wiprof[i][j]);
            }

#endif // __SSE2__
#ifdef _OPENMP
        #pragma omp parallel for
#endif

        for (int i = border; i < H - border; i++) {
            int j = border;
#ifdef __SSE2__

            for (; j < W - border - 3; j += 4) {
                vfloat x_, y_, z_;
                vfloat R, G, B;
                Color::Lab2XYZ(LVFU(LBuffer[i - border][j - border]), LVFU(conversionBuffer[0][i - border][j - border]), LVFU(conversionBuffer[1][i - border][j - border]), x_, y_, z_) ;
                Color::xyz2rgb(x_, y_, z_, R, G, B, wipv);

                STVFU(red[i][j], R);
                STVFU(green[i][j], G);
                STVFU(blue[i][j], B);

            }

#endif

            for (; j < W - border; j++) {
                float x_, y_, z_;
                float R, G, B;
                Color::Lab2XYZ(LBuffer[i - border][j - border], conversionBuffer[0][i - border][j - border], conversionBuffer[1][i - border][j - border], x_, y_, z_) ;
                Color::xyz2rgb(x_, y_, z_, R, G, B, wip);
                red[i][j] = R;
                green[i][j] = G;
                blue[i][j] = B;
            }
        }
    }

    if (chcurve) {
        delete chcurve;
    }

    if (deh.gammaretinex != "none"  && deh.str != 0) { //inverse gamma
#ifdef _OPENMP
        #pragma omp parallel for
#endif

        for (int i = border; i < H - border; i++) {
            for (int j = border; j < W - border; j++) {
                float R_, G_, B_;
                R_ = red[i][j];
                G_ = green[i][j];
                B_ = blue[i][j];
                red[i][j] = (*retinexigamtab)[R_];
                green[i][j] = (*retinexigamtab)[G_];
                blue[i][j] = (*retinexigamtab)[B_];
            }
        }
    }

    rgbSourceModified = false; // tricky handling for Color propagation

    t5.set();

    if (settings->verbose) {
        printf("Retinex=%d usec\n",  t5.etime(t4));
    }

}

void RawImageSource::flushRawData()
{
    if (cache) {
        delete [] cache;
        cache = nullptr;
    }

    if (rawData) {
        rawData(0, 0);
    }
}

void RawImageSource::flushRGB()
{
    if (green) {
        green(0, 0);
    }

    if (red) {
        red(0, 0);
    }

    if (blue) {
        blue(0, 0);
    }
}

void RawImageSource::HLRecovery_Global(ToneCurveParams hrp)
{
    if (hrp.hrenabled && hrp.method == "Color") {
        if (!rgbSourceModified) {
            if (settings->verbose) {
                printf("Applying Highlight Recovery: Color propagation...\n");
            }

            HLRecovery_inpaint(red, green, blue);
            rgbSourceModified = true;
        }
    }

}


void RawImageSource::processFlatField(const RAWParams &raw, RawImage *riFlatFile, unsigned short black[4])
{
//    BENCHFUN
    float *cfablur = (float (*)) malloc(H * W * sizeof * cfablur);
    int BS = raw.ff_BlurRadius;
    BS += BS & 1;

    //function call to cfabloxblur
    if (raw.ff_BlurType == RAWParams::getFlatFieldBlurTypeString(RAWParams::FlatFieldBlurType::V)) {
        cfaboxblur(riFlatFile, cfablur, 2 * BS, 0);
    } else if (raw.ff_BlurType == RAWParams::getFlatFieldBlurTypeString(RAWParams::FlatFieldBlurType::H)) {
        cfaboxblur(riFlatFile, cfablur, 0, 2 * BS);
    } else if (raw.ff_BlurType == RAWParams::getFlatFieldBlurTypeString(RAWParams::FlatFieldBlurType::VH)) {
        //slightly more complicated blur if trying to correct both vertical and horizontal anomalies
        cfaboxblur(riFlatFile, cfablur, BS, BS);    //first do area blur to correct vignette
    } else { //(raw.ff_BlurType == RAWParams::getFlatFieldBlurTypeString(RAWParams::area_ff))
        cfaboxblur(riFlatFile, cfablur, BS, BS);
    }

    if(ri->getSensorType() == ST_BAYER || ri->get_colors() == 1) {
        float refcolor[2][2];

        //find centre average values by channel
        for (int m = 0; m < 2; m++)
            for (int n = 0; n < 2; n++) {
                int row = 2 * (H >> 2) + m;
                int col = 2 * (W >> 2) + n;
                int c  = ri->get_colors() != 1 ? FC(row, col) : 0;
                int c4 = ri->get_colors() != 1 ? (( c == 1 && !(row & 1) ) ? 3 : c) : 0;
                refcolor[m][n] = max(0.0f, cfablur[row * W + col] - black[c4]);
            }

        float limitFactor = 1.f;

        if (raw.ff_AutoClipControl) {
//            int clipControlGui = 0;

            for (int m = 0; m < 2; m++)
                for (int n = 0; n < 2; n++) {
                    float maxval = 0.f;
                    int c  = ri->get_colors() != 1 ? FC(m, n) : 0;
                    int c4 = ri->get_colors() != 1 ? (( c == 1 && !(m & 1) ) ? 3 : c) : 0;
#ifdef _OPENMP
                    #pragma omp parallel
#endif
                    {
                        float maxvalthr = 0.f;
#ifdef _OPENMP
                        #pragma omp for
#endif

                        for (int row = 0; row < H - m; row += 2) {
                            for (int col = 0; col < W - n; col += 2) {
                                float tempval = (rawData[row + m][col + n] - black[c4]) * (refcolor[m][n] / max(1e-5f, cfablur[(row + m) * W + col + n] - black[c4]));

                                if (tempval > maxvalthr) {
                                    maxvalthr = tempval;
                                }
                            }
                        }

#ifdef _OPENMP
                        #pragma omp critical
#endif
                        {

                            if (maxvalthr > maxval) {
                                maxval = maxvalthr;
                            }

                        }
                    }

                    // now we have the max value for the channel
                    // if it clips, calculate factor to avoid clipping
                    if (maxval + black[c4] >= ri->get_white(c4)) {
                        limitFactor = min(limitFactor, ri->get_white(c4) / (maxval + black[c4]));
                    }
                }

//            clipControlGui = (1.f - limitFactor) * 100.f;           // this value can be used to set the clip control slider in gui
        } else {
            limitFactor = max((float)(100 - raw.ff_clipControl) / 100.f, 0.01f);
        }

        for (int m = 0; m < 2; m++)
            for (int n = 0; n < 2; n++) {
                refcolor[m][n] *= limitFactor;
            }

        unsigned int c[2][2] {};
        unsigned int c4[2][2] {};
        if(ri->get_colors() != 1) {
            for (int i = 0; i < 2; ++i) {
                for(int j = 0; j < 2; ++j) {
                    c[i][j] = FC(i, j);
                }
            }
            c4[0][0] = ( c[0][0] == 1) ? 3 : c[0][0];
            c4[0][1] = ( c[0][1] == 1) ? 3 : c[0][1];
            c4[1][0] = c[1][0];
            c4[1][1] = c[1][1];
        }


#ifdef __SSE2__
        vfloat refcolorv[2] = {_mm_set_ps(refcolor[0][1], refcolor[0][0], refcolor[0][1], refcolor[0][0]),
                               _mm_set_ps(refcolor[1][1], refcolor[1][0], refcolor[1][1], refcolor[1][0])
                              };
        vfloat blackv[2] = {_mm_set_ps(black[c4[0][1]], black[c4[0][0]], black[c4[0][1]], black[c4[0][0]]),
                            _mm_set_ps(black[c4[1][1]], black[c4[1][0]], black[c4[1][1]], black[c4[1][0]])
                           };

        vfloat epsv = F2V(1e-5f);
#endif
#ifdef _OPENMP
        #pragma omp parallel for schedule(dynamic,16)
#endif

        for (int row = 0; row < H; row ++) {
            int col = 0;
#ifdef __SSE2__
            vfloat rowBlackv = blackv[row & 1];
            vfloat rowRefcolorv = refcolorv[row & 1];

            for (; col < W - 3; col += 4) {
                vfloat vignettecorrv = rowRefcolorv / vmaxf(epsv, LVFU(cfablur[(row) * W + col]) - rowBlackv);
                vfloat valv = LVFU(rawData[row][col]);
                valv -= rowBlackv;
                STVFU(rawData[row][col], valv * vignettecorrv + rowBlackv);
            }

#endif

            for (; col < W; col ++) {
                float vignettecorr = refcolor[row & 1][col & 1] / max(1e-5f, cfablur[(row) * W + col] - black[c4[row & 1][col & 1]]);
                rawData[row][col] = (rawData[row][col] - black[c4[row & 1][col & 1]]) * vignettecorr + black[c4[row & 1][col & 1]];
            }
        }
    } else if (ri->getSensorType() == ST_FUJI_XTRANS) {
        float refcolor[3] = {0.f};
        int cCount[3] = {0};

        //find center ave values by channel
        for (int m = -3; m < 3; m++)
            for (int n = -3; n < 3; n++) {
                int row = 2 * (H >> 2) + m;
                int col = 2 * (W >> 2) + n;
                int c  = riFlatFile->XTRANSFC(row, col);
                refcolor[c] += max(0.0f, cfablur[row * W + col] - black[c]);
                cCount[c] ++;
            }

        for (int c = 0; c < 3; c++) {
            refcolor[c] = refcolor[c] / cCount[c];
        }

        float limitFactor = 1.f;

        if (raw.ff_AutoClipControl) {
            // determine maximum calculated value to avoid clipping
//            int clipControlGui = 0;
            float maxval = 0.f;
            // xtrans files have only one black level actually, so we can simplify the code a bit
#ifdef _OPENMP
            #pragma omp parallel
#endif
            {
                float maxvalthr = 0.f;
#ifdef _OPENMP
                #pragma omp for schedule(dynamic,16) nowait
#endif

                for (int row = 0; row < H; row++) {
                    for (int col = 0; col < W; col++) {
                        float tempval = (rawData[row][col] - black[0]) * (refcolor[ri->XTRANSFC(row, col)] / max(1e-5f, cfablur[(row) * W + col] - black[0]));

                        if (tempval > maxvalthr) {
                            maxvalthr = tempval;
                        }
                    }
                }

#ifdef _OPENMP
                #pragma omp critical
#endif
                {
                    if (maxvalthr > maxval) {
                        maxval = maxvalthr;
                    }
                }
            }

            // there's only one white level for xtrans
            if (maxval + black[0] > ri->get_white(0)) {
                limitFactor = ri->get_white(0) / (maxval + black[0]);
//                clipControlGui = (1.f - limitFactor) * 100.f;           // this value can be used to set the clip control slider in gui
            }
        } else {
            limitFactor = max((float)(100 - raw.ff_clipControl) / 100.f, 0.01f);
        }


        for (int c = 0; c < 3; c++) {
            refcolor[c] *= limitFactor;
        }

#ifdef _OPENMP
        #pragma omp parallel for
#endif

        for (int row = 0; row < H; row++) {
            for (int col = 0; col < W; col++) {
                int c  = ri->XTRANSFC(row, col);
                float vignettecorr = (refcolor[c] / max(1e-5f, cfablur[(row) * W + col] - black[c]));
                rawData[row][col] = (rawData[row][col] - black[c]) * vignettecorr + black[c];
            }
        }
    }

    if (raw.ff_BlurType == RAWParams::getFlatFieldBlurTypeString(RAWParams::FlatFieldBlurType::VH)) {
        float *cfablur1 = (float (*)) malloc(H * W * sizeof * cfablur1);
        float *cfablur2 = (float (*)) malloc(H * W * sizeof * cfablur2);
        //slightly more complicated blur if trying to correct both vertical and horizontal anomalies
        cfaboxblur(riFlatFile, cfablur1, 0, 2 * BS);  //now do horizontal blur
        cfaboxblur(riFlatFile, cfablur2, 2 * BS, 0);  //now do vertical blur

        if(ri->getSensorType() == ST_BAYER || ri->get_colors() == 1) {
            unsigned int c[2][2] {};
            unsigned int c4[2][2] {};
            if(ri->get_colors() != 1) {
                for (int i = 0; i < 2; ++i) {
                    for(int j = 0; j < 2; ++j) {
                        c[i][j] = FC(i, j);
                    }
                }
                c4[0][0] = ( c[0][0] == 1) ? 3 : c[0][0];
                c4[0][1] = ( c[0][1] == 1) ? 3 : c[0][1];
                c4[1][0] = c[1][0];
                c4[1][1] = c[1][1];
            }

#ifdef __SSE2__
            vfloat blackv[2] = {_mm_set_ps(black[c4[0][1]], black[c4[0][0]], black[c4[0][1]], black[c4[0][0]]),
                                _mm_set_ps(black[c4[1][1]], black[c4[1][0]], black[c4[1][1]], black[c4[1][0]])
                               };

            vfloat epsv = F2V(1e-5f);
#endif
#ifdef _OPENMP
            #pragma omp parallel for schedule(dynamic,16)
#endif

            for (int row = 0; row < H; row ++) {
                int col = 0;
#ifdef __SSE2__
                vfloat rowBlackv = blackv[row & 1];

                for (; col < W - 3; col += 4) {
                    vfloat linecorrv = SQRV(vmaxf(epsv, LVFU(cfablur[row * W + col]) - rowBlackv)) /
                                       (vmaxf(epsv, LVFU(cfablur1[row * W + col]) - rowBlackv) * vmaxf(epsv, LVFU(cfablur2[row * W + col]) - rowBlackv));
                    vfloat valv = LVFU(rawData[row][col]);
                    valv -= rowBlackv;
                    STVFU(rawData[row][col], valv * linecorrv + rowBlackv);
                }

#endif

                for (; col < W; col ++) {
                    float linecorr = SQR(max(1e-5f, cfablur[row * W + col] - black[c4[row & 1][col & 1]])) /
                                     (max(1e-5f, cfablur1[row * W + col] - black[c4[row & 1][col & 1]]) * max(1e-5f, cfablur2[row * W + col] - black[c4[row & 1][col & 1]])) ;
                    rawData[row][col] = (rawData[row][col] - black[c4[row & 1][col & 1]]) * linecorr + black[c4[row & 1][col & 1]];
                }
            }
        } else if (ri->getSensorType() == ST_FUJI_XTRANS) {
#ifdef _OPENMP
            #pragma omp parallel for
#endif

            for (int row = 0; row < H; row++) {
                for (int col = 0; col < W; col++) {
                    int c  = ri->XTRANSFC(row, col);
                    float hlinecorr = (max(1e-5f, cfablur[(row) * W + col] - black[c]) / max(1e-5f, cfablur1[(row) * W + col] - black[c]));
                    float vlinecorr = (max(1e-5f, cfablur[(row) * W + col] - black[c]) / max(1e-5f, cfablur2[(row) * W + col] - black[c]));
                    rawData[row][col] = ((rawData[row][col] - black[c]) * hlinecorr * vlinecorr + black[c]);
                }
            }

        }

        free(cfablur1);
        free(cfablur2);
    }

    free(cfablur);
}

//%%%%%%%%%%%%%%%%%%%%%%%%%%%%%%%%%%%%%%%

/* Copy original pixel data and
 * subtract dark frame (if present) from current image and apply flat field correction (if present)
 */
void RawImageSource::copyOriginalPixels(const RAWParams &raw, RawImage *src, RawImage *riDark, RawImage *riFlatFile, array2D<float> &rawData)
{
    // TODO: Change type of black[] to float to avoid conversions
    unsigned short black[4] = {
        (unsigned short)ri->get_cblack(0), (unsigned short)ri->get_cblack(1),
        (unsigned short)ri->get_cblack(2), (unsigned short)ri->get_cblack(3)
    };

    if (ri->getSensorType() == ST_BAYER || ri->getSensorType() == ST_FUJI_XTRANS) {
        if (!rawData) {
            rawData(W, H);
        }

        if (riDark && W == riDark->get_width() && H == riDark->get_height()) { // This works also for xtrans-sensors, because black[0] to black[4] are equal for these
            for (int row = 0; row < H; row++) {
                for (int col = 0; col < W; col++) {
                    int c  = FC(row, col);
                    int c4 = (c == 1 && !(row & 1)) ? 3 : c;
                    rawData[row][col] = max(src->data[row][col] + black[c4] - riDark->data[row][col], 0.0f);
                }
            }
        } else {
#ifdef _OPENMP
            #pragma omp parallel for
#endif

            for (int row = 0; row < H; row++) {
                for (int col = 0; col < W; col++) {
                    rawData[row][col] = src->data[row][col];
                }
            }
        }


        if (riFlatFile && W == riFlatFile->get_width() && H == riFlatFile->get_height()) {
            processFlatField(raw, riFlatFile, black);
        }  // flatfield
    } else if (ri->get_colors() == 1) {
        // Monochrome
        if (!rawData) {
            rawData(W, H);
        }

        if (riDark && W == riDark->get_width() && H == riDark->get_height()) {
            for (int row = 0; row < H; row++) {
                for (int col = 0; col < W; col++) {
                    rawData[row][col] = max(src->data[row][col] + black[0] - riDark->data[row][col], 0.0f);
                }
            }
        } else {
            for (int row = 0; row < H; row++) {
                for (int col = 0; col < W; col++) {
                    rawData[row][col] = src->data[row][col];
                }
            }
        }
        if (riFlatFile && W == riFlatFile->get_width() && H == riFlatFile->get_height()) {
            processFlatField(raw, riFlatFile, black);
        }  // flatfield
    } else {
        // No bayer pattern
        // TODO: Is there a flat field correction possible?
        if (!rawData) {
            rawData(3 * W, H);
        }

        if (riDark && W == riDark->get_width() && H == riDark->get_height()) {
            for (int row = 0; row < H; row++) {
                for (int col = 0; col < W; col++) {
                    int c  = FC(row, col);
                    int c4 = (c == 1 && !(row & 1)) ? 3 : c;
                    rawData[row][3 * col + 0] = max(src->data[row][3 * col + 0] + black[c4] - riDark->data[row][3 * col + 0], 0.0f);
                    rawData[row][3 * col + 1] = max(src->data[row][3 * col + 1] + black[c4] - riDark->data[row][3 * col + 1], 0.0f);
                    rawData[row][3 * col + 2] = max(src->data[row][3 * col + 2] + black[c4] - riDark->data[row][3 * col + 2], 0.0f);
                }
            }
        } else {
            for (int row = 0; row < H; row++) {
                for (int col = 0; col < W; col++) {
                    rawData[row][3 * col + 0] = src->data[row][3 * col + 0];
                    rawData[row][3 * col + 1] = src->data[row][3 * col + 1];
                    rawData[row][3 * col + 2] = src->data[row][3 * col + 2];
                }
            }
        }
    }
}

void RawImageSource::cfaboxblur(RawImage *riFlatFile, float* cfablur, const int boxH, const int boxW)
{

    if (boxW == 0 && boxH == 0) { // nothing to blur
        memcpy(cfablur, riFlatFile->data[0], W * H * sizeof(float));
        return;
    }

    float *tmpBuffer = nullptr;
    float *cfatmp = nullptr;
    float *srcVertical = nullptr;


    if (boxH > 0 && boxW > 0) {
        // we need a temporary buffer if we have to blur both directions
        tmpBuffer = (float (*)) calloc(H * W, sizeof * tmpBuffer);
    }

    if (boxH == 0) {
        // if boxH == 0 we can skip the vertical blur and process the horizontal blur from riFlatFile to cfablur without using a temporary buffer
        cfatmp = cfablur;
    } else {
        cfatmp = tmpBuffer;
    }

    if (boxW == 0) {
        // if boxW == 0 we can skip the horizontal blur and process the vertical blur from riFlatFile to cfablur without using a temporary buffer
        srcVertical = riFlatFile->data[0];
    } else {
        srcVertical = cfatmp;
    }

#ifdef _OPENMP
    #pragma omp parallel
#endif
    {

        if (boxW > 0) {
            //box blur cfa image; box size = BS
            //horizontal blur
#ifdef _OPENMP
            #pragma omp for
#endif

            for (int row = 0; row < H; row++) {
                int len = boxW / 2 + 1;
                cfatmp[row * W + 0] = riFlatFile->data[row][0] / len;
                cfatmp[row * W + 1] = riFlatFile->data[row][1] / len;

                for (int j = 2; j <= boxW; j += 2) {
                    cfatmp[row * W + 0] += riFlatFile->data[row][j] / len;
                    cfatmp[row * W + 1] += riFlatFile->data[row][j + 1] / len;
                }

                for (int col = 2; col <= boxW; col += 2) {
                    cfatmp[row * W + col] = (cfatmp[row * W + col - 2] * len + riFlatFile->data[row][boxW + col]) / (len + 1);
                    cfatmp[row * W + col + 1] = (cfatmp[row * W + col - 1] * len + riFlatFile->data[row][boxW + col + 1]) / (len + 1);
                    len ++;
                }

                for (int col = boxW + 2; col < W - boxW; col++) {
                    cfatmp[row * W + col] = cfatmp[row * W + col - 2] + (riFlatFile->data[row][boxW + col] - cfatmp[row * W + col - boxW - 2]) / len;
                }

                for (int col = W - boxW; col < W; col += 2) {
                    cfatmp[row * W + col] = (cfatmp[row * W + col - 2] * len - cfatmp[row * W + col - boxW - 2]) / (len - 1);

                    if (col + 1 < W) {
                        cfatmp[row * W + col + 1] = (cfatmp[row * W + col - 1] * len - cfatmp[row * W + col - boxW - 1]) / (len - 1);
                    }

                    len --;
                }
            }
        }

        if (boxH > 0) {
            //vertical blur
#ifdef __SSE2__
            vfloat  leninitv = F2V(boxH / 2 + 1);
            vfloat  onev = F2V(1.0f);
            vfloat  temp1v, temp2v, temp3v, temp4v, lenv, lenp1v, lenm1v;
            int row;
#ifdef _OPENMP
            #pragma omp for nowait
#endif

            for (int col = 0; col < W - 7; col += 8) {
                lenv = leninitv;
                temp1v = LVFU(srcVertical[0 * W + col]) / lenv;
                temp2v = LVFU(srcVertical[1 * W + col]) / lenv;
                temp3v = LVFU(srcVertical[0 * W + col + 4]) / lenv;
                temp4v = LVFU(srcVertical[1 * W + col + 4]) / lenv;

                for (int i = 2; i < boxH + 2; i += 2) {
                    temp1v += LVFU(srcVertical[i * W + col]) / lenv;
                    temp2v += LVFU(srcVertical[(i + 1) * W + col]) / lenv;
                    temp3v += LVFU(srcVertical[i * W + col + 4]) / lenv;
                    temp4v += LVFU(srcVertical[(i + 1) * W + col + 4]) / lenv;
                }

                STVFU(cfablur[0 * W + col], temp1v);
                STVFU(cfablur[1 * W + col], temp2v);
                STVFU(cfablur[0 * W + col + 4], temp3v);
                STVFU(cfablur[1 * W + col + 4], temp4v);

                for (row = 2; row < boxH + 2; row += 2) {
                    lenp1v = lenv + onev;
                    temp1v = (temp1v * lenv + LVFU(srcVertical[(row + boxH) * W + col])) / lenp1v;
                    temp2v = (temp2v * lenv + LVFU(srcVertical[(row + boxH + 1) * W + col])) / lenp1v;
                    temp3v = (temp3v * lenv + LVFU(srcVertical[(row + boxH) * W + col + 4])) / lenp1v;
                    temp4v = (temp4v * lenv + LVFU(srcVertical[(row + boxH + 1) * W + col + 4])) / lenp1v;
                    STVFU(cfablur[row * W + col], temp1v);
                    STVFU(cfablur[(row + 1)*W + col], temp2v);
                    STVFU(cfablur[row * W + col + 4], temp3v);
                    STVFU(cfablur[(row + 1)*W + col + 4], temp4v);
                    lenv = lenp1v;
                }

                for (; row < H - boxH - 1; row += 2) {
                    temp1v = temp1v + (LVFU(srcVertical[(row + boxH) * W + col]) - LVFU(srcVertical[(row - boxH - 2) * W + col])) / lenv;
                    temp2v = temp2v + (LVFU(srcVertical[(row + 1 + boxH) * W + col]) - LVFU(srcVertical[(row + 1 - boxH - 2) * W + col])) / lenv;
                    temp3v = temp3v + (LVFU(srcVertical[(row + boxH) * W + col + 4]) - LVFU(srcVertical[(row - boxH - 2) * W + col + 4])) / lenv;
                    temp4v = temp4v + (LVFU(srcVertical[(row + 1 + boxH) * W + col + 4]) - LVFU(srcVertical[(row + 1 - boxH - 2) * W + col + 4])) / lenv;
                    STVFU(cfablur[row * W + col], temp1v);
                    STVFU(cfablur[(row + 1)*W + col], temp2v);
                    STVFU(cfablur[row * W + col + 4], temp3v);
                    STVFU(cfablur[(row + 1)*W + col + 4], temp4v);
                }

                for (; row < H - boxH; row++) {
                    temp1v = temp1v + (LVFU(srcVertical[(row + boxH) * W + col]) - LVFU(srcVertical[(row - boxH - 2) * W + col])) / lenv;
                    temp3v = temp3v + (LVFU(srcVertical[(row + boxH) * W + col + 4]) - LVFU(srcVertical[(row - boxH - 2) * W + col + 4])) / lenv;
                    STVFU(cfablur[row * W + col], temp1v);
                    STVFU(cfablur[row * W + col + 4], temp3v);
                    vfloat swapv = temp1v;
                    temp1v = temp2v;
                    temp2v = swapv;
                    swapv = temp3v;
                    temp3v = temp4v;
                    temp4v = swapv;
                }

                for (; row < H - 1; row += 2) {
                    lenm1v = lenv - onev;
                    temp1v = (temp1v * lenv - LVFU(srcVertical[(row - boxH - 2) * W + col])) / lenm1v;
                    temp2v = (temp2v * lenv - LVFU(srcVertical[(row - boxH - 1) * W + col])) / lenm1v;
                    temp3v = (temp3v * lenv - LVFU(srcVertical[(row - boxH - 2) * W + col + 4])) / lenm1v;
                    temp4v = (temp4v * lenv - LVFU(srcVertical[(row - boxH - 1) * W + col + 4])) / lenm1v;
                    STVFU(cfablur[row * W + col], temp1v);
                    STVFU(cfablur[(row + 1)*W + col], temp2v);
                    STVFU(cfablur[row * W + col + 4], temp3v);
                    STVFU(cfablur[(row + 1)*W + col + 4], temp4v);
                    lenv = lenm1v;
                }

                for (; row < H; row++) {
                    lenm1v = lenv - onev;
                    temp1v = (temp1v * lenv - LVFU(srcVertical[(row - boxH - 2) * W + col])) / lenm1v;
                    temp3v = (temp3v * lenv - LVFU(srcVertical[(row - boxH - 2) * W + col + 4])) / lenm1v;
                    STVFU(cfablur[(row)*W + col], temp1v);
                    STVFU(cfablur[(row)*W + col + 4], temp3v);
                }

            }

            #pragma omp single

            for (int col = W - (W % 8); col < W; col++) {
                int len = boxH / 2 + 1;
                cfablur[0 * W + col] = srcVertical[0 * W + col] / len;
                cfablur[1 * W + col] = srcVertical[1 * W + col] / len;

                for (int i = 2; i < boxH + 2; i += 2) {
                    cfablur[0 * W + col] += srcVertical[i * W + col] / len;
                    cfablur[1 * W + col] += srcVertical[(i + 1) * W + col] / len;
                }

                for (int row = 2; row < boxH + 2; row += 2) {
                    cfablur[row * W + col] = (cfablur[(row - 2) * W + col] * len + srcVertical[(row + boxH) * W + col]) / (len + 1);
                    cfablur[(row + 1)*W + col] = (cfablur[(row - 1) * W + col] * len + srcVertical[(row + boxH + 1) * W + col]) / (len + 1);
                    len ++;
                }

                for (int row = boxH + 2; row < H - boxH; row++) {
                    cfablur[row * W + col] = cfablur[(row - 2) * W + col] + (srcVertical[(row + boxH) * W + col] - srcVertical[(row - boxH - 2) * W + col]) / len;
                }

                for (int row = H - boxH; row < H; row += 2) {
                    cfablur[row * W + col] = (cfablur[(row - 2) * W + col] * len - srcVertical[(row - boxH - 2) * W + col]) / (len - 1);

                    if (row + 1 < H) {
                        cfablur[(row + 1)*W + col] = (cfablur[(row - 1) * W + col] * len - srcVertical[(row - boxH - 1) * W + col]) / (len - 1);
                    }

                    len --;
                }
            }

#else
#ifdef _OPENMP
            #pragma omp for
#endif

            for (int col = 0; col < W; col++) {
                int len = boxH / 2 + 1;
                cfablur[0 * W + col] = srcVertical[0 * W + col] / len;
                cfablur[1 * W + col] = srcVertical[1 * W + col] / len;

                for (int i = 2; i < boxH + 2; i += 2) {
                    cfablur[0 * W + col] += srcVertical[i * W + col] / len;
                    cfablur[1 * W + col] += srcVertical[(i + 1) * W + col] / len;
                }

                for (int row = 2; row < boxH + 2; row += 2) {
                    cfablur[row * W + col] = (cfablur[(row - 2) * W + col] * len + srcVertical[(row + boxH) * W + col]) / (len + 1);
                    cfablur[(row + 1)*W + col] = (cfablur[(row - 1) * W + col] * len + srcVertical[(row + boxH + 1) * W + col]) / (len + 1);
                    len ++;
                }

                for (int row = boxH + 2; row < H - boxH; row++) {
                    cfablur[row * W + col] = cfablur[(row - 2) * W + col] + (srcVertical[(row + boxH) * W + col] - srcVertical[(row - boxH - 2) * W + col]) / len;
                }

                for (int row = H - boxH; row < H; row += 2) {
                    cfablur[row * W + col] = (cfablur[(row - 2) * W + col] * len - srcVertical[(row - boxH - 2) * W + col]) / (len - 1);

                    if (row + 1 < H) {
                        cfablur[(row + 1)*W + col] = (cfablur[(row - 1) * W + col] * len - srcVertical[(row - boxH - 1) * W + col]) / (len - 1);
                    }

                    len --;
                }
            }

#endif
        }
    }

    if (tmpBuffer) {
        free(tmpBuffer);
    }
}


// Scale original pixels into the range 0 65535 using black offsets and multipliers
void RawImageSource::scaleColors(int winx, int winy, int winw, int winh, const RAWParams &raw, array2D<float> &rawData)
{
    chmax[0] = chmax[1] = chmax[2] = chmax[3] = 0; //channel maxima
    float black_lev[4] = {0.f};//black level

    //adjust black level  (eg Canon)
    bool isMono = false;

    if (getSensorType() == ST_BAYER || getSensorType() == ST_FOVEON) {

        black_lev[0] = raw.bayersensor.black1; //R
        black_lev[1] = raw.bayersensor.black0; //G1
        black_lev[2] = raw.bayersensor.black2; //B
        black_lev[3] = raw.bayersensor.black3; //G2

        isMono = RAWParams::BayerSensor::getMethodString(RAWParams::BayerSensor::Method::MONO) == raw.bayersensor.method;
    } else if (getSensorType() == ST_FUJI_XTRANS) {

        black_lev[0] = raw.xtranssensor.blackred; //R
        black_lev[1] = raw.xtranssensor.blackgreen; //G1
        black_lev[2] = raw.xtranssensor.blackblue; //B
        black_lev[3] = raw.xtranssensor.blackgreen; //G2  (set, only used with a Bayer filter)

        isMono = RAWParams::XTransSensor::getMethodString(RAWParams::XTransSensor::Method::MONO) == raw.xtranssensor.method;
    }

    for (int i = 0; i < 4 ; i++) {
        cblacksom[i] = max(c_black[i] + black_lev[i], 0.0f);      // adjust black level
    }

    initialGain = calculate_scale_mul(scale_mul, ref_pre_mul, c_white, cblacksom, isMono, ri->get_colors());  // recalculate scale colors with adjusted levels

    //fprintf(stderr, "recalc: %f [%f %f %f %f]\n", initialGain, scale_mul[0], scale_mul[1], scale_mul[2], scale_mul[3]);
    for (int i = 0; i < 4 ; i++) {
        clmax[i] = (c_white[i] - cblacksom[i]) * scale_mul[i];    // raw clip level
    }

    // this seems strange, but it works

    // scale image colors

    if (ri->getSensorType() == ST_BAYER) {
#ifdef _OPENMP
        #pragma omp parallel
#endif
        {
            float tmpchmax[3];
            tmpchmax[0] = tmpchmax[1] = tmpchmax[2] = 0.0f;
#ifdef _OPENMP
            #pragma omp for nowait
#endif

            for (int row = winy; row < winy + winh; row ++)
            {
                for (int col = winx; col < winx + winw; col++) {
                    float val = rawData[row][col];
                    int c  = FC(row, col);                        // three colors,  0=R, 1=G,  2=B
                    int c4 = (c == 1 && !(row & 1)) ? 3 : c;      // four  colors,  0=R, 1=G1, 2=B, 3=G2
                    val -= cblacksom[c4];
                    val *= scale_mul[c4];
                    rawData[row][col] = (val);
                    tmpchmax[c] = max(tmpchmax[c], val);
                }
            }

#ifdef _OPENMP
            #pragma omp critical
#endif
            {
                chmax[0] = max(tmpchmax[0], chmax[0]);
                chmax[1] = max(tmpchmax[1], chmax[1]);
                chmax[2] = max(tmpchmax[2], chmax[2]);
            }
        }
    } else if (ri->get_colors() == 1) {
#ifdef _OPENMP
        #pragma omp parallel
#endif
        {
            float tmpchmax = 0.0f;
#ifdef _OPENMP
            #pragma omp for nowait
#endif

            for (int row = winy; row < winy + winh; row ++)
            {
                for (int col = winx; col < winx + winw; col++) {
                    float val = rawData[row][col];
                    val -= cblacksom[0];
                    val *= scale_mul[0];
                    rawData[row][col] = (val);
                    tmpchmax = max(tmpchmax, val);
                }
            }

#ifdef _OPENMP
            #pragma omp critical
#endif
            {
                chmax[0] = chmax[1] = chmax[2] = chmax[3] = max(tmpchmax, chmax[0]);
            }
        }
    } else if (ri->getSensorType() == ST_FUJI_XTRANS) {
#ifdef _OPENMP
        #pragma omp parallel
#endif
        {
            float tmpchmax[3];
            tmpchmax[0] = tmpchmax[1] = tmpchmax[2] = 0.0f;
#ifdef _OPENMP
            #pragma omp for nowait
#endif

            for (int row = winy; row < winy + winh; row ++)
            {
                for (int col = winx; col < winx + winw; col++) {
                    float val = rawData[row][col];
                    int c = ri->XTRANSFC(row, col);
                    val -= cblacksom[c];
                    val *= scale_mul[c];

                    rawData[row][col] = (val);
                    tmpchmax[c] = max(tmpchmax[c], val);
                }
            }

#ifdef _OPENMP
            #pragma omp critical
#endif
            {
                chmax[0] = max(tmpchmax[0], chmax[0]);
                chmax[1] = max(tmpchmax[1], chmax[1]);
                chmax[2] = max(tmpchmax[2], chmax[2]);
            }
        }
    } else {
#ifdef _OPENMP
        #pragma omp parallel
#endif
        {
            float tmpchmax[3];
            tmpchmax[0] = tmpchmax[1] = tmpchmax[2] = 0.0f;
#ifdef _OPENMP
            #pragma omp for nowait
#endif

            for (int row = winy; row < winy + winh; row ++)
            {
                for (int col = winx; col < winx + winw; col++) {
                    for (int c = 0; c < 3; c++) {                 // three colors,  0=R, 1=G,  2=B
                        float val = rawData[row][3 * col + c];
                        val -= cblacksom[c];
                        val *= scale_mul[c];
                        rawData[row][3 * col + c] = (val);
                        tmpchmax[c] = max(tmpchmax[c], val);
                    }
                }
            }

#ifdef _OPENMP
            #pragma omp critical
#endif
            {
                chmax[0] = max(tmpchmax[0], chmax[0]);
                chmax[1] = max(tmpchmax[1], chmax[1]);
                chmax[2] = max(tmpchmax[2], chmax[2]);
            }
        }
        chmax[3] = chmax[1];
    }

}

//%%%%%%%%%%%%%%%%%%%%%%%%%%%%%%%%%%%%%%%

int RawImageSource::defTransform(int tran)
{

    int deg = ri->get_rotateDegree();

    if ((tran & TR_ROT) == TR_R180) {
        deg += 180;
    } else if ((tran & TR_ROT) == TR_R90) {
        deg += 90;
    } else if ((tran & TR_ROT) == TR_R270) {
        deg += 270;
    }

    deg %= 360;

    int ret = 0;

    if (deg == 90) {
        ret |= TR_R90;
    } else if (deg == 180) {
        ret |= TR_R180;
    } else if (deg == 270) {
        ret |= TR_R270;
    }

    if (tran & TR_HFLIP) {
        ret |= TR_HFLIP;
    }

    if (tran & TR_VFLIP) {
        ret |= TR_VFLIP;
    }

    return ret;
}

//%%%%%%%%%%%%%%%%%%%%%%%%%%%%%%%%%%%%%%%

// Thread called part
void RawImageSource::processFalseColorCorrectionThread(Imagefloat* im, array2D<float> &rbconv_Y, array2D<float> &rbconv_I, array2D<float> &rbconv_Q, array2D<float> &rbout_I, array2D<float> &rbout_Q, const int row_from, const int row_to)
{

    const int W = im->getWidth();
    constexpr float onebynine = 1.f / 9.f;

#ifdef __SSE2__
    vfloat buffer[12];
    vfloat* pre1 = &buffer[0];
    vfloat* pre2 = &buffer[3];
    vfloat* post1 = &buffer[6];
    vfloat* post2 = &buffer[9];
#else
    float buffer[12];
    float* pre1 = &buffer[0];
    float* pre2 = &buffer[3];
    float* post1 = &buffer[6];
    float* post2 = &buffer[9];
#endif

    int px = (row_from - 1) % 3, cx = row_from % 3, nx = 0;

    convert_row_to_YIQ(im->r(row_from - 1), im->g(row_from - 1), im->b(row_from - 1), rbconv_Y[px], rbconv_I[px], rbconv_Q[px], W);
    convert_row_to_YIQ(im->r(row_from), im->g(row_from), im->b(row_from), rbconv_Y[cx], rbconv_I[cx], rbconv_Q[cx], W);

    for (int j = 0; j < W; j++) {
        rbout_I[px][j] = rbconv_I[px][j];
        rbout_Q[px][j] = rbconv_Q[px][j];
    }

    for (int i = row_from; i < row_to; i++) {

        px = (i - 1) % 3;
        cx = i % 3;
        nx = (i + 1) % 3;

        convert_row_to_YIQ(im->r(i + 1), im->g(i + 1), im->b(i + 1), rbconv_Y[nx], rbconv_I[nx], rbconv_Q[nx], W);

#ifdef __SSE2__
        pre1[0] = _mm_setr_ps(rbconv_I[px][0], rbconv_Q[px][0], 0, 0), pre1[1] = _mm_setr_ps(rbconv_I[cx][0], rbconv_Q[cx][0], 0, 0), pre1[2] = _mm_setr_ps(rbconv_I[nx][0], rbconv_Q[nx][0], 0, 0);
        pre2[0] = _mm_setr_ps(rbconv_I[px][1], rbconv_Q[px][1], 0, 0), pre2[1] = _mm_setr_ps(rbconv_I[cx][1], rbconv_Q[cx][1], 0, 0), pre2[2] = _mm_setr_ps(rbconv_I[nx][1], rbconv_Q[nx][1], 0, 0);

        // fill first element in rbout_I and rbout_Q
        rbout_I[cx][0] = rbconv_I[cx][0];
        rbout_Q[cx][0] = rbconv_Q[cx][0];

        // median I channel
        for (int j = 1; j < W - 2; j += 2) {
            post1[0] = _mm_setr_ps(rbconv_I[px][j + 1], rbconv_Q[px][j + 1], 0, 0), post1[1] = _mm_setr_ps(rbconv_I[cx][j + 1], rbconv_Q[cx][j + 1], 0, 0), post1[2] = _mm_setr_ps(rbconv_I[nx][j + 1], rbconv_Q[nx][j + 1], 0, 0);
            const auto middle = middle4of6(pre2[0], pre2[1], pre2[2], post1[0], post1[1], post1[2]);
            vfloat medianval = median(pre1[0], pre1[1], pre1[2], middle[0], middle[1], middle[2], middle[3]);
            rbout_I[cx][j] = medianval[0];
            rbout_Q[cx][j] = medianval[1];
            post2[0] = _mm_setr_ps(rbconv_I[px][j + 2], rbconv_Q[px][j + 2], 0, 0), post2[1] = _mm_setr_ps(rbconv_I[cx][j + 2], rbconv_Q[cx][j + 2], 0, 0), post2[2] = _mm_setr_ps(rbconv_I[nx][j + 2], rbconv_Q[nx][j + 2], 0, 0);
            medianval = median(post2[0], post2[1], post2[2], middle[0], middle[1], middle[2], middle[3]);
            rbout_I[cx][j + 1] = medianval[0];
            rbout_Q[cx][j + 1] = medianval[1];
            std::swap(pre1, post1);
            std::swap(pre2, post2);
        }

        // fill last elements in rbout_I and rbout_Q
        rbout_I[cx][W - 1] = rbconv_I[cx][W - 1];
        rbout_I[cx][W - 2] = rbconv_I[cx][W - 2];
        rbout_Q[cx][W - 1] = rbconv_Q[cx][W - 1];
        rbout_Q[cx][W - 2] = rbconv_Q[cx][W - 2];

#else
        pre1[0] = rbconv_I[px][0], pre1[1] = rbconv_I[cx][0], pre1[2] = rbconv_I[nx][0];
        pre2[0] = rbconv_I[px][1], pre2[1] = rbconv_I[cx][1], pre2[2] = rbconv_I[nx][1];

        // fill first element in rbout_I
        rbout_I[cx][0] = rbconv_I[cx][0];

        // median I channel
        for (int j = 1; j < W - 2; j += 2) {
            post1[0] = rbconv_I[px][j + 1], post1[1] = rbconv_I[cx][j + 1], post1[2] = rbconv_I[nx][j + 1];
            const auto middle = middle4of6(pre2[0], pre2[1], pre2[2], post1[0], post1[1], post1[2]);
            rbout_I[cx][j] = median(pre1[0], pre1[1], pre1[2], middle[0], middle[1], middle[2], middle[3]);
            post2[0] = rbconv_I[px][j + 2], post2[1] = rbconv_I[cx][j + 2], post2[2] = rbconv_I[nx][j + 2];
            rbout_I[cx][j + 1] = median(post2[0], post2[1], post2[2], middle[0], middle[1], middle[2], middle[3]);
            std::swap(pre1, post1);
            std::swap(pre2, post2);
        }

        // fill last elements in rbout_I
        rbout_I[cx][W - 1] = rbconv_I[cx][W - 1];
        rbout_I[cx][W - 2] = rbconv_I[cx][W - 2];

        pre1[0] = rbconv_Q[px][0], pre1[1] = rbconv_Q[cx][0], pre1[2] = rbconv_Q[nx][0];
        pre2[0] = rbconv_Q[px][1], pre2[1] = rbconv_Q[cx][1], pre2[2] = rbconv_Q[nx][1];

        // fill first element in rbout_Q
        rbout_Q[cx][0] = rbconv_Q[cx][0];

        // median Q channel
        for (int j = 1; j < W - 2; j += 2) {
            post1[0] = rbconv_Q[px][j + 1], post1[1] = rbconv_Q[cx][j + 1], post1[2] = rbconv_Q[nx][j + 1];
            const auto middle = middle4of6(pre2[0], pre2[1], pre2[2], post1[0], post1[1], post1[2]);
            rbout_Q[cx][j] = median(pre1[0], pre1[1], pre1[2], middle[0], middle[1], middle[2], middle[3]);
            post2[0] = rbconv_Q[px][j + 2], post2[1] = rbconv_Q[cx][j + 2], post2[2] = rbconv_Q[nx][j + 2];
            rbout_Q[cx][j + 1] = median(post2[0], post2[1], post2[2], middle[0], middle[1], middle[2], middle[3]);
            std::swap(pre1, post1);
            std::swap(pre2, post2);
        }

        // fill last elements in rbout_Q
        rbout_Q[cx][W - 1] = rbconv_Q[cx][W - 1];
        rbout_Q[cx][W - 2] = rbconv_Q[cx][W - 2];
#endif

        // blur i-1th row
        if (i > row_from) {
            convert_to_RGB(im->r(i - 1, 0), im->g(i - 1, 0), im->b(i - 1, 0), rbconv_Y[px][0], rbout_I[px][0], rbout_Q[px][0]);

#ifdef _OPENMP
            #pragma omp simd
#endif

            for (int j = 1; j < W - 1; j++) {
                float I = (rbout_I[px][j - 1] + rbout_I[px][j] + rbout_I[px][j + 1] + rbout_I[cx][j - 1] + rbout_I[cx][j] + rbout_I[cx][j + 1] + rbout_I[nx][j - 1] + rbout_I[nx][j] + rbout_I[nx][j + 1]) * onebynine;
                float Q = (rbout_Q[px][j - 1] + rbout_Q[px][j] + rbout_Q[px][j + 1] + rbout_Q[cx][j - 1] + rbout_Q[cx][j] + rbout_Q[cx][j + 1] + rbout_Q[nx][j - 1] + rbout_Q[nx][j] + rbout_Q[nx][j + 1]) * onebynine;
                convert_to_RGB(im->r(i - 1, j), im->g(i - 1, j), im->b(i - 1, j), rbconv_Y[px][j], I, Q);
            }

            convert_to_RGB(im->r(i - 1, W - 1), im->g(i - 1, W - 1), im->b(i - 1, W - 1), rbconv_Y[px][W - 1], rbout_I[px][W - 1], rbout_Q[px][W - 1]);
        }
    }

    // blur last 3 row and finalize H-1th row
    convert_to_RGB(im->r(row_to - 1, 0), im->g(row_to - 1, 0), im->b(row_to - 1, 0), rbconv_Y[cx][0], rbout_I[cx][0], rbout_Q[cx][0]);
#ifdef _OPENMP
    #pragma omp simd
#endif

    for (int j = 1; j < W - 1; j++) {
        float I = (rbout_I[px][j - 1] + rbout_I[px][j] + rbout_I[px][j + 1] + rbout_I[cx][j - 1] + rbout_I[cx][j] + rbout_I[cx][j + 1] + rbconv_I[nx][j - 1] + rbconv_I[nx][j] + rbconv_I[nx][j + 1]) * onebynine;
        float Q = (rbout_Q[px][j - 1] + rbout_Q[px][j] + rbout_Q[px][j + 1] + rbout_Q[cx][j - 1] + rbout_Q[cx][j] + rbout_Q[cx][j + 1] + rbconv_Q[nx][j - 1] + rbconv_Q[nx][j] + rbconv_Q[nx][j + 1]) * onebynine;
        convert_to_RGB(im->r(row_to - 1, j), im->g(row_to - 1, j), im->b(row_to - 1, j), rbconv_Y[cx][j], I, Q);
    }

    convert_to_RGB(im->r(row_to - 1, W - 1), im->g(row_to - 1, W - 1), im->b(row_to - 1, W - 1), rbconv_Y[cx][W - 1], rbout_I[cx][W - 1], rbout_Q[cx][W - 1]);
}

//%%%%%%%%%%%%%%%%%%%%%%%%%%%%%%%%%%%%%%%

// correction_YIQ_LQ
void RawImageSource::processFalseColorCorrection(Imagefloat* im, const int steps)
{

    if (im->getHeight() < 4 || steps < 1) {
        return;
    }

#ifdef _OPENMP
    #pragma omp parallel
    {
        multi_array2D<float, 5> buffer(W, 3);
        int tid = omp_get_thread_num();
        int nthreads = omp_get_num_threads();
        int blk = (im->getHeight() - 2) / nthreads;

        for (int t = 0; t < steps; t++) {

            if (tid < nthreads - 1) {
                processFalseColorCorrectionThread(im, buffer[0], buffer[1], buffer[2], buffer[3], buffer[4], 1 + tid * blk, 1 + (tid + 1)*blk);
            } else {
                processFalseColorCorrectionThread(im, buffer[0], buffer[1], buffer[2], buffer[3], buffer[4], 1 + tid * blk, im->getHeight() - 1);
            }

            #pragma omp barrier
        }
    }
#else
    multi_array2D<float, 5> buffer(W, 3);

    for (int t = 0; t < steps; t++) {
        processFalseColorCorrectionThread(im, buffer[0], buffer[1], buffer[2], buffer[3], buffer[4], 1, im->getHeight() - 1);
    }

#endif
}

// Some camera input profiles need gamma preprocessing
// gamma is applied before the CMS, correct line fac=lineFac*rawPixel+LineSum after the CMS
void RawImageSource::getProfilePreprocParams(cmsHPROFILE in, float& gammaFac, float& lineFac, float& lineSum)
{
    gammaFac = 0;
    lineFac = 1;
    lineSum = 0;

    char copyright[256];
    copyright[0] = 0;

    if (cmsGetProfileInfoASCII(in, cmsInfoCopyright, cmsNoLanguage, cmsNoCountry, copyright, 256) > 0) {
        if (strstr(copyright, "Phase One") != nullptr) {
            gammaFac = 0.55556;    // 1.8
        } else if (strstr(copyright, "Nikon Corporation") != nullptr) {
            gammaFac = 0.5;
            lineFac = -0.4;
            lineSum = 1.35; // determined in reverse by measuring NX an RT developed colorchecker PNGs
        }
    }
}

//%%%%%%%%%%%%%%%%%%%%%%%%%%%%%%%%%%%%%%%

static void
lab2ProphotoRgbD50(float L, float A, float B, float& r, float& g, float& b)
{
    float X;
    float Y;
    float Z;
#define CLIP01(a) ((a)>0?((a)<1?(a):1):0)
    {
        // convert from Lab to XYZ
        float x, y, z, fx, fy, fz;

        fy = (L + 16.0f) / 116.0f;
        fx = A / 500.0f + fy;
        fz = fy - B / 200.0f;

        if (fy > 24.0f / 116.0f) {
            y = fy * fy * fy;
        } else {
            y = (fy - 16.0f / 116.0f) / 7.787036979f;
        }

        if (fx > 24.0f / 116.0f) {
            x = fx * fx * fx;
        } else {
            x = (fx - 16.0 / 116.0) / 7.787036979f;
        }

        if (fz > 24.0f / 116.0f) {
            z = fz * fz * fz;
        } else {
            z = (fz - 16.0f / 116.0f) / 7.787036979f;
        }

        //0.9642, 1.0000, 0.8249 D50
        X = x * 0.9642;
        Y = y;
        Z = z * 0.8249;
    }
    r = prophoto_xyz[0][0] * X + prophoto_xyz[0][1] * Y + prophoto_xyz[0][2] * Z;
    g = prophoto_xyz[1][0] * X + prophoto_xyz[1][1] * Y + prophoto_xyz[1][2] * Z;
    b = prophoto_xyz[2][0] * X + prophoto_xyz[2][1] * Y + prophoto_xyz[2][2] * Z;
    // r = CLIP01(r);
    // g = CLIP01(g);
    // b = CLIP01(b);
}

// Converts raw image including ICC input profile to working space - floating point version
void RawImageSource::colorSpaceConversion_(Imagefloat* im, const ColorManagementParams& cmp, const ColorTemp &wb, double pre_mul[3], cmsHPROFILE embedded, cmsHPROFILE camprofile, double camMatrix[3][3], const std::string &camName)
{

//    MyTime t1, t2, t3;
//    t1.set ();
    cmsHPROFILE in;
    DCPProfile *dcpProf;

    if (!findInputProfile(cmp.input, embedded, camName, &dcpProf, in)) {
        return;
    }

    if (dcpProf != nullptr) {
        // DCP processing
        const DCPProfile::Triple pre_mul_row = {
            pre_mul[0],
            pre_mul[1],
            pre_mul[2]
        };
        const DCPProfile::Matrix cam_matrix = {{
                {camMatrix[0][0], camMatrix[0][1], camMatrix[0][2]},
                {camMatrix[1][0], camMatrix[1][1], camMatrix[1][2]},
                {camMatrix[2][0], camMatrix[2][1], camMatrix[2][2]}
            }
        };
        dcpProf->apply(im, cmp.dcpIlluminant, cmp.working, wb, pre_mul_row, cam_matrix, cmp.applyHueSatMap);
        return;
    }

    if (in == nullptr) {
        // use default camprofile, supplied by dcraw
        // in this case we avoid using the slllllooooooowwww lcms

        // Calculate matrix for direct conversion raw>working space
        TMatrix work = ICCStore::getInstance()->workingSpaceInverseMatrix(cmp.working);
        double mat[3][3] = {{0, 0, 0}, {0, 0, 0}, {0, 0, 0}};

        for (int i = 0; i < 3; i++)
            for (int j = 0; j < 3; j++)
                for (int k = 0; k < 3; k++) {
                    mat[i][j] += work[i][k] * camMatrix[k][j];    // rgb_xyz * imatrices.xyz_cam
                }

#ifdef _OPENMP
        #pragma omp parallel for
#endif

        for (int i = 0; i < im->getHeight(); i++)
            for (int j = 0; j < im->getWidth(); j++) {

                float newr = mat[0][0] * im->r(i, j) + mat[0][1] * im->g(i, j) + mat[0][2] * im->b(i, j);
                float newg = mat[1][0] * im->r(i, j) + mat[1][1] * im->g(i, j) + mat[1][2] * im->b(i, j);
                float newb = mat[2][0] * im->r(i, j) + mat[2][1] * im->g(i, j) + mat[2][2] * im->b(i, j);

                im->r(i, j) = newr;
                im->g(i, j) = newg;
                im->b(i, j) = newb;

            }
    } else {
        bool working_space_is_prophoto = (cmp.working == "ProPhoto");

        // use supplied input profile

        /*
          The goal here is to in addition to user-made custom ICC profiles also support profiles
          supplied with other popular raw converters. As curves affect color rendering and
          different raw converters deal with them differently (and few if any is as flexible
          as RawTherapee) we cannot really expect to get the *exact* same color rendering here.
          However we try hard to make the best out of it.

          Third-party input profiles that contain a LUT (usually A2B0 tag) often needs some preprocessing,
          as ICC LUTs are not really designed for dealing with linear camera data. Generally one
          must apply some sort of curve to get efficient use of the LUTs. Unfortunately how you
          should preprocess is not standardized so there are almost as many ways as there are
          software makers, and for each one we have to reverse engineer to find out how it has
          been done. (The ICC files made for RT has linear LUTs)

          ICC profiles which only contain the <r,g,b>XYZ tags (ie only a color matrix) should
          (hopefully) not require any pre-processing.

          Some LUT ICC profiles apply a contrast curve and desaturate highlights (to give a "film-like"
          behavior. These will generally work with RawTherapee, but will not produce good results when
          you enable highlight recovery/reconstruction, as that data is added linearly on top of the
          original range. RawTherapee works best with linear ICC profiles.
        */

        enum camera_icc_type {
            CAMERA_ICC_TYPE_GENERIC, // Generic, no special pre-processing required, RTs own is this way
            CAMERA_ICC_TYPE_PHASE_ONE, // Capture One profiles
            CAMERA_ICC_TYPE_LEAF, // Leaf profiles, former Leaf Capture now in Capture One, made for Leaf digital backs
            CAMERA_ICC_TYPE_NIKON // Nikon NX profiles
        } camera_icc_type = CAMERA_ICC_TYPE_GENERIC;

        float leaf_prophoto_mat[3][3];
        {
            // identify ICC type
            char copyright[256] = "";
            char description[256] = "";

            cmsGetProfileInfoASCII(in, cmsInfoCopyright, cmsNoLanguage, cmsNoCountry, copyright, 256);
            cmsGetProfileInfoASCII(in, cmsInfoDescription, cmsNoLanguage, cmsNoCountry, description, 256);
            camera_icc_type = CAMERA_ICC_TYPE_GENERIC;

            // Note: order the identification with the most detailed matching first since the more general ones may also match the more detailed
            if ((strstr(copyright, "Leaf") != nullptr ||
                    strstr(copyright, "Phase One A/S") != nullptr ||
                    strstr(copyright, "Kodak") != nullptr ||
                    strstr(copyright, "Creo") != nullptr) &&
                    (strstr(description, "LF2 ") == description ||
                     strstr(description, "LF3 ") == description ||
                     strstr(description, "LeafLF2") == description ||
                     strstr(description, "LeafLF3") == description ||
                     strstr(description, "LeafLF4") == description ||
                     strstr(description, "MamiyaLF2") == description ||
                     strstr(description, "MamiyaLF3") == description)) {
                camera_icc_type = CAMERA_ICC_TYPE_LEAF;
            } else if (strstr(copyright, "Phase One A/S") != nullptr) {
                camera_icc_type = CAMERA_ICC_TYPE_PHASE_ONE;
            } else if (strstr(copyright, "Nikon Corporation") != nullptr) {
                camera_icc_type = CAMERA_ICC_TYPE_NIKON;
            }
        }

        // Initialize transform
        cmsHTRANSFORM hTransform;
        cmsHPROFILE prophoto = ICCStore::getInstance()->workingSpace("ProPhoto");  // We always use Prophoto to apply the ICC profile to minimize problems with clipping in LUT conversion.
        bool transform_via_pcs_lab = false;
        bool separate_pcs_lab_highlights = false;

        // check if the working space is fully contained in prophoto
        if (!working_space_is_prophoto) {
            TMatrix toxyz = ICCStore::getInstance()->workingSpaceMatrix(cmp.working);
            TMatrix torgb = ICCStore::getInstance()->workingSpaceInverseMatrix("ProPhoto");
            float rgb[3] = {0.f, 0.f, 0.f};
            for (int i = 0; i < 2 && !working_space_is_prophoto; ++i) {
                rgb[i] = 1.f;
                float x, y, z;

                Color::rgbxyz(rgb[0], rgb[1], rgb[2], x, y, z, toxyz);
                Color::xyz2rgb(x, y, z, rgb[0], rgb[1], rgb[2], torgb);

                for (int j = 0; j < 2; ++j) {
                    if (rgb[j] < 0.f || rgb[j] > 1.f) {
                        working_space_is_prophoto = true;
                        prophoto = ICCStore::getInstance()->workingSpace(cmp.working);
                        if (settings->verbose) {
                            std::cout << "colorSpaceConversion_: converting directly to " << cmp.working << " instead of passing through ProPhoto" << std::endl;
                        }
                        break;
                    }
                    rgb[j] = 0.f;
                }
            }
        }
        
        lcmsMutex->lock();

        switch (camera_icc_type) {
            case CAMERA_ICC_TYPE_PHASE_ONE:
            case CAMERA_ICC_TYPE_LEAF: {
                // These profiles have a RGB to Lab cLUT, gives gamma 1.8 output, and expects a "film-like" curve on input
                transform_via_pcs_lab = true;
                separate_pcs_lab_highlights = true;
                // We transform to Lab because we can and that we avoid getting an unnecessary unmatched gamma conversion which we would need to revert.
                hTransform = cmsCreateTransform(in, TYPE_RGB_FLT, nullptr, TYPE_Lab_FLT, INTENT_RELATIVE_COLORIMETRIC, cmsFLAGS_NOOPTIMIZE | cmsFLAGS_NOCACHE);

                for (int i = 0; i < 3; i++) {
                    for (int j = 0; j < 3; j++) {
                        leaf_prophoto_mat[i][j] = 0;

                        for (int k = 0; k < 3; k++) {
                            leaf_prophoto_mat[i][j] += prophoto_xyz[i][k] * camMatrix[k][j];
                        }
                    }
                }

                break;
            }

            case CAMERA_ICC_TYPE_NIKON:
            case CAMERA_ICC_TYPE_GENERIC:
            default:
                hTransform = cmsCreateTransform(in, TYPE_RGB_FLT, prophoto, TYPE_RGB_FLT, INTENT_RELATIVE_COLORIMETRIC, cmsFLAGS_NOOPTIMIZE | cmsFLAGS_NOCACHE);    // NOCACHE is important for thread safety
                break;
        }

        lcmsMutex->unlock();

        if (hTransform == nullptr) {
            // Fallback: create transform from camera profile. Should not happen normally.
            lcmsMutex->lock();
            hTransform = cmsCreateTransform(camprofile, TYPE_RGB_FLT, prophoto, TYPE_RGB_FLT, INTENT_RELATIVE_COLORIMETRIC, cmsFLAGS_NOOPTIMIZE | cmsFLAGS_NOCACHE);
            lcmsMutex->unlock();
        }

        TMatrix toxyz = {}, torgb = {};

        if (!working_space_is_prophoto) {
            toxyz = ICCStore::getInstance()->workingSpaceMatrix("ProPhoto");
            torgb = ICCStore::getInstance()->workingSpaceInverseMatrix(cmp.working);  //sRGB .. Adobe...Wide...
        }

#ifdef _OPENMP
        #pragma omp parallel
#endif
        {
            AlignedBuffer<float> buffer(im->getWidth() * 3);
            AlignedBuffer<float> hl_buffer(im->getWidth() * 3);
            AlignedBuffer<float> hl_scale(im->getWidth());
#ifdef _OPENMP
            #pragma omp for schedule(static)
#endif

            for (int h = 0; h < im->getHeight(); ++h) {
                float *p = buffer.data, *pR = im->r(h), *pG = im->g(h), *pB = im->b(h);

                // Apply pre-processing
                for (int w = 0; w < im->getWidth(); ++w) {
                    float r = * (pR++);
                    float g = * (pG++);
                    float b = * (pB++);

                    // convert to 0-1 range as LCMS expects that
                    r /= 65535.0f;
                    g /= 65535.0f;
                    b /= 65535.0f;

                    float maxc = max(r, g, b);

                    if (maxc <= 1.0) {
                        hl_scale.data[w] = 1.0;
                    } else {
                        // highlight recovery extend the range past the clip point, which means we can get values larger than 1.0 here.
                        // LUT ICC profiles only work in the 0-1 range so we scale down to fit and restore after conversion.
                        hl_scale.data[w] = 1.0 / maxc;
                        r *= hl_scale.data[w];
                        g *= hl_scale.data[w];
                        b *= hl_scale.data[w];
                    }

                    switch (camera_icc_type) {
                        case CAMERA_ICC_TYPE_PHASE_ONE:
                            // Here we apply a curve similar to Capture One's "Film Standard" + gamma, the reason is that the LUTs embedded in the
                            // ICCs are designed to work on such input, and if you provide it with a different curve you don't get as good result.
                            // We will revert this curve after we've made the color transform. However when we revert the curve, we'll notice that
                            // highlight rendering suffers due to that the LUT transform don't expand well, therefore we do a less compressed
                            // conversion too and mix them, this gives us the highest quality and most flexible result.
                            hl_buffer.data[3 * w + 0] = pow_F(r, 1.0 / 1.8);
                            hl_buffer.data[3 * w + 1] = pow_F(g, 1.0 / 1.8);
                            hl_buffer.data[3 * w + 2] = pow_F(b, 1.0 / 1.8);
                            r = phaseOneIccCurveInv->getVal(r);
                            g = phaseOneIccCurveInv->getVal(g);
                            b = phaseOneIccCurveInv->getVal(b);
                            break;

                        case CAMERA_ICC_TYPE_LEAF: {
                            // Leaf profiles expect that the camera native RGB has been converted to Prophoto RGB
                            float newr = leaf_prophoto_mat[0][0] * r + leaf_prophoto_mat[0][1] * g + leaf_prophoto_mat[0][2] * b;
                            float newg = leaf_prophoto_mat[1][0] * r + leaf_prophoto_mat[1][1] * g + leaf_prophoto_mat[1][2] * b;
                            float newb = leaf_prophoto_mat[2][0] * r + leaf_prophoto_mat[2][1] * g + leaf_prophoto_mat[2][2] * b;
                            hl_buffer.data[3 * w + 0] = pow_F(newr, 1.0 / 1.8);
                            hl_buffer.data[3 * w + 1] = pow_F(newg, 1.0 / 1.8);
                            hl_buffer.data[3 * w + 2] = pow_F(newb, 1.0 / 1.8);
                            r = phaseOneIccCurveInv->getVal(newr);
                            g = phaseOneIccCurveInv->getVal(newg);
                            b = phaseOneIccCurveInv->getVal(newb);
                            break;
                        }

                        case CAMERA_ICC_TYPE_NIKON:
                            // gamma 0.5
                            r = sqrtf(r);
                            g = sqrtf(g);
                            b = sqrtf(b);
                            break;

                        case CAMERA_ICC_TYPE_GENERIC:
                        default:
                            // do nothing
                            break;
                    }

                    * (p++) = r;
                    * (p++) = g;
                    * (p++) = b;
                }

                // Run icc transform
                cmsDoTransform(hTransform, buffer.data, buffer.data, im->getWidth());

                if (separate_pcs_lab_highlights) {
                    cmsDoTransform(hTransform, hl_buffer.data, hl_buffer.data, im->getWidth());
                }

                // Apply post-processing
                p = buffer.data;
                pR = im->r(h);
                pG = im->g(h);
                pB = im->b(h);

                for (int w = 0; w < im->getWidth(); ++w) {

                    float r, g, b, hr, hg, hb;

                    if (transform_via_pcs_lab) {
                        float L = * (p++);
                        float A = * (p++);
                        float B = * (p++);
                        // profile connection space CIELAB should have D50 illuminant
                        lab2ProphotoRgbD50(L, A, B, r, g, b);

                        if (separate_pcs_lab_highlights) {
                            lab2ProphotoRgbD50(hl_buffer.data[3 * w + 0], hl_buffer.data[3 * w + 1], hl_buffer.data[3 * w + 2], hr, hg, hb);
                        }
                    } else {
                        r = * (p++);
                        g = * (p++);
                        b = * (p++);
                    }

                    // restore pre-processing and/or add post-processing for the various ICC types
                    switch (camera_icc_type) {
                        default:
                            break;

                        case CAMERA_ICC_TYPE_PHASE_ONE:
                        case CAMERA_ICC_TYPE_LEAF: {
                            // note the 1/1.8 gamma, it's the gamma that the profile has applied, which we must revert before we can revert the curve
                            r = phaseOneIccCurve->getVal(pow_F(r, 1.0 / 1.8));
                            g = phaseOneIccCurve->getVal(pow_F(g, 1.0 / 1.8));
                            b = phaseOneIccCurve->getVal(pow_F(b, 1.0 / 1.8));
                            const float mix = 0.25; // may seem a low number, but remember this is linear space, mixing starts 2 stops from clipping
                            const float maxc = max(r, g, b);

                            if (maxc > mix) {
                                float fac = (maxc - mix) / (1.0 - mix);
                                fac = sqrtf(sqrtf(fac));   // gamma 0.25 to mix in highlight render relatively quick
                                r = (1.0 - fac) * r + fac * hr;
                                g = (1.0 - fac) * g + fac * hg;
                                b = (1.0 - fac) * b + fac * hb;
                            }

                            break;
                        }

                        case CAMERA_ICC_TYPE_NIKON: {
                            const float lineFac = -0.4;
                            const float lineSum = 1.35;
                            r *= r * lineFac + lineSum;
                            g *= g * lineFac + lineSum;
                            b *= b * lineFac + lineSum;
                            break;
                        }
                    }

                    // restore highlight scaling if any
                    if (hl_scale.data[w] != 1.0) {
                        float fac = 1.0 / hl_scale.data[w];
                        r *= fac;
                        g *= fac;
                        b *= fac;
                    }

                    // If we don't have ProPhoto as chosen working profile, convert. This conversion is clipless, ie if we convert
                    // to a small space such as sRGB we may end up with negative values and values larger than max.
                    if (!working_space_is_prophoto) {
                        //convert from Prophoto to XYZ
                        float x = (toxyz[0][0] * r + toxyz[0][1] * g + toxyz[0][2] * b) ;
                        float y = (toxyz[1][0] * r + toxyz[1][1] * g + toxyz[1][2] * b) ;
                        float z = (toxyz[2][0] * r + toxyz[2][1] * g + toxyz[2][2] * b) ;
                        //convert from XYZ to cmp.working  (sRGB...Adobe...Wide..)
                        r = ((torgb[0][0] * x + torgb[0][1] * y + torgb[0][2] * z)) ;
                        g = ((torgb[1][0] * x + torgb[1][1] * y + torgb[1][2] * z)) ;
                        b = ((torgb[2][0] * x + torgb[2][1] * y + torgb[2][2] * z)) ;
                    }

                    // return to the 0.0 - 65535.0 range (with possible negative and > max values present)
                    r *= 65535.0;
                    g *= 65535.0;
                    b *= 65535.0;

                    * (pR++) = r;
                    * (pG++) = g;
                    * (pB++) = b;
                }
            }
        } // End of parallelization
        cmsDeleteTransform(hTransform);
    }

//t3.set ();
//        printf ("ICM TIME: %d usec\n", t3.etime(t1));
}


// Determine RAW input and output profiles. Returns TRUE on success
bool RawImageSource::findInputProfile(Glib::ustring inProfile, cmsHPROFILE embedded, std::string camName, DCPProfile **dcpProf, cmsHPROFILE& in)
{
    in = nullptr; // cam will be taken on NULL
    *dcpProf = nullptr;

    if (inProfile == "(none)") {
        return false;
    }

    if (inProfile == "(embedded)" && embedded) {
        in = embedded;
    } else if (inProfile == "(cameraICC)") {
        // DCPs have higher quality, so use them first
        *dcpProf = DCPStore::getInstance()->getStdProfile(camName);

        if (*dcpProf == nullptr) {
            in = ICCStore::getInstance()->getStdProfile(camName);
        }
    } else if (inProfile != "(camera)" && inProfile != "") {
        Glib::ustring normalName = inProfile;

        if (!inProfile.compare(0, 5, "file:")) {
            normalName = inProfile.substr(5);
        }

        if (DCPStore::getInstance()->isValidDCPFileName(normalName)) {
            *dcpProf = DCPStore::getInstance()->getProfile(normalName);
        }

        if (*dcpProf == nullptr) {
            in = ICCStore::getInstance()->getProfile(inProfile);
        }
    }

    // "in" might be NULL because of "not found". That's ok, we take the cam profile then

    return true;
}

//%%%%%%%%%%%%%%%%%%%%%%%%%%%%%%%%%%%%%%%
// derived from Dcraw "blend_highlights()"
//  very effective to reduce (or remove) the magenta, but with levels of grey !
void RawImageSource::HLRecovery_blend(float* rin, float* gin, float* bin, int width, float maxval, float* hlmax)
{
    const int ColorCount = 3;

    // Transform matrixes rgb>lab and back
    static const float trans[2][ColorCount][ColorCount] = {
        { { 1, 1, 1 }, { 1.7320508, -1.7320508, 0 }, { -1, -1, 2 } },
        { { 1, 1, 1 }, { 1, -1, 1 }, { 1, 1, -1 } }
    };
    static const float itrans[2][ColorCount][ColorCount] = {
        { { 1, 0.8660254, -0.5 }, { 1, -0.8660254, -0.5 }, { 1, 0, 1 } },
        { { 1, 1, 1 }, { 1, -1, 1 }, { 1, 1, -1 } }
    };

#define FOREACHCOLOR for (int c=0; c < ColorCount; c++)

    float minpt = min(hlmax[0], hlmax[1], hlmax[2]);  //min of the raw clip points
    //float maxpt=max(hlmax[0],hlmax[1],hlmax[2]);//max of the raw clip points
    //float medpt=hlmax[0]+hlmax[1]+hlmax[2]-minpt-maxpt;//median of the raw clip points
    float maxave = (hlmax[0] + hlmax[1] + hlmax[2]) / 3; //ave of the raw clip points
    //some thresholds:
    const float clipthresh = 0.95;
    const float fixthresh = 0.5;
    const float satthresh = 0.5;

    float clip[3];
    FOREACHCOLOR clip[c] = min(maxave, hlmax[c]);

    // Determine the maximum level (clip) of all channels
    const float clippt = clipthresh * maxval;
    const float fixpt = fixthresh * minpt;
    const float desatpt = satthresh * maxave + (1 - satthresh) * maxval;

    for (int col = 0; col < width; col++) {
        float rgb[ColorCount], cam[2][ColorCount], lab[2][ColorCount], sum[2], chratio, lratio = 0;
        float L, C, H;

        // Copy input pixel to rgb so it's easier to access in loops
        rgb[0] = rin[col];
        rgb[1] = gin[col];
        rgb[2] = bin[col];

        // If no channel is clipped, do nothing on pixel
        int c;

        for (c = 0; c < ColorCount; c++) {
            if (rgb[c] > clippt) {
                break;
            }
        }

        if (c == ColorCount) {
            continue;
        }

        // Initialize cam with raw input [0] and potentially clipped input [1]
        FOREACHCOLOR {
            lratio += min(rgb[c], clip[c]);
            cam[0][c] = rgb[c];
            cam[1][c] = min(cam[0][c], maxval);
        }

        // Calculate the lightness correction ratio (chratio)
        for (int i = 0; i < 2; i++) {
            FOREACHCOLOR {
                lab[i][c] = 0;

                for (int j = 0; j < ColorCount; j++)
                {
                    lab[i][c] += trans[ColorCount - 3][c][j] * cam[i][j];
                }
            }

            sum[i] = 0;

            for (int c = 1; c < ColorCount; c++) {
                sum[i] += SQR(lab[i][c]);
            }
        }

        chratio = (sqrt(sum[1] / sum[0]));

        // Apply ratio to lightness in LCH space
        for (int c = 1; c < ColorCount; c++) {
            lab[0][c] *= chratio;
        }

        // Transform back from LCH to RGB
        FOREACHCOLOR {
            cam[0][c] = 0;

            for (int j = 0; j < ColorCount; j++)
            {
                cam[0][c] += itrans[ColorCount - 3][c][j] * lab[0][j];
            }
        }
        FOREACHCOLOR rgb[c] = cam[0][c] / ColorCount;

        // Copy converted pixel back
        if (rin[col] > fixpt) {
            float rfrac = SQR((min(clip[0], rin[col]) - fixpt) / (clip[0] - fixpt));
            rin[col] = min(maxave, rfrac * rgb[0] + (1 - rfrac) * rin[col]);
        }

        if (gin[col] > fixpt) {
            float gfrac = SQR((min(clip[1], gin[col]) - fixpt) / (clip[1] - fixpt));
            gin[col] = min(maxave, gfrac * rgb[1] + (1 - gfrac) * gin[col]);
        }

        if (bin[col] > fixpt) {
            float bfrac = SQR((min(clip[2], bin[col]) - fixpt) / (clip[2] - fixpt));
            bin[col] = min(maxave, bfrac * rgb[2] + (1 - bfrac) * bin[col]);
        }

        lratio /= (rin[col] + gin[col] + bin[col]);
        L = (rin[col] + gin[col] + bin[col]) / 3;
        C = lratio * 1.732050808 * (rin[col] - gin[col]);
        H = lratio * (2 * bin[col] - rin[col] - gin[col]);
        rin[col] = L - H / 6.0 + C / 3.464101615;
        gin[col] = L - H / 6.0 - C / 3.464101615;
        bin[col] = L + H / 3.0;

        if ((L = (rin[col] + gin[col] + bin[col]) / 3) > desatpt) {
            float Lfrac = max(0.0f, (maxave - L) / (maxave - desatpt));
            C = Lfrac * 1.732050808 * (rin[col] - gin[col]);
            H = Lfrac * (2 * bin[col] - rin[col] - gin[col]);
            rin[col] = L - H / 6.0 + C / 3.464101615;
            gin[col] = L - H / 6.0 - C / 3.464101615;
            bin[col] = L + H / 3.0;
        }
    }
}

void RawImageSource::HLRecovery_Luminance(float* rin, float* gin, float* bin, float* rout, float* gout, float* bout, int width, float maxval)
{

    for (int i = 0; i < width; i++) {
        float r = rin[i], g = gin[i], b = bin[i];

        if (r > maxval || g > maxval || b > maxval) {
            float ro = min(r, maxval);
            float go = min(g, maxval);
            float bo = min(b, maxval);
            double L = r + g + b;
            double C = 1.732050808 * (r - g);
            double H = 2 * b - r - g;
            double Co = 1.732050808 * (ro - go);
            double Ho = 2 * bo - ro - go;

            if (r != g && g != b) {
                double ratio = sqrt((Co * Co + Ho * Ho) / (C * C + H * H));
                C *= ratio;
                H *= ratio;
            }

            float rr = L / 3.0 - H / 6.0 + C / 3.464101615;
            float gr = L / 3.0 - H / 6.0 - C / 3.464101615;
            float br = L / 3.0 + H / 3.0;
            rout[i] = rr;
            gout[i] = gr;
            bout[i] = br;
        } else {
            rout[i] = rin[i];
            gout[i] = gin[i];
            bout[i] = bin[i];
        }
    }
}

//%%%%%%%%%%%%%%%%%%%%%%%%%%%%%%%%%%%%%%%

void RawImageSource::HLRecovery_CIELab(float* rin, float* gin, float* bin, float* rout, float* gout, float* bout,
                                       int width, float maxval, double xyz_cam[3][3], double cam_xyz[3][3])
{

    //static bool crTableReady = false;

    // lookup table for Lab conversion
    // perhaps should be centralized, universally defined so we don't keep remaking it???
    /*for (int ix=0; ix < 0x10000; ix++) {
            float rx = ix / 65535.0;
            fv[ix] = rx > 0.008856 ? exp(1.0/3 * log(rx)) : 7.787*rx + 16/116.0;
        }*/
    //crTableReady = true;


    for (int i = 0; i < width; i++) {
        float r = rin[i], g = gin[i], b = bin[i];

        if (r > maxval || g > maxval || b > maxval) {
            float ro = min(r, maxval);
            float go = min(g, maxval);
            float bo = min(b, maxval);
            float yy = xyz_cam[1][0] * r + xyz_cam[1][1] * g + xyz_cam[1][2] * b;
            float fy = (yy < 65535.0 ? Color::cachef[yy] / 327.68 : std::cbrt(yy / MAXVALD));
            // compute LCH decompostion of the clipped pixel (only color information, thus C and H will be used)
            float x = xyz_cam[0][0] * ro + xyz_cam[0][1] * go + xyz_cam[0][2] * bo;
            float y = xyz_cam[1][0] * ro + xyz_cam[1][1] * go + xyz_cam[1][2] * bo;
            float z = xyz_cam[2][0] * ro + xyz_cam[2][1] * go + xyz_cam[2][2] * bo;
            x = (x < 65535.0 ? Color::cachef[x] / 327.68 : std::cbrt(x / MAXVALD));
            y = (y < 65535.0 ? Color::cachef[y] / 327.68 : std::cbrt(y / MAXVALD));
            z = (z < 65535.0 ? Color::cachef[z] / 327.68 : std::cbrt(z / MAXVALD));
            // convert back to rgb
            double fz = fy - y + z;
            double fx = fy + x - y;

            double zr = Color::f2xyz(fz);
            double xr = Color::f2xyz(fx);

            x = xr * 65535.0 ;
            y = yy;
            z = zr * 65535.0 ;
            float rr = cam_xyz[0][0] * x + cam_xyz[0][1] * y + cam_xyz[0][2] * z;
            float gr = cam_xyz[1][0] * x + cam_xyz[1][1] * y + cam_xyz[1][2] * z;
            float br = cam_xyz[2][0] * x + cam_xyz[2][1] * y + cam_xyz[2][2] * z;
            rout[i] = (rr);
            gout[i] = (gr);
            bout[i] = (br);
        } else {
            rout[i] = (rin[i]);
            gout[i] = (gin[i]);
            bout[i] = (bin[i]);
        }
    }
}

//%%%%%%%%%%%%%%%%%%%%%%%%%%%%%%%%%%%%%%%

void RawImageSource::hlRecovery(const std::string &method, float* red, float* green, float* blue, int width, float* hlmax)
{

    if (method == "Luminance") {
        HLRecovery_Luminance(red, green, blue, red, green, blue, width, 65535.0);
    } else if (method == "CIELab blending") {
        HLRecovery_CIELab(red, green, blue, red, green, blue, width, 65535.0, imatrices.xyz_cam, imatrices.cam_xyz);
    } else if (method == "Blend") { // derived from Dcraw
        HLRecovery_blend(red, green, blue, width, 65535.0, hlmax);
    }

}

//%%%%%%%%%%%%%%%%%%%%%%%%%%%%%%%%%%%%%%%

void RawImageSource::getAutoExpHistogram(LUTu & histogram, int& histcompr)
{
//    BENCHFUN
    histcompr = 3;

    histogram(65536 >> histcompr);
    histogram.clear();
    const float refwb[3] = {static_cast<float>(refwb_red  / (1 << histcompr)), static_cast<float>(refwb_green / (1 << histcompr)), static_cast<float>(refwb_blue / (1 << histcompr))};

#ifdef _OPENMP
    #pragma omp parallel
#endif
    {
        LUTu tmphistogram(histogram.getSize());
        tmphistogram.clear();
#ifdef _OPENMP
        #pragma omp for schedule(dynamic,16) nowait
#endif

        for (int i = border; i < H - border; i++) {
            int start, end;
            getRowStartEnd(i, start, end);

            if (ri->getSensorType() == ST_BAYER) {
                // precalculate factors to avoid expensive per pixel calculations
                float refwb0 =  refwb[ri->FC(i, start)];
                float refwb1 =  refwb[ri->FC(i, start + 1)];
                int j;

                for (j = start; j < end - 1; j += 2) {
                    tmphistogram[(int)(refwb0 * rawData[i][j])] += 4;
                    tmphistogram[(int)(refwb1 * rawData[i][j + 1])] += 4;
                }

                if (j < end) {
                    tmphistogram[(int)(refwb0 * rawData[i][j])] += 4;
                }
            } else if (ri->getSensorType() == ST_FUJI_XTRANS) {
                // precalculate factors to avoid expensive per pixel calculations
                float refwb0 =  refwb[ri->XTRANSFC(i, start)];
                float refwb1 =  refwb[ri->XTRANSFC(i, start + 1)];
                float refwb2 =  refwb[ri->XTRANSFC(i, start + 2)];
                float refwb3 =  refwb[ri->XTRANSFC(i, start + 3)];
                float refwb4 =  refwb[ri->XTRANSFC(i, start + 4)];
                float refwb5 =  refwb[ri->XTRANSFC(i, start + 5)];
                int j;

                for (j = start; j < end - 5; j += 6) {
                    tmphistogram[(int)(refwb0 * rawData[i][j])] += 4;
                    tmphistogram[(int)(refwb1 * rawData[i][j + 1])] += 4;
                    tmphistogram[(int)(refwb2 * rawData[i][j + 2])] += 4;
                    tmphistogram[(int)(refwb3 * rawData[i][j + 3])] += 4;
                    tmphistogram[(int)(refwb4 * rawData[i][j + 4])] += 4;
                    tmphistogram[(int)(refwb5 * rawData[i][j + 5])] += 4;
                }

                for (; j < end; j++) {
                    tmphistogram[(int)(refwb[ri->XTRANSFC(i, j)] * rawData[i][j])] += 4;
                }
            } else if (ri->get_colors() == 1) {
                for (int j = start; j < end; j++) {
                    tmphistogram[(int)(refwb[0] * rawData[i][j])]++;
                }
            } else {
                for (int j = start; j < end; j++) {
                    tmphistogram[(int)(refwb[0] * rawData[i][3 * j + 0])]++;
                    tmphistogram[(int)(refwb[1] * rawData[i][3 * j + 1])]++;
                    tmphistogram[(int)(refwb[2] * rawData[i][3 * j + 2])]++;
                }
            }
        }

#ifdef _OPENMP
        #pragma omp critical
#endif
        {
            histogram += tmphistogram;
        }
    }
}

// Histogram MUST be 256 in size; gamma is applied, blackpoint and gain also
void RawImageSource::getRAWHistogram(LUTu & histRedRaw, LUTu & histGreenRaw, LUTu & histBlueRaw)
{
//    BENCHFUN
    histRedRaw.clear();
    histGreenRaw.clear();
    histBlueRaw.clear();
    const float mult[4] = { 65535.0f / ri->get_white(0),
                            65535.0f / ri->get_white(1),
                            65535.0f / ri->get_white(2),
                            65535.0f / ri->get_white(3)
                          };

    const bool fourColours = ri->getSensorType() == ST_BAYER && ((mult[1] != mult[3] || cblacksom[1] != cblacksom[3]) || FC(0, 0) == 3 || FC(0, 1) == 3 || FC(1, 0) == 3 || FC(1, 1) == 3);

    constexpr int histoSize = 65536;
    LUTu hist[4];
    hist[0](histoSize);
    hist[0].clear();

    if (ri->get_colors() > 1) {
        hist[1](histoSize);
        hist[1].clear();
        hist[2](histoSize);
        hist[2].clear();
    }

    if (fourColours) {
        hist[3](histoSize);
        hist[3].clear();
    }

#ifdef _OPENMP
    int numThreads;
    // reduce the number of threads under certain conditions to avoid overhead of too many critical regions
    numThreads = sqrt((((H - 2 * border) * (W - 2 * border)) / 262144.f));
    numThreads = std::min(std::max(numThreads, 1), omp_get_max_threads());

    #pragma omp parallel num_threads(numThreads)
#endif
    {
        // we need one LUT per color and thread, which corresponds to 1 MB per thread
        LUTu tmphist[4];
        tmphist[0](histoSize);
        tmphist[0].clear();

        if (ri->get_colors() > 1) {
            tmphist[1](histoSize);
            tmphist[1].clear();
            tmphist[2](histoSize);
            tmphist[2].clear();

            if (fourColours) {
                tmphist[3](histoSize);
                tmphist[3].clear();
            }
        }

#ifdef _OPENMP
        #pragma omp for nowait
#endif

        for (int i = border; i < H - border; i++) {
            int start, end;
            getRowStartEnd(i, start, end);

            if (ri->getSensorType() == ST_BAYER) {
                int j;
                int c1 = FC(i, start);
                c1 = (fourColours && c1 == 1 && !(i & 1)) ? 3 : c1;
                int c2 = FC(i, start + 1);
                c2 = (fourColours && c2 == 1 && !(i & 1)) ? 3 : c2;

                for (j = start; j < end - 1; j += 2) {
                    tmphist[c1][(int)ri->data[i][j]]++;
                    tmphist[c2][(int)ri->data[i][j + 1]]++;
                }

                if (j < end) { // last pixel of row if width is odd
                    tmphist[c1][(int)ri->data[i][j]]++;
                }
            } else if (ri->get_colors() == 1) {
                for (int j = start; j < end; j++) {
                    tmphist[0][(int)ri->data[i][j]]++;
                }
            } else if (ri->getSensorType() == ST_FUJI_XTRANS) {
                for (int j = start; j < end - 1; j += 2) {
                    int c = ri->XTRANSFC(i, j);
                    tmphist[c][(int)ri->data[i][j]]++;
                }
            } else {
                for (int j = start; j < end; j++) {
                    for (int c = 0; c < 3; c++) {
                        tmphist[c][(int)ri->data[i][3 * j + c]]++;
                    }
                }
            }
        }

#ifdef _OPENMP
        #pragma omp critical
#endif
        {
            hist[0] += tmphist[0];

            if (ri->get_colors() > 1) {
                hist[1] += tmphist[1];
                hist[2] += tmphist[2];

                if (fourColours) {
                    hist[3] += tmphist[3];
                }
            }
        } // end of critical region
    } // end of parallel region

    constexpr float gammaLimit = 32767.f * 65536.f; // Color::gamma overflows when the LUT is accessed with too large values
    for (int i = 0; i < 65536; i++) {
        int idx;
        idx = CLIP((int)Color::gamma(std::min(mult[0] * (i - (cblacksom[0]/*+black_lev[0]*/)), gammaLimit)));
        histRedRaw[idx >> 8] += hist[0][i];

        if (ri->get_colors() > 1) {
            idx = CLIP((int)Color::gamma(std::min(mult[1] * (i - (cblacksom[1]/*+black_lev[1]*/)), gammaLimit)));
            histGreenRaw[idx >> 8] += hist[1][i];

            if (fourColours) {
                idx = CLIP((int)Color::gamma(std::min(mult[3] * (i - (cblacksom[3]/*+black_lev[3]*/)), gammaLimit)));
                histGreenRaw[idx >> 8] += hist[3][i];
            }

            idx = CLIP((int)Color::gamma(std::min(mult[2] * (i - (cblacksom[2]/*+black_lev[2]*/)), gammaLimit)));
            histBlueRaw[idx >> 8] += hist[2][i];
        }
    }

    if (ri->getSensorType() == ST_BAYER)    // since there are twice as many greens, correct for it
        for (int i = 0; i < 256; i++) {
            histGreenRaw[i] >>= 1;
        } else if (ri->getSensorType() == ST_FUJI_XTRANS) // since Xtrans has 2.5 as many greens, correct for it
        for (int i = 0; i < 256; i++) {
            histGreenRaw[i] = (histGreenRaw[i] * 2) / 5;
        } else if (ri->get_colors() == 1) { // monochrome sensor => set all histograms equal
        histGreenRaw += histRedRaw;
        histBlueRaw += histRedRaw;
    }

}

//%%%%%%%%%%%%%%%%%%%%%%%%%%%%%%%%%%%%%%%

void RawImageSource::getRowStartEnd(int x, int &start, int &end)
{
    if (fuji) {
        int fw = ri->get_FujiWidth();
        start = ABS(fw - x) + border;
        end = min(H + W - fw - x, fw + x) - border;
    } else {
        start = border;
        end = W - border;
    }
}

//%%%%%%%%%%%%%%%%%%%%%%%%%%%%%%%%%%%%%%%
void RawImageSource::getAutoWBMultipliers(double &rm, double &gm, double &bm)
{
//    BENCHFUN
    constexpr double clipHigh = 64000.0;

    if (ri->get_colors() == 1) {
        rm = gm = bm = 1;
        return;
    }

    if (redAWBMul != -1.) {
        rm = redAWBMul;
        gm = greenAWBMul;
        bm = blueAWBMul;
        return;
    }

    if (!isWBProviderReady()) {
        rm = -1.0;
        gm = -1.0;
        bm = -1.0;
        return;
    }

    double avg_r = 0;
    double avg_g = 0;
    double avg_b = 0;
    int rn = 0, gn = 0, bn = 0;

    if (fuji) {
        for (int i = 32; i < H - 32; i++) {
            int fw = ri->get_FujiWidth();
            int start = ABS(fw - i) + 32;
            int end = min(H + W - fw - i, fw + i) - 32;

            for (int j = start; j < end; j++) {
                if (ri->getSensorType() != ST_BAYER) {
                    double dr = CLIP(initialGain * (rawData[i][3 * j]));
                    double dg = CLIP(initialGain * (rawData[i][3 * j + 1]));
                    double db = CLIP(initialGain * (rawData[i][3 * j + 2]));

                    if (dr > clipHigh || dg > clipHigh || db > clipHigh) {
                        continue;
                    }

                    avg_r += dr;
                    avg_g += dg;
                    avg_b += db;
                    rn = gn = ++bn;
                } else {
                    int c = FC(i, j);
                    double d = CLIP(initialGain * (rawData[i][j]));

                    if (d > clipHigh) {
                        continue;
                    }

                    // Let's test green first, because they are more numerous
                    if (c == 1) {
                        avg_g += d;
                        gn++;
                    } else if (c == 0) {
                        avg_r += d;
                        rn++;
                    } else { /*if (c==2)*/
                        avg_b += d;
                        bn++;
                    }
                }
            }
        }
    } else {
        if (ri->getSensorType() != ST_BAYER) {
            if (ri->getSensorType() == ST_FUJI_XTRANS) {
                const double compval = clipHigh / initialGain;
#ifdef _OPENMP
                #pragma omp parallel
#endif
                {
                    double avg_c[3] = {0.0};
                    int cn[3] = {0};
#ifdef _OPENMP
                    #pragma omp for schedule(dynamic,16) nowait
#endif

                    for (int i = 32; i < H - 32; i++) {
                        for (int j = 32; j < W - 32; j++) {
                            // each loop read 1 rgb triplet value
                            double d = rawData[i][j];

                            if (d > compval) {
                                continue;
                            }

                            int c = ri->XTRANSFC(i, j);
                            avg_c[c] += d;
                            cn[c]++;
                        }
                    }

#ifdef _OPENMP
                    #pragma omp critical
#endif
                    {
                        avg_r += avg_c[0];
                        avg_g += avg_c[1];
                        avg_b += avg_c[2];
                        rn += cn[0];
                        gn += cn[1];
                        bn += cn[2];
                    }
                }
                avg_r *= initialGain;
                avg_g *= initialGain;
                avg_b *= initialGain;
            } else {
                for (int i = 32; i < H - 32; i++)
                    for (int j = 32; j < W - 32; j++) {
                        // each loop read 1 rgb triplet value

                        double dr = CLIP(initialGain * (rawData[i][3 * j]));
                        double dg = CLIP(initialGain * (rawData[i][3 * j + 1]));
                        double db = CLIP(initialGain * (rawData[i][3 * j + 2]));

                        if (dr > clipHigh || dg > clipHigh || db > clipHigh) {
                            continue;
                        }

                        avg_r += dr;
                        rn++;
                        avg_g += dg;
                        avg_b += db;
                    }

                gn = rn;
                bn = rn;
            }
        } else {
            //determine GRBG coset; (ey,ex) is the offset of the R subarray
            int ey, ex;

            if (ri->ISGREEN(0, 0)) {  //first pixel is G
                if (ri->ISRED(0, 1)) {
                    ey = 0;
                    ex = 1;
                } else {
                    ey = 1;
                    ex = 0;
                }
            } else {//first pixel is R or B
                if (ri->ISRED(0, 0)) {
                    ey = 0;
                    ex = 0;
                } else {
                    ey = 1;
                    ex = 1;
                }
            }

            const double compval = clipHigh / initialGain;
#ifdef _OPENMP
            #pragma omp parallel for reduction(+:avg_r,avg_g,avg_b,rn,gn,bn) schedule(dynamic,8)
#endif

            for (int i = 32; i < H - 32; i += 2)
                for (int j = 32; j < W - 32; j += 2) {
                    //average each Bayer quartet component individually if non-clipped
                    double d[2][2];
                    d[0][0] = rawData[i][j];
                    d[0][1] = rawData[i][j + 1];
                    d[1][0] = rawData[i + 1][j];
                    d[1][1] = rawData[i + 1][j + 1];

                    if (d[ey][ex] <= compval) {
                        avg_r += d[ey][ex];
                        rn++;
                    }

                    if (d[1 - ey][ex] <= compval) {
                        avg_g += d[1 - ey][ex];
                        gn++;
                    }

                    if (d[ey][1 - ex] <= compval) {
                        avg_g += d[ey][1 - ex];
                        gn++;
                    }

                    if (d[1 - ey][1 - ex] <= compval) {
                        avg_b += d[1 - ey][1 - ex];
                        bn++;
                    }
                }

            avg_r *= initialGain;
            avg_g *= initialGain;
            avg_b *= initialGain;

        }
    }

    if (settings->verbose) {
        printf("AVG: %g %g %g\n", avg_r / std::max(1, rn), avg_g / std::max(1, gn), avg_b / std::max(1, bn));
    }

    //    return ColorTemp (pow(avg_r/rn, 1.0/6.0)*img_r, pow(avg_g/gn, 1.0/6.0)*img_g, pow(avg_b/bn, 1.0/6.0)*img_b);

    double reds   = avg_r / std::max(1, rn) * refwb_red;
    double greens = avg_g / std::max(1, gn) * refwb_green;
    double blues  = avg_b / std::max(1, bn) * refwb_blue;

    redAWBMul   = rm = imatrices.rgb_cam[0][0] * reds + imatrices.rgb_cam[0][1] * greens + imatrices.rgb_cam[0][2] * blues;
    greenAWBMul = gm = imatrices.rgb_cam[1][0] * reds + imatrices.rgb_cam[1][1] * greens + imatrices.rgb_cam[1][2] * blues;
    blueAWBMul  = bm = imatrices.rgb_cam[2][0] * reds + imatrices.rgb_cam[2][1] * greens + imatrices.rgb_cam[2][2] * blues;
}

//%%%%%%%%%%%%%%%%%%%%%%%%%%%%%%%%%%%%%%%


ColorTemp RawImageSource::getSpotWB(std::vector<Coord2D> &red, std::vector<Coord2D> &green, std::vector<Coord2D> &blue, int tran, double equal)
{

    int x;
    int y;
    double reds = 0, greens = 0, blues = 0;
    unsigned int rn = 0;

    if (ri->getSensorType() != ST_BAYER) {
        if (ri->getSensorType() == ST_FUJI_XTRANS) {
            int d[9][2] = {{0, 0}, { -1, -1}, { -1, 0}, { -1, 1}, {0, -1}, {0, 1}, {1, -1}, {1, 0}, {1, 1}};

            for (size_t i = 0; i < red.size(); i++) {
                transformPosition(red[i].x, red[i].y, tran, x, y);
                double rloc, gloc, bloc;
                int rnbrs, gnbrs, bnbrs;
                rloc = gloc = bloc = rnbrs = gnbrs = bnbrs = 0;

                for (int k = 0; k < 9; k++) {
                    int xv = x + d[k][0];
                    int yv = y + d[k][1];

                    if (xv >= 0 && yv >= 0 && xv < W && yv < H) {
                        if (ri->ISXTRANSRED(yv, xv)) {  //RED
                            rloc += (rawData[yv][xv]);
                            rnbrs++;
                            continue;
                        } else if (ri->ISXTRANSBLUE(yv, xv)) {  //BLUE
                            bloc += (rawData[yv][xv]);
                            bnbrs++;
                            continue;
                        } else { // GREEN
                            gloc += (rawData[yv][xv]);
                            gnbrs++;
                            continue;
                        }
                    }
                }

                rloc /= rnbrs;
                gloc /= gnbrs;
                bloc /= bnbrs;

                if (rloc * initialGain < 64000. && gloc * initialGain < 64000. && bloc * initialGain < 64000.) {
                    reds += rloc;
                    greens += gloc;
                    blues += bloc;
                    rn++;
                }
            }

        } else {
            int xmin, xmax, ymin, ymax;
            int xr, xg, xb, yr, yg, yb;

            for (size_t i = 0; i < red.size(); i++) {
                transformPosition(red[i].x, red[i].y, tran, xr, yr);
                transformPosition(green[i].x, green[i].y, tran, xg, yg);
                transformPosition(blue[i].x, blue[i].y, tran, xb, yb);

                if (initialGain * (rawData[yr][3 * xr]) > 52500 ||
                        initialGain * (rawData[yg][3 * xg + 1]) > 52500 ||
                        initialGain * (rawData[yb][3 * xb + 2]) > 52500) {
                    continue;
                }

                xmin = min(xr, xg, xb);
                xmax = max(xr, xg, xb);
                ymin = min(yr, yg, yb);
                ymax = max(yr, yg, yb);

                if (xmin >= 0 && ymin >= 0 && xmax < W && ymax < H) {
                    reds    += (rawData[yr][3 * xr]);
                    greens  += (rawData[yg][3 * xg + 1]);
                    blues   += (rawData[yb][3 * xb + 2]);
                    rn++;
                }
            }
        }

    } else {

        int d[9][2] = {{0, 0}, { -1, -1}, { -1, 0}, { -1, 1}, {0, -1}, {0, 1}, {1, -1}, {1, 0}, {1, 1}};

        for (size_t i = 0; i < red.size(); i++) {
            transformPosition(red[i].x, red[i].y, tran, x, y);
            double rloc, gloc, bloc;
            int rnbrs, gnbrs, bnbrs;
            rloc = gloc = bloc = rnbrs = gnbrs = bnbrs = 0;

            for (int k = 0; k < 9; k++) {
                int xv = x + d[k][0];
                int yv = y + d[k][1];
                int c = FC(yv, xv);

                if (xv >= 0 && yv >= 0 && xv < W && yv < H) {
                    if (c == 0) { //RED
                        rloc += (rawData[yv][xv]);
                        rnbrs++;
                        continue;
                    } else if (c == 2) { //BLUE
                        bloc += (rawData[yv][xv]);
                        bnbrs++;
                        continue;
                    } else { // GREEN
                        gloc += (rawData[yv][xv]);
                        gnbrs++;
                        continue;
                    }
                }
            }

            rloc /= std::max(1, rnbrs);
            gloc /= std::max(1, gnbrs);
            bloc /= std::max(1, bnbrs);

            if (rloc * initialGain < 64000. && gloc * initialGain < 64000. && bloc * initialGain < 64000.) {
                reds += rloc;
                greens += gloc;
                blues += bloc;
                rn++;
            }

            transformPosition(green[i].x, green[i].y, tran, x, y); //these are redundant now ??? if not, repeat for these blocks same as for red[]
            rloc = gloc = bloc = rnbrs = gnbrs = bnbrs = 0;

            for (int k = 0; k < 9; k++) {
                int xv = x + d[k][0];
                int yv = y + d[k][1];
                int c = FC(yv, xv);

                if (xv >= 0 && yv >= 0 && xv < W && yv < H) {
                    if (c == 0) { //RED
                        rloc += (rawData[yv][xv]);
                        rnbrs++;
                        continue;
                    } else if (c == 2) { //BLUE
                        bloc += (rawData[yv][xv]);
                        bnbrs++;
                        continue;
                    } else { // GREEN
                        gloc += (rawData[yv][xv]);
                        gnbrs++;
                        continue;
                    }
                }
            }

            rloc /= std::max(rnbrs, 1);
            gloc /= std::max(gnbrs, 1);
            bloc /= std::max(bnbrs, 1);

            if (rloc * initialGain < 64000. && gloc * initialGain < 64000. && bloc * initialGain < 64000.) {
                reds += rloc;
                greens += gloc;
                blues += bloc;
                rn++;
            }

            transformPosition(blue[i].x, blue[i].y, tran, x, y);
            rloc = gloc = bloc = rnbrs = gnbrs = bnbrs = 0;

            for (int k = 0; k < 9; k++) {
                int xv = x + d[k][0];
                int yv = y + d[k][1];
                int c = FC(yv, xv);

                if (xv >= 0 && yv >= 0 && xv < W && yv < H) {
                    if (c == 0) { //RED
                        rloc += (rawData[yv][xv]);
                        rnbrs++;
                        continue;
                    } else if (c == 2) { //BLUE
                        bloc += (rawData[yv][xv]);
                        bnbrs++;
                        continue;
                    } else { // GREEN
                        gloc += (rawData[yv][xv]);
                        gnbrs++;
                        continue;
                    }
                }
            }

            rloc /= std::max(rnbrs, 1);
            gloc /= std::max(gnbrs, 1);
            bloc /= std::max(bnbrs, 1);

            if (rloc * initialGain < 64000. && gloc * initialGain < 64000. && bloc * initialGain < 64000.) {
                reds += rloc;
                greens += gloc;
                blues += bloc;
                rn++;
            }
        }
    }

    if (2u * rn < red.size()) {
        return ColorTemp(equal);
    } else {
        reds = reds / std::max(1u, rn) * refwb_red;
        greens = greens / std::max(1u, rn) * refwb_green;
        blues = blues / std::max(1u, rn) * refwb_blue;

        double rm = imatrices.rgb_cam[0][0] * reds + imatrices.rgb_cam[0][1] * greens + imatrices.rgb_cam[0][2] * blues;
        double gm = imatrices.rgb_cam[1][0] * reds + imatrices.rgb_cam[1][1] * greens + imatrices.rgb_cam[1][2] * blues;
        double bm = imatrices.rgb_cam[2][0] * reds + imatrices.rgb_cam[2][1] * greens + imatrices.rgb_cam[2][2] * blues;

        return ColorTemp(rm, gm, bm, equal);
    }
}


//%%%%%%%%%%%%%%%%%%%%%%%%%%%%%%%%%%%%%%%

void RawImageSource::transformPosition(int x, int y, int tran, int& ttx, int& tty)
{

    tran = defTransform(tran);

    x += border;
    y += border;

    if (d1x) {
        if ((tran & TR_ROT) == TR_R90 || (tran & TR_ROT) == TR_R270) {
            x /= 2;
        } else {
            y /= 2;
        }
    }

    int w = W, h = H;

    if (fuji) {
        w = ri->get_FujiWidth() * 2 + 1;
        h = (H - ri->get_FujiWidth()) * 2 + 1;
    }

    int sw = w, sh = h;

    if ((tran & TR_ROT) == TR_R90 || (tran & TR_ROT) == TR_R270) {
        sw = h;
        sh = w;
    }

    int ppx = x, ppy = y;

    if (tran & TR_HFLIP) {
        ppx = sw - 1 - x ;
    }

    if (tran & TR_VFLIP) {
        ppy = sh - 1 - y;
    }

    int tx = ppx;
    int ty = ppy;

    if ((tran & TR_ROT) == TR_R180) {
        tx = w - 1 - ppx;
        ty = h - 1 - ppy;
    } else if ((tran & TR_ROT) == TR_R90) {
        tx = ppy;
        ty = h - 1 - ppx;
    } else if ((tran & TR_ROT) == TR_R270) {
        tx = w - 1 - ppy;
        ty = ppx;
    }

    if (fuji) {
        ttx = (tx + ty) / 2;
        tty = (ty - tx) / 2 + ri->get_FujiWidth();
    } else {
        ttx = tx;
        tty = ty;
    }
}

//%%%%%%%%%%%%%%%%%%%%%%%%%%%%%%%%%%%%%%%

void RawImageSource::inverse33(const double (*rgb_cam)[3], double (*cam_rgb)[3])
{
    double nom = (rgb_cam[0][2] * rgb_cam[1][1] * rgb_cam[2][0] - rgb_cam[0][1] * rgb_cam[1][2] * rgb_cam[2][0] -
                  rgb_cam[0][2] * rgb_cam[1][0] * rgb_cam[2][1] + rgb_cam[0][0] * rgb_cam[1][2] * rgb_cam[2][1] +
                  rgb_cam[0][1] * rgb_cam[1][0] * rgb_cam[2][2] - rgb_cam[0][0] * rgb_cam[1][1] * rgb_cam[2][2]);
    cam_rgb[0][0] = (rgb_cam[1][2] * rgb_cam[2][1] - rgb_cam[1][1] * rgb_cam[2][2]) / nom;
    cam_rgb[0][1] = - (rgb_cam[0][2] * rgb_cam[2][1] - rgb_cam[0][1] * rgb_cam[2][2]) / nom;
    cam_rgb[0][2] = (rgb_cam[0][2] * rgb_cam[1][1] - rgb_cam[0][1] * rgb_cam[1][2]) / nom;
    cam_rgb[1][0] = - (rgb_cam[1][2] * rgb_cam[2][0] - rgb_cam[1][0] * rgb_cam[2][2]) / nom;
    cam_rgb[1][1] = (rgb_cam[0][2] * rgb_cam[2][0] - rgb_cam[0][0] * rgb_cam[2][2]) / nom;
    cam_rgb[1][2] = - (rgb_cam[0][2] * rgb_cam[1][0] - rgb_cam[0][0] * rgb_cam[1][2]) / nom;
    cam_rgb[2][0] = (rgb_cam[1][1] * rgb_cam[2][0] - rgb_cam[1][0] * rgb_cam[2][1]) / nom;
    cam_rgb[2][1] = - (rgb_cam[0][1] * rgb_cam[2][0] - rgb_cam[0][0] * rgb_cam[2][1]) / nom;
    cam_rgb[2][2] = (rgb_cam[0][1] * rgb_cam[1][0] - rgb_cam[0][0] * rgb_cam[1][1]) / nom;
}

DiagonalCurve* RawImageSource::phaseOneIccCurve;
DiagonalCurve* RawImageSource::phaseOneIccCurveInv;

void RawImageSource::init()
{

    {
        // Initialize Phase One ICC curves

        /* This curve is derived from TIFFTAG_TRANSFERFUNCTION of a Capture One P25+ image with applied film curve,
           exported to TIFF with embedded camera ICC. It's assumed to be similar to most standard curves in
           Capture One. It's not necessary to be exactly the same, it's just to be close to a typical curve to
           give the Phase One ICC files a good working space. */
        const double phase_one_forward[] = {
            0.0000000000, 0.0000000000, 0.0152590219, 0.0029602502, 0.0305180438, 0.0058899825, 0.0457770657, 0.0087739376, 0.0610360876, 0.0115968566,
            0.0762951095, 0.0143587396, 0.0915541314, 0.0171969177, 0.1068131533, 0.0201876860, 0.1220721752, 0.0232852674, 0.1373311971, 0.0264744030,
            0.1525902190, 0.0297245747, 0.1678492409, 0.0330205234, 0.1831082628, 0.0363775082, 0.1983672847, 0.0397802701, 0.2136263066, 0.0432593271,
            0.2288853285, 0.0467841611, 0.2441443503, 0.0503700313, 0.2594033722, 0.0540474556, 0.2746623941, 0.0577859159, 0.2899214160, 0.0616159304,
            0.3051804379, 0.0655222400, 0.3204394598, 0.0695353628, 0.3356984817, 0.0736552987, 0.3509575036, 0.0778973068, 0.3662165255, 0.0822461280,
            0.3814755474, 0.0867170214, 0.3967345693, 0.0913252461, 0.4119935912, 0.0960860609, 0.4272526131, 0.1009994659, 0.4425116350, 0.1060654612,
            0.4577706569, 0.1113298238, 0.4730296788, 0.1167925536, 0.4882887007, 0.1224841688, 0.5035477226, 0.1284046693, 0.5188067445, 0.1345540551,
            0.5340657664, 0.1409781033, 0.5493247883, 0.1476615549, 0.5645838102, 0.1546501869, 0.5798428321, 0.1619287404, 0.5951018540, 0.1695277333,
            0.6103608759, 0.1774776837, 0.6256198978, 0.1858091096, 0.6408789197, 0.1945525292, 0.6561379416, 0.2037384604, 0.6713969635, 0.2134279393,
            0.6866559854, 0.2236667430, 0.7019150072, 0.2345159075, 0.7171740291, 0.2460517281, 0.7324330510, 0.2583047227, 0.7476920729, 0.2714122225,
            0.7629510948, 0.2854352636, 0.7782101167, 0.3004959182, 0.7934691386, 0.3167620356, 0.8087281605, 0.3343862058, 0.8239871824, 0.3535820554,
            0.8392462043, 0.3745937285, 0.8545052262, 0.3977111467, 0.8697642481, 0.4232547494, 0.8850232700, 0.4515754940, 0.9002822919, 0.4830701152,
            0.9155413138, 0.5190966659, 0.9308003357, 0.5615320058, 0.9460593576, 0.6136263066, 0.9613183795, 0.6807965209, 0.9765774014, 0.7717402914,
            0.9918364233, 0.9052109560, 1.0000000000, 1.0000000000
        };
        std::vector<double> cForwardPoints;
        cForwardPoints.push_back(double (DCT_Spline));  // The first value is the curve type
        std::vector<double> cInversePoints;
        cInversePoints.push_back(double (DCT_Spline));  // The first value is the curve type

        for (unsigned int i = 0; i < sizeof(phase_one_forward) / sizeof(phase_one_forward[0]); i += 2) {
            cForwardPoints.push_back(phase_one_forward[i + 0]);
            cForwardPoints.push_back(phase_one_forward[i + 1]);
            cInversePoints.push_back(phase_one_forward[i + 1]);
            cInversePoints.push_back(phase_one_forward[i + 0]);
        }

        phaseOneIccCurve = new DiagonalCurve(cForwardPoints, CURVES_MIN_POLY_POINTS);
        phaseOneIccCurveInv = new DiagonalCurve(cInversePoints, CURVES_MIN_POLY_POINTS);
    }
}

void RawImageSource::getRawValues(int x, int y, int rotate, int &R, int &G, int &B)
{
    if(d1x) { // Nikon D1x has special sensor. We just skip it
        R = G = B = 0;
        return;
    }
    int xnew = x + border;
    int ynew = y + border;
    rotate += ri->get_rotateDegree();
    rotate %= 360;

    if (rotate == 90) {
        std::swap(xnew, ynew);
        ynew = H - 1 - ynew;
    } else if (rotate == 180) {
        xnew = W - 1 - xnew;
        ynew = H - 1 - ynew;
    } else if (rotate == 270) {
        std::swap(xnew, ynew);
        ynew = H - 1 - ynew;
        xnew = W - 1 - xnew;
        ynew = H - 1 - ynew;
    }

    int c = ri->getSensorType() == ST_FUJI_XTRANS ? ri->XTRANSFC(ynew, xnew) : ri->FC(ynew, xnew);
    int val = round(rawData[ynew][xnew] / scale_mul[c]);

    if (c == 0) {
        R = val;
        G = 0;
        B = 0;
    } else if (c == 2) {
        R = 0;
        G = 0;
        B = val;
    } else {
        R = 0;
        G = val;
        B = 0;
    }
}

void RawImageSource::cleanup()
{
    delete phaseOneIccCurve;
    delete phaseOneIccCurveInv;
}

} /* namespace */<|MERGE_RESOLUTION|>--- conflicted
+++ resolved
@@ -154,11 +154,7 @@
     }
 }
 
-<<<<<<< HEAD
-void transLineD1x(const float* const red, const float* const green, const float* const blue, const int i, rtengine::Imagefloat* const image, const int tran, const int imwidth, const int imheight, const bool oddHeight, const bool clip)
-=======
 void transLineD1x (const float* const red, const float* const green, const float* const blue, const int i, rtengine::Imagefloat* const image, const int tran, const int imwidth, const int imheight, const bool oddHeight)
->>>>>>> b42a45b4
 {
     // Nikon D1X has an uncommon sensor with 4028 x 1324 sensels.
     // Vertical sensel size is 2x horizontal sensel size
@@ -227,15 +223,6 @@
                     image->r(row, col) = MAX(0.f, -0.0625f * (red[j] + image->r(row + 3, col)) + 0.5625f * (image->r(row - 1, col) + image->r(row + 1, col)));
                     image->g(row, col) = MAX(0.f, -0.0625f * (green[j] + image->g(row + 3, col)) + 0.5625f * (image->g(row - 1, col) + image->g(row + 1, col)));
                     image->b(row, col) = MAX(0.f, -0.0625f * (blue[j] + image->b(row + 3, col)) + 0.5625f * (image->b(row - 1, col) + image->b(row + 1, col)));
-<<<<<<< HEAD
-
-                    if (clip) {
-                        image->r(row, col) = MIN(image->r(row, col), rtengine::MAXVALF);
-                        image->g(row, col) = MIN(image->g(row, col), rtengine::MAXVALF);
-                        image->b(row, col) = MIN(image->b(row, col), rtengine::MAXVALF);
-                    }
-=======
->>>>>>> b42a45b4
                 }
             }
 
@@ -293,15 +280,6 @@
                     image->r(j, col) = MAX(0.f, -0.0625f * (red[j] + image->r(j, col + 3)) + 0.5625f * (image->r(j, col - 1) + image->r(j, col + 1)));
                     image->g(j, col) = MAX(0.f, -0.0625f * (green[j] + image->g(j, col + 3)) + 0.5625f * (image->g(j, col - 1) + image->g(j, col + 1)));
                     image->b(j, col) = MAX(0.f, -0.0625f * (blue[j] + image->b(j, col + 3)) + 0.5625f * (image->b(j, col - 1) + image->b(j, col + 1)));
-<<<<<<< HEAD
-
-                    if (clip) {
-                        image->r(j, col) = MIN(image->r(j, col), rtengine::MAXVALF);
-                        image->g(j, col) = MIN(image->g(j, col), rtengine::MAXVALF);
-                        image->b(j, col) = MIN(image->b(j, col), rtengine::MAXVALF);
-                    }
-=======
->>>>>>> b42a45b4
                 }
             }
 
@@ -329,15 +307,6 @@
                     image->g(row, 2 * i - 3) = MAX(0.f, -0.0625f * (green[j] + image->g(row, 2 * i - 6)) + 0.5625f * (image->g(row, 2 * i - 2) + image->g(row, 2 * i - 4)));
                     image->b(row, 2 * i - 3) = MAX(0.f, -0.0625f * (blue[j] + image->b(row, 2 * i - 6)) + 0.5625f * (image->b(row, 2 * i - 2) + image->b(row, 2 * i - 4)));
 
-<<<<<<< HEAD
-                    if (clip) {
-                        image->r(row, 2 * i - 3) = MIN(image->r(row, 2 * i - 3), rtengine::MAXVALF);
-                        image->g(row, 2 * i - 3) = MIN(image->g(row, 2 * i - 3), rtengine::MAXVALF);
-                        image->b(row, 2 * i - 3) = MIN(image->b(row, 2 * i - 3), rtengine::MAXVALF);
-                    }
-
-=======
->>>>>>> b42a45b4
                     image->r(row, 2 * i) = red[j];
                     image->g(row, 2 * i) = green[j];
                     image->b(row, 2 * i) = blue[j];
@@ -350,15 +319,6 @@
                     image->g(row, 2 * i - 1) = MAX(0.f, -0.0625f * (green[j] + image->g(row, 2 * i - 4)) + 0.5625f * (image->g(row, 2 * i) + image->g(row, 2 * i - 2)));
                     image->b(row, 2 * i - 1) = MAX(0.f, -0.0625f * (blue[j] + image->b(row, 2 * i - 4)) + 0.5625f * (image->b(row, 2 * i) + image->b(row, 2 * i - 2)));
 
-<<<<<<< HEAD
-                    if (clip) {
-                        image->r(j, 2 * i - 1) = MIN(image->r(j, 2 * i - 1), rtengine::MAXVALF);
-                        image->g(j, 2 * i - 1) = MIN(image->g(j, 2 * i - 1), rtengine::MAXVALF);
-                        image->b(j, 2 * i - 1) = MIN(image->b(j, 2 * i - 1), rtengine::MAXVALF);
-                    }
-
-=======
->>>>>>> b42a45b4
                     image->r(row, 2 * i + 1) = (red[j] + image->r(row, 2 * i - 1)) / 2;
                     image->g(row, 2 * i + 1) = (green[j] + image->g(row, 2 * i - 1)) / 2;
                     image->b(row, 2 * i + 1) = (blue[j] + image->b(row, 2 * i - 1)) / 2;
@@ -390,15 +350,6 @@
                     image->r(2 * i - 3, j) = MAX(0.f, -0.0625f * (red[j] + image->r(2 * i - 6, j)) + 0.5625f * (image->r(2 * i - 2, j) + image->r(2 * i - 4, j)));
                     image->g(2 * i - 3, j) = MAX(0.f, -0.0625f * (green[j] + image->g(2 * i - 6, j)) + 0.5625f * (image->g(2 * i - 2, j) + image->g(2 * i - 4, j)));
                     image->b(2 * i - 3, j) = MAX(0.f, -0.0625f * (blue[j] + image->b(2 * i - 6, j)) + 0.5625f * (image->b(2 * i - 2, j) + image->b(2 * i - 4, j)));
-<<<<<<< HEAD
-
-                    if (clip) {
-                        image->r(2 * i - 3, j) = MIN(image->r(2 * i - 3, j), rtengine::MAXVALF);
-                        image->g(2 * i - 3, j) = MIN(image->g(2 * i - 3, j), rtengine::MAXVALF);
-                        image->b(2 * i - 3, j) = MIN(image->b(2 * i - 3, j), rtengine::MAXVALF);
-                    }
-=======
->>>>>>> b42a45b4
                 }
             }
 
@@ -408,15 +359,6 @@
                     image->g(2 * i - 1, j) = MAX(0.f, -0.0625f * (green[j] + image->g(2 * i - 4, j)) + 0.5625f * (image->g(2 * i, j) + image->g(2 * i - 2, j)));
                     image->b(2 * i - 1, j) = MAX(0.f, -0.0625f * (blue[j] + image->b(2 * i - 4, j)) + 0.5625f * (image->b(2 * i, j) + image->b(2 * i - 2, j)));
 
-<<<<<<< HEAD
-                    if (clip) {
-                        image->r(2 * i - 1, j) = MIN(image->r(2 * i - 1, j), rtengine::MAXVALF);
-                        image->g(2 * i - 1, j) = MIN(image->g(2 * i - 1, j), rtengine::MAXVALF);
-                        image->b(2 * i - 1, j) = MIN(image->b(2 * i - 1, j), rtengine::MAXVALF);
-                    }
-
-=======
->>>>>>> b42a45b4
                     image->r(2 * i + 1, j) = (red[j] + image->r(2 * i - 1, j)) / 2;
                     image->g(2 * i + 1, j) = (green[j] + image->g(2 * i - 1, j)) / 2;
                     image->b(2 * i + 1, j) = (blue[j] + image->b(2 * i - 1, j)) / 2;
@@ -825,17 +767,10 @@
                 hlRecovery(hrp.method, line_red, line_grn, line_blue, imwidth, hlmax);
             }
 
-<<<<<<< HEAD
             if (d1x) {
-                transLineD1x(line_red, line_grn, line_blue, ix, image, tran, imwidth, imheight, d1xHeightOdd, doClip);
+                transLineD1x (line_red, line_grn, line_blue, ix, image, tran, imwidth, imheight, d1xHeightOdd);
             } else if (fuji) {
                 transLineFuji(line_red, line_grn, line_blue, ix, image, tran, imheight, fw);
-=======
-            if(d1x) {
-                transLineD1x (line_red, line_grn, line_blue, ix, image, tran, imwidth, imheight, d1xHeightOdd);
-            } else if(fuji) {
-                transLineFuji (line_red, line_grn, line_blue, ix, image, tran, imheight, fw);
->>>>>>> b42a45b4
             } else {
                 transLineStandard(line_red, line_grn, line_blue, ix, image, tran, imwidth, imheight);
             }
