/*
 *  This file is part of RawTherapee.
 *
 *  Copyright (c) 2004-2010 Gabor Horvath <hgabor@rawtherapee.com>
 *
 *  RawTherapee is free software: you can redistribute it and/or modify
 *  it under the terms of the GNU General Public License as published by
 *  the Free Software Foundation, either version 3 of the License, or
 *  (at your option) any later version.
 *
 *  RawTherapee is distributed in the hope that it will be useful,
 *  but WITHOUT ANY WARRANTY; without even the implied warranty of
 *  MERCHANTABILITY or FITNESS FOR A PARTICULAR PURPOSE.  See the
 *  GNU General Public License for more details.
 *
 *  You should have received a copy of the GNU General Public License
 *  along with RawTherapee.  If not, see <http://www.gnu.org/licenses/>.
 */
#include <cmath>
#include <iostream>

#include "rtengine.h"
#include "rawimagesource.h"
#include "rawimagesource_i.h"
#include "jaggedarray.h"
#include "median.h"
#include "rawimage.h"
#include "mytime.h"
#include "iccstore.h"
#include "curves.h"
#include "dfmanager.h"
#include "ffmanager.h"
#include "dcp.h"
#include "rt_math.h"
#include "improcfun.h"
#include "rtlensfun.h"
#include "pdaflinesfilter.h"
#include "camconst.h"
#include "procparams.h"
#ifdef _OPENMP
#include <omp.h>
#endif
#include "opthelper.h"
#define clipretinex( val, minv, maxv )    (( val = (val < minv ? minv : val ) ) > maxv ? maxv : val )
#undef CLIPD
#define CLIPD(a) ((a)>0.0f?((a)<1.0f?(a):1.0f):0.0f)

namespace
{

void rotateLine (const float* const line, rtengine::PlanarPtr<float> &channel, const int tran, const int i, const int w, const int h)
{
    switch(tran & TR_ROT) {
        case TR_R180:
            for (int j = 0; j < w; j++) {
                channel(h - 1 - i, w - 1 - j) = line[j];
            }

            break;

        case TR_R90:
            for (int j = 0; j < w; j++) {
                channel(j, h - 1 - i) = line[j];
            }

            break;

        case TR_R270:
            for (int j = 0; j < w; j++) {
                channel(w - 1 - j, i) = line[j];
            }

            break;

        case TR_NONE:
        default:
            for (int j = 0; j < w; j++) {
                channel(i, j) = line[j];
            }
    }
}

void transLineStandard (const float* const red, const float* const green, const float* const blue, const int i, rtengine::Imagefloat* const image, const int tran, const int imwidth, const int imheight)
{
    // conventional CCD coarse rotation
    rotateLine (red, image->r, tran, i, imwidth, imheight);
    rotateLine (green, image->g, tran, i, imwidth, imheight);
    rotateLine (blue, image->b, tran, i, imwidth, imheight);
}

void transLineFuji (const float* const red, const float* const green, const float* const blue, const int i, rtengine::Imagefloat* const image, const int tran, const int imheight, const int fw)
{

    // Fuji SuperCCD rotation + coarse rotation
    int start = ABS(fw - i);
    int w = fw * 2 + 1;
    int h = (imheight - fw) * 2 + 1;
    int end = min(h + fw - i, w - fw + i);

    switch(tran & TR_ROT) {
        case TR_R180:
            for (int j = start; j < end; j++) {
                int y = i + j - fw;
                int x = fw - i + j;

                if (x >= 0 && y < image->getHeight() && y >= 0 && x < image->getWidth()) {
                    image->r(image->getHeight() - 1 - y, image->getWidth() - 1 - x) = red[j];
                    image->g(image->getHeight() - 1 - y, image->getWidth() - 1 - x) = green[j];
                    image->b(image->getHeight() - 1 - y, image->getWidth() - 1 - x) = blue[j];
                }
            }

            break;

        case TR_R270:
            for (int j = start; j < end; j++) {
                int y = i + j - fw;
                int x = fw - i + j;

                if (x >= 0 && x < image->getHeight() && y >= 0 && y < image->getWidth()) {
                    image->r(image->getHeight() - 1 - x, y) = red[j];
                    image->g(image->getHeight() - 1 - x, y) = green[j];
                    image->b(image->getHeight() - 1 - x, y) = blue[j];
                }
            }

            break;

        case TR_R90:
            for (int j = start; j < end; j++) {
                int y = i + j - fw;
                int x = fw - i + j;

                if (x >= 0 && y < image->getWidth() && y >= 0 && x < image->getHeight()) {
                    image->r(x, image->getWidth() - 1 - y) = red[j];
                    image->g(x, image->getWidth() - 1 - y) = green[j];
                    image->b(x, image->getWidth() - 1 - y) = blue[j];
                }
            }

            break;

        case TR_NONE:
        default:
            for (int j = start; j < end; j++) {
                int y = i + j - fw;
                int x = fw - i + j;

                if (x >= 0 && y < image->getHeight() && y >= 0 && x < image->getWidth()) {
                    image->r(y, x) = red[j];
                    image->g(y, x) = green[j];
                    image->b(y, x) = blue[j];
                }
            }
    }
}

void transLineD1x (const float* const red, const float* const green, const float* const blue, const int i, rtengine::Imagefloat* const image, const int tran, const int imwidth, const int imheight, const bool oddHeight, const bool clip)
{
    // Nikon D1X has an uncommon sensor with 4028 x 1324 sensels.
    // Vertical sensel size is 2x horizontal sensel size
    // We have to do vertical interpolation for the 'missing' rows
    // We do that in combination with coarse rotation

    switch(tran & TR_ROT) {
        case TR_R180: // rotate 180 degree
            for (int j = 0; j < imwidth; j++) {
                image->r(2 * (imheight - 1 - i), imwidth - 1 - j) = red[j];
                image->g(2 * (imheight - 1 - i), imwidth - 1 - j) = green[j];
                image->b(2 * (imheight - 1 - i), imwidth - 1 - j) = blue[j];
            }

            if (i == 0) {
                for (int j = 0; j < imwidth; j++) {
                    image->r(2 * imheight - 1, imwidth - 1 - j) = red[j];
                    image->g(2 * imheight - 1, imwidth - 1 - j) = green[j];
                    image->b(2 * imheight - 1, imwidth - 1 - j) = blue[j];
                }
            }

            if (i == 1 || i == 2) { // linear interpolation
                int row = 2 * imheight - 1 - 2 * i;

                for (int j = 0; j < imwidth; j++) {
                    int col = imwidth - 1 - j;
                    image->r(row, col) = (red[j] + image->r(row + 1, col)) / 2;
                    image->g(row, col) = (green[j] + image->g(row + 1, col)) / 2;
                    image->b(row, col) = (blue[j] + image->b(row + 1, col)) / 2;
                }

                if(i == 2 && oddHeight) {
                    int row = 2 * imheight;

                    for (int j = 0; j < imwidth; j++) {
                        int col = imwidth - 1 - j;
                        image->r(row, col) = (red[j] + image->r(row - 2, col)) / 2;
                        image->g(row, col) = (green[j] + image->g(row - 2, col)) / 2;
                        image->b(row, col) = (blue[j] + image->b(row - 2, col)) / 2;
                    }
                }
            } else if (i == imheight - 1 || i == imheight - 2) {
                int row = 2 * imheight - 1 - 2 * i;

                for (int j = 0; j < imwidth; j++) {
                    int col = imwidth - 1 - j;
                    image->r(row, col) = (red[j] + image->r(row + 1, col)) / 2;
                    image->g(row, col) = (green[j] + image->g(row + 1, col)) / 2;
                    image->b(row, col) = (blue[j] + image->b(row + 1, col)) / 2;
                }

                row = 2 * imheight - 1 - 2 * i + 2;

                for (int j = 0; j < imwidth; j++) {
                    int col = imwidth - 1 - j;
                    image->r(row, col) = (red[j] + image->r(row + 1, col)) / 2;
                    image->g(row, col) = (green[j] + image->g(row + 1, col)) / 2;
                    image->b(row, col) = (blue[j] + image->b(row + 1, col)) / 2;
                }
            } else if (i > 2 && i < imheight - 1) { // vertical bicubic interpolation
                int row = 2 * imheight - 1 - 2 * i + 2;

                for (int j = 0; j < imwidth; j++) {
                    int col = imwidth - 1 - j;
                    image->r(row, col) = MAX(0.f, -0.0625f * (red[j] + image->r(row + 3, col)) + 0.5625f * (image->r(row - 1, col) + image->r(row + 1, col)));
                    image->g(row, col) = MAX(0.f, -0.0625f * (green[j] + image->g(row + 3, col)) + 0.5625f * (image->g(row - 1, col) + image->g(row + 1, col)));
                    image->b(row, col) = MAX(0.f, -0.0625f * (blue[j] + image->b(row + 3, col)) + 0.5625f * (image->b(row - 1, col) + image->b(row + 1, col)));

                    if(clip) {
                        image->r(row, col) = MIN(image->r(row, col), rtengine::MAXVALF);
                        image->g(row, col) = MIN(image->g(row, col), rtengine::MAXVALF);
                        image->b(row, col) = MIN(image->b(row, col), rtengine::MAXVALF);
                    }
                }
            }

            break;

        case TR_R90: // rotate right
            if( i == 0) {
                for (int j = 0; j < imwidth; j++) {
                    image->r(j, 2 * imheight - 1) = red[j];
                    image->g(j, 2 * imheight - 1) = green[j];
                    image->b(j, 2 * imheight - 1) = blue[j];
                }
            }

            for (int j = 0; j < imwidth; j++) {
                image->r(j, 2 * (imheight - 1 - i)) = red[j];
                image->g(j, 2 * (imheight - 1 - i)) = green[j];
                image->b(j, 2 * (imheight - 1 - i)) = blue[j];
            }

            if (i == 1 || i == 2) { // linear interpolation
                int col = 2 * imheight - 1 - 2 * i;

                for (int j = 0; j < imwidth; j++) {
                    image->r(j, col) = (red[j] + image->r(j, col + 1)) / 2;
                    image->g(j, col) = (green[j] + image->g(j, col + 1)) / 2;
                    image->b(j, col) = (blue[j] + image->b(j, col + 1)) / 2;

                    if(oddHeight && i == 2) {
                        image->r(j, 2 * imheight) = (red[j] + image->r(j, 2 * imheight - 2)) / 2;
                        image->g(j, 2 * imheight) = (green[j] + image->g(j, 2 * imheight - 2)) / 2;
                        image->b(j, 2 * imheight) = (blue[j] + image->b(j, 2 * imheight - 2)) / 2;
                    }
                }
            } else if (i == imheight - 1) {
                int col = 2 * imheight - 1 - 2 * i;

                for (int j = 0; j < imwidth; j++) {
                    image->r(j, col) = (red[j] + image->r(j, col + 1)) / 2;
                    image->g(j, col) = (green[j] + image->g(j, col + 1)) / 2;
                    image->b(j, col) = (blue[j] + image->b(j, col + 1)) / 2;
                }

                col = 2 * imheight - 1 - 2 * i + 2;

                for (int j = 0; j < imwidth; j++) {
                    image->r(j, col) = (red[j] + image->r(j, col + 1)) / 2;
                    image->g(j, col) = (green[j] + image->g(j, col + 1)) / 2;
                    image->b(j, col) = (blue[j] + image->b(j, col + 1)) / 2;
                }
            } else if (i > 2 && i < imheight - 1) { // vertical bicubic interpolation
                int col = 2 * imheight - 1 - 2 * i + 2;

                for (int j = 0; j < imwidth; j++) {
                    image->r(j, col) = MAX(0.f, -0.0625f * (red[j] + image->r(j, col + 3)) + 0.5625f * (image->r(j, col - 1) + image->r(j, col + 1)));
                    image->g(j, col) = MAX(0.f, -0.0625f * (green[j] + image->g(j, col + 3)) + 0.5625f * (image->g(j, col - 1) + image->g(j, col + 1)));
                    image->b(j, col) = MAX(0.f, -0.0625f * (blue[j] + image->b(j, col + 3)) + 0.5625f * (image->b(j, col - 1) + image->b(j, col + 1)));

                    if(clip) {
                        image->r(j, col) = MIN(image->r(j, col), rtengine::MAXVALF);
                        image->g(j, col) = MIN(image->g(j, col), rtengine::MAXVALF);
                        image->b(j, col) = MIN(image->b(j, col), rtengine::MAXVALF);
                    }
                }
            }

            break;

        case TR_R270: // rotate left
            if (i == 0) {
                for (int j = imwidth - 1, row = 0; j >= 0; j--, row++) {
                    image->r(row, 2 * i) = red[j];
                    image->g(row, 2 * i) = green[j];
                    image->b(row, 2 * i) = blue[j];
                }
            } else if (i == 1 || i == 2) { // linear interpolation
                for (int j = imwidth - 1, row = 0; j >= 0; j--, row++) {
                    image->r(row, 2 * i) = red[j];
                    image->g(row, 2 * i) = green[j];
                    image->b(row, 2 * i) = blue[j];
                    image->r(row, 2 * i - 1) = (red[j] + image->r(row, 2 * i - 2)) * 0.5f;
                    image->g(row, 2 * i - 1) = (green[j] + image->g(row, 2 * i - 2)) * 0.5f;
                    image->b(row, 2 * i - 1) = (blue[j] + image->b(row, 2 * i - 2)) * 0.5f;
                }
            } else if (i > 0 && i < imheight) { // vertical bicubic interpolation
                for (int j = imwidth - 1, row = 0; j >= 0; j--, row++) {
                    image->r(row, 2 * i - 3) = MAX(0.f, -0.0625f * (red[j] + image->r(row, 2 * i - 6)) + 0.5625f * (image->r(row, 2 * i - 2) + image->r(row, 2 * i - 4)));
                    image->g(row, 2 * i - 3) = MAX(0.f, -0.0625f * (green[j] + image->g(row, 2 * i - 6)) + 0.5625f * (image->g(row, 2 * i - 2) + image->g(row, 2 * i - 4)));
                    image->b(row, 2 * i - 3) = MAX(0.f, -0.0625f * (blue[j] + image->b(row, 2 * i - 6)) + 0.5625f * (image->b(row, 2 * i - 2) + image->b(row, 2 * i - 4)));

                    if(clip) {
                        image->r(row, 2 * i - 3) = MIN(image->r(row, 2 * i - 3), rtengine::MAXVALF);
                        image->g(row, 2 * i - 3) = MIN(image->g(row, 2 * i - 3), rtengine::MAXVALF);
                        image->b(row, 2 * i - 3) = MIN(image->b(row, 2 * i - 3), rtengine::MAXVALF);
                    }

                    image->r(row, 2 * i) = red[j];
                    image->g(row, 2 * i) = green[j];
                    image->b(row, 2 * i) = blue[j];
                }
            }

            if (i == imheight - 1) {
                for (int j = imwidth - 1, row = 0; j >= 0; j--, row++) {
                    image->r(row, 2 * i - 1) = MAX(0.f, -0.0625f * (red[j] + image->r(row, 2 * i - 4)) + 0.5625f * (image->r(row, 2 * i) + image->r(row, 2 * i - 2)));
                    image->g(row, 2 * i - 1) = MAX(0.f, -0.0625f * (green[j] + image->g(row, 2 * i - 4)) + 0.5625f * (image->g(row, 2 * i) + image->g(row, 2 * i - 2)));
                    image->b(row, 2 * i - 1) = MAX(0.f, -0.0625f * (blue[j] + image->b(row, 2 * i - 4)) + 0.5625f * (image->b(row, 2 * i) + image->b(row, 2 * i - 2)));

                    if(clip) {
                        image->r(j, 2 * i - 1) = MIN(image->r(j, 2 * i - 1), rtengine::MAXVALF);
                        image->g(j, 2 * i - 1) = MIN(image->g(j, 2 * i - 1), rtengine::MAXVALF);
                        image->b(j, 2 * i - 1) = MIN(image->b(j, 2 * i - 1), rtengine::MAXVALF);
                    }

                    image->r(row, 2 * i + 1) = (red[j] + image->r(row, 2 * i - 1)) / 2;
                    image->g(row, 2 * i + 1) = (green[j] + image->g(row, 2 * i - 1)) / 2;
                    image->b(row, 2 * i + 1) = (blue[j] + image->b(row, 2 * i - 1)) / 2;

                    if (oddHeight) {
                        image->r(row, 2 * i + 2) = (red[j] + image->r(row, 2 * i - 2)) / 2;
                        image->g(row, 2 * i + 2) = (green[j] + image->g(row, 2 * i - 2)) / 2;
                        image->b(row, 2 * i + 2) = (blue[j] + image->b(row, 2 * i - 2)) / 2;
                    }
                }
            }

            break;

        case TR_NONE: // no coarse rotation
        default:
            rotateLine (red, image->r, tran, 2 * i, imwidth, imheight);
            rotateLine (green, image->g, tran, 2 * i, imwidth, imheight);
            rotateLine (blue, image->b, tran, 2 * i, imwidth, imheight);

            if (i == 1 || i == 2) { // linear interpolation
                for (int j = 0; j < imwidth; j++) {
                    image->r(2 * i - 1, j) = (red[j] + image->r(2 * i - 2, j)) / 2;
                    image->g(2 * i - 1, j) = (green[j] + image->g(2 * i - 2, j)) / 2;
                    image->b(2 * i - 1, j) = (blue[j] + image->b(2 * i - 2, j)) / 2;
                }
            } else if (i > 2 && i < imheight) { // vertical bicubic interpolation
                for (int j = 0; j < imwidth; j++) {
                    image->r(2 * i - 3, j) = MAX(0.f, -0.0625f * (red[j] + image->r(2 * i - 6, j)) + 0.5625f * (image->r(2 * i - 2, j) + image->r(2 * i - 4, j)));
                    image->g(2 * i - 3, j) = MAX(0.f, -0.0625f * (green[j] + image->g(2 * i - 6, j)) + 0.5625f * (image->g(2 * i - 2, j) + image->g(2 * i - 4, j)));
                    image->b(2 * i - 3, j) = MAX(0.f, -0.0625f * (blue[j] + image->b(2 * i - 6, j)) + 0.5625f * (image->b(2 * i - 2, j) + image->b(2 * i - 4, j)));

                    if(clip) {
                        image->r(2 * i - 3, j) = MIN(image->r(2 * i - 3, j), rtengine::MAXVALF);
                        image->g(2 * i - 3, j) = MIN(image->g(2 * i - 3, j), rtengine::MAXVALF);
                        image->b(2 * i - 3, j) = MIN(image->b(2 * i - 3, j), rtengine::MAXVALF);
                    }
                }
            }

            if (i == imheight - 1) {
                for (int j = 0; j < imwidth; j++) {
                    image->r(2 * i - 1, j) = MAX(0.f, -0.0625f * (red[j] + image->r(2 * i - 4, j)) + 0.5625f * (image->r(2 * i, j) + image->r(2 * i - 2, j)));
                    image->g(2 * i - 1, j) = MAX(0.f, -0.0625f * (green[j] + image->g(2 * i - 4, j)) + 0.5625f * (image->g(2 * i, j) + image->g(2 * i - 2, j)));
                    image->b(2 * i - 1, j) = MAX(0.f, -0.0625f * (blue[j] + image->b(2 * i - 4, j)) + 0.5625f * (image->b(2 * i, j) + image->b(2 * i - 2, j)));

                    if(clip) {
                        image->r(2 * i - 1, j) = MIN(image->r(2 * i - 1, j), rtengine::MAXVALF);
                        image->g(2 * i - 1, j) = MIN(image->g(2 * i - 1, j), rtengine::MAXVALF);
                        image->b(2 * i - 1, j) = MIN(image->b(2 * i - 1, j), rtengine::MAXVALF);
                    }

                    image->r(2 * i + 1, j) = (red[j] + image->r(2 * i - 1, j)) / 2;
                    image->g(2 * i + 1, j) = (green[j] + image->g(2 * i - 1, j)) / 2;
                    image->b(2 * i + 1, j) = (blue[j] + image->b(2 * i - 1, j)) / 2;

                    if (oddHeight) {
                        image->r(2 * i + 2, j) = (red[j] + image->r(2 * i - 2, j)) / 2;
                        image->g(2 * i + 2, j) = (green[j] + image->g(2 * i - 2, j)) / 2;
                        image->b(2 * i + 2, j) = (blue[j] + image->b(2 * i - 2, j)) / 2;
                    }
                }
            }
    }
}

}


namespace rtengine
{

extern const Settings* settings;
#undef ABS
#undef DIST

#define ABS(a) ((a)<0?-(a):(a))
#define DIST(a,b) (ABS(a-b))

RawImageSource::RawImageSource ()
    : ImageSource()
    , W(0), H(0)
    , plistener(nullptr)
    , scale_mul{}
    , c_black{}
    , cblacksom{}
    , ref_pre_mul{}
    , refwb_red(0.0)
    , refwb_green(0.0)
    , refwb_blue(0.0)
    , rgb_cam{}
    , cam_rgb{}
    , xyz_cam{}
    , cam_xyz{}
    , fuji(false)
    , d1x(false)
    , border(4)
    , chmax{}
    , hlmax{}
    , clmax{}
    , initialGain(0.0)
    , camInitialGain(0.0)
    , defGain(0.0)
    , ri(nullptr)
    , rawData(0, 0)
    , green(0, 0)
    , red(0, 0)
    , blue(0, 0)
    , rawDirty(true)
    , histMatchingParams(new procparams::ColorManagementParams)
{
    camProfile = nullptr;
    embProfile = nullptr;
    rgbSourceModified = false;
    for(int i = 0; i < 4; ++i) {
        psRedBrightness[i] = psGreenBrightness[i] = psBlueBrightness[i] = 1.f;
    }
}

//%%%%%%%%%%%%%%%%%%%%%%%%%%%%%%%%%%%%%%%

RawImageSource::~RawImageSource ()
{

    delete idata;

    for(size_t i = 0; i < numFrames; ++i) {
        delete riFrames[i];
    }

    for(size_t i = 0; i + 1 < numFrames; ++i) {
        delete rawDataBuffer[i];
    }

    flushRGB();
    flushRawData();

    if (camProfile) {
        cmsCloseProfile (camProfile);
    }

    if (embProfile) {
        cmsCloseProfile (embProfile);
    }
}

//%%%%%%%%%%%%%%%%%%%%%%%%%%%%%%%%%%%%%%%

void RawImageSource::transformRect (const PreviewProps &pp, int tran, int &ssx1, int &ssy1, int &width, int &height, int &fw)
{
    int pp_x = pp.getX() + border;
    int pp_y = pp.getY() + border;
    int pp_width = pp.getWidth();
    int pp_height = pp.getHeight();

    if (d1x) {
        if ((tran & TR_ROT) == TR_R90 || (tran & TR_ROT) == TR_R270) {
            pp_x /= 2;
            pp_width = pp_width / 2 + 1;
        } else {
            pp_y /= 2;
            pp_height = pp_height / 2 + 1;
        }
    }

    int w = W, h = H;

    if (fuji) {
        w = ri->get_FujiWidth() * 2 + 1;
        h = (H - ri->get_FujiWidth()) * 2 + 1;
    }

    int sw = w, sh = h;

    if ((tran & TR_ROT) == TR_R90 || (tran & TR_ROT) == TR_R270) {
        sw = h;
        sh = w;
    }

    if( pp_width > sw - 2 * border) {
        pp_width = sw - 2 * border;
    }

    if( pp_height > sh - 2 * border) {
        pp_height = sh - 2 * border;
    }

    int ppx = pp_x, ppy = pp_y;

    if (tran & TR_HFLIP) {
        ppx = max(sw - pp_x - pp_width, 0);
    }

    if (tran & TR_VFLIP) {
        ppy = max(sh - pp_y - pp_height, 0);
    }

    int sx1 = ppx;        // assuming it's >=0
    int sy1 = ppy;        // assuming it's >=0
    int sx2 = min(ppx + pp_width, w - 1);
    int sy2 = min(ppy + pp_height, h - 1);

    if ((tran & TR_ROT) == TR_R180) {
        sx1 = max(w - ppx - pp_width, 0);
        sy1 = max(h - ppy - pp_height, 0);
        sx2 = min(sx1 + pp_width, w - 1);
        sy2 = min(sy1 + pp_height, h - 1);
    } else if ((tran & TR_ROT) == TR_R90) {
        sx1 = ppy;
        sy1 = max(h - ppx - pp_width, 0);
        sx2 = min(sx1 + pp_height, w - 1);
        sy2 = min(sy1 + pp_width, h - 1);
    } else if ((tran & TR_ROT) == TR_R270) {
        sx1 = max(w - ppy - pp_height, 0);
        sy1 = ppx;
        sx2 = min(sx1 + pp_height, w - 1);
        sy2 = min(sy1 + pp_width, h - 1);
    }

    if (fuji) {
        // atszamoljuk a koordinatakat fuji-ra:
        // recalculate the coordinates fuji-ra:
        ssx1 = (sx1 + sy1) / 2;
        ssy1 = (sy1 - sx2 ) / 2 + ri->get_FujiWidth();
        int ssx2 = (sx2 + sy2) / 2 + 1;
        int ssy2 = (sy2 - sx1) / 2 + ri->get_FujiWidth();
        fw   = (sx2 - sx1) / 2 / pp.getSkip();
        width  = (ssx2 - ssx1) / pp.getSkip() + ((ssx2 - ssx1) % pp.getSkip() > 0);
        height = (ssy2 - ssy1) / pp.getSkip() + ((ssy2 - ssy1) % pp.getSkip() > 0);
    } else {
        ssx1 = sx1;
        ssy1 = sy1;
        width  = (sx2 + 1 - sx1) / pp.getSkip() + ((sx2 + 1 - sx1) % pp.getSkip() > 0);
        height = (sy2 + 1 - sy1) / pp.getSkip() + ((sy2 + 1 - sy1) % pp.getSkip() > 0);
    }
}

float calculate_scale_mul(float scale_mul[4], const float pre_mul_[4], const float c_white[4], const float c_black[4], bool isMono, int colors)
{
    if (isMono || colors == 1) {
        for (int c = 0; c < 4; c++) {
            scale_mul[c] = 65535.0 / (c_white[c] - c_black[c]);
        }
    } else {
        float pre_mul[4];

        for (int c = 0; c < 4; c++) {
            pre_mul[c] = pre_mul_[c];
        }

        if (pre_mul[3] == 0) {
            pre_mul[3] = pre_mul[1]; // G2 == G1
        }

        float maxpremul = max(pre_mul[0], pre_mul[1], pre_mul[2], pre_mul[3]);

        for (int c = 0; c < 4; c++) {
            scale_mul[c] = (pre_mul[c] / maxpremul) * 65535.0 / (c_white[c] - c_black[c]);
        }
    }

    float gain = max(scale_mul[0], scale_mul[1], scale_mul[2], scale_mul[3]) / min(scale_mul[0], scale_mul[1], scale_mul[2], scale_mul[3]);
    return gain;
}

void RawImageSource::getImage (const ColorTemp &ctemp, int tran, Imagefloat* image, const PreviewProps &pp, const ToneCurveParams &hrp, const RAWParams &raw )
{
    MyMutex::MyLock lock(getImageMutex);

    tran = defTransform (tran);

    // compute channel multipliers
    double r, g, b;
    float rm, gm, bm;

    if (ctemp.getTemp() < 0) {
        // no white balance, ie revert the pre-process white balance to restore original unbalanced raw camera color
        rm = ri->get_pre_mul(0);
        gm = ri->get_pre_mul(1);
        bm = ri->get_pre_mul(2);
    } else {
        ctemp.getMultipliers (r, g, b);
        rm = imatrices.cam_rgb[0][0] * r + imatrices.cam_rgb[0][1] * g + imatrices.cam_rgb[0][2] * b;
        gm = imatrices.cam_rgb[1][0] * r + imatrices.cam_rgb[1][1] * g + imatrices.cam_rgb[1][2] * b;
        bm = imatrices.cam_rgb[2][0] * r + imatrices.cam_rgb[2][1] * g + imatrices.cam_rgb[2][2] * b;
    }

    if (true) {
        // adjust gain so the maximum raw value of the least scaled channel just hits max
        const float new_pre_mul[4] = { ri->get_pre_mul(0) / rm, ri->get_pre_mul(1) / gm, ri->get_pre_mul(2) / bm, ri->get_pre_mul(3) / gm };
        float new_scale_mul[4];

        bool isMono = (ri->getSensorType() == ST_FUJI_XTRANS && raw.xtranssensor.method == RAWParams::XTransSensor::getMethodString(RAWParams::XTransSensor::Method::MONO))
                      || (ri->getSensorType() == ST_BAYER && raw.bayersensor.method == RAWParams::BayerSensor::getMethodString(RAWParams::BayerSensor::Method::MONO));

        for (int i = 0; i < 4; ++i) {
            c_white[i] = (ri->get_white(i) - cblacksom[i]) / raw.expos + cblacksom[i];
        }

        float gain = calculate_scale_mul(new_scale_mul, new_pre_mul, c_white, cblacksom, isMono, ri->get_colors());
        rm = new_scale_mul[0] / scale_mul[0] * gain;
        gm = new_scale_mul[1] / scale_mul[1] * gain;
        bm = new_scale_mul[2] / scale_mul[2] * gain;
        //fprintf(stderr, "camera gain: %f, current wb gain: %f, diff in stops %f\n", camInitialGain, gain, log2(camInitialGain) - log2(gain));
    } else {
        // old scaling: used a fixed reference gain based on camera (as-shot) white balance

        // how much we need to scale each channel to get our new white balance
        rm = refwb_red / rm;
        gm = refwb_green / gm;
        bm = refwb_blue / bm;
        // normalize so larger multiplier becomes 1.0
        float minval = min(rm, gm, bm);
        rm /= minval;
        gm /= minval;
        bm /= minval;
        // multiply with reference gain, ie as-shot WB
        rm *= camInitialGain;
        gm *= camInitialGain;
        bm *= camInitialGain;
    }

    defGain = 0.0;
    // compute image area to render in order to provide the requested part of the image
    int sx1, sy1, imwidth, imheight, fw, d1xHeightOdd = 0;
    transformRect (pp, tran, sx1, sy1, imwidth, imheight, fw);

    // check possible overflows
    int maximwidth, maximheight;

    if ((tran & TR_ROT) == TR_R90 || (tran & TR_ROT) == TR_R270) {
        maximwidth = image->getHeight();
        maximheight = image->getWidth();
    } else {
        maximwidth = image->getWidth();
        maximheight = image->getHeight();
    }

    if (d1x) {
        // D1X has only half of the required rows
        // we interpolate the missing ones later to get correct aspect ratio
        // if the height is odd we also have to add an additional row to avoid a black line
        d1xHeightOdd = maximheight & 1;
        maximheight /= 2;
        imheight = maximheight;
    }

    // correct if overflow (very rare), but not fuji because it is corrected in transline
    if (!fuji && imwidth > maximwidth) {
        imwidth = maximwidth;
    }

    if (!fuji && imheight > maximheight) {
        imheight = maximheight;
    }

    if (fuji) { // zero image to avoid access to uninitialized values in further processing because fuji super-ccd processing is not clean...
        for (int i = 0; i < image->getHeight(); ++i) {
            for (int j = 0; j < image->getWidth(); ++j) {
                image->r(i, j) = image->g(i, j) = image->b(i, j) = 0;
            }
        }
    }

    int maxx = this->W, maxy = this->H, skip = pp.getSkip();

    // raw clip levels after white balance
    hlmax[0] = clmax[0] * rm;
    hlmax[1] = clmax[1] * gm;
    hlmax[2] = clmax[2] * bm;

    const bool doClip = (chmax[0] >= clmax[0] || chmax[1] >= clmax[1] || chmax[2] >= clmax[2]) && !hrp.hrenabled && hrp.clampOOG;

    float area = skip * skip;
    rm /= area;
    gm /= area;
    bm /= area;
    bool doHr = (hrp.hrenabled && hrp.method != "Color");
    const float expcomp = std::pow(2, ri->getBaselineExposure());
    rm *= expcomp;
    gm *= expcomp;
    bm *= expcomp;

#ifdef _OPENMP
    #pragma omp parallel if(!d1x)       // omp disabled for D1x to avoid race conditions (see Issue 1088 http://code.google.com/p/rawtherapee/issues/detail?id=1088)
    {
#endif
        // render the requested image part
        float line_red[imwidth] ALIGNED16;
        float line_grn[imwidth] ALIGNED16;
        float line_blue[imwidth] ALIGNED16;

#ifdef _OPENMP
        #pragma omp for schedule(dynamic,16)
#endif

        for (int ix = 0; ix < imheight; ix++) {
            int i = sy1 + skip * ix;
            i = std::min(i, maxy - skip); // avoid trouble

            if (ri->getSensorType() == ST_BAYER || ri->getSensorType() == ST_FUJI_XTRANS || ri->get_colors() == 1) {
                for (int j = 0, jx = sx1; j < imwidth; j++, jx += skip) {
                    jx = std::min(jx, maxx - skip); // avoid trouble

                    float rtot = 0.f, gtot = 0.f, btot = 0.f;

                    for (int m = 0; m < skip; m++)
                        for (int n = 0; n < skip; n++) {
                            rtot += red[i + m][jx + n];
                            gtot += green[i + m][jx + n];
                            btot += blue[i + m][jx + n];
                        }

                    rtot *= rm;
                    gtot *= gm;
                    btot *= bm;

                    if (doClip) {
                        // note: as hlmax[] can be larger than CLIP and we can later apply negative
                        // exposure this means that we can clip away local highlights which actually
                        // are not clipped. We have to do that though as we only check pixel by pixel
                        // and don't know if this will transition into a clipped area, if so we need
                        // to clip also surrounding to make a good colour transition
                        rtot = CLIP(rtot);
                        gtot = CLIP(gtot);
                        btot = CLIP(btot);
                    }

                    line_red[j] = rtot;
                    line_grn[j] = gtot;
                    line_blue[j] = btot;
                }
            } else {
                for (int j = 0, jx = sx1; j < imwidth; j++, jx += skip) {
                    if (jx > maxx - skip) {
                        jx = maxx - skip - 1;
                    }

                    float rtot, gtot, btot;
                    rtot = gtot = btot = 0;

                    for (int m = 0; m < skip; m++)
                        for (int n = 0; n < skip; n++) {
                            rtot += rawData[i + m][(jx + n) * 3 + 0];
                            gtot += rawData[i + m][(jx + n) * 3 + 1];
                            btot += rawData[i + m][(jx + n) * 3 + 2];
                        }

                    rtot *= rm;
                    gtot *= gm;
                    btot *= bm;

                    if (doClip) {
                        rtot = CLIP(rtot);
                        gtot = CLIP(gtot);
                        btot = CLIP(btot);
                    }

                    line_red[j] = rtot;
                    line_grn[j] = gtot;
                    line_blue[j] = btot;

                }
            }

            //process all highlight recovery other than "Color"
            if (doHr) {
                hlRecovery (hrp.method, line_red, line_grn, line_blue, imwidth, hlmax);
            }

            if(d1x) {
                transLineD1x (line_red, line_grn, line_blue, ix, image, tran, imwidth, imheight, d1xHeightOdd, doClip);
            } else if(fuji) {
                transLineFuji (line_red, line_grn, line_blue, ix, image, tran, imheight, fw);
            } else {
                transLineStandard (line_red, line_grn, line_blue, ix, image, tran, imwidth, imheight);
            }

        }

#ifdef _OPENMP
    }
#endif

    if (fuji) {
        int a = ((tran & TR_ROT) == TR_R90 && image->getWidth() % 2 == 0) || ((tran & TR_ROT) == TR_R180 && image->getHeight() % 2 + image->getWidth() % 2 == 1) || ((tran & TR_ROT) == TR_R270 && image->getHeight() % 2 == 0);

        // first row
        for (int j = 1 + a; j < image->getWidth() - 1; j += 2) {
            image->r(0, j) = (image->r(1, j) + image->r(0, j + 1) + image->r(0, j - 1)) / 3;
            image->g(0, j) = (image->g(1, j) + image->g(0, j + 1) + image->g(0, j - 1)) / 3;
            image->b(0, j) = (image->b(1, j) + image->b(0, j + 1) + image->b(0, j - 1)) / 3;
        }

        // other rows
        for (int i = 1; i < image->getHeight() - 1; i++) {
            for (int j = 2 - (a + i + 1) % 2; j < image->getWidth() - 1; j += 2) {
                // edge-adaptive interpolation
                double dh = (ABS(image->r(i, j + 1) - image->r(i, j - 1)) + ABS(image->g(i, j + 1) - image->g(i, j - 1)) + ABS(image->b(i, j + 1) - image->b(i, j - 1))) / 1.0;
                double dv = (ABS(image->r(i + 1, j) - image->r(i - 1, j)) + ABS(image->g(i + 1, j) - image->g(i - 1, j)) + ABS(image->b(i + 1, j) - image->b(i - 1, j))) / 1.0;
                double eh = 1.0 / (1.0 + dh);
                double ev = 1.0 / (1.0 + dv);
                image->r(i, j) = (eh * (image->r(i, j + 1) + image->r(i, j - 1)) + ev * (image->r(i + 1, j) + image->r(i - 1, j))) / (2.0 * (eh + ev));
                image->g(i, j) = (eh * (image->g(i, j + 1) + image->g(i, j - 1)) + ev * (image->g(i + 1, j) + image->g(i - 1, j))) / (2.0 * (eh + ev));
                image->b(i, j) = (eh * (image->b(i, j + 1) + image->b(i, j - 1)) + ev * (image->b(i + 1, j) + image->b(i - 1, j))) / (2.0 * (eh + ev));
            }

            // first pixel
            if (2 - (a + i + 1) % 2 == 2) {
                image->r(i, 0) = (image->r(i + 1, 0) + image->r(i - 1, 0) + image->r(i, 1)) / 3;
                image->g(i, 0) = (image->g(i + 1, 0) + image->g(i - 1, 0) + image->g(i, 1)) / 3;
                image->b(i, 0) = (image->b(i + 1, 0) + image->b(i - 1, 0) + image->b(i, 1)) / 3;
            }

            // last pixel
            if (2 - (a + i + image->getWidth()) % 2 == 2) {
                image->r(i, image->getWidth() - 1) = (image->r(i + 1, image->getWidth() - 1) + image->r(i - 1, image->getWidth() - 1) + image->r(i, image->getWidth() - 2)) / 3;
                image->g(i, image->getWidth() - 1) = (image->g(i + 1, image->getWidth() - 1) + image->g(i - 1, image->getWidth() - 1) + image->g(i, image->getWidth() - 2)) / 3;
                image->b(i, image->getWidth() - 1) = (image->b(i + 1, image->getWidth() - 1) + image->b(i - 1, image->getWidth() - 1) + image->b(i, image->getWidth() - 2)) / 3;
            }
        }

        // last row
        int b = (a == 1 && image->getHeight() % 2) || (a == 0 && image->getHeight() % 2 == 0);

        for (int j = 1 + b; j < image->getWidth() - 1; j += 2) {
            image->r(image->getHeight() - 1, j) = (image->r(image->getHeight() - 2, j) + image->r(image->getHeight() - 1, j + 1) + image->r(image->getHeight() - 1, j - 1)) / 3;
            image->g(image->getHeight() - 1, j) = (image->g(image->getHeight() - 2, j) + image->g(image->getHeight() - 1, j + 1) + image->g(image->getHeight() - 1, j - 1)) / 3;
            image->b(image->getHeight() - 1, j) = (image->b(image->getHeight() - 2, j) + image->b(image->getHeight() - 1, j + 1) + image->b(image->getHeight() - 1, j - 1)) / 3;
        }
    }

    // Flip if needed
    if (tran & TR_HFLIP) {
        hflip (image);
    }

    if (tran & TR_VFLIP) {
        vflip (image);
    }

    // Colour correction (only when running on full resolution)
    if(pp.getSkip() == 1) {
        switch(ri->getSensorType()) {
            case ST_BAYER:
                processFalseColorCorrection (image, raw.bayersensor.ccSteps);
                break;

            case ST_FUJI_XTRANS:
                processFalseColorCorrection (image, raw.xtranssensor.ccSteps);
                break;

            case ST_FOVEON:
            case ST_NONE:
                break;
        }
    }
}

DCPProfile *RawImageSource::getDCP(const ColorManagementParams &cmp, DCPProfile::ApplyState &as)
{
    if (cmp.inputProfile == "(camera)" || cmp.inputProfile == "(none)") {
        return nullptr;
    }

    DCPProfile *dcpProf = nullptr;
    cmsHPROFILE dummy;
    findInputProfile(cmp.inputProfile, nullptr, (static_cast<const FramesData*>(getMetaData()))->getCamera(), &dcpProf, dummy);

    if (dcpProf == nullptr) {
        if (settings->verbose) {
            printf("Can't load DCP profile '%s'!\n", cmp.inputProfile.c_str());
        }
        return nullptr;
    }

    dcpProf->setStep2ApplyState(cmp.workingProfile, cmp.toneCurve, cmp.applyLookTable, cmp.applyBaselineExposureOffset, as);
    return dcpProf;
}

void RawImageSource::convertColorSpace(Imagefloat* image, const ColorManagementParams &cmp, const ColorTemp &wb)
{
    double pre_mul[3] = { ri->get_pre_mul(0), ri->get_pre_mul(1), ri->get_pre_mul(2) };
    colorSpaceConversion (image, cmp, wb, pre_mul, embProfile, camProfile, imatrices.xyz_cam, (static_cast<const FramesData*>(getMetaData()))->getCamera());
}

void RawImageSource::getFullSize (int& w, int& h, int tr)
{

    tr = defTransform (tr);

    if (fuji) {
        w = ri->get_FujiWidth() * 2 + 1;
        h = (H - ri->get_FujiWidth()) * 2 + 1;
    } else if (d1x) {
        w = W;
        h = 2 * H;
    } else {
        w = W;
        h = H;
    }

    if ((tr & TR_ROT) == TR_R90 || (tr & TR_ROT) == TR_R270) {
        int tmp = w;
        w = h;
        h = tmp;
    }

    w -= 2 * border;
    h -= 2 * border;
}

//%%%%%%%%%%%%%%%%%%%%%%%%%%%%%%%%%%%%%%%

void RawImageSource::getSize (const PreviewProps &pp, int& w, int& h)
{
    w = pp.getWidth() / pp.getSkip() + (pp.getWidth() % pp.getSkip() > 0);
    h = pp.getHeight() / pp.getSkip() + (pp.getHeight() % pp.getSkip() > 0);
}

//%%%%%%%%%%%%%%%%%%%%%%%%%%%%%%%%%%%%%%%

void RawImageSource::hflip (Imagefloat* image)
{
    image->hflip();
}

//%%%%%%%%%%%%%%%%%%%%%%%%%%%%%%%%%%%%%%%

void RawImageSource::vflip (Imagefloat* image)
{
    image->vflip();
}


//%%%%%%%%%%%%%%%%%%%%%%%%%%%%%%%%%%%%%%%

int RawImageSource::load (const Glib::ustring &fname, bool firstFrameOnly)
{

    MyTime t1, t2;
    t1.set();
    fileName = fname;

    if (plistener) {
        plistener->setProgressStr ("PROGRESSBAR_DECODING");
        plistener->setProgress (0.0);
    }
    ri = new RawImage(fname);
    int errCode = ri->loadRaw (false, 0, false);

    if (errCode) {
        return errCode;
    }
    numFrames = firstFrameOnly ? 1 : ri->getFrameCount();

    errCode = 0;

    if(numFrames > 1) {
#ifdef _OPENMP
        #pragma omp parallel
#endif
        {
            int errCodeThr = 0;
#ifdef _OPENMP
            #pragma omp for nowait
#endif
            for(unsigned int i = 0; i < numFrames; ++i) {
                if(i == 0) {
                    riFrames[i] = ri;
                    errCodeThr = riFrames[i]->loadRaw (true, i, true, plistener, 0.8);
                } else {
                    riFrames[i] = new RawImage(fname);
                    errCodeThr = riFrames[i]->loadRaw (true, i);
                }
            }
#ifdef _OPENMP
            #pragma omp critical
#endif
            {
                errCode = errCodeThr ? errCodeThr : errCode;
            }
        }
    } else {
        riFrames[0] = ri;
        errCode = riFrames[0]->loadRaw (true, 0, true, plistener, 0.8);
    }

    if(!errCode) {
        for(unsigned int i = 0; i < numFrames; ++i) {
            riFrames[i]->compress_image(i);
        }
    } else {
        return errCode;
    }

    if(numFrames > 1 ) { // this disables multi frame support for Fuji S5 until I found a solution to handle different dimensions
        if(riFrames[0]->get_width() != riFrames[1]->get_width() || riFrames[0]->get_height() != riFrames[1]->get_height()) {
            numFrames = 1;
        }
    }

    if (plistener) {
        plistener->setProgress (0.9);
    }

    /***** Copy once constant data extracted from raw *******/
    W = ri->get_width();
    H = ri->get_height();
    fuji = ri->get_FujiWidth() != 0;

    for (int i = 0; i < 3; i++)
        for (int j = 0; j < 3; j++) {
            imatrices.rgb_cam[i][j] = ri->get_colors() == 1 ? (i == j) : ri->get_rgb_cam(i, j);
        }

    // compute inverse of the color transformation matrix
    // first arg is matrix, second arg is inverse
    inverse33 (imatrices.rgb_cam, imatrices.cam_rgb);

    d1x  = ! ri->get_model().compare("D1X");

    if(ri->getSensorType() == ST_FUJI_XTRANS) {
        border = 7;
    } else if(ri->getSensorType() == ST_FOVEON) {
        border = 0;
    }

    if ( ri->get_profile() ) {
        embProfile = cmsOpenProfileFromMem (ri->get_profile(), ri->get_profileLen());
    }

    // create profile
    memset (imatrices.xyz_cam, 0, sizeof(imatrices.xyz_cam));

    for (int i = 0; i < 3; i++)
        for (int j = 0; j < 3; j++)
            for (int k = 0; k < 3; k++) {
                imatrices.xyz_cam[i][j] += xyz_sRGB[i][k] * imatrices.rgb_cam[k][j];
            }

    camProfile = ICCStore::getInstance()->createFromMatrix (imatrices.xyz_cam, false, "Camera");
    inverse33 (imatrices.xyz_cam, imatrices.cam_xyz);

    // First we get the "as shot" ("Camera") white balance and store it
    float pre_mul[4];
    // FIXME: get_colorsCoeff not so much used nowadays, when we have calculate_scale_mul() function here
    ri->get_colorsCoeff( pre_mul, scale_mul, c_black, false);//modify  for black level
    camInitialGain = max(scale_mul[0], scale_mul[1], scale_mul[2], scale_mul[3]) / min(scale_mul[0], scale_mul[1], scale_mul[2], scale_mul[3]);

    double camwb_red = ri->get_pre_mul(0) / pre_mul[0];
    double camwb_green = ri->get_pre_mul(1) / pre_mul[1];
    double camwb_blue = ri->get_pre_mul(2) / pre_mul[2];
    double cam_r = imatrices.rgb_cam[0][0] * camwb_red + imatrices.rgb_cam[0][1] * camwb_green + imatrices.rgb_cam[0][2] * camwb_blue;
    double cam_g = imatrices.rgb_cam[1][0] * camwb_red + imatrices.rgb_cam[1][1] * camwb_green + imatrices.rgb_cam[1][2] * camwb_blue;
    double cam_b = imatrices.rgb_cam[2][0] * camwb_red + imatrices.rgb_cam[2][1] * camwb_green + imatrices.rgb_cam[2][2] * camwb_blue;
    camera_wb = ColorTemp (cam_r, cam_g, cam_b, 1.); // as shot WB

    ColorTemp ReferenceWB;
    double ref_r, ref_g, ref_b;
    {
        // ...then we re-get the constants but now with auto which gives us better demosaicing and CA auto-correct
        // performance for strange white balance settings (such as UniWB)
        ri->get_colorsCoeff( ref_pre_mul, scale_mul, c_black, true);
        refwb_red = ri->get_pre_mul(0) / ref_pre_mul[0];
        refwb_green = ri->get_pre_mul(1) / ref_pre_mul[1];
        refwb_blue = ri->get_pre_mul(2) / ref_pre_mul[2];
        initialGain = max(scale_mul[0], scale_mul[1], scale_mul[2], scale_mul[3]) / min(scale_mul[0], scale_mul[1], scale_mul[2], scale_mul[3]);
        ref_r = imatrices.rgb_cam[0][0] * refwb_red + imatrices.rgb_cam[0][1] * refwb_green + imatrices.rgb_cam[0][2] * refwb_blue;
        ref_g = imatrices.rgb_cam[1][0] * refwb_red + imatrices.rgb_cam[1][1] * refwb_green + imatrices.rgb_cam[1][2] * refwb_blue;
        ref_b = imatrices.rgb_cam[2][0] * refwb_red + imatrices.rgb_cam[2][1] * refwb_green + imatrices.rgb_cam[2][2] * refwb_blue;
        ReferenceWB = ColorTemp (ref_r, ref_g, ref_b, 1.);
    }

    if (settings->verbose) {
        printf("Raw As Shot White balance: temp %f, tint %f\n", camera_wb.getTemp(), camera_wb.getGreen());
        printf("Raw Reference (auto) white balance: temp %f, tint %f, multipliers [%f %f %f | %f %f %f]\n", ReferenceWB.getTemp(), ReferenceWB.getGreen(), ref_r, ref_g, ref_b, refwb_red, refwb_blue, refwb_green);
    }

    /*{
            // Test code: if you want to test a specific white balance
        ColorTemp d50wb = ColorTemp(5000.0, 1.0, 1.0, "Custom");
        double rm,gm,bm,r,g,b;
        d50wb.getMultipliers(r, g, b);
        camwb_red   = imatrices.cam_rgb[0][0]*r + imatrices.cam_rgb[0][1]*g + imatrices.cam_rgb[0][2]*b;
        camwb_green = imatrices.cam_rgb[1][0]*r + imatrices.cam_rgb[1][1]*g + imatrices.cam_rgb[1][2]*b;
        camwb_blue  = imatrices.cam_rgb[2][0]*r + imatrices.cam_rgb[2][1]*g + imatrices.cam_rgb[2][2]*b;
        double pre_mul[3], dmax = 0;
        pre_mul[0] = ri->get_pre_mul(0) / camwb_red;
        pre_mul[1] = ri->get_pre_mul(1) / camwb_green;
        pre_mul[2] = ri->get_pre_mul(2) / camwb_blue;
        for (int c = 0; c < 3; c++) {
            if (dmax < pre_mul[c])
                dmax = pre_mul[c];
                }
                for (int c = 0; c < 3; c++) {
            pre_mul[c] /= dmax;
                }
                camwb_red *= dmax;
                camwb_green *= dmax;
                camwb_blue *= dmax;
                for (int c = 0; c < 3; c++) {
            int sat = ri->get_white(c) - ri->get_cblack(c);
            scale_mul[c] = pre_mul[c] * 65535.0 / sat;
                }
                scale_mul[3] = pre_mul[1] * 65535.0 / (ri->get_white(3) - ri->get_cblack(3));
                initialGain = 1.0 / min(pre_mul[0], pre_mul[1], pre_mul[2]);
    }*/

    for(unsigned int i = 0;i < numFrames; ++i) {
        riFrames[i]->set_prefilters();
    }


    // Load complete Exif information
    idata = new FramesData(fname); // TODO: std::unique_ptr<>
    idata->setDCRawFrameCount (numFrames);

    green(W, H);
    red(W, H);
    blue(W, H);
    //hpmap = allocArray<char>(W, H);

    if (plistener) {
        plistener->setProgress (1.0);
    }

    plistener = nullptr; // This must be reset, because only load() is called through progressConnector
    t2.set();

    if( settings->verbose ) {
        printf("Load %s: %d usec\n", fname.c_str(), t2.etime(t1));
    }

    return 0; // OK!
}

//%%%%%%%%%%%%%%%%%%%%%%%%%%%%%%%%%%%%%%%

void RawImageSource::preprocess  (const RAWParams &raw, const LensProfParams &lensProf, const CoarseTransformParams& coarse, bool prepareDenoise)
{
//    BENCHFUN
    MyTime t1, t2;
    t1.set();

    Glib::ustring newDF = raw.dark_frame;
    RawImage *rid = nullptr;

    if (!raw.df_autoselect) {
        if( !raw.dark_frame.empty()) {
            rid = dfm.searchDarkFrame( raw.dark_frame );
        }
    } else {
        rid = dfm.searchDarkFrame(idata->getMake(), idata->getModel(), idata->getISOSpeed(), idata->getShutterSpeed(), idata->getDateTimeAsTS());
    }

    if( rid && settings->verbose) {
        printf( "Subtracting Darkframe:%s\n", rid->get_filename().c_str());
    }

    std::unique_ptr<PixelsMap> bitmapBads;

    int totBP = 0; // Hold count of bad pixels to correct

    if(ri->zeroIsBad()) { // mark all pixels with value zero as bad, has to be called before FF and DF. dcraw sets this flag only for some cameras (mainly Panasonic and Leica)
        bitmapBads.reset(new PixelsMap(W, H));
        totBP = findZeroPixels(*(bitmapBads.get()));

        if( settings->verbose) {
            printf( "%d pixels with value zero marked as bad pixels\n", totBP);
        }
    }

    //FLATFIELD start
    RawImage *rif = nullptr;

    if (!raw.ff_AutoSelect) {
        if( !raw.ff_file.empty()) {
            rif = ffm.searchFlatField( raw.ff_file );
        }
    } else {
        rif = ffm.searchFlatField( idata->getMake(), idata->getModel(), idata->getLens(), idata->getFocalLen(), idata->getFNumber(), idata->getDateTimeAsTS());
    }


    bool hasFlatField = (rif != nullptr);

    if( hasFlatField && settings->verbose) {
        printf( "Flat Field Correction:%s\n", rif->get_filename().c_str());
    }

    if(numFrames == 4) {
        int bufferNumber = 0;
        for(unsigned int i=0; i<4; ++i) {
            if(i==currFrame) {
                copyOriginalPixels(raw, ri, rid, rif, rawData);
                rawDataFrames[i] = &rawData;
            } else {
                if(!rawDataBuffer[bufferNumber]) {
                    rawDataBuffer[bufferNumber] = new array2D<float>;
                }
                rawDataFrames[i] = rawDataBuffer[bufferNumber];
                ++bufferNumber;
                copyOriginalPixels(raw, riFrames[i], rid, rif, *rawDataFrames[i]);
            }
        }
    } else if (numFrames == 2 && currFrame == 2) { // average the frames
        if(!rawDataBuffer[0]) {
            rawDataBuffer[0] = new array2D<float>;
        }
        rawDataFrames[1] = rawDataBuffer[0];
        copyOriginalPixels(raw, riFrames[1], rid, rif, *rawDataFrames[1]);
        copyOriginalPixels(raw, ri, rid, rif, rawData);

        for (int i = 0; i < H; ++i) {
            for (int j = 0; j < W; ++j) {
                rawData[i][j] = (rawData[i][j] + (*rawDataFrames[1])[i][j]) * 0.5f;
            }
        }
    } else {
        copyOriginalPixels(raw, ri, rid, rif, rawData);
    }
    //FLATFIELD end


    // Always correct camera badpixels from .badpixels file
    std::vector<badPix> *bp = dfm.getBadPixels( ri->get_maker(), ri->get_model(), idata->getSerialNumber() );

    if( bp ) {
        if(!bitmapBads) {
            bitmapBads.reset(new PixelsMap(W, H));
        }

        totBP += bitmapBads->set(*bp);

        if( settings->verbose ) {
            std::cout << "Correcting " << bp->size() << " pixels from .badpixels" << std::endl;
        }
    }

    // If darkframe selected, correct hotpixels found on darkframe
    bp = nullptr;

    if( raw.df_autoselect ) {
        bp = dfm.getHotPixels(idata->getMake(), idata->getModel(), idata->getISOSpeed(), idata->getShutterSpeed(), idata->getDateTimeAsTS());
    } else if( !raw.dark_frame.empty() ) {
        bp = dfm.getHotPixels( raw.dark_frame );
    }

    if(bp) {
        if(!bitmapBads) {
            bitmapBads.reset(new PixelsMap(W, H));
        }

        totBP += bitmapBads->set(*bp);

        if( settings->verbose && !bp->empty()) {
            std::cout << "Correcting " << bp->size() << " hotpixels from darkframe" << std::endl;
        }
    }

    if(numFrames == 4) {
        for(int i=0; i<4; ++i) {
            scaleColors( 0, 0, W, H, raw, *rawDataFrames[i]);
        }
    } else {
        scaleColors( 0, 0, W, H, raw, rawData); //+ + raw parameters for black level(raw.blackxx)
    }

    // Correct vignetting of lens profile
    if (!hasFlatField && lensProf.useVign && lensProf.lcMode != LensProfParams::LcMode::NONE) {
        std::unique_ptr<LensCorrection> pmap;
        if (lensProf.useLensfun()) {
            pmap = LFDatabase::findModifier(lensProf, idata, W, H, coarse, -1);
        } else {
            const std::shared_ptr<LCPProfile> pLCPProf = LCPStore::getInstance()->getProfile(lensProf.lcpFile);

            if (pLCPProf) { // don't check focal length to allow distortion correction for lenses without chip, also pass dummy focal length 1 in case of 0
                pmap.reset(new LCPMapper(pLCPProf, max(idata->getFocalLen(), 1.0), idata->getFocalLen35mm(), idata->getFocusDist(), idata->getFNumber(), true, false, W, H, coarse, -1));
            }
        }

        if (pmap) {
            LensCorrection &map = *pmap;
            if (ri->getSensorType() == ST_BAYER || ri->getSensorType() == ST_FUJI_XTRANS || ri->get_colors() == 1) {
                if(numFrames == 4) {
                    for(int i = 0; i < 4; ++i) {
#ifdef _OPENMP
                    #pragma omp parallel for schedule(dynamic,16)
#endif

                        for (int y = 0; y < H; y++) {
                            map.processVignetteLine(W, y, (*rawDataFrames[i])[y]);
                        }
                    }
                } else {

#ifdef _OPENMP
                    #pragma omp parallel for schedule(dynamic,16)
#endif

                    for (int y = 0; y < H; y++) {
                        map.processVignetteLine(W, y, rawData[y]);
                    }
                }
            } else if(ri->get_colors() == 3) {
#ifdef _OPENMP
                #pragma omp parallel for schedule(dynamic,16)
#endif

                for (int y = 0; y < H; y++) {
                    map.processVignetteLine3Channels(W, y, rawData[y]);
                }
            }
        }
    }

    defGain = 0.0;//log(initialGain) / log(2.0);

    if ( ri->getSensorType() == ST_BAYER && (raw.hotPixelFilter > 0 || raw.deadPixelFilter > 0)) {
        if (plistener) {
            plistener->setProgressStr ("PROGRESSBAR_HOTDEADPIXELFILTER");
            plistener->setProgress (0.0);
        }

        if(!bitmapBads) {
            bitmapBads.reset(new PixelsMap(W, H));
        }

        int nFound = findHotDeadPixels(*(bitmapBads.get()), raw.hotdeadpix_thresh, raw.hotPixelFilter, raw.deadPixelFilter );
        totBP += nFound;

        if( settings->verbose && nFound > 0) {
            printf( "Correcting %d hot/dead pixels found inside image\n", nFound );
        }
    }

    if (ri->getSensorType() == ST_BAYER && raw.bayersensor.pdafLinesFilter) {
        PDAFLinesFilter f(ri);

        if (!bitmapBads) {
            bitmapBads.reset(new PixelsMap(W, H));
        }
<<<<<<< HEAD

        int n = f.mark(rawData, *bitmapBads);
=======
        
        int n = f.mark(rawData, *(bitmapBads.get()));
>>>>>>> 3b78a5c2
        totBP += n;

        if (n > 0) {
            if (settings->verbose) {
                printf("Marked %d hot pixels from PDAF lines\n", n);
            }

            auto &thresh = f.greenEqThreshold();
            if (numFrames == 4) {
                for (int i = 0; i < 4; ++i) {
                    green_equilibrate(thresh, *rawDataFrames[i]);
                }
            } else {
                green_equilibrate(thresh, rawData);
            }
        }
    }

    // check if green equilibration is needed. If yes, compute G channel pre-compensation factors
    const auto globalGreenEq =
        [&]() -> bool
        {
            CameraConstantsStore *ccs = CameraConstantsStore::getInstance();
            CameraConst *cc = ccs->get(ri->get_maker().c_str(), ri->get_model().c_str());
            return cc && cc->get_globalGreenEquilibration();
        };

    if ( ri->getSensorType() == ST_BAYER && (raw.bayersensor.greenthresh || (globalGreenEq() && raw.bayersensor.method != RAWParams::BayerSensor::getMethodString( RAWParams::BayerSensor::Method::VNG4))) ) {
        if (settings->verbose) {
            printf("Performing global green equilibration...\n");
        }
        // global correction
        if(numFrames == 4) {
            for(int i = 0; i < 4; ++i) {
                green_equilibrate_global(*rawDataFrames[i]);
            }
        } else {
            green_equilibrate_global(rawData);
        }
    }

    if ( ri->getSensorType() == ST_BAYER && raw.bayersensor.greenthresh > 0) {
        if (plistener) {
            plistener->setProgressStr ("PROGRESSBAR_GREENEQUIL");
            plistener->setProgress (0.0);
        }

        GreenEqulibrateThreshold thresh(0.01 * raw.bayersensor.greenthresh);

        if(numFrames == 4) {
            for(int i = 0; i < 4; ++i) {
                green_equilibrate(thresh, *rawDataFrames[i]);
            }
        } else {
            green_equilibrate(thresh, rawData);
        }
    }


    if( totBP ) {
        if ( ri->getSensorType() == ST_BAYER ) {
            if(numFrames == 4) {
                for(int i = 0; i < 4; ++i) {
                    interpolateBadPixelsBayer(*(bitmapBads.get()), *rawDataFrames[i]);
                }
            } else {
                interpolateBadPixelsBayer(*(bitmapBads.get()), rawData);
            }
        } else if ( ri->getSensorType() == ST_FUJI_XTRANS ) {
            interpolateBadPixelsXtrans(*(bitmapBads.get()));
        } else {
            interpolateBadPixelsNColours(*(bitmapBads.get()), ri->get_colors());
        }
    }

    if ( ri->getSensorType() == ST_BAYER && raw.bayersensor.linenoise > 0 ) {
        if (plistener) {
            plistener->setProgressStr ("PROGRESSBAR_LINEDENOISE");
            plistener->setProgress (0.0);
        }

        std::unique_ptr<CFALineDenoiseRowBlender> line_denoise_rowblender;
        if (raw.bayersensor.linenoiseDirection == RAWParams::BayerSensor::LineNoiseDirection::PDAF_LINES) {
            PDAFLinesFilter f(ri);
            line_denoise_rowblender = f.lineDenoiseRowBlender();
        } else {
            line_denoise_rowblender.reset(new CFALineDenoiseRowBlender());
        }

        cfa_linedn(0.00002 * (raw.bayersensor.linenoise), int(raw.bayersensor.linenoiseDirection) & int(RAWParams::BayerSensor::LineNoiseDirection::VERTICAL), int(raw.bayersensor.linenoiseDirection) & int(RAWParams::BayerSensor::LineNoiseDirection::HORIZONTAL), *line_denoise_rowblender);
    }

    if ( (raw.ca_autocorrect || fabs(raw.cared) > 0.001 || fabs(raw.cablue) > 0.001) && ri->getSensorType() == ST_BAYER ) { // Auto CA correction disabled for X-Trans, for now...
        if (plistener) {
            plistener->setProgressStr ("PROGRESSBAR_RAWCACORR");
            plistener->setProgress (0.0);
        }
        if(numFrames == 4) {
            double fitParams[64];
            float *buffer = CA_correct_RT(raw.ca_autocorrect, raw.caautoiterations, raw.cared, raw.cablue, raw.ca_avoidcolourshift, *rawDataFrames[0], fitParams, false, true, nullptr, false, options.chunkSizeCA, options.measure);
            for(int i = 1; i < 3; ++i) {
                CA_correct_RT(raw.ca_autocorrect, raw.caautoiterations, raw.cared, raw.cablue, raw.ca_avoidcolourshift, *rawDataFrames[i], fitParams, true, false, buffer, false, options.chunkSizeCA, options.measure);
            }
            CA_correct_RT(raw.ca_autocorrect, raw.caautoiterations, raw.cared, raw.cablue, raw.ca_avoidcolourshift, *rawDataFrames[3], fitParams, true, false, buffer, true, options.chunkSizeCA, options.measure);
        } else {
            CA_correct_RT(raw.ca_autocorrect, raw.caautoiterations, raw.cared, raw.cablue, raw.ca_avoidcolourshift, rawData, nullptr, false, false, nullptr, true, options.chunkSizeCA, options.measure);
        }
    }

    if(prepareDenoise && dirpyrdenoiseExpComp == INFINITY) {
        LUTu aehist;
        int aehistcompr;
        double clip = 0;
        int brightness, contrast, black, hlcompr, hlcomprthresh;
        getAutoExpHistogram (aehist, aehistcompr);
        ImProcFunctions::getAutoExp (aehist, aehistcompr, clip, dirpyrdenoiseExpComp, brightness, contrast, black, hlcompr, hlcomprthresh);
    }

    t2.set();

    if( settings->verbose ) {
        printf("Preprocessing: %d usec\n", t2.etime(t1));
    }

    rawDirty = true;
    return;
}
//%%%%%%%%%%%%%%%%%%%%%%%%%%%%%%%%%%%%%%%

void RawImageSource::demosaic(const RAWParams &raw, bool autoContrast, double &contrastThreshold)
{
    MyTime t1, t2;
    t1.set();

    if (ri->getSensorType() == ST_BAYER) {
        if ( raw.bayersensor.method == RAWParams::BayerSensor::getMethodString(RAWParams::BayerSensor::Method::HPHD) ) {
            hphd_demosaic ();
        } else if (raw.bayersensor.method == RAWParams::BayerSensor::getMethodString(RAWParams::BayerSensor::Method::VNG4) ) {
            vng4_demosaic (rawData, red, green, blue);
        } else if (raw.bayersensor.method == RAWParams::BayerSensor::getMethodString(RAWParams::BayerSensor::Method::AHD) ) {
            ahd_demosaic ();
        } else if (raw.bayersensor.method == RAWParams::BayerSensor::getMethodString(RAWParams::BayerSensor::Method::AMAZE) ) {
            amaze_demosaic_RT (0, 0, W, H, rawData, red, green, blue, options.chunkSizeAMAZE, options.measure);
        } else if (raw.bayersensor.method == RAWParams::BayerSensor::getMethodString(RAWParams::BayerSensor::Method::AMAZEVNG4)
                   || raw.bayersensor.method == RAWParams::BayerSensor::getMethodString(RAWParams::BayerSensor::Method::DCBVNG4)
                   || raw.bayersensor.method == RAWParams::BayerSensor::getMethodString(RAWParams::BayerSensor::Method::RCDVNG4)) {
            if (!autoContrast) {
                double threshold = raw.bayersensor.dualDemosaicContrast;
                dual_demosaic_RT (true, raw, W, H, rawData, red, green, blue, threshold, false);
            } else {
                dual_demosaic_RT (true, raw, W, H, rawData, red, green, blue, contrastThreshold, true);
            }
        } else if (raw.bayersensor.method == RAWParams::BayerSensor::getMethodString(RAWParams::BayerSensor::Method::PIXELSHIFT) ) {
            pixelshift(0, 0, W, H, raw, currFrame, ri->get_maker(), ri->get_model(), raw.expos);
        } else if (raw.bayersensor.method == RAWParams::BayerSensor::getMethodString(RAWParams::BayerSensor::Method::DCB) ) {
            dcb_demosaic(raw.bayersensor.dcb_iterations, raw.bayersensor.dcb_enhance);
        } else if (raw.bayersensor.method == RAWParams::BayerSensor::getMethodString(RAWParams::BayerSensor::Method::EAHD)) {
            eahd_demosaic ();
        } else if (raw.bayersensor.method == RAWParams::BayerSensor::getMethodString(RAWParams::BayerSensor::Method::IGV)) {
            igv_interpolate(W, H);
        } else if (raw.bayersensor.method == RAWParams::BayerSensor::getMethodString(RAWParams::BayerSensor::Method::LMMSE)) {
            lmmse_interpolate_omp(W, H, rawData, red, green, blue, raw.bayersensor.lmmse_iterations);
        } else if (raw.bayersensor.method == RAWParams::BayerSensor::getMethodString(RAWParams::BayerSensor::Method::FAST) ) {
            fast_demosaic();
        } else if (raw.bayersensor.method == RAWParams::BayerSensor::getMethodString(RAWParams::BayerSensor::Method::MONO) ) {
            nodemosaic(true);
        } else if (raw.bayersensor.method == RAWParams::BayerSensor::getMethodString(RAWParams::BayerSensor::Method::RCD) ) {
            rcd_demosaic(options.chunkSizeRCD, options.measure);
        } else {
            nodemosaic(false);
        }
    } else if (ri->getSensorType() == ST_FUJI_XTRANS) {
        if (raw.xtranssensor.method == RAWParams::XTransSensor::getMethodString(RAWParams::XTransSensor::Method::FAST) ) {
            fast_xtrans_interpolate(rawData, red, green, blue);
        } else if (raw.xtranssensor.method == RAWParams::XTransSensor::getMethodString(RAWParams::XTransSensor::Method::ONE_PASS)) {
            xtrans_interpolate(1, false, options.chunkSizeXT, options.measure);
        } else if (raw.xtranssensor.method == RAWParams::XTransSensor::getMethodString(RAWParams::XTransSensor::Method::THREE_PASS) ) {
            xtrans_interpolate(3, true, options.chunkSizeXT, options.measure);
        } else if (raw.xtranssensor.method == RAWParams::XTransSensor::getMethodString(RAWParams::XTransSensor::Method::FOUR_PASS) || raw.xtranssensor.method == RAWParams::XTransSensor::getMethodString(RAWParams::XTransSensor::Method::TWO_PASS)) {
            if (!autoContrast) {
                double threshold = raw.xtranssensor.dualDemosaicContrast;
                dual_demosaic_RT (false, raw, W, H, rawData, red, green, blue, threshold, false);
            } else {
                dual_demosaic_RT (false, raw, W, H, rawData, red, green, blue, contrastThreshold, true);
            }
        } else if(raw.xtranssensor.method == RAWParams::XTransSensor::getMethodString(RAWParams::XTransSensor::Method::MONO) ) {
            nodemosaic(true);
        } else {
            nodemosaic(false);
        }
    } else if (ri->get_colors() == 1) {
        // Monochrome
        nodemosaic(true);
    }

    t2.set();


    rgbSourceModified = false;


    if( settings->verbose ) {
        if (getSensorType() == ST_BAYER) {
            printf("Demosaicing Bayer data: %s - %d usec\n", raw.bayersensor.method.c_str(), t2.etime(t1));
        } else if (getSensorType() == ST_FUJI_XTRANS) {
            printf("Demosaicing X-Trans data: %s - %d usec\n", raw.xtranssensor.method.c_str(), t2.etime(t1));
        }
    }
}


//void RawImageSource::retinexPrepareBuffers(ColorManagementParams cmp, RetinexParams retinexParams, multi_array2D<float, 3> &conversionBuffer, LUTu &lhist16RETI)
void RawImageSource::retinexPrepareBuffers(const ColorManagementParams& cmp, const RetinexParams &retinexParams, multi_array2D<float, 4> &conversionBuffer, LUTu &lhist16RETI)
{
    bool useHsl = (retinexParams.retinexcolorspace == "HSLLOG" || retinexParams.retinexcolorspace == "HSLLIN");
    conversionBuffer[0] (W - 2 * border, H - 2 * border);
    conversionBuffer[1] (W - 2 * border, H - 2 * border);
    conversionBuffer[2] (W - 2 * border, H - 2 * border);
    conversionBuffer[3] (W - 2 * border, H - 2 * border);

    LUTf *retinexgamtab = nullptr;//gamma before and after Retinex to restore tones
    LUTf lutTonereti;

    if(retinexParams.gammaretinex == "low") {
        retinexgamtab = &(Color::gammatab_115_2);
    } else if(retinexParams.gammaretinex == "mid") {
        retinexgamtab = &(Color::gammatab_13_2);
    } else if(retinexParams.gammaretinex == "hig") {
        retinexgamtab = &(Color::gammatab_145_3);
    } else if(retinexParams.gammaretinex == "fre") {
        GammaValues g_a;
        double pwr = 1.0 / retinexParams.gam;
        double gamm = retinexParams.gam;
        double ts = retinexParams.slope;
        double gamm2 = retinexParams.gam;

        if(gamm2 < 1.) {
            std::swap(pwr, gamm);
        }

        int mode = 0;
        Color::calcGamma(pwr, ts, mode, g_a); // call to calcGamma with selected gamma and slope

   //        printf("g_a0=%f g_a1=%f g_a2=%f g_a3=%f g_a4=%f\n", g_a0,g_a1,g_a2,g_a3,g_a4);
        double start;
        double add;

        if(gamm2 < 1.) {
            start = g_a[2];
            add = g_a[4];
        } else {
            start = g_a[3];
            add = g_a[4];
        }

        double mul = 1. + g_a[4];

        lutTonereti(65536);

        for (int i = 0; i < 65536; i++) {
            double val = (i) / 65535.;
            double x;

            if(gamm2 < 1.) {
                x = Color::igammareti (val, gamm, start, ts, mul , add);
            } else {
                x = Color::gammareti (val, gamm, start, ts, mul , add);
            }

            lutTonereti[i] = CLIP(x * 65535.);// CLIP avoid in some case extra values
        }

        retinexgamtab = &lutTonereti;
    }

    /*
    //test with amsterdam.pef and other files
    float rr,gg,bb;
    rr=red[50][2300];
    gg=green[50][2300];
    bb=blue[50][2300];
    printf("rr=%f gg=%f bb=%f \n",rr,gg,bb);
    rr=red[1630][370];
    gg=green[1630][370];
    bb=blue[1630][370];
    printf("rr1=%f gg1=%f bb1=%f \n",rr,gg,bb);
    rr=red[380][1630];
    gg=green[380][1630];
    bb=blue[380][1630];
    printf("rr2=%f gg2=%f bb2=%f \n",rr,gg,bb);
    */
    /*
    if(retinexParams.highlig < 100 && retinexParams.retinexMethod == "highliplus") {//try to recover magenta...very difficult !
        float hig = ((float)retinexParams.highlig)/100.f;
        float higgb = ((float)retinexParams.grbl)/100.f;

    #ifdef _OPENMP
            #pragma omp parallel for
    #endif
            for (int i = border; i < H - border; i++ ) {
                for (int j = border; j < W - border; j++ ) {
                    float R_,G_,B_;
                    R_=red[i][j];
                    G_=green[i][j];
                    B_=blue[i][j];

                    //empirical method to find highlight magenta with no conversion RGB and no white balance
                    //red = master   Gr and Bl default higgb=0.5
         //           if(R_>65535.f*hig  && G_ > 65535.f*higgb && B_ > 65535.f*higgb) conversionBuffer[3][i - border][j - border] = R_;
          //          else conversionBuffer[3][i - border][j - border] = 0.f;
                }
            }
    }
    */
    if(retinexParams.gammaretinex != "none" && retinexParams.str != 0 && retinexgamtab) {//gamma

#ifdef _OPENMP
        #pragma omp parallel for
#endif

        for (int i = border; i < H - border; i++ ) {
            for (int j = border; j < W - border; j++ ) {
                float R_, G_, B_;
                R_ = red[i][j];
                G_ = green[i][j];
                B_ = blue[i][j];

                red[i][j] = (*retinexgamtab)[R_];
                green[i][j] = (*retinexgamtab)[G_];
                blue[i][j] = (*retinexgamtab)[B_];
            }
        }
    }

    if(useHsl) {
#ifdef _OPENMP
        #pragma omp parallel
#endif
        {
            // one LUT per thread
            LUTu lhist16RETIThr;

            if(lhist16RETI)
            {
                lhist16RETIThr(lhist16RETI.getSize());
                lhist16RETIThr.clear();
            }

#ifdef __SSE2__
            vfloat c32768 = F2V(32768.f);
#endif
#ifdef _OPENMP
            #pragma omp for
#endif

            for (int i = border; i < H - border; i++ )
            {
                int j = border;
#ifdef __SSE2__

                for (; j < W - border - 3; j += 4) {
                    vfloat H, S, L;
                    Color::rgb2hsl(LVFU(red[i][j]), LVFU(green[i][j]), LVFU(blue[i][j]), H, S, L);
                    STVFU(conversionBuffer[0][i - border][j - border], H);
                    STVFU(conversionBuffer[1][i - border][j - border], S);
                    L *= c32768;
                    STVFU(conversionBuffer[2][i - border][j - border], L);
                    STVFU(conversionBuffer[3][i - border][j - border], H);

                    if(lhist16RETI) {
                        for(int p = 0; p < 4; p++) {
                            int pos = ( conversionBuffer[2][i - border][j - border + p]);//histogram in curve HSL
                            lhist16RETIThr[pos]++;
                        }
                    }
                }

#endif

                for (; j < W - border; j++) {
                    float L;
                    //rgb=>lab
                    Color::rgb2hslfloat(red[i][j], green[i][j], blue[i][j], conversionBuffer[0][i - border][j - border], conversionBuffer[1][i - border][j - border], L);
                    L *= 32768.f;
                    conversionBuffer[2][i - border][j - border] = L;

                    if(lhist16RETI) {
                        int pos = L;
                        lhist16RETIThr[pos]++;
                    }
                }
            }

#ifdef _OPENMP
            #pragma omp critical
            {
                if(lhist16RETI)
                {
                    lhist16RETI += lhist16RETIThr; // Add per Thread LUT to global LUT
                }
            }
#endif

        }
    } else {
        TMatrix wprof = ICCStore::getInstance()->workingSpaceMatrix (cmp.workingProfile);
        const float wp[3][3] = {
            {static_cast<float>(wprof[0][0]), static_cast<float>(wprof[0][1]), static_cast<float>(wprof[0][2])},
            {static_cast<float>(wprof[1][0]), static_cast<float>(wprof[1][1]), static_cast<float>(wprof[1][2])},
            {static_cast<float>(wprof[2][0]), static_cast<float>(wprof[2][1]), static_cast<float>(wprof[2][2])}
        };

        // Conversion rgb -> lab is hard to vectorize because it uses a lut (that's not the main problem)
        // and it uses a condition inside XYZ2Lab which is almost impossible to vectorize without making it slower...
#ifdef _OPENMP
        #pragma omp parallel
#endif
        {
            // one LUT per thread
            LUTu lhist16RETIThr;

            if(lhist16RETI) {
                lhist16RETIThr(lhist16RETI.getSize());
                lhist16RETIThr.clear();
            }

#ifdef _OPENMP
            #pragma omp for schedule(dynamic,16)
#endif

            for (int i = border; i < H - border; i++ )
                for (int j = border; j < W - border; j++) {
                    float X, Y, Z, L, aa, bb;
                    //rgb=>lab
                    Color::rgbxyz(red[i][j], green[i][j], blue[i][j], X, Y, Z, wp);
                    //convert Lab
                    Color::XYZ2Lab(X, Y, Z, L, aa, bb);
                    conversionBuffer[0][i - border][j - border] = aa;
                    conversionBuffer[1][i - border][j - border] = bb;
                    conversionBuffer[2][i - border][j - border] = L;
                    conversionBuffer[3][i - border][j - border] = xatan2f(bb, aa);

//                   if(R_>40000.f  && G_ > 30000.f && B_ > 30000.f) conversionBuffer[3][i - border][j - border] = R_;
//                   else conversionBuffer[3][i - border][j - border] = 0.f;
                    if(lhist16RETI) {
                        int pos = L;
                        lhist16RETIThr[pos]++;//histogram in Curve Lab
                    }
                }

#ifdef _OPENMP
            #pragma omp critical
            {
                if(lhist16RETI) {
                    lhist16RETI += lhist16RETIThr; // Add per Thread LUT to global LUT
                }
            }
#endif

        }
    }



}

void RawImageSource::retinexPrepareCurves(const RetinexParams &retinexParams, LUTf &cdcurve, LUTf &mapcurve, RetinextransmissionCurve &retinextransmissionCurve, RetinexgaintransmissionCurve &retinexgaintransmissionCurve, bool &retinexcontlutili, bool &mapcontlutili, bool &useHsl, LUTu & lhist16RETI, LUTu & histLRETI)
{
    useHsl = (retinexParams.retinexcolorspace == "HSLLOG" || retinexParams.retinexcolorspace == "HSLLIN");

    if(useHsl) {
        CurveFactory::curveDehaContL (retinexcontlutili, retinexParams.cdHcurve, cdcurve, 1, lhist16RETI, histLRETI);
    } else {
        CurveFactory::curveDehaContL (retinexcontlutili, retinexParams.cdcurve, cdcurve, 1, lhist16RETI, histLRETI);
    }

    CurveFactory::mapcurve (mapcontlutili, retinexParams.mapcurve, mapcurve, 1, lhist16RETI, histLRETI);

    retinexParams.getCurves(retinextransmissionCurve, retinexgaintransmissionCurve);
}

void RawImageSource::retinex(const ColorManagementParams& cmp, const RetinexParams &deh, const ToneCurveParams& Tc, LUTf & cdcurve, LUTf & mapcurve, const RetinextransmissionCurve & dehatransmissionCurve, const RetinexgaintransmissionCurve & dehagaintransmissionCurve, multi_array2D<float, 4> &conversionBuffer, bool dehacontlutili, bool mapcontlutili, bool useHsl, float &minCD, float &maxCD, float &mini, float &maxi, float &Tmean, float &Tsigma, float &Tmin, float &Tmax, LUTu &histLRETI)
{
    MyTime t4, t5;
    t4.set();

    if (settings->verbose) {
        printf ("Applying Retinex\n");
    }

    LUTf lutToneireti;
    lutToneireti(65536);

    LUTf *retinexigamtab = nullptr;//gamma before and after Retinex to restore tones

    if(deh.gammaretinex == "low") {
        retinexigamtab = &(Color::igammatab_115_2);
    } else if(deh.gammaretinex == "mid") {
        retinexigamtab = &(Color::igammatab_13_2);
    } else if(deh.gammaretinex == "hig") {
        retinexigamtab = &(Color::igammatab_145_3);
    } else if(deh.gammaretinex == "fre") {
        GammaValues g_a;
        double pwr = 1.0 / deh.gam;
        double gamm = deh.gam;
        double gamm2 = gamm;
        double ts = deh.slope;
        int mode = 0;

        if(gamm2 < 1.) {
            std::swap(pwr, gamm);
        }

        Color::calcGamma(pwr, ts, mode, g_a); // call to calcGamma with selected gamma and slope

        double mul = 1. + g_a[4];
        double add;
        double start;

        if(gamm2 < 1.) {
            start = g_a[3];
            add = g_a[3];
        } else {
            add = g_a[4];
            start = g_a[2];
        }

        //    printf("g_a0=%f g_a1=%f g_a2=%f g_a3=%f g_a4=%f\n", g_a0,g_a1,g_a2,g_a3,g_a4);
        for (int i = 0; i < 65536; i++) {
            double val = (i) / 65535.;
            double x;

            if(gamm2 < 1.) {
                x = Color::gammareti (val, gamm, start, ts, mul , add);
            } else {
                x = Color::igammareti (val, gamm, start, ts, mul , add);
            }

            lutToneireti[i] = CLIP(x * 65535.);
        }

        retinexigamtab = &lutToneireti;
    }

    // We need a buffer with original L data to allow correct blending
    // red, green and blue still have original size of raw, but we can't use the borders
    const int HNew = H - 2 * border;
    const int WNew = W - 2 * border;

    array2D<float> LBuffer (WNew, HNew);
    float **temp = conversionBuffer[2]; // one less dereference
    LUTf dLcurve;
    LUTu hist16RET;

    if(dehacontlutili && histLRETI) {
        hist16RET(32768);
        hist16RET.clear();
        histLRETI.clear();
        dLcurve(32768);
    }

    FlatCurve* chcurve = nullptr;//curve c=f(H)
    bool chutili = false;

    if (deh.enabled && deh.retinexMethod == "highli") {
        chcurve = new FlatCurve(deh.lhcurve);

        if (!chcurve || chcurve->isIdentity()) {
            if (chcurve) {
                delete chcurve;
                chcurve = nullptr;
            }
        } else {
            chutili = true;
        }
    }



#ifdef _OPENMP
    #pragma omp parallel
#endif
    {
        // one LUT per thread
        LUTu hist16RETThr;

        if(hist16RET) {
            hist16RETThr(hist16RET.getSize());
            hist16RETThr.clear();
        }

#ifdef _OPENMP
        #pragma omp for
#endif

        for (int i = 0; i < H - 2 * border; i++ )
            if(dehacontlutili)
                for (int j = 0; j < W - 2 * border; j++) {
                    LBuffer[i][j] = cdcurve[2.f * temp[i][j]] / 2.f;

                    if(histLRETI) {
                        int pos = LBuffer[i][j];
                        hist16RETThr[pos]++; //histogram in Curve
                    }
                }
            else
                for (int j = 0; j < W - 2 * border; j++) {
                    LBuffer[i][j] = temp[i][j];
                }

#ifdef _OPENMP
        #pragma omp critical
#endif
        {
            if(hist16RET) {
                hist16RET += hist16RETThr; // Add per Thread LUT to global LUT
            }
        }
    }

    if(hist16RET) {//update histogram
        // TODO : When rgbcurvesspeedup branch is merged into master, replace this by the following 1-liner
        // hist16RET.compressTo(histLRETI);
        // also remove declaration and init of dLcurve some lines above then and finally remove this comment :)
        for (int i = 0; i < 32768; i++) {
            float val = (double)i / 32767.0;
            dLcurve[i] = val;
        }

        for (int i = 0; i < 32768; i++) {
            float hval = dLcurve[i];
            int hi = (int)(255.0f * hval);
            histLRETI[hi] += hist16RET[i];
        }
    }

    MSR(LBuffer, conversionBuffer[2], conversionBuffer[3], mapcurve, mapcontlutili, WNew, HNew, deh, dehatransmissionCurve, dehagaintransmissionCurve, minCD, maxCD, mini, maxi, Tmean, Tsigma, Tmin, Tmax);

    if(useHsl) {
        if(chutili) {
#ifdef _OPENMP
            #pragma omp parallel for
#endif

            for (int i = border; i < H - border; i++ ) {
                int j = border;

                for (; j < W - border; j++) {

                    float valp = (chcurve->getVal(conversionBuffer[3][i - border][j - border]) - 0.5f);
                    conversionBuffer[1][i - border][j - border] *= (1.f + 2.f * valp);

                }
            }
        }

#ifdef _OPENMP
        #pragma omp parallel for
#endif

        for (int i = border; i < H - border; i++ ) {
            int j = border;
#ifdef __SSE2__
            vfloat c32768 = F2V(32768.f);

            for (; j < W - border - 3; j += 4) {
                vfloat R, G, B;
                Color::hsl2rgb(LVFU(conversionBuffer[0][i - border][j - border]), LVFU(conversionBuffer[1][i - border][j - border]), LVFU(LBuffer[i - border][j - border]) / c32768, R, G, B);

                STVFU(red[i][j], R);
                STVFU(green[i][j], G);
                STVFU(blue[i][j], B);
            }

#endif

            for (; j < W - border; j++) {
                Color::hsl2rgbfloat(conversionBuffer[0][i - border][j - border], conversionBuffer[1][i - border][j - border], LBuffer[i - border][j - border] / 32768.f, red[i][j], green[i][j], blue[i][j]);
            }
        }

    } else {
        TMatrix wiprof = ICCStore::getInstance()->workingSpaceInverseMatrix (cmp.workingProfile);

        double wip[3][3] = {
            {wiprof[0][0], wiprof[0][1], wiprof[0][2]},
            {wiprof[1][0], wiprof[1][1], wiprof[1][2]},
            {wiprof[2][0], wiprof[2][1], wiprof[2][2]}
        };
        // gamut control only in Lab mode
        const bool highlight = Tc.hrenabled;
#ifdef _OPENMP
        #pragma omp parallel
#endif
        {
#ifdef __SSE2__
            // we need some line buffers to precalculate some expensive stuff using SSE
            float atan2Buffer[W] ALIGNED16;
            float sqrtBuffer[W] ALIGNED16;
            float sincosxBuffer[W] ALIGNED16;
            float sincosyBuffer[W] ALIGNED16;
            const vfloat c327d68v = F2V(327.68);
            const vfloat onev = F2V(1.f);
#endif // __SSE2__
#ifdef _OPENMP
            #pragma omp for
#endif

            for (int i = border; i < H - border; i++ ) {
#ifdef __SSE2__
                // vectorized precalculation
                {
                    int j = border;

                    for (; j < W - border - 3; j += 4)
                    {
                        vfloat av = LVFU(conversionBuffer[0][i - border][j - border]);
                        vfloat bv = LVFU(conversionBuffer[1][i - border][j - border]);
                        vfloat chprovv = vsqrtf(SQRV(av) + SQRV(bv));
                        STVF(sqrtBuffer[j - border], chprovv / c327d68v);
                        vfloat HHv = xatan2f(bv, av);
                        STVF(atan2Buffer[j - border], HHv);
                        av /= chprovv;
                        bv /= chprovv;
                        vmask selMask = vmaskf_eq(chprovv, ZEROV);
                        STVF(sincosyBuffer[j - border], vself(selMask, onev, av));
                        STVF(sincosxBuffer[j - border], vselfnotzero(selMask, bv));
                    }

                    for (; j < W - border; j++)
                    {
                        float aa = conversionBuffer[0][i - border][j - border];
                        float bb = conversionBuffer[1][i - border][j - border];
                        float Chprov1 = sqrt(SQR(aa) + SQR(bb)) / 327.68f;
                        sqrtBuffer[j - border] = Chprov1;
                        float HH = xatan2f(bb, aa);
                        atan2Buffer[j - border] = HH;

                        if(Chprov1 == 0.0f) {
                            sincosyBuffer[j - border] = 1.f;
                            sincosxBuffer[j - border] = 0.0f;
                        } else {
                            sincosyBuffer[j - border] = aa / (Chprov1 * 327.68f);
                            sincosxBuffer[j - border] = bb / (Chprov1 * 327.68f);
                        }
                    }
                }
#endif // __SSE2__

                for (int j = border; j < W - border; j++) {
                    float Lprov1 = (LBuffer[i - border][j - border]) / 327.68f;
#ifdef __SSE2__
                    float Chprov1 = sqrtBuffer[j - border];
                    float  HH = atan2Buffer[j - border];
                    float2 sincosval;
                    sincosval.x = sincosxBuffer[j - border];
                    sincosval.y = sincosyBuffer[j - border];

#else
                    float aa = conversionBuffer[0][i - border][j - border];
                    float bb = conversionBuffer[1][i - border][j - border];
                    float Chprov1 = sqrt(SQR(aa) + SQR(bb)) / 327.68f;
                    float  HH = xatan2f(bb, aa);
                    float2 sincosval;// = xsincosf(HH);

                    if(Chprov1 == 0.0f) {
                        sincosval.y = 1.f;
                        sincosval.x = 0.0f;
                    } else {
                        sincosval.y = aa / (Chprov1 * 327.68f);
                        sincosval.x = bb / (Chprov1 * 327.68f);
                    }

#endif

                    if(chutili) {  // c=f(H)
                        float valp = float((chcurve->getVal(Color::huelab_to_huehsv2(HH)) - 0.5f));
                        Chprov1 *= (1.f + 2.f * valp);
                    }

                    float R, G, B;
#ifdef _DEBUG
                    bool neg = false;
                    bool more_rgb = false;
                    //gamut control : Lab values are in gamut
                    Color::gamutLchonly(HH, sincosval, Lprov1, Chprov1, R, G, B, wip, highlight, 0.15f, 0.96f, neg, more_rgb);
#else
                    //gamut control : Lab values are in gamut
                    Color::gamutLchonly(HH, sincosval, Lprov1, Chprov1, R, G, B, wip, highlight, 0.15f, 0.96f);
#endif



                    conversionBuffer[0][i - border][j - border] = 327.68f * Chprov1 * sincosval.y;
                    conversionBuffer[1][i - border][j - border] = 327.68f * Chprov1 * sincosval.x;
                    LBuffer[i - border][j - border] = Lprov1 * 327.68f;
                }
            }
        }
        //end gamut control
#ifdef __SSE2__
        vfloat wipv[3][3];

        for(int i = 0; i < 3; i++)
            for(int j = 0; j < 3; j++) {
                wipv[i][j] = F2V(wiprof[i][j]);
            }

#endif // __SSE2__
#ifdef _OPENMP
        #pragma omp parallel for
#endif

        for (int i = border; i < H - border; i++ ) {
            int j = border;
#ifdef __SSE2__

            for (; j < W - border - 3; j += 4) {
                vfloat x_, y_, z_;
                vfloat R, G, B;
                Color::Lab2XYZ(LVFU(LBuffer[i - border][j - border]), LVFU(conversionBuffer[0][i - border][j - border]), LVFU(conversionBuffer[1][i - border][j - border]), x_, y_, z_) ;
                Color::xyz2rgb(x_, y_, z_, R, G, B, wipv);

                STVFU(red[i][j], R);
                STVFU(green[i][j], G);
                STVFU(blue[i][j], B);

            }

#endif

            for (; j < W - border; j++) {
                float x_, y_, z_;
                float R, G, B;
                Color::Lab2XYZ(LBuffer[i - border][j - border], conversionBuffer[0][i - border][j - border], conversionBuffer[1][i - border][j - border], x_, y_, z_) ;
                Color::xyz2rgb(x_, y_, z_, R, G, B, wip);
                red[i][j] = R;
                green[i][j] = G;
                blue[i][j] = B;
            }
        }
    }

    if (chcurve) {
        delete chcurve;
    }

    if(deh.gammaretinex != "none"  && deh.str != 0) { //inverse gamma
#ifdef _OPENMP
        #pragma omp parallel for
#endif

        for (int i = border; i < H - border; i++ ) {
            for (int j = border; j < W - border; j++ ) {
                float R_, G_, B_;
                R_ = red[i][j];
                G_ = green[i][j];
                B_ = blue[i][j];
                red[i][j] = (*retinexigamtab)[R_];
                green[i][j] = (*retinexigamtab)[G_];
                blue[i][j] = (*retinexigamtab)[B_];
            }
        }
    }

    rgbSourceModified = false; // tricky handling for Color propagation

    t5.set();

    if( settings->verbose ) {
        printf("Retinex=%d usec\n",  t5.etime(t4));
    }

}

void RawImageSource::flushRawData()
{
    if (rawData) {
        rawData(0, 0);
    }
}

void RawImageSource::flushRGB()
{
    if (green) {
        green(0, 0);
    }

    if (red) {
        red(0, 0);
    }

    if (blue) {
        blue(0, 0);
    }
}

void RawImageSource::HLRecovery_Global(const ToneCurveParams &hrp)
{
    if (hrp.hrenabled && hrp.method == "Color") {
        if(!rgbSourceModified) {
            if (settings->verbose) {
                printf ("Applying Highlight Recovery: Color propagation...\n");
            }

            HLRecovery_inpaint (red, green, blue);
            rgbSourceModified = true;
        }
    }

}


void RawImageSource::processFlatField(const RAWParams &raw, RawImage *riFlatFile, unsigned short black[4])
{
//    BENCHFUN
    float *cfablur = (float (*)) malloc (H * W * sizeof * cfablur);
    int BS = raw.ff_BlurRadius;
    BS += BS & 1;

    //function call to cfabloxblur
    if (raw.ff_BlurType == RAWParams::getFlatFieldBlurTypeString(RAWParams::FlatFieldBlurType::V)) {
        cfaboxblur(riFlatFile, cfablur, 2 * BS, 0);
    } else if (raw.ff_BlurType == RAWParams::getFlatFieldBlurTypeString(RAWParams::FlatFieldBlurType::H)) {
        cfaboxblur(riFlatFile, cfablur, 0, 2 * BS);
    } else if (raw.ff_BlurType == RAWParams::getFlatFieldBlurTypeString(RAWParams::FlatFieldBlurType::VH)) {
        //slightly more complicated blur if trying to correct both vertical and horizontal anomalies
        cfaboxblur(riFlatFile, cfablur, BS, BS);    //first do area blur to correct vignette
    } else { //(raw.ff_BlurType == RAWParams::getFlatFieldBlurTypeString(RAWParams::area_ff))
        cfaboxblur(riFlatFile, cfablur, BS, BS);
    }

    if(ri->getSensorType() == ST_BAYER || ri->get_colors() == 1) {
        float refcolor[2][2];

        //find centre average values by channel
        for (int m = 0; m < 2; m++)
            for (int n = 0; n < 2; n++) {
                int row = 2 * (H >> 2) + m;
                int col = 2 * (W >> 2) + n;
                int c  = ri->get_colors() != 1 ? FC(row, col) : 0;
                int c4 = ri->get_colors() != 1 ? (( c == 1 && !(row & 1) ) ? 3 : c) : 0;
                refcolor[m][n] = max(0.0f, cfablur[row * W + col] - black[c4]);
            }

        float limitFactor = 1.f;

        if(raw.ff_AutoClipControl) {
            for (int m = 0; m < 2; m++)
                for (int n = 0; n < 2; n++) {
                    float maxval = 0.f;
                    int c  = ri->get_colors() != 1 ? FC(m, n) : 0;
                    int c4 = ri->get_colors() != 1 ? (( c == 1 && !(m & 1) ) ? 3 : c) : 0;
#ifdef _OPENMP
                    #pragma omp parallel
#endif
                    {
                        float maxvalthr = 0.f;
#ifdef _OPENMP
                        #pragma omp for
#endif

                        for (int row = 0; row < H - m; row += 2) {
                            for (int col = 0; col < W - n; col += 2) {
                                float tempval = (rawData[row + m][col + n] - black[c4]) * ( refcolor[m][n] / max(1e-5f, cfablur[(row + m) * W + col + n] - black[c4]) );

                                if(tempval > maxvalthr) {
                                    maxvalthr = tempval;
                                }
                            }
                        }

#ifdef _OPENMP
                        #pragma omp critical
#endif
                        {

                            if(maxvalthr > maxval) {
                                maxval = maxvalthr;
                            }

                        }
                    }

                    // now we have the max value for the channel
                    // if it clips, calculate factor to avoid clipping
                    if(maxval + black[c4] >= ri->get_white(c4)) {
                        limitFactor = min(limitFactor, ri->get_white(c4) / (maxval + black[c4]));
                    }
                }

            flatFieldAutoClipValue = (1.f - limitFactor) * 100.f;           // this value can be used to set the clip control slider in gui
        } else {
            limitFactor = max((float)(100 - raw.ff_clipControl) / 100.f, 0.01f);
        }

        for (int m = 0; m < 2; m++)
            for (int n = 0; n < 2; n++) {
                refcolor[m][n] *= limitFactor;
            }

        unsigned int c[2][2] {};
        unsigned int c4[2][2] {};
        if(ri->get_colors() != 1) {
            for (int i = 0; i < 2; ++i) {
                for(int j = 0; j < 2; ++j) {
                    c[i][j] = FC(i, j);
                }
            }
            c4[0][0] = ( c[0][0] == 1) ? 3 : c[0][0];
            c4[0][1] = ( c[0][1] == 1) ? 3 : c[0][1];
            c4[1][0] = c[1][0];
            c4[1][1] = c[1][1];
        }

        constexpr float minValue = 1.f; // if the pixel value in the flat field is less or equal this value, no correction will be applied.

#ifdef __SSE2__
        vfloat refcolorv[2] = {_mm_set_ps(refcolor[0][1], refcolor[0][0], refcolor[0][1], refcolor[0][0]),
                               _mm_set_ps(refcolor[1][1], refcolor[1][0], refcolor[1][1], refcolor[1][0])
                              };
        vfloat blackv[2] = {_mm_set_ps(black[c4[0][1]], black[c4[0][0]], black[c4[0][1]], black[c4[0][0]]),
                            _mm_set_ps(black[c4[1][1]], black[c4[1][0]], black[c4[1][1]], black[c4[1][0]])
                           };

        vfloat onev = F2V(1.f);
        vfloat minValuev = F2V(minValue);
#endif
#ifdef _OPENMP
        #pragma omp parallel for schedule(dynamic,16)
#endif

        for (int row = 0; row < H; row ++) {
            int col = 0;
#ifdef __SSE2__
            vfloat rowBlackv = blackv[row & 1];
            vfloat rowRefcolorv = refcolorv[row & 1];

            for (; col < W - 3; col += 4) {
                vfloat blurv = LVFU(cfablur[(row) * W + col]) - rowBlackv;
                vfloat vignettecorrv = rowRefcolorv / blurv;
                vignettecorrv = vself(vmaskf_le(blurv, minValuev), onev, vignettecorrv);
                vfloat valv = LVFU(rawData[row][col]);
                valv -= rowBlackv;
                STVFU(rawData[row][col], valv * vignettecorrv + rowBlackv);
            }

#endif

            for (; col < W; col ++) {
                float blur = cfablur[(row) * W + col] - black[c4[row & 1][col & 1]];
                float vignettecorr = blur <= minValue ? 1.f : refcolor[row & 1][col & 1] / blur;
                rawData[row][col] = (rawData[row][col] - black[c4[row & 1][col & 1]]) * vignettecorr + black[c4[row & 1][col & 1]];
            }
        }
    } else if(ri->getSensorType() == ST_FUJI_XTRANS) {
        float refcolor[3] = {0.f};
        int cCount[3] = {0};

        //find center ave values by channel
        for (int m = -3; m < 3; m++)
            for (int n = -3; n < 3; n++) {
                int row = 2 * (H >> 2) + m;
                int col = 2 * (W >> 2) + n;
                int c  = riFlatFile->XTRANSFC(row, col);
                refcolor[c] += max(0.0f, cfablur[row * W + col] - black[c]);
                cCount[c] ++;
            }

        for(int c = 0; c < 3; c++) {
            refcolor[c] = refcolor[c] / cCount[c];
        }

        float limitFactor = 1.f;

        if(raw.ff_AutoClipControl) {
            // determine maximum calculated value to avoid clipping
            float maxval = 0.f;
            // xtrans files have only one black level actually, so we can simplify the code a bit
#ifdef _OPENMP
            #pragma omp parallel
#endif
            {
                float maxvalthr = 0.f;
#ifdef _OPENMP
                #pragma omp for schedule(dynamic,16) nowait
#endif

                for (int row = 0; row < H; row++) {
                    for (int col = 0; col < W; col++) {
                        float tempval = (rawData[row][col] - black[0]) * ( refcolor[ri->XTRANSFC(row, col)] / max(1e-5f, cfablur[(row) * W + col] - black[0]) );

                        if(tempval > maxvalthr) {
                            maxvalthr = tempval;
                        }
                    }
                }

#ifdef _OPENMP
                #pragma omp critical
#endif
                {
                    if(maxvalthr > maxval) {
                        maxval = maxvalthr;
                    }
                }
            }

            // there's only one white level for xtrans
            if(maxval + black[0] > ri->get_white(0)) {
                limitFactor = ri->get_white(0) / (maxval + black[0]);
                flatFieldAutoClipValue = (1.f - limitFactor) * 100.f;           // this value can be used to set the clip control slider in gui
            }
        } else {
            limitFactor = max((float)(100 - raw.ff_clipControl) / 100.f, 0.01f);
        }


        for(int c = 0; c < 3; c++) {
            refcolor[c] *= limitFactor;
        }

        constexpr float minValue = 1.f; // if the pixel value in the flat field is less or equal this value, no correction will be applied.

#ifdef _OPENMP
        #pragma omp parallel for
#endif

        for (int row = 0; row < H; row++) {
            for (int col = 0; col < W; col++) {
                int c  = ri->XTRANSFC(row, col);
                float blur = cfablur[(row) * W + col] - black[c];
                float vignettecorr = blur <= minValue ? 1.f : refcolor[c] / blur;
                rawData[row][col] = (rawData[row][col] - black[c]) * vignettecorr + black[c];
            }
        }
    }

    if (raw.ff_BlurType == RAWParams::getFlatFieldBlurTypeString(RAWParams::FlatFieldBlurType::VH)) {
        float *cfablur1 = (float (*)) malloc (H * W * sizeof * cfablur1);
        float *cfablur2 = (float (*)) malloc (H * W * sizeof * cfablur2);
        //slightly more complicated blur if trying to correct both vertical and horizontal anomalies
        cfaboxblur(riFlatFile, cfablur1, 0, 2 * BS); //now do horizontal blur
        cfaboxblur(riFlatFile, cfablur2, 2 * BS, 0); //now do vertical blur

        if(ri->getSensorType() == ST_BAYER || ri->get_colors() == 1) {
            unsigned int c[2][2] {};
            unsigned int c4[2][2] {};
            if(ri->get_colors() != 1) {
                for (int i = 0; i < 2; ++i) {
                    for(int j = 0; j < 2; ++j) {
                        c[i][j] = FC(i, j);
                    }
                }
                c4[0][0] = ( c[0][0] == 1) ? 3 : c[0][0];
                c4[0][1] = ( c[0][1] == 1) ? 3 : c[0][1];
                c4[1][0] = c[1][0];
                c4[1][1] = c[1][1];
            }

#ifdef __SSE2__
            vfloat blackv[2] = {_mm_set_ps(black[c4[0][1]], black[c4[0][0]], black[c4[0][1]], black[c4[0][0]]),
                                _mm_set_ps(black[c4[1][1]], black[c4[1][0]], black[c4[1][1]], black[c4[1][0]])
                               };

            vfloat epsv = F2V(1e-5f);
#endif
#ifdef _OPENMP
            #pragma omp parallel for schedule(dynamic,16)
#endif

            for (int row = 0; row < H; row ++) {
                int col = 0;
#ifdef __SSE2__
                vfloat rowBlackv = blackv[row & 1];

                for (; col < W - 3; col += 4) {
                    vfloat linecorrv = SQRV(vmaxf(LVFU(cfablur[row * W + col]) - rowBlackv, epsv)) /
                                       (vmaxf(LVFU(cfablur1[row * W + col]) - rowBlackv, epsv) * vmaxf(LVFU(cfablur2[row * W + col]) - rowBlackv, epsv));
                    vfloat valv = LVFU(rawData[row][col]);
                    valv -= rowBlackv;
                    STVFU(rawData[row][col], valv * linecorrv + rowBlackv);
                }

#endif

                for (; col < W; col ++) {
                    float linecorr = SQR(max(1e-5f, cfablur[row * W + col] - black[c4[row & 1][col & 1]])) /
                                     (max(1e-5f, cfablur1[row * W + col] - black[c4[row & 1][col & 1]]) * max(1e-5f, cfablur2[row * W + col] - black[c4[row & 1][col & 1]])) ;
                    rawData[row][col] = (rawData[row][col] - black[c4[row & 1][col & 1]]) * linecorr + black[c4[row & 1][col & 1]];
                }
            }
        } else if(ri->getSensorType() == ST_FUJI_XTRANS) {
#ifdef _OPENMP
            #pragma omp parallel for
#endif

            for (int row = 0; row < H; row++) {
                for (int col = 0; col < W; col++) {
                    int c  = ri->XTRANSFC(row, col);
                    float hlinecorr = (max(1e-5f, cfablur[(row) * W + col] - black[c]) / max(1e-5f, cfablur1[(row) * W + col] - black[c]) );
                    float vlinecorr = (max(1e-5f, cfablur[(row) * W + col] - black[c]) / max(1e-5f, cfablur2[(row) * W + col] - black[c]) );
                    rawData[row][col] = ((rawData[row][col] - black[c]) * hlinecorr * vlinecorr + black[c]);
                }
            }

        }

        free (cfablur1);
        free (cfablur2);
    }

    free (cfablur);
}

//%%%%%%%%%%%%%%%%%%%%%%%%%%%%%%%%%%%%%%%

/* Copy original pixel data and
 * subtract dark frame (if present) from current image and apply flat field correction (if present)
 */
void RawImageSource::copyOriginalPixels(const RAWParams &raw, RawImage *src, RawImage *riDark, RawImage *riFlatFile, array2D<float> &rawData )
{
    // TODO: Change type of black[] to float to avoid conversions
    unsigned short black[4] = {
        (unsigned short)ri->get_cblack(0), (unsigned short)ri->get_cblack(1),
        (unsigned short)ri->get_cblack(2), (unsigned short)ri->get_cblack(3)
    };

    if (ri->getSensorType() == ST_BAYER || ri->getSensorType() == ST_FUJI_XTRANS) {
        if (!rawData) {
            rawData(W, H);
        }

        if (riDark && W == riDark->get_width() && H == riDark->get_height()) { // This works also for xtrans-sensors, because black[0] to black[4] are equal for these
            for (int row = 0; row < H; row++) {
                for (int col = 0; col < W; col++) {
                    int c  = FC(row, col);
                    int c4 = ( c == 1 && !(row & 1) ) ? 3 : c;
                    rawData[row][col] = max(src->data[row][col] + black[c4] - riDark->data[row][col], 0.0f);
                }
            }
        } else {
#ifdef _OPENMP
            #pragma omp parallel for
#endif

            for (int row = 0; row < H; row++) {
                for (int col = 0; col < W; col++) {
                    rawData[row][col] = src->data[row][col];
                }
            }
        }


        if (riFlatFile && W == riFlatFile->get_width() && H == riFlatFile->get_height()) {
            processFlatField(raw, riFlatFile, black);
        }  // flatfield
    } else if (ri->get_colors() == 1) {
        // Monochrome
        if (!rawData) {
            rawData(W, H);
        }

        if (riDark && W == riDark->get_width() && H == riDark->get_height()) {
            for (int row = 0; row < H; row++) {
                for (int col = 0; col < W; col++) {
                    rawData[row][col] = max(src->data[row][col] + black[0] - riDark->data[row][col], 0.0f);
                }
            }
        } else {
            for (int row = 0; row < H; row++) {
                for (int col = 0; col < W; col++) {
                    rawData[row][col] = src->data[row][col];
                }
            }
        }
        if (riFlatFile && W == riFlatFile->get_width() && H == riFlatFile->get_height()) {
            processFlatField(raw, riFlatFile, black);
        }  // flatfield
    } else {
        // No bayer pattern
        // TODO: Is there a flat field correction possible?
        if (!rawData) {
            rawData(3 * W, H);
        }

        if (riDark && W == riDark->get_width() && H == riDark->get_height()) {
            for (int row = 0; row < H; row++) {
                for (int col = 0; col < W; col++) {
                    int c  = FC(row, col);
                    int c4 = ( c == 1 && !(row & 1) ) ? 3 : c;
                    rawData[row][3 * col + 0] = max(src->data[row][3 * col + 0] + black[c4] - riDark->data[row][3 * col + 0], 0.0f);
                    rawData[row][3 * col + 1] = max(src->data[row][3 * col + 1] + black[c4] - riDark->data[row][3 * col + 1], 0.0f);
                    rawData[row][3 * col + 2] = max(src->data[row][3 * col + 2] + black[c4] - riDark->data[row][3 * col + 2], 0.0f);
                }
            }
        } else {
            for (int row = 0; row < H; row++) {
                for (int col = 0; col < W; col++) {
                    rawData[row][3 * col + 0] = src->data[row][3 * col + 0];
                    rawData[row][3 * col + 1] = src->data[row][3 * col + 1];
                    rawData[row][3 * col + 2] = src->data[row][3 * col + 2];
                }
            }
        }
    }
}

void RawImageSource::cfaboxblur(RawImage *riFlatFile, float* cfablur, int boxH, int boxW)
{

    if (boxW < 0 || boxH < 0 || (boxW == 0 && boxH == 0)) { // nothing to blur or negative values
        memcpy(cfablur, riFlatFile->data[0], W * H * sizeof(float));
        return;
    }

    float *tmpBuffer = nullptr;
    float *cfatmp = nullptr;
    float *srcVertical = nullptr;


    if(boxH > 0 && boxW > 0) {
        // we need a temporary buffer if we have to blur both directions
        tmpBuffer = (float (*)) calloc (H * W, sizeof * tmpBuffer);
    }

    if(boxH == 0) {
        // if boxH == 0 we can skip the vertical blur and process the horizontal blur from riFlatFile to cfablur without using a temporary buffer
        cfatmp = cfablur;
    } else {
        cfatmp = tmpBuffer;
    }

    if(boxW == 0) {
        // if boxW == 0 we can skip the horizontal blur and process the vertical blur from riFlatFile to cfablur without using a temporary buffer
        srcVertical = riFlatFile->data[0];
    } else {
        srcVertical = cfatmp;
    }

#ifdef _OPENMP
    #pragma omp parallel
#endif
    {

        if(boxW > 0) {
            //box blur cfa image; box size = BS
            //horizontal blur
#ifdef _OPENMP
            #pragma omp for
#endif

            for (int row = 0; row < H; row++) {
                int len = boxW / 2 + 1;
                cfatmp[row * W + 0] = riFlatFile->data[row][0] / len;
                cfatmp[row * W + 1] = riFlatFile->data[row][1] / len;

                for (int j = 2; j <= boxW; j += 2) {
                    cfatmp[row * W + 0] += riFlatFile->data[row][j] / len;
                    cfatmp[row * W + 1] += riFlatFile->data[row][j + 1] / len;
                }

                for (int col = 2; col <= boxW; col += 2) {
                    cfatmp[row * W + col] = (cfatmp[row * W + col - 2] * len + riFlatFile->data[row][boxW + col]) / (len + 1);
                    cfatmp[row * W + col + 1] = (cfatmp[row * W + col - 1] * len + riFlatFile->data[row][boxW + col + 1]) / (len + 1);
                    len ++;
                }

                for (int col = boxW + 2; col < W - boxW; col++) {
                    cfatmp[row * W + col] = cfatmp[row * W + col - 2] + (riFlatFile->data[row][boxW + col] - cfatmp[row * W + col - boxW - 2]) / len;
                }

                for (int col = W - boxW; col < W; col += 2) {
                    cfatmp[row * W + col] = (cfatmp[row * W + col - 2] * len - cfatmp[row * W + col - boxW - 2]) / (len - 1);

                    if (col + 1 < W) {
                        cfatmp[row * W + col + 1] = (cfatmp[row * W + col - 1] * len - cfatmp[row * W + col - boxW - 1]) / (len - 1);
                    }

                    len --;
                }
            }
        }

        if(boxH > 0) {
            //vertical blur
#ifdef __SSE2__
            vfloat  leninitv = F2V(boxH / 2 + 1);
            vfloat  onev = F2V( 1.0f );
            vfloat  temp1v, temp2v, temp3v, temp4v, lenv, lenp1v, lenm1v;
            int row;
#ifdef _OPENMP
            #pragma omp for nowait
#endif

            for (int col = 0; col < W - 7; col += 8) {
                lenv = leninitv;
                temp1v = LVFU(srcVertical[0 * W + col]) / lenv;
                temp2v = LVFU(srcVertical[1 * W + col]) / lenv;
                temp3v = LVFU(srcVertical[0 * W + col + 4]) / lenv;
                temp4v = LVFU(srcVertical[1 * W + col + 4]) / lenv;

                for (int i = 2; i < boxH + 2; i += 2) {
                    temp1v += LVFU(srcVertical[i * W + col]) / lenv;
                    temp2v += LVFU(srcVertical[(i + 1) * W + col]) / lenv;
                    temp3v += LVFU(srcVertical[i * W + col + 4]) / lenv;
                    temp4v += LVFU(srcVertical[(i + 1) * W + col + 4]) / lenv;
                }

                STVFU(cfablur[0 * W + col], temp1v);
                STVFU(cfablur[1 * W + col], temp2v);
                STVFU(cfablur[0 * W + col + 4], temp3v);
                STVFU(cfablur[1 * W + col + 4], temp4v);

                for (row = 2; row < boxH + 2; row += 2) {
                    lenp1v = lenv + onev;
                    temp1v = (temp1v * lenv + LVFU(srcVertical[(row + boxH) * W + col])) / lenp1v;
                    temp2v = (temp2v * lenv + LVFU(srcVertical[(row + boxH + 1) * W + col])) / lenp1v;
                    temp3v = (temp3v * lenv + LVFU(srcVertical[(row + boxH) * W + col + 4])) / lenp1v;
                    temp4v = (temp4v * lenv + LVFU(srcVertical[(row + boxH + 1) * W + col + 4])) / lenp1v;
                    STVFU(cfablur[row * W + col], temp1v);
                    STVFU(cfablur[(row + 1)*W + col], temp2v);
                    STVFU(cfablur[row * W + col + 4], temp3v);
                    STVFU(cfablur[(row + 1)*W + col + 4], temp4v);
                    lenv = lenp1v;
                }

                for (; row < H - boxH - 1; row += 2) {
                    temp1v = temp1v + (LVFU(srcVertical[(row + boxH) * W + col]) - LVFU(srcVertical[(row - boxH - 2) * W + col])) / lenv;
                    temp2v = temp2v + (LVFU(srcVertical[(row + 1 + boxH) * W + col]) - LVFU(srcVertical[(row + 1 - boxH - 2) * W + col])) / lenv;
                    temp3v = temp3v + (LVFU(srcVertical[(row + boxH) * W + col + 4]) - LVFU(srcVertical[(row - boxH - 2) * W + col + 4])) / lenv;
                    temp4v = temp4v + (LVFU(srcVertical[(row + 1 + boxH) * W + col + 4]) - LVFU(srcVertical[(row + 1 - boxH - 2) * W + col + 4])) / lenv;
                    STVFU(cfablur[row * W + col], temp1v);
                    STVFU(cfablur[(row + 1)*W + col], temp2v);
                    STVFU(cfablur[row * W + col + 4], temp3v);
                    STVFU(cfablur[(row + 1)*W + col + 4], temp4v);
                }

                for(; row < H - boxH; row++) {
                    temp1v = temp1v + (LVFU(srcVertical[(row + boxH) * W + col]) - LVFU(srcVertical[(row - boxH - 2) * W + col])) / lenv;
                    temp3v = temp3v + (LVFU(srcVertical[(row + boxH) * W + col + 4]) - LVFU(srcVertical[(row - boxH - 2) * W + col + 4])) / lenv;
                    STVFU(cfablur[row * W + col], temp1v);
                    STVFU(cfablur[row * W + col + 4], temp3v);
                    vfloat swapv = temp1v;
                    temp1v = temp2v;
                    temp2v = swapv;
                    swapv = temp3v;
                    temp3v = temp4v;
                    temp4v = swapv;
                }

                for (; row < H - 1; row += 2) {
                    lenm1v = lenv - onev;
                    temp1v = (temp1v * lenv - LVFU(srcVertical[(row - boxH - 2) * W + col])) / lenm1v;
                    temp2v = (temp2v * lenv - LVFU(srcVertical[(row - boxH - 1) * W + col])) / lenm1v;
                    temp3v = (temp3v * lenv - LVFU(srcVertical[(row - boxH - 2) * W + col + 4])) / lenm1v;
                    temp4v = (temp4v * lenv - LVFU(srcVertical[(row - boxH - 1) * W + col + 4])) / lenm1v;
                    STVFU(cfablur[row * W + col], temp1v);
                    STVFU(cfablur[(row + 1)*W + col], temp2v);
                    STVFU(cfablur[row * W + col + 4], temp3v);
                    STVFU(cfablur[(row + 1)*W + col + 4], temp4v);
                    lenv = lenm1v;
                }

                for(; row < H; row++) {
                    lenm1v = lenv - onev;
                    temp1v = (temp1v * lenv - LVFU(srcVertical[(row - boxH - 2) * W + col])) / lenm1v;
                    temp3v = (temp3v * lenv - LVFU(srcVertical[(row - boxH - 2) * W + col + 4])) / lenm1v;
                    STVFU(cfablur[(row)*W + col], temp1v);
                    STVFU(cfablur[(row)*W + col + 4], temp3v);
                }

            }

#ifdef _OPENMP
            #pragma omp single
#endif

            for (int col = W - (W % 8); col < W; col++) {
                int len = boxH / 2 + 1;
                cfablur[0 * W + col] = srcVertical[0 * W + col] / len;
                cfablur[1 * W + col] = srcVertical[1 * W + col] / len;

                for (int i = 2; i < boxH + 2; i += 2) {
                    cfablur[0 * W + col] += srcVertical[i * W + col] / len;
                    cfablur[1 * W + col] += srcVertical[(i + 1) * W + col] / len;
                }

                for (int row = 2; row < boxH + 2; row += 2) {
                    cfablur[row * W + col] = (cfablur[(row - 2) * W + col] * len + srcVertical[(row + boxH) * W + col]) / (len + 1);
                    cfablur[(row + 1)*W + col] = (cfablur[(row - 1) * W + col] * len + srcVertical[(row + boxH + 1) * W + col]) / (len + 1);
                    len ++;
                }

                for (int row = boxH + 2; row < H - boxH; row++) {
                    cfablur[row * W + col] = cfablur[(row - 2) * W + col] + (srcVertical[(row + boxH) * W + col] - srcVertical[(row - boxH - 2) * W + col]) / len;
                }

                for (int row = H - boxH; row < H; row += 2) {
                    cfablur[row * W + col] = (cfablur[(row - 2) * W + col] * len - srcVertical[(row - boxH - 2) * W + col]) / (len - 1);

                    if (row + 1 < H) {
                        cfablur[(row + 1)*W + col] = (cfablur[(row - 1) * W + col] * len - srcVertical[(row - boxH - 1) * W + col]) / (len - 1);
                    }

                    len --;
                }
            }

#else
#ifdef _OPENMP
            #pragma omp for
#endif

            for (int col = 0; col < W; col++) {
                int len = boxH / 2 + 1;
                cfablur[0 * W + col] = srcVertical[0 * W + col] / len;
                cfablur[1 * W + col] = srcVertical[1 * W + col] / len;

                for (int i = 2; i < boxH + 2; i += 2) {
                    cfablur[0 * W + col] += srcVertical[i * W + col] / len;
                    cfablur[1 * W + col] += srcVertical[(i + 1) * W + col] / len;
                }

                for (int row = 2; row < boxH + 2; row += 2) {
                    cfablur[row * W + col] = (cfablur[(row - 2) * W + col] * len + srcVertical[(row + boxH) * W + col]) / (len + 1);
                    cfablur[(row + 1)*W + col] = (cfablur[(row - 1) * W + col] * len + srcVertical[(row + boxH + 1) * W + col]) / (len + 1);
                    len ++;
                }

                for (int row = boxH + 2; row < H - boxH; row++) {
                    cfablur[row * W + col] = cfablur[(row - 2) * W + col] + (srcVertical[(row + boxH) * W + col] - srcVertical[(row - boxH - 2) * W + col]) / len;
                }

                for (int row = H - boxH; row < H; row += 2) {
                    cfablur[row * W + col] = (cfablur[(row - 2) * W + col] * len - srcVertical[(row - boxH - 2) * W + col]) / (len - 1);

                    if (row + 1 < H) {
                        cfablur[(row + 1)*W + col] = (cfablur[(row - 1) * W + col] * len - srcVertical[(row - boxH - 1) * W + col]) / (len - 1);
                    }

                    len --;
                }
            }

#endif
        }
    }

    if(tmpBuffer) {
        free (tmpBuffer);
    }
}


// Scale original pixels into the range 0 65535 using black offsets and multipliers
void RawImageSource::scaleColors(int winx, int winy, int winw, int winh, const RAWParams &raw, array2D<float> &rawData)
{
    chmax[0] = chmax[1] = chmax[2] = chmax[3] = 0; //channel maxima
    float black_lev[4] = {0.f};//black level

    //adjust black level  (eg Canon)
    bool isMono = false;

    if (getSensorType() == ST_BAYER || getSensorType() == ST_FOVEON ) {

        black_lev[0] = raw.bayersensor.black1; //R
        black_lev[1] = raw.bayersensor.black0; //G1
        black_lev[2] = raw.bayersensor.black2; //B
        black_lev[3] = raw.bayersensor.black3; //G2

        isMono = RAWParams::BayerSensor::getMethodString(RAWParams::BayerSensor::Method::MONO) == raw.bayersensor.method;
    } else if (getSensorType() == ST_FUJI_XTRANS) {

        black_lev[0] = raw.xtranssensor.blackred; //R
        black_lev[1] = raw.xtranssensor.blackgreen; //G1
        black_lev[2] = raw.xtranssensor.blackblue; //B
        black_lev[3] = raw.xtranssensor.blackgreen; //G2  (set, only used with a Bayer filter)

        isMono = RAWParams::XTransSensor::getMethodString(RAWParams::XTransSensor::Method::MONO) == raw.xtranssensor.method;
    }

    for(int i = 0; i < 4 ; i++) {
        cblacksom[i] = max( c_black[i] + black_lev[i], 0.0f );    // adjust black level
    }

    for (int i = 0; i < 4; ++i) {
        c_white[i] = (ri->get_white(i) - cblacksom[i]) / raw.expos + cblacksom[i];
    }

    initialGain = calculate_scale_mul(scale_mul, ref_pre_mul, c_white, cblacksom, isMono, ri->get_colors()); // recalculate scale colors with adjusted levels

    //fprintf(stderr, "recalc: %f [%f %f %f %f]\n", initialGain, scale_mul[0], scale_mul[1], scale_mul[2], scale_mul[3]);
    for(int i = 0; i < 4 ; i++) {
        clmax[i] = (c_white[i] - cblacksom[i]) * scale_mul[i];    // raw clip level
    }

    // this seems strange, but it works

    // scale image colors

    if( ri->getSensorType() == ST_BAYER) {
#ifdef _OPENMP
        #pragma omp parallel
#endif
        {
            float tmpchmax[3];
            tmpchmax[0] = tmpchmax[1] = tmpchmax[2] = 0.0f;
#ifdef _OPENMP
            #pragma omp for nowait
#endif

            for (int row = winy; row < winy + winh; row ++)
            {
                for (int col = winx; col < winx + winw; col++) {
                    float val = rawData[row][col];
                    int c  = FC(row, col);                        // three colors,  0=R, 1=G,  2=B
                    int c4 = ( c == 1 && !(row & 1) ) ? 3 : c;    // four  colors,  0=R, 1=G1, 2=B, 3=G2
                    val -= cblacksom[c4];
                    val *= scale_mul[c4];
                    rawData[row][col] = (val);
                    tmpchmax[c] = max(tmpchmax[c], val);
                }
            }

#ifdef _OPENMP
            #pragma omp critical
#endif
            {
                chmax[0] = max(tmpchmax[0], chmax[0]);
                chmax[1] = max(tmpchmax[1], chmax[1]);
                chmax[2] = max(tmpchmax[2], chmax[2]);
            }
        }
    } else if ( ri->get_colors() == 1 ) {
#ifdef _OPENMP
        #pragma omp parallel
#endif
        {
            float tmpchmax = 0.0f;
#ifdef _OPENMP
            #pragma omp for nowait
#endif

            for (int row = winy; row < winy + winh; row ++)
            {
                for (int col = winx; col < winx + winw; col++) {
                    float val = rawData[row][col];
                    val -= cblacksom[0];
                    val *= scale_mul[0];
                    rawData[row][col] = (val);
                    tmpchmax = max(tmpchmax, val);
                }
            }

#ifdef _OPENMP
            #pragma omp critical
#endif
            {
                chmax[0] = chmax[1] = chmax[2] = chmax[3] = max(tmpchmax, chmax[0]);
            }
        }
    } else if(ri->getSensorType() == ST_FUJI_XTRANS) {
#ifdef _OPENMP
        #pragma omp parallel
#endif
        {
            float tmpchmax[3];
            tmpchmax[0] = tmpchmax[1] = tmpchmax[2] = 0.0f;
#ifdef _OPENMP
            #pragma omp for nowait
#endif

            for (int row = winy; row < winy + winh; row ++)
            {
                for (int col = winx; col < winx + winw; col++) {
                    float val = rawData[row][col];
                    int c = ri->XTRANSFC(row, col);
                    val -= cblacksom[c];
                    val *= scale_mul[c];

                    rawData[row][col] = (val);
                    tmpchmax[c] = max(tmpchmax[c], val);
                }
            }

#ifdef _OPENMP
            #pragma omp critical
#endif
            {
                chmax[0] = max(tmpchmax[0], chmax[0]);
                chmax[1] = max(tmpchmax[1], chmax[1]);
                chmax[2] = max(tmpchmax[2], chmax[2]);
            }
        }
    } else {
#ifdef _OPENMP
        #pragma omp parallel
#endif
        {
            float tmpchmax[3];
            tmpchmax[0] = tmpchmax[1] = tmpchmax[2] = 0.0f;
#ifdef _OPENMP
            #pragma omp for nowait
#endif

            for (int row = winy; row < winy + winh; row ++)
            {
                for (int col = winx; col < winx + winw; col++) {
                    for (int c = 0; c < 3; c++) {                 // three colors,  0=R, 1=G,  2=B
                        float val = rawData[row][3 * col + c];
                        val -= cblacksom[c];
                        val *= scale_mul[c];
                        rawData[row][3 * col + c] = (val);
                        tmpchmax[c] = max(tmpchmax[c], val);
                    }
                }
            }

#ifdef _OPENMP
            #pragma omp critical
#endif
            {
                chmax[0] = max(tmpchmax[0], chmax[0]);
                chmax[1] = max(tmpchmax[1], chmax[1]);
                chmax[2] = max(tmpchmax[2], chmax[2]);
            }
        }
        chmax[3] = chmax[1];
    }

}

//%%%%%%%%%%%%%%%%%%%%%%%%%%%%%%%%%%%%%%%

int RawImageSource::defTransform (int tran)
{

    int deg = ri->get_rotateDegree();

    if ((tran & TR_ROT) == TR_R180) {
        deg += 180;
    } else if ((tran & TR_ROT) == TR_R90) {
        deg += 90;
    } else if ((tran & TR_ROT) == TR_R270) {
        deg += 270;
    }

    deg %= 360;

    int ret = 0;

    if (deg == 90) {
        ret |= TR_R90;
    } else if (deg == 180) {
        ret |= TR_R180;
    } else if (deg == 270) {
        ret |= TR_R270;
    }

    if (tran & TR_HFLIP) {
        ret |= TR_HFLIP;
    }

    if (tran & TR_VFLIP) {
        ret |= TR_VFLIP;
    }

    return ret;
}

//%%%%%%%%%%%%%%%%%%%%%%%%%%%%%%%%%%%%%%%

// Thread called part
void RawImageSource::processFalseColorCorrectionThread  (Imagefloat* im, array2D<float> &rbconv_Y, array2D<float> &rbconv_I, array2D<float> &rbconv_Q, array2D<float> &rbout_I, array2D<float> &rbout_Q, const int row_from, const int row_to)
{

    const int W = im->getWidth();
    constexpr float onebynine = 1.f / 9.f;

#ifdef __SSE2__
    vfloat buffer[12];
    vfloat* pre1 = &buffer[0];
    vfloat* pre2 = &buffer[3];
    vfloat* post1 = &buffer[6];
    vfloat* post2 = &buffer[9];
#else
    float buffer[12];
    float* pre1 = &buffer[0];
    float* pre2 = &buffer[3];
    float* post1 = &buffer[6];
    float* post2 = &buffer[9];
#endif

    int px = (row_from - 1) % 3, cx = row_from % 3, nx = 0;

    convert_row_to_YIQ (im->r(row_from - 1), im->g(row_from - 1), im->b(row_from - 1), rbconv_Y[px], rbconv_I[px], rbconv_Q[px], W);
    convert_row_to_YIQ (im->r(row_from), im->g(row_from), im->b(row_from), rbconv_Y[cx], rbconv_I[cx], rbconv_Q[cx], W);

    for (int j = 0; j < W; j++) {
        rbout_I[px][j] = rbconv_I[px][j];
        rbout_Q[px][j] = rbconv_Q[px][j];
    }

    for (int i = row_from; i < row_to; i++) {

        px = (i - 1) % 3;
        cx = i % 3;
        nx = (i + 1) % 3;

        convert_row_to_YIQ (im->r(i + 1), im->g(i + 1), im->b(i + 1), rbconv_Y[nx], rbconv_I[nx], rbconv_Q[nx], W);

#ifdef __SSE2__
        pre1[0] = _mm_setr_ps(rbconv_I[px][0], rbconv_Q[px][0], 0, 0) , pre1[1] = _mm_setr_ps(rbconv_I[cx][0], rbconv_Q[cx][0], 0, 0), pre1[2] = _mm_setr_ps(rbconv_I[nx][0], rbconv_Q[nx][0], 0, 0);
        pre2[0] = _mm_setr_ps(rbconv_I[px][1], rbconv_Q[px][1], 0, 0) , pre2[1] = _mm_setr_ps(rbconv_I[cx][1], rbconv_Q[cx][1], 0, 0), pre2[2] = _mm_setr_ps(rbconv_I[nx][1], rbconv_Q[nx][1], 0, 0);

        // fill first element in rbout_I and rbout_Q
        rbout_I[cx][0] = rbconv_I[cx][0];
        rbout_Q[cx][0] = rbconv_Q[cx][0];

        // median I channel
        for (int j = 1; j < W - 2; j += 2) {
            post1[0] = _mm_setr_ps(rbconv_I[px][j + 1], rbconv_Q[px][j + 1], 0, 0), post1[1] = _mm_setr_ps(rbconv_I[cx][j + 1], rbconv_Q[cx][j + 1], 0, 0), post1[2] = _mm_setr_ps(rbconv_I[nx][j + 1], rbconv_Q[nx][j + 1], 0, 0);
            const auto middle = middle4of6(pre2[0], pre2[1], pre2[2], post1[0], post1[1], post1[2]);
            vfloat medianval = median(pre1[0], pre1[1], pre1[2], middle[0], middle[1], middle[2], middle[3]);
            rbout_I[cx][j] = medianval[0];
            rbout_Q[cx][j] = medianval[1];
            post2[0] = _mm_setr_ps(rbconv_I[px][j + 2], rbconv_Q[px][j + 2], 0, 0), post2[1] = _mm_setr_ps(rbconv_I[cx][j + 2], rbconv_Q[cx][j + 2], 0, 0), post2[2] = _mm_setr_ps(rbconv_I[nx][j + 2], rbconv_Q[nx][j + 2], 0, 0);
            medianval = median(post2[0], post2[1], post2[2], middle[0], middle[1], middle[2], middle[3]);
            rbout_I[cx][j + 1] = medianval[0];
            rbout_Q[cx][j + 1] = medianval[1];
            std::swap(pre1, post1);
            std::swap(pre2, post2);
        }

        // fill last elements in rbout_I and rbout_Q
        rbout_I[cx][W - 1] = rbconv_I[cx][W - 1];
        rbout_I[cx][W - 2] = rbconv_I[cx][W - 2];
        rbout_Q[cx][W - 1] = rbconv_Q[cx][W - 1];
        rbout_Q[cx][W - 2] = rbconv_Q[cx][W - 2];

#else
        pre1[0] = rbconv_I[px][0], pre1[1] = rbconv_I[cx][0], pre1[2] = rbconv_I[nx][0];
        pre2[0] = rbconv_I[px][1], pre2[1] = rbconv_I[cx][1], pre2[2] = rbconv_I[nx][1];

        // fill first element in rbout_I
        rbout_I[cx][0] = rbconv_I[cx][0];

        // median I channel
        for (int j = 1; j < W - 2; j += 2) {
            post1[0] = rbconv_I[px][j + 1], post1[1] = rbconv_I[cx][j + 1], post1[2] = rbconv_I[nx][j + 1];
            const auto middle = middle4of6(pre2[0], pre2[1], pre2[2], post1[0], post1[1], post1[2]);
            rbout_I[cx][j] = median(pre1[0], pre1[1], pre1[2], middle[0], middle[1], middle[2], middle[3]);
            post2[0] = rbconv_I[px][j + 2], post2[1] = rbconv_I[cx][j + 2], post2[2] = rbconv_I[nx][j + 2];
            rbout_I[cx][j + 1] = median(post2[0], post2[1], post2[2], middle[0], middle[1], middle[2], middle[3]);
            std::swap(pre1, post1);
            std::swap(pre2, post2);
        }

        // fill last elements in rbout_I
        rbout_I[cx][W - 1] = rbconv_I[cx][W - 1];
        rbout_I[cx][W - 2] = rbconv_I[cx][W - 2];

        pre1[0] = rbconv_Q[px][0], pre1[1] = rbconv_Q[cx][0], pre1[2] = rbconv_Q[nx][0];
        pre2[0] = rbconv_Q[px][1], pre2[1] = rbconv_Q[cx][1], pre2[2] = rbconv_Q[nx][1];

        // fill first element in rbout_Q
        rbout_Q[cx][0] = rbconv_Q[cx][0];

        // median Q channel
        for (int j = 1; j < W - 2; j += 2) {
            post1[0] = rbconv_Q[px][j + 1], post1[1] = rbconv_Q[cx][j + 1], post1[2] = rbconv_Q[nx][j + 1];
            const auto middle = middle4of6(pre2[0], pre2[1], pre2[2], post1[0], post1[1], post1[2]);
            rbout_Q[cx][j] = median(pre1[0], pre1[1], pre1[2], middle[0], middle[1], middle[2], middle[3]);
            post2[0] = rbconv_Q[px][j + 2], post2[1] = rbconv_Q[cx][j + 2], post2[2] = rbconv_Q[nx][j + 2];
            rbout_Q[cx][j + 1] = median(post2[0], post2[1], post2[2], middle[0], middle[1], middle[2], middle[3]);
            std::swap(pre1, post1);
            std::swap(pre2, post2);
        }

        // fill last elements in rbout_Q
        rbout_Q[cx][W - 1] = rbconv_Q[cx][W - 1];
        rbout_Q[cx][W - 2] = rbconv_Q[cx][W - 2];
#endif

        // blur i-1th row
        if (i > row_from) {
            convert_to_RGB (im->r(i - 1, 0), im->g(i - 1, 0), im->b(i - 1, 0), rbconv_Y[px][0], rbout_I[px][0], rbout_Q[px][0]);

#ifdef _OPENMP
            #pragma omp simd
#endif

            for (int j = 1; j < W - 1; j++) {
                float I = (rbout_I[px][j - 1] + rbout_I[px][j] + rbout_I[px][j + 1] + rbout_I[cx][j - 1] + rbout_I[cx][j] + rbout_I[cx][j + 1] + rbout_I[nx][j - 1] + rbout_I[nx][j] + rbout_I[nx][j + 1]) * onebynine;
                float Q = (rbout_Q[px][j - 1] + rbout_Q[px][j] + rbout_Q[px][j + 1] + rbout_Q[cx][j - 1] + rbout_Q[cx][j] + rbout_Q[cx][j + 1] + rbout_Q[nx][j - 1] + rbout_Q[nx][j] + rbout_Q[nx][j + 1]) * onebynine;
                convert_to_RGB (im->r(i - 1, j), im->g(i - 1, j), im->b(i - 1, j), rbconv_Y[px][j], I, Q);
            }

            convert_to_RGB (im->r(i - 1, W - 1), im->g(i - 1, W - 1), im->b(i - 1, W - 1), rbconv_Y[px][W - 1], rbout_I[px][W - 1], rbout_Q[px][W - 1]);
        }
    }

    // blur last 3 row and finalize H-1th row
    convert_to_RGB (im->r(row_to - 1, 0), im->g(row_to - 1, 0), im->b(row_to - 1, 0), rbconv_Y[cx][0], rbout_I[cx][0], rbout_Q[cx][0]);
#ifdef _OPENMP
    #pragma omp simd
#endif

    for (int j = 1; j < W - 1; j++) {
        float I = (rbout_I[px][j - 1] + rbout_I[px][j] + rbout_I[px][j + 1] + rbout_I[cx][j - 1] + rbout_I[cx][j] + rbout_I[cx][j + 1] + rbconv_I[nx][j - 1] + rbconv_I[nx][j] + rbconv_I[nx][j + 1]) * onebynine;
        float Q = (rbout_Q[px][j - 1] + rbout_Q[px][j] + rbout_Q[px][j + 1] + rbout_Q[cx][j - 1] + rbout_Q[cx][j] + rbout_Q[cx][j + 1] + rbconv_Q[nx][j - 1] + rbconv_Q[nx][j] + rbconv_Q[nx][j + 1]) * onebynine;
        convert_to_RGB (im->r(row_to - 1, j), im->g(row_to - 1, j), im->b(row_to - 1, j), rbconv_Y[cx][j], I, Q);
    }

    convert_to_RGB (im->r(row_to - 1, W - 1), im->g(row_to - 1, W - 1), im->b(row_to - 1, W - 1), rbconv_Y[cx][W - 1], rbout_I[cx][W - 1], rbout_Q[cx][W - 1]);
}

//%%%%%%%%%%%%%%%%%%%%%%%%%%%%%%%%%%%%%%%

// correction_YIQ_LQ
void RawImageSource::processFalseColorCorrection  (Imagefloat* im, const int steps)
{

    if (im->getHeight() < 4 || steps < 1) {
        return;
    }

#ifdef _OPENMP
    #pragma omp parallel
    {
        multi_array2D<float, 5> buffer (W, 3);
        int tid = omp_get_thread_num();
        int nthreads = omp_get_num_threads();
        int blk = (im->getHeight() - 2) / nthreads;

        for (int t = 0; t < steps; t++) {

            if (tid < nthreads - 1) {
                processFalseColorCorrectionThread (im, buffer[0], buffer[1], buffer[2], buffer[3], buffer[4], 1 + tid * blk, 1 + (tid + 1)*blk);
            } else {
                processFalseColorCorrectionThread (im, buffer[0], buffer[1], buffer[2], buffer[3], buffer[4], 1 + tid * blk, im->getHeight() - 1);
            }

            #pragma omp barrier
        }
    }
#else
    multi_array2D<float, 5> buffer (W, 3);

    for (int t = 0; t < steps; t++) {
        processFalseColorCorrectionThread (im, buffer[0], buffer[1], buffer[2], buffer[3], buffer[4], 1 , im->getHeight() - 1);
    }

#endif
}

// Some camera input profiles need gamma preprocessing
// gamma is applied before the CMS, correct line fac=lineFac*rawPixel+LineSum after the CMS
void RawImageSource::getProfilePreprocParams(cmsHPROFILE in, float& gammaFac, float& lineFac, float& lineSum)
{
    gammaFac = 0;
    lineFac = 1;
    lineSum = 0;

    char copyright[256];
    copyright[0] = 0;

    if (cmsGetProfileInfoASCII(in, cmsInfoCopyright, cmsNoLanguage, cmsNoCountry, copyright, 256) > 0) {
        if (strstr(copyright, "Phase One") != nullptr) {
            gammaFac = 0.55556;    // 1.8
        } else if (strstr(copyright, "Nikon Corporation") != nullptr) {
            gammaFac = 0.5;
            lineFac = -0.4;
            lineSum = 1.35; // determined in reverse by measuring NX an RT developed colorchecker PNGs
        }
    }
}

//%%%%%%%%%%%%%%%%%%%%%%%%%%%%%%%%%%%%%%%

static void
lab2ProphotoRgbD50(float L, float A, float B, float& r, float& g, float& b)
{
    float X;
    float Y;
    float Z;
#define CLIP01(a) ((a)>0?((a)<1?(a):1):0)
    {
        // convert from Lab to XYZ
        float x, y, z, fx, fy, fz;

        fy = (L + 16.0f) / 116.0f;
        fx = A / 500.0f + fy;
        fz = fy - B / 200.0f;

        if (fy > 24.0f / 116.0f) {
            y = fy * fy * fy;
        } else {
            y = (fy - 16.0f / 116.0f) / 7.787036979f;
        }

        if (fx > 24.0f / 116.0f) {
            x = fx * fx * fx;
        } else {
            x = (fx - 16.0 / 116.0) / 7.787036979f;
        }

        if (fz > 24.0f / 116.0f) {
            z = fz * fz * fz;
        } else {
            z = (fz - 16.0f / 116.0f) / 7.787036979f;
        }

        //0.9642, 1.0000, 0.8249 D50
        X = x * 0.9642;
        Y = y;
        Z = z * 0.8249;
    }
    r = prophoto_xyz[0][0] * X + prophoto_xyz[0][1] * Y + prophoto_xyz[0][2] * Z;
    g = prophoto_xyz[1][0] * X + prophoto_xyz[1][1] * Y + prophoto_xyz[1][2] * Z;
    b = prophoto_xyz[2][0] * X + prophoto_xyz[2][1] * Y + prophoto_xyz[2][2] * Z;
    // r = CLIP01(r);
    // g = CLIP01(g);
    // b = CLIP01(b);
}

// Converts raw image including ICC input profile to working space - floating point version
void RawImageSource::colorSpaceConversion_ (Imagefloat* im, const ColorManagementParams& cmp, const ColorTemp &wb, double pre_mul[3], cmsHPROFILE embedded, cmsHPROFILE camprofile, double camMatrix[3][3], const std::string &camName)
{

//    MyTime t1, t2, t3;
//    t1.set ();
    cmsHPROFILE in;
    DCPProfile *dcpProf;

    if (!findInputProfile(cmp.inputProfile, embedded, camName, &dcpProf, in)) {
        return;
    }

    if (dcpProf != nullptr) {
        // DCP processing
        const DCPProfile::Triple pre_mul_row = {
            pre_mul[0],
            pre_mul[1],
            pre_mul[2]
        };
        const DCPProfile::Matrix cam_matrix = {{
                {camMatrix[0][0], camMatrix[0][1], camMatrix[0][2]},
                {camMatrix[1][0], camMatrix[1][1], camMatrix[1][2]},
                {camMatrix[2][0], camMatrix[2][1], camMatrix[2][2]}
            }
        };
        dcpProf->apply(im, cmp.dcpIlluminant, cmp.workingProfile, wb, pre_mul_row, cam_matrix, cmp.applyHueSatMap);
        return;
    }

    if (in == nullptr) {
        // use default camprofile, supplied by dcraw
        // in this case we avoid using the slllllooooooowwww lcms

        // Calculate matrix for direct conversion raw>working space
        TMatrix work = ICCStore::getInstance()->workingSpaceInverseMatrix (cmp.workingProfile);
        double mat[3][3] = {{0, 0, 0}, {0, 0, 0}, {0, 0, 0}};

        for (int i = 0; i < 3; i++)
            for (int j = 0; j < 3; j++)
                for (int k = 0; k < 3; k++) {
                    mat[i][j] += work[i][k] * camMatrix[k][j];    // rgb_xyz * imatrices.xyz_cam
                }

#ifdef _OPENMP
        #pragma omp parallel for
#endif

        for (int i = 0; i < im->getHeight(); i++)
            for (int j = 0; j < im->getWidth(); j++) {

                float newr = mat[0][0] * im->r(i, j) + mat[0][1] * im->g(i, j) + mat[0][2] * im->b(i, j);
                float newg = mat[1][0] * im->r(i, j) + mat[1][1] * im->g(i, j) + mat[1][2] * im->b(i, j);
                float newb = mat[2][0] * im->r(i, j) + mat[2][1] * im->g(i, j) + mat[2][2] * im->b(i, j);

                im->r(i, j) = newr;
                im->g(i, j) = newg;
                im->b(i, j) = newb;

            }
    } else {
        bool working_space_is_prophoto = (cmp.workingProfile == "ProPhoto");

        // use supplied input profile

        /*
          The goal here is to in addition to user-made custom ICC profiles also support profiles
          supplied with other popular raw converters. As curves affect color rendering and
          different raw converters deal with them differently (and few if any is as flexible
          as RawTherapee) we cannot really expect to get the *exact* same color rendering here.
          However we try hard to make the best out of it.

          Third-party input profiles that contain a LUT (usually A2B0 tag) often needs some preprocessing,
          as ICC LUTs are not really designed for dealing with linear camera data. Generally one
          must apply some sort of curve to get efficient use of the LUTs. Unfortunately how you
          should preprocess is not standardized so there are almost as many ways as there are
          software makers, and for each one we have to reverse engineer to find out how it has
          been done. (The ICC files made for RT has linear LUTs)

          ICC profiles which only contain the <r,g,b>XYZ tags (ie only a color matrix) should
          (hopefully) not require any pre-processing.

          Some LUT ICC profiles apply a contrast curve and desaturate highlights (to give a "film-like"
          behavior. These will generally work with RawTherapee, but will not produce good results when
          you enable highlight recovery/reconstruction, as that data is added linearly on top of the
          original range. RawTherapee works best with linear ICC profiles.
        */

        enum camera_icc_type {
            CAMERA_ICC_TYPE_GENERIC, // Generic, no special pre-processing required, RTs own is this way
            CAMERA_ICC_TYPE_PHASE_ONE, // Capture One profiles
            CAMERA_ICC_TYPE_LEAF, // Leaf profiles, former Leaf Capture now in Capture One, made for Leaf digital backs
            CAMERA_ICC_TYPE_NIKON // Nikon NX profiles
        } camera_icc_type = CAMERA_ICC_TYPE_GENERIC;

        float leaf_prophoto_mat[3][3];
        {
            // identify ICC type
            char copyright[256] = "";
            char description[256] = "";

            cmsGetProfileInfoASCII(in, cmsInfoCopyright, cmsNoLanguage, cmsNoCountry, copyright, 256);
            cmsGetProfileInfoASCII(in, cmsInfoDescription, cmsNoLanguage, cmsNoCountry, description, 256);
            camera_icc_type = CAMERA_ICC_TYPE_GENERIC;

            // Note: order the identification with the most detailed matching first since the more general ones may also match the more detailed
            if ((strstr(copyright, "Leaf") != nullptr ||
                    strstr(copyright, "Phase One A/S") != nullptr ||
                    strstr(copyright, "Kodak") != nullptr ||
                    strstr(copyright, "Creo") != nullptr) &&
                    (strstr(description, "LF2 ") == description ||
                     strstr(description, "LF3 ") == description ||
                     strstr(description, "LeafLF2") == description ||
                     strstr(description, "LeafLF3") == description ||
                     strstr(description, "LeafLF4") == description ||
                     strstr(description, "MamiyaLF2") == description ||
                     strstr(description, "MamiyaLF3") == description)) {
                camera_icc_type = CAMERA_ICC_TYPE_LEAF;
            } else if (strstr(copyright, "Phase One A/S") != nullptr) {
                camera_icc_type = CAMERA_ICC_TYPE_PHASE_ONE;
            } else if (strstr(copyright, "Nikon Corporation") != nullptr) {
                camera_icc_type = CAMERA_ICC_TYPE_NIKON;
            }
        }

        // Initialize transform
        cmsHTRANSFORM hTransform;
        cmsHPROFILE prophoto = ICCStore::getInstance()->workingSpace("ProPhoto"); // We always use Prophoto to apply the ICC profile to minimize problems with clipping in LUT conversion.
        bool transform_via_pcs_lab = false;
        bool separate_pcs_lab_highlights = false;

        // check if the working space is fully contained in prophoto
        if (!working_space_is_prophoto && camera_icc_type == CAMERA_ICC_TYPE_GENERIC) {
            TMatrix toxyz = ICCStore::getInstance()->workingSpaceMatrix(cmp.workingProfile);
            TMatrix torgb = ICCStore::getInstance()->workingSpaceInverseMatrix("ProPhoto");
            float rgb[3] = {0.f, 0.f, 0.f};
            for (int i = 0; i < 2 && !working_space_is_prophoto; ++i) {
                rgb[i] = 1.f;
                float x, y, z;

                Color::rgbxyz(rgb[0], rgb[1], rgb[2], x, y, z, toxyz);
                Color::xyz2rgb(x, y, z, rgb[0], rgb[1], rgb[2], torgb);

                for (int j = 0; j < 2; ++j) {
                    if (rgb[j] < 0.f || rgb[j] > 1.f) {
                        working_space_is_prophoto = true;
                        prophoto = ICCStore::getInstance()->workingSpace(cmp.workingProfile);
                        if (settings->verbose) {
                            std::cout << "colorSpaceConversion_: converting directly to " << cmp.workingProfile << " instead of passing through ProPhoto" << std::endl;
                        }
                        break;
                    }
                    rgb[j] = 0.f;
                }
            }
        }

        lcmsMutex->lock ();

        switch (camera_icc_type) {
            case CAMERA_ICC_TYPE_PHASE_ONE:
            case CAMERA_ICC_TYPE_LEAF: {
                // These profiles have a RGB to Lab cLUT, gives gamma 1.8 output, and expects a "film-like" curve on input
                transform_via_pcs_lab = true;
                separate_pcs_lab_highlights = true;
                // We transform to Lab because we can and that we avoid getting an unnecessary unmatched gamma conversion which we would need to revert.
                hTransform = cmsCreateTransform (in, TYPE_RGB_FLT, nullptr, TYPE_Lab_FLT, INTENT_RELATIVE_COLORIMETRIC, cmsFLAGS_NOOPTIMIZE | cmsFLAGS_NOCACHE );

                for (int i = 0; i < 3; i++) {
                    for (int j = 0; j < 3; j++) {
                        leaf_prophoto_mat[i][j] = 0;

                        for (int k = 0; k < 3; k++) {
                            leaf_prophoto_mat[i][j] += prophoto_xyz[i][k] * camMatrix[k][j];
                        }
                    }
                }

                break;
            }

            case CAMERA_ICC_TYPE_NIKON:
            case CAMERA_ICC_TYPE_GENERIC:
            default:
                hTransform = cmsCreateTransform (in, TYPE_RGB_FLT, prophoto, TYPE_RGB_FLT, INTENT_RELATIVE_COLORIMETRIC, cmsFLAGS_NOOPTIMIZE | cmsFLAGS_NOCACHE );  // NOCACHE is important for thread safety
                break;
        }

        lcmsMutex->unlock ();

        if (hTransform == nullptr) {
            // Fallback: create transform from camera profile. Should not happen normally.
            lcmsMutex->lock ();
            hTransform = cmsCreateTransform (camprofile, TYPE_RGB_FLT, prophoto, TYPE_RGB_FLT, INTENT_RELATIVE_COLORIMETRIC, cmsFLAGS_NOOPTIMIZE | cmsFLAGS_NOCACHE );
            lcmsMutex->unlock ();
        }

        TMatrix toxyz = {}, torgb = {};

        if (!working_space_is_prophoto) {
            toxyz = ICCStore::getInstance()->workingSpaceMatrix ("ProPhoto");
            torgb = ICCStore::getInstance()->workingSpaceInverseMatrix (cmp.workingProfile); //sRGB .. Adobe...Wide...
        }

#ifdef _OPENMP
        #pragma omp parallel
#endif
        {
            AlignedBuffer<float> buffer(im->getWidth() * 3);
            AlignedBuffer<float> hl_buffer(im->getWidth() * 3);
            AlignedBuffer<float> hl_scale(im->getWidth());
#ifdef _OPENMP
            #pragma omp for schedule(static)
#endif

            for ( int h = 0; h < im->getHeight(); ++h ) {
                float *p = buffer.data, *pR = im->r(h), *pG = im->g(h), *pB = im->b(h);

                // Apply pre-processing
                for ( int w = 0; w < im->getWidth(); ++w ) {
                    float r = *(pR++);
                    float g = *(pG++);
                    float b = *(pB++);

                    // convert to 0-1 range as LCMS expects that
                    r /= 65535.0f;
                    g /= 65535.0f;
                    b /= 65535.0f;

                    float maxc = max(r, g, b);

                    if (maxc <= 1.0) {
                        hl_scale.data[w] = 1.0;
                    } else {
                        // highlight recovery extend the range past the clip point, which means we can get values larger than 1.0 here.
                        // LUT ICC profiles only work in the 0-1 range so we scale down to fit and restore after conversion.
                        hl_scale.data[w] = 1.0 / maxc;
                        r *= hl_scale.data[w];
                        g *= hl_scale.data[w];
                        b *= hl_scale.data[w];
                    }

                    switch (camera_icc_type) {
                        case CAMERA_ICC_TYPE_PHASE_ONE:
                            // Here we apply a curve similar to Capture One's "Film Standard" + gamma, the reason is that the LUTs embedded in the
                            // ICCs are designed to work on such input, and if you provide it with a different curve you don't get as good result.
                            // We will revert this curve after we've made the color transform. However when we revert the curve, we'll notice that
                            // highlight rendering suffers due to that the LUT transform don't expand well, therefore we do a less compressed
                            // conversion too and mix them, this gives us the highest quality and most flexible result.
                            hl_buffer.data[3 * w + 0] = pow_F(r, 1.0 / 1.8);
                            hl_buffer.data[3 * w + 1] = pow_F(g, 1.0 / 1.8);
                            hl_buffer.data[3 * w + 2] = pow_F(b, 1.0 / 1.8);
                            r = phaseOneIccCurveInv->getVal(r);
                            g = phaseOneIccCurveInv->getVal(g);
                            b = phaseOneIccCurveInv->getVal(b);
                            break;

                        case CAMERA_ICC_TYPE_LEAF: {
                            // Leaf profiles expect that the camera native RGB has been converted to Prophoto RGB
                            float newr = leaf_prophoto_mat[0][0] * r + leaf_prophoto_mat[0][1] * g + leaf_prophoto_mat[0][2] * b;
                            float newg = leaf_prophoto_mat[1][0] * r + leaf_prophoto_mat[1][1] * g + leaf_prophoto_mat[1][2] * b;
                            float newb = leaf_prophoto_mat[2][0] * r + leaf_prophoto_mat[2][1] * g + leaf_prophoto_mat[2][2] * b;
                            hl_buffer.data[3 * w + 0] = pow_F(newr, 1.0 / 1.8);
                            hl_buffer.data[3 * w + 1] = pow_F(newg, 1.0 / 1.8);
                            hl_buffer.data[3 * w + 2] = pow_F(newb, 1.0 / 1.8);
                            r = phaseOneIccCurveInv->getVal(newr);
                            g = phaseOneIccCurveInv->getVal(newg);
                            b = phaseOneIccCurveInv->getVal(newb);
                            break;
                        }

                        case CAMERA_ICC_TYPE_NIKON:
                            // gamma 0.5
                            r = sqrtf(r);
                            g = sqrtf(g);
                            b = sqrtf(b);
                            break;

                        case CAMERA_ICC_TYPE_GENERIC:
                        default:
                            // do nothing
                            break;
                    }

                    *(p++) = r;
                    *(p++) = g;
                    *(p++) = b;
                }

                // Run icc transform
                cmsDoTransform (hTransform, buffer.data, buffer.data, im->getWidth());

                if (separate_pcs_lab_highlights) {
                    cmsDoTransform (hTransform, hl_buffer.data, hl_buffer.data, im->getWidth());
                }

                // Apply post-processing
                p = buffer.data;
                pR = im->r(h);
                pG = im->g(h);
                pB = im->b(h);

                for ( int w = 0; w < im->getWidth(); ++w ) {

                    float r, g, b, hr = 0.f, hg = 0.f, hb = 0.f;

                    if (transform_via_pcs_lab) {
                        float L = *(p++);
                        float A = *(p++);
                        float B = *(p++);
                        // profile connection space CIELAB should have D50 illuminant
                        lab2ProphotoRgbD50(L, A, B, r, g, b);

                        if (separate_pcs_lab_highlights) {
                            lab2ProphotoRgbD50(hl_buffer.data[3 * w + 0], hl_buffer.data[3 * w + 1], hl_buffer.data[3 * w + 2], hr, hg, hb);
                        }
                    } else {
                        r = *(p++);
                        g = *(p++);
                        b = *(p++);
                    }

                    // restore pre-processing and/or add post-processing for the various ICC types
                    switch (camera_icc_type) {
                        default:
                            break;

                        case CAMERA_ICC_TYPE_PHASE_ONE:
                        case CAMERA_ICC_TYPE_LEAF: {
                            // note the 1/1.8 gamma, it's the gamma that the profile has applied, which we must revert before we can revert the curve
                            r = phaseOneIccCurve->getVal(pow_F(r, 1.0 / 1.8));
                            g = phaseOneIccCurve->getVal(pow_F(g, 1.0 / 1.8));
                            b = phaseOneIccCurve->getVal(pow_F(b, 1.0 / 1.8));
                            const float mix = 0.25; // may seem a low number, but remember this is linear space, mixing starts 2 stops from clipping
                            const float maxc = max(r, g, b);

                            if (maxc > mix) {
                                float fac = (maxc - mix) / (1.0 - mix);
                                fac = sqrtf(sqrtf(fac)); // gamma 0.25 to mix in highlight render relatively quick
                                r = (1.0 - fac) * r + fac * hr;
                                g = (1.0 - fac) * g + fac * hg;
                                b = (1.0 - fac) * b + fac * hb;
                            }

                            break;
                        }

                        case CAMERA_ICC_TYPE_NIKON: {
                            const float lineFac = -0.4;
                            const float lineSum = 1.35;
                            r *= r * lineFac + lineSum;
                            g *= g * lineFac + lineSum;
                            b *= b * lineFac + lineSum;
                            break;
                        }
                    }

                    // restore highlight scaling if any
                    if (hl_scale.data[w] != 1.0) {
                        float fac = 1.0 / hl_scale.data[w];
                        r *= fac;
                        g *= fac;
                        b *= fac;
                    }

                    // If we don't have ProPhoto as chosen working profile, convert. This conversion is clipless, ie if we convert
                    // to a small space such as sRGB we may end up with negative values and values larger than max.
                    if (!working_space_is_prophoto) {
                        //convert from Prophoto to XYZ
                        float x = (toxyz[0][0] * r + toxyz[0][1] * g + toxyz[0][2] * b ) ;
                        float y = (toxyz[1][0] * r + toxyz[1][1] * g + toxyz[1][2] * b ) ;
                        float z = (toxyz[2][0] * r + toxyz[2][1] * g + toxyz[2][2] * b ) ;
                        //convert from XYZ to cmp.working  (sRGB...Adobe...Wide..)
                        r = ((torgb[0][0] * x + torgb[0][1] * y + torgb[0][2] * z)) ;
                        g = ((torgb[1][0] * x + torgb[1][1] * y + torgb[1][2] * z)) ;
                        b = ((torgb[2][0] * x + torgb[2][1] * y + torgb[2][2] * z)) ;
                    }

                    // return to the 0.0 - 65535.0 range (with possible negative and > max values present)
                    r *= 65535.0;
                    g *= 65535.0;
                    b *= 65535.0;

                    *(pR++) = r;
                    *(pG++) = g;
                    *(pB++) = b;
                }
            }
        } // End of parallelization
        cmsDeleteTransform(hTransform);
    }

//t3.set ();
//        printf ("ICM TIME: %d usec\n", t3.etime(t1));
}


// Determine RAW input and output profiles. Returns TRUE on success
bool RawImageSource::findInputProfile(Glib::ustring inProfile, cmsHPROFILE embedded, std::string camName, DCPProfile **dcpProf, cmsHPROFILE& in)
{
    in = nullptr; // cam will be taken on NULL
    *dcpProf = nullptr;

    if (inProfile == "(none)") {
        return false;
    }

    if (inProfile == "(embedded)" && embedded) {
        in = embedded;
    } else if (inProfile == "(cameraICC)") {
        // DCPs have higher quality, so use them first
        *dcpProf = DCPStore::getInstance()->getStdProfile(camName);

        if (*dcpProf == nullptr) {
            in = ICCStore::getInstance()->getStdProfile(camName);
        }
    } else if (inProfile != "(camera)" && inProfile != "") {
        Glib::ustring normalName = inProfile;

        if (!inProfile.compare (0, 5, "file:")) {
            normalName = inProfile.substr(5);
        }

        if (DCPStore::getInstance()->isValidDCPFileName(normalName)) {
            *dcpProf = DCPStore::getInstance()->getProfile(normalName);
        }

        if (*dcpProf == nullptr) {
            in = ICCStore::getInstance()->getProfile (inProfile);
        }
    }

    // "in" might be NULL because of "not found". That's ok, we take the cam profile then

    return true;
}

//%%%%%%%%%%%%%%%%%%%%%%%%%%%%%%%%%%%%%%%
// derived from Dcraw "blend_highlights()"
//  very effective to reduce (or remove) the magenta, but with levels of grey !
void RawImageSource::HLRecovery_blend(float* rin, float* gin, float* bin, int width, float maxval, float* hlmax)
{
    constexpr int ColorCount = 3;

    // Transform matrixes rgb>lab and back
    constexpr float trans[ColorCount][ColorCount] = { { 1, 1, 1 }, { 1.7320508, -1.7320508, 0 }, { -1, -1, 2 } };
    constexpr float itrans[ColorCount][ColorCount] = { { 1, 0.8660254, -0.5 }, { 1, -0.8660254, -0.5 }, { 1, 0, 1 } };

#define FOREACHCOLOR for (int c=0; c < ColorCount; c++)

    float minpt = min(hlmax[0], hlmax[1], hlmax[2]); //min of the raw clip points
    //float maxpt=max(hlmax[0],hlmax[1],hlmax[2]);//max of the raw clip points
    //float medpt=hlmax[0]+hlmax[1]+hlmax[2]-minpt-maxpt;//median of the raw clip points
    float maxave = (hlmax[0] + hlmax[1] + hlmax[2]) / 3; //ave of the raw clip points
    //some thresholds:
    const float clipthresh = 0.95;
    const float fixthresh = 0.5;
    const float satthresh = 0.5;

    float clip[3];
    FOREACHCOLOR clip[c] = min(maxave, hlmax[c]);

    // Determine the maximum level (clip) of all channels
    const float clippt = clipthresh * maxval;
    const float fixpt = fixthresh * minpt;
    const float desatpt = satthresh * maxave + (1 - satthresh) * maxval;

    for (int col = 0; col < width; col++) {
        float rgb[ColorCount], cam[2][ColorCount], lab[2][ColorCount], sum[2], chratio, lratio = 0;
        float L, C, H;

        // Copy input pixel to rgb so it's easier to access in loops
        rgb[0] = rin[col];
        rgb[1] = gin[col];
        rgb[2] = bin[col];

        // If no channel is clipped, do nothing on pixel
        int c;

        for (c = 0; c < ColorCount; c++) {
            if (rgb[c] > clippt) {
                break;
            }
        }

        if (c == ColorCount) {
            continue;
        }

        // Initialize cam with raw input [0] and potentially clipped input [1]
        FOREACHCOLOR {
            lratio += min(rgb[c], clip[c]);
            cam[0][c] = rgb[c];
            cam[1][c] = min(cam[0][c], maxval);
        }

        // Calculate the lightness correction ratio (chratio)
        for (int i = 0; i < 2; i++) {
            FOREACHCOLOR {
                lab[i][c] = 0;

                for (int j = 0; j < ColorCount; j++)
                {
                    lab[i][c] += trans[c][j] * cam[i][j];
                }
            }

            sum[i] = 0;

            for (int c = 1; c < ColorCount; c++) {
                sum[i] += SQR(lab[i][c]);
            }
        }

        chratio = (sqrt(sum[1] / sum[0]));

        // Apply ratio to lightness in LCH space
        for (int c = 1; c < ColorCount; c++) {
            lab[0][c] *= chratio;
        }

        // Transform back from LCH to RGB
        FOREACHCOLOR {
            cam[0][c] = 0;

            for (int j = 0; j < ColorCount; j++)
            {
                cam[0][c] += itrans[c][j] * lab[0][j];
            }
        }
        FOREACHCOLOR rgb[c] = cam[0][c] / ColorCount;

        // Copy converted pixel back
        if (rin[col] > fixpt) {
            float rfrac = SQR((min(clip[0], rin[col]) - fixpt) / (clip[0] - fixpt));
            rin[col] = min(maxave, rfrac * rgb[0] + (1 - rfrac) * rin[col]);
        }

        if (gin[col] > fixpt) {
            float gfrac = SQR((min(clip[1], gin[col]) - fixpt) / (clip[1] - fixpt));
            gin[col] = min(maxave, gfrac * rgb[1] + (1 - gfrac) * gin[col]);
        }

        if (bin[col] > fixpt) {
            float bfrac = SQR((min(clip[2], bin[col]) - fixpt) / (clip[2] - fixpt));
            bin[col] = min(maxave, bfrac * rgb[2] + (1 - bfrac) * bin[col]);
        }

        lratio /= (rin[col] + gin[col] + bin[col]);
        L = (rin[col] + gin[col] + bin[col]) / 3;
        C = lratio * 1.732050808 * (rin[col] - gin[col]);
        H = lratio * (2 * bin[col] - rin[col] - gin[col]);
        rin[col] = L - H / 6.0 + C / 3.464101615;
        gin[col] = L - H / 6.0 - C / 3.464101615;
        bin[col] = L + H / 3.0;

        if ((L = (rin[col] + gin[col] + bin[col]) / 3) > desatpt) {
            float Lfrac = max(0.0f, (maxave - L) / (maxave - desatpt));
            C = Lfrac * 1.732050808 * (rin[col] - gin[col]);
            H = Lfrac * (2 * bin[col] - rin[col] - gin[col]);
            rin[col] = L - H / 6.0 + C / 3.464101615;
            gin[col] = L - H / 6.0 - C / 3.464101615;
            bin[col] = L + H / 3.0;
        }
    }
}

void RawImageSource::HLRecovery_Luminance (float* rin, float* gin, float* bin, float* rout, float* gout, float* bout, int width, float maxval)
{

    for (int i = 0; i < width; i++) {
        float r = rin[i], g = gin[i], b = bin[i];

        if (r > maxval || g > maxval || b > maxval) {
            float ro = min(r, maxval);
            float go = min(g, maxval);
            float bo = min(b, maxval);
            double L = r + g + b;
            double C = 1.732050808 * (r - g);
            double H = 2 * b - r - g;
            double Co = 1.732050808 * (ro - go);
            double Ho = 2 * bo - ro - go;

            if (r != g && g != b) {
                double ratio = sqrt ((Co * Co + Ho * Ho) / (C * C + H * H));
                C *= ratio;
                H *= ratio;
            }

            float rr = L / 3.0 - H / 6.0 + C / 3.464101615;
            float gr = L / 3.0 - H / 6.0 - C / 3.464101615;
            float br = L / 3.0 + H / 3.0;
            rout[i] = rr;
            gout[i] = gr;
            bout[i] = br;
        } else {
            rout[i] = rin[i];
            gout[i] = gin[i];
            bout[i] = bin[i];
        }
    }
}

//%%%%%%%%%%%%%%%%%%%%%%%%%%%%%%%%%%%%%%%

void RawImageSource::HLRecovery_CIELab (float* rin, float* gin, float* bin, float* rout, float* gout, float* bout,
                                        int width, float maxval, double xyz_cam[3][3], double cam_xyz[3][3])
{

    //static bool crTableReady = false;

    // lookup table for Lab conversion
    // perhaps should be centralized, universally defined so we don't keep remaking it???
    /*for (int ix=0; ix < 0x10000; ix++) {
            float rx = ix / 65535.0;
            fv[ix] = rx > 0.008856 ? exp(1.0/3 * log(rx)) : 7.787*rx + 16/116.0;
        }*/
    //crTableReady = true;


    for (int i = 0; i < width; i++) {
        float r = rin[i], g = gin[i], b = bin[i];

        if (r > maxval || g > maxval || b > maxval) {
            float ro = min(r, maxval);
            float go = min(g, maxval);
            float bo = min(b, maxval);
            float yy = xyz_cam[1][0] * r + xyz_cam[1][1] * g + xyz_cam[1][2] * b;
            float fy = (yy < 65535.0 ? Color::cachef[yy] / 327.68 : std::cbrt(yy / MAXVALD));
            // compute LCH decomposition of the clipped pixel (only color information, thus C and H will be used)
            float x = xyz_cam[0][0] * ro + xyz_cam[0][1] * go + xyz_cam[0][2] * bo;
            float y = xyz_cam[1][0] * ro + xyz_cam[1][1] * go + xyz_cam[1][2] * bo;
            float z = xyz_cam[2][0] * ro + xyz_cam[2][1] * go + xyz_cam[2][2] * bo;
            x = (x < 65535.0 ? Color::cachef[x] / 327.68 : std::cbrt(x / MAXVALD));
            y = (y < 65535.0 ? Color::cachef[y] / 327.68 : std::cbrt(y / MAXVALD));
            z = (z < 65535.0 ? Color::cachef[z] / 327.68 : std::cbrt(z / MAXVALD));
            // convert back to rgb
            double fz = fy - y + z;
            double fx = fy + x - y;

            double zr = Color::f2xyz(fz);
            double xr = Color::f2xyz(fx);

            x = xr * 65535.0 ;
            y = yy;
            z = zr * 65535.0 ;
            float rr = cam_xyz[0][0] * x + cam_xyz[0][1] * y + cam_xyz[0][2] * z;
            float gr = cam_xyz[1][0] * x + cam_xyz[1][1] * y + cam_xyz[1][2] * z;
            float br = cam_xyz[2][0] * x + cam_xyz[2][1] * y + cam_xyz[2][2] * z;
            rout[i] = (rr);
            gout[i] = (gr);
            bout[i] = (br);
        } else {
            rout[i] = (rin[i]);
            gout[i] = (gin[i]);
            bout[i] = (bin[i]);
        }
    }
}

//%%%%%%%%%%%%%%%%%%%%%%%%%%%%%%%%%%%%%%%

void RawImageSource::hlRecovery (const std::string &method, float* red, float* green, float* blue, int width, float* hlmax )
{

    if (method == "Luminance") {
        HLRecovery_Luminance (red, green, blue, red, green, blue, width, 65535.0);
    } else if (method == "CIELab blending") {
        HLRecovery_CIELab (red, green, blue, red, green, blue, width, 65535.0, imatrices.xyz_cam, imatrices.cam_xyz);
    }
    else if (method == "Blend") { // derived from Dcraw
        HLRecovery_blend(red, green, blue, width, 65535.0, hlmax);
    }

}

//%%%%%%%%%%%%%%%%%%%%%%%%%%%%%%%%%%%%%%%

void RawImageSource::getAutoExpHistogram (LUTu & histogram, int& histcompr)
{
//    BENCHFUN
    histcompr = 3;

    histogram(65536 >> histcompr);
    histogram.clear();
    const float refwb[3] = {static_cast<float>(refwb_red  / (1 << histcompr)), static_cast<float>(refwb_green / (1 << histcompr)), static_cast<float>(refwb_blue / (1 << histcompr))};

#ifdef _OPENMP
    #pragma omp parallel
#endif
    {
        LUTu tmphistogram(histogram.getSize());
        tmphistogram.clear();
#ifdef _OPENMP
        #pragma omp for schedule(dynamic,16) nowait
#endif

        for (int i = border; i < H - border; i++) {
            int start, end;
            getRowStartEnd (i, start, end);

            if (ri->getSensorType() == ST_BAYER) {
                // precalculate factors to avoid expensive per pixel calculations
                float refwb0 =  refwb[ri->FC(i, start)];
                float refwb1 =  refwb[ri->FC(i, start + 1)];
                int j;

                for (j = start; j < end - 1; j += 2) {
                    tmphistogram[(int)(refwb0 * rawData[i][j])] += 4;
                    tmphistogram[(int)(refwb1 * rawData[i][j + 1])] += 4;
                }

                if(j < end) {
                    tmphistogram[(int)(refwb0 * rawData[i][j])] += 4;
                }
            } else if (ri->getSensorType() == ST_FUJI_XTRANS) {
                // precalculate factors to avoid expensive per pixel calculations
                float refwb0 =  refwb[ri->XTRANSFC(i, start)];
                float refwb1 =  refwb[ri->XTRANSFC(i, start + 1)];
                float refwb2 =  refwb[ri->XTRANSFC(i, start + 2)];
                float refwb3 =  refwb[ri->XTRANSFC(i, start + 3)];
                float refwb4 =  refwb[ri->XTRANSFC(i, start + 4)];
                float refwb5 =  refwb[ri->XTRANSFC(i, start + 5)];
                int j;

                for (j = start; j < end - 5; j += 6) {
                    tmphistogram[(int)(refwb0 * rawData[i][j])] += 4;
                    tmphistogram[(int)(refwb1 * rawData[i][j + 1])] += 4;
                    tmphistogram[(int)(refwb2 * rawData[i][j + 2])] += 4;
                    tmphistogram[(int)(refwb3 * rawData[i][j + 3])] += 4;
                    tmphistogram[(int)(refwb4 * rawData[i][j + 4])] += 4;
                    tmphistogram[(int)(refwb5 * rawData[i][j + 5])] += 4;
                }

                for (; j < end; j++) {
                    tmphistogram[(int)(refwb[ri->XTRANSFC(i, j)] * rawData[i][j])] += 4;
                }
            } else if (ri->get_colors() == 1) {
                for (int j = start; j < end; j++) {
                    tmphistogram[(int)(refwb[0] * rawData[i][j])]++;
                }
            } else {
                for (int j = start; j < end; j++) {
                    tmphistogram[(int)(refwb[0] * rawData[i][3 * j + 0])]++;
                    tmphistogram[(int)(refwb[1] * rawData[i][3 * j + 1])]++;
                    tmphistogram[(int)(refwb[2] * rawData[i][3 * j + 2])]++;
                }
            }
        }

#ifdef _OPENMP
        #pragma omp critical
#endif
        {
            histogram += tmphistogram;
        }
    }
}

// Histogram MUST be 256 in size; gamma is applied, blackpoint and gain also
void RawImageSource::getRAWHistogram (LUTu & histRedRaw, LUTu & histGreenRaw, LUTu & histBlueRaw)
{
//    BENCHFUN
    histRedRaw.clear();
    histGreenRaw.clear();
    histBlueRaw.clear();

    const float maxWhite = rtengine::max(c_white[0], c_white[1], c_white[2], c_white[3]);
    const float scale = maxWhite <= 1.f ? 65535.f : 1.f; // special case for float raw images in [0.0;1.0] range
    const float multScale = maxWhite <= 1.f ? 1.f / 255.f : 255.f;
    const float mult[4] = { multScale / (c_white[0] - cblacksom[0]),
                            multScale / (c_white[1] - cblacksom[1]),
                            multScale / (c_white[2] - cblacksom[2]),
                            multScale / (c_white[3] - cblacksom[3])
                          };

    const bool fourColours = ri->getSensorType() == ST_BAYER && ((mult[1] != mult[3] || cblacksom[1] != cblacksom[3]) || FC(0, 0) == 3 || FC(0, 1) == 3 || FC(1, 0) == 3 || FC(1, 1) == 3);

    constexpr int histoSize = 65536;
    LUTu hist[4];
    hist[0](histoSize);
    hist[0].clear();

    if (ri->get_colors() > 1) {
        hist[1](histoSize);
        hist[1].clear();
        hist[2](histoSize);
        hist[2].clear();
    }

    if (fourColours) {
        hist[3](histoSize);
        hist[3].clear();
    }

#ifdef _OPENMP
    int numThreads;
    // reduce the number of threads under certain conditions to avoid overhead of too many critical regions
    numThreads = sqrt((((H - 2 * border) * (W - 2 * border)) / 262144.f));
    numThreads = std::min(std::max(numThreads, 1), omp_get_max_threads());

    #pragma omp parallel num_threads(numThreads)
#endif
    {
        // we need one LUT per color and thread, which corresponds to 1 MB per thread
        LUTu tmphist[4];
        tmphist[0](histoSize);
        tmphist[0].clear();

        if (ri->get_colors() > 1) {
            tmphist[1](histoSize);
            tmphist[1].clear();
            tmphist[2](histoSize);
            tmphist[2].clear();

            if (fourColours) {
                tmphist[3](histoSize);
                tmphist[3].clear();
            }
        }

#ifdef _OPENMP
        #pragma omp for nowait
#endif

        for (int i = border; i < H - border; i++) {
            int start, end;
            getRowStartEnd (i, start, end);

            if (ri->getSensorType() == ST_BAYER) {
                int j;
                int c1 = FC(i, start);
                c1 = ( fourColours && c1 == 1 && !(i & 1) ) ? 3 : c1;
                int c2 = FC(i, start + 1);
                c2 = ( fourColours && c2 == 1 && !(i & 1) ) ? 3 : c2;

                for (j = start; j < end - 1; j += 2) {
                    tmphist[c1][(int)(ri->data[i][j] * scale)]++;
                    tmphist[c2][(int)(ri->data[i][j + 1] * scale)]++;
                }

                if(j < end) { // last pixel of row if width is odd
                    tmphist[c1][(int)(ri->data[i][j] * scale)]++;
                }
            } else if (ri->get_colors() == 1) {
                for (int j = start; j < end; j++) {
                    tmphist[0][(int)(ri->data[i][j] * scale)]++;
                }
            } else if(ri->getSensorType() == ST_FUJI_XTRANS) {
                for (int j = start; j < end - 1; j += 2) {
                    int c = ri->XTRANSFC(i, j);
                    tmphist[c][(int)(ri->data[i][j] * scale)]++;
                }
            } else {
                for (int j = start; j < end; j++) {
                    for (int c = 0; c < 3; c++) {
                        tmphist[c][(int)(ri->data[i][3 * j + c] * scale)]++;
                    }
                }
            }
        }

#ifdef _OPENMP
        #pragma omp critical
#endif
        {
            hist[0] += tmphist[0];

            if (ri->get_colors() > 1) {
                hist[1] += tmphist[1];
                hist[2] += tmphist[2];

                if (fourColours) {
                    hist[3] += tmphist[3];
                }
            }
        } // end of critical region
    } // end of parallel region

    const auto getidx =
        [&](int c, int i) -> int
        {
            float f = mult[c] * std::max(0.f, i - cblacksom[c]);
            return f > 0.f ? (f < 1.f ? 1 : std::min(int(f), 255)) : 0;
        };

    for(int i = 0; i < histoSize; i++) {
        int idx = getidx(0, i);
        histRedRaw[idx] += hist[0][i];

        if (ri->get_colors() > 1) {
            idx = getidx(1, i);
            histGreenRaw[idx] += hist[1][i];

            if (fourColours) {
                idx = getidx(3, i);
                histGreenRaw[idx] += hist[3][i];
            }

            idx = getidx(2, i);
            histBlueRaw[idx] += hist[2][i];
        }
    }

    if (ri->getSensorType() == ST_BAYER)    // since there are twice as many greens, correct for it
        for (int i = 0; i < 256; i++) {
            histGreenRaw[i] >>= 1;
        }
    else if(ri->getSensorType() == ST_FUJI_XTRANS)  // since Xtrans has 2.5 as many greens, correct for it
        for (int i = 0; i < 256; i++) {
            histGreenRaw[i] = (histGreenRaw[i] * 2) / 5;
        }
    else if(ri->get_colors() == 1) { // monochrome sensor => set all histograms equal
        histGreenRaw += histRedRaw;
        histBlueRaw += histRedRaw;
    }

}

//%%%%%%%%%%%%%%%%%%%%%%%%%%%%%%%%%%%%%%%

void RawImageSource::getRowStartEnd (int x, int &start, int &end)
{
    if (fuji) {
        int fw = ri->get_FujiWidth();
        start = ABS(fw - x) + border;
        end = min(H + W - fw - x, fw + x) - border;
    } else {
        start = border;
        end = W - border;
    }
}

//%%%%%%%%%%%%%%%%%%%%%%%%%%%%%%%%%%%%%%%
void RawImageSource::getAutoWBMultipliers (double &rm, double &gm, double &bm)
{
//    BENCHFUN
    constexpr double clipHigh = 64000.0;

    if (ri->get_colors() == 1) {
        rm = gm = bm = 1;
        return;
    }

    if (redAWBMul != -1.) {
        rm = redAWBMul;
        gm = greenAWBMul;
        bm = blueAWBMul;
        return;
    }

    if (!isWBProviderReady()) {
        rm = -1.0;
        gm = -1.0;
        bm = -1.0;
        return;
    }

    double avg_r = 0;
    double avg_g = 0;
    double avg_b = 0;
    int rn = 0, gn = 0, bn = 0;

    if (fuji) {
        for (int i = 32; i < H - 32; i++) {
            int fw = ri->get_FujiWidth();
            int start = ABS(fw - i) + 32;
            int end = min(H + W - fw - i, fw + i) - 32;

            for (int j = start; j < end; j++) {
                if (ri->getSensorType() != ST_BAYER) {
                    double dr = CLIP(initialGain * (rawData[i][3 * j]  ));
                    double dg = CLIP(initialGain * (rawData[i][3 * j + 1]));
                    double db = CLIP(initialGain * (rawData[i][3 * j + 2]));

                    if (dr > clipHigh || dg > clipHigh || db > clipHigh) {
                        continue;
                    }

                    avg_r += dr;
                    avg_g += dg;
                    avg_b += db;
                    rn = gn = ++bn;
                } else {
                    int c = FC( i, j);
                    double d = CLIP(initialGain * (rawData[i][j]));

                    if (d > clipHigh) {
                        continue;
                    }

                    // Let's test green first, because they are more numerous
                    if (c == 1) {
                        avg_g += d;
                        gn++;
                    } else if (c == 0) {
                        avg_r += d;
                        rn++;
                    } else { /*if (c==2)*/
                        avg_b += d;
                        bn++;
                    }
                }
            }
        }
    } else {
        if (ri->getSensorType() != ST_BAYER) {
            if(ri->getSensorType() == ST_FUJI_XTRANS) {
                const double compval = clipHigh / initialGain;
#ifdef _OPENMP
                #pragma omp parallel
#endif
                {
                    double avg_c[3] = {0.0};
                    int cn[3] = {0};
#ifdef _OPENMP
                    #pragma omp for schedule(dynamic,16) nowait
#endif

                    for (int i = 32; i < H - 32; i++) {
                        for (int j = 32; j < W - 32; j++) {
                            // each loop read 1 rgb triplet value
                            double d = rawData[i][j];

                            if (d > compval) {
                                continue;
                            }

                            int c = ri->XTRANSFC(i, j);
                            avg_c[c] += d;
                            cn[c]++;
                        }
                    }

#ifdef _OPENMP
                    #pragma omp critical
#endif
                    {
                        avg_r += avg_c[0];
                        avg_g += avg_c[1];
                        avg_b += avg_c[2];
                        rn += cn[0];
                        gn += cn[1];
                        bn += cn[2];
                    }
                }
                avg_r *= initialGain;
                avg_g *= initialGain;
                avg_b *= initialGain;
            } else {
                for (int i = 32; i < H - 32; i++)
                    for (int j = 32; j < W - 32; j++) {
                        // each loop read 1 rgb triplet value

                        double dr = CLIP(initialGain * (rawData[i][3 * j]  ));
                        double dg = CLIP(initialGain * (rawData[i][3 * j + 1]));
                        double db = CLIP(initialGain * (rawData[i][3 * j + 2]));

                        if (dr > clipHigh || dg > clipHigh || db > clipHigh) {
                            continue;
                        }

                        avg_r += dr;
                        rn++;
                        avg_g += dg;
                        avg_b += db;
                    }

                gn = rn;
                bn = rn;
            }
        } else {
            //determine GRBG coset; (ey,ex) is the offset of the R subarray
            int ey, ex;

            if (ri->ISGREEN(0, 0)) { //first pixel is G
                if (ri->ISRED(0, 1)) {
                    ey = 0;
                    ex = 1;
                } else {
                    ey = 1;
                    ex = 0;
                }
            } else {//first pixel is R or B
                if (ri->ISRED(0, 0)) {
                    ey = 0;
                    ex = 0;
                } else {
                    ey = 1;
                    ex = 1;
                }
            }

            const double compval = clipHigh / initialGain;
#ifdef _OPENMP
            #pragma omp parallel for reduction(+:avg_r,avg_g,avg_b,rn,gn,bn) schedule(dynamic,8)
#endif

            for (int i = 32; i < H - 32; i += 2)
                for (int j = 32; j < W - 32; j += 2) {
                    //average each Bayer quartet component individually if non-clipped
                    double d[2][2];
                    d[0][0] = rawData[i][j];
                    d[0][1] = rawData[i][j + 1];
                    d[1][0] = rawData[i + 1][j];
                    d[1][1] = rawData[i + 1][j + 1];

                    if (d[ey][ex] <= compval) {
                        avg_r += d[ey][ex];
                        rn++;
                    }

                    if (d[1 - ey][ex] <= compval) {
                        avg_g += d[1 - ey][ex];
                        gn++;
                    }

                    if (d[ey][1 - ex] <= compval) {
                        avg_g += d[ey][1 - ex];
                        gn++;
                    }

                    if (d[1 - ey][1 - ex] <= compval) {
                        avg_b += d[1 - ey][1 - ex];
                        bn++;
                    }
                }

            avg_r *= initialGain;
            avg_g *= initialGain;
            avg_b *= initialGain;

        }
    }

    if( settings->verbose ) {
        printf ("AVG: %g %g %g\n", avg_r / std::max(1, rn), avg_g / std::max(1, gn), avg_b / std::max(1, bn));
    }

    //    return ColorTemp (pow(avg_r/rn, 1.0/6.0)*img_r, pow(avg_g/gn, 1.0/6.0)*img_g, pow(avg_b/bn, 1.0/6.0)*img_b);

    double reds   = avg_r / std::max(1, rn) * refwb_red;
    double greens = avg_g / std::max(1, gn) * refwb_green;
    double blues  = avg_b / std::max(1, bn) * refwb_blue;

    redAWBMul   = rm = imatrices.rgb_cam[0][0] * reds + imatrices.rgb_cam[0][1] * greens + imatrices.rgb_cam[0][2] * blues;
    greenAWBMul = gm = imatrices.rgb_cam[1][0] * reds + imatrices.rgb_cam[1][1] * greens + imatrices.rgb_cam[1][2] * blues;
    blueAWBMul  = bm = imatrices.rgb_cam[2][0] * reds + imatrices.rgb_cam[2][1] * greens + imatrices.rgb_cam[2][2] * blues;
}

//%%%%%%%%%%%%%%%%%%%%%%%%%%%%%%%%%%%%%%%


ColorTemp RawImageSource::getSpotWB (std::vector<Coord2D> &red, std::vector<Coord2D> &green, std::vector<Coord2D> &blue, int tran, double equal)
{

    int x;
    int y;
    double reds = 0, greens = 0, blues = 0;
    unsigned int rn = 0;

    if (ri->getSensorType() != ST_BAYER) {
        if(ri->getSensorType() == ST_FUJI_XTRANS) {
            int d[9][2] = {{0, 0}, { -1, -1}, { -1, 0}, { -1, 1}, {0, -1}, {0, 1}, {1, -1}, {1, 0}, {1, 1}};

            for (size_t i = 0; i < red.size(); i++) {
                transformPosition (red[i].x, red[i].y, tran, x, y);
                double rloc, gloc, bloc;
                int rnbrs, gnbrs, bnbrs;
                rloc = gloc = bloc = rnbrs = gnbrs = bnbrs = 0;

                for (int k = 0; k < 9; k++) {
                    int xv = x + d[k][0];
                    int yv = y + d[k][1];

                    if(xv >= 0 && yv >= 0 && xv < W && yv < H) {
                        if (ri->ISXTRANSRED(yv, xv)) { //RED
                            rloc += (rawData[yv][xv]);
                            rnbrs++;
                            continue;
                        } else if (ri->ISXTRANSBLUE(yv, xv)) { //BLUE
                            bloc += (rawData[yv][xv]);
                            bnbrs++;
                            continue;
                        } else { // GREEN
                            gloc += (rawData[yv][xv]);
                            gnbrs++;
                            continue;
                        }
                    }
                }

                rloc /= rnbrs;
                gloc /= gnbrs;
                bloc /= bnbrs;

                if (rloc < clmax[0] && gloc < clmax[1] && bloc < clmax[2]) {
                    reds += rloc;
                    greens += gloc;
                    blues += bloc;
                    rn++;
                }
            }

        } else {
            int xmin, xmax, ymin, ymax;
            int xr, xg, xb, yr, yg, yb;

            for (size_t i = 0; i < red.size(); i++) {
                transformPosition (red[i].x, red[i].y, tran, xr, yr);
                transformPosition (green[i].x, green[i].y, tran, xg, yg);
                transformPosition (blue[i].x, blue[i].y, tran, xb, yb);

                if (initialGain * (rawData[yr][3 * xr]  ) > 52500 ||
                        initialGain * (rawData[yg][3 * xg + 1]) > 52500 ||
                        initialGain * (rawData[yb][3 * xb + 2]) > 52500) {
                    continue;
                }

                xmin = min(xr, xg, xb);
                xmax = max(xr, xg, xb);
                ymin = min(yr, yg, yb);
                ymax = max(yr, yg, yb);

                if (xmin >= 0 && ymin >= 0 && xmax < W && ymax < H) {
                    reds    += (rawData[yr][3 * xr]  );
                    greens  += (rawData[yg][3 * xg + 1]);
                    blues   += (rawData[yb][3 * xb + 2]);
                    rn++;
                }
            }
        }

    } else {

        int d[9][2] = {{0, 0}, { -1, -1}, { -1, 0}, { -1, 1}, {0, -1}, {0, 1}, {1, -1}, {1, 0}, {1, 1}};

        for (size_t i = 0; i < red.size(); i++) {
            transformPosition (red[i].x, red[i].y, tran, x, y);
            double rloc, gloc, bloc;
            int rnbrs, gnbrs, bnbrs;
            rloc = gloc = bloc = rnbrs = gnbrs = bnbrs = 0;

            for (int k = 0; k < 9; k++) {
                int xv = x + d[k][0];
                int yv = y + d[k][1];
                int c = FC(yv, xv);

                if(xv >= 0 && yv >= 0 && xv < W && yv < H) {
                    if (c == 0) { //RED
                        rloc += (rawData[yv][xv]);
                        rnbrs++;
                        continue;
                    } else if (c == 2) { //BLUE
                        bloc += (rawData[yv][xv]);
                        bnbrs++;
                        continue;
                    } else { // GREEN
                        gloc += (rawData[yv][xv]);
                        gnbrs++;
                        continue;
                    }
                }
            }

            rloc /= std::max(1, rnbrs);
            gloc /= std::max(1, gnbrs);
            bloc /= std::max(1, bnbrs);

            if (rloc < clmax[0] && gloc < clmax[1] && bloc < clmax[2]) {
                reds += rloc;
                greens += gloc;
                blues += bloc;
                rn++;
            }

            transformPosition (green[i].x, green[i].y, tran, x, y);//these are redundant now ??? if not, repeat for these blocks same as for red[]
            rloc = gloc = bloc = rnbrs = gnbrs = bnbrs = 0;

            for (int k = 0; k < 9; k++) {
                int xv = x + d[k][0];
                int yv = y + d[k][1];
                int c = FC(yv, xv);

                if(xv >= 0 && yv >= 0 && xv < W && yv < H) {
                    if (c == 0) { //RED
                        rloc += (rawData[yv][xv]);
                        rnbrs++;
                        continue;
                    } else if (c == 2) { //BLUE
                        bloc += (rawData[yv][xv]);
                        bnbrs++;
                        continue;
                    } else { // GREEN
                        gloc += (rawData[yv][xv]);
                        gnbrs++;
                        continue;
                    }
                }
            }

            rloc /= std::max(rnbrs, 1);
            gloc /= std::max(gnbrs, 1);
            bloc /= std::max(bnbrs, 1);

            if (rloc < clmax[0] && gloc < clmax[1] && bloc < clmax[2]) {
                reds += rloc;
                greens += gloc;
                blues += bloc;
                rn++;
            }

            transformPosition (blue[i].x, blue[i].y, tran, x, y);
            rloc = gloc = bloc = rnbrs = gnbrs = bnbrs = 0;

            for (int k = 0; k < 9; k++) {
                int xv = x + d[k][0];
                int yv = y + d[k][1];
                int c = FC(yv, xv);

                if(xv >= 0 && yv >= 0 && xv < W && yv < H) {
                    if (c == 0) { //RED
                        rloc += (rawData[yv][xv]);
                        rnbrs++;
                        continue;
                    } else if (c == 2) { //BLUE
                        bloc += (rawData[yv][xv]);
                        bnbrs++;
                        continue;
                    } else { // GREEN
                        gloc += (rawData[yv][xv]);
                        gnbrs++;
                        continue;
                    }
                }
            }

            rloc /= std::max(rnbrs, 1);
            gloc /= std::max(gnbrs, 1);
            bloc /= std::max(bnbrs, 1);

            if (rloc < clmax[0] && gloc < clmax[1] && bloc < clmax[2]) {
                reds += rloc;
                greens += gloc;
                blues += bloc;
                rn++;
            }
        }
    }

    if (2u * rn < red.size()) {
        return ColorTemp (equal);
    } else {
        reds = reds / std::max(1u, rn) * refwb_red;
        greens = greens / std::max(1u, rn) * refwb_green;
        blues = blues / std::max(1u, rn) * refwb_blue;

        double rm = imatrices.rgb_cam[0][0] * reds + imatrices.rgb_cam[0][1] * greens + imatrices.rgb_cam[0][2] * blues;
        double gm = imatrices.rgb_cam[1][0] * reds + imatrices.rgb_cam[1][1] * greens + imatrices.rgb_cam[1][2] * blues;
        double bm = imatrices.rgb_cam[2][0] * reds + imatrices.rgb_cam[2][1] * greens + imatrices.rgb_cam[2][2] * blues;

        return ColorTemp (rm, gm, bm, equal);
    }
}


//%%%%%%%%%%%%%%%%%%%%%%%%%%%%%%%%%%%%%%%

void RawImageSource::transformPosition (int x, int y, int tran, int& ttx, int& tty)
{

    tran = defTransform (tran);

    x += border;
    y += border;

    if (d1x) {
        if ((tran & TR_ROT) == TR_R90 || (tran & TR_ROT) == TR_R270) {
            x /= 2;
        } else {
            y /= 2;
        }
    }

    int w = W, h = H;

    if (fuji) {
        w = ri->get_FujiWidth() * 2 + 1;
        h = (H - ri->get_FujiWidth()) * 2 + 1;
    }

    int sw = w, sh = h;

    if ((tran & TR_ROT) == TR_R90 || (tran & TR_ROT) == TR_R270) {
        sw = h;
        sh = w;
    }

    int ppx = x, ppy = y;

    if (tran & TR_HFLIP) {
        ppx = sw - 1 - x ;
    }

    if (tran & TR_VFLIP) {
        ppy = sh - 1 - y;
    }

    int tx = ppx;
    int ty = ppy;

    if ((tran & TR_ROT) == TR_R180) {
        tx = w - 1 - ppx;
        ty = h - 1 - ppy;
    } else if ((tran & TR_ROT) == TR_R90) {
        tx = ppy;
        ty = h - 1 - ppx;
    } else if ((tran & TR_ROT) == TR_R270) {
        tx = w - 1 - ppy;
        ty = ppx;
    }

    if (fuji) {
        ttx = (tx + ty) / 2;
        tty = (ty - tx) / 2 + ri->get_FujiWidth();
    } else {
        ttx = tx;
        tty = ty;
    }
}

//%%%%%%%%%%%%%%%%%%%%%%%%%%%%%%%%%%%%%%%

void RawImageSource::inverse33 (const double (*rgb_cam)[3], double (*cam_rgb)[3])
{
    double nom = (rgb_cam[0][2] * rgb_cam[1][1] * rgb_cam[2][0] - rgb_cam[0][1] * rgb_cam[1][2] * rgb_cam[2][0] -
                  rgb_cam[0][2] * rgb_cam[1][0] * rgb_cam[2][1] + rgb_cam[0][0] * rgb_cam[1][2] * rgb_cam[2][1] +
                  rgb_cam[0][1] * rgb_cam[1][0] * rgb_cam[2][2] - rgb_cam[0][0] * rgb_cam[1][1] * rgb_cam[2][2] );
    cam_rgb[0][0] = (rgb_cam[1][2] * rgb_cam[2][1] - rgb_cam[1][1] * rgb_cam[2][2]) / nom;
    cam_rgb[0][1] = -(rgb_cam[0][2] * rgb_cam[2][1] - rgb_cam[0][1] * rgb_cam[2][2]) / nom;
    cam_rgb[0][2] = (rgb_cam[0][2] * rgb_cam[1][1] - rgb_cam[0][1] * rgb_cam[1][2]) / nom;
    cam_rgb[1][0] = -(rgb_cam[1][2] * rgb_cam[2][0] - rgb_cam[1][0] * rgb_cam[2][2]) / nom;
    cam_rgb[1][1] = (rgb_cam[0][2] * rgb_cam[2][0] - rgb_cam[0][0] * rgb_cam[2][2]) / nom;
    cam_rgb[1][2] = -(rgb_cam[0][2] * rgb_cam[1][0] - rgb_cam[0][0] * rgb_cam[1][2]) / nom;
    cam_rgb[2][0] = (rgb_cam[1][1] * rgb_cam[2][0] - rgb_cam[1][0] * rgb_cam[2][1]) / nom;
    cam_rgb[2][1] = -(rgb_cam[0][1] * rgb_cam[2][0] - rgb_cam[0][0] * rgb_cam[2][1]) / nom;
    cam_rgb[2][2] = (rgb_cam[0][1] * rgb_cam[1][0] - rgb_cam[0][0] * rgb_cam[1][1]) / nom;
}

DiagonalCurve* RawImageSource::phaseOneIccCurve;
DiagonalCurve* RawImageSource::phaseOneIccCurveInv;

void RawImageSource::init ()
{

    {
        // Initialize Phase One ICC curves

        /* This curve is derived from TIFFTAG_TRANSFERFUNCTION of a Capture One P25+ image with applied film curve,
           exported to TIFF with embedded camera ICC. It's assumed to be similar to most standard curves in
           Capture One. It's not necessary to be exactly the same, it's just to be close to a typical curve to
           give the Phase One ICC files a good working space. */
        const double phase_one_forward[] = {
            0.0000000000, 0.0000000000, 0.0152590219, 0.0029602502, 0.0305180438, 0.0058899825, 0.0457770657, 0.0087739376, 0.0610360876, 0.0115968566,
            0.0762951095, 0.0143587396, 0.0915541314, 0.0171969177, 0.1068131533, 0.0201876860, 0.1220721752, 0.0232852674, 0.1373311971, 0.0264744030,
            0.1525902190, 0.0297245747, 0.1678492409, 0.0330205234, 0.1831082628, 0.0363775082, 0.1983672847, 0.0397802701, 0.2136263066, 0.0432593271,
            0.2288853285, 0.0467841611, 0.2441443503, 0.0503700313, 0.2594033722, 0.0540474556, 0.2746623941, 0.0577859159, 0.2899214160, 0.0616159304,
            0.3051804379, 0.0655222400, 0.3204394598, 0.0695353628, 0.3356984817, 0.0736552987, 0.3509575036, 0.0778973068, 0.3662165255, 0.0822461280,
            0.3814755474, 0.0867170214, 0.3967345693, 0.0913252461, 0.4119935912, 0.0960860609, 0.4272526131, 0.1009994659, 0.4425116350, 0.1060654612,
            0.4577706569, 0.1113298238, 0.4730296788, 0.1167925536, 0.4882887007, 0.1224841688, 0.5035477226, 0.1284046693, 0.5188067445, 0.1345540551,
            0.5340657664, 0.1409781033, 0.5493247883, 0.1476615549, 0.5645838102, 0.1546501869, 0.5798428321, 0.1619287404, 0.5951018540, 0.1695277333,
            0.6103608759, 0.1774776837, 0.6256198978, 0.1858091096, 0.6408789197, 0.1945525292, 0.6561379416, 0.2037384604, 0.6713969635, 0.2134279393,
            0.6866559854, 0.2236667430, 0.7019150072, 0.2345159075, 0.7171740291, 0.2460517281, 0.7324330510, 0.2583047227, 0.7476920729, 0.2714122225,
            0.7629510948, 0.2854352636, 0.7782101167, 0.3004959182, 0.7934691386, 0.3167620356, 0.8087281605, 0.3343862058, 0.8239871824, 0.3535820554,
            0.8392462043, 0.3745937285, 0.8545052262, 0.3977111467, 0.8697642481, 0.4232547494, 0.8850232700, 0.4515754940, 0.9002822919, 0.4830701152,
            0.9155413138, 0.5190966659, 0.9308003357, 0.5615320058, 0.9460593576, 0.6136263066, 0.9613183795, 0.6807965209, 0.9765774014, 0.7717402914,
            0.9918364233, 0.9052109560, 1.0000000000, 1.0000000000
        };
        std::vector<double> cForwardPoints;
        cForwardPoints.push_back(double(DCT_Spline));  // The first value is the curve type
        std::vector<double> cInversePoints;
        cInversePoints.push_back(double(DCT_Spline));  // The first value is the curve type

        for (unsigned int i = 0; i < sizeof(phase_one_forward) / sizeof(phase_one_forward[0]); i += 2) {
            cForwardPoints.push_back(phase_one_forward[i + 0]);
            cForwardPoints.push_back(phase_one_forward[i + 1]);
            cInversePoints.push_back(phase_one_forward[i + 1]);
            cInversePoints.push_back(phase_one_forward[i + 0]);
        }

        phaseOneIccCurve = new DiagonalCurve(cForwardPoints, CURVES_MIN_POLY_POINTS);
        phaseOneIccCurveInv = new DiagonalCurve(cInversePoints, CURVES_MIN_POLY_POINTS);
    }
}

void RawImageSource::getRawValues(int x, int y, int rotate, int &R, int &G, int &B)
{
    if(d1x) { // Nikon D1x has special sensor. We just skip it
        R = G = B = 0;
        return;
    }
    int xnew = x + border;
    int ynew = y + border;
    rotate += ri->get_rotateDegree();
    rotate %= 360;
    if (rotate == 90) {
        std::swap(xnew,ynew);
        ynew = H - 1 - ynew;
    } else if (rotate == 180) {
        xnew = W - 1 - xnew;
        ynew = H - 1 - ynew;
    } else if (rotate == 270) {
        std::swap(xnew,ynew);
        ynew = H - 1 - ynew;
        xnew = W - 1 - xnew;
        ynew = H - 1 - ynew;
    }

    xnew = LIM(xnew, 0, W - 1);
    ynew = LIM(ynew, 0, H - 1);
    int c = ri->getSensorType() == ST_FUJI_XTRANS ? ri->XTRANSFC(ynew,xnew) : ri->FC(ynew,xnew);
    int val = round(rawData[ynew][xnew] / scale_mul[c]);
    if(c == 0) {
        R = val; G = 0; B = 0;
    } else if(c == 2) {
        R = 0; G = 0; B = val;
    } else {
        R = 0; G = val; B = 0;
    }
}

void RawImageSource::cleanup ()
{
    delete phaseOneIccCurve;
    delete phaseOneIccCurveInv;
}

} /* namespace */<|MERGE_RESOLUTION|>--- conflicted
+++ resolved
@@ -726,7 +726,7 @@
     rm *= expcomp;
     gm *= expcomp;
     bm *= expcomp;
-
+    
 #ifdef _OPENMP
     #pragma omp parallel if(!d1x)       // omp disabled for D1x to avoid race conditions (see Issue 1088 http://code.google.com/p/rawtherapee/issues/detail?id=1088)
     {
@@ -1387,21 +1387,16 @@
         if (!bitmapBads) {
             bitmapBads.reset(new PixelsMap(W, H));
         }
-<<<<<<< HEAD
-
-        int n = f.mark(rawData, *bitmapBads);
-=======
         
         int n = f.mark(rawData, *(bitmapBads.get()));
->>>>>>> 3b78a5c2
         totBP += n;
 
         if (n > 0) {
             if (settings->verbose) {
-                printf("Marked %d hot pixels from PDAF lines\n", n);
-            }
-
-            auto &thresh = f.greenEqThreshold();
+                printf("Marked %d hot pixels from PDAF lines\n", n);            
+            }
+
+            auto &thresh = f.greenEqThreshold();        
             if (numFrames == 4) {
                 for (int i = 0; i < 4; ++i) {
                     green_equilibrate(thresh, *rawDataFrames[i]);
@@ -1420,7 +1415,7 @@
             CameraConst *cc = ccs->get(ri->get_maker().c_str(), ri->get_model().c_str());
             return cc && cc->get_globalGreenEquilibration();
         };
-
+    
     if ( ri->getSensorType() == ST_BAYER && (raw.bayersensor.greenthresh || (globalGreenEq() && raw.bayersensor.method != RAWParams::BayerSensor::getMethodString( RAWParams::BayerSensor::Method::VNG4))) ) {
         if (settings->verbose) {
             printf("Performing global green equilibration...\n");
@@ -3577,7 +3572,7 @@
                 }
             }
         }
-
+        
         lcmsMutex->lock ();
 
         switch (camera_icc_type) {
