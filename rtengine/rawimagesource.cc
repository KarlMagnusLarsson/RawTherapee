--- conflicted
+++ resolved
@@ -101,17 +101,10 @@
                 int y = i + j - fw;
                 int x = fw - i + j;
 
-<<<<<<< HEAD
-                if (x >= 0 && y < image->height && y >= 0 && x < image->width) {
-                    image->r (image->height - 1 - y, image->width - 1 - x) = red[j];
-                    image->g (image->height - 1 - y, image->width - 1 - x) = green[j];
-                    image->b (image->height - 1 - y, image->width - 1 - x) = blue[j];
-=======
                 if (x >= 0 && y < image->getHeight() && y >= 0 && x < image->getWidth()) {
                     image->r(image->getHeight() - 1 - y, image->getWidth() - 1 - x) = red[j];
                     image->g(image->getHeight() - 1 - y, image->getWidth() - 1 - x) = green[j];
                     image->b(image->getHeight() - 1 - y, image->getWidth() - 1 - x) = blue[j];
->>>>>>> ac882d2f
                 }
             }
 
@@ -122,17 +115,10 @@
                 int y = i + j - fw;
                 int x = fw - i + j;
 
-<<<<<<< HEAD
-                if (x >= 0 && x < image->height && y >= 0 && y < image->width) {
-                    image->r (image->height - 1 - x, y) = red[j];
-                    image->g (image->height - 1 - x, y) = green[j];
-                    image->b (image->height - 1 - x, y) = blue[j];
-=======
                 if (x >= 0 && x < image->getHeight() && y >= 0 && y < image->getWidth()) {
                     image->r(image->getHeight() - 1 - x, y) = red[j];
                     image->g(image->getHeight() - 1 - x, y) = green[j];
                     image->b(image->getHeight() - 1 - x, y) = blue[j];
->>>>>>> ac882d2f
                 }
             }
 
@@ -143,17 +129,10 @@
                 int y = i + j - fw;
                 int x = fw - i + j;
 
-<<<<<<< HEAD
-                if (x >= 0 && y < image->width && y >= 0 && x < image->height) {
-                    image->r (x, image->width - 1 - y) = red[j];
-                    image->g (x, image->width - 1 - y) = green[j];
-                    image->b (x, image->width - 1 - y) = blue[j];
-=======
                 if (x >= 0 && y < image->getWidth() && y >= 0 && x < image->getHeight()) {
                     image->r(x, image->getWidth() - 1 - y) = red[j];
                     image->g(x, image->getWidth() - 1 - y) = green[j];
                     image->b(x, image->getWidth() - 1 - y) = blue[j];
->>>>>>> ac882d2f
                 }
             }
 
@@ -165,17 +144,10 @@
                 int y = i + j - fw;
                 int x = fw - i + j;
 
-<<<<<<< HEAD
-                if (x >= 0 && y < image->height && y >= 0 && x < image->width) {
-                    image->r (y, x) = red[j];
-                    image->g (y, x) = green[j];
-                    image->b (y, x) = blue[j];
-=======
                 if (x >= 0 && y < image->getHeight() && y >= 0 && x < image->getWidth()) {
                     image->r(y, x) = red[j];
                     image->g(y, x) = green[j];
                     image->b(y, x) = blue[j];
->>>>>>> ac882d2f
                 }
             }
     }
@@ -556,21 +528,12 @@
         sh = w;
     }
 
-<<<<<<< HEAD
-    if ( pp.w > sw - 2 * border) {
-        pp.w = sw - 2 * border;
-    }
-
-    if ( pp.h > sh - 2 * border) {
-        pp.h = sh - 2 * border;
-=======
     if( pp_width > sw - 2 * border) {
         pp_width = sw - 2 * border;
     }
 
     if( pp_height > sh - 2 * border) {
         pp_height = sh - 2 * border;
->>>>>>> ac882d2f
     }
 
     int ppx = pp_x, ppy = pp_y;
@@ -585,26 +548,6 @@
 
     int sx1 = ppx;        // assuming it's >=0
     int sy1 = ppy;        // assuming it's >=0
-<<<<<<< HEAD
-    int sx2 = max (ppx + pp.w, w - 1);
-    int sy2 = max (ppy + pp.h, h - 1);
-
-    if ((tran & TR_ROT) == TR_R180) {
-        sx1 = max (w - ppx - pp.w, 0);
-        sy1 = max (h - ppy - pp.h, 0);
-        sx2 = min (sx1 + pp.w, w - 1);
-        sy2 = min (sy1 + pp.h, h - 1);
-    } else if ((tran & TR_ROT) == TR_R90) {
-        sx1 = ppy;
-        sy1 = max (h - ppx - pp.w, 0);
-        sx2 = min (sx1 + pp.h, w - 1);
-        sy2 = min (sy1 + pp.w, h - 1);
-    } else if ((tran & TR_ROT) == TR_R270) {
-        sx1 = max (w - ppy - pp.h, 0);
-        sy1 = ppx;
-        sx2 = min (sx1 + pp.h, w - 1);
-        sy2 = min (sy1 + pp.w, h - 1);
-=======
     int sx2 = max(ppx + pp_width, w - 1);
     int sy2 = max(ppy + pp_height, h - 1);
 
@@ -623,7 +566,6 @@
         sy1 = ppx;
         sx2 = min(sx1 + pp_height, w - 1);
         sy2 = min(sy1 + pp_width, h - 1);
->>>>>>> ac882d2f
     }
 
     if (fuji) {
@@ -880,17 +822,10 @@
         int a = ((tran & TR_ROT) == TR_R90 && image->getWidth() % 2 == 0) || ((tran & TR_ROT) == TR_R180 && image->getHeight() % 2 + image->getWidth() % 2 == 1) || ((tran & TR_ROT) == TR_R270 && image->getHeight() % 2 == 0);
 
         // first row
-<<<<<<< HEAD
-        for (int j = 1 + a; j < image->width - 1; j += 2) {
-            image->r (0, j) = (image->r (1, j) + image->r (0, j + 1) + image->r (0, j - 1)) / 3;
-            image->g (0, j) = (image->g (1, j) + image->g (0, j + 1) + image->g (0, j - 1)) / 3;
-            image->b (0, j) = (image->b (1, j) + image->b (0, j + 1) + image->b (0, j - 1)) / 3;
-=======
         for (int j = 1 + a; j < image->getWidth() - 1; j += 2) {
             image->r(0, j) = (image->r(1, j) + image->r(0, j + 1) + image->r(0, j - 1)) / 3;
             image->g(0, j) = (image->g(1, j) + image->g(0, j + 1) + image->g(0, j - 1)) / 3;
             image->b(0, j) = (image->b(1, j) + image->b(0, j + 1) + image->b(0, j - 1)) / 3;
->>>>>>> ac882d2f
         }
 
         // other rows
@@ -914,34 +849,20 @@
             }
 
             // last pixel
-<<<<<<< HEAD
-            if (2 - (a + i + image->width) % 2 == 2) {
-                image->r (i, image->width - 1) = (image->r (i + 1, image->width - 1) + image->r (i - 1, image->width - 1) + image->r (i, image->width - 2)) / 3;
-                image->g (i, image->width - 1) = (image->g (i + 1, image->width - 1) + image->g (i - 1, image->width - 1) + image->g (i, image->width - 2)) / 3;
-                image->b (i, image->width - 1) = (image->b (i + 1, image->width - 1) + image->b (i - 1, image->width - 1) + image->b (i, image->width - 2)) / 3;
-=======
             if (2 - (a + i + image->getWidth()) % 2 == 2) {
                 image->r(i, image->getWidth() - 1) = (image->r(i + 1, image->getWidth() - 1) + image->r(i - 1, image->getWidth() - 1) + image->r(i, image->getWidth() - 2)) / 3;
                 image->g(i, image->getWidth() - 1) = (image->g(i + 1, image->getWidth() - 1) + image->g(i - 1, image->getWidth() - 1) + image->g(i, image->getWidth() - 2)) / 3;
                 image->b(i, image->getWidth() - 1) = (image->b(i + 1, image->getWidth() - 1) + image->b(i - 1, image->getWidth() - 1) + image->b(i, image->getWidth() - 2)) / 3;
->>>>>>> ac882d2f
             }
         }
 
         // last row
         int b = (a == 1 && image->getHeight() % 2) || (a == 0 && image->getHeight() % 2 == 0);
 
-<<<<<<< HEAD
-        for (int j = 1 + b; j < image->width - 1; j += 2) {
-            image->r (image->height - 1, j) = (image->r (image->height - 2, j) + image->r (image->height - 1, j + 1) + image->r (image->height - 1, j - 1)) / 3;
-            image->g (image->height - 1, j) = (image->g (image->height - 2, j) + image->g (image->height - 1, j + 1) + image->g (image->height - 1, j - 1)) / 3;
-            image->b (image->height - 1, j) = (image->b (image->height - 2, j) + image->b (image->height - 1, j + 1) + image->b (image->height - 1, j - 1)) / 3;
-=======
         for (int j = 1 + b; j < image->getWidth() - 1; j += 2) {
             image->r(image->getHeight() - 1, j) = (image->r(image->getHeight() - 2, j) + image->r(image->getHeight() - 1, j + 1) + image->r(image->getHeight() - 1, j - 1)) / 3;
             image->g(image->getHeight() - 1, j) = (image->g(image->getHeight() - 2, j) + image->g(image->getHeight() - 1, j + 1) + image->g(image->getHeight() - 1, j - 1)) / 3;
             image->b(image->getHeight() - 1, j) = (image->b(image->getHeight() - 2, j) + image->b(image->getHeight() - 1, j + 1) + image->b(image->getHeight() - 1, j - 1)) / 3;
->>>>>>> ac882d2f
         }
     }
 
@@ -955,13 +876,8 @@
     }
 
     // Colour correction (only when running on full resolution)
-<<<<<<< HEAD
-    if (pp.skip == 1) {
-        switch (ri->getSensorType()) {
-=======
     if(pp.getSkip() == 1) {
         switch(ri->getSensorType()) {
->>>>>>> ac882d2f
             case ST_BAYER:
                 processFalseColorCorrection (image, raw.bayersensor.ccSteps);
                 break;
@@ -1857,12 +1773,6 @@
                 #pragma omp parallel for
 #endif
 
-<<<<<<< HEAD
-            for (int y = 0; y < H; y++) {
-                for (int x = 0; x < W; x++) {
-                    if (rawData[y][x] > 0) {
-                        rawData[y][x] *= map.calcVignetteFac (x, y);
-=======
                 for (int y = 0; y < H; y++) {
                     for (int x = 0; x < W; x++) {
                         if (rawData[y][x] > 0) {
@@ -1883,7 +1793,6 @@
                                 rawData[y][3 * x + c] *= vignFactor;
                             }
                         }
->>>>>>> ac882d2f
                     }
                 }
             }
@@ -4052,29 +3961,13 @@
         #pragma omp parallel
 #endif
         {
-<<<<<<< HEAD
-            AlignedBuffer<float> buffer (im->width * 3);
-            AlignedBuffer<float> hl_buffer (im->width * 3);
-            AlignedBuffer<float> hl_scale (im->width);
-=======
             AlignedBuffer<float> buffer(im->getWidth() * 3);
             AlignedBuffer<float> hl_buffer(im->getWidth() * 3);
             AlignedBuffer<float> hl_scale(im->getWidth());
->>>>>>> ac882d2f
 #ifdef _OPENMP
             #pragma omp for schedule(static)
 #endif
 
-<<<<<<< HEAD
-            for ( int h = 0; h < im->height; ++h ) {
-                float *p = buffer.data, *pR = im->r (h), *pG = im->g (h), *pB = im->b (h);
-
-                // Apply pre-processing
-                for ( int w = 0; w < im->width; ++w ) {
-                    float r = * (pR++);
-                    float g = * (pG++);
-                    float b = * (pB++);
-=======
             for ( int h = 0; h < im->getHeight(); ++h ) {
                 float *p = buffer.data, *pR = im->r(h), *pG = im->g(h), *pB = im->b(h);
 
@@ -4083,7 +3976,6 @@
                     float r = *(pR++);
                     float g = *(pG++);
                     float b = *(pB++);
->>>>>>> ac882d2f
 
                     // convert to 0-1 range as LCMS expects that
                     r /= 65535.0f;
