--- conflicted
+++ resolved
@@ -920,11 +920,7 @@
 /* interpolateBadPixelsBayer: correct raw pixels looking at the bitmap
  * takes into consideration if there are multiple bad pixels in the neighbourhood
  */
-<<<<<<< HEAD
-int RawImageSource::interpolateBadPixelsBayer ( PixelsMap &bitmapBads )
-=======
 int RawImageSource::interpolateBadPixelsBayer( PixelsMap &bitmapBads, array2D<float> &rawData )
->>>>>>> 2228159f
 {
     static const float eps = 1.f;
     int counter = 0;
@@ -1516,14 +1512,8 @@
         plistener->setProgressStr ("Decoding...");
         plistener->setProgress (0.0);
     }
-<<<<<<< HEAD
-
-    ri = new RawImage (fname);
-    int errCode = ri->loadRaw (true, true, plistener, 0.8);
-=======
     ri = new RawImage(fname);
     int errCode = ri->loadRaw (false, 0, false);
->>>>>>> 2228159f
 
     if (errCode) {
         return errCode;
@@ -1781,9 +1771,6 @@
         printf ( "Flat Field Correction:%s\n", rif->get_filename().c_str());
     }
 
-<<<<<<< HEAD
-    copyOriginalPixels (raw, ri, rid, rif);
-=======
     if(numFrames == 4) {
         int bufferNumber = 0;
         for(int i=0; i<4; ++i) {
@@ -1802,7 +1789,6 @@
     } else {
         copyOriginalPixels(raw, ri, rid, rif, rawData);
     }
->>>>>>> 2228159f
     //FLATFIELD end
 
 
@@ -1842,10 +1828,6 @@
         }
     }
 
-<<<<<<< HEAD
-
-    scaleColors ( 0, 0, W, H, raw); //+ + raw parameters for black level(raw.blackxx)
-=======
     if(numFrames == 4) {
         for(int i=0; i<4; ++i) {
             scaleColors( 0, 0, W, H, raw, *rawDataFrames[i]);
@@ -1853,7 +1835,6 @@
     } else {
         scaleColors( 0, 0, W, H, raw, rawData); //+ + raw parameters for black level(raw.blackxx)
     }
->>>>>>> 2228159f
 
     // Correct vignetting of lens profile
     if (!hasFlatField && lensProf.useVign) {
@@ -1959,9 +1940,6 @@
             plistener->setProgress (0.0);
         }
 
-<<<<<<< HEAD
-        green_equilibrate (0.01 * (raw.bayersensor.greenthresh));
-=======
         if(numFrames == 4) {
             for(int i = 0; i < 4; ++i) {
                 green_equilibrate(0.01 * (raw.bayersensor.greenthresh), *rawDataFrames[i]);
@@ -1969,15 +1947,11 @@
         } else {
             green_equilibrate(0.01 * (raw.bayersensor.greenthresh), rawData);
         }
->>>>>>> 2228159f
     }
 
 
     if ( totBP ) {
         if ( ri->getSensorType() == ST_BAYER ) {
-<<<<<<< HEAD
-            interpolateBadPixelsBayer ( *bitmapBads );
-=======
             if(numFrames == 4) {
                 for(int i = 0; i < 4; ++i) {
                     interpolateBadPixelsBayer( *bitmapBads, *rawDataFrames[i] );
@@ -1985,7 +1959,6 @@
             } else {
                 interpolateBadPixelsBayer( *bitmapBads, rawData );
             }
->>>>>>> 2228159f
         } else if ( ri->getSensorType() == ST_FUJI_XTRANS ) {
             interpolateBadPixelsXtrans ( *bitmapBads );
         } else {
@@ -2007,14 +1980,6 @@
             plistener->setProgressStr ("CA Auto Correction...");
             plistener->setProgress (0.0);
         }
-<<<<<<< HEAD
-
-        CA_correct_RT (raw.cared, raw.cablue, 10.0 - raw.caautostrength);
-    }
-
-    if ( raw.expos != 1 ) {
-        processRawWhitepoint (raw.expos, raw.preser);
-=======
         if(numFrames == 4) {
             for(int i=0; i<4; ++i) {
                 CA_correct_RT(raw.ca_autocorrect, raw.cared, raw.cablue, 10.0 - raw.caautostrength, *rawDataFrames[i]);
@@ -2032,7 +1997,6 @@
         } else {
             processRawWhitepoint(raw.expos, raw.preser, rawData);
         }
->>>>>>> 2228159f
     }
 
     if (prepareDenoise && dirpyrdenoiseExpComp == INFINITY) {
@@ -2081,11 +2045,7 @@
         } else if (raw.bayersensor.method == RAWParams::BayerSensor::methodstring[RAWParams::BayerSensor::igv]) {
             igv_interpolate (W, H);
         } else if (raw.bayersensor.method == RAWParams::BayerSensor::methodstring[RAWParams::BayerSensor::lmmse]) {
-<<<<<<< HEAD
-            lmmse_interpolate_omp (W, H, raw.bayersensor.lmmse_iterations);
-=======
             lmmse_interpolate_omp(W, H, rawData, red, green, blue, raw.bayersensor.lmmse_iterations);
->>>>>>> 2228159f
         } else if (raw.bayersensor.method == RAWParams::BayerSensor::methodstring[RAWParams::BayerSensor::fast] ) {
             fast_demosaic (0, 0, W, H);
         } else if (raw.bayersensor.method == RAWParams::BayerSensor::methodstring[RAWParams::BayerSensor::mono] ) {
@@ -3124,11 +3084,7 @@
 /* Copy original pixel data and
  * subtract dark frame (if present) from current image and apply flat field correction (if present)
  */
-<<<<<<< HEAD
-void RawImageSource::copyOriginalPixels (const RAWParams &raw, RawImage *src, RawImage *riDark, RawImage *riFlatFile )
-=======
 void RawImageSource::copyOriginalPixels(const RAWParams &raw, RawImage *src, RawImage *riDark, RawImage *riFlatFile, array2D<float> &rawData )
->>>>>>> 2228159f
 {
     // TODO: Change type of black[] to float to avoid conversions
     unsigned short black[4] = {
@@ -3459,11 +3415,7 @@
 
 
 // Scale original pixels into the range 0 65535 using black offsets and multipliers
-<<<<<<< HEAD
-void RawImageSource::scaleColors (int winx, int winy, int winw, int winh, const RAWParams &raw)
-=======
 void RawImageSource::scaleColors(int winx, int winy, int winw, int winh, const RAWParams &raw, array2D<float> &rawData)
->>>>>>> 2228159f
 {
     chmax[0] = chmax[1] = chmax[2] = chmax[3] = 0; //channel maxima
     float black_lev[4] = {0.f};//black level
@@ -4057,11 +4009,7 @@
 
         // Initialize transform
         cmsHTRANSFORM hTransform;
-<<<<<<< HEAD
-        cmsHPROFILE prophoto = iccStore->workingSpace ("ProPhoto"); // We always use Prophoto to apply the ICC profile to minimize problems with clipping in LUT conversion.
-=======
         cmsHPROFILE prophoto = ICCStore::getInstance()->workingSpace("ProPhoto"); // We always use Prophoto to apply the ICC profile to minimize problems with clipping in LUT conversion.
->>>>>>> 2228159f
         bool transform_via_pcs_lab = false;
         bool separate_pcs_lab_highlights = false;
         lcmsMutex->lock ();
@@ -4321,11 +4269,7 @@
         *dcpProf = DCPStore::getInstance()->getStdProfile (camName);
 
         if (*dcpProf == nullptr) {
-<<<<<<< HEAD
-            in = iccStore->getStdProfile (camName);
-=======
             in = ICCStore::getInstance()->getStdProfile(camName);
->>>>>>> 2228159f
         }
     } else if (inProfile != "(camera)" && inProfile != "") {
         Glib::ustring normalName = inProfile;
