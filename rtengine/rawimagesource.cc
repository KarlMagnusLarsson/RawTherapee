/*
 *  This file is part of RawTherapee.
 *
 *  Copyright (c) 2004-2010 Gabor Horvath <hgabor@rawtherapee.com>
 *
 *  RawTherapee is free software: you can redistribute it and/or modify
 *  it under the terms of the GNU General Public License as published by
 *  the Free Software Foundation, either version 3 of the License, or
 *  (at your option) any later version.
 *
 *  RawTherapee is distributed in the hope that it will be useful,
 *  but WITHOUT ANY WARRANTY; without even the implied warranty of
 *  MERCHANTABILITY or FITNESS FOR A PARTICULAR PURPOSE.  See the
 *  GNU General Public License for more details.
 *
 *  You should have received a copy of the GNU General Public License
 *  along with RawTherapee.  If not, see <http://www.gnu.org/licenses/>.
 */
#include <cmath>
#include <iostream>

#include "rtengine.h"
#include "rawimagesource.h"
#include "rawimagesource_i.h"
#include "jaggedarray.h"
#include "median.h"
#include "rawimage.h"
#include "mytime.h"
#include "iccstore.h"
#include "curves.h"
#include "dfmanager.h"
#include "ffmanager.h"
#include "dcp.h"
#include "rt_math.h"
#include "improcfun.h"
#include "rtlensfun.h"
#include "pdaflinesfilter.h"
#include "camconst.h"
#include "procparams.h"
#ifdef _OPENMP
#include <omp.h>
#endif
#include "opthelper.h"
#define clipretinex( val, minv, maxv )    (( val = (val < minv ? minv : val ) ) > maxv ? maxv : val )
#undef CLIPD
#define CLIPD(a) ((a)>0.0f?((a)<1.0f?(a):1.0f):0.0f)

namespace
{

void rotateLine(const float* const line, rtengine::PlanarPtr<float> &channel, const int tran, const int i, const int w, const int h)
{
    switch (tran & TR_ROT) {
        case TR_R180:
            for (int j = 0; j < w; j++) {
                channel(h - 1 - i, w - 1 - j) = line[j];
            }

            break;

        case TR_R90:
            for (int j = 0; j < w; j++) {
                channel(j, h - 1 - i) = line[j];
            }

            break;

        case TR_R270:
            for (int j = 0; j < w; j++) {
                channel(w - 1 - j, i) = line[j];
            }

            break;

        case TR_NONE:
        default:
            for (int j = 0; j < w; j++) {
                channel(i, j) = line[j];
            }
    }
}

void transLineStandard(const float* const red, const float* const green, const float* const blue, const int i, rtengine::Imagefloat* const image, const int tran, const int imwidth, const int imheight)
{
    // conventional CCD coarse rotation
    rotateLine(red, image->r, tran, i, imwidth, imheight);
    rotateLine(green, image->g, tran, i, imwidth, imheight);
    rotateLine(blue, image->b, tran, i, imwidth, imheight);
}

void transLineFuji(const float* const red, const float* const green, const float* const blue, const int i, rtengine::Imagefloat* const image, const int tran, const int imheight, const int fw)
{

    // Fuji SuperCCD rotation + coarse rotation
    int start = ABS(fw - i);
    int w = fw * 2 + 1;
    int h = (imheight - fw) * 2 + 1;
    int end = min(h + fw - i, w - fw + i);

    switch (tran & TR_ROT) {
        case TR_R180:
            for (int j = start; j < end; j++) {
                int y = i + j - fw;
                int x = fw - i + j;

                if (x >= 0 && y < image->getHeight() && y >= 0 && x < image->getWidth()) {
                    image->r(image->getHeight() - 1 - y, image->getWidth() - 1 - x) = red[j];
                    image->g(image->getHeight() - 1 - y, image->getWidth() - 1 - x) = green[j];
                    image->b(image->getHeight() - 1 - y, image->getWidth() - 1 - x) = blue[j];
                }
            }

            break;

        case TR_R270:
            for (int j = start; j < end; j++) {
                int y = i + j - fw;
                int x = fw - i + j;

                if (x >= 0 && x < image->getHeight() && y >= 0 && y < image->getWidth()) {
                    image->r(image->getHeight() - 1 - x, y) = red[j];
                    image->g(image->getHeight() - 1 - x, y) = green[j];
                    image->b(image->getHeight() - 1 - x, y) = blue[j];
                }
            }

            break;

        case TR_R90:
            for (int j = start; j < end; j++) {
                int y = i + j - fw;
                int x = fw - i + j;

                if (x >= 0 && y < image->getWidth() && y >= 0 && x < image->getHeight()) {
                    image->r(x, image->getWidth() - 1 - y) = red[j];
                    image->g(x, image->getWidth() - 1 - y) = green[j];
                    image->b(x, image->getWidth() - 1 - y) = blue[j];
                }
            }

            break;

        case TR_NONE:
        default:
            for (int j = start; j < end; j++) {
                int y = i + j - fw;
                int x = fw - i + j;

                if (x >= 0 && y < image->getHeight() && y >= 0 && x < image->getWidth()) {
                    image->r(y, x) = red[j];
                    image->g(y, x) = green[j];
                    image->b(y, x) = blue[j];
                }
            }
    }
}

void transLineD1x (const float* const red, const float* const green, const float* const blue, const int i, rtengine::Imagefloat* const image, const int tran, const int imwidth, const int imheight, const bool oddHeight, const bool clip)
{
    // Nikon D1X has an uncommon sensor with 4028 x 1324 sensels.
    // Vertical sensel size is 2x horizontal sensel size
    // We have to do vertical interpolation for the 'missing' rows
    // We do that in combination with coarse rotation

    switch (tran & TR_ROT) {
        case TR_R180: // rotate 180 degree
            for (int j = 0; j < imwidth; j++) {
                image->r(2 * (imheight - 1 - i), imwidth - 1 - j) = red[j];
                image->g(2 * (imheight - 1 - i), imwidth - 1 - j) = green[j];
                image->b(2 * (imheight - 1 - i), imwidth - 1 - j) = blue[j];
            }

            if (i == 0) {
                for (int j = 0; j < imwidth; j++) {
                    image->r(2 * imheight - 1, imwidth - 1 - j) = red[j];
                    image->g(2 * imheight - 1, imwidth - 1 - j) = green[j];
                    image->b(2 * imheight - 1, imwidth - 1 - j) = blue[j];
                }
            }

            if (i == 1 || i == 2) { // linear interpolation
                int row = 2 * imheight - 1 - 2 * i;

                for (int j = 0; j < imwidth; j++) {
                    int col = imwidth - 1 - j;
                    image->r(row, col) = (red[j] + image->r(row + 1, col)) / 2;
                    image->g(row, col) = (green[j] + image->g(row + 1, col)) / 2;
                    image->b(row, col) = (blue[j] + image->b(row + 1, col)) / 2;
                }

                if (i == 2 && oddHeight) {
                    int row = 2 * imheight;

                    for (int j = 0; j < imwidth; j++) {
                        int col = imwidth - 1 - j;
                        image->r(row, col) = (red[j] + image->r(row - 2, col)) / 2;
                        image->g(row, col) = (green[j] + image->g(row - 2, col)) / 2;
                        image->b(row, col) = (blue[j] + image->b(row - 2, col)) / 2;
                    }
                }
            } else if (i == imheight - 1 || i == imheight - 2) {
                int row = 2 * imheight - 1 - 2 * i;

                for (int j = 0; j < imwidth; j++) {
                    int col = imwidth - 1 - j;
                    image->r(row, col) = (red[j] + image->r(row + 1, col)) / 2;
                    image->g(row, col) = (green[j] + image->g(row + 1, col)) / 2;
                    image->b(row, col) = (blue[j] + image->b(row + 1, col)) / 2;
                }

                row = 2 * imheight - 1 - 2 * i + 2;

                for (int j = 0; j < imwidth; j++) {
                    int col = imwidth - 1 - j;
                    image->r(row, col) = (red[j] + image->r(row + 1, col)) / 2;
                    image->g(row, col) = (green[j] + image->g(row + 1, col)) / 2;
                    image->b(row, col) = (blue[j] + image->b(row + 1, col)) / 2;
                }
            } else if (i > 2 && i < imheight - 1) { // vertical bicubic interpolation
                int row = 2 * imheight - 1 - 2 * i + 2;

                for (int j = 0; j < imwidth; j++) {
                    int col = imwidth - 1 - j;
                    image->r(row, col) = MAX(0.f, -0.0625f * (red[j] + image->r(row + 3, col)) + 0.5625f * (image->r(row - 1, col) + image->r(row + 1, col)));
                    image->g(row, col) = MAX(0.f, -0.0625f * (green[j] + image->g(row + 3, col)) + 0.5625f * (image->g(row - 1, col) + image->g(row + 1, col)));
                    image->b(row, col) = MAX(0.f, -0.0625f * (blue[j] + image->b(row + 3, col)) + 0.5625f * (image->b(row - 1, col) + image->b(row + 1, col)));

                    if(clip) {
                        image->r(row, col) = MIN(image->r(row, col), rtengine::MAXVALF);
                        image->g(row, col) = MIN(image->g(row, col), rtengine::MAXVALF);
                        image->b(row, col) = MIN(image->b(row, col), rtengine::MAXVALF);
                    }
                }
            }

            break;

        case TR_R90: // rotate right
            if (i == 0) {
                for (int j = 0; j < imwidth; j++) {
                    image->r(j, 2 * imheight - 1) = red[j];
                    image->g(j, 2 * imheight - 1) = green[j];
                    image->b(j, 2 * imheight - 1) = blue[j];
                }
            }

            for (int j = 0; j < imwidth; j++) {
                image->r(j, 2 * (imheight - 1 - i)) = red[j];
                image->g(j, 2 * (imheight - 1 - i)) = green[j];
                image->b(j, 2 * (imheight - 1 - i)) = blue[j];
            }

            if (i == 1 || i == 2) { // linear interpolation
                int col = 2 * imheight - 1 - 2 * i;

                for (int j = 0; j < imwidth; j++) {
                    image->r(j, col) = (red[j] + image->r(j, col + 1)) / 2;
                    image->g(j, col) = (green[j] + image->g(j, col + 1)) / 2;
                    image->b(j, col) = (blue[j] + image->b(j, col + 1)) / 2;

                    if (oddHeight && i == 2) {
                        image->r(j, 2 * imheight) = (red[j] + image->r(j, 2 * imheight - 2)) / 2;
                        image->g(j, 2 * imheight) = (green[j] + image->g(j, 2 * imheight - 2)) / 2;
                        image->b(j, 2 * imheight) = (blue[j] + image->b(j, 2 * imheight - 2)) / 2;
                    }
                }
            } else if (i == imheight - 1) {
                int col = 2 * imheight - 1 - 2 * i;

                for (int j = 0; j < imwidth; j++) {
                    image->r(j, col) = (red[j] + image->r(j, col + 1)) / 2;
                    image->g(j, col) = (green[j] + image->g(j, col + 1)) / 2;
                    image->b(j, col) = (blue[j] + image->b(j, col + 1)) / 2;
                }

                col = 2 * imheight - 1 - 2 * i + 2;

                for (int j = 0; j < imwidth; j++) {
                    image->r(j, col) = (red[j] + image->r(j, col + 1)) / 2;
                    image->g(j, col) = (green[j] + image->g(j, col + 1)) / 2;
                    image->b(j, col) = (blue[j] + image->b(j, col + 1)) / 2;
                }
            } else if (i > 2 && i < imheight - 1) { // vertical bicubic interpolation
                int col = 2 * imheight - 1 - 2 * i + 2;

                for (int j = 0; j < imwidth; j++) {
                    image->r(j, col) = MAX(0.f, -0.0625f * (red[j] + image->r(j, col + 3)) + 0.5625f * (image->r(j, col - 1) + image->r(j, col + 1)));
                    image->g(j, col) = MAX(0.f, -0.0625f * (green[j] + image->g(j, col + 3)) + 0.5625f * (image->g(j, col - 1) + image->g(j, col + 1)));
                    image->b(j, col) = MAX(0.f, -0.0625f * (blue[j] + image->b(j, col + 3)) + 0.5625f * (image->b(j, col - 1) + image->b(j, col + 1)));

                    if(clip) {
                        image->r(j, col) = MIN(image->r(j, col), rtengine::MAXVALF);
                        image->g(j, col) = MIN(image->g(j, col), rtengine::MAXVALF);
                        image->b(j, col) = MIN(image->b(j, col), rtengine::MAXVALF);
                    }
                }
            }

            break;

        case TR_R270: // rotate left
            if (i == 0) {
                for (int j = imwidth - 1, row = 0; j >= 0; j--, row++) {
                    image->r(row, 2 * i) = red[j];
                    image->g(row, 2 * i) = green[j];
                    image->b(row, 2 * i) = blue[j];
                }
            } else if (i == 1 || i == 2) { // linear interpolation
                for (int j = imwidth - 1, row = 0; j >= 0; j--, row++) {
                    image->r(row, 2 * i) = red[j];
                    image->g(row, 2 * i) = green[j];
                    image->b(row, 2 * i) = blue[j];
                    image->r(row, 2 * i - 1) = (red[j] + image->r(row, 2 * i - 2)) * 0.5f;
                    image->g(row, 2 * i - 1) = (green[j] + image->g(row, 2 * i - 2)) * 0.5f;
                    image->b(row, 2 * i - 1) = (blue[j] + image->b(row, 2 * i - 2)) * 0.5f;
                }
            } else if (i > 0 && i < imheight) { // vertical bicubic interpolation
                for (int j = imwidth - 1, row = 0; j >= 0; j--, row++) {
                    image->r(row, 2 * i - 3) = MAX(0.f, -0.0625f * (red[j] + image->r(row, 2 * i - 6)) + 0.5625f * (image->r(row, 2 * i - 2) + image->r(row, 2 * i - 4)));
                    image->g(row, 2 * i - 3) = MAX(0.f, -0.0625f * (green[j] + image->g(row, 2 * i - 6)) + 0.5625f * (image->g(row, 2 * i - 2) + image->g(row, 2 * i - 4)));
                    image->b(row, 2 * i - 3) = MAX(0.f, -0.0625f * (blue[j] + image->b(row, 2 * i - 6)) + 0.5625f * (image->b(row, 2 * i - 2) + image->b(row, 2 * i - 4)));

                    if(clip) {
                        image->r(row, 2 * i - 3) = MIN(image->r(row, 2 * i - 3), rtengine::MAXVALF);
                        image->g(row, 2 * i - 3) = MIN(image->g(row, 2 * i - 3), rtengine::MAXVALF);
                        image->b(row, 2 * i - 3) = MIN(image->b(row, 2 * i - 3), rtengine::MAXVALF);
                    }

                    image->r(row, 2 * i) = red[j];
                    image->g(row, 2 * i) = green[j];
                    image->b(row, 2 * i) = blue[j];
                }
            }

            if (i == imheight - 1) {
                for (int j = imwidth - 1, row = 0; j >= 0; j--, row++) {
                    image->r(row, 2 * i - 1) = MAX(0.f, -0.0625f * (red[j] + image->r(row, 2 * i - 4)) + 0.5625f * (image->r(row, 2 * i) + image->r(row, 2 * i - 2)));
                    image->g(row, 2 * i - 1) = MAX(0.f, -0.0625f * (green[j] + image->g(row, 2 * i - 4)) + 0.5625f * (image->g(row, 2 * i) + image->g(row, 2 * i - 2)));
                    image->b(row, 2 * i - 1) = MAX(0.f, -0.0625f * (blue[j] + image->b(row, 2 * i - 4)) + 0.5625f * (image->b(row, 2 * i) + image->b(row, 2 * i - 2)));

                    if(clip) {
                        image->r(j, 2 * i - 1) = MIN(image->r(j, 2 * i - 1), rtengine::MAXVALF);
                        image->g(j, 2 * i - 1) = MIN(image->g(j, 2 * i - 1), rtengine::MAXVALF);
                        image->b(j, 2 * i - 1) = MIN(image->b(j, 2 * i - 1), rtengine::MAXVALF);
                    }

                    image->r(row, 2 * i + 1) = (red[j] + image->r(row, 2 * i - 1)) / 2;
                    image->g(row, 2 * i + 1) = (green[j] + image->g(row, 2 * i - 1)) / 2;
                    image->b(row, 2 * i + 1) = (blue[j] + image->b(row, 2 * i - 1)) / 2;

                    if (oddHeight) {
                        image->r(row, 2 * i + 2) = (red[j] + image->r(row, 2 * i - 2)) / 2;
                        image->g(row, 2 * i + 2) = (green[j] + image->g(row, 2 * i - 2)) / 2;
                        image->b(row, 2 * i + 2) = (blue[j] + image->b(row, 2 * i - 2)) / 2;
                    }
                }
            }

            break;

        case TR_NONE: // no coarse rotation
        default:
            rotateLine(red, image->r, tran, 2 * i, imwidth, imheight);
            rotateLine(green, image->g, tran, 2 * i, imwidth, imheight);
            rotateLine(blue, image->b, tran, 2 * i, imwidth, imheight);

            if (i == 1 || i == 2) { // linear interpolation
                for (int j = 0; j < imwidth; j++) {
                    image->r(2 * i - 1, j) = (red[j] + image->r(2 * i - 2, j)) / 2;
                    image->g(2 * i - 1, j) = (green[j] + image->g(2 * i - 2, j)) / 2;
                    image->b(2 * i - 1, j) = (blue[j] + image->b(2 * i - 2, j)) / 2;
                }
            } else if (i > 2 && i < imheight) { // vertical bicubic interpolation
                for (int j = 0; j < imwidth; j++) {
                    image->r(2 * i - 3, j) = MAX(0.f, -0.0625f * (red[j] + image->r(2 * i - 6, j)) + 0.5625f * (image->r(2 * i - 2, j) + image->r(2 * i - 4, j)));
                    image->g(2 * i - 3, j) = MAX(0.f, -0.0625f * (green[j] + image->g(2 * i - 6, j)) + 0.5625f * (image->g(2 * i - 2, j) + image->g(2 * i - 4, j)));
                    image->b(2 * i - 3, j) = MAX(0.f, -0.0625f * (blue[j] + image->b(2 * i - 6, j)) + 0.5625f * (image->b(2 * i - 2, j) + image->b(2 * i - 4, j)));

                    if(clip) {
                        image->r(2 * i - 3, j) = MIN(image->r(2 * i - 3, j), rtengine::MAXVALF);
                        image->g(2 * i - 3, j) = MIN(image->g(2 * i - 3, j), rtengine::MAXVALF);
                        image->b(2 * i - 3, j) = MIN(image->b(2 * i - 3, j), rtengine::MAXVALF);
                    }
                }
            }

            if (i == imheight - 1) {
                for (int j = 0; j < imwidth; j++) {
                    image->r(2 * i - 1, j) = MAX(0.f, -0.0625f * (red[j] + image->r(2 * i - 4, j)) + 0.5625f * (image->r(2 * i, j) + image->r(2 * i - 2, j)));
                    image->g(2 * i - 1, j) = MAX(0.f, -0.0625f * (green[j] + image->g(2 * i - 4, j)) + 0.5625f * (image->g(2 * i, j) + image->g(2 * i - 2, j)));
                    image->b(2 * i - 1, j) = MAX(0.f, -0.0625f * (blue[j] + image->b(2 * i - 4, j)) + 0.5625f * (image->b(2 * i, j) + image->b(2 * i - 2, j)));

                    if(clip) {
                        image->r(2 * i - 1, j) = MIN(image->r(2 * i - 1, j), rtengine::MAXVALF);
                        image->g(2 * i - 1, j) = MIN(image->g(2 * i - 1, j), rtengine::MAXVALF);
                        image->b(2 * i - 1, j) = MIN(image->b(2 * i - 1, j), rtengine::MAXVALF);
                    }

                    image->r(2 * i + 1, j) = (red[j] + image->r(2 * i - 1, j)) / 2;
                    image->g(2 * i + 1, j) = (green[j] + image->g(2 * i - 1, j)) / 2;
                    image->b(2 * i + 1, j) = (blue[j] + image->b(2 * i - 1, j)) / 2;

                    if (oddHeight) {
                        image->r(2 * i + 2, j) = (red[j] + image->r(2 * i - 2, j)) / 2;
                        image->g(2 * i + 2, j) = (green[j] + image->g(2 * i - 2, j)) / 2;
                        image->b(2 * i + 2, j) = (blue[j] + image->b(2 * i - 2, j)) / 2;
                    }
                }
            }
    }
}

}


namespace rtengine
{

extern const Settings* settings;
#undef ABS
#undef DIST

#define ABS(a) ((a)<0?-(a):(a))
#define DIST(a,b) (ABS(a-b))

RawImageSource::RawImageSource()
    : ImageSource()
    , W(0), H(0)
    , plistener(nullptr)
    , scale_mul{}
    , c_black{}
    , cblacksom{}
    , ref_pre_mul{}
    , refwb_red(0.0)
    , refwb_green(0.0)
    , refwb_blue(0.0)
    , rgb_cam{}
    , cam_rgb{}
    , xyz_cam{}
    , cam_xyz{}
    , fuji(false)
    , d1x(false)
    , border(4)
    , chmax{}
    , hlmax{}
    , clmax{}
    , initialGain(0.0)
    , camInitialGain(0.0)
    , defGain(0.0)
    , ri(nullptr)
    , rawData(0, 0)
    , green(0, 0)
    , red(0, 0)
    , blue(0, 0)
    , rawDirty(true)
    , histMatchingParams(new procparams::ColorManagementParams)
{
    camProfile = nullptr;
    embProfile = nullptr;
    rgbSourceModified = false;

    for (int i = 0; i < 4; ++i) {
        psRedBrightness[i] = psGreenBrightness[i] = psBlueBrightness[i] = 1.f;
    }
}

//%%%%%%%%%%%%%%%%%%%%%%%%%%%%%%%%%%%%%%%

RawImageSource::~RawImageSource()
{

    delete idata;

    for (size_t i = 0; i < numFrames; ++i) {
        delete riFrames[i];
    }

    for(size_t i = 0; i + 1 < numFrames; ++i) {
        delete rawDataBuffer[i];
    }

    flushRGB();
    flushRawData();

    if (camProfile) {
        cmsCloseProfile(camProfile);
    }

    if (embProfile) {
        cmsCloseProfile(embProfile);
    }
}

//%%%%%%%%%%%%%%%%%%%%%%%%%%%%%%%%%%%%%%%

void RawImageSource::transformRect(const PreviewProps &pp, int tran, int &ssx1, int &ssy1, int &width, int &height, int &fw)
{
    int pp_x = pp.getX() + border;
    int pp_y = pp.getY() + border;
    int pp_width = pp.getWidth();
    int pp_height = pp.getHeight();

    if (d1x) {
        if ((tran & TR_ROT) == TR_R90 || (tran & TR_ROT) == TR_R270) {
            pp_x /= 2;
            pp_width = pp_width / 2 + 1;
        } else {
            pp_y /= 2;
            pp_height = pp_height / 2 + 1;
        }
    }

    int w = W, h = H;

    if (fuji) {
        w = ri->get_FujiWidth() * 2 + 1;
        h = (H - ri->get_FujiWidth()) * 2 + 1;
    }

    int sw = w, sh = h;

    if ((tran & TR_ROT) == TR_R90 || (tran & TR_ROT) == TR_R270) {
        sw = h;
        sh = w;
    }

    if (pp_width > sw - 2 * border) {
        pp_width = sw - 2 * border;
    }

    if (pp_height > sh - 2 * border) {
        pp_height = sh - 2 * border;
    }

    int ppx = pp_x, ppy = pp_y;

    if (tran & TR_HFLIP) {
        ppx = max(sw - pp_x - pp_width, 0);
    }

    if (tran & TR_VFLIP) {
        ppy = max(sh - pp_y - pp_height, 0);
    }

    int sx1 = ppx;        // assuming it's >=0
    int sy1 = ppy;        // assuming it's >=0
    int sx2 = min(ppx + pp_width, w - 1);
    int sy2 = min(ppy + pp_height, h - 1);

    if ((tran & TR_ROT) == TR_R180) {
        sx1 = max(w - ppx - pp_width, 0);
        sy1 = max(h - ppy - pp_height, 0);
        sx2 = min(sx1 + pp_width, w - 1);
        sy2 = min(sy1 + pp_height, h - 1);
    } else if ((tran & TR_ROT) == TR_R90) {
        sx1 = ppy;
        sy1 = max(h - ppx - pp_width, 0);
        sx2 = min(sx1 + pp_height, w - 1);
        sy2 = min(sy1 + pp_width, h - 1);
    } else if ((tran & TR_ROT) == TR_R270) {
        sx1 = max(w - ppy - pp_height, 0);
        sy1 = ppx;
        sx2 = min(sx1 + pp_height, w - 1);
        sy2 = min(sy1 + pp_width, h - 1);
    }

    if (fuji) {
        // atszamoljuk a koordinatakat fuji-ra:
        // recalculate the coordinates fuji-ra:
        ssx1 = (sx1 + sy1) / 2;
        ssy1 = (sy1 - sx2) / 2 + ri->get_FujiWidth();
        int ssx2 = (sx2 + sy2) / 2 + 1;
        int ssy2 = (sy2 - sx1) / 2 + ri->get_FujiWidth();
        fw   = (sx2 - sx1) / 2 / pp.getSkip();
        width  = (ssx2 - ssx1) / pp.getSkip() + ((ssx2 - ssx1) % pp.getSkip() > 0);
        height = (ssy2 - ssy1) / pp.getSkip() + ((ssy2 - ssy1) % pp.getSkip() > 0);
    } else {
        ssx1 = sx1;
        ssy1 = sy1;
        width  = (sx2 + 1 - sx1) / pp.getSkip() + ((sx2 + 1 - sx1) % pp.getSkip() > 0);
        height = (sy2 + 1 - sy1) / pp.getSkip() + ((sy2 + 1 - sy1) % pp.getSkip() > 0);
    }
}

float calculate_scale_mul(float scale_mul[4], const float pre_mul_[4], const float c_white[4], const float c_black[4], bool isMono, int colors)
{
    if (isMono || colors == 1) {
        for (int c = 0; c < 4; c++) {
            scale_mul[c] = 65535.0 / (c_white[c] - c_black[c]);
        }
    } else {
        float pre_mul[4];

        for (int c = 0; c < 4; c++) {
            pre_mul[c] = pre_mul_[c];
        }

        if (pre_mul[3] == 0) {
            pre_mul[3] = pre_mul[1]; // G2 == G1
        }

        float maxpremul = max(pre_mul[0], pre_mul[1], pre_mul[2], pre_mul[3]);

        for (int c = 0; c < 4; c++) {
            scale_mul[c] = (pre_mul[c] / maxpremul) * 65535.0 / (c_white[c] - c_black[c]);
        }
    }

    float gain = max(scale_mul[0], scale_mul[1], scale_mul[2], scale_mul[3]) / min(scale_mul[0], scale_mul[1], scale_mul[2], scale_mul[3]);
    return gain;
}

void RawImageSource::getImage(const ColorTemp &ctemp, int tran, Imagefloat* image, const PreviewProps &pp, const ToneCurveParams &hrp, const RAWParams &raw)
{
    MyMutex::MyLock lock(getImageMutex);

    tran = defTransform(tran);

    // compute channel multipliers
    double r, g, b;
    float rm, gm, bm;

    if (ctemp.getTemp() < 0) {
        // no white balance, ie revert the pre-process white balance to restore original unbalanced raw camera color
        rm = ri->get_pre_mul(0);
        gm = ri->get_pre_mul(1);
        bm = ri->get_pre_mul(2);
    } else {
        ctemp.getMultipliers(r, g, b);
        rm = imatrices.cam_rgb[0][0] * r + imatrices.cam_rgb[0][1] * g + imatrices.cam_rgb[0][2] * b;
        gm = imatrices.cam_rgb[1][0] * r + imatrices.cam_rgb[1][1] * g + imatrices.cam_rgb[1][2] * b;
        bm = imatrices.cam_rgb[2][0] * r + imatrices.cam_rgb[2][1] * g + imatrices.cam_rgb[2][2] * b;
    }

    if (true) {
        // adjust gain so the maximum raw value of the least scaled channel just hits max
        const float new_pre_mul[4] = { ri->get_pre_mul(0) / rm, ri->get_pre_mul(1) / gm, ri->get_pre_mul(2) / bm, ri->get_pre_mul(3) / gm };
        float new_scale_mul[4];

        bool isMono = (ri->getSensorType() == ST_FUJI_XTRANS && raw.xtranssensor.method == RAWParams::XTransSensor::getMethodString(RAWParams::XTransSensor::Method::MONO))
                      || (ri->getSensorType() == ST_BAYER && raw.bayersensor.method == RAWParams::BayerSensor::getMethodString(RAWParams::BayerSensor::Method::MONO));

        for (int i = 0; i < 4; ++i) {
            c_white[i] = (ri->get_white(i) - cblacksom[i]) / raw.expos + cblacksom[i];
        }

        float gain = calculate_scale_mul(new_scale_mul, new_pre_mul, c_white, cblacksom, isMono, ri->get_colors());
        rm = new_scale_mul[0] / scale_mul[0] * gain;
        gm = new_scale_mul[1] / scale_mul[1] * gain;
        bm = new_scale_mul[2] / scale_mul[2] * gain;
        //fprintf(stderr, "camera gain: %f, current wb gain: %f, diff in stops %f\n", camInitialGain, gain, log2(camInitialGain) - log2(gain));
    } else {
        // old scaling: used a fixed reference gain based on camera (as-shot) white balance

        // how much we need to scale each channel to get our new white balance
        rm = refwb_red / rm;
        gm = refwb_green / gm;
        bm = refwb_blue / bm;
        // normalize so larger multiplier becomes 1.0
        float minval = min(rm, gm, bm);
        rm /= minval;
        gm /= minval;
        bm /= minval;
        // multiply with reference gain, ie as-shot WB
        rm *= camInitialGain;
        gm *= camInitialGain;
        bm *= camInitialGain;
    }

    defGain = 0.0;
    // compute image area to render in order to provide the requested part of the image
    int sx1, sy1, imwidth, imheight, fw, d1xHeightOdd = 0;
    transformRect(pp, tran, sx1, sy1, imwidth, imheight, fw);

    // check possible overflows
    int maximwidth, maximheight;

    if ((tran & TR_ROT) == TR_R90 || (tran & TR_ROT) == TR_R270) {
        maximwidth = image->getHeight();
        maximheight = image->getWidth();
    } else {
        maximwidth = image->getWidth();
        maximheight = image->getHeight();
    }

    if (d1x) {
        // D1X has only half of the required rows
        // we interpolate the missing ones later to get correct aspect ratio
        // if the height is odd we also have to add an additional row to avoid a black line
        d1xHeightOdd = maximheight & 1;
        maximheight /= 2;
        imheight = maximheight;
    }

    // correct if overflow (very rare), but not fuji because it is corrected in transline
    if (!fuji && imwidth > maximwidth) {
        imwidth = maximwidth;
    }

    if (!fuji && imheight > maximheight) {
        imheight = maximheight;
    }

    if (fuji) { // zero image to avoid access to uninitialized values in further processing because fuji super-ccd processing is not clean...
        for (int i = 0; i < image->getHeight(); ++i) {
            for (int j = 0; j < image->getWidth(); ++j) {
                image->r(i, j) = image->g(i, j) = image->b(i, j) = 0;
            }
        }
    }

    int maxx = this->W, maxy = this->H, skip = pp.getSkip();

    // raw clip levels after white balance
    hlmax[0] = clmax[0] * rm;
    hlmax[1] = clmax[1] * gm;
    hlmax[2] = clmax[2] * bm;

    const bool doClip = (chmax[0] >= clmax[0] || chmax[1] >= clmax[1] || chmax[2] >= clmax[2]) && !hrp.hrenabled && hrp.clampOOG;

    float area = skip * skip;
    rm /= area;
    gm /= area;
    bm /= area;
    bool doHr = (hrp.hrenabled && hrp.method != "Color");
    const float expcomp = std::pow(2, ri->getBaselineExposure());
    rm *= expcomp;
    gm *= expcomp;
    bm *= expcomp;
    
#ifdef _OPENMP
    #pragma omp parallel if(!d1x)       // omp disabled for D1x to avoid race conditions (see Issue 1088 http://code.google.com/p/rawtherapee/issues/detail?id=1088)
    {
#endif
        // render the requested image part
        float line_red[imwidth] ALIGNED16;
        float line_grn[imwidth] ALIGNED16;
        float line_blue[imwidth] ALIGNED16;

#ifdef _OPENMP
        #pragma omp for schedule(dynamic,16)
#endif

        for (int ix = 0; ix < imheight; ix++) {
            int i = sy1 + skip * ix;
            i = std::min(i, maxy - skip); // avoid trouble

            if (ri->getSensorType() == ST_BAYER || ri->getSensorType() == ST_FUJI_XTRANS || ri->get_colors() == 1) {
                for (int j = 0, jx = sx1; j < imwidth; j++, jx += skip) {
                    jx = std::min(jx, maxx - skip); // avoid trouble

                    float rtot = 0.f, gtot = 0.f, btot = 0.f;

                    for (int m = 0; m < skip; m++)
                        for (int n = 0; n < skip; n++) {
                            rtot += red[i + m][jx + n];
                            gtot += green[i + m][jx + n];
                            btot += blue[i + m][jx + n];
                        }

                    rtot *= rm;
                    gtot *= gm;
                    btot *= bm;

                    if (doClip) {
                        // note: as hlmax[] can be larger than CLIP and we can later apply negative
                        // exposure this means that we can clip away local highlights which actually
                        // are not clipped. We have to do that though as we only check pixel by pixel
                        // and don't know if this will transition into a clipped area, if so we need
                        // to clip also surrounding to make a good colour transition
                        rtot = CLIP(rtot);
                        gtot = CLIP(gtot);
                        btot = CLIP(btot);
                    }

                    line_red[j] = rtot;
                    line_grn[j] = gtot;
                    line_blue[j] = btot;
                }
            } else {
                for (int j = 0, jx = sx1; j < imwidth; j++, jx += skip) {
                    if (jx > maxx - skip) {
                        jx = maxx - skip - 1;
                    }

                    float rtot, gtot, btot;
                    rtot = gtot = btot = 0;

                    for (int m = 0; m < skip; m++)
                        for (int n = 0; n < skip; n++) {
                            rtot += rawData[i + m][(jx + n) * 3 + 0];
                            gtot += rawData[i + m][(jx + n) * 3 + 1];
                            btot += rawData[i + m][(jx + n) * 3 + 2];
                        }

                    rtot *= rm;
                    gtot *= gm;
                    btot *= bm;

                    if (doClip) {
                        rtot = CLIP(rtot);
                        gtot = CLIP(gtot);
                        btot = CLIP(btot);
                    }

                    line_red[j] = rtot;
                    line_grn[j] = gtot;
                    line_blue[j] = btot;

                }
            }

            //process all highlight recovery other than "Color"
            if (doHr) {
                hlRecovery(hrp.method, line_red, line_grn, line_blue, imwidth, hlmax);
            }

            if (d1x) {
                transLineD1x (line_red, line_grn, line_blue, ix, image, tran, imwidth, imheight, d1xHeightOdd, doClip);
            } else if (fuji) {
                transLineFuji(line_red, line_grn, line_blue, ix, image, tran, imheight, fw);
            } else {
                transLineStandard(line_red, line_grn, line_blue, ix, image, tran, imwidth, imheight);
            }

        }

#ifdef _OPENMP
    }
#endif

    if (fuji) {
        int a = ((tran & TR_ROT) == TR_R90 && image->getWidth() % 2 == 0) || ((tran & TR_ROT) == TR_R180 && image->getHeight() % 2 + image->getWidth() % 2 == 1) || ((tran & TR_ROT) == TR_R270 && image->getHeight() % 2 == 0);

        // first row
        for (int j = 1 + a; j < image->getWidth() - 1; j += 2) {
            image->r(0, j) = (image->r(1, j) + image->r(0, j + 1) + image->r(0, j - 1)) / 3;
            image->g(0, j) = (image->g(1, j) + image->g(0, j + 1) + image->g(0, j - 1)) / 3;
            image->b(0, j) = (image->b(1, j) + image->b(0, j + 1) + image->b(0, j - 1)) / 3;
        }

        // other rows
        for (int i = 1; i < image->getHeight() - 1; i++) {
            for (int j = 2 - (a + i + 1) % 2; j < image->getWidth() - 1; j += 2) {
                // edge-adaptive interpolation
                double dh = (ABS(image->r(i, j + 1) - image->r(i, j - 1)) + ABS(image->g(i, j + 1) - image->g(i, j - 1)) + ABS(image->b(i, j + 1) - image->b(i, j - 1))) / 1.0;
                double dv = (ABS(image->r(i + 1, j) - image->r(i - 1, j)) + ABS(image->g(i + 1, j) - image->g(i - 1, j)) + ABS(image->b(i + 1, j) - image->b(i - 1, j))) / 1.0;
                double eh = 1.0 / (1.0 + dh);
                double ev = 1.0 / (1.0 + dv);
                image->r(i, j) = (eh * (image->r(i, j + 1) + image->r(i, j - 1)) + ev * (image->r(i + 1, j) + image->r(i - 1, j))) / (2.0 * (eh + ev));
                image->g(i, j) = (eh * (image->g(i, j + 1) + image->g(i, j - 1)) + ev * (image->g(i + 1, j) + image->g(i - 1, j))) / (2.0 * (eh + ev));
                image->b(i, j) = (eh * (image->b(i, j + 1) + image->b(i, j - 1)) + ev * (image->b(i + 1, j) + image->b(i - 1, j))) / (2.0 * (eh + ev));
            }

            // first pixel
            if (2 - (a + i + 1) % 2 == 2) {
                image->r(i, 0) = (image->r(i + 1, 0) + image->r(i - 1, 0) + image->r(i, 1)) / 3;
                image->g(i, 0) = (image->g(i + 1, 0) + image->g(i - 1, 0) + image->g(i, 1)) / 3;
                image->b(i, 0) = (image->b(i + 1, 0) + image->b(i - 1, 0) + image->b(i, 1)) / 3;
            }

            // last pixel
            if (2 - (a + i + image->getWidth()) % 2 == 2) {
                image->r(i, image->getWidth() - 1) = (image->r(i + 1, image->getWidth() - 1) + image->r(i - 1, image->getWidth() - 1) + image->r(i, image->getWidth() - 2)) / 3;
                image->g(i, image->getWidth() - 1) = (image->g(i + 1, image->getWidth() - 1) + image->g(i - 1, image->getWidth() - 1) + image->g(i, image->getWidth() - 2)) / 3;
                image->b(i, image->getWidth() - 1) = (image->b(i + 1, image->getWidth() - 1) + image->b(i - 1, image->getWidth() - 1) + image->b(i, image->getWidth() - 2)) / 3;
            }
        }

        // last row
        int b = (a == 1 && image->getHeight() % 2) || (a == 0 && image->getHeight() % 2 == 0);

        for (int j = 1 + b; j < image->getWidth() - 1; j += 2) {
            image->r(image->getHeight() - 1, j) = (image->r(image->getHeight() - 2, j) + image->r(image->getHeight() - 1, j + 1) + image->r(image->getHeight() - 1, j - 1)) / 3;
            image->g(image->getHeight() - 1, j) = (image->g(image->getHeight() - 2, j) + image->g(image->getHeight() - 1, j + 1) + image->g(image->getHeight() - 1, j - 1)) / 3;
            image->b(image->getHeight() - 1, j) = (image->b(image->getHeight() - 2, j) + image->b(image->getHeight() - 1, j + 1) + image->b(image->getHeight() - 1, j - 1)) / 3;
        }
    }

    // Flip if needed
    if (tran & TR_HFLIP) {
        hflip(image);
    }

    if (tran & TR_VFLIP) {
        vflip(image);
    }

    // Colour correction (only when running on full resolution)
    if (pp.getSkip() == 1) {
        switch (ri->getSensorType()) {
            case ST_BAYER:
                processFalseColorCorrection(image, raw.bayersensor.ccSteps);
                break;

            case ST_FUJI_XTRANS:
                processFalseColorCorrection(image, raw.xtranssensor.ccSteps);
                break;

            case ST_FOVEON:
            case ST_NONE:
                break;
        }
    }
}

DCPProfile *RawImageSource::getDCP(const ColorManagementParams &cmp, DCPProfile::ApplyState &as)
{
    if (cmp.inputProfile == "(camera)" || cmp.inputProfile == "(none)") {
        return nullptr;
    }

    DCPProfile *dcpProf = nullptr;
    cmsHPROFILE dummy;
    findInputProfile(cmp.inputProfile, nullptr, (static_cast<const FramesData*>(getMetaData()))->getCamera(), &dcpProf, dummy);

    if (dcpProf == nullptr) {
        if (settings->verbose) {
            printf("Can't load DCP profile '%s'!\n", cmp.inputProfile.c_str());
        }

        return nullptr;
    }

    dcpProf->setStep2ApplyState(cmp.workingProfile, cmp.toneCurve, cmp.applyLookTable, cmp.applyBaselineExposureOffset, as);
    return dcpProf;
}

void RawImageSource::convertColorSpace(Imagefloat* image, const ColorManagementParams &cmp, const ColorTemp &wb)
{
    double pre_mul[3] = { ri->get_pre_mul(0), ri->get_pre_mul(1), ri->get_pre_mul(2) };
    colorSpaceConversion(image, cmp, wb, pre_mul, embProfile, camProfile, imatrices.xyz_cam, (static_cast<const FramesData*>(getMetaData()))->getCamera());
}

//%%%%%%%%%%%%%%%%%%%%%%%%%%%%%%%%%%%%%%%

/* interpolateBadPixelsBayer: correct raw pixels looking at the bitmap
 * takes into consideration if there are multiple bad pixels in the neighbourhood
 */
int RawImageSource::interpolateBadPixelsBayer(PixelsMap &bitmapBads, array2D<float> &rawData)
{
    static const float eps = 1.f;
    int counter = 0;
#ifdef _OPENMP
    #pragma omp parallel for reduction(+:counter) schedule(dynamic,16)
#endif

    for (int row = 2; row < H - 2; row++) {
        for (int col = 2; col < W - 2; col++) {
            int sk = bitmapBads.skipIfZero(col, row);  //optimization for a stripe all zero

            if (sk) {
                col += sk - 1; //-1 is because of col++ in cycle
                continue;
            }

            if (!bitmapBads.get(col, row)) {
                continue;
            }

            float wtdsum = 0.f, norm = 0.f;

            // diagonal interpolation
            if (FC(row, col) == 1) {
                // green channel. We can use closer pixels than for red or blue channel. Distance to centre pixel is sqrt(2) => weighting is 0.70710678
                // For green channel following pixels will be used for interpolation. Pixel to be interpolated is in centre.
                // 1 means that pixel is used in this step, if itself and his counterpart are not marked bad
                // 0 0 0 0 0
                // 0 1 0 1 0
                // 0 0 0 0 0
                // 0 1 0 1 0
                // 0 0 0 0 0
                for (int dx = -1; dx <= 1; dx += 2) {
                    if (bitmapBads.get(col + dx, row - 1) || bitmapBads.get(col - dx, row + 1)) {
                        continue;
                    }

                    float dirwt = 0.70710678f / (fabsf(rawData[row - 1][col + dx] - rawData[row + 1][col - dx]) + eps);
                    wtdsum += dirwt * (rawData[row - 1][col + dx] + rawData[row + 1][col - dx]);
                    norm += dirwt;
                }
            } else {
                // red and blue channel. Distance to centre pixel is sqrt(8) => weighting is 0.35355339
                // For red and blue channel following pixels will be used for interpolation. Pixel to be interpolated is in centre.
                // 1 means that pixel is used in this step, if itself and his counterpart are not marked bad
                // 1 0 0 0 1
                // 0 0 0 0 0
                // 0 0 0 0 0
                // 0 0 0 0 0
                // 1 0 0 0 1
                for (int dx = -2; dx <= 2; dx += 4) {
                    if (bitmapBads.get(col + dx, row - 2) || bitmapBads.get(col - dx, row + 2)) {
                        continue;
                    }

                    float dirwt = 0.35355339f / (fabsf(rawData[row - 2][col + dx] - rawData[row + 2][col - dx]) + eps);
                    wtdsum += dirwt * (rawData[row - 2][col + dx] + rawData[row + 2][col - dx]);
                    norm += dirwt;
                }
            }

            // channel independent. Distance to centre pixel is 2 => weighting is 0.5
            // Additionally for all channel following pixels will be used for interpolation. Pixel to be interpolated is in centre.
            // 1 means that pixel is used in this step, if itself and his counterpart are not marked bad
            // 0 0 1 0 0
            // 0 0 0 0 0
            // 1 0 0 0 1
            // 0 0 0 0 0
            // 0 0 1 0 0

            // horizontal interpolation
            if (!(bitmapBads.get(col - 2, row) || bitmapBads.get(col + 2, row))) {
                float dirwt = 0.5f / (fabsf(rawData[row][col - 2] - rawData[row][col + 2]) + eps);
                wtdsum += dirwt * (rawData[row][col - 2] + rawData[row][col + 2]);
                norm += dirwt;
            }

            // vertical interpolation
            if (!(bitmapBads.get(col, row - 2) || bitmapBads.get(col, row + 2))) {
                float dirwt = 0.5f / (fabsf(rawData[row - 2][col] - rawData[row + 2][col]) + eps);
                wtdsum += dirwt * (rawData[row - 2][col] + rawData[row + 2][col]);
                norm += dirwt;
            }

            if (LIKELY(norm > 0.f)) {  // This means, we found at least one pair of valid pixels in the steps above, likelihood of this case is about 99.999%
                rawData[row][col] = wtdsum / (2.f * norm); //gradient weighted average, Factor of 2.f is an optimization to avoid multiplications in former steps
                counter++;
            } else { //backup plan -- simple average. Same method for all channels. We could improve this, but it's really unlikely that this case happens
                int tot = 0;
                float sum = 0;

                for (int dy = -2; dy <= 2; dy += 2) {
                    for (int dx = -2; dx <= 2; dx += 2) {
                        if (bitmapBads.get(col + dx, row + dy)) {
                            continue;
                        }

                        sum += rawData[row + dy][col + dx];
                        tot++;
                    }
                }

                if (tot > 0) {
                    rawData[row][col] = sum / tot;
                    counter ++;
                }
            }
        }
    }

    return counter; // Number of interpolated pixels.
}

/* interpolateBadPixels3Colours: correct raw pixels looking at the bitmap
 * takes into consideration if there are multiple bad pixels in the neighbourhood
 */
int RawImageSource::interpolateBadPixelsNColours(PixelsMap &bitmapBads, const int colours)
{
    static const float eps = 1.f;
    int counter = 0;
#ifdef _OPENMP
    #pragma omp parallel for reduction(+:counter) schedule(dynamic,16)
#endif

    for (int row = 2; row < H - 2; row++) {
        for (int col = 2; col < W - 2; col++) {
            int sk = bitmapBads.skipIfZero(col, row);  //optimization for a stripe all zero

            if (sk) {
                col += sk - 1; //-1 is because of col++ in cycle
                continue;
            }

            if (!bitmapBads.get(col, row)) {
                continue;
            }

            float wtdsum[colours], norm[colours];

            for (int i = 0; i < colours; ++i) {
                wtdsum[i] = norm[i] = 0.f;
            }

            // diagonal interpolation
            for (int dx = -1; dx <= 1; dx += 2) {
                if (bitmapBads.get(col + dx, row - 1) || bitmapBads.get(col - dx, row + 1)) {
                    continue;
                }

                for (int c = 0; c < colours; c++) {
                    float dirwt = 0.70710678f / (fabsf(rawData[row - 1][(col + dx) * colours + c] - rawData[row + 1][(col - dx) * colours + c]) + eps);
                    wtdsum[c] += dirwt * (rawData[row - 1][(col + dx) * colours + c] + rawData[row + 1][(col - dx) * colours + c]);
                    norm[c] += dirwt;
                }
            }

            // horizontal interpolation
            if (!(bitmapBads.get(col - 1, row) || bitmapBads.get(col + 1, row))) {
                for (int c = 0; c < colours; c++) {
                    float dirwt = 1.f / (fabsf(rawData[row][(col - 1) * colours + c] - rawData[row][(col + 1) * colours + c]) + eps);
                    wtdsum[c] += dirwt * (rawData[row][(col - 1) * colours + c] + rawData[row][(col + 1) * colours + c]);
                    norm[c] += dirwt;
                }
            }

            // vertical interpolation
            if (!(bitmapBads.get(col, row - 1) || bitmapBads.get(col, row + 1))) {
                for (int c = 0; c < colours; c++) {
                    float dirwt = 1.f / (fabsf(rawData[row - 1][col * colours + c] - rawData[row + 1][col * colours + c]) + eps);
                    wtdsum[c] += dirwt * (rawData[row - 1][col * colours + c] + rawData[row + 1][col * colours + c]);
                    norm[c] += dirwt;
                }
            }

            if (LIKELY(norm[0] > 0.f)) {  // This means, we found at least one pair of valid pixels in the steps above, likelihood of this case is about 99.999%
                for (int c = 0; c < colours; c++) {
                    rawData[row][col * colours + c] = wtdsum[c] / (2.f * norm[c]); //gradient weighted average, Factor of 2.f is an optimization to avoid multiplications in former steps
                }

                counter++;
            } else { //backup plan -- simple average. Same method for all channels. We could improve this, but it's really unlikely that this case happens
                int tot = 0;
                float sum[colours];

                for (int i = 0; i < colours; ++i) {
                    sum[i] = 0.f;
                }

                for (int dy = -2; dy <= 2; dy += 2) {
                    for (int dx = -2; dx <= 2; dx += 2) {
                        if (bitmapBads.get(col + dx, row + dy)) {
                            continue;
                        }

                        for (int c = 0; c < colours; c++) {
                            sum[c] += rawData[row + dy][(col + dx) * colours + c];
                        }

                        tot++;
                    }
                }

                if (tot > 0) {
                    for (int c = 0; c < colours; c++) {
                        rawData[row][col * colours + c] = sum[c] / tot;
                    }

                    counter ++;
                }
            }
        }
    }

    return counter; // Number of interpolated pixels.
}
/* interpolateBadPixelsXtrans: correct raw pixels looking at the bitmap
 * takes into consideration if there are multiple bad pixels in the neighbourhood
 */
int RawImageSource::interpolateBadPixelsXtrans(PixelsMap &bitmapBads)
{
    static const float eps = 1.f;
    int counter = 0;
#ifdef _OPENMP
    #pragma omp parallel for reduction(+:counter) schedule(dynamic,16)
#endif

    for (int row = 2; row < H - 2; row++) {
        for (int col = 2; col < W - 2; col++) {
            int skip = bitmapBads.skipIfZero(col, row);  //optimization for a stripe all zero

            if (skip) {
                col += skip - 1; //-1 is because of col++ in cycle
                continue;
            }

            if (!bitmapBads.get(col, row)) {
                continue;
            }

            float wtdsum = 0.f, norm = 0.f;
            unsigned int pixelColor = ri->XTRANSFC(row, col);

            if (pixelColor == 1) {
                // green channel. A green pixel can either be a solitary green pixel or a member of a 2x2 square of green pixels
                if (ri->XTRANSFC(row, col - 1) == ri->XTRANSFC(row, col + 1)) {
                    // If left and right neighbour have same colour, then this is a solitary green pixel
                    // For these the following pixels will be used for interpolation. Pixel to be interpolated is in centre and marked with a P.
                    // Pairs of pixels used in this step are numbered. A pair will be used if none of the pixels of the pair is marked bad
                    // 0 means, the pixel has a different colour and will not be used
                    // 0 1 0 2 0
                    // 3 5 0 6 4
                    // 0 0 P 0 0
                    // 4 6 0 5 3
                    // 0 2 0 1 0
                    for (int dx = -1; dx <= 1; dx += 2) {  // pixels marked 5 or 6 in above example. Distance to P is sqrt(2) => weighting is 0.70710678f
                        if (bitmapBads.get(col + dx, row - 1) || bitmapBads.get(col - dx, row + 1)) {
                            continue;
                        }

                        float dirwt = 0.70710678f / (fabsf(rawData[row - 1][col + dx] - rawData[row + 1][col - dx]) + eps);
                        wtdsum += dirwt * (rawData[row - 1][col + dx] + rawData[row + 1][col - dx]);
                        norm += dirwt;
                    }

                    for (int dx = -1; dx <= 1; dx += 2) {  // pixels marked 1 or 2 on above example. Distance to P is sqrt(5) => weighting is 0.44721359f
                        if (bitmapBads.get(col + dx, row - 2) || bitmapBads.get(col - dx, row + 2)) {
                            continue;
                        }

                        float dirwt = 0.44721359f / (fabsf(rawData[row - 2][col + dx] - rawData[row + 2][col - dx]) + eps);
                        wtdsum += dirwt * (rawData[row - 2][col + dx] + rawData[row + 2][col - dx]);
                        norm += dirwt;
                    }

                    for (int dx = -2; dx <= 2; dx += 4) {  // pixels marked 3 or 4 on above example. Distance to P is sqrt(5) => weighting is 0.44721359f
                        if (bitmapBads.get(col + dx, row - 1) || bitmapBads.get(col - dx, row + 1)) {
                            continue;
                        }

                        float dirwt = 0.44721359f / (fabsf(rawData[row - 1][col + dx] - rawData[row + 1][col - dx]) + eps);
                        wtdsum += dirwt * (rawData[row - 1][col + dx] + rawData[row + 1][col - dx]);
                        norm += dirwt;
                    }
                } else {
                    // this is a member of a 2x2 square of green pixels
                    // For these the following pixels will be used for interpolation. Pixel to be interpolated is at position P in the example.
                    // Pairs of pixels used in this step are numbered. A pair will be used if none of the pixels of the pair is marked bad
                    // 0 means, the pixel has a different colour and will not be used
                    // 1 0 0 3
                    // 0 P 2 0
                    // 0 2 1 0
                    // 3 0 0 0

                    // pixels marked 1 in above example. Distance to P is sqrt(2) => weighting is 0.70710678f
                    int offset1 = ri->XTRANSFC(row - 1, col - 1) == ri->XTRANSFC(row + 1, col + 1) ? 1 : -1;

                    if (!(bitmapBads.get(col - offset1, row - 1) || bitmapBads.get(col + offset1, row + 1))) {
                        float dirwt = 0.70710678f / (fabsf(rawData[row - 1][col - offset1] - rawData[row + 1][col + offset1]) + eps);
                        wtdsum += dirwt * (rawData[row - 1][col - offset1] + rawData[row + 1][col + offset1]);
                        norm += dirwt;
                    }

                    // pixels marked 2 in above example. Distance to P is 1 => weighting is 1.f
                    int offsety = (ri->XTRANSFC(row - 1, col) != 1 ? 1 : -1);
                    int offsetx = offset1 * offsety;

                    if (!(bitmapBads.get(col + offsetx, row) || bitmapBads.get(col, row + offsety))) {
                        float dirwt = 1.f / (fabsf(rawData[row][col + offsetx] - rawData[row + offsety][col]) + eps);
                        wtdsum += dirwt * (rawData[row][col + offsetx] + rawData[row + offsety][col]);
                        norm += dirwt;
                    }

                    int offsety2 = -offsety;
                    int offsetx2 = -offsetx;
                    offsetx *= 2;
                    offsety *= 2;

                    // pixels marked 3 in above example. Distance to P is sqrt(5) => weighting is 0.44721359f
                    if (!(bitmapBads.get(col + offsetx, row + offsety2) || bitmapBads.get(col + offsetx2, row + offsety))) {
                        float dirwt = 0.44721359f / (fabsf(rawData[row + offsety2][col + offsetx] - rawData[row + offsety][col + offsetx2]) + eps);
                        wtdsum += dirwt * (rawData[row + offsety2][col + offsetx] + rawData[row + offsety][col + offsetx2]);
                        norm += dirwt;
                    }
                }
            } else {
                // red and blue channel.
                // Each red or blue pixel has exactly one neighbour of same colour in distance 2 and four neighbours of same colour which can be reached by a move of a knight in chess.
                // For the distance 2 pixel (marked with an X) we generate a virtual counterpart (marked with a V)
                // For red and blue channel following pixels will be used for interpolation. Pixel to be interpolated is in centre and marked with a P.
                // Pairs of pixels used in this step are numbered except for distance 2 pixels which are marked X and V. A pair will be used if none of the pixels of the pair is marked bad
                // 0 1 0 0 0    0 0 X 0 0   remaining cases are symmetric
                // 0 0 0 0 2    1 0 0 0 2
                // X 0 P 0 V    0 0 P 0 0
                // 0 0 0 0 1    0 0 0 0 0
                // 0 2 0 0 0    0 2 V 1 0

                // Find two knight moves landing on a pixel of same colour as the pixel to be interpolated.
                // If we look at first and last row of 5x5 square, we will find exactly two knight pixels.
                // Additionally we know that the column of this pixel has 1 or -1 horizontal distance to the centre pixel
                // When we find a knight pixel, we get its counterpart, which has distance (+-3,+-3), where the signs of distance depend on the corner of the found knight pixel.
                // These pixels are marked 1 or 2 in above examples. Distance to P is sqrt(5) => weighting is 0.44721359f
                // The following loop simply scans the four possible places. To keep things simple, it does not stop after finding two knight pixels, because it will not find more than two
                for (int d1 = -2, offsety = 3; d1 <= 2; d1 += 4, offsety -= 6) {
                    for (int d2 = -1, offsetx = 3; d2 < 1; d2 += 2, offsetx -= 6) {
                        if (ri->XTRANSFC(row + d1, col + d2) == pixelColor) {
                            if (!(bitmapBads.get(col + d2, row + d1) || bitmapBads.get(col + d2 + offsetx, row + d1 + offsety))) {
                                float dirwt = 0.44721359f / (fabsf(rawData[row + d1][col + d2] - rawData[row + d1 + offsety][col + d2 + offsetx]) + eps);
                                wtdsum += dirwt * (rawData[row + d1][col + d2] + rawData[row + d1 + offsety][col + d2 + offsetx]);
                                norm += dirwt;
                            }
                        }
                    }
                }

                // now scan for the pixel of same colour in distance 2 in each direction (marked with an X in above examples).
                bool distance2PixelFound = false;
                int dx, dy;

                // check horizontal
                for (dx = -2, dy = 0; dx <= 2 && !distance2PixelFound; dx += 4)
                    if (ri->XTRANSFC(row, col + dx) == pixelColor) {
                        distance2PixelFound = true;
                    }

                if (!distance2PixelFound)

                    // no distance 2 pixel on horizontal, check vertical
                    for (dx = 0, dy = -2; dy <= 2 && !distance2PixelFound; dy += 4)
                        if (ri->XTRANSFC(row + dy, col) == pixelColor) {
                            distance2PixelFound = true;
                        }

                // calculate the value of its virtual counterpart (marked with a V in above examples)
                float virtualPixel;

                if (dy == 0) {
                    virtualPixel = 0.5f * (rawData[row - 1][col - dx] + rawData[row + 1][col - dx]);
                } else {
                    virtualPixel = 0.5f * (rawData[row - dy][col - 1] + rawData[row - dy][col + 1]);
                }

                // and weight as usual. Distance to P is 2 => weighting is 0.5f
                float dirwt = 0.5f / (fabsf(virtualPixel - rawData[row + dy][col + dx]) + eps);
                wtdsum += dirwt * (virtualPixel + rawData[row + dy][col + dx]);
                norm += dirwt;
            }

            if (LIKELY(norm > 0.f)) {  // This means, we found at least one pair of valid pixels in the steps above, likelihood of this case is about 99.999%
                rawData[row][col] = wtdsum / (2.f * norm); //gradient weighted average, Factor of 2.f is an optimization to avoid multiplications in former steps
                counter++;
            }
        }
    }

    return counter; // Number of interpolated pixels.
}
//%%%%%%%%%%%%%%%%%%%%%%%%%%%%%%%%%%%%%%%

/*  Search for hot or dead pixels in the image and update the map
 *  For each pixel compare its value to the average of similar colour surrounding
 *  (Taken from Emil Martinec idea)
 *  (Optimized by Ingo Weyrich 2013 and 2015)
 */
int RawImageSource::findHotDeadPixels( PixelsMap &bpMap, float thresh, bool findHotPixels, bool findDeadPixels )
{
    float varthresh = (20.0 * (thresh / 100.0) + 1.0) / 24.f;

    // allocate temporary buffer
    float* cfablur;
    cfablur = (float (*)) malloc(H * W * sizeof * cfablur);

    // counter for dead or hot pixels
    int counter = 0;

#ifdef _OPENMP
    #pragma omp parallel
#endif
    {
#ifdef _OPENMP
        #pragma omp for schedule(dynamic,16) nowait
#endif

        for (int i = 2; i < H - 2; i++) {
            for (int j = 2; j < W - 2; j++) {
                const float& temp = median(rawData[i - 2][j - 2], rawData[i - 2][j], rawData[i - 2][j + 2],
                                           rawData[i][j - 2], rawData[i][j], rawData[i][j + 2],
                                           rawData[i + 2][j - 2], rawData[i + 2][j], rawData[i + 2][j + 2]);
                cfablur[i * W + j] = rawData[i][j] - temp;
            }
        }

        // process borders. Former version calculated the median using mirrored border which does not make sense because the original pixel loses weight
        // Setting the difference between pixel and median for border pixels to zero should do the job not worse then former version
#ifdef _OPENMP
        #pragma omp single
#endif
        {
            for (int i = 0; i < 2; i++) {
                for (int j = 0; j < W; j++) {
                    cfablur[i * W + j] = 0.f;
                }
            }

            for (int i = 2; i < H - 2; i++) {
                for (int j = 0; j < 2; j++) {
                    cfablur[i * W + j] = 0.f;
                }

                for (int j = W - 2; j < W; j++) {
                    cfablur[i * W + j] = 0.f;
                }
            }

            for (int i = H - 2; i < H; i++) {
                for (int j = 0; j < W; j++) {
                    cfablur[i * W + j] = 0.f;
                }
            }
        }
#ifdef _OPENMP
        #pragma omp barrier // barrier because of nowait clause above

        #pragma omp for reduction(+:counter) schedule(dynamic,16)
#endif

        //cfa pixel heat/death evaluation
        for (int rr = 2; rr < H - 2; rr++) {
            int rrmWpcc = rr * W + 2;

            for (int cc = 2; cc < W - 2; cc++, rrmWpcc++) {
                //evaluate pixel for heat/death
                float pixdev = cfablur[rrmWpcc];

                if (pixdev == 0.f) {
                    continue;
                }

                if ((!findDeadPixels) && pixdev < 0) {
                    continue;
                }

                if ((!findHotPixels) && pixdev > 0) {
                    continue;
                }

                pixdev = fabsf(pixdev);
                float hfnbrave = -pixdev;

#ifdef __SSE2__
                // sum up 5*4 = 20 values using SSE
                // 10 fabs function calls and float 10 additions with SSE
                vfloat sum = vabsf(LVFU(cfablur[(rr - 2) * W + cc - 2])) + vabsf(LVFU(cfablur[(rr - 1) * W + cc - 2]));
                sum += vabsf(LVFU(cfablur[(rr) * W + cc - 2]));
                sum += vabsf(LVFU(cfablur[(rr + 1) * W + cc - 2]));
                sum += vabsf(LVFU(cfablur[(rr + 2) * W + cc - 2]));
                // horizontally add the values and add the result to hfnbrave
                hfnbrave += vhadd(sum);

                // add remaining 5 values of last column
                for (int mm = rr - 2; mm <= rr + 2; mm++) {
                    hfnbrave += fabsf(cfablur[mm * W + cc + 2]);
                }

#else

                //  25 fabs function calls and 25 float additions without SSE
                for (int mm = rr - 2; mm <= rr + 2; mm++) {
                    for (int nn = cc - 2; nn <= cc + 2; nn++) {
                        hfnbrave += fabsf(cfablur[mm * W + nn]);
                    }
                }

#endif

                if (pixdev > varthresh * hfnbrave) {
                    // mark the pixel as "bad"
                    bpMap.set(cc, rr);
                    counter++;
                }
            }//end of pixel evaluation
        }
    }//end of parallel processing
    free(cfablur);
    return counter;
}

//%%%%%%%%%%%%%%%%%%%%%%%%%%%%%%%%%%%%%%%

void RawImageSource::getFullSize(int& w, int& h, int tr)
{

    tr = defTransform(tr);

    if (fuji) {
        w = ri->get_FujiWidth() * 2 + 1;
        h = (H - ri->get_FujiWidth()) * 2 + 1;
    } else if (d1x) {
        w = W;
        h = 2 * H;
    } else {
        w = W;
        h = H;
    }

    if ((tr & TR_ROT) == TR_R90 || (tr & TR_ROT) == TR_R270) {
        int tmp = w;
        w = h;
        h = tmp;
    }

    w -= 2 * border;
    h -= 2 * border;
}

//%%%%%%%%%%%%%%%%%%%%%%%%%%%%%%%%%%%%%%%

void RawImageSource::getSize(const PreviewProps &pp, int& w, int& h)
{
    w = pp.getWidth() / pp.getSkip() + (pp.getWidth() % pp.getSkip() > 0);
    h = pp.getHeight() / pp.getSkip() + (pp.getHeight() % pp.getSkip() > 0);
}

//%%%%%%%%%%%%%%%%%%%%%%%%%%%%%%%%%%%%%%%

void RawImageSource::hflip(Imagefloat* image)
{
    image->hflip();
}

//%%%%%%%%%%%%%%%%%%%%%%%%%%%%%%%%%%%%%%%

void RawImageSource::vflip(Imagefloat* image)
{
    image->vflip();
}


//%%%%%%%%%%%%%%%%%%%%%%%%%%%%%%%%%%%%%%%

int RawImageSource::load (const Glib::ustring &fname, bool firstFrameOnly)
{

    MyTime t1, t2;
    t1.set();
    fileName = fname;

    if (plistener) {
<<<<<<< HEAD
        plistener->setProgressStr("Decoding...");
        plistener->setProgress(0.0);
=======
        plistener->setProgressStr ("PROGRESSBAR_DECODING");
        plistener->setProgress (0.0);
>>>>>>> 6747c5c7
    }

    ri = new RawImage(fname);
    int errCode = ri->loadRaw(false, 0, false);

    if (errCode) {
        return errCode;
    }
    numFrames = firstFrameOnly ? 1 : ri->getFrameCount();

    errCode = 0;

    if (numFrames > 1) {
#ifdef _OPENMP
        #pragma omp parallel
#endif
        {
            int errCodeThr = 0;
#ifdef _OPENMP
            #pragma omp for nowait
#endif

            for (unsigned int i = 0; i < numFrames; ++i)
            {
                if (i == 0) {
                    riFrames[i] = ri;
                    errCodeThr = riFrames[i]->loadRaw(true, i, true, plistener, 0.8);
                } else {
                    riFrames[i] = new RawImage(fname);
                    errCodeThr = riFrames[i]->loadRaw(true, i);
                }
            }

#ifdef _OPENMP
            #pragma omp critical
#endif
            {
                errCode = errCodeThr ? errCodeThr : errCode;
            }
        }
    } else {
        riFrames[0] = ri;
        errCode = riFrames[0]->loadRaw(true, 0, true, plistener, 0.8);
    }

    if (!errCode) {
        for (unsigned int i = 0; i < numFrames; ++i) {
            riFrames[i]->compress_image(i);
        }
    } else {
        return errCode;
    }

    if (numFrames > 1) {  // this disables multi frame support for Fuji S5 until I found a solution to handle different dimensions
        if (riFrames[0]->get_width() != riFrames[1]->get_width() || riFrames[0]->get_height() != riFrames[1]->get_height()) {
            numFrames = 1;
        }
    }

    if (plistener) {
        plistener->setProgress(0.9);
    }

    /***** Copy once constant data extracted from raw *******/
    W = ri->get_width();
    H = ri->get_height();
    fuji = ri->get_FujiWidth() != 0;

    for (int i = 0; i < 3; i++)
        for (int j = 0; j < 3; j++) {
            imatrices.rgb_cam[i][j] = ri->get_colors() == 1 ? (i == j) : ri->get_rgb_cam(i, j);
        }

    // compute inverse of the color transformation matrix
    // first arg is matrix, second arg is inverse
    inverse33(imatrices.rgb_cam, imatrices.cam_rgb);

    d1x  = ! ri->get_model().compare("D1X");

    if (ri->getSensorType() == ST_FUJI_XTRANS) {
        border = 7;
    } else if (ri->getSensorType() == ST_FOVEON) {
        border = 0;
    }

    if (ri->get_profile()) {
        embProfile = cmsOpenProfileFromMem(ri->get_profile(), ri->get_profileLen());
    }

    // create profile
    memset(imatrices.xyz_cam, 0, sizeof(imatrices.xyz_cam));

    for (int i = 0; i < 3; i++)
        for (int j = 0; j < 3; j++)
            for (int k = 0; k < 3; k++) {
                imatrices.xyz_cam[i][j] += xyz_sRGB[i][k] * imatrices.rgb_cam[k][j];
            }

    camProfile = ICCStore::getInstance()->createFromMatrix(imatrices.xyz_cam, false, "Camera");
    inverse33(imatrices.xyz_cam, imatrices.cam_xyz);

    // First we get the "as shot" ("Camera") white balance and store it
    float pre_mul[4];
    // FIXME: get_colorsCoeff not so much used nowadays, when we have calculate_scale_mul() function here
    ri->get_colorsCoeff(pre_mul, scale_mul, c_black, false);   //modify  for black level
    camInitialGain = max(scale_mul[0], scale_mul[1], scale_mul[2], scale_mul[3]) / min(scale_mul[0], scale_mul[1], scale_mul[2], scale_mul[3]);

    double camwb_red = ri->get_pre_mul(0) / pre_mul[0];
    double camwb_green = ri->get_pre_mul(1) / pre_mul[1];
    double camwb_blue = ri->get_pre_mul(2) / pre_mul[2];
    double cam_r = imatrices.rgb_cam[0][0] * camwb_red + imatrices.rgb_cam[0][1] * camwb_green + imatrices.rgb_cam[0][2] * camwb_blue;
    double cam_g = imatrices.rgb_cam[1][0] * camwb_red + imatrices.rgb_cam[1][1] * camwb_green + imatrices.rgb_cam[1][2] * camwb_blue;
    double cam_b = imatrices.rgb_cam[2][0] * camwb_red + imatrices.rgb_cam[2][1] * camwb_green + imatrices.rgb_cam[2][2] * camwb_blue;
    camera_wb = ColorTemp(cam_r, cam_g, cam_b, 1.);  // as shot WB

    ColorTemp ReferenceWB;
    double ref_r, ref_g, ref_b;
    {
        // ...then we re-get the constants but now with auto which gives us better demosaicing and CA auto-correct
        // performance for strange white balance settings (such as UniWB)
        ri->get_colorsCoeff(ref_pre_mul, scale_mul, c_black, true);
        refwb_red = ri->get_pre_mul(0) / ref_pre_mul[0];
        refwb_green = ri->get_pre_mul(1) / ref_pre_mul[1];
        refwb_blue = ri->get_pre_mul(2) / ref_pre_mul[2];
        initialGain = max(scale_mul[0], scale_mul[1], scale_mul[2], scale_mul[3]) / min(scale_mul[0], scale_mul[1], scale_mul[2], scale_mul[3]);
        ref_r = imatrices.rgb_cam[0][0] * refwb_red + imatrices.rgb_cam[0][1] * refwb_green + imatrices.rgb_cam[0][2] * refwb_blue;
        ref_g = imatrices.rgb_cam[1][0] * refwb_red + imatrices.rgb_cam[1][1] * refwb_green + imatrices.rgb_cam[1][2] * refwb_blue;
        ref_b = imatrices.rgb_cam[2][0] * refwb_red + imatrices.rgb_cam[2][1] * refwb_green + imatrices.rgb_cam[2][2] * refwb_blue;
        ReferenceWB = ColorTemp(ref_r, ref_g, ref_b, 1.);
    }

    if (settings->verbose) {
        printf("Raw As Shot White balance: temp %f, tint %f\n", camera_wb.getTemp(), camera_wb.getGreen());
        printf("Raw Reference (auto) white balance: temp %f, tint %f, multipliers [%f %f %f | %f %f %f]\n", ReferenceWB.getTemp(), ReferenceWB.getGreen(), ref_r, ref_g, ref_b, refwb_red, refwb_blue, refwb_green);
    }

    /*{
            // Test code: if you want to test a specific white balance
        ColorTemp d50wb = ColorTemp(5000.0, 1.0, 1.0, "Custom");
        double rm,gm,bm,r,g,b;
        d50wb.getMultipliers(r, g, b);
        camwb_red   = imatrices.cam_rgb[0][0]*r + imatrices.cam_rgb[0][1]*g + imatrices.cam_rgb[0][2]*b;
        camwb_green = imatrices.cam_rgb[1][0]*r + imatrices.cam_rgb[1][1]*g + imatrices.cam_rgb[1][2]*b;
        camwb_blue  = imatrices.cam_rgb[2][0]*r + imatrices.cam_rgb[2][1]*g + imatrices.cam_rgb[2][2]*b;
        double pre_mul[3], dmax = 0;
        pre_mul[0] = ri->get_pre_mul(0) / camwb_red;
        pre_mul[1] = ri->get_pre_mul(1) / camwb_green;
        pre_mul[2] = ri->get_pre_mul(2) / camwb_blue;
        for (int c = 0; c < 3; c++) {
            if (dmax < pre_mul[c])
                dmax = pre_mul[c];
                }
                for (int c = 0; c < 3; c++) {
            pre_mul[c] /= dmax;
                }
                camwb_red *= dmax;
                camwb_green *= dmax;
                camwb_blue *= dmax;
                for (int c = 0; c < 3; c++) {
            int sat = ri->get_white(c) - ri->get_cblack(c);
            scale_mul[c] = pre_mul[c] * 65535.0 / sat;
                }
                scale_mul[3] = pre_mul[1] * 65535.0 / (ri->get_white(3) - ri->get_cblack(3));
                initialGain = 1.0 / min(pre_mul[0], pre_mul[1], pre_mul[2]);
    }*/

    for (unsigned int i = 0; i < numFrames; ++i) {
        riFrames[i]->set_prefilters();
    }


    // Load complete Exif information
    std::unique_ptr<RawMetaDataLocation> rml(new RawMetaDataLocation(ri->get_exifBase(), ri->get_ciffBase(), ri->get_ciffLen()));
    idata = new FramesData(fname, std::move(rml));
    idata->setDCRawFrameCount(numFrames);

    green(W, H);
    red(W, H);
    blue(W, H);
    //hpmap = allocArray<char>(W, H);

    if (plistener) {
        plistener->setProgress(1.0);
    }

    plistener = nullptr; // This must be reset, because only load() is called through progressConnector
    t2.set();

    if (settings->verbose) {
        printf("Load %s: %d usec\n", fname.c_str(), t2.etime(t1));
    }

    return 0; // OK!
}

//%%%%%%%%%%%%%%%%%%%%%%%%%%%%%%%%%%%%%%%

void RawImageSource::preprocess(const RAWParams &raw, const LensProfParams &lensProf, const CoarseTransformParams& coarse, bool prepareDenoise)
{
//    BENCHFUN
    MyTime t1, t2;
    t1.set();

    Glib::ustring newDF = raw.dark_frame;
    RawImage *rid = nullptr;

    if (!raw.df_autoselect) {
        if (!raw.dark_frame.empty()) {
            rid = dfm.searchDarkFrame(raw.dark_frame);
        }
    } else {
        rid = dfm.searchDarkFrame(idata->getMake(), idata->getModel(), idata->getISOSpeed(), idata->getShutterSpeed(), idata->getDateTimeAsTS());
    }

    if (rid && settings->verbose) {
        printf("Subtracting Darkframe:%s\n", rid->get_filename().c_str());
    }

    PixelsMap *bitmapBads = nullptr;

    int totBP = 0; // Hold count of bad pixels to correct

    if (ri->zeroIsBad()) { // mark all pixels with value zero as bad, has to be called before FF and DF. dcraw sets this flag only for some cameras (mainly Panasonic and Leica)
        bitmapBads = new PixelsMap(W, H);
#ifdef _OPENMP
        #pragma omp parallel for reduction(+:totBP) schedule(dynamic,16)
#endif

        for (int i = 0; i < H; i++)
            for (int j = 0; j < W; j++) {
                if (ri->data[i][j] == 0.f) {
                    bitmapBads->set(j, i);
                    totBP++;
                }
            }

        if (settings->verbose) {
            printf("%d pixels with value zero marked as bad pixels\n", totBP);
        }
    }

    //FLATFIELD start
    RawImage *rif = nullptr;

    if (!raw.ff_AutoSelect) {
        if (!raw.ff_file.empty()) {
            rif = ffm.searchFlatField(raw.ff_file);
        }
    } else {
        rif = ffm.searchFlatField(idata->getMake(), idata->getModel(), idata->getLens(), idata->getFocalLen(), idata->getFNumber(), idata->getDateTimeAsTS());
    }


    bool hasFlatField = (rif != nullptr);

    if (hasFlatField && settings->verbose) {
        printf("Flat Field Correction:%s\n", rif->get_filename().c_str());
    }

    if (numFrames == 4) {
        int bufferNumber = 0;

        for (unsigned int i = 0; i < 4; ++i) {
            if (i == currFrame) {
                copyOriginalPixels(raw, ri, rid, rif, rawData);
                rawDataFrames[i] = &rawData;
            } else {
                if (!rawDataBuffer[bufferNumber]) {
                    rawDataBuffer[bufferNumber] = new array2D<float>;
                }

                rawDataFrames[i] = rawDataBuffer[bufferNumber];
                ++bufferNumber;
                copyOriginalPixels(raw, riFrames[i], rid, rif, *rawDataFrames[i]);
            }
        }
    } else if (numFrames == 2 && currFrame == 2) { // average the frames
        if(!rawDataBuffer[0]) {
            rawDataBuffer[0] = new array2D<float>;
        }
        rawDataFrames[1] = rawDataBuffer[0];
        copyOriginalPixels(raw, riFrames[1], rid, rif, *rawDataFrames[1]);
        copyOriginalPixels(raw, ri, rid, rif, rawData);

        for (int i = 0; i < H; ++i) {
            for (int j = 0; j < W; ++j) {
                rawData[i][j] = (rawData[i][j] + (*rawDataFrames[1])[i][j]) * 0.5f;
            }
        }
    } else {
        copyOriginalPixels(raw, ri, rid, rif, rawData);
    }

    //FLATFIELD end


    // Always correct camera badpixels from .badpixels file
    std::vector<badPix> *bp = dfm.getBadPixels(ri->get_maker(), ri->get_model(), idata->getSerialNumber());

    if (bp) {
        if (!bitmapBads) {
            bitmapBads = new PixelsMap(W, H);
        }

        totBP += bitmapBads->set(*bp);

        if (settings->verbose) {
            std::cout << "Correcting " << bp->size() << " pixels from .badpixels" << std::endl;
        }
    }

    // If darkframe selected, correct hotpixels found on darkframe
    bp = nullptr;

    if (raw.df_autoselect) {
        bp = dfm.getHotPixels(idata->getMake(), idata->getModel(), idata->getISOSpeed(), idata->getShutterSpeed(), idata->getDateTimeAsTS());
    } else if (!raw.dark_frame.empty()) {
        bp = dfm.getHotPixels(raw.dark_frame);
    }

    if (bp) {
        if (!bitmapBads) {
            bitmapBads = new PixelsMap(W, H);
        }

        totBP += bitmapBads->set(*bp);

        if (settings->verbose && !bp->empty()) {
            std::cout << "Correcting " << bp->size() << " hotpixels from darkframe" << std::endl;
        }
    }

    if (numFrames == 4) {
        for (int i = 0; i < 4; ++i) {
            scaleColors(0, 0, W, H, raw, *rawDataFrames[i]);
        }
    } else {
        scaleColors(0, 0, W, H, raw, rawData);   //+ + raw parameters for black level(raw.blackxx)
    }

    // Correct vignetting of lens profile
    if (!hasFlatField && lensProf.useVign && lensProf.lcMode != LensProfParams::LcMode::NONE) {
        std::unique_ptr<LensCorrection> pmap;

        if (lensProf.useLensfun()) {
            pmap = LFDatabase::findModifier(lensProf, idata, W, H, coarse, -1);
        } else {
            const std::shared_ptr<LCPProfile> pLCPProf = LCPStore::getInstance()->getProfile(lensProf.lcpFile);

            if (pLCPProf) { // don't check focal length to allow distortion correction for lenses without chip, also pass dummy focal length 1 in case of 0
                pmap.reset(new LCPMapper(pLCPProf, max(idata->getFocalLen(), 1.0), idata->getFocalLen35mm(), idata->getFocusDist(), idata->getFNumber(), true, false, W, H, coarse, -1));
            }
        }

        if (pmap) {
            LensCorrection &map = *pmap;

            if (ri->getSensorType() == ST_BAYER || ri->getSensorType() == ST_FUJI_XTRANS || ri->get_colors() == 1) {
                if (numFrames == 4) {
                    for (int i = 0; i < 4; ++i) {
#ifdef _OPENMP
                        #pragma omp parallel for schedule(dynamic,16)
#endif

                        for (int y = 0; y < H; y++) {
                            map.processVignetteLine(W, y, (*rawDataFrames[i])[y]);
                        }
                    }
                } else {

#ifdef _OPENMP
                    #pragma omp parallel for schedule(dynamic,16)
#endif

                    for (int y = 0; y < H; y++) {
                        map.processVignetteLine(W, y, rawData[y]);
                    }
                }
            } else if (ri->get_colors() == 3) {
#ifdef _OPENMP
                #pragma omp parallel for schedule(dynamic,16)
#endif

                for (int y = 0; y < H; y++) {
                    map.processVignetteLine3Channels(W, y, rawData[y]);
                }
            }
        }
    }

    defGain = 0.0;//log(initialGain) / log(2.0);

    if (ri->getSensorType() == ST_BAYER && (raw.hotPixelFilter > 0 || raw.deadPixelFilter > 0)) {
        if (plistener) {
<<<<<<< HEAD
            plistener->setProgressStr("Hot/Dead Pixel Filter...");
            plistener->setProgress(0.0);
=======
            plistener->setProgressStr ("PROGRESSBAR_HOTDEADPIXELFILTER");
            plistener->setProgress (0.0);
>>>>>>> 6747c5c7
        }

        if (!bitmapBads) {
            bitmapBads = new PixelsMap(W, H);
        }

        int nFound = findHotDeadPixels(*bitmapBads, raw.hotdeadpix_thresh, raw.hotPixelFilter, raw.deadPixelFilter);
        totBP += nFound;

        if (settings->verbose && nFound > 0) {
            printf("Correcting %d hot/dead pixels found inside image\n", nFound);
        }
    }

    if (ri->getSensorType() == ST_BAYER && raw.bayersensor.pdafLinesFilter) {
        PDAFLinesFilter f(ri);

        if (!bitmapBads) {
            bitmapBads = new PixelsMap(W, H);
        }
        
        int n = f.mark(rawData, *bitmapBads);
        totBP += n;

        if (n > 0) {
            if (settings->verbose) {
                printf("Marked %d hot pixels from PDAF lines\n", n);            
            }

            auto &thresh = f.greenEqThreshold();        
            if (numFrames == 4) {
                for (int i = 0; i < 4; ++i) {
                    green_equilibrate(thresh, *rawDataFrames[i]);
                }
            } else {
                green_equilibrate(thresh, rawData);
            }
        }
    }

    // check if green equilibration is needed. If yes, compute G channel pre-compensation factors
    const auto globalGreenEq =
        [&]() -> bool
        {
            CameraConstantsStore *ccs = CameraConstantsStore::getInstance();
            CameraConst *cc = ccs->get(ri->get_maker().c_str(), ri->get_model().c_str());
            return cc && cc->get_globalGreenEquilibration();
        };
    
    if ( ri->getSensorType() == ST_BAYER && (raw.bayersensor.greenthresh || (globalGreenEq() && raw.bayersensor.method != RAWParams::BayerSensor::getMethodString( RAWParams::BayerSensor::Method::VNG4))) ) {
        if (settings->verbose) {
            printf("Performing global green equilibration...\n");
        }
        // global correction
        if (numFrames == 4) {
            for (int i = 0; i < 4; ++i) {
                green_equilibrate_global(*rawDataFrames[i]);
            }
        } else {
            green_equilibrate_global(rawData);
        }
    }

    if (ri->getSensorType() == ST_BAYER && raw.bayersensor.greenthresh > 0) {
        if (plistener) {
<<<<<<< HEAD
            plistener->setProgressStr("Green equilibrate...");
            plistener->setProgress(0.0);
=======
            plistener->setProgressStr ("PROGRESSBAR_GREENEQUIL");
            plistener->setProgress (0.0);
>>>>>>> 6747c5c7
        }

        GreenEqulibrateThreshold thresh(0.01 * raw.bayersensor.greenthresh);

        if (numFrames == 4) {
            for (int i = 0; i < 4; ++i) {
                green_equilibrate(thresh, *rawDataFrames[i]);
            }
        } else {
            green_equilibrate(thresh, rawData);
        }
    }


    if (totBP) {
        if (ri->getSensorType() == ST_BAYER) {
            if (numFrames == 4) {
                for (int i = 0; i < 4; ++i) {
                    interpolateBadPixelsBayer(*bitmapBads, *rawDataFrames[i]);
                }
            } else {
                interpolateBadPixelsBayer(*bitmapBads, rawData);
            }
        } else if (ri->getSensorType() == ST_FUJI_XTRANS) {
            interpolateBadPixelsXtrans(*bitmapBads);
        } else {
            interpolateBadPixelsNColours(*bitmapBads, ri->get_colors());
        }
    }

    if (ri->getSensorType() == ST_BAYER && raw.bayersensor.linenoise > 0) {
        if (plistener) {
<<<<<<< HEAD
            plistener->setProgressStr("Line Denoise...");
            plistener->setProgress(0.0);
=======
            plistener->setProgressStr ("PROGRESSBAR_LINEDENOISE");
            plistener->setProgress (0.0);
>>>>>>> 6747c5c7
        }

        std::unique_ptr<CFALineDenoiseRowBlender> line_denoise_rowblender;
        if (raw.bayersensor.linenoiseDirection == RAWParams::BayerSensor::LineNoiseDirection::PDAF_LINES) {
            PDAFLinesFilter f(ri);
            line_denoise_rowblender = f.lineDenoiseRowBlender();
        } else {
            line_denoise_rowblender.reset(new CFALineDenoiseRowBlender());
        }

        cfa_linedn(0.00002 * (raw.bayersensor.linenoise), int(raw.bayersensor.linenoiseDirection) & int(RAWParams::BayerSensor::LineNoiseDirection::VERTICAL), int(raw.bayersensor.linenoiseDirection) & int(RAWParams::BayerSensor::LineNoiseDirection::HORIZONTAL), *line_denoise_rowblender);
    }

    if ((raw.ca_autocorrect || fabs(raw.cared) > 0.001 || fabs(raw.cablue) > 0.001) && ri->getSensorType() == ST_BAYER) {     // Auto CA correction disabled for X-Trans, for now...
        if (plistener) {
<<<<<<< HEAD
            plistener->setProgressStr("CA Auto Correction...");
            plistener->setProgress(0.0);
=======
            plistener->setProgressStr ("PROGRESSBAR_RAWCACORR");
            plistener->setProgress (0.0);
>>>>>>> 6747c5c7
        }

        if (numFrames == 4) {
            double fitParams[64];
            float *buffer = CA_correct_RT(raw.ca_autocorrect, raw.caautoiterations, raw.cared, raw.cablue, raw.ca_avoidcolourshift, *rawDataFrames[0], fitParams, false, true, nullptr, false, options.chunkSizeCA, options.measure);
            for(int i = 1; i < 3; ++i) {
                CA_correct_RT(raw.ca_autocorrect, raw.caautoiterations, raw.cared, raw.cablue, raw.ca_avoidcolourshift, *rawDataFrames[i], fitParams, true, false, buffer, false, options.chunkSizeCA, options.measure);
            }
            CA_correct_RT(raw.ca_autocorrect, raw.caautoiterations, raw.cared, raw.cablue, raw.ca_avoidcolourshift, *rawDataFrames[3], fitParams, true, false, buffer, true, options.chunkSizeCA, options.measure);
        } else {
            CA_correct_RT(raw.ca_autocorrect, raw.caautoiterations, raw.cared, raw.cablue, raw.ca_avoidcolourshift, rawData, nullptr, false, false, nullptr, true, options.chunkSizeCA, options.measure);
        }
    }

    if (prepareDenoise && dirpyrdenoiseExpComp == INFINITY) {
        LUTu aehist;
        int aehistcompr;
        double clip = 0;
        int brightness, contrast, black, hlcompr, hlcomprthresh;
        getAutoExpHistogram(aehist, aehistcompr);
        ImProcFunctions::getAutoExp(aehist, aehistcompr, clip, dirpyrdenoiseExpComp, brightness, contrast, black, hlcompr, hlcomprthresh);
    }

    t2.set();

    if (settings->verbose) {
        printf("Preprocessing: %d usec\n", t2.etime(t1));
    }

    if (bitmapBads) {
        delete bitmapBads;
    }

    rawDirty = true;
    return;
}
//%%%%%%%%%%%%%%%%%%%%%%%%%%%%%%%%%%%%%%%

void RawImageSource::demosaic(const RAWParams &raw, bool autoContrast, double &contrastThreshold)
{
    MyTime t1, t2;
    t1.set();

    if (ri->getSensorType() == ST_BAYER) {
        if (raw.bayersensor.method == RAWParams::BayerSensor::getMethodString(RAWParams::BayerSensor::Method::HPHD)) {
            hphd_demosaic();
        } else if (raw.bayersensor.method == RAWParams::BayerSensor::getMethodString(RAWParams::BayerSensor::Method::VNG4)) {
            vng4_demosaic (rawData, red, green, blue);
        } else if (raw.bayersensor.method == RAWParams::BayerSensor::getMethodString(RAWParams::BayerSensor::Method::AHD)) {
            ahd_demosaic();
        } else if (raw.bayersensor.method == RAWParams::BayerSensor::getMethodString(RAWParams::BayerSensor::Method::AMAZE)) {
            amaze_demosaic_RT (0, 0, W, H, rawData, red, green, blue, options.chunkSizeAMAZE, options.measure);
        } else if (raw.bayersensor.method == RAWParams::BayerSensor::getMethodString(RAWParams::BayerSensor::Method::AMAZEVNG4)
                   || raw.bayersensor.method == RAWParams::BayerSensor::getMethodString(RAWParams::BayerSensor::Method::DCBVNG4)
                   || raw.bayersensor.method == RAWParams::BayerSensor::getMethodString(RAWParams::BayerSensor::Method::RCDVNG4)) {
            if (!autoContrast) {
                double threshold = raw.bayersensor.dualDemosaicContrast;
                dual_demosaic_RT (true, raw, W, H, rawData, red, green, blue, threshold, false);
            } else {
                dual_demosaic_RT (true, raw, W, H, rawData, red, green, blue, contrastThreshold, true);
            }
        } else if (raw.bayersensor.method == RAWParams::BayerSensor::getMethodString(RAWParams::BayerSensor::Method::PIXELSHIFT)) {
            pixelshift(0, 0, W, H, raw, currFrame, ri->get_maker(), ri->get_model(), raw.expos);
        } else if (raw.bayersensor.method == RAWParams::BayerSensor::getMethodString(RAWParams::BayerSensor::Method::DCB)) {
            dcb_demosaic(raw.bayersensor.dcb_iterations, raw.bayersensor.dcb_enhance);
        } else if (raw.bayersensor.method == RAWParams::BayerSensor::getMethodString(RAWParams::BayerSensor::Method::EAHD)) {
            eahd_demosaic();
        } else if (raw.bayersensor.method == RAWParams::BayerSensor::getMethodString(RAWParams::BayerSensor::Method::IGV)) {
            igv_interpolate(W, H);
        } else if (raw.bayersensor.method == RAWParams::BayerSensor::getMethodString(RAWParams::BayerSensor::Method::LMMSE)) {
            lmmse_interpolate_omp(W, H, rawData, red, green, blue, raw.bayersensor.lmmse_iterations);
        } else if (raw.bayersensor.method == RAWParams::BayerSensor::getMethodString(RAWParams::BayerSensor::Method::FAST)) {
            fast_demosaic();
        } else if (raw.bayersensor.method == RAWParams::BayerSensor::getMethodString(RAWParams::BayerSensor::Method::MONO)) {
            nodemosaic(true);
        } else if (raw.bayersensor.method == RAWParams::BayerSensor::getMethodString(RAWParams::BayerSensor::Method::RCD)) {
            rcd_demosaic(options.chunkSizeRCD, options.measure);
        } else {
            nodemosaic(false);
        }
    } else if (ri->getSensorType() == ST_FUJI_XTRANS) {
        if (raw.xtranssensor.method == RAWParams::XTransSensor::getMethodString(RAWParams::XTransSensor::Method::FAST)) {
            fast_xtrans_interpolate(rawData, red, green, blue);
        } else if (raw.xtranssensor.method == RAWParams::XTransSensor::getMethodString(RAWParams::XTransSensor::Method::ONE_PASS)) {
            xtrans_interpolate(1, false, options.chunkSizeXT, options.measure);
        } else if (raw.xtranssensor.method == RAWParams::XTransSensor::getMethodString(RAWParams::XTransSensor::Method::THREE_PASS)) {
            xtrans_interpolate(3, true, options.chunkSizeXT, options.measure);
        } else if (raw.xtranssensor.method == RAWParams::XTransSensor::getMethodString(RAWParams::XTransSensor::Method::FOUR_PASS) || raw.xtranssensor.method == RAWParams::XTransSensor::getMethodString(RAWParams::XTransSensor::Method::TWO_PASS)) {
            if (!autoContrast) {
                double threshold = raw.xtranssensor.dualDemosaicContrast;
                dual_demosaic_RT (false, raw, W, H, rawData, red, green, blue, threshold, false);
            } else {
                dual_demosaic_RT (false, raw, W, H, rawData, red, green, blue, contrastThreshold, true);
            }
        } else if (raw.xtranssensor.method == RAWParams::XTransSensor::getMethodString(RAWParams::XTransSensor::Method::MONO)) {
            nodemosaic(true);
        } else {
            nodemosaic(false);
        }
    } else if (ri->get_colors() == 1) {
        // Monochrome
        nodemosaic(true);
    }

    t2.set();


    rgbSourceModified = false;


    if (settings->verbose) {
        if (getSensorType() == ST_BAYER) {
            printf("Demosaicing Bayer data: %s - %d usec\n", raw.bayersensor.method.c_str(), t2.etime(t1));
        } else if (getSensorType() == ST_FUJI_XTRANS) {
            printf("Demosaicing X-Trans data: %s - %d usec\n", raw.xtranssensor.method.c_str(), t2.etime(t1));
        }
    }
}


//void RawImageSource::retinexPrepareBuffers(ColorManagementParams cmp, RetinexParams retinexParams, multi_array2D<float, 3> &conversionBuffer, LUTu &lhist16RETI)
void RawImageSource::retinexPrepareBuffers(const ColorManagementParams& cmp, const RetinexParams &retinexParams, multi_array2D<float, 4> &conversionBuffer, LUTu &lhist16RETI)
{
    bool useHsl = (retinexParams.retinexcolorspace == "HSLLOG" || retinexParams.retinexcolorspace == "HSLLIN");
    conversionBuffer[0](W - 2 * border, H - 2 * border);
    conversionBuffer[1](W - 2 * border, H - 2 * border);
    conversionBuffer[2](W - 2 * border, H - 2 * border);
    conversionBuffer[3](W - 2 * border, H - 2 * border);

    LUTf *retinexgamtab = nullptr;//gamma before and after Retinex to restore tones
    LUTf lutTonereti;

    if (retinexParams.gammaretinex == "low") {
        retinexgamtab = & (Color::gammatab_115_2);
    } else if (retinexParams.gammaretinex == "mid") {
        retinexgamtab = & (Color::gammatab_13_2);
    } else if (retinexParams.gammaretinex == "hig") {
        retinexgamtab = & (Color::gammatab_145_3);
    } else if (retinexParams.gammaretinex == "fre") {
        GammaValues g_a;
        double pwr = 1.0 / retinexParams.gam;
        double gamm = retinexParams.gam;
        double ts = retinexParams.slope;
        double gamm2 = retinexParams.gam;

        if (gamm2 < 1.) {
            std::swap(pwr, gamm);
        }

        int mode = 0;
        Color::calcGamma(pwr, ts, mode, g_a); // call to calcGamma with selected gamma and slope

   //        printf("g_a0=%f g_a1=%f g_a2=%f g_a3=%f g_a4=%f\n", g_a0,g_a1,g_a2,g_a3,g_a4);
        double start;
        double add;

        if (gamm2 < 1.) {
            start = g_a[2];
            add = g_a[4];
        } else {
            start = g_a[3];
            add = g_a[4];
        }

        double mul = 1. + g_a[4];

        lutTonereti(65536);

        for (int i = 0; i < 65536; i++) {
            double val = (i) / 65535.;
            double x;

            if (gamm2 < 1.) {
                x = Color::igammareti(val, gamm, start, ts, mul, add);
            } else {
                x = Color::gammareti(val, gamm, start, ts, mul, add);
            }

            lutTonereti[i] = CLIP(x * 65535.);  // CLIP avoid in some case extra values
        }

        retinexgamtab = &lutTonereti;
    }

    /*
    //test with amsterdam.pef and other files
    float rr,gg,bb;
    rr=red[50][2300];
    gg=green[50][2300];
    bb=blue[50][2300];
    printf("rr=%f gg=%f bb=%f \n",rr,gg,bb);
    rr=red[1630][370];
    gg=green[1630][370];
    bb=blue[1630][370];
    printf("rr1=%f gg1=%f bb1=%f \n",rr,gg,bb);
    rr=red[380][1630];
    gg=green[380][1630];
    bb=blue[380][1630];
    printf("rr2=%f gg2=%f bb2=%f \n",rr,gg,bb);
    */
    /*
    if(retinexParams.highlig < 100 && retinexParams.retinexMethod == "highliplus") {//try to recover magenta...very difficult !
        float hig = ((float)retinexParams.highlig)/100.f;
        float higgb = ((float)retinexParams.grbl)/100.f;

    #ifdef _OPENMP
            #pragma omp parallel for
    #endif
            for (int i = border; i < H - border; i++ ) {
                for (int j = border; j < W - border; j++ ) {
                    float R_,G_,B_;
                    R_=red[i][j];
                    G_=green[i][j];
                    B_=blue[i][j];

                    //empirical method to find highlight magenta with no conversion RGB and no white balance
                    //red = master   Gr and Bl default higgb=0.5
         //           if(R_>65535.f*hig  && G_ > 65535.f*higgb && B_ > 65535.f*higgb) conversionBuffer[3][i - border][j - border] = R_;
          //          else conversionBuffer[3][i - border][j - border] = 0.f;
                }
            }
    }
    */
    if (retinexParams.gammaretinex != "none" && retinexParams.str != 0 && retinexgamtab) { //gamma

#ifdef _OPENMP
        #pragma omp parallel for
#endif

        for (int i = border; i < H - border; i++) {
            for (int j = border; j < W - border; j++) {
                float R_, G_, B_;
                R_ = red[i][j];
                G_ = green[i][j];
                B_ = blue[i][j];

                red[i][j] = (*retinexgamtab)[R_];
                green[i][j] = (*retinexgamtab)[G_];
                blue[i][j] = (*retinexgamtab)[B_];
            }
        }
    }

    if (useHsl) {
#ifdef _OPENMP
        #pragma omp parallel
#endif
        {
            // one LUT per thread
            LUTu lhist16RETIThr;

            if (lhist16RETI)
            {
                lhist16RETIThr(lhist16RETI.getSize());
                lhist16RETIThr.clear();
            }

#ifdef __SSE2__
            vfloat c32768 = F2V(32768.f);
#endif
#ifdef _OPENMP
            #pragma omp for
#endif

            for (int i = border; i < H - border; i++)
            {
                int j = border;
#ifdef __SSE2__

                for (; j < W - border - 3; j += 4) {
                    vfloat H, S, L;
                    Color::rgb2hsl(LVFU(red[i][j]), LVFU(green[i][j]), LVFU(blue[i][j]), H, S, L);
                    STVFU(conversionBuffer[0][i - border][j - border], H);
                    STVFU(conversionBuffer[1][i - border][j - border], S);
                    L *= c32768;
                    STVFU(conversionBuffer[2][i - border][j - border], L);
                    STVFU(conversionBuffer[3][i - border][j - border], H);

                    if (lhist16RETI) {
                        for (int p = 0; p < 4; p++) {
                            int pos = (conversionBuffer[2][i - border][j - border + p]); //histogram in curve HSL
                            lhist16RETIThr[pos]++;
                        }
                    }
                }

#endif

                for (; j < W - border; j++) {
                    float L;
                    //rgb=>lab
                    Color::rgb2hslfloat(red[i][j], green[i][j], blue[i][j], conversionBuffer[0][i - border][j - border], conversionBuffer[1][i - border][j - border], L);
                    L *= 32768.f;
                    conversionBuffer[2][i - border][j - border] = L;

                    if (lhist16RETI) {
                        int pos = L;
                        lhist16RETIThr[pos]++;
                    }
                }
            }

#ifdef _OPENMP
            #pragma omp critical
            {
                if (lhist16RETI)
                {
                    lhist16RETI += lhist16RETIThr; // Add per Thread LUT to global LUT
                }
            }
#endif

        }
    } else {
        TMatrix wprof = ICCStore::getInstance()->workingSpaceMatrix (cmp.workingProfile);
        const float wp[3][3] = {
            {static_cast<float>(wprof[0][0]), static_cast<float>(wprof[0][1]), static_cast<float>(wprof[0][2])},
            {static_cast<float>(wprof[1][0]), static_cast<float>(wprof[1][1]), static_cast<float>(wprof[1][2])},
            {static_cast<float>(wprof[2][0]), static_cast<float>(wprof[2][1]), static_cast<float>(wprof[2][2])}
        };

        // Conversion rgb -> lab is hard to vectorize because it uses a lut (that's not the main problem)
        // and it uses a condition inside XYZ2Lab which is almost impossible to vectorize without making it slower...
#ifdef _OPENMP
        #pragma omp parallel
#endif
        {
            // one LUT per thread
            LUTu lhist16RETIThr;

            if (lhist16RETI) {
                lhist16RETIThr(lhist16RETI.getSize());
                lhist16RETIThr.clear();
            }

#ifdef _OPENMP
            #pragma omp for schedule(dynamic,16)
#endif

            for (int i = border; i < H - border; i++)
                for (int j = border; j < W - border; j++) {
                    float X, Y, Z, L, aa, bb;
                    //rgb=>lab
                    Color::rgbxyz(red[i][j], green[i][j], blue[i][j], X, Y, Z, wp);
                    //convert Lab
                    Color::XYZ2Lab(X, Y, Z, L, aa, bb);
                    conversionBuffer[0][i - border][j - border] = aa;
                    conversionBuffer[1][i - border][j - border] = bb;
                    conversionBuffer[2][i - border][j - border] = L;
                    conversionBuffer[3][i - border][j - border] = xatan2f(bb, aa);

//                   if(R_>40000.f  && G_ > 30000.f && B_ > 30000.f) conversionBuffer[3][i - border][j - border] = R_;
//                   else conversionBuffer[3][i - border][j - border] = 0.f;
                    if (lhist16RETI) {
                        int pos = L;
                        lhist16RETIThr[pos]++;//histogram in Curve Lab
                    }
                }

#ifdef _OPENMP
            #pragma omp critical
            {
                if (lhist16RETI) {
                    lhist16RETI += lhist16RETIThr; // Add per Thread LUT to global LUT
                }
            }
#endif

        }
    }



}

void RawImageSource::retinexPrepareCurves(const RetinexParams &retinexParams, LUTf &cdcurve, LUTf &mapcurve, RetinextransmissionCurve &retinextransmissionCurve, RetinexgaintransmissionCurve &retinexgaintransmissionCurve, bool &retinexcontlutili, bool &mapcontlutili, bool &useHsl, LUTu & lhist16RETI, LUTu & histLRETI)
{
    useHsl = (retinexParams.retinexcolorspace == "HSLLOG" || retinexParams.retinexcolorspace == "HSLLIN");

    if (useHsl) {
        CurveFactory::curveDehaContL(retinexcontlutili, retinexParams.cdHcurve, cdcurve, 1, lhist16RETI, histLRETI);
    } else {
        CurveFactory::curveDehaContL(retinexcontlutili, retinexParams.cdcurve, cdcurve, 1, lhist16RETI, histLRETI);
    }

    CurveFactory::mapcurve(mapcontlutili, retinexParams.mapcurve, mapcurve, 1, lhist16RETI, histLRETI);

    retinexParams.getCurves(retinextransmissionCurve, retinexgaintransmissionCurve);
}

void RawImageSource::retinex(const ColorManagementParams& cmp, const RetinexParams &deh, const ToneCurveParams& Tc, LUTf & cdcurve, LUTf & mapcurve, const RetinextransmissionCurve & dehatransmissionCurve, const RetinexgaintransmissionCurve & dehagaintransmissionCurve, multi_array2D<float, 4> &conversionBuffer, bool dehacontlutili, bool mapcontlutili, bool useHsl, float &minCD, float &maxCD, float &mini, float &maxi, float &Tmean, float &Tsigma, float &Tmin, float &Tmax, LUTu &histLRETI)
{
    MyTime t4, t5;
    t4.set();

    if (settings->verbose) {
        printf("Applying Retinex\n");
    }

    LUTf lutToneireti;
    lutToneireti(65536);

    LUTf *retinexigamtab = nullptr;//gamma before and after Retinex to restore tones

    if (deh.gammaretinex == "low") {
        retinexigamtab = & (Color::igammatab_115_2);
    } else if (deh.gammaretinex == "mid") {
        retinexigamtab = & (Color::igammatab_13_2);
    } else if (deh.gammaretinex == "hig") {
        retinexigamtab = & (Color::igammatab_145_3);
    } else if (deh.gammaretinex == "fre") {
        GammaValues g_a;
        double pwr = 1.0 / deh.gam;
        double gamm = deh.gam;
        double gamm2 = gamm;
        double ts = deh.slope;
        int mode = 0;

        if (gamm2 < 1.) {
            std::swap(pwr, gamm);
        }

        Color::calcGamma(pwr, ts, mode, g_a); // call to calcGamma with selected gamma and slope

        double mul = 1. + g_a[4];
        double add;
        double start;

        if (gamm2 < 1.) {
            start = g_a[3];
            add = g_a[3];
        } else {
            add = g_a[4];
            start = g_a[2];
        }

        //    printf("g_a0=%f g_a1=%f g_a2=%f g_a3=%f g_a4=%f\n", g_a0,g_a1,g_a2,g_a3,g_a4);
        for (int i = 0; i < 65536; i++) {
            double val = (i) / 65535.;
            double x;

            if (gamm2 < 1.) {
                x = Color::gammareti(val, gamm, start, ts, mul, add);
            } else {
                x = Color::igammareti(val, gamm, start, ts, mul, add);
            }

            lutToneireti[i] = CLIP(x * 65535.);
        }

        retinexigamtab = &lutToneireti;
    }

    // We need a buffer with original L data to allow correct blending
    // red, green and blue still have original size of raw, but we can't use the borders
    const int HNew = H - 2 * border;
    const int WNew = W - 2 * border;

    array2D<float> LBuffer(WNew, HNew);
    float **temp = conversionBuffer[2]; // one less dereference
    LUTf dLcurve;
    LUTu hist16RET;

    if (dehacontlutili && histLRETI) {
        hist16RET(32768);
        hist16RET.clear();
        histLRETI.clear();
        dLcurve(32768);
    }

    FlatCurve* chcurve = nullptr;//curve c=f(H)
    bool chutili = false;

    if (deh.enabled && deh.retinexMethod == "highli") {
        chcurve = new FlatCurve(deh.lhcurve);

        if (!chcurve || chcurve->isIdentity()) {
            if (chcurve) {
                delete chcurve;
                chcurve = nullptr;
            }
        } else {
            chutili = true;
        }
    }



#ifdef _OPENMP
    #pragma omp parallel
#endif
    {
        // one LUT per thread
        LUTu hist16RETThr;

        if (hist16RET) {
            hist16RETThr(hist16RET.getSize());
            hist16RETThr.clear();
        }

#ifdef _OPENMP
        #pragma omp for
#endif

        for (int i = 0; i < H - 2 * border; i++)
            if (dehacontlutili)
                for (int j = 0; j < W - 2 * border; j++) {
                    LBuffer[i][j] = cdcurve[2.f * temp[i][j]] / 2.f;

                    if (histLRETI) {
                        int pos = LBuffer[i][j];
                        hist16RETThr[pos]++; //histogram in Curve
                    }
                } else
                for (int j = 0; j < W - 2 * border; j++) {
                    LBuffer[i][j] = temp[i][j];
                }

#ifdef _OPENMP
        #pragma omp critical
#endif
        {
            if (hist16RET) {
                hist16RET += hist16RETThr; // Add per Thread LUT to global LUT
            }
        }
    }

    if (hist16RET) { //update histogram
        // TODO : When rgbcurvesspeedup branch is merged into master, replace this by the following 1-liner
        // hist16RET.compressTo(histLRETI);
        // also remove declaration and init of dLcurve some lines above then and finally remove this comment :)
        for (int i = 0; i < 32768; i++) {
            float val = (double)i / 32767.0;
            dLcurve[i] = val;
        }

        for (int i = 0; i < 32768; i++) {
            float hval = dLcurve[i];
            int hi = (int)(255.0f * hval);
            histLRETI[hi] += hist16RET[i];
        }
    }

    MSR(LBuffer, conversionBuffer[2], conversionBuffer[3], mapcurve, mapcontlutili, WNew, HNew, deh, dehatransmissionCurve, dehagaintransmissionCurve, minCD, maxCD, mini, maxi, Tmean, Tsigma, Tmin, Tmax);

    if (useHsl) {
        if (chutili) {
#ifdef _OPENMP
            #pragma omp parallel for
#endif

            for (int i = border; i < H - border; i++) {
                int j = border;

                for (; j < W - border; j++) {

                    float valp = (chcurve->getVal(conversionBuffer[3][i - border][j - border]) - 0.5f);
                    conversionBuffer[1][i - border][j - border] *= (1.f + 2.f * valp);

                }
            }
        }

#ifdef _OPENMP
        #pragma omp parallel for
#endif

        for (int i = border; i < H - border; i++) {
            int j = border;
#ifdef __SSE2__
            vfloat c32768 = F2V(32768.f);

            for (; j < W - border - 3; j += 4) {
                vfloat R, G, B;
                Color::hsl2rgb(LVFU(conversionBuffer[0][i - border][j - border]), LVFU(conversionBuffer[1][i - border][j - border]), LVFU(LBuffer[i - border][j - border]) / c32768, R, G, B);

                STVFU(red[i][j], R);
                STVFU(green[i][j], G);
                STVFU(blue[i][j], B);
            }

#endif

            for (; j < W - border; j++) {
                Color::hsl2rgbfloat(conversionBuffer[0][i - border][j - border], conversionBuffer[1][i - border][j - border], LBuffer[i - border][j - border] / 32768.f, red[i][j], green[i][j], blue[i][j]);
            }
        }

    } else {
        TMatrix wiprof = ICCStore::getInstance()->workingSpaceInverseMatrix (cmp.workingProfile);

        double wip[3][3] = {
            {wiprof[0][0], wiprof[0][1], wiprof[0][2]},
            {wiprof[1][0], wiprof[1][1], wiprof[1][2]},
            {wiprof[2][0], wiprof[2][1], wiprof[2][2]}
        };
        // gamut control only in Lab mode
        const bool highlight = Tc.hrenabled;
#ifdef _OPENMP
        #pragma omp parallel
#endif
        {
#ifdef __SSE2__
            // we need some line buffers to precalculate some expensive stuff using SSE
            float atan2Buffer[W] ALIGNED16;
            float sqrtBuffer[W] ALIGNED16;
            float sincosxBuffer[W] ALIGNED16;
            float sincosyBuffer[W] ALIGNED16;
            const vfloat c327d68v = F2V(327.68);
            const vfloat onev = F2V(1.f);
#endif // __SSE2__
#ifdef _OPENMP
            #pragma omp for
#endif

            for (int i = border; i < H - border; i++) {
#ifdef __SSE2__
                // vectorized precalculation
                {
                    int j = border;

                    for (; j < W - border - 3; j += 4)
                    {
                        vfloat av = LVFU(conversionBuffer[0][i - border][j - border]);
                        vfloat bv = LVFU(conversionBuffer[1][i - border][j - border]);
                        vfloat chprovv = vsqrtf(SQRV(av) + SQRV(bv));
                        STVF(sqrtBuffer[j - border], chprovv / c327d68v);
                        vfloat HHv = xatan2f(bv, av);
                        STVF(atan2Buffer[j - border], HHv);
                        av /= chprovv;
                        bv /= chprovv;
                        vmask selMask = vmaskf_eq(chprovv, ZEROV);
                        STVF(sincosyBuffer[j - border], vself(selMask, onev, av));
                        STVF(sincosxBuffer[j - border], vselfnotzero(selMask, bv));
                    }

                    for (; j < W - border; j++)
                    {
                        float aa = conversionBuffer[0][i - border][j - border];
                        float bb = conversionBuffer[1][i - border][j - border];
                        float Chprov1 = sqrt(SQR(aa) + SQR(bb)) / 327.68f;
                        sqrtBuffer[j - border] = Chprov1;
                        float HH = xatan2f(bb, aa);
                        atan2Buffer[j - border] = HH;

                        if (Chprov1 == 0.0f) {
                            sincosyBuffer[j - border] = 1.f;
                            sincosxBuffer[j - border] = 0.0f;
                        } else {
                            sincosyBuffer[j - border] = aa / (Chprov1 * 327.68f);
                            sincosxBuffer[j - border] = bb / (Chprov1 * 327.68f);
                        }
                    }
                }
#endif // __SSE2__

                for (int j = border; j < W - border; j++) {
                    float Lprov1 = (LBuffer[i - border][j - border]) / 327.68f;
#ifdef __SSE2__
                    float Chprov1 = sqrtBuffer[j - border];
                    float  HH = atan2Buffer[j - border];
                    float2 sincosval;
                    sincosval.x = sincosxBuffer[j - border];
                    sincosval.y = sincosyBuffer[j - border];

#else
                    float aa = conversionBuffer[0][i - border][j - border];
                    float bb = conversionBuffer[1][i - border][j - border];
                    float Chprov1 = sqrt(SQR(aa) + SQR(bb)) / 327.68f;
                    float  HH = xatan2f(bb, aa);
                    float2 sincosval;// = xsincosf(HH);

                    if (Chprov1 == 0.0f) {
                        sincosval.y = 1.f;
                        sincosval.x = 0.0f;
                    } else {
                        sincosval.y = aa / (Chprov1 * 327.68f);
                        sincosval.x = bb / (Chprov1 * 327.68f);
                    }

#endif

                    if (chutili) { // c=f(H)
                        float valp = float ((chcurve->getVal(Color::huelab_to_huehsv2(HH)) - 0.5f));
                        Chprov1 *= (1.f + 2.f * valp);
                    }

                    float R, G, B;
#ifdef _DEBUG
                    bool neg = false;
                    bool more_rgb = false;
                    //gamut control : Lab values are in gamut
                    Color::gamutLchonly(HH, sincosval, Lprov1, Chprov1, R, G, B, wip, highlight, 0.15f, 0.96f, neg, more_rgb);
#else
                    //gamut control : Lab values are in gamut
                    Color::gamutLchonly(HH, sincosval, Lprov1, Chprov1, R, G, B, wip, highlight, 0.15f, 0.96f);
#endif



                    conversionBuffer[0][i - border][j - border] = 327.68f * Chprov1 * sincosval.y;
                    conversionBuffer[1][i - border][j - border] = 327.68f * Chprov1 * sincosval.x;
                    LBuffer[i - border][j - border] = Lprov1 * 327.68f;
                }
            }
        }
        //end gamut control
#ifdef __SSE2__
        vfloat wipv[3][3];

        for (int i = 0; i < 3; i++)
            for (int j = 0; j < 3; j++) {
                wipv[i][j] = F2V(wiprof[i][j]);
            }

#endif // __SSE2__
#ifdef _OPENMP
        #pragma omp parallel for
#endif

        for (int i = border; i < H - border; i++) {
            int j = border;
#ifdef __SSE2__

            for (; j < W - border - 3; j += 4) {
                vfloat x_, y_, z_;
                vfloat R, G, B;
                Color::Lab2XYZ(LVFU(LBuffer[i - border][j - border]), LVFU(conversionBuffer[0][i - border][j - border]), LVFU(conversionBuffer[1][i - border][j - border]), x_, y_, z_) ;
                Color::xyz2rgb(x_, y_, z_, R, G, B, wipv);

                STVFU(red[i][j], R);
                STVFU(green[i][j], G);
                STVFU(blue[i][j], B);

            }

#endif

            for (; j < W - border; j++) {
                float x_, y_, z_;
                float R, G, B;
                Color::Lab2XYZ(LBuffer[i - border][j - border], conversionBuffer[0][i - border][j - border], conversionBuffer[1][i - border][j - border], x_, y_, z_) ;
                Color::xyz2rgb(x_, y_, z_, R, G, B, wip);
                red[i][j] = R;
                green[i][j] = G;
                blue[i][j] = B;
            }
        }
    }

    if (chcurve) {
        delete chcurve;
    }

    if (deh.gammaretinex != "none"  && deh.str != 0) { //inverse gamma
#ifdef _OPENMP
        #pragma omp parallel for
#endif

        for (int i = border; i < H - border; i++) {
            for (int j = border; j < W - border; j++) {
                float R_, G_, B_;
                R_ = red[i][j];
                G_ = green[i][j];
                B_ = blue[i][j];
                red[i][j] = (*retinexigamtab)[R_];
                green[i][j] = (*retinexigamtab)[G_];
                blue[i][j] = (*retinexigamtab)[B_];
            }
        }
    }

    rgbSourceModified = false; // tricky handling for Color propagation

    t5.set();

    if (settings->verbose) {
        printf("Retinex=%d usec\n",  t5.etime(t4));
    }

}

void RawImageSource::flushRawData()
{
    if (rawData) {
        rawData(0, 0);
    }
}

void RawImageSource::flushRGB()
{
    if (green) {
        green(0, 0);
    }

    if (red) {
        red(0, 0);
    }

    if (blue) {
        blue(0, 0);
    }
}

void RawImageSource::HLRecovery_Global(const ToneCurveParams &hrp)
{
    if (hrp.hrenabled && hrp.method == "Color") {
        if (!rgbSourceModified) {
            if (settings->verbose) {
                printf("Applying Highlight Recovery: Color propagation...\n");
            }

            HLRecovery_inpaint(red, green, blue);
            rgbSourceModified = true;
        }
    }

}


void RawImageSource::processFlatField(const RAWParams &raw, RawImage *riFlatFile, unsigned short black[4])
{
//    BENCHFUN
    float *cfablur = (float (*)) malloc(H * W * sizeof * cfablur);
    int BS = raw.ff_BlurRadius;
    BS += BS & 1;

    //function call to cfabloxblur
    if (raw.ff_BlurType == RAWParams::getFlatFieldBlurTypeString(RAWParams::FlatFieldBlurType::V)) {
        cfaboxblur(riFlatFile, cfablur, 2 * BS, 0);
    } else if (raw.ff_BlurType == RAWParams::getFlatFieldBlurTypeString(RAWParams::FlatFieldBlurType::H)) {
        cfaboxblur(riFlatFile, cfablur, 0, 2 * BS);
    } else if (raw.ff_BlurType == RAWParams::getFlatFieldBlurTypeString(RAWParams::FlatFieldBlurType::VH)) {
        //slightly more complicated blur if trying to correct both vertical and horizontal anomalies
        cfaboxblur(riFlatFile, cfablur, BS, BS);    //first do area blur to correct vignette
    } else { //(raw.ff_BlurType == RAWParams::getFlatFieldBlurTypeString(RAWParams::area_ff))
        cfaboxblur(riFlatFile, cfablur, BS, BS);
    }

    if(ri->getSensorType() == ST_BAYER || ri->get_colors() == 1) {
        float refcolor[2][2];

        //find centre average values by channel
        for (int m = 0; m < 2; m++)
            for (int n = 0; n < 2; n++) {
                int row = 2 * (H >> 2) + m;
                int col = 2 * (W >> 2) + n;
                int c  = ri->get_colors() != 1 ? FC(row, col) : 0;
                int c4 = ri->get_colors() != 1 ? (( c == 1 && !(row & 1) ) ? 3 : c) : 0;
                refcolor[m][n] = max(0.0f, cfablur[row * W + col] - black[c4]);
            }

        float limitFactor = 1.f;

        if (raw.ff_AutoClipControl) {
            for (int m = 0; m < 2; m++)
                for (int n = 0; n < 2; n++) {
                    float maxval = 0.f;
                    int c  = ri->get_colors() != 1 ? FC(m, n) : 0;
                    int c4 = ri->get_colors() != 1 ? (( c == 1 && !(m & 1) ) ? 3 : c) : 0;
#ifdef _OPENMP
                    #pragma omp parallel
#endif
                    {
                        float maxvalthr = 0.f;
#ifdef _OPENMP
                        #pragma omp for
#endif

                        for (int row = 0; row < H - m; row += 2) {
                            for (int col = 0; col < W - n; col += 2) {
                                float tempval = (rawData[row + m][col + n] - black[c4]) * (refcolor[m][n] / max(1e-5f, cfablur[(row + m) * W + col + n] - black[c4]));

                                if (tempval > maxvalthr) {
                                    maxvalthr = tempval;
                                }
                            }
                        }

#ifdef _OPENMP
                        #pragma omp critical
#endif
                        {

                            if (maxvalthr > maxval) {
                                maxval = maxvalthr;
                            }

                        }
                    }

                    // now we have the max value for the channel
                    // if it clips, calculate factor to avoid clipping
                    if (maxval + black[c4] >= ri->get_white(c4)) {
                        limitFactor = min(limitFactor, ri->get_white(c4) / (maxval + black[c4]));
                    }
                }

            flatFieldAutoClipValue = (1.f - limitFactor) * 100.f;           // this value can be used to set the clip control slider in gui
        } else {
            limitFactor = max((float)(100 - raw.ff_clipControl) / 100.f, 0.01f);
        }

        for (int m = 0; m < 2; m++)
            for (int n = 0; n < 2; n++) {
                refcolor[m][n] *= limitFactor;
            }

        unsigned int c[2][2] {};
        unsigned int c4[2][2] {};
        if(ri->get_colors() != 1) {
            for (int i = 0; i < 2; ++i) {
                for(int j = 0; j < 2; ++j) {
                    c[i][j] = FC(i, j);
                }
            }
            c4[0][0] = ( c[0][0] == 1) ? 3 : c[0][0];
            c4[0][1] = ( c[0][1] == 1) ? 3 : c[0][1];
            c4[1][0] = c[1][0];
            c4[1][1] = c[1][1];
        }

        constexpr float minValue = 1.f; // if the pixel value in the flat field is less or equal this value, no correction will be applied.

#ifdef __SSE2__
        vfloat refcolorv[2] = {_mm_set_ps(refcolor[0][1], refcolor[0][0], refcolor[0][1], refcolor[0][0]),
                               _mm_set_ps(refcolor[1][1], refcolor[1][0], refcolor[1][1], refcolor[1][0])
                              };
        vfloat blackv[2] = {_mm_set_ps(black[c4[0][1]], black[c4[0][0]], black[c4[0][1]], black[c4[0][0]]),
                            _mm_set_ps(black[c4[1][1]], black[c4[1][0]], black[c4[1][1]], black[c4[1][0]])
                           };

        vfloat onev = F2V(1.f);
        vfloat minValuev = F2V(minValue);
#endif
#ifdef _OPENMP
        #pragma omp parallel for schedule(dynamic,16)
#endif

        for (int row = 0; row < H; row ++) {
            int col = 0;
#ifdef __SSE2__
            vfloat rowBlackv = blackv[row & 1];
            vfloat rowRefcolorv = refcolorv[row & 1];

            for (; col < W - 3; col += 4) {
                vfloat blurv = LVFU(cfablur[(row) * W + col]) - rowBlackv;
                vfloat vignettecorrv = rowRefcolorv / blurv;
                vignettecorrv = vself(vmaskf_le(blurv, minValuev), onev, vignettecorrv);
                vfloat valv = LVFU(rawData[row][col]);
                valv -= rowBlackv;
                STVFU(rawData[row][col], valv * vignettecorrv + rowBlackv);
            }

#endif

            for (; col < W; col ++) {
                float blur = cfablur[(row) * W + col] - black[c4[row & 1][col & 1]];
                float vignettecorr = blur <= minValue ? 1.f : refcolor[row & 1][col & 1] / blur;
                rawData[row][col] = (rawData[row][col] - black[c4[row & 1][col & 1]]) * vignettecorr + black[c4[row & 1][col & 1]];
            }
        }
    } else if (ri->getSensorType() == ST_FUJI_XTRANS) {
        float refcolor[3] = {0.f};
        int cCount[3] = {0};

        //find center ave values by channel
        for (int m = -3; m < 3; m++)
            for (int n = -3; n < 3; n++) {
                int row = 2 * (H >> 2) + m;
                int col = 2 * (W >> 2) + n;
                int c  = riFlatFile->XTRANSFC(row, col);
                refcolor[c] += max(0.0f, cfablur[row * W + col] - black[c]);
                cCount[c] ++;
            }

        for (int c = 0; c < 3; c++) {
            refcolor[c] = refcolor[c] / cCount[c];
        }

        float limitFactor = 1.f;

        if (raw.ff_AutoClipControl) {
            // determine maximum calculated value to avoid clipping
            float maxval = 0.f;
            // xtrans files have only one black level actually, so we can simplify the code a bit
#ifdef _OPENMP
            #pragma omp parallel
#endif
            {
                float maxvalthr = 0.f;
#ifdef _OPENMP
                #pragma omp for schedule(dynamic,16) nowait
#endif

                for (int row = 0; row < H; row++) {
                    for (int col = 0; col < W; col++) {
                        float tempval = (rawData[row][col] - black[0]) * (refcolor[ri->XTRANSFC(row, col)] / max(1e-5f, cfablur[(row) * W + col] - black[0]));

                        if (tempval > maxvalthr) {
                            maxvalthr = tempval;
                        }
                    }
                }

#ifdef _OPENMP
                #pragma omp critical
#endif
                {
                    if (maxvalthr > maxval) {
                        maxval = maxvalthr;
                    }
                }
            }

            // there's only one white level for xtrans
            if (maxval + black[0] > ri->get_white(0)) {
                limitFactor = ri->get_white(0) / (maxval + black[0]);
                flatFieldAutoClipValue = (1.f - limitFactor) * 100.f;           // this value can be used to set the clip control slider in gui
            }
        } else {
            limitFactor = max((float)(100 - raw.ff_clipControl) / 100.f, 0.01f);
        }


        for (int c = 0; c < 3; c++) {
            refcolor[c] *= limitFactor;
        }

        constexpr float minValue = 1.f; // if the pixel value in the flat field is less or equal this value, no correction will be applied.

#ifdef _OPENMP
        #pragma omp parallel for
#endif

        for (int row = 0; row < H; row++) {
            for (int col = 0; col < W; col++) {
                int c  = ri->XTRANSFC(row, col);
                float blur = cfablur[(row) * W + col] - black[c];
                float vignettecorr = blur <= minValue ? 1.f : refcolor[c] / blur;
                rawData[row][col] = (rawData[row][col] - black[c]) * vignettecorr + black[c];
            }
        }
    }

    if (raw.ff_BlurType == RAWParams::getFlatFieldBlurTypeString(RAWParams::FlatFieldBlurType::VH)) {
        float *cfablur1 = (float (*)) malloc(H * W * sizeof * cfablur1);
        float *cfablur2 = (float (*)) malloc(H * W * sizeof * cfablur2);
        //slightly more complicated blur if trying to correct both vertical and horizontal anomalies
        cfaboxblur(riFlatFile, cfablur1, 0, 2 * BS);  //now do horizontal blur
        cfaboxblur(riFlatFile, cfablur2, 2 * BS, 0);  //now do vertical blur

        if(ri->getSensorType() == ST_BAYER || ri->get_colors() == 1) {
            unsigned int c[2][2] {};
            unsigned int c4[2][2] {};
            if(ri->get_colors() != 1) {
                for (int i = 0; i < 2; ++i) {
                    for(int j = 0; j < 2; ++j) {
                        c[i][j] = FC(i, j);
                    }
                }
                c4[0][0] = ( c[0][0] == 1) ? 3 : c[0][0];
                c4[0][1] = ( c[0][1] == 1) ? 3 : c[0][1];
                c4[1][0] = c[1][0];
                c4[1][1] = c[1][1];
            }

#ifdef __SSE2__
            vfloat blackv[2] = {_mm_set_ps(black[c4[0][1]], black[c4[0][0]], black[c4[0][1]], black[c4[0][0]]),
                                _mm_set_ps(black[c4[1][1]], black[c4[1][0]], black[c4[1][1]], black[c4[1][0]])
                               };

            vfloat epsv = F2V(1e-5f);
#endif
#ifdef _OPENMP
            #pragma omp parallel for schedule(dynamic,16)
#endif

            for (int row = 0; row < H; row ++) {
                int col = 0;
#ifdef __SSE2__
                vfloat rowBlackv = blackv[row & 1];

                for (; col < W - 3; col += 4) {
                    vfloat linecorrv = SQRV(vmaxf(LVFU(cfablur[row * W + col]) - rowBlackv, epsv)) /
                                       (vmaxf(LVFU(cfablur1[row * W + col]) - rowBlackv, epsv) * vmaxf(LVFU(cfablur2[row * W + col]) - rowBlackv, epsv));
                    vfloat valv = LVFU(rawData[row][col]);
                    valv -= rowBlackv;
                    STVFU(rawData[row][col], valv * linecorrv + rowBlackv);
                }

#endif

                for (; col < W; col ++) {
                    float linecorr = SQR(max(1e-5f, cfablur[row * W + col] - black[c4[row & 1][col & 1]])) /
                                     (max(1e-5f, cfablur1[row * W + col] - black[c4[row & 1][col & 1]]) * max(1e-5f, cfablur2[row * W + col] - black[c4[row & 1][col & 1]])) ;
                    rawData[row][col] = (rawData[row][col] - black[c4[row & 1][col & 1]]) * linecorr + black[c4[row & 1][col & 1]];
                }
            }
        } else if (ri->getSensorType() == ST_FUJI_XTRANS) {
#ifdef _OPENMP
            #pragma omp parallel for
#endif

            for (int row = 0; row < H; row++) {
                for (int col = 0; col < W; col++) {
                    int c  = ri->XTRANSFC(row, col);
                    float hlinecorr = (max(1e-5f, cfablur[(row) * W + col] - black[c]) / max(1e-5f, cfablur1[(row) * W + col] - black[c]));
                    float vlinecorr = (max(1e-5f, cfablur[(row) * W + col] - black[c]) / max(1e-5f, cfablur2[(row) * W + col] - black[c]));
                    rawData[row][col] = ((rawData[row][col] - black[c]) * hlinecorr * vlinecorr + black[c]);
                }
            }

        }

        free(cfablur1);
        free(cfablur2);
    }

    free(cfablur);
}

//%%%%%%%%%%%%%%%%%%%%%%%%%%%%%%%%%%%%%%%

/* Copy original pixel data and
 * subtract dark frame (if present) from current image and apply flat field correction (if present)
 */
void RawImageSource::copyOriginalPixels(const RAWParams &raw, RawImage *src, RawImage *riDark, RawImage *riFlatFile, array2D<float> &rawData)
{
    // TODO: Change type of black[] to float to avoid conversions
    unsigned short black[4] = {
        (unsigned short)ri->get_cblack(0), (unsigned short)ri->get_cblack(1),
        (unsigned short)ri->get_cblack(2), (unsigned short)ri->get_cblack(3)
    };

    if (ri->getSensorType() == ST_BAYER || ri->getSensorType() == ST_FUJI_XTRANS) {
        if (!rawData) {
            rawData(W, H);
        }

        if (riDark && W == riDark->get_width() && H == riDark->get_height()) { // This works also for xtrans-sensors, because black[0] to black[4] are equal for these
            for (int row = 0; row < H; row++) {
                for (int col = 0; col < W; col++) {
                    int c  = FC(row, col);
                    int c4 = (c == 1 && !(row & 1)) ? 3 : c;
                    rawData[row][col] = max(src->data[row][col] + black[c4] - riDark->data[row][col], 0.0f);
                }
            }
        } else {
#ifdef _OPENMP
            #pragma omp parallel for
#endif

            for (int row = 0; row < H; row++) {
                for (int col = 0; col < W; col++) {
                    rawData[row][col] = src->data[row][col];
                }
            }
        }


        if (riFlatFile && W == riFlatFile->get_width() && H == riFlatFile->get_height()) {
            processFlatField(raw, riFlatFile, black);
        }  // flatfield
    } else if (ri->get_colors() == 1) {
        // Monochrome
        if (!rawData) {
            rawData(W, H);
        }

        if (riDark && W == riDark->get_width() && H == riDark->get_height()) {
            for (int row = 0; row < H; row++) {
                for (int col = 0; col < W; col++) {
                    rawData[row][col] = max(src->data[row][col] + black[0] - riDark->data[row][col], 0.0f);
                }
            }
        } else {
            for (int row = 0; row < H; row++) {
                for (int col = 0; col < W; col++) {
                    rawData[row][col] = src->data[row][col];
                }
            }
        }
        if (riFlatFile && W == riFlatFile->get_width() && H == riFlatFile->get_height()) {
            processFlatField(raw, riFlatFile, black);
        }  // flatfield
    } else {
        // No bayer pattern
        // TODO: Is there a flat field correction possible?
        if (!rawData) {
            rawData(3 * W, H);
        }

        if (riDark && W == riDark->get_width() && H == riDark->get_height()) {
            for (int row = 0; row < H; row++) {
                for (int col = 0; col < W; col++) {
                    int c  = FC(row, col);
                    int c4 = (c == 1 && !(row & 1)) ? 3 : c;
                    rawData[row][3 * col + 0] = max(src->data[row][3 * col + 0] + black[c4] - riDark->data[row][3 * col + 0], 0.0f);
                    rawData[row][3 * col + 1] = max(src->data[row][3 * col + 1] + black[c4] - riDark->data[row][3 * col + 1], 0.0f);
                    rawData[row][3 * col + 2] = max(src->data[row][3 * col + 2] + black[c4] - riDark->data[row][3 * col + 2], 0.0f);
                }
            }
        } else {
            for (int row = 0; row < H; row++) {
                for (int col = 0; col < W; col++) {
                    rawData[row][3 * col + 0] = src->data[row][3 * col + 0];
                    rawData[row][3 * col + 1] = src->data[row][3 * col + 1];
                    rawData[row][3 * col + 2] = src->data[row][3 * col + 2];
                }
            }
        }
    }
}

void RawImageSource::cfaboxblur(RawImage *riFlatFile, float* cfablur, int boxH, int boxW)
{

    if (boxW < 0 || boxH < 0 || (boxW == 0 && boxH == 0)) { // nothing to blur or negative values
        memcpy(cfablur, riFlatFile->data[0], W * H * sizeof(float));
        return;
    }

    float *tmpBuffer = nullptr;
    float *cfatmp = nullptr;
    float *srcVertical = nullptr;


    if (boxH > 0 && boxW > 0) {
        // we need a temporary buffer if we have to blur both directions
        tmpBuffer = (float (*)) calloc(H * W, sizeof * tmpBuffer);
    }

    if (boxH == 0) {
        // if boxH == 0 we can skip the vertical blur and process the horizontal blur from riFlatFile to cfablur without using a temporary buffer
        cfatmp = cfablur;
    } else {
        cfatmp = tmpBuffer;
    }

    if (boxW == 0) {
        // if boxW == 0 we can skip the horizontal blur and process the vertical blur from riFlatFile to cfablur without using a temporary buffer
        srcVertical = riFlatFile->data[0];
    } else {
        srcVertical = cfatmp;
    }

#ifdef _OPENMP
    #pragma omp parallel
#endif
    {

        if (boxW > 0) {
            //box blur cfa image; box size = BS
            //horizontal blur
#ifdef _OPENMP
            #pragma omp for
#endif

            for (int row = 0; row < H; row++) {
                int len = boxW / 2 + 1;
                cfatmp[row * W + 0] = riFlatFile->data[row][0] / len;
                cfatmp[row * W + 1] = riFlatFile->data[row][1] / len;

                for (int j = 2; j <= boxW; j += 2) {
                    cfatmp[row * W + 0] += riFlatFile->data[row][j] / len;
                    cfatmp[row * W + 1] += riFlatFile->data[row][j + 1] / len;
                }

                for (int col = 2; col <= boxW; col += 2) {
                    cfatmp[row * W + col] = (cfatmp[row * W + col - 2] * len + riFlatFile->data[row][boxW + col]) / (len + 1);
                    cfatmp[row * W + col + 1] = (cfatmp[row * W + col - 1] * len + riFlatFile->data[row][boxW + col + 1]) / (len + 1);
                    len ++;
                }

                for (int col = boxW + 2; col < W - boxW; col++) {
                    cfatmp[row * W + col] = cfatmp[row * W + col - 2] + (riFlatFile->data[row][boxW + col] - cfatmp[row * W + col - boxW - 2]) / len;
                }

                for (int col = W - boxW; col < W; col += 2) {
                    cfatmp[row * W + col] = (cfatmp[row * W + col - 2] * len - cfatmp[row * W + col - boxW - 2]) / (len - 1);

                    if (col + 1 < W) {
                        cfatmp[row * W + col + 1] = (cfatmp[row * W + col - 1] * len - cfatmp[row * W + col - boxW - 1]) / (len - 1);
                    }

                    len --;
                }
            }
        }

        if (boxH > 0) {
            //vertical blur
#ifdef __SSE2__
            vfloat  leninitv = F2V(boxH / 2 + 1);
            vfloat  onev = F2V(1.0f);
            vfloat  temp1v, temp2v, temp3v, temp4v, lenv, lenp1v, lenm1v;
            int row;
#ifdef _OPENMP
            #pragma omp for nowait
#endif

            for (int col = 0; col < W - 7; col += 8) {
                lenv = leninitv;
                temp1v = LVFU(srcVertical[0 * W + col]) / lenv;
                temp2v = LVFU(srcVertical[1 * W + col]) / lenv;
                temp3v = LVFU(srcVertical[0 * W + col + 4]) / lenv;
                temp4v = LVFU(srcVertical[1 * W + col + 4]) / lenv;

                for (int i = 2; i < boxH + 2; i += 2) {
                    temp1v += LVFU(srcVertical[i * W + col]) / lenv;
                    temp2v += LVFU(srcVertical[(i + 1) * W + col]) / lenv;
                    temp3v += LVFU(srcVertical[i * W + col + 4]) / lenv;
                    temp4v += LVFU(srcVertical[(i + 1) * W + col + 4]) / lenv;
                }

                STVFU(cfablur[0 * W + col], temp1v);
                STVFU(cfablur[1 * W + col], temp2v);
                STVFU(cfablur[0 * W + col + 4], temp3v);
                STVFU(cfablur[1 * W + col + 4], temp4v);

                for (row = 2; row < boxH + 2; row += 2) {
                    lenp1v = lenv + onev;
                    temp1v = (temp1v * lenv + LVFU(srcVertical[(row + boxH) * W + col])) / lenp1v;
                    temp2v = (temp2v * lenv + LVFU(srcVertical[(row + boxH + 1) * W + col])) / lenp1v;
                    temp3v = (temp3v * lenv + LVFU(srcVertical[(row + boxH) * W + col + 4])) / lenp1v;
                    temp4v = (temp4v * lenv + LVFU(srcVertical[(row + boxH + 1) * W + col + 4])) / lenp1v;
                    STVFU(cfablur[row * W + col], temp1v);
                    STVFU(cfablur[(row + 1)*W + col], temp2v);
                    STVFU(cfablur[row * W + col + 4], temp3v);
                    STVFU(cfablur[(row + 1)*W + col + 4], temp4v);
                    lenv = lenp1v;
                }

                for (; row < H - boxH - 1; row += 2) {
                    temp1v = temp1v + (LVFU(srcVertical[(row + boxH) * W + col]) - LVFU(srcVertical[(row - boxH - 2) * W + col])) / lenv;
                    temp2v = temp2v + (LVFU(srcVertical[(row + 1 + boxH) * W + col]) - LVFU(srcVertical[(row + 1 - boxH - 2) * W + col])) / lenv;
                    temp3v = temp3v + (LVFU(srcVertical[(row + boxH) * W + col + 4]) - LVFU(srcVertical[(row - boxH - 2) * W + col + 4])) / lenv;
                    temp4v = temp4v + (LVFU(srcVertical[(row + 1 + boxH) * W + col + 4]) - LVFU(srcVertical[(row + 1 - boxH - 2) * W + col + 4])) / lenv;
                    STVFU(cfablur[row * W + col], temp1v);
                    STVFU(cfablur[(row + 1)*W + col], temp2v);
                    STVFU(cfablur[row * W + col + 4], temp3v);
                    STVFU(cfablur[(row + 1)*W + col + 4], temp4v);
                }

                for (; row < H - boxH; row++) {
                    temp1v = temp1v + (LVFU(srcVertical[(row + boxH) * W + col]) - LVFU(srcVertical[(row - boxH - 2) * W + col])) / lenv;
                    temp3v = temp3v + (LVFU(srcVertical[(row + boxH) * W + col + 4]) - LVFU(srcVertical[(row - boxH - 2) * W + col + 4])) / lenv;
                    STVFU(cfablur[row * W + col], temp1v);
                    STVFU(cfablur[row * W + col + 4], temp3v);
                    vfloat swapv = temp1v;
                    temp1v = temp2v;
                    temp2v = swapv;
                    swapv = temp3v;
                    temp3v = temp4v;
                    temp4v = swapv;
                }

                for (; row < H - 1; row += 2) {
                    lenm1v = lenv - onev;
                    temp1v = (temp1v * lenv - LVFU(srcVertical[(row - boxH - 2) * W + col])) / lenm1v;
                    temp2v = (temp2v * lenv - LVFU(srcVertical[(row - boxH - 1) * W + col])) / lenm1v;
                    temp3v = (temp3v * lenv - LVFU(srcVertical[(row - boxH - 2) * W + col + 4])) / lenm1v;
                    temp4v = (temp4v * lenv - LVFU(srcVertical[(row - boxH - 1) * W + col + 4])) / lenm1v;
                    STVFU(cfablur[row * W + col], temp1v);
                    STVFU(cfablur[(row + 1)*W + col], temp2v);
                    STVFU(cfablur[row * W + col + 4], temp3v);
                    STVFU(cfablur[(row + 1)*W + col + 4], temp4v);
                    lenv = lenm1v;
                }

                for (; row < H; row++) {
                    lenm1v = lenv - onev;
                    temp1v = (temp1v * lenv - LVFU(srcVertical[(row - boxH - 2) * W + col])) / lenm1v;
                    temp3v = (temp3v * lenv - LVFU(srcVertical[(row - boxH - 2) * W + col + 4])) / lenm1v;
                    STVFU(cfablur[(row)*W + col], temp1v);
                    STVFU(cfablur[(row)*W + col + 4], temp3v);
                }

            }

#ifdef _OPENMP
            #pragma omp single
#endif

            for (int col = W - (W % 8); col < W; col++) {
                int len = boxH / 2 + 1;
                cfablur[0 * W + col] = srcVertical[0 * W + col] / len;
                cfablur[1 * W + col] = srcVertical[1 * W + col] / len;

                for (int i = 2; i < boxH + 2; i += 2) {
                    cfablur[0 * W + col] += srcVertical[i * W + col] / len;
                    cfablur[1 * W + col] += srcVertical[(i + 1) * W + col] / len;
                }

                for (int row = 2; row < boxH + 2; row += 2) {
                    cfablur[row * W + col] = (cfablur[(row - 2) * W + col] * len + srcVertical[(row + boxH) * W + col]) / (len + 1);
                    cfablur[(row + 1)*W + col] = (cfablur[(row - 1) * W + col] * len + srcVertical[(row + boxH + 1) * W + col]) / (len + 1);
                    len ++;
                }

                for (int row = boxH + 2; row < H - boxH; row++) {
                    cfablur[row * W + col] = cfablur[(row - 2) * W + col] + (srcVertical[(row + boxH) * W + col] - srcVertical[(row - boxH - 2) * W + col]) / len;
                }

                for (int row = H - boxH; row < H; row += 2) {
                    cfablur[row * W + col] = (cfablur[(row - 2) * W + col] * len - srcVertical[(row - boxH - 2) * W + col]) / (len - 1);

                    if (row + 1 < H) {
                        cfablur[(row + 1)*W + col] = (cfablur[(row - 1) * W + col] * len - srcVertical[(row - boxH - 1) * W + col]) / (len - 1);
                    }

                    len --;
                }
            }

#else
#ifdef _OPENMP
            #pragma omp for
#endif

            for (int col = 0; col < W; col++) {
                int len = boxH / 2 + 1;
                cfablur[0 * W + col] = srcVertical[0 * W + col] / len;
                cfablur[1 * W + col] = srcVertical[1 * W + col] / len;

                for (int i = 2; i < boxH + 2; i += 2) {
                    cfablur[0 * W + col] += srcVertical[i * W + col] / len;
                    cfablur[1 * W + col] += srcVertical[(i + 1) * W + col] / len;
                }

                for (int row = 2; row < boxH + 2; row += 2) {
                    cfablur[row * W + col] = (cfablur[(row - 2) * W + col] * len + srcVertical[(row + boxH) * W + col]) / (len + 1);
                    cfablur[(row + 1)*W + col] = (cfablur[(row - 1) * W + col] * len + srcVertical[(row + boxH + 1) * W + col]) / (len + 1);
                    len ++;
                }

                for (int row = boxH + 2; row < H - boxH; row++) {
                    cfablur[row * W + col] = cfablur[(row - 2) * W + col] + (srcVertical[(row + boxH) * W + col] - srcVertical[(row - boxH - 2) * W + col]) / len;
                }

                for (int row = H - boxH; row < H; row += 2) {
                    cfablur[row * W + col] = (cfablur[(row - 2) * W + col] * len - srcVertical[(row - boxH - 2) * W + col]) / (len - 1);

                    if (row + 1 < H) {
                        cfablur[(row + 1)*W + col] = (cfablur[(row - 1) * W + col] * len - srcVertical[(row - boxH - 1) * W + col]) / (len - 1);
                    }

                    len --;
                }
            }

#endif
        }
    }

    if (tmpBuffer) {
        free(tmpBuffer);
    }
}


// Scale original pixels into the range 0 65535 using black offsets and multipliers
void RawImageSource::scaleColors(int winx, int winy, int winw, int winh, const RAWParams &raw, array2D<float> &rawData)
{
    chmax[0] = chmax[1] = chmax[2] = chmax[3] = 0; //channel maxima
    float black_lev[4] = {0.f};//black level

    //adjust black level  (eg Canon)
    bool isMono = false;

    if (getSensorType() == ST_BAYER || getSensorType() == ST_FOVEON) {

        black_lev[0] = raw.bayersensor.black1; //R
        black_lev[1] = raw.bayersensor.black0; //G1
        black_lev[2] = raw.bayersensor.black2; //B
        black_lev[3] = raw.bayersensor.black3; //G2

        isMono = RAWParams::BayerSensor::getMethodString(RAWParams::BayerSensor::Method::MONO) == raw.bayersensor.method;
    } else if (getSensorType() == ST_FUJI_XTRANS) {

        black_lev[0] = raw.xtranssensor.blackred; //R
        black_lev[1] = raw.xtranssensor.blackgreen; //G1
        black_lev[2] = raw.xtranssensor.blackblue; //B
        black_lev[3] = raw.xtranssensor.blackgreen; //G2  (set, only used with a Bayer filter)

        isMono = RAWParams::XTransSensor::getMethodString(RAWParams::XTransSensor::Method::MONO) == raw.xtranssensor.method;
    }

    for (int i = 0; i < 4 ; i++) {
        cblacksom[i] = max(c_black[i] + black_lev[i], 0.0f);      // adjust black level
    }

    for (int i = 0; i < 4; ++i) {
        c_white[i] = (ri->get_white(i) - cblacksom[i]) / raw.expos + cblacksom[i];
    }

    initialGain = calculate_scale_mul(scale_mul, ref_pre_mul, c_white, cblacksom, isMono, ri->get_colors());  // recalculate scale colors with adjusted levels

    //fprintf(stderr, "recalc: %f [%f %f %f %f]\n", initialGain, scale_mul[0], scale_mul[1], scale_mul[2], scale_mul[3]);
    for (int i = 0; i < 4 ; i++) {
        clmax[i] = (c_white[i] - cblacksom[i]) * scale_mul[i];    // raw clip level
    }

    // this seems strange, but it works

    // scale image colors

    if (ri->getSensorType() == ST_BAYER) {
#ifdef _OPENMP
        #pragma omp parallel
#endif
        {
            float tmpchmax[3];
            tmpchmax[0] = tmpchmax[1] = tmpchmax[2] = 0.0f;
#ifdef _OPENMP
            #pragma omp for nowait
#endif

            for (int row = winy; row < winy + winh; row ++)
            {
                for (int col = winx; col < winx + winw; col++) {
                    float val = rawData[row][col];
                    int c  = FC(row, col);                        // three colors,  0=R, 1=G,  2=B
                    int c4 = (c == 1 && !(row & 1)) ? 3 : c;      // four  colors,  0=R, 1=G1, 2=B, 3=G2
                    val -= cblacksom[c4];
                    val *= scale_mul[c4];
                    rawData[row][col] = (val);
                    tmpchmax[c] = max(tmpchmax[c], val);
                }
            }

#ifdef _OPENMP
            #pragma omp critical
#endif
            {
                chmax[0] = max(tmpchmax[0], chmax[0]);
                chmax[1] = max(tmpchmax[1], chmax[1]);
                chmax[2] = max(tmpchmax[2], chmax[2]);
            }
        }
    } else if (ri->get_colors() == 1) {
#ifdef _OPENMP
        #pragma omp parallel
#endif
        {
            float tmpchmax = 0.0f;
#ifdef _OPENMP
            #pragma omp for nowait
#endif

            for (int row = winy; row < winy + winh; row ++)
            {
                for (int col = winx; col < winx + winw; col++) {
                    float val = rawData[row][col];
                    val -= cblacksom[0];
                    val *= scale_mul[0];
                    rawData[row][col] = (val);
                    tmpchmax = max(tmpchmax, val);
                }
            }

#ifdef _OPENMP
            #pragma omp critical
#endif
            {
                chmax[0] = chmax[1] = chmax[2] = chmax[3] = max(tmpchmax, chmax[0]);
            }
        }
    } else if (ri->getSensorType() == ST_FUJI_XTRANS) {
#ifdef _OPENMP
        #pragma omp parallel
#endif
        {
            float tmpchmax[3];
            tmpchmax[0] = tmpchmax[1] = tmpchmax[2] = 0.0f;
#ifdef _OPENMP
            #pragma omp for nowait
#endif

            for (int row = winy; row < winy + winh; row ++)
            {
                for (int col = winx; col < winx + winw; col++) {
                    float val = rawData[row][col];
                    int c = ri->XTRANSFC(row, col);
                    val -= cblacksom[c];
                    val *= scale_mul[c];

                    rawData[row][col] = (val);
                    tmpchmax[c] = max(tmpchmax[c], val);
                }
            }

#ifdef _OPENMP
            #pragma omp critical
#endif
            {
                chmax[0] = max(tmpchmax[0], chmax[0]);
                chmax[1] = max(tmpchmax[1], chmax[1]);
                chmax[2] = max(tmpchmax[2], chmax[2]);
            }
        }
    } else {
#ifdef _OPENMP
        #pragma omp parallel
#endif
        {
            float tmpchmax[3];
            tmpchmax[0] = tmpchmax[1] = tmpchmax[2] = 0.0f;
#ifdef _OPENMP
            #pragma omp for nowait
#endif

            for (int row = winy; row < winy + winh; row ++)
            {
                for (int col = winx; col < winx + winw; col++) {
                    for (int c = 0; c < 3; c++) {                 // three colors,  0=R, 1=G,  2=B
                        float val = rawData[row][3 * col + c];
                        val -= cblacksom[c];
                        val *= scale_mul[c];
                        rawData[row][3 * col + c] = (val);
                        tmpchmax[c] = max(tmpchmax[c], val);
                    }
                }
            }

#ifdef _OPENMP
            #pragma omp critical
#endif
            {
                chmax[0] = max(tmpchmax[0], chmax[0]);
                chmax[1] = max(tmpchmax[1], chmax[1]);
                chmax[2] = max(tmpchmax[2], chmax[2]);
            }
        }
        chmax[3] = chmax[1];
    }

}

//%%%%%%%%%%%%%%%%%%%%%%%%%%%%%%%%%%%%%%%

int RawImageSource::defTransform(int tran)
{

    int deg = ri->get_rotateDegree();

    if ((tran & TR_ROT) == TR_R180) {
        deg += 180;
    } else if ((tran & TR_ROT) == TR_R90) {
        deg += 90;
    } else if ((tran & TR_ROT) == TR_R270) {
        deg += 270;
    }

    deg %= 360;

    int ret = 0;

    if (deg == 90) {
        ret |= TR_R90;
    } else if (deg == 180) {
        ret |= TR_R180;
    } else if (deg == 270) {
        ret |= TR_R270;
    }

    if (tran & TR_HFLIP) {
        ret |= TR_HFLIP;
    }

    if (tran & TR_VFLIP) {
        ret |= TR_VFLIP;
    }

    return ret;
}

//%%%%%%%%%%%%%%%%%%%%%%%%%%%%%%%%%%%%%%%

// Thread called part
void RawImageSource::processFalseColorCorrectionThread(Imagefloat* im, array2D<float> &rbconv_Y, array2D<float> &rbconv_I, array2D<float> &rbconv_Q, array2D<float> &rbout_I, array2D<float> &rbout_Q, const int row_from, const int row_to)
{

    const int W = im->getWidth();
    constexpr float onebynine = 1.f / 9.f;

#ifdef __SSE2__
    vfloat buffer[12];
    vfloat* pre1 = &buffer[0];
    vfloat* pre2 = &buffer[3];
    vfloat* post1 = &buffer[6];
    vfloat* post2 = &buffer[9];
#else
    float buffer[12];
    float* pre1 = &buffer[0];
    float* pre2 = &buffer[3];
    float* post1 = &buffer[6];
    float* post2 = &buffer[9];
#endif

    int px = (row_from - 1) % 3, cx = row_from % 3, nx = 0;

    convert_row_to_YIQ(im->r(row_from - 1), im->g(row_from - 1), im->b(row_from - 1), rbconv_Y[px], rbconv_I[px], rbconv_Q[px], W);
    convert_row_to_YIQ(im->r(row_from), im->g(row_from), im->b(row_from), rbconv_Y[cx], rbconv_I[cx], rbconv_Q[cx], W);

    for (int j = 0; j < W; j++) {
        rbout_I[px][j] = rbconv_I[px][j];
        rbout_Q[px][j] = rbconv_Q[px][j];
    }

    for (int i = row_from; i < row_to; i++) {

        px = (i - 1) % 3;
        cx = i % 3;
        nx = (i + 1) % 3;

        convert_row_to_YIQ(im->r(i + 1), im->g(i + 1), im->b(i + 1), rbconv_Y[nx], rbconv_I[nx], rbconv_Q[nx], W);

#ifdef __SSE2__
        pre1[0] = _mm_setr_ps(rbconv_I[px][0], rbconv_Q[px][0], 0, 0), pre1[1] = _mm_setr_ps(rbconv_I[cx][0], rbconv_Q[cx][0], 0, 0), pre1[2] = _mm_setr_ps(rbconv_I[nx][0], rbconv_Q[nx][0], 0, 0);
        pre2[0] = _mm_setr_ps(rbconv_I[px][1], rbconv_Q[px][1], 0, 0), pre2[1] = _mm_setr_ps(rbconv_I[cx][1], rbconv_Q[cx][1], 0, 0), pre2[2] = _mm_setr_ps(rbconv_I[nx][1], rbconv_Q[nx][1], 0, 0);

        // fill first element in rbout_I and rbout_Q
        rbout_I[cx][0] = rbconv_I[cx][0];
        rbout_Q[cx][0] = rbconv_Q[cx][0];

        // median I channel
        for (int j = 1; j < W - 2; j += 2) {
            post1[0] = _mm_setr_ps(rbconv_I[px][j + 1], rbconv_Q[px][j + 1], 0, 0), post1[1] = _mm_setr_ps(rbconv_I[cx][j + 1], rbconv_Q[cx][j + 1], 0, 0), post1[2] = _mm_setr_ps(rbconv_I[nx][j + 1], rbconv_Q[nx][j + 1], 0, 0);
            const auto middle = middle4of6(pre2[0], pre2[1], pre2[2], post1[0], post1[1], post1[2]);
            vfloat medianval = median(pre1[0], pre1[1], pre1[2], middle[0], middle[1], middle[2], middle[3]);
            rbout_I[cx][j] = medianval[0];
            rbout_Q[cx][j] = medianval[1];
            post2[0] = _mm_setr_ps(rbconv_I[px][j + 2], rbconv_Q[px][j + 2], 0, 0), post2[1] = _mm_setr_ps(rbconv_I[cx][j + 2], rbconv_Q[cx][j + 2], 0, 0), post2[2] = _mm_setr_ps(rbconv_I[nx][j + 2], rbconv_Q[nx][j + 2], 0, 0);
            medianval = median(post2[0], post2[1], post2[2], middle[0], middle[1], middle[2], middle[3]);
            rbout_I[cx][j + 1] = medianval[0];
            rbout_Q[cx][j + 1] = medianval[1];
            std::swap(pre1, post1);
            std::swap(pre2, post2);
        }

        // fill last elements in rbout_I and rbout_Q
        rbout_I[cx][W - 1] = rbconv_I[cx][W - 1];
        rbout_I[cx][W - 2] = rbconv_I[cx][W - 2];
        rbout_Q[cx][W - 1] = rbconv_Q[cx][W - 1];
        rbout_Q[cx][W - 2] = rbconv_Q[cx][W - 2];

#else
        pre1[0] = rbconv_I[px][0], pre1[1] = rbconv_I[cx][0], pre1[2] = rbconv_I[nx][0];
        pre2[0] = rbconv_I[px][1], pre2[1] = rbconv_I[cx][1], pre2[2] = rbconv_I[nx][1];

        // fill first element in rbout_I
        rbout_I[cx][0] = rbconv_I[cx][0];

        // median I channel
        for (int j = 1; j < W - 2; j += 2) {
            post1[0] = rbconv_I[px][j + 1], post1[1] = rbconv_I[cx][j + 1], post1[2] = rbconv_I[nx][j + 1];
            const auto middle = middle4of6(pre2[0], pre2[1], pre2[2], post1[0], post1[1], post1[2]);
            rbout_I[cx][j] = median(pre1[0], pre1[1], pre1[2], middle[0], middle[1], middle[2], middle[3]);
            post2[0] = rbconv_I[px][j + 2], post2[1] = rbconv_I[cx][j + 2], post2[2] = rbconv_I[nx][j + 2];
            rbout_I[cx][j + 1] = median(post2[0], post2[1], post2[2], middle[0], middle[1], middle[2], middle[3]);
            std::swap(pre1, post1);
            std::swap(pre2, post2);
        }

        // fill last elements in rbout_I
        rbout_I[cx][W - 1] = rbconv_I[cx][W - 1];
        rbout_I[cx][W - 2] = rbconv_I[cx][W - 2];

        pre1[0] = rbconv_Q[px][0], pre1[1] = rbconv_Q[cx][0], pre1[2] = rbconv_Q[nx][0];
        pre2[0] = rbconv_Q[px][1], pre2[1] = rbconv_Q[cx][1], pre2[2] = rbconv_Q[nx][1];

        // fill first element in rbout_Q
        rbout_Q[cx][0] = rbconv_Q[cx][0];

        // median Q channel
        for (int j = 1; j < W - 2; j += 2) {
            post1[0] = rbconv_Q[px][j + 1], post1[1] = rbconv_Q[cx][j + 1], post1[2] = rbconv_Q[nx][j + 1];
            const auto middle = middle4of6(pre2[0], pre2[1], pre2[2], post1[0], post1[1], post1[2]);
            rbout_Q[cx][j] = median(pre1[0], pre1[1], pre1[2], middle[0], middle[1], middle[2], middle[3]);
            post2[0] = rbconv_Q[px][j + 2], post2[1] = rbconv_Q[cx][j + 2], post2[2] = rbconv_Q[nx][j + 2];
            rbout_Q[cx][j + 1] = median(post2[0], post2[1], post2[2], middle[0], middle[1], middle[2], middle[3]);
            std::swap(pre1, post1);
            std::swap(pre2, post2);
        }

        // fill last elements in rbout_Q
        rbout_Q[cx][W - 1] = rbconv_Q[cx][W - 1];
        rbout_Q[cx][W - 2] = rbconv_Q[cx][W - 2];
#endif

        // blur i-1th row
        if (i > row_from) {
            convert_to_RGB(im->r(i - 1, 0), im->g(i - 1, 0), im->b(i - 1, 0), rbconv_Y[px][0], rbout_I[px][0], rbout_Q[px][0]);

#ifdef _OPENMP
            #pragma omp simd
#endif

            for (int j = 1; j < W - 1; j++) {
                float I = (rbout_I[px][j - 1] + rbout_I[px][j] + rbout_I[px][j + 1] + rbout_I[cx][j - 1] + rbout_I[cx][j] + rbout_I[cx][j + 1] + rbout_I[nx][j - 1] + rbout_I[nx][j] + rbout_I[nx][j + 1]) * onebynine;
                float Q = (rbout_Q[px][j - 1] + rbout_Q[px][j] + rbout_Q[px][j + 1] + rbout_Q[cx][j - 1] + rbout_Q[cx][j] + rbout_Q[cx][j + 1] + rbout_Q[nx][j - 1] + rbout_Q[nx][j] + rbout_Q[nx][j + 1]) * onebynine;
                convert_to_RGB(im->r(i - 1, j), im->g(i - 1, j), im->b(i - 1, j), rbconv_Y[px][j], I, Q);
            }

            convert_to_RGB(im->r(i - 1, W - 1), im->g(i - 1, W - 1), im->b(i - 1, W - 1), rbconv_Y[px][W - 1], rbout_I[px][W - 1], rbout_Q[px][W - 1]);
        }
    }

    // blur last 3 row and finalize H-1th row
    convert_to_RGB(im->r(row_to - 1, 0), im->g(row_to - 1, 0), im->b(row_to - 1, 0), rbconv_Y[cx][0], rbout_I[cx][0], rbout_Q[cx][0]);
#ifdef _OPENMP
    #pragma omp simd
#endif

    for (int j = 1; j < W - 1; j++) {
        float I = (rbout_I[px][j - 1] + rbout_I[px][j] + rbout_I[px][j + 1] + rbout_I[cx][j - 1] + rbout_I[cx][j] + rbout_I[cx][j + 1] + rbconv_I[nx][j - 1] + rbconv_I[nx][j] + rbconv_I[nx][j + 1]) * onebynine;
        float Q = (rbout_Q[px][j - 1] + rbout_Q[px][j] + rbout_Q[px][j + 1] + rbout_Q[cx][j - 1] + rbout_Q[cx][j] + rbout_Q[cx][j + 1] + rbconv_Q[nx][j - 1] + rbconv_Q[nx][j] + rbconv_Q[nx][j + 1]) * onebynine;
        convert_to_RGB(im->r(row_to - 1, j), im->g(row_to - 1, j), im->b(row_to - 1, j), rbconv_Y[cx][j], I, Q);
    }

    convert_to_RGB(im->r(row_to - 1, W - 1), im->g(row_to - 1, W - 1), im->b(row_to - 1, W - 1), rbconv_Y[cx][W - 1], rbout_I[cx][W - 1], rbout_Q[cx][W - 1]);
}

//%%%%%%%%%%%%%%%%%%%%%%%%%%%%%%%%%%%%%%%

// correction_YIQ_LQ
void RawImageSource::processFalseColorCorrection(Imagefloat* im, const int steps)
{

    if (im->getHeight() < 4 || steps < 1) {
        return;
    }

#ifdef _OPENMP
    #pragma omp parallel
    {
        multi_array2D<float, 5> buffer(W, 3);
        int tid = omp_get_thread_num();
        int nthreads = omp_get_num_threads();
        int blk = (im->getHeight() - 2) / nthreads;

        for (int t = 0; t < steps; t++) {

            if (tid < nthreads - 1) {
                processFalseColorCorrectionThread(im, buffer[0], buffer[1], buffer[2], buffer[3], buffer[4], 1 + tid * blk, 1 + (tid + 1)*blk);
            } else {
                processFalseColorCorrectionThread(im, buffer[0], buffer[1], buffer[2], buffer[3], buffer[4], 1 + tid * blk, im->getHeight() - 1);
            }

            #pragma omp barrier
        }
    }
#else
    multi_array2D<float, 5> buffer(W, 3);

    for (int t = 0; t < steps; t++) {
        processFalseColorCorrectionThread(im, buffer[0], buffer[1], buffer[2], buffer[3], buffer[4], 1, im->getHeight() - 1);
    }

#endif
}

// Some camera input profiles need gamma preprocessing
// gamma is applied before the CMS, correct line fac=lineFac*rawPixel+LineSum after the CMS
void RawImageSource::getProfilePreprocParams(cmsHPROFILE in, float& gammaFac, float& lineFac, float& lineSum)
{
    gammaFac = 0;
    lineFac = 1;
    lineSum = 0;

    char copyright[256];
    copyright[0] = 0;

    if (cmsGetProfileInfoASCII(in, cmsInfoCopyright, cmsNoLanguage, cmsNoCountry, copyright, 256) > 0) {
        if (strstr(copyright, "Phase One") != nullptr) {
            gammaFac = 0.55556;    // 1.8
        } else if (strstr(copyright, "Nikon Corporation") != nullptr) {
            gammaFac = 0.5;
            lineFac = -0.4;
            lineSum = 1.35; // determined in reverse by measuring NX an RT developed colorchecker PNGs
        }
    }
}

//%%%%%%%%%%%%%%%%%%%%%%%%%%%%%%%%%%%%%%%

static void
lab2ProphotoRgbD50(float L, float A, float B, float& r, float& g, float& b)
{
    float X;
    float Y;
    float Z;
#define CLIP01(a) ((a)>0?((a)<1?(a):1):0)
    {
        // convert from Lab to XYZ
        float x, y, z, fx, fy, fz;

        fy = (L + 16.0f) / 116.0f;
        fx = A / 500.0f + fy;
        fz = fy - B / 200.0f;

        if (fy > 24.0f / 116.0f) {
            y = fy * fy * fy;
        } else {
            y = (fy - 16.0f / 116.0f) / 7.787036979f;
        }

        if (fx > 24.0f / 116.0f) {
            x = fx * fx * fx;
        } else {
            x = (fx - 16.0 / 116.0) / 7.787036979f;
        }

        if (fz > 24.0f / 116.0f) {
            z = fz * fz * fz;
        } else {
            z = (fz - 16.0f / 116.0f) / 7.787036979f;
        }

        //0.9642, 1.0000, 0.8249 D50
        X = x * 0.9642;
        Y = y;
        Z = z * 0.8249;
    }
    r = prophoto_xyz[0][0] * X + prophoto_xyz[0][1] * Y + prophoto_xyz[0][2] * Z;
    g = prophoto_xyz[1][0] * X + prophoto_xyz[1][1] * Y + prophoto_xyz[1][2] * Z;
    b = prophoto_xyz[2][0] * X + prophoto_xyz[2][1] * Y + prophoto_xyz[2][2] * Z;
    // r = CLIP01(r);
    // g = CLIP01(g);
    // b = CLIP01(b);
}

// Converts raw image including ICC input profile to working space - floating point version
void RawImageSource::colorSpaceConversion_(Imagefloat* im, const ColorManagementParams& cmp, const ColorTemp &wb, double pre_mul[3], cmsHPROFILE embedded, cmsHPROFILE camprofile, double camMatrix[3][3], const std::string &camName)
{

//    MyTime t1, t2, t3;
//    t1.set ();
    cmsHPROFILE in;
    DCPProfile *dcpProf;

    if (!findInputProfile(cmp.inputProfile, embedded, camName, &dcpProf, in)) {
        return;
    }

    if (dcpProf != nullptr) {
        // DCP processing
        const DCPProfile::Triple pre_mul_row = {
            pre_mul[0],
            pre_mul[1],
            pre_mul[2]
        };
        const DCPProfile::Matrix cam_matrix = {{
                {camMatrix[0][0], camMatrix[0][1], camMatrix[0][2]},
                {camMatrix[1][0], camMatrix[1][1], camMatrix[1][2]},
                {camMatrix[2][0], camMatrix[2][1], camMatrix[2][2]}
            }
        };
        dcpProf->apply(im, cmp.dcpIlluminant, cmp.workingProfile, wb, pre_mul_row, cam_matrix, cmp.applyHueSatMap);
        return;
    }

    if (in == nullptr) {
        // use default camprofile, supplied by dcraw
        // in this case we avoid using the slllllooooooowwww lcms

        // Calculate matrix for direct conversion raw>working space
        TMatrix work = ICCStore::getInstance()->workingSpaceInverseMatrix (cmp.workingProfile);
        double mat[3][3] = {{0, 0, 0}, {0, 0, 0}, {0, 0, 0}};

        for (int i = 0; i < 3; i++)
            for (int j = 0; j < 3; j++)
                for (int k = 0; k < 3; k++) {
                    mat[i][j] += work[i][k] * camMatrix[k][j];    // rgb_xyz * imatrices.xyz_cam
                }

#ifdef _OPENMP
        #pragma omp parallel for
#endif

        for (int i = 0; i < im->getHeight(); i++)
            for (int j = 0; j < im->getWidth(); j++) {

                float newr = mat[0][0] * im->r(i, j) + mat[0][1] * im->g(i, j) + mat[0][2] * im->b(i, j);
                float newg = mat[1][0] * im->r(i, j) + mat[1][1] * im->g(i, j) + mat[1][2] * im->b(i, j);
                float newb = mat[2][0] * im->r(i, j) + mat[2][1] * im->g(i, j) + mat[2][2] * im->b(i, j);

                im->r(i, j) = newr;
                im->g(i, j) = newg;
                im->b(i, j) = newb;

            }
    } else {
        bool working_space_is_prophoto = (cmp.workingProfile == "ProPhoto");

        // use supplied input profile

        /*
          The goal here is to in addition to user-made custom ICC profiles also support profiles
          supplied with other popular raw converters. As curves affect color rendering and
          different raw converters deal with them differently (and few if any is as flexible
          as RawTherapee) we cannot really expect to get the *exact* same color rendering here.
          However we try hard to make the best out of it.

          Third-party input profiles that contain a LUT (usually A2B0 tag) often needs some preprocessing,
          as ICC LUTs are not really designed for dealing with linear camera data. Generally one
          must apply some sort of curve to get efficient use of the LUTs. Unfortunately how you
          should preprocess is not standardized so there are almost as many ways as there are
          software makers, and for each one we have to reverse engineer to find out how it has
          been done. (The ICC files made for RT has linear LUTs)

          ICC profiles which only contain the <r,g,b>XYZ tags (ie only a color matrix) should
          (hopefully) not require any pre-processing.

          Some LUT ICC profiles apply a contrast curve and desaturate highlights (to give a "film-like"
          behavior. These will generally work with RawTherapee, but will not produce good results when
          you enable highlight recovery/reconstruction, as that data is added linearly on top of the
          original range. RawTherapee works best with linear ICC profiles.
        */

        enum camera_icc_type {
            CAMERA_ICC_TYPE_GENERIC, // Generic, no special pre-processing required, RTs own is this way
            CAMERA_ICC_TYPE_PHASE_ONE, // Capture One profiles
            CAMERA_ICC_TYPE_LEAF, // Leaf profiles, former Leaf Capture now in Capture One, made for Leaf digital backs
            CAMERA_ICC_TYPE_NIKON // Nikon NX profiles
        } camera_icc_type = CAMERA_ICC_TYPE_GENERIC;

        float leaf_prophoto_mat[3][3];
        {
            // identify ICC type
            char copyright[256] = "";
            char description[256] = "";

            cmsGetProfileInfoASCII(in, cmsInfoCopyright, cmsNoLanguage, cmsNoCountry, copyright, 256);
            cmsGetProfileInfoASCII(in, cmsInfoDescription, cmsNoLanguage, cmsNoCountry, description, 256);
            camera_icc_type = CAMERA_ICC_TYPE_GENERIC;

            // Note: order the identification with the most detailed matching first since the more general ones may also match the more detailed
            if ((strstr(copyright, "Leaf") != nullptr ||
                    strstr(copyright, "Phase One A/S") != nullptr ||
                    strstr(copyright, "Kodak") != nullptr ||
                    strstr(copyright, "Creo") != nullptr) &&
                    (strstr(description, "LF2 ") == description ||
                     strstr(description, "LF3 ") == description ||
                     strstr(description, "LeafLF2") == description ||
                     strstr(description, "LeafLF3") == description ||
                     strstr(description, "LeafLF4") == description ||
                     strstr(description, "MamiyaLF2") == description ||
                     strstr(description, "MamiyaLF3") == description)) {
                camera_icc_type = CAMERA_ICC_TYPE_LEAF;
            } else if (strstr(copyright, "Phase One A/S") != nullptr) {
                camera_icc_type = CAMERA_ICC_TYPE_PHASE_ONE;
            } else if (strstr(copyright, "Nikon Corporation") != nullptr) {
                camera_icc_type = CAMERA_ICC_TYPE_NIKON;
            }
        }

        // Initialize transform
        cmsHTRANSFORM hTransform;
        cmsHPROFILE prophoto = ICCStore::getInstance()->workingSpace("ProPhoto");  // We always use Prophoto to apply the ICC profile to minimize problems with clipping in LUT conversion.
        bool transform_via_pcs_lab = false;
        bool separate_pcs_lab_highlights = false;

        // check if the working space is fully contained in prophoto
        if (!working_space_is_prophoto && camera_icc_type == CAMERA_ICC_TYPE_GENERIC) {
            TMatrix toxyz = ICCStore::getInstance()->workingSpaceMatrix(cmp.workingProfile);
            TMatrix torgb = ICCStore::getInstance()->workingSpaceInverseMatrix("ProPhoto");
            float rgb[3] = {0.f, 0.f, 0.f};
            for (int i = 0; i < 2 && !working_space_is_prophoto; ++i) {
                rgb[i] = 1.f;
                float x, y, z;

                Color::rgbxyz(rgb[0], rgb[1], rgb[2], x, y, z, toxyz);
                Color::xyz2rgb(x, y, z, rgb[0], rgb[1], rgb[2], torgb);

                for (int j = 0; j < 2; ++j) {
                    if (rgb[j] < 0.f || rgb[j] > 1.f) {
                        working_space_is_prophoto = true;
                        prophoto = ICCStore::getInstance()->workingSpace(cmp.workingProfile);
                        if (settings->verbose) {
                            std::cout << "colorSpaceConversion_: converting directly to " << cmp.workingProfile << " instead of passing through ProPhoto" << std::endl;
                        }
                        break;
                    }
                    rgb[j] = 0.f;
                }
            }
        }
        
        lcmsMutex->lock();

        switch (camera_icc_type) {
            case CAMERA_ICC_TYPE_PHASE_ONE:
            case CAMERA_ICC_TYPE_LEAF: {
                // These profiles have a RGB to Lab cLUT, gives gamma 1.8 output, and expects a "film-like" curve on input
                transform_via_pcs_lab = true;
                separate_pcs_lab_highlights = true;
                // We transform to Lab because we can and that we avoid getting an unnecessary unmatched gamma conversion which we would need to revert.
                hTransform = cmsCreateTransform(in, TYPE_RGB_FLT, nullptr, TYPE_Lab_FLT, INTENT_RELATIVE_COLORIMETRIC, cmsFLAGS_NOOPTIMIZE | cmsFLAGS_NOCACHE);

                for (int i = 0; i < 3; i++) {
                    for (int j = 0; j < 3; j++) {
                        leaf_prophoto_mat[i][j] = 0;

                        for (int k = 0; k < 3; k++) {
                            leaf_prophoto_mat[i][j] += prophoto_xyz[i][k] * camMatrix[k][j];
                        }
                    }
                }

                break;
            }

            case CAMERA_ICC_TYPE_NIKON:
            case CAMERA_ICC_TYPE_GENERIC:
            default:
                hTransform = cmsCreateTransform(in, TYPE_RGB_FLT, prophoto, TYPE_RGB_FLT, INTENT_RELATIVE_COLORIMETRIC, cmsFLAGS_NOOPTIMIZE | cmsFLAGS_NOCACHE);    // NOCACHE is important for thread safety
                break;
        }

        lcmsMutex->unlock();

        if (hTransform == nullptr) {
            // Fallback: create transform from camera profile. Should not happen normally.
            lcmsMutex->lock();
            hTransform = cmsCreateTransform(camprofile, TYPE_RGB_FLT, prophoto, TYPE_RGB_FLT, INTENT_RELATIVE_COLORIMETRIC, cmsFLAGS_NOOPTIMIZE | cmsFLAGS_NOCACHE);
            lcmsMutex->unlock();
        }

        TMatrix toxyz = {}, torgb = {};

        if (!working_space_is_prophoto) {
            toxyz = ICCStore::getInstance()->workingSpaceMatrix("ProPhoto");
            torgb = ICCStore::getInstance()->workingSpaceInverseMatrix (cmp.workingProfile); //sRGB .. Adobe...Wide...
        }

#ifdef _OPENMP
        #pragma omp parallel
#endif
        {
            AlignedBuffer<float> buffer(im->getWidth() * 3);
            AlignedBuffer<float> hl_buffer(im->getWidth() * 3);
            AlignedBuffer<float> hl_scale(im->getWidth());
#ifdef _OPENMP
            #pragma omp for schedule(static)
#endif

            for (int h = 0; h < im->getHeight(); ++h) {
                float *p = buffer.data, *pR = im->r(h), *pG = im->g(h), *pB = im->b(h);

                // Apply pre-processing
                for (int w = 0; w < im->getWidth(); ++w) {
                    float r = * (pR++);
                    float g = * (pG++);
                    float b = * (pB++);

                    // convert to 0-1 range as LCMS expects that
                    r /= 65535.0f;
                    g /= 65535.0f;
                    b /= 65535.0f;

                    float maxc = max(r, g, b);

                    if (maxc <= 1.0) {
                        hl_scale.data[w] = 1.0;
                    } else {
                        // highlight recovery extend the range past the clip point, which means we can get values larger than 1.0 here.
                        // LUT ICC profiles only work in the 0-1 range so we scale down to fit and restore after conversion.
                        hl_scale.data[w] = 1.0 / maxc;
                        r *= hl_scale.data[w];
                        g *= hl_scale.data[w];
                        b *= hl_scale.data[w];
                    }

                    switch (camera_icc_type) {
                        case CAMERA_ICC_TYPE_PHASE_ONE:
                            // Here we apply a curve similar to Capture One's "Film Standard" + gamma, the reason is that the LUTs embedded in the
                            // ICCs are designed to work on such input, and if you provide it with a different curve you don't get as good result.
                            // We will revert this curve after we've made the color transform. However when we revert the curve, we'll notice that
                            // highlight rendering suffers due to that the LUT transform don't expand well, therefore we do a less compressed
                            // conversion too and mix them, this gives us the highest quality and most flexible result.
                            hl_buffer.data[3 * w + 0] = pow_F(r, 1.0 / 1.8);
                            hl_buffer.data[3 * w + 1] = pow_F(g, 1.0 / 1.8);
                            hl_buffer.data[3 * w + 2] = pow_F(b, 1.0 / 1.8);
                            r = phaseOneIccCurveInv->getVal(r);
                            g = phaseOneIccCurveInv->getVal(g);
                            b = phaseOneIccCurveInv->getVal(b);
                            break;

                        case CAMERA_ICC_TYPE_LEAF: {
                            // Leaf profiles expect that the camera native RGB has been converted to Prophoto RGB
                            float newr = leaf_prophoto_mat[0][0] * r + leaf_prophoto_mat[0][1] * g + leaf_prophoto_mat[0][2] * b;
                            float newg = leaf_prophoto_mat[1][0] * r + leaf_prophoto_mat[1][1] * g + leaf_prophoto_mat[1][2] * b;
                            float newb = leaf_prophoto_mat[2][0] * r + leaf_prophoto_mat[2][1] * g + leaf_prophoto_mat[2][2] * b;
                            hl_buffer.data[3 * w + 0] = pow_F(newr, 1.0 / 1.8);
                            hl_buffer.data[3 * w + 1] = pow_F(newg, 1.0 / 1.8);
                            hl_buffer.data[3 * w + 2] = pow_F(newb, 1.0 / 1.8);
                            r = phaseOneIccCurveInv->getVal(newr);
                            g = phaseOneIccCurveInv->getVal(newg);
                            b = phaseOneIccCurveInv->getVal(newb);
                            break;
                        }

                        case CAMERA_ICC_TYPE_NIKON:
                            // gamma 0.5
                            r = sqrtf(r);
                            g = sqrtf(g);
                            b = sqrtf(b);
                            break;

                        case CAMERA_ICC_TYPE_GENERIC:
                        default:
                            // do nothing
                            break;
                    }

                    * (p++) = r;
                    * (p++) = g;
                    * (p++) = b;
                }

                // Run icc transform
                cmsDoTransform(hTransform, buffer.data, buffer.data, im->getWidth());

                if (separate_pcs_lab_highlights) {
                    cmsDoTransform(hTransform, hl_buffer.data, hl_buffer.data, im->getWidth());
                }

                // Apply post-processing
                p = buffer.data;
                pR = im->r(h);
                pG = im->g(h);
                pB = im->b(h);

                for (int w = 0; w < im->getWidth(); ++w) {

                    float r, g, b, hr = 0.f, hg = 0.f, hb = 0.f;

                    if (transform_via_pcs_lab) {
                        float L = * (p++);
                        float A = * (p++);
                        float B = * (p++);
                        // profile connection space CIELAB should have D50 illuminant
                        lab2ProphotoRgbD50(L, A, B, r, g, b);

                        if (separate_pcs_lab_highlights) {
                            lab2ProphotoRgbD50(hl_buffer.data[3 * w + 0], hl_buffer.data[3 * w + 1], hl_buffer.data[3 * w + 2], hr, hg, hb);
                        }
                    } else {
                        r = * (p++);
                        g = * (p++);
                        b = * (p++);
                    }

                    // restore pre-processing and/or add post-processing for the various ICC types
                    switch (camera_icc_type) {
                        default:
                            break;

                        case CAMERA_ICC_TYPE_PHASE_ONE:
                        case CAMERA_ICC_TYPE_LEAF: {
                            // note the 1/1.8 gamma, it's the gamma that the profile has applied, which we must revert before we can revert the curve
                            r = phaseOneIccCurve->getVal(pow_F(r, 1.0 / 1.8));
                            g = phaseOneIccCurve->getVal(pow_F(g, 1.0 / 1.8));
                            b = phaseOneIccCurve->getVal(pow_F(b, 1.0 / 1.8));
                            const float mix = 0.25; // may seem a low number, but remember this is linear space, mixing starts 2 stops from clipping
                            const float maxc = max(r, g, b);

                            if (maxc > mix) {
                                float fac = (maxc - mix) / (1.0 - mix);
                                fac = sqrtf(sqrtf(fac));   // gamma 0.25 to mix in highlight render relatively quick
                                r = (1.0 - fac) * r + fac * hr;
                                g = (1.0 - fac) * g + fac * hg;
                                b = (1.0 - fac) * b + fac * hb;
                            }

                            break;
                        }

                        case CAMERA_ICC_TYPE_NIKON: {
                            const float lineFac = -0.4;
                            const float lineSum = 1.35;
                            r *= r * lineFac + lineSum;
                            g *= g * lineFac + lineSum;
                            b *= b * lineFac + lineSum;
                            break;
                        }
                    }

                    // restore highlight scaling if any
                    if (hl_scale.data[w] != 1.0) {
                        float fac = 1.0 / hl_scale.data[w];
                        r *= fac;
                        g *= fac;
                        b *= fac;
                    }

                    // If we don't have ProPhoto as chosen working profile, convert. This conversion is clipless, ie if we convert
                    // to a small space such as sRGB we may end up with negative values and values larger than max.
                    if (!working_space_is_prophoto) {
                        //convert from Prophoto to XYZ
                        float x = (toxyz[0][0] * r + toxyz[0][1] * g + toxyz[0][2] * b) ;
                        float y = (toxyz[1][0] * r + toxyz[1][1] * g + toxyz[1][2] * b) ;
                        float z = (toxyz[2][0] * r + toxyz[2][1] * g + toxyz[2][2] * b) ;
                        //convert from XYZ to cmp.working  (sRGB...Adobe...Wide..)
                        r = ((torgb[0][0] * x + torgb[0][1] * y + torgb[0][2] * z)) ;
                        g = ((torgb[1][0] * x + torgb[1][1] * y + torgb[1][2] * z)) ;
                        b = ((torgb[2][0] * x + torgb[2][1] * y + torgb[2][2] * z)) ;
                    }

                    // return to the 0.0 - 65535.0 range (with possible negative and > max values present)
                    r *= 65535.0;
                    g *= 65535.0;
                    b *= 65535.0;

                    * (pR++) = r;
                    * (pG++) = g;
                    * (pB++) = b;
                }
            }
        } // End of parallelization
        cmsDeleteTransform(hTransform);
    }

//t3.set ();
//        printf ("ICM TIME: %d usec\n", t3.etime(t1));
}


// Determine RAW input and output profiles. Returns TRUE on success
bool RawImageSource::findInputProfile(Glib::ustring inProfile, cmsHPROFILE embedded, std::string camName, DCPProfile **dcpProf, cmsHPROFILE& in)
{
    in = nullptr; // cam will be taken on NULL
    *dcpProf = nullptr;

    if (inProfile == "(none)") {
        return false;
    }

    if (inProfile == "(embedded)" && embedded) {
        in = embedded;
    } else if (inProfile == "(cameraICC)") {
        // DCPs have higher quality, so use them first
        *dcpProf = DCPStore::getInstance()->getStdProfile(camName);

        if (*dcpProf == nullptr) {
            in = ICCStore::getInstance()->getStdProfile(camName);
        }
    } else if (inProfile != "(camera)" && inProfile != "") {
        Glib::ustring normalName = inProfile;

        if (!inProfile.compare(0, 5, "file:")) {
            normalName = inProfile.substr(5);
        }

        if (DCPStore::getInstance()->isValidDCPFileName(normalName)) {
            *dcpProf = DCPStore::getInstance()->getProfile(normalName);
        }

        if (*dcpProf == nullptr) {
            in = ICCStore::getInstance()->getProfile(inProfile);
        }
    }

    // "in" might be NULL because of "not found". That's ok, we take the cam profile then

    return true;
}

//%%%%%%%%%%%%%%%%%%%%%%%%%%%%%%%%%%%%%%%
// derived from Dcraw "blend_highlights()"
//  very effective to reduce (or remove) the magenta, but with levels of grey !
void RawImageSource::HLRecovery_blend(float* rin, float* gin, float* bin, int width, float maxval, float* hlmax)
{
    constexpr int ColorCount = 3;

    // Transform matrixes rgb>lab and back
    constexpr float trans[ColorCount][ColorCount] = { { 1, 1, 1 }, { 1.7320508, -1.7320508, 0 }, { -1, -1, 2 } };
    constexpr float itrans[ColorCount][ColorCount] = { { 1, 0.8660254, -0.5 }, { 1, -0.8660254, -0.5 }, { 1, 0, 1 } };

#define FOREACHCOLOR for (int c=0; c < ColorCount; c++)

    float minpt = min(hlmax[0], hlmax[1], hlmax[2]);  //min of the raw clip points
    //float maxpt=max(hlmax[0],hlmax[1],hlmax[2]);//max of the raw clip points
    //float medpt=hlmax[0]+hlmax[1]+hlmax[2]-minpt-maxpt;//median of the raw clip points
    float maxave = (hlmax[0] + hlmax[1] + hlmax[2]) / 3; //ave of the raw clip points
    //some thresholds:
    const float clipthresh = 0.95;
    const float fixthresh = 0.5;
    const float satthresh = 0.5;

    float clip[3];
    FOREACHCOLOR clip[c] = min(maxave, hlmax[c]);

    // Determine the maximum level (clip) of all channels
    const float clippt = clipthresh * maxval;
    const float fixpt = fixthresh * minpt;
    const float desatpt = satthresh * maxave + (1 - satthresh) * maxval;

    for (int col = 0; col < width; col++) {
        float rgb[ColorCount], cam[2][ColorCount], lab[2][ColorCount], sum[2], chratio, lratio = 0;
        float L, C, H;

        // Copy input pixel to rgb so it's easier to access in loops
        rgb[0] = rin[col];
        rgb[1] = gin[col];
        rgb[2] = bin[col];

        // If no channel is clipped, do nothing on pixel
        int c;

        for (c = 0; c < ColorCount; c++) {
            if (rgb[c] > clippt) {
                break;
            }
        }

        if (c == ColorCount) {
            continue;
        }

        // Initialize cam with raw input [0] and potentially clipped input [1]
        FOREACHCOLOR {
            lratio += min(rgb[c], clip[c]);
            cam[0][c] = rgb[c];
            cam[1][c] = min(cam[0][c], maxval);
        }

        // Calculate the lightness correction ratio (chratio)
        for (int i = 0; i < 2; i++) {
            FOREACHCOLOR {
                lab[i][c] = 0;

                for (int j = 0; j < ColorCount; j++)
                {
                    lab[i][c] += trans[c][j] * cam[i][j];
                }
            }

            sum[i] = 0;

            for (int c = 1; c < ColorCount; c++) {
                sum[i] += SQR(lab[i][c]);
            }
        }

        chratio = (sqrt(sum[1] / sum[0]));

        // Apply ratio to lightness in LCH space
        for (int c = 1; c < ColorCount; c++) {
            lab[0][c] *= chratio;
        }

        // Transform back from LCH to RGB
        FOREACHCOLOR {
            cam[0][c] = 0;

            for (int j = 0; j < ColorCount; j++)
            {
                cam[0][c] += itrans[c][j] * lab[0][j];
            }
        }
        FOREACHCOLOR rgb[c] = cam[0][c] / ColorCount;

        // Copy converted pixel back
        if (rin[col] > fixpt) {
            float rfrac = SQR((min(clip[0], rin[col]) - fixpt) / (clip[0] - fixpt));
            rin[col] = min(maxave, rfrac * rgb[0] + (1 - rfrac) * rin[col]);
        }

        if (gin[col] > fixpt) {
            float gfrac = SQR((min(clip[1], gin[col]) - fixpt) / (clip[1] - fixpt));
            gin[col] = min(maxave, gfrac * rgb[1] + (1 - gfrac) * gin[col]);
        }

        if (bin[col] > fixpt) {
            float bfrac = SQR((min(clip[2], bin[col]) - fixpt) / (clip[2] - fixpt));
            bin[col] = min(maxave, bfrac * rgb[2] + (1 - bfrac) * bin[col]);
        }

        lratio /= (rin[col] + gin[col] + bin[col]);
        L = (rin[col] + gin[col] + bin[col]) / 3;
        C = lratio * 1.732050808 * (rin[col] - gin[col]);
        H = lratio * (2 * bin[col] - rin[col] - gin[col]);
        rin[col] = L - H / 6.0 + C / 3.464101615;
        gin[col] = L - H / 6.0 - C / 3.464101615;
        bin[col] = L + H / 3.0;

        if ((L = (rin[col] + gin[col] + bin[col]) / 3) > desatpt) {
            float Lfrac = max(0.0f, (maxave - L) / (maxave - desatpt));
            C = Lfrac * 1.732050808 * (rin[col] - gin[col]);
            H = Lfrac * (2 * bin[col] - rin[col] - gin[col]);
            rin[col] = L - H / 6.0 + C / 3.464101615;
            gin[col] = L - H / 6.0 - C / 3.464101615;
            bin[col] = L + H / 3.0;
        }
    }
}

void RawImageSource::HLRecovery_Luminance(float* rin, float* gin, float* bin, float* rout, float* gout, float* bout, int width, float maxval)
{

    for (int i = 0; i < width; i++) {
        float r = rin[i], g = gin[i], b = bin[i];

        if (r > maxval || g > maxval || b > maxval) {
            float ro = min(r, maxval);
            float go = min(g, maxval);
            float bo = min(b, maxval);
            double L = r + g + b;
            double C = 1.732050808 * (r - g);
            double H = 2 * b - r - g;
            double Co = 1.732050808 * (ro - go);
            double Ho = 2 * bo - ro - go;

            if (r != g && g != b) {
                double ratio = sqrt((Co * Co + Ho * Ho) / (C * C + H * H));
                C *= ratio;
                H *= ratio;
            }

            float rr = L / 3.0 - H / 6.0 + C / 3.464101615;
            float gr = L / 3.0 - H / 6.0 - C / 3.464101615;
            float br = L / 3.0 + H / 3.0;
            rout[i] = rr;
            gout[i] = gr;
            bout[i] = br;
        } else {
            rout[i] = rin[i];
            gout[i] = gin[i];
            bout[i] = bin[i];
        }
    }
}

//%%%%%%%%%%%%%%%%%%%%%%%%%%%%%%%%%%%%%%%

void RawImageSource::HLRecovery_CIELab(float* rin, float* gin, float* bin, float* rout, float* gout, float* bout,
                                       int width, float maxval, double xyz_cam[3][3], double cam_xyz[3][3])
{

    //static bool crTableReady = false;

    // lookup table for Lab conversion
    // perhaps should be centralized, universally defined so we don't keep remaking it???
    /*for (int ix=0; ix < 0x10000; ix++) {
            float rx = ix / 65535.0;
            fv[ix] = rx > 0.008856 ? exp(1.0/3 * log(rx)) : 7.787*rx + 16/116.0;
        }*/
    //crTableReady = true;


    for (int i = 0; i < width; i++) {
        float r = rin[i], g = gin[i], b = bin[i];

        if (r > maxval || g > maxval || b > maxval) {
            float ro = min(r, maxval);
            float go = min(g, maxval);
            float bo = min(b, maxval);
            float yy = xyz_cam[1][0] * r + xyz_cam[1][1] * g + xyz_cam[1][2] * b;
            float fy = (yy < 65535.0 ? Color::cachef[yy] / 327.68 : std::cbrt(yy / MAXVALD));
            // compute LCH decomposition of the clipped pixel (only color information, thus C and H will be used)
            float x = xyz_cam[0][0] * ro + xyz_cam[0][1] * go + xyz_cam[0][2] * bo;
            float y = xyz_cam[1][0] * ro + xyz_cam[1][1] * go + xyz_cam[1][2] * bo;
            float z = xyz_cam[2][0] * ro + xyz_cam[2][1] * go + xyz_cam[2][2] * bo;
            x = (x < 65535.0 ? Color::cachef[x] / 327.68 : std::cbrt(x / MAXVALD));
            y = (y < 65535.0 ? Color::cachef[y] / 327.68 : std::cbrt(y / MAXVALD));
            z = (z < 65535.0 ? Color::cachef[z] / 327.68 : std::cbrt(z / MAXVALD));
            // convert back to rgb
            double fz = fy - y + z;
            double fx = fy + x - y;

            double zr = Color::f2xyz(fz);
            double xr = Color::f2xyz(fx);

            x = xr * 65535.0 ;
            y = yy;
            z = zr * 65535.0 ;
            float rr = cam_xyz[0][0] * x + cam_xyz[0][1] * y + cam_xyz[0][2] * z;
            float gr = cam_xyz[1][0] * x + cam_xyz[1][1] * y + cam_xyz[1][2] * z;
            float br = cam_xyz[2][0] * x + cam_xyz[2][1] * y + cam_xyz[2][2] * z;
            rout[i] = (rr);
            gout[i] = (gr);
            bout[i] = (br);
        } else {
            rout[i] = (rin[i]);
            gout[i] = (gin[i]);
            bout[i] = (bin[i]);
        }
    }
}

//%%%%%%%%%%%%%%%%%%%%%%%%%%%%%%%%%%%%%%%

void RawImageSource::hlRecovery(const std::string &method, float* red, float* green, float* blue, int width, float* hlmax)
{

    if (method == "Luminance") {
        HLRecovery_Luminance(red, green, blue, red, green, blue, width, 65535.0);
    } else if (method == "CIELab blending") {
        HLRecovery_CIELab(red, green, blue, red, green, blue, width, 65535.0, imatrices.xyz_cam, imatrices.cam_xyz);
    } else if (method == "Blend") { // derived from Dcraw
        HLRecovery_blend(red, green, blue, width, 65535.0, hlmax);
    }

}

//%%%%%%%%%%%%%%%%%%%%%%%%%%%%%%%%%%%%%%%

void RawImageSource::getAutoExpHistogram(LUTu & histogram, int& histcompr)
{
//    BENCHFUN
    histcompr = 3;

    histogram(65536 >> histcompr);
    histogram.clear();
    const float refwb[3] = {static_cast<float>(refwb_red  / (1 << histcompr)), static_cast<float>(refwb_green / (1 << histcompr)), static_cast<float>(refwb_blue / (1 << histcompr))};

#ifdef _OPENMP
    #pragma omp parallel
#endif
    {
        LUTu tmphistogram(histogram.getSize());
        tmphistogram.clear();
#ifdef _OPENMP
        #pragma omp for schedule(dynamic,16) nowait
#endif

        for (int i = border; i < H - border; i++) {
            int start, end;
            getRowStartEnd(i, start, end);

            if (ri->getSensorType() == ST_BAYER) {
                // precalculate factors to avoid expensive per pixel calculations
                float refwb0 =  refwb[ri->FC(i, start)];
                float refwb1 =  refwb[ri->FC(i, start + 1)];
                int j;

                for (j = start; j < end - 1; j += 2) {
                    tmphistogram[(int)(refwb0 * rawData[i][j])] += 4;
                    tmphistogram[(int)(refwb1 * rawData[i][j + 1])] += 4;
                }

                if (j < end) {
                    tmphistogram[(int)(refwb0 * rawData[i][j])] += 4;
                }
            } else if (ri->getSensorType() == ST_FUJI_XTRANS) {
                // precalculate factors to avoid expensive per pixel calculations
                float refwb0 =  refwb[ri->XTRANSFC(i, start)];
                float refwb1 =  refwb[ri->XTRANSFC(i, start + 1)];
                float refwb2 =  refwb[ri->XTRANSFC(i, start + 2)];
                float refwb3 =  refwb[ri->XTRANSFC(i, start + 3)];
                float refwb4 =  refwb[ri->XTRANSFC(i, start + 4)];
                float refwb5 =  refwb[ri->XTRANSFC(i, start + 5)];
                int j;

                for (j = start; j < end - 5; j += 6) {
                    tmphistogram[(int)(refwb0 * rawData[i][j])] += 4;
                    tmphistogram[(int)(refwb1 * rawData[i][j + 1])] += 4;
                    tmphistogram[(int)(refwb2 * rawData[i][j + 2])] += 4;
                    tmphistogram[(int)(refwb3 * rawData[i][j + 3])] += 4;
                    tmphistogram[(int)(refwb4 * rawData[i][j + 4])] += 4;
                    tmphistogram[(int)(refwb5 * rawData[i][j + 5])] += 4;
                }

                for (; j < end; j++) {
                    tmphistogram[(int)(refwb[ri->XTRANSFC(i, j)] * rawData[i][j])] += 4;
                }
            } else if (ri->get_colors() == 1) {
                for (int j = start; j < end; j++) {
                    tmphistogram[(int)(refwb[0] * rawData[i][j])]++;
                }
            } else {
                for (int j = start; j < end; j++) {
                    tmphistogram[(int)(refwb[0] * rawData[i][3 * j + 0])]++;
                    tmphistogram[(int)(refwb[1] * rawData[i][3 * j + 1])]++;
                    tmphistogram[(int)(refwb[2] * rawData[i][3 * j + 2])]++;
                }
            }
        }

#ifdef _OPENMP
        #pragma omp critical
#endif
        {
            histogram += tmphistogram;
        }
    }
}

// Histogram MUST be 256 in size; gamma is applied, blackpoint and gain also
void RawImageSource::getRAWHistogram(LUTu & histRedRaw, LUTu & histGreenRaw, LUTu & histBlueRaw)
{
//    BENCHFUN
    histRedRaw.clear();
    histGreenRaw.clear();
    histBlueRaw.clear();

    const float maxWhite = rtengine::max(c_white[0], c_white[1], c_white[2], c_white[3]);
    const float scale = maxWhite <= 1.f ? 65535.f : 1.f; // special case for float raw images in [0.0;1.0] range
    const float multScale = maxWhite <= 1.f ? 1.f / 255.f : 255.f;
    const float mult[4] = { multScale / (c_white[0] - cblacksom[0]),
                            multScale / (c_white[1] - cblacksom[1]),
                            multScale / (c_white[2] - cblacksom[2]),
                            multScale / (c_white[3] - cblacksom[3])
                          };

    const bool fourColours = ri->getSensorType() == ST_BAYER && ((mult[1] != mult[3] || cblacksom[1] != cblacksom[3]) || FC(0, 0) == 3 || FC(0, 1) == 3 || FC(1, 0) == 3 || FC(1, 1) == 3);

    constexpr int histoSize = 65536;
    LUTu hist[4];
    hist[0](histoSize);
    hist[0].clear();

    if (ri->get_colors() > 1) {
        hist[1](histoSize);
        hist[1].clear();
        hist[2](histoSize);
        hist[2].clear();
    }

    if (fourColours) {
        hist[3](histoSize);
        hist[3].clear();
    }

#ifdef _OPENMP
    int numThreads;
    // reduce the number of threads under certain conditions to avoid overhead of too many critical regions
    numThreads = sqrt((((H - 2 * border) * (W - 2 * border)) / 262144.f));
    numThreads = std::min(std::max(numThreads, 1), omp_get_max_threads());

    #pragma omp parallel num_threads(numThreads)
#endif
    {
        // we need one LUT per color and thread, which corresponds to 1 MB per thread
        LUTu tmphist[4];
        tmphist[0](histoSize);
        tmphist[0].clear();

        if (ri->get_colors() > 1) {
            tmphist[1](histoSize);
            tmphist[1].clear();
            tmphist[2](histoSize);
            tmphist[2].clear();

            if (fourColours) {
                tmphist[3](histoSize);
                tmphist[3].clear();
            }
        }

#ifdef _OPENMP
        #pragma omp for nowait
#endif

        for (int i = border; i < H - border; i++) {
            int start, end;
            getRowStartEnd(i, start, end);

            if (ri->getSensorType() == ST_BAYER) {
                int j;
                int c1 = FC(i, start);
                c1 = (fourColours && c1 == 1 && !(i & 1)) ? 3 : c1;
                int c2 = FC(i, start + 1);
                c2 = (fourColours && c2 == 1 && !(i & 1)) ? 3 : c2;

                for (j = start; j < end - 1; j += 2) {
                    tmphist[c1][(int)(ri->data[i][j] * scale)]++;
                    tmphist[c2][(int)(ri->data[i][j + 1] * scale)]++;
                }

                if (j < end) { // last pixel of row if width is odd
                    tmphist[c1][(int)(ri->data[i][j] * scale)]++;
                }
            } else if (ri->get_colors() == 1) {
                for (int j = start; j < end; j++) {
                    tmphist[0][(int)(ri->data[i][j] * scale)]++;
                }
            } else if (ri->getSensorType() == ST_FUJI_XTRANS) {
                for (int j = start; j < end - 1; j += 2) {
                    int c = ri->XTRANSFC(i, j);
                    tmphist[c][(int)(ri->data[i][j] * scale)]++;
                }
            } else {
                for (int j = start; j < end; j++) {
                    for (int c = 0; c < 3; c++) {
                        tmphist[c][(int)(ri->data[i][3 * j + c] * scale)]++;
                    }
                }
            }
        }

#ifdef _OPENMP
        #pragma omp critical
#endif
        {
            hist[0] += tmphist[0];

            if (ri->get_colors() > 1) {
                hist[1] += tmphist[1];
                hist[2] += tmphist[2];

                if (fourColours) {
                    hist[3] += tmphist[3];
                }
            }
        } // end of critical region
    } // end of parallel region

    const auto getidx =
        [&](int c, int i) -> int
        {
            float f = mult[c] * std::max(0.f, i - cblacksom[c]);
            return f > 0.f ? (f < 1.f ? 1 : std::min(int(f), 255)) : 0;
        };

    for(int i = 0; i < histoSize; i++) {
        int idx = getidx(0, i);
        histRedRaw[idx] += hist[0][i];

        if (ri->get_colors() > 1) {
            idx = getidx(1, i);
            histGreenRaw[idx] += hist[1][i];

            if (fourColours) {
                idx = getidx(3, i);
                histGreenRaw[idx] += hist[3][i];
            }

            idx = getidx(2, i);
            histBlueRaw[idx] += hist[2][i];
        }
    }

    if (ri->getSensorType() == ST_BAYER)    // since there are twice as many greens, correct for it
        for (int i = 0; i < 256; i++) {
            histGreenRaw[i] >>= 1;
        } else if (ri->getSensorType() == ST_FUJI_XTRANS) // since Xtrans has 2.5 as many greens, correct for it
        for (int i = 0; i < 256; i++) {
            histGreenRaw[i] = (histGreenRaw[i] * 2) / 5;
        } else if (ri->get_colors() == 1) { // monochrome sensor => set all histograms equal
        histGreenRaw += histRedRaw;
        histBlueRaw += histRedRaw;
    }

}

//%%%%%%%%%%%%%%%%%%%%%%%%%%%%%%%%%%%%%%%

void RawImageSource::getRowStartEnd(int x, int &start, int &end)
{
    if (fuji) {
        int fw = ri->get_FujiWidth();
        start = ABS(fw - x) + border;
        end = min(H + W - fw - x, fw + x) - border;
    } else {
        start = border;
        end = W - border;
    }
}

//%%%%%%%%%%%%%%%%%%%%%%%%%%%%%%%%%%%%%%%
void RawImageSource::getAutoWBMultipliers(double &rm, double &gm, double &bm)
{
//    BENCHFUN
    constexpr double clipHigh = 64000.0;

    if (ri->get_colors() == 1) {
        rm = gm = bm = 1;
        return;
    }

    if (redAWBMul != -1.) {
        rm = redAWBMul;
        gm = greenAWBMul;
        bm = blueAWBMul;
        return;
    }

    if (!isWBProviderReady()) {
        rm = -1.0;
        gm = -1.0;
        bm = -1.0;
        return;
    }

    double avg_r = 0;
    double avg_g = 0;
    double avg_b = 0;
    int rn = 0, gn = 0, bn = 0;

    if (fuji) {
        for (int i = 32; i < H - 32; i++) {
            int fw = ri->get_FujiWidth();
            int start = ABS(fw - i) + 32;
            int end = min(H + W - fw - i, fw + i) - 32;

            for (int j = start; j < end; j++) {
                if (ri->getSensorType() != ST_BAYER) {
                    double dr = CLIP(initialGain * (rawData[i][3 * j]));
                    double dg = CLIP(initialGain * (rawData[i][3 * j + 1]));
                    double db = CLIP(initialGain * (rawData[i][3 * j + 2]));

                    if (dr > clipHigh || dg > clipHigh || db > clipHigh) {
                        continue;
                    }

                    avg_r += dr;
                    avg_g += dg;
                    avg_b += db;
                    rn = gn = ++bn;
                } else {
                    int c = FC(i, j);
                    double d = CLIP(initialGain * (rawData[i][j]));

                    if (d > clipHigh) {
                        continue;
                    }

                    // Let's test green first, because they are more numerous
                    if (c == 1) {
                        avg_g += d;
                        gn++;
                    } else if (c == 0) {
                        avg_r += d;
                        rn++;
                    } else { /*if (c==2)*/
                        avg_b += d;
                        bn++;
                    }
                }
            }
        }
    } else {
        if (ri->getSensorType() != ST_BAYER) {
            if (ri->getSensorType() == ST_FUJI_XTRANS) {
                const double compval = clipHigh / initialGain;
#ifdef _OPENMP
                #pragma omp parallel
#endif
                {
                    double avg_c[3] = {0.0};
                    int cn[3] = {0};
#ifdef _OPENMP
                    #pragma omp for schedule(dynamic,16) nowait
#endif

                    for (int i = 32; i < H - 32; i++) {
                        for (int j = 32; j < W - 32; j++) {
                            // each loop read 1 rgb triplet value
                            double d = rawData[i][j];

                            if (d > compval) {
                                continue;
                            }

                            int c = ri->XTRANSFC(i, j);
                            avg_c[c] += d;
                            cn[c]++;
                        }
                    }

#ifdef _OPENMP
                    #pragma omp critical
#endif
                    {
                        avg_r += avg_c[0];
                        avg_g += avg_c[1];
                        avg_b += avg_c[2];
                        rn += cn[0];
                        gn += cn[1];
                        bn += cn[2];
                    }
                }
                avg_r *= initialGain;
                avg_g *= initialGain;
                avg_b *= initialGain;
            } else {
                for (int i = 32; i < H - 32; i++)
                    for (int j = 32; j < W - 32; j++) {
                        // each loop read 1 rgb triplet value

                        double dr = CLIP(initialGain * (rawData[i][3 * j]));
                        double dg = CLIP(initialGain * (rawData[i][3 * j + 1]));
                        double db = CLIP(initialGain * (rawData[i][3 * j + 2]));

                        if (dr > clipHigh || dg > clipHigh || db > clipHigh) {
                            continue;
                        }

                        avg_r += dr;
                        rn++;
                        avg_g += dg;
                        avg_b += db;
                    }

                gn = rn;
                bn = rn;
            }
        } else {
            //determine GRBG coset; (ey,ex) is the offset of the R subarray
            int ey, ex;

            if (ri->ISGREEN(0, 0)) {  //first pixel is G
                if (ri->ISRED(0, 1)) {
                    ey = 0;
                    ex = 1;
                } else {
                    ey = 1;
                    ex = 0;
                }
            } else {//first pixel is R or B
                if (ri->ISRED(0, 0)) {
                    ey = 0;
                    ex = 0;
                } else {
                    ey = 1;
                    ex = 1;
                }
            }

            const double compval = clipHigh / initialGain;
#ifdef _OPENMP
            #pragma omp parallel for reduction(+:avg_r,avg_g,avg_b,rn,gn,bn) schedule(dynamic,8)
#endif

            for (int i = 32; i < H - 32; i += 2)
                for (int j = 32; j < W - 32; j += 2) {
                    //average each Bayer quartet component individually if non-clipped
                    double d[2][2];
                    d[0][0] = rawData[i][j];
                    d[0][1] = rawData[i][j + 1];
                    d[1][0] = rawData[i + 1][j];
                    d[1][1] = rawData[i + 1][j + 1];

                    if (d[ey][ex] <= compval) {
                        avg_r += d[ey][ex];
                        rn++;
                    }

                    if (d[1 - ey][ex] <= compval) {
                        avg_g += d[1 - ey][ex];
                        gn++;
                    }

                    if (d[ey][1 - ex] <= compval) {
                        avg_g += d[ey][1 - ex];
                        gn++;
                    }

                    if (d[1 - ey][1 - ex] <= compval) {
                        avg_b += d[1 - ey][1 - ex];
                        bn++;
                    }
                }

            avg_r *= initialGain;
            avg_g *= initialGain;
            avg_b *= initialGain;

        }
    }

    if (settings->verbose) {
        printf("AVG: %g %g %g\n", avg_r / std::max(1, rn), avg_g / std::max(1, gn), avg_b / std::max(1, bn));
    }

    //    return ColorTemp (pow(avg_r/rn, 1.0/6.0)*img_r, pow(avg_g/gn, 1.0/6.0)*img_g, pow(avg_b/bn, 1.0/6.0)*img_b);

    double reds   = avg_r / std::max(1, rn) * refwb_red;
    double greens = avg_g / std::max(1, gn) * refwb_green;
    double blues  = avg_b / std::max(1, bn) * refwb_blue;

    redAWBMul   = rm = imatrices.rgb_cam[0][0] * reds + imatrices.rgb_cam[0][1] * greens + imatrices.rgb_cam[0][2] * blues;
    greenAWBMul = gm = imatrices.rgb_cam[1][0] * reds + imatrices.rgb_cam[1][1] * greens + imatrices.rgb_cam[1][2] * blues;
    blueAWBMul  = bm = imatrices.rgb_cam[2][0] * reds + imatrices.rgb_cam[2][1] * greens + imatrices.rgb_cam[2][2] * blues;
}

//%%%%%%%%%%%%%%%%%%%%%%%%%%%%%%%%%%%%%%%


ColorTemp RawImageSource::getSpotWB(std::vector<Coord2D> &red, std::vector<Coord2D> &green, std::vector<Coord2D> &blue, int tran, double equal)
{

    int x;
    int y;
    double reds = 0, greens = 0, blues = 0;
    unsigned int rn = 0;

    if (ri->getSensorType() != ST_BAYER) {
        if (ri->getSensorType() == ST_FUJI_XTRANS) {
            int d[9][2] = {{0, 0}, { -1, -1}, { -1, 0}, { -1, 1}, {0, -1}, {0, 1}, {1, -1}, {1, 0}, {1, 1}};

            for (size_t i = 0; i < red.size(); i++) {
                transformPosition(red[i].x, red[i].y, tran, x, y);
                double rloc, gloc, bloc;
                int rnbrs, gnbrs, bnbrs;
                rloc = gloc = bloc = rnbrs = gnbrs = bnbrs = 0;

                for (int k = 0; k < 9; k++) {
                    int xv = x + d[k][0];
                    int yv = y + d[k][1];

                    if (xv >= 0 && yv >= 0 && xv < W && yv < H) {
                        if (ri->ISXTRANSRED(yv, xv)) {  //RED
                            rloc += (rawData[yv][xv]);
                            rnbrs++;
                            continue;
                        } else if (ri->ISXTRANSBLUE(yv, xv)) {  //BLUE
                            bloc += (rawData[yv][xv]);
                            bnbrs++;
                            continue;
                        } else { // GREEN
                            gloc += (rawData[yv][xv]);
                            gnbrs++;
                            continue;
                        }
                    }
                }

                rloc /= rnbrs;
                gloc /= gnbrs;
                bloc /= bnbrs;

                if (rloc < clmax[0] && gloc < clmax[1] && bloc < clmax[2]) {
                    reds += rloc;
                    greens += gloc;
                    blues += bloc;
                    rn++;
                }
            }

        } else {
            int xmin, xmax, ymin, ymax;
            int xr, xg, xb, yr, yg, yb;

            for (size_t i = 0; i < red.size(); i++) {
                transformPosition(red[i].x, red[i].y, tran, xr, yr);
                transformPosition(green[i].x, green[i].y, tran, xg, yg);
                transformPosition(blue[i].x, blue[i].y, tran, xb, yb);

                if (initialGain * (rawData[yr][3 * xr]) > 52500 ||
                        initialGain * (rawData[yg][3 * xg + 1]) > 52500 ||
                        initialGain * (rawData[yb][3 * xb + 2]) > 52500) {
                    continue;
                }

                xmin = min(xr, xg, xb);
                xmax = max(xr, xg, xb);
                ymin = min(yr, yg, yb);
                ymax = max(yr, yg, yb);

                if (xmin >= 0 && ymin >= 0 && xmax < W && ymax < H) {
                    reds    += (rawData[yr][3 * xr]);
                    greens  += (rawData[yg][3 * xg + 1]);
                    blues   += (rawData[yb][3 * xb + 2]);
                    rn++;
                }
            }
        }

    } else {

        int d[9][2] = {{0, 0}, { -1, -1}, { -1, 0}, { -1, 1}, {0, -1}, {0, 1}, {1, -1}, {1, 0}, {1, 1}};

        for (size_t i = 0; i < red.size(); i++) {
            transformPosition(red[i].x, red[i].y, tran, x, y);
            double rloc, gloc, bloc;
            int rnbrs, gnbrs, bnbrs;
            rloc = gloc = bloc = rnbrs = gnbrs = bnbrs = 0;

            for (int k = 0; k < 9; k++) {
                int xv = x + d[k][0];
                int yv = y + d[k][1];
                int c = FC(yv, xv);

                if (xv >= 0 && yv >= 0 && xv < W && yv < H) {
                    if (c == 0) { //RED
                        rloc += (rawData[yv][xv]);
                        rnbrs++;
                        continue;
                    } else if (c == 2) { //BLUE
                        bloc += (rawData[yv][xv]);
                        bnbrs++;
                        continue;
                    } else { // GREEN
                        gloc += (rawData[yv][xv]);
                        gnbrs++;
                        continue;
                    }
                }
            }

            rloc /= std::max(1, rnbrs);
            gloc /= std::max(1, gnbrs);
            bloc /= std::max(1, bnbrs);

            if (rloc < clmax[0] && gloc < clmax[1] && bloc < clmax[2]) {
                reds += rloc;
                greens += gloc;
                blues += bloc;
                rn++;
            }

            transformPosition(green[i].x, green[i].y, tran, x, y); //these are redundant now ??? if not, repeat for these blocks same as for red[]
            rloc = gloc = bloc = rnbrs = gnbrs = bnbrs = 0;

            for (int k = 0; k < 9; k++) {
                int xv = x + d[k][0];
                int yv = y + d[k][1];
                int c = FC(yv, xv);

                if (xv >= 0 && yv >= 0 && xv < W && yv < H) {
                    if (c == 0) { //RED
                        rloc += (rawData[yv][xv]);
                        rnbrs++;
                        continue;
                    } else if (c == 2) { //BLUE
                        bloc += (rawData[yv][xv]);
                        bnbrs++;
                        continue;
                    } else { // GREEN
                        gloc += (rawData[yv][xv]);
                        gnbrs++;
                        continue;
                    }
                }
            }

            rloc /= std::max(rnbrs, 1);
            gloc /= std::max(gnbrs, 1);
            bloc /= std::max(bnbrs, 1);

            if (rloc < clmax[0] && gloc < clmax[1] && bloc < clmax[2]) {
                reds += rloc;
                greens += gloc;
                blues += bloc;
                rn++;
            }

            transformPosition(blue[i].x, blue[i].y, tran, x, y);
            rloc = gloc = bloc = rnbrs = gnbrs = bnbrs = 0;

            for (int k = 0; k < 9; k++) {
                int xv = x + d[k][0];
                int yv = y + d[k][1];
                int c = FC(yv, xv);

                if (xv >= 0 && yv >= 0 && xv < W && yv < H) {
                    if (c == 0) { //RED
                        rloc += (rawData[yv][xv]);
                        rnbrs++;
                        continue;
                    } else if (c == 2) { //BLUE
                        bloc += (rawData[yv][xv]);
                        bnbrs++;
                        continue;
                    } else { // GREEN
                        gloc += (rawData[yv][xv]);
                        gnbrs++;
                        continue;
                    }
                }
            }

            rloc /= std::max(rnbrs, 1);
            gloc /= std::max(gnbrs, 1);
            bloc /= std::max(bnbrs, 1);

            if (rloc < clmax[0] && gloc < clmax[1] && bloc < clmax[2]) {
                reds += rloc;
                greens += gloc;
                blues += bloc;
                rn++;
            }
        }
    }

    if (2u * rn < red.size()) {
        return ColorTemp(equal);
    } else {
        reds = reds / std::max(1u, rn) * refwb_red;
        greens = greens / std::max(1u, rn) * refwb_green;
        blues = blues / std::max(1u, rn) * refwb_blue;

        double rm = imatrices.rgb_cam[0][0] * reds + imatrices.rgb_cam[0][1] * greens + imatrices.rgb_cam[0][2] * blues;
        double gm = imatrices.rgb_cam[1][0] * reds + imatrices.rgb_cam[1][1] * greens + imatrices.rgb_cam[1][2] * blues;
        double bm = imatrices.rgb_cam[2][0] * reds + imatrices.rgb_cam[2][1] * greens + imatrices.rgb_cam[2][2] * blues;

        return ColorTemp(rm, gm, bm, equal);
    }
}


//%%%%%%%%%%%%%%%%%%%%%%%%%%%%%%%%%%%%%%%

void RawImageSource::transformPosition(int x, int y, int tran, int& ttx, int& tty)
{

    tran = defTransform(tran);

    x += border;
    y += border;

    if (d1x) {
        if ((tran & TR_ROT) == TR_R90 || (tran & TR_ROT) == TR_R270) {
            x /= 2;
        } else {
            y /= 2;
        }
    }

    int w = W, h = H;

    if (fuji) {
        w = ri->get_FujiWidth() * 2 + 1;
        h = (H - ri->get_FujiWidth()) * 2 + 1;
    }

    int sw = w, sh = h;

    if ((tran & TR_ROT) == TR_R90 || (tran & TR_ROT) == TR_R270) {
        sw = h;
        sh = w;
    }

    int ppx = x, ppy = y;

    if (tran & TR_HFLIP) {
        ppx = sw - 1 - x ;
    }

    if (tran & TR_VFLIP) {
        ppy = sh - 1 - y;
    }

    int tx = ppx;
    int ty = ppy;

    if ((tran & TR_ROT) == TR_R180) {
        tx = w - 1 - ppx;
        ty = h - 1 - ppy;
    } else if ((tran & TR_ROT) == TR_R90) {
        tx = ppy;
        ty = h - 1 - ppx;
    } else if ((tran & TR_ROT) == TR_R270) {
        tx = w - 1 - ppy;
        ty = ppx;
    }

    if (fuji) {
        ttx = (tx + ty) / 2;
        tty = (ty - tx) / 2 + ri->get_FujiWidth();
    } else {
        ttx = tx;
        tty = ty;
    }
}

//%%%%%%%%%%%%%%%%%%%%%%%%%%%%%%%%%%%%%%%

void RawImageSource::inverse33(const double (*rgb_cam)[3], double (*cam_rgb)[3])
{
    double nom = (rgb_cam[0][2] * rgb_cam[1][1] * rgb_cam[2][0] - rgb_cam[0][1] * rgb_cam[1][2] * rgb_cam[2][0] -
                  rgb_cam[0][2] * rgb_cam[1][0] * rgb_cam[2][1] + rgb_cam[0][0] * rgb_cam[1][2] * rgb_cam[2][1] +
                  rgb_cam[0][1] * rgb_cam[1][0] * rgb_cam[2][2] - rgb_cam[0][0] * rgb_cam[1][1] * rgb_cam[2][2]);
    cam_rgb[0][0] = (rgb_cam[1][2] * rgb_cam[2][1] - rgb_cam[1][1] * rgb_cam[2][2]) / nom;
    cam_rgb[0][1] = - (rgb_cam[0][2] * rgb_cam[2][1] - rgb_cam[0][1] * rgb_cam[2][2]) / nom;
    cam_rgb[0][2] = (rgb_cam[0][2] * rgb_cam[1][1] - rgb_cam[0][1] * rgb_cam[1][2]) / nom;
    cam_rgb[1][0] = - (rgb_cam[1][2] * rgb_cam[2][0] - rgb_cam[1][0] * rgb_cam[2][2]) / nom;
    cam_rgb[1][1] = (rgb_cam[0][2] * rgb_cam[2][0] - rgb_cam[0][0] * rgb_cam[2][2]) / nom;
    cam_rgb[1][2] = - (rgb_cam[0][2] * rgb_cam[1][0] - rgb_cam[0][0] * rgb_cam[1][2]) / nom;
    cam_rgb[2][0] = (rgb_cam[1][1] * rgb_cam[2][0] - rgb_cam[1][0] * rgb_cam[2][1]) / nom;
    cam_rgb[2][1] = - (rgb_cam[0][1] * rgb_cam[2][0] - rgb_cam[0][0] * rgb_cam[2][1]) / nom;
    cam_rgb[2][2] = (rgb_cam[0][1] * rgb_cam[1][0] - rgb_cam[0][0] * rgb_cam[1][1]) / nom;
}

DiagonalCurve* RawImageSource::phaseOneIccCurve;
DiagonalCurve* RawImageSource::phaseOneIccCurveInv;

void RawImageSource::init()
{

    {
        // Initialize Phase One ICC curves

        /* This curve is derived from TIFFTAG_TRANSFERFUNCTION of a Capture One P25+ image with applied film curve,
           exported to TIFF with embedded camera ICC. It's assumed to be similar to most standard curves in
           Capture One. It's not necessary to be exactly the same, it's just to be close to a typical curve to
           give the Phase One ICC files a good working space. */
        const double phase_one_forward[] = {
            0.0000000000, 0.0000000000, 0.0152590219, 0.0029602502, 0.0305180438, 0.0058899825, 0.0457770657, 0.0087739376, 0.0610360876, 0.0115968566,
            0.0762951095, 0.0143587396, 0.0915541314, 0.0171969177, 0.1068131533, 0.0201876860, 0.1220721752, 0.0232852674, 0.1373311971, 0.0264744030,
            0.1525902190, 0.0297245747, 0.1678492409, 0.0330205234, 0.1831082628, 0.0363775082, 0.1983672847, 0.0397802701, 0.2136263066, 0.0432593271,
            0.2288853285, 0.0467841611, 0.2441443503, 0.0503700313, 0.2594033722, 0.0540474556, 0.2746623941, 0.0577859159, 0.2899214160, 0.0616159304,
            0.3051804379, 0.0655222400, 0.3204394598, 0.0695353628, 0.3356984817, 0.0736552987, 0.3509575036, 0.0778973068, 0.3662165255, 0.0822461280,
            0.3814755474, 0.0867170214, 0.3967345693, 0.0913252461, 0.4119935912, 0.0960860609, 0.4272526131, 0.1009994659, 0.4425116350, 0.1060654612,
            0.4577706569, 0.1113298238, 0.4730296788, 0.1167925536, 0.4882887007, 0.1224841688, 0.5035477226, 0.1284046693, 0.5188067445, 0.1345540551,
            0.5340657664, 0.1409781033, 0.5493247883, 0.1476615549, 0.5645838102, 0.1546501869, 0.5798428321, 0.1619287404, 0.5951018540, 0.1695277333,
            0.6103608759, 0.1774776837, 0.6256198978, 0.1858091096, 0.6408789197, 0.1945525292, 0.6561379416, 0.2037384604, 0.6713969635, 0.2134279393,
            0.6866559854, 0.2236667430, 0.7019150072, 0.2345159075, 0.7171740291, 0.2460517281, 0.7324330510, 0.2583047227, 0.7476920729, 0.2714122225,
            0.7629510948, 0.2854352636, 0.7782101167, 0.3004959182, 0.7934691386, 0.3167620356, 0.8087281605, 0.3343862058, 0.8239871824, 0.3535820554,
            0.8392462043, 0.3745937285, 0.8545052262, 0.3977111467, 0.8697642481, 0.4232547494, 0.8850232700, 0.4515754940, 0.9002822919, 0.4830701152,
            0.9155413138, 0.5190966659, 0.9308003357, 0.5615320058, 0.9460593576, 0.6136263066, 0.9613183795, 0.6807965209, 0.9765774014, 0.7717402914,
            0.9918364233, 0.9052109560, 1.0000000000, 1.0000000000
        };
        std::vector<double> cForwardPoints;
        cForwardPoints.push_back(double (DCT_Spline));  // The first value is the curve type
        std::vector<double> cInversePoints;
        cInversePoints.push_back(double (DCT_Spline));  // The first value is the curve type

        for (unsigned int i = 0; i < sizeof(phase_one_forward) / sizeof(phase_one_forward[0]); i += 2) {
            cForwardPoints.push_back(phase_one_forward[i + 0]);
            cForwardPoints.push_back(phase_one_forward[i + 1]);
            cInversePoints.push_back(phase_one_forward[i + 1]);
            cInversePoints.push_back(phase_one_forward[i + 0]);
        }

        phaseOneIccCurve = new DiagonalCurve(cForwardPoints, CURVES_MIN_POLY_POINTS);
        phaseOneIccCurveInv = new DiagonalCurve(cInversePoints, CURVES_MIN_POLY_POINTS);
    }
}

void RawImageSource::getRawValues(int x, int y, int rotate, int &R, int &G, int &B)
{
    if(d1x) { // Nikon D1x has special sensor. We just skip it
        R = G = B = 0;
        return;
    }
    int xnew = x + border;
    int ynew = y + border;
    rotate += ri->get_rotateDegree();
    rotate %= 360;

    if (rotate == 90) {
        std::swap(xnew, ynew);
        ynew = H - 1 - ynew;
    } else if (rotate == 180) {
        xnew = W - 1 - xnew;
        ynew = H - 1 - ynew;
    } else if (rotate == 270) {
        std::swap(xnew, ynew);
        ynew = H - 1 - ynew;
        xnew = W - 1 - xnew;
        ynew = H - 1 - ynew;
    }

    xnew = LIM(xnew, 0, W - 1);
    ynew = LIM(ynew, 0, H - 1);
    int c = ri->getSensorType() == ST_FUJI_XTRANS ? ri->XTRANSFC(ynew,xnew) : ri->FC(ynew,xnew);
    int val = round(rawData[ynew][xnew] / scale_mul[c]);

    if (c == 0) {
        R = val;
        G = 0;
        B = 0;
    } else if (c == 2) {
        R = 0;
        G = 0;
        B = val;
    } else {
        R = 0;
        G = val;
        B = 0;
    }
}

void RawImageSource::cleanup()
{
    delete phaseOneIccCurve;
    delete phaseOneIccCurveInv;
}

} /* namespace */<|MERGE_RESOLUTION|>--- conflicted
+++ resolved
@@ -1525,13 +1525,8 @@
     fileName = fname;
 
     if (plistener) {
-<<<<<<< HEAD
-        plistener->setProgressStr("Decoding...");
+        plistener->setProgressStr ("PROGRESSBAR_DECODING");
         plistener->setProgress(0.0);
-=======
-        plistener->setProgressStr ("PROGRESSBAR_DECODING");
-        plistener->setProgress (0.0);
->>>>>>> 6747c5c7
     }
 
     ri = new RawImage(fname);
@@ -1926,13 +1921,8 @@
 
     if (ri->getSensorType() == ST_BAYER && (raw.hotPixelFilter > 0 || raw.deadPixelFilter > 0)) {
         if (plistener) {
-<<<<<<< HEAD
-            plistener->setProgressStr("Hot/Dead Pixel Filter...");
+            plistener->setProgressStr ("PROGRESSBAR_HOTDEADPIXELFILTER");
             plistener->setProgress(0.0);
-=======
-            plistener->setProgressStr ("PROGRESSBAR_HOTDEADPIXELFILTER");
-            plistener->setProgress (0.0);
->>>>>>> 6747c5c7
         }
 
         if (!bitmapBads) {
@@ -1998,13 +1988,8 @@
 
     if (ri->getSensorType() == ST_BAYER && raw.bayersensor.greenthresh > 0) {
         if (plistener) {
-<<<<<<< HEAD
-            plistener->setProgressStr("Green equilibrate...");
+            plistener->setProgressStr ("PROGRESSBAR_GREENEQUIL");
             plistener->setProgress(0.0);
-=======
-            plistener->setProgressStr ("PROGRESSBAR_GREENEQUIL");
-            plistener->setProgress (0.0);
->>>>>>> 6747c5c7
         }
 
         GreenEqulibrateThreshold thresh(0.01 * raw.bayersensor.greenthresh);
@@ -2037,13 +2022,8 @@
 
     if (ri->getSensorType() == ST_BAYER && raw.bayersensor.linenoise > 0) {
         if (plistener) {
-<<<<<<< HEAD
-            plistener->setProgressStr("Line Denoise...");
+            plistener->setProgressStr ("PROGRESSBAR_LINEDENOISE");
             plistener->setProgress(0.0);
-=======
-            plistener->setProgressStr ("PROGRESSBAR_LINEDENOISE");
-            plistener->setProgress (0.0);
->>>>>>> 6747c5c7
         }
 
         std::unique_ptr<CFALineDenoiseRowBlender> line_denoise_rowblender;
@@ -2059,13 +2039,8 @@
 
     if ((raw.ca_autocorrect || fabs(raw.cared) > 0.001 || fabs(raw.cablue) > 0.001) && ri->getSensorType() == ST_BAYER) {     // Auto CA correction disabled for X-Trans, for now...
         if (plistener) {
-<<<<<<< HEAD
-            plistener->setProgressStr("CA Auto Correction...");
+            plistener->setProgressStr ("PROGRESSBAR_RAWCACORR");
             plistener->setProgress(0.0);
-=======
-            plistener->setProgressStr ("PROGRESSBAR_RAWCACORR");
-            plistener->setProgress (0.0);
->>>>>>> 6747c5c7
         }
 
         if (numFrames == 4) {
