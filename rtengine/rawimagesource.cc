--- conflicted
+++ resolved
@@ -932,547 +932,7 @@
     colorSpaceConversion(image, cmp, wb, pre_mul, embProfile, camProfile, imatrices.xyz_cam, (static_cast<const FramesData*>(getMetaData()))->getCamera());
 }
 
-<<<<<<< HEAD
-//%%%%%%%%%%%%%%%%%%%%%%%%%%%%%%%%%%%%%%%
-
-/* interpolateBadPixelsBayer: correct raw pixels looking at the bitmap
- * takes into consideration if there are multiple bad pixels in the neighbourhood
- */
-int RawImageSource::interpolateBadPixelsBayer(PixelsMap &bitmapBads, array2D<float> &rawData)
-{
-    static const float eps = 1.f;
-    int counter = 0;
-#ifdef _OPENMP
-    #pragma omp parallel for reduction(+:counter) schedule(dynamic,16)
-#endif
-
-    for (int row = 2; row < H - 2; row++) {
-        for (int col = 2; col < W - 2; col++) {
-            int sk = bitmapBads.skipIfZero(col, row);  //optimization for a stripe all zero
-
-            if (sk) {
-                col += sk - 1; //-1 is because of col++ in cycle
-                continue;
-            }
-
-            if (!bitmapBads.get(col, row)) {
-                continue;
-            }
-
-            float wtdsum = 0.f, norm = 0.f;
-
-            // diagonal interpolation
-            if (FC(row, col) == 1) {
-                // green channel. We can use closer pixels than for red or blue channel. Distance to centre pixel is sqrt(2) => weighting is 0.70710678
-                // For green channel following pixels will be used for interpolation. Pixel to be interpolated is in centre.
-                // 1 means that pixel is used in this step, if itself and his counterpart are not marked bad
-                // 0 0 0 0 0
-                // 0 1 0 1 0
-                // 0 0 0 0 0
-                // 0 1 0 1 0
-                // 0 0 0 0 0
-                for (int dx = -1; dx <= 1; dx += 2) {
-                    if (bitmapBads.get(col + dx, row - 1) || bitmapBads.get(col - dx, row + 1)) {
-                        continue;
-                    }
-
-                    float dirwt = 0.70710678f / (fabsf(rawData[row - 1][col + dx] - rawData[row + 1][col - dx]) + eps);
-                    wtdsum += dirwt * (rawData[row - 1][col + dx] + rawData[row + 1][col - dx]);
-                    norm += dirwt;
-                }
-            } else {
-                // red and blue channel. Distance to centre pixel is sqrt(8) => weighting is 0.35355339
-                // For red and blue channel following pixels will be used for interpolation. Pixel to be interpolated is in centre.
-                // 1 means that pixel is used in this step, if itself and his counterpart are not marked bad
-                // 1 0 0 0 1
-                // 0 0 0 0 0
-                // 0 0 0 0 0
-                // 0 0 0 0 0
-                // 1 0 0 0 1
-                for (int dx = -2; dx <= 2; dx += 4) {
-                    if (bitmapBads.get(col + dx, row - 2) || bitmapBads.get(col - dx, row + 2)) {
-                        continue;
-                    }
-
-                    float dirwt = 0.35355339f / (fabsf(rawData[row - 2][col + dx] - rawData[row + 2][col - dx]) + eps);
-                    wtdsum += dirwt * (rawData[row - 2][col + dx] + rawData[row + 2][col - dx]);
-                    norm += dirwt;
-                }
-            }
-
-            // channel independent. Distance to centre pixel is 2 => weighting is 0.5
-            // Additionally for all channel following pixels will be used for interpolation. Pixel to be interpolated is in centre.
-            // 1 means that pixel is used in this step, if itself and his counterpart are not marked bad
-            // 0 0 1 0 0
-            // 0 0 0 0 0
-            // 1 0 0 0 1
-            // 0 0 0 0 0
-            // 0 0 1 0 0
-
-            // horizontal interpolation
-            if (!(bitmapBads.get(col - 2, row) || bitmapBads.get(col + 2, row))) {
-                float dirwt = 0.5f / (fabsf(rawData[row][col - 2] - rawData[row][col + 2]) + eps);
-                wtdsum += dirwt * (rawData[row][col - 2] + rawData[row][col + 2]);
-                norm += dirwt;
-            }
-
-            // vertical interpolation
-            if (!(bitmapBads.get(col, row - 2) || bitmapBads.get(col, row + 2))) {
-                float dirwt = 0.5f / (fabsf(rawData[row - 2][col] - rawData[row + 2][col]) + eps);
-                wtdsum += dirwt * (rawData[row - 2][col] + rawData[row + 2][col]);
-                norm += dirwt;
-            }
-
-            if (LIKELY(norm > 0.f)) {  // This means, we found at least one pair of valid pixels in the steps above, likelihood of this case is about 99.999%
-                rawData[row][col] = wtdsum / (2.f * norm); //gradient weighted average, Factor of 2.f is an optimization to avoid multiplications in former steps
-                counter++;
-            } else { //backup plan -- simple average. Same method for all channels. We could improve this, but it's really unlikely that this case happens
-                int tot = 0;
-                float sum = 0;
-
-                for (int dy = -2; dy <= 2; dy += 2) {
-                    for (int dx = -2; dx <= 2; dx += 2) {
-                        if (bitmapBads.get(col + dx, row + dy)) {
-                            continue;
-                        }
-
-                        sum += rawData[row + dy][col + dx];
-                        tot++;
-                    }
-                }
-
-                if (tot > 0) {
-                    rawData[row][col] = sum / tot;
-                    counter ++;
-                }
-            }
-        }
-    }
-
-    return counter; // Number of interpolated pixels.
-}
-
-/* interpolateBadPixels3Colours: correct raw pixels looking at the bitmap
- * takes into consideration if there are multiple bad pixels in the neighbourhood
- */
-int RawImageSource::interpolateBadPixelsNColours(PixelsMap &bitmapBads, const int colours)
-{
-    static const float eps = 1.f;
-    int counter = 0;
-#ifdef _OPENMP
-    #pragma omp parallel for reduction(+:counter) schedule(dynamic,16)
-#endif
-
-    for (int row = 2; row < H - 2; row++) {
-        for (int col = 2; col < W - 2; col++) {
-            int sk = bitmapBads.skipIfZero(col, row);  //optimization for a stripe all zero
-
-            if (sk) {
-                col += sk - 1; //-1 is because of col++ in cycle
-                continue;
-            }
-
-            if (!bitmapBads.get(col, row)) {
-                continue;
-            }
-
-            float wtdsum[colours], norm[colours];
-
-            for (int i = 0; i < colours; ++i) {
-                wtdsum[i] = norm[i] = 0.f;
-            }
-
-            // diagonal interpolation
-            for (int dx = -1; dx <= 1; dx += 2) {
-                if (bitmapBads.get(col + dx, row - 1) || bitmapBads.get(col - dx, row + 1)) {
-                    continue;
-                }
-
-                for (int c = 0; c < colours; c++) {
-                    float dirwt = 0.70710678f / (fabsf(rawData[row - 1][(col + dx) * colours + c] - rawData[row + 1][(col - dx) * colours + c]) + eps);
-                    wtdsum[c] += dirwt * (rawData[row - 1][(col + dx) * colours + c] + rawData[row + 1][(col - dx) * colours + c]);
-                    norm[c] += dirwt;
-                }
-            }
-
-            // horizontal interpolation
-            if (!(bitmapBads.get(col - 1, row) || bitmapBads.get(col + 1, row))) {
-                for (int c = 0; c < colours; c++) {
-                    float dirwt = 1.f / (fabsf(rawData[row][(col - 1) * colours + c] - rawData[row][(col + 1) * colours + c]) + eps);
-                    wtdsum[c] += dirwt * (rawData[row][(col - 1) * colours + c] + rawData[row][(col + 1) * colours + c]);
-                    norm[c] += dirwt;
-                }
-            }
-
-            // vertical interpolation
-            if (!(bitmapBads.get(col, row - 1) || bitmapBads.get(col, row + 1))) {
-                for (int c = 0; c < colours; c++) {
-                    float dirwt = 1.f / (fabsf(rawData[row - 1][col * colours + c] - rawData[row + 1][col * colours + c]) + eps);
-                    wtdsum[c] += dirwt * (rawData[row - 1][col * colours + c] + rawData[row + 1][col * colours + c]);
-                    norm[c] += dirwt;
-                }
-            }
-
-            if (LIKELY(norm[0] > 0.f)) {  // This means, we found at least one pair of valid pixels in the steps above, likelihood of this case is about 99.999%
-                for (int c = 0; c < colours; c++) {
-                    rawData[row][col * colours + c] = wtdsum[c] / (2.f * norm[c]); //gradient weighted average, Factor of 2.f is an optimization to avoid multiplications in former steps
-                }
-
-                counter++;
-            } else { //backup plan -- simple average. Same method for all channels. We could improve this, but it's really unlikely that this case happens
-                int tot = 0;
-                float sum[colours];
-
-                for (int i = 0; i < colours; ++i) {
-                    sum[i] = 0.f;
-                }
-
-                for (int dy = -2; dy <= 2; dy += 2) {
-                    for (int dx = -2; dx <= 2; dx += 2) {
-                        if (bitmapBads.get(col + dx, row + dy)) {
-                            continue;
-                        }
-
-                        for (int c = 0; c < colours; c++) {
-                            sum[c] += rawData[row + dy][(col + dx) * colours + c];
-                        }
-
-                        tot++;
-                    }
-                }
-
-                if (tot > 0) {
-                    for (int c = 0; c < colours; c++) {
-                        rawData[row][col * colours + c] = sum[c] / tot;
-                    }
-
-                    counter ++;
-                }
-            }
-        }
-    }
-
-    return counter; // Number of interpolated pixels.
-}
-/* interpolateBadPixelsXtrans: correct raw pixels looking at the bitmap
- * takes into consideration if there are multiple bad pixels in the neighbourhood
- */
-int RawImageSource::interpolateBadPixelsXtrans(PixelsMap &bitmapBads)
-{
-    static const float eps = 1.f;
-    int counter = 0;
-#ifdef _OPENMP
-    #pragma omp parallel for reduction(+:counter) schedule(dynamic,16)
-#endif
-
-    for (int row = 2; row < H - 2; row++) {
-        for (int col = 2; col < W - 2; col++) {
-            int skip = bitmapBads.skipIfZero(col, row);  //optimization for a stripe all zero
-
-            if (skip) {
-                col += skip - 1; //-1 is because of col++ in cycle
-                continue;
-            }
-
-            if (!bitmapBads.get(col, row)) {
-                continue;
-            }
-
-            float wtdsum = 0.f, norm = 0.f;
-            unsigned int pixelColor = ri->XTRANSFC(row, col);
-
-            if (pixelColor == 1) {
-                // green channel. A green pixel can either be a solitary green pixel or a member of a 2x2 square of green pixels
-                if (ri->XTRANSFC(row, col - 1) == ri->XTRANSFC(row, col + 1)) {
-                    // If left and right neighbour have same colour, then this is a solitary green pixel
-                    // For these the following pixels will be used for interpolation. Pixel to be interpolated is in centre and marked with a P.
-                    // Pairs of pixels used in this step are numbered. A pair will be used if none of the pixels of the pair is marked bad
-                    // 0 means, the pixel has a different colour and will not be used
-                    // 0 1 0 2 0
-                    // 3 5 0 6 4
-                    // 0 0 P 0 0
-                    // 4 6 0 5 3
-                    // 0 2 0 1 0
-                    for (int dx = -1; dx <= 1; dx += 2) {  // pixels marked 5 or 6 in above example. Distance to P is sqrt(2) => weighting is 0.70710678f
-                        if (bitmapBads.get(col + dx, row - 1) || bitmapBads.get(col - dx, row + 1)) {
-                            continue;
-                        }
-
-                        float dirwt = 0.70710678f / (fabsf(rawData[row - 1][col + dx] - rawData[row + 1][col - dx]) + eps);
-                        wtdsum += dirwt * (rawData[row - 1][col + dx] + rawData[row + 1][col - dx]);
-                        norm += dirwt;
-                    }
-
-                    for (int dx = -1; dx <= 1; dx += 2) {  // pixels marked 1 or 2 on above example. Distance to P is sqrt(5) => weighting is 0.44721359f
-                        if (bitmapBads.get(col + dx, row - 2) || bitmapBads.get(col - dx, row + 2)) {
-                            continue;
-                        }
-
-                        float dirwt = 0.44721359f / (fabsf(rawData[row - 2][col + dx] - rawData[row + 2][col - dx]) + eps);
-                        wtdsum += dirwt * (rawData[row - 2][col + dx] + rawData[row + 2][col - dx]);
-                        norm += dirwt;
-                    }
-
-                    for (int dx = -2; dx <= 2; dx += 4) {  // pixels marked 3 or 4 on above example. Distance to P is sqrt(5) => weighting is 0.44721359f
-                        if (bitmapBads.get(col + dx, row - 1) || bitmapBads.get(col - dx, row + 1)) {
-                            continue;
-                        }
-
-                        float dirwt = 0.44721359f / (fabsf(rawData[row - 1][col + dx] - rawData[row + 1][col - dx]) + eps);
-                        wtdsum += dirwt * (rawData[row - 1][col + dx] + rawData[row + 1][col - dx]);
-                        norm += dirwt;
-                    }
-                } else {
-                    // this is a member of a 2x2 square of green pixels
-                    // For these the following pixels will be used for interpolation. Pixel to be interpolated is at position P in the example.
-                    // Pairs of pixels used in this step are numbered. A pair will be used if none of the pixels of the pair is marked bad
-                    // 0 means, the pixel has a different colour and will not be used
-                    // 1 0 0 3
-                    // 0 P 2 0
-                    // 0 2 1 0
-                    // 3 0 0 0
-
-                    // pixels marked 1 in above example. Distance to P is sqrt(2) => weighting is 0.70710678f
-                    int offset1 = ri->XTRANSFC(row - 1, col - 1) == ri->XTRANSFC(row + 1, col + 1) ? 1 : -1;
-
-                    if (!(bitmapBads.get(col - offset1, row - 1) || bitmapBads.get(col + offset1, row + 1))) {
-                        float dirwt = 0.70710678f / (fabsf(rawData[row - 1][col - offset1] - rawData[row + 1][col + offset1]) + eps);
-                        wtdsum += dirwt * (rawData[row - 1][col - offset1] + rawData[row + 1][col + offset1]);
-                        norm += dirwt;
-                    }
-
-                    // pixels marked 2 in above example. Distance to P is 1 => weighting is 1.f
-                    int offsety = (ri->XTRANSFC(row - 1, col) != 1 ? 1 : -1);
-                    int offsetx = offset1 * offsety;
-
-                    if (!(bitmapBads.get(col + offsetx, row) || bitmapBads.get(col, row + offsety))) {
-                        float dirwt = 1.f / (fabsf(rawData[row][col + offsetx] - rawData[row + offsety][col]) + eps);
-                        wtdsum += dirwt * (rawData[row][col + offsetx] + rawData[row + offsety][col]);
-                        norm += dirwt;
-                    }
-
-                    int offsety2 = -offsety;
-                    int offsetx2 = -offsetx;
-                    offsetx *= 2;
-                    offsety *= 2;
-
-                    // pixels marked 3 in above example. Distance to P is sqrt(5) => weighting is 0.44721359f
-                    if (!(bitmapBads.get(col + offsetx, row + offsety2) || bitmapBads.get(col + offsetx2, row + offsety))) {
-                        float dirwt = 0.44721359f / (fabsf(rawData[row + offsety2][col + offsetx] - rawData[row + offsety][col + offsetx2]) + eps);
-                        wtdsum += dirwt * (rawData[row + offsety2][col + offsetx] + rawData[row + offsety][col + offsetx2]);
-                        norm += dirwt;
-                    }
-                }
-            } else {
-                // red and blue channel.
-                // Each red or blue pixel has exactly one neighbour of same colour in distance 2 and four neighbours of same colour which can be reached by a move of a knight in chess.
-                // For the distance 2 pixel (marked with an X) we generate a virtual counterpart (marked with a V)
-                // For red and blue channel following pixels will be used for interpolation. Pixel to be interpolated is in centre and marked with a P.
-                // Pairs of pixels used in this step are numbered except for distance 2 pixels which are marked X and V. A pair will be used if none of the pixels of the pair is marked bad
-                // 0 1 0 0 0    0 0 X 0 0   remaining cases are symmetric
-                // 0 0 0 0 2    1 0 0 0 2
-                // X 0 P 0 V    0 0 P 0 0
-                // 0 0 0 0 1    0 0 0 0 0
-                // 0 2 0 0 0    0 2 V 1 0
-
-                // Find two knight moves landing on a pixel of same colour as the pixel to be interpolated.
-                // If we look at first and last row of 5x5 square, we will find exactly two knight pixels.
-                // Additionally we know that the column of this pixel has 1 or -1 horizontal distance to the centre pixel
-                // When we find a knight pixel, we get its counterpart, which has distance (+-3,+-3), where the signs of distance depend on the corner of the found knight pixel.
-                // These pixels are marked 1 or 2 in above examples. Distance to P is sqrt(5) => weighting is 0.44721359f
-                // The following loop simply scans the four possible places. To keep things simple, it does not stop after finding two knight pixels, because it will not find more than two
-                for (int d1 = -2, offsety = 3; d1 <= 2; d1 += 4, offsety -= 6) {
-                    for (int d2 = -1, offsetx = 3; d2 < 1; d2 += 2, offsetx -= 6) {
-                        if (ri->XTRANSFC(row + d1, col + d2) == pixelColor) {
-                            if (!(bitmapBads.get(col + d2, row + d1) || bitmapBads.get(col + d2 + offsetx, row + d1 + offsety))) {
-                                float dirwt = 0.44721359f / (fabsf(rawData[row + d1][col + d2] - rawData[row + d1 + offsety][col + d2 + offsetx]) + eps);
-                                wtdsum += dirwt * (rawData[row + d1][col + d2] + rawData[row + d1 + offsety][col + d2 + offsetx]);
-                                norm += dirwt;
-                            }
-                        }
-                    }
-                }
-
-                // now scan for the pixel of same colour in distance 2 in each direction (marked with an X in above examples).
-                bool distance2PixelFound = false;
-                int dx, dy;
-
-                // check horizontal
-                for (dx = -2, dy = 0; dx <= 2 && !distance2PixelFound; dx += 4)
-                    if (ri->XTRANSFC(row, col + dx) == pixelColor) {
-                        distance2PixelFound = true;
-                        break;
-                    }
-
-                if (!distance2PixelFound)
-
-                    // no distance 2 pixel on horizontal, check vertical
-                    for (dx = 0, dy = -2; dy <= 2 && !distance2PixelFound; dy += 4)
-                        if (ri->XTRANSFC(row + dy, col) == pixelColor) {
-                            distance2PixelFound = true;
-                            break;
-                        }
-
-                // calculate the value of its virtual counterpart (marked with a V in above examples)
-                float virtualPixel;
-
-                if (dy == 0) {
-                    virtualPixel = 0.5f * (rawData[row - 1][col - dx] + rawData[row + 1][col - dx]);
-                } else {
-                    virtualPixel = 0.5f * (rawData[row - dy][col - 1] + rawData[row - dy][col + 1]);
-                }
-
-                // and weight as usual. Distance to P is 2 => weighting is 0.5f
-                float dirwt = 0.5f / (fabsf(virtualPixel - rawData[row + dy][col + dx]) + eps);
-                wtdsum += dirwt * (virtualPixel + rawData[row + dy][col + dx]);
-                norm += dirwt;
-            }
-
-            if (LIKELY(norm > 0.f)) {  // This means, we found at least one pair of valid pixels in the steps above, likelihood of this case is about 99.999%
-                rawData[row][col] = wtdsum / (2.f * norm); //gradient weighted average, Factor of 2.f is an optimization to avoid multiplications in former steps
-                counter++;
-            }
-        }
-    }
-
-    return counter; // Number of interpolated pixels.
-}
-//%%%%%%%%%%%%%%%%%%%%%%%%%%%%%%%%%%%%%%%
-
-/*  Search for hot or dead pixels in the image and update the map
- *  For each pixel compare its value to the average of similar colour surrounding
- *  (Taken from Emil Martinec idea)
- *  (Optimized by Ingo Weyrich 2013 and 2015)
- */
-int RawImageSource::findHotDeadPixels( PixelsMap &bpMap, float thresh, bool findHotPixels, bool findDeadPixels )
-{
-    float varthresh = (20.0 * (thresh / 100.0) + 1.0) / 24.f;
-
-    // allocate temporary buffer
-    float* cfablur;
-    cfablur = (float (*)) malloc(H * W * sizeof * cfablur);
-
-    // counter for dead or hot pixels
-    int counter = 0;
-
-#ifdef _OPENMP
-    #pragma omp parallel
-#endif
-    {
-#ifdef _OPENMP
-        #pragma omp for schedule(dynamic,16) nowait
-#endif
-
-        for (int i = 2; i < H - 2; i++) {
-            for (int j = 2; j < W - 2; j++) {
-                const float& temp = median(rawData[i - 2][j - 2], rawData[i - 2][j], rawData[i - 2][j + 2],
-                                           rawData[i][j - 2], rawData[i][j], rawData[i][j + 2],
-                                           rawData[i + 2][j - 2], rawData[i + 2][j], rawData[i + 2][j + 2]);
-                cfablur[i * W + j] = rawData[i][j] - temp;
-            }
-        }
-
-        // process borders. Former version calculated the median using mirrored border which does not make sense because the original pixel loses weight
-        // Setting the difference between pixel and median for border pixels to zero should do the job not worse then former version
-#ifdef _OPENMP
-        #pragma omp single
-#endif
-        {
-            for (int i = 0; i < 2; i++) {
-                for (int j = 0; j < W; j++) {
-                    cfablur[i * W + j] = 0.f;
-                }
-            }
-
-            for (int i = 2; i < H - 2; i++) {
-                for (int j = 0; j < 2; j++) {
-                    cfablur[i * W + j] = 0.f;
-                }
-
-                for (int j = W - 2; j < W; j++) {
-                    cfablur[i * W + j] = 0.f;
-                }
-            }
-
-            for (int i = H - 2; i < H; i++) {
-                for (int j = 0; j < W; j++) {
-                    cfablur[i * W + j] = 0.f;
-                }
-            }
-        }
-#ifdef _OPENMP
-        #pragma omp barrier // barrier because of nowait clause above
-
-        #pragma omp for reduction(+:counter) schedule(dynamic,16)
-#endif
-
-        //cfa pixel heat/death evaluation
-        for (int rr = 2; rr < H - 2; rr++) {
-            int rrmWpcc = rr * W + 2;
-
-            for (int cc = 2; cc < W - 2; cc++, rrmWpcc++) {
-                //evaluate pixel for heat/death
-                float pixdev = cfablur[rrmWpcc];
-
-                if (pixdev == 0.f) {
-                    continue;
-                }
-
-                if ((!findDeadPixels) && pixdev < 0) {
-                    continue;
-                }
-
-                if ((!findHotPixels) && pixdev > 0) {
-                    continue;
-                }
-
-                pixdev = fabsf(pixdev);
-                float hfnbrave = -pixdev;
-
-#ifdef __SSE2__
-                // sum up 5*4 = 20 values using SSE
-                // 10 fabs function calls and float 10 additions with SSE
-                vfloat sum = vabsf(LVFU(cfablur[(rr - 2) * W + cc - 2])) + vabsf(LVFU(cfablur[(rr - 1) * W + cc - 2]));
-                sum += vabsf(LVFU(cfablur[(rr) * W + cc - 2]));
-                sum += vabsf(LVFU(cfablur[(rr + 1) * W + cc - 2]));
-                sum += vabsf(LVFU(cfablur[(rr + 2) * W + cc - 2]));
-                // horizontally add the values and add the result to hfnbrave
-                hfnbrave += vhadd(sum);
-
-                // add remaining 5 values of last column
-                for (int mm = rr - 2; mm <= rr + 2; mm++) {
-                    hfnbrave += fabsf(cfablur[mm * W + cc + 2]);
-                }
-
-#else
-
-                //  25 fabs function calls and 25 float additions without SSE
-                for (int mm = rr - 2; mm <= rr + 2; mm++) {
-                    for (int nn = cc - 2; nn <= cc + 2; nn++) {
-                        hfnbrave += fabsf(cfablur[mm * W + nn]);
-                    }
-                }
-
-#endif
-
-                if (pixdev > varthresh * hfnbrave) {
-                    // mark the pixel as "bad"
-                    bpMap.set(cc, rr);
-                    counter++;
-                }
-            }//end of pixel evaluation
-        }
-    }//end of parallel processing
-    free(cfablur);
-    return counter;
-}
-
-//%%%%%%%%%%%%%%%%%%%%%%%%%%%%%%%%%%%%%%%
-
 void RawImageSource::getFullSize(int& w, int& h, int tr)
-=======
-void RawImageSource::getFullSize (int& w, int& h, int tr)
->>>>>>> 66c9cd61
 {
 
     tr = defTransform(tr);
@@ -1755,25 +1215,9 @@
 
     int totBP = 0; // Hold count of bad pixels to correct
 
-<<<<<<< HEAD
     if (ri->zeroIsBad()) { // mark all pixels with value zero as bad, has to be called before FF and DF. dcraw sets this flag only for some cameras (mainly Panasonic and Leica)
-        bitmapBads = new PixelsMap(W, H);
-#ifdef _OPENMP
-        #pragma omp parallel for reduction(+:totBP) schedule(dynamic,16)
-#endif
-
-        for (int i = 0; i < H; i++)
-            for (int j = 0; j < W; j++) {
-                if (ri->data[i][j] == 0.f) {
-                    bitmapBads->set(j, i);
-                    totBP++;
-                }
-            }
-=======
-    if(ri->zeroIsBad()) { // mark all pixels with value zero as bad, has to be called before FF and DF. dcraw sets this flag only for some cameras (mainly Panasonic and Leica)
         bitmapBads.reset(new PixelsMap(W, H));
         totBP = findZeroPixels(*(bitmapBads.get()));
->>>>>>> 66c9cd61
 
         if (settings->verbose) {
             printf("%d pixels with value zero marked as bad pixels\n", totBP);
@@ -1838,15 +1282,9 @@
     // Always correct camera badpixels from .badpixels file
     std::vector<badPix> *bp = dfm.getBadPixels(ri->get_maker(), ri->get_model(), idata->getSerialNumber());
 
-<<<<<<< HEAD
     if (bp) {
         if (!bitmapBads) {
-            bitmapBads = new PixelsMap(W, H);
-=======
-    if( bp ) {
-        if(!bitmapBads) {
             bitmapBads.reset(new PixelsMap(W, H));
->>>>>>> 66c9cd61
         }
 
         totBP += bitmapBads->set(*bp);
@@ -1865,15 +1303,9 @@
         bp = dfm.getHotPixels(raw.dark_frame);
     }
 
-<<<<<<< HEAD
     if (bp) {
         if (!bitmapBads) {
-            bitmapBads = new PixelsMap(W, H);
-=======
-    if(bp) {
-        if(!bitmapBads) {
             bitmapBads.reset(new PixelsMap(W, H));
->>>>>>> 66c9cd61
         }
 
         totBP += bitmapBads->set(*bp);
@@ -1949,19 +1381,11 @@
             plistener->setProgress(0.0);
         }
 
-<<<<<<< HEAD
         if (!bitmapBads) {
-            bitmapBads = new PixelsMap(W, H);
-        }
-
-        int nFound = findHotDeadPixels(*bitmapBads, raw.hotdeadpix_thresh, raw.hotPixelFilter, raw.deadPixelFilter);
-=======
-        if(!bitmapBads) {
             bitmapBads.reset(new PixelsMap(W, H));
         }
 
         int nFound = findHotDeadPixels(*(bitmapBads.get()), raw.hotdeadpix_thresh, raw.hotPixelFilter, raw.deadPixelFilter );
->>>>>>> 66c9cd61
         totBP += nFound;
 
         if (settings->verbose && nFound > 0) {
@@ -2036,35 +1460,19 @@
     }
 
 
-<<<<<<< HEAD
     if (totBP) {
         if (ri->getSensorType() == ST_BAYER) {
             if (numFrames == 4) {
                 for (int i = 0; i < 4; ++i) {
-                    interpolateBadPixelsBayer(*bitmapBads, *rawDataFrames[i]);
-                }
-            } else {
-                interpolateBadPixelsBayer(*bitmapBads, rawData);
-            }
-        } else if (ri->getSensorType() == ST_FUJI_XTRANS) {
-            interpolateBadPixelsXtrans(*bitmapBads);
-        } else {
-            interpolateBadPixelsNColours(*bitmapBads, ri->get_colors());
-=======
-    if( totBP ) {
-        if ( ri->getSensorType() == ST_BAYER ) {
-            if(numFrames == 4) {
-                for(int i = 0; i < 4; ++i) {
                     interpolateBadPixelsBayer(*(bitmapBads.get()), *rawDataFrames[i]);
                 }
             } else {
                 interpolateBadPixelsBayer(*(bitmapBads.get()), rawData);
             }
-        } else if ( ri->getSensorType() == ST_FUJI_XTRANS ) {
+        } else if (ri->getSensorType() == ST_FUJI_XTRANS) {
             interpolateBadPixelsXtrans(*(bitmapBads.get()));
         } else {
             interpolateBadPixelsNColours(*(bitmapBads.get()), ri->get_colors());
->>>>>>> 66c9cd61
         }
     }
 
@@ -2118,13 +1526,6 @@
         printf("Preprocessing: %d usec\n", t2.etime(t1));
     }
 
-<<<<<<< HEAD
-    if (bitmapBads) {
-        delete bitmapBads;
-    }
-
-=======
->>>>>>> 66c9cd61
     rawDirty = true;
     return;
 }
