--- conflicted
+++ resolved
@@ -2424,12 +2424,6 @@
             #pragma omp parallel for
 #endif
             for (int row = 0; row < H; row++) {
-<<<<<<< HEAD
-                for (int col = 0; col < W; col++) {
-                    int c  = FC(row, col);
-                    int c4 = (c == 1 && !(row & 1)) ? 3 : c;
-                    rawData[row][col] = max(src->data[row][col] + black[c4] - riDark->data[row][col], 0.0f);
-=======
                 const int c0 = FC(row, 0);
                 const float black0 = black[(c0 == 1 && !(row & 1) ) ? 3 : c0];
                 const int c1 = FC(row, 1);
@@ -2441,7 +2435,6 @@
                 }
                 if (col < W) {
                     rawData[row][col] = max(src->data[row][col] + black0 - riDark->data[row][col], 0.0f);
->>>>>>> fbc7455e
                 }
             }
         } else {
