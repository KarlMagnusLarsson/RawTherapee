/*
 *  This file is part of RawTherapee.
 *
 *  Copyright (c) 2004-2010 Gabor Horvath <hgabor@rawtherapee.com>
 *
 *  RawTherapee is free software: you can redistribute it and/or modify
 *  it under the terms of the GNU General Public License as published by
 *  the Free Software Foundation, either version 3 of the License, or
 *  (at your option) any later version.
 *
 *  RawTherapee is distributed in the hope that it will be useful,
 *  but WITHOUT ANY WARRANTY; without even the implied warranty of
 *  MERCHANTABILITY or FITNESS FOR A PARTICULAR PURPOSE.  See the
 *  GNU General Public License for more details.
 *
 *  You should have received a copy of the GNU General Public License
 *  along with RawTherapee.  If not, see <http://www.gnu.org/licenses/>.
 */
#include <cmath>
#include <iostream>

#include "rtengine.h"
#include "rawimagesource.h"
#include "rawimagesource_i.h"
#include "jaggedarray.h"
#include "median.h"
#include "rawimage.h"
#include "mytime.h"
#include "iccstore.h"
#include "curves.h"
#include "dfmanager.h"
#include "ffmanager.h"
#include "dcp.h"
#include "rt_math.h"
#include "improcfun.h"
#include "rtlensfun.h"
#ifdef _OPENMP
#include <omp.h>
#endif
#include "opthelper.h"
#define BENCHMARK
#include "StopWatch.h"
#define clipretinex( val, minv, maxv )    (( val = (val < minv ? minv : val ) ) > maxv ? maxv : val )
#undef CLIPD
#define CLIPD(a) ((a)>0.0f?((a)<1.0f?(a):1.0f):0.0f)

namespace
{

void rotateLine (const float* const line, rtengine::PlanarPtr<float> &channel, const int tran, const int i, const int w, const int h)
{
    switch (tran & TR_ROT) {
        case TR_R180:
            for (int j = 0; j < w; j++) {
                channel (h - 1 - i, w - 1 - j) = line[j];
            }

            break;

        case TR_R90:
            for (int j = 0; j < w; j++) {
                channel (j, h - 1 - i) = line[j];
            }

            break;

        case TR_R270:
            for (int j = 0; j < w; j++) {
                channel (w - 1 - j, i) = line[j];
            }

            break;

        case TR_NONE:
        default:
            for (int j = 0; j < w; j++) {
                channel (i, j) = line[j];
            }
    }
}

void transLineStandard (const float* const red, const float* const green, const float* const blue, const int i, rtengine::Imagefloat* const image, const int tran, const int imwidth, const int imheight)
{
    // conventional CCD coarse rotation
    rotateLine (red, image->r, tran, i, imwidth, imheight);
    rotateLine (green, image->g, tran, i, imwidth, imheight);
    rotateLine (blue, image->b, tran, i, imwidth, imheight);
}

void transLineFuji (const float* const red, const float* const green, const float* const blue, const int i, rtengine::Imagefloat* const image, const int tran, const int imheight, const int fw)
{

    // Fuji SuperCCD rotation + coarse rotation
    int start = ABS (fw - i);
    int w = fw * 2 + 1;
    int h = (imheight - fw) * 2 + 1;
    int end = min (h + fw - i, w - fw + i);

    switch (tran & TR_ROT) {
        case TR_R180:
            for (int j = start; j < end; j++) {
                int y = i + j - fw;
                int x = fw - i + j;

                if (x >= 0 && y < image->getHeight() && y >= 0 && x < image->getWidth()) {
                    image->r (image->getHeight() - 1 - y, image->getWidth() - 1 - x) = red[j];
                    image->g (image->getHeight() - 1 - y, image->getWidth() - 1 - x) = green[j];
                    image->b (image->getHeight() - 1 - y, image->getWidth() - 1 - x) = blue[j];
                }
            }

            break;

        case TR_R270:
            for (int j = start; j < end; j++) {
                int y = i + j - fw;
                int x = fw - i + j;

                if (x >= 0 && x < image->getHeight() && y >= 0 && y < image->getWidth()) {
                    image->r (image->getHeight() - 1 - x, y) = red[j];
                    image->g (image->getHeight() - 1 - x, y) = green[j];
                    image->b (image->getHeight() - 1 - x, y) = blue[j];
                }
            }

            break;

        case TR_R90:
            for (int j = start; j < end; j++) {
                int y = i + j - fw;
                int x = fw - i + j;

                if (x >= 0 && y < image->getWidth() && y >= 0 && x < image->getHeight()) {
                    image->r (x, image->getWidth() - 1 - y) = red[j];
                    image->g (x, image->getWidth() - 1 - y) = green[j];
                    image->b (x, image->getWidth() - 1 - y) = blue[j];
                }
            }

            break;

        case TR_NONE:
        default:
            for (int j = start; j < end; j++) {
                int y = i + j - fw;
                int x = fw - i + j;

                if (x >= 0 && y < image->getHeight() && y >= 0 && x < image->getWidth()) {
                    image->r (y, x) = red[j];
                    image->g (y, x) = green[j];
                    image->b (y, x) = blue[j];
                }
            }
    }
}

void transLineD1x (const float* const red, const float* const green, const float* const blue, const int i, rtengine::Imagefloat* const image, const int tran, const int imwidth, const int imheight, const bool oddHeight, const bool clip)
{
    // Nikon D1X has an uncommon sensor with 4028 x 1324 sensels.
    // Vertical sensel size is 2x horizontal sensel size
    // We have to do vertical interpolation for the 'missing' rows
    // We do that in combination with coarse rotation

    switch (tran & TR_ROT) {
        case TR_R180: // rotate 180 degree
            for (int j = 0; j < imwidth; j++) {
                image->r (2 * (imheight - 1 - i), imwidth - 1 - j) = red[j];
                image->g (2 * (imheight - 1 - i), imwidth - 1 - j) = green[j];
                image->b (2 * (imheight - 1 - i), imwidth - 1 - j) = blue[j];
            }

            if (i == 0) {
                for (int j = 0; j < imwidth; j++) {
                    image->r (2 * imheight - 1, imwidth - 1 - j) = red[j];
                    image->g (2 * imheight - 1, imwidth - 1 - j) = green[j];
                    image->b (2 * imheight - 1, imwidth - 1 - j) = blue[j];
                }
            }

            if (i == 1 || i == 2) { // linear interpolation
                int row = 2 * imheight - 1 - 2 * i;

                for (int j = 0; j < imwidth; j++) {
                    int col = imwidth - 1 - j;
                    image->r (row, col) = (red[j] + image->r (row + 1, col)) / 2;
                    image->g (row, col) = (green[j] + image->g (row + 1, col)) / 2;
                    image->b (row, col) = (blue[j] + image->b (row + 1, col)) / 2;
                }

                if (i == 2 && oddHeight) {
                    int row = 2 * imheight;

                    for (int j = 0; j < imwidth; j++) {
                        int col = imwidth - 1 - j;
                        image->r (row, col) = (red[j] + image->r (row - 2, col)) / 2;
                        image->g (row, col) = (green[j] + image->g (row - 2, col)) / 2;
                        image->b (row, col) = (blue[j] + image->b (row - 2, col)) / 2;
                    }
                }
            } else if (i == imheight - 1 || i == imheight - 2) {
                int row = 2 * imheight - 1 - 2 * i;

                for (int j = 0; j < imwidth; j++) {
                    int col = imwidth - 1 - j;
                    image->r (row, col) = (red[j] + image->r (row + 1, col)) / 2;
                    image->g (row, col) = (green[j] + image->g (row + 1, col)) / 2;
                    image->b (row, col) = (blue[j] + image->b (row + 1, col)) / 2;
                }

                row = 2 * imheight - 1 - 2 * i + 2;

                for (int j = 0; j < imwidth; j++) {
                    int col = imwidth - 1 - j;
                    image->r (row, col) = (red[j] + image->r (row + 1, col)) / 2;
                    image->g (row, col) = (green[j] + image->g (row + 1, col)) / 2;
                    image->b (row, col) = (blue[j] + image->b (row + 1, col)) / 2;
                }
            } else if (i > 2 && i < imheight - 1) { // vertical bicubic interpolation
                int row = 2 * imheight - 1 - 2 * i + 2;

                for (int j = 0; j < imwidth; j++) {
                    int col = imwidth - 1 - j;
                    image->r (row, col) = MAX (0.f, -0.0625f * (red[j] + image->r (row + 3, col)) + 0.5625f * (image->r (row - 1, col) + image->r (row + 1, col)));
                    image->g (row, col) = MAX (0.f, -0.0625f * (green[j] + image->g (row + 3, col)) + 0.5625f * (image->g (row - 1, col) + image->g (row + 1, col)));
                    image->b (row, col) = MAX (0.f, -0.0625f * (blue[j] + image->b (row + 3, col)) + 0.5625f * (image->b (row - 1, col) + image->b (row + 1, col)));

                    if (clip) {
                        image->r (row, col) = MIN (image->r (row, col), rtengine::MAXVALF);
                        image->g (row, col) = MIN (image->g (row, col), rtengine::MAXVALF);
                        image->b (row, col) = MIN (image->b (row, col), rtengine::MAXVALF);
                    }
                }
            }

            break;

        case TR_R90: // rotate right
            if ( i == 0) {
                for (int j = 0; j < imwidth; j++) {
                    image->r (j, 2 * imheight - 1) = red[j];
                    image->g (j, 2 * imheight - 1) = green[j];
                    image->b (j, 2 * imheight - 1) = blue[j];
                }
            }

            for (int j = 0; j < imwidth; j++) {
                image->r (j, 2 * (imheight - 1 - i)) = red[j];
                image->g (j, 2 * (imheight - 1 - i)) = green[j];
                image->b (j, 2 * (imheight - 1 - i)) = blue[j];
            }

            if (i == 1 || i == 2) { // linear interpolation
                int col = 2 * imheight - 1 - 2 * i;

                for (int j = 0; j < imwidth; j++) {
                    image->r (j, col) = (red[j] + image->r (j, col + 1)) / 2;
                    image->g (j, col) = (green[j] + image->g (j, col + 1)) / 2;
                    image->b (j, col) = (blue[j] + image->b (j, col + 1)) / 2;

                    if (oddHeight && i == 2) {
                        image->r (j, 2 * imheight) = (red[j] + image->r (j, 2 * imheight - 2)) / 2;
                        image->g (j, 2 * imheight) = (green[j] + image->g (j, 2 * imheight - 2)) / 2;
                        image->b (j, 2 * imheight) = (blue[j] + image->b (j, 2 * imheight - 2)) / 2;
                    }
                }
            } else if (i == imheight - 1) {
                int col = 2 * imheight - 1 - 2 * i;

                for (int j = 0; j < imwidth; j++) {
                    image->r (j, col) = (red[j] + image->r (j, col + 1)) / 2;
                    image->g (j, col) = (green[j] + image->g (j, col + 1)) / 2;
                    image->b (j, col) = (blue[j] + image->b (j, col + 1)) / 2;
                }

                col = 2 * imheight - 1 - 2 * i + 2;

                for (int j = 0; j < imwidth; j++) {
                    image->r (j, col) = (red[j] + image->r (j, col + 1)) / 2;
                    image->g (j, col) = (green[j] + image->g (j, col + 1)) / 2;
                    image->b (j, col) = (blue[j] + image->b (j, col + 1)) / 2;
                }
            } else if (i > 2 && i < imheight - 1) { // vertical bicubic interpolation
                int col = 2 * imheight - 1 - 2 * i + 2;

                for (int j = 0; j < imwidth; j++) {
                    image->r (j, col) = MAX (0.f, -0.0625f * (red[j] + image->r (j, col + 3)) + 0.5625f * (image->r (j, col - 1) + image->r (j, col + 1)));
                    image->g (j, col) = MAX (0.f, -0.0625f * (green[j] + image->g (j, col + 3)) + 0.5625f * (image->g (j, col - 1) + image->g (j, col + 1)));
                    image->b (j, col) = MAX (0.f, -0.0625f * (blue[j] + image->b (j, col + 3)) + 0.5625f * (image->b (j, col - 1) + image->b (j, col + 1)));

                    if (clip) {
                        image->r (j, col) = MIN (image->r (j, col), rtengine::MAXVALF);
                        image->g (j, col) = MIN (image->g (j, col), rtengine::MAXVALF);
                        image->b (j, col) = MIN (image->b (j, col), rtengine::MAXVALF);
                    }
                }
            }

            break;

        case TR_R270: // rotate left
            if (i == 0) {
                for (int j = imwidth - 1, row = 0; j >= 0; j--, row++) {
                    image->r (row, 2 * i) = red[j];
                    image->g (row, 2 * i) = green[j];
                    image->b (row, 2 * i) = blue[j];
                }
            } else if (i == 1 || i == 2) { // linear interpolation
                for (int j = imwidth - 1, row = 0; j >= 0; j--, row++) {
                    image->r (row, 2 * i) = red[j];
                    image->g (row, 2 * i) = green[j];
                    image->b (row, 2 * i) = blue[j];
                    image->r (row, 2 * i - 1) = (red[j] + image->r (row, 2 * i - 2)) * 0.5f;
                    image->g (row, 2 * i - 1) = (green[j] + image->g (row, 2 * i - 2)) * 0.5f;
                    image->b (row, 2 * i - 1) = (blue[j] + image->b (row, 2 * i - 2)) * 0.5f;
                }
            } else if (i > 0 && i < imheight) { // vertical bicubic interpolation
                for (int j = imwidth - 1, row = 0; j >= 0; j--, row++) {
                    image->r (row, 2 * i - 3) = MAX (0.f, -0.0625f * (red[j] + image->r (row, 2 * i - 6)) + 0.5625f * (image->r (row, 2 * i - 2) + image->r (row, 2 * i - 4)));
                    image->g (row, 2 * i - 3) = MAX (0.f, -0.0625f * (green[j] + image->g (row, 2 * i - 6)) + 0.5625f * (image->g (row, 2 * i - 2) + image->g (row, 2 * i - 4)));
                    image->b (row, 2 * i - 3) = MAX (0.f, -0.0625f * (blue[j] + image->b (row, 2 * i - 6)) + 0.5625f * (image->b (row, 2 * i - 2) + image->b (row, 2 * i - 4)));

                    if (clip) {
                        image->r (row, 2 * i - 3) = MIN (image->r (row, 2 * i - 3), rtengine::MAXVALF);
                        image->g (row, 2 * i - 3) = MIN (image->g (row, 2 * i - 3), rtengine::MAXVALF);
                        image->b (row, 2 * i - 3) = MIN (image->b (row, 2 * i - 3), rtengine::MAXVALF);
                    }

                    image->r (row, 2 * i) = red[j];
                    image->g (row, 2 * i) = green[j];
                    image->b (row, 2 * i) = blue[j];
                }
            }

            if (i == imheight - 1) {
                for (int j = imwidth - 1, row = 0; j >= 0; j--, row++) {
                    image->r (row, 2 * i - 1) = MAX (0.f, -0.0625f * (red[j] + image->r (row, 2 * i - 4)) + 0.5625f * (image->r (row, 2 * i) + image->r (row, 2 * i - 2)));
                    image->g (row, 2 * i - 1) = MAX (0.f, -0.0625f * (green[j] + image->g (row, 2 * i - 4)) + 0.5625f * (image->g (row, 2 * i) + image->g (row, 2 * i - 2)));
                    image->b (row, 2 * i - 1) = MAX (0.f, -0.0625f * (blue[j] + image->b (row, 2 * i - 4)) + 0.5625f * (image->b (row, 2 * i) + image->b (row, 2 * i - 2)));

                    if (clip) {
                        image->r (j, 2 * i - 1) = MIN (image->r (j, 2 * i - 1), rtengine::MAXVALF);
                        image->g (j, 2 * i - 1) = MIN (image->g (j, 2 * i - 1), rtengine::MAXVALF);
                        image->b (j, 2 * i - 1) = MIN (image->b (j, 2 * i - 1), rtengine::MAXVALF);
                    }

                    image->r (row, 2 * i + 1) = (red[j] + image->r (row, 2 * i - 1)) / 2;
                    image->g (row, 2 * i + 1) = (green[j] + image->g (row, 2 * i - 1)) / 2;
                    image->b (row, 2 * i + 1) = (blue[j] + image->b (row, 2 * i - 1)) / 2;

                    if (oddHeight) {
                        image->r (row, 2 * i + 2) = (red[j] + image->r (row, 2 * i - 2)) / 2;
                        image->g (row, 2 * i + 2) = (green[j] + image->g (row, 2 * i - 2)) / 2;
                        image->b (row, 2 * i + 2) = (blue[j] + image->b (row, 2 * i - 2)) / 2;
                    }
                }
            }

            break;

        case TR_NONE: // no coarse rotation
        default:
            rotateLine (red, image->r, tran, 2 * i, imwidth, imheight);
            rotateLine (green, image->g, tran, 2 * i, imwidth, imheight);
            rotateLine (blue, image->b, tran, 2 * i, imwidth, imheight);

            if (i == 1 || i == 2) { // linear interpolation
                for (int j = 0; j < imwidth; j++) {
                    image->r (2 * i - 1, j) = (red[j] + image->r (2 * i - 2, j)) / 2;
                    image->g (2 * i - 1, j) = (green[j] + image->g (2 * i - 2, j)) / 2;
                    image->b (2 * i - 1, j) = (blue[j] + image->b (2 * i - 2, j)) / 2;
                }
            } else if (i > 2 && i < imheight) { // vertical bicubic interpolation
                for (int j = 0; j < imwidth; j++) {
                    image->r (2 * i - 3, j) = MAX (0.f, -0.0625f * (red[j] + image->r (2 * i - 6, j)) + 0.5625f * (image->r (2 * i - 2, j) + image->r (2 * i - 4, j)));
                    image->g (2 * i - 3, j) = MAX (0.f, -0.0625f * (green[j] + image->g (2 * i - 6, j)) + 0.5625f * (image->g (2 * i - 2, j) + image->g (2 * i - 4, j)));
                    image->b (2 * i - 3, j) = MAX (0.f, -0.0625f * (blue[j] + image->b (2 * i - 6, j)) + 0.5625f * (image->b (2 * i - 2, j) + image->b (2 * i - 4, j)));

                    if (clip) {
                        image->r (2 * i - 3, j) = MIN (image->r (2 * i - 3, j), rtengine::MAXVALF);
                        image->g (2 * i - 3, j) = MIN (image->g (2 * i - 3, j), rtengine::MAXVALF);
                        image->b (2 * i - 3, j) = MIN (image->b (2 * i - 3, j), rtengine::MAXVALF);
                    }
                }
            }

            if (i == imheight - 1) {
                for (int j = 0; j < imwidth; j++) {
                    image->r (2 * i - 1, j) = MAX (0.f, -0.0625f * (red[j] + image->r (2 * i - 4, j)) + 0.5625f * (image->r (2 * i, j) + image->r (2 * i - 2, j)));
                    image->g (2 * i - 1, j) = MAX (0.f, -0.0625f * (green[j] + image->g (2 * i - 4, j)) + 0.5625f * (image->g (2 * i, j) + image->g (2 * i - 2, j)));
                    image->b (2 * i - 1, j) = MAX (0.f, -0.0625f * (blue[j] + image->b (2 * i - 4, j)) + 0.5625f * (image->b (2 * i, j) + image->b (2 * i - 2, j)));

                    if (clip) {
                        image->r (2 * i - 1, j) = MIN (image->r (2 * i - 1, j), rtengine::MAXVALF);
                        image->g (2 * i - 1, j) = MIN (image->g (2 * i - 1, j), rtengine::MAXVALF);
                        image->b (2 * i - 1, j) = MIN (image->b (2 * i - 1, j), rtengine::MAXVALF);
                    }

                    image->r (2 * i + 1, j) = (red[j] + image->r (2 * i - 1, j)) / 2;
                    image->g (2 * i + 1, j) = (green[j] + image->g (2 * i - 1, j)) / 2;
                    image->b (2 * i + 1, j) = (blue[j] + image->b (2 * i - 1, j)) / 2;

                    if (oddHeight) {
                        image->r (2 * i + 2, j) = (red[j] + image->r (2 * i - 2, j)) / 2;
                        image->g (2 * i + 2, j) = (green[j] + image->g (2 * i - 2, j)) / 2;
                        image->b (2 * i + 2, j) = (blue[j] + image->b (2 * i - 2, j)) / 2;
                    }
                }
            }
    }
}

}


namespace rtengine
{

extern const Settings* settings;
#undef ABS
#undef DIST

#define ABS(a) ((a)<0?-(a):(a))
#define DIST(a,b) (ABS(a-b))

RawImageSource::RawImageSource ()
    : ImageSource()
    , W (0), H (0)
    , plistener (nullptr)
    , scale_mul{}
    , c_black{}
    , c_white{}
    , cblacksom{}
    , ref_pre_mul{}
    , refwb_red (0.0)
    , refwb_green (0.0)
    , refwb_blue (0.0)
    , rgb_cam{}
    , cam_rgb{}
    , xyz_cam{}
    , cam_xyz{}
    , fuji (false)
    , d1x (false)
    , border (4)
    , chmax{}
    , hlmax{}
    , clmax{}
    , initialGain(0.0)
    , camInitialGain(0.0)
    , defGain(0.0)
    , ri(nullptr)
    , lc00(0.0)
    , lc01(0.0)
    , lc02(0.0)
    , lc10(0.0)
    , lc11(0.0)
    , lc12(0.0)
    , lc20(0.0)
    , lc21(0.0)
    , lc22(0.0)
    , cache(nullptr)
    , threshold(0)
    , rawData(0, 0)
    , green(0, 0)
    , red(0, 0)
    , blue(0, 0)
    , rawDirty(true)
{
    camProfile = nullptr;
    embProfile = nullptr;
    rgbSourceModified = false;
    for(int i = 0; i < 4; ++i) {
        psRedBrightness[i] = psGreenBrightness[i] = psBlueBrightness[i] = 1.f;
    }
}

//%%%%%%%%%%%%%%%%%%%%%%%%%%%%%%%%%%%%%%%

RawImageSource::~RawImageSource ()
{

    delete idata;

    for (size_t i = 0; i < numFrames; ++i) {
        delete riFrames[i];
    }

    for (size_t i = 0; i < numFrames - 1; ++i) {
        delete rawDataBuffer[i];
    }

    flushRGB();
    flushRawData();

    if ( cache ) {
        delete [] cache;
    }

    if (camProfile) {
        cmsCloseProfile (camProfile);
    }

    if (embProfile) {
        cmsCloseProfile (embProfile);
    }
}

//%%%%%%%%%%%%%%%%%%%%%%%%%%%%%%%%%%%%%%%

void RawImageSource::transformRect (const PreviewProps &pp, int tran, int &ssx1, int &ssy1, int &width, int &height, int &fw)
{
    int pp_x = pp.getX() + border;
    int pp_y = pp.getY() + border;
    int pp_width = pp.getWidth();
    int pp_height = pp.getHeight();

    if (d1x) {
        if ((tran & TR_ROT) == TR_R90 || (tran & TR_ROT) == TR_R270) {
            pp_x /= 2;
            pp_width = pp_width / 2 + 1;
        } else {
            pp_y /= 2;
            pp_height = pp_height / 2 + 1;
        }
    }

    int w = W, h = H;

    if (fuji) {
        w = ri->get_FujiWidth() * 2 + 1;
        h = (H - ri->get_FujiWidth()) * 2 + 1;
    }

    int sw = w, sh = h;

    if ((tran & TR_ROT) == TR_R90 || (tran & TR_ROT) == TR_R270) {
        sw = h;
        sh = w;
    }

    if ( pp_width > sw - 2 * border) {
        pp_width = sw - 2 * border;
    }

    if ( pp_height > sh - 2 * border) {
        pp_height = sh - 2 * border;
    }

    int ppx = pp_x, ppy = pp_y;

    if (tran & TR_HFLIP) {
        ppx = max (sw - pp_x - pp_width, 0);
    }

    if (tran & TR_VFLIP) {
        ppy = max (sh - pp_y - pp_height, 0);
    }

    int sx1 = ppx;        // assuming it's >=0
    int sy1 = ppy;        // assuming it's >=0
    int sx2 = min (ppx + pp_width, w - 1);
    int sy2 = min (ppy + pp_height, h - 1);

    if ((tran & TR_ROT) == TR_R180) {
        sx1 = max (w - ppx - pp_width, 0);
        sy1 = max (h - ppy - pp_height, 0);
        sx2 = min (sx1 + pp_width, w - 1);
        sy2 = min (sy1 + pp_height, h - 1);
    } else if ((tran & TR_ROT) == TR_R90) {
        sx1 = ppy;
        sy1 = max (h - ppx - pp_width, 0);
        sx2 = min (sx1 + pp_height, w - 1);
        sy2 = min (sy1 + pp_width, h - 1);
    } else if ((tran & TR_ROT) == TR_R270) {
        sx1 = max (w - ppy - pp_height, 0);
        sy1 = ppx;
        sx2 = min (sx1 + pp_height, w - 1);
        sy2 = min (sy1 + pp_width, h - 1);
    }

    if (fuji) {
        // atszamoljuk a koordinatakat fuji-ra:
        // recalculate the coordinates fuji-ra:
        ssx1 = (sx1 + sy1) / 2;
        ssy1 = (sy1 - sx2 ) / 2 + ri->get_FujiWidth();
        int ssx2 = (sx2 + sy2) / 2 + 1;
        int ssy2 = (sy2 - sx1) / 2 + ri->get_FujiWidth();
        fw   = (sx2 - sx1) / 2 / pp.getSkip();
        width  = (ssx2 - ssx1) / pp.getSkip() + ((ssx2 - ssx1) % pp.getSkip() > 0);
        height = (ssy2 - ssy1) / pp.getSkip() + ((ssy2 - ssy1) % pp.getSkip() > 0);
    } else {
        ssx1 = sx1;
        ssy1 = sy1;
        width  = (sx2 - sx1) / pp.getSkip() + ((sx2 - sx1) % pp.getSkip() > 0);
        height = (sy2 - sy1) / pp.getSkip() + ((sy2 - sy1) % pp.getSkip() > 0);
    }
}

float calculate_scale_mul (float scale_mul[4], const float pre_mul_[4], const float c_white[4], const float c_black[4], bool isMono, int colors)
{
    if (isMono || colors == 1) {
        for (int c = 0; c < 4; c++) {
            scale_mul[c] = 65535.0 / (c_white[c] - c_black[c]);
        }
    } else {
        float pre_mul[4];

        for (int c = 0; c < 4; c++) {
            pre_mul[c] = pre_mul_[c];
        }

        if (pre_mul[3] == 0) {
            pre_mul[3] = pre_mul[1]; // G2 == G1
        }

        float maxpremul = max (pre_mul[0], pre_mul[1], pre_mul[2], pre_mul[3]);

        for (int c = 0; c < 4; c++) {
            scale_mul[c] = (pre_mul[c] / maxpremul) * 65535.0 / (c_white[c] - c_black[c]);
        }
    }

    float gain = max (scale_mul[0], scale_mul[1], scale_mul[2], scale_mul[3]) / min (scale_mul[0], scale_mul[1], scale_mul[2], scale_mul[3]);
    return gain;
}

void RawImageSource::getImage (const ColorTemp &ctemp, int tran, Imagefloat* image, const PreviewProps &pp, const ToneCurveParams &hrp, const RAWParams &raw )
{
    MyMutex::MyLock lock (getImageMutex);

    tran = defTransform (tran);

    // compute channel multipliers
    double r, g, b;
    float rm, gm, bm;

    if (ctemp.getTemp() < 0) {
        // no white balance, ie revert the pre-process white balance to restore original unbalanced raw camera color
        rm = ri->get_pre_mul (0);
        gm = ri->get_pre_mul (1);
        bm = ri->get_pre_mul (2);
    } else {
        ctemp.getMultipliers (r, g, b);
        rm = imatrices.cam_rgb[0][0] * r + imatrices.cam_rgb[0][1] * g + imatrices.cam_rgb[0][2] * b;
        gm = imatrices.cam_rgb[1][0] * r + imatrices.cam_rgb[1][1] * g + imatrices.cam_rgb[1][2] * b;
        bm = imatrices.cam_rgb[2][0] * r + imatrices.cam_rgb[2][1] * g + imatrices.cam_rgb[2][2] * b;
    }

    if (true) {
        // adjust gain so the maximum raw value of the least scaled channel just hits max
        const float new_pre_mul[4] = { ri->get_pre_mul (0) / rm, ri->get_pre_mul (1) / gm, ri->get_pre_mul (2) / bm, ri->get_pre_mul (3) / gm };
        float new_scale_mul[4];

        bool isMono = (ri->getSensorType() == ST_FUJI_XTRANS && raw.xtranssensor.method == RAWParams::XTransSensor::methodstring[RAWParams::XTransSensor::mono])
                      || (ri->getSensorType() == ST_BAYER && raw.bayersensor.method == RAWParams::BayerSensor::methodstring[RAWParams::BayerSensor::mono]);
        float gain = calculate_scale_mul (new_scale_mul, new_pre_mul, c_white, cblacksom, isMono, ri->get_colors());
        rm = new_scale_mul[0] / scale_mul[0] * gain;
        gm = new_scale_mul[1] / scale_mul[1] * gain;
        bm = new_scale_mul[2] / scale_mul[2] * gain;
        //fprintf(stderr, "camera gain: %f, current wb gain: %f, diff in stops %f\n", camInitialGain, gain, log2(camInitialGain) - log2(gain));
    } else {
        // old scaling: used a fixed reference gain based on camera (as-shot) white balance

        // how much we need to scale each channel to get our new white balance
        rm = refwb_red / rm;
        gm = refwb_green / gm;
        bm = refwb_blue / bm;
        // normalize so larger multiplier becomes 1.0
        float minval = min (rm, gm, bm);
        rm /= minval;
        gm /= minval;
        bm /= minval;
        // multiply with reference gain, ie as-shot WB
        rm *= camInitialGain;
        gm *= camInitialGain;
        bm *= camInitialGain;
    }

    defGain = 0.0;
    // compute image area to render in order to provide the requested part of the image
    int sx1, sy1, imwidth, imheight, fw, d1xHeightOdd = 0;
    transformRect (pp, tran, sx1, sy1, imwidth, imheight, fw);

    // check possible overflows
    int maximwidth, maximheight;

    if ((tran & TR_ROT) == TR_R90 || (tran & TR_ROT) == TR_R270) {
        maximwidth = image->getHeight();
        maximheight = image->getWidth();
    } else {
        maximwidth = image->getWidth();
        maximheight = image->getHeight();
    }

    if (d1x) {
        // D1X has only half of the required rows
        // we interpolate the missing ones later to get correct aspect ratio
        // if the height is odd we also have to add an additional row to avoid a black line
        d1xHeightOdd = maximheight & 1;
        maximheight /= 2;
        imheight = maximheight;
    }

    // correct if overflow (very rare), but not fuji because it is corrected in transline
    if (!fuji && imwidth > maximwidth) {
        imwidth = maximwidth;
    }

    if (!fuji && imheight > maximheight) {
        imheight = maximheight;
    }

    if (fuji) { // zero image to avoid access to uninitialized values in further processing because fuji super-ccd processing is not clean...
        for (int i = 0; i < image->getHeight(); ++i) {
            for (int j = 0; j < image->getWidth(); ++j) {
                image->r (i, j) = image->g (i, j) = image->b (i, j) = 0;
            }
        }
    }

    int maxx = this->W, maxy = this->H, skip = pp.getSkip();

    // raw clip levels after white balance
    hlmax[0] = clmax[0] * rm;
    hlmax[1] = clmax[1] * gm;
    hlmax[2] = clmax[2] * bm;

    const bool doClip = (chmax[0] >= clmax[0] || chmax[1] >= clmax[1] || chmax[2] >= clmax[2]) && !hrp.hrenabled;

    float area = skip * skip;
    rm /= area;
    gm /= area;
    bm /= area;
    bool doHr = (hrp.hrenabled && hrp.method != "Color");
#ifdef _OPENMP
    #pragma omp parallel if(!d1x)       // omp disabled for D1x to avoid race conditions (see Issue 1088 http://code.google.com/p/rawtherapee/issues/detail?id=1088)
    {
#endif
        // render the requested image part
        float line_red[imwidth] ALIGNED16;
        float line_grn[imwidth] ALIGNED16;
        float line_blue[imwidth] ALIGNED16;

#ifdef _OPENMP
        #pragma omp for schedule(dynamic,16)
#endif

        for (int ix = 0; ix < imheight; ix++) {
            int i = sy1 + skip * ix;

            if (i >= maxy - skip) {
                i = maxy - skip - 1;    // avoid trouble
            }

            if (ri->getSensorType() == ST_BAYER || ri->getSensorType() == ST_FUJI_XTRANS || ri->get_colors() == 1) {
                for (int j = 0, jx = sx1; j < imwidth; j++, jx += skip) {
                    jx = std::min (jx, maxx - skip - 1); // avoid trouble

                    float rtot = 0.f, gtot = 0.f, btot = 0.f;

                    for (int m = 0; m < skip; m++)
                        for (int n = 0; n < skip; n++) {
                            rtot += red[i + m][jx + n];
                            gtot += green[i + m][jx + n];
                            btot += blue[i + m][jx + n];
                        }

                    rtot *= rm;
                    gtot *= gm;
                    btot *= bm;

                    if (doClip) {
                        // note: as hlmax[] can be larger than CLIP and we can later apply negative
                        // exposure this means that we can clip away local highlights which actually
                        // are not clipped. We have to do that though as we only check pixel by pixel
                        // and don't know if this will transition into a clipped area, if so we need
                        // to clip also surrounding to make a good colour transition
                        rtot = CLIP (rtot);
                        gtot = CLIP (gtot);
                        btot = CLIP (btot);
                    }

                    line_red[j] = rtot;
                    line_grn[j] = gtot;
                    line_blue[j] = btot;
                }
            } else {
                for (int j = 0, jx = sx1; j < imwidth; j++, jx += skip) {
                    if (jx > maxx - skip) {
                        jx = maxx - skip - 1;
                    }

                    float rtot, gtot, btot;
                    rtot = gtot = btot = 0;

                    for (int m = 0; m < skip; m++)
                        for (int n = 0; n < skip; n++) {
                            rtot += rawData[i + m][ (jx + n) * 3 + 0];
                            gtot += rawData[i + m][ (jx + n) * 3 + 1];
                            btot += rawData[i + m][ (jx + n) * 3 + 2];
                        }

                    rtot *= rm;
                    gtot *= gm;
                    btot *= bm;

                    if (doClip) {
                        rtot = CLIP (rtot);
                        gtot = CLIP (gtot);
                        btot = CLIP (btot);
                    }

                    line_red[j] = rtot;
                    line_grn[j] = gtot;
                    line_blue[j] = btot;

                }
            }

            //process all highlight recovery other than "Color"
            if (doHr) {
                hlRecovery (hrp.method, line_red, line_grn, line_blue, imwidth, hlmax);
            }

            if (d1x) {
                transLineD1x (line_red, line_grn, line_blue, ix, image, tran, imwidth, imheight, d1xHeightOdd, doClip);
<<<<<<< HEAD
            } else if (fuji) {
                transLineFuji (line_red, line_grn, line_blue, ix, image, tran, imwidth, imheight, fw);
=======
            } else if(fuji) {
                transLineFuji (line_red, line_grn, line_blue, ix, image, tran, imheight, fw);
>>>>>>> 3f1e47d3
            } else {
                transLineStandard (line_red, line_grn, line_blue, ix, image, tran, imwidth, imheight);
            }

        }

#ifdef _OPENMP
    }
#endif

    if (fuji) {
        int a = ((tran & TR_ROT) == TR_R90 && image->getWidth() % 2 == 0) || ((tran & TR_ROT) == TR_R180 && image->getHeight() % 2 + image->getWidth() % 2 == 1) || ((tran & TR_ROT) == TR_R270 && image->getHeight() % 2 == 0);

        // first row
        for (int j = 1 + a; j < image->getWidth() - 1; j += 2) {
            image->r (0, j) = (image->r (1, j) + image->r (0, j + 1) + image->r (0, j - 1)) / 3;
            image->g (0, j) = (image->g (1, j) + image->g (0, j + 1) + image->g (0, j - 1)) / 3;
            image->b (0, j) = (image->b (1, j) + image->b (0, j + 1) + image->b (0, j - 1)) / 3;
        }

        // other rows
        for (int i = 1; i < image->getHeight() - 1; i++) {
            for (int j = 2 - (a + i + 1) % 2; j < image->getWidth() - 1; j += 2) {
                // edge-adaptive interpolation
                double dh = (ABS (image->r (i, j + 1) - image->r (i, j - 1)) + ABS (image->g (i, j + 1) - image->g (i, j - 1)) + ABS (image->b (i, j + 1) - image->b (i, j - 1))) / 1.0;
                double dv = (ABS (image->r (i + 1, j) - image->r (i - 1, j)) + ABS (image->g (i + 1, j) - image->g (i - 1, j)) + ABS (image->b (i + 1, j) - image->b (i - 1, j))) / 1.0;
                double eh = 1.0 / (1.0 + dh);
                double ev = 1.0 / (1.0 + dv);
                image->r (i, j) = (eh * (image->r (i, j + 1) + image->r (i, j - 1)) + ev * (image->r (i + 1, j) + image->r (i - 1, j))) / (2.0 * (eh + ev));
                image->g (i, j) = (eh * (image->g (i, j + 1) + image->g (i, j - 1)) + ev * (image->g (i + 1, j) + image->g (i - 1, j))) / (2.0 * (eh + ev));
                image->b (i, j) = (eh * (image->b (i, j + 1) + image->b (i, j - 1)) + ev * (image->b (i + 1, j) + image->b (i - 1, j))) / (2.0 * (eh + ev));
            }

            // first pixel
            if (2 - (a + i + 1) % 2 == 2) {
                image->r (i, 0) = (image->r (i + 1, 0) + image->r (i - 1, 0) + image->r (i, 1)) / 3;
                image->g (i, 0) = (image->g (i + 1, 0) + image->g (i - 1, 0) + image->g (i, 1)) / 3;
                image->b (i, 0) = (image->b (i + 1, 0) + image->b (i - 1, 0) + image->b (i, 1)) / 3;
            }

            // last pixel
            if (2 - (a + i + image->getWidth()) % 2 == 2) {
                image->r (i, image->getWidth() - 1) = (image->r (i + 1, image->getWidth() - 1) + image->r (i - 1, image->getWidth() - 1) + image->r (i, image->getWidth() - 2)) / 3;
                image->g (i, image->getWidth() - 1) = (image->g (i + 1, image->getWidth() - 1) + image->g (i - 1, image->getWidth() - 1) + image->g (i, image->getWidth() - 2)) / 3;
                image->b (i, image->getWidth() - 1) = (image->b (i + 1, image->getWidth() - 1) + image->b (i - 1, image->getWidth() - 1) + image->b (i, image->getWidth() - 2)) / 3;
            }
        }

        // last row
        int b = (a == 1 && image->getHeight() % 2) || (a == 0 && image->getHeight() % 2 == 0);

        for (int j = 1 + b; j < image->getWidth() - 1; j += 2) {
            image->r (image->getHeight() - 1, j) = (image->r (image->getHeight() - 2, j) + image->r (image->getHeight() - 1, j + 1) + image->r (image->getHeight() - 1, j - 1)) / 3;
            image->g (image->getHeight() - 1, j) = (image->g (image->getHeight() - 2, j) + image->g (image->getHeight() - 1, j + 1) + image->g (image->getHeight() - 1, j - 1)) / 3;
            image->b (image->getHeight() - 1, j) = (image->b (image->getHeight() - 2, j) + image->b (image->getHeight() - 1, j + 1) + image->b (image->getHeight() - 1, j - 1)) / 3;
        }
    }

    // Flip if needed
    if (tran & TR_HFLIP) {
        hflip (image);
    }

    if (tran & TR_VFLIP) {
        vflip (image);
    }

    // Colour correction (only when running on full resolution)
    if (pp.getSkip() == 1) {
        switch (ri->getSensorType()) {
            case ST_BAYER:
                processFalseColorCorrection (image, raw.bayersensor.ccSteps);
                break;

            case ST_FUJI_XTRANS:
                processFalseColorCorrection (image, raw.xtranssensor.ccSteps);
                break;

            case ST_FOVEON:
            case ST_NONE:
                break;
        }
    }
}

<<<<<<< HEAD
DCPProfile *RawImageSource::getDCP (const ColorManagementParams &cmp, ColorTemp &wb, DCPProfile::ApplyState &as)
=======
DCPProfile *RawImageSource::getDCP(const ColorManagementParams &cmp, DCPProfile::ApplyState &as)
>>>>>>> 3f1e47d3
{
    DCPProfile *dcpProf = nullptr;
    cmsHPROFILE dummy;
    findInputProfile(cmp.input, nullptr, (static_cast<const FramesData*>(getMetaData()))->getCamera(), &dcpProf, dummy);

    if (dcpProf == nullptr) {
        if (settings->verbose) {
            printf ("Can't load DCP profile '%s'!\n", cmp.input.c_str());
        }

        return nullptr;
    }

    dcpProf->setStep2ApplyState (cmp.working, cmp.toneCurve, cmp.applyLookTable, cmp.applyBaselineExposureOffset, as);
    return dcpProf;
}

void RawImageSource::convertColorSpace (Imagefloat* image, const ColorManagementParams &cmp, const ColorTemp &wb)
{
    double pre_mul[3] = { ri->get_pre_mul(0), ri->get_pre_mul(1), ri->get_pre_mul(2) };
    colorSpaceConversion (image, cmp, wb, pre_mul, embProfile, camProfile, imatrices.xyz_cam, (static_cast<const FramesData*>(getMetaData()))->getCamera());
}

//%%%%%%%%%%%%%%%%%%%%%%%%%%%%%%%%%%%%%%%

/* interpolateBadPixelsBayer: correct raw pixels looking at the bitmap
 * takes into consideration if there are multiple bad pixels in the neighbourhood
 */
int RawImageSource::interpolateBadPixelsBayer ( PixelsMap &bitmapBads, array2D<float> &rawData )
{
    static const float eps = 1.f;
    int counter = 0;
#ifdef _OPENMP
    #pragma omp parallel for reduction(+:counter) schedule(dynamic,16)
#endif

    for ( int row = 2; row < H - 2; row++ ) {
        for (int col = 2; col < W - 2; col++ ) {
            int sk = bitmapBads.skipIfZero (col, row); //optimization for a stripe all zero

            if ( sk ) {
                col += sk - 1; //-1 is because of col++ in cycle
                continue;
            }

            if (!bitmapBads.get (col, row)) {
                continue;
            }

            float wtdsum = 0.f, norm = 0.f;

            // diagonal interpolation
            if (FC (row, col) == 1) {
                // green channel. We can use closer pixels than for red or blue channel. Distance to centre pixel is sqrt(2) => weighting is 0.70710678
                // For green channel following pixels will be used for interpolation. Pixel to be interpolated is in centre.
                // 1 means that pixel is used in this step, if itself and his counterpart are not marked bad
                // 0 0 0 0 0
                // 0 1 0 1 0
                // 0 0 0 0 0
                // 0 1 0 1 0
                // 0 0 0 0 0
                for ( int dx = -1; dx <= 1; dx += 2) {
                    if ( bitmapBads.get (col + dx, row - 1) || bitmapBads.get (col - dx, row + 1)) {
                        continue;
                    }

                    float dirwt = 0.70710678f / ( fabsf ( rawData[row - 1][col + dx] - rawData[row + 1][col - dx]) + eps);
                    wtdsum += dirwt * (rawData[row - 1][col + dx] + rawData[row + 1][col - dx]);
                    norm += dirwt;
                }
            } else {
                // red and blue channel. Distance to centre pixel is sqrt(8) => weighting is 0.35355339
                // For red and blue channel following pixels will be used for interpolation. Pixel to be interpolated is in centre.
                // 1 means that pixel is used in this step, if itself and his counterpart are not marked bad
                // 1 0 0 0 1
                // 0 0 0 0 0
                // 0 0 0 0 0
                // 0 0 0 0 0
                // 1 0 0 0 1
                for ( int dx = -2; dx <= 2; dx += 4) {
                    if ( bitmapBads.get (col + dx, row - 2) || bitmapBads.get (col - dx, row + 2)) {
                        continue;
                    }

                    float dirwt = 0.35355339f / ( fabsf ( rawData[row - 2][col + dx] - rawData[row + 2][col - dx]) + eps);
                    wtdsum += dirwt * (rawData[row - 2][col + dx] + rawData[row + 2][col - dx]);
                    norm += dirwt;
                }
            }

            // channel independent. Distance to centre pixel is 2 => weighting is 0.5
            // Additionally for all channel following pixels will be used for interpolation. Pixel to be interpolated is in centre.
            // 1 means that pixel is used in this step, if itself and his counterpart are not marked bad
            // 0 0 1 0 0
            // 0 0 0 0 0
            // 1 0 0 0 1
            // 0 0 0 0 0
            // 0 0 1 0 0

            // horizontal interpolation
            if (! (bitmapBads.get (col - 2, row) || bitmapBads.get (col + 2, row))) {
                float dirwt = 0.5f / ( fabsf ( rawData[row][col - 2] - rawData[row][col + 2]) + eps);
                wtdsum += dirwt * (rawData[row][col - 2] + rawData[row][col + 2]);
                norm += dirwt;
            }

            // vertical interpolation
            if (! (bitmapBads.get (col, row - 2) || bitmapBads.get (col, row + 2))) {
                float dirwt = 0.5f / ( fabsf ( rawData[row - 2][col] - rawData[row + 2][col]) + eps);
                wtdsum += dirwt * (rawData[row - 2][col] + rawData[row + 2][col]);
                norm += dirwt;
            }

            if (LIKELY (norm > 0.f)) { // This means, we found at least one pair of valid pixels in the steps above, likelihood of this case is about 99.999%
                rawData[row][col] = wtdsum / (2.f * norm); //gradient weighted average, Factor of 2.f is an optimization to avoid multiplications in former steps
                counter++;
            } else { //backup plan -- simple average. Same method for all channels. We could improve this, but it's really unlikely that this case happens
                int tot = 0;
                float sum = 0;

                for ( int dy = -2; dy <= 2; dy += 2) {
                    for ( int dx = -2; dx <= 2; dx += 2) {
                        if (bitmapBads.get (col + dx, row + dy)) {
                            continue;
                        }

                        sum += rawData[row + dy][col + dx];
                        tot++;
                    }
                }

                if (tot > 0) {
                    rawData[row][col] = sum / tot;
                    counter ++;
                }
            }
        }
    }

    return counter; // Number of interpolated pixels.
}

/* interpolateBadPixels3Colours: correct raw pixels looking at the bitmap
 * takes into consideration if there are multiple bad pixels in the neighbourhood
 */
int RawImageSource::interpolateBadPixelsNColours ( PixelsMap &bitmapBads, const int colours )
{
    static const float eps = 1.f;
    int counter = 0;
#ifdef _OPENMP
    #pragma omp parallel for reduction(+:counter) schedule(dynamic,16)
#endif

    for ( int row = 2; row < H - 2; row++ ) {
        for (int col = 2; col < W - 2; col++ ) {
            int sk = bitmapBads.skipIfZero (col, row); //optimization for a stripe all zero

            if ( sk ) {
                col += sk - 1; //-1 is because of col++ in cycle
                continue;
            }

            if (!bitmapBads.get (col, row)) {
                continue;
            }

            float wtdsum[colours], norm[colours];

            for (int i = 0; i < colours; ++i) {
                wtdsum[i] = norm[i] = 0.f;
            }

            // diagonal interpolation
            for ( int dx = -1; dx <= 1; dx += 2) {
                if ( bitmapBads.get (col + dx, row - 1) || bitmapBads.get (col - dx, row + 1)) {
                    continue;
                }

                for (int c = 0; c < colours; c++) {
                    float dirwt = 0.70710678f / ( fabsf ( rawData[row - 1][ (col + dx) * colours + c] - rawData[row + 1][ (col - dx) * colours + c]) + eps);
                    wtdsum[c] += dirwt * (rawData[row - 1][ (col + dx) * colours + c] + rawData[row + 1][ (col - dx) * colours + c]);
                    norm[c] += dirwt;
                }
            }

            // horizontal interpolation
            if (! (bitmapBads.get (col - 1, row) || bitmapBads.get (col + 1, row))) {
                for (int c = 0; c < colours; c++) {
                    float dirwt = 1.f / ( fabsf ( rawData[row][ (col - 1) * colours + c] - rawData[row][ (col + 1) * colours + c]) + eps);
                    wtdsum[c] += dirwt * (rawData[row][ (col - 1) * colours + c] + rawData[row][ (col + 1) * colours + c]);
                    norm[c] += dirwt;
                }
            }

            // vertical interpolation
            if (! (bitmapBads.get (col, row - 1) || bitmapBads.get (col, row + 1))) {
                for (int c = 0; c < colours; c++) {
                    float dirwt = 1.f / ( fabsf ( rawData[row - 1][col * colours + c] - rawData[row + 1][col * colours + c]) + eps);
                    wtdsum[c] += dirwt * (rawData[row - 1][col * colours + c] + rawData[row + 1][col * colours + c]);
                    norm[c] += dirwt;
                }
            }

            if (LIKELY (norm[0] > 0.f)) { // This means, we found at least one pair of valid pixels in the steps above, likelihood of this case is about 99.999%
                for (int c = 0; c < colours; c++) {
                    rawData[row][col * colours + c] = wtdsum[c] / (2.f * norm[c]); //gradient weighted average, Factor of 2.f is an optimization to avoid multiplications in former steps
                }

                counter++;
            } else { //backup plan -- simple average. Same method for all channels. We could improve this, but it's really unlikely that this case happens
                int tot = 0;
                float sum[colours];

                for (int i = 0; i < colours; ++i) {
                    sum[i] = 0.f;
                }

                for ( int dy = -2; dy <= 2; dy += 2) {
                    for ( int dx = -2; dx <= 2; dx += 2) {
                        if (bitmapBads.get (col + dx, row + dy)) {
                            continue;
                        }

                        for (int c = 0; c < colours; c++) {
                            sum[c] += rawData[row + dy][ (col + dx) * colours + c];
                        }

                        tot++;
                    }
                }

                if (tot > 0) {
                    for (int c = 0; c < colours; c++) {
                        rawData[row][col * colours + c] = sum[c] / tot;
                    }

                    counter ++;
                }
            }
        }
    }

    return counter; // Number of interpolated pixels.
}
/* interpolateBadPixelsXtrans: correct raw pixels looking at the bitmap
 * takes into consideration if there are multiple bad pixels in the neighbourhood
 */
int RawImageSource::interpolateBadPixelsXtrans ( PixelsMap &bitmapBads )
{
    static const float eps = 1.f;
    int counter = 0;
#ifdef _OPENMP
    #pragma omp parallel for reduction(+:counter) schedule(dynamic,16)
#endif

    for ( int row = 2; row < H - 2; row++ ) {
        for (int col = 2; col < W - 2; col++ ) {
            int skip = bitmapBads.skipIfZero (col, row); //optimization for a stripe all zero

            if ( skip ) {
                col += skip - 1; //-1 is because of col++ in cycle
                continue;
            }

            if (!bitmapBads.get (col, row)) {
                continue;
            }

            float wtdsum = 0.f, norm = 0.f;
            unsigned int pixelColor = ri->XTRANSFC (row, col);

            if (pixelColor == 1) {
                // green channel. A green pixel can either be a solitary green pixel or a member of a 2x2 square of green pixels
                if (ri->XTRANSFC (row, col - 1) == ri->XTRANSFC (row, col + 1)) {
                    // If left and right neighbour have same colour, then this is a solitary green pixel
                    // For these the following pixels will be used for interpolation. Pixel to be interpolated is in centre and marked with a P.
                    // Pairs of pixels used in this step are numbered. A pair will be used if none of the pixels of the pair is marked bad
                    // 0 means, the pixel has a different colour and will not be used
                    // 0 1 0 2 0
                    // 3 5 0 6 4
                    // 0 0 P 0 0
                    // 4 6 0 5 3
                    // 0 2 0 1 0
                    for ( int dx = -1; dx <= 1; dx += 2) { // pixels marked 5 or 6 in above example. Distance to P is sqrt(2) => weighting is 0.70710678f
                        if ( bitmapBads.get (col + dx, row - 1) || bitmapBads.get (col - dx, row + 1)) {
                            continue;
                        }

                        float dirwt = 0.70710678f / ( fabsf ( rawData[row - 1][col + dx] - rawData[row + 1][col - dx]) + eps);
                        wtdsum += dirwt * (rawData[row - 1][col + dx] + rawData[row + 1][col - dx]);
                        norm += dirwt;
                    }

                    for ( int dx = -1; dx <= 1; dx += 2) { // pixels marked 1 or 2 on above example. Distance to P is sqrt(5) => weighting is 0.44721359f
                        if ( bitmapBads.get (col + dx, row - 2) || bitmapBads.get (col - dx, row + 2)) {
                            continue;
                        }

                        float dirwt = 0.44721359f / ( fabsf ( rawData[row - 2][col + dx] - rawData[row + 2][col - dx]) + eps);
                        wtdsum += dirwt * (rawData[row - 2][col + dx] + rawData[row + 2][col - dx]);
                        norm += dirwt;
                    }

                    for ( int dx = -2; dx <= 2; dx += 4) { // pixels marked 3 or 4 on above example. Distance to P is sqrt(5) => weighting is 0.44721359f
                        if ( bitmapBads.get (col + dx, row - 1) || bitmapBads.get (col - dx, row + 1)) {
                            continue;
                        }

                        float dirwt = 0.44721359f / ( fabsf ( rawData[row - 1][col + dx] - rawData[row + 1][col - dx]) + eps);
                        wtdsum += dirwt * (rawData[row - 1][col + dx] + rawData[row + 1][col - dx]);
                        norm += dirwt;
                    }
                } else {
                    // this is a member of a 2x2 square of green pixels
                    // For these the following pixels will be used for interpolation. Pixel to be interpolated is at position P in the example.
                    // Pairs of pixels used in this step are numbered. A pair will be used if none of the pixels of the pair is marked bad
                    // 0 means, the pixel has a different colour and will not be used
                    // 1 0 0 3
                    // 0 P 2 0
                    // 0 2 1 0
                    // 3 0 0 0

                    // pixels marked 1 in above example. Distance to P is sqrt(2) => weighting is 0.70710678f
                    int offset1 = ri->XTRANSFC (row - 1, col - 1) == ri->XTRANSFC (row + 1, col + 1) ? 1 : -1;

                    if ( ! (bitmapBads.get (col - offset1, row - 1) || bitmapBads.get (col + offset1, row + 1))) {
                        float dirwt = 0.70710678f / ( fabsf ( rawData[row - 1][col - offset1] - rawData[row + 1][col + offset1]) + eps);
                        wtdsum += dirwt * (rawData[row - 1][col - offset1] + rawData[row + 1][col + offset1]);
                        norm += dirwt;
                    }

                    // pixels marked 2 in above example. Distance to P is 1 => weighting is 1.f
                    int offsety = (ri->XTRANSFC (row - 1, col) != 1 ? 1 : -1);
                    int offsetx = offset1 * offsety;

                    if ( ! (bitmapBads.get (col + offsetx, row) || bitmapBads.get (col, row + offsety))) {
                        float dirwt = 1.f / ( fabsf ( rawData[row][col + offsetx] - rawData[row + offsety][col]) + eps);
                        wtdsum += dirwt * (rawData[row][col + offsetx] + rawData[row + offsety][col]);
                        norm += dirwt;
                    }

                    int offsety2 = -offsety;
                    int offsetx2 = -offsetx;
                    offsetx *= 2;
                    offsety *= 2;

                    // pixels marked 3 in above example. Distance to P is sqrt(5) => weighting is 0.44721359f
                    if ( ! (bitmapBads.get (col + offsetx, row + offsety2) || bitmapBads.get (col + offsetx2, row + offsety))) {
                        float dirwt = 0.44721359f / ( fabsf ( rawData[row + offsety2][col + offsetx] - rawData[row + offsety][col + offsetx2]) + eps);
                        wtdsum += dirwt * (rawData[row + offsety2][col + offsetx] + rawData[row + offsety][col + offsetx2]);
                        norm += dirwt;
                    }
                }
            } else {
                // red and blue channel.
                // Each red or blue pixel has exactly one neighbour of same colour in distance 2 and four neighbours of same colour which can be reached by a move of a knight in chess.
                // For the distance 2 pixel (marked with an X) we generate a virtual counterpart (marked with a V)
                // For red and blue channel following pixels will be used for interpolation. Pixel to be interpolated is in centre and marked with a P.
                // Pairs of pixels used in this step are numbered except for distance 2 pixels which are marked X and V. A pair will be used if none of the pixels of the pair is marked bad
                // 0 1 0 0 0    0 0 X 0 0   remaining cases are symmetric
                // 0 0 0 0 2    1 0 0 0 2
                // X 0 P 0 V    0 0 P 0 0
                // 0 0 0 0 1    0 0 0 0 0
                // 0 2 0 0 0    0 2 V 1 0

                // Find two knight moves landing on a pixel of same colour as the pixel to be interpolated.
                // If we look at first and last row of 5x5 square, we will find exactly two knight pixels.
                // Additionally we know that the column of this pixel has 1 or -1 horizontal distance to the centre pixel
                // When we find a knight pixel, we get its counterpart, which has distance (+-3,+-3), where the signs of distance depend on the corner of the found knight pixel.
                // These pixels are marked 1 or 2 in above examples. Distance to P is sqrt(5) => weighting is 0.44721359f
                // The following loop simply scans the four possible places. To keep things simple, it does not stop after finding two knight pixels, because it will not find more than two
                for (int d1 = -2, offsety = 3; d1 <= 2; d1 += 4, offsety -= 6) {
                    for (int d2 = -1, offsetx = 3; d2 < 1; d2 += 2, offsetx -= 6) {
                        if (ri->XTRANSFC (row + d1, col + d2) == pixelColor) {
                            if ( ! (bitmapBads.get (col + d2, row + d1) || bitmapBads.get (col + d2 + offsetx, row + d1 + offsety))) {
                                float dirwt = 0.44721359f / ( fabsf ( rawData[row + d1][col + d2] - rawData[row + d1 + offsety][col + d2 + offsetx]) + eps);
                                wtdsum += dirwt * (rawData[row + d1][col + d2] + rawData[row + d1 + offsety][col + d2 + offsetx]);
                                norm += dirwt;
                            }
                        }
                    }
                }

                // now scan for the pixel of same colour in distance 2 in each direction (marked with an X in above examples).
                bool distance2PixelFound = false;
                int dx, dy;

                // check horizontal
                for (dx = -2, dy = 0; dx <= 2 && !distance2PixelFound; dx += 4)
                    if (ri->XTRANSFC (row, col + dx) == pixelColor) {
                        distance2PixelFound = true;
                    }

                if (!distance2PixelFound)

                    // no distance 2 pixel on horizontal, check vertical
                    for (dx = 0, dy = -2; dy <= 2 && !distance2PixelFound; dy += 4)
                        if (ri->XTRANSFC (row + dy, col) == pixelColor) {
                            distance2PixelFound = true;
                        }

                // calculate the value of its virtual counterpart (marked with a V in above examples)
                float virtualPixel;

                if (dy == 0) {
                    virtualPixel = 0.5f * (rawData[row - 1][col - dx] + rawData[row + 1][col - dx]);
                } else {
                    virtualPixel = 0.5f * (rawData[row - dy][col - 1] + rawData[row - dy][col + 1]);
                }

                // and weight as usual. Distance to P is 2 => weighting is 0.5f
                float dirwt = 0.5f / ( fabsf ( virtualPixel - rawData[row + dy][col + dx]) + eps);
                wtdsum += dirwt * (virtualPixel + rawData[row + dy][col + dx]);
                norm += dirwt;
            }

            if (LIKELY (norm > 0.f)) { // This means, we found at least one pair of valid pixels in the steps above, likelihood of this case is about 99.999%
                rawData[row][col] = wtdsum / (2.f * norm); //gradient weighted average, Factor of 2.f is an optimization to avoid multiplications in former steps
                counter++;
            }
        }
    }

    return counter; // Number of interpolated pixels.
}
//%%%%%%%%%%%%%%%%%%%%%%%%%%%%%%%%%%%%%%%

/*  Search for hot or dead pixels in the image and update the map
 *  For each pixel compare its value to the average of similar colour surrounding
 *  (Taken from Emil Martinec idea)
 *  (Optimized by Ingo Weyrich 2013 and 2015)
 */
SSEFUNCTION int RawImageSource::findHotDeadPixels ( PixelsMap &bpMap, float thresh, bool findHotPixels, bool findDeadPixels )
{
    float varthresh = (20.0 * (thresh / 100.0) + 1.0 ) / 24.f;

    // allocate temporary buffer
    float (*cfablur);
    cfablur = (float (*)) malloc (H * W * sizeof * cfablur);

    // counter for dead or hot pixels
    int counter = 0;

#ifdef _OPENMP
    #pragma omp parallel
#endif
    {
#ifdef _OPENMP
        #pragma omp for schedule(dynamic,16) nowait
#endif

        for (int i = 2; i < H - 2; i++) {
            for (int j = 2; j < W - 2; j++) {
                const float& temp = median (rawData[i - 2][j - 2], rawData[i - 2][j], rawData[i - 2][j + 2],
                                            rawData[i][j - 2], rawData[i][j], rawData[i][j + 2],
                                            rawData[i + 2][j - 2], rawData[i + 2][j], rawData[i + 2][j + 2]);
                cfablur[i * W + j] = rawData[i][j] - temp;
            }
        }

        // process borders. Former version calculated the median using mirrored border which does not make sense because the original pixel loses weight
        // Setting the difference between pixel and median for border pixels to zero should do the job not worse then former version
#ifdef _OPENMP
        #pragma omp single
#endif
        {
            for (int i = 0; i < 2; i++) {
                for (int j = 0; j < W; j++) {
                    cfablur[i * W + j] = 0.f;
                }
            }

            for (int i = 2; i < H - 2; i++) {
                for (int j = 0; j < 2; j++) {
                    cfablur[i * W + j] = 0.f;
                }

                for (int j = W - 2; j < W; j++) {
                    cfablur[i * W + j] = 0.f;
                }
            }

            for (int i = H - 2; i < H; i++) {
                for (int j = 0; j < W; j++) {
                    cfablur[i * W + j] = 0.f;
                }
            }
        }
#ifdef _OPENMP
        #pragma omp barrier // barrier because of nowait clause above

        #pragma omp for reduction(+:counter) schedule(dynamic,16)
#endif

        //cfa pixel heat/death evaluation
        for (int rr = 2; rr < H - 2; rr++) {
            int rrmWpcc = rr * W + 2;

            for (int cc = 2; cc < W - 2; cc++, rrmWpcc++) {
                //evaluate pixel for heat/death
                float pixdev = cfablur[rrmWpcc];

                if (pixdev == 0.f) {
                    continue;
                }

                if ((!findDeadPixels) && pixdev < 0) {
                    continue;
                }

                if ((!findHotPixels) && pixdev > 0) {
                    continue;
                }

                pixdev = fabsf (pixdev);
                float hfnbrave = -pixdev;

#ifdef __SSE2__
                // sum up 5*4 = 20 values using SSE
                // 10 fabs function calls and float 10 additions with SSE
                vfloat sum = vabsf (LVFU (cfablur[ (rr - 2) * W + cc - 2])) + vabsf (LVFU (cfablur[ (rr - 1) * W + cc - 2]));
                sum += vabsf (LVFU (cfablur[ (rr) * W + cc - 2]));
                sum += vabsf (LVFU (cfablur[ (rr + 1) * W + cc - 2]));
                sum += vabsf (LVFU (cfablur[ (rr + 2) * W + cc - 2]));
                // horizontally add the values and add the result to hfnbrave
                hfnbrave += vhadd (sum);

                // add remaining 5 values of last column
                for (int mm = rr - 2; mm <= rr + 2; mm++) {
                    hfnbrave += fabsf (cfablur[mm * W + cc + 2]);
                }

#else

                //  25 fabs function calls and 25 float additions without SSE
                for (int mm = rr - 2; mm <= rr + 2; mm++) {
                    for (int nn = cc - 2; nn <= cc + 2; nn++) {
                        hfnbrave += fabsf (cfablur[mm * W + nn]);
                    }
                }

#endif

                if (pixdev > varthresh * hfnbrave) {
                    // mark the pixel as "bad"
                    bpMap.set (cc, rr);
                    counter++;
                }
            }//end of pixel evaluation
        }
    }//end of parallel processing
    free (cfablur);
    return counter;
}

//%%%%%%%%%%%%%%%%%%%%%%%%%%%%%%%%%%%%%%%

void RawImageSource::getFullSize (int& w, int& h, int tr)
{

    tr = defTransform (tr);

    if (fuji) {
        w = ri->get_FujiWidth() * 2 + 1;
        h = (H - ri->get_FujiWidth()) * 2 + 1;
    } else if (d1x) {
        w = W;
        h = 2 * H;
    } else {
        w = W;
        h = H;
    }

    if ((tr & TR_ROT) == TR_R90 || (tr & TR_ROT) == TR_R270) {
        int tmp = w;
        w = h;
        h = tmp;
    }

    w -= 2 * border;
    h -= 2 * border;
}

//%%%%%%%%%%%%%%%%%%%%%%%%%%%%%%%%%%%%%%%

void RawImageSource::getSize (const PreviewProps &pp, int& w, int& h)
{
    w = pp.getWidth() / pp.getSkip() + (pp.getWidth() % pp.getSkip() > 0);
    h = pp.getHeight() / pp.getSkip() + (pp.getHeight() % pp.getSkip() > 0);
}

//%%%%%%%%%%%%%%%%%%%%%%%%%%%%%%%%%%%%%%%

void RawImageSource::hflip (Imagefloat* image)
{
    image->hflip();
}

//%%%%%%%%%%%%%%%%%%%%%%%%%%%%%%%%%%%%%%%

void RawImageSource::vflip (Imagefloat* image)
{
    image->vflip();
}


//%%%%%%%%%%%%%%%%%%%%%%%%%%%%%%%%%%%%%%%

int RawImageSource::load (const Glib::ustring &fname)
{

    MyTime t1, t2;
    t1.set();
    fileName = fname;

    if (plistener) {
        plistener->setProgressStr ("Decoding...");
        plistener->setProgress (0.0);
    }

    ri = new RawImage (fname);
    int errCode = ri->loadRaw (false, 0, false);

    if (errCode) {
        return errCode;
    }

    numFrames = ri->getFrameCount();

    errCode = 0;

    if (numFrames > 1) {
#ifdef _OPENMP
        #pragma omp parallel
#endif
        {
            int errCodeThr = 0;
#ifdef _OPENMP
            #pragma omp for nowait
#endif

            for (unsigned int i = 0; i < numFrames; ++i)
            {
                if (i == 0) {
                    riFrames[i] = ri;
                    errCodeThr = riFrames[i]->loadRaw (true, i, true, plistener, 0.8);
                } else {
                    riFrames[i] = new RawImage (fname);
                    errCodeThr = riFrames[i]->loadRaw (true, i);
                }
            }

#ifdef _OPENMP
            #pragma omp critical
#endif
            {
                errCode = errCodeThr ? errCodeThr : errCode;
            }
        }
    } else {
        riFrames[0] = ri;
        errCode = riFrames[0]->loadRaw (true, 0, true, plistener, 0.8);
    }

    if (!errCode) {
        for (unsigned int i = 0; i < numFrames; ++i) {
            riFrames[i]->compress_image (i);
        }
    } else {
        return errCode;
    }

    if (numFrames > 1 ) { // this disables multi frame support for Fuji S5 until I found a solution to handle different dimensions
        if (riFrames[0]->get_width() != riFrames[1]->get_width() || riFrames[0]->get_height() != riFrames[1]->get_height()) {
            numFrames = 1;
        }
    }

    if (plistener) {
        plistener->setProgress (0.9);
    }

    /***** Copy once constant data extracted from raw *******/
    W = ri->get_width();
    H = ri->get_height();
    fuji = ri->get_FujiWidth() != 0;

    for (int i = 0; i < 3; i++)
        for (int j = 0; j < 3; j++) {
            imatrices.rgb_cam[i][j] = ri->get_rgb_cam (i, j);
        }

    // compute inverse of the color transformation matrix
    // first arg is matrix, second arg is inverse
    inverse33 (imatrices.rgb_cam, imatrices.cam_rgb);

    d1x  = ! ri->get_model().compare ("D1X");

    if (ri->getSensorType() == ST_FUJI_XTRANS) {
        border = 7;
    } else if (ri->getSensorType() == ST_FOVEON) {
        border = 0;
    }

    if ( ri->get_profile() ) {
        embProfile = cmsOpenProfileFromMem (ri->get_profile(), ri->get_profileLen());
    }

    // create profile
    memset (imatrices.xyz_cam, 0, sizeof (imatrices.xyz_cam));

    for (int i = 0; i < 3; i++)
        for (int j = 0; j < 3; j++)
            for (int k = 0; k < 3; k++) {
                imatrices.xyz_cam[i][j] += xyz_sRGB[i][k] * imatrices.rgb_cam[k][j];
            }

    camProfile = ICCStore::getInstance()->createFromMatrix (imatrices.xyz_cam, false, "Camera");
    inverse33 (imatrices.xyz_cam, imatrices.cam_xyz);

    for (int c = 0; c < 4; c++) {
        c_white[c] = ri->get_white (c);
    }

    // First we get the "as shot" ("Camera") white balance and store it
    float pre_mul[4];
    // FIXME: get_colorsCoeff not so much used nowadays, when we have calculate_scale_mul() function here
    ri->get_colorsCoeff ( pre_mul, scale_mul, c_black, false); //modify  for black level
    camInitialGain = max (scale_mul[0], scale_mul[1], scale_mul[2], scale_mul[3]) / min (scale_mul[0], scale_mul[1], scale_mul[2], scale_mul[3]);

    double camwb_red = ri->get_pre_mul (0) / pre_mul[0];
    double camwb_green = ri->get_pre_mul (1) / pre_mul[1];
    double camwb_blue = ri->get_pre_mul (2) / pre_mul[2];
    double cam_r = imatrices.rgb_cam[0][0] * camwb_red + imatrices.rgb_cam[0][1] * camwb_green + imatrices.rgb_cam[0][2] * camwb_blue;
    double cam_g = imatrices.rgb_cam[1][0] * camwb_red + imatrices.rgb_cam[1][1] * camwb_green + imatrices.rgb_cam[1][2] * camwb_blue;
    double cam_b = imatrices.rgb_cam[2][0] * camwb_red + imatrices.rgb_cam[2][1] * camwb_green + imatrices.rgb_cam[2][2] * camwb_blue;
    camera_wb = ColorTemp (cam_r, cam_g, cam_b, 1.); // as shot WB

    ColorTemp ReferenceWB;
    double ref_r, ref_g, ref_b;
    {
        // ...then we re-get the constants but now with auto which gives us better demosaicing and CA auto-correct
        // performance for strange white balance settings (such as UniWB)
        ri->get_colorsCoeff ( ref_pre_mul, scale_mul, c_black, true);
        refwb_red = ri->get_pre_mul (0) / ref_pre_mul[0];
        refwb_green = ri->get_pre_mul (1) / ref_pre_mul[1];
        refwb_blue = ri->get_pre_mul (2) / ref_pre_mul[2];
        initialGain = max (scale_mul[0], scale_mul[1], scale_mul[2], scale_mul[3]) / min (scale_mul[0], scale_mul[1], scale_mul[2], scale_mul[3]);
        ref_r = imatrices.rgb_cam[0][0] * refwb_red + imatrices.rgb_cam[0][1] * refwb_green + imatrices.rgb_cam[0][2] * refwb_blue;
        ref_g = imatrices.rgb_cam[1][0] * refwb_red + imatrices.rgb_cam[1][1] * refwb_green + imatrices.rgb_cam[1][2] * refwb_blue;
        ref_b = imatrices.rgb_cam[2][0] * refwb_red + imatrices.rgb_cam[2][1] * refwb_green + imatrices.rgb_cam[2][2] * refwb_blue;
        ReferenceWB = ColorTemp (ref_r, ref_g, ref_b, 1.);
    }

    if (settings->verbose) {
        printf ("Raw As Shot White balance: temp %f, tint %f\n", camera_wb.getTemp(), camera_wb.getGreen());
        printf ("Raw Reference (auto) white balance: temp %f, tint %f, multipliers [%f %f %f | %f %f %f]\n", ReferenceWB.getTemp(), ReferenceWB.getGreen(), ref_r, ref_g, ref_b, refwb_red, refwb_blue, refwb_green);
    }

    /*{
            // Test code: if you want to test a specific white balance
        ColorTemp d50wb = ColorTemp(5000.0, 1.0, 1.0, "Custom");
        double rm,gm,bm,r,g,b;
        d50wb.getMultipliers(r, g, b);
        camwb_red   = imatrices.cam_rgb[0][0]*r + imatrices.cam_rgb[0][1]*g + imatrices.cam_rgb[0][2]*b;
        camwb_green = imatrices.cam_rgb[1][0]*r + imatrices.cam_rgb[1][1]*g + imatrices.cam_rgb[1][2]*b;
        camwb_blue  = imatrices.cam_rgb[2][0]*r + imatrices.cam_rgb[2][1]*g + imatrices.cam_rgb[2][2]*b;
        double pre_mul[3], dmax = 0;
        pre_mul[0] = ri->get_pre_mul(0) / camwb_red;
        pre_mul[1] = ri->get_pre_mul(1) / camwb_green;
        pre_mul[2] = ri->get_pre_mul(2) / camwb_blue;
        for (int c = 0; c < 3; c++) {
            if (dmax < pre_mul[c])
                dmax = pre_mul[c];
                }
                for (int c = 0; c < 3; c++) {
            pre_mul[c] /= dmax;
                }
                camwb_red *= dmax;
                camwb_green *= dmax;
                camwb_blue *= dmax;
                for (int c = 0; c < 3; c++) {
            int sat = ri->get_white(c) - ri->get_cblack(c);
            scale_mul[c] = pre_mul[c] * 65535.0 / sat;
                }
                scale_mul[3] = pre_mul[1] * 65535.0 / (ri->get_white(3) - ri->get_cblack(3));
                initialGain = 1.0 / min(pre_mul[0], pre_mul[1], pre_mul[2]);
    }*/

    for (unsigned int i = 0; i < numFrames; ++i) {
        riFrames[i]->set_prefilters();
    }


    // Load complete Exif informations
    std::unique_ptr<RawMetaDataLocation> rml(new RawMetaDataLocation (ri->get_exifBase(), ri->get_ciffBase(), ri->get_ciffLen()));
    idata = new FramesData (fname, std::move(rml));
    idata->setDCRawFrameCount (numFrames);

    green(W, H);
    red(W, H);
    blue(W, H);
    //hpmap = allocArray<char>(W, H);

    if (plistener) {
        plistener->setProgress (1.0);
    }

    plistener = nullptr; // This must be reset, because only load() is called through progressConnector
    t2.set();

    if ( settings->verbose ) {
        printf ("Load %s: %d usec\n", fname.c_str(), t2.etime (t1));
    }

    return 0; // OK!
}

//%%%%%%%%%%%%%%%%%%%%%%%%%%%%%%%%%%%%%%%

void RawImageSource::preprocess  (const RAWParams &raw, const LensProfParams &lensProf, const CoarseTransformParams& coarse, bool prepareDenoise)
{
//    BENCHFUN
    MyTime t1, t2;
    t1.set();

    Glib::ustring newDF = raw.dark_frame;
    RawImage *rid = nullptr;

    if (!raw.df_autoselect) {
        if ( !raw.dark_frame.empty()) {
            rid = dfm.searchDarkFrame ( raw.dark_frame );
        }
    } else {
        rid = dfm.searchDarkFrame (idata->getMake(), idata->getModel(), idata->getISOSpeed(), idata->getShutterSpeed(), idata->getDateTimeAsTS());
    }

    if ( rid && settings->verbose) {
        printf ( "Subtracting Darkframe:%s\n", rid->get_filename().c_str());
    }

    PixelsMap *bitmapBads = nullptr;

    int totBP = 0; // Hold count of bad pixels to correct

    if (ri->zeroIsBad()) { // mark all pixels with value zero as bad, has to be called before FF and DF. dcraw sets this flag only for some cameras (mainly Panasonic and Leica)
        bitmapBads = new PixelsMap (W, H);
#ifdef _OPENMP
        #pragma omp parallel for reduction(+:totBP) schedule(dynamic,16)
#endif

        for (int i = 0; i < H; i++)
            for (int j = 0; j < W; j++) {
                if (ri->data[i][j] == 0.f) {
                    bitmapBads->set (j, i);
                    totBP++;
                }
            }

        if ( settings->verbose) {
            printf ( "%d pixels with value zero marked as bad pixels\n", totBP);
        }
    }

    //FLATFIELD start
    RawImage *rif = nullptr;

    if (!raw.ff_AutoSelect) {
        if ( !raw.ff_file.empty()) {
            rif = ffm.searchFlatField ( raw.ff_file );
        }
    } else {
        rif = ffm.searchFlatField ( idata->getMake(), idata->getModel(), idata->getLens(), idata->getFocalLen(), idata->getFNumber(), idata->getDateTimeAsTS());
    }


    bool hasFlatField = (rif != nullptr);

    if ( hasFlatField && settings->verbose) {
        printf ( "Flat Field Correction:%s\n", rif->get_filename().c_str());
    }

    if (numFrames == 4) {
        int bufferNumber = 0;

        for (unsigned int i = 0; i < 4; ++i) {
            if (i == currFrame) {
                copyOriginalPixels (raw, ri, rid, rif, rawData);
                rawDataFrames[i] = &rawData;
            } else {
                if (!rawDataBuffer[bufferNumber]) {
                    rawDataBuffer[bufferNumber] = new array2D<float>;
                }

                rawDataFrames[i] = rawDataBuffer[bufferNumber];
                ++bufferNumber;
                copyOriginalPixels (raw, riFrames[i], rid, rif, *rawDataFrames[i]);
            }
        }
    } else {
        copyOriginalPixels (raw, ri, rid, rif, rawData);
    }

    //FLATFIELD end


    // Always correct camera badpixels from .badpixels file
    std::vector<badPix> *bp = dfm.getBadPixels ( ri->get_maker(), ri->get_model(), idata->getSerialNumber() );

    if ( bp ) {
        if (!bitmapBads) {
            bitmapBads = new PixelsMap (W, H);
        }

        totBP += bitmapBads->set ( *bp );

        if ( settings->verbose ) {
            std::cout << "Correcting " << bp->size() << " pixels from .badpixels" << std::endl;
        }
    }

    // If darkframe selected, correct hotpixels found on darkframe
    bp = nullptr;

    if ( raw.df_autoselect ) {
        bp = dfm.getHotPixels (idata->getMake(), idata->getModel(), idata->getISOSpeed(), idata->getShutterSpeed(), idata->getDateTimeAsTS());
    } else if ( !raw.dark_frame.empty() ) {
        bp = dfm.getHotPixels ( raw.dark_frame );
    }

    if (bp) {
        if (!bitmapBads) {
            bitmapBads = new PixelsMap (W, H);
        }

        totBP += bitmapBads->set ( *bp );

        if ( settings->verbose && !bp->empty()) {
            std::cout << "Correcting " << bp->size() << " hotpixels from darkframe" << std::endl;
        }
    }

    if (numFrames == 4) {
        for (int i = 0; i < 4; ++i) {
            scaleColors ( 0, 0, W, H, raw, *rawDataFrames[i]);
        }
    } else {
        scaleColors ( 0, 0, W, H, raw, rawData); //+ + raw parameters for black level(raw.blackxx)
    }

    // Correct vignetting of lens profile
    if (!hasFlatField && lensProf.useVign) {
        std::unique_ptr<LensCorrection> pmap;
        if (lensProf.useLensfun()) {
            pmap = LFDatabase::findModifier(lensProf, idata, W, H, coarse, -1);
        } else {
            const std::shared_ptr<LCPProfile> pLCPProf = LCPStore::getInstance()->getProfile(lensProf.lcpFile);

            if (pLCPProf) { // don't check focal length to allow distortion correction for lenses without chip, also pass dummy focal length 1 in case of 0
                pmap.reset(new LCPMapper(pLCPProf, max(idata->getFocalLen(), 1.0), idata->getFocalLen35mm(), idata->getFocusDist(), idata->getFNumber(), true, false, W, H, coarse, -1));
            }
        }

        if (pmap) {
            LensCorrection &map = *pmap;
            if (ri->getSensorType() == ST_BAYER || ri->getSensorType() == ST_FUJI_XTRANS || ri->get_colors() == 1) {
                if (numFrames == 4) {
                    for (int i = 0; i < 4; ++i) {
#ifdef _OPENMP
                        #pragma omp parallel for schedule(dynamic,16)
#endif

                        for (int y = 0; y < H; y++) {
                            map.processVignetteLine (W, y, (*rawDataFrames[i])[y]);
                        }
                    }
                } else {

#ifdef _OPENMP
                    #pragma omp parallel for schedule(dynamic,16)
#endif

                    for (int y = 0; y < H; y++) {
                        map.processVignetteLine (W, y, rawData[y]);
                    }
                }
            } else if (ri->get_colors() == 3) {
#ifdef _OPENMP
                #pragma omp parallel for schedule(dynamic,16)
#endif

                for (int y = 0; y < H; y++) {
                    map.processVignetteLine3Channels (W, y, rawData[y]);
                }
            }
        }
    }

    defGain = 0.0;//log(initialGain) / log(2.0);

    if ( ri->getSensorType() == ST_BAYER && (raw.hotPixelFilter > 0 || raw.deadPixelFilter > 0)) {
        if (plistener) {
            plistener->setProgressStr ("Hot/Dead Pixel Filter...");
            plistener->setProgress (0.0);
        }

        if (!bitmapBads) {
            bitmapBads = new PixelsMap (W, H);
        }

        int nFound = findHotDeadPixels ( *bitmapBads, raw.hotdeadpix_thresh, raw.hotPixelFilter, raw.deadPixelFilter );
        totBP += nFound;

        if ( settings->verbose && nFound > 0) {
            printf ( "Correcting %d hot/dead pixels found inside image\n", nFound );
        }
    }

    // check if it is an olympus E camera or green equilibration is enabled. If yes, compute G channel pre-compensation factors
    if ( ri->getSensorType() == ST_BAYER && (raw.bayersensor.greenthresh || (((idata->getMake().size() >= 7 && idata->getMake().substr(0, 7) == "OLYMPUS" && idata->getModel()[0] == 'E') || (idata->getMake().size() >= 9 && idata->getMake().substr(0, 9) == "Panasonic")) && raw.bayersensor.method != RAWParams::BayerSensor::methodstring[ RAWParams::BayerSensor::vng4])) ) {
        // global correction
        if(numFrames == 4) {
            for(int i = 0; i < 4; ++i) {
                green_equilibrate_global(*rawDataFrames[i]);
            }
        } else {
            green_equilibrate_global(rawData);
        }
    }

    if ( ri->getSensorType() == ST_BAYER && raw.bayersensor.greenthresh > 0) {
        if (plistener) {
            plistener->setProgressStr ("Green equilibrate...");
            plistener->setProgress (0.0);
        }

        if(numFrames == 4) {
            for(int i = 0; i < 4; ++i) {
                green_equilibrate(0.01 * raw.bayersensor.greenthresh, *rawDataFrames[i]);
            }
        } else {
            green_equilibrate(0.01 * raw.bayersensor.greenthresh, rawData);
        }
    }


    if ( totBP ) {
        if ( ri->getSensorType() == ST_BAYER ) {
            if (numFrames == 4) {
                for (int i = 0; i < 4; ++i) {
                    interpolateBadPixelsBayer ( *bitmapBads, *rawDataFrames[i] );
                }
            } else {
                interpolateBadPixelsBayer ( *bitmapBads, rawData );
            }
        } else if ( ri->getSensorType() == ST_FUJI_XTRANS ) {
            interpolateBadPixelsXtrans ( *bitmapBads );
        } else {
            interpolateBadPixelsNColours ( *bitmapBads, ri->get_colors() );
        }
    }

    if ( ri->getSensorType() == ST_BAYER && raw.bayersensor.linenoise > 0 ) {
        if (plistener) {
            plistener->setProgressStr ("Line Denoise...");
            plistener->setProgress (0.0);
        }

        cfa_linedn (0.00002 * (raw.bayersensor.linenoise));
    }

    if ( (raw.ca_autocorrect || fabs (raw.cared) > 0.001 || fabs (raw.cablue) > 0.001) && ri->getSensorType() == ST_BAYER ) { // Auto CA correction disabled for X-Trans, for now...
        if (plistener) {
            plistener->setProgressStr ("CA Auto Correction...");
            plistener->setProgress (0.0);
        }
        if(numFrames == 4) {
            for(int i=0; i<4; ++i) {
                CA_correct_RT(raw.ca_autocorrect, raw.cared, raw.cablue, 8.0, *rawDataFrames[i]);
            }
        } else {
            CA_correct_RT(raw.ca_autocorrect, raw.cared, raw.cablue, 8.0, rawData);
        }
    }

    if ( raw.expos != 1 ) {
        if (numFrames == 4) {
            for (int i = 0; i < 4; ++i) {
                processRawWhitepoint (raw.expos, raw.preser, *rawDataFrames[i]);
            }
        } else {
            processRawWhitepoint (raw.expos, raw.preser, rawData);
        }
    }

    if (prepareDenoise && dirpyrdenoiseExpComp == INFINITY) {
        LUTu aehist;
        int aehistcompr;
        double clip = 0;
        int brightness, contrast, black, hlcompr, hlcomprthresh;
        getAutoExpHistogram (aehist, aehistcompr);
        ImProcFunctions::getAutoExp (aehist, aehistcompr, clip, dirpyrdenoiseExpComp, brightness, contrast, black, hlcompr, hlcomprthresh);
    }

    t2.set();

    if ( settings->verbose ) {
        printf ("Preprocessing: %d usec\n", t2.etime (t1));
    }

    if (bitmapBads) {
        delete bitmapBads;
    }

    rawDirty = true;
    return;
}
//%%%%%%%%%%%%%%%%%%%%%%%%%%%%%%%%%%%%%%%

void RawImageSource::demosaic (const RAWParams &raw)
{
    MyTime t1, t2;
    t1.set();

    if (ri->getSensorType() == ST_BAYER) {
        if ( raw.bayersensor.method == RAWParams::BayerSensor::methodstring[RAWParams::BayerSensor::hphd] ) {
            hphd_demosaic ();
        } else if (raw.bayersensor.method == RAWParams::BayerSensor::methodstring[RAWParams::BayerSensor::vng4] ) {
            vng4_demosaic ();
        } else if (raw.bayersensor.method == RAWParams::BayerSensor::methodstring[RAWParams::BayerSensor::ahd] ) {
            ahd_demosaic ();
        } else if (raw.bayersensor.method == RAWParams::BayerSensor::methodstring[RAWParams::BayerSensor::amaze] ) {
            amaze_demosaic_RT (0, 0, W, H, rawData, red, green, blue);
        } else if (raw.bayersensor.method == RAWParams::BayerSensor::methodstring[RAWParams::BayerSensor::pixelshift] ) {
            pixelshift (0, 0, W, H, raw.bayersensor, currFrame, ri->get_model(), raw.expos);
        } else if (raw.bayersensor.method == RAWParams::BayerSensor::methodstring[RAWParams::BayerSensor::dcb] ) {
            dcb_demosaic (raw.bayersensor.dcb_iterations, raw.bayersensor.dcb_enhance);
        } else if (raw.bayersensor.method == RAWParams::BayerSensor::methodstring[RAWParams::BayerSensor::eahd]) {
            eahd_demosaic ();
        } else if (raw.bayersensor.method == RAWParams::BayerSensor::methodstring[RAWParams::BayerSensor::igv]) {
            igv_interpolate (W, H);
        } else if (raw.bayersensor.method == RAWParams::BayerSensor::methodstring[RAWParams::BayerSensor::lmmse]) {
            lmmse_interpolate_omp (W, H, rawData, red, green, blue, raw.bayersensor.lmmse_iterations);
        } else if (raw.bayersensor.method == RAWParams::BayerSensor::methodstring[RAWParams::BayerSensor::fast] ) {
            fast_demosaic();
        } else if (raw.bayersensor.method == RAWParams::BayerSensor::methodstring[RAWParams::BayerSensor::mono] ) {
            nodemosaic (true);
        } else {
            nodemosaic (false);
        }

        //if (raw.all_enhance) refinement_lassus();

    } else if (ri->getSensorType() == ST_FUJI_XTRANS) {
        if (raw.xtranssensor.method == RAWParams::XTransSensor::methodstring[RAWParams::XTransSensor::fast] ) {
            fast_xtrans_interpolate();
        } else if (raw.xtranssensor.method == RAWParams::XTransSensor::methodstring[RAWParams::XTransSensor::onePass]) {
            xtrans_interpolate (1, false);
        } else if (raw.xtranssensor.method == RAWParams::XTransSensor::methodstring[RAWParams::XTransSensor::threePass] ) {
            xtrans_interpolate (3, true);
        } else if (raw.xtranssensor.method == RAWParams::XTransSensor::methodstring[RAWParams::XTransSensor::mono] ) {
            nodemosaic (true);
        } else {
            nodemosaic (false);
        }
    } else if (ri->get_colors() == 1) {
        // Monochrome
        nodemosaic (true);
    }

    t2.set();


    rgbSourceModified = false;


    if ( settings->verbose ) {
        if (getSensorType() == ST_BAYER) {
            printf ("Demosaicing Bayer data: %s - %d usec\n", raw.bayersensor.method.c_str(), t2.etime (t1));
        } else if (getSensorType() == ST_FUJI_XTRANS) {
            printf ("Demosaicing X-Trans data: %s - %d usec\n", raw.xtranssensor.method.c_str(), t2.etime (t1));
        }
    }
}


//void RawImageSource::retinexPrepareBuffers(ColorManagementParams cmp, RetinexParams retinexParams, multi_array2D<float, 3> &conversionBuffer, LUTu &lhist16RETI)
void RawImageSource::retinexPrepareBuffers(ColorManagementParams cmp, const RetinexParams &retinexParams, multi_array2D<float, 4> &conversionBuffer, LUTu &lhist16RETI)
{
    bool useHsl = (retinexParams.retinexcolorspace == "HSLLOG" || retinexParams.retinexcolorspace == "HSLLIN");
    conversionBuffer[0] (W - 2 * border, H - 2 * border);
    conversionBuffer[1] (W - 2 * border, H - 2 * border);
    conversionBuffer[2] (W - 2 * border, H - 2 * border);
    conversionBuffer[3] (W - 2 * border, H - 2 * border);

    LUTf *retinexgamtab = nullptr;//gamma before and after Retinex to restore tones
    LUTf lutTonereti;

    if (retinexParams.gammaretinex == "low") {
        retinexgamtab = & (Color::gammatab_115_2);
    } else if (retinexParams.gammaretinex == "mid") {
        retinexgamtab = & (Color::gammatab_13_2);
    } else if (retinexParams.gammaretinex == "hig") {
        retinexgamtab = & (Color::gammatab_145_3);
    } else if (retinexParams.gammaretinex == "fre") {
        GammaValues g_a;
        double pwr = 1.0 / retinexParams.gam;
        double gamm = retinexParams.gam;
        double ts = retinexParams.slope;
        double gamm2 = retinexParams.gam;

        if (gamm2 < 1.) {
            std::swap (pwr, gamm);
        }

<<<<<<< HEAD
        int mode = 0, imax = 0;
        Color::calcGamma (pwr, ts, mode, imax, g_a); // call to calcGamma with selected gamma and slope
=======
        int mode = 0;
        Color::calcGamma(pwr, ts, mode, g_a); // call to calcGamma with selected gamma and slope
>>>>>>> 3f1e47d3

        //    printf("g_a0=%f g_a1=%f g_a2=%f g_a3=%f g_a4=%f\n", g_a0,g_a1,g_a2,g_a3,g_a4);
        double start;
        double add;

        if (gamm2 < 1.) {
            start = g_a[2];
            add = g_a[4];
        } else {
            start = g_a[3];
            add = g_a[4];
        }

        double mul = 1. + g_a[4];

        lutTonereti (65536);

        for (int i = 0; i < 65536; i++) {
            double val = (i) / 65535.;
            double x;

            if (gamm2 < 1.) {
                x = Color::igammareti (val, gamm, start, ts, mul , add);
            } else {
                x = Color::gammareti (val, gamm, start, ts, mul , add);
            }

            lutTonereti[i] = CLIP (x * 65535.); // CLIP avoid in some case extra values
        }

        retinexgamtab = &lutTonereti;
    }

    /*
    //test with amsterdam.pef and other files
    float rr,gg,bb;
    rr=red[50][2300];
    gg=green[50][2300];
    bb=blue[50][2300];
    printf("rr=%f gg=%f bb=%f \n",rr,gg,bb);
    rr=red[1630][370];
    gg=green[1630][370];
    bb=blue[1630][370];
    printf("rr1=%f gg1=%f bb1=%f \n",rr,gg,bb);
    rr=red[380][1630];
    gg=green[380][1630];
    bb=blue[380][1630];
    printf("rr2=%f gg2=%f bb2=%f \n",rr,gg,bb);
    */
    /*
    if(retinexParams.highlig < 100 && retinexParams.retinexMethod == "highliplus") {//try to recover magenta...very difficult !
        float hig = ((float)retinexParams.highlig)/100.f;
        float higgb = ((float)retinexParams.grbl)/100.f;

    #ifdef _OPENMP
            #pragma omp parallel for
    #endif
            for (int i = border; i < H - border; i++ ) {
                for (int j = border; j < W - border; j++ ) {
                    float R_,G_,B_;
                    R_=red[i][j];
                    G_=green[i][j];
                    B_=blue[i][j];

                    //empirical method to find highlight magenta with no conversion RGB and no white balance
                    //red = master   Gr and Bl default higgb=0.5
         //           if(R_>65535.f*hig  && G_ > 65535.f*higgb && B_ > 65535.f*higgb) conversionBuffer[3][i - border][j - border] = R_;
          //          else conversionBuffer[3][i - border][j - border] = 0.f;
                }
            }
    }
    */
    if(retinexParams.gammaretinex != "none" && retinexParams.str != 0 && retinexgamtab) {//gamma

#ifdef _OPENMP
        #pragma omp parallel for
#endif

        for (int i = border; i < H - border; i++ ) {
            for (int j = border; j < W - border; j++ ) {
                float R_, G_, B_;
                R_ = red[i][j];
                G_ = green[i][j];
                B_ = blue[i][j];

                red[i][j] = (*retinexgamtab)[R_];
                green[i][j] = (*retinexgamtab)[G_];
                blue[i][j] = (*retinexgamtab)[B_];
            }
        }
    }

    if (useHsl) {
#ifdef _OPENMP
        #pragma omp parallel
#endif
        {
            // one LUT per thread
            LUTu lhist16RETIThr;

            if (lhist16RETI)
            {
                lhist16RETIThr (lhist16RETI.getSize());
                lhist16RETIThr.clear();
            }

#ifdef __SSE2__
            vfloat c32768 = F2V (32768.f);
#endif
#ifdef _OPENMP
            #pragma omp for
#endif

            for (int i = border; i < H - border; i++ )
            {
                int j = border;
#ifdef __SSE2__

                for (; j < W - border - 3; j += 4) {
                    vfloat H, S, L;
                    Color::rgb2hsl (LVFU (red[i][j]), LVFU (green[i][j]), LVFU (blue[i][j]), H, S, L);
                    STVFU (conversionBuffer[0][i - border][j - border], H);
                    STVFU (conversionBuffer[1][i - border][j - border], S);
                    L *= c32768;
                    STVFU (conversionBuffer[2][i - border][j - border], L);
                    STVFU (conversionBuffer[3][i - border][j - border], H);

                    if (lhist16RETI) {
                        for (int p = 0; p < 4; p++) {
                            int pos = ( conversionBuffer[2][i - border][j - border + p]);//histogram in curve HSL
                            lhist16RETIThr[pos]++;
                        }
                    }
                }

#endif

                for (; j < W - border; j++) {
                    float L;
                    //rgb=>lab
                    Color::rgb2hslfloat (red[i][j], green[i][j], blue[i][j], conversionBuffer[0][i - border][j - border], conversionBuffer[1][i - border][j - border], L);
                    L *= 32768.f;
                    conversionBuffer[2][i - border][j - border] = L;

                    if (lhist16RETI) {
                        int pos = L;
                        lhist16RETIThr[pos]++;
                    }
                }
            }

#ifdef _OPENMP
            #pragma omp critical
            {
                if (lhist16RETI)
                {
                    lhist16RETI += lhist16RETIThr; // Add per Thread LUT to global LUT
                }
            }
#endif

        }
    } else {
        TMatrix wprof = ICCStore::getInstance()->workingSpaceMatrix (cmp.working);
        const float wp[3][3] = {
            {static_cast<float> (wprof[0][0]), static_cast<float> (wprof[0][1]), static_cast<float> (wprof[0][2])},
            {static_cast<float> (wprof[1][0]), static_cast<float> (wprof[1][1]), static_cast<float> (wprof[1][2])},
            {static_cast<float> (wprof[2][0]), static_cast<float> (wprof[2][1]), static_cast<float> (wprof[2][2])}
        };

        // Conversion rgb -> lab is hard to vectorize because it uses a lut (that's not the main problem)
        // and it uses a condition inside XYZ2Lab which is almost impossible to vectorize without making it slower...
#ifdef _OPENMP
        #pragma omp parallel
#endif
        {
            // one LUT per thread
            LUTu lhist16RETIThr;

            if (lhist16RETI) {
                lhist16RETIThr (lhist16RETI.getSize());
                lhist16RETIThr.clear();
            }

#ifdef _OPENMP
            #pragma omp for schedule(dynamic,16)
#endif

            for (int i = border; i < H - border; i++ )
                for (int j = border; j < W - border; j++) {
                    float X, Y, Z, L, aa, bb;
                    //rgb=>lab
                    Color::rgbxyz (red[i][j], green[i][j], blue[i][j], X, Y, Z, wp);
                    //convert Lab
                    Color::XYZ2Lab (X, Y, Z, L, aa, bb);
                    conversionBuffer[0][i - border][j - border] = aa;
                    conversionBuffer[1][i - border][j - border] = bb;
                    conversionBuffer[2][i - border][j - border] = L;
                    conversionBuffer[3][i - border][j - border] = xatan2f (bb, aa);

//                   if(R_>40000.f  && G_ > 30000.f && B_ > 30000.f) conversionBuffer[3][i - border][j - border] = R_;
//                   else conversionBuffer[3][i - border][j - border] = 0.f;
                    if (lhist16RETI) {
                        int pos = L;
                        lhist16RETIThr[pos]++;//histogram in Curve Lab
                    }
                }

#ifdef _OPENMP
            #pragma omp critical
            {
                if (lhist16RETI) {
                    lhist16RETI += lhist16RETIThr; // Add per Thread LUT to global LUT
                }
            }
#endif

        }
    }



}

void RawImageSource::retinexPrepareCurves(const RetinexParams &retinexParams, LUTf &cdcurve, LUTf &mapcurve, RetinextransmissionCurve &retinextransmissionCurve, RetinexgaintransmissionCurve &retinexgaintransmissionCurve, bool &retinexcontlutili, bool &mapcontlutili, bool &useHsl, LUTu & lhist16RETI, LUTu & histLRETI)
{
    useHsl = (retinexParams.retinexcolorspace == "HSLLOG" || retinexParams.retinexcolorspace == "HSLLIN");

    if (useHsl) {
        CurveFactory::curveDehaContL (retinexcontlutili, retinexParams.cdHcurve, cdcurve, 1, lhist16RETI, histLRETI);
    } else {
        CurveFactory::curveDehaContL (retinexcontlutili, retinexParams.cdcurve, cdcurve, 1, lhist16RETI, histLRETI);
    }

    CurveFactory::mapcurve (mapcontlutili, retinexParams.mapcurve, mapcurve, 1, lhist16RETI, histLRETI);

    retinexParams.getCurves (retinextransmissionCurve, retinexgaintransmissionCurve);
}

void RawImageSource::retinex(ColorManagementParams cmp, const RetinexParams &deh, ToneCurveParams Tc, LUTf & cdcurve, LUTf & mapcurve, const RetinextransmissionCurve & dehatransmissionCurve, const RetinexgaintransmissionCurve & dehagaintransmissionCurve, multi_array2D<float, 4> &conversionBuffer, bool dehacontlutili, bool mapcontlutili, bool useHsl, float &minCD, float &maxCD, float &mini, float &maxi, float &Tmean, float &Tsigma, float &Tmin, float &Tmax, LUTu &histLRETI)
{
    MyTime t4, t5;
    t4.set();

    if (settings->verbose) {
        printf ("Applying Retinex\n");
    }

    LUTf lutToneireti;
    lutToneireti (65536);

    LUTf *retinexigamtab = nullptr;//gamma before and after Retinex to restore tones

    if (deh.gammaretinex == "low") {
        retinexigamtab = & (Color::igammatab_115_2);
    } else if (deh.gammaretinex == "mid") {
        retinexigamtab = & (Color::igammatab_13_2);
    } else if (deh.gammaretinex == "hig") {
        retinexigamtab = & (Color::igammatab_145_3);
    } else if (deh.gammaretinex == "fre") {
        GammaValues g_a;
        double pwr = 1.0 / deh.gam;
        double gamm = deh.gam;
        double gamm2 = gamm;
        double ts = deh.slope;
        int mode = 0;

        if (gamm2 < 1.) {
            std::swap (pwr, gamm);
        }

<<<<<<< HEAD
        Color::calcGamma (pwr, ts, mode, imax, g_a); // call to calcGamma with selected gamma and slope
=======
        Color::calcGamma(pwr, ts, mode, g_a); // call to calcGamma with selected gamma and slope
>>>>>>> 3f1e47d3

        double mul = 1. + g_a[4];
        double add;
        double start;

        if (gamm2 < 1.) {
            start = g_a[3];
            add = g_a[3];
        } else {
            add = g_a[4];
            start = g_a[2];
        }

        //    printf("g_a0=%f g_a1=%f g_a2=%f g_a3=%f g_a4=%f\n", g_a0,g_a1,g_a2,g_a3,g_a4);
        for (int i = 0; i < 65536; i++) {
            double val = (i) / 65535.;
            double x;

            if (gamm2 < 1.) {
                x = Color::gammareti (val, gamm, start, ts, mul , add);
            } else {
                x = Color::igammareti (val, gamm, start, ts, mul , add);
            }

            lutToneireti[i] = CLIP (x * 65535.);
        }

        retinexigamtab = &lutToneireti;
    }

    // We need a buffer with original L data to allow correct blending
    // red, green and blue still have original size of raw, but we can't use the borders
    const int HNew = H - 2 * border;
    const int WNew = W - 2 * border;

    array2D<float> LBuffer (WNew, HNew);
    float **temp = conversionBuffer[2]; // one less dereference
    LUTf dLcurve;
    LUTu hist16RET;

    if (dehacontlutili && histLRETI) {
        hist16RET (32768);
        hist16RET.clear();
        histLRETI.clear();
        dLcurve (32768);
    }

    FlatCurve* chcurve = nullptr;//curve c=f(H)
    bool chutili = false;

    if (deh.enabled && deh.retinexMethod == "highli") {
        chcurve = new FlatCurve (deh.lhcurve);

        if (!chcurve || chcurve->isIdentity()) {
            if (chcurve) {
                delete chcurve;
                chcurve = nullptr;
            }
        } else {
            chutili = true;
        }
    }



#ifdef _OPENMP
    #pragma omp parallel
#endif
    {
        // one LUT per thread
        LUTu hist16RETThr;

        if (hist16RET) {
            hist16RETThr (hist16RET.getSize());
            hist16RETThr.clear();
        }

#ifdef _OPENMP
        #pragma omp for
#endif

        for (int i = 0; i < H - 2 * border; i++ )
            if (dehacontlutili)
                for (int j = 0; j < W - 2 * border; j++) {
                    LBuffer[i][j] = cdcurve[2.f * temp[i][j]] / 2.f;

                    if (histLRETI) {
                        int pos = LBuffer[i][j];
                        hist16RETThr[pos]++; //histogram in Curve
                    }
                }
            else
                for (int j = 0; j < W - 2 * border; j++) {
                    LBuffer[i][j] = temp[i][j];
                }

#ifdef _OPENMP
        #pragma omp critical
#endif
        {
            if (hist16RET) {
                hist16RET += hist16RETThr; // Add per Thread LUT to global LUT
            }
        }
    }

    if (hist16RET) { //update histogram
        // TODO : When rgbcurvesspeedup branch is merged into master, replace this by the following 1-liner
        // hist16RET.compressTo(histLRETI);
        // also remove declaration and init of dLcurve some lines above then and finally remove this comment :)
        for (int i = 0; i < 32768; i++) {
            float val = (double)i / 32767.0;
            dLcurve[i] = val;
        }

        for (int i = 0; i < 32768; i++) {
            float hval = dLcurve[i];
            int hi = (int) (255.0f * hval);
            histLRETI[hi] += hist16RET[i];
        }
    }

    MSR (LBuffer, conversionBuffer[2], conversionBuffer[3], mapcurve, mapcontlutili, WNew, HNew, deh, dehatransmissionCurve, dehagaintransmissionCurve, minCD, maxCD, mini, maxi, Tmean, Tsigma, Tmin, Tmax);

    if (useHsl) {
        if (chutili) {
#ifdef _OPENMP
            #pragma omp parallel for
#endif

            for (int i = border; i < H - border; i++ ) {
                int j = border;

                for (; j < W - border; j++) {

                    float valp = (chcurve->getVal (conversionBuffer[3][i - border][j - border]) - 0.5f);
                    conversionBuffer[1][i - border][j - border] *= (1.f + 2.f * valp);

                }
            }
        }

#ifdef _OPENMP
        #pragma omp parallel for
#endif

        for (int i = border; i < H - border; i++ ) {
            int j = border;
#ifdef __SSE2__
            vfloat c32768 = F2V (32768.f);

            for (; j < W - border - 3; j += 4) {
                vfloat R, G, B;
                Color::hsl2rgb (LVFU (conversionBuffer[0][i - border][j - border]), LVFU (conversionBuffer[1][i - border][j - border]), LVFU (LBuffer[i - border][j - border]) / c32768, R, G, B);

                STVFU (red[i][j], R);
                STVFU (green[i][j], G);
                STVFU (blue[i][j], B);
            }

#endif

            for (; j < W - border; j++) {
                Color::hsl2rgbfloat (conversionBuffer[0][i - border][j - border], conversionBuffer[1][i - border][j - border], LBuffer[i - border][j - border] / 32768.f, red[i][j], green[i][j], blue[i][j]);
            }
        }

    } else {
        TMatrix wiprof = ICCStore::getInstance()->workingSpaceInverseMatrix (cmp.working);

        double wip[3][3] = {
            {wiprof[0][0], wiprof[0][1], wiprof[0][2]},
            {wiprof[1][0], wiprof[1][1], wiprof[1][2]},
            {wiprof[2][0], wiprof[2][1], wiprof[2][2]}
        };
        // gamut control only in Lab mode
        const bool highlight = Tc.hrenabled;
#ifdef _OPENMP
        #pragma omp parallel
#endif
        {
#ifdef __SSE2__
            // we need some line buffers to precalculate some expensive stuff using SSE
            float atan2Buffer[W] ALIGNED16;
            float sqrtBuffer[W] ALIGNED16;
            float sincosxBuffer[W] ALIGNED16;
            float sincosyBuffer[W] ALIGNED16;
            const vfloat c327d68v = F2V (327.68);
            const vfloat onev = F2V (1.f);
#endif // __SSE2__
#ifdef _OPENMP
            #pragma omp for
#endif

            for (int i = border; i < H - border; i++ ) {
#ifdef __SSE2__
                // vectorized precalculation
                {
                    int j = border;

                    for (; j < W - border - 3; j += 4)
                    {
                        vfloat av = LVFU (conversionBuffer[0][i - border][j - border]);
                        vfloat bv = LVFU (conversionBuffer[1][i - border][j - border]);
                        vfloat chprovv = vsqrtf (SQRV (av) + SQRV (bv));
                        STVF (sqrtBuffer[j - border], chprovv / c327d68v);
                        vfloat HHv = xatan2f (bv, av);
                        STVF (atan2Buffer[j - border], HHv);
                        av /= chprovv;
                        bv /= chprovv;
                        vmask selMask = vmaskf_eq (chprovv, ZEROV);
                        STVF (sincosyBuffer[j - border], vself (selMask, onev, av));
                        STVF (sincosxBuffer[j - border], vselfnotzero (selMask, bv));
                    }

                    for (; j < W - border; j++)
                    {
                        float aa = conversionBuffer[0][i - border][j - border];
                        float bb = conversionBuffer[1][i - border][j - border];
                        float Chprov1 = sqrt (SQR (aa) + SQR (bb)) / 327.68f;
                        sqrtBuffer[j - border] = Chprov1;
                        float HH = xatan2f (bb, aa);
                        atan2Buffer[j - border] = HH;

                        if (Chprov1 == 0.0f) {
                            sincosyBuffer[j - border] = 1.f;
                            sincosxBuffer[j - border] = 0.0f;
                        } else {
                            sincosyBuffer[j - border] = aa / (Chprov1 * 327.68f);
                            sincosxBuffer[j - border] = bb / (Chprov1 * 327.68f);
                        }
                    }
                }
#endif // __SSE2__

                for (int j = border; j < W - border; j++) {
                    float Lprov1 = (LBuffer[i - border][j - border]) / 327.68f;
#ifdef __SSE2__
                    float Chprov1 = sqrtBuffer[j - border];
                    float  HH = atan2Buffer[j - border];
                    float2 sincosval;
                    sincosval.x = sincosxBuffer[j - border];
                    sincosval.y = sincosyBuffer[j - border];

#else
                    float aa = conversionBuffer[0][i - border][j - border];
                    float bb = conversionBuffer[1][i - border][j - border];
                    float Chprov1 = sqrt (SQR (aa) + SQR (bb)) / 327.68f;
                    float  HH = xatan2f (bb, aa);
                    float2 sincosval;// = xsincosf(HH);

                    if (Chprov1 == 0.0f) {
                        sincosval.y = 1.f;
                        sincosval.x = 0.0f;
                    } else {
                        sincosval.y = aa / (Chprov1 * 327.68f);
                        sincosval.x = bb / (Chprov1 * 327.68f);
                    }

#endif

                    if (chutili) { // c=f(H)
                        float valp = float ((chcurve->getVal (Color::huelab_to_huehsv2 (HH)) - 0.5f));
                        Chprov1 *= (1.f + 2.f * valp);
                    }

                    float R, G, B;
#ifdef _DEBUG
                    bool neg = false;
                    bool more_rgb = false;
                    //gamut control : Lab values are in gamut
                    Color::gamutLchonly (HH, sincosval, Lprov1, Chprov1, R, G, B, wip, highlight, 0.15f, 0.96f, neg, more_rgb);
#else
                    //gamut control : Lab values are in gamut
                    Color::gamutLchonly (HH, sincosval, Lprov1, Chprov1, R, G, B, wip, highlight, 0.15f, 0.96f);
#endif



                    conversionBuffer[0][i - border][j - border] = 327.68f * Chprov1 * sincosval.y;
                    conversionBuffer[1][i - border][j - border] = 327.68f * Chprov1 * sincosval.x;
                    LBuffer[i - border][j - border] = Lprov1 * 327.68f;
                }
            }
        }
        //end gamut control
#ifdef __SSE2__
        vfloat wipv[3][3];

        for (int i = 0; i < 3; i++)
            for (int j = 0; j < 3; j++) {
                wipv[i][j] = F2V (wiprof[i][j]);
            }

#endif // __SSE2__
#ifdef _OPENMP
        #pragma omp parallel for
#endif

        for (int i = border; i < H - border; i++ ) {
            int j = border;
#ifdef __SSE2__

            for (; j < W - border - 3; j += 4) {
                vfloat x_, y_, z_;
                vfloat R, G, B;
                Color::Lab2XYZ (LVFU (LBuffer[i - border][j - border]), LVFU (conversionBuffer[0][i - border][j - border]), LVFU (conversionBuffer[1][i - border][j - border]), x_, y_, z_) ;
                Color::xyz2rgb (x_, y_, z_, R, G, B, wipv);

                STVFU (red[i][j], R);
                STVFU (green[i][j], G);
                STVFU (blue[i][j], B);

            }

#endif

            for (; j < W - border; j++) {
                float x_, y_, z_;
                float R, G, B;
                Color::Lab2XYZ (LBuffer[i - border][j - border], conversionBuffer[0][i - border][j - border], conversionBuffer[1][i - border][j - border], x_, y_, z_) ;
                Color::xyz2rgb (x_, y_, z_, R, G, B, wip);
                red[i][j] = R;
                green[i][j] = G;
                blue[i][j] = B;
            }
        }
    }

    if (chcurve) {
        delete chcurve;
    }

    if (deh.gammaretinex != "none"  && deh.str != 0) { //inverse gamma
#ifdef _OPENMP
        #pragma omp parallel for
#endif

        for (int i = border; i < H - border; i++ ) {
            for (int j = border; j < W - border; j++ ) {
                float R_, G_, B_;
                R_ = red[i][j];
                G_ = green[i][j];
                B_ = blue[i][j];
                red[i][j] = (*retinexigamtab)[R_];
                green[i][j] = (*retinexigamtab)[G_];
                blue[i][j] = (*retinexigamtab)[B_];
            }
        }
    }

    rgbSourceModified = false; // tricky handling for Color propagation

    t5.set();

    if ( settings->verbose ) {
        printf ("Retinex=%d usec\n",  t5.etime (t4));
    }

}

void RawImageSource::flushRawData()
{
    if (cache) {
        delete [] cache;
        cache = nullptr;
    }

    if (rawData) {
        rawData (0, 0);
    }
}

void RawImageSource::flushRGB()
{
    if (green) {
        green (0, 0);
    }

    if (red) {
        red (0, 0);
    }

    if (blue) {
        blue (0, 0);
    }
}

void RawImageSource::HLRecovery_Global (ToneCurveParams hrp)
{
    if (hrp.hrenabled && hrp.method == "Color") {
        if (!rgbSourceModified) {
            if (settings->verbose) {
                printf ("Applying Highlight Recovery: Color propagation...\n");
            }

            HLRecovery_inpaint (red, green, blue);
            rgbSourceModified = true;
        }
    }

}


void RawImageSource::processFlatField (const RAWParams &raw, RawImage *riFlatFile, unsigned short black[4])
{
//    BENCHFUN
    float *cfablur = (float (*)) malloc (H * W * sizeof * cfablur);
    int BS = raw.ff_BlurRadius;
    BS += BS & 1;

    //function call to cfabloxblur
    if (raw.ff_BlurType == RAWParams::ff_BlurTypestring[RAWParams::v_ff]) {
        cfaboxblur (riFlatFile, cfablur, 2 * BS, 0);
    } else if (raw.ff_BlurType == RAWParams::ff_BlurTypestring[RAWParams::h_ff]) {
        cfaboxblur (riFlatFile, cfablur, 0, 2 * BS);
    } else if (raw.ff_BlurType == RAWParams::ff_BlurTypestring[RAWParams::vh_ff]) {
        //slightly more complicated blur if trying to correct both vertical and horizontal anomalies
        cfaboxblur (riFlatFile, cfablur, BS, BS);   //first do area blur to correct vignette
    } else { //(raw.ff_BlurType == RAWParams::ff_BlurTypestring[RAWParams::area_ff])
        cfaboxblur (riFlatFile, cfablur, BS, BS);
    }

    if (ri->getSensorType() == ST_BAYER) {
        float refcolor[2][2];

        //find centre average values by channel
        for (int m = 0; m < 2; m++)
            for (int n = 0; n < 2; n++) {
                int row = 2 * (H >> 2) + m;
                int col = 2 * (W >> 2) + n;
                int c  = FC (row, col);
                int c4 = ( c == 1 && ! (row & 1) ) ? 3 : c;
                refcolor[m][n] = max (0.0f, cfablur[row * W + col] - black[c4]);
            }

        float limitFactor = 1.f;

        if (raw.ff_AutoClipControl) {
//            int clipControlGui = 0;

            for (int m = 0; m < 2; m++)
                for (int n = 0; n < 2; n++) {
                    float maxval = 0.f;
                    int c  = FC (m, n);
                    int c4 = ( c == 1 && ! (m & 1) ) ? 3 : c;
#ifdef _OPENMP
                    #pragma omp parallel
#endif
                    {
                        float maxvalthr = 0.f;
#ifdef _OPENMP
                        #pragma omp for
#endif

                        for (int row = 0; row < H - m; row += 2) {
                            for (int col = 0; col < W - n; col += 2) {
                                float tempval = (rawData[row + m][col + n] - black[c4]) * ( refcolor[m][n] / max (1e-5f, cfablur[ (row + m) * W + col + n] - black[c4]) );

                                if (tempval > maxvalthr) {
                                    maxvalthr = tempval;
                                }
                            }
                        }

#ifdef _OPENMP
                        #pragma omp critical
#endif
                        {

                            if (maxvalthr > maxval) {
                                maxval = maxvalthr;
                            }

                        }
                    }

                    // now we have the max value for the channel
                    // if it clips, calculate factor to avoid clipping
                    if (maxval + black[c4] >= ri->get_white (c4)) {
                        limitFactor = min (limitFactor, ri->get_white (c4) / (maxval + black[c4]));
                    }
                }

//            clipControlGui = (1.f - limitFactor) * 100.f;           // this value can be used to set the clip control slider in gui
        } else {
            limitFactor = max ((float) (100 - raw.ff_clipControl) / 100.f, 0.01f);
        }

        for (int m = 0; m < 2; m++)
            for (int n = 0; n < 2; n++) {
                refcolor[m][n] *= limitFactor;
            }


        unsigned int c[2][2]  = {{FC (0, 0), FC (0, 1)}, {FC (1, 0), FC (1, 1)}};
        unsigned int c4[2][2];
        c4[0][0] = ( c[0][0] == 1) ? 3 : c[0][0];
        c4[0][1] = ( c[0][1] == 1) ? 3 : c[0][1];
        c4[1][0] = c[1][0];
        c4[1][1] = c[1][1];

#ifdef __SSE2__
        vfloat refcolorv[2] = {_mm_set_ps (refcolor[0][1], refcolor[0][0], refcolor[0][1], refcolor[0][0]),
                               _mm_set_ps (refcolor[1][1], refcolor[1][0], refcolor[1][1], refcolor[1][0])
                              };
        vfloat blackv[2] = {_mm_set_ps (black[c4[0][1]], black[c4[0][0]], black[c4[0][1]], black[c4[0][0]]),
                            _mm_set_ps (black[c4[1][1]], black[c4[1][0]], black[c4[1][1]], black[c4[1][0]])
                           };

        vfloat epsv = F2V (1e-5f);
#endif
#ifdef _OPENMP
        #pragma omp parallel for schedule(dynamic,16)
#endif

        for (int row = 0; row < H; row ++) {
            int col = 0;
#ifdef __SSE2__
            vfloat rowBlackv = blackv[row & 1];
            vfloat rowRefcolorv = refcolorv[row & 1];

            for (; col < W - 3; col += 4) {
                vfloat vignettecorrv = rowRefcolorv / vmaxf (epsv, LVFU (cfablur[ (row) * W + col]) - rowBlackv);
                vfloat valv = LVFU (rawData[row][col]);
                valv -= rowBlackv;
                STVFU (rawData[row][col], valv * vignettecorrv + rowBlackv);
            }

#endif

            for (; col < W; col ++) {
                float vignettecorr = refcolor[row & 1][col & 1] / max (1e-5f, cfablur[ (row) * W + col] - black[c4[row & 1][col & 1]]);
                rawData[row][col] = (rawData[row][col] - black[c4[row & 1][col & 1]]) * vignettecorr + black[c4[row & 1][col & 1]];
            }
        }
    } else if (ri->getSensorType() == ST_FUJI_XTRANS) {
        float refcolor[3] = {0.f};
        int cCount[3] = {0};

        //find center ave values by channel
        for (int m = -3; m < 3; m++)
            for (int n = -3; n < 3; n++) {
                int row = 2 * (H >> 2) + m;
                int col = 2 * (W >> 2) + n;
                int c  = riFlatFile->XTRANSFC (row, col);
                refcolor[c] += max (0.0f, cfablur[row * W + col] - black[c]);
                cCount[c] ++;
            }

        for (int c = 0; c < 3; c++) {
            refcolor[c] = refcolor[c] / cCount[c];
        }

        float limitFactor = 1.f;

        if (raw.ff_AutoClipControl) {
            // determine maximum calculated value to avoid clipping
//            int clipControlGui = 0;
            float maxval = 0.f;
            // xtrans files have only one black level actually, so we can simplify the code a bit
#ifdef _OPENMP
            #pragma omp parallel
#endif
            {
                float maxvalthr = 0.f;
#ifdef _OPENMP
                #pragma omp for schedule(dynamic,16) nowait
#endif

                for (int row = 0; row < H; row++) {
                    for (int col = 0; col < W; col++) {
                        float tempval = (rawData[row][col] - black[0]) * ( refcolor[ri->XTRANSFC (row, col)] / max (1e-5f, cfablur[ (row) * W + col] - black[0]) );

                        if (tempval > maxvalthr) {
                            maxvalthr = tempval;
                        }
                    }
                }

#ifdef _OPENMP
                #pragma omp critical
#endif
                {
                    if (maxvalthr > maxval) {
                        maxval = maxvalthr;
                    }
                }
            }

            // there's only one white level for xtrans
            if (maxval + black[0] > ri->get_white (0)) {
                limitFactor = ri->get_white (0) / (maxval + black[0]);
//                clipControlGui = (1.f - limitFactor) * 100.f;           // this value can be used to set the clip control slider in gui
            }
        } else {
            limitFactor = max ((float) (100 - raw.ff_clipControl) / 100.f, 0.01f);
        }


        for (int c = 0; c < 3; c++) {
            refcolor[c] *= limitFactor;
        }

#ifdef _OPENMP
        #pragma omp parallel for
#endif

        for (int row = 0; row < H; row++) {
            for (int col = 0; col < W; col++) {
                int c  = ri->XTRANSFC (row, col);
                float vignettecorr = ( refcolor[c] / max (1e-5f, cfablur[ (row) * W + col] - black[c]) );
                rawData[row][col] = (rawData[row][col] - black[c]) * vignettecorr + black[c];
            }
        }
    }

    if (raw.ff_BlurType == RAWParams::ff_BlurTypestring[RAWParams::vh_ff]) {
        float *cfablur1 = (float (*)) malloc (H * W * sizeof * cfablur1);
        float *cfablur2 = (float (*)) malloc (H * W * sizeof * cfablur2);
        //slightly more complicated blur if trying to correct both vertical and horizontal anomalies
        cfaboxblur (riFlatFile, cfablur1, 0, 2 * BS); //now do horizontal blur
        cfaboxblur (riFlatFile, cfablur2, 2 * BS, 0); //now do vertical blur

        if (ri->getSensorType() == ST_BAYER) {
            unsigned int c[2][2]  = {{FC (0, 0), FC (0, 1)}, {FC (1, 0), FC (1, 1)}};
            unsigned int c4[2][2];
            c4[0][0] = ( c[0][0] == 1) ? 3 : c[0][0];
            c4[0][1] = ( c[0][1] == 1) ? 3 : c[0][1];
            c4[1][0] = c[1][0];
            c4[1][1] = c[1][1];

#ifdef __SSE2__
            vfloat blackv[2] = {_mm_set_ps (black[c4[0][1]], black[c4[0][0]], black[c4[0][1]], black[c4[0][0]]),
                                _mm_set_ps (black[c4[1][1]], black[c4[1][0]], black[c4[1][1]], black[c4[1][0]])
                               };

            vfloat epsv = F2V (1e-5f);
#endif
#ifdef _OPENMP
            #pragma omp parallel for schedule(dynamic,16)
#endif

            for (int row = 0; row < H; row ++) {
                int col = 0;
#ifdef __SSE2__
                vfloat rowBlackv = blackv[row & 1];

                for (; col < W - 3; col += 4) {
                    vfloat linecorrv = SQRV (vmaxf (epsv, LVFU (cfablur[row * W + col]) - rowBlackv)) /
                                       (vmaxf (epsv, LVFU (cfablur1[row * W + col]) - rowBlackv) * vmaxf (epsv, LVFU (cfablur2[row * W + col]) - rowBlackv));
                    vfloat valv = LVFU (rawData[row][col]);
                    valv -= rowBlackv;
                    STVFU (rawData[row][col], valv * linecorrv + rowBlackv);
                }

#endif

                for (; col < W; col ++) {
                    float linecorr = SQR (max (1e-5f, cfablur[row * W + col] - black[c4[row & 1][col & 1]])) /
                                     (max (1e-5f, cfablur1[row * W + col] - black[c4[row & 1][col & 1]]) * max (1e-5f, cfablur2[row * W + col] - black[c4[row & 1][col & 1]])) ;
                    rawData[row][col] = (rawData[row][col] - black[c4[row & 1][col & 1]]) * linecorr + black[c4[row & 1][col & 1]];
                }
            }
        } else if (ri->getSensorType() == ST_FUJI_XTRANS) {
#ifdef _OPENMP
            #pragma omp parallel for
#endif

            for (int row = 0; row < H; row++) {
                for (int col = 0; col < W; col++) {
                    int c  = ri->XTRANSFC (row, col);
                    float hlinecorr = (max (1e-5f, cfablur[ (row) * W + col] - black[c]) / max (1e-5f, cfablur1[ (row) * W + col] - black[c]) );
                    float vlinecorr = (max (1e-5f, cfablur[ (row) * W + col] - black[c]) / max (1e-5f, cfablur2[ (row) * W + col] - black[c]) );
                    rawData[row][col] = ((rawData[row][col] - black[c]) * hlinecorr * vlinecorr + black[c]);
                }
            }

        }

        free (cfablur1);
        free (cfablur2);
    }

    free (cfablur);
}

//%%%%%%%%%%%%%%%%%%%%%%%%%%%%%%%%%%%%%%%

/* Copy original pixel data and
 * subtract dark frame (if present) from current image and apply flat field correction (if present)
 */
void RawImageSource::copyOriginalPixels (const RAWParams &raw, RawImage *src, RawImage *riDark, RawImage *riFlatFile, array2D<float> &rawData )
{
    // TODO: Change type of black[] to float to avoid conversions
    unsigned short black[4] = {
        (unsigned short)ri->get_cblack (0), (unsigned short)ri->get_cblack (1),
        (unsigned short)ri->get_cblack (2), (unsigned short)ri->get_cblack (3)
    };

    if (ri->getSensorType() == ST_BAYER || ri->getSensorType() == ST_FUJI_XTRANS) {
        if (!rawData) {
            rawData (W, H);
        }

        if (riDark && W == riDark->get_width() && H == riDark->get_height()) { // This works also for xtrans-sensors, because black[0] to black[4] are equal for these
            for (int row = 0; row < H; row++) {
                for (int col = 0; col < W; col++) {
                    int c  = FC (row, col);
                    int c4 = ( c == 1 && ! (row & 1) ) ? 3 : c;
                    rawData[row][col] = max (src->data[row][col] + black[c4] - riDark->data[row][col], 0.0f);
                }
            }
        } else {
#ifdef _OPENMP
            #pragma omp parallel for
#endif

            for (int row = 0; row < H; row++) {
                for (int col = 0; col < W; col++) {
                    rawData[row][col] = src->data[row][col];
                }
            }
        }


        if (riFlatFile && W == riFlatFile->get_width() && H == riFlatFile->get_height()) {
            processFlatField (raw, riFlatFile, black);
        }  // flatfield
    } else if (ri->get_colors() == 1) {
        // Monochrome
        if (!rawData) {
            rawData (W, H);
        }

        if (riDark && W == riDark->get_width() && H == riDark->get_height()) {
            for (int row = 0; row < H; row++) {
                for (int col = 0; col < W; col++) {
                    rawData[row][col] = max (src->data[row][col] + black[0] - riDark->data[row][col], 0.0f);
                }
            }
        } else {
            for (int row = 0; row < H; row++) {
                for (int col = 0; col < W; col++) {
                    rawData[row][col] = src->data[row][col];
                }
            }
        }
    } else {
        // No bayer pattern
        // TODO: Is there a flat field correction possible?
        if (!rawData) {
            rawData (3 * W, H);
        }

        if (riDark && W == riDark->get_width() && H == riDark->get_height()) {
            for (int row = 0; row < H; row++) {
                for (int col = 0; col < W; col++) {
                    int c  = FC (row, col);
                    int c4 = ( c == 1 && ! (row & 1) ) ? 3 : c;
                    rawData[row][3 * col + 0] = max (src->data[row][3 * col + 0] + black[c4] - riDark->data[row][3 * col + 0], 0.0f);
                    rawData[row][3 * col + 1] = max (src->data[row][3 * col + 1] + black[c4] - riDark->data[row][3 * col + 1], 0.0f);
                    rawData[row][3 * col + 2] = max (src->data[row][3 * col + 2] + black[c4] - riDark->data[row][3 * col + 2], 0.0f);
                }
            }
        } else {
            for (int row = 0; row < H; row++) {
                for (int col = 0; col < W; col++) {
                    rawData[row][3 * col + 0] = src->data[row][3 * col + 0];
                    rawData[row][3 * col + 1] = src->data[row][3 * col + 1];
                    rawData[row][3 * col + 2] = src->data[row][3 * col + 2];
                }
            }
        }
    }
}

SSEFUNCTION void RawImageSource::cfaboxblur (RawImage *riFlatFile, float* cfablur, const int boxH, const int boxW)
{

    if (boxW == 0 && boxH == 0) { // nothing to blur
        memcpy (cfablur, riFlatFile->data[0], W * H * sizeof (float));
        return;
    }

    float *tmpBuffer = nullptr;
    float *cfatmp = nullptr;
    float *srcVertical = nullptr;


    if (boxH > 0 && boxW > 0) {
        // we need a temporary buffer if we have to blur both directions
        tmpBuffer = (float (*)) calloc (H * W, sizeof * tmpBuffer);
    }

    if (boxH == 0) {
        // if boxH == 0 we can skip the vertical blur and process the horizontal blur from riFlatFile to cfablur without using a temporary buffer
        cfatmp = cfablur;
    } else {
        cfatmp = tmpBuffer;
    }

    if (boxW == 0) {
        // if boxW == 0 we can skip the horizontal blur and process the vertical blur from riFlatFile to cfablur without using a temporary buffer
        srcVertical = riFlatFile->data[0];
    } else {
        srcVertical = cfatmp;
    }

#ifdef _OPENMP
    #pragma omp parallel
#endif
    {

        if (boxW > 0) {
            //box blur cfa image; box size = BS
            //horizontal blur
#ifdef _OPENMP
            #pragma omp for
#endif

            for (int row = 0; row < H; row++) {
                int len = boxW / 2 + 1;
                cfatmp[row * W + 0] = riFlatFile->data[row][0] / len;
                cfatmp[row * W + 1] = riFlatFile->data[row][1] / len;

                for (int j = 2; j <= boxW; j += 2) {
                    cfatmp[row * W + 0] += riFlatFile->data[row][j] / len;
                    cfatmp[row * W + 1] += riFlatFile->data[row][j + 1] / len;
                }

                for (int col = 2; col <= boxW; col += 2) {
                    cfatmp[row * W + col] = (cfatmp[row * W + col - 2] * len + riFlatFile->data[row][boxW + col]) / (len + 1);
                    cfatmp[row * W + col + 1] = (cfatmp[row * W + col - 1] * len + riFlatFile->data[row][boxW + col + 1]) / (len + 1);
                    len ++;
                }

                for (int col = boxW + 2; col < W - boxW; col++) {
                    cfatmp[row * W + col] = cfatmp[row * W + col - 2] + (riFlatFile->data[row][boxW + col] - cfatmp[row * W + col - boxW - 2]) / len;
                }

                for (int col = W - boxW; col < W; col += 2) {
                    cfatmp[row * W + col] = (cfatmp[row * W + col - 2] * len - cfatmp[row * W + col - boxW - 2]) / (len - 1);

                    if (col + 1 < W) {
                        cfatmp[row * W + col + 1] = (cfatmp[row * W + col - 1] * len - cfatmp[row * W + col - boxW - 1]) / (len - 1);
                    }

                    len --;
                }
            }
        }

        if (boxH > 0) {
            //vertical blur
#ifdef __SSE2__
            vfloat  leninitv = F2V (boxH / 2 + 1);
            vfloat  onev = F2V ( 1.0f );
            vfloat  temp1v, temp2v, temp3v, temp4v, lenv, lenp1v, lenm1v;
            int row;
#ifdef _OPENMP
            #pragma omp for nowait
#endif

            for (int col = 0; col < W - 7; col += 8) {
                lenv = leninitv;
                temp1v = LVFU (srcVertical[0 * W + col]) / lenv;
                temp2v = LVFU (srcVertical[1 * W + col]) / lenv;
                temp3v = LVFU (srcVertical[0 * W + col + 4]) / lenv;
                temp4v = LVFU (srcVertical[1 * W + col + 4]) / lenv;

                for (int i = 2; i < boxH + 2; i += 2) {
                    temp1v += LVFU (srcVertical[i * W + col]) / lenv;
                    temp2v += LVFU (srcVertical[ (i + 1) * W + col]) / lenv;
                    temp3v += LVFU (srcVertical[i * W + col + 4]) / lenv;
                    temp4v += LVFU (srcVertical[ (i + 1) * W + col + 4]) / lenv;
                }

                STVFU (cfablur[0 * W + col], temp1v);
                STVFU (cfablur[1 * W + col], temp2v);
                STVFU (cfablur[0 * W + col + 4], temp3v);
                STVFU (cfablur[1 * W + col + 4], temp4v);

                for (row = 2; row < boxH + 2; row += 2) {
                    lenp1v = lenv + onev;
                    temp1v = (temp1v * lenv + LVFU (srcVertical[ (row + boxH) * W + col])) / lenp1v;
                    temp2v = (temp2v * lenv + LVFU (srcVertical[ (row + boxH + 1) * W + col])) / lenp1v;
                    temp3v = (temp3v * lenv + LVFU (srcVertical[ (row + boxH) * W + col + 4])) / lenp1v;
                    temp4v = (temp4v * lenv + LVFU (srcVertical[ (row + boxH + 1) * W + col + 4])) / lenp1v;
                    STVFU (cfablur[row * W + col], temp1v);
                    STVFU (cfablur[ (row + 1)*W + col], temp2v);
                    STVFU (cfablur[row * W + col + 4], temp3v);
                    STVFU (cfablur[ (row + 1)*W + col + 4], temp4v);
                    lenv = lenp1v;
                }

                for (; row < H - boxH - 1; row += 2) {
                    temp1v = temp1v + (LVFU (srcVertical[ (row + boxH) * W + col]) - LVFU (srcVertical[ (row - boxH - 2) * W + col])) / lenv;
                    temp2v = temp2v + (LVFU (srcVertical[ (row + 1 + boxH) * W + col]) - LVFU (srcVertical[ (row + 1 - boxH - 2) * W + col])) / lenv;
                    temp3v = temp3v + (LVFU (srcVertical[ (row + boxH) * W + col + 4]) - LVFU (srcVertical[ (row - boxH - 2) * W + col + 4])) / lenv;
                    temp4v = temp4v + (LVFU (srcVertical[ (row + 1 + boxH) * W + col + 4]) - LVFU (srcVertical[ (row + 1 - boxH - 2) * W + col + 4])) / lenv;
                    STVFU (cfablur[row * W + col], temp1v);
                    STVFU (cfablur[ (row + 1)*W + col], temp2v);
                    STVFU (cfablur[row * W + col + 4], temp3v);
                    STVFU (cfablur[ (row + 1)*W + col + 4], temp4v);
                }

                for (; row < H - boxH; row++) {
                    temp1v = temp1v + (LVFU (srcVertical[ (row + boxH) * W + col]) - LVFU (srcVertical[ (row - boxH - 2) * W + col])) / lenv;
                    temp3v = temp3v + (LVFU (srcVertical[ (row + boxH) * W + col + 4]) - LVFU (srcVertical[ (row - boxH - 2) * W + col + 4])) / lenv;
                    STVFU (cfablur[row * W + col], temp1v);
                    STVFU (cfablur[row * W + col + 4], temp3v);
                    vfloat swapv = temp1v;
                    temp1v = temp2v;
                    temp2v = swapv;
                    swapv = temp3v;
                    temp3v = temp4v;
                    temp4v = swapv;
                }

                for (; row < H - 1; row += 2) {
                    lenm1v = lenv - onev;
                    temp1v = (temp1v * lenv - LVFU (srcVertical[ (row - boxH - 2) * W + col])) / lenm1v;
                    temp2v = (temp2v * lenv - LVFU (srcVertical[ (row - boxH - 1) * W + col])) / lenm1v;
                    temp3v = (temp3v * lenv - LVFU (srcVertical[ (row - boxH - 2) * W + col + 4])) / lenm1v;
                    temp4v = (temp4v * lenv - LVFU (srcVertical[ (row - boxH - 1) * W + col + 4])) / lenm1v;
                    STVFU (cfablur[row * W + col], temp1v);
                    STVFU (cfablur[ (row + 1)*W + col], temp2v);
                    STVFU (cfablur[row * W + col + 4], temp3v);
                    STVFU (cfablur[ (row + 1)*W + col + 4], temp4v);
                    lenv = lenm1v;
                }

                for (; row < H; row++) {
                    lenm1v = lenv - onev;
                    temp1v = (temp1v * lenv - LVFU (srcVertical[ (row - boxH - 2) * W + col])) / lenm1v;
                    temp3v = (temp3v * lenv - LVFU (srcVertical[ (row - boxH - 2) * W + col + 4])) / lenm1v;
                    STVFU (cfablur[ (row)*W + col], temp1v);
                    STVFU (cfablur[ (row)*W + col + 4], temp3v);
                }

            }

            #pragma omp single

            for (int col = W - (W % 8); col < W; col++) {
                int len = boxH / 2 + 1;
                cfablur[0 * W + col] = srcVertical[0 * W + col] / len;
                cfablur[1 * W + col] = srcVertical[1 * W + col] / len;

                for (int i = 2; i < boxH + 2; i += 2) {
                    cfablur[0 * W + col] += srcVertical[i * W + col] / len;
                    cfablur[1 * W + col] += srcVertical[ (i + 1) * W + col] / len;
                }

                for (int row = 2; row < boxH + 2; row += 2) {
                    cfablur[row * W + col] = (cfablur[ (row - 2) * W + col] * len + srcVertical[ (row + boxH) * W + col]) / (len + 1);
                    cfablur[ (row + 1)*W + col] = (cfablur[ (row - 1) * W + col] * len + srcVertical[ (row + boxH + 1) * W + col]) / (len + 1);
                    len ++;
                }

                for (int row = boxH + 2; row < H - boxH; row++) {
                    cfablur[row * W + col] = cfablur[ (row - 2) * W + col] + (srcVertical[ (row + boxH) * W + col] - srcVertical[ (row - boxH - 2) * W + col]) / len;
                }

                for (int row = H - boxH; row < H; row += 2) {
                    cfablur[row * W + col] = (cfablur[ (row - 2) * W + col] * len - srcVertical[ (row - boxH - 2) * W + col]) / (len - 1);

                    if (row + 1 < H) {
                        cfablur[ (row + 1)*W + col] = (cfablur[ (row - 1) * W + col] * len - srcVertical[ (row - boxH - 1) * W + col]) / (len - 1);
                    }

                    len --;
                }
            }

#else
#ifdef _OPENMP
            #pragma omp for
#endif

            for (int col = 0; col < W; col++) {
                int len = boxH / 2 + 1;
                cfablur[0 * W + col] = srcVertical[0 * W + col] / len;
                cfablur[1 * W + col] = srcVertical[1 * W + col] / len;

                for (int i = 2; i < boxH + 2; i += 2) {
                    cfablur[0 * W + col] += srcVertical[i * W + col] / len;
                    cfablur[1 * W + col] += srcVertical[ (i + 1) * W + col] / len;
                }

                for (int row = 2; row < boxH + 2; row += 2) {
                    cfablur[row * W + col] = (cfablur[ (row - 2) * W + col] * len + srcVertical[ (row + boxH) * W + col]) / (len + 1);
                    cfablur[ (row + 1)*W + col] = (cfablur[ (row - 1) * W + col] * len + srcVertical[ (row + boxH + 1) * W + col]) / (len + 1);
                    len ++;
                }

                for (int row = boxH + 2; row < H - boxH; row++) {
                    cfablur[row * W + col] = cfablur[ (row - 2) * W + col] + (srcVertical[ (row + boxH) * W + col] - srcVertical[ (row - boxH - 2) * W + col]) / len;
                }

                for (int row = H - boxH; row < H; row += 2) {
                    cfablur[row * W + col] = (cfablur[ (row - 2) * W + col] * len - srcVertical[ (row - boxH - 2) * W + col]) / (len - 1);

                    if (row + 1 < H) {
                        cfablur[ (row + 1)*W + col] = (cfablur[ (row - 1) * W + col] * len - srcVertical[ (row - boxH - 1) * W + col]) / (len - 1);
                    }

                    len --;
                }
            }

#endif
        }
    }

    if (tmpBuffer) {
        free (tmpBuffer);
    }
}


// Scale original pixels into the range 0 65535 using black offsets and multipliers
void RawImageSource::scaleColors (int winx, int winy, int winw, int winh, const RAWParams &raw, array2D<float> &rawData)
{
    chmax[0] = chmax[1] = chmax[2] = chmax[3] = 0; //channel maxima
    float black_lev[4] = {0.f};//black level

    //adjust black level  (eg Canon)
    bool isMono = false;

    if (getSensorType() == ST_BAYER || getSensorType() == ST_FOVEON ) {

        black_lev[0] = raw.bayersensor.black1; //R
        black_lev[1] = raw.bayersensor.black0; //G1
        black_lev[2] = raw.bayersensor.black2; //B
        black_lev[3] = raw.bayersensor.black3; //G2

        isMono = RAWParams::BayerSensor::methodstring[RAWParams::BayerSensor::mono] == raw.bayersensor.method;
    } else if (getSensorType() == ST_FUJI_XTRANS) {

        black_lev[0] = raw.xtranssensor.blackred; //R
        black_lev[1] = raw.xtranssensor.blackgreen; //G1
        black_lev[2] = raw.xtranssensor.blackblue; //B
        black_lev[3] = raw.xtranssensor.blackgreen; //G2  (set, only used with a Bayer filter)

        isMono = RAWParams::XTransSensor::methodstring[RAWParams::XTransSensor::mono] == raw.xtranssensor.method;
    }

    for (int i = 0; i < 4 ; i++) {
        cblacksom[i] = max ( c_black[i] + black_lev[i], 0.0f );   // adjust black level
    }

    initialGain = calculate_scale_mul (scale_mul, ref_pre_mul, c_white, cblacksom, isMono, ri->get_colors()); // recalculate scale colors with adjusted levels

    //fprintf(stderr, "recalc: %f [%f %f %f %f]\n", initialGain, scale_mul[0], scale_mul[1], scale_mul[2], scale_mul[3]);
    for (int i = 0; i < 4 ; i++) {
        clmax[i] = (c_white[i] - cblacksom[i]) * scale_mul[i];    // raw clip level
    }

    // this seems strange, but it works

    // scale image colors

    if ( ri->getSensorType() == ST_BAYER) {
#ifdef _OPENMP
        #pragma omp parallel
#endif
        {
            float tmpchmax[3];
            tmpchmax[0] = tmpchmax[1] = tmpchmax[2] = 0.0f;
#ifdef _OPENMP
            #pragma omp for nowait
#endif

            for (int row = winy; row < winy + winh; row ++)
            {
                for (int col = winx; col < winx + winw; col++) {
                    float val = rawData[row][col];
                    int c  = FC (row, col);                       // three colors,  0=R, 1=G,  2=B
                    int c4 = ( c == 1 && ! (row & 1) ) ? 3 : c;   // four  colors,  0=R, 1=G1, 2=B, 3=G2
                    val -= cblacksom[c4];
                    val *= scale_mul[c4];
                    rawData[row][col] = (val);
                    tmpchmax[c] = max (tmpchmax[c], val);
                }
            }

#ifdef _OPENMP
            #pragma omp critical
#endif
            {
                chmax[0] = max (tmpchmax[0], chmax[0]);
                chmax[1] = max (tmpchmax[1], chmax[1]);
                chmax[2] = max (tmpchmax[2], chmax[2]);
            }
        }
    } else if ( ri->get_colors() == 1 ) {
#ifdef _OPENMP
        #pragma omp parallel
#endif
        {
            float tmpchmax = 0.0f;
#ifdef _OPENMP
            #pragma omp for nowait
#endif

            for (int row = winy; row < winy + winh; row ++)
            {
                for (int col = winx; col < winx + winw; col++) {
                    float val = rawData[row][col];
                    val -= cblacksom[0];
                    val *= scale_mul[0];
                    rawData[row][col] = (val);
                    tmpchmax = max (tmpchmax, val);
                }
            }

#ifdef _OPENMP
            #pragma omp critical
#endif
            {
                chmax[0] = chmax[1] = chmax[2] = chmax[3] = max (tmpchmax, chmax[0]);
            }
        }
    } else if (ri->getSensorType() == ST_FUJI_XTRANS) {
#ifdef _OPENMP
        #pragma omp parallel
#endif
        {
            float tmpchmax[3];
            tmpchmax[0] = tmpchmax[1] = tmpchmax[2] = 0.0f;
#ifdef _OPENMP
            #pragma omp for nowait
#endif

            for (int row = winy; row < winy + winh; row ++)
            {
                for (int col = winx; col < winx + winw; col++) {
                    float val = rawData[row][col];
                    int c = ri->XTRANSFC (row, col);
                    val -= cblacksom[c];
                    val *= scale_mul[c];

                    rawData[row][col] = (val);
                    tmpchmax[c] = max (tmpchmax[c], val);
                }
            }

#ifdef _OPENMP
            #pragma omp critical
#endif
            {
                chmax[0] = max (tmpchmax[0], chmax[0]);
                chmax[1] = max (tmpchmax[1], chmax[1]);
                chmax[2] = max (tmpchmax[2], chmax[2]);
            }
        }
    } else {
#ifdef _OPENMP
        #pragma omp parallel
#endif
        {
            float tmpchmax[3];
            tmpchmax[0] = tmpchmax[1] = tmpchmax[2] = 0.0f;
#ifdef _OPENMP
            #pragma omp for nowait
#endif

            for (int row = winy; row < winy + winh; row ++)
            {
                for (int col = winx; col < winx + winw; col++) {
                    for (int c = 0; c < 3; c++) {                 // three colors,  0=R, 1=G,  2=B
                        float val = rawData[row][3 * col + c];
                        val -= cblacksom[c];
                        val *= scale_mul[c];
                        rawData[row][3 * col + c] = (val);
                        tmpchmax[c] = max (tmpchmax[c], val);
                    }
                }
            }

#ifdef _OPENMP
            #pragma omp critical
#endif
            {
                chmax[0] = max (tmpchmax[0], chmax[0]);
                chmax[1] = max (tmpchmax[1], chmax[1]);
                chmax[2] = max (tmpchmax[2], chmax[2]);
            }
        }
        chmax[3] = chmax[1];
    }

}

//%%%%%%%%%%%%%%%%%%%%%%%%%%%%%%%%%%%%%%%

int RawImageSource::defTransform (int tran)
{

    int deg = ri->get_rotateDegree();

    if ((tran & TR_ROT) == TR_R180) {
        deg += 180;
    } else if ((tran & TR_ROT) == TR_R90) {
        deg += 90;
    } else if ((tran & TR_ROT) == TR_R270) {
        deg += 270;
    }

    deg %= 360;

    int ret = 0;

    if (deg == 90) {
        ret |= TR_R90;
    } else if (deg == 180) {
        ret |= TR_R180;
    } else if (deg == 270) {
        ret |= TR_R270;
    }

    if (tran & TR_HFLIP) {
        ret |= TR_HFLIP;
    }

    if (tran & TR_VFLIP) {
        ret |= TR_VFLIP;
    }

    return ret;
}

//%%%%%%%%%%%%%%%%%%%%%%%%%%%%%%%%%%%%%%%

// Thread called part
void RawImageSource::processFalseColorCorrectionThread  (Imagefloat* im, array2D<float> &rbconv_Y, array2D<float> &rbconv_I, array2D<float> &rbconv_Q, array2D<float> &rbout_I, array2D<float> &rbout_Q, const int row_from, const int row_to)
{

    const int W = im->getWidth();
    constexpr float onebynine = 1.f / 9.f;

#ifdef __SSE2__
    vfloat buffer[12];
    vfloat* pre1 = &buffer[0];
    vfloat* pre2 = &buffer[3];
    vfloat* post1 = &buffer[6];
    vfloat* post2 = &buffer[9];
#else
    float buffer[12];
    float* pre1 = &buffer[0];
    float* pre2 = &buffer[3];
    float* post1 = &buffer[6];
    float* post2 = &buffer[9];
#endif

    int px = (row_from - 1) % 3, cx = row_from % 3, nx = 0;

    convert_row_to_YIQ (im->r (row_from - 1), im->g (row_from - 1), im->b (row_from - 1), rbconv_Y[px], rbconv_I[px], rbconv_Q[px], W);
    convert_row_to_YIQ (im->r (row_from), im->g (row_from), im->b (row_from), rbconv_Y[cx], rbconv_I[cx], rbconv_Q[cx], W);

    for (int j = 0; j < W; j++) {
        rbout_I[px][j] = rbconv_I[px][j];
        rbout_Q[px][j] = rbconv_Q[px][j];
    }

    for (int i = row_from; i < row_to; i++) {

        px = (i - 1) % 3;
        cx = i % 3;
        nx = (i + 1) % 3;

        convert_row_to_YIQ (im->r (i + 1), im->g (i + 1), im->b (i + 1), rbconv_Y[nx], rbconv_I[nx], rbconv_Q[nx], W);

#ifdef __SSE2__
        pre1[0] = _mm_setr_ps (rbconv_I[px][0], rbconv_Q[px][0], 0, 0) , pre1[1] = _mm_setr_ps (rbconv_I[cx][0], rbconv_Q[cx][0], 0, 0), pre1[2] = _mm_setr_ps (rbconv_I[nx][0], rbconv_Q[nx][0], 0, 0);
        pre2[0] = _mm_setr_ps (rbconv_I[px][1], rbconv_Q[px][1], 0, 0) , pre2[1] = _mm_setr_ps (rbconv_I[cx][1], rbconv_Q[cx][1], 0, 0), pre2[2] = _mm_setr_ps (rbconv_I[nx][1], rbconv_Q[nx][1], 0, 0);

        // fill first element in rbout_I and rbout_Q
        rbout_I[cx][0] = rbconv_I[cx][0];
        rbout_Q[cx][0] = rbconv_Q[cx][0];

        // median I channel
        for (int j = 1; j < W - 2; j += 2) {
            post1[0] = _mm_setr_ps (rbconv_I[px][j + 1], rbconv_Q[px][j + 1], 0, 0), post1[1] = _mm_setr_ps (rbconv_I[cx][j + 1], rbconv_Q[cx][j + 1], 0, 0), post1[2] = _mm_setr_ps (rbconv_I[nx][j + 1], rbconv_Q[nx][j + 1], 0, 0);
            const auto middle = middle4of6 (pre2[0], pre2[1], pre2[2], post1[0], post1[1], post1[2]);
            vfloat medianval = median (pre1[0], pre1[1], pre1[2], middle[0], middle[1], middle[2], middle[3]);
            rbout_I[cx][j] = medianval[0];
            rbout_Q[cx][j] = medianval[1];
            post2[0] = _mm_setr_ps (rbconv_I[px][j + 2], rbconv_Q[px][j + 2], 0, 0), post2[1] = _mm_setr_ps (rbconv_I[cx][j + 2], rbconv_Q[cx][j + 2], 0, 0), post2[2] = _mm_setr_ps (rbconv_I[nx][j + 2], rbconv_Q[nx][j + 2], 0, 0);
            medianval = median (post2[0], post2[1], post2[2], middle[0], middle[1], middle[2], middle[3]);
            rbout_I[cx][j + 1] = medianval[0];
            rbout_Q[cx][j + 1] = medianval[1];
            std::swap (pre1, post1);
            std::swap (pre2, post2);
        }

        // fill last elements in rbout_I and rbout_Q
        rbout_I[cx][W - 1] = rbconv_I[cx][W - 1];
        rbout_I[cx][W - 2] = rbconv_I[cx][W - 2];
        rbout_Q[cx][W - 1] = rbconv_Q[cx][W - 1];
        rbout_Q[cx][W - 2] = rbconv_Q[cx][W - 2];

#else
        pre1[0] = rbconv_I[px][0], pre1[1] = rbconv_I[cx][0], pre1[2] = rbconv_I[nx][0];
        pre2[0] = rbconv_I[px][1], pre2[1] = rbconv_I[cx][1], pre2[2] = rbconv_I[nx][1];

        // fill first element in rbout_I
        rbout_I[cx][0] = rbconv_I[cx][0];

        // median I channel
        for (int j = 1; j < W - 2; j += 2) {
            post1[0] = rbconv_I[px][j + 1], post1[1] = rbconv_I[cx][j + 1], post1[2] = rbconv_I[nx][j + 1];
            const auto middle = middle4of6 (pre2[0], pre2[1], pre2[2], post1[0], post1[1], post1[2]);
            rbout_I[cx][j] = median (pre1[0], pre1[1], pre1[2], middle[0], middle[1], middle[2], middle[3]);
            post2[0] = rbconv_I[px][j + 2], post2[1] = rbconv_I[cx][j + 2], post2[2] = rbconv_I[nx][j + 2];
            rbout_I[cx][j + 1] = median (post2[0], post2[1], post2[2], middle[0], middle[1], middle[2], middle[3]);
            std::swap (pre1, post1);
            std::swap (pre2, post2);
        }

        // fill last elements in rbout_I
        rbout_I[cx][W - 1] = rbconv_I[cx][W - 1];
        rbout_I[cx][W - 2] = rbconv_I[cx][W - 2];

        pre1[0] = rbconv_Q[px][0], pre1[1] = rbconv_Q[cx][0], pre1[2] = rbconv_Q[nx][0];
        pre2[0] = rbconv_Q[px][1], pre2[1] = rbconv_Q[cx][1], pre2[2] = rbconv_Q[nx][1];

        // fill first element in rbout_Q
        rbout_Q[cx][0] = rbconv_Q[cx][0];

        // median Q channel
        for (int j = 1; j < W - 2; j += 2) {
            post1[0] = rbconv_Q[px][j + 1], post1[1] = rbconv_Q[cx][j + 1], post1[2] = rbconv_Q[nx][j + 1];
            const auto middle = middle4of6 (pre2[0], pre2[1], pre2[2], post1[0], post1[1], post1[2]);
            rbout_Q[cx][j] = median (pre1[0], pre1[1], pre1[2], middle[0], middle[1], middle[2], middle[3]);
            post2[0] = rbconv_Q[px][j + 2], post2[1] = rbconv_Q[cx][j + 2], post2[2] = rbconv_Q[nx][j + 2];
            rbout_Q[cx][j + 1] = median (post2[0], post2[1], post2[2], middle[0], middle[1], middle[2], middle[3]);
            std::swap (pre1, post1);
            std::swap (pre2, post2);
        }

        // fill last elements in rbout_Q
        rbout_Q[cx][W - 1] = rbconv_Q[cx][W - 1];
        rbout_Q[cx][W - 2] = rbconv_Q[cx][W - 2];
#endif

        // blur i-1th row
        if (i > row_from) {
            convert_to_RGB (im->r (i - 1, 0), im->g (i - 1, 0), im->b (i - 1, 0), rbconv_Y[px][0], rbout_I[px][0], rbout_Q[px][0]);

#ifdef _OPENMP
            #pragma omp simd
#endif

            for (int j = 1; j < W - 1; j++) {
                float I = (rbout_I[px][j - 1] + rbout_I[px][j] + rbout_I[px][j + 1] + rbout_I[cx][j - 1] + rbout_I[cx][j] + rbout_I[cx][j + 1] + rbout_I[nx][j - 1] + rbout_I[nx][j] + rbout_I[nx][j + 1]) * onebynine;
                float Q = (rbout_Q[px][j - 1] + rbout_Q[px][j] + rbout_Q[px][j + 1] + rbout_Q[cx][j - 1] + rbout_Q[cx][j] + rbout_Q[cx][j + 1] + rbout_Q[nx][j - 1] + rbout_Q[nx][j] + rbout_Q[nx][j + 1]) * onebynine;
                convert_to_RGB (im->r (i - 1, j), im->g (i - 1, j), im->b (i - 1, j), rbconv_Y[px][j], I, Q);
            }

            convert_to_RGB (im->r (i - 1, W - 1), im->g (i - 1, W - 1), im->b (i - 1, W - 1), rbconv_Y[px][W - 1], rbout_I[px][W - 1], rbout_Q[px][W - 1]);
        }
    }

    // blur last 3 row and finalize H-1th row
    convert_to_RGB (im->r (row_to - 1, 0), im->g (row_to - 1, 0), im->b (row_to - 1, 0), rbconv_Y[cx][0], rbout_I[cx][0], rbout_Q[cx][0]);
#ifdef _OPENMP
    #pragma omp simd
#endif

    for (int j = 1; j < W - 1; j++) {
        float I = (rbout_I[px][j - 1] + rbout_I[px][j] + rbout_I[px][j + 1] + rbout_I[cx][j - 1] + rbout_I[cx][j] + rbout_I[cx][j + 1] + rbconv_I[nx][j - 1] + rbconv_I[nx][j] + rbconv_I[nx][j + 1]) * onebynine;
        float Q = (rbout_Q[px][j - 1] + rbout_Q[px][j] + rbout_Q[px][j + 1] + rbout_Q[cx][j - 1] + rbout_Q[cx][j] + rbout_Q[cx][j + 1] + rbconv_Q[nx][j - 1] + rbconv_Q[nx][j] + rbconv_Q[nx][j + 1]) * onebynine;
        convert_to_RGB (im->r (row_to - 1, j), im->g (row_to - 1, j), im->b (row_to - 1, j), rbconv_Y[cx][j], I, Q);
    }

    convert_to_RGB (im->r (row_to - 1, W - 1), im->g (row_to - 1, W - 1), im->b (row_to - 1, W - 1), rbconv_Y[cx][W - 1], rbout_I[cx][W - 1], rbout_Q[cx][W - 1]);
}

//%%%%%%%%%%%%%%%%%%%%%%%%%%%%%%%%%%%%%%%

// correction_YIQ_LQ
void RawImageSource::processFalseColorCorrection  (Imagefloat* im, const int steps)
{

    if (im->getHeight() < 4 || steps < 1) {
        return;
    }

#ifdef _OPENMP
    #pragma omp parallel
    {
        multi_array2D<float, 5> buffer (W, 3);
        int tid = omp_get_thread_num();
        int nthreads = omp_get_num_threads();
        int blk = (im->getHeight() - 2) / nthreads;

        for (int t = 0; t < steps; t++) {

            if (tid < nthreads - 1) {
                processFalseColorCorrectionThread (im, buffer[0], buffer[1], buffer[2], buffer[3], buffer[4], 1 + tid * blk, 1 + (tid + 1)*blk);
            } else {
                processFalseColorCorrectionThread (im, buffer[0], buffer[1], buffer[2], buffer[3], buffer[4], 1 + tid * blk, im->getHeight() - 1);
            }

            #pragma omp barrier
        }
    }
#else
    multi_array2D<float, 5> buffer (W, 3);

    for (int t = 0; t < steps; t++) {
        processFalseColorCorrectionThread (im, buffer[0], buffer[1], buffer[2], buffer[3], buffer[4], 1 , im->getHeight() - 1);
    }

#endif
}

// Some camera input profiles need gamma preprocessing
// gamma is applied before the CMS, correct line fac=lineFac*rawPixel+LineSum after the CMS
void RawImageSource::getProfilePreprocParams (cmsHPROFILE in, float& gammaFac, float& lineFac, float& lineSum)
{
    gammaFac = 0;
    lineFac = 1;
    lineSum = 0;

    char copyright[256];
    copyright[0] = 0;

    if (cmsGetProfileInfoASCII (in, cmsInfoCopyright, cmsNoLanguage, cmsNoCountry, copyright, 256) > 0) {
        if (strstr (copyright, "Phase One") != nullptr) {
            gammaFac = 0.55556;    // 1.8
        } else if (strstr (copyright, "Nikon Corporation") != nullptr) {
            gammaFac = 0.5;
            lineFac = -0.4;
            lineSum = 1.35; // determined in reverse by measuring NX an RT developed colorchecker PNGs
        }
    }
}

//%%%%%%%%%%%%%%%%%%%%%%%%%%%%%%%%%%%%%%%

static void
lab2ProphotoRgbD50 (float L, float A, float B, float& r, float& g, float& b)
{
    float X;
    float Y;
    float Z;
#define CLIP01(a) ((a)>0?((a)<1?(a):1):0)
    {
        // convert from Lab to XYZ
        float x, y, z, fx, fy, fz;

        fy = (L + 16.0f) / 116.0f;
        fx = A / 500.0f + fy;
        fz = fy - B / 200.0f;

        if (fy > 24.0f / 116.0f) {
            y = fy * fy * fy;
        } else {
            y = (fy - 16.0f / 116.0f) / 7.787036979f;
        }

        if (fx > 24.0f / 116.0f) {
            x = fx * fx * fx;
        } else {
            x = (fx - 16.0 / 116.0) / 7.787036979f;
        }

        if (fz > 24.0f / 116.0f) {
            z = fz * fz * fz;
        } else {
            z = (fz - 16.0f / 116.0f) / 7.787036979f;
        }

        //0.9642, 1.0000, 0.8249 D50
        X = x * 0.9642;
        Y = y;
        Z = z * 0.8249;
    }
    r = prophoto_xyz[0][0] * X + prophoto_xyz[0][1] * Y + prophoto_xyz[0][2] * Z;
    g = prophoto_xyz[1][0] * X + prophoto_xyz[1][1] * Y + prophoto_xyz[1][2] * Z;
    b = prophoto_xyz[2][0] * X + prophoto_xyz[2][1] * Y + prophoto_xyz[2][2] * Z;
    r = CLIP01 (r);
    g = CLIP01 (g);
    b = CLIP01 (b);
}

// Converts raw image including ICC input profile to working space - floating point version
void RawImageSource::colorSpaceConversion_ (Imagefloat* im, ColorManagementParams &cmp, const ColorTemp &wb, double pre_mul[3], cmsHPROFILE embedded, cmsHPROFILE camprofile, double camMatrix[3][3], const std::string &camName)
{

//    MyTime t1, t2, t3;
//    t1.set ();
    cmsHPROFILE in;
    DCPProfile *dcpProf;

    if (!findInputProfile (cmp.input, embedded, camName, &dcpProf, in)) {
        return;
    }

    if (dcpProf != nullptr) {
        // DCP processing
        const DCPProfile::Triple pre_mul_row = {
            pre_mul[0],
            pre_mul[1],
            pre_mul[2]
        };
        const DCPProfile::Matrix cam_matrix = {{
                {camMatrix[0][0], camMatrix[0][1], camMatrix[0][2]},
                {camMatrix[1][0], camMatrix[1][1], camMatrix[1][2]},
                {camMatrix[2][0], camMatrix[2][1], camMatrix[2][2]}
            }
        };
        dcpProf->apply (im, cmp.dcpIlluminant, cmp.working, wb, pre_mul_row, cam_matrix, cmp.applyHueSatMap);
        return;
    }

    if (in == nullptr) {
        // use default camprofile, supplied by dcraw
        // in this case we avoid using the slllllooooooowwww lcms

        // Calculate matrix for direct conversion raw>working space
        TMatrix work = ICCStore::getInstance()->workingSpaceInverseMatrix (cmp.working);
        double mat[3][3] = {{0, 0, 0}, {0, 0, 0}, {0, 0, 0}};

        for (int i = 0; i < 3; i++)
            for (int j = 0; j < 3; j++)
                for (int k = 0; k < 3; k++) {
                    mat[i][j] += work[i][k] * camMatrix[k][j];    // rgb_xyz * imatrices.xyz_cam
                }

#ifdef _OPENMP
        #pragma omp parallel for
#endif

        for (int i = 0; i < im->getHeight(); i++)
            for (int j = 0; j < im->getWidth(); j++) {

                float newr = mat[0][0] * im->r (i, j) + mat[0][1] * im->g (i, j) + mat[0][2] * im->b (i, j);
                float newg = mat[1][0] * im->r (i, j) + mat[1][1] * im->g (i, j) + mat[1][2] * im->b (i, j);
                float newb = mat[2][0] * im->r (i, j) + mat[2][1] * im->g (i, j) + mat[2][2] * im->b (i, j);

                im->r (i, j) = newr;
                im->g (i, j) = newg;
                im->b (i, j) = newb;

            }
    } else {
        const bool working_space_is_prophoto = (cmp.working == "ProPhoto");

        // use supplied input profile

        /*
          The goal here is to in addition to user-made custom ICC profiles also support profiles
          supplied with other popular raw converters. As curves affect color rendering and
          different raw converters deal with them differently (and few if any is as flexible
          as RawTherapee) we cannot really expect to get the *exact* same color rendering here.
          However we try hard to make the best out of it.

          Third-party input profiles that contain a LUT (usually A2B0 tag) often needs some preprocessing,
          as ICC LUTs are not really designed for dealing with linear camera data. Generally one
          must apply some sort of curve to get efficient use of the LUTs. Unfortunately how you
          should preprocess is not standardized so there are almost as many ways as there are
          software makers, and for each one we have to reverse engineer to find out how it has
          been done. (The ICC files made for RT has linear LUTs)

          ICC profiles which only contain the <r,g,b>XYZ tags (ie only a color matrix) should
          (hopefully) not require any pre-processing.

          Some LUT ICC profiles apply a contrast curve and desaturate highlights (to give a "film-like"
          behavior. These will generally work with RawTherapee, but will not produce good results when
          you enable highlight recovery/reconstruction, as that data is added linearly on top of the
          original range. RawTherapee works best with linear ICC profiles.
        */

        enum camera_icc_type {
            CAMERA_ICC_TYPE_GENERIC, // Generic, no special pre-processing required, RTs own is this way
            CAMERA_ICC_TYPE_PHASE_ONE, // Capture One profiles
            CAMERA_ICC_TYPE_LEAF, // Leaf profiles, former Leaf Capture now in Capture One, made for Leaf digital backs
            CAMERA_ICC_TYPE_NIKON // Nikon NX profiles
        } camera_icc_type = CAMERA_ICC_TYPE_GENERIC;

        float leaf_prophoto_mat[3][3];
        {
            // identify ICC type
            char copyright[256] = "";
            char description[256] = "";

            cmsGetProfileInfoASCII (in, cmsInfoCopyright, cmsNoLanguage, cmsNoCountry, copyright, 256);
            cmsGetProfileInfoASCII (in, cmsInfoDescription, cmsNoLanguage, cmsNoCountry, description, 256);
            camera_icc_type = CAMERA_ICC_TYPE_GENERIC;

            // Note: order the identification with the most detailed matching first since the more general ones may also match the more detailed
            if ((strstr (copyright, "Leaf") != nullptr ||
                    strstr (copyright, "Phase One A/S") != nullptr ||
                    strstr (copyright, "Kodak") != nullptr ||
                    strstr (copyright, "Creo") != nullptr) &&
                    (strstr (description, "LF2 ") == description ||
                     strstr (description, "LF3 ") == description ||
                     strstr (description, "LeafLF2") == description ||
                     strstr (description, "LeafLF3") == description ||
                     strstr (description, "LeafLF4") == description ||
                     strstr (description, "MamiyaLF2") == description ||
                     strstr (description, "MamiyaLF3") == description)) {
                camera_icc_type = CAMERA_ICC_TYPE_LEAF;
            } else if (strstr (copyright, "Phase One A/S") != nullptr) {
                camera_icc_type = CAMERA_ICC_TYPE_PHASE_ONE;
            } else if (strstr (copyright, "Nikon Corporation") != nullptr) {
                camera_icc_type = CAMERA_ICC_TYPE_NIKON;
            }
        }

        // Initialize transform
        cmsHTRANSFORM hTransform;
        cmsHPROFILE prophoto = ICCStore::getInstance()->workingSpace ("ProPhoto"); // We always use Prophoto to apply the ICC profile to minimize problems with clipping in LUT conversion.
        bool transform_via_pcs_lab = false;
        bool separate_pcs_lab_highlights = false;
        lcmsMutex->lock ();

        switch (camera_icc_type) {
            case CAMERA_ICC_TYPE_PHASE_ONE:
            case CAMERA_ICC_TYPE_LEAF: {
                // These profiles have a RGB to Lab cLUT, gives gamma 1.8 output, and expects a "film-like" curve on input
                transform_via_pcs_lab = true;
                separate_pcs_lab_highlights = true;
                // We transform to Lab because we can and that we avoid getting an unnecessary unmatched gamma conversion which we would need to revert.
                hTransform = cmsCreateTransform (in, TYPE_RGB_FLT, nullptr, TYPE_Lab_FLT, INTENT_RELATIVE_COLORIMETRIC, cmsFLAGS_NOOPTIMIZE | cmsFLAGS_NOCACHE );

                for (int i = 0; i < 3; i++) {
                    for (int j = 0; j < 3; j++) {
                        leaf_prophoto_mat[i][j] = 0;

                        for (int k = 0; k < 3; k++) {
                            leaf_prophoto_mat[i][j] += prophoto_xyz[i][k] * camMatrix[k][j];
                        }
                    }
                }

                break;
            }

            case CAMERA_ICC_TYPE_NIKON:
            case CAMERA_ICC_TYPE_GENERIC:
            default:
                hTransform = cmsCreateTransform (in, TYPE_RGB_FLT, prophoto, TYPE_RGB_FLT, INTENT_RELATIVE_COLORIMETRIC, cmsFLAGS_NOOPTIMIZE | cmsFLAGS_NOCACHE );  // NOCACHE is important for thread safety
                break;
        }

        lcmsMutex->unlock ();

        if (hTransform == nullptr) {
            // Fallback: create transform from camera profile. Should not happen normally.
            lcmsMutex->lock ();
            hTransform = cmsCreateTransform (camprofile, TYPE_RGB_FLT, prophoto, TYPE_RGB_FLT, INTENT_RELATIVE_COLORIMETRIC, cmsFLAGS_NOOPTIMIZE | cmsFLAGS_NOCACHE );
            lcmsMutex->unlock ();
        }

        TMatrix toxyz = {}, torgb = {};

        if (!working_space_is_prophoto) {
            toxyz = ICCStore::getInstance()->workingSpaceMatrix ("ProPhoto");
            torgb = ICCStore::getInstance()->workingSpaceInverseMatrix (cmp.working); //sRGB .. Adobe...Wide...
        }

#ifdef _OPENMP
        #pragma omp parallel
#endif
        {
            AlignedBuffer<float> buffer (im->getWidth() * 3);
            AlignedBuffer<float> hl_buffer (im->getWidth() * 3);
            AlignedBuffer<float> hl_scale (im->getWidth());
#ifdef _OPENMP
            #pragma omp for schedule(static)
#endif

            for ( int h = 0; h < im->getHeight(); ++h ) {
                float *p = buffer.data, *pR = im->r (h), *pG = im->g (h), *pB = im->b (h);

                // Apply pre-processing
                for ( int w = 0; w < im->getWidth(); ++w ) {
                    float r = * (pR++);
                    float g = * (pG++);
                    float b = * (pB++);

                    // convert to 0-1 range as LCMS expects that
                    r /= 65535.0f;
                    g /= 65535.0f;
                    b /= 65535.0f;

                    float maxc = max (r, g, b);

                    if (maxc <= 1.0) {
                        hl_scale.data[w] = 1.0;
                    } else {
                        // highlight recovery extend the range past the clip point, which means we can get values larger than 1.0 here.
                        // LUT ICC profiles only work in the 0-1 range so we scale down to fit and restore after conversion.
                        hl_scale.data[w] = 1.0 / maxc;
                        r *= hl_scale.data[w];
                        g *= hl_scale.data[w];
                        b *= hl_scale.data[w];
                    }

                    switch (camera_icc_type) {
                        case CAMERA_ICC_TYPE_PHASE_ONE:
                            // Here we apply a curve similar to Capture One's "Film Standard" + gamma, the reason is that the LUTs embedded in the
                            // ICCs are designed to work on such input, and if you provide it with a different curve you don't get as good result.
                            // We will revert this curve after we've made the color transform. However when we revert the curve, we'll notice that
                            // highlight rendering suffers due to that the LUT transform don't expand well, therefore we do a less compressed
                            // conversion too and mix them, this gives us the highest quality and most flexible result.
                            hl_buffer.data[3 * w + 0] = pow_F (r, 1.0 / 1.8);
                            hl_buffer.data[3 * w + 1] = pow_F (g, 1.0 / 1.8);
                            hl_buffer.data[3 * w + 2] = pow_F (b, 1.0 / 1.8);
                            r = phaseOneIccCurveInv->getVal (r);
                            g = phaseOneIccCurveInv->getVal (g);
                            b = phaseOneIccCurveInv->getVal (b);
                            break;

                        case CAMERA_ICC_TYPE_LEAF: {
                            // Leaf profiles expect that the camera native RGB has been converted to Prophoto RGB
                            float newr = leaf_prophoto_mat[0][0] * r + leaf_prophoto_mat[0][1] * g + leaf_prophoto_mat[0][2] * b;
                            float newg = leaf_prophoto_mat[1][0] * r + leaf_prophoto_mat[1][1] * g + leaf_prophoto_mat[1][2] * b;
                            float newb = leaf_prophoto_mat[2][0] * r + leaf_prophoto_mat[2][1] * g + leaf_prophoto_mat[2][2] * b;
                            hl_buffer.data[3 * w + 0] = pow_F (newr, 1.0 / 1.8);
                            hl_buffer.data[3 * w + 1] = pow_F (newg, 1.0 / 1.8);
                            hl_buffer.data[3 * w + 2] = pow_F (newb, 1.0 / 1.8);
                            r = phaseOneIccCurveInv->getVal (newr);
                            g = phaseOneIccCurveInv->getVal (newg);
                            b = phaseOneIccCurveInv->getVal (newb);
                            break;
                        }

                        case CAMERA_ICC_TYPE_NIKON:
                            // gamma 0.5
                            r = sqrtf (r);
                            g = sqrtf (g);
                            b = sqrtf (b);
                            break;

                        case CAMERA_ICC_TYPE_GENERIC:
                        default:
                            // do nothing
                            break;
                    }

                    * (p++) = r;
                    * (p++) = g;
                    * (p++) = b;
                }

                // Run icc transform
                cmsDoTransform (hTransform, buffer.data, buffer.data, im->getWidth());

                if (separate_pcs_lab_highlights) {
                    cmsDoTransform (hTransform, hl_buffer.data, hl_buffer.data, im->getWidth());
                }

                // Apply post-processing
                p = buffer.data;
                pR = im->r (h);
                pG = im->g (h);
                pB = im->b (h);

                for ( int w = 0; w < im->getWidth(); ++w ) {

                    float r, g, b, hr, hg, hb;

                    if (transform_via_pcs_lab) {
                        float L = * (p++);
                        float A = * (p++);
                        float B = * (p++);
                        // profile connection space CIELAB should have D50 illuminant
                        lab2ProphotoRgbD50 (L, A, B, r, g, b);

                        if (separate_pcs_lab_highlights) {
                            lab2ProphotoRgbD50 (hl_buffer.data[3 * w + 0], hl_buffer.data[3 * w + 1], hl_buffer.data[3 * w + 2], hr, hg, hb);
                        }
                    } else {
                        r = * (p++);
                        g = * (p++);
                        b = * (p++);
                    }

                    // restore pre-processing and/or add post-processing for the various ICC types
                    switch (camera_icc_type) {
                        default:
                            break;

                        case CAMERA_ICC_TYPE_PHASE_ONE:
                        case CAMERA_ICC_TYPE_LEAF: {
                            // note the 1/1.8 gamma, it's the gamma that the profile has applied, which we must revert before we can revert the curve
                            r = phaseOneIccCurve->getVal (pow_F (r, 1.0 / 1.8));
                            g = phaseOneIccCurve->getVal (pow_F (g, 1.0 / 1.8));
                            b = phaseOneIccCurve->getVal (pow_F (b, 1.0 / 1.8));
                            const float mix = 0.25; // may seem a low number, but remember this is linear space, mixing starts 2 stops from clipping
                            const float maxc = max (r, g, b);

                            if (maxc > mix) {
                                float fac = (maxc - mix) / (1.0 - mix);
                                fac = sqrtf (sqrtf (fac)); // gamma 0.25 to mix in highlight render relatively quick
                                r = (1.0 - fac) * r + fac * hr;
                                g = (1.0 - fac) * g + fac * hg;
                                b = (1.0 - fac) * b + fac * hb;
                            }

                            break;
                        }

                        case CAMERA_ICC_TYPE_NIKON: {
                            const float lineFac = -0.4;
                            const float lineSum = 1.35;
                            r *= r * lineFac + lineSum;
                            g *= g * lineFac + lineSum;
                            b *= b * lineFac + lineSum;
                            break;
                        }
                    }

                    // restore highlight scaling if any
                    if (hl_scale.data[w] != 1.0) {
                        float fac = 1.0 / hl_scale.data[w];
                        r *= fac;
                        g *= fac;
                        b *= fac;
                    }

                    // If we don't have ProPhoto as chosen working profile, convert. This conversion is clipless, ie if we convert
                    // to a small space such as sRGB we may end up with negative values and values larger than max.
                    if (!working_space_is_prophoto) {
                        //convert from Prophoto to XYZ
                        float x = (toxyz[0][0] * r + toxyz[0][1] * g + toxyz[0][2] * b ) ;
                        float y = (toxyz[1][0] * r + toxyz[1][1] * g + toxyz[1][2] * b ) ;
                        float z = (toxyz[2][0] * r + toxyz[2][1] * g + toxyz[2][2] * b ) ;
                        //convert from XYZ to cmp.working  (sRGB...Adobe...Wide..)
                        r = ((torgb[0][0] * x + torgb[0][1] * y + torgb[0][2] * z)) ;
                        g = ((torgb[1][0] * x + torgb[1][1] * y + torgb[1][2] * z)) ;
                        b = ((torgb[2][0] * x + torgb[2][1] * y + torgb[2][2] * z)) ;
                    }

                    // return to the 0.0 - 65535.0 range (with possible negative and > max values present)
                    r *= 65535.0;
                    g *= 65535.0;
                    b *= 65535.0;

                    * (pR++) = r;
                    * (pG++) = g;
                    * (pB++) = b;
                }
            }
        } // End of parallelization
        cmsDeleteTransform (hTransform);
    }

//t3.set ();
//        printf ("ICM TIME: %d usec\n", t3.etime(t1));
}


// Determine RAW input and output profiles. Returns TRUE on success
bool RawImageSource::findInputProfile (Glib::ustring inProfile, cmsHPROFILE embedded, std::string camName, DCPProfile **dcpProf, cmsHPROFILE& in)
{
    in = nullptr; // cam will be taken on NULL
    *dcpProf = nullptr;

    if (inProfile == "(none)") {
        return false;
    }

    if (inProfile == "(embedded)" && embedded) {
        in = embedded;
    } else if (inProfile == "(cameraICC)") {
        // DCPs have higher quality, so use them first
        *dcpProf = DCPStore::getInstance()->getStdProfile (camName);

        if (*dcpProf == nullptr) {
            in = ICCStore::getInstance()->getStdProfile (camName);
        }
    } else if (inProfile != "(camera)" && inProfile != "") {
        Glib::ustring normalName = inProfile;

        if (!inProfile.compare (0, 5, "file:")) {
            normalName = inProfile.substr (5);
        }

        if (DCPStore::getInstance()->isValidDCPFileName (normalName)) {
            *dcpProf = DCPStore::getInstance()->getProfile (normalName);
        }

        if (*dcpProf == nullptr) {
            in = ICCStore::getInstance()->getProfile (inProfile);
        }
    }

    // "in" might be NULL because of "not found". That's ok, we take the cam profile then

    return true;
}

//%%%%%%%%%%%%%%%%%%%%%%%%%%%%%%%%%%%%%%%
// derived from Dcraw "blend_highlights()"
//  very effective to reduce (or remove) the magenta, but with levels of grey !
void RawImageSource::HLRecovery_blend (float* rin, float* gin, float* bin, int width, float maxval, float* hlmax)
{
    const int ColorCount = 3;

    // Transform matrixes rgb>lab and back
    static const float trans[2][ColorCount][ColorCount] = {
        { { 1, 1, 1 }, { 1.7320508, -1.7320508, 0 }, { -1, -1, 2 } },
        { { 1, 1, 1 }, { 1, -1, 1 }, { 1, 1, -1 } }
    };
    static const float itrans[2][ColorCount][ColorCount] = {
        { { 1, 0.8660254, -0.5 }, { 1, -0.8660254, -0.5 }, { 1, 0, 1 } },
        { { 1, 1, 1 }, { 1, -1, 1 }, { 1, 1, -1 } }
    };

#define FOREACHCOLOR for (int c=0; c < ColorCount; c++)

    float minpt = min (hlmax[0], hlmax[1], hlmax[2]); //min of the raw clip points
    //float maxpt=max(hlmax[0],hlmax[1],hlmax[2]);//max of the raw clip points
    //float medpt=hlmax[0]+hlmax[1]+hlmax[2]-minpt-maxpt;//median of the raw clip points
    float maxave = (hlmax[0] + hlmax[1] + hlmax[2]) / 3; //ave of the raw clip points
    //some thresholds:
    const float clipthresh = 0.95;
    const float fixthresh = 0.5;
    const float satthresh = 0.5;

    float clip[3];
    FOREACHCOLOR clip[c] = min (maxave, hlmax[c]);

    // Determine the maximum level (clip) of all channels
    const float clippt = clipthresh * maxval;
    const float fixpt = fixthresh * minpt;
    const float desatpt = satthresh * maxave + (1 - satthresh) * maxval;

    for (int col = 0; col < width; col++) {
        float rgb[ColorCount], cam[2][ColorCount], lab[2][ColorCount], sum[2], chratio, lratio = 0;
        float L, C, H;

        // Copy input pixel to rgb so it's easier to access in loops
        rgb[0] = rin[col];
        rgb[1] = gin[col];
        rgb[2] = bin[col];

        // If no channel is clipped, do nothing on pixel
        int c;

        for (c = 0; c < ColorCount; c++) {
            if (rgb[c] > clippt) {
                break;
            }
        }

        if (c == ColorCount) {
            continue;
        }

        // Initialize cam with raw input [0] and potentially clipped input [1]
        FOREACHCOLOR {
            lratio += min (rgb[c], clip[c]);
            cam[0][c] = rgb[c];
            cam[1][c] = min (cam[0][c], maxval);
        }

        // Calculate the lightness correction ratio (chratio)
        for (int i = 0; i < 2; i++) {
            FOREACHCOLOR {
                lab[i][c] = 0;

                for (int j = 0; j < ColorCount; j++)
                {
                    lab[i][c] += trans[ColorCount - 3][c][j] * cam[i][j];
                }
            }

            sum[i] = 0;

            for (int c = 1; c < ColorCount; c++) {
                sum[i] += SQR (lab[i][c]);
            }
        }

        chratio = (sqrt (sum[1] / sum[0]));

        // Apply ratio to lightness in LCH space
        for (int c = 1; c < ColorCount; c++) {
            lab[0][c] *= chratio;
        }

        // Transform back from LCH to RGB
        FOREACHCOLOR {
            cam[0][c] = 0;

            for (int j = 0; j < ColorCount; j++)
            {
                cam[0][c] += itrans[ColorCount - 3][c][j] * lab[0][j];
            }
        }
        FOREACHCOLOR rgb[c] = cam[0][c] / ColorCount;

        // Copy converted pixel back
        if (rin[col] > fixpt) {
            float rfrac = SQR ((min (clip[0], rin[col]) - fixpt) / (clip[0] - fixpt));
            rin[col] = min (maxave, rfrac * rgb[0] + (1 - rfrac) * rin[col]);
        }

        if (gin[col] > fixpt) {
            float gfrac = SQR ((min (clip[1], gin[col]) - fixpt) / (clip[1] - fixpt));
            gin[col] = min (maxave, gfrac * rgb[1] + (1 - gfrac) * gin[col]);
        }

        if (bin[col] > fixpt) {
            float bfrac = SQR ((min (clip[2], bin[col]) - fixpt) / (clip[2] - fixpt));
            bin[col] = min (maxave, bfrac * rgb[2] + (1 - bfrac) * bin[col]);
        }

        lratio /= (rin[col] + gin[col] + bin[col]);
        L = (rin[col] + gin[col] + bin[col]) / 3;
        C = lratio * 1.732050808 * (rin[col] - gin[col]);
        H = lratio * (2 * bin[col] - rin[col] - gin[col]);
        rin[col] = L - H / 6.0 + C / 3.464101615;
        gin[col] = L - H / 6.0 - C / 3.464101615;
        bin[col] = L + H / 3.0;

        if ((L = (rin[col] + gin[col] + bin[col]) / 3) > desatpt) {
            float Lfrac = max (0.0f, (maxave - L) / (maxave - desatpt));
            C = Lfrac * 1.732050808 * (rin[col] - gin[col]);
            H = Lfrac * (2 * bin[col] - rin[col] - gin[col]);
            rin[col] = L - H / 6.0 + C / 3.464101615;
            gin[col] = L - H / 6.0 - C / 3.464101615;
            bin[col] = L + H / 3.0;
        }
    }
}

void RawImageSource::HLRecovery_Luminance (float* rin, float* gin, float* bin, float* rout, float* gout, float* bout, int width, float maxval)
{

    for (int i = 0; i < width; i++) {
        float r = rin[i], g = gin[i], b = bin[i];

        if (r > maxval || g > maxval || b > maxval) {
            float ro = min (r, maxval);
            float go = min (g, maxval);
            float bo = min (b, maxval);
            double L = r + g + b;
            double C = 1.732050808 * (r - g);
            double H = 2 * b - r - g;
            double Co = 1.732050808 * (ro - go);
            double Ho = 2 * bo - ro - go;

            if (r != g && g != b) {
                double ratio = sqrt ((Co * Co + Ho * Ho) / (C * C + H * H));
                C *= ratio;
                H *= ratio;
            }

            float rr = L / 3.0 - H / 6.0 + C / 3.464101615;
            float gr = L / 3.0 - H / 6.0 - C / 3.464101615;
            float br = L / 3.0 + H / 3.0;
            rout[i] = rr;
            gout[i] = gr;
            bout[i] = br;
        } else {
            rout[i] = rin[i];
            gout[i] = gin[i];
            bout[i] = bin[i];
        }
    }
}

//%%%%%%%%%%%%%%%%%%%%%%%%%%%%%%%%%%%%%%%

void RawImageSource::HLRecovery_CIELab (float* rin, float* gin, float* bin, float* rout, float* gout, float* bout,
                                        int width, float maxval, double xyz_cam[3][3], double cam_xyz[3][3])
{

    //static bool crTableReady = false;

    // lookup table for Lab conversion
    // perhaps should be centralized, universally defined so we don't keep remaking it???
    /*for (int ix=0; ix < 0x10000; ix++) {
            float rx = ix / 65535.0;
            fv[ix] = rx > 0.008856 ? exp(1.0/3 * log(rx)) : 7.787*rx + 16/116.0;
        }*/
    //crTableReady = true;


    for (int i = 0; i < width; i++) {
        float r = rin[i], g = gin[i], b = bin[i];

        if (r > maxval || g > maxval || b > maxval) {
            float ro = min (r, maxval);
            float go = min (g, maxval);
            float bo = min (b, maxval);
            float yy = xyz_cam[1][0] * r + xyz_cam[1][1] * g + xyz_cam[1][2] * b;
            float fy = (yy < 65535.0 ? Color::cachef[yy] / 327.68 : std::cbrt (yy / MAXVALD));
            // compute LCH decompostion of the clipped pixel (only color information, thus C and H will be used)
            float x = xyz_cam[0][0] * ro + xyz_cam[0][1] * go + xyz_cam[0][2] * bo;
            float y = xyz_cam[1][0] * ro + xyz_cam[1][1] * go + xyz_cam[1][2] * bo;
            float z = xyz_cam[2][0] * ro + xyz_cam[2][1] * go + xyz_cam[2][2] * bo;
            x = (x < 65535.0 ? Color::cachef[x] / 327.68 : std::cbrt (x / MAXVALD));
            y = (y < 65535.0 ? Color::cachef[y] / 327.68 : std::cbrt (y / MAXVALD));
            z = (z < 65535.0 ? Color::cachef[z] / 327.68 : std::cbrt (z / MAXVALD));
            // convert back to rgb
            double fz = fy - y + z;
            double fx = fy + x - y;

            double zr = Color::f2xyz (fz);
            double xr = Color::f2xyz (fx);

            x = xr * 65535.0 ;
            y = yy;
            z = zr * 65535.0 ;
            float rr = cam_xyz[0][0] * x + cam_xyz[0][1] * y + cam_xyz[0][2] * z;
            float gr = cam_xyz[1][0] * x + cam_xyz[1][1] * y + cam_xyz[1][2] * z;
            float br = cam_xyz[2][0] * x + cam_xyz[2][1] * y + cam_xyz[2][2] * z;
            rout[i] = (rr);
            gout[i] = (gr);
            bout[i] = (br);
        } else {
            rout[i] = (rin[i]);
            gout[i] = (gin[i]);
            bout[i] = (bin[i]);
        }
    }
}

//%%%%%%%%%%%%%%%%%%%%%%%%%%%%%%%%%%%%%%%

void RawImageSource::hlRecovery (const std::string &method, float* red, float* green, float* blue, int width, float* hlmax )
{

    if (method == "Luminance") {
        HLRecovery_Luminance (red, green, blue, red, green, blue, width, 65535.0);
    } else if (method == "CIELab blending") {
        HLRecovery_CIELab (red, green, blue, red, green, blue, width, 65535.0, imatrices.xyz_cam, imatrices.cam_xyz);
    } else if (method == "Blend") { // derived from Dcraw
        HLRecovery_blend (red, green, blue, width, 65535.0, hlmax);
    }

}

//%%%%%%%%%%%%%%%%%%%%%%%%%%%%%%%%%%%%%%%

void RawImageSource::getAutoExpHistogram (LUTu & histogram, int& histcompr)
{
//    BENCHFUN
    histcompr = 3;

    histogram (65536 >> histcompr);
    histogram.clear();
    const float refwb[3] = {static_cast<float> (refwb_red  / (1 << histcompr)), static_cast<float> (refwb_green / (1 << histcompr)), static_cast<float> (refwb_blue / (1 << histcompr))};

#ifdef _OPENMP
    #pragma omp parallel
#endif
    {
        LUTu tmphistogram (histogram.getSize());
        tmphistogram.clear();
#ifdef _OPENMP
        #pragma omp for schedule(dynamic,16) nowait
#endif

        for (int i = border; i < H - border; i++) {
            int start, end;
            getRowStartEnd (i, start, end);

            if (ri->getSensorType() == ST_BAYER) {
                // precalculate factors to avoid expensive per pixel calculations
                float refwb0 =  refwb[ri->FC (i, start)];
                float refwb1 =  refwb[ri->FC (i, start + 1)];
                int j;

                for (j = start; j < end - 1; j += 2) {
                    tmphistogram[ (int) (refwb0 * rawData[i][j])] += 4;
                    tmphistogram[ (int) (refwb1 * rawData[i][j + 1])] += 4;
                }

                if (j < end) {
                    tmphistogram[ (int) (refwb0 * rawData[i][j])] += 4;
                }
            } else if (ri->getSensorType() == ST_FUJI_XTRANS) {
                // precalculate factors to avoid expensive per pixel calculations
                float refwb0 =  refwb[ri->XTRANSFC (i, start)];
                float refwb1 =  refwb[ri->XTRANSFC (i, start + 1)];
                float refwb2 =  refwb[ri->XTRANSFC (i, start + 2)];
                float refwb3 =  refwb[ri->XTRANSFC (i, start + 3)];
                float refwb4 =  refwb[ri->XTRANSFC (i, start + 4)];
                float refwb5 =  refwb[ri->XTRANSFC (i, start + 5)];
                int j;

                for (j = start; j < end - 5; j += 6) {
                    tmphistogram[ (int) (refwb0 * rawData[i][j])] += 4;
                    tmphistogram[ (int) (refwb1 * rawData[i][j + 1])] += 4;
                    tmphistogram[ (int) (refwb2 * rawData[i][j + 2])] += 4;
                    tmphistogram[ (int) (refwb3 * rawData[i][j + 3])] += 4;
                    tmphistogram[ (int) (refwb4 * rawData[i][j + 4])] += 4;
                    tmphistogram[ (int) (refwb5 * rawData[i][j + 5])] += 4;
                }

                for (; j < end; j++) {
                    tmphistogram[ (int) (refwb[ri->XTRANSFC (i, j)] * rawData[i][j])] += 4;
                }
            } else if (ri->get_colors() == 1) {
                for (int j = start; j < end; j++) {
                    tmphistogram[(int)(refwb[0] * rawData[i][j])]++;
                }
            } else {
                for (int j = start; j < end; j++) {
                    tmphistogram[(int)(refwb[0] * rawData[i][3 * j + 0])]++;
                    tmphistogram[(int)(refwb[1] * rawData[i][3 * j + 1])]++;
                    tmphistogram[(int)(refwb[2] * rawData[i][3 * j + 2])]++;
                }
            }
        }

#ifdef _OPENMP
        #pragma omp critical
#endif
        {
            histogram += tmphistogram;
        }
    }
}

// Histogram MUST be 256 in size; gamma is applied, blackpoint and gain also
void RawImageSource::getRAWHistogram (LUTu & histRedRaw, LUTu & histGreenRaw, LUTu & histBlueRaw)
{
//    BENCHFUN
    histRedRaw.clear();
    histGreenRaw.clear();
    histBlueRaw.clear();
    const float mult[4] = { 65535.0f / ri->get_white (0),
                            65535.0f / ri->get_white (1),
                            65535.0f / ri->get_white (2),
                            65535.0f / ri->get_white (3)
                          };

    const bool fourColours = ri->getSensorType() == ST_BAYER && ((mult[1] != mult[3] || cblacksom[1] != cblacksom[3]) || FC (0, 0) == 3 || FC (0, 1) == 3 || FC (1, 0) == 3 || FC (1, 1) == 3);

    constexpr int histoSize = 65536;
    LUTu hist[4];
    hist[0] (histoSize);
    hist[0].clear();

    if (ri->get_colors() > 1) {
        hist[1] (histoSize);
        hist[1].clear();
        hist[2] (histoSize);
        hist[2].clear();
    }

    if (fourColours) {
        hist[3] (histoSize);
        hist[3].clear();
    }

#ifdef _OPENMP
    int numThreads;
    // reduce the number of threads under certain conditions to avoid overhead of too many critical regions
    numThreads = sqrt ((((H - 2 * border) * (W - 2 * border)) / 262144.f));
    numThreads = std::min (std::max (numThreads, 1), omp_get_max_threads());

    #pragma omp parallel num_threads(numThreads)
#endif
    {
        // we need one LUT per color and thread, which corresponds to 1 MB per thread
        LUTu tmphist[4];
        tmphist[0] (histoSize);
        tmphist[0].clear();

        if (ri->get_colors() > 1) {
            tmphist[1] (histoSize);
            tmphist[1].clear();
            tmphist[2] (histoSize);
            tmphist[2].clear();

            if (fourColours) {
                tmphist[3] (histoSize);
                tmphist[3].clear();
            }
        }

#ifdef _OPENMP
        #pragma omp for nowait
#endif

        for (int i = border; i < H - border; i++) {
            int start, end;
            getRowStartEnd (i, start, end);

            if (ri->getSensorType() == ST_BAYER) {
                int j;
                int c1 = FC (i, start);
                c1 = ( fourColours && c1 == 1 && ! (i & 1) ) ? 3 : c1;
                int c2 = FC (i, start + 1);
                c2 = ( fourColours && c2 == 1 && ! (i & 1) ) ? 3 : c2;

                for (j = start; j < end - 1; j += 2) {
                    tmphist[c1][ (int)ri->data[i][j]]++;
                    tmphist[c2][ (int)ri->data[i][j + 1]]++;
                }

                if (j < end) { // last pixel of row if width is odd
                    tmphist[c1][ (int)ri->data[i][j]]++;
                }
            } else if (ri->get_colors() == 1) {
                for (int j = start; j < end; j++) {
                    tmphist[0][ (int)ri->data[i][j]]++;
                }
            } else if (ri->getSensorType() == ST_FUJI_XTRANS) {
                for (int j = start; j < end - 1; j += 2) {
                    int c = ri->XTRANSFC (i, j);
                    tmphist[c][ (int)ri->data[i][j]]++;
                }
            } else {
                for (int j = start; j < end; j++) {
                    for (int c = 0; c < 3; c++) {
                        tmphist[c][ (int)ri->data[i][3 * j + c]]++;
                    }
                }
            }
        }

#ifdef _OPENMP
        #pragma omp critical
#endif
        {
            hist[0] += tmphist[0];

            if (ri->get_colors() > 1) {
                hist[1] += tmphist[1];
                hist[2] += tmphist[2];

                if (fourColours) {
                    hist[3] += tmphist[3];
                }
            }
        } // end of critical region
    } // end of parallel region

    for (int i = 0; i < 65536; i++) {
        int idx;
        idx = CLIP ((int)Color::gamma (mult[0] * (i - (cblacksom[0]/*+black_lev[0]*/))));
        histRedRaw[idx >> 8] += hist[0][i];

        if (ri->get_colors() > 1) {
            idx = CLIP ((int)Color::gamma (mult[1] * (i - (cblacksom[1]/*+black_lev[1]*/))));
            histGreenRaw[idx >> 8] += hist[1][i];

            if (fourColours) {
                idx = CLIP ((int)Color::gamma (mult[3] * (i - (cblacksom[3]/*+black_lev[3]*/))));
                histGreenRaw[idx >> 8] += hist[3][i];
            }

            idx = CLIP ((int)Color::gamma (mult[2] * (i - (cblacksom[2]/*+black_lev[2]*/))));
            histBlueRaw[idx >> 8] += hist[2][i];
        }
    }

    if (ri->getSensorType() == ST_BAYER)    // since there are twice as many greens, correct for it
        for (int i = 0; i < 256; i++) {
            histGreenRaw[i] >>= 1;
        }
    else if (ri->getSensorType() == ST_FUJI_XTRANS) // since Xtrans has 2.5 as many greens, correct for it
        for (int i = 0; i < 256; i++) {
            histGreenRaw[i] = (histGreenRaw[i] * 2) / 5;
        }
    else if (ri->get_colors() == 1) { // monochrome sensor => set all histograms equal
        histGreenRaw += histRedRaw;
        histBlueRaw += histRedRaw;
    }

}

//%%%%%%%%%%%%%%%%%%%%%%%%%%%%%%%%%%%%%%%

void RawImageSource::getRowStartEnd (int x, int &start, int &end)
{
    if (fuji) {
        int fw = ri->get_FujiWidth();
        start = ABS (fw - x) + border;
        end = min (H + W - fw - x, fw + x) - border;
    } else {
        start = border;
        end = W - border;
    }
}

//%%%%%%%%%%%%%%%%%%%%%%%%%%%%%%%%%%%%%%%
void RawImageSource::getAutoWBMultipliers (double &rm, double &gm, double &bm)
{
//    BENCHFUN
    constexpr double clipHigh = 64000.0;

    if (ri->get_colors() == 1) {
        rm = gm = bm = 1;
        return;
    }

    if (redAWBMul != -1.) {
        rm = redAWBMul;
        gm = greenAWBMul;
        bm = blueAWBMul;
        return;
    }

    if (!isWBProviderReady()) {
        rm = -1.0;
        gm = -1.0;
        bm = -1.0;
        return;
    }

    double avg_r = 0;
    double avg_g = 0;
    double avg_b = 0;
    int rn = 0, gn = 0, bn = 0;

    if (fuji) {
        for (int i = 32; i < H - 32; i++) {
            int fw = ri->get_FujiWidth();
            int start = ABS (fw - i) + 32;
            int end = min (H + W - fw - i, fw + i) - 32;

            for (int j = start; j < end; j++) {
                if (ri->getSensorType() != ST_BAYER) {
                    double dr = CLIP (initialGain * (rawData[i][3 * j]  ));
                    double dg = CLIP (initialGain * (rawData[i][3 * j + 1]));
                    double db = CLIP (initialGain * (rawData[i][3 * j + 2]));

                    if (dr > clipHigh || dg > clipHigh || db > clipHigh) {
                        continue;
                    }

                    avg_r += dr;
                    avg_g += dg;
                    avg_b += db;
                    rn = gn = ++bn;
                } else {
                    int c = FC ( i, j);
                    double d = CLIP (initialGain * (rawData[i][j]));

                    if (d > clipHigh) {
                        continue;
                    }

                    // Let's test green first, because they are more numerous
                    if (c == 1) {
                        avg_g += d;
                        gn++;
                    } else if (c == 0) {
                        avg_r += d;
                        rn++;
                    } else { /*if (c==2)*/
                        avg_b += d;
                        bn++;
                    }
                }
            }
        }
    } else {
        if (ri->getSensorType() != ST_BAYER) {
            if (ri->getSensorType() == ST_FUJI_XTRANS) {
                const double compval = clipHigh / initialGain;
#ifdef _OPENMP
                #pragma omp parallel
#endif
                {
                    double avg_c[3] = {0.0};
                    int cn[3] = {0};
#ifdef _OPENMP
                    #pragma omp for schedule(dynamic,16) nowait
#endif

                    for (int i = 32; i < H - 32; i++) {
                        for (int j = 32; j < W - 32; j++) {
                            // each loop read 1 rgb triplet value
                            double d = rawData[i][j];

                            if (d > compval) {
                                continue;
                            }

                            int c = ri->XTRANSFC (i, j);
                            avg_c[c] += d;
                            cn[c]++;
                        }
                    }

#ifdef _OPENMP
                    #pragma omp critical
#endif
                    {
                        avg_r += avg_c[0];
                        avg_g += avg_c[1];
                        avg_b += avg_c[2];
                        rn += cn[0];
                        gn += cn[1];
                        bn += cn[2];
                    }
                }
                avg_r *= initialGain;
                avg_g *= initialGain;
                avg_b *= initialGain;
            } else {
                for (int i = 32; i < H - 32; i++)
                    for (int j = 32; j < W - 32; j++) {
                        // each loop read 1 rgb triplet value

                        double dr = CLIP (initialGain * (rawData[i][3 * j]  ));
                        double dg = CLIP (initialGain * (rawData[i][3 * j + 1]));
                        double db = CLIP (initialGain * (rawData[i][3 * j + 2]));

                        if (dr > clipHigh || dg > clipHigh || db > clipHigh) {
                            continue;
                        }

                        avg_r += dr;
                        rn++;
                        avg_g += dg;
                        avg_b += db;
                    }

                gn = rn;
                bn = rn;
            }
        } else {
            //determine GRBG coset; (ey,ex) is the offset of the R subarray
            int ey, ex;

            if (ri->ISGREEN (0, 0)) { //first pixel is G
                if (ri->ISRED (0, 1)) {
                    ey = 0;
                    ex = 1;
                } else {
                    ey = 1;
                    ex = 0;
                }
            } else {//first pixel is R or B
                if (ri->ISRED (0, 0)) {
                    ey = 0;
                    ex = 0;
                } else {
                    ey = 1;
                    ex = 1;
                }
            }

            const double compval = clipHigh / initialGain;
#ifdef _OPENMP
            #pragma omp parallel for reduction(+:avg_r,avg_g,avg_b,rn,gn,bn) schedule(dynamic,8)
#endif

            for (int i = 32; i < H - 32; i += 2)
                for (int j = 32; j < W - 32; j += 2) {
                    //average each Bayer quartet component individually if non-clipped
                    double d[2][2];
                    d[0][0] = rawData[i][j];
                    d[0][1] = rawData[i][j + 1];
                    d[1][0] = rawData[i + 1][j];
                    d[1][1] = rawData[i + 1][j + 1];

                    if (d[ey][ex] <= compval) {
                        avg_r += d[ey][ex];
                        rn++;
                    }

                    if (d[1 - ey][ex] <= compval) {
                        avg_g += d[1 - ey][ex];
                        gn++;
                    }

                    if (d[ey][1 - ex] <= compval) {
                        avg_g += d[ey][1 - ex];
                        gn++;
                    }

                    if (d[1 - ey][1 - ex] <= compval) {
                        avg_b += d[1 - ey][1 - ex];
                        bn++;
                    }
                }

            avg_r *= initialGain;
            avg_g *= initialGain;
            avg_b *= initialGain;

        }
    }

    if( settings->verbose ) {
        printf ("AVG: %g %g %g\n", avg_r / std::max(1, rn), avg_g / std::max(1, gn), avg_b / std::max(1, bn));
    }

    //    return ColorTemp (pow(avg_r/rn, 1.0/6.0)*img_r, pow(avg_g/gn, 1.0/6.0)*img_g, pow(avg_b/bn, 1.0/6.0)*img_b);

    double reds   = avg_r / std::max(1, rn) * refwb_red;
    double greens = avg_g / std::max(1, gn) * refwb_green;
    double blues  = avg_b / std::max(1, bn) * refwb_blue;

    redAWBMul   = rm = imatrices.rgb_cam[0][0] * reds + imatrices.rgb_cam[0][1] * greens + imatrices.rgb_cam[0][2] * blues;
    greenAWBMul = gm = imatrices.rgb_cam[1][0] * reds + imatrices.rgb_cam[1][1] * greens + imatrices.rgb_cam[1][2] * blues;
    blueAWBMul  = bm = imatrices.rgb_cam[2][0] * reds + imatrices.rgb_cam[2][1] * greens + imatrices.rgb_cam[2][2] * blues;
}

//%%%%%%%%%%%%%%%%%%%%%%%%%%%%%%%%%%%%%%%


ColorTemp RawImageSource::getSpotWB (std::vector<Coord2D> &red, std::vector<Coord2D> &green, std::vector<Coord2D> &blue, int tran, double equal)
{

    int x;
    int y;
    double reds = 0, greens = 0, blues = 0;
    unsigned int rn = 0;

    if (ri->getSensorType() != ST_BAYER) {
        if (ri->getSensorType() == ST_FUJI_XTRANS) {
            int d[9][2] = {{0, 0}, { -1, -1}, { -1, 0}, { -1, 1}, {0, -1}, {0, 1}, {1, -1}, {1, 0}, {1, 1}};

            for (size_t i = 0; i < red.size(); i++) {
                transformPosition (red[i].x, red[i].y, tran, x, y);
                double rloc, gloc, bloc;
                int rnbrs, gnbrs, bnbrs;
                rloc = gloc = bloc = rnbrs = gnbrs = bnbrs = 0;

                for (int k = 0; k < 9; k++) {
                    int xv = x + d[k][0];
                    int yv = y + d[k][1];

                    if (xv >= 0 && yv >= 0 && xv < W && yv < H) {
                        if (ri->ISXTRANSRED (yv, xv)) { //RED
                            rloc += (rawData[yv][xv]);
                            rnbrs++;
                            continue;
                        } else if (ri->ISXTRANSBLUE (yv, xv)) { //BLUE
                            bloc += (rawData[yv][xv]);
                            bnbrs++;
                            continue;
                        } else { // GREEN
                            gloc += (rawData[yv][xv]);
                            gnbrs++;
                            continue;
                        }
                    }
                }

                rloc /= rnbrs;
                gloc /= gnbrs;
                bloc /= bnbrs;

                if (rloc * initialGain < 64000. && gloc * initialGain < 64000. && bloc * initialGain < 64000.) {
                    reds += rloc;
                    greens += gloc;
                    blues += bloc;
                    rn++;
                }
            }

        } else {
            int xmin, xmax, ymin, ymax;
            int xr, xg, xb, yr, yg, yb;

            for (size_t i = 0; i < red.size(); i++) {
                transformPosition (red[i].x, red[i].y, tran, xr, yr);
                transformPosition (green[i].x, green[i].y, tran, xg, yg);
                transformPosition (blue[i].x, blue[i].y, tran, xb, yb);

                if (initialGain * (rawData[yr][3 * xr]  ) > 52500 ||
                        initialGain * (rawData[yg][3 * xg + 1]) > 52500 ||
                        initialGain * (rawData[yb][3 * xb + 2]) > 52500) {
                    continue;
                }

                xmin = min (xr, xg, xb);
                xmax = max (xr, xg, xb);
                ymin = min (yr, yg, yb);
                ymax = max (yr, yg, yb);

                if (xmin >= 0 && ymin >= 0 && xmax < W && ymax < H) {
                    reds    += (rawData[yr][3 * xr]  );
                    greens  += (rawData[yg][3 * xg + 1]);
                    blues   += (rawData[yb][3 * xb + 2]);
                    rn++;
                }
            }
        }

    } else {

        int d[9][2] = {{0, 0}, { -1, -1}, { -1, 0}, { -1, 1}, {0, -1}, {0, 1}, {1, -1}, {1, 0}, {1, 1}};

        for (size_t i = 0; i < red.size(); i++) {
            transformPosition (red[i].x, red[i].y, tran, x, y);
            double rloc, gloc, bloc;
            int rnbrs, gnbrs, bnbrs;
            rloc = gloc = bloc = rnbrs = gnbrs = bnbrs = 0;

            for (int k = 0; k < 9; k++) {
                int xv = x + d[k][0];
                int yv = y + d[k][1];
                int c = FC (yv, xv);

                if (xv >= 0 && yv >= 0 && xv < W && yv < H) {
                    if (c == 0) { //RED
                        rloc += (rawData[yv][xv]);
                        rnbrs++;
                        continue;
                    } else if (c == 2) { //BLUE
                        bloc += (rawData[yv][xv]);
                        bnbrs++;
                        continue;
                    } else { // GREEN
                        gloc += (rawData[yv][xv]);
                        gnbrs++;
                        continue;
                    }
                }
            }

            rloc /= std::max(1, rnbrs);
            gloc /= std::max(1, gnbrs);
            bloc /= std::max(1, bnbrs);

            if (rloc * initialGain < 64000. && gloc * initialGain < 64000. && bloc * initialGain < 64000.) {
                reds += rloc;
                greens += gloc;
                blues += bloc;
                rn++;
            }

            transformPosition (green[i].x, green[i].y, tran, x, y);//these are redundant now ??? if not, repeat for these blocks same as for red[]
            rloc = gloc = bloc = rnbrs = gnbrs = bnbrs = 0;

            for (int k = 0; k < 9; k++) {
                int xv = x + d[k][0];
                int yv = y + d[k][1];
                int c = FC (yv, xv);

                if (xv >= 0 && yv >= 0 && xv < W && yv < H) {
                    if (c == 0) { //RED
                        rloc += (rawData[yv][xv]);
                        rnbrs++;
                        continue;
                    } else if (c == 2) { //BLUE
                        bloc += (rawData[yv][xv]);
                        bnbrs++;
                        continue;
                    } else { // GREEN
                        gloc += (rawData[yv][xv]);
                        gnbrs++;
                        continue;
                    }
                }
            }

            rloc /= std::max(rnbrs, 1);
            gloc /= std::max(gnbrs, 1);
            bloc /= std::max(bnbrs, 1);

            if (rloc * initialGain < 64000. && gloc * initialGain < 64000. && bloc * initialGain < 64000.) {
                reds += rloc;
                greens += gloc;
                blues += bloc;
                rn++;
            }

            transformPosition (blue[i].x, blue[i].y, tran, x, y);
            rloc = gloc = bloc = rnbrs = gnbrs = bnbrs = 0;

            for (int k = 0; k < 9; k++) {
                int xv = x + d[k][0];
                int yv = y + d[k][1];
                int c = FC (yv, xv);

                if (xv >= 0 && yv >= 0 && xv < W && yv < H) {
                    if (c == 0) { //RED
                        rloc += (rawData[yv][xv]);
                        rnbrs++;
                        continue;
                    } else if (c == 2) { //BLUE
                        bloc += (rawData[yv][xv]);
                        bnbrs++;
                        continue;
                    } else { // GREEN
                        gloc += (rawData[yv][xv]);
                        gnbrs++;
                        continue;
                    }
                }
            }

            rloc /= std::max(rnbrs, 1);
            gloc /= std::max(gnbrs, 1);
            bloc /= std::max(bnbrs, 1);

            if (rloc * initialGain < 64000. && gloc * initialGain < 64000. && bloc * initialGain < 64000.) {
                reds += rloc;
                greens += gloc;
                blues += bloc;
                rn++;
            }
        }
    }

    if (2u * rn < red.size()) {
        return ColorTemp (equal);
    } else {
        reds = reds / std::max(1u, rn) * refwb_red;
        greens = greens / std::max(1u, rn) * refwb_green;
        blues = blues / std::max(1u, rn) * refwb_blue;

        double rm = imatrices.rgb_cam[0][0] * reds + imatrices.rgb_cam[0][1] * greens + imatrices.rgb_cam[0][2] * blues;
        double gm = imatrices.rgb_cam[1][0] * reds + imatrices.rgb_cam[1][1] * greens + imatrices.rgb_cam[1][2] * blues;
        double bm = imatrices.rgb_cam[2][0] * reds + imatrices.rgb_cam[2][1] * greens + imatrices.rgb_cam[2][2] * blues;

        return ColorTemp (rm, gm, bm, equal);
    }
}


//%%%%%%%%%%%%%%%%%%%%%%%%%%%%%%%%%%%%%%%

void RawImageSource::transformPosition (int x, int y, int tran, int& ttx, int& tty)
{

    tran = defTransform (tran);

    x += border;
    y += border;

    if (d1x) {
        if ((tran & TR_ROT) == TR_R90 || (tran & TR_ROT) == TR_R270) {
            x /= 2;
        } else {
            y /= 2;
        }
    }

    int w = W, h = H;

    if (fuji) {
        w = ri->get_FujiWidth() * 2 + 1;
        h = (H - ri->get_FujiWidth()) * 2 + 1;
    }

    int sw = w, sh = h;

    if ((tran & TR_ROT) == TR_R90 || (tran & TR_ROT) == TR_R270) {
        sw = h;
        sh = w;
    }

    int ppx = x, ppy = y;

    if (tran & TR_HFLIP) {
        ppx = sw - 1 - x ;
    }

    if (tran & TR_VFLIP) {
        ppy = sh - 1 - y;
    }

    int tx = ppx;
    int ty = ppy;

    if ((tran & TR_ROT) == TR_R180) {
        tx = w - 1 - ppx;
        ty = h - 1 - ppy;
    } else if ((tran & TR_ROT) == TR_R90) {
        tx = ppy;
        ty = h - 1 - ppx;
    } else if ((tran & TR_ROT) == TR_R270) {
        tx = w - 1 - ppy;
        ty = ppx;
    }

    if (fuji) {
        ttx = (tx + ty) / 2;
        tty = (ty - tx) / 2 + ri->get_FujiWidth();
    } else {
        ttx = tx;
        tty = ty;
    }
}

//%%%%%%%%%%%%%%%%%%%%%%%%%%%%%%%%%%%%%%%

void RawImageSource::inverse33 (const double (*rgb_cam)[3], double (*cam_rgb)[3])
{
    double nom = (rgb_cam[0][2] * rgb_cam[1][1] * rgb_cam[2][0] - rgb_cam[0][1] * rgb_cam[1][2] * rgb_cam[2][0] -
                  rgb_cam[0][2] * rgb_cam[1][0] * rgb_cam[2][1] + rgb_cam[0][0] * rgb_cam[1][2] * rgb_cam[2][1] +
                  rgb_cam[0][1] * rgb_cam[1][0] * rgb_cam[2][2] - rgb_cam[0][0] * rgb_cam[1][1] * rgb_cam[2][2] );
    cam_rgb[0][0] = (rgb_cam[1][2] * rgb_cam[2][1] - rgb_cam[1][1] * rgb_cam[2][2]) / nom;
    cam_rgb[0][1] = - (rgb_cam[0][2] * rgb_cam[2][1] - rgb_cam[0][1] * rgb_cam[2][2]) / nom;
    cam_rgb[0][2] = (rgb_cam[0][2] * rgb_cam[1][1] - rgb_cam[0][1] * rgb_cam[1][2]) / nom;
    cam_rgb[1][0] = - (rgb_cam[1][2] * rgb_cam[2][0] - rgb_cam[1][0] * rgb_cam[2][2]) / nom;
    cam_rgb[1][1] = (rgb_cam[0][2] * rgb_cam[2][0] - rgb_cam[0][0] * rgb_cam[2][2]) / nom;
    cam_rgb[1][2] = - (rgb_cam[0][2] * rgb_cam[1][0] - rgb_cam[0][0] * rgb_cam[1][2]) / nom;
    cam_rgb[2][0] = (rgb_cam[1][1] * rgb_cam[2][0] - rgb_cam[1][0] * rgb_cam[2][1]) / nom;
    cam_rgb[2][1] = - (rgb_cam[0][1] * rgb_cam[2][0] - rgb_cam[0][0] * rgb_cam[2][1]) / nom;
    cam_rgb[2][2] = (rgb_cam[0][1] * rgb_cam[1][0] - rgb_cam[0][0] * rgb_cam[1][1]) / nom;
}

DiagonalCurve* RawImageSource::phaseOneIccCurve;
DiagonalCurve* RawImageSource::phaseOneIccCurveInv;

void RawImageSource::init ()
{

    {
        // Initialize Phase One ICC curves

        /* This curve is derived from TIFFTAG_TRANSFERFUNCTION of a Capture One P25+ image with applied film curve,
           exported to TIFF with embedded camera ICC. It's assumed to be similar to most standard curves in
           Capture One. It's not necessary to be exactly the same, it's just to be close to a typical curve to
           give the Phase One ICC files a good working space. */
        const double phase_one_forward[] = {
            0.0000000000, 0.0000000000, 0.0152590219, 0.0029602502, 0.0305180438, 0.0058899825, 0.0457770657, 0.0087739376, 0.0610360876, 0.0115968566,
            0.0762951095, 0.0143587396, 0.0915541314, 0.0171969177, 0.1068131533, 0.0201876860, 0.1220721752, 0.0232852674, 0.1373311971, 0.0264744030,
            0.1525902190, 0.0297245747, 0.1678492409, 0.0330205234, 0.1831082628, 0.0363775082, 0.1983672847, 0.0397802701, 0.2136263066, 0.0432593271,
            0.2288853285, 0.0467841611, 0.2441443503, 0.0503700313, 0.2594033722, 0.0540474556, 0.2746623941, 0.0577859159, 0.2899214160, 0.0616159304,
            0.3051804379, 0.0655222400, 0.3204394598, 0.0695353628, 0.3356984817, 0.0736552987, 0.3509575036, 0.0778973068, 0.3662165255, 0.0822461280,
            0.3814755474, 0.0867170214, 0.3967345693, 0.0913252461, 0.4119935912, 0.0960860609, 0.4272526131, 0.1009994659, 0.4425116350, 0.1060654612,
            0.4577706569, 0.1113298238, 0.4730296788, 0.1167925536, 0.4882887007, 0.1224841688, 0.5035477226, 0.1284046693, 0.5188067445, 0.1345540551,
            0.5340657664, 0.1409781033, 0.5493247883, 0.1476615549, 0.5645838102, 0.1546501869, 0.5798428321, 0.1619287404, 0.5951018540, 0.1695277333,
            0.6103608759, 0.1774776837, 0.6256198978, 0.1858091096, 0.6408789197, 0.1945525292, 0.6561379416, 0.2037384604, 0.6713969635, 0.2134279393,
            0.6866559854, 0.2236667430, 0.7019150072, 0.2345159075, 0.7171740291, 0.2460517281, 0.7324330510, 0.2583047227, 0.7476920729, 0.2714122225,
            0.7629510948, 0.2854352636, 0.7782101167, 0.3004959182, 0.7934691386, 0.3167620356, 0.8087281605, 0.3343862058, 0.8239871824, 0.3535820554,
            0.8392462043, 0.3745937285, 0.8545052262, 0.3977111467, 0.8697642481, 0.4232547494, 0.8850232700, 0.4515754940, 0.9002822919, 0.4830701152,
            0.9155413138, 0.5190966659, 0.9308003357, 0.5615320058, 0.9460593576, 0.6136263066, 0.9613183795, 0.6807965209, 0.9765774014, 0.7717402914,
            0.9918364233, 0.9052109560, 1.0000000000, 1.0000000000
        };
        std::vector<double> cForwardPoints;
        cForwardPoints.push_back (double (DCT_Spline)); // The first value is the curve type
        std::vector<double> cInversePoints;
        cInversePoints.push_back (double (DCT_Spline)); // The first value is the curve type

        for (unsigned int i = 0; i < sizeof (phase_one_forward) / sizeof (phase_one_forward[0]); i += 2) {
            cForwardPoints.push_back (phase_one_forward[i + 0]);
            cForwardPoints.push_back (phase_one_forward[i + 1]);
            cInversePoints.push_back (phase_one_forward[i + 1]);
            cInversePoints.push_back (phase_one_forward[i + 0]);
        }

        phaseOneIccCurve = new DiagonalCurve (cForwardPoints, CURVES_MIN_POLY_POINTS);
        phaseOneIccCurveInv = new DiagonalCurve (cInversePoints, CURVES_MIN_POLY_POINTS);
    }
}

void RawImageSource::getRawValues (int x, int y, int rotate, int &R, int &G, int &B)
{
    int xnew = x + border;
    int ynew = y + border;
    rotate += ri->get_rotateDegree();
    rotate %= 360;

    if (rotate == 90) {
        std::swap (xnew, ynew);
        ynew = H - 1 - ynew;
    } else if (rotate == 180) {
        xnew = W - 1 - xnew;
        ynew = H - 1 - ynew;
    } else if (rotate == 270) {
        std::swap (xnew, ynew);
        ynew = H - 1 - ynew;
        xnew = W - 1 - xnew;
        ynew = H - 1 - ynew;
    }

    int c = ri->getSensorType() == ST_FUJI_XTRANS ? ri->XTRANSFC (ynew, xnew) : ri->FC (ynew, xnew);
    int val = round (rawData[ynew][xnew] / scale_mul[c]);

    if (c == 0) {
        R = val;
        G = 0;
        B = 0;
    } else if (c == 2) {
        R = 0;
        G = 0;
        B = val;
    } else {
        R = 0;
        G = val;
        B = 0;
    }
}

void RawImageSource::cleanup ()
{
    delete phaseOneIccCurve;
    delete phaseOneIccCurveInv;
}

} /* namespace */<|MERGE_RESOLUTION|>--- conflicted
+++ resolved
@@ -823,13 +823,8 @@
 
             if (d1x) {
                 transLineD1x (line_red, line_grn, line_blue, ix, image, tran, imwidth, imheight, d1xHeightOdd, doClip);
-<<<<<<< HEAD
-            } else if (fuji) {
-                transLineFuji (line_red, line_grn, line_blue, ix, image, tran, imwidth, imheight, fw);
-=======
             } else if(fuji) {
                 transLineFuji (line_red, line_grn, line_blue, ix, image, tran, imheight, fw);
->>>>>>> 3f1e47d3
             } else {
                 transLineStandard (line_red, line_grn, line_blue, ix, image, tran, imwidth, imheight);
             }
@@ -915,11 +910,7 @@
     }
 }
 
-<<<<<<< HEAD
-DCPProfile *RawImageSource::getDCP (const ColorManagementParams &cmp, ColorTemp &wb, DCPProfile::ApplyState &as)
-=======
 DCPProfile *RawImageSource::getDCP(const ColorManagementParams &cmp, DCPProfile::ApplyState &as)
->>>>>>> 3f1e47d3
 {
     DCPProfile *dcpProf = nullptr;
     cmsHPROFILE dummy;
@@ -2135,13 +2126,8 @@
             std::swap (pwr, gamm);
         }
 
-<<<<<<< HEAD
-        int mode = 0, imax = 0;
-        Color::calcGamma (pwr, ts, mode, imax, g_a); // call to calcGamma with selected gamma and slope
-=======
         int mode = 0;
         Color::calcGamma(pwr, ts, mode, g_a); // call to calcGamma with selected gamma and slope
->>>>>>> 3f1e47d3
 
         //    printf("g_a0=%f g_a1=%f g_a2=%f g_a3=%f g_a4=%f\n", g_a0,g_a1,g_a2,g_a3,g_a4);
         double start;
@@ -2413,11 +2399,7 @@
             std::swap (pwr, gamm);
         }
 
-<<<<<<< HEAD
-        Color::calcGamma (pwr, ts, mode, imax, g_a); // call to calcGamma with selected gamma and slope
-=======
         Color::calcGamma(pwr, ts, mode, g_a); // call to calcGamma with selected gamma and slope
->>>>>>> 3f1e47d3
 
         double mul = 1. + g_a[4];
         double add;
