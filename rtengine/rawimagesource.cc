--- conflicted
+++ resolved
@@ -2306,17 +2306,10 @@
         }
     } else {
         TMatrix wprof = ICCStore::getInstance()->workingSpaceMatrix (cmp.working);
-<<<<<<< HEAD
-        float wp[3][3] = {
+        const float wp[3][3] = {
             {static_cast<float> (wprof[0][0]), static_cast<float> (wprof[0][1]), static_cast<float> (wprof[0][2])},
             {static_cast<float> (wprof[1][0]), static_cast<float> (wprof[1][1]), static_cast<float> (wprof[1][2])},
             {static_cast<float> (wprof[2][0]), static_cast<float> (wprof[2][1]), static_cast<float> (wprof[2][2])}
-=======
-        const float wp[3][3] = {
-            {static_cast<float>(wprof[0][0]), static_cast<float>(wprof[0][1]), static_cast<float>(wprof[0][2])},
-            {static_cast<float>(wprof[1][0]), static_cast<float>(wprof[1][1]), static_cast<float>(wprof[1][2])},
-            {static_cast<float>(wprof[2][0]), static_cast<float>(wprof[2][1]), static_cast<float>(wprof[2][2])}
->>>>>>> 3ff25193
         };
 
         // Conversion rgb -> lab is hard to vectorize because it uses a lut (that's not the main problem)
