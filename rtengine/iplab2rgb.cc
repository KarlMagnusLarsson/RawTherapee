/*
 *  This file is part of RawTherapee.
 *
 *  Copyright (c) 2004-2010 Gabor Horvath <hgabor@rawtherapee.com>
 *
 *  RawTherapee is free software: you can redistribute it and/or modify
 *  it under the terms of the GNU General Public License as published by
 *  the Free Software Foundation, either version 3 of the License, or
 *  (at your option) any later version.
 *
 *  RawTherapee is distributed in the hope that it will be useful,
 *  but WITHOUT ANY WARRANTY; without even the implied warranty of
 *  MERCHANTABILITY or FITNESS FOR A PARTICULAR PURPOSE.  See the
 *  GNU General Public License for more details.
 *
 *  You should have received a copy of the GNU General Public License
 *  along with RawTherapee.  If not, see <http://www.gnu.org/licenses/>.
 */
#include "rtengine.h"
#include "improcfun.h"
#include <glibmm.h>
#include "iccstore.h"
#include "iccmatrices.h"
#include "../rtgui/options.h"
#include "settings.h"
#include "curves.h"
#include "alignedbuffer.h"
#include "color.h"

namespace rtengine
{

extern const Settings* settings;

void ImProcFunctions::lab2monitorRgb (LabImage* lab, Image8* image)
{
    if (monitorTransform) {

        int W = lab->W;
        int H = lab->H;
        unsigned char * data = image->data;

        // cmsDoTransform is relatively expensive
#ifdef _OPENMP
        #pragma omp parallel firstprivate(lab, data, W, H)
#endif
        {
            AlignedBuffer<float> pBuf (3 * lab->W);
            float *buffer = pBuf.data;

#ifdef _OPENMP
            #pragma omp for schedule(dynamic,16)
#endif

            for (int i = 0; i < H; i++) {

                const int ix = i * 3 * W;
                int iy = 0;

                float* rL = lab->L[i];
                float* ra = lab->a[i];
                float* rb = lab->b[i];

                float fy, fx, fz, x_, y_, z_, LL;

                for (int j = 0; j < W; j++) {
                    buffer[iy++] = rL[j] / 327.68f;
                    buffer[iy++] = ra[j] / 327.68f;
                    buffer[iy++] = rb[j] / 327.68f;
                }

                if (!settings->HistogramWorking && output2monitorTransform && lab2outputTransform) {
                    AlignedBuffer<float> buf (3 * W);
                    cmsDoTransform (lab2outputTransform, buffer, buf.data, W);
                    cmsDoTransform (output2monitorTransform, buf.data, data + ix, W);
                } else {
                    cmsDoTransform (monitorTransform, buffer, data + ix, W);
                }
            }

        } // End of parallelization

    } else {

        int W = lab->W;
        int H = lab->H;
        unsigned char * data = image->data;

#ifdef _OPENMP
        #pragma omp parallel for schedule(dynamic,16) if (multiThread)
#endif

        for (int i = 0; i < H; i++) {
            float* rL = lab->L[i];
            float* ra = lab->a[i];
            float* rb = lab->b[i];
            int ix = i * 3 * W;

            float R, G, B;
            float fy, fx, fz, x_, y_, z_, LL;

            for (int j = 0; j < W; j++) {

                //float L1=rL[j],a1=ra[j],b1=rb[j];//for testing

                fy = (0.00862069 * rL[j]) / 327.68 + 0.137932; // (L+16)/116
                fx = (0.002 * ra[j]) / 327.68 + fy;
                fz = fy - (0.005 * rb[j]) / 327.68;
                LL = rL[j] / 327.68;

                x_ = 65535.0 * Color::f2xyz (fx) * Color::D50x;
                //  y_ = 65535.0 * Color::f2xyz(fy);
                z_ = 65535.0 * Color::f2xyz (fz) * Color::D50z;
                y_ = (LL > Color::epskap) ? 65535.0 * fy * fy * fy : 65535.0 * LL / Color::kappa;

                Color::xyz2srgb (x_, y_, z_, R, G, B);

                /* copy RGB */
                //int R1=((int)gamma2curve[(R)])
                data[ix++] = ((int)Color::gamma2curve[CLIP (R)]) >> 8;
                data[ix++] = ((int)Color::gamma2curve[CLIP (G)]) >> 8;
                data[ix++] = ((int)Color::gamma2curve[CLIP (B)]) >> 8;
            }
        }
    }
}

Image8* ImProcFunctions::lab2rgb (LabImage* lab, int cx, int cy, int cw, int ch, Glib::ustring profile, RenderingIntent intent, bool standard_gamma)
{
    //gamutmap(lab);

    if (cx < 0) {
        cx = 0;
    }

    if (cy < 0) {
        cy = 0;
    }

    if (cx + cw > lab->W) {
        cw = lab->W - cx;
    }

    if (cy + ch > lab->H) {
        ch = lab->H - cy;
    }

    Image8* image = new Image8 (cw, ch);

    cmsHPROFILE oprof = iccStore->getProfile (profile);

    if (oprof) {
        cmsHPROFILE oprofG = oprof;

        if (standard_gamma) {
            oprofG = ICCStore::makeStdGammaProfile (oprof);
        }

        lcmsMutex->lock ();
        cmsHPROFILE hLab  = cmsCreateLab4Profile (NULL);
        cmsHTRANSFORM hTransform = cmsCreateTransform (hLab, TYPE_Lab_DBL, oprofG, TYPE_RGB_8, intent,
                                   cmsFLAGS_NOOPTIMIZE | cmsFLAGS_NOCACHE );  // NOCACHE is important for thread safety
        cmsCloseProfile (hLab);
        lcmsMutex->unlock ();

        unsigned char *data = image->data;

        // cmsDoTransform is relatively expensive
#ifdef _OPENMP
        #pragma omp parallel
#endif
        {
            AlignedBuffer<double> pBuf (3 * cw);
            double *buffer = pBuf.data;
            int condition = cy + ch;

#ifdef _OPENMP
            #pragma omp for firstprivate(lab) schedule(dynamic,16)
#endif

            for (int i = cy; i < condition; i++) {
                const int ix = i * 3 * cw;
                int iy = 0;
                float* rL = lab->L[i];
                float* ra = lab->a[i];
                float* rb = lab->b[i];

                for (int j = cx; j < cx + cw; j++) {
                    buffer[iy++] = rL[j] / 327.68f;
                    buffer[iy++] = ra[j] / 327.68f;
                    buffer[iy++] = rb[j] / 327.68f;
                }

                cmsDoTransform (hTransform, buffer, data + ix, cw);
            }
        } // End of parallelization

        cmsDeleteTransform (hTransform);

        if (oprofG != oprof) {
            cmsCloseProfile (oprofG);
        }
    } else {

        const auto xyz_rgb = iccStore->workingSpaceInverseMatrix (profile);

#ifdef _OPENMP
        #pragma omp parallel for schedule(dynamic,16) if (multiThread)
#endif

        for (int i = cy; i < cy + ch; i++) {
            float R, G, B;
            float* rL = lab->L[i];
            float* ra = lab->a[i];
            float* rb = lab->b[i];
            int ix = 3 * i * cw;

            for (int j = cx; j < cx + cw; j++) {

                float fy = (0.00862069 * rL[j]) / 327.68 + 0.137932; // (L+16)/116
                float fx = (0.002 * ra[j]) / 327.68 + fy;
                float fz = fy - (0.005 * rb[j]) / 327.68;
                float LL = rL[j] / 327.68;

                float x_ = 65535.0 * Color::f2xyz (fx) * Color::D50x;
                //float y_ = 65535.0 * Color::f2xyz(fy);
                float z_ = 65535.0 * Color::f2xyz (fz) * Color::D50z;
                float y_ = (LL > Color::epskap) ? 65535.0 * fy * fy * fy : 65535.0 * LL / Color::kappa;

<<<<<<< HEAD
                Color::xyz2rgb (x_, y_, z_, R, G, B, rgb_xyz);
=======
                Color::xyz2rgb(x_, y_, z_, R, G, B, xyz_rgb);
>>>>>>> 4cf80e7c

                image->data[ix++] = (int)Color::gamma2curve[CLIP (R)] >> 8;
                image->data[ix++] = (int)Color::gamma2curve[CLIP (G)] >> 8;
                image->data[ix++] = (int)Color::gamma2curve[CLIP (B)] >> 8;
            }
        }
    }

    return image;
}
// for default (not gamma)
Image16* ImProcFunctions::lab2rgb16 (LabImage* lab, int cx, int cy, int cw, int ch, Glib::ustring profile, RenderingIntent intent, bool bw)
{

    //gamutmap(lab);

    if (cx < 0) {
        cx = 0;
    }

    if (cy < 0) {
        cy = 0;
    }

    if (cx + cw > lab->W) {
        cw = lab->W - cx;
    }

    if (cy + ch > lab->H) {
        ch = lab->H - cy;
    }

    Image16* image = new Image16 (cw, ch);
    cmsHPROFILE oprof = iccStore->getProfile (profile);



    if (oprof) {
        #pragma omp parallel for if (multiThread)

        for (int i = cy; i < cy + ch; i++) {
            float* rL = lab->L[i];
            float* ra = lab->a[i];
            float* rb = lab->b[i];
            short* xa = (short*)image->r (i - cy);
            short* ya = (short*)image->g (i - cy);
            short* za = (short*)image->b (i - cy);

            for (int j = cx; j < cx + cw; j++) {

                float fy = (0.0086206897f * rL[j]) / 327.68f + 0.1379310345f; // (L+16)/116
                float fx = (0.002 * ra[j]) / 327.68f + fy;
                float fz = fy - (0.005f * rb[j]) / 327.68f;
                float LL = rL[j] / 327.68f;

                float x_ = 65535.0f * (float) Color::f2xyz (fx) * Color::D50x;
                //float y_ = 65535.0 * Color::f2xyz(fy);
                float z_ = 65535.0f * (float) Color::f2xyz (fz) * Color::D50z;
                float y_ = (LL > Color::epskap) ? 65535.0f * fy * fy * fy : 65535.0f * LL / Color::kappa;

                xa[j - cx] =  CLIP ((int)  round (x_));
                ya[j - cx] =  CLIP ((int)  round (y_));
                za[j - cx] = CLIP ((int)   round (z_));

                if (bw && y_ < 65535.f ) { //force Bw value and take highlight into account
                    xa[j - cx] = (int) round (y_ * Color::D50x );
                    za[j - cx] = (int) round (y_ * Color::D50z);
                }

            }
        }

        cmsHPROFILE iprof = iccStore->getXYZProfile ();
        lcmsMutex->lock ();
        cmsHTRANSFORM hTransform = cmsCreateTransform (iprof, TYPE_RGB_16, oprof, TYPE_RGB_16, intent, cmsFLAGS_NOOPTIMIZE | cmsFLAGS_NOCACHE);
        lcmsMutex->unlock ();

        image->ExecCMSTransform (hTransform);

        cmsDeleteTransform (hTransform);
    } else {
        #pragma omp parallel for if (multiThread)

        for (int i = cy; i < cy + ch; i++) {
            float R, G, B;
            float* rL = lab->L[i];
            float* ra = lab->a[i];
            float* rb = lab->b[i];

            for (int j = cx; j < cx + cw; j++) {

                float fy = (0.0086206897f * rL[j]) / 327.68f + 0.1379310345f; // (L+16)/116
                float fx = (0.002f * ra[j]) / 327.68f + fy;
                float fz = fy - (0.005f * rb[j]) / 327.68f;
                float LL = rL[j] / 327.68f;

                float x_ = 65535.0f * (float) Color::f2xyz (fx) * Color::D50x;
                //float y_ = 65535.0 * Color::f2xyz(fy);
                float z_ = 65535.0f * (float) Color::f2xyz (fz) * Color::D50z;
                float y_ = (LL > Color::epskap) ? (float) 65535.0f * fy * fy * fy : 65535.0f * LL / Color::kappa;

                Color::xyz2srgb (x_, y_, z_, R, G, B);

                image->r (i - cy, j - cx) = (int)Color::gamma2curve[CLIP (R)];
                image->g (i - cy, j - cx) = (int)Color::gamma2curve[CLIP (G)];
                image->b (i - cy, j - cx) = (int)Color::gamma2curve[CLIP (B)];
            }
        }
    }

    return image;
}


// for gamma options (BT709...sRGB linear...)
Image16* ImProcFunctions::lab2rgb16b (LabImage* lab, int cx, int cy, int cw, int ch, Glib::ustring profile, RenderingIntent intent, Glib::ustring profi, Glib::ustring gam,  bool freegamma, double gampos, double slpos, double &ga0, double &ga1, double &ga2, double &ga3, double &ga4, double &ga5, double &ga6, bool bw)
{

    //gamutmap(lab);

    if (cx < 0) {
        cx = 0;
    }

    if (cy < 0) {
        cy = 0;
    }

    if (cx + cw > lab->W) {
        cw = lab->W - cx;
    }

    if (cy + ch > lab->H) {
        ch = lab->H - cy;
    }

    Image16* image = new Image16 (cw, ch);
    float p1, p2, p3, p4, p5, p6; //primaries

    double g_a0, g_a1, g_a2, g_a3, g_a4, g_a5; //gamma parameters
    double pwr;
    double ts;
    ga6 = 0.0;
    pwr = 1.0 / gampos;
    ts = slpos;
    int mode = 0, imax = 0;

    int t50;
    int select_temp = 1; //5003K
    const double eps = 0.000000001; // not divide by zero

    //primaries for 7 working profiles ==> output profiles
    // eventually to adapt primaries  if RT used special profiles !
    if (profi == "WideGamut") {
        p1 = 0.7350;    //Widegamut primaries
        p2 = 0.2650;
        p3 = 0.1150;
        p4 = 0.8260;
        p5 = 0.1570;
        p6 = 0.0180;
        select_temp = 1;
    } else if (profi == "Adobe RGB") {
        p1 = 0.6400;    //Adobe primaries
        p2 = 0.3300;
        p3 = 0.2100;
        p4 = 0.7100;
        p5 = 0.1500;
        p6 = 0.0600;
        select_temp = 2;
    } else if (profi == "sRGB") {
        p1 = 0.6400;    // sRGB primaries
        p2 = 0.3300;
        p3 = 0.3000;
        p4 = 0.6000;
        p5 = 0.1500;
        p6 = 0.0600;
        select_temp = 2;
    } else if (profi == "BruceRGB") {
        p1 = 0.6400;    // Bruce primaries
        p2 = 0.3300;
        p3 = 0.2800;
        p4 = 0.6500;
        p5 = 0.1500;
        p6 = 0.0600;
        select_temp = 2;
    } else if (profi == "Beta RGB") {
        p1 = 0.6888;    // Beta primaries
        p2 = 0.3112;
        p3 = 0.1986;
        p4 = 0.7551;
        p5 = 0.1265;
        p6 = 0.0352;
        select_temp = 1;
    } else if (profi == "BestRGB") {
        p1 = 0.7347;    // Best primaries
        p2 = 0.2653;
        p3 = 0.2150;
        p4 = 0.7750;
        p5 = 0.1300;
        p6 = 0.0350;
        select_temp = 1;
    } else if (profi == "Rec2020") {
        p1 = 0.7080;    // Rec2020 primaries
        p2 = 0.2920;
        p3 = 0.1700;
        p4 = 0.7970;
        p5 = 0.1310;
        p6 = 0.0460;
        select_temp = 2;
    } else {
        p1 = 0.7347;    //ProPhoto and default primaries
        p2 = 0.2653;
        p3 = 0.1596;
        p4 = 0.8404;
        p5 = 0.0366;
        p6 = 0.0001;
        select_temp = 1;
    }

    if (!freegamma) {//if Free gamma not selected
        // gamma : ga0,ga1,ga2,ga3,ga4,ga5 by calcul
        if (gam == "BT709_g2.2_s4.5")      {
            ga0 = 2.22;    //BT709  2.2  4.5  - my prefered as D.Coffin
            ga1 = 0.909995;
            ga2 = 0.090005;
            ga3 = 0.222222;
            ga4 = 0.081071;
            ga5 = 0.0;
        } else if (gam == "sRGB_g2.4_s12.92")   {
            ga0 = 2.40;    //sRGB 2.4 12.92  - RT default as Lightroom
            ga1 = 0.947858;
            ga2 = 0.052142;
            ga3 = 0.077399;
            ga4 = 0.039293;
            ga5 = 0.0;
        } else if (gam == "High_g1.3_s3.35")    {
            ga0 = 1.3 ;    //for high dynamic images
            ga1 = 0.998279;
            ga2 = 0.001721;
            ga3 = 0.298507;
            ga4 = 0.005746;
            ga5 = 0.0;
        } else if (gam == "Low_g2.6_s6.9")   {
            ga0 = 2.6 ;    //gamma 2.6 variable : for low contrast images
            ga1 = 0.891161;
            ga2 = 0.108839;
            ga3 = 0.144928;
            ga4 = 0.076332;
            ga5 = 0.0;
        } else if (gam == "linear_g1.0")   {
            ga0 = 1.0;    //gamma=1 linear : for high dynamic images (cf : D.Coffin...)
            ga1 = 1.;
            ga2 = 0.;
            ga3 = 1. / eps;
            ga4 = 0.;
            ga5 = 0.0;
        } else if (gam == "standard_g2.2")   {
            ga0 = 2.2;    //gamma=2.2 (as gamma of Adobe, Widegamut...)
            ga1 = 1.;
            ga2 = 0.;
            ga3 = 1. / eps;
            ga4 = 0.;
            ga5 = 0.0;
        } else if (gam == "standard_g1.8")   {
            ga0 = 1.8;    //gamma=1.8  (as gamma of Prophoto)
            ga1 = 1.;
            ga2 = 0.;
            ga3 = 1. / eps;
            ga4 = 0.;
            ga5 = 0.0;
        }
    } else { //free gamma selected
        if (slpos == 0) {
            slpos = eps;
        }

        Color::calcGamma (pwr, ts, mode, imax, g_a0, g_a1, g_a2, g_a3, g_a4, g_a5); // call to calcGamma with selected gamma and slope : return parameters for LCMS2
        ga4 = g_a3 * ts;
        //printf("g_a0=%f g_a1=%f g_a2=%f g_a3=%f g_a4=%f\n", g_a0,g_a1,g_a2,g_a3,g_a4);
        ga0 = gampos;
        ga1 = 1. / (1.0 + g_a4);
        ga2 = g_a4 / (1.0 + g_a4);
        ga3 = 1. / slpos;
        ga5 = 0.0;
        //printf("ga0=%f ga1=%f ga2=%f ga3=%f ga4=%f\n", ga0,ga1,ga2,ga3,ga4);

    }

    if (select_temp == 1) {
        t50 = 5003;    // for Widegamut, Prophoto Best, Beta   D50
    } else if (select_temp == 2) {
        t50 = 6504;    // for sRGB, AdobeRGB, Bruce Rec2020 D65
    }

    cmsCIExyY       xyD;
    cmsCIExyYTRIPLE Primaries = {{p1, p2, 1.0},//red primaries
        {p3, p4, 1.0}, // green
        {p5, p6, 1.0} //blue
    };
    cmsToneCurve* GammaTRC[3];
    cmsFloat64Number Parameters[7];
    Parameters[0] = ga0;
    Parameters[1] = ga1;
    Parameters[2] = ga2;
    Parameters[3] = ga3;
    Parameters[4] = ga4;
    Parameters[5] = ga5;
    Parameters[6] = ga6;
// 7 parameters for smoother curves
    cmsWhitePointFromTemp (&xyD, t50);
    GammaTRC[0] = GammaTRC[1] = GammaTRC[2] =   cmsBuildParametricToneCurve (NULL, 5, Parameters); //5 = more smoother than 4
    cmsHPROFILE oprofdef = cmsCreateRGBProfileTHR (NULL, &xyD, &Primaries, GammaTRC); //oprofdef  become Outputprofile

    cmsFreeToneCurve (GammaTRC[0]);


    if (oprofdef) {
        #pragma omp parallel for if (multiThread)

        for (int i = cy; i < cy + ch; i++) {
            float* rL = lab->L[i];
            float* ra = lab->a[i];
            float* rb = lab->b[i];
            short* xa = (short*)image->r (i - cy);
            short* ya = (short*)image->g (i - cy);
            short* za = (short*)image->b (i - cy);

            for (int j = cx; j < cx + cw; j++) {

                float fy = (0.0086206897f * rL[j]) / 327.68f + 0.1379310345f; // (L+16)/116
                float fx = (0.002f * ra[j]) / 327.68f + fy;
                float fz = fy - (0.005f * rb[j]) / 327.68f;
                float LL = rL[j] / 327.68f;

                float x_ = 65535.0f * (float)Color::f2xyz (fx) * Color::D50x;
                //  float y_ = 65535.0 * Color::f2xyz(fy);
                float z_ = 65535.0f * (float)Color::f2xyz (fz) * Color::D50z;
                float y_ = (LL > Color::epskap) ? (float) 65535.0 * fy * fy * fy : 65535.0f * LL / Color::kappa;

                xa[j - cx] = CLIP ((int) round (x_)) ;
                ya[j - cx] = CLIP ((int) round (y_));
                za[j - cx] = CLIP ((int) round (z_));

                if (bw && y_ < 65535.f) { //force Bw value and take highlight into account
                    xa[j - cx] = (int) round (y_ * Color::D50x);
                    za[j - cx] = (int) round (y_ * Color::D50z);
                }

            }
        }

        cmsHPROFILE iprof = iccStore->getXYZProfile ();
        lcmsMutex->lock ();
        cmsHTRANSFORM hTransform = cmsCreateTransform (iprof, TYPE_RGB_16, oprofdef, TYPE_RGB_16, intent,  cmsFLAGS_NOOPTIMIZE | cmsFLAGS_NOCACHE);
        lcmsMutex->unlock ();

        image->ExecCMSTransform (hTransform);
        cmsDeleteTransform (hTransform);
    } else {
        //
        #pragma omp parallel for if (multiThread)
        for (int i = cy; i < cy + ch; i++) {
            float R, G, B;
            float* rL = lab->L[i];
            float* ra = lab->a[i];
            float* rb = lab->b[i];

            for (int j = cx; j < cx + cw; j++) {

                float fy = (0.0086206897f * rL[j]) / 327.68f + 0.1379310345f; // (L+16)/116
                float fx = (0.002f * ra[j]) / 327.68f + fy;
                float fz = fy - (0.005f * rb[j]) / 327.68f;
                float LL = rL[j] / 327.68f;

                float x_ = 65535.0f * (float) Color::f2xyz (fx) * Color::D50x;
                //float y_ = 65535.0 * Color::f2xyz(fy);
                float z_ = 65535.0f * (float) Color::f2xyz (fz) * Color::D50z;
                float y_ = (LL > Color::epskap) ? (float) 65535.0 * fy * fy * fy : 65535.0f * LL / Color::kappa;

                Color::xyz2srgb (x_, y_, z_, R, G, B);

                image->r (i - cy, j - cx) = (int)Color::gamma2curve[CLIP (R)];
                image->g (i - cy, j - cx) = (int)Color::gamma2curve[CLIP (G)];
                image->b (i - cy, j - cx) = (int)Color::gamma2curve[CLIP (B)];
            }
        }
    }

    return image;
}

//#include "sRGBgamutbdy.cc"

}<|MERGE_RESOLUTION|>--- conflicted
+++ resolved
@@ -227,11 +227,7 @@
                 float z_ = 65535.0 * Color::f2xyz (fz) * Color::D50z;
                 float y_ = (LL > Color::epskap) ? 65535.0 * fy * fy * fy : 65535.0 * LL / Color::kappa;
 
-<<<<<<< HEAD
-                Color::xyz2rgb (x_, y_, z_, R, G, B, rgb_xyz);
-=======
                 Color::xyz2rgb(x_, y_, z_, R, G, B, xyz_rgb);
->>>>>>> 4cf80e7c
 
                 image->data[ix++] = (int)Color::gamma2curve[CLIP (R)] >> 8;
                 image->data[ix++] = (int)Color::gamma2curve[CLIP (G)] >> 8;
