/*
 *  This file is part of RawTherapee.
 *
 *  Copyright (c) 2004-2010 Gabor Horvath <hgabor@rawtherapee.com>
 *
 *  RawTherapee is free software: you can redistribute it and/or modify
 *  it under the terms of the GNU General Public License as published by
 *  the Free Software Foundation, either version 3 of the License, or
 *  (at your option) any later version.
 *
 *  RawTherapee is distributed in the hope that it will be useful,
 *  but WITHOUT ANY WARRANTY; without even the implied warranty of
 *  MERCHANTABILITY or FITNESS FOR A PARTICULAR PURPOSE.  See the
 *  GNU General Public License for more details.
 *
 *  You should have received a copy of the GNU General Public License
 *  along with RawTherapee.  If not, see <http://www.gnu.org/licenses/>.
 */
#include "rtengine.h"
#include "improcfun.h"
#include <glibmm.h>
#include "iccstore.h"
#include "iccmatrices.h"
#include "../rtgui/options.h"
#include "settings.h"
#include "curves.h"
#include "alignedbuffer.h"
#include "color.h"

namespace rtengine
{

extern const Settings* settings;

// Used in ImProcCoordinator::updatePreviewImage  (rtengine/improccoordinator.cc)
//         Crop::update                           (rtengine/dcrop.cc)
//         Thumbnail::processImage                (rtengine/rtthumbnail.cc)
//
// If monitorTransform, divide by 327.68 then apply monitorTransform (which can integrate soft-proofing)
// otherwise divide by 327.68, convert to xyz and apply the sRGB transform, before converting with gamma2curve
void ImProcFunctions::lab2monitorRgb (LabImage* lab, Image8* image)
{
    if (monitorTransform) {

        int W = lab->W;
        int H = lab->H;
        unsigned char * data = image->data;

        // cmsDoTransform is relatively expensive
#ifdef _OPENMP
        #pragma omp parallel firstprivate(lab, data, W, H)
#endif
        {
            AlignedBuffer<float> pBuf(3 * lab->W);
            float *buffer = pBuf.data;

#ifdef _OPENMP
            #pragma omp for schedule(dynamic,16)
#endif

            for (int i = 0; i < H; i++) {

                const int ix = i * 3 * W;
                int iy = 0;

                float* rL = lab->L[i];
                float* ra = lab->a[i];
                float* rb = lab->b[i];

                for (int j = 0; j < W; j++) {
                    buffer[iy++] = rL[j] / 327.68f;
                    buffer[iy++] = ra[j] / 327.68f;
                    buffer[iy++] = rb[j] / 327.68f;
                }

                cmsDoTransform (monitorTransform, buffer, data + ix, W);
            }
        } // End of parallelization
    } else {

        int W = lab->W;
        int H = lab->H;
        unsigned char * data = image->data;

#ifdef _OPENMP
        #pragma omp parallel for schedule(dynamic,16) if (multiThread)
#endif

        for (int i = 0; i < H; ++i) {
            float* rL = lab->L[i];
            float* ra = lab->a[i];
            float* rb = lab->b[i];
            int ix = i * 3 * W;

            float R, G, B;
            float x_, y_, z_;

            for (int j = 0; j < W; ++j) {

                //float L1=rL[j],a1=ra[j],b1=rb[j];//for testing

                Color::Lab2XYZ(rL[j], ra[j], rb[j], x_, y_, z_ );

                Color::xyz2srgb(x_, y_, z_, R, G, B);

                /* copy RGB */
                //int R1=((int)gamma2curve[(R)])
                data[ix++] = uint16ToUint8Rounded(Color::gamma2curve[R]);
                data[ix++] = uint16ToUint8Rounded(Color::gamma2curve[G]);
                data[ix++] = uint16ToUint8Rounded(Color::gamma2curve[B]);
            }
        }
    }
}



// Used in ImProcCoordinator::updatePreviewImage  (rtengine/improccoordinator.cc)
//         Crop::update                           (rtengine/dcrop.cc)
//
// Generate an Image8
//
// If output profile used, divide by 327.68 then apply the "profile" profile (eventually with a standard gamma)
// otherwise divide by 327.68, convert to xyz and apply the RGB transform, before converting with gamma2curve
Image8* ImProcFunctions::lab2rgb (LabImage* lab, int cx, int cy, int cw, int ch, const procparams::ColorManagementParams &icm)
{
    //gamutmap(lab);

    if (cx < 0) {
        cx = 0;
    }

    if (cy < 0) {
        cy = 0;
    }

    if (cx + cw > lab->W) {
        cw = lab->W - cx;
    }

    if (cy + ch > lab->H) {
        ch = lab->H - cy;
    }

    Image8* image = new Image8 (cw, ch);
    Glib::ustring profile;
    cmsHPROFILE oprof = iccStore->getProfile (profile);

    bool standard_gamma;

    if(settings->HistogramWorking) {
        profile = icm.working;
        standard_gamma = true;
    } else {
        profile = icm.output;
        if (icm.output.empty() || icm.output == ColorManagementParams::NoICMString) {
            profile = "sRGB";
        }
        standard_gamma = false;
    }

    if (oprof) {
        cmsHPROFILE oprofG = oprof;

        if (standard_gamma) {
            oprofG = ICCStore::makeStdGammaProfile(oprof);
        }

        cmsUInt32Number flags = cmsFLAGS_NOOPTIMIZE | cmsFLAGS_NOCACHE;
        if (icm.outputBPC) {
            flags |= cmsFLAGS_BLACKPOINTCOMPENSATION;
            printf("lab2rgb / bpc=true\n");
        }
        else printf("lab2rgb / bpc=false\n");
        lcmsMutex->lock ();
<<<<<<< HEAD
        cmsHPROFILE hLab  = cmsCreateLab4Profile(nullptr);
        cmsHTRANSFORM hTransform = cmsCreateTransform (hLab, TYPE_Lab_DBL, oprofG, TYPE_RGB_8, intent,
                                   cmsFLAGS_NOOPTIMIZE | cmsFLAGS_NOCACHE );  // NOCACHE is important for thread safety
        cmsCloseProfile(hLab);
=======
        cmsHPROFILE LabIProf  = cmsCreateLab4Profile(NULL);
        cmsHTRANSFORM hTransform = cmsCreateTransform (LabIProf, TYPE_Lab_DBL, oprofG, TYPE_RGB_8, icm.outputIntent, flags);  // NOCACHE is important for thread safety
        cmsCloseProfile(LabIProf);
>>>>>>> cced5756
        lcmsMutex->unlock ();

        unsigned char *data = image->data;

        // cmsDoTransform is relatively expensive
#ifdef _OPENMP
        #pragma omp parallel
#endif
        {
            AlignedBuffer<double> pBuf(3 * cw);
            double *buffer = pBuf.data;
            int condition = cy + ch;

#ifdef _OPENMP
            #pragma omp for firstprivate(lab) schedule(dynamic,16)
#endif

            for (int i = cy; i < condition; i++) {
                const int ix = i * 3 * cw;
                int iy = 0;
                float* rL = lab->L[i];
                float* ra = lab->a[i];
                float* rb = lab->b[i];

                for (int j = cx; j < cx + cw; j++) {
                    buffer[iy++] = rL[j] / 327.68f;
                    buffer[iy++] = ra[j] / 327.68f;
                    buffer[iy++] = rb[j] / 327.68f;
                }

                cmsDoTransform (hTransform, buffer, data + ix, cw);
            }
        } // End of parallelization

        cmsDeleteTransform(hTransform);

        if (oprofG != oprof) {
            cmsCloseProfile(oprofG);
        }
    } else {

        const auto xyz_rgb = iccStore->workingSpaceInverseMatrix (profile);

#ifdef _OPENMP
        #pragma omp parallel for schedule(dynamic,16) if (multiThread)
#endif

        for (int i = cy; i < cy + ch; ++i) {
            float* rL = lab->L[i];
            float* ra = lab->a[i];
            float* rb = lab->b[i];
            int ix = 3 * i * cw;

            float R, G, B;
            float x_, y_, z_;

            for (int j = cx; j < cx + cw; ++j) {
                Color::Lab2XYZ(rL[j], ra[j], rb[j], x_, y_, z_);

                Color::xyz2rgb(x_, y_, z_, R, G, B, xyz_rgb);

                image->data[ix++] = uint16ToUint8Rounded(Color::gamma2curve[R]);
                image->data[ix++] = uint16ToUint8Rounded(Color::gamma2curve[G]);
                image->data[ix++] = uint16ToUint8Rounded(Color::gamma2curve[B]);
            }
        }
    }

    return image;
}


/** @brief Convert the final Lab image to the output RGB color space
 *
 * Used in processImage   (rtengine/simpleprocess.cc)
 *
 * Provide a pointer to a 7 floats array for "ga" (uninitialized ; this array will be filled with the gamma values) if you want
 * to use the custom gamma scenario. Thoses gamma values will correspond to the ones of the chosen standard output profile
 * (Prophoto if non standard output profile given)
 *
 * If "ga" is NULL, then we're considering standard gamma with the chosen output profile.
 *
 * Generate an Image16
 *
 * If a custom gamma profile can be created, divide by 327.68, convert to xyz and apply the custom gamma transform
 * otherwise divide by 327.68, convert to xyz and apply the sRGB transform, before converting with gamma2curve
 */
Image16* ImProcFunctions::lab2rgb16 (LabImage* lab, int cx, int cy, int cw, int ch, const procparams::ColorManagementParams &icm, bool bw, GammaValues *ga)
{

    if (cx < 0) {
        cx = 0;
    }

    if (cy < 0) {
        cy = 0;
    }

    if (cx + cw > lab->W) {
        cw = lab->W - cx;
    }

    if (cy + ch > lab->H) {
        ch = lab->H - cy;
    }

    Image16* image = new Image16 (cw, ch);

    cmsHPROFILE oprof = NULL;
    if (ga) {
        lcmsMutex->lock ();
        iccStore->getGammaArray(icm, *ga);
        oprof = iccStore->createGammaProfile(icm, *ga);
        lcmsMutex->unlock ();
        printf("iccStore->createGammaProfile(icm, *ga);\n");
    } else {
        oprof = iccStore->getProfile (icm.output);
        printf("iccStore->getProfile (%s);\n", icm.output.c_str());
    }

<<<<<<< HEAD
    if (!freegamma) {//if Free gamma not selected
        // gamma : ga0,ga1,ga2,ga3,ga4,ga5 by calcul
        if(gam == "BT709_g2.2_s4.5")      {
            ga0 = 2.22;    //BT709  2.2  4.5  - my prefered as D.Coffin
            ga1 = 0.909995;
            ga2 = 0.090005;
            ga3 = 0.222222;
            ga4 = 0.081071;
            ga5 = 0.0;
        } else if (gam == "sRGB_g2.4_s12.92")   {
            ga0 = 2.40;    //sRGB 2.4 12.92  - RT default as Lightroom
            ga1 = 0.947858;
            ga2 = 0.052142;
            ga3 = 0.077399;
            ga4 = 0.039293;
            ga5 = 0.0;
        } else if (gam == "High_g1.3_s3.35")    {
            ga0 = 1.3 ;    //for high dynamic images
            ga1 = 0.998279;
            ga2 = 0.001721;
            ga3 = 0.298507;
            ga4 = 0.005746;
            ga5 = 0.0;
        } else if (gam == "Low_g2.6_s6.9")   {
            ga0 = 2.6 ;    //gamma 2.6 variable : for low contrast images
            ga1 = 0.891161;
            ga2 = 0.108839;
            ga3 = 0.144928;
            ga4 = 0.076332;
            ga5 = 0.0;
        } else if (gam == "linear_g1.0")   {
            ga0 = 1.0;    //gamma=1 linear : for high dynamic images (cf : D.Coffin...)
            ga1 = 1.;
            ga2 = 0.;
            ga3 = 1. / eps;
            ga4 = 0.;
            ga5 = 0.0;
        } else if (gam == "standard_g2.2")   {
            ga0 = 2.2;    //gamma=2.2 (as gamma of Adobe, Widegamut...)
            ga1 = 1.;
            ga2 = 0.;
            ga3 = 1. / eps;
            ga4 = 0.;
            ga5 = 0.0;
        } else if (gam == "standard_g1.8")   {
            ga0 = 1.8;    //gamma=1.8  (as gamma of Prophoto)
            ga1 = 1.;
            ga2 = 0.;
            ga3 = 1. / eps;
            ga4 = 0.;
            ga5 = 0.0;
        }
    } else { //free gamma selected
        if(slpos == 0) {
            slpos = eps;
        }

        double g_a0, g_a1, g_a2, g_a3, g_a4, g_a5; //gamma parameters
        int mode = 0, imax = 0;

        Color::calcGamma(pwr, ts, mode, imax, g_a0, g_a1, g_a2, g_a3, g_a4, g_a5); // call to calcGamma with selected gamma and slope : return parameters for LCMS2
        ga4 = g_a3 * ts;
        ga0 = gampos;
        ga1 = 1. / (1.0 + g_a4);
        ga2 = g_a4 / (1.0 + g_a4);
        ga3 = 1. / slpos;
        ga5 = 0.0;

    }

    if(select_temp == 1) {
        t50 = 5003;    // for Widegamut, Prophoto Best, Beta   D50
    } else if (select_temp == 2) {
        t50 = 6504;    // for sRGB, AdobeRGB, Bruce Rec2020 D65
    }

    cmsCIExyY       xyD;
    cmsCIExyYTRIPLE Primaries = {{p1, p2, 1.0},//red primaries
        {p3, p4, 1.0}, // green
        {p5, p6, 1.0} //blue
    };
    cmsToneCurve* GammaTRC[3];
    cmsFloat64Number Parameters[7];
    Parameters[0] = ga0;
    Parameters[1] = ga1;
    Parameters[2] = ga2;
    Parameters[3] = ga3;
    Parameters[4] = ga4;
    Parameters[5] = ga5;
    Parameters[6] = ga6;
// 7 parameters for smoother curves
    cmsWhitePointFromTemp(&xyD, t50);
    GammaTRC[0] = GammaTRC[1] = GammaTRC[2] =   cmsBuildParametricToneCurve(nullptr, 5, Parameters);//5 = more smoother than 4
    cmsHPROFILE oprofdef = cmsCreateRGBProfileTHR(nullptr, &xyD, &Primaries, GammaTRC); //oprofdef  becomes Outputprofile

    cmsFreeToneCurve(GammaTRC[0]);

    if (oprofdef) {
#ifdef _OPENMP
        #pragma omp parallel for if (multiThread)
#endif

        for (int i = cy; i < cy + ch; i++) {
            float* rL = lab->L[i];
            float* ra = lab->a[i];
            float* rb = lab->b[i];
            short* xa = (short*)image->r(i - cy);
            short* ya = (short*)image->g(i - cy);
            short* za = (short*)image->b(i - cy);

            for (int j = cx; j < cx + cw; j++) {
                float x_, y_, z_;
                Color::Lab2XYZ(rL[j], ra[j], rb[j], x_, y_, z_);

                xa[j - cx] = float2uint16range(x_);
                ya[j - cx] = float2uint16range(y_);
                za[j - cx] = float2uint16range(z_);

                if(bw && y_ < 65535.f) { //force Bw value and take highlight into account
                    xa[j - cx] = float2uint16range(y_ * Color::D50x);
                    za[j - cx] = float2uint16range(y_ * Color::D50z);
                }
            }
=======
    if (oprof) {
        cmsUInt32Number flags = cmsFLAGS_NOOPTIMIZE | cmsFLAGS_NOCACHE;
        if (icm.outputBPC) {
            flags |= cmsFLAGS_BLACKPOINTCOMPENSATION;
            printf("lab2rgb16 / icm.outputBPC=true / outputIntent=%d\n", icm.outputIntent);
>>>>>>> cced5756
        }
        else printf("lab2rgb16 / icm.outputBPC=false / outputIntent=%d\n", icm.outputIntent);
        lcmsMutex->lock ();
        cmsHPROFILE iprof = cmsCreateLab4Profile(nullptr);
        cmsHTRANSFORM hTransform = cmsCreateTransform (iprof, TYPE_Lab_FLT, oprof, TYPE_RGB_16, icm.outputIntent, flags);
        lcmsMutex->unlock ();

        image->ExecCMSTransform(hTransform, *lab, cx, cy);
        cmsDeleteTransform(hTransform);
    } else {
#ifdef _OPENMP
        #pragma omp parallel for schedule(dynamic,16) if (multiThread)
#endif
        for (int i = cy; i < cy + ch; i++) {
            float R, G, B;
            float* rL = lab->L[i];
            float* ra = lab->a[i];
            float* rb = lab->b[i];

            for (int j = cx; j < cx + cw; j++) {

                float fy = (0.0086206897f * rL[j]) / 327.68f + 0.1379310345f; // (L+16)/116
                float fx = (0.002f * ra[j]) / 327.68f + fy;
                float fz = fy - (0.005f * rb[j]) / 327.68f;
                float LL = rL[j] / 327.68f;

                float x_ = 65535.0f * Color::f2xyz(fx) * Color::D50x;
                //float y_ = 65535.0 * Color::f2xyz(fy);
                float z_ = 65535.0f * Color::f2xyz(fz) * Color::D50z;
                float y_ = (LL > (float)Color::epskap) ? 65535.0f * fy * fy * fy : 65535.0f * LL / (float)Color::kappa;

                Color::xyz2srgb(x_, y_, z_, R, G, B);

                image->r(i - cy, j - cx) = (int)Color::gamma2curve[CLIP(R)];
                image->g(i - cy, j - cx) = (int)Color::gamma2curve[CLIP(G)];
                image->b(i - cy, j - cx) = (int)Color::gamma2curve[CLIP(B)];
            }
        }
    }

    return image;
}

}<|MERGE_RESOLUTION|>--- conflicted
+++ resolved
@@ -173,16 +173,9 @@
         }
         else printf("lab2rgb / bpc=false\n");
         lcmsMutex->lock ();
-<<<<<<< HEAD
-        cmsHPROFILE hLab  = cmsCreateLab4Profile(nullptr);
-        cmsHTRANSFORM hTransform = cmsCreateTransform (hLab, TYPE_Lab_DBL, oprofG, TYPE_RGB_8, intent,
-                                   cmsFLAGS_NOOPTIMIZE | cmsFLAGS_NOCACHE );  // NOCACHE is important for thread safety
-        cmsCloseProfile(hLab);
-=======
         cmsHPROFILE LabIProf  = cmsCreateLab4Profile(NULL);
         cmsHTRANSFORM hTransform = cmsCreateTransform (LabIProf, TYPE_Lab_DBL, oprofG, TYPE_RGB_8, icm.outputIntent, flags);  // NOCACHE is important for thread safety
         cmsCloseProfile(LabIProf);
->>>>>>> cced5756
         lcmsMutex->unlock ();
 
         unsigned char *data = image->data;
@@ -303,137 +296,11 @@
         printf("iccStore->getProfile (%s);\n", icm.output.c_str());
     }
 
-<<<<<<< HEAD
-    if (!freegamma) {//if Free gamma not selected
-        // gamma : ga0,ga1,ga2,ga3,ga4,ga5 by calcul
-        if(gam == "BT709_g2.2_s4.5")      {
-            ga0 = 2.22;    //BT709  2.2  4.5  - my prefered as D.Coffin
-            ga1 = 0.909995;
-            ga2 = 0.090005;
-            ga3 = 0.222222;
-            ga4 = 0.081071;
-            ga5 = 0.0;
-        } else if (gam == "sRGB_g2.4_s12.92")   {
-            ga0 = 2.40;    //sRGB 2.4 12.92  - RT default as Lightroom
-            ga1 = 0.947858;
-            ga2 = 0.052142;
-            ga3 = 0.077399;
-            ga4 = 0.039293;
-            ga5 = 0.0;
-        } else if (gam == "High_g1.3_s3.35")    {
-            ga0 = 1.3 ;    //for high dynamic images
-            ga1 = 0.998279;
-            ga2 = 0.001721;
-            ga3 = 0.298507;
-            ga4 = 0.005746;
-            ga5 = 0.0;
-        } else if (gam == "Low_g2.6_s6.9")   {
-            ga0 = 2.6 ;    //gamma 2.6 variable : for low contrast images
-            ga1 = 0.891161;
-            ga2 = 0.108839;
-            ga3 = 0.144928;
-            ga4 = 0.076332;
-            ga5 = 0.0;
-        } else if (gam == "linear_g1.0")   {
-            ga0 = 1.0;    //gamma=1 linear : for high dynamic images (cf : D.Coffin...)
-            ga1 = 1.;
-            ga2 = 0.;
-            ga3 = 1. / eps;
-            ga4 = 0.;
-            ga5 = 0.0;
-        } else if (gam == "standard_g2.2")   {
-            ga0 = 2.2;    //gamma=2.2 (as gamma of Adobe, Widegamut...)
-            ga1 = 1.;
-            ga2 = 0.;
-            ga3 = 1. / eps;
-            ga4 = 0.;
-            ga5 = 0.0;
-        } else if (gam == "standard_g1.8")   {
-            ga0 = 1.8;    //gamma=1.8  (as gamma of Prophoto)
-            ga1 = 1.;
-            ga2 = 0.;
-            ga3 = 1. / eps;
-            ga4 = 0.;
-            ga5 = 0.0;
-        }
-    } else { //free gamma selected
-        if(slpos == 0) {
-            slpos = eps;
-        }
-
-        double g_a0, g_a1, g_a2, g_a3, g_a4, g_a5; //gamma parameters
-        int mode = 0, imax = 0;
-
-        Color::calcGamma(pwr, ts, mode, imax, g_a0, g_a1, g_a2, g_a3, g_a4, g_a5); // call to calcGamma with selected gamma and slope : return parameters for LCMS2
-        ga4 = g_a3 * ts;
-        ga0 = gampos;
-        ga1 = 1. / (1.0 + g_a4);
-        ga2 = g_a4 / (1.0 + g_a4);
-        ga3 = 1. / slpos;
-        ga5 = 0.0;
-
-    }
-
-    if(select_temp == 1) {
-        t50 = 5003;    // for Widegamut, Prophoto Best, Beta   D50
-    } else if (select_temp == 2) {
-        t50 = 6504;    // for sRGB, AdobeRGB, Bruce Rec2020 D65
-    }
-
-    cmsCIExyY       xyD;
-    cmsCIExyYTRIPLE Primaries = {{p1, p2, 1.0},//red primaries
-        {p3, p4, 1.0}, // green
-        {p5, p6, 1.0} //blue
-    };
-    cmsToneCurve* GammaTRC[3];
-    cmsFloat64Number Parameters[7];
-    Parameters[0] = ga0;
-    Parameters[1] = ga1;
-    Parameters[2] = ga2;
-    Parameters[3] = ga3;
-    Parameters[4] = ga4;
-    Parameters[5] = ga5;
-    Parameters[6] = ga6;
-// 7 parameters for smoother curves
-    cmsWhitePointFromTemp(&xyD, t50);
-    GammaTRC[0] = GammaTRC[1] = GammaTRC[2] =   cmsBuildParametricToneCurve(nullptr, 5, Parameters);//5 = more smoother than 4
-    cmsHPROFILE oprofdef = cmsCreateRGBProfileTHR(nullptr, &xyD, &Primaries, GammaTRC); //oprofdef  becomes Outputprofile
-
-    cmsFreeToneCurve(GammaTRC[0]);
-
-    if (oprofdef) {
-#ifdef _OPENMP
-        #pragma omp parallel for if (multiThread)
-#endif
-
-        for (int i = cy; i < cy + ch; i++) {
-            float* rL = lab->L[i];
-            float* ra = lab->a[i];
-            float* rb = lab->b[i];
-            short* xa = (short*)image->r(i - cy);
-            short* ya = (short*)image->g(i - cy);
-            short* za = (short*)image->b(i - cy);
-
-            for (int j = cx; j < cx + cw; j++) {
-                float x_, y_, z_;
-                Color::Lab2XYZ(rL[j], ra[j], rb[j], x_, y_, z_);
-
-                xa[j - cx] = float2uint16range(x_);
-                ya[j - cx] = float2uint16range(y_);
-                za[j - cx] = float2uint16range(z_);
-
-                if(bw && y_ < 65535.f) { //force Bw value and take highlight into account
-                    xa[j - cx] = float2uint16range(y_ * Color::D50x);
-                    za[j - cx] = float2uint16range(y_ * Color::D50z);
-                }
-            }
-=======
     if (oprof) {
         cmsUInt32Number flags = cmsFLAGS_NOOPTIMIZE | cmsFLAGS_NOCACHE;
         if (icm.outputBPC) {
             flags |= cmsFLAGS_BLACKPOINTCOMPENSATION;
             printf("lab2rgb16 / icm.outputBPC=true / outputIntent=%d\n", icm.outputIntent);
->>>>>>> cced5756
         }
         else printf("lab2rgb16 / icm.outputBPC=false / outputIntent=%d\n", icm.outputIntent);
         lcmsMutex->lock ();
