/*
 *  This file is part of RawTherapee.
 *
 *  Copyright (c) 2004-2010 Gabor Horvath <hgabor@rawtherapee.com>
 *
 *  RawTherapee is free software: you can redistribute it and/or modify
 *  it under the terms of the GNU General Public License as published by
 *  the Free Software Foundation, either version 3 of the License, or
 *  (at your option) any later version.
 *
 *  RawTherapee is distributed in the hope that it will be useful,
 *  but WITHOUT ANY WARRANTY; without even the implied warranty of
 *  MERCHANTABILITY or FITNESS FOR A PARTICULAR PURPOSE.  See the
 *  GNU General Public License for more details.
 *
 *  You should have received a copy of the GNU General Public License
 *  along with RawTherapee.  If not, see <http://www.gnu.org/licenses/>.
 */
#include "rtengine.h"
#include "improcfun.h"
#include <glibmm.h>
#include "iccstore.h"
#include "iccmatrices.h"
#include "../rtgui/options.h"
#include "settings.h"
#include "curves.h"
#include "alignedbuffer.h"
#include "color.h"

namespace rtengine
{

extern const Settings* settings;

void ImProcFunctions::lab2monitorRgb (LabImage* lab, Image8* image)
{
    if (monitorTransform) {

        int W = lab->W;
        int H = lab->H;
        unsigned char * data = image->data;

        // cmsDoTransform is relatively expensive
#ifdef _OPENMP
        #pragma omp parallel firstprivate(lab, data, W, H)
#endif
        {
            AlignedBuffer<float> pBuf (3 * lab->W);
            float *buffer = pBuf.data;

#ifdef _OPENMP
            #pragma omp for schedule(dynamic,16)
#endif

            for (int i = 0; i < H; i++) {

                const int ix = i * 3 * W;
                int iy = 0;

                float* rL = lab->L[i];
                float* ra = lab->a[i];
                float* rb = lab->b[i];

                float fy, fx, fz, x_, y_, z_, LL;

                for (int j = 0; j < W; j++) {
                    buffer[iy++] = rL[j] / 327.68f;
                    buffer[iy++] = ra[j] / 327.68f;
                    buffer[iy++] = rb[j] / 327.68f;
                }

                if (!settings->HistogramWorking && output2monitorTransform && lab2outputTransform) {
                    AlignedBuffer<float> buf (3 * W);
                    cmsDoTransform (lab2outputTransform, buffer, buf.data, W);
                    cmsDoTransform (output2monitorTransform, buf.data, data + ix, W);
                } else {
                    cmsDoTransform (monitorTransform, buffer, data + ix, W);
                }
            }
        } // End of parallelization
    } else {

        int W = lab->W;
        int H = lab->H;
        unsigned char * data = image->data;

#ifdef _OPENMP
        #pragma omp parallel for schedule(dynamic,16) if (multiThread)
#endif

        for (int i = 0; i < H; ++i) {
            float* rL = lab->L[i];
            float* ra = lab->a[i];
            float* rb = lab->b[i];
            int ix = i * 3 * W;

            float R, G, B;
            float x_, y_, z_;

            for (int j = 0; j < W; ++j) {

                //float L1=rL[j],a1=ra[j],b1=rb[j];//for testing

<<<<<<< HEAD
                fy = (0.00862069 * rL[j]) / 327.68 + 0.137932; // (L+16)/116
                fx = (0.002 * ra[j]) / 327.68 + fy;
                fz = fy - (0.005 * rb[j]) / 327.68;
                LL = rL[j] / 327.68;

                x_ = 65535.0 * Color::f2xyz (fx) * Color::D50x;
                //  y_ = 65535.0 * Color::f2xyz(fy);
                z_ = 65535.0 * Color::f2xyz (fz) * Color::D50z;
                y_ = (LL > Color::epskap) ? 65535.0 * fy * fy * fy : 65535.0 * LL / Color::kappa;
=======
                Color::Lab2XYZ(rL[j], ra[j], rb[j], x_, y_, z_ );
>>>>>>> 6ba96a10

                Color::xyz2srgb (x_, y_, z_, R, G, B);

                /* copy RGB */
                //int R1=((int)gamma2curve[(R)])
                data[ix++] = uint16ToUint8Rounded(Color::gamma2curve[R]);
                data[ix++] = uint16ToUint8Rounded(Color::gamma2curve[G]);
                data[ix++] = uint16ToUint8Rounded(Color::gamma2curve[B]);
            }
        }
    }
}

Image8* ImProcFunctions::lab2rgb (LabImage* lab, int cx, int cy, int cw, int ch, Glib::ustring profile, RenderingIntent intent, bool standard_gamma)
{

    if (cx < 0) {
        cx = 0;
    }

    if (cy < 0) {
        cy = 0;
    }

    if (cx + cw > lab->W) {
        cw = lab->W - cx;
    }

    if (cy + ch > lab->H) {
        ch = lab->H - cy;
    }

    Image8* image = new Image8 (cw, ch);

    cmsHPROFILE oprof = iccStore->getProfile (profile);

    if (oprof) {
        cmsHPROFILE oprofG = oprof;

        if (standard_gamma) {
            oprofG = ICCStore::makeStdGammaProfile (oprof);
        }

        lcmsMutex->lock ();
        cmsHPROFILE hLab  = cmsCreateLab4Profile (NULL);
        cmsHTRANSFORM hTransform = cmsCreateTransform (hLab, TYPE_Lab_DBL, oprofG, TYPE_RGB_8, intent,
                                   cmsFLAGS_NOOPTIMIZE | cmsFLAGS_NOCACHE );  // NOCACHE is important for thread safety
        cmsCloseProfile (hLab);
        lcmsMutex->unlock ();

        unsigned char *data = image->data;

        // cmsDoTransform is relatively expensive
#ifdef _OPENMP
        #pragma omp parallel
#endif
        {
            AlignedBuffer<double> pBuf (3 * cw);
            double *buffer = pBuf.data;
            int condition = cy + ch;

#ifdef _OPENMP
            #pragma omp for firstprivate(lab) schedule(dynamic,16)
#endif

            for (int i = cy; i < condition; i++) {
                const int ix = i * 3 * cw;
                int iy = 0;
                float* rL = lab->L[i];
                float* ra = lab->a[i];
                float* rb = lab->b[i];

                for (int j = cx; j < cx + cw; j++) {
                    buffer[iy++] = rL[j] / 327.68f;
                    buffer[iy++] = ra[j] / 327.68f;
                    buffer[iy++] = rb[j] / 327.68f;
                }

                cmsDoTransform (hTransform, buffer, data + ix, cw);
            }
        } // End of parallelization

        cmsDeleteTransform (hTransform);

        if (oprofG != oprof) {
            cmsCloseProfile (oprofG);
        }
    } else {

        const auto xyz_rgb = iccStore->workingSpaceInverseMatrix (profile);

#ifdef _OPENMP
        #pragma omp parallel for schedule(dynamic,16) if (multiThread)
#endif

        for (int i = cy; i < cy + ch; ++i) {
            float* rL = lab->L[i];
            float* ra = lab->a[i];
            float* rb = lab->b[i];
            int ix = 3 * i * cw;

            float R, G, B;
            float x_, y_, z_;

<<<<<<< HEAD
                float x_ = 65535.0 * Color::f2xyz (fx) * Color::D50x;
                //float y_ = 65535.0 * Color::f2xyz(fy);
                float z_ = 65535.0 * Color::f2xyz (fz) * Color::D50z;
                float y_ = (LL > Color::epskap) ? 65535.0 * fy * fy * fy : 65535.0 * LL / Color::kappa;
=======
            for (int j = cx; j < cx + cw; ++j) {
                Color::Lab2XYZ(rL[j], ra[j], rb[j], x_, y_, z_);
>>>>>>> 6ba96a10

                Color::xyz2rgb(x_, y_, z_, R, G, B, xyz_rgb);

                image->data[ix++] = uint16ToUint8Rounded(Color::gamma2curve[R]);
                image->data[ix++] = uint16ToUint8Rounded(Color::gamma2curve[G]);
                image->data[ix++] = uint16ToUint8Rounded(Color::gamma2curve[B]);
            }
        }
    }

    return image;
}
// for default (not gamma)
Image16* ImProcFunctions::lab2rgb16 (LabImage* lab, int cx, int cy, int cw, int ch, Glib::ustring profile, RenderingIntent intent, bool bw)
{

    if (cx < 0) {
        cx = 0;
    }

    if (cy < 0) {
        cy = 0;
    }

    if (cx + cw > lab->W) {
        cw = lab->W - cx;
    }

    if (cy + ch > lab->H) {
        ch = lab->H - cy;
    }

    Image16* image = new Image16 (cw, ch);
    cmsHPROFILE oprof = iccStore->getProfile (profile);

    if (oprof) {
#ifdef _OPENMP
        #pragma omp parallel for if (multiThread)
#endif

        for (int i = cy; i < cy + ch; i++) {
            float* rL = lab->L[i];
            float* ra = lab->a[i];
            float* rb = lab->b[i];
            short* xa = (short*)image->r (i - cy);
            short* ya = (short*)image->g (i - cy);
            short* za = (short*)image->b (i - cy);

            for (int j = cx; j < cx + cw; j++) {
                float x_, y_, z_;
                Color::Lab2XYZ(rL[j], ra[j], rb[j], x_, y_, z_);

<<<<<<< HEAD
                float fy = (0.0086206897f * rL[j]) / 327.68f + 0.1379310345f; // (L+16)/116
                float fx = (0.002 * ra[j]) / 327.68f + fy;
                float fz = fy - (0.005f * rb[j]) / 327.68f;
                float LL = rL[j] / 327.68f;

                float x_ = 65535.0f * (float) Color::f2xyz (fx) * Color::D50x;
                //float y_ = 65535.0 * Color::f2xyz(fy);
                float z_ = 65535.0f * (float) Color::f2xyz (fz) * Color::D50z;
                float y_ = (LL > Color::epskap) ? 65535.0f * fy * fy * fy : 65535.0f * LL / Color::kappa;

                xa[j - cx] =  CLIP ((int)  round (x_));
                ya[j - cx] =  CLIP ((int)  round (y_));
                za[j - cx] = CLIP ((int)   round (z_));

                if (bw && y_ < 65535.f ) { //force Bw value and take highlight into account
                    xa[j - cx] = (int) round (y_ * Color::D50x );
                    za[j - cx] = (int) round (y_ * Color::D50z);
=======
                xa[j - cx] = float2uint16range(x_);
                ya[j - cx] = float2uint16range(y_);
                za[j - cx] = float2uint16range(z_);

                if(bw && y_ < 65535.f ) { //force Bw value and take highlight into account
                    xa[j - cx] = float2uint16range(y_ * Color::D50x);
                    za[j - cx] = float2uint16range(y_ * Color::D50z);
>>>>>>> 6ba96a10
                }
            }
        }

        cmsHPROFILE iprof = iccStore->getXYZProfile ();
        lcmsMutex->lock ();
        cmsHTRANSFORM hTransform = cmsCreateTransform (iprof, TYPE_RGB_16, oprof, TYPE_RGB_16, intent, cmsFLAGS_NOOPTIMIZE | cmsFLAGS_NOCACHE);
        lcmsMutex->unlock ();

        image->ExecCMSTransform (hTransform);

        cmsDeleteTransform (hTransform);
    } else {
#ifdef _OPENMP
        #pragma omp parallel for if (multiThread)
#endif

        for (int i = cy; i < cy + ch; i++) {
            float R, G, B;
            float* rL = lab->L[i];
            float* ra = lab->a[i];
            float* rb = lab->b[i];

            for (int j = cx; j < cx + cw; j++) {

                float fy = (0.0086206897f * rL[j]) / 327.68f + 0.1379310345f; // (L+16)/116
                float fx = (0.002f * ra[j]) / 327.68f + fy;
                float fz = fy - (0.005f * rb[j]) / 327.68f;
                float LL = rL[j] / 327.68f;

                float x_ = 65535.0f * (float) Color::f2xyz (fx) * Color::D50x;
                //float y_ = 65535.0 * Color::f2xyz(fy);
                float z_ = 65535.0f * (float) Color::f2xyz (fz) * Color::D50z;
                float y_ = (LL > Color::epskap) ? (float) 65535.0f * fy * fy * fy : 65535.0f * LL / Color::kappa;

                Color::xyz2srgb (x_, y_, z_, R, G, B);

                image->r (i - cy, j - cx) = (int)Color::gamma2curve[CLIP (R)];
                image->g (i - cy, j - cx) = (int)Color::gamma2curve[CLIP (G)];
                image->b (i - cy, j - cx) = (int)Color::gamma2curve[CLIP (B)];
            }
        }
    }

    return image;
}


// for gamma options (BT709...sRGB linear...)
Image16* ImProcFunctions::lab2rgb16b (LabImage* lab, int cx, int cy, int cw, int ch, Glib::ustring profile, RenderingIntent intent, Glib::ustring profi, Glib::ustring gam,  bool freegamma, double gampos, double slpos, double &ga0, double &ga1, double &ga2, double &ga3, double &ga4, double &ga5, double &ga6, bool bw)
{

    if (cx < 0) {
        cx = 0;
    }

    if (cy < 0) {
        cy = 0;
    }

    if (cx + cw > lab->W) {
        cw = lab->W - cx;
    }

    if (cy + ch > lab->H) {
        ch = lab->H - cy;
    }

    Image16* image = new Image16 (cw, ch);
    float p1, p2, p3, p4, p5, p6; //primaries

    double g_a0, g_a1, g_a2, g_a3, g_a4, g_a5; //gamma parameters
    double pwr;
    double ts;
    ga6 = 0.0;
    pwr = 1.0 / gampos;
    ts = slpos;
    int mode = 0, imax = 0;

    int t50;
    int select_temp = 1; //5003K
    const double eps = 0.000000001; // not divide by zero

    //primaries for 7 working profiles ==> output profiles
    // eventually to adapt primaries  if RT used special profiles !
    if (profi == "WideGamut") {
        p1 = 0.7350;    //Widegamut primaries
        p2 = 0.2650;
        p3 = 0.1150;
        p4 = 0.8260;
        p5 = 0.1570;
        p6 = 0.0180;
        select_temp = 1;
    } else if (profi == "Adobe RGB") {
        p1 = 0.6400;    //Adobe primaries
        p2 = 0.3300;
        p3 = 0.2100;
        p4 = 0.7100;
        p5 = 0.1500;
        p6 = 0.0600;
        select_temp = 2;
    } else if (profi == "sRGB") {
        p1 = 0.6400;    // sRGB primaries
        p2 = 0.3300;
        p3 = 0.3000;
        p4 = 0.6000;
        p5 = 0.1500;
        p6 = 0.0600;
        select_temp = 2;
    } else if (profi == "BruceRGB") {
        p1 = 0.6400;    // Bruce primaries
        p2 = 0.3300;
        p3 = 0.2800;
        p4 = 0.6500;
        p5 = 0.1500;
        p6 = 0.0600;
        select_temp = 2;
    } else if (profi == "Beta RGB") {
        p1 = 0.6888;    // Beta primaries
        p2 = 0.3112;
        p3 = 0.1986;
        p4 = 0.7551;
        p5 = 0.1265;
        p6 = 0.0352;
        select_temp = 1;
    } else if (profi == "BestRGB") {
        p1 = 0.7347;    // Best primaries
        p2 = 0.2653;
        p3 = 0.2150;
        p4 = 0.7750;
        p5 = 0.1300;
        p6 = 0.0350;
        select_temp = 1;
    } else if (profi == "Rec2020") {
        p1 = 0.7080;    // Rec2020 primaries
        p2 = 0.2920;
        p3 = 0.1700;
        p4 = 0.7970;
        p5 = 0.1310;
        p6 = 0.0460;
        select_temp = 2;
    } else {
        p1 = 0.7347;    //ProPhoto and default primaries
        p2 = 0.2653;
        p3 = 0.1596;
        p4 = 0.8404;
        p5 = 0.0366;
        p6 = 0.0001;
        select_temp = 1;
    }

    if (!freegamma) {//if Free gamma not selected
        // gamma : ga0,ga1,ga2,ga3,ga4,ga5 by calcul
        if (gam == "BT709_g2.2_s4.5")      {
            ga0 = 2.22;    //BT709  2.2  4.5  - my prefered as D.Coffin
            ga1 = 0.909995;
            ga2 = 0.090005;
            ga3 = 0.222222;
            ga4 = 0.081071;
            ga5 = 0.0;
        } else if (gam == "sRGB_g2.4_s12.92")   {
            ga0 = 2.40;    //sRGB 2.4 12.92  - RT default as Lightroom
            ga1 = 0.947858;
            ga2 = 0.052142;
            ga3 = 0.077399;
            ga4 = 0.039293;
            ga5 = 0.0;
        } else if (gam == "High_g1.3_s3.35")    {
            ga0 = 1.3 ;    //for high dynamic images
            ga1 = 0.998279;
            ga2 = 0.001721;
            ga3 = 0.298507;
            ga4 = 0.005746;
            ga5 = 0.0;
        } else if (gam == "Low_g2.6_s6.9")   {
            ga0 = 2.6 ;    //gamma 2.6 variable : for low contrast images
            ga1 = 0.891161;
            ga2 = 0.108839;
            ga3 = 0.144928;
            ga4 = 0.076332;
            ga5 = 0.0;
        } else if (gam == "linear_g1.0")   {
            ga0 = 1.0;    //gamma=1 linear : for high dynamic images (cf : D.Coffin...)
            ga1 = 1.;
            ga2 = 0.;
            ga3 = 1. / eps;
            ga4 = 0.;
            ga5 = 0.0;
        } else if (gam == "standard_g2.2")   {
            ga0 = 2.2;    //gamma=2.2 (as gamma of Adobe, Widegamut...)
            ga1 = 1.;
            ga2 = 0.;
            ga3 = 1. / eps;
            ga4 = 0.;
            ga5 = 0.0;
        } else if (gam == "standard_g1.8")   {
            ga0 = 1.8;    //gamma=1.8  (as gamma of Prophoto)
            ga1 = 1.;
            ga2 = 0.;
            ga3 = 1. / eps;
            ga4 = 0.;
            ga5 = 0.0;
        }
    } else { //free gamma selected
        if (slpos == 0) {
            slpos = eps;
        }

        Color::calcGamma (pwr, ts, mode, imax, g_a0, g_a1, g_a2, g_a3, g_a4, g_a5); // call to calcGamma with selected gamma and slope : return parameters for LCMS2
        ga4 = g_a3 * ts;
        ga0 = gampos;
        ga1 = 1. / (1.0 + g_a4);
        ga2 = g_a4 / (1.0 + g_a4);
        ga3 = 1. / slpos;
        ga5 = 0.0;

    }

    if (select_temp == 1) {
        t50 = 5003;    // for Widegamut, Prophoto Best, Beta   D50
    } else if (select_temp == 2) {
        t50 = 6504;    // for sRGB, AdobeRGB, Bruce Rec2020 D65
    }

    cmsCIExyY       xyD;
    cmsCIExyYTRIPLE Primaries = {{p1, p2, 1.0},//red primaries
        {p3, p4, 1.0}, // green
        {p5, p6, 1.0} //blue
    };
    cmsToneCurve* GammaTRC[3];
    cmsFloat64Number Parameters[7];
    Parameters[0] = ga0;
    Parameters[1] = ga1;
    Parameters[2] = ga2;
    Parameters[3] = ga3;
    Parameters[4] = ga4;
    Parameters[5] = ga5;
    Parameters[6] = ga6;
// 7 parameters for smoother curves
<<<<<<< HEAD
    cmsWhitePointFromTemp (&xyD, t50);
    GammaTRC[0] = GammaTRC[1] = GammaTRC[2] =   cmsBuildParametricToneCurve (NULL, 5, Parameters); //5 = more smoother than 4
    cmsHPROFILE oprofdef = cmsCreateRGBProfileTHR (NULL, &xyD, &Primaries, GammaTRC); //oprofdef  become Outputprofile
=======
    cmsWhitePointFromTemp(&xyD, t50);
    GammaTRC[0] = GammaTRC[1] = GammaTRC[2] =   cmsBuildParametricToneCurve(NULL, 5, Parameters);//5 = more smoother than 4
    cmsHPROFILE oprofdef = cmsCreateRGBProfileTHR(NULL, &xyD, &Primaries, GammaTRC); //oprofdef  becomes Outputprofile
>>>>>>> 6ba96a10

    cmsFreeToneCurve (GammaTRC[0]);

    if (oprofdef) {
#ifdef _OPENMP
        #pragma omp parallel for if (multiThread)
#endif

        for (int i = cy; i < cy + ch; i++) {
            float* rL = lab->L[i];
            float* ra = lab->a[i];
            float* rb = lab->b[i];
            short* xa = (short*)image->r (i - cy);
            short* ya = (short*)image->g (i - cy);
            short* za = (short*)image->b (i - cy);

            for (int j = cx; j < cx + cw; j++) {
                float x_, y_, z_;
                Color::Lab2XYZ(rL[j], ra[j], rb[j], x_, y_, z_);

<<<<<<< HEAD
                float fy = (0.0086206897f * rL[j]) / 327.68f + 0.1379310345f; // (L+16)/116
                float fx = (0.002f * ra[j]) / 327.68f + fy;
                float fz = fy - (0.005f * rb[j]) / 327.68f;
                float LL = rL[j] / 327.68f;

                float x_ = 65535.0f * (float)Color::f2xyz (fx) * Color::D50x;
                //  float y_ = 65535.0 * Color::f2xyz(fy);
                float z_ = 65535.0f * (float)Color::f2xyz (fz) * Color::D50z;
                float y_ = (LL > Color::epskap) ? (float) 65535.0 * fy * fy * fy : 65535.0f * LL / Color::kappa;

                xa[j - cx] = CLIP ((int) round (x_)) ;
                ya[j - cx] = CLIP ((int) round (y_));
                za[j - cx] = CLIP ((int) round (z_));

                if (bw && y_ < 65535.f) { //force Bw value and take highlight into account
                    xa[j - cx] = (int) round (y_ * Color::D50x);
                    za[j - cx] = (int) round (y_ * Color::D50z);
=======
                xa[j - cx] = float2uint16range(x_);
                ya[j - cx] = float2uint16range(y_);
                za[j - cx] = float2uint16range(z_);

                if(bw && y_ < 65535.f) { //force Bw value and take highlight into account
                    xa[j - cx] = float2uint16range(y_ * Color::D50x);
                    za[j - cx] = float2uint16range(y_ * Color::D50z);
>>>>>>> 6ba96a10
                }
            }
        }

        cmsHPROFILE iprof = iccStore->getXYZProfile ();
        lcmsMutex->lock ();
        cmsHTRANSFORM hTransform = cmsCreateTransform (iprof, TYPE_RGB_16, oprofdef, TYPE_RGB_16, intent, cmsFLAGS_NOOPTIMIZE | cmsFLAGS_NOCACHE);
        lcmsMutex->unlock ();

        image->ExecCMSTransform (hTransform);
        cmsDeleteTransform (hTransform);
    } else {
#ifdef _OPENMP
        #pragma omp parallel for if (multiThread)
#endif

        for (int i = cy; i < cy + ch; i++) {
            float R, G, B;
            float* rL = lab->L[i];
            float* ra = lab->a[i];
            float* rb = lab->b[i];

            for (int j = cx; j < cx + cw; j++) {

                float fy = (0.0086206897f * rL[j]) / 327.68f + 0.1379310345f; // (L+16)/116
                float fx = (0.002f * ra[j]) / 327.68f + fy;
                float fz = fy - (0.005f * rb[j]) / 327.68f;
                float LL = rL[j] / 327.68f;

                float x_ = 65535.0f * (float) Color::f2xyz (fx) * Color::D50x;
                //float y_ = 65535.0 * Color::f2xyz(fy);
                float z_ = 65535.0f * (float) Color::f2xyz (fz) * Color::D50z;
                float y_ = (LL > Color::epskap) ? (float) 65535.0 * fy * fy * fy : 65535.0f * LL / Color::kappa;

                Color::xyz2srgb (x_, y_, z_, R, G, B);

                image->r (i - cy, j - cx) = (int)Color::gamma2curve[CLIP (R)];
                image->g (i - cy, j - cx) = (int)Color::gamma2curve[CLIP (G)];
                image->b (i - cy, j - cx) = (int)Color::gamma2curve[CLIP (B)];
            }
        }
    }

    return image;
}

}<|MERGE_RESOLUTION|>--- conflicted
+++ resolved
@@ -45,7 +45,7 @@
         #pragma omp parallel firstprivate(lab, data, W, H)
 #endif
         {
-            AlignedBuffer<float> pBuf (3 * lab->W);
+            AlignedBuffer<float> pBuf(3 * lab->W);
             float *buffer = pBuf.data;
 
 #ifdef _OPENMP
@@ -70,7 +70,7 @@
                 }
 
                 if (!settings->HistogramWorking && output2monitorTransform && lab2outputTransform) {
-                    AlignedBuffer<float> buf (3 * W);
+                    AlignedBuffer<float> buf(3 * W);
                     cmsDoTransform (lab2outputTransform, buffer, buf.data, W);
                     cmsDoTransform (output2monitorTransform, buf.data, data + ix, W);
                 } else {
@@ -101,21 +101,9 @@
 
                 //float L1=rL[j],a1=ra[j],b1=rb[j];//for testing
 
-<<<<<<< HEAD
-                fy = (0.00862069 * rL[j]) / 327.68 + 0.137932; // (L+16)/116
-                fx = (0.002 * ra[j]) / 327.68 + fy;
-                fz = fy - (0.005 * rb[j]) / 327.68;
-                LL = rL[j] / 327.68;
-
-                x_ = 65535.0 * Color::f2xyz (fx) * Color::D50x;
-                //  y_ = 65535.0 * Color::f2xyz(fy);
-                z_ = 65535.0 * Color::f2xyz (fz) * Color::D50z;
-                y_ = (LL > Color::epskap) ? 65535.0 * fy * fy * fy : 65535.0 * LL / Color::kappa;
-=======
                 Color::Lab2XYZ(rL[j], ra[j], rb[j], x_, y_, z_ );
->>>>>>> 6ba96a10
-
-                Color::xyz2srgb (x_, y_, z_, R, G, B);
+
+                Color::xyz2srgb(x_, y_, z_, R, G, B);
 
                 /* copy RGB */
                 //int R1=((int)gamma2curve[(R)])
@@ -154,14 +142,14 @@
         cmsHPROFILE oprofG = oprof;
 
         if (standard_gamma) {
-            oprofG = ICCStore::makeStdGammaProfile (oprof);
+            oprofG = ICCStore::makeStdGammaProfile(oprof);
         }
 
         lcmsMutex->lock ();
-        cmsHPROFILE hLab  = cmsCreateLab4Profile (NULL);
+        cmsHPROFILE hLab  = cmsCreateLab4Profile(NULL);
         cmsHTRANSFORM hTransform = cmsCreateTransform (hLab, TYPE_Lab_DBL, oprofG, TYPE_RGB_8, intent,
                                    cmsFLAGS_NOOPTIMIZE | cmsFLAGS_NOCACHE );  // NOCACHE is important for thread safety
-        cmsCloseProfile (hLab);
+        cmsCloseProfile(hLab);
         lcmsMutex->unlock ();
 
         unsigned char *data = image->data;
@@ -171,7 +159,7 @@
         #pragma omp parallel
 #endif
         {
-            AlignedBuffer<double> pBuf (3 * cw);
+            AlignedBuffer<double> pBuf(3 * cw);
             double *buffer = pBuf.data;
             int condition = cy + ch;
 
@@ -196,10 +184,10 @@
             }
         } // End of parallelization
 
-        cmsDeleteTransform (hTransform);
+        cmsDeleteTransform(hTransform);
 
         if (oprofG != oprof) {
-            cmsCloseProfile (oprofG);
+            cmsCloseProfile(oprofG);
         }
     } else {
 
@@ -218,15 +206,8 @@
             float R, G, B;
             float x_, y_, z_;
 
-<<<<<<< HEAD
-                float x_ = 65535.0 * Color::f2xyz (fx) * Color::D50x;
-                //float y_ = 65535.0 * Color::f2xyz(fy);
-                float z_ = 65535.0 * Color::f2xyz (fz) * Color::D50z;
-                float y_ = (LL > Color::epskap) ? 65535.0 * fy * fy * fy : 65535.0 * LL / Color::kappa;
-=======
             for (int j = cx; j < cx + cw; ++j) {
                 Color::Lab2XYZ(rL[j], ra[j], rb[j], x_, y_, z_);
->>>>>>> 6ba96a10
 
                 Color::xyz2rgb(x_, y_, z_, R, G, B, xyz_rgb);
 
@@ -271,33 +252,14 @@
             float* rL = lab->L[i];
             float* ra = lab->a[i];
             float* rb = lab->b[i];
-            short* xa = (short*)image->r (i - cy);
-            short* ya = (short*)image->g (i - cy);
-            short* za = (short*)image->b (i - cy);
+            short* xa = (short*)image->r(i - cy);
+            short* ya = (short*)image->g(i - cy);
+            short* za = (short*)image->b(i - cy);
 
             for (int j = cx; j < cx + cw; j++) {
                 float x_, y_, z_;
                 Color::Lab2XYZ(rL[j], ra[j], rb[j], x_, y_, z_);
 
-<<<<<<< HEAD
-                float fy = (0.0086206897f * rL[j]) / 327.68f + 0.1379310345f; // (L+16)/116
-                float fx = (0.002 * ra[j]) / 327.68f + fy;
-                float fz = fy - (0.005f * rb[j]) / 327.68f;
-                float LL = rL[j] / 327.68f;
-
-                float x_ = 65535.0f * (float) Color::f2xyz (fx) * Color::D50x;
-                //float y_ = 65535.0 * Color::f2xyz(fy);
-                float z_ = 65535.0f * (float) Color::f2xyz (fz) * Color::D50z;
-                float y_ = (LL > Color::epskap) ? 65535.0f * fy * fy * fy : 65535.0f * LL / Color::kappa;
-
-                xa[j - cx] =  CLIP ((int)  round (x_));
-                ya[j - cx] =  CLIP ((int)  round (y_));
-                za[j - cx] = CLIP ((int)   round (z_));
-
-                if (bw && y_ < 65535.f ) { //force Bw value and take highlight into account
-                    xa[j - cx] = (int) round (y_ * Color::D50x );
-                    za[j - cx] = (int) round (y_ * Color::D50z);
-=======
                 xa[j - cx] = float2uint16range(x_);
                 ya[j - cx] = float2uint16range(y_);
                 za[j - cx] = float2uint16range(z_);
@@ -305,7 +267,6 @@
                 if(bw && y_ < 65535.f ) { //force Bw value and take highlight into account
                     xa[j - cx] = float2uint16range(y_ * Color::D50x);
                     za[j - cx] = float2uint16range(y_ * Color::D50z);
->>>>>>> 6ba96a10
                 }
             }
         }
@@ -315,9 +276,9 @@
         cmsHTRANSFORM hTransform = cmsCreateTransform (iprof, TYPE_RGB_16, oprof, TYPE_RGB_16, intent, cmsFLAGS_NOOPTIMIZE | cmsFLAGS_NOCACHE);
         lcmsMutex->unlock ();
 
-        image->ExecCMSTransform (hTransform);
-
-        cmsDeleteTransform (hTransform);
+        image->ExecCMSTransform(hTransform);
+
+        cmsDeleteTransform(hTransform);
     } else {
 #ifdef _OPENMP
         #pragma omp parallel for if (multiThread)
@@ -336,16 +297,16 @@
                 float fz = fy - (0.005f * rb[j]) / 327.68f;
                 float LL = rL[j] / 327.68f;
 
-                float x_ = 65535.0f * (float) Color::f2xyz (fx) * Color::D50x;
+                float x_ = 65535.0f * (float) Color::f2xyz(fx) * Color::D50x;
                 //float y_ = 65535.0 * Color::f2xyz(fy);
-                float z_ = 65535.0f * (float) Color::f2xyz (fz) * Color::D50z;
+                float z_ = 65535.0f * (float) Color::f2xyz(fz) * Color::D50z;
                 float y_ = (LL > Color::epskap) ? (float) 65535.0f * fy * fy * fy : 65535.0f * LL / Color::kappa;
 
-                Color::xyz2srgb (x_, y_, z_, R, G, B);
-
-                image->r (i - cy, j - cx) = (int)Color::gamma2curve[CLIP (R)];
-                image->g (i - cy, j - cx) = (int)Color::gamma2curve[CLIP (G)];
-                image->b (i - cy, j - cx) = (int)Color::gamma2curve[CLIP (B)];
+                Color::xyz2srgb(x_, y_, z_, R, G, B);
+
+                image->r(i - cy, j - cx) = (int)Color::gamma2curve[CLIP(R)];
+                image->g(i - cy, j - cx) = (int)Color::gamma2curve[CLIP(G)];
+                image->b(i - cy, j - cx) = (int)Color::gamma2curve[CLIP(B)];
             }
         }
     }
@@ -459,7 +420,7 @@
 
     if (!freegamma) {//if Free gamma not selected
         // gamma : ga0,ga1,ga2,ga3,ga4,ga5 by calcul
-        if (gam == "BT709_g2.2_s4.5")      {
+        if(gam == "BT709_g2.2_s4.5")      {
             ga0 = 2.22;    //BT709  2.2  4.5  - my prefered as D.Coffin
             ga1 = 0.909995;
             ga2 = 0.090005;
@@ -510,11 +471,11 @@
             ga5 = 0.0;
         }
     } else { //free gamma selected
-        if (slpos == 0) {
+        if(slpos == 0) {
             slpos = eps;
         }
 
-        Color::calcGamma (pwr, ts, mode, imax, g_a0, g_a1, g_a2, g_a3, g_a4, g_a5); // call to calcGamma with selected gamma and slope : return parameters for LCMS2
+        Color::calcGamma(pwr, ts, mode, imax, g_a0, g_a1, g_a2, g_a3, g_a4, g_a5); // call to calcGamma with selected gamma and slope : return parameters for LCMS2
         ga4 = g_a3 * ts;
         ga0 = gampos;
         ga1 = 1. / (1.0 + g_a4);
@@ -524,7 +485,7 @@
 
     }
 
-    if (select_temp == 1) {
+    if(select_temp == 1) {
         t50 = 5003;    // for Widegamut, Prophoto Best, Beta   D50
     } else if (select_temp == 2) {
         t50 = 6504;    // for sRGB, AdobeRGB, Bruce Rec2020 D65
@@ -545,17 +506,11 @@
     Parameters[5] = ga5;
     Parameters[6] = ga6;
 // 7 parameters for smoother curves
-<<<<<<< HEAD
-    cmsWhitePointFromTemp (&xyD, t50);
-    GammaTRC[0] = GammaTRC[1] = GammaTRC[2] =   cmsBuildParametricToneCurve (NULL, 5, Parameters); //5 = more smoother than 4
-    cmsHPROFILE oprofdef = cmsCreateRGBProfileTHR (NULL, &xyD, &Primaries, GammaTRC); //oprofdef  become Outputprofile
-=======
     cmsWhitePointFromTemp(&xyD, t50);
     GammaTRC[0] = GammaTRC[1] = GammaTRC[2] =   cmsBuildParametricToneCurve(NULL, 5, Parameters);//5 = more smoother than 4
     cmsHPROFILE oprofdef = cmsCreateRGBProfileTHR(NULL, &xyD, &Primaries, GammaTRC); //oprofdef  becomes Outputprofile
->>>>>>> 6ba96a10
-
-    cmsFreeToneCurve (GammaTRC[0]);
+
+    cmsFreeToneCurve(GammaTRC[0]);
 
     if (oprofdef) {
 #ifdef _OPENMP
@@ -566,33 +521,14 @@
             float* rL = lab->L[i];
             float* ra = lab->a[i];
             float* rb = lab->b[i];
-            short* xa = (short*)image->r (i - cy);
-            short* ya = (short*)image->g (i - cy);
-            short* za = (short*)image->b (i - cy);
+            short* xa = (short*)image->r(i - cy);
+            short* ya = (short*)image->g(i - cy);
+            short* za = (short*)image->b(i - cy);
 
             for (int j = cx; j < cx + cw; j++) {
                 float x_, y_, z_;
                 Color::Lab2XYZ(rL[j], ra[j], rb[j], x_, y_, z_);
 
-<<<<<<< HEAD
-                float fy = (0.0086206897f * rL[j]) / 327.68f + 0.1379310345f; // (L+16)/116
-                float fx = (0.002f * ra[j]) / 327.68f + fy;
-                float fz = fy - (0.005f * rb[j]) / 327.68f;
-                float LL = rL[j] / 327.68f;
-
-                float x_ = 65535.0f * (float)Color::f2xyz (fx) * Color::D50x;
-                //  float y_ = 65535.0 * Color::f2xyz(fy);
-                float z_ = 65535.0f * (float)Color::f2xyz (fz) * Color::D50z;
-                float y_ = (LL > Color::epskap) ? (float) 65535.0 * fy * fy * fy : 65535.0f * LL / Color::kappa;
-
-                xa[j - cx] = CLIP ((int) round (x_)) ;
-                ya[j - cx] = CLIP ((int) round (y_));
-                za[j - cx] = CLIP ((int) round (z_));
-
-                if (bw && y_ < 65535.f) { //force Bw value and take highlight into account
-                    xa[j - cx] = (int) round (y_ * Color::D50x);
-                    za[j - cx] = (int) round (y_ * Color::D50z);
-=======
                 xa[j - cx] = float2uint16range(x_);
                 ya[j - cx] = float2uint16range(y_);
                 za[j - cx] = float2uint16range(z_);
@@ -600,7 +536,6 @@
                 if(bw && y_ < 65535.f) { //force Bw value and take highlight into account
                     xa[j - cx] = float2uint16range(y_ * Color::D50x);
                     za[j - cx] = float2uint16range(y_ * Color::D50z);
->>>>>>> 6ba96a10
                 }
             }
         }
@@ -610,8 +545,8 @@
         cmsHTRANSFORM hTransform = cmsCreateTransform (iprof, TYPE_RGB_16, oprofdef, TYPE_RGB_16, intent, cmsFLAGS_NOOPTIMIZE | cmsFLAGS_NOCACHE);
         lcmsMutex->unlock ();
 
-        image->ExecCMSTransform (hTransform);
-        cmsDeleteTransform (hTransform);
+        image->ExecCMSTransform(hTransform);
+        cmsDeleteTransform(hTransform);
     } else {
 #ifdef _OPENMP
         #pragma omp parallel for if (multiThread)
@@ -630,16 +565,16 @@
                 float fz = fy - (0.005f * rb[j]) / 327.68f;
                 float LL = rL[j] / 327.68f;
 
-                float x_ = 65535.0f * (float) Color::f2xyz (fx) * Color::D50x;
+                float x_ = 65535.0f * (float) Color::f2xyz(fx) * Color::D50x;
                 //float y_ = 65535.0 * Color::f2xyz(fy);
-                float z_ = 65535.0f * (float) Color::f2xyz (fz) * Color::D50z;
+                float z_ = 65535.0f * (float) Color::f2xyz(fz) * Color::D50z;
                 float y_ = (LL > Color::epskap) ? (float) 65535.0 * fy * fy * fy : 65535.0f * LL / Color::kappa;
 
-                Color::xyz2srgb (x_, y_, z_, R, G, B);
-
-                image->r (i - cy, j - cx) = (int)Color::gamma2curve[CLIP (R)];
-                image->g (i - cy, j - cx) = (int)Color::gamma2curve[CLIP (G)];
-                image->b (i - cy, j - cx) = (int)Color::gamma2curve[CLIP (B)];
+                Color::xyz2srgb(x_, y_, z_, R, G, B);
+
+                image->r(i - cy, j - cx) = (int)Color::gamma2curve[CLIP(R)];
+                image->g(i - cy, j - cx) = (int)Color::gamma2curve[CLIP(G)];
+                image->b(i - cy, j - cx) = (int)Color::gamma2curve[CLIP(B)];
             }
         }
     }
