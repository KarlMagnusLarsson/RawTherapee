/*
 *  This file is part of RawTherapee.
 *
 *  Copyright (c) 2004-2010 Gabor Horvath <hgabor@rawtherapee.com>
 *
 *  RawTherapee is free software: you can redistribute it and/or modify
 *  it under the terms of the GNU General Public License as published by
 *  the Free Software Foundation, either version 3 of the License, or
 *  (at your option) any later version.
 *
 *  RawTherapee is distributed in the hope that it will be useful,
 *  but WITHOUT ANY WARRANTY; without even the implied warranty of
 *  MERCHANTABILITY or FITNESS FOR A PARTICULAR PURPOSE.  See the
 *  GNU General Public License for more details.
 *
 *  You should have received a copy of the GNU General Public License
 *  along with RawTherapee.  If not, see <http://www.gnu.org/licenses/>.
 */
#include "rtengine.h"
#include "improcfun.h"
#include <glibmm.h>
#include "iccstore.h"
#include "iccmatrices.h"
#include "../rtgui/options.h"
#include "settings.h"
#include "curves.h"
#include "alignedbuffer.h"
#include "color.h"

namespace rtengine
{

extern void filmlike_clip(float *r, float *g, float *b);

<<<<<<< HEAD
namespace
{
=======
extern const Settings* settings;

namespace {
>>>>>>> a5d9c49f

inline void copyAndClampLine(const float *src, unsigned char *dst, const int W)
{
<<<<<<< HEAD
    if (iL < 0.f) {
        oL = oa = ob = 0.f;
    } else if (iL > 32768.f || min(ia, ib) < -42000.f || max(ia, ib) > 42000.f) {

        float X, Y, Z;
        float r, g, b;
        Color::Lab2XYZ(iL, ia, ib, X, Y, Z);
        Color::xyz2rgb(X, Y, Z, r, g, b, wip);
        filmlike_clip(&r, &g, &b);
        Color::rgbxyz(r, g, b, X, Y, Z, wp);
        Color::XYZ2Lab(X, Y, Z, oL, oa, ob);
        oL /= scale;
        oa /= scale;
        ob /= scale;

        // oL = 32768.f / scale;
        // oa = ob = 0.f;
    } else {
        oL = iL / scale;
        oa = ia / scale;
        ob = ib / scale;
=======
    for (int j = 0, iy = 0; j < W; ++j) {
        float r = src[iy] * MAXVALF;
        float g = src[iy+1] * MAXVALF;
        float b = src[iy+2] * MAXVALF;
        if (r > MAXVALF || g > MAXVALF || b > MAXVALF) {
            filmlike_clip(&r, &g, &b);
        }
        dst[iy] = uint16ToUint8Rounded(CLIP(r));
        dst[iy+1] = uint16ToUint8Rounded(CLIP(g));
        dst[iy+2] = uint16ToUint8Rounded(CLIP(b));
        iy += 3;
>>>>>>> a5d9c49f
    }
}


inline void copyAndClamp(const LabImage *src, unsigned char *dst, const double rgb_xyz[3][3], bool multiThread)
{
    int W = src->W;
    int H = src->H;

#ifdef _OPENMP
        #pragma omp parallel for schedule(dynamic,16) if (multiThread)
#endif
    for (int i = 0; i < H; ++i) {
        float* rL = src->L[i];
        float* ra = src->a[i];
        float* rb = src->b[i];
        int ix = i * 3 * W;

        float R, G, B;
        float x_, y_, z_;

        for (int j = 0; j < W; ++j) {
            Color::Lab2XYZ(rL[j], ra[j], rb[j], x_, y_, z_ );
            Color::xyz2rgb(x_, y_, z_, R, G, B, rgb_xyz);

            if (R > MAXVALF || G > MAXVALF || B > MAXVALF) {
                filmlike_clip(&R, &G, &B);
            }

            dst[ix++] = uint16ToUint8Rounded(Color::gamma2curve[R]);
            dst[ix++] = uint16ToUint8Rounded(Color::gamma2curve[G]);
            dst[ix++] = uint16ToUint8Rounded(Color::gamma2curve[B]);
        }
    }
<<<<<<< HEAD

=======
}

} // namespace
>>>>>>> a5d9c49f

// Used in ImProcCoordinator::updatePreviewImage  (rtengine/improccoordinator.cc)
//         Crop::update                           (rtengine/dcrop.cc)
//         Thumbnail::processImage                (rtengine/rtthumbnail.cc)
//
// If monitorTransform, divide by 327.68 then apply monitorTransform (which can integrate soft-proofing)
// otherwise divide by 327.68, convert to xyz and apply the sRGB transform, before converting with gamma2curve
void ImProcFunctions::lab2monitorRgb(LabImage* lab, Image8* image)
{
<<<<<<< HEAD
    DECLARE_WORKING_MATRICES_(params->icm.working);

=======
>>>>>>> a5d9c49f
    if (monitorTransform) {

        int W = lab->W;
        int H = lab->H;
        unsigned char * data = image->data;

        // cmsDoTransform is relatively expensive
#ifdef _OPENMP
        #pragma omp parallel firstprivate(lab, data, W, H)
#endif
        {
            AlignedBuffer<float> pBuf(3 * lab->W);
            AlignedBuffer<float> mBuf(3 * lab->W);

            AlignedBuffer<float> gwBuf1;
            AlignedBuffer<float> gwBuf2;

            if (gamutWarning) {
                gwBuf1.resize(3 * lab->W);
                gwBuf2.resize(3 * lab->W);
            }

            float *buffer = pBuf.data;
            float *outbuffer = mBuf.data;

#ifdef _OPENMP
            #pragma omp for schedule(dynamic,16)
#endif

            for (int i = 0; i < H; i++) {

                const int ix = i * 3 * W;
                int iy = 0;

                float* rL = lab->L[i];
                float* ra = lab->a[i];
                float* rb = lab->b[i];

                for (int j = 0; j < W; j++) {
<<<<<<< HEAD
                    clipLAB(rL[j], ra[j], rb[j], buffer[iy], buffer[iy + 1], buffer[iy + 2], 327.68f, wp, wip);
                    iy += 3;
                }

                cmsDoTransform(monitorTransform, buffer, data + ix, W);
=======
                    buffer[iy++] = rL[j] / 327.68f;
                    buffer[iy++] = ra[j] / 327.68f;
                    buffer[iy++] = rb[j] / 327.68f;
                }

                cmsDoTransform (monitorTransform, buffer, outbuffer, W);
                copyAndClampLine(outbuffer, data + ix, W);
>>>>>>> a5d9c49f

                if (gamutWarning) {
                    gamutWarning->markLine(image, i, buffer, gwBuf1.data, gwBuf2.data);
                }
            }
        } // End of parallelization
    } else {
<<<<<<< HEAD

        int W = lab->W;
        int H = lab->H;
        unsigned char * data = image->data;

#ifdef _OPENMP
        #pragma omp parallel for schedule(dynamic,16) if (multiThread)
#endif

        for (int i = 0; i < H; ++i) {
            float* rL = lab->L[i];
            float* ra = lab->a[i];
            float* rb = lab->b[i];
            int ix = i * 3 * W;

            float R, G, B;
            float x_, y_, z_;
            float L, a, b;

            for (int j = 0; j < W; ++j) {

                //float L1=rL[j],a1=ra[j],b1=rb[j];//for testing
                clipLAB(rL[j], ra[j], rb[j], L, a, b, 1.f, wp, wip);

                Color::Lab2XYZ(L, a, b, x_, y_, z_);

                Color::xyz2srgb(x_, y_, z_, R, G, B);

                /* copy RGB */
                //int R1=((int)gamma2curve[(R)])
                data[ix++] = uint16ToUint8Rounded(Color::gamma2curve[R]);
                data[ix++] = uint16ToUint8Rounded(Color::gamma2curve[G]);
                data[ix++] = uint16ToUint8Rounded(Color::gamma2curve[B]);
            }
        }
=======
        copyAndClamp(lab, image->data, sRGB_xyz, multiThread);
>>>>>>> a5d9c49f
    }
}



// Used in ImProcCoordinator::updatePreviewImage  (rtengine/improccoordinator.cc)
//         Crop::update                           (rtengine/dcrop.cc)
//
// Generate an Image8
//
// If output profile used, divide by 327.68 then apply the "profile" profile (eventually with a standard gamma)
// otherwise divide by 327.68, convert to xyz and apply the RGB transform, before converting with gamma2curve
Image8* ImProcFunctions::lab2rgb(LabImage* lab, int cx, int cy, int cw, int ch, const procparams::ColorManagementParams &icm, bool consider_histogram_settings)
{
<<<<<<< HEAD
    DECLARE_WORKING_MATRICES_(icm.working);

=======
>>>>>>> a5d9c49f
    //gamutmap(lab);

    if (cx < 0) {
        cx = 0;
    }

    if (cy < 0) {
        cy = 0;
    }

    if (cx + cw > lab->W) {
        cw = lab->W - cx;
    }

    if (cy + ch > lab->H) {
        ch = lab->H - cy;
    }

    Image8* image = new Image8(cw, ch);
    Glib::ustring profile;

    bool standard_gamma;

    if (settings->HistogramWorking && consider_histogram_settings) {
        profile = icm.working;
        standard_gamma = true;
    } else {
        profile = icm.output;

        if (icm.output.empty() || icm.output == ColorManagementParams::NoICMString) {
            profile = "sRGB";
        }

        standard_gamma = false;
    }

    cmsHPROFILE oprof = ICCStore::getInstance()->getProfile(profile);

    if (oprof) {
        cmsHPROFILE oprofG = oprof;

        if (standard_gamma) {
            oprofG = ICCStore::makeStdGammaProfile(oprof);
        }

        cmsUInt32Number flags = cmsFLAGS_NOOPTIMIZE | cmsFLAGS_NOCACHE;

        if (icm.outputBPC) {
            flags |= cmsFLAGS_BLACKPOINTCOMPENSATION;
        }

        lcmsMutex->lock();
        cmsHPROFILE LabIProf  = cmsCreateLab4Profile(nullptr);
<<<<<<< HEAD
        cmsHTRANSFORM hTransform = cmsCreateTransform(LabIProf, TYPE_Lab_DBL, oprofG, TYPE_RGB_8, icm.outputIntent, flags);   // NOCACHE is important for thread safety
=======
        cmsHTRANSFORM hTransform = cmsCreateTransform (LabIProf, TYPE_Lab_DBL, oprofG, TYPE_RGB_FLT, icm.outputIntent, flags);  // NOCACHE is important for thread safety
>>>>>>> a5d9c49f
        cmsCloseProfile(LabIProf);
        lcmsMutex->unlock();

        unsigned char *data = image->data;

        // cmsDoTransform is relatively expensive
#ifdef _OPENMP
        #pragma omp parallel
#endif
        {
            AlignedBuffer<double> pBuf(3 * cw);
            AlignedBuffer<float> oBuf(3 * cw);
            double *buffer = pBuf.data;
            float *outbuffer = oBuf.data;
            int condition = cy + ch;

#ifdef _OPENMP
            #pragma omp for firstprivate(lab) schedule(dynamic,16)
#endif

            for (int i = cy; i < condition; i++) {
                const int ix = i * 3 * cw;
                int iy = 0;
                float* rL = lab->L[i];
                float* ra = lab->a[i];
                float* rb = lab->b[i];

                for (int j = cx; j < cx + cw; j++) {
<<<<<<< HEAD
                    clipLAB(rL[j], ra[j], rb[j], buffer[iy], buffer[iy + 1], buffer[iy + 2], 327.68f, wp, wip);
                    iy += 3;
                }

                cmsDoTransform(hTransform, buffer, data + ix, cw);
=======
                    buffer[iy++] = rL[j] / 327.68f;
                    buffer[iy++] = ra[j] / 327.68f;
                    buffer[iy++] = rb[j] / 327.68f;
                }

                cmsDoTransform (hTransform, buffer, outbuffer, cw);
                copyAndClampLine(outbuffer, data + ix, cw);
>>>>>>> a5d9c49f
            }
        } // End of parallelization

        cmsDeleteTransform(hTransform);

        if (oprofG != oprof) {
            cmsCloseProfile(oprofG);
        }
    } else {
<<<<<<< HEAD

        const auto xyz_rgb = ICCStore::getInstance()->workingSpaceInverseMatrix(profile);

#ifdef _OPENMP
        #pragma omp parallel for schedule(dynamic,16) if (multiThread)
#endif

        for (int i = cy; i < cy + ch; ++i) {
            float* rL = lab->L[i];
            float* ra = lab->a[i];
            float* rb = lab->b[i];
            int ix = 3 * i * cw;

            float R, G, B;
            float x_, y_, z_;
            float L, a, b;

            for (int j = cx; j < cx + cw; ++j) {
                clipLAB(rL[j], ra[j], rb[j], L, a, b, 1.f, wp, wip);
                Color::Lab2XYZ(rL[j], ra[j], rb[j], x_, y_, z_);

                Color::xyz2rgb(x_, y_, z_, R, G, B, xyz_rgb);

                image->data[ix++] = uint16ToUint8Rounded(Color::gamma2curve[R]);
                image->data[ix++] = uint16ToUint8Rounded(Color::gamma2curve[G]);
                image->data[ix++] = uint16ToUint8Rounded(Color::gamma2curve[B]);
            }
        }
=======
        const auto xyz_rgb = ICCStore::getInstance()->workingSpaceInverseMatrix (profile);
        copyAndClamp(lab, image->data, xyz_rgb, multiThread);
>>>>>>> a5d9c49f
    }

    return image;
}


/** @brief Convert the final Lab image to the output RGB color space
 *
 * Used in processImage   (rtengine/simpleprocess.cc)
 *
 * Provide a pointer to a 7 floats array for "ga" (uninitialized ; this array will be filled with the gamma values) if you want
 * to use the custom gamma scenario. Those gamma values will correspond to the ones of the chosen standard output profile
 * (Prophoto if non standard output profile given)
 *
 * If "ga" is NULL, then we're considering standard gamma with the chosen output profile.
 *
 * Generate an Image16
 *
 * If a custom gamma profile can be created, divide by 327.68, convert to xyz and apply the custom gamma transform
 * otherwise divide by 327.68, convert to xyz and apply the sRGB transform, before converting with gamma2curve
 */
Imagefloat* ImProcFunctions::lab2rgbOut(LabImage* lab, int cx, int cy, int cw, int ch, const procparams::ColorManagementParams &icm, GammaValues *ga)
{

    if (cx < 0) {
        cx = 0;
    }

    if (cy < 0) {
        cy = 0;
    }

    if (cx + cw > lab->W) {
        cw = lab->W - cx;
    }

    if (cy + ch > lab->H) {
        ch = lab->H - cy;
    }

    Imagefloat* image = new Imagefloat(cw, ch);

    cmsHPROFILE oprof = nullptr;

    if (ga) {
        lcmsMutex->lock();
        ICCStore::getInstance()->getGammaArray(icm, *ga);
        oprof = ICCStore::getInstance()->createGammaProfile(icm, *ga);
        lcmsMutex->unlock();
    } else {
        oprof = ICCStore::getInstance()->getProfile(icm.output);
    }

    if (oprof) {
        cmsUInt32Number flags = cmsFLAGS_NOOPTIMIZE | cmsFLAGS_NOCACHE;

        if (icm.outputBPC) {
            flags |= cmsFLAGS_BLACKPOINTCOMPENSATION;
        }

        lcmsMutex->lock();
        cmsHPROFILE iprof = cmsCreateLab4Profile(nullptr);
        cmsHTRANSFORM hTransform = cmsCreateTransform(iprof, TYPE_Lab_FLT, oprof, TYPE_RGB_FLT, icm.outputIntent, flags);
        lcmsMutex->unlock();

        image->ExecCMSTransform(hTransform, *lab, cx, cy);
        cmsDeleteTransform(hTransform);
        image->normalizeFloatTo65535();
    } else {
        
#ifdef _OPENMP
        #pragma omp parallel for schedule(dynamic,16) if (multiThread)
#endif

        for (int i = cy; i < cy + ch; i++) {
            float R, G, B;
            float* rL = lab->L[i];
            float* ra = lab->a[i];
            float* rb = lab->b[i];

            for (int j = cx; j < cx + cw; j++) {

                float fy = (Color::c1By116 * rL[j]) / 327.68f + Color::c16By116; // (L+16)/116
                float fx = (0.002f * ra[j]) / 327.68f + fy;
                float fz = fy - (0.005f * rb[j]) / 327.68f;
                float LL = rL[j] / 327.68f;

                float x_ = 65535.0f * Color::f2xyz(fx) * Color::D50x;
                //float y_ = 65535.0 * Color::f2xyz(fy);
                float z_ = 65535.0f * Color::f2xyz(fz) * Color::D50z;
                float y_ = (LL > (float)Color::epskap) ? 65535.0f * fy * fy * fy : 65535.0f * LL / (float)Color::kappa;

                Color::xyz2srgb(x_, y_, z_, R, G, B);

                image->r(i - cy, j - cx) = Color::gamma2curve[CLIP(R)];
                image->g(i - cy, j - cx) = Color::gamma2curve[CLIP(G)];
                image->b(i - cy, j - cx) = Color::gamma2curve[CLIP(B)];
            }
        }
    }

    return image;
}


Imagefloat* ImProcFunctions::workingtrc(Imagefloat* working, int cw, int ch, int mul, Glib::ustring profi, double gampos, double slpos, double &ga0, double &ga1, double &ga2, double &ga3, double &ga4, double &ga5, double &ga6)
{
    TMatrix wprof;

        wprof = ICCStore::getInstance()->workingSpaceMatrix(params->icm.working);

    double dx = Color::D50x;
    double dz = Color::D50z;
    {
        dx = dz = 1.0;
    }
    double toxyz[3][3] = {
        {
            (wprof[0][0] / dx), //I have suppressed / Color::D50x
            (wprof[0][1] / dx),
            (wprof[0][2] / dx)
        }, {
            (wprof[1][0]),
            (wprof[1][1]),
            (wprof[1][2])
        }, {
            (wprof[2][0] / dz), //I have suppressed / Color::D50z
            (wprof[2][1] / dz),
            (wprof[2][2] / dz)
        }
    };

    Imagefloat* image = new  Imagefloat(cw, ch);

    double pwr;
    double ts;
    ts = slpos;

    int five = mul;

    ga6 = 0.0;
    pwr = 1.0 / gampos;

    if (gampos < 1.0) {
        pwr = gampos;
        gampos = 1. / gampos;
        five = -mul;
    }

    //  int select_temp = 1; //5003K
    const double eps = 0.000000001; // not divide by zero

    enum class ColorTemp {
        D50 = 5003,  // for Widegamut, Prophoto Best, Beta -> D50
        D65 = 6504,   // for sRGB, AdobeRGB, Bruce Rec2020  -> D65
        D60 = 6005        //for ACESP0 and AcesP1

    };
    ColorTemp temp = ColorTemp::D50;

    cmsHPROFILE oprofdef;
    float p[6]; //primaries

    if (true) {
        //primaries for 10 working profiles ==> output profiles
        if (profi == "WideGamut") {
            p[0] = 0.7350;    //Widegamut primaries
            p[1] = 0.2650;
            p[2] = 0.1150;
            p[3] = 0.8260;
            p[4] = 0.1570;
            p[5] = 0.0180;
        } else if (profi == "Adobe RGB") {
            p[0] = 0.6400;    //Adobe primaries
            p[1] = 0.3300;
            p[2] = 0.2100;
            p[3] = 0.7100;
            p[4] = 0.1500;
            p[5] = 0.0600;
            temp = ColorTemp::D65;
        } else if (profi == "sRGB") {
            p[0] = 0.6400;    // sRGB primaries
            p[1] = 0.3300;
            p[2] = 0.3000;
            p[3] = 0.6000;
            p[4] = 0.1500;
            p[5] = 0.0600;
            temp = ColorTemp::D65;
        } else if (profi == "BruceRGB") {
            p[0] = 0.6400;    // Bruce primaries
            p[1] = 0.3300;
            p[2] = 0.2800;
            p[3] = 0.6500;
            p[4] = 0.1500;
            p[5] = 0.0600;
            temp = ColorTemp::D65;
        } else if (profi == "Beta RGB") {
            p[0] = 0.6888;    // Beta primaries
            p[1] = 0.3112;
            p[2] = 0.1986;
            p[3] = 0.7551;
            p[4] = 0.1265;
            p[5] = 0.0352;
        } else if (profi == "BestRGB") {
            p[0] = 0.7347;    // Best primaries
            p[1] = 0.2653;
            p[2] = 0.2150;
            p[3] = 0.7750;
            p[4] = 0.1300;
            p[5] = 0.0350;
        } else if (profi == "Rec2020") {
            p[0] = 0.7080;    // Rec2020 primaries
            p[1] = 0.2920;
            p[2] = 0.1700;
            p[3] = 0.7970;
            p[4] = 0.1310;
            p[5] = 0.0460;
            temp = ColorTemp::D65;
        } else if (profi == "ACESp0") {
            p[0] = 0.7347;    // ACES P0 primaries
            p[1] = 0.2653;
            p[2] = 0.0000;
            p[3] = 1.0;
            p[4] = 0.0001;
            p[5] = -0.0770;
            temp = ColorTemp::D60;
        } else if (profi == "ACESp1") {
            p[0] = 0.713;    // ACES P1 primaries
            p[1] = 0.293;
            p[2] = 0.165;
            p[3] = 0.830;
            p[4] = 0.128;
            p[5] = 0.044;
            temp = ColorTemp::D60;
        } else if (profi == "ProPhoto") {
            p[0] = 0.7347;    //ProPhoto and default primaries
            p[1] = 0.2653;
            p[2] = 0.1596;
            p[3] = 0.8404;
            p[4] = 0.0366;
            p[5] = 0.0001;
        } else {
            
            p[0] = 0.7347;    //default primaries always unused
            p[1] = 0.2653;
            p[2] = 0.1596;
            p[3] = 0.8404;
            p[4] = 0.0366;
            p[5] = 0.0001;
            
        }

        if (slpos == 0) {
            slpos = eps;
        }

        GammaValues g_a; //gamma parameters
        int mode = 0;
        Color::calcGamma(pwr, ts, mode, g_a); // call to calcGamma with selected gamma and slope : return parameters for LCMS2

        ga4 = g_a[3] * ts;
        ga0 = gampos;
        ga1 = 1. / (1.0 + g_a[4]);
        ga2 = g_a[4] / (1.0 + g_a[4]);
        ga3 = 1. / slpos;
        ga5 = 0.0;
       // printf("ga0=%f ga1=%f ga2=%f ga3=%f ga4=%f\n", ga0, ga1, ga2, ga3, ga4);

        cmsCIExyY       xyD;

        cmsCIExyYTRIPLE Primaries = {
            {p[0], p[1], 1.0}, // red
            {p[2], p[3], 1.0}, // green
            {p[4], p[5], 1.0}  // blue
        };

        cmsToneCurve* GammaTRC[3];
        cmsFloat64Number Parameters[7];
        Parameters[0] = ga0;
        Parameters[1] = ga1;
        Parameters[2] = ga2;
        Parameters[3] = ga3;
        Parameters[4] = ga4;
        Parameters[5] = ga5;
        Parameters[6] = ga6;
// 7 parameters for smoother curves
        cmsWhitePointFromTemp(&xyD, (double)temp);
        GammaTRC[0] = GammaTRC[1] = GammaTRC[2] =   cmsBuildParametricToneCurve(NULL, five, Parameters);//5 = more smoother than 4
        oprofdef = cmsCreateRGBProfile(&xyD, &Primaries, GammaTRC);
        cmsFreeToneCurve(GammaTRC[0]);
    }

    if (oprofdef) {
        #pragma omp parallel for if (multiThread)

        for (int i = 0; i < ch; i++) {
            float* rr = working->r(i);
            float* rg = working->g(i);
            float* rb = working->b(i);
			
            float* xa = (float*)image->r(i);
            float* ya = (float*)image->g(i);
            float* za = (float*)image->b(i);
			
			
            for (int j = 0; j < cw; j++) {
                float r1 = rr[j];
                float g1 = rg[j];
                float b1 = rb[j];


                float x_ = toxyz[0][0] * r1 + toxyz[0][1] * g1 + toxyz[0][2] * b1;
                float y_ = toxyz[1][0] * r1 + toxyz[1][1] * g1 + toxyz[1][2] * b1;
                float z_ = toxyz[2][0] * r1 + toxyz[2][1] * g1 + toxyz[2][2] * b1;
	
			
                xa[j] = ( x_) ;
                ya[j] = ( y_);
                za[j] = ( z_);

            }
        }

        cmsUInt32Number flags = cmsFLAGS_NOOPTIMIZE | cmsFLAGS_NOCACHE;


        lcmsMutex->lock();
        cmsHPROFILE iprof = ICCStore::getInstance()->getXYZProfile();
		//   cmsHTRANSFORM hTransform = cmsCreateTransform(iprof, TYPE_RGB_16, oprofdef, TYPE_RGB_16, params->icm.outputIntent,  cmsFLAGS_NOOPTIMIZE | cmsFLAGS_NOCACHE);
		cmsHTRANSFORM hTransform = cmsCreateTransform(iprof, TYPE_RGB_FLT, oprofdef, TYPE_RGB_FLT, params->icm.outputIntent, flags);
		lcmsMutex->unlock();

        image->ExecCMSTransform2(hTransform);
		
        cmsDeleteTransform(hTransform);
        image->normalizeFloatTo65535();

    }


    return image;

}


}<|MERGE_RESOLUTION|>--- conflicted
+++ resolved
@@ -32,40 +32,12 @@
 
 extern void filmlike_clip(float *r, float *g, float *b);
 
-<<<<<<< HEAD
-namespace
-{
-=======
 extern const Settings* settings;
 
 namespace {
->>>>>>> a5d9c49f
 
 inline void copyAndClampLine(const float *src, unsigned char *dst, const int W)
 {
-<<<<<<< HEAD
-    if (iL < 0.f) {
-        oL = oa = ob = 0.f;
-    } else if (iL > 32768.f || min(ia, ib) < -42000.f || max(ia, ib) > 42000.f) {
-
-        float X, Y, Z;
-        float r, g, b;
-        Color::Lab2XYZ(iL, ia, ib, X, Y, Z);
-        Color::xyz2rgb(X, Y, Z, r, g, b, wip);
-        filmlike_clip(&r, &g, &b);
-        Color::rgbxyz(r, g, b, X, Y, Z, wp);
-        Color::XYZ2Lab(X, Y, Z, oL, oa, ob);
-        oL /= scale;
-        oa /= scale;
-        ob /= scale;
-
-        // oL = 32768.f / scale;
-        // oa = ob = 0.f;
-    } else {
-        oL = iL / scale;
-        oa = ia / scale;
-        ob = ib / scale;
-=======
     for (int j = 0, iy = 0; j < W; ++j) {
         float r = src[iy] * MAXVALF;
         float g = src[iy+1] * MAXVALF;
@@ -77,7 +49,6 @@
         dst[iy+1] = uint16ToUint8Rounded(CLIP(g));
         dst[iy+2] = uint16ToUint8Rounded(CLIP(b));
         iy += 3;
->>>>>>> a5d9c49f
     }
 }
 
@@ -112,13 +83,9 @@
             dst[ix++] = uint16ToUint8Rounded(Color::gamma2curve[B]);
         }
     }
-<<<<<<< HEAD
-
-=======
 }
 
 } // namespace
->>>>>>> a5d9c49f
 
 // Used in ImProcCoordinator::updatePreviewImage  (rtengine/improccoordinator.cc)
 //         Crop::update                           (rtengine/dcrop.cc)
@@ -128,11 +95,6 @@
 // otherwise divide by 327.68, convert to xyz and apply the sRGB transform, before converting with gamma2curve
 void ImProcFunctions::lab2monitorRgb(LabImage* lab, Image8* image)
 {
-<<<<<<< HEAD
-    DECLARE_WORKING_MATRICES_(params->icm.working);
-
-=======
->>>>>>> a5d9c49f
     if (monitorTransform) {
 
         int W = lab->W;
@@ -172,13 +134,6 @@
                 float* rb = lab->b[i];
 
                 for (int j = 0; j < W; j++) {
-<<<<<<< HEAD
-                    clipLAB(rL[j], ra[j], rb[j], buffer[iy], buffer[iy + 1], buffer[iy + 2], 327.68f, wp, wip);
-                    iy += 3;
-                }
-
-                cmsDoTransform(monitorTransform, buffer, data + ix, W);
-=======
                     buffer[iy++] = rL[j] / 327.68f;
                     buffer[iy++] = ra[j] / 327.68f;
                     buffer[iy++] = rb[j] / 327.68f;
@@ -186,7 +141,6 @@
 
                 cmsDoTransform (monitorTransform, buffer, outbuffer, W);
                 copyAndClampLine(outbuffer, data + ix, W);
->>>>>>> a5d9c49f
 
                 if (gamutWarning) {
                     gamutWarning->markLine(image, i, buffer, gwBuf1.data, gwBuf2.data);
@@ -194,45 +148,7 @@
             }
         } // End of parallelization
     } else {
-<<<<<<< HEAD
-
-        int W = lab->W;
-        int H = lab->H;
-        unsigned char * data = image->data;
-
-#ifdef _OPENMP
-        #pragma omp parallel for schedule(dynamic,16) if (multiThread)
-#endif
-
-        for (int i = 0; i < H; ++i) {
-            float* rL = lab->L[i];
-            float* ra = lab->a[i];
-            float* rb = lab->b[i];
-            int ix = i * 3 * W;
-
-            float R, G, B;
-            float x_, y_, z_;
-            float L, a, b;
-
-            for (int j = 0; j < W; ++j) {
-
-                //float L1=rL[j],a1=ra[j],b1=rb[j];//for testing
-                clipLAB(rL[j], ra[j], rb[j], L, a, b, 1.f, wp, wip);
-
-                Color::Lab2XYZ(L, a, b, x_, y_, z_);
-
-                Color::xyz2srgb(x_, y_, z_, R, G, B);
-
-                /* copy RGB */
-                //int R1=((int)gamma2curve[(R)])
-                data[ix++] = uint16ToUint8Rounded(Color::gamma2curve[R]);
-                data[ix++] = uint16ToUint8Rounded(Color::gamma2curve[G]);
-                data[ix++] = uint16ToUint8Rounded(Color::gamma2curve[B]);
-            }
-        }
-=======
         copyAndClamp(lab, image->data, sRGB_xyz, multiThread);
->>>>>>> a5d9c49f
     }
 }
 
@@ -247,11 +163,6 @@
 // otherwise divide by 327.68, convert to xyz and apply the RGB transform, before converting with gamma2curve
 Image8* ImProcFunctions::lab2rgb(LabImage* lab, int cx, int cy, int cw, int ch, const procparams::ColorManagementParams &icm, bool consider_histogram_settings)
 {
-<<<<<<< HEAD
-    DECLARE_WORKING_MATRICES_(icm.working);
-
-=======
->>>>>>> a5d9c49f
     //gamutmap(lab);
 
     if (cx < 0) {
@@ -305,11 +216,7 @@
 
         lcmsMutex->lock();
         cmsHPROFILE LabIProf  = cmsCreateLab4Profile(nullptr);
-<<<<<<< HEAD
-        cmsHTRANSFORM hTransform = cmsCreateTransform(LabIProf, TYPE_Lab_DBL, oprofG, TYPE_RGB_8, icm.outputIntent, flags);   // NOCACHE is important for thread safety
-=======
         cmsHTRANSFORM hTransform = cmsCreateTransform (LabIProf, TYPE_Lab_DBL, oprofG, TYPE_RGB_FLT, icm.outputIntent, flags);  // NOCACHE is important for thread safety
->>>>>>> a5d9c49f
         cmsCloseProfile(LabIProf);
         lcmsMutex->unlock();
 
@@ -338,13 +245,6 @@
                 float* rb = lab->b[i];
 
                 for (int j = cx; j < cx + cw; j++) {
-<<<<<<< HEAD
-                    clipLAB(rL[j], ra[j], rb[j], buffer[iy], buffer[iy + 1], buffer[iy + 2], 327.68f, wp, wip);
-                    iy += 3;
-                }
-
-                cmsDoTransform(hTransform, buffer, data + ix, cw);
-=======
                     buffer[iy++] = rL[j] / 327.68f;
                     buffer[iy++] = ra[j] / 327.68f;
                     buffer[iy++] = rb[j] / 327.68f;
@@ -352,7 +252,6 @@
 
                 cmsDoTransform (hTransform, buffer, outbuffer, cw);
                 copyAndClampLine(outbuffer, data + ix, cw);
->>>>>>> a5d9c49f
             }
         } // End of parallelization
 
@@ -362,39 +261,8 @@
             cmsCloseProfile(oprofG);
         }
     } else {
-<<<<<<< HEAD
-
         const auto xyz_rgb = ICCStore::getInstance()->workingSpaceInverseMatrix(profile);
-
-#ifdef _OPENMP
-        #pragma omp parallel for schedule(dynamic,16) if (multiThread)
-#endif
-
-        for (int i = cy; i < cy + ch; ++i) {
-            float* rL = lab->L[i];
-            float* ra = lab->a[i];
-            float* rb = lab->b[i];
-            int ix = 3 * i * cw;
-
-            float R, G, B;
-            float x_, y_, z_;
-            float L, a, b;
-
-            for (int j = cx; j < cx + cw; ++j) {
-                clipLAB(rL[j], ra[j], rb[j], L, a, b, 1.f, wp, wip);
-                Color::Lab2XYZ(rL[j], ra[j], rb[j], x_, y_, z_);
-
-                Color::xyz2rgb(x_, y_, z_, R, G, B, xyz_rgb);
-
-                image->data[ix++] = uint16ToUint8Rounded(Color::gamma2curve[R]);
-                image->data[ix++] = uint16ToUint8Rounded(Color::gamma2curve[G]);
-                image->data[ix++] = uint16ToUint8Rounded(Color::gamma2curve[B]);
-            }
-        }
-=======
-        const auto xyz_rgb = ICCStore::getInstance()->workingSpaceInverseMatrix (profile);
         copyAndClamp(lab, image->data, xyz_rgb, multiThread);
->>>>>>> a5d9c49f
     }
 
     return image;
