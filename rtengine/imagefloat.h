--- conflicted
+++ resolved
@@ -44,21 +44,13 @@
     Imagefloat (int width, int height);
     ~Imagefloat () override;
 
-<<<<<<< HEAD
-    Imagefloat*          copy ();
+    Imagefloat* copy () const;
     Imagefloat*          copySubRegion (int x, int y, int width, int height);
-=======
-    Imagefloat* copy () const;
->>>>>>> a09e3192
 
     Image8* to8() const;
     Image16* to16() const;
 
-<<<<<<< HEAD
-    virtual void         getStdImage (ColorTemp ctemp, int tran, Imagefloat* image, const PreviewProps & pp, bool first, procparams::ToneCurveParams hrp);
-=======
-    void getStdImage (const ColorTemp &ctemp, int tran, Imagefloat* image, PreviewProps pp) const override;
->>>>>>> a09e3192
+    void getStdImage (const ColorTemp &ctemp, int tran, Imagefloat* image, const PreviewProps &pp) const override;
 
     const char* getType () const override
     {
