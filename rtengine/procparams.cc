/*
 *  This file is part of RawTherapee.
 *
 *  Copyright (c) 2004-2010 Gabor Horvath <hgabor@rawtherapee.com>
 *
 *  RawTherapee is free software: you can redistribute it and/or modify
 *  it under the terms of the GNU General Public License as published by
 *  the Free Software Foundation, either version 3 of the License, or
 *  (at your option) any later version.
 *
 *  RawTherapee is distributed in the hope that it will be useful,
 *  but WITHOUT ANY WARRANTY; without even the implied warranty of
 *  MERCHANTABILITY or FITNESS FOR A PARTICULAR PURPOSE.  See the
 *  GNU General Public License for more details.
 *
 *  You should have received a copy of the GNU General Public License
 *  along with RawTherapee.  If not, see <http://www.gnu.org/licenses/>.
 */

#include <map>

#include <locale.h>

#include <glib/gstdio.h>

#include "curves.h"
#include "procparams.h"

#include "../rtgui/multilangmgr.h"
#include "../rtgui/options.h"
#include "../rtgui/paramsedited.h"
#include "../rtgui/ppversion.h"
#include "../rtgui/version.h"

using namespace std;
extern Options options;

namespace
{

Glib::ustring expandRelativePath(const Glib::ustring &procparams_fname, const Glib::ustring &prefix, Glib::ustring embedded_fname)
{
    if (embedded_fname == "" || !Glib::path_is_absolute(procparams_fname)) {
        return embedded_fname;
    }

    if (prefix != "") {
        if (embedded_fname.length() < prefix.length() || embedded_fname.substr(0, prefix.length()) != prefix) {
            return embedded_fname;
        }

        embedded_fname = embedded_fname.substr(prefix.length());
    }

    if (Glib::path_is_absolute(embedded_fname)) {
        return prefix + embedded_fname;
    }

    Glib::ustring absPath = prefix + Glib::path_get_dirname(procparams_fname) + G_DIR_SEPARATOR_S + embedded_fname;
    return absPath;
}

Glib::ustring relativePathIfInside(const Glib::ustring &procparams_fname, bool fnameAbsolute, Glib::ustring embedded_fname)
{
    if (fnameAbsolute || embedded_fname == "" || !Glib::path_is_absolute(procparams_fname)) {
        return embedded_fname;
    }

    Glib::ustring prefix = "";

    if (embedded_fname.length() > 5 && embedded_fname.substr(0, 5) == "file:") {
        embedded_fname = embedded_fname.substr(5);
        prefix = "file:";
    }

    if (!Glib::path_is_absolute(embedded_fname)) {
        return prefix + embedded_fname;
    }

    Glib::ustring dir1 = Glib::path_get_dirname(procparams_fname) + G_DIR_SEPARATOR_S;
    Glib::ustring dir2 = Glib::path_get_dirname(embedded_fname) + G_DIR_SEPARATOR_S;

    if (dir2.substr(0, dir1.length()) != dir1) {
        // it's in a different directory, ie not inside
        return prefix + embedded_fname;
    }

    return prefix + embedded_fname.substr(dir1.length());
}

void avoidEmptyCurve(std::vector<double> &curve)
{
    if (curve.empty()) {
        curve.push_back(FCT_Linear);
    }
}

void getFromKeyfile(
    const Glib::KeyFile& keyfile,
    const Glib::ustring& group_name,
    const Glib::ustring& key,
    int& value
)
{
    value = keyfile.get_integer(group_name, key);
}

void getFromKeyfile(
    const Glib::KeyFile& keyfile,
    const Glib::ustring& group_name,
    const Glib::ustring& key,
    double& value
)
{
    value = keyfile.get_double(group_name, key);
}

void getFromKeyfile(
    const Glib::KeyFile& keyfile,
    const Glib::ustring& group_name,
    const Glib::ustring& key,
    bool& value
)
{
    value = keyfile.get_boolean(group_name, key);
}

void getFromKeyfile(
    const Glib::KeyFile& keyfile,
    const Glib::ustring& group_name,
    const Glib::ustring& key,
    Glib::ustring& value
)
{
    value = keyfile.get_string(group_name, key);
}

void getFromKeyfile(
    const Glib::KeyFile& keyfile,
    const Glib::ustring& group_name,
    const Glib::ustring& key,
    std::vector<double>& value
)
{
    value = keyfile.get_double_list(group_name, key);
    avoidEmptyCurve(value);
}

template<typename T>
bool assignFromKeyfile(
    const Glib::KeyFile& keyfile,
    const Glib::ustring& group_name,
    const Glib::ustring& key,
    bool has_params_edited,
    T& value,
    bool& params_edited_value
)
{
    if (keyfile.has_key(group_name, key)) {
        getFromKeyfile(keyfile, group_name, key, value);

        if (has_params_edited) {
            params_edited_value = true;
        }

        return true;
    }

    return false;
}

template<typename T, typename = typename std::enable_if<std::is_enum<T>::value>::type>
bool assignFromKeyfile(
    const Glib::KeyFile& keyfile,
    const Glib::ustring& group_name,
    const Glib::ustring& key,
    bool has_params_edited,
    const std::map<std::string, T>& mapping,
    T& value,
    bool& params_edited_value
)
{
    if (keyfile.has_key(group_name, key)) {
        Glib::ustring v;
        getFromKeyfile(keyfile, group_name, key, v);

        const typename std::map<std::string, T>::const_iterator m = mapping.find(v);

        if (m != mapping.end()) {
            value = m->second;
        } else {
            return false;
        }

        if (has_params_edited) {
            params_edited_value = true;
        }

        return true;
    }

    return false;
}

void putToKeyfile(
    const Glib::ustring& group_name,
    const Glib::ustring& key,
    int value,
    Glib::KeyFile& keyfile
)
{
    keyfile.set_integer(group_name, key, value);
}

void putToKeyfile(
    const Glib::ustring& group_name,
    const Glib::ustring& key,
    double value,
    Glib::KeyFile& keyfile
)
{
    keyfile.set_double(group_name, key, value);
}

void putToKeyfile(
    const Glib::ustring& group_name,
    const Glib::ustring& key,
    bool value,
    Glib::KeyFile& keyfile
)
{
    keyfile.set_boolean(group_name, key, value);
}

void putToKeyfile(
    const Glib::ustring& group_name,
    const Glib::ustring& key,
    const Glib::ustring& value,
    Glib::KeyFile& keyfile
)
{
    keyfile.set_string(group_name, key, value);
}

void putToKeyfile(
    const Glib::ustring& group_name,
    const Glib::ustring& key,
    const std::vector<int>& value,
    Glib::KeyFile& keyfile
)
{
    const Glib::ArrayHandle<int> list = value;
    keyfile.set_integer_list(group_name, key, list);
}

void putToKeyfile(
    const Glib::ustring& group_name,
    const Glib::ustring& key,
    const std::vector<double>& value,
    Glib::KeyFile& keyfile
)
{
    const Glib::ArrayHandle<double> list = value;
    keyfile.set_double_list(group_name, key, list);
}

template<typename T>
bool saveToKeyfile(
    bool save,
    const Glib::ustring& group_name,
    const Glib::ustring& key,
    const T& value,
    Glib::KeyFile& keyfile
)
{
    if (save) {
        putToKeyfile(group_name, key, value, keyfile);
        return true;
    }

    return false;
}

template<typename T, typename = typename std::enable_if<std::is_enum<T>::value>::type>
bool saveToKeyfile(
    bool save,
    const Glib::ustring& group_name,
    const Glib::ustring& key,
    const std::map<T, const char*>& mapping,
    const T& value,
    Glib::KeyFile& keyfile
)
{
    if (save) {
        const typename std::map<T, const char*>::const_iterator m = mapping.find(value);

        if (m != mapping.end()) {
            keyfile.set_string(group_name, key, m->second);
            return true;
        }
    }

    return false;
}

}

namespace rtengine
{

namespace procparams
{

ToneCurveParams::ToneCurveParams() :
    autoexp(false),
    clip(0.02),
    hrenabled(false),
    method("Blend"),
    expcomp(0),
    curve{
    DCT_Linear
},
curve2{
    DCT_Linear
},
curveMode(ToneCurveParams::TcMode::STD),
          curveMode2(ToneCurveParams::TcMode::STD),
          brightness(0),
          black(0),
          contrast(0),
          saturation(0),
          shcompr(50),
          hlcompr(0),
          hlcomprthresh(33)
{
}

bool ToneCurveParams::operator ==(const ToneCurveParams& other) const
{
    return
        autoexp == other.autoexp
        && clip == other.clip
        && hrenabled == other.hrenabled
        && method == other.method
        && expcomp == other.expcomp
        && curve == other.curve
        && curve2 == other.curve2
        && curveMode == other.curveMode
        && curveMode2 == other.curveMode2
        && brightness == other.brightness
        && black == other.black
        && contrast == other.contrast
        && saturation == other.saturation
        && shcompr == other.shcompr
        && hlcompr == other.hlcompr
        && hlcomprthresh == other.hlcomprthresh;
}

bool ToneCurveParams::operator !=(const ToneCurveParams& other) const
{
    return !(*this == other);
}

bool ToneCurveParams::HLReconstructionNecessary(const LUTu& histRedRaw, const LUTu& histGreenRaw, const LUTu& histBlueRaw)
{
    if (options.rtSettings.verbose) {
        printf("histRedRaw[  0]=%07d, histGreenRaw[  0]=%07d, histBlueRaw[  0]=%07d\nhistRedRaw[255]=%07d, histGreenRaw[255]=%07d, histBlueRaw[255]=%07d\n",
               histRedRaw[0], histGreenRaw[0], histBlueRaw[0], histRedRaw[255], histGreenRaw[255], histBlueRaw[255]);
    }

    return
        histRedRaw[255] > 50
        || histGreenRaw[255] > 50
        || histBlueRaw[255] > 50
        || histRedRaw[0] > 50
        || histGreenRaw[0] > 50
        || histBlueRaw[0] > 50;
}

RetinexParams::RetinexParams() :
    enabled(false),
    cdcurve{
    DCT_Linear
},
cdHcurve{
    DCT_Linear
},
lhcurve{
    DCT_Linear
},
transmissionCurve{
    FCT_MinMaxCPoints,
    0.00,
    0.50,
    0.35,
    0.35,
    0.60,
    0.75,
    0.35,
    0.35,
    1.00,
    0.50,
    0.35,
    0.35
},
gaintransmissionCurve{
    FCT_MinMaxCPoints,
    0.00,
    0.1,
    0.35,
    0.00,
    0.25,
    0.25,
    0.35,
    0.35,
    0.70,
    0.25,
    0.35,
    0.35,
    1.00,
    0.1,
    0.00,
    0.00
},
mapcurve{
    DCT_Linear
},
str(20),
scal(3),
iter(1),
grad(1),
grads(1),
gam(1.30),
slope(3.),
neigh(80),
offs(0),
highlights(0),
htonalwidth(80),
shadows(0),
stonalwidth(80),
radius(40),
retinexMethod("high"),
retinexcolorspace("Lab"),
gammaretinex("none"),
mapMethod("none"),
viewMethod("none"),
vart(200),
limd(8),
highl(4),
skal(3),
medianmap(false)
{
}

bool RetinexParams::operator ==(const RetinexParams& other) const
{
    return
        enabled == other.enabled
        && cdcurve == other.cdcurve
        && cdHcurve == other.cdHcurve
        && lhcurve == other.lhcurve
        && transmissionCurve == other.transmissionCurve
        && gaintransmissionCurve == other.gaintransmissionCurve
        && mapcurve == other.mapcurve
        && str == other.str
        && scal == other.scal
        && iter == other.iter
        && grad == other.grad
        && grads == other.grads
        && gam == other.gam
        && slope == other.slope
        && neigh == other.neigh
        && offs == other.offs
        && highlights == other.highlights
        && htonalwidth == other.htonalwidth
        && shadows == other.shadows
        && stonalwidth == other.stonalwidth
        && radius == other.radius
        && retinexMethod == other.retinexMethod
        && retinexcolorspace == other.retinexcolorspace
        && gammaretinex == other.gammaretinex
        && mapMethod == other.mapMethod
        && viewMethod == other.viewMethod
        && vart == other.vart
        && limd == other.limd
        && highl == other.highl
        && skal == other.skal
        && medianmap == other.medianmap;
}

bool RetinexParams::operator !=(const RetinexParams& other) const
{
    return !(*this == other);
}

void RetinexParams::getCurves(RetinextransmissionCurve &transmissionCurveLUT, RetinexgaintransmissionCurve &gaintransmissionCurveLUT) const
{
    transmissionCurveLUT.Set(this->transmissionCurve);
    gaintransmissionCurveLUT.Set(this->gaintransmissionCurve);

}

LCurveParams::LCurveParams() :
    enabled(false),
    lcurve{
    DCT_Linear
},
acurve{
    DCT_Linear
},
bcurve{
    DCT_Linear
},
cccurve{
    DCT_Linear
},
chcurve{
    FCT_Linear
},
lhcurve{
    FCT_Linear
},
hhcurve{
    FCT_Linear
},
lccurve{
    DCT_Linear
},
clcurve{
    DCT_Linear
},
brightness(0),
contrast(0),
chromaticity(0),
avoidcolorshift(false),
rstprotection(0),
lcredsk(true)
{
}

bool LCurveParams::operator ==(const LCurveParams& other) const
{
    return
        enabled == other.enabled
        && lcurve == other.lcurve
        && acurve == other.acurve
        && bcurve == other.bcurve
        && cccurve == other.cccurve
        && chcurve == other.chcurve
        && lhcurve == other.lhcurve
        && hhcurve == other.hhcurve
        && lccurve == other.lccurve
        && clcurve == other.clcurve
        && brightness == other.brightness
        && contrast == other.contrast
        && chromaticity == other.chromaticity
        && avoidcolorshift == other.avoidcolorshift
        && rstprotection == other.rstprotection
        && lcredsk == other.lcredsk;
}

bool LCurveParams::operator !=(const LCurveParams& other) const
{
    return !(*this == other);
}

RGBCurvesParams::RGBCurvesParams() :
    enabled(false),
    lumamode(false),
    rcurve{
    DCT_Linear
},
gcurve{
    DCT_Linear
},
bcurve{
    DCT_Linear
}
{
}

bool RGBCurvesParams::operator ==(const RGBCurvesParams& other) const
{
    return
        enabled == other.enabled
        && lumamode == other.lumamode
        && rcurve == other.rcurve
        && gcurve == other.gcurve
        && bcurve == other.bcurve;
}

bool RGBCurvesParams::operator !=(const RGBCurvesParams& other) const
{
    return !(*this == other);
}

ColorToningParams::ColorToningParams() :
    enabled(false),
    autosat(true),
    opacityCurve{
    FCT_MinMaxCPoints,
    0.00,
    0.3,
    0.35,
    0.00,
    0.25,
    0.8,
    0.35,
    0.35,
    0.70,
    0.8,
    0.35,
    0.35,
    1.00,
    0.3,
    0.00,
    0.00
},
colorCurve{
    FCT_MinMaxCPoints,
    0.050,
    0.62,
    0.25,
    0.25,
    0.585,
    0.11,
    0.25,
    0.25
},
satProtectionThreshold(30),
saturatedOpacity(80),
strength(50),
balance(0),
hlColSat(60, 80, false),
shadowsColSat(80, 208, false),
clcurve{
    DCT_NURBS,
    0.00,
    0.00,
    0.35,
    0.65,
    1.00,
    1.00
},
cl2curve{
    DCT_NURBS,
    0.00,
    0.00,
    0.35,
    0.65,
    1.00,
    1.00
},
method("Lab"),
twocolor("Std"),
redlow(0.0),
greenlow(0.0),
bluelow(0.0),
redmed(0.0),
greenmed(0.0),
bluemed(0.0),
redhigh(0.0),
greenhigh(0.0),
bluehigh(0.0),
satlow(0.0),
sathigh(0.0),
lumamode(true)
{
}

bool ColorToningParams::operator ==(const ColorToningParams& other) const
{
    return
        enabled == other.enabled
        && autosat == other.autosat
        && opacityCurve == other.opacityCurve
        && colorCurve == other.colorCurve
        && satProtectionThreshold == other.satProtectionThreshold
        && saturatedOpacity == other.saturatedOpacity
        && strength == other.strength
        && balance == other.balance
        && hlColSat == other.hlColSat
        && shadowsColSat == other.shadowsColSat
        && clcurve == other.clcurve
        && cl2curve == other.cl2curve
        && method == other.method
        && twocolor == other.twocolor
        && redlow == other.redlow
        && greenlow == other.greenlow
        && bluelow == other.bluelow
        && redmed == other.redmed
        && greenmed == other.greenmed
        && bluemed == other.bluemed
        && redhigh == other.redhigh
        && greenhigh == other.greenhigh
        && bluehigh == other.bluehigh
        && satlow == other.satlow
        && sathigh == other.sathigh
        && lumamode == other.lumamode;
}

bool ColorToningParams::operator !=(const ColorToningParams& other) const
{
    return !(*this == other);
}

void ColorToningParams::mixerToCurve(std::vector<double>& colorCurve, std::vector<double>& opacityCurve) const
{
    // check if non null first
    if (!redlow && !greenlow && !bluelow && !redmed && !greenmed && !bluemed && !redhigh && !greenhigh && !bluehigh) {
        colorCurve.resize(1);
        colorCurve.at(0) = FCT_Linear;
        opacityCurve.resize(1);
        opacityCurve.at(0) = FCT_Linear;
        return;
    }

    float low[3]; // RGB color for shadows
    float med[3]; // RGB color for mid-tones
    float high[3]; // RGB color for highlights
    float lowSat = 0.f;
    float medSat = 0.f;
    float highSat = 0.f;
    float minTmp, maxTmp;

// Fill the shadow mixer values of the Color TOning tool
    low[0] = float (redlow) / 100.f;  // [-1. ; +1.]
    low[1] = float (greenlow) / 100.f; // [-1. ; +1.]
    low[2] = float (bluelow) / 100.f;  // [-1. ; +1.]
    minTmp = min<float> (low[0], low[1], low[2]);
    maxTmp = max<float> (low[0], low[1], low[2]);

    if (maxTmp - minTmp > 0.005f) {
        float v[3];
        lowSat = (maxTmp - minTmp) / 2.f;

        if (low[0] == minTmp) {
            v[0] = 0.f;
        } else if (low[1] == minTmp) {
            v[1] = 0.f;
        } else if (low[2] == minTmp) {
            v[2] = 0.f;
        }

        if (low[0] == maxTmp) {
            v[0] = 1.f;
        } else if (low[1] == maxTmp) {
            v[1] = 1.f;
        } else if (low[2] == maxTmp) {
            v[2] = 1.f;
        }

        if (low[0] != minTmp && low[0] != maxTmp) {
            v[0] = (low[0] - minTmp) / (maxTmp - minTmp);
        } else if (low[1] != minTmp && low[1] != maxTmp) {
            v[1] = (low[1] - minTmp) / (maxTmp - minTmp);
        } else if (low[2] != minTmp && low[2] != maxTmp) {
            v[2] = (low[2] - minTmp) / (maxTmp - minTmp);
        }

        low[0] = v[0];
        low[1] = v[1];
        low[2] = v[2];
    } else {
        low[0] = low[1] = low[2] = 1.f;
    }

// Fill the mid-tones mixer values of the Color TOning tool
    med[0] = float (redmed) / 100.f;  // [-1. ; +1.]
    med[1] = float (greenmed) / 100.f; // [-1. ; +1.]
    med[2] = float (bluemed) / 100.f;  // [-1. ; +1.]
    minTmp = min<float> (med[0], med[1], med[2]);
    maxTmp = max<float> (med[0], med[1], med[2]);

    if (maxTmp - minTmp > 0.005f) {
        float v[3];
        medSat = (maxTmp - minTmp) / 2.f;

        if (med[0] == minTmp) {
            v[0] = 0.f;
        } else if (med[1] == minTmp) {
            v[1] = 0.f;
        } else if (med[2] == minTmp) {
            v[2] = 0.f;
        }

        if (med[0] == maxTmp) {
            v[0] = 1.f;
        } else if (med[1] == maxTmp) {
            v[1] = 1.f;
        } else if (med[2] == maxTmp) {
            v[2] = 1.f;
        }

        if (med[0] != minTmp && med[0] != maxTmp) {
            v[0] = (med[0] - minTmp) / (maxTmp - minTmp);
        } else if (med[1] != minTmp && med[1] != maxTmp) {
            v[1] = (med[1] - minTmp) / (maxTmp - minTmp);
        } else if (med[2] != minTmp && med[2] != maxTmp) {
            v[2] = (med[2] - minTmp) / (maxTmp - minTmp);
        }

        med[0] = v[0];
        med[1] = v[1];
        med[2] = v[2];
    } else {
        med[0] = med[1] = med[2] = 1.f;
    }

    // Fill the highlight mixer values of the Color TOning tool
    high[0] = float (redhigh) / 100.f;   // [-1. ; +1.]
    high[1] = float (greenhigh) / 100.f; // [-1. ; +1.]
    high[2] = float (bluehigh) / 100.f;  // [-1. ; +1.]
    minTmp = min<float> (high[0], high[1], high[2]);
    maxTmp = max<float> (high[0], high[1], high[2]);

    if (maxTmp - minTmp > 0.005f) {
        float v[3];
        highSat = (maxTmp - minTmp) / 2.f;

        if (high[0] == minTmp) {
            v[0] = 0.f;
        } else if (high[1] == minTmp) {
            v[1] = 0.f;
        } else if (high[2] == minTmp) {
            v[2] = 0.f;
        }

        if (high[0] == maxTmp) {
            v[0] = 1.f;
        } else if (high[1] == maxTmp) {
            v[1] = 1.f;
        } else if (high[2] == maxTmp) {
            v[2] = 1.f;
        }

        if (high[0] != minTmp && high[0] != maxTmp) {
            v[0] = (high[0] - minTmp) / (maxTmp - minTmp);
        } else if (high[1] != minTmp && high[1] != maxTmp) {
            v[1] = (high[1] - minTmp) / (maxTmp - minTmp);
        } else if (high[2] != minTmp && high[2] != maxTmp) {
            v[2] = (high[2] - minTmp) / (maxTmp - minTmp);
        }

        high[0] = v[0];
        high[1] = v[1];
        high[2] = v[2];
    } else {
        high[0] = high[1] = high[2] = 1.f;
    }

    const double xPosLow  = 0.1;
    const double xPosMed  = 0.4;
    const double xPosHigh = 0.7;

    colorCurve.resize(medSat != 0.f ? 13 : 9);
    colorCurve.at(0) = FCT_MinMaxCPoints;
    opacityCurve.resize(13);
    opacityCurve.at(0) = FCT_MinMaxCPoints;

    float h, s, l;
    int idx = 1;

    if (lowSat == 0.f) {
        if (medSat != 0.f) {
            Color::rgb2hsl(med[0], med[1], med[2], h, s, l);
        } else { // highSat can't be null if the 2 other ones are!
            Color::rgb2hsl(high[0], high[1], high[2], h, s, l);
        }
    } else {
        Color::rgb2hsl(low[0], low[1], low[2], h, s, l);
    }

    colorCurve.at(idx++) = xPosLow;
    colorCurve.at(idx++) = h;
    colorCurve.at(idx++) = 0.35;
    colorCurve.at(idx++) = 0.35;

    if (medSat != 0.f) {
        Color::rgb2hsl(med[0], med[1], med[2], h, s, l);
        colorCurve.at(idx++) = xPosMed;
        colorCurve.at(idx++) = h;
        colorCurve.at(idx++) = 0.35;
        colorCurve.at(idx++) = 0.35;
    }

    if (highSat == 0.f) {
        if (medSat != 0.f) {
            Color::rgb2hsl(med[0], med[1], med[2], h, s, l);
        } else { // lowSat can't be null if the 2 other ones are!
            Color::rgb2hsl(low[0], low[1], low[2], h, s, l);
        }
    } else {
        Color::rgb2hsl(high[0], high[1], high[2], h, s, l);
    }

    colorCurve.at(idx++) = xPosHigh;
    colorCurve.at(idx++) = h;
    colorCurve.at(idx++) = 0.35;
    colorCurve.at(idx)   = 0.35;

    opacityCurve.at(1)  = xPosLow;
    opacityCurve.at(2)  = double (lowSat);
    opacityCurve.at(3)  = 0.35;
    opacityCurve.at(4)  = 0.35;
    opacityCurve.at(5)  = xPosMed;
    opacityCurve.at(6)  = double (medSat);
    opacityCurve.at(7)  = 0.35;
    opacityCurve.at(8)  = 0.35;
    opacityCurve.at(9)  = xPosHigh;
    opacityCurve.at(10) = double (highSat);
    opacityCurve.at(11) = 0.35;
    opacityCurve.at(12) = 0.35;
}

void ColorToningParams::slidersToCurve(std::vector<double>& colorCurve, std::vector<double>& opacityCurve) const
{
    if (hlColSat.getBottom() == 0 && shadowsColSat.getBottom() == 0) { // if both opacity are null, set both curves to Linear
        colorCurve.resize(1);
        colorCurve.at(0) = FCT_Linear;
        opacityCurve.resize(1);
        opacityCurve.at(0) = FCT_Linear;
        return;
    }

    colorCurve.resize(9);
    colorCurve.at(0) = FCT_MinMaxCPoints;
    colorCurve.at(1) = 0.26 + 0.12 * double (balance) / 100.;
    colorCurve.at(2) = double (shadowsColSat.getTop()) / 360.;
    colorCurve.at(3) = 0.35;
    colorCurve.at(4) = 0.35;
    colorCurve.at(5) = 0.64 + 0.12 * double (balance) / 100.;
    colorCurve.at(6) = double (hlColSat.getTop()) / 360.;
    colorCurve.at(7) = 0.35;
    colorCurve.at(8) = 0.35;

    opacityCurve.resize(9);
    opacityCurve.at(0) = FCT_MinMaxCPoints;
    opacityCurve.at(1) = colorCurve.at(1);
    opacityCurve.at(2) = double (shadowsColSat.getBottom()) / 100.;
    opacityCurve.at(3) = 0.35;
    opacityCurve.at(4) = 0.35;
    opacityCurve.at(5) = colorCurve.at(5);
    opacityCurve.at(6) = double (hlColSat.getBottom()) / 100.;
    opacityCurve.at(7) = 0.35;
    opacityCurve.at(8) = 0.35;
}

void ColorToningParams::getCurves(ColorGradientCurve& colorCurveLUT, OpacityCurve& opacityCurveLUT, const double xyz_rgb[3][3], bool& opautili) const
{
    float satur = 0.8f;
    float lumin = 0.5f; //middle of luminance for optimization of gamut - no real importance...as we work in XYZ and gamut control

    // Transform slider values to control points
    std::vector<double> cCurve, oCurve;

    if (method == "RGBSliders" || method == "Splitlr") {
        slidersToCurve(cCurve, oCurve);
    } else if (method == "Splitco") {
        mixerToCurve(cCurve, oCurve);
    } else {
        cCurve = this->colorCurve;
        oCurve = this->opacityCurve;
    }

    if (method == "Lab") {
        if (twocolor == "Separ") {
            satur = 0.9f;
        }

        if (twocolor == "All" || twocolor == "Two") {
            satur = 0.9f;
        }

        colorCurveLUT.SetXYZ(cCurve, xyz_rgb, satur, lumin);
        opacityCurveLUT.Set(oCurve, opautili);
    } else if (method == "Splitlr" || method == "Splitco") {
        colorCurveLUT.SetXYZ(cCurve, xyz_rgb, satur, lumin);
        opacityCurveLUT.Set(oCurve, opautili);
    } else if (method.substr(0, 3) == "RGB") {
        colorCurveLUT.SetRGB(cCurve);
        opacityCurveLUT.Set(oCurve, opautili);
    }
}

SharpeningParams::SharpeningParams() :
    enabled(false),
    radius(0.5),
    amount(200),
    threshold(20, 80, 2000, 1200, false),
    edgesonly(false),
    edges_radius(1.9),
    edges_tolerance(1800),
    halocontrol(false),
    halocontrol_amount(85),
    method("usm"),
    deconvamount(75),
    deconvradius(0.75),
    deconviter(30),
    deconvdamping(20)
{
}

bool SharpeningParams::operator ==(const SharpeningParams& other) const
{
    return
        enabled == other.enabled
        && radius == other.radius
        && amount == other.amount
        && threshold == other.threshold
        && edgesonly == other.edgesonly
        && edges_radius == other.edges_radius
        && edges_tolerance == other.edges_tolerance
        && halocontrol == other.halocontrol
        && halocontrol_amount == other.halocontrol_amount
        && method == other.method
        && deconvamount == other.deconvamount
        && deconvradius == other.deconvradius
        && deconviter == other.deconviter
        && deconvdamping == other.deconvdamping;
}

bool SharpeningParams::operator !=(const SharpeningParams& other) const
{
    return !(*this == other);
}

SharpenEdgeParams::SharpenEdgeParams() :
    enabled(false),
    passes(2),
    amount(50.0),
    threechannels(false)
{
}

bool SharpenEdgeParams::operator ==(const SharpenEdgeParams& other) const
{
    return
        enabled == other.enabled
        && passes == other.passes
        && amount == other.amount
        && threechannels == other.threechannels;
}

bool SharpenEdgeParams::operator !=(const SharpenEdgeParams& other) const
{
    return !(*this == other);
}

SharpenMicroParams::SharpenMicroParams() :
    enabled(false),
    matrix(false),
    amount(20.0),
    uniformity(50.0)
{
}

bool SharpenMicroParams::operator ==(const SharpenMicroParams& other) const
{
    return
        enabled == other.enabled
        && matrix == other.matrix
        && amount == other.amount
        && uniformity == other.uniformity;
}

bool SharpenMicroParams::operator !=(const SharpenMicroParams& other) const
{
    return !(*this == other);
}

VibranceParams::VibranceParams() :
    enabled(false),
    pastels(0),
    saturated(0),
    psthreshold(0, 75, false),
    protectskins(false),
    avoidcolorshift(true),
    pastsattog(true),
    skintonescurve{
    DCT_Linear
}
{
}

bool VibranceParams::operator ==(const VibranceParams& other) const
{
    return
        enabled == other.enabled
        && pastels == other.pastels
        && saturated == other.saturated
        && psthreshold == other.psthreshold
        && protectskins == other.protectskins
        && avoidcolorshift == other.avoidcolorshift
        && pastsattog == other.pastsattog
        && skintonescurve == other.skintonescurve;
}

bool VibranceParams::operator !=(const VibranceParams& other) const
{
    return !(*this == other);
}

WBParams::WBParams() :
    enabled(true),
    method("Camera"),
    temperature(6504),
    green(1.0),
    equal(1.0),
    tempBias(0.0)
{
}

bool WBParams::operator ==(const WBParams& other) const
{
    return
        enabled == other.enabled
        && method == other.method
        && temperature == other.temperature
        && green == other.green
        && equal == other.equal
        && tempBias == other.tempBias;
}

bool WBParams::operator !=(const WBParams& other) const
{
    return !(*this == other);
}

const std::vector<WBEntry>& WBParams::getWbEntries()
{
    static const std::vector<WBEntry> wb_entries = {
        {"Camera",               WBEntry::Type::CAMERA,      M("TP_WBALANCE_CAMERA"),         0, 1.f,   1.f,   0.f},
        {"Auto",                 WBEntry::Type::AUTO,        M("TP_WBALANCE_AUTO"),           0, 1.f,   1.f,   0.f},
        {"Daylight",             WBEntry::Type::DAYLIGHT,    M("TP_WBALANCE_DAYLIGHT"),    5300, 1.f,   1.f,   0.f},
        {"Cloudy",               WBEntry::Type::CLOUDY,      M("TP_WBALANCE_CLOUDY"),      6200, 1.f,   1.f,   0.f},
        {"Shade",                WBEntry::Type::SHADE,       M("TP_WBALANCE_SHADE"),       7600, 1.f,   1.f,   0.f},
        {"Water 1",              WBEntry::Type::WATER,       M("TP_WBALANCE_WATER1"),     35000, 0.3f,  1.1f,  0.f},
        {"Water 2",              WBEntry::Type::WATER,       M("TP_WBALANCE_WATER2"),     48000, 0.63f, 1.38f, 0.f},
        {"Tungsten",             WBEntry::Type::TUNGSTEN,    M("TP_WBALANCE_TUNGSTEN"),    2856, 1.f,   1.f,   0.f},
        {"Fluo F1",              WBEntry::Type::FLUORESCENT, M("TP_WBALANCE_FLUO1"),       6430, 1.f,   1.f,   0.f},
        {"Fluo F2",              WBEntry::Type::FLUORESCENT, M("TP_WBALANCE_FLUO2"),       4230, 1.f,   1.f,   0.f},
        {"Fluo F3",              WBEntry::Type::FLUORESCENT, M("TP_WBALANCE_FLUO3"),       3450, 1.f,   1.f,   0.f},
        {"Fluo F4",              WBEntry::Type::FLUORESCENT, M("TP_WBALANCE_FLUO4"),       2940, 1.f,   1.f,   0.f},
        {"Fluo F5",              WBEntry::Type::FLUORESCENT, M("TP_WBALANCE_FLUO5"),       6350, 1.f,   1.f,   0.f},
        {"Fluo F6",              WBEntry::Type::FLUORESCENT, M("TP_WBALANCE_FLUO6"),       4150, 1.f,   1.f,   0.f},
        {"Fluo F7",              WBEntry::Type::FLUORESCENT, M("TP_WBALANCE_FLUO7"),       6500, 1.f,   1.f,   0.f},
        {"Fluo F8",              WBEntry::Type::FLUORESCENT, M("TP_WBALANCE_FLUO8"),       5020, 1.f,   1.f,   0.f},
        {"Fluo F9",              WBEntry::Type::FLUORESCENT, M("TP_WBALANCE_FLUO9"),       4330, 1.f,   1.f,   0.f},
        {"Fluo F10",             WBEntry::Type::FLUORESCENT, M("TP_WBALANCE_FLUO10"),      5300, 1.f,   1.f,   0.f},
        {"Fluo F11",             WBEntry::Type::FLUORESCENT, M("TP_WBALANCE_FLUO11"),      4000, 1.f,   1.f,   0.f},
        {"Fluo F12",             WBEntry::Type::FLUORESCENT, M("TP_WBALANCE_FLUO12"),      3000, 1.f,   1.f,   0.f},
        {"HMI Lamp",             WBEntry::Type::LAMP,        M("TP_WBALANCE_HMI"),         4800, 1.f,   1.f,   0.f},
        {"GTI Lamp",             WBEntry::Type::LAMP,        M("TP_WBALANCE_GTI"),         5000, 1.f,   1.f,   0.f},
        {"JudgeIII Lamp",        WBEntry::Type::LAMP,        M("TP_WBALANCE_JUDGEIII"),    5100, 1.f,   1.f,   0.f},
        {"Solux Lamp 3500K",     WBEntry::Type::LAMP,        M("TP_WBALANCE_SOLUX35"),     3480, 1.f,   1.f,   0.f},
        {"Solux Lamp 4100K",     WBEntry::Type::LAMP,        M("TP_WBALANCE_SOLUX41"),     3930, 1.f,   1.f,   0.f},
        {"Solux Lamp 4700K",     WBEntry::Type::LAMP,        M("TP_WBALANCE_SOLUX47"),     4700, 1.f,   1.f,   0.f},
        {"NG Solux Lamp 4700K",  WBEntry::Type::LAMP,        M("TP_WBALANCE_SOLUX47_NG"),  4480, 1.f,   1.f,   0.f},
        {"LED LSI Lumelex 2040", WBEntry::Type::LED,         M("TP_WBALANCE_LED_LSI"),     2970, 1.f,   1.f,   0.f},
        {"LED CRS SP12 WWMR16",  WBEntry::Type::LED,         M("TP_WBALANCE_LED_CRS"),     3050, 1.f,   1.f,   0.f},
        {"Flash 5500K",          WBEntry::Type::FLASH,       M("TP_WBALANCE_FLASH55"),     5500, 1.f,   1.f,   0.f},
        {"Flash 6000K",          WBEntry::Type::FLASH,       M("TP_WBALANCE_FLASH60"),     6000, 1.f,   1.f,   0.f},
        {"Flash 6500K",          WBEntry::Type::FLASH,       M("TP_WBALANCE_FLASH65"),     6500, 1.f,   1.f,   0.f},
        // Should remain the last one
        {"Custom",               WBEntry::Type::CUSTOM,      M("TP_WBALANCE_CUSTOM"),        0, 1.f,   1.f,   0.f}
    };

    return wb_entries;
}

ColorAppearanceParams::ColorAppearanceParams() :
    enabled(false),
    degree(90),
    autodegree(true),
    degreeout(90),
    autodegreeout(true),
    curve{
    DCT_Linear
},
curve2{
    DCT_Linear
},
curve3{
    DCT_Linear
},
curveMode(TcMode::LIGHT),
curveMode2(TcMode::LIGHT),
curveMode3(CtcMode::CHROMA),
surround("Average"),
surrsrc("Average"),
adapscen(2000.0),
autoadapscen(true),
ybscen(18),
autoybscen(true),
adaplum(16),
badpixsl(0),
wbmodel("RawT"),
algo("No"),
contrast(0.0),
qcontrast(0.0),
jlight(0.0),
qbright(0.0),
chroma(0.0),
schroma(0.0),
mchroma(0.0),
colorh(0.0),
rstprotection(0.0),
surrsource(false),
gamut(true),
datacie(false),
tonecie(false),
tempout(5000),
ybout(18),
greenout(1.0),
tempsc(5000),
greensc(1.0)
{
}

bool ColorAppearanceParams::operator ==(const ColorAppearanceParams& other) const
{
    return
        enabled == other.enabled
        && degree == other.degree
        && autodegree == other.autodegree
        && degreeout == other.degreeout
        && autodegreeout == other.autodegreeout
        && curve == other.curve
        && curve2 == other.curve2
        && curve3 == other.curve3
        && curveMode == other.curveMode
        && curveMode2 == other.curveMode2
        && curveMode3 == other.curveMode3
        && surround == other.surround
        && surrsrc == other.surrsrc
        && adapscen == other.adapscen
        && autoadapscen == other.autoadapscen
        && ybscen == other.ybscen
        && autoybscen == other.autoybscen
        && adaplum == other.adaplum
        && badpixsl == other.badpixsl
        && wbmodel == other.wbmodel
        && algo == other.algo
        && contrast == other.contrast
        && qcontrast == other.qcontrast
        && jlight == other.jlight
        && qbright == other.qbright
        && chroma == other.chroma
        && schroma == other.schroma
        && mchroma == other.mchroma
        && colorh == other.colorh
        && rstprotection == other.rstprotection
        && surrsource == other.surrsource
        && gamut == other.gamut
        && datacie == other.datacie
        && tonecie == other.tonecie
        && tempout == other.tempout
        && ybout == other.ybout
        && greenout == other.greenout
        && tempsc == other.tempsc
        && greensc == other.greensc;
}

bool ColorAppearanceParams::operator !=(const ColorAppearanceParams& other) const
{
    return !(*this == other);
}

DefringeParams::DefringeParams() :
    enabled(false),
    radius(2.0),
    threshold(13),
    huecurve{
    FCT_MinMaxCPoints,
    0.166666667,
    0.,
    0.35,
    0.35,
    0.347,
    0.,
    0.35,
    0.35,
    0.513667426,
    0,
    0.35,
    0.35,
    0.668944571,
    0.,
    0.35,
    0.35,
    0.8287775246,
    0.97835991,
    0.35,
    0.35,
    0.9908883827,
    0.,
    0.35,
    0.35
}
{
}

bool DefringeParams::operator ==(const DefringeParams& other) const
{
    return
        enabled == other.enabled
        && radius == other.radius
        && threshold == other.threshold
        && huecurve == other.huecurve;
}

bool DefringeParams::operator !=(const DefringeParams& other) const
{
    return !(*this == other);
}

ImpulseDenoiseParams::ImpulseDenoiseParams() :
    enabled(false),
    thresh(50)
{
}

bool ImpulseDenoiseParams::operator ==(const ImpulseDenoiseParams& other) const
{
    return
        enabled == other.enabled
        && thresh == other.thresh;
}

bool ImpulseDenoiseParams::operator !=(const ImpulseDenoiseParams& other) const
{
    return !(*this == other);
}

DirPyrDenoiseParams::DirPyrDenoiseParams() :
    lcurve{
    FCT_MinMaxCPoints,
    0.05,
    0.15,
    0.35,
    0.35,
    0.55,
    0.04,
    0.35,
    0.35
},
cccurve{
    FCT_MinMaxCPoints,
    0.05,
    0.50,
    0.35,
    0.35,
    0.35,
    0.05,
    0.35,
    0.35
},
enabled(false),
enhance(false),
median(false),
perform(false),
luma(0),
Ldetail(0),
chroma(15),
redchro(0),
bluechro(0),
gamma(1.7),
dmethod("Lab"),
Lmethod("SLI"),
Cmethod("MAN"),
C2method("AUTO"),
smethod("shal"),
medmethod("soft"),
methodmed("none"),
rgbmethod("soft"),
passes(1)
{
}

bool DirPyrDenoiseParams::operator ==(const DirPyrDenoiseParams& other) const
{
    return
        lcurve == other.lcurve
        && cccurve == other.cccurve
        && enabled == other.enabled
        && enhance == other.enhance
        && median == other.median
        && perform == other.perform
        && luma == other.luma
        && Ldetail == other.Ldetail
        && chroma == other.chroma
        && redchro == other.redchro
        && bluechro == other.bluechro
        && gamma == other.gamma
        && dmethod == other.dmethod
        && Lmethod == other.Lmethod
        && Cmethod == other.Cmethod
        && C2method == other.C2method
        && smethod == other.smethod
        && medmethod == other.medmethod
        && methodmed == other.methodmed
        && rgbmethod == other.rgbmethod
        && passes == other.passes;
}

bool DirPyrDenoiseParams::operator !=(const DirPyrDenoiseParams& other) const
{
    return !(*this == other);
}

void DirPyrDenoiseParams::getCurves(NoiseCurve &lCurve, NoiseCurve &cCurve) const
{
    lCurve.Set(this->lcurve);
    cCurve.Set(this->cccurve);
}

EPDParams::EPDParams() :
    enabled(false),
    strength(0.5),
    gamma(1.0),
    edgeStopping(1.4),
    scale(1.0),
    reweightingIterates(0)
{
}

bool EPDParams::operator ==(const EPDParams& other) const
{
    return
        enabled == other.enabled
        && strength == other.strength
        && gamma == other.gamma
        && edgeStopping == other.edgeStopping
        && scale == other.scale
        && reweightingIterates == other.reweightingIterates;
}

bool EPDParams::operator !=(const EPDParams& other) const
{
    return !(*this == other);
}

FattalToneMappingParams::FattalToneMappingParams() :
    enabled(false),
    threshold(0),
    amount(1)
{
}

bool FattalToneMappingParams::operator ==(const FattalToneMappingParams& other) const
{
    return
        enabled == other.enabled
        && threshold == other.threshold
        && amount == other.amount;
}

bool FattalToneMappingParams::operator !=(const FattalToneMappingParams& other) const
{
    return !(*this == other);
}

SHParams::SHParams() :
    enabled(false),
    hq(false),
    highlights(0),
    htonalwidth(80),
    shadows(0),
    stonalwidth(80),
    localcontrast(0),
    radius(40)
{
}

bool SHParams::operator ==(const SHParams& other) const
{
    return
        enabled == other.enabled
        && hq == other.hq
        && highlights == other.highlights
        && htonalwidth == other.htonalwidth
        && shadows == other.shadows
        && stonalwidth == other.stonalwidth
        && localcontrast == other.localcontrast
        && radius == other.radius;
}

bool SHParams::operator !=(const SHParams& other) const
{
    return !(*this == other);
}

CropParams::CropParams() :
    enabled(false),
    x(-1),
    y(-1),
    w(15000),
    h(15000),
    fixratio(true),
    ratio("3:2"),
    orientation("As Image"),
    guide("Frame")
{
}

bool CropParams::operator ==(const CropParams& other) const
{
    return
        enabled == other.enabled
        && x == other.x
        && y == other.y
        && w == other.w
        && h == other.h
        && fixratio == other.fixratio
        && ratio == other.ratio
        && orientation == other.orientation
        && guide == other.guide;
}

bool CropParams::operator !=(const CropParams& other) const
{
    return !(*this == other);
}

void CropParams::mapToResized(int resizedWidth, int resizedHeight, int scale, int& x1, int& x2, int& y1, int& y2) const
{
    x1 = 0, x2 = resizedWidth, y1 = 0, y2 = resizedHeight;

    if (enabled) {
        x1 = min(resizedWidth - 1, max(0, x / scale));
        y1 = min(resizedHeight - 1, max(0, y / scale));
        x2 = min(resizedWidth, max(0, (x + w) / scale));
        y2 = min(resizedHeight, max(0, (y + h) / scale));
    }
}

CoarseTransformParams::CoarseTransformParams() :
    rotate(0),
    hflip(false),
    vflip(false)
{
}

bool CoarseTransformParams::operator ==(const CoarseTransformParams& other) const
{
    return
        rotate == other.rotate
        && hflip == other.hflip
        && vflip == other.vflip;
}

bool CoarseTransformParams::operator !=(const CoarseTransformParams& other) const
{
    return !(*this == other);
}

CommonTransformParams::CommonTransformParams() :
    autofill(true)
{
}

bool CommonTransformParams::operator ==(const CommonTransformParams& other) const
{
    return autofill == other.autofill;
}

bool CommonTransformParams::operator !=(const CommonTransformParams& other) const
{
    return !(*this == other);
}

RotateParams::RotateParams() :
    degree(0.0)
{
}

bool RotateParams::operator ==(const RotateParams& other) const
{
    return degree == other.degree;
}

bool RotateParams::operator !=(const RotateParams& other) const
{
    return !(*this == other);
}

DistortionParams::DistortionParams() :
    amount(0.0)
{
}

bool DistortionParams::operator ==(const DistortionParams& other) const
{
    return amount == other.amount;
}

bool DistortionParams::operator !=(const DistortionParams& other) const
{
    return !(*this == other);
}

LensProfParams::LensProfParams() :
    lcMode(LcMode::NONE),
    useDist(true),
    useVign(true),
    useCA(false)
{
}

bool LensProfParams::operator ==(const LensProfParams& other) const
{
    return
        lcMode == other.lcMode
        && lcpFile == other.lcpFile
        && useCA == other.useCA
        && lfCameraMake == other.lfCameraMake
        && lfCameraModel == other.lfCameraModel
        && lfLens == other.lfLens;
}

bool LensProfParams::operator !=(const LensProfParams& other) const
{
    return !(*this == other);
}

bool LensProfParams::useLensfun() const
{
    return lcMode == LcMode::LENSFUNAUTOMATCH || lcMode == LcMode::LENSFUNMANUAL;
}

bool LensProfParams::lfAutoMatch() const
{
    return lcMode == LcMode::LENSFUNAUTOMATCH;
}

bool LensProfParams::useLcp() const
{
    return lcMode == LcMode::LCP && lcpFile.length() > 0;
}

bool LensProfParams::lfManual() const
{
    return lcMode == LcMode::LENSFUNMANUAL;
}

const std::vector<const char*>& LensProfParams::getMethodStrings() const
{
    static const std::vector<const char*> method_strings = {
        "none",
        "lfauto",
        "lfmanual",
        "lcp"
    };
    return method_strings;
}

Glib::ustring LensProfParams::getMethodString(LcMode mode) const
{
    return getMethodStrings()[toUnderlying(mode)];
}

LensProfParams::LcMode LensProfParams::getMethodNumber(const Glib::ustring& mode) const
{
    for (std::vector<const char*>::size_type i = 0; i < getMethodStrings().size(); ++i) {
        if (getMethodStrings()[i] == mode) {
            return static_cast<LcMode>(i);
        }
    }

    return LcMode::NONE;
}

PerspectiveParams::PerspectiveParams() :
    horizontal(0.0),
    vertical(0.0)
{
}

bool PerspectiveParams::operator ==(const PerspectiveParams& other) const
{
    return
        horizontal == other.horizontal
        && vertical == other.vertical;
}

bool PerspectiveParams::operator !=(const PerspectiveParams& other) const
{
    return !(*this == other);
}

GradientParams::GradientParams() :
    enabled(false),
    degree(0.0),
    feather(25),
    strength(0.60),
    centerX(0),
    centerY(0)
{
}

bool GradientParams::operator ==(const GradientParams& other) const
{
    return
        enabled == other.enabled
        && degree == other.degree
        && feather == other.feather
        && strength == other.strength
        && centerX == other.centerX
        && centerY == other.centerY;
}

bool GradientParams::operator !=(const GradientParams& other) const
{
    return !(*this == other);
}

PCVignetteParams::PCVignetteParams() :
    enabled(false),
    strength(0.60),
    feather(50),
    roundness(50)
{
}

bool PCVignetteParams::operator ==(const PCVignetteParams& other) const
{
    return
        enabled == other.enabled
        && strength == other.strength
        && feather == other.feather
        && roundness == other.roundness;
}

bool PCVignetteParams::operator !=(const PCVignetteParams& other) const
{
    return !(*this == other);
}

VignettingParams::VignettingParams() :
    amount(0),
    radius(50),
    strength(1),
    centerX(0),
    centerY(0)
{
}

bool VignettingParams::operator ==(const VignettingParams& other) const
{
    return
        amount == other.amount
        && radius == other.radius
        && strength == other.strength
        && centerX == other.centerX
        && centerY == other.centerY;
}

bool VignettingParams::operator !=(const VignettingParams& other) const
{
    return !(*this == other);
}

ChannelMixerParams::ChannelMixerParams() :
    enabled(false),
    red{
    100,
    0,
    0
},
green{
    0,
    100,
    0
},
blue{
    0,
    0,
    100
}
{
}

bool ChannelMixerParams::operator ==(const ChannelMixerParams& other) const
{
    if (enabled != other.enabled) {
        return false;
    }

    for (unsigned int i = 0; i < 3; ++i) {
        if (
            red[i] != other.red[i]
            || green[i] != other.green[i]
            || blue[i] != other.blue[i]
        ) {
            return false;
        }
    }

    return true;
}

bool ChannelMixerParams::operator !=(const ChannelMixerParams& other) const
{
    return !(*this == other);
}

BlackWhiteParams::BlackWhiteParams() :
    beforeCurve{
    DCT_Linear
},
beforeCurveMode(BlackWhiteParams::TcMode::STD_BW),
afterCurve{
    DCT_Linear
},
afterCurveMode(BlackWhiteParams::TcMode::STD_BW),
algo("SP"),
luminanceCurve{
    FCT_Linear
},
autoc(false),
enabledcc(true),
enabled(false),
filter("None"),
setting("NormalContrast"),
method("Desaturation"),
mixerRed(33),
mixerOrange(33),
mixerYellow(33),
mixerGreen(33),
mixerCyan(33),
mixerBlue(33),
mixerMagenta(33),
mixerPurple(33),
gammaRed(0),
gammaGreen(0),
gammaBlue(0)
{
}

bool BlackWhiteParams::operator ==(const BlackWhiteParams& other) const
{
    return
        beforeCurve == other.beforeCurve
        && beforeCurveMode == other.beforeCurveMode
        && afterCurve == other.afterCurve
        && afterCurveMode == other.afterCurveMode
        && algo == other.algo
        && luminanceCurve == other.luminanceCurve
        && autoc == other.autoc
        && enabledcc == other.enabledcc
        && enabled == other.enabled
        && filter == other.filter
        && setting == other.setting
        && method == other.method
        && mixerRed == other.mixerRed
        && mixerOrange == other.mixerOrange
        && mixerYellow == other.mixerYellow
        && mixerGreen == other.mixerGreen
        && mixerCyan == other.mixerCyan
        && mixerBlue == other.mixerBlue
        && mixerMagenta == other.mixerMagenta
        && mixerPurple == other.mixerPurple
        && gammaRed == other.gammaRed
        && gammaGreen == other.gammaGreen
        && gammaBlue == other.gammaBlue;
}

bool BlackWhiteParams::operator !=(const BlackWhiteParams& other) const
{
    return !(*this == other);
}

CACorrParams::CACorrParams() :
    red(0.0),
    blue(0.0)
{
}

bool CACorrParams::operator ==(const CACorrParams& other) const
{
    return
        red == other.red
        && blue == other.blue;
}

bool CACorrParams::operator !=(const CACorrParams& other) const
{
    return !(*this == other);
}

ResizeParams::ResizeParams() :
    enabled(false),
    scale(1.0),
    appliesTo("Cropped area"),
    method("Lanczos"),
    dataspec(3),
    width(900),
    height(900)
{
}

bool ResizeParams::operator ==(const ResizeParams& other) const
{
    return
        enabled == other.enabled
        && scale == other.scale
        && appliesTo == other.appliesTo
        && method == other.method
        && dataspec == other.dataspec
        && width == other.width
        && height == other.height;
}

bool ResizeParams::operator !=(const ResizeParams& other) const
{
    return !(*this == other);
}

const Glib::ustring ColorManagementParams::NoICMString = Glib::ustring("No ICM: sRGB output");

ColorManagementParams::ColorManagementParams() :
    input("(cameraICC)"),
    toneCurve(false),
    applyLookTable(false),
    applyBaselineExposureOffset(true),
    applyHueSatMap(true),
    dcpIlluminant(0),
    working("ProPhoto"),
    output("RT_sRGB"),
    outputIntent(RI_RELATIVE),
    outputBPC(true),
    gamma("default"),
    gampos(2.22),
    slpos(4.5),
    freegamma(false)
{
}

bool ColorManagementParams::operator ==(const ColorManagementParams& other) const
{
    return
        input == other.input
        && toneCurve == other.toneCurve
        && applyLookTable == other.applyLookTable
        && applyBaselineExposureOffset == other.applyBaselineExposureOffset
        && applyHueSatMap == other.applyHueSatMap
        && dcpIlluminant == other.dcpIlluminant
        && working == other.working
        && output == other.output
        && outputIntent == other.outputIntent
        && outputBPC == other.outputBPC
        && gamma == other.gamma
        && gampos == other.gampos
        && slpos == other.slpos
        && freegamma == other.freegamma;
}

bool ColorManagementParams::operator !=(const ColorManagementParams& other) const
{
    return !(*this == other);
}

WaveletParams::WaveletParams() :
    ccwcurve{
    static_cast<double>(FCT_MinMaxCPoints),
    0.0,
    0.25,
    0.35,
    0.35,
    0.50,
    0.75,
    0.35,
    0.35,
    0.90,
    0.0,
    0.35,
    0.35
},
opacityCurveRG{
    static_cast<double>(FCT_MinMaxCPoints),
    0.0,
    0.50,
    0.35,
    0.35,
    1.00,
    0.50,
    0.35,
    0.35
},
opacityCurveBY{
    static_cast<double>(FCT_MinMaxCPoints),
    0.0,
    0.50,
    0.35,
    0.35,
    1.00,
    0.50,
    0.35,
    0.35
},
opacityCurveW{
    static_cast<double>(FCT_MinMaxCPoints),
    0.00,
    0.35,
    0.35,
    0.00,
    0.35,
    0.75,
    0.35,
    0.35,
    0.60,
    0.75,
    0.35,
    0.35,
    1.00,
    0.35,
    0.00,
    0.00
},
opacityCurveWL{
    static_cast<double>(FCT_MinMaxCPoints),
    0.0,
    0.50,
    0.35,
    0.35,
    1.00,
    0.50,
    0.35,
    0.35
},
hhcurve{
    FCT_Linear
},
Chcurve{
    FCT_Linear
},
wavclCurve {
    DCT_Linear
},
enabled(false),
        median(false),
        medianlev(false),
        linkedg(true),
        cbenab(false),
        greenlow(0),
        bluelow(0),
        greenmed(0),
        bluemed(0),
        greenhigh(0),
        bluehigh(0),
        lipst(false),
        avoid(false),
        tmr(false),
        strength(100),
        balance(0),
        iter(0),
        expcontrast(false),
        expchroma(false),
        c{},
        ch{},
        expedge(false),
        expresid(false),
        expfinal(false),
        exptoning(false),
        expnoise(false),
        Lmethod("4_"),
        CLmethod("all"),
        Backmethod("grey"),
        Tilesmethod("full"),
        daubcoeffmethod("4_"),
        CHmethod("without"),
        Medgreinf("less"),
        CHSLmethod("SL"),
        EDmethod("CU"),
        NPmethod("none"),
        BAmethod("none"),
        TMmethod("cont"),
        Dirmethod("all"),
        HSmethod("with"),
        rescon(0),
        resconH(0),
        reschro(0),
        tmrs(0),
        gamma(1),
        sup(0),
        sky(0.0),
        thres(7),
        chroma(5),
        chro(0),
        threshold(5),
        threshold2(4),
        edgedetect(90),
        edgedetectthr(20),
        edgedetectthr2(0),
        edgesensi(60),
        edgeampli(10),
        contrast(0),
        edgrad(15),
        edgval(0),
        edgthresh(10),
        thr(35),
        thrH(65),
        skinprotect(0.0),
        hueskin(-5, 25, 170, 120, false),
        hueskin2(-260, -250, -130, -140, false),
        hllev(50, 75, 100, 98, false),
        bllev(0, 2, 50, 25, false),
        pastlev(0, 2, 30, 20, false),
        satlev(30, 45, 130, 100, false),
        edgcont(0, 10, 75, 40, false),
        level0noise(0, 0, false),
        level1noise(0, 0, false),
        level2noise(0, 0, false),
        level3noise(0, 0, false)
{
}

bool WaveletParams::operator ==(const WaveletParams& other) const
{
    return
        ccwcurve == other.ccwcurve
        && opacityCurveRG == other.opacityCurveRG
        && opacityCurveBY == other.opacityCurveBY
        && opacityCurveW == other.opacityCurveW
        && opacityCurveWL == other.opacityCurveWL
        && hhcurve == other.hhcurve
        && Chcurve == other.Chcurve
        && wavclCurve == other.wavclCurve
        && enabled == other.enabled
        && median == other.median
        && medianlev == other.medianlev
        && linkedg == other.linkedg
        && cbenab == other.cbenab
        && greenlow == other.greenlow
        && bluelow == other.bluelow
        && greenmed == other.greenmed
        && bluemed == other.bluemed
        && greenhigh == other.greenhigh
        && bluehigh == other.bluehigh
        && lipst == other.lipst
        && avoid == other.avoid
        && tmr == other.tmr
        && strength == other.strength
        && balance == other.balance
        && iter == other.iter
        && expcontrast == other.expcontrast
        && expchroma == other.expchroma
    && [this, &other]() -> bool {
        for (unsigned int i = 0; i < 9; ++i)
        {
            if (c[i] != other.c[i] || ch[i] != other.ch[i]) {
                return false;
            }
        }

        return true;
    }()
    && expedge == other.expedge
    && expresid == other.expresid
    && expfinal == other.expfinal
    && exptoning == other.exptoning
    && expnoise == other.expnoise
    && Lmethod == other.Lmethod
    && CLmethod == other.CLmethod
    && Backmethod == other.Backmethod
    && Tilesmethod == other.Tilesmethod
    && daubcoeffmethod == other.daubcoeffmethod
    && CHmethod == other.CHmethod
    && Medgreinf == other.Medgreinf
    && CHSLmethod == other.CHSLmethod
    && EDmethod == other.EDmethod
    && NPmethod == other.NPmethod
    && BAmethod == other.BAmethod
    && TMmethod == other.TMmethod
    && Dirmethod == other.Dirmethod
    && HSmethod == other.HSmethod
    && rescon == other.rescon
    && resconH == other.resconH
    && reschro == other.reschro
    && tmrs == other.tmrs
    && gamma == other.gamma
    && sup == other.sup
    && sky == other.sky
    && thres == other.thres
    && chroma == other.chroma
    && chro == other.chro
    && threshold == other.threshold
    && threshold2 == other.threshold2
    && edgedetect == other.edgedetect
    && edgedetectthr == other.edgedetectthr
    && edgedetectthr2 == other.edgedetectthr2
    && edgesensi == other.edgesensi
    && edgeampli == other.edgeampli
    && contrast == other.contrast
    && edgrad == other.edgrad
    && edgval == other.edgval
    && edgthresh == other.edgthresh
    && thr == other.thr
    && thrH == other.thrH
    && skinprotect == other.skinprotect
    && hueskin == other.hueskin
    && hueskin2 == other.hueskin2
    && hllev == other.hllev
    && bllev == other.bllev
    && pastlev == other.pastlev
    && satlev == other.satlev
    && edgcont == other.edgcont
    && level0noise == other.level0noise
    && level1noise == other.level1noise
    && level2noise == other.level2noise
    && level3noise == other.level3noise;
}

bool WaveletParams::operator !=(const WaveletParams& other) const
{
    return !(*this == other);
}

void WaveletParams::getCurves(
    WavCurve& cCurve,
    WavOpacityCurveRG& opacityCurveLUTRG,
    WavOpacityCurveBY& opacityCurveLUTBY,
    WavOpacityCurveW& opacityCurveLUTW,
    WavOpacityCurveWL& opacityCurveLUTWL
) const
{
    cCurve.Set(this->ccwcurve);
    opacityCurveLUTRG.Set(this->opacityCurveRG);
    opacityCurveLUTBY.Set(this->opacityCurveBY);
    opacityCurveLUTW.Set(this->opacityCurveW);
    opacityCurveLUTWL.Set(this->opacityCurveWL);

}

LocallabParams::LocallabParams() :
    llcurve{
    DCT_NURBS,
    0.0,
    0.0,
    1.0,
    1.0,
},
cccurve{
    DCT_NURBS,
    0.0,
    0.0,
    1.0,
    1.0,
},
excurve{
    DCT_NURBS,
    0.0,
    0.0,
    1.0,
    1.0,
},
localTgaincurve{
    static_cast<double>(FCT_MinMaxCPoints),
    0.0,
    0.12,
    0.35,
    0.35,
    0.70,
    0.50,
    0.35,
    0.35,
    1.00,
    0.12,
    0.35,
    0.35
},
localTgaincurverab{
    static_cast<double>(FCT_MinMaxCPoints),
    0.0,
    0.12,
    0.35,
    0.35,
    0.70,
    0.50,
    0.35,
    0.35,
    1.00,
    0.12,
    0.35,
    0.35
},
LHcurve{
    static_cast<double>(FCT_MinMaxCPoints),
    0.0,
    0.50,
    0.35,
    0.35,
    0.166,
    0.50,
    0.35,
    0.35,
    0.333,
    0.50,
    0.35,
    0.35,
    0.50,
    0.50,
    0.35,
    0.35,
    0.666,
    0.50,
    0.35,
    0.35,
    0.833,
    0.50,
    0.35,
    0.35
},
HHcurve{
    static_cast<double>(FCT_MinMaxCPoints),
    0.0,
    0.50,
    0.35,
    0.35,
    0.166,
    0.50,
    0.35,
    0.35,
    0.333,
    0.50,
    0.35,
    0.35,
    0.50,
    0.50,
    0.35,
    0.35,
    0.666,
    0.50,
    0.35,
    0.35,
    0.833,
    0.50,
    0.35,
    0.35
},
skintonescurve {
    DCT_Linear
},
enabled(false),
degree(0),
locY(250),
locX(250),
locYT(250),
locXL(250),
centerX(0),
centerY(0),
circrad(18),
centerXbuf(0),
centerYbuf(0),
adjblur(0),
qualityMethod("enhden"),
qualitycurveMethod("none"),
proxi(0),
thres(18),
lightness(0),
contrast(0),
chroma(0),
warm(0),
expcomp(0),
black(0),
hlcompr(20),
hlcomprthresh(33),
shcompr(50),
pastels(0),
saturated(0),
psthreshold(0, 75, false),
protectskins(false),
avoidcolorshift(true),
pastsattog(true),
sensiv(19),
noiselumf(0),
noiselumc(0),
noiselumdetail(0),
noisechrodetail(0),
sensiden(30),
noisechrof(0),
noisechroc(0),
sharradius(40),
sharamount(75),
shardamping(75),
shariter(30),
sensi(19),
sensiex(19),
sensih(19),
retrab(500),
sensicb(19),
sensiexclu(19),
struc(0),
sensibn(40),
sensitm(19),
sensisha(19),
radius(1),
strength(0),
stren(0),
gamma(100),
estop(140),
scaltm(10),
rewei(0),
transit(60),
avoid(false),
Smethod("IND"),
Exclumethod("norm"),
retinexMethod("high"),
blurMethod("norm"),
dustMethod("mov"),
invers(false),
cutpast(false),
lastdust(false),
curvactiv(false),
activlum(false),
inversrad(false),
inversret(false),
inverssha(false),
hueref(1.),
huerefblur(1.),
chromaref(50.),
lumaref(50.),
sobelref(0.),
str(0),
neigh(50),
nbspot(1),
anbspot(0),
vart(200),
chrrt(0),
mult{
    1.0,
    1.0,
    1.0,
    1.0,
    1.0,
},
expcolor(false),
expexpose(false),
expvibrance(false),
expblur(false),
exptonemap(false),
expreti(false),
expsharp(false),
expcbdl(false),
expdenoi(false),
threshold(20),
chromacbdl(0)
{
}

bool LocallabParams::operator ==(const LocallabParams& other) const
{
    return
        enabled == other.enabled
        && avoid == other.avoid
        && invers == other.invers
        && cutpast == other.cutpast
        && lastdust == other.lastdust
        && curvactiv == other.curvactiv
        && activlum == other.activlum
        && inversrad == other.inversrad
        && inversret == other.inversret
        && inverssha == other.inverssha
        && degree == other.degree
        && Smethod == other.Smethod
        && Exclumethod == other.Exclumethod
        && retinexMethod == other.retinexMethod
        && blurMethod == other.blurMethod
        && dustMethod == other.dustMethod
        && qualityMethod == other.qualityMethod
        && qualitycurveMethod == other.qualitycurveMethod
        && locY == other.locY
        && locX == other.locX
        && locYT == other.locYT
        && locXL == other.locXL
        && centerX == other.centerX
        && centerY == other.centerY
        && circrad == other.circrad
        && centerXbuf == other.centerXbuf
        && centerYbuf == other.centerYbuf
        && adjblur == other.adjblur
        && thres == other.thres
        && proxi == other.proxi
        && lightness == other.lightness
        && contrast == other.contrast
        && chroma == other.chroma
        && warm == other.warm
        && expcomp == other.expcomp
        && hlcompr == other.hlcompr
        && hlcomprthresh == other.hlcomprthresh
        && shcompr == other.shcompr
        && black == other.black
        && pastels == other.pastels
        && sensiv == other.sensiv
        && saturated == other.saturated
        && psthreshold == other.psthreshold
    && [this, &other]() -> bool {
        for (unsigned int i = 0; i < 5; ++i)
        {
            if (mult[i] != other.mult[i]) {
                return false;
            }
        }

        return true;
    }()
    && protectskins == other.protectskins
    && avoidcolorshift == other.avoidcolorshift
    && pastsattog == other.pastsattog
    && skintonescurve == other.skintonescurve
    && excurve == other.excurve
    && noiselumf == other.noiselumf
    && noiselumc == other.noiselumc
    && noiselumdetail == other.noiselumdetail
    && noisechrodetail == other.noisechrodetail
    && sensiden == other.sensiden
    && noisechrof == other.noisechrof
    && noisechroc == other.noisechroc
    && sharradius == other.sharradius
    && sharamount == other.sharamount
    && shardamping == other.shardamping
    && shariter == other.shariter
    && sensi == other.sensi
    && sensiex == other.sensiex
    && sensitm == other.sensitm
    && sensih == other.sensih
    && retrab == other.retrab
    && sensicb == other.sensicb
    && sensiexclu == other.sensiexclu
    && struc == other.struc
    && sensibn == other.sensibn
    && sensisha == other.sensisha
    && radius == other.radius
    && strength == other.strength
    && stren == other.stren
    && gamma == other.gamma
    && estop == other.estop
    && scaltm == other.scaltm
    && rewei == other.rewei
    && transit == other.transit
    && chrrt == other.chrrt
    && str == other.str
    && neigh == other.neigh
    && nbspot == other.nbspot
    && anbspot == other.anbspot
    && hueref == other.hueref
    && huerefblur == other.huerefblur
    && chromaref == other.chromaref
    && lumaref == other.lumaref
    && sobelref == other.sobelref
    && vart == other.vart
    && threshold == other.threshold
    && chromacbdl == other.chromacbdl
    && expcolor == other.expcolor
    && expexpose == other.expexpose
    && expvibrance == other.expvibrance
    && expblur == other.expblur
    && exptonemap == other.exptonemap
    && expreti == other.expreti
    && expsharp == other.expsharp
    && expcbdl == other.expcbdl
    && expdenoi == other.expdenoi
    && localTgaincurve == other.localTgaincurve
    && localTgaincurverab == other.localTgaincurverab
    && llcurve == other.llcurve
    && cccurve == other.cccurve
    && LHcurve == other.LHcurve
    && HHcurve == other.HHcurve;

}

bool LocallabParams::operator !=(const LocallabParams& other) const
{
    return !(*this == other);
}


void LocallabParams::getCurves(
    LocretigainCurve &cTgainCurve,
    LocretigainCurverab &cTgainCurverab,
    LocLHCurve &lhCurve,
    LocHHCurve &hhCurve,
    bool &LHutili,
    bool &HHutili) const
{
    cTgainCurve.Set(this->localTgaincurve);
    cTgainCurverab.Set(this->localTgaincurverab);
    lhCurve.Set(this->LHcurve, LHutili);
    hhCurve.Set(this->HHcurve, HHutili);

}


DirPyrEqualizerParams::DirPyrEqualizerParams() :
    enabled(false),
    gamutlab(false),
    mult{
    1.0,
    1.0,
    1.0,
    1.0,
    1.0,
    1.0
},
threshold(0.2),
skinprotect(0.0),
hueskin(-5, 25, 170, 120, false),
cbdlMethod("bef")
{
}

bool DirPyrEqualizerParams::operator ==(const DirPyrEqualizerParams& other) const
{
    return
        enabled == other.enabled
        && gamutlab == other.gamutlab
    && [this, &other]() -> bool {
        for (unsigned int i = 0; i < 6; ++i)
        {
            if (mult[i] != other.mult[i]) {
                return false;
            }
        }

        return true;
    }()
    && threshold == other.threshold
    && skinprotect == other.skinprotect
    && hueskin == other.hueskin
    && cbdlMethod == other.cbdlMethod;
}

bool DirPyrEqualizerParams::operator !=(const DirPyrEqualizerParams& other) const
{
    return !(*this == other);
}

HSVEqualizerParams::HSVEqualizerParams() :
    enabled(false),
    hcurve{
    FCT_Linear
},
scurve{
    FCT_Linear
},
vcurve{
    FCT_Linear
}
{
}

bool HSVEqualizerParams::operator ==(const HSVEqualizerParams& other) const
{
    return
        enabled == other.enabled
        && hcurve == other.hcurve
        && scurve == other.scurve
        && vcurve == other.vcurve;
}

bool HSVEqualizerParams::operator !=(const HSVEqualizerParams& other) const
{
    return !(*this == other);
}

FilmSimulationParams::FilmSimulationParams() :
    enabled(false),
    strength(100)
{
}

bool FilmSimulationParams::operator ==(const FilmSimulationParams& other) const
{
    return
        enabled == other.enabled
        && clutFilename == other.clutFilename
        && strength == other.strength;
}

bool FilmSimulationParams::operator !=(const FilmSimulationParams& other) const
{
    return !(*this == other);
}

RAWParams::BayerSensor::BayerSensor() :
    method(getMethodString(Method::AMAZE)),
    imageNum(0),
    ccSteps(0),
    black0(0.0),
    black1(0.0),
    black2(0.0),
    black3(0.0),
    twogreen(true),
    linenoise(0),
    greenthresh(0),
    dcb_iterations(2),
    lmmse_iterations(2),
    pixelShiftMotion(0),
    pixelShiftMotionCorrection(PSMotionCorrection::GRID_3X3_NEW),
    pixelShiftMotionCorrectionMethod(PSMotionCorrectionMethod::AUTO),
    pixelShiftStddevFactorGreen(5.0),
    pixelShiftStddevFactorRed(5.0),
    pixelShiftStddevFactorBlue(5.0),
    pixelShiftEperIso(0.0),
    pixelShiftNreadIso(0.0),
    pixelShiftPrnu(1.0),
    pixelShiftSigma(1.0),
    pixelShiftSum(3.0),
    pixelShiftRedBlueWeight(0.7),
    pixelShiftShowMotion(false),
    pixelShiftShowMotionMaskOnly(false),
    pixelShiftAutomatic(true),
    pixelShiftNonGreenHorizontal(false),
    pixelShiftNonGreenVertical(false),
    pixelShiftHoleFill(true),
    pixelShiftMedian(false),
    pixelShiftMedian3(false),
    pixelShiftGreen(true),
    pixelShiftBlur(true),
    pixelShiftSmoothFactor(0.7),
    pixelShiftExp0(false),
    pixelShiftLmmse(false),
    pixelShiftEqualBright(false),
    pixelShiftEqualBrightChannel(false),
    pixelShiftNonGreenCross(true),
    pixelShiftNonGreenCross2(false),
    pixelShiftNonGreenAmaze(false),
    dcb_enhance(true)
{
}

bool RAWParams::BayerSensor::operator ==(const BayerSensor& other) const
{
    return
        method == other.method
        && imageNum == other.imageNum
        && ccSteps == other.ccSteps
        && black0 == other.black0
        && black1 == other.black1
        && black2 == other.black2
        && black3 == other.black3
        && twogreen == other.twogreen
        && linenoise == other.linenoise
        && greenthresh == other.greenthresh
        && dcb_iterations == other.dcb_iterations
        && lmmse_iterations == other.lmmse_iterations
        && pixelShiftMotion == other.pixelShiftMotion
        && pixelShiftMotionCorrection == other.pixelShiftMotionCorrection
        && pixelShiftMotionCorrectionMethod == other.pixelShiftMotionCorrectionMethod
        && pixelShiftStddevFactorGreen == other.pixelShiftStddevFactorGreen
        && pixelShiftStddevFactorRed == other.pixelShiftStddevFactorRed
        && pixelShiftStddevFactorBlue == other.pixelShiftStddevFactorBlue
        && pixelShiftEperIso == other.pixelShiftEperIso
        && pixelShiftNreadIso == other.pixelShiftNreadIso
        && pixelShiftPrnu == other.pixelShiftPrnu
        && pixelShiftSigma == other.pixelShiftSigma
        && pixelShiftSum == other.pixelShiftSum
        && pixelShiftRedBlueWeight == other.pixelShiftRedBlueWeight
        && pixelShiftShowMotion == other.pixelShiftShowMotion
        && pixelShiftShowMotionMaskOnly == other.pixelShiftShowMotionMaskOnly
        && pixelShiftAutomatic == other.pixelShiftAutomatic
        && pixelShiftNonGreenHorizontal == other.pixelShiftNonGreenHorizontal
        && pixelShiftNonGreenVertical == other.pixelShiftNonGreenVertical
        && pixelShiftHoleFill == other.pixelShiftHoleFill
        && pixelShiftMedian == other.pixelShiftMedian
        && pixelShiftMedian3 == other.pixelShiftMedian3
        && pixelShiftGreen == other.pixelShiftGreen
        && pixelShiftBlur == other.pixelShiftBlur
        && pixelShiftSmoothFactor == other.pixelShiftSmoothFactor
        && pixelShiftExp0 == other.pixelShiftExp0
        && pixelShiftLmmse == other.pixelShiftLmmse
        && pixelShiftEqualBright == other.pixelShiftEqualBright
        && pixelShiftEqualBrightChannel == other.pixelShiftEqualBrightChannel
        && pixelShiftNonGreenCross == other.pixelShiftNonGreenCross
        && pixelShiftNonGreenCross2 == other.pixelShiftNonGreenCross2
        && pixelShiftNonGreenAmaze == other.pixelShiftNonGreenAmaze
        && dcb_enhance == other.dcb_enhance;
}

bool RAWParams::BayerSensor::operator !=(const BayerSensor& other) const
{
    return !(*this == other);
}

void RAWParams::BayerSensor::setPixelShiftDefaults()
{
    pixelShiftMotion = 0;
    pixelShiftMotionCorrection = RAWParams::BayerSensor::PSMotionCorrection::GRID_3X3_NEW;
    pixelShiftMotionCorrectionMethod = RAWParams::BayerSensor::PSMotionCorrectionMethod::AUTO;
    pixelShiftStddevFactorGreen = 5.0;
    pixelShiftStddevFactorRed = 5.0;
    pixelShiftStddevFactorBlue = 5.0;
    pixelShiftEperIso = 0.0;
    pixelShiftNreadIso = 0.0;
    pixelShiftPrnu = 1.0;
    pixelShiftSigma = 1.0;
    pixelShiftSum = 3.0;
    pixelShiftRedBlueWeight = 0.7;
    pixelShiftAutomatic = true;
    pixelShiftNonGreenHorizontal = false;
    pixelShiftNonGreenVertical = false;
    pixelShiftHoleFill = true;
    pixelShiftMedian = false;
    pixelShiftMedian3 = false;
    pixelShiftGreen = true;
    pixelShiftBlur = true;
    pixelShiftSmoothFactor = 0.7;
    pixelShiftExp0 = false;
    pixelShiftLmmse = false;
    pixelShiftEqualBright = false;
    pixelShiftEqualBrightChannel = false;
    pixelShiftNonGreenCross = true;
    pixelShiftNonGreenCross2 = false;
    pixelShiftNonGreenAmaze = false;
}

const std::vector<const char*>& RAWParams::BayerSensor::getMethodStrings()
{
    static const std::vector<const char*> method_strings {
        "amaze",
        "igv",
        "lmmse",
        "eahd",
        "hphd",
        "vng4",
        "dcb",
        "ahd",
        "rcd",
        "fast",
        "mono",
        "none",
        "pixelshift"
    };
    return method_strings;
}

Glib::ustring RAWParams::BayerSensor::getMethodString(Method method)
{
    return getMethodStrings()[toUnderlying(method)];
}

RAWParams::XTransSensor::XTransSensor() :
    method(getMethodString(Method::THREE_PASS)),
    ccSteps(0),
    blackred(0.0),
    blackgreen(0.0),
    blackblue(0.0)
{
}

bool RAWParams::XTransSensor::operator ==(const XTransSensor& other) const
{
    return
        method == other.method
        && ccSteps == other.ccSteps
        && blackred == other.blackred
        && blackgreen == other.blackgreen
        && blackblue == other.blackblue;
}

bool RAWParams::XTransSensor::operator !=(const XTransSensor& other) const
{
    return !(*this == other);
}

const std::vector<const char*>& RAWParams::XTransSensor::getMethodStrings()
{
    static const std::vector<const char*> method_strings {
        "3-pass (best)",
        "1-pass (medium)",
        "fast",
        "mono",
        "none"
    };
    return method_strings;
}

Glib::ustring RAWParams::XTransSensor::getMethodString(Method method)
{
    return getMethodStrings()[toUnderlying(method)];
}

RAWParams::RAWParams() :
    df_autoselect(false),
    ff_AutoSelect(false),
    ff_BlurRadius(32),
    ff_BlurType(getFlatFieldBlurTypeString(FlatFieldBlurType::AREA)),
    ff_AutoClipControl(false),
    ff_clipControl(0),
    ca_autocorrect(false),
    cared(0.0),
    cablue(0.0),
    expos(1.0),
    preser(0.0),
    hotPixelFilter(false),
    deadPixelFilter(false),
    hotdeadpix_thresh(100)
{
}

bool RAWParams::operator ==(const RAWParams& other) const
{
    return
        bayersensor == other.bayersensor
        && xtranssensor == other.xtranssensor
        && dark_frame == other.dark_frame
        && df_autoselect == other.df_autoselect
        && ff_file == other.ff_file
        && ff_AutoSelect == other.ff_AutoSelect
        && ff_BlurRadius == other.ff_BlurRadius
        && ff_BlurType == other.ff_BlurType
        && ff_AutoClipControl == other.ff_AutoClipControl
        && ff_clipControl == other.ff_clipControl
        && ca_autocorrect == other.ca_autocorrect
        && cared == other.cared
        && cablue == other.cablue
        && expos == other.expos
        && preser == other.preser
        && hotPixelFilter == other.hotPixelFilter
        && deadPixelFilter == other.deadPixelFilter
        && hotdeadpix_thresh == other.hotdeadpix_thresh;
}

bool RAWParams::operator !=(const RAWParams& other) const
{
    return !(*this == other);
}

const std::vector<const char*>& RAWParams::getFlatFieldBlurTypeStrings()
{
    static const std::vector<const char*> blur_type_strings {
        "Area Flatfield",
        "Vertical Flatfield",
        "Horizontal Flatfield",
        "V+H Flatfield"
    };
    return blur_type_strings;
}

Glib::ustring RAWParams::getFlatFieldBlurTypeString(FlatFieldBlurType type)
{
    return getFlatFieldBlurTypeStrings()[toUnderlying(type)];
}

ProcParams::ProcParams()
{
    setDefaults();
}

void ProcParams::setDefaults()
{
    toneCurve = ToneCurveParams();

    labCurve = LCurveParams();

    rgbCurves = RGBCurvesParams();

    colorToning = ColorToningParams();

    sharpenEdge = SharpenEdgeParams();

    sharpenMicro = SharpenMicroParams();

    sharpening = SharpeningParams();

    prsharpening = SharpeningParams();
    prsharpening.method = "rld";
    prsharpening.deconvamount = 100;
    prsharpening.deconvradius = 0.45;
    prsharpening.deconviter = 100;
    prsharpening.deconvdamping = 0;

    vibrance = VibranceParams();

    wb = WBParams();

    colorappearance = ColorAppearanceParams();

    defringe = DefringeParams();

    impulseDenoise = ImpulseDenoiseParams();

    dirpyrDenoise = DirPyrDenoiseParams();

    epd = EPDParams();

    fattal = FattalToneMappingParams();

    sh = SHParams();

    crop = CropParams();

    coarse = CoarseTransformParams();

    commonTrans = CommonTransformParams();

    rotate = RotateParams();

    distortion = DistortionParams();

    lensProf = LensProfParams();

    perspective = PerspectiveParams();

    gradient = GradientParams();

    locallab = LocallabParams();

    pcvignette = PCVignetteParams();

    vignetting = VignettingParams();

    chmixer = ChannelMixerParams();

    blackwhite = BlackWhiteParams();

    cacorrection = CACorrParams();

    resize = ResizeParams();

    icm = ColorManagementParams();

    wavelet = WaveletParams();

    dirpyrequalizer = DirPyrEqualizerParams();

    hsvequalizer = HSVEqualizerParams();

    filmSimulation = FilmSimulationParams();

    raw = RAWParams();

    exif.clear();
    iptc.clear();

    rank = 0;
    colorlabel = 0;
    inTrash = false;

    ppVersion = PPVERSION;
}

int ProcParams::save(const Glib::ustring& fname, const Glib::ustring& fname2, bool fnameAbsolute, ParamsEdited* pedited)
{
    if (fname.empty() && fname2.empty()) {
        return 0;
    }

    Glib::ustring sPParams;

    try {
        Glib::KeyFile keyFile;

// Version
        keyFile.set_string("Version", "AppVersion", RTVERSION);
        keyFile.set_integer("Version", "Version", PPVERSION);

        saveToKeyfile(!pedited || pedited->general.rank, "General", "Rank", rank, keyFile);
        saveToKeyfile(!pedited || pedited->general.colorlabel, "General", "ColorLabel", colorlabel, keyFile);
        saveToKeyfile(!pedited || pedited->general.intrash, "General", "InTrash", inTrash, keyFile);

// Tone curve
        saveToKeyfile(!pedited || pedited->toneCurve.autoexp, "Exposure", "Auto", toneCurve.autoexp, keyFile);
        saveToKeyfile(!pedited || pedited->toneCurve.clip, "Exposure", "Clip", toneCurve.clip, keyFile);
        saveToKeyfile(!pedited || pedited->toneCurve.expcomp, "Exposure", "Compensation", toneCurve.expcomp, keyFile);
        saveToKeyfile(!pedited || pedited->toneCurve.brightness, "Exposure", "Brightness", toneCurve.brightness, keyFile);
        saveToKeyfile(!pedited || pedited->toneCurve.contrast, "Exposure", "Contrast", toneCurve.contrast, keyFile);
        saveToKeyfile(!pedited || pedited->toneCurve.saturation, "Exposure", "Saturation", toneCurve.saturation, keyFile);
        saveToKeyfile(!pedited || pedited->toneCurve.black, "Exposure", "Black", toneCurve.black, keyFile);
        saveToKeyfile(!pedited || pedited->toneCurve.hlcompr, "Exposure", "HighlightCompr", toneCurve.hlcompr, keyFile);
        saveToKeyfile(!pedited || pedited->toneCurve.hlcomprthresh, "Exposure", "HighlightComprThreshold", toneCurve.hlcomprthresh, keyFile);
        saveToKeyfile(!pedited || pedited->toneCurve.shcompr, "Exposure", "ShadowCompr", toneCurve.shcompr, keyFile);

// Highlight recovery
        saveToKeyfile(!pedited || pedited->toneCurve.hrenabled, "HLRecovery", "Enabled", toneCurve.hrenabled, keyFile);
        saveToKeyfile(!pedited || pedited->toneCurve.method, "HLRecovery", "Method", toneCurve.method, keyFile);

        const std::map<ToneCurveParams::TcMode, const char*> tc_mapping = {
            {ToneCurveParams::TcMode::STD, "Standard"},
            {ToneCurveParams::TcMode::FILMLIKE, "FilmLike"},
            {ToneCurveParams::TcMode::SATANDVALBLENDING, "SatAndValueBlending"},
            {ToneCurveParams::TcMode::WEIGHTEDSTD, "WeightedStd"},
            {ToneCurveParams::TcMode::LUMINANCE, "Luminance"},
            {ToneCurveParams::TcMode::PERCEPTUAL, "Perceptual"}
        };

        saveToKeyfile(!pedited || pedited->toneCurve.curveMode, "Exposure", "CurveMode", tc_mapping, toneCurve.curveMode, keyFile);
        saveToKeyfile(!pedited || pedited->toneCurve.curveMode2, "Exposure", "CurveMode2", tc_mapping, toneCurve.curveMode2, keyFile);

        saveToKeyfile(!pedited || pedited->toneCurve.curve, "Exposure", "Curve", toneCurve.curve, keyFile);
        saveToKeyfile(!pedited || pedited->toneCurve.curve2, "Exposure", "Curve2", toneCurve.curve2, keyFile);

// Retinex
        saveToKeyfile(!pedited || pedited->retinex.enabled, "Retinex", "Enabled", retinex.enabled, keyFile);
        saveToKeyfile(!pedited || pedited->retinex.str, "Retinex", "Str", retinex.str, keyFile);
        saveToKeyfile(!pedited || pedited->retinex.scal, "Retinex", "Scal", retinex.scal, keyFile);
        saveToKeyfile(!pedited || pedited->retinex.iter, "Retinex", "Iter", retinex.iter, keyFile);
        saveToKeyfile(!pedited || pedited->retinex.grad, "Retinex", "Grad", retinex.grad, keyFile);
        saveToKeyfile(!pedited || pedited->retinex.grads, "Retinex", "Grads", retinex.grads, keyFile);
        saveToKeyfile(!pedited || pedited->retinex.gam, "Retinex", "Gam", retinex.gam, keyFile);
        saveToKeyfile(!pedited || pedited->retinex.slope, "Retinex", "Slope", retinex.slope, keyFile);
        saveToKeyfile(!pedited || pedited->retinex.medianmap, "Retinex", "Median", retinex.medianmap, keyFile);

        saveToKeyfile(!pedited || pedited->retinex.neigh, "Retinex", "Neigh", retinex.neigh, keyFile);
        saveToKeyfile(!pedited || pedited->retinex.offs, "Retinex", "Offs", retinex.offs, keyFile);
        saveToKeyfile(!pedited || pedited->retinex.vart, "Retinex", "Vart", retinex.vart, keyFile);
        saveToKeyfile(!pedited || pedited->retinex.limd, "Retinex", "Limd", retinex.limd, keyFile);
        saveToKeyfile(!pedited || pedited->retinex.highl, "Retinex", "highl", retinex.highl, keyFile);
        saveToKeyfile(!pedited || pedited->retinex.skal, "Retinex", "skal", retinex.skal, keyFile);
        saveToKeyfile(!pedited || pedited->retinex.retinexMethod, "Retinex", "RetinexMethod", retinex.retinexMethod, keyFile);
        saveToKeyfile(!pedited || pedited->retinex.mapMethod, "Retinex", "mapMethod", retinex.mapMethod, keyFile);
        saveToKeyfile(!pedited || pedited->retinex.viewMethod, "Retinex", "viewMethod", retinex.viewMethod, keyFile);
        saveToKeyfile(!pedited || pedited->retinex.retinexcolorspace, "Retinex", "Retinexcolorspace", retinex.retinexcolorspace, keyFile);
        saveToKeyfile(!pedited || pedited->retinex.gammaretinex, "Retinex", "Gammaretinex", retinex.gammaretinex, keyFile);
        saveToKeyfile(!pedited || pedited->retinex.cdcurve, "Retinex", "CDCurve", retinex.cdcurve, keyFile);
        saveToKeyfile(!pedited || pedited->retinex.mapcurve, "Retinex", "MAPCurve", retinex.mapcurve, keyFile);
        saveToKeyfile(!pedited || pedited->retinex.cdHcurve, "Retinex", "CDHCurve", retinex.cdHcurve, keyFile);
        saveToKeyfile(!pedited || pedited->retinex.lhcurve, "Retinex", "LHCurve", retinex.lhcurve, keyFile);
        saveToKeyfile(!pedited || pedited->retinex.highlights, "Retinex", "Highlights", retinex.highlights, keyFile);
        saveToKeyfile(!pedited || pedited->retinex.htonalwidth, "Retinex", "HighlightTonalWidth", retinex.htonalwidth, keyFile);
        saveToKeyfile(!pedited || pedited->retinex.shadows, "Retinex", "Shadows", retinex.shadows, keyFile);
        saveToKeyfile(!pedited || pedited->retinex.stonalwidth, "Retinex", "ShadowTonalWidth", retinex.stonalwidth, keyFile);
        saveToKeyfile(!pedited || pedited->retinex.radius, "Retinex", "Radius", retinex.radius, keyFile);
        saveToKeyfile(!pedited || pedited->retinex.transmissionCurve, "Retinex", "TransmissionCurve", retinex.transmissionCurve, keyFile);
        saveToKeyfile(!pedited || pedited->retinex.gaintransmissionCurve, "Retinex", "GainTransmissionCurve", retinex.gaintransmissionCurve, keyFile);

// Channel mixer
        saveToKeyfile(!pedited || pedited->chmixer.enabled, "Channel Mixer", "Enabled", chmixer.enabled, keyFile);

        if (!pedited || pedited->chmixer.red[0] || pedited->chmixer.red[1] || pedited->chmixer.red[2]) {
            Glib::ArrayHandle<int> rmix(chmixer.red, 3, Glib::OWNERSHIP_NONE);
            keyFile.set_integer_list("Channel Mixer", "Red", rmix);
        }

        if (!pedited || pedited->chmixer.green[0] || pedited->chmixer.green[1] || pedited->chmixer.green[2]) {
            Glib::ArrayHandle<int> gmix(chmixer.green, 3, Glib::OWNERSHIP_NONE);
            keyFile.set_integer_list("Channel Mixer", "Green", gmix);
        }

        if (!pedited || pedited->chmixer.blue[0] || pedited->chmixer.blue[1] || pedited->chmixer.blue[2]) {
            Glib::ArrayHandle<int> bmix(chmixer.blue, 3, Glib::OWNERSHIP_NONE);
            keyFile.set_integer_list("Channel Mixer", "Blue", bmix);
        }

// Black & White
        saveToKeyfile(!pedited || pedited->blackwhite.enabled, "Black & White", "Enabled", blackwhite.enabled, keyFile);
        saveToKeyfile(!pedited || pedited->blackwhite.method, "Black & White", "Method", blackwhite.method, keyFile);
        saveToKeyfile(!pedited || pedited->blackwhite.autoc, "Black & White", "Auto", blackwhite.autoc, keyFile);
        saveToKeyfile(!pedited || pedited->blackwhite.enabledcc, "Black & White", "ComplementaryColors", blackwhite.enabledcc, keyFile);
        saveToKeyfile(!pedited || pedited->blackwhite.setting, "Black & White", "Setting", blackwhite.setting, keyFile);
        saveToKeyfile(!pedited || pedited->blackwhite.filter, "Black & White", "Filter", blackwhite.filter, keyFile);
        saveToKeyfile(!pedited || pedited->blackwhite.mixerRed, "Black & White", "MixerRed", blackwhite.mixerRed, keyFile);
        saveToKeyfile(!pedited || pedited->blackwhite.mixerOrange, "Black & White", "MixerOrange", blackwhite.mixerOrange, keyFile);
        saveToKeyfile(!pedited || pedited->blackwhite.mixerYellow, "Black & White", "MixerYellow", blackwhite.mixerYellow, keyFile);
        saveToKeyfile(!pedited || pedited->blackwhite.mixerGreen, "Black & White", "MixerGreen", blackwhite.mixerGreen, keyFile);
        saveToKeyfile(!pedited || pedited->blackwhite.mixerCyan, "Black & White", "MixerCyan", blackwhite.mixerCyan, keyFile);
        saveToKeyfile(!pedited || pedited->blackwhite.mixerBlue, "Black & White", "MixerBlue", blackwhite.mixerBlue, keyFile);
        saveToKeyfile(!pedited || pedited->blackwhite.mixerMagenta, "Black & White", "MixerMagenta", blackwhite.mixerMagenta, keyFile);
        saveToKeyfile(!pedited || pedited->blackwhite.mixerPurple, "Black & White", "MixerPurple", blackwhite.mixerPurple, keyFile);
        saveToKeyfile(!pedited || pedited->blackwhite.gammaRed, "Black & White", "GammaRed", blackwhite.gammaRed, keyFile);
        saveToKeyfile(!pedited || pedited->blackwhite.gammaGreen, "Black & White", "GammaGreen", blackwhite.gammaGreen, keyFile);
        saveToKeyfile(!pedited || pedited->blackwhite.gammaBlue, "Black & White", "GammaBlue", blackwhite.gammaBlue, keyFile);
        saveToKeyfile(!pedited || pedited->blackwhite.algo, "Black & White", "Algorithm", blackwhite.algo, keyFile);
        saveToKeyfile(!pedited || pedited->blackwhite.luminanceCurve, "Black & White", "LuminanceCurve", blackwhite.luminanceCurve, keyFile);
        saveToKeyfile(
            !pedited || pedited->blackwhite.beforeCurveMode,
            "Black & White",
        "BeforeCurveMode", {
            {BlackWhiteParams::TcMode::STD_BW, "Standard"},
            {BlackWhiteParams::TcMode::FILMLIKE_BW, "FilmLike"},
            {BlackWhiteParams::TcMode::SATANDVALBLENDING_BW, "SatAndValueBlending"},
            {BlackWhiteParams::TcMode::WEIGHTEDSTD_BW, "WeightedStd"}

        },
        blackwhite.beforeCurveMode,
        keyFile
        );
        saveToKeyfile(
            !pedited || pedited->blackwhite.afterCurveMode,
            "Black & White",
        "AfterCurveMode", {
            {BlackWhiteParams::TcMode::STD_BW, "Standard"},
            {BlackWhiteParams::TcMode::WEIGHTEDSTD_BW, "WeightedStd"}

        },
        blackwhite.afterCurveMode,
        keyFile
        );
        saveToKeyfile(!pedited || pedited->blackwhite.beforeCurve, "Black & White", "BeforeCurve", blackwhite.beforeCurve, keyFile);
        saveToKeyfile(!pedited || pedited->blackwhite.afterCurve, "Black & White", "AfterCurve", blackwhite.afterCurve, keyFile);

// Luma curve
        saveToKeyfile(!pedited || pedited->labCurve.enabled, "Luminance Curve", "Enabled", labCurve.enabled, keyFile);
        saveToKeyfile(!pedited || pedited->labCurve.brightness, "Luminance Curve", "Brightness", labCurve.brightness, keyFile);
        saveToKeyfile(!pedited || pedited->labCurve.contrast, "Luminance Curve", "Contrast", labCurve.contrast, keyFile);
        saveToKeyfile(!pedited || pedited->labCurve.chromaticity, "Luminance Curve", "Chromaticity", labCurve.chromaticity, keyFile);
        saveToKeyfile(!pedited || pedited->labCurve.avoidcolorshift, "Luminance Curve", "AvoidColorShift", labCurve.avoidcolorshift, keyFile);
        saveToKeyfile(!pedited || pedited->labCurve.rstprotection, "Luminance Curve", "RedAndSkinTonesProtection", labCurve.rstprotection, keyFile);
        saveToKeyfile(!pedited || pedited->labCurve.lcredsk, "Luminance Curve", "LCredsk", labCurve.lcredsk, keyFile);
        saveToKeyfile(!pedited || pedited->labCurve.lcurve, "Luminance Curve", "LCurve", labCurve.lcurve, keyFile);
        saveToKeyfile(!pedited || pedited->labCurve.acurve, "Luminance Curve", "aCurve", labCurve.acurve, keyFile);
        saveToKeyfile(!pedited || pedited->labCurve.bcurve, "Luminance Curve", "bCurve", labCurve.bcurve, keyFile);
        saveToKeyfile(!pedited || pedited->labCurve.cccurve, "Luminance Curve", "ccCurve", labCurve.cccurve, keyFile);
        saveToKeyfile(!pedited || pedited->labCurve.chcurve, "Luminance Curve", "chCurve", labCurve.chcurve, keyFile);
        saveToKeyfile(!pedited || pedited->labCurve.lhcurve, "Luminance Curve", "lhCurve", labCurve.lhcurve, keyFile);
        saveToKeyfile(!pedited || pedited->labCurve.hhcurve, "Luminance Curve", "hhCurve", labCurve.hhcurve, keyFile);
        saveToKeyfile(!pedited || pedited->labCurve.lccurve, "Luminance Curve", "LcCurve", labCurve.lccurve, keyFile);
        saveToKeyfile(!pedited || pedited->labCurve.clcurve, "Luminance Curve", "ClCurve", labCurve.clcurve, keyFile);

// Sharpening
        saveToKeyfile(!pedited || pedited->sharpening.enabled, "Sharpening", "Enabled", sharpening.enabled, keyFile);
        saveToKeyfile(!pedited || pedited->sharpening.method, "Sharpening", "Method", sharpening.method, keyFile);
        saveToKeyfile(!pedited || pedited->sharpening.radius, "Sharpening", "Radius", sharpening.radius, keyFile);
        saveToKeyfile(!pedited || pedited->sharpening.amount, "Sharpening", "Amount", sharpening.amount, keyFile);
        saveToKeyfile(!pedited || pedited->sharpening.threshold, "Sharpening", "Threshold", sharpening.threshold.toVector(), keyFile);
        saveToKeyfile(!pedited || pedited->sharpening.edgesonly, "Sharpening", "OnlyEdges", sharpening.edgesonly, keyFile);
        saveToKeyfile(!pedited || pedited->sharpening.edges_radius, "Sharpening", "EdgedetectionRadius", sharpening.edges_radius, keyFile);
        saveToKeyfile(!pedited || pedited->sharpening.edges_tolerance, "Sharpening", "EdgeTolerance", sharpening.edges_tolerance, keyFile);
        saveToKeyfile(!pedited || pedited->sharpening.halocontrol, "Sharpening", "HalocontrolEnabled", sharpening.halocontrol, keyFile);
        saveToKeyfile(!pedited || pedited->sharpening.halocontrol_amount, "Sharpening", "HalocontrolAmount", sharpening.halocontrol_amount, keyFile);
        saveToKeyfile(!pedited || pedited->sharpening.deconvradius, "Sharpening", "DeconvRadius", sharpening.deconvradius, keyFile);
        saveToKeyfile(!pedited || pedited->sharpening.deconvamount, "Sharpening", "DeconvAmount", sharpening.deconvamount, keyFile);
        saveToKeyfile(!pedited || pedited->sharpening.deconvdamping, "Sharpening", "DeconvDamping", sharpening.deconvdamping, keyFile);
        saveToKeyfile(!pedited || pedited->sharpening.deconviter, "Sharpening", "DeconvIterations", sharpening.deconviter, keyFile);

// Vibrance
        saveToKeyfile(!pedited || pedited->vibrance.enabled, "Vibrance", "Enabled", vibrance.enabled, keyFile);
        saveToKeyfile(!pedited || pedited->vibrance.pastels, "Vibrance", "Pastels", vibrance.pastels, keyFile);
        saveToKeyfile(!pedited || pedited->vibrance.saturated, "Vibrance", "Saturated", vibrance.saturated, keyFile);
        saveToKeyfile(!pedited || pedited->vibrance.psthreshold, "Vibrance", "PSThreshold", vibrance.psthreshold.toVector(), keyFile);
        saveToKeyfile(!pedited || pedited->vibrance.protectskins, "Vibrance", "ProtectSkins", vibrance.protectskins, keyFile);
        saveToKeyfile(!pedited || pedited->vibrance.avoidcolorshift, "Vibrance", "AvoidColorShift", vibrance.avoidcolorshift, keyFile);
        saveToKeyfile(!pedited || pedited->vibrance.pastsattog, "Vibrance", "PastSatTog", vibrance.pastsattog, keyFile);
        saveToKeyfile(!pedited || pedited->vibrance.skintonescurve, "Vibrance", "SkinTonesCurve", vibrance.skintonescurve, keyFile);

// Edge sharpening
        saveToKeyfile(!pedited || pedited->sharpenEdge.enabled, "SharpenEdge", "Enabled", sharpenEdge.enabled, keyFile);
        saveToKeyfile(!pedited || pedited->sharpenEdge.passes, "SharpenEdge", "Passes", sharpenEdge.passes, keyFile);
        saveToKeyfile(!pedited || pedited->sharpenEdge.amount, "SharpenEdge", "Strength", sharpenEdge.amount, keyFile);
        saveToKeyfile(!pedited || pedited->sharpenEdge.threechannels, "SharpenEdge", "ThreeChannels", sharpenEdge.threechannels, keyFile);

// Micro-contrast sharpening
        saveToKeyfile(!pedited || pedited->sharpenMicro.enabled, "SharpenMicro", "Enabled", sharpenMicro.enabled, keyFile);
        saveToKeyfile(!pedited || pedited->sharpenMicro.matrix, "SharpenMicro", "Matrix", sharpenMicro.matrix, keyFile);
        saveToKeyfile(!pedited || pedited->sharpenMicro.amount, "SharpenMicro", "Strength", sharpenMicro.amount, keyFile);
        saveToKeyfile(!pedited || pedited->sharpenMicro.uniformity, "SharpenMicro", "Uniformity", sharpenMicro.uniformity, keyFile);

// WB
        saveToKeyfile(!pedited || pedited->wb.enabled, "White Balance", "Enabled", wb.enabled, keyFile);
        saveToKeyfile(!pedited || pedited->wb.method, "White Balance", "Setting", wb.method, keyFile);
        saveToKeyfile(!pedited || pedited->wb.temperature, "White Balance", "Temperature", wb.temperature, keyFile);
        saveToKeyfile(!pedited || pedited->wb.green, "White Balance", "Green", wb.green, keyFile);
        saveToKeyfile(!pedited || pedited->wb.equal, "White Balance", "Equal", wb.equal, keyFile);
        saveToKeyfile(!pedited || pedited->wb.tempBias, "White Balance", "TemperatureBias", wb.tempBias, keyFile);

// Colorappearance
        saveToKeyfile(!pedited || pedited->colorappearance.enabled, "Color appearance", "Enabled", colorappearance.enabled, keyFile);
        saveToKeyfile(!pedited || pedited->colorappearance.degree, "Color appearance", "Degree", colorappearance.degree, keyFile);
        saveToKeyfile(!pedited || pedited->colorappearance.autodegree, "Color appearance", "AutoDegree", colorappearance.autodegree, keyFile);
        saveToKeyfile(!pedited || pedited->colorappearance.degreeout, "Color appearance", "Degreeout",        colorappearance.degreeout, keyFile);
        saveToKeyfile(!pedited || pedited->colorappearance.autodegreeout, "Color appearance", "AutoDegreeout",    colorappearance.autodegreeout, keyFile);
        saveToKeyfile(!pedited || pedited->colorappearance.surround, "Color appearance", "Surround", colorappearance.surround, keyFile);
        saveToKeyfile(!pedited || pedited->colorappearance.surrsrc, "Color appearance", "Surrsrc", colorappearance.surrsrc, keyFile);
        saveToKeyfile(!pedited || pedited->colorappearance.adaplum, "Color appearance", "AdaptLum", colorappearance.adaplum, keyFile);
        saveToKeyfile(!pedited || pedited->colorappearance.badpixsl, "Color appearance", "Badpixsl", colorappearance.badpixsl, keyFile);
        saveToKeyfile(!pedited || pedited->colorappearance.wbmodel, "Color appearance", "Model", colorappearance.wbmodel, keyFile);
        saveToKeyfile(!pedited || pedited->colorappearance.algo, "Color appearance", "Algorithm", colorappearance.algo, keyFile);
        saveToKeyfile(!pedited || pedited->colorappearance.jlight, "Color appearance", "J-Light", colorappearance.jlight, keyFile);
        saveToKeyfile(!pedited || pedited->colorappearance.qbright, "Color appearance", "Q-Bright", colorappearance.qbright, keyFile);
        saveToKeyfile(!pedited || pedited->colorappearance.chroma, "Color appearance", "C-Chroma", colorappearance.chroma, keyFile);
        saveToKeyfile(!pedited || pedited->colorappearance.schroma, "Color appearance", "S-Chroma", colorappearance.schroma, keyFile);
        saveToKeyfile(!pedited || pedited->colorappearance.mchroma, "Color appearance", "M-Chroma", colorappearance.mchroma, keyFile);
        saveToKeyfile(!pedited || pedited->colorappearance.contrast, "Color appearance", "J-Contrast", colorappearance.contrast, keyFile);
        saveToKeyfile(!pedited || pedited->colorappearance.qcontrast, "Color appearance", "Q-Contrast", colorappearance.qcontrast, keyFile);
        saveToKeyfile(!pedited || pedited->colorappearance.colorh, "Color appearance", "H-Hue", colorappearance.colorh, keyFile);
        saveToKeyfile(!pedited || pedited->colorappearance.rstprotection, "Color appearance", "RSTProtection", colorappearance.rstprotection, keyFile);
        saveToKeyfile(!pedited || pedited->colorappearance.adapscen, "Color appearance", "AdaptScene", colorappearance.adapscen, keyFile);
        saveToKeyfile(!pedited || pedited->colorappearance.autoadapscen, "Color appearance", "AutoAdapscen", colorappearance.autoadapscen, keyFile);
        saveToKeyfile(!pedited || pedited->colorappearance.ybscen, "Color appearance", "YbScene", colorappearance.ybscen, keyFile);
        saveToKeyfile(!pedited || pedited->colorappearance.autoybscen, "Color appearance", "Autoybscen", colorappearance.autoybscen, keyFile);
        saveToKeyfile(!pedited || pedited->colorappearance.surrsource, "Color appearance", "SurrSource", colorappearance.surrsource, keyFile);
        saveToKeyfile(!pedited || pedited->colorappearance.gamut, "Color appearance", "Gamut", colorappearance.gamut, keyFile);
        saveToKeyfile(!pedited || pedited->colorappearance.tempout, "Color appearance", "Tempout", colorappearance.tempout, keyFile);
        saveToKeyfile(!pedited || pedited->colorappearance.greenout, "Color appearance", "Greenout", colorappearance.greenout, keyFile);
        saveToKeyfile(!pedited || pedited->colorappearance.tempsc, "Color appearance", "Tempsc", colorappearance.tempsc, keyFile);
        saveToKeyfile(!pedited || pedited->colorappearance.greensc, "Color appearance", "Greensc", colorappearance.greensc, keyFile);
        saveToKeyfile(!pedited || pedited->colorappearance.ybout, "Color appearance", "Ybout", colorappearance.ybout, keyFile);
        saveToKeyfile(!pedited || pedited->colorappearance.datacie, "Color appearance", "Datacie", colorappearance.datacie, keyFile);
        saveToKeyfile(!pedited || pedited->colorappearance.tonecie, "Color appearance", "Tonecie", colorappearance.tonecie, keyFile);

        const std::map<ColorAppearanceParams::TcMode, const char*> ca_mapping = {
            {ColorAppearanceParams::TcMode::LIGHT, "Lightness"},
            {ColorAppearanceParams::TcMode::BRIGHT, "Brightness"}
        };

        saveToKeyfile(!pedited || pedited->colorappearance.curveMode, "Color appearance", "CurveMode", ca_mapping, colorappearance.curveMode, keyFile);
        saveToKeyfile(!pedited || pedited->colorappearance.curveMode2, "Color appearance", "CurveMode2", ca_mapping, colorappearance.curveMode2, keyFile);
        saveToKeyfile(
            !pedited || pedited->colorappearance.curveMode3,
            "Color appearance",
        "CurveMode3", {
            {ColorAppearanceParams::CtcMode::CHROMA, "Chroma"},
            {ColorAppearanceParams::CtcMode::SATUR, "Saturation"},
            {ColorAppearanceParams::CtcMode::COLORF, "Colorfullness"}

        },
        colorappearance.curveMode3,
        keyFile
        );
        saveToKeyfile(!pedited || pedited->colorappearance.curve, "Color appearance", "Curve", colorappearance.curve, keyFile);
        saveToKeyfile(!pedited || pedited->colorappearance.curve2, "Color appearance", "Curve2", colorappearance.curve2, keyFile);
        saveToKeyfile(!pedited || pedited->colorappearance.curve3, "Color appearance", "Curve3", colorappearance.curve3, keyFile);

// Impulse denoise
        saveToKeyfile(!pedited || pedited->impulseDenoise.enabled, "Impulse Denoising", "Enabled", impulseDenoise.enabled, keyFile);
        saveToKeyfile(!pedited || pedited->impulseDenoise.thresh, "Impulse Denoising", "Threshold", impulseDenoise.thresh, keyFile);

// Defringe
        saveToKeyfile(!pedited || pedited->defringe.enabled, "Defringing", "Enabled", defringe.enabled, keyFile);
        saveToKeyfile(!pedited || pedited->defringe.radius, "Defringing", "Radius", defringe.radius, keyFile);
        saveToKeyfile(!pedited || pedited->defringe.threshold, "Defringing", "Threshold", defringe.threshold, keyFile);
        saveToKeyfile(!pedited || pedited->defringe.huecurve, "Defringing", "HueCurve", defringe.huecurve, keyFile);

// Directional pyramid denoising
        saveToKeyfile(!pedited || pedited->dirpyrDenoise.enabled, "Directional Pyramid Denoising", "Enabled", dirpyrDenoise.enabled, keyFile);
        saveToKeyfile(!pedited || pedited->dirpyrDenoise.enhance, "Directional Pyramid Denoising", "Enhance", dirpyrDenoise.enhance, keyFile);
        saveToKeyfile(!pedited || pedited->dirpyrDenoise.median, "Directional Pyramid Denoising", "Median", dirpyrDenoise.median, keyFile);
        saveToKeyfile(!pedited || pedited->dirpyrDenoise.luma, "Directional Pyramid Denoising", "Luma", dirpyrDenoise.luma, keyFile);
        saveToKeyfile(!pedited || pedited->dirpyrDenoise.Ldetail, "Directional Pyramid Denoising", "Ldetail", dirpyrDenoise.Ldetail, keyFile);
        saveToKeyfile(!pedited || pedited->dirpyrDenoise.chroma, "Directional Pyramid Denoising", "Chroma", dirpyrDenoise.chroma, keyFile);
        saveToKeyfile(!pedited || pedited->dirpyrDenoise.dmethod, "Directional Pyramid Denoising", "Method", dirpyrDenoise.dmethod, keyFile);
        saveToKeyfile(!pedited || pedited->dirpyrDenoise.Lmethod, "Directional Pyramid Denoising", "LMethod", dirpyrDenoise.Lmethod, keyFile);

        if (dirpyrDenoise.Cmethod == "PRE") {
            dirpyrDenoise.Cmethod = "MAN"; // Never save 'auto chroma preview mode' to pp3
        }

        saveToKeyfile(!pedited || pedited->dirpyrDenoise.Cmethod, "Directional Pyramid Denoising", "CMethod", dirpyrDenoise.Cmethod, keyFile);

        if (dirpyrDenoise.C2method == "PREV") {
            dirpyrDenoise.C2method = "MANU";
        }

        saveToKeyfile(!pedited || pedited->dirpyrDenoise.C2method, "Directional Pyramid Denoising", "C2Method", dirpyrDenoise.C2method, keyFile);
        saveToKeyfile(!pedited || pedited->dirpyrDenoise.smethod, "Directional Pyramid Denoising", "SMethod", dirpyrDenoise.smethod, keyFile);
        saveToKeyfile(!pedited || pedited->dirpyrDenoise.medmethod, "Directional Pyramid Denoising", "MedMethod", dirpyrDenoise.medmethod, keyFile);
        saveToKeyfile(!pedited || pedited->dirpyrDenoise.rgbmethod, "Directional Pyramid Denoising", "RGBMethod", dirpyrDenoise.rgbmethod, keyFile);
        saveToKeyfile(!pedited || pedited->dirpyrDenoise.methodmed, "Directional Pyramid Denoising", "MethodMed", dirpyrDenoise.methodmed, keyFile);
        saveToKeyfile(!pedited || pedited->dirpyrDenoise.redchro, "Directional Pyramid Denoising", "Redchro", dirpyrDenoise.redchro, keyFile);
        saveToKeyfile(!pedited || pedited->dirpyrDenoise.bluechro, "Directional Pyramid Denoising", "Bluechro", dirpyrDenoise.bluechro, keyFile);
        saveToKeyfile(!pedited || pedited->dirpyrDenoise.gamma, "Directional Pyramid Denoising", "Gamma", dirpyrDenoise.gamma, keyFile);
        saveToKeyfile(!pedited || pedited->dirpyrDenoise.passes, "Directional Pyramid Denoising", "Passes", dirpyrDenoise.passes, keyFile);
        saveToKeyfile(!pedited || pedited->dirpyrDenoise.lcurve, "Directional Pyramid Denoising", "LCurve", dirpyrDenoise.lcurve, keyFile);
        saveToKeyfile(!pedited || pedited->dirpyrDenoise.cccurve, "Directional Pyramid Denoising", "CCCurve", dirpyrDenoise.cccurve, keyFile);

// EPD
        saveToKeyfile(!pedited || pedited->epd.enabled, "EPD", "Enabled", epd.enabled, keyFile);
        saveToKeyfile(!pedited || pedited->epd.strength, "EPD", "Strength", epd.strength, keyFile);
        saveToKeyfile(!pedited || pedited->epd.gamma, "EPD", "Gamma", epd.gamma, keyFile);
        saveToKeyfile(!pedited || pedited->epd.edgeStopping, "EPD", "EdgeStopping", epd.edgeStopping, keyFile);
        saveToKeyfile(!pedited || pedited->epd.scale, "EPD", "Scale", epd.scale, keyFile);
        saveToKeyfile(!pedited || pedited->epd.reweightingIterates, "EPD", "ReweightingIterates", epd.reweightingIterates, keyFile);

// Fattal
        saveToKeyfile(!pedited || pedited->fattal.enabled, "FattalToneMapping", "Enabled", fattal.enabled, keyFile);
        saveToKeyfile(!pedited || pedited->fattal.threshold, "FattalToneMapping", "Threshold", fattal.threshold, keyFile);
        saveToKeyfile(!pedited || pedited->fattal.amount, "FattalToneMapping", "Amount", fattal.amount, keyFile);

// Shadows & highlights
        saveToKeyfile(!pedited || pedited->sh.enabled, "Shadows & Highlights", "Enabled", sh.enabled, keyFile);
        saveToKeyfile(!pedited || pedited->sh.hq, "Shadows & Highlights", "HighQuality", sh.hq, keyFile);
        saveToKeyfile(!pedited || pedited->sh.highlights, "Shadows & Highlights", "Highlights", sh.highlights, keyFile);
        saveToKeyfile(!pedited || pedited->sh.htonalwidth, "Shadows & Highlights", "HighlightTonalWidth", sh.htonalwidth, keyFile);
        saveToKeyfile(!pedited || pedited->sh.shadows, "Shadows & Highlights", "Shadows", sh.shadows, keyFile);
        saveToKeyfile(!pedited || pedited->sh.stonalwidth, "Shadows & Highlights", "ShadowTonalWidth", sh.stonalwidth, keyFile);
        saveToKeyfile(!pedited || pedited->sh.localcontrast, "Shadows & Highlights", "LocalContrast", sh.localcontrast, keyFile);
        saveToKeyfile(!pedited || pedited->sh.radius, "Shadows & Highlights", "Radius", sh.radius, keyFile);

// Crop
        saveToKeyfile(!pedited || pedited->crop.enabled, "Crop", "Enabled", crop.enabled, keyFile);
        saveToKeyfile(!pedited || pedited->crop.x, "Crop", "X", crop.x, keyFile);
        saveToKeyfile(!pedited || pedited->crop.y, "Crop", "Y", crop.y, keyFile);
        saveToKeyfile(!pedited || pedited->crop.w, "Crop", "W", crop.w, keyFile);
        saveToKeyfile(!pedited || pedited->crop.h, "Crop", "H", crop.h, keyFile);
        saveToKeyfile(!pedited || pedited->crop.fixratio, "Crop", "FixedRatio", crop.fixratio, keyFile);
        saveToKeyfile(!pedited || pedited->crop.ratio, "Crop", "Ratio", crop.ratio, keyFile);
        saveToKeyfile(!pedited || pedited->crop.orientation, "Crop", "Orientation", crop.orientation, keyFile);
        saveToKeyfile(!pedited || pedited->crop.guide, "Crop", "Guide", crop.guide, keyFile);

// Coarse transformation
        saveToKeyfile(!pedited || pedited->coarse.rotate, "Coarse Transformation", "Rotate", coarse.rotate, keyFile);
        saveToKeyfile(!pedited || pedited->coarse.hflip, "Coarse Transformation", "HorizontalFlip", coarse.hflip, keyFile);
        saveToKeyfile(!pedited || pedited->coarse.vflip, "Coarse Transformation", "VerticalFlip", coarse.vflip, keyFile);

// Common properties for transformations
        saveToKeyfile(!pedited || pedited->commonTrans.autofill, "Common Properties for Transformations", "AutoFill", commonTrans.autofill, keyFile);

// Rotation
        saveToKeyfile(!pedited || pedited->rotate.degree, "Rotation", "Degree", rotate.degree, keyFile);

// Distortion
        saveToKeyfile(!pedited || pedited->distortion.amount, "Distortion", "Amount", distortion.amount, keyFile);

// Lens profile
        saveToKeyfile(!pedited || pedited->lensProf.lcMode, "LensProfile", "LcMode", lensProf.getMethodString(lensProf.lcMode), keyFile);
        saveToKeyfile(!pedited || pedited->lensProf.lcpFile, "LensProfile", "LCPFile", relativePathIfInside(fname, fnameAbsolute, lensProf.lcpFile), keyFile);
        saveToKeyfile(!pedited || pedited->lensProf.useDist, "LensProfile", "UseDistortion", lensProf.useDist, keyFile);
        saveToKeyfile(!pedited || pedited->lensProf.useVign, "LensProfile", "UseVignette", lensProf.useVign, keyFile);
        saveToKeyfile(!pedited || pedited->lensProf.useCA, "LensProfile", "UseCA", lensProf.useCA, keyFile);
        saveToKeyfile(!pedited || pedited->lensProf.lfCameraMake, "LensProfile", "LFCameraMake", lensProf.lfCameraMake, keyFile);
        saveToKeyfile(!pedited || pedited->lensProf.lfCameraModel, "LensProfile", "LFCameraModel", lensProf.lfCameraModel, keyFile);
        saveToKeyfile(!pedited || pedited->lensProf.lfLens, "LensProfile", "LFLens", lensProf.lfLens, keyFile);

// Perspective correction
        saveToKeyfile(!pedited || pedited->perspective.horizontal, "Perspective", "Horizontal", perspective.horizontal, keyFile);
        saveToKeyfile(!pedited || pedited->perspective.vertical, "Perspective", "Vertical", perspective.vertical, keyFile);

// Gradient
        saveToKeyfile(!pedited || pedited->gradient.enabled, "Gradient", "Enabled", gradient.enabled, keyFile);
        saveToKeyfile(!pedited || pedited->gradient.degree, "Gradient", "Degree", gradient.degree, keyFile);
        saveToKeyfile(!pedited || pedited->gradient.feather, "Gradient", "Feather", gradient.feather, keyFile);
        saveToKeyfile(!pedited || pedited->gradient.strength, "Gradient", "Strength", gradient.strength, keyFile);
        saveToKeyfile(!pedited || pedited->gradient.centerX, "Gradient", "CenterX", gradient.centerX, keyFile);
        saveToKeyfile(!pedited || pedited->gradient.centerY, "Gradient", "CenterY", gradient.centerY, keyFile);

// Locallab
        saveToKeyfile(!pedited || pedited->locallab.enabled, "Locallab", "Enabled", locallab.enabled, keyFile);
        saveToKeyfile(!pedited || pedited->locallab.expcolor, "Locallab", "Expcolor", locallab.expcolor, keyFile);
        saveToKeyfile(!pedited || pedited->locallab.expexpose, "Locallab", "Expexpose", locallab.expexpose, keyFile);
        saveToKeyfile(!pedited || pedited->locallab.expvibrance, "Locallab", "Expvibrance", locallab.expvibrance, keyFile);
        saveToKeyfile(!pedited || pedited->locallab.expblur, "Locallab", "Expblur", locallab.expblur, keyFile);
        saveToKeyfile(!pedited || pedited->locallab.exptonemap, "Locallab", "Exptonemap", locallab.exptonemap, keyFile);
        saveToKeyfile(!pedited || pedited->locallab.expreti, "Locallab", "Expreti", locallab.expreti, keyFile);
        saveToKeyfile(!pedited || pedited->locallab.expsharp, "Locallab", "Expsharp", locallab.expsharp, keyFile);
        saveToKeyfile(!pedited || pedited->locallab.expcbdl, "Locallab", "Expcbdl", locallab.expcbdl, keyFile);
        saveToKeyfile(!pedited || pedited->locallab.expdenoi, "Locallab", "Expdenoi", locallab.expdenoi, keyFile);
        saveToKeyfile(!pedited || pedited->locallab.localTgaincurve, "Locallab", "TgainCurve", locallab.localTgaincurve, keyFile);
        saveToKeyfile(!pedited || pedited->locallab.llcurve, "Locallab", "LLCurve", locallab.llcurve, keyFile);
        saveToKeyfile(!pedited || pedited->locallab.cccurve, "Locallab", "CCCurve", locallab.cccurve, keyFile);
        saveToKeyfile(!pedited || pedited->locallab.LHcurve, "Locallab", "LHCurve", locallab.LHcurve, keyFile);
        saveToKeyfile(!pedited || pedited->locallab.HHcurve, "Locallab", "HHCurve", locallab.HHcurve, keyFile);
        saveToKeyfile(!pedited || pedited->locallab.localTgaincurverab, "Locallab", "TgainCurverab", locallab.localTgaincurverab, keyFile);
        saveToKeyfile(!pedited || pedited->locallab.avoid, "Locallab", "Avoid", locallab.avoid, keyFile);
        saveToKeyfile(!pedited || pedited->locallab.invers, "Locallab", "Invers", locallab.invers, keyFile);
        saveToKeyfile(!pedited || pedited->locallab.cutpast, "Locallab", "Cutpast", locallab.cutpast, keyFile);
        saveToKeyfile(!pedited || pedited->locallab.lastdust, "Locallab", "Lastdust", locallab.lastdust, keyFile);
        saveToKeyfile(!pedited || pedited->locallab.curvactiv, "Locallab", "Curvactiv", locallab.curvactiv, keyFile);
        saveToKeyfile(!pedited || pedited->locallab.activlum, "Locallab", "activlum", locallab.activlum, keyFile);
        saveToKeyfile(!pedited || pedited->locallab.inversrad, "Locallab", "Inversrad", locallab.inversrad, keyFile);
        saveToKeyfile(!pedited || pedited->locallab.inverssha, "Locallab", "Inverssha", locallab.inverssha, keyFile);
        saveToKeyfile(!pedited || pedited->locallab.inversret, "Locallab", "Inversret", locallab.inversret, keyFile);
        saveToKeyfile(!pedited || pedited->locallab.degree, "Locallab", "Degree", locallab.degree, keyFile);
        saveToKeyfile(!pedited || pedited->locallab.Smethod, "Locallab", "Smethod", locallab.Smethod, keyFile);
        saveToKeyfile(!pedited || pedited->locallab.Exclumethod, "Locallab", "Exclumethod", locallab.Exclumethod, keyFile);
        saveToKeyfile(!pedited || pedited->locallab.retinexMethod, "Locallab", "retinexMethod", locallab.retinexMethod, keyFile);
        saveToKeyfile(!pedited || pedited->locallab.blurMethod, "Locallab", "BlurMethod", locallab.blurMethod, keyFile);
        saveToKeyfile(!pedited || pedited->locallab.dustMethod, "Locallab", "DustMethod", locallab.dustMethod, keyFile);
        saveToKeyfile(!pedited || pedited->locallab.qualityMethod, "Locallab", "qualityMethod", locallab.qualityMethod, keyFile);
        saveToKeyfile(!pedited || pedited->locallab.qualitycurveMethod, "Locallab", "qualitycurveMethod", locallab.qualitycurveMethod, keyFile);
        saveToKeyfile(!pedited || pedited->locallab.locY, "Locallab", "LocY", locallab.locY, keyFile);
        saveToKeyfile(!pedited || pedited->locallab.locX, "Locallab", "LocX", locallab.locX, keyFile);
        saveToKeyfile(!pedited || pedited->locallab.locYT, "Locallab", "LocYT", locallab.locYT, keyFile);
        saveToKeyfile(!pedited || pedited->locallab.locXL, "Locallab", "LocXL", locallab.locXL, keyFile);
        saveToKeyfile(!pedited || pedited->locallab.centerX, "Locallab", "CenterX", locallab.centerX, keyFile);
        saveToKeyfile(!pedited || pedited->locallab.centerY, "Locallab", "CenterY", locallab.centerY, keyFile);
        saveToKeyfile(!pedited || pedited->locallab.circrad, "Locallab", "Circrad", locallab.circrad, keyFile);
        saveToKeyfile(!pedited || pedited->locallab.centerXbuf, "Locallab", "CenterXbuf", locallab.centerXbuf, keyFile);
        saveToKeyfile(!pedited || pedited->locallab.centerYbuf, "Locallab", "CenterYbuf", locallab.centerYbuf, keyFile);
        saveToKeyfile(!pedited || pedited->locallab.adjblur, "Locallab", "Adjblur", locallab.adjblur, keyFile);
        saveToKeyfile(!pedited || pedited->locallab.thres, "Locallab", "Thres", locallab.thres, keyFile);
        saveToKeyfile(!pedited || pedited->locallab.proxi, "Locallab", "Proxi", locallab.proxi, keyFile);
        saveToKeyfile(!pedited || pedited->locallab.lightness, "Locallab", "Lightness", locallab.lightness, keyFile);
        saveToKeyfile(!pedited || pedited->locallab.contrast, "Locallab", "Contrast", locallab.contrast, keyFile);
        saveToKeyfile(!pedited || pedited->locallab.chroma, "Locallab", "Chroma", locallab.chroma, keyFile);
        saveToKeyfile(!pedited || pedited->locallab.warm, "Locallab", "Warm", locallab.warm, keyFile);
        saveToKeyfile(!pedited || pedited->locallab.expcomp, "Locallab", "Expcomp", locallab.expcomp, keyFile);
        saveToKeyfile(!pedited || pedited->locallab.hlcompr, "Locallab", "Hlcompr", locallab.hlcompr, keyFile);
        saveToKeyfile(!pedited || pedited->locallab.hlcomprthresh, "Locallab", "Hlcomprthresh", locallab.hlcomprthresh, keyFile);
        saveToKeyfile(!pedited || pedited->locallab.black, "Locallab", "Black", locallab.black, keyFile);
        saveToKeyfile(!pedited || pedited->locallab.shcompr, "Locallab", "Shcompr", locallab.shcompr, keyFile);
        saveToKeyfile(!pedited || pedited->locallab.pastels, "Locallab", "Pastels", locallab.pastels, keyFile);
        saveToKeyfile(!pedited || pedited->locallab.saturated, "Locallab", "Saturated", locallab.saturated, keyFile);
        saveToKeyfile(!pedited || pedited->locallab.hlcompr, "Locallab", "Hlcompr", locallab.hlcompr, keyFile);
        saveToKeyfile(!pedited || pedited->locallab.psthreshold, "Locallab", "PSThreshold", locallab.psthreshold.toVector(), keyFile);
        saveToKeyfile(!pedited || pedited->locallab.sensiv, "Locallab", "Sensiv", locallab.sensiv, keyFile);
        saveToKeyfile(!pedited || pedited->locallab.protectskins, "Locallab", "ProtectSkins", locallab.protectskins, keyFile);
        saveToKeyfile(!pedited || pedited->locallab.avoidcolorshift, "Locallab", "AvoidColorShift", locallab.avoidcolorshift, keyFile);
        saveToKeyfile(!pedited || pedited->locallab.pastsattog, "Locallab", "PastSatTog", locallab.pastsattog, keyFile);
        saveToKeyfile(!pedited || pedited->locallab.skintonescurve, "Locallab", "SkinTonesCurve", locallab.skintonescurve, keyFile);
        saveToKeyfile(!pedited || pedited->locallab.excurve, "Locallab", "ExCurve", locallab.excurve, keyFile);
        saveToKeyfile(!pedited || pedited->locallab.noiselumf, "Locallab", "noiselumf", locallab.noiselumf, keyFile);
        saveToKeyfile(!pedited || pedited->locallab.noiselumc, "Locallab", "noiselumc", locallab.noiselumc, keyFile);
        saveToKeyfile(!pedited || pedited->locallab.noiselumdetail, "Locallab", "noiselumdetail", locallab.noiselumdetail, keyFile);
        saveToKeyfile(!pedited || pedited->locallab.noisechrodetail, "Locallab", "noisechrodetail", locallab.noisechrodetail, keyFile);
        saveToKeyfile(!pedited || pedited->locallab.sensiden, "Locallab", "Sensiden", locallab.sensiden, keyFile);
        saveToKeyfile(!pedited || pedited->locallab.noisechrof, "Locallab", "noisechrof", locallab.noisechrof, keyFile);
        saveToKeyfile(!pedited || pedited->locallab.noisechroc, "Locallab", "noisechroc", locallab.noisechroc, keyFile);
        saveToKeyfile(!pedited || pedited->locallab.sharradius, "Locallab", "Sharradius", locallab.sharradius, keyFile);
        saveToKeyfile(!pedited || pedited->locallab.sharamount, "Locallab", "Sharamount", locallab.sharamount, keyFile);
        saveToKeyfile(!pedited || pedited->locallab.shardamping, "Locallab", "Shardamping", locallab.shardamping, keyFile);
        saveToKeyfile(!pedited || pedited->locallab.shariter, "Locallab", "Shariter", locallab.shariter, keyFile);
        saveToKeyfile(!pedited || pedited->locallab.sensi, "Locallab", "Sensi", locallab.sensi, keyFile);
        saveToKeyfile(!pedited || pedited->locallab.sensiex, "Locallab", "Sensiex", locallab.sensiex, keyFile);
        saveToKeyfile(!pedited || pedited->locallab.sensitm, "Locallab", "Sensitm", locallab.sensitm, keyFile);
        saveToKeyfile(!pedited || pedited->locallab.sensisha, "Locallab", "Sensisha", locallab.sensisha, keyFile);
        saveToKeyfile(!pedited || pedited->locallab.sensih, "Locallab", "Sensih", locallab.sensih, keyFile);
        saveToKeyfile(!pedited || pedited->locallab.retrab, "Locallab", "Retrab", locallab.retrab, keyFile);
        saveToKeyfile(!pedited || pedited->locallab.sensiexclu, "Locallab", "Sensiexclu", locallab.sensiexclu, keyFile);
        saveToKeyfile(!pedited || pedited->locallab.struc, "Locallab", "Struc", locallab.struc, keyFile);
        saveToKeyfile(!pedited || pedited->locallab.sensicb, "Locallab", "Sensicb", locallab.sensicb, keyFile);
        saveToKeyfile(!pedited || pedited->locallab.sensibn, "Locallab", "Sensibn", locallab.sensibn, keyFile);
        saveToKeyfile(!pedited || pedited->locallab.transit, "Locallab", "Transit", locallab.transit, keyFile);
        saveToKeyfile(!pedited || pedited->locallab.chrrt, "Locallab", "Chrrt", locallab.chrrt, keyFile);
        saveToKeyfile(!pedited || pedited->locallab.str, "Locallab", "Str", locallab.str, keyFile);
        saveToKeyfile(!pedited || pedited->locallab.neigh, "Locallab", "Neigh", locallab.neigh, keyFile);
        saveToKeyfile(!pedited || pedited->locallab.nbspot, "Locallab", "Nbspot", locallab.nbspot, keyFile);
        saveToKeyfile(!pedited || pedited->locallab.anbspot, "Locallab", "ANbspot", locallab.anbspot, keyFile);
        saveToKeyfile(!pedited || pedited->locallab.hueref, "Locallab", "Hueref", locallab.hueref, keyFile);
        saveToKeyfile(!pedited || pedited->locallab.huerefblur, "Locallab", "Huerefblur", locallab.huerefblur, keyFile);
        saveToKeyfile(!pedited || pedited->locallab.chromaref, "Locallab", "Chromaref", locallab.chromaref, keyFile);
        saveToKeyfile(!pedited || pedited->locallab.lumaref, "Locallab", "Lumaref", locallab.lumaref, keyFile);
        saveToKeyfile(!pedited || pedited->locallab.sobelref, "Locallab", "Sobelref", locallab.sobelref, keyFile);
        saveToKeyfile(!pedited || pedited->locallab.vart, "Locallab", "Vart", locallab.vart, keyFile);
        saveToKeyfile(!pedited || pedited->locallab.radius, "Locallab", "Radius", locallab.radius, keyFile);
        saveToKeyfile(!pedited || pedited->locallab.strength, "Locallab", "Strength", locallab.strength, keyFile);

        for (int i = 0; i < 5; i++) {
            std::stringstream ss;
            ss << "Mult" << i;

            saveToKeyfile(!pedited || pedited->locallab.mult[i], "Locallab", ss.str(), locallab.mult[i], keyFile);
        }

        saveToKeyfile(!pedited || pedited->locallab.threshold, "Locallab", "Threshold", locallab.threshold, keyFile);
        saveToKeyfile(!pedited || pedited->locallab.chromacbdl, "Locallab", "Chromacbdl", locallab.chromacbdl, keyFile);
        saveToKeyfile(!pedited || pedited->locallab.stren, "Locallab", "Stren", locallab.stren, keyFile);
        saveToKeyfile(!pedited || pedited->locallab.gamma, "Locallab", "Gamma", locallab.gamma, keyFile);
        saveToKeyfile(!pedited || pedited->locallab.estop, "Locallab", "Estop", locallab.estop, keyFile);
        saveToKeyfile(!pedited || pedited->locallab.scaltm, "Locallab", "Scaltm", locallab.scaltm, keyFile);
        saveToKeyfile(!pedited || pedited->locallab.rewei, "Locallab", "Rewei", locallab.rewei, keyFile);



// Post-crop vignette
        saveToKeyfile(!pedited || pedited->pcvignette.enabled, "PCVignette", "Enabled", pcvignette.enabled, keyFile);
        saveToKeyfile(!pedited || pedited->pcvignette.strength, "PCVignette", "Strength", pcvignette.strength, keyFile);
        saveToKeyfile(!pedited || pedited->pcvignette.feather, "PCVignette", "Feather", pcvignette.feather, keyFile);
        saveToKeyfile(!pedited || pedited->pcvignette.roundness, "PCVignette", "Roundness", pcvignette.roundness, keyFile);

// C/A correction
        saveToKeyfile(!pedited || pedited->cacorrection.red, "CACorrection", "Red", cacorrection.red, keyFile);
        saveToKeyfile(!pedited || pedited->cacorrection.blue, "CACorrection", "Blue", cacorrection.blue, keyFile);

// Vignetting correction
        saveToKeyfile(!pedited || pedited->vignetting.amount, "Vignetting Correction", "Amount", vignetting.amount, keyFile);
        saveToKeyfile(!pedited || pedited->vignetting.radius, "Vignetting Correction", "Radius", vignetting.radius, keyFile);
        saveToKeyfile(!pedited || pedited->vignetting.strength, "Vignetting Correction", "Strength", vignetting.strength, keyFile);
        saveToKeyfile(!pedited || pedited->vignetting.centerX, "Vignetting Correction", "CenterX", vignetting.centerX, keyFile);
        saveToKeyfile(!pedited || pedited->vignetting.centerY, "Vignetting Correction", "CenterY", vignetting.centerY, keyFile);

// Resize
        saveToKeyfile(!pedited || pedited->resize.enabled, "Resize", "Enabled", resize.enabled, keyFile);
        saveToKeyfile(!pedited || pedited->resize.scale, "Resize", "Scale", resize.scale, keyFile);
        saveToKeyfile(!pedited || pedited->resize.appliesTo, "Resize", "AppliesTo", resize.appliesTo, keyFile);
        saveToKeyfile(!pedited || pedited->resize.method, "Resize", "Method", resize.method, keyFile);
        saveToKeyfile(!pedited || pedited->resize.dataspec, "Resize", "DataSpecified", resize.dataspec, keyFile);
        saveToKeyfile(!pedited || pedited->resize.width, "Resize", "Width", resize.width, keyFile);
        saveToKeyfile(!pedited || pedited->resize.height, "Resize", "Height", resize.height, keyFile);

// Post resize sharpening
        saveToKeyfile(!pedited || pedited->prsharpening.enabled, "PostResizeSharpening", "Enabled", prsharpening.enabled, keyFile);
        saveToKeyfile(!pedited || pedited->prsharpening.method, "PostResizeSharpening", "Method", prsharpening.method, keyFile);
        saveToKeyfile(!pedited || pedited->prsharpening.radius, "PostResizeSharpening", "Radius", prsharpening.radius, keyFile);
        saveToKeyfile(!pedited || pedited->prsharpening.amount, "PostResizeSharpening", "Amount", prsharpening.amount, keyFile);
        saveToKeyfile(!pedited || pedited->prsharpening.threshold, "PostResizeSharpening", "Threshold", prsharpening.threshold.toVector(), keyFile);
        saveToKeyfile(!pedited || pedited->prsharpening.edgesonly, "PostResizeSharpening", "OnlyEdges", prsharpening.edgesonly, keyFile);
        saveToKeyfile(!pedited || pedited->prsharpening.edges_radius, "PostResizeSharpening", "EdgedetectionRadius", prsharpening.edges_radius, keyFile);
        saveToKeyfile(!pedited || pedited->prsharpening.edges_tolerance, "PostResizeSharpening", "EdgeTolerance", prsharpening.edges_tolerance, keyFile);
        saveToKeyfile(!pedited || pedited->prsharpening.halocontrol, "PostResizeSharpening", "HalocontrolEnabled", prsharpening.halocontrol, keyFile);
        saveToKeyfile(!pedited || pedited->prsharpening.halocontrol_amount, "PostResizeSharpening", "HalocontrolAmount", prsharpening.halocontrol_amount, keyFile);
        saveToKeyfile(!pedited || pedited->prsharpening.deconvradius, "PostResizeSharpening", "DeconvRadius", prsharpening.deconvradius, keyFile);
        saveToKeyfile(!pedited || pedited->prsharpening.deconvamount, "PostResizeSharpening", "DeconvAmount", prsharpening.deconvamount, keyFile);
        saveToKeyfile(!pedited || pedited->prsharpening.deconvdamping, "PostResizeSharpening", "DeconvDamping", prsharpening.deconvdamping, keyFile);
        saveToKeyfile(!pedited || pedited->prsharpening.deconviter, "PostResizeSharpening", "DeconvIterations", prsharpening.deconviter, keyFile);

// Color management
        saveToKeyfile(!pedited || pedited->icm.input, "Color Management", "InputProfile", relativePathIfInside(fname, fnameAbsolute, icm.input), keyFile);
        saveToKeyfile(!pedited || pedited->icm.toneCurve, "Color Management", "ToneCurve", icm.toneCurve, keyFile);
        saveToKeyfile(!pedited || pedited->icm.applyLookTable, "Color Management", "ApplyLookTable", icm.applyLookTable, keyFile);
        saveToKeyfile(!pedited || pedited->icm.applyBaselineExposureOffset, "Color Management", "ApplyBaselineExposureOffset", icm.applyBaselineExposureOffset, keyFile);
        saveToKeyfile(!pedited || pedited->icm.applyHueSatMap, "Color Management", "ApplyHueSatMap", icm.applyHueSatMap, keyFile);
        saveToKeyfile(!pedited || pedited->icm.dcpIlluminant, "Color Management", "DCPIlluminant", icm.dcpIlluminant, keyFile);
        saveToKeyfile(!pedited || pedited->icm.working, "Color Management", "WorkingProfile", icm.working, keyFile);
        saveToKeyfile(!pedited || pedited->icm.output, "Color Management", "OutputProfile", icm.output, keyFile);
        saveToKeyfile(
            !pedited || pedited->icm.outputIntent,
            "Color Management",
        "OutputProfileIntent", {
            {RI_PERCEPTUAL, "Perceptual"},
            {RI_RELATIVE, "Relative"},
            {RI_SATURATION, "Saturation"},
            {RI_ABSOLUTE, "Absolute"}

        },
        icm.outputIntent,
        keyFile
        );
        saveToKeyfile(!pedited || pedited->icm.outputBPC, "Color Management", "OutputBPC", icm.outputBPC, keyFile);
        saveToKeyfile(!pedited || pedited->icm.gamma, "Color Management", "Gammafree", icm.gamma, keyFile);
        saveToKeyfile(!pedited || pedited->icm.freegamma, "Color Management", "Freegamma", icm.freegamma, keyFile);
        saveToKeyfile(!pedited || pedited->icm.gampos, "Color Management", "GammaValue", icm.gampos, keyFile);
        saveToKeyfile(!pedited || pedited->icm.slpos, "Color Management", "GammaSlope", icm.slpos, keyFile);

// Wavelet
        saveToKeyfile(!pedited || pedited->wavelet.enabled, "Wavelet", "Enabled", wavelet.enabled, keyFile);
        saveToKeyfile(!pedited || pedited->wavelet.strength, "Wavelet", "Strength", wavelet.strength, keyFile);
        saveToKeyfile(!pedited || pedited->wavelet.balance, "Wavelet", "Balance", wavelet.balance, keyFile);
        saveToKeyfile(!pedited || pedited->wavelet.iter, "Wavelet", "Iter", wavelet.iter, keyFile);
        saveToKeyfile(!pedited || pedited->wavelet.thres, "Wavelet", "MaxLev", wavelet.thres, keyFile);
        saveToKeyfile(!pedited || pedited->wavelet.Tilesmethod, "Wavelet", "TilesMethod", wavelet.Tilesmethod, keyFile);
        saveToKeyfile(!pedited || pedited->wavelet.daubcoeffmethod, "Wavelet", "DaubMethod", wavelet.daubcoeffmethod, keyFile);
        saveToKeyfile(!pedited || pedited->wavelet.CLmethod, "Wavelet", "ChoiceLevMethod", wavelet.CLmethod, keyFile);
        saveToKeyfile(!pedited || pedited->wavelet.Backmethod, "Wavelet", "BackMethod", wavelet.Backmethod, keyFile);
        saveToKeyfile(!pedited || pedited->wavelet.Lmethod, "Wavelet", "LevMethod", wavelet.Lmethod, keyFile);
        saveToKeyfile(!pedited || pedited->wavelet.Dirmethod, "Wavelet", "DirMethod", wavelet.Dirmethod, keyFile);
        saveToKeyfile(!pedited || pedited->wavelet.greenhigh, "Wavelet", "CBgreenhigh", wavelet.greenhigh, keyFile);
        saveToKeyfile(!pedited || pedited->wavelet.greenmed, "Wavelet", "CBgreenmed", wavelet.greenmed, keyFile);
        saveToKeyfile(!pedited || pedited->wavelet.greenlow, "Wavelet", "CBgreenlow", wavelet.greenlow, keyFile);
        saveToKeyfile(!pedited || pedited->wavelet.bluehigh, "Wavelet", "CBbluehigh", wavelet.bluehigh, keyFile);
        saveToKeyfile(!pedited || pedited->wavelet.bluemed, "Wavelet", "CBbluemed", wavelet.bluemed, keyFile);
        saveToKeyfile(!pedited || pedited->wavelet.bluelow, "Wavelet", "CBbluelow", wavelet.bluelow, keyFile);
        saveToKeyfile(!pedited || pedited->wavelet.expcontrast, "Wavelet", "Expcontrast", wavelet.expcontrast, keyFile);
        saveToKeyfile(!pedited || pedited->wavelet.expchroma, "Wavelet", "Expchroma", wavelet.expchroma, keyFile);
        saveToKeyfile(!pedited || pedited->wavelet.expedge, "Wavelet", "Expedge", wavelet.expedge, keyFile);
        saveToKeyfile(!pedited || pedited->wavelet.expresid, "Wavelet", "Expresid", wavelet.expresid, keyFile);
        saveToKeyfile(!pedited || pedited->wavelet.expfinal, "Wavelet", "Expfinal", wavelet.expfinal, keyFile);
        saveToKeyfile(!pedited || pedited->wavelet.exptoning, "Wavelet", "Exptoning", wavelet.exptoning, keyFile);
        saveToKeyfile(!pedited || pedited->wavelet.expnoise, "Wavelet", "Expnoise", wavelet.expnoise, keyFile);

        for (int i = 0; i < 9; i++) {
            std::stringstream ss;
            ss << "Contrast" << (i + 1);

            saveToKeyfile(!pedited || pedited->wavelet.c[i], "Wavelet", ss.str(), wavelet.c[i], keyFile);
        }

        for (int i = 0; i < 9; i++) {
            std::stringstream ss;
            ss << "Chroma" << (i + 1);

            saveToKeyfile(!pedited || pedited->wavelet.ch[i], "Wavelet", ss.str(), wavelet.ch[i], keyFile);
        }

        saveToKeyfile(!pedited || pedited->wavelet.sup, "Wavelet", "ContExtra", wavelet.sup, keyFile);
        saveToKeyfile(!pedited || pedited->wavelet.HSmethod, "Wavelet", "HSMethod", wavelet.HSmethod, keyFile);
        saveToKeyfile(!pedited || pedited->wavelet.hllev, "Wavelet", "HLRange", wavelet.hllev.toVector(), keyFile);
        saveToKeyfile(!pedited || pedited->wavelet.bllev, "Wavelet", "SHRange", wavelet.bllev.toVector(), keyFile);
        saveToKeyfile(!pedited || pedited->wavelet.edgcont, "Wavelet", "Edgcont", wavelet.edgcont.toVector(), keyFile);
        saveToKeyfile(!pedited || pedited->wavelet.level0noise, "Wavelet", "Level0noise", wavelet.level0noise.toVector(), keyFile);
        saveToKeyfile(!pedited || pedited->wavelet.level1noise, "Wavelet", "Level1noise", wavelet.level1noise.toVector(), keyFile);
        saveToKeyfile(!pedited || pedited->wavelet.level2noise, "Wavelet", "Level2noise", wavelet.level2noise.toVector(), keyFile);
        saveToKeyfile(!pedited || pedited->wavelet.level3noise, "Wavelet", "Level3noise", wavelet.level3noise.toVector(), keyFile);
        saveToKeyfile(!pedited || pedited->wavelet.threshold, "Wavelet", "ThresholdHighlight", wavelet.threshold, keyFile);
        saveToKeyfile(!pedited || pedited->wavelet.threshold2, "Wavelet", "ThresholdShadow", wavelet.threshold2, keyFile);
        saveToKeyfile(!pedited || pedited->wavelet.edgedetect, "Wavelet", "Edgedetect", wavelet.edgedetect, keyFile);
        saveToKeyfile(!pedited || pedited->wavelet.edgedetectthr, "Wavelet", "Edgedetectthr", wavelet.edgedetectthr, keyFile);
        saveToKeyfile(!pedited || pedited->wavelet.edgedetectthr2, "Wavelet", "EdgedetectthrHi", wavelet.edgedetectthr2, keyFile);
        saveToKeyfile(!pedited || pedited->wavelet.edgesensi, "Wavelet", "Edgesensi", wavelet.edgesensi, keyFile);
        saveToKeyfile(!pedited || pedited->wavelet.edgeampli, "Wavelet", "Edgeampli", wavelet.edgeampli, keyFile);
        saveToKeyfile(!pedited || pedited->wavelet.chroma, "Wavelet", "ThresholdChroma", wavelet.chroma, keyFile);
        saveToKeyfile(!pedited || pedited->wavelet.CHmethod, "Wavelet", "CHromaMethod", wavelet.CHmethod, keyFile);
        saveToKeyfile(!pedited || pedited->wavelet.Medgreinf, "Wavelet", "Medgreinf", wavelet.Medgreinf, keyFile);
        saveToKeyfile(!pedited || pedited->wavelet.CHSLmethod, "Wavelet", "CHSLromaMethod", wavelet.CHSLmethod, keyFile);
        saveToKeyfile(!pedited || pedited->wavelet.EDmethod, "Wavelet", "EDMethod", wavelet.EDmethod, keyFile);
        saveToKeyfile(!pedited || pedited->wavelet.NPmethod, "Wavelet", "NPMethod", wavelet.NPmethod, keyFile);
        saveToKeyfile(!pedited || pedited->wavelet.BAmethod, "Wavelet", "BAMethod", wavelet.BAmethod, keyFile);
        saveToKeyfile(!pedited || pedited->wavelet.TMmethod, "Wavelet", "TMMethod", wavelet.TMmethod, keyFile);
        saveToKeyfile(!pedited || pedited->wavelet.chro, "Wavelet", "ChromaLink", wavelet.chro, keyFile);
        saveToKeyfile(!pedited || pedited->wavelet.ccwcurve, "Wavelet", "ContrastCurve", wavelet.ccwcurve, keyFile);
        saveToKeyfile(!pedited || pedited->wavelet.pastlev, "Wavelet", "Pastlev", wavelet.pastlev.toVector(), keyFile);
        saveToKeyfile(!pedited || pedited->wavelet.satlev, "Wavelet", "Satlev", wavelet.satlev.toVector(), keyFile);
        saveToKeyfile(!pedited || pedited->wavelet.opacityCurveRG, "Wavelet", "OpacityCurveRG", wavelet.opacityCurveRG, keyFile);
        saveToKeyfile(!pedited || pedited->wavelet.opacityCurveBY, "Wavelet", "OpacityCurveBY", wavelet.opacityCurveBY, keyFile);
        saveToKeyfile(!pedited || pedited->wavelet.opacityCurveW, "Wavelet", "OpacityCurveW", wavelet.opacityCurveW, keyFile);
        saveToKeyfile(!pedited || pedited->wavelet.opacityCurveWL, "Wavelet", "OpacityCurveWL", wavelet.opacityCurveWL, keyFile);
        saveToKeyfile(!pedited || pedited->wavelet.hhcurve, "Wavelet", "HHcurve", wavelet.hhcurve, keyFile);
        saveToKeyfile(!pedited || pedited->wavelet.Chcurve, "Wavelet", "CHcurve", wavelet.Chcurve, keyFile);
        saveToKeyfile(!pedited || pedited->wavelet.wavclCurve, "Wavelet", "WavclCurve", wavelet.wavclCurve, keyFile);
        saveToKeyfile(!pedited || pedited->wavelet.median, "Wavelet", "Median", wavelet.median, keyFile);
        saveToKeyfile(!pedited || pedited->wavelet.medianlev, "Wavelet", "Medianlev", wavelet.medianlev, keyFile);
        saveToKeyfile(!pedited || pedited->wavelet.linkedg, "Wavelet", "Linkedg", wavelet.linkedg, keyFile);
        saveToKeyfile(!pedited || pedited->wavelet.cbenab, "Wavelet", "CBenab", wavelet.cbenab, keyFile);
        saveToKeyfile(!pedited || pedited->wavelet.lipst, "Wavelet", "Lipst", wavelet.lipst, keyFile);
        saveToKeyfile(!pedited || pedited->wavelet.skinprotect, "Wavelet", "Skinprotect", wavelet.skinprotect, keyFile);
        saveToKeyfile(!pedited || pedited->wavelet.hueskin, "Wavelet", "Hueskin", wavelet.hueskin.toVector(), keyFile);
        saveToKeyfile(!pedited || pedited->wavelet.edgrad, "Wavelet", "Edgrad", wavelet.edgrad, keyFile);
        saveToKeyfile(!pedited || pedited->wavelet.edgval, "Wavelet", "Edgval", wavelet.edgval, keyFile);
        saveToKeyfile(!pedited || pedited->wavelet.edgthresh, "Wavelet", "ThrEdg", wavelet.edgthresh, keyFile);
        saveToKeyfile(!pedited || pedited->wavelet.avoid, "Wavelet", "AvoidColorShift", wavelet.avoid, keyFile);
        saveToKeyfile(!pedited || pedited->wavelet.tmr, "Wavelet", "TMr", wavelet.tmr, keyFile);
        saveToKeyfile(!pedited || pedited->wavelet.rescon, "Wavelet", "ResidualcontShadow", wavelet.rescon, keyFile);
        saveToKeyfile(!pedited || pedited->wavelet.resconH, "Wavelet", "ResidualcontHighlight", wavelet.resconH, keyFile);
        saveToKeyfile(!pedited || pedited->wavelet.thr, "Wavelet", "ThresholdResidShadow", wavelet.thr, keyFile);
        saveToKeyfile(!pedited || pedited->wavelet.thrH, "Wavelet", "ThresholdResidHighLight", wavelet.thrH, keyFile);
        saveToKeyfile(!pedited || pedited->wavelet.reschro, "Wavelet", "Residualchroma", wavelet.reschro, keyFile);
        saveToKeyfile(!pedited || pedited->wavelet.tmrs, "Wavelet", "ResidualTM", wavelet.tmrs, keyFile);
        saveToKeyfile(!pedited || pedited->wavelet.gamma, "Wavelet", "Residualgamma", wavelet.gamma, keyFile);
        saveToKeyfile(!pedited || pedited->wavelet.sky, "Wavelet", "HueRangeResidual", wavelet.sky, keyFile);
        saveToKeyfile(!pedited || pedited->wavelet.hueskin2, "Wavelet", "HueRange", wavelet.hueskin2.toVector(), keyFile);
        saveToKeyfile(!pedited || pedited->wavelet.contrast, "Wavelet", "Contrast", wavelet.contrast, keyFile);

// Directional pyramid equalizer
        saveToKeyfile(!pedited || pedited->dirpyrequalizer.enabled, "Directional Pyramid Equalizer", "Enabled", dirpyrequalizer.enabled, keyFile);
        saveToKeyfile(!pedited || pedited->dirpyrequalizer.gamutlab, "Directional Pyramid Equalizer", "Gamutlab", dirpyrequalizer.gamutlab, keyFile);
        saveToKeyfile(!pedited || pedited->dirpyrequalizer.cbdlMethod, "Directional Pyramid Equalizer", "cbdlMethod", dirpyrequalizer.cbdlMethod, keyFile);

        for (int i = 0; i < 6; i++) {
            std::stringstream ss;
            ss << "Mult" << i;

            saveToKeyfile(!pedited || pedited->dirpyrequalizer.mult[i], "Directional Pyramid Equalizer", ss.str(), dirpyrequalizer.mult[i], keyFile);
        }

        saveToKeyfile(!pedited || pedited->dirpyrequalizer.threshold, "Directional Pyramid Equalizer", "Threshold", dirpyrequalizer.threshold, keyFile);
        saveToKeyfile(!pedited || pedited->dirpyrequalizer.skinprotect, "Directional Pyramid Equalizer", "Skinprotect", dirpyrequalizer.skinprotect, keyFile);
        saveToKeyfile(!pedited || pedited->dirpyrequalizer.hueskin, "Directional Pyramid Equalizer", "Hueskin", dirpyrequalizer.hueskin.toVector(), keyFile);

// HSV Equalizer
        saveToKeyfile(!pedited || pedited->hsvequalizer.enabled, "HSV Equalizer", "Enabled", hsvequalizer.enabled, keyFile);
        saveToKeyfile(!pedited || pedited->hsvequalizer.hcurve, "HSV Equalizer", "HCurve", hsvequalizer.hcurve, keyFile);
        saveToKeyfile(!pedited || pedited->hsvequalizer.scurve, "HSV Equalizer", "SCurve", hsvequalizer.scurve, keyFile);
        saveToKeyfile(!pedited || pedited->hsvequalizer.vcurve, "HSV Equalizer", "VCurve", hsvequalizer.vcurve, keyFile);

// Film simulation
        saveToKeyfile(!pedited || pedited->filmSimulation.enabled, "Film Simulation", "Enabled", filmSimulation.enabled, keyFile);
        saveToKeyfile(!pedited || pedited->filmSimulation.clutFilename, "Film Simulation", "ClutFilename", filmSimulation.clutFilename, keyFile);
        saveToKeyfile(!pedited || pedited->filmSimulation.strength, "Film Simulation", "Strength", filmSimulation.strength, keyFile);

        saveToKeyfile(!pedited || pedited->rgbCurves.enabled, "RGB Curves", "Enabled", rgbCurves.enabled, keyFile);
        saveToKeyfile(!pedited || pedited->rgbCurves.lumamode, "RGB Curves", "LumaMode", rgbCurves.lumamode, keyFile);
        saveToKeyfile(!pedited || pedited->rgbCurves.rcurve, "RGB Curves", "rCurve", rgbCurves.rcurve, keyFile);
        saveToKeyfile(!pedited || pedited->rgbCurves.gcurve, "RGB Curves", "gCurve", rgbCurves.gcurve, keyFile);
        saveToKeyfile(!pedited || pedited->rgbCurves.bcurve, "RGB Curves", "bCurve", rgbCurves.bcurve, keyFile);

// Color toning
        saveToKeyfile(!pedited || pedited->colorToning.enabled, "ColorToning", "Enabled", colorToning.enabled, keyFile);
        saveToKeyfile(!pedited || pedited->colorToning.method, "ColorToning", "Method", colorToning.method, keyFile);
        saveToKeyfile(!pedited || pedited->colorToning.lumamode, "ColorToning", "Lumamode", colorToning.lumamode, keyFile);
        saveToKeyfile(!pedited || pedited->colorToning.twocolor, "ColorToning", "Twocolor", colorToning.twocolor, keyFile);
        saveToKeyfile(!pedited || pedited->colorToning.redlow, "ColorToning", "Redlow", colorToning.redlow, keyFile);
        saveToKeyfile(!pedited || pedited->colorToning.greenlow, "ColorToning", "Greenlow", colorToning.greenlow, keyFile);
        saveToKeyfile(!pedited || pedited->colorToning.bluelow, "ColorToning", "Bluelow", colorToning.bluelow, keyFile);
        saveToKeyfile(!pedited || pedited->colorToning.satlow, "ColorToning", "Satlow", colorToning.satlow, keyFile);
        saveToKeyfile(!pedited || pedited->colorToning.balance, "ColorToning", "Balance", colorToning.balance, keyFile);
        saveToKeyfile(!pedited || pedited->colorToning.sathigh, "ColorToning", "Sathigh", colorToning.sathigh, keyFile);
        saveToKeyfile(!pedited || pedited->colorToning.redmed, "ColorToning", "Redmed", colorToning.redmed, keyFile);
        saveToKeyfile(!pedited || pedited->colorToning.greenmed, "ColorToning", "Greenmed", colorToning.greenmed, keyFile);
        saveToKeyfile(!pedited || pedited->colorToning.bluemed, "ColorToning", "Bluemed", colorToning.bluemed, keyFile);
        saveToKeyfile(!pedited || pedited->colorToning.redhigh, "ColorToning", "Redhigh", colorToning.redhigh, keyFile);
        saveToKeyfile(!pedited || pedited->colorToning.greenhigh, "ColorToning", "Greenhigh", colorToning.greenhigh, keyFile);
        saveToKeyfile(!pedited || pedited->colorToning.bluehigh, "ColorToning", "Bluehigh", colorToning.bluehigh, keyFile);
        saveToKeyfile(!pedited || pedited->colorToning.autosat, "ColorToning", "Autosat", colorToning.autosat, keyFile);
        saveToKeyfile(!pedited || pedited->colorToning.opacityCurve, "ColorToning", "OpacityCurve", colorToning.opacityCurve, keyFile);
        saveToKeyfile(!pedited || pedited->colorToning.colorCurve, "ColorToning", "ColorCurve", colorToning.colorCurve, keyFile);
        saveToKeyfile(!pedited || pedited->colorToning.satprotectionthreshold, "ColorToning", "SatProtectionThreshold", colorToning.satProtectionThreshold, keyFile);
        saveToKeyfile(!pedited || pedited->colorToning.saturatedopacity, "ColorToning", "SaturatedOpacity", colorToning.saturatedOpacity, keyFile);
        saveToKeyfile(!pedited || pedited->colorToning.strength, "ColorToning", "Strength", colorToning.strength, keyFile);
        saveToKeyfile(!pedited || pedited->colorToning.hlColSat, "ColorToning", "HighlightsColorSaturation", colorToning.hlColSat.toVector(), keyFile);
        saveToKeyfile(!pedited || pedited->colorToning.shadowsColSat, "ColorToning", "ShadowsColorSaturation", colorToning.shadowsColSat.toVector(), keyFile);
        saveToKeyfile(!pedited || pedited->colorToning.clcurve, "ColorToning", "ClCurve", colorToning.clcurve, keyFile);
        saveToKeyfile(!pedited || pedited->colorToning.cl2curve, "ColorToning", "Cl2Curve", colorToning.cl2curve, keyFile);

// Raw
        saveToKeyfile(!pedited || pedited->raw.darkFrame, "RAW", "DarkFrame", relativePathIfInside(fname, fnameAbsolute, raw.dark_frame), keyFile);
        saveToKeyfile(!pedited || pedited->raw.df_autoselect, "RAW", "DarkFrameAuto", raw.df_autoselect, keyFile);
        saveToKeyfile(!pedited || pedited->raw.ff_file, "RAW", "FlatFieldFile", relativePathIfInside(fname, fnameAbsolute, raw.ff_file), keyFile);
        saveToKeyfile(!pedited || pedited->raw.ff_AutoSelect, "RAW", "FlatFieldAutoSelect", raw.ff_AutoSelect, keyFile);
        saveToKeyfile(!pedited || pedited->raw.ff_BlurRadius, "RAW", "FlatFieldBlurRadius", raw.ff_BlurRadius, keyFile);
        saveToKeyfile(!pedited || pedited->raw.ff_BlurType, "RAW", "FlatFieldBlurType", raw.ff_BlurType, keyFile);
        saveToKeyfile(!pedited || pedited->raw.ff_AutoClipControl, "RAW", "FlatFieldAutoClipControl", raw.ff_AutoClipControl, keyFile);
        saveToKeyfile(!pedited || pedited->raw.ff_clipControl, "RAW", "FlatFieldClipControl", raw.ff_clipControl, keyFile);
        saveToKeyfile(!pedited || pedited->raw.ca_autocorrect, "RAW", "CA", raw.ca_autocorrect, keyFile);
        saveToKeyfile(!pedited || pedited->raw.cared, "RAW", "CARed", raw.cared, keyFile);
        saveToKeyfile(!pedited || pedited->raw.cablue, "RAW", "CABlue", raw.cablue, keyFile);
        saveToKeyfile(!pedited || pedited->raw.hotPixelFilter, "RAW", "HotPixelFilter", raw.hotPixelFilter, keyFile);
        saveToKeyfile(!pedited || pedited->raw.deadPixelFilter, "RAW", "DeadPixelFilter", raw.deadPixelFilter, keyFile);
        saveToKeyfile(!pedited || pedited->raw.hotdeadpix_thresh, "RAW", "HotDeadPixelThresh", raw.hotdeadpix_thresh, keyFile);
        saveToKeyfile(!pedited || pedited->raw.bayersensor.method, "RAW Bayer", "Method", raw.bayersensor.method, keyFile);
        saveToKeyfile(!pedited || pedited->raw.bayersensor.imageNum, "RAW Bayer", "ImageNum", raw.bayersensor.imageNum + 1, keyFile);
        saveToKeyfile(!pedited || pedited->raw.bayersensor.ccSteps, "RAW Bayer", "CcSteps", raw.bayersensor.ccSteps, keyFile);
        saveToKeyfile(!pedited || pedited->raw.bayersensor.exBlack0, "RAW Bayer", "PreBlack0", raw.bayersensor.black0, keyFile);
        saveToKeyfile(!pedited || pedited->raw.bayersensor.exBlack1, "RAW Bayer", "PreBlack1", raw.bayersensor.black1, keyFile);
        saveToKeyfile(!pedited || pedited->raw.bayersensor.exBlack2, "RAW Bayer", "PreBlack2", raw.bayersensor.black2, keyFile);
        saveToKeyfile(!pedited || pedited->raw.bayersensor.exBlack3, "RAW Bayer", "PreBlack3", raw.bayersensor.black3, keyFile);
        saveToKeyfile(!pedited || pedited->raw.bayersensor.exTwoGreen, "RAW Bayer", "PreTwoGreen", raw.bayersensor.twogreen, keyFile);
        saveToKeyfile(!pedited || pedited->raw.bayersensor.linenoise, "RAW Bayer", "LineDenoise", raw.bayersensor.linenoise, keyFile);
        saveToKeyfile(!pedited || pedited->raw.bayersensor.greenEq, "RAW Bayer", "GreenEqThreshold", raw.bayersensor.greenthresh, keyFile);
        saveToKeyfile(!pedited || pedited->raw.bayersensor.dcbIterations, "RAW Bayer", "DCBIterations", raw.bayersensor.dcb_iterations, keyFile);
        saveToKeyfile(!pedited || pedited->raw.bayersensor.dcbEnhance, "RAW Bayer", "DCBEnhance", raw.bayersensor.dcb_enhance, keyFile);
        saveToKeyfile(!pedited || pedited->raw.bayersensor.lmmseIterations, "RAW Bayer", "LMMSEIterations", raw.bayersensor.lmmse_iterations, keyFile);
        saveToKeyfile(!pedited || pedited->raw.bayersensor.pixelShiftMotion, "RAW Bayer", "PixelShiftMotion", raw.bayersensor.pixelShiftMotion, keyFile);
        saveToKeyfile(!pedited || pedited->raw.bayersensor.pixelShiftMotionCorrection, "RAW Bayer", "PixelShiftMotionCorrection", toUnderlying(raw.bayersensor.pixelShiftMotionCorrection), keyFile);
        saveToKeyfile(!pedited || pedited->raw.bayersensor.pixelShiftMotionCorrectionMethod, "RAW Bayer", "PixelShiftMotionCorrectionMethod", toUnderlying(raw.bayersensor.pixelShiftMotionCorrectionMethod), keyFile);
        saveToKeyfile(!pedited || pedited->raw.bayersensor.pixelShiftStddevFactorGreen, "RAW Bayer", "pixelShiftStddevFactorGreen", raw.bayersensor.pixelShiftStddevFactorGreen, keyFile);
        saveToKeyfile(!pedited || pedited->raw.bayersensor.pixelShiftStddevFactorRed, "RAW Bayer", "pixelShiftStddevFactorRed", raw.bayersensor.pixelShiftStddevFactorRed, keyFile);
        saveToKeyfile(!pedited || pedited->raw.bayersensor.pixelShiftStddevFactorBlue, "RAW Bayer", "pixelShiftStddevFactorBlue", raw.bayersensor.pixelShiftStddevFactorBlue, keyFile);
        saveToKeyfile(!pedited || pedited->raw.bayersensor.pixelShiftEperIso, "RAW Bayer", "PixelShiftEperIso", raw.bayersensor.pixelShiftEperIso, keyFile);
        saveToKeyfile(!pedited || pedited->raw.bayersensor.pixelShiftNreadIso, "RAW Bayer", "PixelShiftNreadIso", raw.bayersensor.pixelShiftNreadIso, keyFile);
        saveToKeyfile(!pedited || pedited->raw.bayersensor.pixelShiftPrnu, "RAW Bayer", "PixelShiftPrnu", raw.bayersensor.pixelShiftPrnu, keyFile);
        saveToKeyfile(!pedited || pedited->raw.bayersensor.pixelShiftSigma, "RAW Bayer", "PixelShiftSigma", raw.bayersensor.pixelShiftSigma, keyFile);
        saveToKeyfile(!pedited || pedited->raw.bayersensor.pixelShiftSum, "RAW Bayer", "PixelShiftSum", raw.bayersensor.pixelShiftSum, keyFile);
        saveToKeyfile(!pedited || pedited->raw.bayersensor.pixelShiftRedBlueWeight, "RAW Bayer", "PixelShiftRedBlueWeight", raw.bayersensor.pixelShiftRedBlueWeight, keyFile);
        saveToKeyfile(!pedited || pedited->raw.bayersensor.pixelShiftShowMotion, "RAW Bayer", "PixelShiftShowMotion", raw.bayersensor.pixelShiftShowMotion, keyFile);
        saveToKeyfile(!pedited || pedited->raw.bayersensor.pixelShiftShowMotionMaskOnly, "RAW Bayer", "PixelShiftShowMotionMaskOnly", raw.bayersensor.pixelShiftShowMotionMaskOnly, keyFile);
        saveToKeyfile(!pedited || pedited->raw.bayersensor.pixelShiftAutomatic, "RAW Bayer", "pixelShiftAutomatic", raw.bayersensor.pixelShiftAutomatic, keyFile);
        saveToKeyfile(!pedited || pedited->raw.bayersensor.pixelShiftNonGreenHorizontal, "RAW Bayer", "pixelShiftNonGreenHorizontal", raw.bayersensor.pixelShiftNonGreenHorizontal, keyFile);
        saveToKeyfile(!pedited || pedited->raw.bayersensor.pixelShiftNonGreenVertical, "RAW Bayer", "pixelShiftNonGreenVertical", raw.bayersensor.pixelShiftNonGreenVertical, keyFile);
        saveToKeyfile(!pedited || pedited->raw.bayersensor.pixelShiftHoleFill, "RAW Bayer", "pixelShiftHoleFill", raw.bayersensor.pixelShiftHoleFill, keyFile);
        saveToKeyfile(!pedited || pedited->raw.bayersensor.pixelShiftMedian, "RAW Bayer", "pixelShiftMedian", raw.bayersensor.pixelShiftMedian, keyFile);
        saveToKeyfile(!pedited || pedited->raw.bayersensor.pixelShiftMedian3, "RAW Bayer", "pixelShiftMedian3", raw.bayersensor.pixelShiftMedian3, keyFile);
        saveToKeyfile(!pedited || pedited->raw.bayersensor.pixelShiftGreen, "RAW Bayer", "pixelShiftGreen", raw.bayersensor.pixelShiftGreen, keyFile);
        saveToKeyfile(!pedited || pedited->raw.bayersensor.pixelShiftBlur, "RAW Bayer", "pixelShiftBlur", raw.bayersensor.pixelShiftBlur, keyFile);
        saveToKeyfile(!pedited || pedited->raw.bayersensor.pixelShiftSmooth, "RAW Bayer", "pixelShiftSmoothFactor", raw.bayersensor.pixelShiftSmoothFactor, keyFile);
        saveToKeyfile(!pedited || pedited->raw.bayersensor.pixelShiftExp0, "RAW Bayer", "pixelShiftExp0", raw.bayersensor.pixelShiftExp0, keyFile);
        saveToKeyfile(!pedited || pedited->raw.bayersensor.pixelShiftLmmse, "RAW Bayer", "pixelShiftLmmse", raw.bayersensor.pixelShiftLmmse, keyFile);
        saveToKeyfile(!pedited || pedited->raw.bayersensor.pixelShiftEqualBright, "RAW Bayer", "pixelShiftEqualBright", raw.bayersensor.pixelShiftEqualBright, keyFile);
        saveToKeyfile(!pedited || pedited->raw.bayersensor.pixelShiftEqualBrightChannel, "RAW Bayer", "pixelShiftEqualBrightChannel", raw.bayersensor.pixelShiftEqualBrightChannel, keyFile);
        saveToKeyfile(!pedited || pedited->raw.bayersensor.pixelShiftNonGreenCross, "RAW Bayer", "pixelShiftNonGreenCross", raw.bayersensor.pixelShiftNonGreenCross, keyFile);
        saveToKeyfile(!pedited || pedited->raw.bayersensor.pixelShiftNonGreenCross2, "RAW Bayer", "pixelShiftNonGreenCross2", raw.bayersensor.pixelShiftNonGreenCross2, keyFile);
        saveToKeyfile(!pedited || pedited->raw.bayersensor.pixelShiftNonGreenAmaze, "RAW Bayer", "pixelShiftNonGreenAmaze", raw.bayersensor.pixelShiftNonGreenAmaze, keyFile);
        saveToKeyfile(!pedited || pedited->raw.xtranssensor.method, "RAW X-Trans", "Method", raw.xtranssensor.method, keyFile);
        saveToKeyfile(!pedited || pedited->raw.xtranssensor.ccSteps, "RAW X-Trans", "CcSteps", raw.xtranssensor.ccSteps, keyFile);
        saveToKeyfile(!pedited || pedited->raw.xtranssensor.exBlackRed, "RAW X-Trans", "PreBlackRed", raw.xtranssensor.blackred, keyFile);
        saveToKeyfile(!pedited || pedited->raw.xtranssensor.exBlackGreen, "RAW X-Trans", "PreBlackGreen", raw.xtranssensor.blackgreen, keyFile);
        saveToKeyfile(!pedited || pedited->raw.xtranssensor.exBlackBlue, "RAW X-Trans", "PreBlackBlue", raw.xtranssensor.blackblue, keyFile);

// Raw exposition
        saveToKeyfile(!pedited || pedited->raw.exPos, "RAW", "PreExposure", raw.expos, keyFile);
        saveToKeyfile(!pedited || pedited->raw.exPreser, "RAW", "PrePreserv", raw.preser, keyFile);

// EXIF change list
        if (!pedited || pedited->exif) {
            for (ExifPairs::const_iterator i = exif.begin(); i != exif.end(); ++i) {
                keyFile.set_string("Exif", i->first, i->second);
            }
        }

// IPTC change list
        if (!pedited || pedited->iptc) {
            for (IPTCPairs::const_iterator i = iptc.begin(); i != iptc.end(); ++i) {
                Glib::ArrayHandle<Glib::ustring> values = i->second;
                keyFile.set_string_list("IPTC", i->first, values);
            }
        }

        sPParams = keyFile.to_data();

    } catch (Glib::KeyFileError&) {}

    if (sPParams.empty()) {
        return 1;
    }

    int error1, error2;
    error1 = write(fname, sPParams);

    if (!fname2.empty()) {

        error2 = write(fname2, sPParams);
        // If at least one file has been saved, it's a success
        return error1 & error2;
    } else {
        return error1;
    }
}

int ProcParams::load(const Glib::ustring& fname, ParamsEdited* pedited)
{
    setlocale(LC_NUMERIC, "C");  // to set decimal point to "."

    if (fname.empty()) {
        return 1;
    }

    Glib::KeyFile keyFile;

    try {
        if (pedited) {
            pedited->set(false);
        }

        if (!Glib::file_test(fname, Glib::FILE_TEST_EXISTS) ||
                !keyFile.load_from_file(fname)) {
            return 1;
        }

        ppVersion = PPVERSION;
        appVersion = RTVERSION;

        if (keyFile.has_group("Version")) {
            if (keyFile.has_key("Version", "AppVersion")) {
                appVersion = keyFile.get_string("Version", "AppVersion");
            }

            if (keyFile.has_key("Version", "Version")) {
                ppVersion = keyFile.get_integer("Version", "Version");
            }
        }

        if (keyFile.has_group("General")) {
            assignFromKeyfile(keyFile, "General", "Rank", pedited, rank, pedited->general.rank);
            assignFromKeyfile(keyFile, "General", "ColorLabel", pedited, colorlabel, pedited->general.colorlabel);
            assignFromKeyfile(keyFile, "General", "InTrash", pedited, inTrash, pedited->general.intrash);
        }

        if (keyFile.has_group("Exposure")) {
            if (ppVersion < PPVERSION_AEXP) {
                toneCurve.autoexp = false; // prevent execution of autoexp when opening file created with earlier verions of autoexp algorithm
            } else {
                assignFromKeyfile(keyFile, "Exposure", "Auto", pedited, toneCurve.autoexp, pedited->toneCurve.autoexp);
            }

            assignFromKeyfile(keyFile, "Exposure", "Clip", pedited, toneCurve.clip, pedited->toneCurve.clip);
            assignFromKeyfile(keyFile, "Exposure", "Compensation", pedited, toneCurve.expcomp, pedited->toneCurve.expcomp);
            assignFromKeyfile(keyFile, "Exposure", "Brightness", pedited, toneCurve.brightness, pedited->toneCurve.brightness);
            assignFromKeyfile(keyFile, "Exposure", "Contrast", pedited, toneCurve.contrast, pedited->toneCurve.contrast);
            assignFromKeyfile(keyFile, "Exposure", "Saturation", pedited, toneCurve.saturation, pedited->toneCurve.saturation);
            assignFromKeyfile(keyFile, "Exposure", "Black", pedited, toneCurve.black, pedited->toneCurve.black);
            assignFromKeyfile(keyFile, "Exposure", "HighlightCompr", pedited, toneCurve.hlcompr, pedited->toneCurve.hlcompr);
            assignFromKeyfile(keyFile, "Exposure", "HighlightComprThreshold", pedited, toneCurve.hlcomprthresh, pedited->toneCurve.hlcomprthresh);
            assignFromKeyfile(keyFile, "Exposure", "ShadowCompr", pedited, toneCurve.shcompr, pedited->toneCurve.shcompr);

            if (toneCurve.shcompr > 100) {
                toneCurve.shcompr = 100; // older pp3 files can have values above 100.
            }

            const std::map<std::string, ToneCurveParams::TcMode> tc_mapping = {
                {"Standard", ToneCurveParams::TcMode::STD},
                {"FilmLike", ToneCurveParams::TcMode::FILMLIKE},
                {"SatAndValueBlending", ToneCurveParams::TcMode::SATANDVALBLENDING},
                {"WeightedStd", ToneCurveParams::TcMode::WEIGHTEDSTD},
                {"Luminance", ToneCurveParams::TcMode::LUMINANCE},
                {"Perceptual", ToneCurveParams::TcMode::PERCEPTUAL}
            };

            assignFromKeyfile(keyFile, "Exposure", "CurveMode", pedited, tc_mapping, toneCurve.curveMode, pedited->toneCurve.curveMode);
            assignFromKeyfile(keyFile, "Exposure", "CurveMode2", pedited, tc_mapping, toneCurve.curveMode2, pedited->toneCurve.curveMode2);

            if (ppVersion > 200) {
                assignFromKeyfile(keyFile, "Exposure", "Curve", pedited, toneCurve.curve, pedited->toneCurve.curve);
                assignFromKeyfile(keyFile, "Exposure", "Curve2", pedited, toneCurve.curve2, pedited->toneCurve.curve2);
            }
        }

        if (keyFile.has_group("HLRecovery")) {
            assignFromKeyfile(keyFile, "HLRecovery", "Enabled", pedited, toneCurve.hrenabled, pedited->toneCurve.hrenabled);
            assignFromKeyfile(keyFile, "HLRecovery", "Method", pedited, toneCurve.method, pedited->toneCurve.method);
        }

        if (keyFile.has_group("Channel Mixer")) {
            if (ppVersion >= 329) {
                assignFromKeyfile(keyFile, "Channel Mixer", "Enabled", pedited, chmixer.enabled, pedited->chmixer.enabled);
            } else {
                chmixer.enabled = true;

                if (pedited) {
                    pedited->chmixer.enabled = true;
                }
            }

            if (keyFile.has_key("Channel Mixer", "Red") && keyFile.has_key("Channel Mixer", "Green") && keyFile.has_key("Channel Mixer", "Blue")) {
                const std::vector<int> rmix = keyFile.get_integer_list("Channel Mixer", "Red");
                const std::vector<int> gmix = keyFile.get_integer_list("Channel Mixer", "Green");
                const std::vector<int> bmix = keyFile.get_integer_list("Channel Mixer", "Blue");

                if (rmix.size() == 3 && gmix.size() == 3 && bmix.size() == 3) {
                    memcpy(chmixer.red,   rmix.data(), 3 * sizeof(int));
                    memcpy(chmixer.green, gmix.data(), 3 * sizeof(int));
                    memcpy(chmixer.blue,  bmix.data(), 3 * sizeof(int));
                }

                if (pedited) {
                    pedited->chmixer.red[0] =   pedited->chmixer.red[1] =   pedited->chmixer.red[2] = true;
                    pedited->chmixer.green[0] = pedited->chmixer.green[1] = pedited->chmixer.green[2] = true;
                    pedited->chmixer.blue[0] =  pedited->chmixer.blue[1] =  pedited->chmixer.blue[2] = true;
                }
            }
        }

        if (keyFile.has_group("Black & White")) {
            assignFromKeyfile(keyFile, "Black & White", "Enabled", pedited, blackwhite.enabled, pedited->blackwhite.enabled);
            assignFromKeyfile(keyFile, "Black & White", "Method", pedited, blackwhite.method, pedited->blackwhite.method);
            assignFromKeyfile(keyFile, "Black & White", "Auto", pedited, blackwhite.autoc, pedited->blackwhite.autoc);
            assignFromKeyfile(keyFile, "Black & White", "ComplementaryColors", pedited, blackwhite.enabledcc, pedited->blackwhite.enabledcc);
            assignFromKeyfile(keyFile, "Black & White", "MixerRed", pedited, blackwhite.mixerRed, pedited->blackwhite.mixerRed);
            assignFromKeyfile(keyFile, "Black & White", "MixerOrange", pedited, blackwhite.mixerOrange, pedited->blackwhite.mixerOrange);
            assignFromKeyfile(keyFile, "Black & White", "MixerYellow", pedited, blackwhite.mixerYellow, pedited->blackwhite.mixerYellow);
            assignFromKeyfile(keyFile, "Black & White", "MixerGreen", pedited, blackwhite.mixerGreen, pedited->blackwhite.mixerGreen);
            assignFromKeyfile(keyFile, "Black & White", "MixerCyan", pedited, blackwhite.mixerCyan, pedited->blackwhite.mixerCyan);
            assignFromKeyfile(keyFile, "Black & White", "MixerBlue", pedited, blackwhite.mixerBlue, pedited->blackwhite.mixerBlue);
            assignFromKeyfile(keyFile, "Black & White", "MixerMagenta", pedited, blackwhite.mixerMagenta, pedited->blackwhite.mixerMagenta);
            assignFromKeyfile(keyFile, "Black & White", "MixerPurple", pedited, blackwhite.mixerPurple, pedited->blackwhite.mixerPurple);
            assignFromKeyfile(keyFile, "Black & White", "GammaRed", pedited, blackwhite.gammaRed, pedited->blackwhite.gammaRed);
            assignFromKeyfile(keyFile, "Black & White", "GammaGreen", pedited, blackwhite.gammaGreen, pedited->blackwhite.gammaGreen);
            assignFromKeyfile(keyFile, "Black & White", "GammaBlue", pedited, blackwhite.gammaBlue, pedited->blackwhite.gammaBlue);
            assignFromKeyfile(keyFile, "Black & White", "Filter", pedited, blackwhite.filter, pedited->blackwhite.filter);
            assignFromKeyfile(keyFile, "Black & White", "Setting", pedited, blackwhite.setting, pedited->blackwhite.setting);
            assignFromKeyfile(keyFile, "Black & White", "LuminanceCurve", pedited, blackwhite.luminanceCurve, pedited->blackwhite.luminanceCurve);

            assignFromKeyfile(keyFile, "Black & White", "BeforeCurve", pedited, blackwhite.beforeCurve, pedited->blackwhite.beforeCurve);

            assignFromKeyfile(keyFile, "Black & White", "Algorithm", pedited, blackwhite.algo, pedited->blackwhite.algo);
            assignFromKeyfile(
                keyFile,
                "Black & White",
                "BeforeCurveMode",
            pedited, {
                {"Standard", BlackWhiteParams::TcMode::STD_BW},
                {"FilmLike", BlackWhiteParams::TcMode::FILMLIKE_BW},
                {"SatAndValueBlending", BlackWhiteParams::TcMode::SATANDVALBLENDING_BW},
                {"WeightedStd", BlackWhiteParams::TcMode::WEIGHTEDSTD_BW}
            },
            blackwhite.beforeCurveMode,
            pedited->blackwhite.beforeCurveMode
            );

            assignFromKeyfile(keyFile, "Black & White", "AfterCurve", pedited, blackwhite.afterCurve, pedited->blackwhite.afterCurve);
            assignFromKeyfile(
                keyFile,
                "Black & White",
                "AfterCurveMode",
            pedited, {
                {"Standard", BlackWhiteParams::TcMode::STD_BW},
                {"WeightedStd", BlackWhiteParams::TcMode::WEIGHTEDSTD_BW}
            },
            blackwhite.afterCurveMode,
            pedited->blackwhite.afterCurveMode
            );
        }

        if (keyFile.has_group("Retinex")) {
            assignFromKeyfile(keyFile, "Retinex", "Median", pedited, retinex.medianmap, pedited->retinex.medianmap);
            assignFromKeyfile(keyFile, "Retinex", "RetinexMethod", pedited, retinex.retinexMethod, pedited->retinex.retinexMethod);
            assignFromKeyfile(keyFile, "Retinex", "mapMethod", pedited, retinex.mapMethod, pedited->retinex.mapMethod);
            assignFromKeyfile(keyFile, "Retinex", "viewMethod", pedited, retinex.viewMethod, pedited->retinex.viewMethod);

            assignFromKeyfile(keyFile, "Retinex", "Retinexcolorspace", pedited, retinex.retinexcolorspace, pedited->retinex.retinexcolorspace);
            assignFromKeyfile(keyFile, "Retinex", "Gammaretinex", pedited, retinex.gammaretinex, pedited->retinex.gammaretinex);
            assignFromKeyfile(keyFile, "Retinex", "Enabled", pedited, retinex.enabled, pedited->retinex.enabled);
            assignFromKeyfile(keyFile, "Retinex", "Neigh", pedited, retinex.neigh, pedited->retinex.neigh);
            assignFromKeyfile(keyFile, "Retinex", "Str", pedited, retinex.str, pedited->retinex.str);
            assignFromKeyfile(keyFile, "Retinex", "Scal", pedited, retinex.scal, pedited->retinex.scal);
            assignFromKeyfile(keyFile, "Retinex", "Iter", pedited, retinex.iter, pedited->retinex.iter);
            assignFromKeyfile(keyFile, "Retinex", "Grad", pedited, retinex.grad, pedited->retinex.grad);
            assignFromKeyfile(keyFile, "Retinex", "Grads", pedited, retinex.grads, pedited->retinex.grads);
            assignFromKeyfile(keyFile, "Retinex", "Gam", pedited, retinex.gam, pedited->retinex.gam);
            assignFromKeyfile(keyFile, "Retinex", "Slope", pedited, retinex.slope, pedited->retinex.slope);
            assignFromKeyfile(keyFile, "Retinex", "Offs", pedited, retinex.offs, pedited->retinex.offs);
            assignFromKeyfile(keyFile, "Retinex", "Vart", pedited, retinex.vart, pedited->retinex.vart);
            assignFromKeyfile(keyFile, "Retinex", "Limd", pedited, retinex.limd, pedited->retinex.limd);
            assignFromKeyfile(keyFile, "Retinex", "highl", pedited, retinex.highl, pedited->retinex.highl);
            assignFromKeyfile(keyFile, "Retinex", "skal", pedited, retinex.skal, pedited->retinex.skal);
            assignFromKeyfile(keyFile, "Retinex", "CDCurve", pedited, retinex.cdcurve, pedited->retinex.cdcurve);

            assignFromKeyfile(keyFile, "Retinex", "MAPCurve", pedited, retinex.mapcurve, pedited->retinex.mapcurve);

            assignFromKeyfile(keyFile, "Retinex", "CDHCurve", pedited, retinex.cdHcurve, pedited->retinex.cdHcurve);

            assignFromKeyfile(keyFile, "Retinex", "LHCurve", pedited, retinex.lhcurve, pedited->retinex.lhcurve);

            assignFromKeyfile(keyFile, "Retinex", "Highlights", pedited, retinex.highlights, pedited->retinex.highlights);
            assignFromKeyfile(keyFile, "Retinex", "HighlightTonalWidth", pedited, retinex.htonalwidth, pedited->retinex.htonalwidth);
            assignFromKeyfile(keyFile, "Retinex", "Shadows", pedited, retinex.shadows, pedited->retinex.shadows);
            assignFromKeyfile(keyFile, "Retinex", "ShadowTonalWidth", pedited, retinex.stonalwidth, pedited->retinex.stonalwidth);

            assignFromKeyfile(keyFile, "Retinex", "Radius", pedited, retinex.radius, pedited->retinex.radius);

            assignFromKeyfile(keyFile, "Retinex", "TransmissionCurve", pedited, retinex.transmissionCurve, pedited->retinex.transmissionCurve);

            assignFromKeyfile(keyFile, "Retinex", "GainTransmissionCurve", pedited, retinex.gaintransmissionCurve, pedited->retinex.gaintransmissionCurve);
        }

<<<<<<< HEAD
        if (keyFile.has_group("Luminance Curve")) {
=======
        if (keyFile.has_group ("Luminance Curve")) {
            if (ppVersion >= 329) {
                assignFromKeyfile(keyFile, "Luminance Curve", "Enabled", pedited, labCurve.enabled, pedited->labCurve.enabled);
            } else {
                labCurve.enabled = true;
                if (pedited) {
                    pedited->labCurve.enabled = true;
                }
            }
            
>>>>>>> d1d91869
            assignFromKeyfile(keyFile, "Luminance Curve", "Brightness", pedited, labCurve.brightness, pedited->labCurve.brightness);
            assignFromKeyfile(keyFile, "Luminance Curve", "Contrast", pedited, labCurve.contrast, pedited->labCurve.contrast);

            if (ppVersion < 303) {
                // transform Saturation into Chromaticity
                // if Saturation == 0, should we set BWToning on?
                assignFromKeyfile(keyFile, "Luminance Curve", "Saturation", pedited, labCurve.chromaticity, pedited->labCurve.chromaticity);
                // transform AvoidColorClipping into AvoidColorShift
                assignFromKeyfile(keyFile, "Luminance Curve", "AvoidColorClipping", pedited, labCurve.avoidcolorshift, pedited->labCurve.avoidcolorshift);
            } else {
                if (keyFile.has_key("Luminance Curve", "Chromaticity")) {
                    labCurve.chromaticity = keyFile.get_integer("Luminance Curve", "Chromaticity");

                    if (ppVersion >= 303 && ppVersion < 314 && labCurve.chromaticity == -100) {
                        blackwhite.enabled = true;
                    }

                    if (pedited) {
                        pedited->labCurve.chromaticity = true;
                    }
                }

                assignFromKeyfile(keyFile, "Luminance Curve", "AvoidColorShift", pedited, labCurve.avoidcolorshift, pedited->labCurve.avoidcolorshift);
                assignFromKeyfile(keyFile, "Luminance Curve", "RedAndSkinTonesProtection", pedited, labCurve.rstprotection, pedited->labCurve.rstprotection);
            }

            assignFromKeyfile(keyFile, "Luminance Curve", "LCredsk", pedited, labCurve.lcredsk, pedited->labCurve.lcredsk);

            if (ppVersion < 314) {
                // Backward compatibility: If BWtoning is true, Chromaticity has to be set to -100, which will produce the same effect
                // and will enable the b&w toning mode ('a' & 'b' curves)
                if (keyFile.has_key("Luminance Curve", "BWtoning")) {
                    if (keyFile.get_boolean("Luminance Curve", "BWtoning")) {
                        labCurve.chromaticity = -100;

                        if (pedited) {
                            pedited->labCurve.chromaticity = true;
                        }
                    }
                }
            }

            assignFromKeyfile(keyFile, "Luminance Curve", "LCurve", pedited, labCurve.lcurve, pedited->labCurve.lcurve);
            assignFromKeyfile(keyFile, "Luminance Curve", "aCurve", pedited, labCurve.acurve, pedited->labCurve.acurve);
            assignFromKeyfile(keyFile, "Luminance Curve", "bCurve", pedited, labCurve.bcurve, pedited->labCurve.bcurve);
            assignFromKeyfile(keyFile, "Luminance Curve", "ccCurve", pedited, labCurve.cccurve, pedited->labCurve.cccurve);
            assignFromKeyfile(keyFile, "Luminance Curve", "chCurve", pedited, labCurve.chcurve, pedited->labCurve.chcurve);
            assignFromKeyfile(keyFile, "Luminance Curve", "lhCurve", pedited, labCurve.lhcurve, pedited->labCurve.lhcurve);
            assignFromKeyfile(keyFile, "Luminance Curve", "hhCurve", pedited, labCurve.hhcurve, pedited->labCurve.hhcurve);
            assignFromKeyfile(keyFile, "Luminance Curve", "LcCurve", pedited, labCurve.lccurve, pedited->labCurve.lccurve);
            assignFromKeyfile(keyFile, "Luminance Curve", "ClCurve", pedited, labCurve.clcurve, pedited->labCurve.clcurve);
        }

        if (keyFile.has_group("Sharpening")) {
            assignFromKeyfile(keyFile, "Sharpening", "Enabled", pedited, sharpening.enabled, pedited->sharpening.enabled);
            assignFromKeyfile(keyFile, "Sharpening", "Radius", pedited, sharpening.radius, pedited->sharpening.radius);
            assignFromKeyfile(keyFile, "Sharpening", "Amount", pedited, sharpening.amount, pedited->sharpening.amount);

            if (keyFile.has_key("Sharpening", "Threshold")) {
                if (ppVersion < 302) {
                    int thresh = min(keyFile.get_integer("Sharpening", "Threshold"), 2000);
                    sharpening.threshold.setValues(thresh, thresh, 2000, 2000);  // TODO: 2000 is the maximum value and is taken of rtgui/sharpening.cc ; should be changed by the tool modularization
                } else {
                    const std::vector<int> thresh = keyFile.get_integer_list("Sharpening", "Threshold");

                    if (thresh.size() >= 4) {
                        sharpening.threshold.setValues(thresh[0], thresh[1], min(thresh[2], 2000), min(thresh[3], 2000));
                    }
                }

                if (pedited) {
                    pedited->sharpening.threshold = true;
                }
            }

            assignFromKeyfile(keyFile, "Sharpening", "OnlyEdges", pedited, sharpening.edgesonly, pedited->sharpening.edgesonly);
            assignFromKeyfile(keyFile, "Sharpening", "EdgedetectionRadius", pedited, sharpening.edges_radius, pedited->sharpening.edges_radius);
            assignFromKeyfile(keyFile, "Sharpening", "EdgeTolerance", pedited, sharpening.edges_tolerance, pedited->sharpening.edges_tolerance);
            assignFromKeyfile(keyFile, "Sharpening", "HalocontrolEnabled", pedited, sharpening.halocontrol, pedited->sharpening.halocontrol);
            assignFromKeyfile(keyFile, "Sharpening", "HalocontrolAmount", pedited, sharpening.halocontrol_amount, pedited->sharpening.halocontrol_amount);
            assignFromKeyfile(keyFile, "Sharpening", "Method", pedited, sharpening.method, pedited->sharpening.method);
            assignFromKeyfile(keyFile, "Sharpening", "DeconvRadius", pedited, sharpening.deconvradius, pedited->sharpening.deconvradius);
            assignFromKeyfile(keyFile, "Sharpening", "DeconvAmount", pedited, sharpening.deconvamount, pedited->sharpening.deconvamount);
            assignFromKeyfile(keyFile, "Sharpening", "DeconvDamping", pedited, sharpening.deconvdamping, pedited->sharpening.deconvdamping);
            assignFromKeyfile(keyFile, "Sharpening", "DeconvIterations", pedited, sharpening.deconviter, pedited->sharpening.deconviter);
        }

        if (keyFile.has_group("SharpenEdge")) {
            assignFromKeyfile(keyFile, "SharpenEdge", "Enabled", pedited, sharpenEdge.enabled, pedited->sharpenEdge.enabled);
            assignFromKeyfile(keyFile, "SharpenEdge", "Passes", pedited, sharpenEdge.passes, pedited->sharpenEdge.passes);
            assignFromKeyfile(keyFile, "SharpenEdge", "Strength", pedited, sharpenEdge.amount, pedited->sharpenEdge.amount);
            assignFromKeyfile(keyFile, "SharpenEdge", "ThreeChannels", pedited, sharpenEdge.threechannels, pedited->sharpenEdge.threechannels);
        }

        if (keyFile.has_group("SharpenMicro")) {
            assignFromKeyfile(keyFile, "SharpenMicro", "Enabled", pedited, sharpenMicro.enabled, pedited->sharpenMicro.enabled);
            assignFromKeyfile(keyFile, "SharpenMicro", "Matrix", pedited, sharpenMicro.matrix, pedited->sharpenMicro.matrix);
            assignFromKeyfile(keyFile, "SharpenMicro", "Strength", pedited, sharpenMicro.amount, pedited->sharpenMicro.amount);
            assignFromKeyfile(keyFile, "SharpenMicro", "Uniformity", pedited, sharpenMicro.uniformity, pedited->sharpenMicro.uniformity);
        }

        if (keyFile.has_group("Vibrance")) {
            assignFromKeyfile(keyFile, "Vibrance", "Enabled", pedited, vibrance.enabled, pedited->vibrance.enabled);
            assignFromKeyfile(keyFile, "Vibrance", "Pastels", pedited, vibrance.pastels, pedited->vibrance.pastels);
            assignFromKeyfile(keyFile, "Vibrance", "Saturated", pedited, vibrance.saturated, pedited->vibrance.saturated);

            if (keyFile.has_key("Vibrance", "PSThreshold")) {
                if (ppVersion < 302) {
                    int thresh = keyFile.get_integer("Vibrance", "PSThreshold");
                    vibrance.psthreshold.setValues(thresh, thresh);
                } else {
                    const std::vector<int> thresh = keyFile.get_integer_list("Vibrance", "PSThreshold");

                    if (thresh.size() >= 2) {
                        vibrance.psthreshold.setValues(thresh[0], thresh[1]);
                    }
                }

                if (pedited) {
                    pedited->vibrance.psthreshold = true;
                }
            }

            assignFromKeyfile(keyFile, "Vibrance", "ProtectSkins", pedited, vibrance.protectskins, pedited->vibrance.protectskins);
            assignFromKeyfile(keyFile, "Vibrance", "AvoidColorShift", pedited, vibrance.avoidcolorshift, pedited->vibrance.avoidcolorshift);
            assignFromKeyfile(keyFile, "Vibrance", "PastSatTog", pedited, vibrance.pastsattog, pedited->vibrance.pastsattog);
            assignFromKeyfile(keyFile, "Vibrance", "SkinTonesCurve", pedited, vibrance.skintonescurve, pedited->vibrance.skintonescurve);
        }

        if (keyFile.has_group("White Balance")) {
            assignFromKeyfile(keyFile, "White Balance", "Enabled", pedited, wb.enabled, pedited->wb.enabled);
            assignFromKeyfile(keyFile, "White Balance", "Setting", pedited, wb.method, pedited->wb.method);
            assignFromKeyfile(keyFile, "White Balance", "Temperature", pedited, wb.temperature, pedited->wb.temperature);
            assignFromKeyfile(keyFile, "White Balance", "Green", pedited, wb.green, pedited->wb.green);
            assignFromKeyfile(keyFile, "White Balance", "Equal", pedited, wb.equal, pedited->wb.equal);
            assignFromKeyfile(keyFile, "White Balance", "TemperatureBias", pedited, wb.tempBias, pedited->wb.tempBias);
        }

        if (keyFile.has_group("Defringing")) {
            assignFromKeyfile(keyFile, "Defringing", "Enabled", pedited, defringe.enabled, pedited->defringe.enabled);
            assignFromKeyfile(keyFile, "Defringing", "Radius", pedited, defringe.radius, pedited->defringe.radius);

            if (keyFile.has_key("Defringing", "Threshold")) {
                defringe.threshold = (float)keyFile.get_integer("Defringing", "Threshold");

                if (pedited) {
                    pedited->defringe.threshold = true;
                }
            }

            if (ppVersion < 310) {
                defringe.threshold = sqrt(defringe.threshold * 33.f / 5.f);
            }

            assignFromKeyfile(keyFile, "Defringing", "HueCurve", pedited, defringe.huecurve, pedited->defringe.huecurve);
        }

        if (keyFile.has_group("Color appearance")) {
            assignFromKeyfile(keyFile, "Color appearance", "Enabled", pedited, colorappearance.enabled, pedited->colorappearance.enabled);
            assignFromKeyfile(keyFile, "Color appearance", "Degree", pedited, colorappearance.degree, pedited->colorappearance.degree);
            assignFromKeyfile(keyFile, "Color appearance", "AutoDegree", pedited, colorappearance.autodegree, pedited->colorappearance.autodegree);
            assignFromKeyfile(keyFile, "Color appearance", "Degreeout", pedited, colorappearance.degreeout, pedited->colorappearance.degreeout);

            assignFromKeyfile(keyFile, "Color appearance", "AutoDegreeout", pedited, colorappearance.autodegreeout, pedited->colorappearance.autodegreeout);

            assignFromKeyfile(keyFile, "Color appearance", "Surround", pedited, colorappearance.surround, pedited->colorappearance.surround);
            assignFromKeyfile(keyFile, "Color appearance", "Surrsrc", pedited, colorappearance.surrsrc, pedited->colorappearance.surrsrc);
            assignFromKeyfile(keyFile, "Color appearance", "AdaptLum", pedited, colorappearance.adaplum, pedited->colorappearance.adaplum);
            assignFromKeyfile(keyFile, "Color appearance", "Badpixsl", pedited, colorappearance.badpixsl, pedited->colorappearance.badpixsl);
            assignFromKeyfile(keyFile, "Color appearance", "Model", pedited, colorappearance.wbmodel, pedited->colorappearance.wbmodel);
            assignFromKeyfile(keyFile, "Color appearance", "Algorithm", pedited, colorappearance.algo, pedited->colorappearance.algo);
            assignFromKeyfile(keyFile, "Color appearance", "J-Light", pedited, colorappearance.jlight, pedited->colorappearance.jlight);
            assignFromKeyfile(keyFile, "Color appearance", "Q-Bright", pedited, colorappearance.qbright, pedited->colorappearance.qbright);
            assignFromKeyfile(keyFile, "Color appearance", "C-Chroma", pedited, colorappearance.chroma, pedited->colorappearance.chroma);
            assignFromKeyfile(keyFile, "Color appearance", "S-Chroma", pedited, colorappearance.schroma, pedited->colorappearance.schroma);
            assignFromKeyfile(keyFile, "Color appearance", "M-Chroma", pedited, colorappearance.mchroma, pedited->colorappearance.mchroma);
            assignFromKeyfile(keyFile, "Color appearance", "RSTProtection", pedited, colorappearance.rstprotection, pedited->colorappearance.rstprotection);
            assignFromKeyfile(keyFile, "Color appearance", "J-Contrast", pedited, colorappearance.contrast, pedited->colorappearance.contrast);
            assignFromKeyfile(keyFile, "Color appearance", "Q-Contrast", pedited, colorappearance.qcontrast, pedited->colorappearance.qcontrast);
            assignFromKeyfile(keyFile, "Color appearance", "H-Hue", pedited, colorappearance.colorh, pedited->colorappearance.colorh);
            assignFromKeyfile(keyFile, "Color appearance", "AdaptScene", pedited, colorappearance.adapscen, pedited->colorappearance.adapscen);
            assignFromKeyfile(keyFile, "Color appearance", "AutoAdapscen", pedited, colorappearance.autoadapscen, pedited->colorappearance.autoadapscen);
            assignFromKeyfile(keyFile, "Color appearance", "YbScene", pedited, colorappearance.ybscen, pedited->colorappearance.ybscen);
            assignFromKeyfile(keyFile, "Color appearance", "Autoybscen", pedited, colorappearance.autoybscen, pedited->colorappearance.autoybscen);
            assignFromKeyfile(keyFile, "Color appearance", "SurrSource", pedited, colorappearance.surrsource, pedited->colorappearance.surrsource);
            assignFromKeyfile(keyFile, "Color appearance", "Gamut", pedited, colorappearance.gamut, pedited->colorappearance.gamut);
            assignFromKeyfile(keyFile, "Color appearance", "Tempout", pedited, colorappearance.tempout, pedited->colorappearance.tempout);
            assignFromKeyfile(keyFile, "Color appearance", "Greenout", pedited, colorappearance.greenout, pedited->colorappearance.greenout);
            assignFromKeyfile(keyFile, "Color appearance", "Tempsc", pedited, colorappearance.tempsc, pedited->colorappearance.tempsc);
            assignFromKeyfile(keyFile, "Color appearance", "Greensc", pedited, colorappearance.greensc, pedited->colorappearance.greensc);
            assignFromKeyfile(keyFile, "Color appearance", "Ybout", pedited, colorappearance.ybout, pedited->colorappearance.ybout);
            assignFromKeyfile(keyFile, "Color appearance", "Datacie", pedited, colorappearance.datacie, pedited->colorappearance.datacie);
            assignFromKeyfile(keyFile, "Color appearance", "Tonecie", pedited, colorappearance.tonecie, pedited->colorappearance.tonecie);

            const std::map<std::string, ColorAppearanceParams::TcMode> tc_mapping = {
                {"Lightness", ColorAppearanceParams::TcMode::LIGHT},
                {"Brightness", ColorAppearanceParams::TcMode::BRIGHT}
            };
            assignFromKeyfile(keyFile, "Color appearance", "CurveMode", pedited, tc_mapping, colorappearance.curveMode, pedited->colorappearance.curveMode);
            assignFromKeyfile(keyFile, "Color appearance", "CurveMode2", pedited, tc_mapping, colorappearance.curveMode2, pedited->colorappearance.curveMode2);

            assignFromKeyfile(
                keyFile,
                "Color appearance",
                "CurveMode3",
            pedited, {
                {"Chroma", ColorAppearanceParams::CtcMode::CHROMA},
                {"Saturation", ColorAppearanceParams::CtcMode::SATUR},
                {"Colorfullness", ColorAppearanceParams::CtcMode::COLORF}
            },
            colorappearance.curveMode3,
            pedited->colorappearance.curveMode3
            );

            if (ppVersion > 200) {
                assignFromKeyfile(keyFile, "Color appearance", "Curve", pedited, colorappearance.curve, pedited->colorappearance.curve);
                assignFromKeyfile(keyFile, "Color appearance", "Curve2", pedited, colorappearance.curve2, pedited->colorappearance.curve2);
                assignFromKeyfile(keyFile, "Color appearance", "Curve3", pedited, colorappearance.curve3, pedited->colorappearance.curve3);
            }

        }

        if (keyFile.has_group("Impulse Denoising")) {
            assignFromKeyfile(keyFile, "Impulse Denoising", "Enabled", pedited, impulseDenoise.enabled, pedited->impulseDenoise.enabled);
            assignFromKeyfile(keyFile, "Impulse Denoising", "Threshold", pedited, impulseDenoise.thresh, pedited->impulseDenoise.thresh);
        }

        if (keyFile.has_group("Directional Pyramid Denoising")) { //TODO: No longer an accurate description for FT denoise
            assignFromKeyfile(keyFile, "Directional Pyramid Denoising", "Enabled", pedited, dirpyrDenoise.enabled, pedited->dirpyrDenoise.enabled);
            assignFromKeyfile(keyFile, "Directional Pyramid Denoising", "Enhance", pedited, dirpyrDenoise.enhance, pedited->dirpyrDenoise.enhance);
            assignFromKeyfile(keyFile, "Directional Pyramid Denoising", "Median", pedited, dirpyrDenoise.median, pedited->dirpyrDenoise.median);
            assignFromKeyfile(keyFile, "Directional Pyramid Denoising", "Luma", pedited, dirpyrDenoise.luma, pedited->dirpyrDenoise.luma);
            assignFromKeyfile(keyFile, "Directional Pyramid Denoising", "Ldetail", pedited, dirpyrDenoise.Ldetail, pedited->dirpyrDenoise.Ldetail);
            assignFromKeyfile(keyFile, "Directional Pyramid Denoising", "Chroma", pedited, dirpyrDenoise.chroma, pedited->dirpyrDenoise.chroma);
            assignFromKeyfile(keyFile, "Directional Pyramid Denoising", "Method", pedited, dirpyrDenoise.dmethod, pedited->dirpyrDenoise.dmethod);
            assignFromKeyfile(keyFile, "Directional Pyramid Denoising", "LMethod", pedited, dirpyrDenoise.Lmethod, pedited->dirpyrDenoise.Lmethod);
            assignFromKeyfile(keyFile, "Directional Pyramid Denoising", "CMethod", pedited, dirpyrDenoise.Cmethod, pedited->dirpyrDenoise.Cmethod);

            if (dirpyrDenoise.Cmethod == "PRE") {
                dirpyrDenoise.Cmethod = "MAN"; // Never load 'auto chroma preview mode' from pp3
            }

            assignFromKeyfile(keyFile, "Directional Pyramid Denoising", "C2Method", pedited, dirpyrDenoise.C2method, pedited->dirpyrDenoise.C2method);

            if (dirpyrDenoise.C2method == "PREV") {
                dirpyrDenoise.C2method = "MANU";
            }

            assignFromKeyfile(keyFile, "Directional Pyramid Denoising", "SMethod", pedited, dirpyrDenoise.smethod, pedited->dirpyrDenoise.smethod);
            assignFromKeyfile(keyFile, "Directional Pyramid Denoising", "MedMethod", pedited, dirpyrDenoise.medmethod, pedited->dirpyrDenoise.medmethod);
            assignFromKeyfile(keyFile, "Directional Pyramid Denoising", "MethodMed", pedited, dirpyrDenoise.methodmed, pedited->dirpyrDenoise.methodmed);
            assignFromKeyfile(keyFile, "Directional Pyramid Denoising", "RGBMethod", pedited, dirpyrDenoise.rgbmethod, pedited->dirpyrDenoise.rgbmethod);
            assignFromKeyfile(keyFile, "Directional Pyramid Denoising", "LCurve", pedited, dirpyrDenoise.lcurve, pedited->dirpyrDenoise.lcurve);

            assignFromKeyfile(keyFile, "Directional Pyramid Denoising", "CCCurve", pedited, dirpyrDenoise.cccurve, pedited->dirpyrDenoise.cccurve);

            assignFromKeyfile(keyFile, "Directional Pyramid Denoising", "Redchro", pedited, dirpyrDenoise.redchro, pedited->dirpyrDenoise.redchro);
            assignFromKeyfile(keyFile, "Directional Pyramid Denoising", "Bluechro", pedited, dirpyrDenoise.bluechro, pedited->dirpyrDenoise.bluechro);
            assignFromKeyfile(keyFile, "Directional Pyramid Denoising", "Gamma", pedited, dirpyrDenoise.gamma, pedited->dirpyrDenoise.gamma);
            assignFromKeyfile(keyFile, "Directional Pyramid Denoising", "Passes", pedited, dirpyrDenoise.passes, pedited->dirpyrDenoise.passes);
        }

        if (keyFile.has_group("EPD")) {
            assignFromKeyfile(keyFile, "EPD", "Enabled", pedited, epd.enabled, pedited->epd.enabled);
            assignFromKeyfile(keyFile, "EPD", "Strength", pedited, epd.strength, pedited->epd.strength);
            assignFromKeyfile(keyFile, "EPD", "Gamma", pedited, epd.gamma, pedited->epd.gamma);
            assignFromKeyfile(keyFile, "EPD", "EdgeStopping", pedited, epd.edgeStopping, pedited->epd.edgeStopping);
            assignFromKeyfile(keyFile, "EPD", "Scale", pedited, epd.scale, pedited->epd.scale);
            assignFromKeyfile(keyFile, "EPD", "ReweightingIterates", pedited, epd.reweightingIterates, pedited->epd.reweightingIterates);
        }

        if (keyFile.has_group("FattalToneMapping")) {
            assignFromKeyfile(keyFile, "FattalToneMapping", "Enabled", pedited, fattal.enabled, pedited->fattal.enabled);
            assignFromKeyfile(keyFile, "FattalToneMapping", "Threshold", pedited, fattal.threshold, pedited->fattal.threshold);
            assignFromKeyfile(keyFile, "FattalToneMapping", "Amount", pedited, fattal.amount, pedited->fattal.amount);
        }

        if (keyFile.has_group("Shadows & Highlights")) {
            assignFromKeyfile(keyFile, "Shadows & Highlights", "Enabled", pedited, sh.enabled, pedited->sh.enabled);
            assignFromKeyfile(keyFile, "Shadows & Highlights", "HighQuality", pedited, sh.hq, pedited->sh.hq);
            assignFromKeyfile(keyFile, "Shadows & Highlights", "Highlights", pedited, sh.highlights, pedited->sh.highlights);
            assignFromKeyfile(keyFile, "Shadows & Highlights", "HighlightTonalWidth", pedited, sh.htonalwidth, pedited->sh.htonalwidth);
            assignFromKeyfile(keyFile, "Shadows & Highlights", "Shadows", pedited, sh.shadows, pedited->sh.shadows);
            assignFromKeyfile(keyFile, "Shadows & Highlights", "ShadowTonalWidth", pedited, sh.stonalwidth, pedited->sh.stonalwidth);
            assignFromKeyfile(keyFile, "Shadows & Highlights", "LocalContrast", pedited, sh.localcontrast, pedited->sh.localcontrast);
            assignFromKeyfile(keyFile, "Shadows & Highlights", "Radius", pedited, sh.radius, pedited->sh.radius);
        }

        if (keyFile.has_group("Crop")) {
            assignFromKeyfile(keyFile, "Crop", "Enabled", pedited, crop.enabled, pedited->crop.enabled);
            assignFromKeyfile(keyFile, "Crop", "X", pedited, crop.x, pedited->crop.x);
            assignFromKeyfile(keyFile, "Crop", "Y", pedited, crop.y, pedited->crop.y);

            if (keyFile.has_key("Crop", "W")) {
                crop.w = std::max(keyFile.get_integer("Crop", "W"), 1);

                if (pedited) {
                    pedited->crop.w = true;
                }
            }

            if (keyFile.has_key("Crop", "H")) {
                crop.h = std::max(keyFile.get_integer("Crop", "H"), 1);

                if (pedited) {
                    pedited->crop.h = true;
                }
            }

            assignFromKeyfile(keyFile, "Crop", "FixedRatio", pedited, crop.fixratio, pedited->crop.fixratio);

            if (assignFromKeyfile(keyFile, "Crop", "Ratio", pedited, crop.ratio, pedited->crop.ratio)) {
                //backwards compatibility for crop.ratio
                if (crop.ratio == "DIN") {
                    crop.ratio = "1.414 - DIN EN ISO 216";
                }

                if (crop.ratio == "8.5:11") {
                    crop.ratio = "8.5:11 - US Letter";
                }

                if (crop.ratio == "11:17") {
                    crop.ratio = "11:17 - Tabloid";
                }
            }

            assignFromKeyfile(keyFile, "Crop", "Orientation", pedited, crop.orientation, pedited->crop.orientation);
            assignFromKeyfile(keyFile, "Crop", "Guide", pedited, crop.guide, pedited->crop.guide);
        }

        if (keyFile.has_group("Coarse Transformation")) {
            assignFromKeyfile(keyFile, "Coarse Transformation", "Rotate", pedited, coarse.rotate, pedited->coarse.rotate);
            assignFromKeyfile(keyFile, "Coarse Transformation", "HorizontalFlip", pedited, coarse.hflip, pedited->coarse.hflip);
            assignFromKeyfile(keyFile, "Coarse Transformation", "VerticalFlip", pedited, coarse.vflip, pedited->coarse.vflip);
        }

        if (keyFile.has_group("Rotation")) {
            assignFromKeyfile(keyFile, "Rotation", "Degree", pedited, rotate.degree, pedited->rotate.degree);
        }

        if (keyFile.has_group("Common Properties for Transformations")) {
            assignFromKeyfile(keyFile, "Common Properties for Transformations", "AutoFill", pedited, commonTrans.autofill, pedited->commonTrans.autofill);
        }

        if (keyFile.has_group("Distortion")) {
            assignFromKeyfile(keyFile, "Distortion", "Amount", pedited, distortion.amount, pedited->distortion.amount);
        }

        if (keyFile.has_group("LensProfile")) {
            if (keyFile.has_key("LensProfile", "LcMode")) {
                lensProf.lcMode = lensProf.getMethodNumber(keyFile.get_string("LensProfile", "LcMode"));

                if (pedited) {
                    pedited->lensProf.lcMode = true;
                }
            }

            if (keyFile.has_key("LensProfile", "LCPFile")) {
                lensProf.lcpFile = expandRelativePath(fname, "", keyFile.get_string("LensProfile", "LCPFile"));

                if (pedited) {
                    pedited->lensProf.lcpFile = true;
                }

                if (ppVersion < 327 && !lensProf.lcpFile.empty()) {
                    lensProf.lcMode = LensProfParams::LcMode::LCP;
                }
            }

            assignFromKeyfile(keyFile, "LensProfile", "UseDistortion", pedited, lensProf.useDist, pedited->lensProf.useDist);
            assignFromKeyfile(keyFile, "LensProfile", "UseVignette", pedited, lensProf.useVign, pedited->lensProf.useVign);
            assignFromKeyfile(keyFile, "LensProfile", "UseCA", pedited, lensProf.useCA, pedited->lensProf.useCA);

            if (keyFile.has_key("LensProfile", "LFCameraMake")) {
                lensProf.lfCameraMake = keyFile.get_string("LensProfile", "LFCameraMake");

                if (pedited) {
                    pedited->lensProf.lfCameraMake = true;
                }
            }

            if (keyFile.has_key("LensProfile", "LFCameraModel")) {
                lensProf.lfCameraModel = keyFile.get_string("LensProfile", "LFCameraModel");

                if (pedited) {
                    pedited->lensProf.lfCameraModel = true;
                }
            }

            if (keyFile.has_key("LensProfile", "LFLens")) {
                lensProf.lfLens = keyFile.get_string("LensProfile", "LFLens");

                if (pedited) {
                    pedited->lensProf.lfLens = true;
                }
            }
        }

        if (keyFile.has_group("Perspective")) {
            assignFromKeyfile(keyFile, "Perspective", "Horizontal", pedited, perspective.horizontal, pedited->perspective.horizontal);
            assignFromKeyfile(keyFile, "Perspective", "Vertical", pedited, perspective.vertical, pedited->perspective.vertical);
        }

        if (keyFile.has_group("Gradient")) {
            assignFromKeyfile(keyFile, "Gradient", "Enabled", pedited, gradient.enabled, pedited->gradient.enabled);
            assignFromKeyfile(keyFile, "Gradient", "Degree", pedited, gradient.degree, pedited->gradient.degree);
            assignFromKeyfile(keyFile, "Gradient", "Feather", pedited, gradient.feather, pedited->gradient.feather);
            assignFromKeyfile(keyFile, "Gradient", "Strength", pedited, gradient.strength, pedited->gradient.strength);
            assignFromKeyfile(keyFile, "Gradient", "CenterX", pedited, gradient.centerX, pedited->gradient.centerX);
            assignFromKeyfile(keyFile, "Gradient", "CenterY", pedited, gradient.centerY, pedited->gradient.centerY);
        }

        if (keyFile.has_group("Locallab")) {
            assignFromKeyfile(keyFile, "Locallab", "Enabled", pedited, locallab.enabled, pedited->locallab.enabled);
            assignFromKeyfile(keyFile, "Locallab", "Expcolor", pedited, locallab.expcolor, pedited->locallab.expcolor);
            assignFromKeyfile(keyFile, "Locallab", "Expcbdl", pedited, locallab.expcbdl, pedited->locallab.expcbdl);
            assignFromKeyfile(keyFile, "Locallab", "Expexpose", pedited, locallab.expexpose, pedited->locallab.expexpose);
            assignFromKeyfile(keyFile, "Locallab", "Expvibrance", pedited, locallab.expvibrance, pedited->locallab.expvibrance);
            assignFromKeyfile(keyFile, "Locallab", "Expblur", pedited, locallab.expblur, pedited->locallab.expblur);
            assignFromKeyfile(keyFile, "Locallab", "Exptonemap", pedited, locallab.exptonemap, pedited->locallab.exptonemap);
            assignFromKeyfile(keyFile, "Locallab", "Expreti", pedited, locallab.expreti, pedited->locallab.expreti);
            assignFromKeyfile(keyFile, "Locallab", "Expsharp", pedited, locallab.expsharp, pedited->locallab.expsharp);
            assignFromKeyfile(keyFile, "Locallab", "Expdenoi", pedited, locallab.expdenoi, pedited->locallab.expdenoi);
            assignFromKeyfile(keyFile, "Locallab", "Avoid", pedited, locallab.avoid, pedited->locallab.avoid);
            assignFromKeyfile(keyFile, "Locallab", "TgainCurve", pedited, locallab.localTgaincurve, pedited->locallab.localTgaincurve);
            assignFromKeyfile(keyFile, "Locallab", "LLCurve", pedited, locallab.llcurve, pedited->locallab.llcurve);
            assignFromKeyfile(keyFile, "Locallab", "CCCurve", pedited, locallab.cccurve, pedited->locallab.cccurve);
            assignFromKeyfile(keyFile, "Locallab", "LHCurve", pedited, locallab.LHcurve, pedited->locallab.LHcurve);
            assignFromKeyfile(keyFile, "Locallab", "HHCurve", pedited, locallab.HHcurve, pedited->locallab.HHcurve);
            assignFromKeyfile(keyFile, "Locallab", "TgainCurverab", pedited, locallab.localTgaincurverab, pedited->locallab.localTgaincurverab);
            assignFromKeyfile(keyFile, "Locallab", "Invers", pedited, locallab.invers, pedited->locallab.invers);
            assignFromKeyfile(keyFile, "Locallab", "Cutpast", pedited, locallab.cutpast, pedited->locallab.cutpast);
            assignFromKeyfile(keyFile, "Locallab", "Lastdust", pedited, locallab.lastdust, pedited->locallab.lastdust);
            assignFromKeyfile(keyFile, "Locallab", "Curvactiv", pedited, locallab.curvactiv, pedited->locallab.curvactiv);
            assignFromKeyfile(keyFile, "Locallab", "activlum", pedited, locallab.activlum, pedited->locallab.activlum);
            assignFromKeyfile(keyFile, "Locallab", "Inversrad", pedited, locallab.inversrad, pedited->locallab.inversrad);
            assignFromKeyfile(keyFile, "Locallab", "Inverssha", pedited, locallab.inverssha, pedited->locallab.inverssha);
            assignFromKeyfile(keyFile, "Locallab", "Inversret", pedited, locallab.inversret, pedited->locallab.inversret);
            assignFromKeyfile(keyFile, "Locallab", "Degree", pedited, locallab.degree, pedited->locallab.degree);
            assignFromKeyfile(keyFile, "Locallab", "Smethod", pedited, locallab.Smethod, pedited->locallab.Smethod);
            assignFromKeyfile(keyFile, "Locallab", "Exclumethod", pedited, locallab.Exclumethod, pedited->locallab.Exclumethod);
            assignFromKeyfile(keyFile, "Locallab", "retinexMethod", pedited, locallab.retinexMethod, pedited->locallab.retinexMethod);
            assignFromKeyfile(keyFile, "Locallab", "BlurMethod", pedited, locallab.blurMethod, pedited->locallab.blurMethod);
            assignFromKeyfile(keyFile, "Locallab", "DustMethod", pedited, locallab.dustMethod, pedited->locallab.dustMethod);
            assignFromKeyfile(keyFile, "Locallab", "qualitycurveMethod", pedited, locallab.qualitycurveMethod, pedited->locallab.qualitycurveMethod);
            assignFromKeyfile(keyFile, "Locallab", "LocY", pedited, locallab.locY, pedited->locallab.locY);
            assignFromKeyfile(keyFile, "Locallab", "LocX", pedited, locallab.locX, pedited->locallab.locX);
            assignFromKeyfile(keyFile, "Locallab", "LocYT", pedited, locallab.locYT, pedited->locallab.locYT);
            assignFromKeyfile(keyFile, "Locallab", "LocXL", pedited, locallab.locXL, pedited->locallab.locXL);
            assignFromKeyfile(keyFile, "Locallab", "CenterX", pedited, locallab.centerX, pedited->locallab.centerX);
            assignFromKeyfile(keyFile, "Locallab", "CenterY", pedited, locallab.centerY, pedited->locallab.centerY);
            assignFromKeyfile(keyFile, "Locallab", "Circrad", pedited, locallab.circrad, pedited->locallab.circrad);
            assignFromKeyfile(keyFile, "Locallab", "CenterXbuf", pedited, locallab.centerXbuf, pedited->locallab.centerXbuf);
            assignFromKeyfile(keyFile, "Locallab", "CenterYbuf", pedited, locallab.centerYbuf, pedited->locallab.centerYbuf);
            assignFromKeyfile(keyFile, "Locallab", "Adjblur", pedited, locallab.adjblur, pedited->locallab.adjblur);
            assignFromKeyfile(keyFile, "Locallab", "Thres", pedited, locallab.thres, pedited->locallab.thres);
            assignFromKeyfile(keyFile, "Locallab", "Proxi", pedited, locallab.proxi, pedited->locallab.proxi);
            assignFromKeyfile(keyFile, "Locallab", "Chroma", pedited, locallab.chroma, pedited->locallab.chroma);
            assignFromKeyfile(keyFile, "Locallab", "Warm", pedited, locallab.warm, pedited->locallab.warm);
            assignFromKeyfile(keyFile, "Locallab", "Expcomp", pedited, locallab.expcomp, pedited->locallab.expcomp);
            assignFromKeyfile(keyFile, "Locallab", "Hlcompr", pedited, locallab.hlcompr, pedited->locallab.hlcompr);
            assignFromKeyfile(keyFile, "Locallab", "Hlcomprthresh", pedited, locallab.hlcomprthresh, pedited->locallab.hlcomprthresh);
            assignFromKeyfile(keyFile, "Locallab", "Black", pedited, locallab.black, pedited->locallab.black);
            assignFromKeyfile(keyFile, "Locallab", "Shcompr", pedited, locallab.shcompr, pedited->locallab.shcompr);
            assignFromKeyfile(keyFile, "Locallab", "noiselumf", pedited, locallab.noiselumf, pedited->locallab.noiselumf);
            assignFromKeyfile(keyFile, "Locallab", "noiselumc", pedited, locallab.noiselumc, pedited->locallab.noiselumc);
            assignFromKeyfile(keyFile, "Locallab", "noiselumdetail", pedited, locallab.noiselumdetail, pedited->locallab.noiselumdetail);
            assignFromKeyfile(keyFile, "Locallab", "noisechrodetail", pedited, locallab.noisechrodetail, pedited->locallab.noisechrodetail);
            assignFromKeyfile(keyFile, "Locallab", "Sensiden", pedited, locallab.sensiden, pedited->locallab.sensiden);
            assignFromKeyfile(keyFile, "Locallab", "noisechrof", pedited, locallab.noisechrof, pedited->locallab.noisechrof);
            assignFromKeyfile(keyFile, "Locallab", "noisechroc", pedited, locallab.noisechroc, pedited->locallab.noisechroc);
            assignFromKeyfile(keyFile, "Locallab", "Sharradius", pedited, locallab.sharradius, pedited->locallab.sharradius);
            assignFromKeyfile(keyFile, "Locallab", "Sharamount", pedited, locallab.sharamount, pedited->locallab.sharamount);
            assignFromKeyfile(keyFile, "Locallab", "Shardamping", pedited, locallab.shardamping, pedited->locallab.shardamping);
            assignFromKeyfile(keyFile, "Locallab", "Shariter", pedited, locallab.shariter, pedited->locallab.shariter);
            assignFromKeyfile(keyFile, "Locallab", "Sensi", pedited, locallab.sensi, pedited->locallab.sensi);
            assignFromKeyfile(keyFile, "Locallab", "Sensiex", pedited, locallab.sensiex, pedited->locallab.sensiex);
            assignFromKeyfile(keyFile, "Locallab", "Sensitm", pedited, locallab.sensitm, pedited->locallab.sensitm);
            assignFromKeyfile(keyFile, "Locallab", "Sensisha", pedited, locallab.sensisha, pedited->locallab.sensisha);
            assignFromKeyfile(keyFile, "Locallab", "Sensih", pedited, locallab.sensih, pedited->locallab.sensih);
            assignFromKeyfile(keyFile, "Locallab", "Retrab", pedited, locallab.retrab, pedited->locallab.retrab);
            assignFromKeyfile(keyFile, "Locallab", "Sensi", pedited, locallab.sensi, pedited->locallab.sensi);
            assignFromKeyfile(keyFile, "Locallab", "Sensiexclu", pedited, locallab.sensiexclu, pedited->locallab.sensiexclu);
            assignFromKeyfile(keyFile, "Locallab", "Struc", pedited, locallab.struc, pedited->locallab.struc);
            assignFromKeyfile(keyFile, "Locallab", "Sensicb", pedited, locallab.sensicb, pedited->locallab.sensicb);
            assignFromKeyfile(keyFile, "Locallab", "Sensibn", pedited, locallab.sensibn, pedited->locallab.sensibn);
            assignFromKeyfile(keyFile, "Locallab", "Transit", pedited, locallab.transit, pedited->locallab.transit);
            assignFromKeyfile(keyFile, "Locallab", "Chrrt", pedited, locallab.chrrt, pedited->locallab.chrrt);
            assignFromKeyfile(keyFile, "Locallab", "Str", pedited, locallab.str, pedited->locallab.str);
            assignFromKeyfile(keyFile, "Locallab", "Neigh", pedited, locallab.neigh, pedited->locallab.neigh);
            assignFromKeyfile(keyFile, "Locallab", "Nbspot", pedited, locallab.nbspot, pedited->locallab.nbspot);
            assignFromKeyfile(keyFile, "Locallab", "ANbspot", pedited, locallab.anbspot, pedited->locallab.anbspot);
            assignFromKeyfile(keyFile, "Locallab", "Hueref", pedited, locallab.hueref, pedited->locallab.hueref);
            assignFromKeyfile(keyFile, "Locallab", "Huerefblur", pedited, locallab.huerefblur, pedited->locallab.huerefblur);
            assignFromKeyfile(keyFile, "Locallab", "Chromaref", pedited, locallab.chromaref, pedited->locallab.chromaref);
            assignFromKeyfile(keyFile, "Locallab", "Lumaref", pedited, locallab.lumaref, pedited->locallab.lumaref);
            assignFromKeyfile(keyFile, "Locallab", "Sobelref", pedited, locallab.sobelref, pedited->locallab.sobelref);
            assignFromKeyfile(keyFile, "Locallab", "Vart", pedited, locallab.vart, pedited->locallab.vart);
            assignFromKeyfile(keyFile, "Locallab", "Lightness", pedited, locallab.lightness, pedited->locallab.lightness);
            assignFromKeyfile(keyFile, "Locallab", "Contrast", pedited, locallab.contrast, pedited->locallab.contrast);
            assignFromKeyfile(keyFile, "Locallab", "Sensiv", pedited, locallab.sensiv, pedited->locallab.sensiv);
            assignFromKeyfile(keyFile, "Locallab", "Pastels", pedited, locallab.pastels, pedited->locallab.pastels);
            assignFromKeyfile(keyFile, "Locallab", "Saturated", pedited, locallab.saturated, pedited->locallab.saturated);

            if (keyFile.has_key("Locallab", "PSThreshold")) {
                const std::vector<int> thresh = keyFile.get_integer_list("Locallab", "PSThreshold");

                if (thresh.size() >= 2) {
                    locallab.psthreshold.setValues(thresh[0], thresh[1]);
                }

                if (pedited) {
                    pedited->locallab.psthreshold = true;
                }
            }

            assignFromKeyfile(keyFile, "Locallab", "ProtectSkins", pedited, locallab.protectskins, pedited->locallab.protectskins);
            assignFromKeyfile(keyFile, "Locallab", "AvoidColorShift", pedited, locallab.avoidcolorshift, pedited->locallab.avoidcolorshift);
            assignFromKeyfile(keyFile, "Locallab", "PastSatTog", pedited, locallab.pastsattog, pedited->locallab.pastsattog);
            assignFromKeyfile(keyFile, "Locallab", "SkinTonesCurve", pedited, locallab.skintonescurve, pedited->locallab.skintonescurve);
            assignFromKeyfile(keyFile, "Locallab", "ExCurve", pedited, locallab.excurve, pedited->locallab.excurve);
            assignFromKeyfile(keyFile, "Locallab", "Radius", pedited, locallab.radius, pedited->locallab.radius);
            assignFromKeyfile(keyFile, "Locallab", "Strength", pedited, locallab.strength, pedited->locallab.strength);
            assignFromKeyfile(keyFile, "Locallab", "Stren", pedited, locallab.stren, pedited->locallab.stren);
            assignFromKeyfile(keyFile, "Locallab", "Gamma", pedited, locallab.gamma, pedited->locallab.gamma);
            assignFromKeyfile(keyFile, "Locallab", "Estop", pedited, locallab.estop, pedited->locallab.estop);
            assignFromKeyfile(keyFile, "Locallab", "Scaltm", pedited, locallab.scaltm, pedited->locallab.scaltm);
            assignFromKeyfile(keyFile, "Locallab", "Rewei", pedited, locallab.rewei, pedited->locallab.rewei);

            for (int i = 0; i < 5; i ++) {
                std::stringstream ss;
                ss << "Mult" << i;

                if (keyFile.has_key("Locallab", ss.str())) {
                    locallab.mult[i] = keyFile.get_double("Locallab", ss.str());

                    if (pedited) {
                        pedited->locallab.mult[i] = true;
                    }
                }
            }

            assignFromKeyfile(keyFile, "Locallab", "Threshold", pedited, locallab.threshold, pedited->locallab.threshold);
            assignFromKeyfile(keyFile, "Locallab", "Chromacbdl", pedited, locallab.chromacbdl, pedited->locallab.chromacbdl);

        }


        if (keyFile.has_group("PCVignette")) {
            assignFromKeyfile(keyFile, "PCVignette", "Enabled", pedited, pcvignette.enabled, pedited->pcvignette.enabled);
            assignFromKeyfile(keyFile, "PCVignette", "Strength", pedited, pcvignette.strength, pedited->pcvignette.strength);
            assignFromKeyfile(keyFile, "PCVignette", "Feather", pedited, pcvignette.feather, pedited->pcvignette.feather);
            assignFromKeyfile(keyFile, "PCVignette", "Roundness", pedited, pcvignette.roundness, pedited->pcvignette.roundness);
        }

        if (keyFile.has_group("CACorrection")) {
            assignFromKeyfile(keyFile, "CACorrection", "Red", pedited, cacorrection.red, pedited->cacorrection.red);
            assignFromKeyfile(keyFile, "CACorrection", "Blue", pedited, cacorrection.blue, pedited->cacorrection.blue);
        }

        if (keyFile.has_group("Vignetting Correction")) {
            assignFromKeyfile(keyFile, "Vignetting Correction", "Amount", pedited, vignetting.amount, pedited->vignetting.amount);
            assignFromKeyfile(keyFile, "Vignetting Correction", "Radius", pedited, vignetting.radius, pedited->vignetting.radius);
            assignFromKeyfile(keyFile, "Vignetting Correction", "Strength", pedited, vignetting.strength, pedited->vignetting.strength);
            assignFromKeyfile(keyFile, "Vignetting Correction", "CenterX", pedited, vignetting.centerX, pedited->vignetting.centerX);
            assignFromKeyfile(keyFile, "Vignetting Correction", "CenterY", pedited, vignetting.centerY, pedited->vignetting.centerY);
        }

        if (keyFile.has_group("Resize")) {
            assignFromKeyfile(keyFile, "Resize", "Enabled", pedited, resize.enabled, pedited->resize.enabled);
            assignFromKeyfile(keyFile, "Resize", "Scale", pedited, resize.scale, pedited->resize.scale);
            assignFromKeyfile(keyFile, "Resize", "AppliesTo", pedited, resize.appliesTo, pedited->resize.appliesTo);
            assignFromKeyfile(keyFile, "Resize", "Method", pedited, resize.method, pedited->resize.method);
            assignFromKeyfile(keyFile, "Resize", "DataSpecified", pedited, resize.dataspec, pedited->resize.dataspec);
            assignFromKeyfile(keyFile, "Resize", "Width", pedited, resize.width, pedited->resize.width);
            assignFromKeyfile(keyFile, "Resize", "Height", pedited, resize.height, pedited->resize.height);
        }

        if (keyFile.has_group("PostResizeSharpening")) {
            assignFromKeyfile(keyFile, "PostResizeSharpening", "Enabled", pedited, prsharpening.enabled, pedited->prsharpening.enabled);
            assignFromKeyfile(keyFile, "PostResizeSharpening", "Radius", pedited, prsharpening.radius, pedited->prsharpening.radius);
            assignFromKeyfile(keyFile, "PostResizeSharpening", "Amount", pedited, prsharpening.amount, pedited->prsharpening.amount);

            if (keyFile.has_key("PostResizeSharpening", "Threshold")) {
                if (ppVersion < 302) {
                    int thresh = min(keyFile.get_integer("PostResizeSharpening", "Threshold"), 2000);
                    prsharpening.threshold.setValues(thresh, thresh, 2000, 2000);  // TODO: 2000 is the maximum value and is taken of rtgui/sharpening.cc ; should be changed by the tool modularization
                } else {
                    const std::vector<int> thresh = keyFile.get_integer_list("PostResizeSharpening", "Threshold");

                    if (thresh.size() >= 4) {
                        prsharpening.threshold.setValues(thresh[0], thresh[1], min(thresh[2], 2000), min(thresh[3], 2000));
                    }
                }

                if (pedited) {
                    pedited->prsharpening.threshold = true;
                }
            }

            assignFromKeyfile(keyFile, "PostResizeSharpening", "OnlyEdges", pedited, prsharpening.edgesonly, pedited->prsharpening.edgesonly);
            assignFromKeyfile(keyFile, "PostResizeSharpening", "EdgedetectionRadius", pedited, prsharpening.edges_radius, pedited->prsharpening.edges_radius);
            assignFromKeyfile(keyFile, "PostResizeSharpening", "EdgeTolerance", pedited, prsharpening.edges_tolerance, pedited->prsharpening.edges_tolerance);
            assignFromKeyfile(keyFile, "PostResizeSharpening", "HalocontrolEnabled", pedited, prsharpening.halocontrol, pedited->prsharpening.halocontrol);
            assignFromKeyfile(keyFile, "PostResizeSharpening", "HalocontrolAmount", pedited, prsharpening.halocontrol_amount, pedited->prsharpening.halocontrol_amount);
            assignFromKeyfile(keyFile, "PostResizeSharpening", "Method", pedited, prsharpening.method, pedited->prsharpening.method);
            assignFromKeyfile(keyFile, "PostResizeSharpening", "DeconvRadius", pedited, prsharpening.deconvradius, pedited->prsharpening.deconvradius);
            assignFromKeyfile(keyFile, "PostResizeSharpening", "DeconvAmount", pedited, prsharpening.deconvamount, pedited->prsharpening.deconvamount);
            assignFromKeyfile(keyFile, "PostResizeSharpening", "DeconvDamping", pedited, prsharpening.deconvdamping, pedited->prsharpening.deconvdamping);
            assignFromKeyfile(keyFile, "PostResizeSharpening", "DeconvIterations", pedited, prsharpening.deconviter, pedited->prsharpening.deconviter);
        }

        if (keyFile.has_group("Color Management")) {
            if (keyFile.has_key("Color Management", "InputProfile")) {
                icm.input = expandRelativePath(fname, "file:", keyFile.get_string("Color Management", "InputProfile"));

                if (pedited) {
                    pedited->icm.input = true;
                }
            }

            assignFromKeyfile(keyFile, "Color Management", "ToneCurve", pedited, icm.toneCurve, pedited->icm.toneCurve);
            assignFromKeyfile(keyFile, "Color Management", "ApplyLookTable", pedited, icm.applyLookTable, pedited->icm.applyLookTable);
            assignFromKeyfile(keyFile, "Color Management", "ApplyBaselineExposureOffset", pedited, icm.applyBaselineExposureOffset, pedited->icm.applyBaselineExposureOffset);
            assignFromKeyfile(keyFile, "Color Management", "ApplyHueSatMap", pedited, icm.applyHueSatMap, pedited->icm.applyHueSatMap);
            assignFromKeyfile(keyFile, "Color Management", "DCPIlluminant", pedited, icm.dcpIlluminant, pedited->icm.dcpIlluminant);
            assignFromKeyfile(keyFile, "Color Management", "WorkingProfile", pedited, icm.working, pedited->icm.working);
            assignFromKeyfile(keyFile, "Color Management", "OutputProfile", pedited, icm.output, pedited->icm.output);

            if (keyFile.has_key("Color Management", "OutputProfileIntent")) {
                Glib::ustring intent = keyFile.get_string("Color Management", "OutputProfileIntent");

                if (intent == "Perceptual") {
                    icm.outputIntent = RI_PERCEPTUAL;
                } else if (intent == "Relative") {
                    icm.outputIntent = RI_RELATIVE;
                } else if (intent == "Saturation") {
                    icm.outputIntent = RI_SATURATION;
                } else if (intent == "Absolute") {
                    icm.outputIntent = RI_ABSOLUTE;
                }

                if (pedited) {
                    pedited->icm.outputIntent = true;
                }
            }

            assignFromKeyfile(keyFile, "Color Management", "OutputBPC", pedited, icm.outputBPC, pedited->icm.outputBPC);
            assignFromKeyfile(keyFile, "Color Management", "Gammafree", pedited, icm.gamma, pedited->icm.gamma);
            assignFromKeyfile(keyFile, "Color Management", "Freegamma", pedited, icm.freegamma, pedited->icm.freegamma);
            assignFromKeyfile(keyFile, "Color Management", "GammaValue", pedited, icm.gampos, pedited->icm.gampos);
            assignFromKeyfile(keyFile, "Color Management", "GammaSlope", pedited, icm.slpos, pedited->icm.slpos);
        }

        if (keyFile.has_group("Wavelet")) {
            assignFromKeyfile(keyFile, "Wavelet", "Enabled", pedited, wavelet.enabled, pedited->wavelet.enabled);
            assignFromKeyfile(keyFile, "Wavelet", "Strength", pedited, wavelet.strength, pedited->wavelet.strength);
            assignFromKeyfile(keyFile, "Wavelet", "Balance", pedited, wavelet.balance, pedited->wavelet.balance);
            assignFromKeyfile(keyFile, "Wavelet", "Iter", pedited, wavelet.iter, pedited->wavelet.iter);
            assignFromKeyfile(keyFile, "Wavelet", "Median", pedited, wavelet.median, pedited->wavelet.median);
            assignFromKeyfile(keyFile, "Wavelet", "Medianlev", pedited, wavelet.medianlev, pedited->wavelet.medianlev);
            assignFromKeyfile(keyFile, "Wavelet", "Linkedg", pedited, wavelet.linkedg, pedited->wavelet.linkedg);
            assignFromKeyfile(keyFile, "Wavelet", "CBenab", pedited, wavelet.cbenab, pedited->wavelet.cbenab);
            assignFromKeyfile(keyFile, "Wavelet", "CBgreenhigh", pedited, wavelet.greenhigh, pedited->wavelet.greenhigh);
            assignFromKeyfile(keyFile, "Wavelet", "CBgreenmed", pedited, wavelet.greenmed, pedited->wavelet.greenmed);
            assignFromKeyfile(keyFile, "Wavelet", "CBgreenlow", pedited, wavelet.greenlow, pedited->wavelet.greenlow);
            assignFromKeyfile(keyFile, "Wavelet", "CBbluehigh", pedited, wavelet.bluehigh, pedited->wavelet.bluehigh);
            assignFromKeyfile(keyFile, "Wavelet", "CBbluemed", pedited, wavelet.bluemed, pedited->wavelet.bluemed);
            assignFromKeyfile(keyFile, "Wavelet", "CBbluelow", pedited, wavelet.bluelow, pedited->wavelet.bluelow);
            assignFromKeyfile(keyFile, "Wavelet", "Lipst", pedited, wavelet.lipst, pedited->wavelet.lipst);
            assignFromKeyfile(keyFile, "Wavelet", "AvoidColorShift", pedited, wavelet.avoid, pedited->wavelet.avoid);
            assignFromKeyfile(keyFile, "Wavelet", "TMr", pedited, wavelet.tmr, pedited->wavelet.tmr);
            assignFromKeyfile(keyFile, "Wavelet", "LevMethod", pedited, wavelet.Lmethod, pedited->wavelet.Lmethod);
            assignFromKeyfile(keyFile, "Wavelet", "ChoiceLevMethod", pedited, wavelet.CLmethod, pedited->wavelet.CLmethod);
            assignFromKeyfile(keyFile, "Wavelet", "BackMethod", pedited, wavelet.Backmethod, pedited->wavelet.Backmethod);
            assignFromKeyfile(keyFile, "Wavelet", "TilesMethod", pedited, wavelet.Tilesmethod, pedited->wavelet.Tilesmethod);
            assignFromKeyfile(keyFile, "Wavelet", "DaubMethod", pedited, wavelet.daubcoeffmethod, pedited->wavelet.daubcoeffmethod);
            assignFromKeyfile(keyFile, "Wavelet", "CHromaMethod", pedited, wavelet.CHmethod, pedited->wavelet.CHmethod);
            assignFromKeyfile(keyFile, "Wavelet", "Medgreinf", pedited, wavelet.Medgreinf, pedited->wavelet.Medgreinf);
            assignFromKeyfile(keyFile, "Wavelet", "CHSLromaMethod", pedited, wavelet.CHSLmethod, pedited->wavelet.CHSLmethod);
            assignFromKeyfile(keyFile, "Wavelet", "EDMethod", pedited, wavelet.EDmethod, pedited->wavelet.EDmethod);
            assignFromKeyfile(keyFile, "Wavelet", "NPMethod", pedited, wavelet.NPmethod, pedited->wavelet.NPmethod);
            assignFromKeyfile(keyFile, "Wavelet", "BAMethod", pedited, wavelet.BAmethod, pedited->wavelet.BAmethod);
            assignFromKeyfile(keyFile, "Wavelet", "TMMethod", pedited, wavelet.TMmethod, pedited->wavelet.TMmethod);
            assignFromKeyfile(keyFile, "Wavelet", "HSMethod", pedited, wavelet.HSmethod, pedited->wavelet.HSmethod);
            assignFromKeyfile(keyFile, "Wavelet", "DirMethod", pedited, wavelet.Dirmethod, pedited->wavelet.Dirmethod);
            assignFromKeyfile(keyFile, "Wavelet", "ResidualcontShadow", pedited, wavelet.rescon, pedited->wavelet.rescon);
            assignFromKeyfile(keyFile, "Wavelet", "ResidualcontHighlight", pedited, wavelet.resconH, pedited->wavelet.resconH);
            assignFromKeyfile(keyFile, "Wavelet", "Residualchroma", pedited, wavelet.reschro, pedited->wavelet.reschro);
            assignFromKeyfile(keyFile, "Wavelet", "ResidualTM", pedited, wavelet.tmrs, pedited->wavelet.tmrs);
            assignFromKeyfile(keyFile, "Wavelet", "Residualgamma", pedited, wavelet.gamma, pedited->wavelet.gamma);
            assignFromKeyfile(keyFile, "Wavelet", "ContExtra", pedited, wavelet.sup, pedited->wavelet.sup);
            assignFromKeyfile(keyFile, "Wavelet", "HueRangeResidual", pedited, wavelet.sky, pedited->wavelet.sky);
            assignFromKeyfile(keyFile, "Wavelet", "MaxLev", pedited, wavelet.thres, pedited->wavelet.thres);
            assignFromKeyfile(keyFile, "Wavelet", "ThresholdHighlight", pedited, wavelet.threshold, pedited->wavelet.threshold);
            assignFromKeyfile(keyFile, "Wavelet", "ThresholdShadow", pedited, wavelet.threshold2, pedited->wavelet.threshold2);
            assignFromKeyfile(keyFile, "Wavelet", "Edgedetect", pedited, wavelet.edgedetect, pedited->wavelet.edgedetect);
            assignFromKeyfile(keyFile, "Wavelet", "Edgedetectthr", pedited, wavelet.edgedetectthr, pedited->wavelet.edgedetectthr);
            assignFromKeyfile(keyFile, "Wavelet", "EdgedetectthrHi", pedited, wavelet.edgedetectthr2, pedited->wavelet.edgedetectthr2);
            assignFromKeyfile(keyFile, "Wavelet", "Edgesensi", pedited, wavelet.edgesensi, pedited->wavelet.edgesensi);
            assignFromKeyfile(keyFile, "Wavelet", "Edgeampli", pedited, wavelet.edgeampli, pedited->wavelet.edgeampli);
            assignFromKeyfile(keyFile, "Wavelet", "ThresholdChroma", pedited, wavelet.chroma, pedited->wavelet.chroma);
            assignFromKeyfile(keyFile, "Wavelet", "ChromaLink", pedited, wavelet.chro, pedited->wavelet.chro);
            assignFromKeyfile(keyFile, "Wavelet", "Contrast", pedited, wavelet.contrast, pedited->wavelet.contrast);
            assignFromKeyfile(keyFile, "Wavelet", "Edgrad", pedited, wavelet.edgrad, pedited->wavelet.edgrad);
            assignFromKeyfile(keyFile, "Wavelet", "Edgval", pedited, wavelet.edgval, pedited->wavelet.edgval);
            assignFromKeyfile(keyFile, "Wavelet", "ThrEdg", pedited, wavelet.edgthresh, pedited->wavelet.edgthresh);
            assignFromKeyfile(keyFile, "Wavelet", "ThresholdResidShadow", pedited, wavelet.thr, pedited->wavelet.thr);
            assignFromKeyfile(keyFile, "Wavelet", "ThresholdResidHighLight", pedited, wavelet.thrH, pedited->wavelet.thrH);
            assignFromKeyfile(keyFile, "Wavelet", "ContrastCurve", pedited, wavelet.ccwcurve, pedited->wavelet.ccwcurve);
            assignFromKeyfile(keyFile, "Wavelet", "OpacityCurveRG", pedited, wavelet.opacityCurveRG, pedited->wavelet.opacityCurveRG);
            assignFromKeyfile(keyFile, "Wavelet", "OpacityCurveBY", pedited, wavelet.opacityCurveBY, pedited->wavelet.opacityCurveBY);
            assignFromKeyfile(keyFile, "Wavelet", "OpacityCurveW", pedited, wavelet.opacityCurveW, pedited->wavelet.opacityCurveW);
            assignFromKeyfile(keyFile, "Wavelet", "OpacityCurveWL", pedited, wavelet.opacityCurveWL, pedited->wavelet.opacityCurveWL);
            assignFromKeyfile(keyFile, "Wavelet", "HHcurve", pedited, wavelet.hhcurve, pedited->wavelet.hhcurve);
            assignFromKeyfile(keyFile, "Wavelet", "CHcurve", pedited, wavelet.Chcurve, pedited->wavelet.Chcurve);
            assignFromKeyfile(keyFile, "Wavelet", "WavclCurve", pedited, wavelet.wavclCurve, pedited->wavelet.wavclCurve);

            if (keyFile.has_key("Wavelet", "Hueskin")) {
                const std::vector<int> thresh = keyFile.get_integer_list("Wavelet", "Hueskin");

                if (thresh.size() >= 4) {
                    wavelet.hueskin.setValues(thresh[0], thresh[1], min(thresh[2], 300), min(thresh[3], 300));
                }

                if (pedited) {
                    pedited->wavelet.hueskin = true;
                }
            }

            if (keyFile.has_key("Wavelet", "HueRange")) {
                const std::vector<int> thresh = keyFile.get_integer_list("Wavelet", "HueRange");

                if (thresh.size() >= 4) {
                    wavelet.hueskin2.setValues(thresh[0], thresh[1], min(thresh[2], 300), min(thresh[3], 300));
                }

                if (pedited) {
                    pedited->wavelet.hueskin2 = true;
                }
            }

            if (keyFile.has_key("Wavelet", "HLRange")) {
                const std::vector<int> thresh = keyFile.get_integer_list("Wavelet", "HLRange");

                if (thresh.size() >= 4) {
                    wavelet.hllev.setValues(thresh[0], thresh[1], min(thresh[2], 300), min(thresh[3], 300));
                }

                if (pedited) {
                    pedited->wavelet.hllev = true;
                }
            }

            if (keyFile.has_key("Wavelet", "SHRange")) {
                const std::vector<int> thresh = keyFile.get_integer_list("Wavelet", "SHRange");

                if (thresh.size() >= 4) {
                    wavelet.bllev.setValues(thresh[0], thresh[1], min(thresh[2], 300), min(thresh[3], 300));
                }

                if (pedited) {
                    pedited->wavelet.bllev = true;
                }
            }

            if (keyFile.has_key("Wavelet", "Edgcont")) {
                const std::vector<int> thresh = keyFile.get_integer_list("Wavelet", "Edgcont");

                if (thresh.size() >= 4) {
                    wavelet.edgcont.setValues(thresh[0], thresh[1], min(thresh[2], 300), min(thresh[3], 300));
                }

                if (pedited) {
                    pedited->wavelet.edgcont = true;
                }
            }

            if (keyFile.has_key("Wavelet", "Level0noise")) {
                const std::vector<double> thresh = keyFile.get_double_list("Wavelet", "Level0noise");

                if (thresh.size() >= 2) {
                    wavelet.level0noise.setValues(thresh[0], thresh[1]);
                }

                if (pedited) {
                    pedited->wavelet.level0noise = true;
                }
            }

            if (keyFile.has_key("Wavelet", "Level1noise")) {
                const std::vector<double> thresh = keyFile.get_double_list("Wavelet", "Level1noise");

                if (thresh.size() >= 2) {
                    wavelet.level1noise.setValues(thresh[0], thresh[1]);
                }

                if (pedited) {
                    pedited->wavelet.level1noise = true;
                }
            }

            if (keyFile.has_key("Wavelet", "Level2noise")) {
                const std::vector<double> thresh = keyFile.get_double_list("Wavelet", "Level2noise");

                if (thresh.size() >= 2) {
                    wavelet.level2noise.setValues(thresh[0], thresh[1]);
                }

                if (pedited) {
                    pedited->wavelet.level2noise = true;
                }
            }

            if (keyFile.has_key("Wavelet", "Level3noise")) {
                const std::vector<double> thresh = keyFile.get_double_list("Wavelet", "Level3noise");

                if (thresh.size() >= 2) {
                    wavelet.level3noise.setValues(thresh[0], thresh[1]);
                }

                if (pedited) {
                    pedited->wavelet.level3noise = true;
                }
            }

            if (keyFile.has_key("Wavelet", "Pastlev")) {
                const std::vector<int> thresh = keyFile.get_integer_list("Wavelet", "Pastlev");

                if (thresh.size() >= 4) {
                    wavelet.pastlev.setValues(thresh[0], thresh[1], min(thresh[2], 300), min(thresh[3], 300));
                }

                if (pedited) {
                    pedited->wavelet.pastlev = true;
                }
            }

            if (keyFile.has_key("Wavelet", "Satlev")) {
                const std::vector<int> thresh = keyFile.get_integer_list("Wavelet", "Satlev");

                if (thresh.size() >= 4) {
                    wavelet.satlev.setValues(thresh[0], thresh[1], min(thresh[2], 300), min(thresh[3], 300));
                }

                if (pedited) {
                    pedited->wavelet.satlev = true;
                }
            }

            assignFromKeyfile(keyFile, "Wavelet", "Skinprotect", pedited, wavelet.skinprotect, pedited->wavelet.skinprotect);
            assignFromKeyfile(keyFile, "Wavelet", "Expcontrast", pedited, wavelet.expcontrast, pedited->wavelet.expcontrast);
            assignFromKeyfile(keyFile, "Wavelet", "Expchroma", pedited, wavelet.expchroma, pedited->wavelet.expchroma);

            for (int i = 0; i < 9; ++i) {
                std::stringstream ss;
                ss << "Contrast" << (i + 1);

                if (keyFile.has_key("Wavelet", ss.str())) {
                    wavelet.c[i] = keyFile.get_integer("Wavelet", ss.str());

                    if (pedited) {
                        pedited->wavelet.c[i] = true;
                    }
                }
            }

            for (int i = 0; i < 9; ++i) {
                std::stringstream ss;
                ss << "Chroma" << (i + 1);

                if (keyFile.has_key("Wavelet", ss.str())) {
                    wavelet.ch[i] = keyFile.get_integer("Wavelet", ss.str());

                    if (pedited) {
                        pedited->wavelet.ch[i] = true;
                    }
                }
            }

            assignFromKeyfile(keyFile, "Wavelet", "Expedge", pedited, wavelet.expedge, pedited->wavelet.expedge);
            assignFromKeyfile(keyFile, "Wavelet", "Expresid", pedited, wavelet.expresid, pedited->wavelet.expresid);
            assignFromKeyfile(keyFile, "Wavelet", "Expfinal", pedited, wavelet.expfinal, pedited->wavelet.expfinal);
            assignFromKeyfile(keyFile, "Wavelet", "Exptoning", pedited, wavelet.exptoning, pedited->wavelet.exptoning);
            assignFromKeyfile(keyFile, "Wavelet", "Expnoise", pedited, wavelet.expnoise, pedited->wavelet.expnoise);
        }

        if (keyFile.has_group("Directional Pyramid Equalizer")) {
            assignFromKeyfile(keyFile, "Directional Pyramid Equalizer", "Enabled", pedited, dirpyrequalizer.enabled, pedited->dirpyrequalizer.enabled);
            assignFromKeyfile(keyFile, "Directional Pyramid Equalizer", "Gamutlab", pedited, dirpyrequalizer.gamutlab, pedited->dirpyrequalizer.gamutlab);
            assignFromKeyfile(keyFile, "Directional Pyramid Equalizer", "cbdlMethod", pedited, dirpyrequalizer.cbdlMethod, pedited->dirpyrequalizer.cbdlMethod);

            if (keyFile.has_key("Directional Pyramid Equalizer", "Hueskin")) {
                const std::vector<int> thresh = keyFile.get_integer_list("Directional Pyramid Equalizer", "Hueskin");

                if (thresh.size() >= 4) {
                    dirpyrequalizer.hueskin.setValues(thresh[0], thresh[1], min(thresh[2], 300), min(thresh[3], 300));
                }

                if (pedited) {
                    pedited->dirpyrequalizer.hueskin = true;
                }
            }

            if (ppVersion < 316) {
                for (int i = 0; i < 5; i ++) {
                    std::stringstream ss;
                    ss << "Mult" << i;

                    if (keyFile.has_key("Directional Pyramid Equalizer", ss.str())) {
                        if (i == 4) {
                            dirpyrequalizer.threshold = keyFile.get_double("Directional Pyramid Equalizer", ss.str());

                            if (pedited) {
                                pedited->dirpyrequalizer.threshold = true;
                            }
                        } else {
                            dirpyrequalizer.mult[i] = keyFile.get_double("Directional Pyramid Equalizer", ss.str());

                            if (pedited) {
                                pedited->dirpyrequalizer.mult[i] = true;
                            }
                        }
                    }
                }

                dirpyrequalizer.mult[4] = 1.0;
            } else {
                // 5 level wavelet + dedicated threshold parameter
                for (int i = 0; i < 6; i ++) {
                    std::stringstream ss;
                    ss << "Mult" << i;

                    if (keyFile.has_key("Directional Pyramid Equalizer", ss.str())) {
                        dirpyrequalizer.mult[i] = keyFile.get_double("Directional Pyramid Equalizer", ss.str());

                        if (pedited) {
                            pedited->dirpyrequalizer.mult[i] = true;
                        }
                    }
                }

                assignFromKeyfile(keyFile, "Directional Pyramid Equalizer", "Threshold", pedited, dirpyrequalizer.threshold, pedited->dirpyrequalizer.threshold);
                assignFromKeyfile(keyFile, "Directional Pyramid Equalizer", "Skinprotect", pedited, dirpyrequalizer.skinprotect, pedited->dirpyrequalizer.skinprotect);
            }
        }

        if (keyFile.has_group("Film Simulation")) {
            assignFromKeyfile(keyFile, "Film Simulation", "Enabled", pedited, filmSimulation.enabled, pedited->filmSimulation.enabled);
            assignFromKeyfile(keyFile, "Film Simulation", "ClutFilename", pedited, filmSimulation.clutFilename, pedited->filmSimulation.clutFilename);

            if (keyFile.has_key("Film Simulation", "Strength")) {
                if (ppVersion < 321) {
                    filmSimulation.strength = keyFile.get_double("Film Simulation", "Strength") * 100 + 0.1;
                } else {
                    filmSimulation.strength = keyFile.get_integer("Film Simulation", "Strength");
                }

                if (pedited) {
                    pedited->filmSimulation.strength = true;
                }
            }
        }

        if (keyFile.has_group("HSV Equalizer")) {
            if (ppVersion >= 329) {
                assignFromKeyfile(keyFile, "HSV Equalizer", "Enabled", pedited, hsvequalizer.enabled, pedited->hsvequalizer.enabled);
            } else {
                hsvequalizer.enabled = true;

                if (pedited) {
                    pedited->hsvequalizer.enabled = true;
                }
            }

            if (ppVersion >= 300) {
                assignFromKeyfile(keyFile, "HSV Equalizer", "HCurve", pedited, hsvequalizer.hcurve, pedited->hsvequalizer.hcurve);
                assignFromKeyfile(keyFile, "HSV Equalizer", "SCurve", pedited, hsvequalizer.scurve, pedited->hsvequalizer.scurve);
                assignFromKeyfile(keyFile, "HSV Equalizer", "VCurve", pedited, hsvequalizer.vcurve, pedited->hsvequalizer.vcurve);
            }
        }

        if (keyFile.has_group("RGB Curves")) {
            if (ppVersion >= 329) {
                assignFromKeyfile(keyFile, "RGB Curves", "Enabled", pedited, rgbCurves.enabled, pedited->rgbCurves.enabled);
            } else {
                rgbCurves.enabled = true;

                if (pedited) {
                    pedited->rgbCurves.enabled = true;
                }
            }

            assignFromKeyfile(keyFile, "RGB Curves", "LumaMode", pedited, rgbCurves.lumamode, pedited->rgbCurves.lumamode);
            assignFromKeyfile(keyFile, "RGB Curves", "rCurve", pedited, rgbCurves.rcurve, pedited->rgbCurves.rcurve);
            assignFromKeyfile(keyFile, "RGB Curves", "gCurve", pedited, rgbCurves.gcurve, pedited->rgbCurves.gcurve);
            assignFromKeyfile(keyFile, "RGB Curves", "bCurve", pedited, rgbCurves.bcurve, pedited->rgbCurves.bcurve);
        }

        if (keyFile.has_group("ColorToning")) {
            assignFromKeyfile(keyFile, "ColorToning", "Enabled", pedited, colorToning.enabled, pedited->colorToning.enabled);
            assignFromKeyfile(keyFile, "ColorToning", "Method", pedited, colorToning.method, pedited->colorToning.method);
            assignFromKeyfile(keyFile, "ColorToning", "Lumamode", pedited, colorToning.lumamode, pedited->colorToning.lumamode);
            assignFromKeyfile(keyFile, "ColorToning", "Twocolor", pedited, colorToning.twocolor, pedited->colorToning.twocolor);
            assignFromKeyfile(keyFile, "ColorToning", "OpacityCurve", pedited, colorToning.opacityCurve, pedited->colorToning.opacityCurve);
            assignFromKeyfile(keyFile, "ColorToning", "ColorCurve", pedited, colorToning.colorCurve, pedited->colorToning.colorCurve);
            assignFromKeyfile(keyFile, "ColorToning", "Autosat", pedited, colorToning.autosat, pedited->colorToning.autosat);
            assignFromKeyfile(keyFile, "ColorToning", "SatProtectionThreshold", pedited, colorToning.satProtectionThreshold, pedited->colorToning.satprotectionthreshold);
            assignFromKeyfile(keyFile, "ColorToning", "SaturatedOpacity", pedited, colorToning.saturatedOpacity, pedited->colorToning.saturatedopacity);
            assignFromKeyfile(keyFile, "ColorToning", "Strength", pedited, colorToning.strength, pedited->colorToning.strength);

            if (keyFile.has_key("ColorToning", "HighlightsColorSaturation")) {
                const std::vector<int> thresh = keyFile.get_integer_list("ColorToning", "HighlightsColorSaturation");

                if (thresh.size() >= 2) {
                    colorToning.hlColSat.setValues(thresh[0], thresh[1]);
                }

                if (pedited) {
                    pedited->colorToning.hlColSat = true;
                }
            }

            if (keyFile.has_key("ColorToning", "ShadowsColorSaturation")) {
                const std::vector<int> thresh = keyFile.get_integer_list("ColorToning", "ShadowsColorSaturation");

                if (thresh.size() >= 2) {
                    colorToning.shadowsColSat.setValues(thresh[0], thresh[1]);
                }

                if (pedited) {
                    pedited->colorToning.shadowsColSat = true;
                }
            }

            assignFromKeyfile(keyFile, "ColorToning", "ClCurve", pedited, colorToning.clcurve, pedited->colorToning.clcurve);
            assignFromKeyfile(keyFile, "ColorToning", "Cl2Curve", pedited, colorToning.cl2curve, pedited->colorToning.cl2curve);
            assignFromKeyfile(keyFile, "ColorToning", "Redlow", pedited, colorToning.redlow, pedited->colorToning.redlow);
            assignFromKeyfile(keyFile, "ColorToning", "Greenlow", pedited, colorToning.greenlow, pedited->colorToning.greenlow);
            assignFromKeyfile(keyFile, "ColorToning", "Bluelow", pedited, colorToning.bluelow, pedited->colorToning.bluelow);
            assignFromKeyfile(keyFile, "ColorToning", "Satlow", pedited, colorToning.satlow, pedited->colorToning.satlow);
            assignFromKeyfile(keyFile, "ColorToning", "Balance", pedited, colorToning.balance, pedited->colorToning.balance);
            assignFromKeyfile(keyFile, "ColorToning", "Sathigh", pedited, colorToning.sathigh, pedited->colorToning.sathigh);
            assignFromKeyfile(keyFile, "ColorToning", "Redmed", pedited, colorToning.redmed, pedited->colorToning.redmed);
            assignFromKeyfile(keyFile, "ColorToning", "Greenmed", pedited, colorToning.greenmed, pedited->colorToning.greenmed);
            assignFromKeyfile(keyFile, "ColorToning", "Bluemed", pedited, colorToning.bluemed, pedited->colorToning.bluemed);
            assignFromKeyfile(keyFile, "ColorToning", "Redhigh", pedited, colorToning.redhigh, pedited->colorToning.redhigh);
            assignFromKeyfile(keyFile, "ColorToning", "Greenhigh", pedited, colorToning.greenhigh, pedited->colorToning.greenhigh);
            assignFromKeyfile(keyFile, "ColorToning", "Bluehigh", pedited, colorToning.bluehigh, pedited->colorToning.bluehigh);
        }

        if (keyFile.has_group("RAW")) {
            if (keyFile.has_key("RAW", "DarkFrame")) {
                raw.dark_frame = expandRelativePath(fname, "", keyFile.get_string("RAW", "DarkFrame"));

                if (pedited) {
                    pedited->raw.darkFrame = true;
                }
            }

            assignFromKeyfile(keyFile, "RAW", "DarkFrameAuto", pedited, raw.df_autoselect, pedited->raw.df_autoselect);

            if (keyFile.has_key("RAW", "FlatFieldFile")) {
                raw.ff_file = expandRelativePath(fname, "", keyFile.get_string("RAW", "FlatFieldFile"));

                if (pedited) {
                    pedited->raw.ff_file = true;
                }
            }

            assignFromKeyfile(keyFile, "RAW", "FlatFieldAutoSelect", pedited, raw.ff_AutoSelect, pedited->raw.ff_AutoSelect);
            assignFromKeyfile(keyFile, "RAW", "FlatFieldBlurRadius", pedited, raw.ff_BlurRadius, pedited->raw.ff_BlurRadius);
            assignFromKeyfile(keyFile, "RAW", "FlatFieldBlurType", pedited, raw.ff_BlurType, pedited->raw.ff_BlurType);
            assignFromKeyfile(keyFile, "RAW", "FlatFieldAutoClipControl", pedited, raw.ff_AutoClipControl, pedited->raw.ff_AutoClipControl);

            if (ppVersion < 328) {
                // With ppversion < 328 this value was stored as a boolean, which is nonsense.
                // To avoid annoying warnings we skip reading and assume 0.
                raw.ff_clipControl = 0;
            } else {
                assignFromKeyfile(keyFile, "RAW", "FlatFieldClipControl", pedited, raw.ff_clipControl, pedited->raw.ff_clipControl);
            }

            assignFromKeyfile(keyFile, "RAW", "CA", pedited, raw.ca_autocorrect, pedited->raw.ca_autocorrect);
            assignFromKeyfile(keyFile, "RAW", "CARed", pedited, raw.cared, pedited->raw.cared);
            assignFromKeyfile(keyFile, "RAW", "CABlue", pedited, raw.cablue, pedited->raw.cablue);
            // For compatibility to elder pp3 versions
            assignFromKeyfile(keyFile, "RAW", "HotDeadPixels", pedited, raw.hotPixelFilter, pedited->raw.hotPixelFilter);
            raw.deadPixelFilter = raw.hotPixelFilter;

            if (pedited) {
                pedited->raw.deadPixelFilter = pedited->raw.hotPixelFilter;
            }

            assignFromKeyfile(keyFile, "RAW", "HotPixelFilter", pedited, raw.hotPixelFilter, pedited->raw.hotPixelFilter);
            assignFromKeyfile(keyFile, "RAW", "DeadPixelFilter", pedited, raw.deadPixelFilter, pedited->raw.deadPixelFilter);
            assignFromKeyfile(keyFile, "RAW", "HotDeadPixelThresh", pedited, raw.hotdeadpix_thresh, pedited->raw.hotdeadpix_thresh);
            assignFromKeyfile(keyFile, "RAW", "PreExposure", pedited, raw.expos, pedited->raw.exPos);
            assignFromKeyfile(keyFile, "RAW", "PrePreserv", pedited, raw.preser, pedited->raw.exPreser);

            if (ppVersion < 320) {
                assignFromKeyfile(keyFile, "RAW", "Method", pedited, raw.bayersensor.method, pedited->raw.bayersensor.method);
                assignFromKeyfile(keyFile, "RAW", "CcSteps", pedited, raw.bayersensor.ccSteps, pedited->raw.bayersensor.ccSteps);
                assignFromKeyfile(keyFile, "RAW", "LineDenoise", pedited, raw.bayersensor.linenoise, pedited->raw.bayersensor.linenoise);
                assignFromKeyfile(keyFile, "RAW", "GreenEqThreshold", pedited, raw.bayersensor.greenthresh, pedited->raw.bayersensor.greenEq);
                assignFromKeyfile(keyFile, "RAW", "DCBIterations", pedited, raw.bayersensor.dcb_iterations, pedited->raw.bayersensor.dcbIterations);
                assignFromKeyfile(keyFile, "RAW", "DCBEnhance", pedited, raw.bayersensor.dcb_enhance, pedited->raw.bayersensor.dcbEnhance);
                assignFromKeyfile(keyFile, "RAW", "LMMSEIterations", pedited, raw.bayersensor.lmmse_iterations, pedited->raw.bayersensor.lmmseIterations);
                assignFromKeyfile(keyFile, "RAW", "PreBlackzero", pedited, raw.bayersensor.black0, pedited->raw.bayersensor.exBlack0);
                assignFromKeyfile(keyFile, "RAW", "PreBlackone", pedited, raw.bayersensor.black1, pedited->raw.bayersensor.exBlack1);
                assignFromKeyfile(keyFile, "RAW", "PreBlacktwo", pedited, raw.bayersensor.black2, pedited->raw.bayersensor.exBlack2);
                assignFromKeyfile(keyFile, "RAW", "PreBlackthree", pedited, raw.bayersensor.black3, pedited->raw.bayersensor.exBlack3);
                assignFromKeyfile(keyFile, "RAW", "PreTwoGreen", pedited, raw.bayersensor.twogreen, pedited->raw.bayersensor.exTwoGreen);
            }
        }

        if (keyFile.has_group("RAW Bayer")) {
            assignFromKeyfile(keyFile, "RAW Bayer", "Method", pedited, raw.bayersensor.method, pedited->raw.bayersensor.method);

            if (keyFile.has_key("RAW Bayer", "ImageNum")) {
                raw.bayersensor.imageNum = keyFile.get_integer("RAW Bayer", "ImageNum") - 1;

                if (pedited) {
                    pedited->raw.bayersensor.imageNum = true;
                }
            }

            assignFromKeyfile(keyFile, "RAW Bayer", "CcSteps", pedited, raw.bayersensor.ccSteps, pedited->raw.bayersensor.ccSteps);
            assignFromKeyfile(keyFile, "RAW Bayer", "PreBlack0", pedited, raw.bayersensor.black0, pedited->raw.bayersensor.exBlack0);
            assignFromKeyfile(keyFile, "RAW Bayer", "PreBlack1", pedited, raw.bayersensor.black1, pedited->raw.bayersensor.exBlack1);
            assignFromKeyfile(keyFile, "RAW Bayer", "PreBlack2", pedited, raw.bayersensor.black2, pedited->raw.bayersensor.exBlack2);
            assignFromKeyfile(keyFile, "RAW Bayer", "PreBlack3", pedited, raw.bayersensor.black3, pedited->raw.bayersensor.exBlack3);
            assignFromKeyfile(keyFile, "RAW Bayer", "PreTwoGreen", pedited, raw.bayersensor.twogreen, pedited->raw.bayersensor.exTwoGreen);
            assignFromKeyfile(keyFile, "RAW Bayer", "LineDenoise", pedited, raw.bayersensor.linenoise, pedited->raw.bayersensor.linenoise);
            assignFromKeyfile(keyFile, "RAW Bayer", "GreenEqThreshold", pedited, raw.bayersensor.greenthresh, pedited->raw.bayersensor.greenEq);
            assignFromKeyfile(keyFile, "RAW Bayer", "DCBIterations", pedited, raw.bayersensor.dcb_iterations, pedited->raw.bayersensor.dcbIterations);
            assignFromKeyfile(keyFile, "RAW Bayer", "DCBEnhance", pedited, raw.bayersensor.dcb_enhance, pedited->raw.bayersensor.dcbEnhance);
            assignFromKeyfile(keyFile, "RAW Bayer", "LMMSEIterations", pedited, raw.bayersensor.lmmse_iterations, pedited->raw.bayersensor.lmmseIterations);
            assignFromKeyfile(keyFile, "RAW Bayer", "PixelShiftMotion", pedited, raw.bayersensor.pixelShiftMotion, pedited->raw.bayersensor.pixelShiftMotion);

            if (keyFile.has_key("RAW Bayer", "PixelShiftMotionCorrection")) {
                raw.bayersensor.pixelShiftMotionCorrection = (RAWParams::BayerSensor::PSMotionCorrection)keyFile.get_integer("RAW Bayer", "PixelShiftMotionCorrection");

                if (pedited) {
                    pedited->raw.bayersensor.pixelShiftMotionCorrection = true;
                }
            }

            if (keyFile.has_key("RAW Bayer", "PixelShiftMotionCorrectionMethod")) {
                raw.bayersensor.pixelShiftMotionCorrectionMethod = (RAWParams::BayerSensor::PSMotionCorrectionMethod)keyFile.get_integer("RAW Bayer", "PixelShiftMotionCorrectionMethod");

                if (pedited) {
                    pedited->raw.bayersensor.pixelShiftMotionCorrectionMethod = true;
                }
            }

            assignFromKeyfile(keyFile, "RAW Bayer", "pixelShiftStddevFactorGreen", pedited, raw.bayersensor.pixelShiftStddevFactorGreen, pedited->raw.bayersensor.pixelShiftStddevFactorGreen);
            assignFromKeyfile(keyFile, "RAW Bayer", "pixelShiftStddevFactorRed", pedited, raw.bayersensor.pixelShiftStddevFactorRed, pedited->raw.bayersensor.pixelShiftStddevFactorRed);
            assignFromKeyfile(keyFile, "RAW Bayer", "pixelShiftStddevFactorBlue", pedited, raw.bayersensor.pixelShiftStddevFactorBlue, pedited->raw.bayersensor.pixelShiftStddevFactorBlue);
            assignFromKeyfile(keyFile, "RAW Bayer", "PixelShiftEperIso", pedited, raw.bayersensor.pixelShiftEperIso, pedited->raw.bayersensor.pixelShiftEperIso);
            assignFromKeyfile(keyFile, "RAW Bayer", "PixelShiftNreadIso", pedited, raw.bayersensor.pixelShiftNreadIso, pedited->raw.bayersensor.pixelShiftNreadIso);
            assignFromKeyfile(keyFile, "RAW Bayer", "PixelShiftPrnu", pedited, raw.bayersensor.pixelShiftPrnu, pedited->raw.bayersensor.pixelShiftPrnu);
            assignFromKeyfile(keyFile, "RAW Bayer", "PixelShiftSigma", pedited, raw.bayersensor.pixelShiftSigma, pedited->raw.bayersensor.pixelShiftSigma);
            assignFromKeyfile(keyFile, "RAW Bayer", "PixelShiftSum", pedited, raw.bayersensor.pixelShiftSum, pedited->raw.bayersensor.pixelShiftSum);
            assignFromKeyfile(keyFile, "RAW Bayer", "PixelShiftRedBlueWeight", pedited, raw.bayersensor.pixelShiftRedBlueWeight, pedited->raw.bayersensor.pixelShiftRedBlueWeight);
            assignFromKeyfile(keyFile, "RAW Bayer", "PixelShiftShowMotion", pedited, raw.bayersensor.pixelShiftShowMotion, pedited->raw.bayersensor.pixelShiftShowMotion);
            assignFromKeyfile(keyFile, "RAW Bayer", "PixelShiftShowMotionMaskOnly", pedited, raw.bayersensor.pixelShiftShowMotionMaskOnly, pedited->raw.bayersensor.pixelShiftShowMotionMaskOnly);
            assignFromKeyfile(keyFile, "RAW Bayer", "pixelShiftAutomatic", pedited, raw.bayersensor.pixelShiftAutomatic, pedited->raw.bayersensor.pixelShiftAutomatic);
            assignFromKeyfile(keyFile, "RAW Bayer", "pixelShiftNonGreenHorizontal", pedited, raw.bayersensor.pixelShiftNonGreenHorizontal, pedited->raw.bayersensor.pixelShiftNonGreenHorizontal);
            assignFromKeyfile(keyFile, "RAW Bayer", "pixelShiftNonGreenVertical", pedited, raw.bayersensor.pixelShiftNonGreenVertical, pedited->raw.bayersensor.pixelShiftNonGreenVertical);
            assignFromKeyfile(keyFile, "RAW Bayer", "pixelShiftHoleFill", pedited, raw.bayersensor.pixelShiftHoleFill, pedited->raw.bayersensor.pixelShiftHoleFill);
            assignFromKeyfile(keyFile, "RAW Bayer", "pixelShiftMedian", pedited, raw.bayersensor.pixelShiftMedian, pedited->raw.bayersensor.pixelShiftMedian);
            assignFromKeyfile(keyFile, "RAW Bayer", "pixelShiftMedian3", pedited, raw.bayersensor.pixelShiftMedian3, pedited->raw.bayersensor.pixelShiftMedian3);
            assignFromKeyfile(keyFile, "RAW Bayer", "pixelShiftGreen", pedited, raw.bayersensor.pixelShiftGreen, pedited->raw.bayersensor.pixelShiftGreen);
            assignFromKeyfile(keyFile, "RAW Bayer", "pixelShiftBlur", pedited, raw.bayersensor.pixelShiftBlur, pedited->raw.bayersensor.pixelShiftBlur);
            assignFromKeyfile(keyFile, "RAW Bayer", "pixelShiftSmoothFactor", pedited, raw.bayersensor.pixelShiftSmoothFactor, pedited->raw.bayersensor.pixelShiftSmooth);
            assignFromKeyfile(keyFile, "RAW Bayer", "pixelShiftExp0", pedited, raw.bayersensor.pixelShiftExp0, pedited->raw.bayersensor.pixelShiftExp0);
            assignFromKeyfile(keyFile, "RAW Bayer", "pixelShiftLmmse", pedited, raw.bayersensor.pixelShiftLmmse, pedited->raw.bayersensor.pixelShiftLmmse);
            assignFromKeyfile(keyFile, "RAW Bayer", "pixelShiftEqualBright", pedited, raw.bayersensor.pixelShiftEqualBright, pedited->raw.bayersensor.pixelShiftEqualBright);
            assignFromKeyfile(keyFile, "RAW Bayer", "pixelShiftEqualBrightChannel", pedited, raw.bayersensor.pixelShiftEqualBrightChannel, pedited->raw.bayersensor.pixelShiftEqualBrightChannel);
            assignFromKeyfile(keyFile, "RAW Bayer", "pixelShiftNonGreenCross", pedited, raw.bayersensor.pixelShiftNonGreenCross, pedited->raw.bayersensor.pixelShiftNonGreenCross);
            assignFromKeyfile(keyFile, "RAW Bayer", "pixelShiftNonGreenCross2", pedited, raw.bayersensor.pixelShiftNonGreenCross2, pedited->raw.bayersensor.pixelShiftNonGreenCross2);
            assignFromKeyfile(keyFile, "RAW Bayer", "pixelShiftNonGreenAmaze", pedited, raw.bayersensor.pixelShiftNonGreenAmaze, pedited->raw.bayersensor.pixelShiftNonGreenAmaze);
        }

        if (keyFile.has_group("RAW X-Trans")) {
            assignFromKeyfile(keyFile, "RAW X-Trans", "Method", pedited, raw.xtranssensor.method, pedited->raw.xtranssensor.method);
            assignFromKeyfile(keyFile, "RAW X-Trans", "CcSteps", pedited, raw.xtranssensor.ccSteps, pedited->raw.xtranssensor.ccSteps);
            assignFromKeyfile(keyFile, "RAW X-Trans", "PreBlackRed", pedited, raw.xtranssensor.blackred, pedited->raw.xtranssensor.exBlackRed);
            assignFromKeyfile(keyFile, "RAW X-Trans", "PreBlackGreen", pedited, raw.xtranssensor.blackgreen, pedited->raw.xtranssensor.exBlackGreen);
            assignFromKeyfile(keyFile, "RAW X-Trans", "PreBlackBlue", pedited, raw.xtranssensor.blackblue, pedited->raw.xtranssensor.exBlackBlue);
        }

        if (keyFile.has_group("Exif")) {
            std::vector<Glib::ustring> keys = keyFile.get_keys("Exif");

            for (const auto& key : keyFile.get_keys("Exif")) {
                exif[key] = keyFile.get_string("Exif", key);

                if (pedited) {
                    pedited->exif = true;
                }
            }
        }

        /*
         * Load iptc change settings
         *
         * Existing values are preserved, and the stored values
         * are added to the list. To reset a field, the user has to
         * save the profile with the field leaved empty, but still
         * terminated by a semi-column ";"
         *
         * Please note that the old Keywords and SupplementalCategories
         * tag content is fully replaced by the new one,
         * i.e. they don't merge
         */
        if (keyFile.has_group("IPTC")) {
            for (const auto& key : keyFile.get_keys("IPTC")) {
                // does this key already exist?
                const IPTCPairs::iterator element = iptc.find(key);

                if (element != iptc.end()) {
                    // it already exist so we cleanup the values
                    element->second.clear();
                }

                // TODO: look out if merging Keywords and SupplementalCategories from the procparams chain would be interesting
                for (const auto& currLoadedTagValue : keyFile.get_string_list("IPTC", key)) {
                    iptc[key].push_back(currLoadedTagValue);
                }

                if (pedited) {
                    pedited->iptc = true;
                }
            }
        }

        return 0;
    } catch (const Glib::Error& e) {
        printf("-->%s\n", e.what().c_str());
        setDefaults();
        return 1;
    } catch (...) {
        printf("-->unknown exception!\n");
        setDefaults();
        return 1;
    }

    return 0;
}

ProcParams* ProcParams::create()
{
    return new ProcParams();
}

void ProcParams::destroy(ProcParams* pp)
{
    delete pp;
}

bool ProcParams::operator ==(const ProcParams& other) const
{
    return
        toneCurve == other.toneCurve
        && retinex == other.retinex
        && labCurve == other.labCurve
        && sharpenEdge == other.sharpenEdge
        && sharpenMicro == other.sharpenMicro
        && sharpening == other.sharpening
        && prsharpening == other.prsharpening
        && vibrance == other.vibrance
        && wb == other.wb
        && colorappearance == other.colorappearance
        && impulseDenoise == other.impulseDenoise
        && dirpyrDenoise == other.dirpyrDenoise
        && epd == other.epd
        && fattal == other.fattal
        && defringe == other.defringe
        && sh == other.sh
        && crop == other.crop
        && coarse == other.coarse
        && rotate == other.rotate
        && commonTrans == other.commonTrans
        && distortion == other.distortion
        && lensProf == other.lensProf
        && perspective == other.perspective
        && gradient == other.gradient
        && locallab == other.locallab
        && pcvignette == other.pcvignette
        && cacorrection == other.cacorrection
        && vignetting == other.vignetting
        && chmixer == other.chmixer
        && blackwhite == other.blackwhite
        && resize == other.resize
        && raw == other.raw
        && icm == other.icm
        && wavelet == other.wavelet
        && dirpyrequalizer == other.dirpyrequalizer
        && hsvequalizer == other.hsvequalizer
        && filmSimulation == other.filmSimulation
        && rgbCurves == other.rgbCurves
        && colorToning == other.colorToning
        && exif == other.exif
        && iptc == other.iptc;
}

bool ProcParams::operator !=(const ProcParams& other) const
{
    return !(*this == other);
}

void ProcParams::init()
{
}

void ProcParams::cleanup()
{
}

int ProcParams::write(const Glib::ustring& fname, const Glib::ustring& content) const
{
    int error = 0;

    if (fname.length()) {
        FILE *f;
        f = g_fopen(fname.c_str(), "wt");

        if (f == nullptr) {
            error = 1;
        } else {
            fprintf(f, "%s", content.c_str());
            fclose(f);
        }
    }

    return error;
}

PartialProfile::PartialProfile(bool createInstance, bool paramsEditedValue)
{
    if (createInstance) {
        pparams = new ProcParams();
        pedited = new ParamsEdited(paramsEditedValue);
    } else {
        pparams = nullptr;
        pedited = nullptr;
    }
}

PartialProfile::PartialProfile(ProcParams* pp, ParamsEdited* pe, bool fullCopy)
{
    if (fullCopy && pp) {
        pparams = new ProcParams(*pp);
    } else {
        pparams = pp;
    }

    if (fullCopy && pe) {
        pedited = new ParamsEdited(*pe);
    } else {
        pedited = pe;
    }
}

PartialProfile::PartialProfile(const ProcParams* pp, const ParamsEdited* pe)
{
    if (pp) {
        pparams = new ProcParams(*pp);
    } else {
        pparams = nullptr;
    }

    if (pe) {
        pedited = new ParamsEdited(*pe);
    } else {
        pedited = nullptr;
    }
}

void PartialProfile::deleteInstance()
{
    if (pparams) {
        delete pparams;
        pparams = nullptr;
    }

    if (pedited) {
        delete pedited;
        pedited = nullptr;
    }
}

void PartialProfile::clearGeneral()
{
    if (pedited) {
        pedited->general.colorlabel = false;
        pedited->general.intrash = false;
        pedited->general.rank = false;
    }
}

int PartialProfile::load(const Glib::ustring& fName)
{
    if (!pparams) {
        pparams = new ProcParams();
    }

    if (!pedited) {
        pedited = new ParamsEdited();
    }

    if (fName == DEFPROFILE_INTERNAL) {
        return 0;
    } else if (fName == DEFPROFILE_DYNAMIC) {
        return -1; // should not happen here
    } else {
        return pparams->load(fName, pedited);
    }
}

/*
 * Set the all values of the General section to false
 * in order to preserve them in applyTo
 */
void PartialProfile::set(bool v)
{
    if (pedited) {
        pedited->set(v);
    }
}

void PartialProfile::applyTo(ProcParams* destParams) const
{
    if (destParams && pparams && pedited) {
        pedited->combine(*destParams, *pparams, true);
    }
}

AutoPartialProfile::AutoPartialProfile() :
    PartialProfile(true)
{
}

AutoPartialProfile::~AutoPartialProfile()
{
    deleteInstance();
}

}

}<|MERGE_RESOLUTION|>--- conflicted
+++ resolved
@@ -4081,9 +4081,6 @@
             assignFromKeyfile(keyFile, "Retinex", "GainTransmissionCurve", pedited, retinex.gaintransmissionCurve, pedited->retinex.gaintransmissionCurve);
         }
 
-<<<<<<< HEAD
-        if (keyFile.has_group("Luminance Curve")) {
-=======
         if (keyFile.has_group ("Luminance Curve")) {
             if (ppVersion >= 329) {
                 assignFromKeyfile(keyFile, "Luminance Curve", "Enabled", pedited, labCurve.enabled, pedited->labCurve.enabled);
@@ -4094,7 +4091,6 @@
                 }
             }
             
->>>>>>> d1d91869
             assignFromKeyfile(keyFile, "Luminance Curve", "Brightness", pedited, labCurve.brightness, pedited->labCurve.brightness);
             assignFromKeyfile(keyFile, "Luminance Curve", "Contrast", pedited, labCurve.contrast, pedited->labCurve.contrast);
 
