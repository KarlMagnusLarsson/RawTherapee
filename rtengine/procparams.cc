--- conflicted
+++ resolved
@@ -2978,9 +2978,6 @@
     return getFlatFieldBlurTypeStrings()[toUnderlying(type)];
 }
 
-<<<<<<< HEAD
-ProcParams::ProcParams()
-=======
 
 MetaDataParams::MetaDataParams():
     mode(MetaDataParams::TUNNEL)
@@ -2999,7 +2996,6 @@
 
 
 ProcParams::ProcParams ()
->>>>>>> e229b951
 {
     setDefaults();
 }
@@ -3089,14 +3085,9 @@
 
     raw = RAWParams();
 
-<<<<<<< HEAD
-    exif.clear();
-    iptc.clear();
-=======
     metadata = MetaDataParams();
     exif.clear ();
     iptc.clear ();
->>>>>>> e229b951
 
     rank = 0;
     colorlabel = 0;
@@ -5395,10 +5386,6 @@
             assignFromKeyfile(keyFile, "RAW X-Trans", "PreBlackBlue", pedited, raw.xtranssensor.blackblue, pedited->raw.xtranssensor.exBlackBlue);
         }
 
-<<<<<<< HEAD
-        if (keyFile.has_group("Exif")) {
-            std::vector<Glib::ustring> keys = keyFile.get_keys("Exif");
-=======
         if (keyFile.has_group("MetaData")) {
             int mode = int(MetaDataParams::TUNNEL);
             assignFromKeyfile(keyFile, "MetaData", "Mode", pedited, mode, pedited->metadata.mode);
@@ -5409,7 +5396,6 @@
 
         if (keyFile.has_group ("Exif")) {
             std::vector<Glib::ustring> keys = keyFile.get_keys ("Exif");
->>>>>>> e229b951
 
             for (const auto& key : keyFile.get_keys("Exif")) {
                 exif[key] = keyFile.get_string("Exif", key);
