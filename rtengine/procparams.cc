--- conflicted
+++ resolved
@@ -125,7 +125,6 @@
     value = keyfile.get_boolean(group_name, key);
 }
 
-<<<<<<< HEAD
 void getFromKeyfile(
     const Glib::KeyFile& keyfile,
     const Glib::ustring& group_name,
@@ -135,11 +134,6 @@
 {
     value = keyfile.get_string(group_name, key);
 }
-=======
-const char *LensProfParams::methodstring[static_cast<size_t>(LensProfParams::LcMode::LCP) + 1u] = {"none", "lfauto", "lfmanual", "lcp"};
-const char *RAWParams::BayerSensor::methodstring[RAWParams::BayerSensor::numMethods] = {"amaze", "igv", "lmmse", "eahd", "hphd", "vng4", "dcb", "ahd", "rcd", "fast", "mono", "none", "pixelshift" };
-const char *RAWParams::XTransSensor::methodstring[RAWParams::XTransSensor::numMethods] = {"3-pass (best)", "1-pass (medium)", "fast", "mono", "none" };
->>>>>>> 6512b9f5
 
 void getFromKeyfile(
     const Glib::KeyFile& keyfile,
@@ -2452,6 +2446,7 @@
         "vng4",
         "dcb",
         "ahd",
+        "rcd",
         "fast",
         "mono",
         "none",
