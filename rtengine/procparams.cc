/*
 *  This file is part of RawTherapee.
 *
 *  Copyright (c) 2004-2010 Gabor Horvath <hgabor@rawtherapee.com>
 *
 *  RawTherapee is free software: you can redistribute it and/or modify
 *  it under the terms of the GNU General Public License as published by
 *  the Free Software Foundation, either version 3 of the License, or
 *  (at your option) any later version.
 *
 *  RawTherapee is distributed in the hope that it will be useful,
 *  but WITHOUT ANY WARRANTY; without even the implied warranty of
 *  MERCHANTABILITY or FITNESS FOR A PARTICULAR PURPOSE.  See the
 *  GNU General Public License for more details.
 *
 *  You should have received a copy of the GNU General Public License
 *  along with RawTherapee.  If not, see <http://www.gnu.org/licenses/>.
 */

#include <map>

#include <locale.h>

#include <glib/gstdio.h>

#include "curves.h"
#include "procparams.h"

#include "../rtgui/multilangmgr.h"
#include "../rtgui/options.h"
#include "../rtgui/paramsedited.h"
#include "../rtgui/ppversion.h"
#include "../rtgui/version.h"

using namespace std;
extern Options options;

namespace
{

Glib::ustring expandRelativePath(const Glib::ustring &procparams_fname, const Glib::ustring &prefix, Glib::ustring embedded_fname)
{
    if (embedded_fname == "" || !Glib::path_is_absolute(procparams_fname)) {
        return embedded_fname;
    }

    if (prefix != "") {
        if (embedded_fname.length() < prefix.length() || embedded_fname.substr(0, prefix.length()) != prefix) {
            return embedded_fname;
        }

        embedded_fname = embedded_fname.substr(prefix.length());
    }

    if (Glib::path_is_absolute(embedded_fname)) {
        return prefix + embedded_fname;
    }

    Glib::ustring absPath = prefix + Glib::path_get_dirname(procparams_fname) + G_DIR_SEPARATOR_S + embedded_fname;
    return absPath;
}

Glib::ustring relativePathIfInside(const Glib::ustring &procparams_fname, bool fnameAbsolute, Glib::ustring embedded_fname)
{
    if (fnameAbsolute || embedded_fname == "" || !Glib::path_is_absolute(procparams_fname)) {
        return embedded_fname;
    }

    Glib::ustring prefix = "";

    if (embedded_fname.length() > 5 && embedded_fname.substr(0, 5) == "file:") {
        embedded_fname = embedded_fname.substr(5);
        prefix = "file:";
    }

    if (!Glib::path_is_absolute(embedded_fname)) {
        return prefix + embedded_fname;
    }

    Glib::ustring dir1 = Glib::path_get_dirname(procparams_fname) + G_DIR_SEPARATOR_S;
    Glib::ustring dir2 = Glib::path_get_dirname(embedded_fname) + G_DIR_SEPARATOR_S;

    if (dir2.substr(0, dir1.length()) != dir1) {
        // it's in a different directory, ie not inside
        return prefix + embedded_fname;
    }

    return prefix + embedded_fname.substr(dir1.length());
}

void avoidEmptyCurve(std::vector<double> &curve)
{
    if (curve.empty()) {
        curve.push_back(FCT_Linear);
    }
}

void getFromKeyfile(
    const Glib::KeyFile& keyfile,
    const Glib::ustring& group_name,
    const Glib::ustring& key,
    int& value
)
{
    value = keyfile.get_integer(group_name, key);
}

void getFromKeyfile(
    const Glib::KeyFile& keyfile,
    const Glib::ustring& group_name,
    const Glib::ustring& key,
    double& value
)
{
    value = keyfile.get_double(group_name, key);
}

void getFromKeyfile(
    const Glib::KeyFile& keyfile,
    const Glib::ustring& group_name,
    const Glib::ustring& key,
    bool& value
)
{
    value = keyfile.get_boolean(group_name, key);
}

void getFromKeyfile(
    const Glib::KeyFile& keyfile,
    const Glib::ustring& group_name,
    const Glib::ustring& key,
    Glib::ustring& value
)
{
    value = keyfile.get_string(group_name, key);
}

void getFromKeyfile(
    const Glib::KeyFile& keyfile,
    const Glib::ustring& group_name,
    const Glib::ustring& key,
    std::vector<double>& value
)
{
    value = keyfile.get_double_list(group_name, key);
    avoidEmptyCurve(value);
}

template<typename T>
bool assignFromKeyfile(
    const Glib::KeyFile& keyfile,
    const Glib::ustring& group_name,
    const Glib::ustring& key,
    bool has_params_edited,
    T& value,
    bool& params_edited_value
)
{
    if (keyfile.has_key(group_name, key)) {
        getFromKeyfile(keyfile, group_name, key, value);

        if (has_params_edited) {
            params_edited_value = true;
        }

        return true;
    }

    return false;
}

template<typename T, typename = typename std::enable_if<std::is_enum<T>::value>::type>
bool assignFromKeyfile(
    const Glib::KeyFile& keyfile,
    const Glib::ustring& group_name,
    const Glib::ustring& key,
    bool has_params_edited,
    const std::map<std::string, T>& mapping,
    T& value,
    bool& params_edited_value
)
{
    if (keyfile.has_key(group_name, key)) {
        Glib::ustring v;
        getFromKeyfile(keyfile, group_name, key, v);

        const typename std::map<std::string, T>::const_iterator m = mapping.find(v);

        if (m != mapping.end()) {
            value = m->second;
        } else {
            return false;
        }

        if (has_params_edited) {
            params_edited_value = true;
        }

        return true;
    }

    return false;
}

void putToKeyfile(
    const Glib::ustring& group_name,
    const Glib::ustring& key,
    int value,
    Glib::KeyFile& keyfile
)
{
    keyfile.set_integer(group_name, key, value);
}

void putToKeyfile(
    const Glib::ustring& group_name,
    const Glib::ustring& key,
    double value,
    Glib::KeyFile& keyfile
)
{
    keyfile.set_double(group_name, key, value);
}

void putToKeyfile(
    const Glib::ustring& group_name,
    const Glib::ustring& key,
    bool value,
    Glib::KeyFile& keyfile
)
{
    keyfile.set_boolean(group_name, key, value);
}

void putToKeyfile(
    const Glib::ustring& group_name,
    const Glib::ustring& key,
    const Glib::ustring& value,
    Glib::KeyFile& keyfile
)
{
    keyfile.set_string(group_name, key, value);
}

void putToKeyfile(
    const Glib::ustring& group_name,
    const Glib::ustring& key,
    const std::vector<int>& value,
    Glib::KeyFile& keyfile
)
{
    const Glib::ArrayHandle<int> list = value;
    keyfile.set_integer_list(group_name, key, list);
}

void putToKeyfile(
    const Glib::ustring& group_name,
    const Glib::ustring& key,
    const std::vector<double>& value,
    Glib::KeyFile& keyfile
)
{
    const Glib::ArrayHandle<double> list = value;
    keyfile.set_double_list(group_name, key, list);
}

template<typename T>
bool saveToKeyfile(
    bool save,
    const Glib::ustring& group_name,
    const Glib::ustring& key,
    const T& value,
    Glib::KeyFile& keyfile
)
{
    if (save) {
        putToKeyfile(group_name, key, value, keyfile);
        return true;
    }

    return false;
}

template<typename T, typename = typename std::enable_if<std::is_enum<T>::value>::type>
bool saveToKeyfile(
    bool save,
    const Glib::ustring& group_name,
    const Glib::ustring& key,
    const std::map<T, const char*>& mapping,
    const T& value,
    Glib::KeyFile& keyfile
)
{
    if (save) {
        const typename std::map<T, const char*>::const_iterator m = mapping.find(value);

        if (m != mapping.end()) {
            keyfile.set_string(group_name, key, m->second);
            return true;
        }
    }

    return false;
}

}

namespace rtengine
{

namespace procparams
{

ToneCurveParams::ToneCurveParams() :
    autoexp(false),
    clip(0.02),
    hrenabled(false),
    method("Blend"),
    expcomp(0),
    curve{
    DCT_Linear
},
curve2{
    DCT_Linear
},
curveMode(ToneCurveParams::TcMode::STD),
          curveMode2(ToneCurveParams::TcMode::STD),
          brightness(0),
          black(0),
          contrast(0),
          saturation(0),
          shcompr(50),
          hlcompr(0),
          hlcomprthresh(33)
{
}

bool ToneCurveParams::operator ==(const ToneCurveParams& other) const
{
    return
        autoexp == other.autoexp
        && clip == other.clip
        && hrenabled == other.hrenabled
        && method == other.method
        && expcomp == other.expcomp
        && curve == other.curve
        && curve2 == other.curve2
        && curveMode == other.curveMode
        && curveMode2 == other.curveMode2
        && brightness == other.brightness
        && black == other.black
        && contrast == other.contrast
        && saturation == other.saturation
        && shcompr == other.shcompr
        && hlcompr == other.hlcompr
        && hlcomprthresh == other.hlcomprthresh;
}

bool ToneCurveParams::operator !=(const ToneCurveParams& other) const
{
    return !(*this == other);
}

<<<<<<< HEAD
bool ToneCurveParams::HLReconstructionNecessary(const LUTu& histRedRaw, const LUTu& histGreenRaw, const LUTu& histBlueRaw)
{
    if (options.rtSettings.verbose) {
        printf("histRedRaw[  0]=%07d, histGreenRaw[  0]=%07d, histBlueRaw[  0]=%07d\nhistRedRaw[255]=%07d, histGreenRaw[255]=%07d, histBlueRaw[255]=%07d\n",
               histRedRaw[0], histGreenRaw[0], histBlueRaw[0], histRedRaw[255], histGreenRaw[255], histBlueRaw[255]);
    }

    return
        histRedRaw[255] > 50
        || histGreenRaw[255] > 50
        || histBlueRaw[255] > 50
        || histRedRaw[0] > 50
        || histGreenRaw[0] > 50
        || histBlueRaw[0] > 50;
}

=======
>>>>>>> f644d41f
RetinexParams::RetinexParams() :
    enabled(false),
    cdcurve{
    DCT_Linear
},
cdHcurve{
    DCT_Linear
},
lhcurve{
    DCT_Linear
},
transmissionCurve{
    FCT_MinMaxCPoints,
    0.00,
    0.50,
    0.35,
    0.35,
    0.60,
    0.75,
    0.35,
    0.35,
    1.00,
    0.50,
    0.35,
    0.35
},
gaintransmissionCurve{
    FCT_MinMaxCPoints,
    0.00,
    0.1,
    0.35,
    0.00,
    0.25,
    0.25,
    0.35,
    0.35,
    0.70,
    0.25,
    0.35,
    0.35,
    1.00,
    0.1,
    0.00,
    0.00
},
mapcurve{
    DCT_Linear
},
str(20),
scal(3),
iter(1),
grad(1),
grads(1),
gam(1.30),
slope(3.),
neigh(80),
offs(0),
highlights(0),
htonalwidth(80),
shadows(0),
stonalwidth(80),
radius(40),
retinexMethod("high"),
retinexcolorspace("Lab"),
gammaretinex("none"),
mapMethod("none"),
viewMethod("none"),
vart(200),
limd(8),
highl(4),
skal(3),
medianmap(false)
{
}

bool RetinexParams::operator ==(const RetinexParams& other) const
{
    return
        enabled == other.enabled
        && cdcurve == other.cdcurve
        && cdHcurve == other.cdHcurve
        && lhcurve == other.lhcurve
        && transmissionCurve == other.transmissionCurve
        && gaintransmissionCurve == other.gaintransmissionCurve
        && mapcurve == other.mapcurve
        && str == other.str
        && scal == other.scal
        && iter == other.iter
        && grad == other.grad
        && grads == other.grads
        && gam == other.gam
        && slope == other.slope
        && neigh == other.neigh
        && offs == other.offs
        && highlights == other.highlights
        && htonalwidth == other.htonalwidth
        && shadows == other.shadows
        && stonalwidth == other.stonalwidth
        && radius == other.radius
        && retinexMethod == other.retinexMethod
        && retinexcolorspace == other.retinexcolorspace
        && gammaretinex == other.gammaretinex
        && mapMethod == other.mapMethod
        && viewMethod == other.viewMethod
        && vart == other.vart
        && limd == other.limd
        && highl == other.highl
        && skal == other.skal
        && medianmap == other.medianmap;
}

bool RetinexParams::operator !=(const RetinexParams& other) const
{
    return !(*this == other);
}

void RetinexParams::getCurves(RetinextransmissionCurve &transmissionCurveLUT, RetinexgaintransmissionCurve &gaintransmissionCurveLUT) const
{
    transmissionCurveLUT.Set(this->transmissionCurve);
    gaintransmissionCurveLUT.Set(this->gaintransmissionCurve);

}

LCurveParams::LCurveParams() :
    enabled(false),
    lcurve{
    DCT_Linear
},
acurve{
    DCT_Linear
},
bcurve{
    DCT_Linear
},
cccurve{
    DCT_Linear
},
chcurve{
    FCT_Linear
},
lhcurve{
    FCT_Linear
},
hhcurve{
    FCT_Linear
},
lccurve{
    DCT_Linear
},
clcurve{
    DCT_Linear
},
brightness(0),
contrast(0),
chromaticity(0),
avoidcolorshift(false),
rstprotection(0),
lcredsk(true)
{
}

bool LCurveParams::operator ==(const LCurveParams& other) const
{
    return
        enabled == other.enabled
        && lcurve == other.lcurve
        && acurve == other.acurve
        && bcurve == other.bcurve
        && cccurve == other.cccurve
        && chcurve == other.chcurve
        && lhcurve == other.lhcurve
        && hhcurve == other.hhcurve
        && lccurve == other.lccurve
        && clcurve == other.clcurve
        && brightness == other.brightness
        && contrast == other.contrast
        && chromaticity == other.chromaticity
        && avoidcolorshift == other.avoidcolorshift
        && rstprotection == other.rstprotection
        && lcredsk == other.lcredsk;
}

bool LCurveParams::operator !=(const LCurveParams& other) const
{
    return !(*this == other);
}

RGBCurvesParams::RGBCurvesParams() :
    enabled(false),
    lumamode(false),
    rcurve{
    DCT_Linear
},
gcurve{
    DCT_Linear
},
bcurve{
    DCT_Linear
}
{
}

bool RGBCurvesParams::operator ==(const RGBCurvesParams& other) const
{
    return
        enabled == other.enabled
        && lumamode == other.lumamode
        && rcurve == other.rcurve
        && gcurve == other.gcurve
        && bcurve == other.bcurve;
}

bool RGBCurvesParams::operator !=(const RGBCurvesParams& other) const
{
    return !(*this == other);
}


LocalContrastParams::LocalContrastParams():
    enabled(false),
    radius(80),
    amount(0.2),
    darkness(1.0),
    lightness(1.0)
{
}


bool LocalContrastParams::operator==(const LocalContrastParams &other) const
{
    return
        enabled == other.enabled
        && radius == other.radius
        && amount == other.amount
        && darkness == other.darkness
        && lightness == other.lightness;
}


bool LocalContrastParams::operator!=(const LocalContrastParams &other) const
{
    return !(*this == other);
}


const double ColorToningParams::LABGRID_CORR_MAX = 12000.f;

ColorToningParams::ColorToningParams() :
    enabled(false),
    autosat(true),
    opacityCurve{
    FCT_MinMaxCPoints,
    0.00,
    0.3,
    0.35,
    0.00,
    0.25,
    0.8,
    0.35,
    0.35,
    0.70,
    0.8,
    0.35,
    0.35,
    1.00,
    0.3,
    0.00,
    0.00
},
colorCurve{
    FCT_MinMaxCPoints,
    0.050,
    0.62,
    0.25,
    0.25,
    0.585,
    0.11,
    0.25,
    0.25
},
satProtectionThreshold(30),
saturatedOpacity(80),
strength(50),
balance(0),
hlColSat(60, 80, false),
shadowsColSat(80, 208, false),
clcurve{
    DCT_NURBS,
    0.00,
    0.00,
    0.35,
    0.65,
    1.00,
    1.00
},
cl2curve{
    DCT_NURBS,
    0.00,
    0.00,
    0.35,
    0.65,
    1.00,
    1.00
},
method("Lab"),
twocolor("Std"),
redlow(0.0),
greenlow(0.0),
bluelow(0.0),
redmed(0.0),
greenmed(0.0),
bluemed(0.0),
redhigh(0.0),
greenhigh(0.0),
bluehigh(0.0),
satlow(0.0),
sathigh(0.0),
    lumamode(true),
    labgridALow(0.0),
    labgridBLow(0.0),
    labgridAHigh(0.0),
    labgridBHigh(0.0)
{
}

bool ColorToningParams::operator ==(const ColorToningParams& other) const
{
    return
        enabled == other.enabled
        && autosat == other.autosat
        && opacityCurve == other.opacityCurve
        && colorCurve == other.colorCurve
        && satProtectionThreshold == other.satProtectionThreshold
        && saturatedOpacity == other.saturatedOpacity
        && strength == other.strength
        && balance == other.balance
        && hlColSat == other.hlColSat
        && shadowsColSat == other.shadowsColSat
        && clcurve == other.clcurve
        && cl2curve == other.cl2curve
        && method == other.method
        && twocolor == other.twocolor
        && redlow == other.redlow
        && greenlow == other.greenlow
        && bluelow == other.bluelow
        && redmed == other.redmed
        && greenmed == other.greenmed
        && bluemed == other.bluemed
        && redhigh == other.redhigh
        && greenhigh == other.greenhigh
        && bluehigh == other.bluehigh
        && satlow == other.satlow
        && sathigh == other.sathigh
        && lumamode == other.lumamode
        && labgridALow == other.labgridALow
        && labgridBLow == other.labgridBLow
        && labgridAHigh == other.labgridAHigh
        && labgridBHigh == other.labgridBHigh;
}

bool ColorToningParams::operator !=(const ColorToningParams& other) const
{
    return !(*this == other);
}

void ColorToningParams::mixerToCurve(std::vector<double>& colorCurve, std::vector<double>& opacityCurve) const
{
    // check if non null first
    if (!redlow && !greenlow && !bluelow && !redmed && !greenmed && !bluemed && !redhigh && !greenhigh && !bluehigh) {
        colorCurve.resize(1);
        colorCurve.at(0) = FCT_Linear;
        opacityCurve.resize(1);
        opacityCurve.at(0) = FCT_Linear;
        return;
    }

    float low[3]; // RGB color for shadows
    float med[3]; // RGB color for mid-tones
    float high[3]; // RGB color for highlights
    float lowSat = 0.f;
    float medSat = 0.f;
    float highSat = 0.f;
    float minTmp, maxTmp;

// Fill the shadow mixer values of the Color TOning tool
    low[0] = float (redlow) / 100.f;  // [-1. ; +1.]
    low[1] = float (greenlow) / 100.f; // [-1. ; +1.]
    low[2] = float (bluelow) / 100.f;  // [-1. ; +1.]
    minTmp = min<float> (low[0], low[1], low[2]);
    maxTmp = max<float> (low[0], low[1], low[2]);

    if (maxTmp - minTmp > 0.005f) {
        float v[3];
        lowSat = (maxTmp - minTmp) / 2.f;

        if (low[0] == minTmp) {
            v[0] = 0.f;
        } else if (low[1] == minTmp) {
            v[1] = 0.f;
        } else if (low[2] == minTmp) {
            v[2] = 0.f;
        }

        if (low[0] == maxTmp) {
            v[0] = 1.f;
        } else if (low[1] == maxTmp) {
            v[1] = 1.f;
        } else if (low[2] == maxTmp) {
            v[2] = 1.f;
        }

        if (low[0] != minTmp && low[0] != maxTmp) {
            v[0] = (low[0] - minTmp) / (maxTmp - minTmp);
        } else if (low[1] != minTmp && low[1] != maxTmp) {
            v[1] = (low[1] - minTmp) / (maxTmp - minTmp);
        } else if (low[2] != minTmp && low[2] != maxTmp) {
            v[2] = (low[2] - minTmp) / (maxTmp - minTmp);
        }

        low[0] = v[0];
        low[1] = v[1];
        low[2] = v[2];
    } else {
        low[0] = low[1] = low[2] = 1.f;
    }

// Fill the mid-tones mixer values of the Color TOning tool
    med[0] = float (redmed) / 100.f;  // [-1. ; +1.]
    med[1] = float (greenmed) / 100.f; // [-1. ; +1.]
    med[2] = float (bluemed) / 100.f;  // [-1. ; +1.]
    minTmp = min<float> (med[0], med[1], med[2]);
    maxTmp = max<float> (med[0], med[1], med[2]);

    if (maxTmp - minTmp > 0.005f) {
        float v[3];
        medSat = (maxTmp - minTmp) / 2.f;

        if (med[0] == minTmp) {
            v[0] = 0.f;
        } else if (med[1] == minTmp) {
            v[1] = 0.f;
        } else if (med[2] == minTmp) {
            v[2] = 0.f;
        }

        if (med[0] == maxTmp) {
            v[0] = 1.f;
        } else if (med[1] == maxTmp) {
            v[1] = 1.f;
        } else if (med[2] == maxTmp) {
            v[2] = 1.f;
        }

        if (med[0] != minTmp && med[0] != maxTmp) {
            v[0] = (med[0] - minTmp) / (maxTmp - minTmp);
        } else if (med[1] != minTmp && med[1] != maxTmp) {
            v[1] = (med[1] - minTmp) / (maxTmp - minTmp);
        } else if (med[2] != minTmp && med[2] != maxTmp) {
            v[2] = (med[2] - minTmp) / (maxTmp - minTmp);
        }

        med[0] = v[0];
        med[1] = v[1];
        med[2] = v[2];
    } else {
        med[0] = med[1] = med[2] = 1.f;
    }

    // Fill the highlight mixer values of the Color TOning tool
    high[0] = float (redhigh) / 100.f;   // [-1. ; +1.]
    high[1] = float (greenhigh) / 100.f; // [-1. ; +1.]
    high[2] = float (bluehigh) / 100.f;  // [-1. ; +1.]
    minTmp = min<float> (high[0], high[1], high[2]);
    maxTmp = max<float> (high[0], high[1], high[2]);

    if (maxTmp - minTmp > 0.005f) {
        float v[3];
        highSat = (maxTmp - minTmp) / 2.f;

        if (high[0] == minTmp) {
            v[0] = 0.f;
        } else if (high[1] == minTmp) {
            v[1] = 0.f;
        } else if (high[2] == minTmp) {
            v[2] = 0.f;
        }

        if (high[0] == maxTmp) {
            v[0] = 1.f;
        } else if (high[1] == maxTmp) {
            v[1] = 1.f;
        } else if (high[2] == maxTmp) {
            v[2] = 1.f;
        }

        if (high[0] != minTmp && high[0] != maxTmp) {
            v[0] = (high[0] - minTmp) / (maxTmp - minTmp);
        } else if (high[1] != minTmp && high[1] != maxTmp) {
            v[1] = (high[1] - minTmp) / (maxTmp - minTmp);
        } else if (high[2] != minTmp && high[2] != maxTmp) {
            v[2] = (high[2] - minTmp) / (maxTmp - minTmp);
        }

        high[0] = v[0];
        high[1] = v[1];
        high[2] = v[2];
    } else {
        high[0] = high[1] = high[2] = 1.f;
    }

    const double xPosLow  = 0.1;
    const double xPosMed  = 0.4;
    const double xPosHigh = 0.7;

    colorCurve.resize(medSat != 0.f ? 13 : 9);
    colorCurve.at(0) = FCT_MinMaxCPoints;
    opacityCurve.resize(13);
    opacityCurve.at(0) = FCT_MinMaxCPoints;

    float h, s, l;
    int idx = 1;

    if (lowSat == 0.f) {
        if (medSat != 0.f) {
            Color::rgb2hsl(med[0], med[1], med[2], h, s, l);
        } else { // highSat can't be null if the 2 other ones are!
            Color::rgb2hsl(high[0], high[1], high[2], h, s, l);
        }
    } else {
        Color::rgb2hsl(low[0], low[1], low[2], h, s, l);
    }

    colorCurve.at(idx++) = xPosLow;
    colorCurve.at(idx++) = h;
    colorCurve.at(idx++) = 0.35;
    colorCurve.at(idx++) = 0.35;

    if (medSat != 0.f) {
        Color::rgb2hsl(med[0], med[1], med[2], h, s, l);
        colorCurve.at(idx++) = xPosMed;
        colorCurve.at(idx++) = h;
        colorCurve.at(idx++) = 0.35;
        colorCurve.at(idx++) = 0.35;
    }

    if (highSat == 0.f) {
        if (medSat != 0.f) {
            Color::rgb2hsl(med[0], med[1], med[2], h, s, l);
        } else { // lowSat can't be null if the 2 other ones are!
            Color::rgb2hsl(low[0], low[1], low[2], h, s, l);
        }
    } else {
        Color::rgb2hsl(high[0], high[1], high[2], h, s, l);
    }

    colorCurve.at(idx++) = xPosHigh;
    colorCurve.at(idx++) = h;
    colorCurve.at(idx++) = 0.35;
    colorCurve.at(idx)   = 0.35;

    opacityCurve.at(1)  = xPosLow;
    opacityCurve.at(2)  = double (lowSat);
    opacityCurve.at(3)  = 0.35;
    opacityCurve.at(4)  = 0.35;
    opacityCurve.at(5)  = xPosMed;
    opacityCurve.at(6)  = double (medSat);
    opacityCurve.at(7)  = 0.35;
    opacityCurve.at(8)  = 0.35;
    opacityCurve.at(9)  = xPosHigh;
    opacityCurve.at(10) = double (highSat);
    opacityCurve.at(11) = 0.35;
    opacityCurve.at(12) = 0.35;
}

void ColorToningParams::slidersToCurve(std::vector<double>& colorCurve, std::vector<double>& opacityCurve) const
{
    if (hlColSat.getBottom() == 0 && shadowsColSat.getBottom() == 0) { // if both opacity are null, set both curves to Linear
        colorCurve.resize(1);
        colorCurve.at(0) = FCT_Linear;
        opacityCurve.resize(1);
        opacityCurve.at(0) = FCT_Linear;
        return;
    }

    colorCurve.resize(9);
    colorCurve.at(0) = FCT_MinMaxCPoints;
    colorCurve.at(1) = 0.26 + 0.12 * double (balance) / 100.;
    colorCurve.at(2) = double (shadowsColSat.getTop()) / 360.;
    colorCurve.at(3) = 0.35;
    colorCurve.at(4) = 0.35;
    colorCurve.at(5) = 0.64 + 0.12 * double (balance) / 100.;
    colorCurve.at(6) = double (hlColSat.getTop()) / 360.;
    colorCurve.at(7) = 0.35;
    colorCurve.at(8) = 0.35;

    opacityCurve.resize(9);
    opacityCurve.at(0) = FCT_MinMaxCPoints;
    opacityCurve.at(1) = colorCurve.at(1);
    opacityCurve.at(2) = double (shadowsColSat.getBottom()) / 100.;
    opacityCurve.at(3) = 0.35;
    opacityCurve.at(4) = 0.35;
    opacityCurve.at(5) = colorCurve.at(5);
    opacityCurve.at(6) = double (hlColSat.getBottom()) / 100.;
    opacityCurve.at(7) = 0.35;
    opacityCurve.at(8) = 0.35;
}

void ColorToningParams::getCurves(ColorGradientCurve& colorCurveLUT, OpacityCurve& opacityCurveLUT, const double xyz_rgb[3][3], bool& opautili) const
{
    float satur = 0.8f;
    float lumin = 0.5f; //middle of luminance for optimization of gamut - no real importance...as we work in XYZ and gamut control

    // Transform slider values to control points
    std::vector<double> cCurve, oCurve;

    if (method == "RGBSliders" || method == "Splitlr") {
        slidersToCurve(cCurve, oCurve);
    } else if (method == "Splitco") {
        mixerToCurve(cCurve, oCurve);
    } else {
        cCurve = this->colorCurve;
        oCurve = this->opacityCurve;
    }

    if (method == "Lab") {
        if (twocolor == "Separ") {
            satur = 0.9f;
        }

        if (twocolor == "All" || twocolor == "Two") {
            satur = 0.9f;
        }

        colorCurveLUT.SetXYZ(cCurve, xyz_rgb, satur, lumin);
        opacityCurveLUT.Set(oCurve, opautili);
    } else if (method == "Splitlr" || method == "Splitco") {
        colorCurveLUT.SetXYZ(cCurve, xyz_rgb, satur, lumin);
        opacityCurveLUT.Set(oCurve, opautili);
    } else if (method.substr(0, 3) == "RGB") {
        colorCurveLUT.SetRGB(cCurve);
        opacityCurveLUT.Set(oCurve, opautili);
    }
}

SharpeningParams::SharpeningParams() :
    enabled(false),
    radius(0.5),
    amount(200),
    threshold(20, 80, 2000, 1200, false),
    edgesonly(false),
    edges_radius(1.9),
    edges_tolerance(1800),
    halocontrol(false),
    halocontrol_amount(85),
    method("usm"),
    deconvamount(75),
    deconvradius(0.75),
    deconviter(30),
    deconvdamping(20)
{
}

bool SharpeningParams::operator ==(const SharpeningParams& other) const
{
    return
        enabled == other.enabled
        && radius == other.radius
        && amount == other.amount
        && threshold == other.threshold
        && edgesonly == other.edgesonly
        && edges_radius == other.edges_radius
        && edges_tolerance == other.edges_tolerance
        && halocontrol == other.halocontrol
        && halocontrol_amount == other.halocontrol_amount
        && method == other.method
        && deconvamount == other.deconvamount
        && deconvradius == other.deconvradius
        && deconviter == other.deconviter
        && deconvdamping == other.deconvdamping;
}

bool SharpeningParams::operator !=(const SharpeningParams& other) const
{
    return !(*this == other);
}

SharpenEdgeParams::SharpenEdgeParams() :
    enabled(false),
    passes(2),
    amount(50.0),
    threechannels(false)
{
}

bool SharpenEdgeParams::operator ==(const SharpenEdgeParams& other) const
{
    return
        enabled == other.enabled
        && passes == other.passes
        && amount == other.amount
        && threechannels == other.threechannels;
}

bool SharpenEdgeParams::operator !=(const SharpenEdgeParams& other) const
{
    return !(*this == other);
}

SharpenMicroParams::SharpenMicroParams() :
    enabled(false),
    matrix(false),
    amount(20.0),
    uniformity(50.0)
{
}

bool SharpenMicroParams::operator ==(const SharpenMicroParams& other) const
{
    return
        enabled == other.enabled
        && matrix == other.matrix
        && amount == other.amount
        && uniformity == other.uniformity;
}

bool SharpenMicroParams::operator !=(const SharpenMicroParams& other) const
{
    return !(*this == other);
}

VibranceParams::VibranceParams() :
    enabled(false),
    pastels(0),
    saturated(0),
    psthreshold(0, 75, false),
    protectskins(false),
    avoidcolorshift(true),
    pastsattog(true),
    skintonescurve{
    DCT_Linear
}
{
}

bool VibranceParams::operator ==(const VibranceParams& other) const
{
    return
        enabled == other.enabled
        && pastels == other.pastels
        && saturated == other.saturated
        && psthreshold == other.psthreshold
        && protectskins == other.protectskins
        && avoidcolorshift == other.avoidcolorshift
        && pastsattog == other.pastsattog
        && skintonescurve == other.skintonescurve;
}

bool VibranceParams::operator !=(const VibranceParams& other) const
{
    return !(*this == other);
}

WBParams::WBParams() :
    enabled(true),
    method("Camera"),
    temperature(6504),
    green(1.0),
    equal(1.0),
    tempBias(0.0)
{
}

bool WBParams::operator ==(const WBParams& other) const
{
    return
        enabled == other.enabled
        && method == other.method
        && temperature == other.temperature
        && green == other.green
        && equal == other.equal
        && tempBias == other.tempBias;
}

bool WBParams::operator !=(const WBParams& other) const
{
    return !(*this == other);
}

const std::vector<WBEntry>& WBParams::getWbEntries()
{
    static const std::vector<WBEntry> wb_entries = {
        {"Camera",               WBEntry::Type::CAMERA,      M("TP_WBALANCE_CAMERA"),         0, 1.f,   1.f,   0.f},
        {"Auto",                 WBEntry::Type::AUTO,        M("TP_WBALANCE_AUTO"),           0, 1.f,   1.f,   0.f},
        {"Daylight",             WBEntry::Type::DAYLIGHT,    M("TP_WBALANCE_DAYLIGHT"),    5300, 1.f,   1.f,   0.f},
        {"Cloudy",               WBEntry::Type::CLOUDY,      M("TP_WBALANCE_CLOUDY"),      6200, 1.f,   1.f,   0.f},
        {"Shade",                WBEntry::Type::SHADE,       M("TP_WBALANCE_SHADE"),       7600, 1.f,   1.f,   0.f},
        {"Water 1",              WBEntry::Type::WATER,       M("TP_WBALANCE_WATER1"),     35000, 0.3f,  1.1f,  0.f},
        {"Water 2",              WBEntry::Type::WATER,       M("TP_WBALANCE_WATER2"),     48000, 0.63f, 1.38f, 0.f},
        {"Tungsten",             WBEntry::Type::TUNGSTEN,    M("TP_WBALANCE_TUNGSTEN"),    2856, 1.f,   1.f,   0.f},
        {"Fluo F1",              WBEntry::Type::FLUORESCENT, M("TP_WBALANCE_FLUO1"),       6430, 1.f,   1.f,   0.f},
        {"Fluo F2",              WBEntry::Type::FLUORESCENT, M("TP_WBALANCE_FLUO2"),       4230, 1.f,   1.f,   0.f},
        {"Fluo F3",              WBEntry::Type::FLUORESCENT, M("TP_WBALANCE_FLUO3"),       3450, 1.f,   1.f,   0.f},
        {"Fluo F4",              WBEntry::Type::FLUORESCENT, M("TP_WBALANCE_FLUO4"),       2940, 1.f,   1.f,   0.f},
        {"Fluo F5",              WBEntry::Type::FLUORESCENT, M("TP_WBALANCE_FLUO5"),       6350, 1.f,   1.f,   0.f},
        {"Fluo F6",              WBEntry::Type::FLUORESCENT, M("TP_WBALANCE_FLUO6"),       4150, 1.f,   1.f,   0.f},
        {"Fluo F7",              WBEntry::Type::FLUORESCENT, M("TP_WBALANCE_FLUO7"),       6500, 1.f,   1.f,   0.f},
        {"Fluo F8",              WBEntry::Type::FLUORESCENT, M("TP_WBALANCE_FLUO8"),       5020, 1.f,   1.f,   0.f},
        {"Fluo F9",              WBEntry::Type::FLUORESCENT, M("TP_WBALANCE_FLUO9"),       4330, 1.f,   1.f,   0.f},
        {"Fluo F10",             WBEntry::Type::FLUORESCENT, M("TP_WBALANCE_FLUO10"),      5300, 1.f,   1.f,   0.f},
        {"Fluo F11",             WBEntry::Type::FLUORESCENT, M("TP_WBALANCE_FLUO11"),      4000, 1.f,   1.f,   0.f},
        {"Fluo F12",             WBEntry::Type::FLUORESCENT, M("TP_WBALANCE_FLUO12"),      3000, 1.f,   1.f,   0.f},
        {"HMI Lamp",             WBEntry::Type::LAMP,        M("TP_WBALANCE_HMI"),         4800, 1.f,   1.f,   0.f},
        {"GTI Lamp",             WBEntry::Type::LAMP,        M("TP_WBALANCE_GTI"),         5000, 1.f,   1.f,   0.f},
        {"JudgeIII Lamp",        WBEntry::Type::LAMP,        M("TP_WBALANCE_JUDGEIII"),    5100, 1.f,   1.f,   0.f},
        {"Solux Lamp 3500K",     WBEntry::Type::LAMP,        M("TP_WBALANCE_SOLUX35"),     3480, 1.f,   1.f,   0.f},
        {"Solux Lamp 4100K",     WBEntry::Type::LAMP,        M("TP_WBALANCE_SOLUX41"),     3930, 1.f,   1.f,   0.f},
        {"Solux Lamp 4700K",     WBEntry::Type::LAMP,        M("TP_WBALANCE_SOLUX47"),     4700, 1.f,   1.f,   0.f},
        {"NG Solux Lamp 4700K",  WBEntry::Type::LAMP,        M("TP_WBALANCE_SOLUX47_NG"),  4480, 1.f,   1.f,   0.f},
        {"LED LSI Lumelex 2040", WBEntry::Type::LED,         M("TP_WBALANCE_LED_LSI"),     2970, 1.f,   1.f,   0.f},
        {"LED CRS SP12 WWMR16",  WBEntry::Type::LED,         M("TP_WBALANCE_LED_CRS"),     3050, 1.f,   1.f,   0.f},
        {"Flash 5500K",          WBEntry::Type::FLASH,       M("TP_WBALANCE_FLASH55"),     5500, 1.f,   1.f,   0.f},
        {"Flash 6000K",          WBEntry::Type::FLASH,       M("TP_WBALANCE_FLASH60"),     6000, 1.f,   1.f,   0.f},
        {"Flash 6500K",          WBEntry::Type::FLASH,       M("TP_WBALANCE_FLASH65"),     6500, 1.f,   1.f,   0.f},
        // Should remain the last one
        {"Custom",               WBEntry::Type::CUSTOM,      M("TP_WBALANCE_CUSTOM"),        0, 1.f,   1.f,   0.f}
    };

    return wb_entries;
}

ColorAppearanceParams::ColorAppearanceParams() :
    enabled(false),
    degree(90),
    autodegree(true),
    degreeout(90),
    autodegreeout(true),
    curve{
    DCT_Linear
},
curve2{
    DCT_Linear
},
curve3{
    DCT_Linear
},
curveMode(TcMode::LIGHT),
curveMode2(TcMode::LIGHT),
curveMode3(CtcMode::CHROMA),
surround("Average"),
surrsrc("Average"),
adapscen(2000.0),
autoadapscen(true),
ybscen(18),
autoybscen(true),
adaplum(16),
badpixsl(0),
wbmodel("RawT"),
algo("No"),
contrast(0.0),
qcontrast(0.0),
jlight(0.0),
qbright(0.0),
chroma(0.0),
schroma(0.0),
mchroma(0.0),
colorh(0.0),
rstprotection(0.0),
surrsource(false),
gamut(true),
datacie(false),
tonecie(false),
tempout(5000),
ybout(18),
greenout(1.0),
tempsc(5000),
greensc(1.0)
{
}

bool ColorAppearanceParams::operator ==(const ColorAppearanceParams& other) const
{
    return
        enabled == other.enabled
        && degree == other.degree
        && autodegree == other.autodegree
        && degreeout == other.degreeout
        && autodegreeout == other.autodegreeout
        && curve == other.curve
        && curve2 == other.curve2
        && curve3 == other.curve3
        && curveMode == other.curveMode
        && curveMode2 == other.curveMode2
        && curveMode3 == other.curveMode3
        && surround == other.surround
        && surrsrc == other.surrsrc
        && adapscen == other.adapscen
        && autoadapscen == other.autoadapscen
        && ybscen == other.ybscen
        && autoybscen == other.autoybscen
        && adaplum == other.adaplum
        && badpixsl == other.badpixsl
        && wbmodel == other.wbmodel
        && algo == other.algo
        && contrast == other.contrast
        && qcontrast == other.qcontrast
        && jlight == other.jlight
        && qbright == other.qbright
        && chroma == other.chroma
        && schroma == other.schroma
        && mchroma == other.mchroma
        && colorh == other.colorh
        && rstprotection == other.rstprotection
        && surrsource == other.surrsource
        && gamut == other.gamut
        && datacie == other.datacie
        && tonecie == other.tonecie
        && tempout == other.tempout
        && ybout == other.ybout
        && greenout == other.greenout
        && tempsc == other.tempsc
        && greensc == other.greensc;
}

bool ColorAppearanceParams::operator !=(const ColorAppearanceParams& other) const
{
    return !(*this == other);
}

DefringeParams::DefringeParams() :
    enabled(false),
    radius(2.0),
    threshold(13),
    huecurve{
    FCT_MinMaxCPoints,
    0.166666667,
    0.,
    0.35,
    0.35,
    0.347,
    0.,
    0.35,
    0.35,
    0.513667426,
    0,
    0.35,
    0.35,
    0.668944571,
    0.,
    0.35,
    0.35,
    0.8287775246,
    0.97835991,
    0.35,
    0.35,
    0.9908883827,
    0.,
    0.35,
    0.35
}
{
}

bool DefringeParams::operator ==(const DefringeParams& other) const
{
    return
        enabled == other.enabled
        && radius == other.radius
        && threshold == other.threshold
        && huecurve == other.huecurve;
}

bool DefringeParams::operator !=(const DefringeParams& other) const
{
    return !(*this == other);
}

ImpulseDenoiseParams::ImpulseDenoiseParams() :
    enabled(false),
    thresh(50)
{
}

bool ImpulseDenoiseParams::operator ==(const ImpulseDenoiseParams& other) const
{
    return
        enabled == other.enabled
        && thresh == other.thresh;
}

bool ImpulseDenoiseParams::operator !=(const ImpulseDenoiseParams& other) const
{
    return !(*this == other);
}

DirPyrDenoiseParams::DirPyrDenoiseParams() :
    lcurve{
    FCT_MinMaxCPoints,
    0.05,
    0.15,
    0.35,
    0.35,
    0.55,
    0.04,
    0.35,
    0.35
},
cccurve{
    FCT_MinMaxCPoints,
    0.05,
    0.50,
    0.35,
    0.35,
    0.35,
    0.05,
    0.35,
    0.35
},
enabled(false),
enhance(false),
median(false),
perform(false),
luma(0),
Ldetail(0),
chroma(15),
redchro(0),
bluechro(0),
gamma(1.7),
dmethod("Lab"),
Lmethod("SLI"),
Cmethod("MAN"),
C2method("AUTO"),
smethod("shal"),
medmethod("soft"),
methodmed("none"),
rgbmethod("soft"),
passes(1)
{
}

bool DirPyrDenoiseParams::operator ==(const DirPyrDenoiseParams& other) const
{
    return
        lcurve == other.lcurve
        && cccurve == other.cccurve
        && enabled == other.enabled
        && enhance == other.enhance
        && median == other.median
        && perform == other.perform
        && luma == other.luma
        && Ldetail == other.Ldetail
        && chroma == other.chroma
        && redchro == other.redchro
        && bluechro == other.bluechro
        && gamma == other.gamma
        && dmethod == other.dmethod
        && Lmethod == other.Lmethod
        && Cmethod == other.Cmethod
        && C2method == other.C2method
        && smethod == other.smethod
        && medmethod == other.medmethod
        && methodmed == other.methodmed
        && rgbmethod == other.rgbmethod
        && passes == other.passes;
}

bool DirPyrDenoiseParams::operator !=(const DirPyrDenoiseParams& other) const
{
    return !(*this == other);
}

void DirPyrDenoiseParams::getCurves(NoiseCurve &lCurve, NoiseCurve &cCurve) const
{
    lCurve.Set(this->lcurve);
    cCurve.Set(this->cccurve);
}

EPDParams::EPDParams() :
    enabled(false),
    strength(0.5),
    gamma(1.0),
    edgeStopping(1.4),
    scale(1.0),
    reweightingIterates(0)
{
}

bool EPDParams::operator ==(const EPDParams& other) const
{
    return
        enabled == other.enabled
        && strength == other.strength
        && gamma == other.gamma
        && edgeStopping == other.edgeStopping
        && scale == other.scale
        && reweightingIterates == other.reweightingIterates;
}

bool EPDParams::operator !=(const EPDParams& other) const
{
    return !(*this == other);
}

FattalToneMappingParams::FattalToneMappingParams() :
    enabled(false),
    threshold(0),
    amount(30)
{
}

bool FattalToneMappingParams::operator ==(const FattalToneMappingParams& other) const
{
    return
        enabled == other.enabled
        && threshold == other.threshold
        && amount == other.amount;
}

bool FattalToneMappingParams::operator !=(const FattalToneMappingParams& other) const
{
    return !(*this == other);
}

SHParams::SHParams() :
    enabled(false),
    hq(false),
    highlights(0),
    htonalwidth(80),
    shadows(0),
    stonalwidth(80),
    radius(40)
{
}

bool SHParams::operator ==(const SHParams& other) const
{
    return
        enabled == other.enabled
        && hq == other.hq
        && highlights == other.highlights
        && htonalwidth == other.htonalwidth
        && shadows == other.shadows
        && stonalwidth == other.stonalwidth
        && radius == other.radius;
}

bool SHParams::operator !=(const SHParams& other) const
{
    return !(*this == other);
}

CropParams::CropParams() :
    enabled(false),
    x(-1),
    y(-1),
    w(15000),
    h(15000),
    fixratio(true),
    ratio("As Image"),
    orientation("As Image"),
    guide("Frame")
{
}

bool CropParams::operator ==(const CropParams& other) const
{
    return
        enabled == other.enabled
        && x == other.x
        && y == other.y
        && w == other.w
        && h == other.h
        && fixratio == other.fixratio
        && ratio == other.ratio
        && orientation == other.orientation
        && guide == other.guide;
}

bool CropParams::operator !=(const CropParams& other) const
{
    return !(*this == other);
}

void CropParams::mapToResized(int resizedWidth, int resizedHeight, int scale, int& x1, int& x2, int& y1, int& y2) const
{
    x1 = 0, x2 = resizedWidth, y1 = 0, y2 = resizedHeight;

    if (enabled) {
        x1 = min(resizedWidth - 1, max(0, x / scale));
        y1 = min(resizedHeight - 1, max(0, y / scale));
        x2 = min(resizedWidth, max(0, (x + w) / scale));
        y2 = min(resizedHeight, max(0, (y + h) / scale));
    }
}

CoarseTransformParams::CoarseTransformParams() :
    rotate(0),
    hflip(false),
    vflip(false)
{
}

bool CoarseTransformParams::operator ==(const CoarseTransformParams& other) const
{
    return
        rotate == other.rotate
        && hflip == other.hflip
        && vflip == other.vflip;
}

bool CoarseTransformParams::operator !=(const CoarseTransformParams& other) const
{
    return !(*this == other);
}

CommonTransformParams::CommonTransformParams() :
    autofill(true)
{
}

bool CommonTransformParams::operator ==(const CommonTransformParams& other) const
{
    return autofill == other.autofill;
}

bool CommonTransformParams::operator !=(const CommonTransformParams& other) const
{
    return !(*this == other);
}

RotateParams::RotateParams() :
    degree(0.0)
{
}

bool RotateParams::operator ==(const RotateParams& other) const
{
    return degree == other.degree;
}

bool RotateParams::operator !=(const RotateParams& other) const
{
    return !(*this == other);
}

DistortionParams::DistortionParams() :
    amount(0.0)
{
}

bool DistortionParams::operator ==(const DistortionParams& other) const
{
    return amount == other.amount;
}

bool DistortionParams::operator !=(const DistortionParams& other) const
{
    return !(*this == other);
}

LensProfParams::LensProfParams() :
    lcMode(LcMode::NONE),
    useDist(true),
    useVign(true),
    useCA(false)
{
}

bool LensProfParams::operator ==(const LensProfParams& other) const
{
    return
        lcMode == other.lcMode
        && lcpFile == other.lcpFile
        && useCA == other.useCA
        && lfCameraMake == other.lfCameraMake
        && lfCameraModel == other.lfCameraModel
        && lfLens == other.lfLens;
}

bool LensProfParams::operator !=(const LensProfParams& other) const
{
    return !(*this == other);
}

bool LensProfParams::useLensfun() const
{
    return lcMode == LcMode::LENSFUNAUTOMATCH || lcMode == LcMode::LENSFUNMANUAL;
}

bool LensProfParams::lfAutoMatch() const
{
    return lcMode == LcMode::LENSFUNAUTOMATCH;
}

bool LensProfParams::useLcp() const
{
    return lcMode == LcMode::LCP && lcpFile.length() > 0;
}

bool LensProfParams::lfManual() const
{
    return lcMode == LcMode::LENSFUNMANUAL;
}

const std::vector<const char*>& LensProfParams::getMethodStrings() const
{
    static const std::vector<const char*> method_strings = {
        "none",
        "lfauto",
        "lfmanual",
        "lcp"
    };
    return method_strings;
}

Glib::ustring LensProfParams::getMethodString(LcMode mode) const
{
    return getMethodStrings()[toUnderlying(mode)];
}

LensProfParams::LcMode LensProfParams::getMethodNumber(const Glib::ustring& mode) const
{
    for (std::vector<const char*>::size_type i = 0; i < getMethodStrings().size(); ++i) {
        if (getMethodStrings()[i] == mode) {
            return static_cast<LcMode>(i);
        }
    }

    return LcMode::NONE;
}

PerspectiveParams::PerspectiveParams() :
    horizontal(0.0),
    vertical(0.0)
{
}

bool PerspectiveParams::operator ==(const PerspectiveParams& other) const
{
    return
        horizontal == other.horizontal
        && vertical == other.vertical;
}

bool PerspectiveParams::operator !=(const PerspectiveParams& other) const
{
    return !(*this == other);
}

GradientParams::GradientParams() :
    enabled(false),
    degree(0.0),
    feather(25),
    strength(0.60),
    centerX(0),
    centerY(0)
{
}

bool GradientParams::operator ==(const GradientParams& other) const
{
    return
        enabled == other.enabled
        && degree == other.degree
        && feather == other.feather
        && strength == other.strength
        && centerX == other.centerX
        && centerY == other.centerY;
}

bool GradientParams::operator !=(const GradientParams& other) const
{
    return !(*this == other);
}

PCVignetteParams::PCVignetteParams() :
    enabled(false),
    strength(0.60),
    feather(50),
    roundness(50)
{
}

bool PCVignetteParams::operator ==(const PCVignetteParams& other) const
{
    return
        enabled == other.enabled
        && strength == other.strength
        && feather == other.feather
        && roundness == other.roundness;
}

bool PCVignetteParams::operator !=(const PCVignetteParams& other) const
{
    return !(*this == other);
}

VignettingParams::VignettingParams() :
    amount(0),
    radius(50),
    strength(1),
    centerX(0),
    centerY(0)
{
}

bool VignettingParams::operator ==(const VignettingParams& other) const
{
    return
        amount == other.amount
        && radius == other.radius
        && strength == other.strength
        && centerX == other.centerX
        && centerY == other.centerY;
}

bool VignettingParams::operator !=(const VignettingParams& other) const
{
    return !(*this == other);
}

ChannelMixerParams::ChannelMixerParams() :
    enabled(false),
    red{
    100,
    0,
    0
},
green{
    0,
    100,
    0
},
blue{
    0,
    0,
    100
}
{
}

bool ChannelMixerParams::operator ==(const ChannelMixerParams& other) const
{
    if (enabled != other.enabled) {
        return false;
    }

    for (unsigned int i = 0; i < 3; ++i) {
        if (
            red[i] != other.red[i]
            || green[i] != other.green[i]
            || blue[i] != other.blue[i]
        ) {
            return false;
        }
    }

    return true;
}

bool ChannelMixerParams::operator !=(const ChannelMixerParams& other) const
{
    return !(*this == other);
}

BlackWhiteParams::BlackWhiteParams() :
    beforeCurve{
    DCT_Linear
},
beforeCurveMode(BlackWhiteParams::TcMode::STD_BW),
afterCurve{
    DCT_Linear
},
afterCurveMode(BlackWhiteParams::TcMode::STD_BW),
algo("SP"),
luminanceCurve{
    FCT_Linear
},
autoc(false),
enabledcc(true),
enabled(false),
filter("None"),
setting("NormalContrast"),
method("Desaturation"),
mixerRed(33),
mixerOrange(33),
mixerYellow(33),
mixerGreen(33),
mixerCyan(33),
mixerBlue(33),
mixerMagenta(33),
mixerPurple(33),
gammaRed(0),
gammaGreen(0),
gammaBlue(0)
{
}

bool BlackWhiteParams::operator ==(const BlackWhiteParams& other) const
{
    return
        beforeCurve == other.beforeCurve
        && beforeCurveMode == other.beforeCurveMode
        && afterCurve == other.afterCurve
        && afterCurveMode == other.afterCurveMode
        && algo == other.algo
        && luminanceCurve == other.luminanceCurve
        && autoc == other.autoc
        && enabledcc == other.enabledcc
        && enabled == other.enabled
        && filter == other.filter
        && setting == other.setting
        && method == other.method
        && mixerRed == other.mixerRed
        && mixerOrange == other.mixerOrange
        && mixerYellow == other.mixerYellow
        && mixerGreen == other.mixerGreen
        && mixerCyan == other.mixerCyan
        && mixerBlue == other.mixerBlue
        && mixerMagenta == other.mixerMagenta
        && mixerPurple == other.mixerPurple
        && gammaRed == other.gammaRed
        && gammaGreen == other.gammaGreen
        && gammaBlue == other.gammaBlue;
}

bool BlackWhiteParams::operator !=(const BlackWhiteParams& other) const
{
    return !(*this == other);
}

CACorrParams::CACorrParams() :
    red(0.0),
    blue(0.0)
{
}

bool CACorrParams::operator ==(const CACorrParams& other) const
{
    return
        red == other.red
        && blue == other.blue;
}

bool CACorrParams::operator !=(const CACorrParams& other) const
{
    return !(*this == other);
}

ResizeParams::ResizeParams() :
    enabled(false),
    scale(1.0),
    appliesTo("Cropped area"),
    method("Lanczos"),
    dataspec(3),
    width(900),
    height(900)
{
}

bool ResizeParams::operator ==(const ResizeParams& other) const
{
    return
        enabled == other.enabled
        && scale == other.scale
        && appliesTo == other.appliesTo
        && method == other.method
        && dataspec == other.dataspec
        && width == other.width
        && height == other.height;
}

bool ResizeParams::operator !=(const ResizeParams& other) const
{
    return !(*this == other);
}

const Glib::ustring ColorManagementParams::NoICMString = Glib::ustring("No ICM: sRGB output");

ColorManagementParams::ColorManagementParams() :
    input("(cameraICC)"),
    toneCurve(false),
    applyLookTable(false),
    applyBaselineExposureOffset(true),
    applyHueSatMap(true),
    dcpIlluminant(0),
    working("ProPhoto"),
    output("RT_sRGB"),
    outputIntent(RI_RELATIVE),
    outputBPC(true),
    gamma("default"),
    gampos(2.22),
    slpos(4.5),
    freegamma(false)
{
}

bool ColorManagementParams::operator ==(const ColorManagementParams& other) const
{
    return
        input == other.input
        && toneCurve == other.toneCurve
        && applyLookTable == other.applyLookTable
        && applyBaselineExposureOffset == other.applyBaselineExposureOffset
        && applyHueSatMap == other.applyHueSatMap
        && dcpIlluminant == other.dcpIlluminant
        && working == other.working
        && output == other.output
        && outputIntent == other.outputIntent
        && outputBPC == other.outputBPC
        && gamma == other.gamma
        && gampos == other.gampos
        && slpos == other.slpos
        && freegamma == other.freegamma;
}

bool ColorManagementParams::operator !=(const ColorManagementParams& other) const
{
    return !(*this == other);
}

WaveletParams::WaveletParams() :
    ccwcurve{
    static_cast<double>(FCT_MinMaxCPoints),
    0.0,
    0.25,
    0.35,
    0.35,
    0.50,
    0.75,
    0.35,
    0.35,
    0.90,
    0.0,
    0.35,
    0.35
},
opacityCurveRG{
    static_cast<double>(FCT_MinMaxCPoints),
    0.0,
    0.50,
    0.35,
    0.35,
    1.00,
    0.50,
    0.35,
    0.35
},
opacityCurveBY{
    static_cast<double>(FCT_MinMaxCPoints),
    0.0,
    0.50,
    0.35,
    0.35,
    1.00,
    0.50,
    0.35,
    0.35
},
opacityCurveW{
    static_cast<double>(FCT_MinMaxCPoints),
    0.00,
    0.35,
    0.35,
    0.00,
    0.35,
    0.75,
    0.35,
    0.35,
    0.60,
    0.75,
    0.35,
    0.35,
    1.00,
    0.35,
    0.00,
    0.00
},
opacityCurveWL{
    static_cast<double>(FCT_MinMaxCPoints),
    0.0,
    0.50,
    0.35,
    0.35,
    1.00,
    0.50,
    0.35,
    0.35
},
hhcurve{
    FCT_Linear
},
Chcurve{
    FCT_Linear
},
wavclCurve {
    DCT_Linear
},
enabled(false),
        median(false),
        medianlev(false),
        linkedg(true),
        cbenab(false),
        greenlow(0),
        bluelow(0),
        greenmed(0),
        bluemed(0),
        greenhigh(0),
        bluehigh(0),
        lipst(false),
        avoid(false),
        tmr(false),
        strength(100),
        balance(0),
        iter(0),
        expcontrast(false),
        expchroma(false),
        c{},
        ch{},
        expedge(false),
        expresid(false),
        expfinal(false),
        exptoning(false),
        expnoise(false),
        Lmethod("4_"),
        CLmethod("all"),
        Backmethod("grey"),
        Tilesmethod("full"),
        daubcoeffmethod("4_"),
        CHmethod("without"),
        Medgreinf("less"),
        CHSLmethod("SL"),
        EDmethod("CU"),
        NPmethod("none"),
        BAmethod("none"),
        TMmethod("cont"),
        Dirmethod("all"),
        HSmethod("with"),
        rescon(0),
        resconH(0),
        reschro(0),
        tmrs(0),
        gamma(1),
        sup(0),
        sky(0.0),
        thres(7),
        chroma(5),
        chro(0),
        threshold(5),
        threshold2(4),
        edgedetect(90),
        edgedetectthr(20),
        edgedetectthr2(0),
        edgesensi(60),
        edgeampli(10),
        contrast(0),
        edgrad(15),
        edgval(0),
        edgthresh(10),
        thr(35),
        thrH(65),
        skinprotect(0.0),
        hueskin(-5, 25, 170, 120, false),
        hueskin2(-260, -250, -130, -140, false),
        hllev(50, 75, 100, 98, false),
        bllev(0, 2, 50, 25, false),
        pastlev(0, 2, 30, 20, false),
        satlev(30, 45, 130, 100, false),
        edgcont(0, 10, 75, 40, false),
        level0noise(0, 0, false),
        level1noise(0, 0, false),
        level2noise(0, 0, false),
        level3noise(0, 0, false)
{
}

bool WaveletParams::operator ==(const WaveletParams& other) const
{
    return
        ccwcurve == other.ccwcurve
        && opacityCurveRG == other.opacityCurveRG
        && opacityCurveBY == other.opacityCurveBY
        && opacityCurveW == other.opacityCurveW
        && opacityCurveWL == other.opacityCurveWL
        && hhcurve == other.hhcurve
        && Chcurve == other.Chcurve
        && wavclCurve == other.wavclCurve
        && enabled == other.enabled
        && median == other.median
        && medianlev == other.medianlev
        && linkedg == other.linkedg
        && cbenab == other.cbenab
        && greenlow == other.greenlow
        && bluelow == other.bluelow
        && greenmed == other.greenmed
        && bluemed == other.bluemed
        && greenhigh == other.greenhigh
        && bluehigh == other.bluehigh
        && lipst == other.lipst
        && avoid == other.avoid
        && tmr == other.tmr
        && strength == other.strength
        && balance == other.balance
        && iter == other.iter
        && expcontrast == other.expcontrast
        && expchroma == other.expchroma
    && [this, &other]() -> bool {
        for (unsigned int i = 0; i < 9; ++i)
        {
            if (c[i] != other.c[i] || ch[i] != other.ch[i]) {
                return false;
            }
        }

        return true;
    }()
    && expedge == other.expedge
    && expresid == other.expresid
    && expfinal == other.expfinal
    && exptoning == other.exptoning
    && expnoise == other.expnoise
    && Lmethod == other.Lmethod
    && CLmethod == other.CLmethod
    && Backmethod == other.Backmethod
    && Tilesmethod == other.Tilesmethod
    && daubcoeffmethod == other.daubcoeffmethod
    && CHmethod == other.CHmethod
    && Medgreinf == other.Medgreinf
    && CHSLmethod == other.CHSLmethod
    && EDmethod == other.EDmethod
    && NPmethod == other.NPmethod
    && BAmethod == other.BAmethod
    && TMmethod == other.TMmethod
    && Dirmethod == other.Dirmethod
    && HSmethod == other.HSmethod
    && rescon == other.rescon
    && resconH == other.resconH
    && reschro == other.reschro
    && tmrs == other.tmrs
    && gamma == other.gamma
    && sup == other.sup
    && sky == other.sky
    && thres == other.thres
    && chroma == other.chroma
    && chro == other.chro
    && threshold == other.threshold
    && threshold2 == other.threshold2
    && edgedetect == other.edgedetect
    && edgedetectthr == other.edgedetectthr
    && edgedetectthr2 == other.edgedetectthr2
    && edgesensi == other.edgesensi
    && edgeampli == other.edgeampli
    && contrast == other.contrast
    && edgrad == other.edgrad
    && edgval == other.edgval
    && edgthresh == other.edgthresh
    && thr == other.thr
    && thrH == other.thrH
    && skinprotect == other.skinprotect
    && hueskin == other.hueskin
    && hueskin2 == other.hueskin2
    && hllev == other.hllev
    && bllev == other.bllev
    && pastlev == other.pastlev
    && satlev == other.satlev
    && edgcont == other.edgcont
    && level0noise == other.level0noise
    && level1noise == other.level1noise
    && level2noise == other.level2noise
    && level3noise == other.level3noise;
}

bool WaveletParams::operator !=(const WaveletParams& other) const
{
    return !(*this == other);
}

void WaveletParams::getCurves(
    WavCurve& cCurve,
    WavOpacityCurveRG& opacityCurveLUTRG,
    WavOpacityCurveBY& opacityCurveLUTBY,
    WavOpacityCurveW& opacityCurveLUTW,
    WavOpacityCurveWL& opacityCurveLUTWL
) const
{
    cCurve.Set(this->ccwcurve);
    opacityCurveLUTRG.Set(this->opacityCurveRG);
    opacityCurveLUTBY.Set(this->opacityCurveBY);
    opacityCurveLUTW.Set(this->opacityCurveW);
    opacityCurveLUTWL.Set(this->opacityCurveWL);

}

LocallabParams::LocallabParams() :
    llcurve{
    DCT_NURBS,
    0.0,
    0.0,
    1.0,
    1.0,
},
cccurve{
    DCT_NURBS,
    0.0,
    0.0,
    1.0,
    1.0,
},
excurve{
    DCT_NURBS,
    0.0,
    0.0,
    1.0,
    1.0,
},
localTgaincurve{
    static_cast<double>(FCT_MinMaxCPoints),
    0.0,
    0.12,
    0.35,
    0.35,
    0.70,
    0.50,
    0.35,
    0.35,
    1.00,
    0.12,
    0.35,
    0.35
},
localTgaincurverab{
    static_cast<double>(FCT_MinMaxCPoints),
    0.0,
    0.12,
    0.35,
    0.35,
    0.70,
    0.50,
    0.35,
    0.35,
    1.00,
    0.12,
    0.35,
    0.35
},
LHcurve{
    static_cast<double>(FCT_MinMaxCPoints),
    0.0,
    0.50,
    0.35,
    0.35,
    0.166,
    0.50,
    0.35,
    0.35,
    0.333,
    0.50,
    0.35,
    0.35,
    0.50,
    0.50,
    0.35,
    0.35,
    0.666,
    0.50,
    0.35,
    0.35,
    0.833,
    0.50,
    0.35,
    0.35
},
HHcurve{
    static_cast<double>(FCT_MinMaxCPoints),
    0.0,
    0.50,
    0.35,
    0.35,
    0.166,
    0.50,
    0.35,
    0.35,
    0.333,
    0.50,
    0.35,
    0.35,
    0.50,
    0.50,
    0.35,
    0.35,
    0.666,
    0.50,
    0.35,
    0.35,
    0.833,
    0.50,
    0.35,
    0.35
},
skintonescurve {
    DCT_Linear
},
enabled(false),
degree(0),
locY(250),
locX(250),
locYT(250),
locXL(250),
centerX(0),
centerY(0),
circrad(18),
centerXbuf(0),
centerYbuf(0),
adjblur(0),
qualityMethod("enh"),
qualitycurveMethod("none"),
proxi(0),
thres(18),
lightness(0),
contrast(0),
chroma(0),
warm(0),
expcomp(0),
black(0),
hlcompr(20),
hlcomprthresh(33),
shcompr(50),
pastels(0),
saturated(0),
psthreshold(0, 75, false),
protectskins(false),
avoidcolorshift(true),
pastsattog(true),
sensiv(19),
noiselumf(0),
noiselumc(0),
noiselumdetail(0),
noiselequal(7),
noisechrodetail(0),
bilateral(0),
sensiden(30),
noisechrof(0),
noisechroc(0),
sharradius(40),
sharamount(75),
shardamping(75),
shariter(30),
sensi(19),
sensiex(19),
sensih(19),
retrab(500),
sensicb(19),
sensiexclu(19),
struc(0),
sensibn(40),
sensitm(19),
sensisha(19),
radius(1),
strength(0),
stren(0),
gamma(100),
estop(140),
scaltm(10),
rewei(0),
transit(60),
avoid(false),
Smethod("IND"),
Exclumethod("norm"),
shapemethod("ELI"),
retinexMethod("high"),
blurMethod("norm"),
dustMethod("mov"),
invers(false),
cutpast(false),
lastdust(false),
curvactiv(false),
activlum(false),
inversrad(false),
inversret(false),
inverssha(false),
hueref(1.),
huerefblur(1.),
chromaref(50.),
lumaref(50.),
sobelref(0.),
str(0),
neigh(50),
nbspot(1),
anbspot(0),
vart(200),
chrrt(0),
mult{
    1.0,
    1.0,
    1.0,
    1.0,
    1.0,
},
expcolor(false),
expexpose(false),
expvibrance(false),
expblur(false),
exptonemap(false),
expreti(false),
expsharp(false),
expcbdl(false),
expdenoi(false),
threshold(20),
chromacbdl(0)
{
}

bool LocallabParams::operator ==(const LocallabParams& other) const
{
    return
        enabled == other.enabled
        && avoid == other.avoid
        && invers == other.invers
        && cutpast == other.cutpast
        && lastdust == other.lastdust
        && curvactiv == other.curvactiv
        && activlum == other.activlum
        && inversrad == other.inversrad
        && inversret == other.inversret
        && inverssha == other.inverssha
        && degree == other.degree
        && Smethod == other.Smethod
        && Exclumethod == other.Exclumethod
        && shapemethod == other.shapemethod
        && retinexMethod == other.retinexMethod
        && blurMethod == other.blurMethod
        && dustMethod == other.dustMethod
        && qualityMethod == other.qualityMethod
        && qualitycurveMethod == other.qualitycurveMethod
        && locY == other.locY
        && locX == other.locX
        && locYT == other.locYT
        && locXL == other.locXL
        && centerX == other.centerX
        && centerY == other.centerY
        && circrad == other.circrad
        && centerXbuf == other.centerXbuf
        && centerYbuf == other.centerYbuf
        && adjblur == other.adjblur
        && thres == other.thres
        && proxi == other.proxi
        && lightness == other.lightness
        && contrast == other.contrast
        && chroma == other.chroma
        && warm == other.warm
        && expcomp == other.expcomp
        && hlcompr == other.hlcompr
        && hlcomprthresh == other.hlcomprthresh
        && shcompr == other.shcompr
        && black == other.black
        && pastels == other.pastels
        && sensiv == other.sensiv
        && saturated == other.saturated
        && psthreshold == other.psthreshold
    && [this, &other]() -> bool {
        for (unsigned int i = 0; i < 5; ++i)
        {
            if (mult[i] != other.mult[i]) {
                return false;
            }
        }

        return true;
    }()
    && protectskins == other.protectskins
    && avoidcolorshift == other.avoidcolorshift
    && pastsattog == other.pastsattog
    && skintonescurve == other.skintonescurve
    && excurve == other.excurve
    && noiselumf == other.noiselumf
    && noiselumc == other.noiselumc
    && noiselumdetail == other.noiselumdetail
    && noiselequal == other.noiselequal
    && noisechrodetail == other.noisechrodetail
    && bilateral == other.bilateral
    && sensiden == other.sensiden
    && noisechrof == other.noisechrof
    && noisechroc == other.noisechroc
    && sharradius == other.sharradius
    && sharamount == other.sharamount
    && shardamping == other.shardamping
    && shariter == other.shariter
    && sensi == other.sensi
    && sensiex == other.sensiex
    && sensitm == other.sensitm
    && sensih == other.sensih
    && retrab == other.retrab
    && sensicb == other.sensicb
    && sensiexclu == other.sensiexclu
    && struc == other.struc
    && sensibn == other.sensibn
    && sensisha == other.sensisha
    && radius == other.radius
    && strength == other.strength
    && stren == other.stren
    && gamma == other.gamma
    && estop == other.estop
    && scaltm == other.scaltm
    && rewei == other.rewei
    && transit == other.transit
    && chrrt == other.chrrt
    && str == other.str
    && neigh == other.neigh
    && nbspot == other.nbspot
    && anbspot == other.anbspot
    && hueref == other.hueref
    && huerefblur == other.huerefblur
    && chromaref == other.chromaref
    && lumaref == other.lumaref
    && sobelref == other.sobelref
    && vart == other.vart
    && threshold == other.threshold
    && chromacbdl == other.chromacbdl
    && expcolor == other.expcolor
    && expexpose == other.expexpose
    && expvibrance == other.expvibrance
    && expblur == other.expblur
    && exptonemap == other.exptonemap
    && expreti == other.expreti
    && expsharp == other.expsharp
    && expcbdl == other.expcbdl
    && expdenoi == other.expdenoi
    && localTgaincurve == other.localTgaincurve
    && localTgaincurverab == other.localTgaincurverab
    && llcurve == other.llcurve
    && cccurve == other.cccurve
    && LHcurve == other.LHcurve
    && HHcurve == other.HHcurve;

}

bool LocallabParams::operator !=(const LocallabParams& other) const
{
    return !(*this == other);
}


void LocallabParams::getCurves(
    LocretigainCurve &cTgainCurve,
    LocretigainCurverab &cTgainCurverab,
    LocLHCurve &lhCurve,
    LocHHCurve &hhCurve,
    bool &LHutili,
    bool &HHutili) const
{
    cTgainCurve.Set(this->localTgaincurve);
    cTgainCurverab.Set(this->localTgaincurverab);
    lhCurve.Set(this->LHcurve, LHutili);
    hhCurve.Set(this->HHcurve, HHutili);

}


DirPyrEqualizerParams::DirPyrEqualizerParams() :
    enabled(false),
    gamutlab(false),
    mult{
    1.0,
    1.0,
    1.0,
    1.0,
    1.0,
    1.0
},
threshold(0.2),
skinprotect(0.0),
hueskin(-5, 25, 170, 120, false),
cbdlMethod("bef")
{
}

bool DirPyrEqualizerParams::operator ==(const DirPyrEqualizerParams& other) const
{
    return
        enabled == other.enabled
        && gamutlab == other.gamutlab
    && [this, &other]() -> bool {
        for (unsigned int i = 0; i < 6; ++i)
        {
            if (mult[i] != other.mult[i]) {
                return false;
            }
        }

        return true;
    }()
    && threshold == other.threshold
    && skinprotect == other.skinprotect
    && hueskin == other.hueskin
    && cbdlMethod == other.cbdlMethod;
}

bool DirPyrEqualizerParams::operator !=(const DirPyrEqualizerParams& other) const
{
    return !(*this == other);
}

HSVEqualizerParams::HSVEqualizerParams() :
    enabled(false),
    hcurve{
    FCT_Linear
},
scurve{
    FCT_Linear
},
vcurve{
    FCT_Linear
}
{
}

bool HSVEqualizerParams::operator ==(const HSVEqualizerParams& other) const
{
    return
        enabled == other.enabled
        && hcurve == other.hcurve
        && scurve == other.scurve
        && vcurve == other.vcurve;
}

bool HSVEqualizerParams::operator !=(const HSVEqualizerParams& other) const
{
    return !(*this == other);
}

FilmSimulationParams::FilmSimulationParams() :
    enabled(false),
    strength(100)
{
}

bool FilmSimulationParams::operator ==(const FilmSimulationParams& other) const
{
    return
        enabled == other.enabled
        && clutFilename == other.clutFilename
        && strength == other.strength;
}

bool FilmSimulationParams::operator !=(const FilmSimulationParams& other) const
{
    return !(*this == other);
}

RAWParams::BayerSensor::BayerSensor() :
    method(getMethodString(Method::AMAZE)),
    imageNum(0),
    ccSteps(0),
    black0(0.0),
    black1(0.0),
    black2(0.0),
    black3(0.0),
    twogreen(true),
    linenoise(0),
    greenthresh(0),
    dcb_iterations(2),
    lmmse_iterations(2),
    pixelShiftMotion(0),
    pixelShiftMotionCorrection(PSMotionCorrection::GRID_3X3_NEW),
    pixelShiftMotionCorrectionMethod(PSMotionCorrectionMethod::AUTO),
    pixelShiftStddevFactorGreen(5.0),
    pixelShiftStddevFactorRed(5.0),
    pixelShiftStddevFactorBlue(5.0),
    pixelShiftEperIso(0.0),
    pixelShiftNreadIso(0.0),
    pixelShiftPrnu(1.0),
    pixelShiftSigma(1.0),
    pixelShiftSum(3.0),
    pixelShiftRedBlueWeight(0.7),
    pixelShiftShowMotion(false),
    pixelShiftShowMotionMaskOnly(false),
    pixelShiftAutomatic(true),
    pixelShiftNonGreenHorizontal(false),
    pixelShiftNonGreenVertical(false),
    pixelShiftHoleFill(true),
    pixelShiftMedian(false),
    pixelShiftMedian3(false),
    pixelShiftGreen(true),
    pixelShiftBlur(true),
    pixelShiftSmoothFactor(0.7),
    pixelShiftExp0(false),
    pixelShiftLmmse(false),
    pixelShiftOneGreen(false),
    pixelShiftEqualBright(false),
    pixelShiftEqualBrightChannel(false),
    pixelShiftNonGreenCross(true),
    pixelShiftNonGreenCross2(false),
    pixelShiftNonGreenAmaze(false),
    dcb_enhance(true)
{
}

bool RAWParams::BayerSensor::operator ==(const BayerSensor& other) const
{
    return
        method == other.method
        && imageNum == other.imageNum
        && ccSteps == other.ccSteps
        && black0 == other.black0
        && black1 == other.black1
        && black2 == other.black2
        && black3 == other.black3
        && twogreen == other.twogreen
        && linenoise == other.linenoise
        && greenthresh == other.greenthresh
        && dcb_iterations == other.dcb_iterations
        && lmmse_iterations == other.lmmse_iterations
        && pixelShiftMotion == other.pixelShiftMotion
        && pixelShiftMotionCorrection == other.pixelShiftMotionCorrection
        && pixelShiftMotionCorrectionMethod == other.pixelShiftMotionCorrectionMethod
        && pixelShiftStddevFactorGreen == other.pixelShiftStddevFactorGreen
        && pixelShiftStddevFactorRed == other.pixelShiftStddevFactorRed
        && pixelShiftStddevFactorBlue == other.pixelShiftStddevFactorBlue
        && pixelShiftEperIso == other.pixelShiftEperIso
        && pixelShiftNreadIso == other.pixelShiftNreadIso
        && pixelShiftPrnu == other.pixelShiftPrnu
        && pixelShiftSigma == other.pixelShiftSigma
        && pixelShiftSum == other.pixelShiftSum
        && pixelShiftRedBlueWeight == other.pixelShiftRedBlueWeight
        && pixelShiftShowMotion == other.pixelShiftShowMotion
        && pixelShiftShowMotionMaskOnly == other.pixelShiftShowMotionMaskOnly
        && pixelShiftAutomatic == other.pixelShiftAutomatic
        && pixelShiftNonGreenHorizontal == other.pixelShiftNonGreenHorizontal
        && pixelShiftNonGreenVertical == other.pixelShiftNonGreenVertical
        && pixelShiftHoleFill == other.pixelShiftHoleFill
        && pixelShiftMedian == other.pixelShiftMedian
        && pixelShiftMedian3 == other.pixelShiftMedian3
        && pixelShiftGreen == other.pixelShiftGreen
        && pixelShiftBlur == other.pixelShiftBlur
        && pixelShiftSmoothFactor == other.pixelShiftSmoothFactor
        && pixelShiftExp0 == other.pixelShiftExp0
        && pixelShiftLmmse == other.pixelShiftLmmse
        && pixelShiftOneGreen == other.pixelShiftOneGreen
        && pixelShiftEqualBright == other.pixelShiftEqualBright
        && pixelShiftEqualBrightChannel == other.pixelShiftEqualBrightChannel
        && pixelShiftNonGreenCross == other.pixelShiftNonGreenCross
        && pixelShiftNonGreenCross2 == other.pixelShiftNonGreenCross2
        && pixelShiftNonGreenAmaze == other.pixelShiftNonGreenAmaze
        && dcb_enhance == other.dcb_enhance;
}

bool RAWParams::BayerSensor::operator !=(const BayerSensor& other) const
{
    return !(*this == other);
}

void RAWParams::BayerSensor::setPixelShiftDefaults()
{
    pixelShiftMotion = 0;
    pixelShiftMotionCorrection = RAWParams::BayerSensor::PSMotionCorrection::GRID_3X3_NEW;
    pixelShiftMotionCorrectionMethod = RAWParams::BayerSensor::PSMotionCorrectionMethod::AUTO;
    pixelShiftStddevFactorGreen = 5.0;
    pixelShiftStddevFactorRed = 5.0;
    pixelShiftStddevFactorBlue = 5.0;
    pixelShiftEperIso = 0.0;
    pixelShiftNreadIso = 0.0;
    pixelShiftPrnu = 1.0;
    pixelShiftSigma = 1.0;
    pixelShiftSum = 3.0;
    pixelShiftRedBlueWeight = 0.7;
    pixelShiftAutomatic = true;
    pixelShiftNonGreenHorizontal = false;
    pixelShiftNonGreenVertical = false;
    pixelShiftHoleFill = true;
    pixelShiftMedian = false;
    pixelShiftMedian3 = false;
    pixelShiftGreen = true;
    pixelShiftBlur = true;
    pixelShiftSmoothFactor = 0.7;
    pixelShiftExp0 = false;
    pixelShiftLmmse = false;
    pixelShiftOneGreen = false;
    pixelShiftEqualBright = false;
    pixelShiftEqualBrightChannel = false;
    pixelShiftNonGreenCross = true;
    pixelShiftNonGreenCross2 = false;
    pixelShiftNonGreenAmaze = false;
}

const std::vector<const char*>& RAWParams::BayerSensor::getMethodStrings()
{
    static const std::vector<const char*> method_strings {
        "amaze",
        "igv",
        "lmmse",
        "eahd",
        "hphd",
        "vng4",
        "dcb",
        "ahd",
        "rcd",
        "fast",
        "mono",
        "none",
        "pixelshift"
    };
    return method_strings;
}

Glib::ustring RAWParams::BayerSensor::getMethodString(Method method)
{
    return getMethodStrings()[toUnderlying(method)];
}

RAWParams::XTransSensor::XTransSensor() :
    method(getMethodString(Method::THREE_PASS)),
    ccSteps(0),
    blackred(0.0),
    blackgreen(0.0),
    blackblue(0.0)
{
}

bool RAWParams::XTransSensor::operator ==(const XTransSensor& other) const
{
    return
        method == other.method
        && ccSteps == other.ccSteps
        && blackred == other.blackred
        && blackgreen == other.blackgreen
        && blackblue == other.blackblue;
}

bool RAWParams::XTransSensor::operator !=(const XTransSensor& other) const
{
    return !(*this == other);
}

const std::vector<const char*>& RAWParams::XTransSensor::getMethodStrings()
{
    static const std::vector<const char*> method_strings {
        "3-pass (best)",
        "1-pass (medium)",
        "fast",
        "mono",
        "none"
    };
    return method_strings;
}

Glib::ustring RAWParams::XTransSensor::getMethodString(Method method)
{
    return getMethodStrings()[toUnderlying(method)];
}

RAWParams::RAWParams() :
    df_autoselect(false),
    ff_AutoSelect(false),
    ff_BlurRadius(32),
    ff_BlurType(getFlatFieldBlurTypeString(FlatFieldBlurType::AREA)),
    ff_AutoClipControl(false),
    ff_clipControl(0),
    ca_autocorrect(false),
    cared(0.0),
    cablue(0.0),
    expos(1.0),
    preser(0.0),
    hotPixelFilter(false),
    deadPixelFilter(false),
    hotdeadpix_thresh(100)
{
}

bool RAWParams::operator ==(const RAWParams& other) const
{
    return
        bayersensor == other.bayersensor
        && xtranssensor == other.xtranssensor
        && dark_frame == other.dark_frame
        && df_autoselect == other.df_autoselect
        && ff_file == other.ff_file
        && ff_AutoSelect == other.ff_AutoSelect
        && ff_BlurRadius == other.ff_BlurRadius
        && ff_BlurType == other.ff_BlurType
        && ff_AutoClipControl == other.ff_AutoClipControl
        && ff_clipControl == other.ff_clipControl
        && ca_autocorrect == other.ca_autocorrect
        && cared == other.cared
        && cablue == other.cablue
        && expos == other.expos
        && preser == other.preser
        && hotPixelFilter == other.hotPixelFilter
        && deadPixelFilter == other.deadPixelFilter
        && hotdeadpix_thresh == other.hotdeadpix_thresh;
}

bool RAWParams::operator !=(const RAWParams& other) const
{
    return !(*this == other);
}

const std::vector<const char*>& RAWParams::getFlatFieldBlurTypeStrings()
{
    static const std::vector<const char*> blur_type_strings {
        "Area Flatfield",
        "Vertical Flatfield",
        "Horizontal Flatfield",
        "V+H Flatfield"
    };
    return blur_type_strings;
}

Glib::ustring RAWParams::getFlatFieldBlurTypeString(FlatFieldBlurType type)
{
    return getFlatFieldBlurTypeStrings()[toUnderlying(type)];
}


MetaDataParams::MetaDataParams():
    mode(MetaDataParams::TUNNEL)
{
}

bool MetaDataParams::operator==(const MetaDataParams &other) const
{
    return mode == other.mode;
}

bool MetaDataParams::operator!=(const MetaDataParams &other) const
{
    return !(*this == other);
}


ProcParams::ProcParams()
{
    setDefaults();
}

void ProcParams::setDefaults()
{
    toneCurve = ToneCurveParams();

    labCurve = LCurveParams();

    rgbCurves = RGBCurvesParams();

    localContrast = LocalContrastParams();

    colorToning = ColorToningParams();

    sharpenEdge = SharpenEdgeParams();

    sharpenMicro = SharpenMicroParams();

    sharpening = SharpeningParams();

    prsharpening = SharpeningParams();
    prsharpening.method = "rld";
    prsharpening.deconvamount = 100;
    prsharpening.deconvradius = 0.45;
    prsharpening.deconviter = 100;
    prsharpening.deconvdamping = 0;

    vibrance = VibranceParams();

    wb = WBParams();

    colorappearance = ColorAppearanceParams();

    defringe = DefringeParams();

    impulseDenoise = ImpulseDenoiseParams();

    dirpyrDenoise = DirPyrDenoiseParams();

    epd = EPDParams();

    fattal = FattalToneMappingParams();

    sh = SHParams();

    crop = CropParams();

    coarse = CoarseTransformParams();

    commonTrans = CommonTransformParams();

    rotate = RotateParams();

    distortion = DistortionParams();

    lensProf = LensProfParams();

    perspective = PerspectiveParams();

    gradient = GradientParams();

    locallab = LocallabParams();

    pcvignette = PCVignetteParams();

    vignetting = VignettingParams();

    chmixer = ChannelMixerParams();

    blackwhite = BlackWhiteParams();

    cacorrection = CACorrParams();

    resize = ResizeParams();

    icm = ColorManagementParams();

    wavelet = WaveletParams();

    dirpyrequalizer = DirPyrEqualizerParams();

    hsvequalizer = HSVEqualizerParams();

    filmSimulation = FilmSimulationParams();

    raw = RAWParams();

    metadata = MetaDataParams();
    exif.clear();
    iptc.clear();

    rank = 0;
    colorlabel = 0;
    inTrash = false;

    ppVersion = PPVERSION;
}

int ProcParams::save(const Glib::ustring& fname, const Glib::ustring& fname2, bool fnameAbsolute, ParamsEdited* pedited)
{
    if (fname.empty() && fname2.empty()) {
        return 0;
    }

    Glib::ustring sPParams;

    try {
        Glib::KeyFile keyFile;

// Version
        keyFile.set_string("Version", "AppVersion", RTVERSION);
        keyFile.set_integer("Version", "Version", PPVERSION);

        saveToKeyfile(!pedited || pedited->general.rank, "General", "Rank", rank, keyFile);
        saveToKeyfile(!pedited || pedited->general.colorlabel, "General", "ColorLabel", colorlabel, keyFile);
        saveToKeyfile(!pedited || pedited->general.intrash, "General", "InTrash", inTrash, keyFile);

// Tone curve
        saveToKeyfile(!pedited || pedited->toneCurve.autoexp, "Exposure", "Auto", toneCurve.autoexp, keyFile);
        saveToKeyfile(!pedited || pedited->toneCurve.clip, "Exposure", "Clip", toneCurve.clip, keyFile);
        saveToKeyfile(!pedited || pedited->toneCurve.expcomp, "Exposure", "Compensation", toneCurve.expcomp, keyFile);
        saveToKeyfile(!pedited || pedited->toneCurve.brightness, "Exposure", "Brightness", toneCurve.brightness, keyFile);
        saveToKeyfile(!pedited || pedited->toneCurve.contrast, "Exposure", "Contrast", toneCurve.contrast, keyFile);
        saveToKeyfile(!pedited || pedited->toneCurve.saturation, "Exposure", "Saturation", toneCurve.saturation, keyFile);
        saveToKeyfile(!pedited || pedited->toneCurve.black, "Exposure", "Black", toneCurve.black, keyFile);
        saveToKeyfile(!pedited || pedited->toneCurve.hlcompr, "Exposure", "HighlightCompr", toneCurve.hlcompr, keyFile);
        saveToKeyfile(!pedited || pedited->toneCurve.hlcomprthresh, "Exposure", "HighlightComprThreshold", toneCurve.hlcomprthresh, keyFile);
        saveToKeyfile(!pedited || pedited->toneCurve.shcompr, "Exposure", "ShadowCompr", toneCurve.shcompr, keyFile);

// Highlight recovery
        saveToKeyfile(!pedited || pedited->toneCurve.hrenabled, "HLRecovery", "Enabled", toneCurve.hrenabled, keyFile);
        saveToKeyfile(!pedited || pedited->toneCurve.method, "HLRecovery", "Method", toneCurve.method, keyFile);

        const std::map<ToneCurveParams::TcMode, const char*> tc_mapping = {
            {ToneCurveParams::TcMode::STD, "Standard"},
            {ToneCurveParams::TcMode::FILMLIKE, "FilmLike"},
            {ToneCurveParams::TcMode::SATANDVALBLENDING, "SatAndValueBlending"},
            {ToneCurveParams::TcMode::WEIGHTEDSTD, "WeightedStd"},
            {ToneCurveParams::TcMode::LUMINANCE, "Luminance"},
            {ToneCurveParams::TcMode::PERCEPTUAL, "Perceptual"}
        };

        saveToKeyfile(!pedited || pedited->toneCurve.curveMode, "Exposure", "CurveMode", tc_mapping, toneCurve.curveMode, keyFile);
        saveToKeyfile(!pedited || pedited->toneCurve.curveMode2, "Exposure", "CurveMode2", tc_mapping, toneCurve.curveMode2, keyFile);

        saveToKeyfile(!pedited || pedited->toneCurve.curve, "Exposure", "Curve", toneCurve.curve, keyFile);
        saveToKeyfile(!pedited || pedited->toneCurve.curve2, "Exposure", "Curve2", toneCurve.curve2, keyFile);

// Retinex
        saveToKeyfile(!pedited || pedited->retinex.enabled, "Retinex", "Enabled", retinex.enabled, keyFile);
        saveToKeyfile(!pedited || pedited->retinex.str, "Retinex", "Str", retinex.str, keyFile);
        saveToKeyfile(!pedited || pedited->retinex.scal, "Retinex", "Scal", retinex.scal, keyFile);
        saveToKeyfile(!pedited || pedited->retinex.iter, "Retinex", "Iter", retinex.iter, keyFile);
        saveToKeyfile(!pedited || pedited->retinex.grad, "Retinex", "Grad", retinex.grad, keyFile);
        saveToKeyfile(!pedited || pedited->retinex.grads, "Retinex", "Grads", retinex.grads, keyFile);
        saveToKeyfile(!pedited || pedited->retinex.gam, "Retinex", "Gam", retinex.gam, keyFile);
        saveToKeyfile(!pedited || pedited->retinex.slope, "Retinex", "Slope", retinex.slope, keyFile);
        saveToKeyfile(!pedited || pedited->retinex.medianmap, "Retinex", "Median", retinex.medianmap, keyFile);

        saveToKeyfile(!pedited || pedited->retinex.neigh, "Retinex", "Neigh", retinex.neigh, keyFile);
        saveToKeyfile(!pedited || pedited->retinex.offs, "Retinex", "Offs", retinex.offs, keyFile);
        saveToKeyfile(!pedited || pedited->retinex.vart, "Retinex", "Vart", retinex.vart, keyFile);
        saveToKeyfile(!pedited || pedited->retinex.limd, "Retinex", "Limd", retinex.limd, keyFile);
        saveToKeyfile(!pedited || pedited->retinex.highl, "Retinex", "highl", retinex.highl, keyFile);
        saveToKeyfile(!pedited || pedited->retinex.skal, "Retinex", "skal", retinex.skal, keyFile);
        saveToKeyfile(!pedited || pedited->retinex.retinexMethod, "Retinex", "RetinexMethod", retinex.retinexMethod, keyFile);
        saveToKeyfile(!pedited || pedited->retinex.mapMethod, "Retinex", "mapMethod", retinex.mapMethod, keyFile);
        saveToKeyfile(!pedited || pedited->retinex.viewMethod, "Retinex", "viewMethod", retinex.viewMethod, keyFile);
        saveToKeyfile(!pedited || pedited->retinex.retinexcolorspace, "Retinex", "Retinexcolorspace", retinex.retinexcolorspace, keyFile);
        saveToKeyfile(!pedited || pedited->retinex.gammaretinex, "Retinex", "Gammaretinex", retinex.gammaretinex, keyFile);
        saveToKeyfile(!pedited || pedited->retinex.cdcurve, "Retinex", "CDCurve", retinex.cdcurve, keyFile);
        saveToKeyfile(!pedited || pedited->retinex.mapcurve, "Retinex", "MAPCurve", retinex.mapcurve, keyFile);
        saveToKeyfile(!pedited || pedited->retinex.cdHcurve, "Retinex", "CDHCurve", retinex.cdHcurve, keyFile);
        saveToKeyfile(!pedited || pedited->retinex.lhcurve, "Retinex", "LHCurve", retinex.lhcurve, keyFile);
        saveToKeyfile(!pedited || pedited->retinex.highlights, "Retinex", "Highlights", retinex.highlights, keyFile);
        saveToKeyfile(!pedited || pedited->retinex.htonalwidth, "Retinex", "HighlightTonalWidth", retinex.htonalwidth, keyFile);
        saveToKeyfile(!pedited || pedited->retinex.shadows, "Retinex", "Shadows", retinex.shadows, keyFile);
        saveToKeyfile(!pedited || pedited->retinex.stonalwidth, "Retinex", "ShadowTonalWidth", retinex.stonalwidth, keyFile);
        saveToKeyfile(!pedited || pedited->retinex.radius, "Retinex", "Radius", retinex.radius, keyFile);
        saveToKeyfile(!pedited || pedited->retinex.transmissionCurve, "Retinex", "TransmissionCurve", retinex.transmissionCurve, keyFile);
        saveToKeyfile(!pedited || pedited->retinex.gaintransmissionCurve, "Retinex", "GainTransmissionCurve", retinex.gaintransmissionCurve, keyFile);

// Local contrast
        saveToKeyfile(!pedited || pedited->localContrast.enabled, "Local Contrast", "Enabled", localContrast.enabled, keyFile);
        saveToKeyfile(!pedited || pedited->localContrast.radius, "Local Contrast", "Radius", localContrast.radius, keyFile);
        saveToKeyfile(!pedited || pedited->localContrast.amount, "Local Contrast", "Amount", localContrast.amount, keyFile);
        saveToKeyfile(!pedited || pedited->localContrast.darkness, "Local Contrast", "Darkness", localContrast.darkness, keyFile);
        saveToKeyfile(!pedited || pedited->localContrast.lightness, "Local Contrast", "Lightness", localContrast.lightness, keyFile);


// Channel mixer
        saveToKeyfile(!pedited || pedited->chmixer.enabled, "Channel Mixer", "Enabled", chmixer.enabled, keyFile);

        if (!pedited || pedited->chmixer.red[0] || pedited->chmixer.red[1] || pedited->chmixer.red[2]) {
            Glib::ArrayHandle<int> rmix(chmixer.red, 3, Glib::OWNERSHIP_NONE);
            keyFile.set_integer_list("Channel Mixer", "Red", rmix);
        }

        if (!pedited || pedited->chmixer.green[0] || pedited->chmixer.green[1] || pedited->chmixer.green[2]) {
            Glib::ArrayHandle<int> gmix(chmixer.green, 3, Glib::OWNERSHIP_NONE);
            keyFile.set_integer_list("Channel Mixer", "Green", gmix);
        }

        if (!pedited || pedited->chmixer.blue[0] || pedited->chmixer.blue[1] || pedited->chmixer.blue[2]) {
            Glib::ArrayHandle<int> bmix(chmixer.blue, 3, Glib::OWNERSHIP_NONE);
            keyFile.set_integer_list("Channel Mixer", "Blue", bmix);
        }

// Black & White
        saveToKeyfile(!pedited || pedited->blackwhite.enabled, "Black & White", "Enabled", blackwhite.enabled, keyFile);
        saveToKeyfile(!pedited || pedited->blackwhite.method, "Black & White", "Method", blackwhite.method, keyFile);
        saveToKeyfile(!pedited || pedited->blackwhite.autoc, "Black & White", "Auto", blackwhite.autoc, keyFile);
        saveToKeyfile(!pedited || pedited->blackwhite.enabledcc, "Black & White", "ComplementaryColors", blackwhite.enabledcc, keyFile);
        saveToKeyfile(!pedited || pedited->blackwhite.setting, "Black & White", "Setting", blackwhite.setting, keyFile);
        saveToKeyfile(!pedited || pedited->blackwhite.filter, "Black & White", "Filter", blackwhite.filter, keyFile);
        saveToKeyfile(!pedited || pedited->blackwhite.mixerRed, "Black & White", "MixerRed", blackwhite.mixerRed, keyFile);
        saveToKeyfile(!pedited || pedited->blackwhite.mixerOrange, "Black & White", "MixerOrange", blackwhite.mixerOrange, keyFile);
        saveToKeyfile(!pedited || pedited->blackwhite.mixerYellow, "Black & White", "MixerYellow", blackwhite.mixerYellow, keyFile);
        saveToKeyfile(!pedited || pedited->blackwhite.mixerGreen, "Black & White", "MixerGreen", blackwhite.mixerGreen, keyFile);
        saveToKeyfile(!pedited || pedited->blackwhite.mixerCyan, "Black & White", "MixerCyan", blackwhite.mixerCyan, keyFile);
        saveToKeyfile(!pedited || pedited->blackwhite.mixerBlue, "Black & White", "MixerBlue", blackwhite.mixerBlue, keyFile);
        saveToKeyfile(!pedited || pedited->blackwhite.mixerMagenta, "Black & White", "MixerMagenta", blackwhite.mixerMagenta, keyFile);
        saveToKeyfile(!pedited || pedited->blackwhite.mixerPurple, "Black & White", "MixerPurple", blackwhite.mixerPurple, keyFile);
        saveToKeyfile(!pedited || pedited->blackwhite.gammaRed, "Black & White", "GammaRed", blackwhite.gammaRed, keyFile);
        saveToKeyfile(!pedited || pedited->blackwhite.gammaGreen, "Black & White", "GammaGreen", blackwhite.gammaGreen, keyFile);
        saveToKeyfile(!pedited || pedited->blackwhite.gammaBlue, "Black & White", "GammaBlue", blackwhite.gammaBlue, keyFile);
        saveToKeyfile(!pedited || pedited->blackwhite.algo, "Black & White", "Algorithm", blackwhite.algo, keyFile);
        saveToKeyfile(!pedited || pedited->blackwhite.luminanceCurve, "Black & White", "LuminanceCurve", blackwhite.luminanceCurve, keyFile);
        saveToKeyfile(
            !pedited || pedited->blackwhite.beforeCurveMode,
            "Black & White",
        "BeforeCurveMode", {
            {BlackWhiteParams::TcMode::STD_BW, "Standard"},
            {BlackWhiteParams::TcMode::FILMLIKE_BW, "FilmLike"},
            {BlackWhiteParams::TcMode::SATANDVALBLENDING_BW, "SatAndValueBlending"},
            {BlackWhiteParams::TcMode::WEIGHTEDSTD_BW, "WeightedStd"}

        },
        blackwhite.beforeCurveMode,
        keyFile
        );
        saveToKeyfile(
            !pedited || pedited->blackwhite.afterCurveMode,
            "Black & White",
        "AfterCurveMode", {
            {BlackWhiteParams::TcMode::STD_BW, "Standard"},
            {BlackWhiteParams::TcMode::WEIGHTEDSTD_BW, "WeightedStd"}

        },
        blackwhite.afterCurveMode,
        keyFile
        );
        saveToKeyfile(!pedited || pedited->blackwhite.beforeCurve, "Black & White", "BeforeCurve", blackwhite.beforeCurve, keyFile);
        saveToKeyfile(!pedited || pedited->blackwhite.afterCurve, "Black & White", "AfterCurve", blackwhite.afterCurve, keyFile);

// Luma curve
        saveToKeyfile(!pedited || pedited->labCurve.enabled, "Luminance Curve", "Enabled", labCurve.enabled, keyFile);
        saveToKeyfile(!pedited || pedited->labCurve.brightness, "Luminance Curve", "Brightness", labCurve.brightness, keyFile);
        saveToKeyfile(!pedited || pedited->labCurve.contrast, "Luminance Curve", "Contrast", labCurve.contrast, keyFile);
        saveToKeyfile(!pedited || pedited->labCurve.chromaticity, "Luminance Curve", "Chromaticity", labCurve.chromaticity, keyFile);
        saveToKeyfile(!pedited || pedited->labCurve.avoidcolorshift, "Luminance Curve", "AvoidColorShift", labCurve.avoidcolorshift, keyFile);
        saveToKeyfile(!pedited || pedited->labCurve.rstprotection, "Luminance Curve", "RedAndSkinTonesProtection", labCurve.rstprotection, keyFile);
        saveToKeyfile(!pedited || pedited->labCurve.lcredsk, "Luminance Curve", "LCredsk", labCurve.lcredsk, keyFile);
        saveToKeyfile(!pedited || pedited->labCurve.lcurve, "Luminance Curve", "LCurve", labCurve.lcurve, keyFile);
        saveToKeyfile(!pedited || pedited->labCurve.acurve, "Luminance Curve", "aCurve", labCurve.acurve, keyFile);
        saveToKeyfile(!pedited || pedited->labCurve.bcurve, "Luminance Curve", "bCurve", labCurve.bcurve, keyFile);
        saveToKeyfile(!pedited || pedited->labCurve.cccurve, "Luminance Curve", "ccCurve", labCurve.cccurve, keyFile);
        saveToKeyfile(!pedited || pedited->labCurve.chcurve, "Luminance Curve", "chCurve", labCurve.chcurve, keyFile);
        saveToKeyfile(!pedited || pedited->labCurve.lhcurve, "Luminance Curve", "lhCurve", labCurve.lhcurve, keyFile);
        saveToKeyfile(!pedited || pedited->labCurve.hhcurve, "Luminance Curve", "hhCurve", labCurve.hhcurve, keyFile);
        saveToKeyfile(!pedited || pedited->labCurve.lccurve, "Luminance Curve", "LcCurve", labCurve.lccurve, keyFile);
        saveToKeyfile(!pedited || pedited->labCurve.clcurve, "Luminance Curve", "ClCurve", labCurve.clcurve, keyFile);

// Sharpening
        saveToKeyfile(!pedited || pedited->sharpening.enabled, "Sharpening", "Enabled", sharpening.enabled, keyFile);
        saveToKeyfile(!pedited || pedited->sharpening.method, "Sharpening", "Method", sharpening.method, keyFile);
        saveToKeyfile(!pedited || pedited->sharpening.radius, "Sharpening", "Radius", sharpening.radius, keyFile);
        saveToKeyfile(!pedited || pedited->sharpening.amount, "Sharpening", "Amount", sharpening.amount, keyFile);
        saveToKeyfile(!pedited || pedited->sharpening.threshold, "Sharpening", "Threshold", sharpening.threshold.toVector(), keyFile);
        saveToKeyfile(!pedited || pedited->sharpening.edgesonly, "Sharpening", "OnlyEdges", sharpening.edgesonly, keyFile);
        saveToKeyfile(!pedited || pedited->sharpening.edges_radius, "Sharpening", "EdgedetectionRadius", sharpening.edges_radius, keyFile);
        saveToKeyfile(!pedited || pedited->sharpening.edges_tolerance, "Sharpening", "EdgeTolerance", sharpening.edges_tolerance, keyFile);
        saveToKeyfile(!pedited || pedited->sharpening.halocontrol, "Sharpening", "HalocontrolEnabled", sharpening.halocontrol, keyFile);
        saveToKeyfile(!pedited || pedited->sharpening.halocontrol_amount, "Sharpening", "HalocontrolAmount", sharpening.halocontrol_amount, keyFile);
        saveToKeyfile(!pedited || pedited->sharpening.deconvradius, "Sharpening", "DeconvRadius", sharpening.deconvradius, keyFile);
        saveToKeyfile(!pedited || pedited->sharpening.deconvamount, "Sharpening", "DeconvAmount", sharpening.deconvamount, keyFile);
        saveToKeyfile(!pedited || pedited->sharpening.deconvdamping, "Sharpening", "DeconvDamping", sharpening.deconvdamping, keyFile);
        saveToKeyfile(!pedited || pedited->sharpening.deconviter, "Sharpening", "DeconvIterations", sharpening.deconviter, keyFile);

// Vibrance
        saveToKeyfile(!pedited || pedited->vibrance.enabled, "Vibrance", "Enabled", vibrance.enabled, keyFile);
        saveToKeyfile(!pedited || pedited->vibrance.pastels, "Vibrance", "Pastels", vibrance.pastels, keyFile);
        saveToKeyfile(!pedited || pedited->vibrance.saturated, "Vibrance", "Saturated", vibrance.saturated, keyFile);
        saveToKeyfile(!pedited || pedited->vibrance.psthreshold, "Vibrance", "PSThreshold", vibrance.psthreshold.toVector(), keyFile);
        saveToKeyfile(!pedited || pedited->vibrance.protectskins, "Vibrance", "ProtectSkins", vibrance.protectskins, keyFile);
        saveToKeyfile(!pedited || pedited->vibrance.avoidcolorshift, "Vibrance", "AvoidColorShift", vibrance.avoidcolorshift, keyFile);
        saveToKeyfile(!pedited || pedited->vibrance.pastsattog, "Vibrance", "PastSatTog", vibrance.pastsattog, keyFile);
        saveToKeyfile(!pedited || pedited->vibrance.skintonescurve, "Vibrance", "SkinTonesCurve", vibrance.skintonescurve, keyFile);

// Edge sharpening
        saveToKeyfile(!pedited || pedited->sharpenEdge.enabled, "SharpenEdge", "Enabled", sharpenEdge.enabled, keyFile);
        saveToKeyfile(!pedited || pedited->sharpenEdge.passes, "SharpenEdge", "Passes", sharpenEdge.passes, keyFile);
        saveToKeyfile(!pedited || pedited->sharpenEdge.amount, "SharpenEdge", "Strength", sharpenEdge.amount, keyFile);
        saveToKeyfile(!pedited || pedited->sharpenEdge.threechannels, "SharpenEdge", "ThreeChannels", sharpenEdge.threechannels, keyFile);

// Micro-contrast sharpening
        saveToKeyfile(!pedited || pedited->sharpenMicro.enabled, "SharpenMicro", "Enabled", sharpenMicro.enabled, keyFile);
        saveToKeyfile(!pedited || pedited->sharpenMicro.matrix, "SharpenMicro", "Matrix", sharpenMicro.matrix, keyFile);
        saveToKeyfile(!pedited || pedited->sharpenMicro.amount, "SharpenMicro", "Strength", sharpenMicro.amount, keyFile);
        saveToKeyfile(!pedited || pedited->sharpenMicro.uniformity, "SharpenMicro", "Uniformity", sharpenMicro.uniformity, keyFile);

// WB
        saveToKeyfile(!pedited || pedited->wb.enabled, "White Balance", "Enabled", wb.enabled, keyFile);
        saveToKeyfile(!pedited || pedited->wb.method, "White Balance", "Setting", wb.method, keyFile);
        saveToKeyfile(!pedited || pedited->wb.temperature, "White Balance", "Temperature", wb.temperature, keyFile);
        saveToKeyfile(!pedited || pedited->wb.green, "White Balance", "Green", wb.green, keyFile);
        saveToKeyfile(!pedited || pedited->wb.equal, "White Balance", "Equal", wb.equal, keyFile);
        saveToKeyfile(!pedited || pedited->wb.tempBias, "White Balance", "TemperatureBias", wb.tempBias, keyFile);

// Colorappearance
        saveToKeyfile(!pedited || pedited->colorappearance.enabled, "Color appearance", "Enabled", colorappearance.enabled, keyFile);
        saveToKeyfile(!pedited || pedited->colorappearance.degree, "Color appearance", "Degree", colorappearance.degree, keyFile);
        saveToKeyfile(!pedited || pedited->colorappearance.autodegree, "Color appearance", "AutoDegree", colorappearance.autodegree, keyFile);
        saveToKeyfile(!pedited || pedited->colorappearance.degreeout, "Color appearance", "Degreeout",        colorappearance.degreeout, keyFile);
        saveToKeyfile(!pedited || pedited->colorappearance.autodegreeout, "Color appearance", "AutoDegreeout",    colorappearance.autodegreeout, keyFile);
        saveToKeyfile(!pedited || pedited->colorappearance.surround, "Color appearance", "Surround", colorappearance.surround, keyFile);
        saveToKeyfile(!pedited || pedited->colorappearance.surrsrc, "Color appearance", "Surrsrc", colorappearance.surrsrc, keyFile);
        saveToKeyfile(!pedited || pedited->colorappearance.adaplum, "Color appearance", "AdaptLum", colorappearance.adaplum, keyFile);
        saveToKeyfile(!pedited || pedited->colorappearance.badpixsl, "Color appearance", "Badpixsl", colorappearance.badpixsl, keyFile);
        saveToKeyfile(!pedited || pedited->colorappearance.wbmodel, "Color appearance", "Model", colorappearance.wbmodel, keyFile);
        saveToKeyfile(!pedited || pedited->colorappearance.algo, "Color appearance", "Algorithm", colorappearance.algo, keyFile);
        saveToKeyfile(!pedited || pedited->colorappearance.jlight, "Color appearance", "J-Light", colorappearance.jlight, keyFile);
        saveToKeyfile(!pedited || pedited->colorappearance.qbright, "Color appearance", "Q-Bright", colorappearance.qbright, keyFile);
        saveToKeyfile(!pedited || pedited->colorappearance.chroma, "Color appearance", "C-Chroma", colorappearance.chroma, keyFile);
        saveToKeyfile(!pedited || pedited->colorappearance.schroma, "Color appearance", "S-Chroma", colorappearance.schroma, keyFile);
        saveToKeyfile(!pedited || pedited->colorappearance.mchroma, "Color appearance", "M-Chroma", colorappearance.mchroma, keyFile);
        saveToKeyfile(!pedited || pedited->colorappearance.contrast, "Color appearance", "J-Contrast", colorappearance.contrast, keyFile);
        saveToKeyfile(!pedited || pedited->colorappearance.qcontrast, "Color appearance", "Q-Contrast", colorappearance.qcontrast, keyFile);
        saveToKeyfile(!pedited || pedited->colorappearance.colorh, "Color appearance", "H-Hue", colorappearance.colorh, keyFile);
        saveToKeyfile(!pedited || pedited->colorappearance.rstprotection, "Color appearance", "RSTProtection", colorappearance.rstprotection, keyFile);
        saveToKeyfile(!pedited || pedited->colorappearance.adapscen, "Color appearance", "AdaptScene", colorappearance.adapscen, keyFile);
        saveToKeyfile(!pedited || pedited->colorappearance.autoadapscen, "Color appearance", "AutoAdapscen", colorappearance.autoadapscen, keyFile);
        saveToKeyfile(!pedited || pedited->colorappearance.ybscen, "Color appearance", "YbScene", colorappearance.ybscen, keyFile);
        saveToKeyfile(!pedited || pedited->colorappearance.autoybscen, "Color appearance", "Autoybscen", colorappearance.autoybscen, keyFile);
        saveToKeyfile(!pedited || pedited->colorappearance.surrsource, "Color appearance", "SurrSource", colorappearance.surrsource, keyFile);
        saveToKeyfile(!pedited || pedited->colorappearance.gamut, "Color appearance", "Gamut", colorappearance.gamut, keyFile);
        saveToKeyfile(!pedited || pedited->colorappearance.tempout, "Color appearance", "Tempout", colorappearance.tempout, keyFile);
        saveToKeyfile(!pedited || pedited->colorappearance.greenout, "Color appearance", "Greenout", colorappearance.greenout, keyFile);
        saveToKeyfile(!pedited || pedited->colorappearance.tempsc, "Color appearance", "Tempsc", colorappearance.tempsc, keyFile);
        saveToKeyfile(!pedited || pedited->colorappearance.greensc, "Color appearance", "Greensc", colorappearance.greensc, keyFile);
        saveToKeyfile(!pedited || pedited->colorappearance.ybout, "Color appearance", "Ybout", colorappearance.ybout, keyFile);
        saveToKeyfile(!pedited || pedited->colorappearance.datacie, "Color appearance", "Datacie", colorappearance.datacie, keyFile);
        saveToKeyfile(!pedited || pedited->colorappearance.tonecie, "Color appearance", "Tonecie", colorappearance.tonecie, keyFile);

        const std::map<ColorAppearanceParams::TcMode, const char*> ca_mapping = {
            {ColorAppearanceParams::TcMode::LIGHT, "Lightness"},
            {ColorAppearanceParams::TcMode::BRIGHT, "Brightness"}
        };

        saveToKeyfile(!pedited || pedited->colorappearance.curveMode, "Color appearance", "CurveMode", ca_mapping, colorappearance.curveMode, keyFile);
        saveToKeyfile(!pedited || pedited->colorappearance.curveMode2, "Color appearance", "CurveMode2", ca_mapping, colorappearance.curveMode2, keyFile);
        saveToKeyfile(
            !pedited || pedited->colorappearance.curveMode3,
            "Color appearance",
        "CurveMode3", {
            {ColorAppearanceParams::CtcMode::CHROMA, "Chroma"},
            {ColorAppearanceParams::CtcMode::SATUR, "Saturation"},
            {ColorAppearanceParams::CtcMode::COLORF, "Colorfullness"}

        },
        colorappearance.curveMode3,
        keyFile
        );
        saveToKeyfile(!pedited || pedited->colorappearance.curve, "Color appearance", "Curve", colorappearance.curve, keyFile);
        saveToKeyfile(!pedited || pedited->colorappearance.curve2, "Color appearance", "Curve2", colorappearance.curve2, keyFile);
        saveToKeyfile(!pedited || pedited->colorappearance.curve3, "Color appearance", "Curve3", colorappearance.curve3, keyFile);

// Impulse denoise
        saveToKeyfile(!pedited || pedited->impulseDenoise.enabled, "Impulse Denoising", "Enabled", impulseDenoise.enabled, keyFile);
        saveToKeyfile(!pedited || pedited->impulseDenoise.thresh, "Impulse Denoising", "Threshold", impulseDenoise.thresh, keyFile);

// Defringe
        saveToKeyfile(!pedited || pedited->defringe.enabled, "Defringing", "Enabled", defringe.enabled, keyFile);
        saveToKeyfile(!pedited || pedited->defringe.radius, "Defringing", "Radius", defringe.radius, keyFile);
        saveToKeyfile(!pedited || pedited->defringe.threshold, "Defringing", "Threshold", defringe.threshold, keyFile);
        saveToKeyfile(!pedited || pedited->defringe.huecurve, "Defringing", "HueCurve", defringe.huecurve, keyFile);

// Directional pyramid denoising
        saveToKeyfile(!pedited || pedited->dirpyrDenoise.enabled, "Directional Pyramid Denoising", "Enabled", dirpyrDenoise.enabled, keyFile);
        saveToKeyfile(!pedited || pedited->dirpyrDenoise.enhance, "Directional Pyramid Denoising", "Enhance", dirpyrDenoise.enhance, keyFile);
        saveToKeyfile(!pedited || pedited->dirpyrDenoise.median, "Directional Pyramid Denoising", "Median", dirpyrDenoise.median, keyFile);
        saveToKeyfile(!pedited || pedited->dirpyrDenoise.luma, "Directional Pyramid Denoising", "Luma", dirpyrDenoise.luma, keyFile);
        saveToKeyfile(!pedited || pedited->dirpyrDenoise.Ldetail, "Directional Pyramid Denoising", "Ldetail", dirpyrDenoise.Ldetail, keyFile);
        saveToKeyfile(!pedited || pedited->dirpyrDenoise.chroma, "Directional Pyramid Denoising", "Chroma", dirpyrDenoise.chroma, keyFile);
        saveToKeyfile(!pedited || pedited->dirpyrDenoise.dmethod, "Directional Pyramid Denoising", "Method", dirpyrDenoise.dmethod, keyFile);
        saveToKeyfile(!pedited || pedited->dirpyrDenoise.Lmethod, "Directional Pyramid Denoising", "LMethod", dirpyrDenoise.Lmethod, keyFile);

        if (dirpyrDenoise.Cmethod == "PRE") {
            dirpyrDenoise.Cmethod = "MAN"; // Never save 'auto chroma preview mode' to pp3
        }

        saveToKeyfile(!pedited || pedited->dirpyrDenoise.Cmethod, "Directional Pyramid Denoising", "CMethod", dirpyrDenoise.Cmethod, keyFile);

        if (dirpyrDenoise.C2method == "PREV") {
            dirpyrDenoise.C2method = "MANU";
        }

        saveToKeyfile(!pedited || pedited->dirpyrDenoise.C2method, "Directional Pyramid Denoising", "C2Method", dirpyrDenoise.C2method, keyFile);
        saveToKeyfile(!pedited || pedited->dirpyrDenoise.smethod, "Directional Pyramid Denoising", "SMethod", dirpyrDenoise.smethod, keyFile);
        saveToKeyfile(!pedited || pedited->dirpyrDenoise.medmethod, "Directional Pyramid Denoising", "MedMethod", dirpyrDenoise.medmethod, keyFile);
        saveToKeyfile(!pedited || pedited->dirpyrDenoise.rgbmethod, "Directional Pyramid Denoising", "RGBMethod", dirpyrDenoise.rgbmethod, keyFile);
        saveToKeyfile(!pedited || pedited->dirpyrDenoise.methodmed, "Directional Pyramid Denoising", "MethodMed", dirpyrDenoise.methodmed, keyFile);
        saveToKeyfile(!pedited || pedited->dirpyrDenoise.redchro, "Directional Pyramid Denoising", "Redchro", dirpyrDenoise.redchro, keyFile);
        saveToKeyfile(!pedited || pedited->dirpyrDenoise.bluechro, "Directional Pyramid Denoising", "Bluechro", dirpyrDenoise.bluechro, keyFile);
        saveToKeyfile(!pedited || pedited->dirpyrDenoise.gamma, "Directional Pyramid Denoising", "Gamma", dirpyrDenoise.gamma, keyFile);
        saveToKeyfile(!pedited || pedited->dirpyrDenoise.passes, "Directional Pyramid Denoising", "Passes", dirpyrDenoise.passes, keyFile);
        saveToKeyfile(!pedited || pedited->dirpyrDenoise.lcurve, "Directional Pyramid Denoising", "LCurve", dirpyrDenoise.lcurve, keyFile);
        saveToKeyfile(!pedited || pedited->dirpyrDenoise.cccurve, "Directional Pyramid Denoising", "CCCurve", dirpyrDenoise.cccurve, keyFile);

// EPD
        saveToKeyfile(!pedited || pedited->epd.enabled, "EPD", "Enabled", epd.enabled, keyFile);
        saveToKeyfile(!pedited || pedited->epd.strength, "EPD", "Strength", epd.strength, keyFile);
        saveToKeyfile(!pedited || pedited->epd.gamma, "EPD", "Gamma", epd.gamma, keyFile);
        saveToKeyfile(!pedited || pedited->epd.edgeStopping, "EPD", "EdgeStopping", epd.edgeStopping, keyFile);
        saveToKeyfile(!pedited || pedited->epd.scale, "EPD", "Scale", epd.scale, keyFile);
        saveToKeyfile(!pedited || pedited->epd.reweightingIterates, "EPD", "ReweightingIterates", epd.reweightingIterates, keyFile);

// Fattal
        saveToKeyfile(!pedited || pedited->fattal.enabled, "FattalToneMapping", "Enabled", fattal.enabled, keyFile);
        saveToKeyfile(!pedited || pedited->fattal.threshold, "FattalToneMapping", "Threshold", fattal.threshold, keyFile);
        saveToKeyfile(!pedited || pedited->fattal.amount, "FattalToneMapping", "Amount", fattal.amount, keyFile);

// Shadows & highlights
        saveToKeyfile(!pedited || pedited->sh.enabled, "Shadows & Highlights", "Enabled", sh.enabled, keyFile);
        saveToKeyfile(!pedited || pedited->sh.hq, "Shadows & Highlights", "HighQuality", sh.hq, keyFile);
        saveToKeyfile(!pedited || pedited->sh.highlights, "Shadows & Highlights", "Highlights", sh.highlights, keyFile);
        saveToKeyfile(!pedited || pedited->sh.htonalwidth, "Shadows & Highlights", "HighlightTonalWidth", sh.htonalwidth, keyFile);
        saveToKeyfile(!pedited || pedited->sh.shadows, "Shadows & Highlights", "Shadows", sh.shadows, keyFile);
        saveToKeyfile(!pedited || pedited->sh.stonalwidth, "Shadows & Highlights", "ShadowTonalWidth", sh.stonalwidth, keyFile);
        saveToKeyfile(!pedited || pedited->sh.radius, "Shadows & Highlights", "Radius", sh.radius, keyFile);

// Crop
        saveToKeyfile(!pedited || pedited->crop.enabled, "Crop", "Enabled", crop.enabled, keyFile);
        saveToKeyfile(!pedited || pedited->crop.x, "Crop", "X", crop.x, keyFile);
        saveToKeyfile(!pedited || pedited->crop.y, "Crop", "Y", crop.y, keyFile);
        saveToKeyfile(!pedited || pedited->crop.w, "Crop", "W", crop.w, keyFile);
        saveToKeyfile(!pedited || pedited->crop.h, "Crop", "H", crop.h, keyFile);
        saveToKeyfile(!pedited || pedited->crop.fixratio, "Crop", "FixedRatio", crop.fixratio, keyFile);
        saveToKeyfile(!pedited || pedited->crop.ratio, "Crop", "Ratio", crop.ratio, keyFile);
        saveToKeyfile(!pedited || pedited->crop.orientation, "Crop", "Orientation", crop.orientation, keyFile);
        saveToKeyfile(!pedited || pedited->crop.guide, "Crop", "Guide", crop.guide, keyFile);

// Coarse transformation
        saveToKeyfile(!pedited || pedited->coarse.rotate, "Coarse Transformation", "Rotate", coarse.rotate, keyFile);
        saveToKeyfile(!pedited || pedited->coarse.hflip, "Coarse Transformation", "HorizontalFlip", coarse.hflip, keyFile);
        saveToKeyfile(!pedited || pedited->coarse.vflip, "Coarse Transformation", "VerticalFlip", coarse.vflip, keyFile);

// Common properties for transformations
        saveToKeyfile(!pedited || pedited->commonTrans.autofill, "Common Properties for Transformations", "AutoFill", commonTrans.autofill, keyFile);

// Rotation
        saveToKeyfile(!pedited || pedited->rotate.degree, "Rotation", "Degree", rotate.degree, keyFile);

// Distortion
        saveToKeyfile(!pedited || pedited->distortion.amount, "Distortion", "Amount", distortion.amount, keyFile);

// Lens profile
        saveToKeyfile(!pedited || pedited->lensProf.lcMode, "LensProfile", "LcMode", lensProf.getMethodString(lensProf.lcMode), keyFile);
        saveToKeyfile(!pedited || pedited->lensProf.lcpFile, "LensProfile", "LCPFile", relativePathIfInside(fname, fnameAbsolute, lensProf.lcpFile), keyFile);
        saveToKeyfile(!pedited || pedited->lensProf.useDist, "LensProfile", "UseDistortion", lensProf.useDist, keyFile);
        saveToKeyfile(!pedited || pedited->lensProf.useVign, "LensProfile", "UseVignette", lensProf.useVign, keyFile);
        saveToKeyfile(!pedited || pedited->lensProf.useCA, "LensProfile", "UseCA", lensProf.useCA, keyFile);
        saveToKeyfile(!pedited || pedited->lensProf.lfCameraMake, "LensProfile", "LFCameraMake", lensProf.lfCameraMake, keyFile);
        saveToKeyfile(!pedited || pedited->lensProf.lfCameraModel, "LensProfile", "LFCameraModel", lensProf.lfCameraModel, keyFile);
        saveToKeyfile(!pedited || pedited->lensProf.lfLens, "LensProfile", "LFLens", lensProf.lfLens, keyFile);

// Perspective correction
        saveToKeyfile(!pedited || pedited->perspective.horizontal, "Perspective", "Horizontal", perspective.horizontal, keyFile);
        saveToKeyfile(!pedited || pedited->perspective.vertical, "Perspective", "Vertical", perspective.vertical, keyFile);

// Gradient
        saveToKeyfile(!pedited || pedited->gradient.enabled, "Gradient", "Enabled", gradient.enabled, keyFile);
        saveToKeyfile(!pedited || pedited->gradient.degree, "Gradient", "Degree", gradient.degree, keyFile);
        saveToKeyfile(!pedited || pedited->gradient.feather, "Gradient", "Feather", gradient.feather, keyFile);
        saveToKeyfile(!pedited || pedited->gradient.strength, "Gradient", "Strength", gradient.strength, keyFile);
        saveToKeyfile(!pedited || pedited->gradient.centerX, "Gradient", "CenterX", gradient.centerX, keyFile);
        saveToKeyfile(!pedited || pedited->gradient.centerY, "Gradient", "CenterY", gradient.centerY, keyFile);

// Locallab
        saveToKeyfile(!pedited || pedited->locallab.enabled, "Locallab", "Enabled", locallab.enabled, keyFile);
        saveToKeyfile(!pedited || pedited->locallab.expcolor, "Locallab", "Expcolor", locallab.expcolor, keyFile);
        saveToKeyfile(!pedited || pedited->locallab.expexpose, "Locallab", "Expexpose", locallab.expexpose, keyFile);
        saveToKeyfile(!pedited || pedited->locallab.expvibrance, "Locallab", "Expvibrance", locallab.expvibrance, keyFile);
        saveToKeyfile(!pedited || pedited->locallab.expblur, "Locallab", "Expblur", locallab.expblur, keyFile);
        saveToKeyfile(!pedited || pedited->locallab.exptonemap, "Locallab", "Exptonemap", locallab.exptonemap, keyFile);
        saveToKeyfile(!pedited || pedited->locallab.expreti, "Locallab", "Expreti", locallab.expreti, keyFile);
        saveToKeyfile(!pedited || pedited->locallab.expsharp, "Locallab", "Expsharp", locallab.expsharp, keyFile);
        saveToKeyfile(!pedited || pedited->locallab.expcbdl, "Locallab", "Expcbdl", locallab.expcbdl, keyFile);
        saveToKeyfile(!pedited || pedited->locallab.expdenoi, "Locallab", "Expdenoi", locallab.expdenoi, keyFile);
        saveToKeyfile(!pedited || pedited->locallab.localTgaincurve, "Locallab", "TgainCurve", locallab.localTgaincurve, keyFile);
        saveToKeyfile(!pedited || pedited->locallab.llcurve, "Locallab", "LLCurve", locallab.llcurve, keyFile);
        saveToKeyfile(!pedited || pedited->locallab.cccurve, "Locallab", "CCCurve", locallab.cccurve, keyFile);
        saveToKeyfile(!pedited || pedited->locallab.LHcurve, "Locallab", "LHCurve", locallab.LHcurve, keyFile);
        saveToKeyfile(!pedited || pedited->locallab.HHcurve, "Locallab", "HHCurve", locallab.HHcurve, keyFile);
        saveToKeyfile(!pedited || pedited->locallab.localTgaincurverab, "Locallab", "TgainCurverab", locallab.localTgaincurverab, keyFile);
        saveToKeyfile(!pedited || pedited->locallab.avoid, "Locallab", "Avoid", locallab.avoid, keyFile);
        saveToKeyfile(!pedited || pedited->locallab.invers, "Locallab", "Invers", locallab.invers, keyFile);
        saveToKeyfile(!pedited || pedited->locallab.cutpast, "Locallab", "Cutpast", locallab.cutpast, keyFile);
        saveToKeyfile(!pedited || pedited->locallab.lastdust, "Locallab", "Lastdust", locallab.lastdust, keyFile);
        saveToKeyfile(!pedited || pedited->locallab.curvactiv, "Locallab", "Curvactiv", locallab.curvactiv, keyFile);
        saveToKeyfile(!pedited || pedited->locallab.activlum, "Locallab", "activlum", locallab.activlum, keyFile);
        saveToKeyfile(!pedited || pedited->locallab.inversrad, "Locallab", "Inversrad", locallab.inversrad, keyFile);
        saveToKeyfile(!pedited || pedited->locallab.inverssha, "Locallab", "Inverssha", locallab.inverssha, keyFile);
        saveToKeyfile(!pedited || pedited->locallab.inversret, "Locallab", "Inversret", locallab.inversret, keyFile);
        saveToKeyfile(!pedited || pedited->locallab.degree, "Locallab", "Degree", locallab.degree, keyFile);
        saveToKeyfile(!pedited || pedited->locallab.Smethod, "Locallab", "Smethod", locallab.Smethod, keyFile);
        saveToKeyfile(!pedited || pedited->locallab.Exclumethod, "Locallab", "Exclumethod", locallab.Exclumethod, keyFile);
        saveToKeyfile(!pedited || pedited->locallab.shapemethod, "Locallab", "Shapemethod", locallab.shapemethod, keyFile);
        saveToKeyfile(!pedited || pedited->locallab.retinexMethod, "Locallab", "retinexMethod", locallab.retinexMethod, keyFile);
        saveToKeyfile(!pedited || pedited->locallab.blurMethod, "Locallab", "BlurMethod", locallab.blurMethod, keyFile);
        saveToKeyfile(!pedited || pedited->locallab.dustMethod, "Locallab", "DustMethod", locallab.dustMethod, keyFile);
        saveToKeyfile(!pedited || pedited->locallab.qualityMethod, "Locallab", "qualityMethod", locallab.qualityMethod, keyFile);
        saveToKeyfile(!pedited || pedited->locallab.qualitycurveMethod, "Locallab", "qualitycurveMethod", locallab.qualitycurveMethod, keyFile);
        saveToKeyfile(!pedited || pedited->locallab.locY, "Locallab", "LocY", locallab.locY, keyFile);
        saveToKeyfile(!pedited || pedited->locallab.locX, "Locallab", "LocX", locallab.locX, keyFile);
        saveToKeyfile(!pedited || pedited->locallab.locYT, "Locallab", "LocYT", locallab.locYT, keyFile);
        saveToKeyfile(!pedited || pedited->locallab.locXL, "Locallab", "LocXL", locallab.locXL, keyFile);
        saveToKeyfile(!pedited || pedited->locallab.centerX, "Locallab", "CenterX", locallab.centerX, keyFile);
        saveToKeyfile(!pedited || pedited->locallab.centerY, "Locallab", "CenterY", locallab.centerY, keyFile);
        saveToKeyfile(!pedited || pedited->locallab.circrad, "Locallab", "Circrad", locallab.circrad, keyFile);
        saveToKeyfile(!pedited || pedited->locallab.centerXbuf, "Locallab", "CenterXbuf", locallab.centerXbuf, keyFile);
        saveToKeyfile(!pedited || pedited->locallab.centerYbuf, "Locallab", "CenterYbuf", locallab.centerYbuf, keyFile);
        saveToKeyfile(!pedited || pedited->locallab.adjblur, "Locallab", "Adjblur", locallab.adjblur, keyFile);
        saveToKeyfile(!pedited || pedited->locallab.thres, "Locallab", "Thres", locallab.thres, keyFile);
        saveToKeyfile(!pedited || pedited->locallab.proxi, "Locallab", "Proxi", locallab.proxi, keyFile);
        saveToKeyfile(!pedited || pedited->locallab.lightness, "Locallab", "Lightness", locallab.lightness, keyFile);
        saveToKeyfile(!pedited || pedited->locallab.contrast, "Locallab", "Contrast", locallab.contrast, keyFile);
        saveToKeyfile(!pedited || pedited->locallab.chroma, "Locallab", "Chroma", locallab.chroma, keyFile);
        saveToKeyfile(!pedited || pedited->locallab.warm, "Locallab", "Warm", locallab.warm, keyFile);
        saveToKeyfile(!pedited || pedited->locallab.expcomp, "Locallab", "Expcomp", locallab.expcomp, keyFile);
        saveToKeyfile(!pedited || pedited->locallab.hlcompr, "Locallab", "Hlcompr", locallab.hlcompr, keyFile);
        saveToKeyfile(!pedited || pedited->locallab.hlcomprthresh, "Locallab", "Hlcomprthresh", locallab.hlcomprthresh, keyFile);
        saveToKeyfile(!pedited || pedited->locallab.black, "Locallab", "Black", locallab.black, keyFile);
        saveToKeyfile(!pedited || pedited->locallab.shcompr, "Locallab", "Shcompr", locallab.shcompr, keyFile);
        saveToKeyfile(!pedited || pedited->locallab.pastels, "Locallab", "Pastels", locallab.pastels, keyFile);
        saveToKeyfile(!pedited || pedited->locallab.saturated, "Locallab", "Saturated", locallab.saturated, keyFile);
        saveToKeyfile(!pedited || pedited->locallab.hlcompr, "Locallab", "Hlcompr", locallab.hlcompr, keyFile);
        saveToKeyfile(!pedited || pedited->locallab.psthreshold, "Locallab", "PSThreshold", locallab.psthreshold.toVector(), keyFile);
        saveToKeyfile(!pedited || pedited->locallab.sensiv, "Locallab", "Sensiv", locallab.sensiv, keyFile);
        saveToKeyfile(!pedited || pedited->locallab.protectskins, "Locallab", "ProtectSkins", locallab.protectskins, keyFile);
        saveToKeyfile(!pedited || pedited->locallab.avoidcolorshift, "Locallab", "AvoidColorShift", locallab.avoidcolorshift, keyFile);
        saveToKeyfile(!pedited || pedited->locallab.pastsattog, "Locallab", "PastSatTog", locallab.pastsattog, keyFile);
        saveToKeyfile(!pedited || pedited->locallab.skintonescurve, "Locallab", "SkinTonesCurve", locallab.skintonescurve, keyFile);
        saveToKeyfile(!pedited || pedited->locallab.excurve, "Locallab", "ExCurve", locallab.excurve, keyFile);
        saveToKeyfile(!pedited || pedited->locallab.noiselumf, "Locallab", "noiselumf", locallab.noiselumf, keyFile);
        saveToKeyfile(!pedited || pedited->locallab.noiselumc, "Locallab", "noiselumc", locallab.noiselumc, keyFile);
        saveToKeyfile(!pedited || pedited->locallab.noiselumdetail, "Locallab", "noiselumdetail", locallab.noiselumdetail, keyFile);
        saveToKeyfile(!pedited || pedited->locallab.noiselequal, "Locallab", "noiselequal", locallab.noiselequal, keyFile);
        saveToKeyfile(!pedited || pedited->locallab.noisechrodetail, "Locallab", "noisechrodetail", locallab.noisechrodetail, keyFile);
        saveToKeyfile(!pedited || pedited->locallab.bilateral, "Locallab", "Bilateral", locallab.bilateral, keyFile);
        saveToKeyfile(!pedited || pedited->locallab.sensiden, "Locallab", "Sensiden", locallab.sensiden, keyFile);
        saveToKeyfile(!pedited || pedited->locallab.noisechrof, "Locallab", "noisechrof", locallab.noisechrof, keyFile);
        saveToKeyfile(!pedited || pedited->locallab.noisechroc, "Locallab", "noisechroc", locallab.noisechroc, keyFile);
        saveToKeyfile(!pedited || pedited->locallab.sharradius, "Locallab", "Sharradius", locallab.sharradius, keyFile);
        saveToKeyfile(!pedited || pedited->locallab.sharamount, "Locallab", "Sharamount", locallab.sharamount, keyFile);
        saveToKeyfile(!pedited || pedited->locallab.shardamping, "Locallab", "Shardamping", locallab.shardamping, keyFile);
        saveToKeyfile(!pedited || pedited->locallab.shariter, "Locallab", "Shariter", locallab.shariter, keyFile);
        saveToKeyfile(!pedited || pedited->locallab.sensi, "Locallab", "Sensi", locallab.sensi, keyFile);
        saveToKeyfile(!pedited || pedited->locallab.sensiex, "Locallab", "Sensiex", locallab.sensiex, keyFile);
        saveToKeyfile(!pedited || pedited->locallab.sensitm, "Locallab", "Sensitm", locallab.sensitm, keyFile);
        saveToKeyfile(!pedited || pedited->locallab.sensisha, "Locallab", "Sensisha", locallab.sensisha, keyFile);
        saveToKeyfile(!pedited || pedited->locallab.sensih, "Locallab", "Sensih", locallab.sensih, keyFile);
        saveToKeyfile(!pedited || pedited->locallab.retrab, "Locallab", "Retrab", locallab.retrab, keyFile);
        saveToKeyfile(!pedited || pedited->locallab.sensiexclu, "Locallab", "Sensiexclu", locallab.sensiexclu, keyFile);
        saveToKeyfile(!pedited || pedited->locallab.struc, "Locallab", "Struc", locallab.struc, keyFile);
        saveToKeyfile(!pedited || pedited->locallab.sensicb, "Locallab", "Sensicb", locallab.sensicb, keyFile);
        saveToKeyfile(!pedited || pedited->locallab.sensibn, "Locallab", "Sensibn", locallab.sensibn, keyFile);
        saveToKeyfile(!pedited || pedited->locallab.transit, "Locallab", "Transit", locallab.transit, keyFile);
        saveToKeyfile(!pedited || pedited->locallab.chrrt, "Locallab", "Chrrt", locallab.chrrt, keyFile);
        saveToKeyfile(!pedited || pedited->locallab.str, "Locallab", "Str", locallab.str, keyFile);
        saveToKeyfile(!pedited || pedited->locallab.neigh, "Locallab", "Neigh", locallab.neigh, keyFile);
        saveToKeyfile(!pedited || pedited->locallab.nbspot, "Locallab", "Nbspot", locallab.nbspot, keyFile);
        saveToKeyfile(!pedited || pedited->locallab.anbspot, "Locallab", "ANbspot", locallab.anbspot, keyFile);
        saveToKeyfile(!pedited || pedited->locallab.hueref, "Locallab", "Hueref", locallab.hueref, keyFile);
        saveToKeyfile(!pedited || pedited->locallab.huerefblur, "Locallab", "Huerefblur", locallab.huerefblur, keyFile);
        saveToKeyfile(!pedited || pedited->locallab.chromaref, "Locallab", "Chromaref", locallab.chromaref, keyFile);
        saveToKeyfile(!pedited || pedited->locallab.lumaref, "Locallab", "Lumaref", locallab.lumaref, keyFile);
        saveToKeyfile(!pedited || pedited->locallab.sobelref, "Locallab", "Sobelref", locallab.sobelref, keyFile);
        saveToKeyfile(!pedited || pedited->locallab.vart, "Locallab", "Vart", locallab.vart, keyFile);
        saveToKeyfile(!pedited || pedited->locallab.radius, "Locallab", "Radius", locallab.radius, keyFile);
        saveToKeyfile(!pedited || pedited->locallab.strength, "Locallab", "Strength", locallab.strength, keyFile);

        for (int i = 0; i < 5; i++) {
            std::stringstream ss;
            ss << "Mult" << i;

            saveToKeyfile(!pedited || pedited->locallab.mult[i], "Locallab", ss.str(), locallab.mult[i], keyFile);
        }

        saveToKeyfile(!pedited || pedited->locallab.threshold, "Locallab", "Threshold", locallab.threshold, keyFile);
        saveToKeyfile(!pedited || pedited->locallab.chromacbdl, "Locallab", "Chromacbdl", locallab.chromacbdl, keyFile);
        saveToKeyfile(!pedited || pedited->locallab.stren, "Locallab", "Stren", locallab.stren, keyFile);
        saveToKeyfile(!pedited || pedited->locallab.gamma, "Locallab", "Gamma", locallab.gamma, keyFile);
        saveToKeyfile(!pedited || pedited->locallab.estop, "Locallab", "Estop", locallab.estop, keyFile);
        saveToKeyfile(!pedited || pedited->locallab.scaltm, "Locallab", "Scaltm", locallab.scaltm, keyFile);
        saveToKeyfile(!pedited || pedited->locallab.rewei, "Locallab", "Rewei", locallab.rewei, keyFile);



// Post-crop vignette
        saveToKeyfile(!pedited || pedited->pcvignette.enabled, "PCVignette", "Enabled", pcvignette.enabled, keyFile);
        saveToKeyfile(!pedited || pedited->pcvignette.strength, "PCVignette", "Strength", pcvignette.strength, keyFile);
        saveToKeyfile(!pedited || pedited->pcvignette.feather, "PCVignette", "Feather", pcvignette.feather, keyFile);
        saveToKeyfile(!pedited || pedited->pcvignette.roundness, "PCVignette", "Roundness", pcvignette.roundness, keyFile);

// C/A correction
        saveToKeyfile(!pedited || pedited->cacorrection.red, "CACorrection", "Red", cacorrection.red, keyFile);
        saveToKeyfile(!pedited || pedited->cacorrection.blue, "CACorrection", "Blue", cacorrection.blue, keyFile);

// Vignetting correction
        saveToKeyfile(!pedited || pedited->vignetting.amount, "Vignetting Correction", "Amount", vignetting.amount, keyFile);
        saveToKeyfile(!pedited || pedited->vignetting.radius, "Vignetting Correction", "Radius", vignetting.radius, keyFile);
        saveToKeyfile(!pedited || pedited->vignetting.strength, "Vignetting Correction", "Strength", vignetting.strength, keyFile);
        saveToKeyfile(!pedited || pedited->vignetting.centerX, "Vignetting Correction", "CenterX", vignetting.centerX, keyFile);
        saveToKeyfile(!pedited || pedited->vignetting.centerY, "Vignetting Correction", "CenterY", vignetting.centerY, keyFile);

// Resize
        saveToKeyfile(!pedited || pedited->resize.enabled, "Resize", "Enabled", resize.enabled, keyFile);
        saveToKeyfile(!pedited || pedited->resize.scale, "Resize", "Scale", resize.scale, keyFile);
        saveToKeyfile(!pedited || pedited->resize.appliesTo, "Resize", "AppliesTo", resize.appliesTo, keyFile);
        saveToKeyfile(!pedited || pedited->resize.method, "Resize", "Method", resize.method, keyFile);
        saveToKeyfile(!pedited || pedited->resize.dataspec, "Resize", "DataSpecified", resize.dataspec, keyFile);
        saveToKeyfile(!pedited || pedited->resize.width, "Resize", "Width", resize.width, keyFile);
        saveToKeyfile(!pedited || pedited->resize.height, "Resize", "Height", resize.height, keyFile);

// Post resize sharpening
        saveToKeyfile(!pedited || pedited->prsharpening.enabled, "PostResizeSharpening", "Enabled", prsharpening.enabled, keyFile);
        saveToKeyfile(!pedited || pedited->prsharpening.method, "PostResizeSharpening", "Method", prsharpening.method, keyFile);
        saveToKeyfile(!pedited || pedited->prsharpening.radius, "PostResizeSharpening", "Radius", prsharpening.radius, keyFile);
        saveToKeyfile(!pedited || pedited->prsharpening.amount, "PostResizeSharpening", "Amount", prsharpening.amount, keyFile);
        saveToKeyfile(!pedited || pedited->prsharpening.threshold, "PostResizeSharpening", "Threshold", prsharpening.threshold.toVector(), keyFile);
        saveToKeyfile(!pedited || pedited->prsharpening.edgesonly, "PostResizeSharpening", "OnlyEdges", prsharpening.edgesonly, keyFile);
        saveToKeyfile(!pedited || pedited->prsharpening.edges_radius, "PostResizeSharpening", "EdgedetectionRadius", prsharpening.edges_radius, keyFile);
        saveToKeyfile(!pedited || pedited->prsharpening.edges_tolerance, "PostResizeSharpening", "EdgeTolerance", prsharpening.edges_tolerance, keyFile);
        saveToKeyfile(!pedited || pedited->prsharpening.halocontrol, "PostResizeSharpening", "HalocontrolEnabled", prsharpening.halocontrol, keyFile);
        saveToKeyfile(!pedited || pedited->prsharpening.halocontrol_amount, "PostResizeSharpening", "HalocontrolAmount", prsharpening.halocontrol_amount, keyFile);
        saveToKeyfile(!pedited || pedited->prsharpening.deconvradius, "PostResizeSharpening", "DeconvRadius", prsharpening.deconvradius, keyFile);
        saveToKeyfile(!pedited || pedited->prsharpening.deconvamount, "PostResizeSharpening", "DeconvAmount", prsharpening.deconvamount, keyFile);
        saveToKeyfile(!pedited || pedited->prsharpening.deconvdamping, "PostResizeSharpening", "DeconvDamping", prsharpening.deconvdamping, keyFile);
        saveToKeyfile(!pedited || pedited->prsharpening.deconviter, "PostResizeSharpening", "DeconvIterations", prsharpening.deconviter, keyFile);

// Color management
        saveToKeyfile(!pedited || pedited->icm.input, "Color Management", "InputProfile", relativePathIfInside(fname, fnameAbsolute, icm.input), keyFile);
        saveToKeyfile(!pedited || pedited->icm.toneCurve, "Color Management", "ToneCurve", icm.toneCurve, keyFile);
        saveToKeyfile(!pedited || pedited->icm.applyLookTable, "Color Management", "ApplyLookTable", icm.applyLookTable, keyFile);
        saveToKeyfile(!pedited || pedited->icm.applyBaselineExposureOffset, "Color Management", "ApplyBaselineExposureOffset", icm.applyBaselineExposureOffset, keyFile);
        saveToKeyfile(!pedited || pedited->icm.applyHueSatMap, "Color Management", "ApplyHueSatMap", icm.applyHueSatMap, keyFile);
        saveToKeyfile(!pedited || pedited->icm.dcpIlluminant, "Color Management", "DCPIlluminant", icm.dcpIlluminant, keyFile);
        saveToKeyfile(!pedited || pedited->icm.working, "Color Management", "WorkingProfile", icm.working, keyFile);
        saveToKeyfile(!pedited || pedited->icm.output, "Color Management", "OutputProfile", icm.output, keyFile);
        saveToKeyfile(
            !pedited || pedited->icm.outputIntent,
            "Color Management",
        "OutputProfileIntent", {
            {RI_PERCEPTUAL, "Perceptual"},
            {RI_RELATIVE, "Relative"},
            {RI_SATURATION, "Saturation"},
            {RI_ABSOLUTE, "Absolute"}

        },
        icm.outputIntent,
        keyFile
        );
        saveToKeyfile(!pedited || pedited->icm.outputBPC, "Color Management", "OutputBPC", icm.outputBPC, keyFile);
        saveToKeyfile(!pedited || pedited->icm.gamma, "Color Management", "Gammafree", icm.gamma, keyFile);
        saveToKeyfile(!pedited || pedited->icm.freegamma, "Color Management", "Freegamma", icm.freegamma, keyFile);
        saveToKeyfile(!pedited || pedited->icm.gampos, "Color Management", "GammaValue", icm.gampos, keyFile);
        saveToKeyfile(!pedited || pedited->icm.slpos, "Color Management", "GammaSlope", icm.slpos, keyFile);

// Wavelet
        saveToKeyfile(!pedited || pedited->wavelet.enabled, "Wavelet", "Enabled", wavelet.enabled, keyFile);
        saveToKeyfile(!pedited || pedited->wavelet.strength, "Wavelet", "Strength", wavelet.strength, keyFile);
        saveToKeyfile(!pedited || pedited->wavelet.balance, "Wavelet", "Balance", wavelet.balance, keyFile);
        saveToKeyfile(!pedited || pedited->wavelet.iter, "Wavelet", "Iter", wavelet.iter, keyFile);
        saveToKeyfile(!pedited || pedited->wavelet.thres, "Wavelet", "MaxLev", wavelet.thres, keyFile);
        saveToKeyfile(!pedited || pedited->wavelet.Tilesmethod, "Wavelet", "TilesMethod", wavelet.Tilesmethod, keyFile);
        saveToKeyfile(!pedited || pedited->wavelet.daubcoeffmethod, "Wavelet", "DaubMethod", wavelet.daubcoeffmethod, keyFile);
        saveToKeyfile(!pedited || pedited->wavelet.CLmethod, "Wavelet", "ChoiceLevMethod", wavelet.CLmethod, keyFile);
        saveToKeyfile(!pedited || pedited->wavelet.Backmethod, "Wavelet", "BackMethod", wavelet.Backmethod, keyFile);
        saveToKeyfile(!pedited || pedited->wavelet.Lmethod, "Wavelet", "LevMethod", wavelet.Lmethod, keyFile);
        saveToKeyfile(!pedited || pedited->wavelet.Dirmethod, "Wavelet", "DirMethod", wavelet.Dirmethod, keyFile);
        saveToKeyfile(!pedited || pedited->wavelet.greenhigh, "Wavelet", "CBgreenhigh", wavelet.greenhigh, keyFile);
        saveToKeyfile(!pedited || pedited->wavelet.greenmed, "Wavelet", "CBgreenmed", wavelet.greenmed, keyFile);
        saveToKeyfile(!pedited || pedited->wavelet.greenlow, "Wavelet", "CBgreenlow", wavelet.greenlow, keyFile);
        saveToKeyfile(!pedited || pedited->wavelet.bluehigh, "Wavelet", "CBbluehigh", wavelet.bluehigh, keyFile);
        saveToKeyfile(!pedited || pedited->wavelet.bluemed, "Wavelet", "CBbluemed", wavelet.bluemed, keyFile);
        saveToKeyfile(!pedited || pedited->wavelet.bluelow, "Wavelet", "CBbluelow", wavelet.bluelow, keyFile);
        saveToKeyfile(!pedited || pedited->wavelet.expcontrast, "Wavelet", "Expcontrast", wavelet.expcontrast, keyFile);
        saveToKeyfile(!pedited || pedited->wavelet.expchroma, "Wavelet", "Expchroma", wavelet.expchroma, keyFile);
        saveToKeyfile(!pedited || pedited->wavelet.expedge, "Wavelet", "Expedge", wavelet.expedge, keyFile);
        saveToKeyfile(!pedited || pedited->wavelet.expresid, "Wavelet", "Expresid", wavelet.expresid, keyFile);
        saveToKeyfile(!pedited || pedited->wavelet.expfinal, "Wavelet", "Expfinal", wavelet.expfinal, keyFile);
        saveToKeyfile(!pedited || pedited->wavelet.exptoning, "Wavelet", "Exptoning", wavelet.exptoning, keyFile);
        saveToKeyfile(!pedited || pedited->wavelet.expnoise, "Wavelet", "Expnoise", wavelet.expnoise, keyFile);

        for (int i = 0; i < 9; i++) {
            std::stringstream ss;
            ss << "Contrast" << (i + 1);

            saveToKeyfile(!pedited || pedited->wavelet.c[i], "Wavelet", ss.str(), wavelet.c[i], keyFile);
        }

        for (int i = 0; i < 9; i++) {
            std::stringstream ss;
            ss << "Chroma" << (i + 1);

            saveToKeyfile(!pedited || pedited->wavelet.ch[i], "Wavelet", ss.str(), wavelet.ch[i], keyFile);
        }

        saveToKeyfile(!pedited || pedited->wavelet.sup, "Wavelet", "ContExtra", wavelet.sup, keyFile);
        saveToKeyfile(!pedited || pedited->wavelet.HSmethod, "Wavelet", "HSMethod", wavelet.HSmethod, keyFile);
        saveToKeyfile(!pedited || pedited->wavelet.hllev, "Wavelet", "HLRange", wavelet.hllev.toVector(), keyFile);
        saveToKeyfile(!pedited || pedited->wavelet.bllev, "Wavelet", "SHRange", wavelet.bllev.toVector(), keyFile);
        saveToKeyfile(!pedited || pedited->wavelet.edgcont, "Wavelet", "Edgcont", wavelet.edgcont.toVector(), keyFile);
        saveToKeyfile(!pedited || pedited->wavelet.level0noise, "Wavelet", "Level0noise", wavelet.level0noise.toVector(), keyFile);
        saveToKeyfile(!pedited || pedited->wavelet.level1noise, "Wavelet", "Level1noise", wavelet.level1noise.toVector(), keyFile);
        saveToKeyfile(!pedited || pedited->wavelet.level2noise, "Wavelet", "Level2noise", wavelet.level2noise.toVector(), keyFile);
        saveToKeyfile(!pedited || pedited->wavelet.level3noise, "Wavelet", "Level3noise", wavelet.level3noise.toVector(), keyFile);
        saveToKeyfile(!pedited || pedited->wavelet.threshold, "Wavelet", "ThresholdHighlight", wavelet.threshold, keyFile);
        saveToKeyfile(!pedited || pedited->wavelet.threshold2, "Wavelet", "ThresholdShadow", wavelet.threshold2, keyFile);
        saveToKeyfile(!pedited || pedited->wavelet.edgedetect, "Wavelet", "Edgedetect", wavelet.edgedetect, keyFile);
        saveToKeyfile(!pedited || pedited->wavelet.edgedetectthr, "Wavelet", "Edgedetectthr", wavelet.edgedetectthr, keyFile);
        saveToKeyfile(!pedited || pedited->wavelet.edgedetectthr2, "Wavelet", "EdgedetectthrHi", wavelet.edgedetectthr2, keyFile);
        saveToKeyfile(!pedited || pedited->wavelet.edgesensi, "Wavelet", "Edgesensi", wavelet.edgesensi, keyFile);
        saveToKeyfile(!pedited || pedited->wavelet.edgeampli, "Wavelet", "Edgeampli", wavelet.edgeampli, keyFile);
        saveToKeyfile(!pedited || pedited->wavelet.chroma, "Wavelet", "ThresholdChroma", wavelet.chroma, keyFile);
        saveToKeyfile(!pedited || pedited->wavelet.CHmethod, "Wavelet", "CHromaMethod", wavelet.CHmethod, keyFile);
        saveToKeyfile(!pedited || pedited->wavelet.Medgreinf, "Wavelet", "Medgreinf", wavelet.Medgreinf, keyFile);
        saveToKeyfile(!pedited || pedited->wavelet.CHSLmethod, "Wavelet", "CHSLromaMethod", wavelet.CHSLmethod, keyFile);
        saveToKeyfile(!pedited || pedited->wavelet.EDmethod, "Wavelet", "EDMethod", wavelet.EDmethod, keyFile);
        saveToKeyfile(!pedited || pedited->wavelet.NPmethod, "Wavelet", "NPMethod", wavelet.NPmethod, keyFile);
        saveToKeyfile(!pedited || pedited->wavelet.BAmethod, "Wavelet", "BAMethod", wavelet.BAmethod, keyFile);
        saveToKeyfile(!pedited || pedited->wavelet.TMmethod, "Wavelet", "TMMethod", wavelet.TMmethod, keyFile);
        saveToKeyfile(!pedited || pedited->wavelet.chro, "Wavelet", "ChromaLink", wavelet.chro, keyFile);
        saveToKeyfile(!pedited || pedited->wavelet.ccwcurve, "Wavelet", "ContrastCurve", wavelet.ccwcurve, keyFile);
        saveToKeyfile(!pedited || pedited->wavelet.pastlev, "Wavelet", "Pastlev", wavelet.pastlev.toVector(), keyFile);
        saveToKeyfile(!pedited || pedited->wavelet.satlev, "Wavelet", "Satlev", wavelet.satlev.toVector(), keyFile);
        saveToKeyfile(!pedited || pedited->wavelet.opacityCurveRG, "Wavelet", "OpacityCurveRG", wavelet.opacityCurveRG, keyFile);
        saveToKeyfile(!pedited || pedited->wavelet.opacityCurveBY, "Wavelet", "OpacityCurveBY", wavelet.opacityCurveBY, keyFile);
        saveToKeyfile(!pedited || pedited->wavelet.opacityCurveW, "Wavelet", "OpacityCurveW", wavelet.opacityCurveW, keyFile);
        saveToKeyfile(!pedited || pedited->wavelet.opacityCurveWL, "Wavelet", "OpacityCurveWL", wavelet.opacityCurveWL, keyFile);
        saveToKeyfile(!pedited || pedited->wavelet.hhcurve, "Wavelet", "HHcurve", wavelet.hhcurve, keyFile);
        saveToKeyfile(!pedited || pedited->wavelet.Chcurve, "Wavelet", "CHcurve", wavelet.Chcurve, keyFile);
        saveToKeyfile(!pedited || pedited->wavelet.wavclCurve, "Wavelet", "WavclCurve", wavelet.wavclCurve, keyFile);
        saveToKeyfile(!pedited || pedited->wavelet.median, "Wavelet", "Median", wavelet.median, keyFile);
        saveToKeyfile(!pedited || pedited->wavelet.medianlev, "Wavelet", "Medianlev", wavelet.medianlev, keyFile);
        saveToKeyfile(!pedited || pedited->wavelet.linkedg, "Wavelet", "Linkedg", wavelet.linkedg, keyFile);
        saveToKeyfile(!pedited || pedited->wavelet.cbenab, "Wavelet", "CBenab", wavelet.cbenab, keyFile);
        saveToKeyfile(!pedited || pedited->wavelet.lipst, "Wavelet", "Lipst", wavelet.lipst, keyFile);
        saveToKeyfile(!pedited || pedited->wavelet.skinprotect, "Wavelet", "Skinprotect", wavelet.skinprotect, keyFile);
        saveToKeyfile(!pedited || pedited->wavelet.hueskin, "Wavelet", "Hueskin", wavelet.hueskin.toVector(), keyFile);
        saveToKeyfile(!pedited || pedited->wavelet.edgrad, "Wavelet", "Edgrad", wavelet.edgrad, keyFile);
        saveToKeyfile(!pedited || pedited->wavelet.edgval, "Wavelet", "Edgval", wavelet.edgval, keyFile);
        saveToKeyfile(!pedited || pedited->wavelet.edgthresh, "Wavelet", "ThrEdg", wavelet.edgthresh, keyFile);
        saveToKeyfile(!pedited || pedited->wavelet.avoid, "Wavelet", "AvoidColorShift", wavelet.avoid, keyFile);
        saveToKeyfile(!pedited || pedited->wavelet.tmr, "Wavelet", "TMr", wavelet.tmr, keyFile);
        saveToKeyfile(!pedited || pedited->wavelet.rescon, "Wavelet", "ResidualcontShadow", wavelet.rescon, keyFile);
        saveToKeyfile(!pedited || pedited->wavelet.resconH, "Wavelet", "ResidualcontHighlight", wavelet.resconH, keyFile);
        saveToKeyfile(!pedited || pedited->wavelet.thr, "Wavelet", "ThresholdResidShadow", wavelet.thr, keyFile);
        saveToKeyfile(!pedited || pedited->wavelet.thrH, "Wavelet", "ThresholdResidHighLight", wavelet.thrH, keyFile);
        saveToKeyfile(!pedited || pedited->wavelet.reschro, "Wavelet", "Residualchroma", wavelet.reschro, keyFile);
        saveToKeyfile(!pedited || pedited->wavelet.tmrs, "Wavelet", "ResidualTM", wavelet.tmrs, keyFile);
        saveToKeyfile(!pedited || pedited->wavelet.gamma, "Wavelet", "Residualgamma", wavelet.gamma, keyFile);
        saveToKeyfile(!pedited || pedited->wavelet.sky, "Wavelet", "HueRangeResidual", wavelet.sky, keyFile);
        saveToKeyfile(!pedited || pedited->wavelet.hueskin2, "Wavelet", "HueRange", wavelet.hueskin2.toVector(), keyFile);
        saveToKeyfile(!pedited || pedited->wavelet.contrast, "Wavelet", "Contrast", wavelet.contrast, keyFile);

// Directional pyramid equalizer
        saveToKeyfile(!pedited || pedited->dirpyrequalizer.enabled, "Directional Pyramid Equalizer", "Enabled", dirpyrequalizer.enabled, keyFile);
        saveToKeyfile(!pedited || pedited->dirpyrequalizer.gamutlab, "Directional Pyramid Equalizer", "Gamutlab", dirpyrequalizer.gamutlab, keyFile);
        saveToKeyfile(!pedited || pedited->dirpyrequalizer.cbdlMethod, "Directional Pyramid Equalizer", "cbdlMethod", dirpyrequalizer.cbdlMethod, keyFile);

        for (int i = 0; i < 6; i++) {
            std::stringstream ss;
            ss << "Mult" << i;

            saveToKeyfile(!pedited || pedited->dirpyrequalizer.mult[i], "Directional Pyramid Equalizer", ss.str(), dirpyrequalizer.mult[i], keyFile);
        }

        saveToKeyfile(!pedited || pedited->dirpyrequalizer.threshold, "Directional Pyramid Equalizer", "Threshold", dirpyrequalizer.threshold, keyFile);
        saveToKeyfile(!pedited || pedited->dirpyrequalizer.skinprotect, "Directional Pyramid Equalizer", "Skinprotect", dirpyrequalizer.skinprotect, keyFile);
        saveToKeyfile(!pedited || pedited->dirpyrequalizer.hueskin, "Directional Pyramid Equalizer", "Hueskin", dirpyrequalizer.hueskin.toVector(), keyFile);

// HSV Equalizer
        saveToKeyfile(!pedited || pedited->hsvequalizer.enabled, "HSV Equalizer", "Enabled", hsvequalizer.enabled, keyFile);
        saveToKeyfile(!pedited || pedited->hsvequalizer.hcurve, "HSV Equalizer", "HCurve", hsvequalizer.hcurve, keyFile);
        saveToKeyfile(!pedited || pedited->hsvequalizer.scurve, "HSV Equalizer", "SCurve", hsvequalizer.scurve, keyFile);
        saveToKeyfile(!pedited || pedited->hsvequalizer.vcurve, "HSV Equalizer", "VCurve", hsvequalizer.vcurve, keyFile);

// Film simulation
        saveToKeyfile(!pedited || pedited->filmSimulation.enabled, "Film Simulation", "Enabled", filmSimulation.enabled, keyFile);
        saveToKeyfile(!pedited || pedited->filmSimulation.clutFilename, "Film Simulation", "ClutFilename", filmSimulation.clutFilename, keyFile);
        saveToKeyfile(!pedited || pedited->filmSimulation.strength, "Film Simulation", "Strength", filmSimulation.strength, keyFile);

        saveToKeyfile(!pedited || pedited->rgbCurves.enabled, "RGB Curves", "Enabled", rgbCurves.enabled, keyFile);
        saveToKeyfile(!pedited || pedited->rgbCurves.lumamode, "RGB Curves", "LumaMode", rgbCurves.lumamode, keyFile);
        saveToKeyfile(!pedited || pedited->rgbCurves.rcurve, "RGB Curves", "rCurve", rgbCurves.rcurve, keyFile);
        saveToKeyfile(!pedited || pedited->rgbCurves.gcurve, "RGB Curves", "gCurve", rgbCurves.gcurve, keyFile);
        saveToKeyfile(!pedited || pedited->rgbCurves.bcurve, "RGB Curves", "bCurve", rgbCurves.bcurve, keyFile);

// Color toning
        saveToKeyfile(!pedited || pedited->colorToning.enabled, "ColorToning", "Enabled", colorToning.enabled, keyFile);
        saveToKeyfile(!pedited || pedited->colorToning.method, "ColorToning", "Method", colorToning.method, keyFile);
        saveToKeyfile(!pedited || pedited->colorToning.lumamode, "ColorToning", "Lumamode", colorToning.lumamode, keyFile);
        saveToKeyfile(!pedited || pedited->colorToning.twocolor, "ColorToning", "Twocolor", colorToning.twocolor, keyFile);
        saveToKeyfile(!pedited || pedited->colorToning.redlow, "ColorToning", "Redlow", colorToning.redlow, keyFile);
        saveToKeyfile(!pedited || pedited->colorToning.greenlow, "ColorToning", "Greenlow", colorToning.greenlow, keyFile);
        saveToKeyfile(!pedited || pedited->colorToning.bluelow, "ColorToning", "Bluelow", colorToning.bluelow, keyFile);
        saveToKeyfile(!pedited || pedited->colorToning.satlow, "ColorToning", "Satlow", colorToning.satlow, keyFile);
        saveToKeyfile(!pedited || pedited->colorToning.balance, "ColorToning", "Balance", colorToning.balance, keyFile);
        saveToKeyfile(!pedited || pedited->colorToning.sathigh, "ColorToning", "Sathigh", colorToning.sathigh, keyFile);
        saveToKeyfile(!pedited || pedited->colorToning.redmed, "ColorToning", "Redmed", colorToning.redmed, keyFile);
        saveToKeyfile(!pedited || pedited->colorToning.greenmed, "ColorToning", "Greenmed", colorToning.greenmed, keyFile);
        saveToKeyfile(!pedited || pedited->colorToning.bluemed, "ColorToning", "Bluemed", colorToning.bluemed, keyFile);
        saveToKeyfile(!pedited || pedited->colorToning.redhigh, "ColorToning", "Redhigh", colorToning.redhigh, keyFile);
        saveToKeyfile(!pedited || pedited->colorToning.greenhigh, "ColorToning", "Greenhigh", colorToning.greenhigh, keyFile);
        saveToKeyfile(!pedited || pedited->colorToning.bluehigh, "ColorToning", "Bluehigh", colorToning.bluehigh, keyFile);
        saveToKeyfile(!pedited || pedited->colorToning.autosat, "ColorToning", "Autosat", colorToning.autosat, keyFile);
        saveToKeyfile(!pedited || pedited->colorToning.opacityCurve, "ColorToning", "OpacityCurve", colorToning.opacityCurve, keyFile);
        saveToKeyfile(!pedited || pedited->colorToning.colorCurve, "ColorToning", "ColorCurve", colorToning.colorCurve, keyFile);
        saveToKeyfile(!pedited || pedited->colorToning.satprotectionthreshold, "ColorToning", "SatProtectionThreshold", colorToning.satProtectionThreshold, keyFile);
        saveToKeyfile(!pedited || pedited->colorToning.saturatedopacity, "ColorToning", "SaturatedOpacity", colorToning.saturatedOpacity, keyFile);
        saveToKeyfile(!pedited || pedited->colorToning.strength, "ColorToning", "Strength", colorToning.strength, keyFile);
        saveToKeyfile(!pedited || pedited->colorToning.hlColSat, "ColorToning", "HighlightsColorSaturation", colorToning.hlColSat.toVector(), keyFile);
        saveToKeyfile(!pedited || pedited->colorToning.shadowsColSat, "ColorToning", "ShadowsColorSaturation", colorToning.shadowsColSat.toVector(), keyFile);
        saveToKeyfile(!pedited || pedited->colorToning.clcurve, "ColorToning", "ClCurve", colorToning.clcurve, keyFile);
        saveToKeyfile(!pedited || pedited->colorToning.cl2curve, "ColorToning", "Cl2Curve", colorToning.cl2curve, keyFile);
        saveToKeyfile(!pedited || pedited->colorToning.labgridALow, "ColorToning", "LabGridALow", colorToning.labgridALow, keyFile);
        saveToKeyfile(!pedited || pedited->colorToning.labgridBLow, "ColorToning", "LabGridBLow", colorToning.labgridBLow, keyFile);
        saveToKeyfile(!pedited || pedited->colorToning.labgridAHigh, "ColorToning", "LabGridAHigh", colorToning.labgridAHigh, keyFile);
        saveToKeyfile(!pedited || pedited->colorToning.labgridBHigh, "ColorToning", "LabGridBHigh", colorToning.labgridBHigh, keyFile);

// Raw
        saveToKeyfile(!pedited || pedited->raw.darkFrame, "RAW", "DarkFrame", relativePathIfInside(fname, fnameAbsolute, raw.dark_frame), keyFile);
        saveToKeyfile(!pedited || pedited->raw.df_autoselect, "RAW", "DarkFrameAuto", raw.df_autoselect, keyFile);
        saveToKeyfile(!pedited || pedited->raw.ff_file, "RAW", "FlatFieldFile", relativePathIfInside(fname, fnameAbsolute, raw.ff_file), keyFile);
        saveToKeyfile(!pedited || pedited->raw.ff_AutoSelect, "RAW", "FlatFieldAutoSelect", raw.ff_AutoSelect, keyFile);
        saveToKeyfile(!pedited || pedited->raw.ff_BlurRadius, "RAW", "FlatFieldBlurRadius", raw.ff_BlurRadius, keyFile);
        saveToKeyfile(!pedited || pedited->raw.ff_BlurType, "RAW", "FlatFieldBlurType", raw.ff_BlurType, keyFile);
        saveToKeyfile(!pedited || pedited->raw.ff_AutoClipControl, "RAW", "FlatFieldAutoClipControl", raw.ff_AutoClipControl, keyFile);
        saveToKeyfile(!pedited || pedited->raw.ff_clipControl, "RAW", "FlatFieldClipControl", raw.ff_clipControl, keyFile);
        saveToKeyfile(!pedited || pedited->raw.ca_autocorrect, "RAW", "CA", raw.ca_autocorrect, keyFile);
        saveToKeyfile(!pedited || pedited->raw.cared, "RAW", "CARed", raw.cared, keyFile);
        saveToKeyfile(!pedited || pedited->raw.cablue, "RAW", "CABlue", raw.cablue, keyFile);
        saveToKeyfile(!pedited || pedited->raw.hotPixelFilter, "RAW", "HotPixelFilter", raw.hotPixelFilter, keyFile);
        saveToKeyfile(!pedited || pedited->raw.deadPixelFilter, "RAW", "DeadPixelFilter", raw.deadPixelFilter, keyFile);
        saveToKeyfile(!pedited || pedited->raw.hotdeadpix_thresh, "RAW", "HotDeadPixelThresh", raw.hotdeadpix_thresh, keyFile);
        saveToKeyfile(!pedited || pedited->raw.bayersensor.method, "RAW Bayer", "Method", raw.bayersensor.method, keyFile);
        saveToKeyfile(!pedited || pedited->raw.bayersensor.imageNum, "RAW Bayer", "ImageNum", raw.bayersensor.imageNum + 1, keyFile);
        saveToKeyfile(!pedited || pedited->raw.bayersensor.ccSteps, "RAW Bayer", "CcSteps", raw.bayersensor.ccSteps, keyFile);
        saveToKeyfile(!pedited || pedited->raw.bayersensor.exBlack0, "RAW Bayer", "PreBlack0", raw.bayersensor.black0, keyFile);
        saveToKeyfile(!pedited || pedited->raw.bayersensor.exBlack1, "RAW Bayer", "PreBlack1", raw.bayersensor.black1, keyFile);
        saveToKeyfile(!pedited || pedited->raw.bayersensor.exBlack2, "RAW Bayer", "PreBlack2", raw.bayersensor.black2, keyFile);
        saveToKeyfile(!pedited || pedited->raw.bayersensor.exBlack3, "RAW Bayer", "PreBlack3", raw.bayersensor.black3, keyFile);
        saveToKeyfile(!pedited || pedited->raw.bayersensor.exTwoGreen, "RAW Bayer", "PreTwoGreen", raw.bayersensor.twogreen, keyFile);
        saveToKeyfile(!pedited || pedited->raw.bayersensor.linenoise, "RAW Bayer", "LineDenoise", raw.bayersensor.linenoise, keyFile);
        saveToKeyfile(!pedited || pedited->raw.bayersensor.greenEq, "RAW Bayer", "GreenEqThreshold", raw.bayersensor.greenthresh, keyFile);
        saveToKeyfile(!pedited || pedited->raw.bayersensor.dcbIterations, "RAW Bayer", "DCBIterations", raw.bayersensor.dcb_iterations, keyFile);
        saveToKeyfile(!pedited || pedited->raw.bayersensor.dcbEnhance, "RAW Bayer", "DCBEnhance", raw.bayersensor.dcb_enhance, keyFile);
        saveToKeyfile(!pedited || pedited->raw.bayersensor.lmmseIterations, "RAW Bayer", "LMMSEIterations", raw.bayersensor.lmmse_iterations, keyFile);
        saveToKeyfile(!pedited || pedited->raw.bayersensor.pixelShiftMotion, "RAW Bayer", "PixelShiftMotion", raw.bayersensor.pixelShiftMotion, keyFile);
        saveToKeyfile(!pedited || pedited->raw.bayersensor.pixelShiftMotionCorrection, "RAW Bayer", "PixelShiftMotionCorrection", toUnderlying(raw.bayersensor.pixelShiftMotionCorrection), keyFile);
        saveToKeyfile(!pedited || pedited->raw.bayersensor.pixelShiftMotionCorrectionMethod, "RAW Bayer", "PixelShiftMotionCorrectionMethod", toUnderlying(raw.bayersensor.pixelShiftMotionCorrectionMethod), keyFile);
        saveToKeyfile(!pedited || pedited->raw.bayersensor.pixelShiftStddevFactorGreen, "RAW Bayer", "pixelShiftStddevFactorGreen", raw.bayersensor.pixelShiftStddevFactorGreen, keyFile);
        saveToKeyfile(!pedited || pedited->raw.bayersensor.pixelShiftStddevFactorRed, "RAW Bayer", "pixelShiftStddevFactorRed", raw.bayersensor.pixelShiftStddevFactorRed, keyFile);
        saveToKeyfile(!pedited || pedited->raw.bayersensor.pixelShiftStddevFactorBlue, "RAW Bayer", "pixelShiftStddevFactorBlue", raw.bayersensor.pixelShiftStddevFactorBlue, keyFile);
        saveToKeyfile(!pedited || pedited->raw.bayersensor.pixelShiftEperIso, "RAW Bayer", "PixelShiftEperIso", raw.bayersensor.pixelShiftEperIso, keyFile);
        saveToKeyfile(!pedited || pedited->raw.bayersensor.pixelShiftNreadIso, "RAW Bayer", "PixelShiftNreadIso", raw.bayersensor.pixelShiftNreadIso, keyFile);
        saveToKeyfile(!pedited || pedited->raw.bayersensor.pixelShiftPrnu, "RAW Bayer", "PixelShiftPrnu", raw.bayersensor.pixelShiftPrnu, keyFile);
        saveToKeyfile(!pedited || pedited->raw.bayersensor.pixelShiftSigma, "RAW Bayer", "PixelShiftSigma", raw.bayersensor.pixelShiftSigma, keyFile);
        saveToKeyfile(!pedited || pedited->raw.bayersensor.pixelShiftSum, "RAW Bayer", "PixelShiftSum", raw.bayersensor.pixelShiftSum, keyFile);
        saveToKeyfile(!pedited || pedited->raw.bayersensor.pixelShiftRedBlueWeight, "RAW Bayer", "PixelShiftRedBlueWeight", raw.bayersensor.pixelShiftRedBlueWeight, keyFile);
        saveToKeyfile(!pedited || pedited->raw.bayersensor.pixelShiftShowMotion, "RAW Bayer", "PixelShiftShowMotion", raw.bayersensor.pixelShiftShowMotion, keyFile);
        saveToKeyfile(!pedited || pedited->raw.bayersensor.pixelShiftShowMotionMaskOnly, "RAW Bayer", "PixelShiftShowMotionMaskOnly", raw.bayersensor.pixelShiftShowMotionMaskOnly, keyFile);
        saveToKeyfile(!pedited || pedited->raw.bayersensor.pixelShiftAutomatic, "RAW Bayer", "pixelShiftAutomatic", raw.bayersensor.pixelShiftAutomatic, keyFile);
        saveToKeyfile(!pedited || pedited->raw.bayersensor.pixelShiftNonGreenHorizontal, "RAW Bayer", "pixelShiftNonGreenHorizontal", raw.bayersensor.pixelShiftNonGreenHorizontal, keyFile);
        saveToKeyfile(!pedited || pedited->raw.bayersensor.pixelShiftNonGreenVertical, "RAW Bayer", "pixelShiftNonGreenVertical", raw.bayersensor.pixelShiftNonGreenVertical, keyFile);
        saveToKeyfile(!pedited || pedited->raw.bayersensor.pixelShiftHoleFill, "RAW Bayer", "pixelShiftHoleFill", raw.bayersensor.pixelShiftHoleFill, keyFile);
        saveToKeyfile(!pedited || pedited->raw.bayersensor.pixelShiftMedian, "RAW Bayer", "pixelShiftMedian", raw.bayersensor.pixelShiftMedian, keyFile);
        saveToKeyfile(!pedited || pedited->raw.bayersensor.pixelShiftMedian3, "RAW Bayer", "pixelShiftMedian3", raw.bayersensor.pixelShiftMedian3, keyFile);
        saveToKeyfile(!pedited || pedited->raw.bayersensor.pixelShiftGreen, "RAW Bayer", "pixelShiftGreen", raw.bayersensor.pixelShiftGreen, keyFile);
        saveToKeyfile(!pedited || pedited->raw.bayersensor.pixelShiftBlur, "RAW Bayer", "pixelShiftBlur", raw.bayersensor.pixelShiftBlur, keyFile);
        saveToKeyfile(!pedited || pedited->raw.bayersensor.pixelShiftSmooth, "RAW Bayer", "pixelShiftSmoothFactor", raw.bayersensor.pixelShiftSmoothFactor, keyFile);
        saveToKeyfile(!pedited || pedited->raw.bayersensor.pixelShiftExp0, "RAW Bayer", "pixelShiftExp0", raw.bayersensor.pixelShiftExp0, keyFile);
        saveToKeyfile(!pedited || pedited->raw.bayersensor.pixelShiftLmmse, "RAW Bayer", "pixelShiftLmmse", raw.bayersensor.pixelShiftLmmse, keyFile);
        saveToKeyfile(!pedited || pedited->raw.bayersensor.pixelShiftOneGreen, "RAW Bayer", "pixelShiftOneGreen", raw.bayersensor.pixelShiftOneGreen, keyFile);
        saveToKeyfile(!pedited || pedited->raw.bayersensor.pixelShiftEqualBright, "RAW Bayer", "pixelShiftEqualBright", raw.bayersensor.pixelShiftEqualBright, keyFile);
        saveToKeyfile(!pedited || pedited->raw.bayersensor.pixelShiftEqualBrightChannel, "RAW Bayer", "pixelShiftEqualBrightChannel", raw.bayersensor.pixelShiftEqualBrightChannel, keyFile);
        saveToKeyfile(!pedited || pedited->raw.bayersensor.pixelShiftNonGreenCross, "RAW Bayer", "pixelShiftNonGreenCross", raw.bayersensor.pixelShiftNonGreenCross, keyFile);
        saveToKeyfile(!pedited || pedited->raw.bayersensor.pixelShiftNonGreenCross2, "RAW Bayer", "pixelShiftNonGreenCross2", raw.bayersensor.pixelShiftNonGreenCross2, keyFile);
        saveToKeyfile(!pedited || pedited->raw.bayersensor.pixelShiftNonGreenAmaze, "RAW Bayer", "pixelShiftNonGreenAmaze", raw.bayersensor.pixelShiftNonGreenAmaze, keyFile);
        saveToKeyfile(!pedited || pedited->raw.xtranssensor.method, "RAW X-Trans", "Method", raw.xtranssensor.method, keyFile);
        saveToKeyfile(!pedited || pedited->raw.xtranssensor.ccSteps, "RAW X-Trans", "CcSteps", raw.xtranssensor.ccSteps, keyFile);
        saveToKeyfile(!pedited || pedited->raw.xtranssensor.exBlackRed, "RAW X-Trans", "PreBlackRed", raw.xtranssensor.blackred, keyFile);
        saveToKeyfile(!pedited || pedited->raw.xtranssensor.exBlackGreen, "RAW X-Trans", "PreBlackGreen", raw.xtranssensor.blackgreen, keyFile);
        saveToKeyfile(!pedited || pedited->raw.xtranssensor.exBlackBlue, "RAW X-Trans", "PreBlackBlue", raw.xtranssensor.blackblue, keyFile);

// Raw exposition
        saveToKeyfile(!pedited || pedited->raw.exPos, "RAW", "PreExposure", raw.expos, keyFile);
        saveToKeyfile(!pedited || pedited->raw.exPreser, "RAW", "PrePreserv", raw.preser, keyFile);

// MetaData
        saveToKeyfile(!pedited || pedited->metadata.mode, "MetaData", "Mode", metadata.mode, keyFile);

// EXIF change list
        if (!pedited || pedited->exif) {
            for (ExifPairs::const_iterator i = exif.begin(); i != exif.end(); ++i) {
                keyFile.set_string("Exif", i->first, i->second);
            }
        }

// IPTC change list
        if (!pedited || pedited->iptc) {
            for (IPTCPairs::const_iterator i = iptc.begin(); i != iptc.end(); ++i) {
                Glib::ArrayHandle<Glib::ustring> values = i->second;
                keyFile.set_string_list("IPTC", i->first, values);
            }
        }

        sPParams = keyFile.to_data();

    } catch (Glib::KeyFileError&) {}

    if (sPParams.empty()) {
        return 1;
    }

    int error1, error2;
    error1 = write(fname, sPParams);

    if (!fname2.empty()) {

        error2 = write(fname2, sPParams);
        // If at least one file has been saved, it's a success
        return error1 & error2;
    } else {
        return error1;
    }
}

int ProcParams::load(const Glib::ustring& fname, ParamsEdited* pedited)
{
    setlocale(LC_NUMERIC, "C");  // to set decimal point to "."

    if (fname.empty()) {
        return 1;
    }

    Glib::KeyFile keyFile;

    try {
        if (pedited) {
            pedited->set(false);
        }

        if (!Glib::file_test(fname, Glib::FILE_TEST_EXISTS) ||
                !keyFile.load_from_file(fname)) {
            return 1;
        }

        ppVersion = PPVERSION;
        appVersion = RTVERSION;

        if (keyFile.has_group("Version")) {
            if (keyFile.has_key("Version", "AppVersion")) {
                appVersion = keyFile.get_string("Version", "AppVersion");
            }

            if (keyFile.has_key("Version", "Version")) {
                ppVersion = keyFile.get_integer("Version", "Version");
            }
        }

        if (keyFile.has_group("General")) {
            assignFromKeyfile(keyFile, "General", "Rank", pedited, rank, pedited->general.rank);
            assignFromKeyfile(keyFile, "General", "ColorLabel", pedited, colorlabel, pedited->general.colorlabel);
            assignFromKeyfile(keyFile, "General", "InTrash", pedited, inTrash, pedited->general.intrash);
        }

        if (keyFile.has_group("Exposure")) {
            if (ppVersion < PPVERSION_AEXP) {
                toneCurve.autoexp = false; // prevent execution of autoexp when opening file created with earlier verions of autoexp algorithm
            } else {
                assignFromKeyfile(keyFile, "Exposure", "Auto", pedited, toneCurve.autoexp, pedited->toneCurve.autoexp);
            }

            assignFromKeyfile(keyFile, "Exposure", "Clip", pedited, toneCurve.clip, pedited->toneCurve.clip);
            assignFromKeyfile(keyFile, "Exposure", "Compensation", pedited, toneCurve.expcomp, pedited->toneCurve.expcomp);
            assignFromKeyfile(keyFile, "Exposure", "Brightness", pedited, toneCurve.brightness, pedited->toneCurve.brightness);
            assignFromKeyfile(keyFile, "Exposure", "Contrast", pedited, toneCurve.contrast, pedited->toneCurve.contrast);
            assignFromKeyfile(keyFile, "Exposure", "Saturation", pedited, toneCurve.saturation, pedited->toneCurve.saturation);
            assignFromKeyfile(keyFile, "Exposure", "Black", pedited, toneCurve.black, pedited->toneCurve.black);
            assignFromKeyfile(keyFile, "Exposure", "HighlightCompr", pedited, toneCurve.hlcompr, pedited->toneCurve.hlcompr);
            assignFromKeyfile(keyFile, "Exposure", "HighlightComprThreshold", pedited, toneCurve.hlcomprthresh, pedited->toneCurve.hlcomprthresh);
            assignFromKeyfile(keyFile, "Exposure", "ShadowCompr", pedited, toneCurve.shcompr, pedited->toneCurve.shcompr);

            if (toneCurve.shcompr > 100) {
                toneCurve.shcompr = 100; // older pp3 files can have values above 100.
            }

            const std::map<std::string, ToneCurveParams::TcMode> tc_mapping = {
                {"Standard", ToneCurveParams::TcMode::STD},
                {"FilmLike", ToneCurveParams::TcMode::FILMLIKE},
                {"SatAndValueBlending", ToneCurveParams::TcMode::SATANDVALBLENDING},
                {"WeightedStd", ToneCurveParams::TcMode::WEIGHTEDSTD},
                {"Luminance", ToneCurveParams::TcMode::LUMINANCE},
                {"Perceptual", ToneCurveParams::TcMode::PERCEPTUAL}
            };

            assignFromKeyfile(keyFile, "Exposure", "CurveMode", pedited, tc_mapping, toneCurve.curveMode, pedited->toneCurve.curveMode);
            assignFromKeyfile(keyFile, "Exposure", "CurveMode2", pedited, tc_mapping, toneCurve.curveMode2, pedited->toneCurve.curveMode2);

            if (ppVersion > 200) {
                assignFromKeyfile(keyFile, "Exposure", "Curve", pedited, toneCurve.curve, pedited->toneCurve.curve);
                assignFromKeyfile(keyFile, "Exposure", "Curve2", pedited, toneCurve.curve2, pedited->toneCurve.curve2);
            }
        }

        if (keyFile.has_group("HLRecovery")) {
            assignFromKeyfile(keyFile, "HLRecovery", "Enabled", pedited, toneCurve.hrenabled, pedited->toneCurve.hrenabled);
            assignFromKeyfile(keyFile, "HLRecovery", "Method", pedited, toneCurve.method, pedited->toneCurve.method);
        }

        if (keyFile.has_group("Channel Mixer")) {
            if (ppVersion >= 329) {
                assignFromKeyfile(keyFile, "Channel Mixer", "Enabled", pedited, chmixer.enabled, pedited->chmixer.enabled);
            } else {
                chmixer.enabled = true;

                if (pedited) {
                    pedited->chmixer.enabled = true;
                }
            }

            if (keyFile.has_key("Channel Mixer", "Red") && keyFile.has_key("Channel Mixer", "Green") && keyFile.has_key("Channel Mixer", "Blue")) {
                const std::vector<int> rmix = keyFile.get_integer_list("Channel Mixer", "Red");
                const std::vector<int> gmix = keyFile.get_integer_list("Channel Mixer", "Green");
                const std::vector<int> bmix = keyFile.get_integer_list("Channel Mixer", "Blue");

                if (rmix.size() == 3 && gmix.size() == 3 && bmix.size() == 3) {
                    memcpy(chmixer.red,   rmix.data(), 3 * sizeof(int));
                    memcpy(chmixer.green, gmix.data(), 3 * sizeof(int));
                    memcpy(chmixer.blue,  bmix.data(), 3 * sizeof(int));
                }

                if (pedited) {
                    pedited->chmixer.red[0] =   pedited->chmixer.red[1] =   pedited->chmixer.red[2] = true;
                    pedited->chmixer.green[0] = pedited->chmixer.green[1] = pedited->chmixer.green[2] = true;
                    pedited->chmixer.blue[0] =  pedited->chmixer.blue[1] =  pedited->chmixer.blue[2] = true;
                }
            }
        }

        if (keyFile.has_group("Black & White")) {
            assignFromKeyfile(keyFile, "Black & White", "Enabled", pedited, blackwhite.enabled, pedited->blackwhite.enabled);
            assignFromKeyfile(keyFile, "Black & White", "Method", pedited, blackwhite.method, pedited->blackwhite.method);
            assignFromKeyfile(keyFile, "Black & White", "Auto", pedited, blackwhite.autoc, pedited->blackwhite.autoc);
            assignFromKeyfile(keyFile, "Black & White", "ComplementaryColors", pedited, blackwhite.enabledcc, pedited->blackwhite.enabledcc);
            assignFromKeyfile(keyFile, "Black & White", "MixerRed", pedited, blackwhite.mixerRed, pedited->blackwhite.mixerRed);
            assignFromKeyfile(keyFile, "Black & White", "MixerOrange", pedited, blackwhite.mixerOrange, pedited->blackwhite.mixerOrange);
            assignFromKeyfile(keyFile, "Black & White", "MixerYellow", pedited, blackwhite.mixerYellow, pedited->blackwhite.mixerYellow);
            assignFromKeyfile(keyFile, "Black & White", "MixerGreen", pedited, blackwhite.mixerGreen, pedited->blackwhite.mixerGreen);
            assignFromKeyfile(keyFile, "Black & White", "MixerCyan", pedited, blackwhite.mixerCyan, pedited->blackwhite.mixerCyan);
            assignFromKeyfile(keyFile, "Black & White", "MixerBlue", pedited, blackwhite.mixerBlue, pedited->blackwhite.mixerBlue);
            assignFromKeyfile(keyFile, "Black & White", "MixerMagenta", pedited, blackwhite.mixerMagenta, pedited->blackwhite.mixerMagenta);
            assignFromKeyfile(keyFile, "Black & White", "MixerPurple", pedited, blackwhite.mixerPurple, pedited->blackwhite.mixerPurple);
            assignFromKeyfile(keyFile, "Black & White", "GammaRed", pedited, blackwhite.gammaRed, pedited->blackwhite.gammaRed);
            assignFromKeyfile(keyFile, "Black & White", "GammaGreen", pedited, blackwhite.gammaGreen, pedited->blackwhite.gammaGreen);
            assignFromKeyfile(keyFile, "Black & White", "GammaBlue", pedited, blackwhite.gammaBlue, pedited->blackwhite.gammaBlue);
            assignFromKeyfile(keyFile, "Black & White", "Filter", pedited, blackwhite.filter, pedited->blackwhite.filter);
            assignFromKeyfile(keyFile, "Black & White", "Setting", pedited, blackwhite.setting, pedited->blackwhite.setting);
            assignFromKeyfile(keyFile, "Black & White", "LuminanceCurve", pedited, blackwhite.luminanceCurve, pedited->blackwhite.luminanceCurve);

            assignFromKeyfile(keyFile, "Black & White", "BeforeCurve", pedited, blackwhite.beforeCurve, pedited->blackwhite.beforeCurve);

            assignFromKeyfile(keyFile, "Black & White", "Algorithm", pedited, blackwhite.algo, pedited->blackwhite.algo);
            assignFromKeyfile(
                keyFile,
                "Black & White",
                "BeforeCurveMode",
            pedited, {
                {"Standard", BlackWhiteParams::TcMode::STD_BW},
                {"FilmLike", BlackWhiteParams::TcMode::FILMLIKE_BW},
                {"SatAndValueBlending", BlackWhiteParams::TcMode::SATANDVALBLENDING_BW},
                {"WeightedStd", BlackWhiteParams::TcMode::WEIGHTEDSTD_BW}
            },
            blackwhite.beforeCurveMode,
            pedited->blackwhite.beforeCurveMode
            );

            assignFromKeyfile(keyFile, "Black & White", "AfterCurve", pedited, blackwhite.afterCurve, pedited->blackwhite.afterCurve);
            assignFromKeyfile(
                keyFile,
                "Black & White",
                "AfterCurveMode",
            pedited, {
                {"Standard", BlackWhiteParams::TcMode::STD_BW},
                {"WeightedStd", BlackWhiteParams::TcMode::WEIGHTEDSTD_BW}
            },
            blackwhite.afterCurveMode,
            pedited->blackwhite.afterCurveMode
            );
        }

        if (keyFile.has_group("Retinex")) {
            assignFromKeyfile(keyFile, "Retinex", "Median", pedited, retinex.medianmap, pedited->retinex.medianmap);
            assignFromKeyfile(keyFile, "Retinex", "RetinexMethod", pedited, retinex.retinexMethod, pedited->retinex.retinexMethod);
            assignFromKeyfile(keyFile, "Retinex", "mapMethod", pedited, retinex.mapMethod, pedited->retinex.mapMethod);
            assignFromKeyfile(keyFile, "Retinex", "viewMethod", pedited, retinex.viewMethod, pedited->retinex.viewMethod);

            assignFromKeyfile(keyFile, "Retinex", "Retinexcolorspace", pedited, retinex.retinexcolorspace, pedited->retinex.retinexcolorspace);
            assignFromKeyfile(keyFile, "Retinex", "Gammaretinex", pedited, retinex.gammaretinex, pedited->retinex.gammaretinex);
            assignFromKeyfile(keyFile, "Retinex", "Enabled", pedited, retinex.enabled, pedited->retinex.enabled);
            assignFromKeyfile(keyFile, "Retinex", "Neigh", pedited, retinex.neigh, pedited->retinex.neigh);
            assignFromKeyfile(keyFile, "Retinex", "Str", pedited, retinex.str, pedited->retinex.str);
            assignFromKeyfile(keyFile, "Retinex", "Scal", pedited, retinex.scal, pedited->retinex.scal);
            assignFromKeyfile(keyFile, "Retinex", "Iter", pedited, retinex.iter, pedited->retinex.iter);
            assignFromKeyfile(keyFile, "Retinex", "Grad", pedited, retinex.grad, pedited->retinex.grad);
            assignFromKeyfile(keyFile, "Retinex", "Grads", pedited, retinex.grads, pedited->retinex.grads);
            assignFromKeyfile(keyFile, "Retinex", "Gam", pedited, retinex.gam, pedited->retinex.gam);
            assignFromKeyfile(keyFile, "Retinex", "Slope", pedited, retinex.slope, pedited->retinex.slope);
            assignFromKeyfile(keyFile, "Retinex", "Offs", pedited, retinex.offs, pedited->retinex.offs);
            assignFromKeyfile(keyFile, "Retinex", "Vart", pedited, retinex.vart, pedited->retinex.vart);
            assignFromKeyfile(keyFile, "Retinex", "Limd", pedited, retinex.limd, pedited->retinex.limd);
            assignFromKeyfile(keyFile, "Retinex", "highl", pedited, retinex.highl, pedited->retinex.highl);
            assignFromKeyfile(keyFile, "Retinex", "skal", pedited, retinex.skal, pedited->retinex.skal);
            assignFromKeyfile(keyFile, "Retinex", "CDCurve", pedited, retinex.cdcurve, pedited->retinex.cdcurve);

            assignFromKeyfile(keyFile, "Retinex", "MAPCurve", pedited, retinex.mapcurve, pedited->retinex.mapcurve);

            assignFromKeyfile(keyFile, "Retinex", "CDHCurve", pedited, retinex.cdHcurve, pedited->retinex.cdHcurve);

            assignFromKeyfile(keyFile, "Retinex", "LHCurve", pedited, retinex.lhcurve, pedited->retinex.lhcurve);

            assignFromKeyfile(keyFile, "Retinex", "Highlights", pedited, retinex.highlights, pedited->retinex.highlights);
            assignFromKeyfile(keyFile, "Retinex", "HighlightTonalWidth", pedited, retinex.htonalwidth, pedited->retinex.htonalwidth);
            assignFromKeyfile(keyFile, "Retinex", "Shadows", pedited, retinex.shadows, pedited->retinex.shadows);
            assignFromKeyfile(keyFile, "Retinex", "ShadowTonalWidth", pedited, retinex.stonalwidth, pedited->retinex.stonalwidth);

            assignFromKeyfile(keyFile, "Retinex", "Radius", pedited, retinex.radius, pedited->retinex.radius);

            assignFromKeyfile(keyFile, "Retinex", "TransmissionCurve", pedited, retinex.transmissionCurve, pedited->retinex.transmissionCurve);

            assignFromKeyfile(keyFile, "Retinex", "GainTransmissionCurve", pedited, retinex.gaintransmissionCurve, pedited->retinex.gaintransmissionCurve);
        }

        if (keyFile.has_group("Local Contrast")) {
            assignFromKeyfile(keyFile, "Local Contrast", "Enabled", pedited, localContrast.enabled, pedited->localContrast.enabled);
            assignFromKeyfile(keyFile, "Local Contrast", "Radius", pedited, localContrast.radius, pedited->localContrast.radius);
            assignFromKeyfile(keyFile, "Local Contrast", "Amount", pedited, localContrast.amount, pedited->localContrast.amount);
            assignFromKeyfile(keyFile, "Local Contrast", "Darkness", pedited, localContrast.darkness, pedited->localContrast.darkness);
            assignFromKeyfile(keyFile, "Local Contrast", "Lightness", pedited, localContrast.lightness, pedited->localContrast.lightness);
        }

        if (keyFile.has_group("Luminance Curve")) {
            if (ppVersion >= 329) {
                assignFromKeyfile(keyFile, "Luminance Curve", "Enabled", pedited, labCurve.enabled, pedited->labCurve.enabled);
            } else {
                labCurve.enabled = true;

                if (pedited) {
                    pedited->labCurve.enabled = true;
                }
            }

            assignFromKeyfile(keyFile, "Luminance Curve", "Brightness", pedited, labCurve.brightness, pedited->labCurve.brightness);
            assignFromKeyfile(keyFile, "Luminance Curve", "Contrast", pedited, labCurve.contrast, pedited->labCurve.contrast);

            if (ppVersion < 303) {
                // transform Saturation into Chromaticity
                // if Saturation == 0, should we set BWToning on?
                assignFromKeyfile(keyFile, "Luminance Curve", "Saturation", pedited, labCurve.chromaticity, pedited->labCurve.chromaticity);
                // transform AvoidColorClipping into AvoidColorShift
                assignFromKeyfile(keyFile, "Luminance Curve", "AvoidColorClipping", pedited, labCurve.avoidcolorshift, pedited->labCurve.avoidcolorshift);
            } else {
                if (keyFile.has_key("Luminance Curve", "Chromaticity")) {
                    labCurve.chromaticity = keyFile.get_integer("Luminance Curve", "Chromaticity");

                    if (ppVersion >= 303 && ppVersion < 314 && labCurve.chromaticity == -100) {
                        blackwhite.enabled = true;
                    }

                    if (pedited) {
                        pedited->labCurve.chromaticity = true;
                    }
                }

                assignFromKeyfile(keyFile, "Luminance Curve", "AvoidColorShift", pedited, labCurve.avoidcolorshift, pedited->labCurve.avoidcolorshift);
                assignFromKeyfile(keyFile, "Luminance Curve", "RedAndSkinTonesProtection", pedited, labCurve.rstprotection, pedited->labCurve.rstprotection);
            }

            assignFromKeyfile(keyFile, "Luminance Curve", "LCredsk", pedited, labCurve.lcredsk, pedited->labCurve.lcredsk);

            if (ppVersion < 314) {
                // Backward compatibility: If BWtoning is true, Chromaticity has to be set to -100, which will produce the same effect
                // and will enable the b&w toning mode ('a' & 'b' curves)
                if (keyFile.has_key("Luminance Curve", "BWtoning")) {
                    if (keyFile.get_boolean("Luminance Curve", "BWtoning")) {
                        labCurve.chromaticity = -100;

                        if (pedited) {
                            pedited->labCurve.chromaticity = true;
                        }
                    }
                }
            }

            assignFromKeyfile(keyFile, "Luminance Curve", "LCurve", pedited, labCurve.lcurve, pedited->labCurve.lcurve);
            assignFromKeyfile(keyFile, "Luminance Curve", "aCurve", pedited, labCurve.acurve, pedited->labCurve.acurve);
            assignFromKeyfile(keyFile, "Luminance Curve", "bCurve", pedited, labCurve.bcurve, pedited->labCurve.bcurve);
            assignFromKeyfile(keyFile, "Luminance Curve", "ccCurve", pedited, labCurve.cccurve, pedited->labCurve.cccurve);
            assignFromKeyfile(keyFile, "Luminance Curve", "chCurve", pedited, labCurve.chcurve, pedited->labCurve.chcurve);
            assignFromKeyfile(keyFile, "Luminance Curve", "lhCurve", pedited, labCurve.lhcurve, pedited->labCurve.lhcurve);
            assignFromKeyfile(keyFile, "Luminance Curve", "hhCurve", pedited, labCurve.hhcurve, pedited->labCurve.hhcurve);
            assignFromKeyfile(keyFile, "Luminance Curve", "LcCurve", pedited, labCurve.lccurve, pedited->labCurve.lccurve);
            assignFromKeyfile(keyFile, "Luminance Curve", "ClCurve", pedited, labCurve.clcurve, pedited->labCurve.clcurve);
        }

        if (keyFile.has_group("Sharpening")) {
            assignFromKeyfile(keyFile, "Sharpening", "Enabled", pedited, sharpening.enabled, pedited->sharpening.enabled);
            assignFromKeyfile(keyFile, "Sharpening", "Radius", pedited, sharpening.radius, pedited->sharpening.radius);
            assignFromKeyfile(keyFile, "Sharpening", "Amount", pedited, sharpening.amount, pedited->sharpening.amount);

            if (keyFile.has_key("Sharpening", "Threshold")) {
                if (ppVersion < 302) {
                    int thresh = min(keyFile.get_integer("Sharpening", "Threshold"), 2000);
                    sharpening.threshold.setValues(thresh, thresh, 2000, 2000);  // TODO: 2000 is the maximum value and is taken of rtgui/sharpening.cc ; should be changed by the tool modularization
                } else {
                    const std::vector<int> thresh = keyFile.get_integer_list("Sharpening", "Threshold");

                    if (thresh.size() >= 4) {
                        sharpening.threshold.setValues(thresh[0], thresh[1], min(thresh[2], 2000), min(thresh[3], 2000));
                    }
                }

                if (pedited) {
                    pedited->sharpening.threshold = true;
                }
            }

            assignFromKeyfile(keyFile, "Sharpening", "OnlyEdges", pedited, sharpening.edgesonly, pedited->sharpening.edgesonly);
            assignFromKeyfile(keyFile, "Sharpening", "EdgedetectionRadius", pedited, sharpening.edges_radius, pedited->sharpening.edges_radius);
            assignFromKeyfile(keyFile, "Sharpening", "EdgeTolerance", pedited, sharpening.edges_tolerance, pedited->sharpening.edges_tolerance);
            assignFromKeyfile(keyFile, "Sharpening", "HalocontrolEnabled", pedited, sharpening.halocontrol, pedited->sharpening.halocontrol);
            assignFromKeyfile(keyFile, "Sharpening", "HalocontrolAmount", pedited, sharpening.halocontrol_amount, pedited->sharpening.halocontrol_amount);
            assignFromKeyfile(keyFile, "Sharpening", "Method", pedited, sharpening.method, pedited->sharpening.method);
            assignFromKeyfile(keyFile, "Sharpening", "DeconvRadius", pedited, sharpening.deconvradius, pedited->sharpening.deconvradius);
            assignFromKeyfile(keyFile, "Sharpening", "DeconvAmount", pedited, sharpening.deconvamount, pedited->sharpening.deconvamount);
            assignFromKeyfile(keyFile, "Sharpening", "DeconvDamping", pedited, sharpening.deconvdamping, pedited->sharpening.deconvdamping);
            assignFromKeyfile(keyFile, "Sharpening", "DeconvIterations", pedited, sharpening.deconviter, pedited->sharpening.deconviter);
        }

        if (keyFile.has_group("SharpenEdge")) {
            assignFromKeyfile(keyFile, "SharpenEdge", "Enabled", pedited, sharpenEdge.enabled, pedited->sharpenEdge.enabled);
            assignFromKeyfile(keyFile, "SharpenEdge", "Passes", pedited, sharpenEdge.passes, pedited->sharpenEdge.passes);
            assignFromKeyfile(keyFile, "SharpenEdge", "Strength", pedited, sharpenEdge.amount, pedited->sharpenEdge.amount);
            assignFromKeyfile(keyFile, "SharpenEdge", "ThreeChannels", pedited, sharpenEdge.threechannels, pedited->sharpenEdge.threechannels);
        }

        if (keyFile.has_group("SharpenMicro")) {
            assignFromKeyfile(keyFile, "SharpenMicro", "Enabled", pedited, sharpenMicro.enabled, pedited->sharpenMicro.enabled);
            assignFromKeyfile(keyFile, "SharpenMicro", "Matrix", pedited, sharpenMicro.matrix, pedited->sharpenMicro.matrix);
            assignFromKeyfile(keyFile, "SharpenMicro", "Strength", pedited, sharpenMicro.amount, pedited->sharpenMicro.amount);
            assignFromKeyfile(keyFile, "SharpenMicro", "Uniformity", pedited, sharpenMicro.uniformity, pedited->sharpenMicro.uniformity);
        }

        if (keyFile.has_group("Vibrance")) {
            assignFromKeyfile(keyFile, "Vibrance", "Enabled", pedited, vibrance.enabled, pedited->vibrance.enabled);
            assignFromKeyfile(keyFile, "Vibrance", "Pastels", pedited, vibrance.pastels, pedited->vibrance.pastels);
            assignFromKeyfile(keyFile, "Vibrance", "Saturated", pedited, vibrance.saturated, pedited->vibrance.saturated);

            if (keyFile.has_key("Vibrance", "PSThreshold")) {
                if (ppVersion < 302) {
                    int thresh = keyFile.get_integer("Vibrance", "PSThreshold");
                    vibrance.psthreshold.setValues(thresh, thresh);
                } else {
                    const std::vector<int> thresh = keyFile.get_integer_list("Vibrance", "PSThreshold");

                    if (thresh.size() >= 2) {
                        vibrance.psthreshold.setValues(thresh[0], thresh[1]);
                    }
                }

                if (pedited) {
                    pedited->vibrance.psthreshold = true;
                }
            }

            assignFromKeyfile(keyFile, "Vibrance", "ProtectSkins", pedited, vibrance.protectskins, pedited->vibrance.protectskins);
            assignFromKeyfile(keyFile, "Vibrance", "AvoidColorShift", pedited, vibrance.avoidcolorshift, pedited->vibrance.avoidcolorshift);
            assignFromKeyfile(keyFile, "Vibrance", "PastSatTog", pedited, vibrance.pastsattog, pedited->vibrance.pastsattog);
            assignFromKeyfile(keyFile, "Vibrance", "SkinTonesCurve", pedited, vibrance.skintonescurve, pedited->vibrance.skintonescurve);
        }

        if (keyFile.has_group("White Balance")) {
            assignFromKeyfile(keyFile, "White Balance", "Enabled", pedited, wb.enabled, pedited->wb.enabled);
            assignFromKeyfile(keyFile, "White Balance", "Setting", pedited, wb.method, pedited->wb.method);
            assignFromKeyfile(keyFile, "White Balance", "Temperature", pedited, wb.temperature, pedited->wb.temperature);
            assignFromKeyfile(keyFile, "White Balance", "Green", pedited, wb.green, pedited->wb.green);
            assignFromKeyfile(keyFile, "White Balance", "Equal", pedited, wb.equal, pedited->wb.equal);
            assignFromKeyfile(keyFile, "White Balance", "TemperatureBias", pedited, wb.tempBias, pedited->wb.tempBias);
        }

        if (keyFile.has_group("Defringing")) {
            assignFromKeyfile(keyFile, "Defringing", "Enabled", pedited, defringe.enabled, pedited->defringe.enabled);
            assignFromKeyfile(keyFile, "Defringing", "Radius", pedited, defringe.radius, pedited->defringe.radius);

            if (keyFile.has_key("Defringing", "Threshold")) {
                defringe.threshold = (float)keyFile.get_integer("Defringing", "Threshold");

                if (pedited) {
                    pedited->defringe.threshold = true;
                }
            }

            if (ppVersion < 310) {
                defringe.threshold = sqrt(defringe.threshold * 33.f / 5.f);
            }

            assignFromKeyfile(keyFile, "Defringing", "HueCurve", pedited, defringe.huecurve, pedited->defringe.huecurve);
        }

        if (keyFile.has_group("Color appearance")) {
            assignFromKeyfile(keyFile, "Color appearance", "Enabled", pedited, colorappearance.enabled, pedited->colorappearance.enabled);
            assignFromKeyfile(keyFile, "Color appearance", "Degree", pedited, colorappearance.degree, pedited->colorappearance.degree);
            assignFromKeyfile(keyFile, "Color appearance", "AutoDegree", pedited, colorappearance.autodegree, pedited->colorappearance.autodegree);
            assignFromKeyfile(keyFile, "Color appearance", "Degreeout", pedited, colorappearance.degreeout, pedited->colorappearance.degreeout);

            assignFromKeyfile(keyFile, "Color appearance", "AutoDegreeout", pedited, colorappearance.autodegreeout, pedited->colorappearance.autodegreeout);

            assignFromKeyfile(keyFile, "Color appearance", "Surround", pedited, colorappearance.surround, pedited->colorappearance.surround);
            assignFromKeyfile(keyFile, "Color appearance", "Surrsrc", pedited, colorappearance.surrsrc, pedited->colorappearance.surrsrc);
            assignFromKeyfile(keyFile, "Color appearance", "AdaptLum", pedited, colorappearance.adaplum, pedited->colorappearance.adaplum);
            assignFromKeyfile(keyFile, "Color appearance", "Badpixsl", pedited, colorappearance.badpixsl, pedited->colorappearance.badpixsl);
            assignFromKeyfile(keyFile, "Color appearance", "Model", pedited, colorappearance.wbmodel, pedited->colorappearance.wbmodel);
            assignFromKeyfile(keyFile, "Color appearance", "Algorithm", pedited, colorappearance.algo, pedited->colorappearance.algo);
            assignFromKeyfile(keyFile, "Color appearance", "J-Light", pedited, colorappearance.jlight, pedited->colorappearance.jlight);
            assignFromKeyfile(keyFile, "Color appearance", "Q-Bright", pedited, colorappearance.qbright, pedited->colorappearance.qbright);
            assignFromKeyfile(keyFile, "Color appearance", "C-Chroma", pedited, colorappearance.chroma, pedited->colorappearance.chroma);
            assignFromKeyfile(keyFile, "Color appearance", "S-Chroma", pedited, colorappearance.schroma, pedited->colorappearance.schroma);
            assignFromKeyfile(keyFile, "Color appearance", "M-Chroma", pedited, colorappearance.mchroma, pedited->colorappearance.mchroma);
            assignFromKeyfile(keyFile, "Color appearance", "RSTProtection", pedited, colorappearance.rstprotection, pedited->colorappearance.rstprotection);
            assignFromKeyfile(keyFile, "Color appearance", "J-Contrast", pedited, colorappearance.contrast, pedited->colorappearance.contrast);
            assignFromKeyfile(keyFile, "Color appearance", "Q-Contrast", pedited, colorappearance.qcontrast, pedited->colorappearance.qcontrast);
            assignFromKeyfile(keyFile, "Color appearance", "H-Hue", pedited, colorappearance.colorh, pedited->colorappearance.colorh);
            assignFromKeyfile(keyFile, "Color appearance", "AdaptScene", pedited, colorappearance.adapscen, pedited->colorappearance.adapscen);
            assignFromKeyfile(keyFile, "Color appearance", "AutoAdapscen", pedited, colorappearance.autoadapscen, pedited->colorappearance.autoadapscen);
            assignFromKeyfile(keyFile, "Color appearance", "YbScene", pedited, colorappearance.ybscen, pedited->colorappearance.ybscen);
            assignFromKeyfile(keyFile, "Color appearance", "Autoybscen", pedited, colorappearance.autoybscen, pedited->colorappearance.autoybscen);
            assignFromKeyfile(keyFile, "Color appearance", "SurrSource", pedited, colorappearance.surrsource, pedited->colorappearance.surrsource);
            assignFromKeyfile(keyFile, "Color appearance", "Gamut", pedited, colorappearance.gamut, pedited->colorappearance.gamut);
            assignFromKeyfile(keyFile, "Color appearance", "Tempout", pedited, colorappearance.tempout, pedited->colorappearance.tempout);
            assignFromKeyfile(keyFile, "Color appearance", "Greenout", pedited, colorappearance.greenout, pedited->colorappearance.greenout);
            assignFromKeyfile(keyFile, "Color appearance", "Tempsc", pedited, colorappearance.tempsc, pedited->colorappearance.tempsc);
            assignFromKeyfile(keyFile, "Color appearance", "Greensc", pedited, colorappearance.greensc, pedited->colorappearance.greensc);
            assignFromKeyfile(keyFile, "Color appearance", "Ybout", pedited, colorappearance.ybout, pedited->colorappearance.ybout);
            assignFromKeyfile(keyFile, "Color appearance", "Datacie", pedited, colorappearance.datacie, pedited->colorappearance.datacie);
            assignFromKeyfile(keyFile, "Color appearance", "Tonecie", pedited, colorappearance.tonecie, pedited->colorappearance.tonecie);

            const std::map<std::string, ColorAppearanceParams::TcMode> tc_mapping = {
                {"Lightness", ColorAppearanceParams::TcMode::LIGHT},
                {"Brightness", ColorAppearanceParams::TcMode::BRIGHT}
            };
            assignFromKeyfile(keyFile, "Color appearance", "CurveMode", pedited, tc_mapping, colorappearance.curveMode, pedited->colorappearance.curveMode);
            assignFromKeyfile(keyFile, "Color appearance", "CurveMode2", pedited, tc_mapping, colorappearance.curveMode2, pedited->colorappearance.curveMode2);

            assignFromKeyfile(
                keyFile,
                "Color appearance",
                "CurveMode3",
            pedited, {
                {"Chroma", ColorAppearanceParams::CtcMode::CHROMA},
                {"Saturation", ColorAppearanceParams::CtcMode::SATUR},
                {"Colorfullness", ColorAppearanceParams::CtcMode::COLORF}
            },
            colorappearance.curveMode3,
            pedited->colorappearance.curveMode3
            );

            if (ppVersion > 200) {
                assignFromKeyfile(keyFile, "Color appearance", "Curve", pedited, colorappearance.curve, pedited->colorappearance.curve);
                assignFromKeyfile(keyFile, "Color appearance", "Curve2", pedited, colorappearance.curve2, pedited->colorappearance.curve2);
                assignFromKeyfile(keyFile, "Color appearance", "Curve3", pedited, colorappearance.curve3, pedited->colorappearance.curve3);
            }

        }

        if (keyFile.has_group("Impulse Denoising")) {
            assignFromKeyfile(keyFile, "Impulse Denoising", "Enabled", pedited, impulseDenoise.enabled, pedited->impulseDenoise.enabled);
            assignFromKeyfile(keyFile, "Impulse Denoising", "Threshold", pedited, impulseDenoise.thresh, pedited->impulseDenoise.thresh);
        }

        if (keyFile.has_group("Directional Pyramid Denoising")) { //TODO: No longer an accurate description for FT denoise
            assignFromKeyfile(keyFile, "Directional Pyramid Denoising", "Enabled", pedited, dirpyrDenoise.enabled, pedited->dirpyrDenoise.enabled);
            assignFromKeyfile(keyFile, "Directional Pyramid Denoising", "Enhance", pedited, dirpyrDenoise.enhance, pedited->dirpyrDenoise.enhance);
            assignFromKeyfile(keyFile, "Directional Pyramid Denoising", "Median", pedited, dirpyrDenoise.median, pedited->dirpyrDenoise.median);
            assignFromKeyfile(keyFile, "Directional Pyramid Denoising", "Luma", pedited, dirpyrDenoise.luma, pedited->dirpyrDenoise.luma);
            assignFromKeyfile(keyFile, "Directional Pyramid Denoising", "Ldetail", pedited, dirpyrDenoise.Ldetail, pedited->dirpyrDenoise.Ldetail);
            assignFromKeyfile(keyFile, "Directional Pyramid Denoising", "Chroma", pedited, dirpyrDenoise.chroma, pedited->dirpyrDenoise.chroma);
            assignFromKeyfile(keyFile, "Directional Pyramid Denoising", "Method", pedited, dirpyrDenoise.dmethod, pedited->dirpyrDenoise.dmethod);
            assignFromKeyfile(keyFile, "Directional Pyramid Denoising", "LMethod", pedited, dirpyrDenoise.Lmethod, pedited->dirpyrDenoise.Lmethod);
            assignFromKeyfile(keyFile, "Directional Pyramid Denoising", "CMethod", pedited, dirpyrDenoise.Cmethod, pedited->dirpyrDenoise.Cmethod);

            if (dirpyrDenoise.Cmethod == "PRE") {
                dirpyrDenoise.Cmethod = "MAN"; // Never load 'auto chroma preview mode' from pp3
            }

            assignFromKeyfile(keyFile, "Directional Pyramid Denoising", "C2Method", pedited, dirpyrDenoise.C2method, pedited->dirpyrDenoise.C2method);

            if (dirpyrDenoise.C2method == "PREV") {
                dirpyrDenoise.C2method = "MANU";
            }

            assignFromKeyfile(keyFile, "Directional Pyramid Denoising", "SMethod", pedited, dirpyrDenoise.smethod, pedited->dirpyrDenoise.smethod);
            assignFromKeyfile(keyFile, "Directional Pyramid Denoising", "MedMethod", pedited, dirpyrDenoise.medmethod, pedited->dirpyrDenoise.medmethod);
            assignFromKeyfile(keyFile, "Directional Pyramid Denoising", "MethodMed", pedited, dirpyrDenoise.methodmed, pedited->dirpyrDenoise.methodmed);
            assignFromKeyfile(keyFile, "Directional Pyramid Denoising", "RGBMethod", pedited, dirpyrDenoise.rgbmethod, pedited->dirpyrDenoise.rgbmethod);
            assignFromKeyfile(keyFile, "Directional Pyramid Denoising", "LCurve", pedited, dirpyrDenoise.lcurve, pedited->dirpyrDenoise.lcurve);

            assignFromKeyfile(keyFile, "Directional Pyramid Denoising", "CCCurve", pedited, dirpyrDenoise.cccurve, pedited->dirpyrDenoise.cccurve);

            assignFromKeyfile(keyFile, "Directional Pyramid Denoising", "Redchro", pedited, dirpyrDenoise.redchro, pedited->dirpyrDenoise.redchro);
            assignFromKeyfile(keyFile, "Directional Pyramid Denoising", "Bluechro", pedited, dirpyrDenoise.bluechro, pedited->dirpyrDenoise.bluechro);
            assignFromKeyfile(keyFile, "Directional Pyramid Denoising", "Gamma", pedited, dirpyrDenoise.gamma, pedited->dirpyrDenoise.gamma);
            assignFromKeyfile(keyFile, "Directional Pyramid Denoising", "Passes", pedited, dirpyrDenoise.passes, pedited->dirpyrDenoise.passes);
        }

        if (keyFile.has_group("EPD")) {
            assignFromKeyfile(keyFile, "EPD", "Enabled", pedited, epd.enabled, pedited->epd.enabled);
            assignFromKeyfile(keyFile, "EPD", "Strength", pedited, epd.strength, pedited->epd.strength);
            assignFromKeyfile(keyFile, "EPD", "Gamma", pedited, epd.gamma, pedited->epd.gamma);
            assignFromKeyfile(keyFile, "EPD", "EdgeStopping", pedited, epd.edgeStopping, pedited->epd.edgeStopping);
            assignFromKeyfile(keyFile, "EPD", "Scale", pedited, epd.scale, pedited->epd.scale);
            assignFromKeyfile(keyFile, "EPD", "ReweightingIterates", pedited, epd.reweightingIterates, pedited->epd.reweightingIterates);
        }

        if (keyFile.has_group("FattalToneMapping")) {
            assignFromKeyfile(keyFile, "FattalToneMapping", "Enabled", pedited, fattal.enabled, pedited->fattal.enabled);
            assignFromKeyfile(keyFile, "FattalToneMapping", "Threshold", pedited, fattal.threshold, pedited->fattal.threshold);
            assignFromKeyfile(keyFile, "FattalToneMapping", "Amount", pedited, fattal.amount, pedited->fattal.amount);
        }

        if (keyFile.has_group("Shadows & Highlights")) {
            assignFromKeyfile(keyFile, "Shadows & Highlights", "Enabled", pedited, sh.enabled, pedited->sh.enabled);
            assignFromKeyfile(keyFile, "Shadows & Highlights", "HighQuality", pedited, sh.hq, pedited->sh.hq);
            assignFromKeyfile(keyFile, "Shadows & Highlights", "Highlights", pedited, sh.highlights, pedited->sh.highlights);
            assignFromKeyfile(keyFile, "Shadows & Highlights", "HighlightTonalWidth", pedited, sh.htonalwidth, pedited->sh.htonalwidth);
            assignFromKeyfile(keyFile, "Shadows & Highlights", "Shadows", pedited, sh.shadows, pedited->sh.shadows);
            assignFromKeyfile(keyFile, "Shadows & Highlights", "ShadowTonalWidth", pedited, sh.stonalwidth, pedited->sh.stonalwidth);
            assignFromKeyfile(keyFile, "Shadows & Highlights", "Radius", pedited, sh.radius, pedited->sh.radius);

            if (keyFile.has_key("Shadows & Highlights", "LocalContrast") && ppVersion < 329) {
                int lc = keyFile.get_integer("Shadows & Highlights", "LocalContrast");
                localContrast.amount = float(lc) / (sh.hq ? 500.0 : 30.);

                if (pedited) {
                    pedited->localContrast.amount = true;
                }

                localContrast.enabled = sh.enabled;

                if (pedited) {
                    pedited->localContrast.enabled = true;
                }

                localContrast.radius = sh.radius;

                if (pedited) {
                    pedited->localContrast.radius = true;
                }
            }
        }

        if (keyFile.has_group("Crop")) {
            assignFromKeyfile(keyFile, "Crop", "Enabled", pedited, crop.enabled, pedited->crop.enabled);
            assignFromKeyfile(keyFile, "Crop", "X", pedited, crop.x, pedited->crop.x);
            assignFromKeyfile(keyFile, "Crop", "Y", pedited, crop.y, pedited->crop.y);

            if (keyFile.has_key("Crop", "W")) {
                crop.w = std::max(keyFile.get_integer("Crop", "W"), 1);

                if (pedited) {
                    pedited->crop.w = true;
                }
            }

            if (keyFile.has_key("Crop", "H")) {
                crop.h = std::max(keyFile.get_integer("Crop", "H"), 1);

                if (pedited) {
                    pedited->crop.h = true;
                }
            }

            assignFromKeyfile(keyFile, "Crop", "FixedRatio", pedited, crop.fixratio, pedited->crop.fixratio);

            if (assignFromKeyfile(keyFile, "Crop", "Ratio", pedited, crop.ratio, pedited->crop.ratio)) {
                //backwards compatibility for crop.ratio
                if (crop.ratio == "DIN") {
                    crop.ratio = "1.414 - DIN EN ISO 216";
                }

                if (crop.ratio == "8.5:11") {
                    crop.ratio = "8.5:11 - US Letter";
                }

                if (crop.ratio == "11:17") {
                    crop.ratio = "11:17 - Tabloid";
                }
            }

            assignFromKeyfile(keyFile, "Crop", "Orientation", pedited, crop.orientation, pedited->crop.orientation);
            assignFromKeyfile(keyFile, "Crop", "Guide", pedited, crop.guide, pedited->crop.guide);
        }

        if (keyFile.has_group("Coarse Transformation")) {
            assignFromKeyfile(keyFile, "Coarse Transformation", "Rotate", pedited, coarse.rotate, pedited->coarse.rotate);
            assignFromKeyfile(keyFile, "Coarse Transformation", "HorizontalFlip", pedited, coarse.hflip, pedited->coarse.hflip);
            assignFromKeyfile(keyFile, "Coarse Transformation", "VerticalFlip", pedited, coarse.vflip, pedited->coarse.vflip);
        }

        if (keyFile.has_group("Rotation")) {
            assignFromKeyfile(keyFile, "Rotation", "Degree", pedited, rotate.degree, pedited->rotate.degree);
        }

        if (keyFile.has_group("Common Properties for Transformations")) {
            assignFromKeyfile(keyFile, "Common Properties for Transformations", "AutoFill", pedited, commonTrans.autofill, pedited->commonTrans.autofill);
        }

        if (keyFile.has_group("Distortion")) {
            assignFromKeyfile(keyFile, "Distortion", "Amount", pedited, distortion.amount, pedited->distortion.amount);
        }

        if (keyFile.has_group("LensProfile")) {
            if (keyFile.has_key("LensProfile", "LcMode")) {
                lensProf.lcMode = lensProf.getMethodNumber(keyFile.get_string("LensProfile", "LcMode"));

                if (pedited) {
                    pedited->lensProf.lcMode = true;
                }
            }

            if (keyFile.has_key("LensProfile", "LCPFile")) {
                lensProf.lcpFile = expandRelativePath(fname, "", keyFile.get_string("LensProfile", "LCPFile"));

                if (pedited) {
                    pedited->lensProf.lcpFile = true;
                }

                if (ppVersion < 327 && !lensProf.lcpFile.empty()) {
                    lensProf.lcMode = LensProfParams::LcMode::LCP;
                }
            }

            assignFromKeyfile(keyFile, "LensProfile", "UseDistortion", pedited, lensProf.useDist, pedited->lensProf.useDist);
            assignFromKeyfile(keyFile, "LensProfile", "UseVignette", pedited, lensProf.useVign, pedited->lensProf.useVign);
            assignFromKeyfile(keyFile, "LensProfile", "UseCA", pedited, lensProf.useCA, pedited->lensProf.useCA);

            if (keyFile.has_key("LensProfile", "LFCameraMake")) {
                lensProf.lfCameraMake = keyFile.get_string("LensProfile", "LFCameraMake");

                if (pedited) {
                    pedited->lensProf.lfCameraMake = true;
                }
            }

            if (keyFile.has_key("LensProfile", "LFCameraModel")) {
                lensProf.lfCameraModel = keyFile.get_string("LensProfile", "LFCameraModel");

                if (pedited) {
                    pedited->lensProf.lfCameraModel = true;
                }
            }

            if (keyFile.has_key("LensProfile", "LFLens")) {
                lensProf.lfLens = keyFile.get_string("LensProfile", "LFLens");

                if (pedited) {
                    pedited->lensProf.lfLens = true;
                }
            }
        }

        if (keyFile.has_group("Perspective")) {
            assignFromKeyfile(keyFile, "Perspective", "Horizontal", pedited, perspective.horizontal, pedited->perspective.horizontal);
            assignFromKeyfile(keyFile, "Perspective", "Vertical", pedited, perspective.vertical, pedited->perspective.vertical);
        }

        if (keyFile.has_group("Gradient")) {
            assignFromKeyfile(keyFile, "Gradient", "Enabled", pedited, gradient.enabled, pedited->gradient.enabled);
            assignFromKeyfile(keyFile, "Gradient", "Degree", pedited, gradient.degree, pedited->gradient.degree);
            assignFromKeyfile(keyFile, "Gradient", "Feather", pedited, gradient.feather, pedited->gradient.feather);
            assignFromKeyfile(keyFile, "Gradient", "Strength", pedited, gradient.strength, pedited->gradient.strength);
            assignFromKeyfile(keyFile, "Gradient", "CenterX", pedited, gradient.centerX, pedited->gradient.centerX);
            assignFromKeyfile(keyFile, "Gradient", "CenterY", pedited, gradient.centerY, pedited->gradient.centerY);
        }

        if (keyFile.has_group("Locallab")) {
            assignFromKeyfile(keyFile, "Locallab", "Enabled", pedited, locallab.enabled, pedited->locallab.enabled);
            assignFromKeyfile(keyFile, "Locallab", "Expcolor", pedited, locallab.expcolor, pedited->locallab.expcolor);
            assignFromKeyfile(keyFile, "Locallab", "Expcbdl", pedited, locallab.expcbdl, pedited->locallab.expcbdl);
            assignFromKeyfile(keyFile, "Locallab", "Expexpose", pedited, locallab.expexpose, pedited->locallab.expexpose);
            assignFromKeyfile(keyFile, "Locallab", "Expvibrance", pedited, locallab.expvibrance, pedited->locallab.expvibrance);
            assignFromKeyfile(keyFile, "Locallab", "Expblur", pedited, locallab.expblur, pedited->locallab.expblur);
            assignFromKeyfile(keyFile, "Locallab", "Exptonemap", pedited, locallab.exptonemap, pedited->locallab.exptonemap);
            assignFromKeyfile(keyFile, "Locallab", "Expreti", pedited, locallab.expreti, pedited->locallab.expreti);
            assignFromKeyfile(keyFile, "Locallab", "Expsharp", pedited, locallab.expsharp, pedited->locallab.expsharp);
            assignFromKeyfile(keyFile, "Locallab", "Expdenoi", pedited, locallab.expdenoi, pedited->locallab.expdenoi);
            assignFromKeyfile(keyFile, "Locallab", "Avoid", pedited, locallab.avoid, pedited->locallab.avoid);
            assignFromKeyfile(keyFile, "Locallab", "TgainCurve", pedited, locallab.localTgaincurve, pedited->locallab.localTgaincurve);
            assignFromKeyfile(keyFile, "Locallab", "LLCurve", pedited, locallab.llcurve, pedited->locallab.llcurve);
            assignFromKeyfile(keyFile, "Locallab", "CCCurve", pedited, locallab.cccurve, pedited->locallab.cccurve);
            assignFromKeyfile(keyFile, "Locallab", "LHCurve", pedited, locallab.LHcurve, pedited->locallab.LHcurve);
            assignFromKeyfile(keyFile, "Locallab", "HHCurve", pedited, locallab.HHcurve, pedited->locallab.HHcurve);
            assignFromKeyfile(keyFile, "Locallab", "TgainCurverab", pedited, locallab.localTgaincurverab, pedited->locallab.localTgaincurverab);
            assignFromKeyfile(keyFile, "Locallab", "Invers", pedited, locallab.invers, pedited->locallab.invers);
            assignFromKeyfile(keyFile, "Locallab", "Cutpast", pedited, locallab.cutpast, pedited->locallab.cutpast);
            assignFromKeyfile(keyFile, "Locallab", "Lastdust", pedited, locallab.lastdust, pedited->locallab.lastdust);
            assignFromKeyfile(keyFile, "Locallab", "Curvactiv", pedited, locallab.curvactiv, pedited->locallab.curvactiv);
            assignFromKeyfile(keyFile, "Locallab", "activlum", pedited, locallab.activlum, pedited->locallab.activlum);
            assignFromKeyfile(keyFile, "Locallab", "Inversrad", pedited, locallab.inversrad, pedited->locallab.inversrad);
            assignFromKeyfile(keyFile, "Locallab", "Inverssha", pedited, locallab.inverssha, pedited->locallab.inverssha);
            assignFromKeyfile(keyFile, "Locallab", "Inversret", pedited, locallab.inversret, pedited->locallab.inversret);
            assignFromKeyfile(keyFile, "Locallab", "Degree", pedited, locallab.degree, pedited->locallab.degree);
            assignFromKeyfile(keyFile, "Locallab", "Smethod", pedited, locallab.Smethod, pedited->locallab.Smethod);
            assignFromKeyfile(keyFile, "Locallab", "Exclumethod", pedited, locallab.Exclumethod, pedited->locallab.Exclumethod);
            assignFromKeyfile(keyFile, "Locallab", "Shapemethod", pedited, locallab.shapemethod, pedited->locallab.shapemethod);
            assignFromKeyfile(keyFile, "Locallab", "retinexMethod", pedited, locallab.retinexMethod, pedited->locallab.retinexMethod);
            assignFromKeyfile(keyFile, "Locallab", "BlurMethod", pedited, locallab.blurMethod, pedited->locallab.blurMethod);
            assignFromKeyfile(keyFile, "Locallab", "DustMethod", pedited, locallab.dustMethod, pedited->locallab.dustMethod);
            assignFromKeyfile(keyFile, "Locallab", "qualitycurveMethod", pedited, locallab.qualitycurveMethod, pedited->locallab.qualitycurveMethod);
            assignFromKeyfile(keyFile, "Locallab", "LocY", pedited, locallab.locY, pedited->locallab.locY);
            assignFromKeyfile(keyFile, "Locallab", "LocX", pedited, locallab.locX, pedited->locallab.locX);
            assignFromKeyfile(keyFile, "Locallab", "LocYT", pedited, locallab.locYT, pedited->locallab.locYT);
            assignFromKeyfile(keyFile, "Locallab", "LocXL", pedited, locallab.locXL, pedited->locallab.locXL);
            assignFromKeyfile(keyFile, "Locallab", "CenterX", pedited, locallab.centerX, pedited->locallab.centerX);
            assignFromKeyfile(keyFile, "Locallab", "CenterY", pedited, locallab.centerY, pedited->locallab.centerY);
            assignFromKeyfile(keyFile, "Locallab", "Circrad", pedited, locallab.circrad, pedited->locallab.circrad);
            assignFromKeyfile(keyFile, "Locallab", "CenterXbuf", pedited, locallab.centerXbuf, pedited->locallab.centerXbuf);
            assignFromKeyfile(keyFile, "Locallab", "CenterYbuf", pedited, locallab.centerYbuf, pedited->locallab.centerYbuf);
            assignFromKeyfile(keyFile, "Locallab", "Adjblur", pedited, locallab.adjblur, pedited->locallab.adjblur);
            assignFromKeyfile(keyFile, "Locallab", "Thres", pedited, locallab.thres, pedited->locallab.thres);
            assignFromKeyfile(keyFile, "Locallab", "Proxi", pedited, locallab.proxi, pedited->locallab.proxi);
            assignFromKeyfile(keyFile, "Locallab", "Chroma", pedited, locallab.chroma, pedited->locallab.chroma);
            assignFromKeyfile(keyFile, "Locallab", "Warm", pedited, locallab.warm, pedited->locallab.warm);
            assignFromKeyfile(keyFile, "Locallab", "Expcomp", pedited, locallab.expcomp, pedited->locallab.expcomp);
            assignFromKeyfile(keyFile, "Locallab", "Hlcompr", pedited, locallab.hlcompr, pedited->locallab.hlcompr);
            assignFromKeyfile(keyFile, "Locallab", "Hlcomprthresh", pedited, locallab.hlcomprthresh, pedited->locallab.hlcomprthresh);
            assignFromKeyfile(keyFile, "Locallab", "Black", pedited, locallab.black, pedited->locallab.black);
            assignFromKeyfile(keyFile, "Locallab", "Shcompr", pedited, locallab.shcompr, pedited->locallab.shcompr);
            assignFromKeyfile(keyFile, "Locallab", "noiselumf", pedited, locallab.noiselumf, pedited->locallab.noiselumf);
            assignFromKeyfile(keyFile, "Locallab", "noiselumc", pedited, locallab.noiselumc, pedited->locallab.noiselumc);
            assignFromKeyfile(keyFile, "Locallab", "noiselumdetail", pedited, locallab.noiselumdetail, pedited->locallab.noiselumdetail);
            assignFromKeyfile(keyFile, "Locallab", "noiselequal", pedited, locallab.noiselequal, pedited->locallab.noiselequal);
            assignFromKeyfile(keyFile, "Locallab", "noisechrodetail", pedited, locallab.noisechrodetail, pedited->locallab.noisechrodetail);
            assignFromKeyfile(keyFile, "Locallab", "Bilateral", pedited, locallab.bilateral, pedited->locallab.bilateral);
            assignFromKeyfile(keyFile, "Locallab", "Sensiden", pedited, locallab.sensiden, pedited->locallab.sensiden);
            assignFromKeyfile(keyFile, "Locallab", "noisechrof", pedited, locallab.noisechrof, pedited->locallab.noisechrof);
            assignFromKeyfile(keyFile, "Locallab", "noisechroc", pedited, locallab.noisechroc, pedited->locallab.noisechroc);
            assignFromKeyfile(keyFile, "Locallab", "Sharradius", pedited, locallab.sharradius, pedited->locallab.sharradius);
            assignFromKeyfile(keyFile, "Locallab", "Sharamount", pedited, locallab.sharamount, pedited->locallab.sharamount);
            assignFromKeyfile(keyFile, "Locallab", "Shardamping", pedited, locallab.shardamping, pedited->locallab.shardamping);
            assignFromKeyfile(keyFile, "Locallab", "Shariter", pedited, locallab.shariter, pedited->locallab.shariter);
            assignFromKeyfile(keyFile, "Locallab", "Sensi", pedited, locallab.sensi, pedited->locallab.sensi);
            assignFromKeyfile(keyFile, "Locallab", "Sensiex", pedited, locallab.sensiex, pedited->locallab.sensiex);
            assignFromKeyfile(keyFile, "Locallab", "Sensitm", pedited, locallab.sensitm, pedited->locallab.sensitm);
            assignFromKeyfile(keyFile, "Locallab", "Sensisha", pedited, locallab.sensisha, pedited->locallab.sensisha);
            assignFromKeyfile(keyFile, "Locallab", "Sensih", pedited, locallab.sensih, pedited->locallab.sensih);
            assignFromKeyfile(keyFile, "Locallab", "Retrab", pedited, locallab.retrab, pedited->locallab.retrab);
            assignFromKeyfile(keyFile, "Locallab", "Sensi", pedited, locallab.sensi, pedited->locallab.sensi);
            assignFromKeyfile(keyFile, "Locallab", "Sensiexclu", pedited, locallab.sensiexclu, pedited->locallab.sensiexclu);
            assignFromKeyfile(keyFile, "Locallab", "Struc", pedited, locallab.struc, pedited->locallab.struc);
            assignFromKeyfile(keyFile, "Locallab", "Sensicb", pedited, locallab.sensicb, pedited->locallab.sensicb);
            assignFromKeyfile(keyFile, "Locallab", "Sensibn", pedited, locallab.sensibn, pedited->locallab.sensibn);
            assignFromKeyfile(keyFile, "Locallab", "Transit", pedited, locallab.transit, pedited->locallab.transit);
            assignFromKeyfile(keyFile, "Locallab", "Chrrt", pedited, locallab.chrrt, pedited->locallab.chrrt);
            assignFromKeyfile(keyFile, "Locallab", "Str", pedited, locallab.str, pedited->locallab.str);
            assignFromKeyfile(keyFile, "Locallab", "Neigh", pedited, locallab.neigh, pedited->locallab.neigh);
            assignFromKeyfile(keyFile, "Locallab", "Nbspot", pedited, locallab.nbspot, pedited->locallab.nbspot);
            assignFromKeyfile(keyFile, "Locallab", "ANbspot", pedited, locallab.anbspot, pedited->locallab.anbspot);
            assignFromKeyfile(keyFile, "Locallab", "Hueref", pedited, locallab.hueref, pedited->locallab.hueref);
            assignFromKeyfile(keyFile, "Locallab", "Huerefblur", pedited, locallab.huerefblur, pedited->locallab.huerefblur);
            assignFromKeyfile(keyFile, "Locallab", "Chromaref", pedited, locallab.chromaref, pedited->locallab.chromaref);
            assignFromKeyfile(keyFile, "Locallab", "Lumaref", pedited, locallab.lumaref, pedited->locallab.lumaref);
            assignFromKeyfile(keyFile, "Locallab", "Sobelref", pedited, locallab.sobelref, pedited->locallab.sobelref);
            assignFromKeyfile(keyFile, "Locallab", "Vart", pedited, locallab.vart, pedited->locallab.vart);
            assignFromKeyfile(keyFile, "Locallab", "Lightness", pedited, locallab.lightness, pedited->locallab.lightness);
            assignFromKeyfile(keyFile, "Locallab", "Contrast", pedited, locallab.contrast, pedited->locallab.contrast);
            assignFromKeyfile(keyFile, "Locallab", "Sensiv", pedited, locallab.sensiv, pedited->locallab.sensiv);
            assignFromKeyfile(keyFile, "Locallab", "Pastels", pedited, locallab.pastels, pedited->locallab.pastels);
            assignFromKeyfile(keyFile, "Locallab", "Saturated", pedited, locallab.saturated, pedited->locallab.saturated);

            if (keyFile.has_key("Locallab", "PSThreshold")) {
                const std::vector<int> thresh = keyFile.get_integer_list("Locallab", "PSThreshold");

                if (thresh.size() >= 2) {
                    locallab.psthreshold.setValues(thresh[0], thresh[1]);
                }

                if (pedited) {
                    pedited->locallab.psthreshold = true;
                }
            }

            assignFromKeyfile(keyFile, "Locallab", "ProtectSkins", pedited, locallab.protectskins, pedited->locallab.protectskins);
            assignFromKeyfile(keyFile, "Locallab", "AvoidColorShift", pedited, locallab.avoidcolorshift, pedited->locallab.avoidcolorshift);
            assignFromKeyfile(keyFile, "Locallab", "PastSatTog", pedited, locallab.pastsattog, pedited->locallab.pastsattog);
            assignFromKeyfile(keyFile, "Locallab", "SkinTonesCurve", pedited, locallab.skintonescurve, pedited->locallab.skintonescurve);
            assignFromKeyfile(keyFile, "Locallab", "ExCurve", pedited, locallab.excurve, pedited->locallab.excurve);
            assignFromKeyfile(keyFile, "Locallab", "Radius", pedited, locallab.radius, pedited->locallab.radius);
            assignFromKeyfile(keyFile, "Locallab", "Strength", pedited, locallab.strength, pedited->locallab.strength);
            assignFromKeyfile(keyFile, "Locallab", "Stren", pedited, locallab.stren, pedited->locallab.stren);
            assignFromKeyfile(keyFile, "Locallab", "Gamma", pedited, locallab.gamma, pedited->locallab.gamma);
            assignFromKeyfile(keyFile, "Locallab", "Estop", pedited, locallab.estop, pedited->locallab.estop);
            assignFromKeyfile(keyFile, "Locallab", "Scaltm", pedited, locallab.scaltm, pedited->locallab.scaltm);
            assignFromKeyfile(keyFile, "Locallab", "Rewei", pedited, locallab.rewei, pedited->locallab.rewei);

            for (int i = 0; i < 5; i ++) {
                std::stringstream ss;
                ss << "Mult" << i;

                if (keyFile.has_key("Locallab", ss.str())) {
                    locallab.mult[i] = keyFile.get_double("Locallab", ss.str());

                    if (pedited) {
                        pedited->locallab.mult[i] = true;
                    }
                }
            }

            assignFromKeyfile(keyFile, "Locallab", "Threshold", pedited, locallab.threshold, pedited->locallab.threshold);
            assignFromKeyfile(keyFile, "Locallab", "Chromacbdl", pedited, locallab.chromacbdl, pedited->locallab.chromacbdl);

        }


        if (keyFile.has_group("PCVignette")) {
            assignFromKeyfile(keyFile, "PCVignette", "Enabled", pedited, pcvignette.enabled, pedited->pcvignette.enabled);
            assignFromKeyfile(keyFile, "PCVignette", "Strength", pedited, pcvignette.strength, pedited->pcvignette.strength);
            assignFromKeyfile(keyFile, "PCVignette", "Feather", pedited, pcvignette.feather, pedited->pcvignette.feather);
            assignFromKeyfile(keyFile, "PCVignette", "Roundness", pedited, pcvignette.roundness, pedited->pcvignette.roundness);
        }

        if (keyFile.has_group("CACorrection")) {
            assignFromKeyfile(keyFile, "CACorrection", "Red", pedited, cacorrection.red, pedited->cacorrection.red);
            assignFromKeyfile(keyFile, "CACorrection", "Blue", pedited, cacorrection.blue, pedited->cacorrection.blue);
        }

        if (keyFile.has_group("Vignetting Correction")) {
            assignFromKeyfile(keyFile, "Vignetting Correction", "Amount", pedited, vignetting.amount, pedited->vignetting.amount);
            assignFromKeyfile(keyFile, "Vignetting Correction", "Radius", pedited, vignetting.radius, pedited->vignetting.radius);
            assignFromKeyfile(keyFile, "Vignetting Correction", "Strength", pedited, vignetting.strength, pedited->vignetting.strength);
            assignFromKeyfile(keyFile, "Vignetting Correction", "CenterX", pedited, vignetting.centerX, pedited->vignetting.centerX);
            assignFromKeyfile(keyFile, "Vignetting Correction", "CenterY", pedited, vignetting.centerY, pedited->vignetting.centerY);
        }

        if (keyFile.has_group("Resize")) {
            assignFromKeyfile(keyFile, "Resize", "Enabled", pedited, resize.enabled, pedited->resize.enabled);
            assignFromKeyfile(keyFile, "Resize", "Scale", pedited, resize.scale, pedited->resize.scale);
            assignFromKeyfile(keyFile, "Resize", "AppliesTo", pedited, resize.appliesTo, pedited->resize.appliesTo);
            assignFromKeyfile(keyFile, "Resize", "Method", pedited, resize.method, pedited->resize.method);
            assignFromKeyfile(keyFile, "Resize", "DataSpecified", pedited, resize.dataspec, pedited->resize.dataspec);
            assignFromKeyfile(keyFile, "Resize", "Width", pedited, resize.width, pedited->resize.width);
            assignFromKeyfile(keyFile, "Resize", "Height", pedited, resize.height, pedited->resize.height);
        }

        if (keyFile.has_group("PostResizeSharpening")) {
            assignFromKeyfile(keyFile, "PostResizeSharpening", "Enabled", pedited, prsharpening.enabled, pedited->prsharpening.enabled);
            assignFromKeyfile(keyFile, "PostResizeSharpening", "Radius", pedited, prsharpening.radius, pedited->prsharpening.radius);
            assignFromKeyfile(keyFile, "PostResizeSharpening", "Amount", pedited, prsharpening.amount, pedited->prsharpening.amount);

            if (keyFile.has_key("PostResizeSharpening", "Threshold")) {
                if (ppVersion < 302) {
                    int thresh = min(keyFile.get_integer("PostResizeSharpening", "Threshold"), 2000);
                    prsharpening.threshold.setValues(thresh, thresh, 2000, 2000);  // TODO: 2000 is the maximum value and is taken of rtgui/sharpening.cc ; should be changed by the tool modularization
                } else {
                    const std::vector<int> thresh = keyFile.get_integer_list("PostResizeSharpening", "Threshold");

                    if (thresh.size() >= 4) {
                        prsharpening.threshold.setValues(thresh[0], thresh[1], min(thresh[2], 2000), min(thresh[3], 2000));
                    }
                }

                if (pedited) {
                    pedited->prsharpening.threshold = true;
                }
            }

            assignFromKeyfile(keyFile, "PostResizeSharpening", "OnlyEdges", pedited, prsharpening.edgesonly, pedited->prsharpening.edgesonly);
            assignFromKeyfile(keyFile, "PostResizeSharpening", "EdgedetectionRadius", pedited, prsharpening.edges_radius, pedited->prsharpening.edges_radius);
            assignFromKeyfile(keyFile, "PostResizeSharpening", "EdgeTolerance", pedited, prsharpening.edges_tolerance, pedited->prsharpening.edges_tolerance);
            assignFromKeyfile(keyFile, "PostResizeSharpening", "HalocontrolEnabled", pedited, prsharpening.halocontrol, pedited->prsharpening.halocontrol);
            assignFromKeyfile(keyFile, "PostResizeSharpening", "HalocontrolAmount", pedited, prsharpening.halocontrol_amount, pedited->prsharpening.halocontrol_amount);
            assignFromKeyfile(keyFile, "PostResizeSharpening", "Method", pedited, prsharpening.method, pedited->prsharpening.method);
            assignFromKeyfile(keyFile, "PostResizeSharpening", "DeconvRadius", pedited, prsharpening.deconvradius, pedited->prsharpening.deconvradius);
            assignFromKeyfile(keyFile, "PostResizeSharpening", "DeconvAmount", pedited, prsharpening.deconvamount, pedited->prsharpening.deconvamount);
            assignFromKeyfile(keyFile, "PostResizeSharpening", "DeconvDamping", pedited, prsharpening.deconvdamping, pedited->prsharpening.deconvdamping);
            assignFromKeyfile(keyFile, "PostResizeSharpening", "DeconvIterations", pedited, prsharpening.deconviter, pedited->prsharpening.deconviter);
        }

        if (keyFile.has_group("Color Management")) {
            if (keyFile.has_key("Color Management", "InputProfile")) {
                icm.input = expandRelativePath(fname, "file:", keyFile.get_string("Color Management", "InputProfile"));

                if (pedited) {
                    pedited->icm.input = true;
                }
            }

            assignFromKeyfile(keyFile, "Color Management", "ToneCurve", pedited, icm.toneCurve, pedited->icm.toneCurve);
            assignFromKeyfile(keyFile, "Color Management", "ApplyLookTable", pedited, icm.applyLookTable, pedited->icm.applyLookTable);
            assignFromKeyfile(keyFile, "Color Management", "ApplyBaselineExposureOffset", pedited, icm.applyBaselineExposureOffset, pedited->icm.applyBaselineExposureOffset);
            assignFromKeyfile(keyFile, "Color Management", "ApplyHueSatMap", pedited, icm.applyHueSatMap, pedited->icm.applyHueSatMap);
            assignFromKeyfile(keyFile, "Color Management", "DCPIlluminant", pedited, icm.dcpIlluminant, pedited->icm.dcpIlluminant);
            assignFromKeyfile(keyFile, "Color Management", "WorkingProfile", pedited, icm.working, pedited->icm.working);
            assignFromKeyfile(keyFile, "Color Management", "OutputProfile", pedited, icm.output, pedited->icm.output);

            if (keyFile.has_key("Color Management", "OutputProfileIntent")) {
                Glib::ustring intent = keyFile.get_string("Color Management", "OutputProfileIntent");

                if (intent == "Perceptual") {
                    icm.outputIntent = RI_PERCEPTUAL;
                } else if (intent == "Relative") {
                    icm.outputIntent = RI_RELATIVE;
                } else if (intent == "Saturation") {
                    icm.outputIntent = RI_SATURATION;
                } else if (intent == "Absolute") {
                    icm.outputIntent = RI_ABSOLUTE;
                }

                if (pedited) {
                    pedited->icm.outputIntent = true;
                }
            }

            assignFromKeyfile(keyFile, "Color Management", "OutputBPC", pedited, icm.outputBPC, pedited->icm.outputBPC);
            assignFromKeyfile(keyFile, "Color Management", "Gammafree", pedited, icm.gamma, pedited->icm.gamma);
            assignFromKeyfile(keyFile, "Color Management", "Freegamma", pedited, icm.freegamma, pedited->icm.freegamma);
            assignFromKeyfile(keyFile, "Color Management", "GammaValue", pedited, icm.gampos, pedited->icm.gampos);
            assignFromKeyfile(keyFile, "Color Management", "GammaSlope", pedited, icm.slpos, pedited->icm.slpos);
        }

        if (keyFile.has_group("Wavelet")) {
            assignFromKeyfile(keyFile, "Wavelet", "Enabled", pedited, wavelet.enabled, pedited->wavelet.enabled);
            assignFromKeyfile(keyFile, "Wavelet", "Strength", pedited, wavelet.strength, pedited->wavelet.strength);
            assignFromKeyfile(keyFile, "Wavelet", "Balance", pedited, wavelet.balance, pedited->wavelet.balance);
            assignFromKeyfile(keyFile, "Wavelet", "Iter", pedited, wavelet.iter, pedited->wavelet.iter);
            assignFromKeyfile(keyFile, "Wavelet", "Median", pedited, wavelet.median, pedited->wavelet.median);
            assignFromKeyfile(keyFile, "Wavelet", "Medianlev", pedited, wavelet.medianlev, pedited->wavelet.medianlev);
            assignFromKeyfile(keyFile, "Wavelet", "Linkedg", pedited, wavelet.linkedg, pedited->wavelet.linkedg);
            assignFromKeyfile(keyFile, "Wavelet", "CBenab", pedited, wavelet.cbenab, pedited->wavelet.cbenab);
            assignFromKeyfile(keyFile, "Wavelet", "CBgreenhigh", pedited, wavelet.greenhigh, pedited->wavelet.greenhigh);
            assignFromKeyfile(keyFile, "Wavelet", "CBgreenmed", pedited, wavelet.greenmed, pedited->wavelet.greenmed);
            assignFromKeyfile(keyFile, "Wavelet", "CBgreenlow", pedited, wavelet.greenlow, pedited->wavelet.greenlow);
            assignFromKeyfile(keyFile, "Wavelet", "CBbluehigh", pedited, wavelet.bluehigh, pedited->wavelet.bluehigh);
            assignFromKeyfile(keyFile, "Wavelet", "CBbluemed", pedited, wavelet.bluemed, pedited->wavelet.bluemed);
            assignFromKeyfile(keyFile, "Wavelet", "CBbluelow", pedited, wavelet.bluelow, pedited->wavelet.bluelow);
            assignFromKeyfile(keyFile, "Wavelet", "Lipst", pedited, wavelet.lipst, pedited->wavelet.lipst);
            assignFromKeyfile(keyFile, "Wavelet", "AvoidColorShift", pedited, wavelet.avoid, pedited->wavelet.avoid);
            assignFromKeyfile(keyFile, "Wavelet", "TMr", pedited, wavelet.tmr, pedited->wavelet.tmr);
            assignFromKeyfile(keyFile, "Wavelet", "LevMethod", pedited, wavelet.Lmethod, pedited->wavelet.Lmethod);
            assignFromKeyfile(keyFile, "Wavelet", "ChoiceLevMethod", pedited, wavelet.CLmethod, pedited->wavelet.CLmethod);
            assignFromKeyfile(keyFile, "Wavelet", "BackMethod", pedited, wavelet.Backmethod, pedited->wavelet.Backmethod);
            assignFromKeyfile(keyFile, "Wavelet", "TilesMethod", pedited, wavelet.Tilesmethod, pedited->wavelet.Tilesmethod);
            assignFromKeyfile(keyFile, "Wavelet", "DaubMethod", pedited, wavelet.daubcoeffmethod, pedited->wavelet.daubcoeffmethod);
            assignFromKeyfile(keyFile, "Wavelet", "CHromaMethod", pedited, wavelet.CHmethod, pedited->wavelet.CHmethod);
            assignFromKeyfile(keyFile, "Wavelet", "Medgreinf", pedited, wavelet.Medgreinf, pedited->wavelet.Medgreinf);
            assignFromKeyfile(keyFile, "Wavelet", "CHSLromaMethod", pedited, wavelet.CHSLmethod, pedited->wavelet.CHSLmethod);
            assignFromKeyfile(keyFile, "Wavelet", "EDMethod", pedited, wavelet.EDmethod, pedited->wavelet.EDmethod);
            assignFromKeyfile(keyFile, "Wavelet", "NPMethod", pedited, wavelet.NPmethod, pedited->wavelet.NPmethod);
            assignFromKeyfile(keyFile, "Wavelet", "BAMethod", pedited, wavelet.BAmethod, pedited->wavelet.BAmethod);
            assignFromKeyfile(keyFile, "Wavelet", "TMMethod", pedited, wavelet.TMmethod, pedited->wavelet.TMmethod);
            assignFromKeyfile(keyFile, "Wavelet", "HSMethod", pedited, wavelet.HSmethod, pedited->wavelet.HSmethod);
            assignFromKeyfile(keyFile, "Wavelet", "DirMethod", pedited, wavelet.Dirmethod, pedited->wavelet.Dirmethod);
            assignFromKeyfile(keyFile, "Wavelet", "ResidualcontShadow", pedited, wavelet.rescon, pedited->wavelet.rescon);
            assignFromKeyfile(keyFile, "Wavelet", "ResidualcontHighlight", pedited, wavelet.resconH, pedited->wavelet.resconH);
            assignFromKeyfile(keyFile, "Wavelet", "Residualchroma", pedited, wavelet.reschro, pedited->wavelet.reschro);
            assignFromKeyfile(keyFile, "Wavelet", "ResidualTM", pedited, wavelet.tmrs, pedited->wavelet.tmrs);
            assignFromKeyfile(keyFile, "Wavelet", "Residualgamma", pedited, wavelet.gamma, pedited->wavelet.gamma);
            assignFromKeyfile(keyFile, "Wavelet", "ContExtra", pedited, wavelet.sup, pedited->wavelet.sup);
            assignFromKeyfile(keyFile, "Wavelet", "HueRangeResidual", pedited, wavelet.sky, pedited->wavelet.sky);
            assignFromKeyfile(keyFile, "Wavelet", "MaxLev", pedited, wavelet.thres, pedited->wavelet.thres);
            assignFromKeyfile(keyFile, "Wavelet", "ThresholdHighlight", pedited, wavelet.threshold, pedited->wavelet.threshold);
            assignFromKeyfile(keyFile, "Wavelet", "ThresholdShadow", pedited, wavelet.threshold2, pedited->wavelet.threshold2);
            assignFromKeyfile(keyFile, "Wavelet", "Edgedetect", pedited, wavelet.edgedetect, pedited->wavelet.edgedetect);
            assignFromKeyfile(keyFile, "Wavelet", "Edgedetectthr", pedited, wavelet.edgedetectthr, pedited->wavelet.edgedetectthr);
            assignFromKeyfile(keyFile, "Wavelet", "EdgedetectthrHi", pedited, wavelet.edgedetectthr2, pedited->wavelet.edgedetectthr2);
            assignFromKeyfile(keyFile, "Wavelet", "Edgesensi", pedited, wavelet.edgesensi, pedited->wavelet.edgesensi);
            assignFromKeyfile(keyFile, "Wavelet", "Edgeampli", pedited, wavelet.edgeampli, pedited->wavelet.edgeampli);
            assignFromKeyfile(keyFile, "Wavelet", "ThresholdChroma", pedited, wavelet.chroma, pedited->wavelet.chroma);
            assignFromKeyfile(keyFile, "Wavelet", "ChromaLink", pedited, wavelet.chro, pedited->wavelet.chro);
            assignFromKeyfile(keyFile, "Wavelet", "Contrast", pedited, wavelet.contrast, pedited->wavelet.contrast);
            assignFromKeyfile(keyFile, "Wavelet", "Edgrad", pedited, wavelet.edgrad, pedited->wavelet.edgrad);
            assignFromKeyfile(keyFile, "Wavelet", "Edgval", pedited, wavelet.edgval, pedited->wavelet.edgval);
            assignFromKeyfile(keyFile, "Wavelet", "ThrEdg", pedited, wavelet.edgthresh, pedited->wavelet.edgthresh);
            assignFromKeyfile(keyFile, "Wavelet", "ThresholdResidShadow", pedited, wavelet.thr, pedited->wavelet.thr);
            assignFromKeyfile(keyFile, "Wavelet", "ThresholdResidHighLight", pedited, wavelet.thrH, pedited->wavelet.thrH);
            assignFromKeyfile(keyFile, "Wavelet", "ContrastCurve", pedited, wavelet.ccwcurve, pedited->wavelet.ccwcurve);
            assignFromKeyfile(keyFile, "Wavelet", "OpacityCurveRG", pedited, wavelet.opacityCurveRG, pedited->wavelet.opacityCurveRG);
            assignFromKeyfile(keyFile, "Wavelet", "OpacityCurveBY", pedited, wavelet.opacityCurveBY, pedited->wavelet.opacityCurveBY);
            assignFromKeyfile(keyFile, "Wavelet", "OpacityCurveW", pedited, wavelet.opacityCurveW, pedited->wavelet.opacityCurveW);
            assignFromKeyfile(keyFile, "Wavelet", "OpacityCurveWL", pedited, wavelet.opacityCurveWL, pedited->wavelet.opacityCurveWL);
            assignFromKeyfile(keyFile, "Wavelet", "HHcurve", pedited, wavelet.hhcurve, pedited->wavelet.hhcurve);
            assignFromKeyfile(keyFile, "Wavelet", "CHcurve", pedited, wavelet.Chcurve, pedited->wavelet.Chcurve);
            assignFromKeyfile(keyFile, "Wavelet", "WavclCurve", pedited, wavelet.wavclCurve, pedited->wavelet.wavclCurve);

            if (keyFile.has_key("Wavelet", "Hueskin")) {
                const std::vector<int> thresh = keyFile.get_integer_list("Wavelet", "Hueskin");

                if (thresh.size() >= 4) {
                    wavelet.hueskin.setValues(thresh[0], thresh[1], min(thresh[2], 300), min(thresh[3], 300));
                }

                if (pedited) {
                    pedited->wavelet.hueskin = true;
                }
            }

            if (keyFile.has_key("Wavelet", "HueRange")) {
                const std::vector<int> thresh = keyFile.get_integer_list("Wavelet", "HueRange");

                if (thresh.size() >= 4) {
                    wavelet.hueskin2.setValues(thresh[0], thresh[1], min(thresh[2], 300), min(thresh[3], 300));
                }

                if (pedited) {
                    pedited->wavelet.hueskin2 = true;
                }
            }

            if (keyFile.has_key("Wavelet", "HLRange")) {
                const std::vector<int> thresh = keyFile.get_integer_list("Wavelet", "HLRange");

                if (thresh.size() >= 4) {
                    wavelet.hllev.setValues(thresh[0], thresh[1], min(thresh[2], 300), min(thresh[3], 300));
                }

                if (pedited) {
                    pedited->wavelet.hllev = true;
                }
            }

            if (keyFile.has_key("Wavelet", "SHRange")) {
                const std::vector<int> thresh = keyFile.get_integer_list("Wavelet", "SHRange");

                if (thresh.size() >= 4) {
                    wavelet.bllev.setValues(thresh[0], thresh[1], min(thresh[2], 300), min(thresh[3], 300));
                }

                if (pedited) {
                    pedited->wavelet.bllev = true;
                }
            }

            if (keyFile.has_key("Wavelet", "Edgcont")) {
                const std::vector<int> thresh = keyFile.get_integer_list("Wavelet", "Edgcont");

                if (thresh.size() >= 4) {
                    wavelet.edgcont.setValues(thresh[0], thresh[1], min(thresh[2], 300), min(thresh[3], 300));
                }

                if (pedited) {
                    pedited->wavelet.edgcont = true;
                }
            }

            if (keyFile.has_key("Wavelet", "Level0noise")) {
                const std::vector<double> thresh = keyFile.get_double_list("Wavelet", "Level0noise");

                if (thresh.size() >= 2) {
                    wavelet.level0noise.setValues(thresh[0], thresh[1]);
                }

                if (pedited) {
                    pedited->wavelet.level0noise = true;
                }
            }

            if (keyFile.has_key("Wavelet", "Level1noise")) {
                const std::vector<double> thresh = keyFile.get_double_list("Wavelet", "Level1noise");

                if (thresh.size() >= 2) {
                    wavelet.level1noise.setValues(thresh[0], thresh[1]);
                }

                if (pedited) {
                    pedited->wavelet.level1noise = true;
                }
            }

            if (keyFile.has_key("Wavelet", "Level2noise")) {
                const std::vector<double> thresh = keyFile.get_double_list("Wavelet", "Level2noise");

                if (thresh.size() >= 2) {
                    wavelet.level2noise.setValues(thresh[0], thresh[1]);
                }

                if (pedited) {
                    pedited->wavelet.level2noise = true;
                }
            }

            if (keyFile.has_key("Wavelet", "Level3noise")) {
                const std::vector<double> thresh = keyFile.get_double_list("Wavelet", "Level3noise");

                if (thresh.size() >= 2) {
                    wavelet.level3noise.setValues(thresh[0], thresh[1]);
                }

                if (pedited) {
                    pedited->wavelet.level3noise = true;
                }
            }

            if (keyFile.has_key("Wavelet", "Pastlev")) {
                const std::vector<int> thresh = keyFile.get_integer_list("Wavelet", "Pastlev");

                if (thresh.size() >= 4) {
                    wavelet.pastlev.setValues(thresh[0], thresh[1], min(thresh[2], 300), min(thresh[3], 300));
                }

                if (pedited) {
                    pedited->wavelet.pastlev = true;
                }
            }

            if (keyFile.has_key("Wavelet", "Satlev")) {
                const std::vector<int> thresh = keyFile.get_integer_list("Wavelet", "Satlev");

                if (thresh.size() >= 4) {
                    wavelet.satlev.setValues(thresh[0], thresh[1], min(thresh[2], 300), min(thresh[3], 300));
                }

                if (pedited) {
                    pedited->wavelet.satlev = true;
                }
            }

            assignFromKeyfile(keyFile, "Wavelet", "Skinprotect", pedited, wavelet.skinprotect, pedited->wavelet.skinprotect);
            assignFromKeyfile(keyFile, "Wavelet", "Expcontrast", pedited, wavelet.expcontrast, pedited->wavelet.expcontrast);
            assignFromKeyfile(keyFile, "Wavelet", "Expchroma", pedited, wavelet.expchroma, pedited->wavelet.expchroma);

            for (int i = 0; i < 9; ++i) {
                std::stringstream ss;
                ss << "Contrast" << (i + 1);

                if (keyFile.has_key("Wavelet", ss.str())) {
                    wavelet.c[i] = keyFile.get_integer("Wavelet", ss.str());

                    if (pedited) {
                        pedited->wavelet.c[i] = true;
                    }
                }
            }

            for (int i = 0; i < 9; ++i) {
                std::stringstream ss;
                ss << "Chroma" << (i + 1);

                if (keyFile.has_key("Wavelet", ss.str())) {
                    wavelet.ch[i] = keyFile.get_integer("Wavelet", ss.str());

                    if (pedited) {
                        pedited->wavelet.ch[i] = true;
                    }
                }
            }

            assignFromKeyfile(keyFile, "Wavelet", "Expedge", pedited, wavelet.expedge, pedited->wavelet.expedge);
            assignFromKeyfile(keyFile, "Wavelet", "Expresid", pedited, wavelet.expresid, pedited->wavelet.expresid);
            assignFromKeyfile(keyFile, "Wavelet", "Expfinal", pedited, wavelet.expfinal, pedited->wavelet.expfinal);
            assignFromKeyfile(keyFile, "Wavelet", "Exptoning", pedited, wavelet.exptoning, pedited->wavelet.exptoning);
            assignFromKeyfile(keyFile, "Wavelet", "Expnoise", pedited, wavelet.expnoise, pedited->wavelet.expnoise);
        }

        if (keyFile.has_group("Directional Pyramid Equalizer")) {
            assignFromKeyfile(keyFile, "Directional Pyramid Equalizer", "Enabled", pedited, dirpyrequalizer.enabled, pedited->dirpyrequalizer.enabled);
            assignFromKeyfile(keyFile, "Directional Pyramid Equalizer", "Gamutlab", pedited, dirpyrequalizer.gamutlab, pedited->dirpyrequalizer.gamutlab);
            assignFromKeyfile(keyFile, "Directional Pyramid Equalizer", "cbdlMethod", pedited, dirpyrequalizer.cbdlMethod, pedited->dirpyrequalizer.cbdlMethod);

            if (keyFile.has_key("Directional Pyramid Equalizer", "Hueskin")) {
                const std::vector<int> thresh = keyFile.get_integer_list("Directional Pyramid Equalizer", "Hueskin");

                if (thresh.size() >= 4) {
                    dirpyrequalizer.hueskin.setValues(thresh[0], thresh[1], min(thresh[2], 300), min(thresh[3], 300));
                }

                if (pedited) {
                    pedited->dirpyrequalizer.hueskin = true;
                }
            }

            if (ppVersion < 316) {
                for (int i = 0; i < 5; i ++) {
                    std::stringstream ss;
                    ss << "Mult" << i;

                    if (keyFile.has_key("Directional Pyramid Equalizer", ss.str())) {
                        if (i == 4) {
                            dirpyrequalizer.threshold = keyFile.get_double("Directional Pyramid Equalizer", ss.str());

                            if (pedited) {
                                pedited->dirpyrequalizer.threshold = true;
                            }
                        } else {
                            dirpyrequalizer.mult[i] = keyFile.get_double("Directional Pyramid Equalizer", ss.str());

                            if (pedited) {
                                pedited->dirpyrequalizer.mult[i] = true;
                            }
                        }
                    }
                }

                dirpyrequalizer.mult[4] = 1.0;
            } else {
                // 5 level wavelet + dedicated threshold parameter
                for (int i = 0; i < 6; i ++) {
                    std::stringstream ss;
                    ss << "Mult" << i;

                    if (keyFile.has_key("Directional Pyramid Equalizer", ss.str())) {
                        dirpyrequalizer.mult[i] = keyFile.get_double("Directional Pyramid Equalizer", ss.str());

                        if (pedited) {
                            pedited->dirpyrequalizer.mult[i] = true;
                        }
                    }
                }

                assignFromKeyfile(keyFile, "Directional Pyramid Equalizer", "Threshold", pedited, dirpyrequalizer.threshold, pedited->dirpyrequalizer.threshold);
                assignFromKeyfile(keyFile, "Directional Pyramid Equalizer", "Skinprotect", pedited, dirpyrequalizer.skinprotect, pedited->dirpyrequalizer.skinprotect);
            }
        }

        if (keyFile.has_group("Film Simulation")) {
            assignFromKeyfile(keyFile, "Film Simulation", "Enabled", pedited, filmSimulation.enabled, pedited->filmSimulation.enabled);
            assignFromKeyfile(keyFile, "Film Simulation", "ClutFilename", pedited, filmSimulation.clutFilename, pedited->filmSimulation.clutFilename);

            if (keyFile.has_key("Film Simulation", "Strength")) {
                if (ppVersion < 321) {
                    filmSimulation.strength = keyFile.get_double("Film Simulation", "Strength") * 100 + 0.1;
                } else {
                    filmSimulation.strength = keyFile.get_integer("Film Simulation", "Strength");
                }

                if (pedited) {
                    pedited->filmSimulation.strength = true;
                }
            }
        }

        if (keyFile.has_group("HSV Equalizer")) {
            if (ppVersion >= 329) {
                assignFromKeyfile(keyFile, "HSV Equalizer", "Enabled", pedited, hsvequalizer.enabled, pedited->hsvequalizer.enabled);
            } else {
                hsvequalizer.enabled = true;

                if (pedited) {
                    pedited->hsvequalizer.enabled = true;
                }
            }

            if (ppVersion >= 300) {
                assignFromKeyfile(keyFile, "HSV Equalizer", "HCurve", pedited, hsvequalizer.hcurve, pedited->hsvequalizer.hcurve);
                assignFromKeyfile(keyFile, "HSV Equalizer", "SCurve", pedited, hsvequalizer.scurve, pedited->hsvequalizer.scurve);
                assignFromKeyfile(keyFile, "HSV Equalizer", "VCurve", pedited, hsvequalizer.vcurve, pedited->hsvequalizer.vcurve);
            }
        }

        if (keyFile.has_group("RGB Curves")) {
            if (ppVersion >= 329) {
                assignFromKeyfile(keyFile, "RGB Curves", "Enabled", pedited, rgbCurves.enabled, pedited->rgbCurves.enabled);
            } else {
                rgbCurves.enabled = true;

                if (pedited) {
                    pedited->rgbCurves.enabled = true;
                }
            }

            assignFromKeyfile(keyFile, "RGB Curves", "LumaMode", pedited, rgbCurves.lumamode, pedited->rgbCurves.lumamode);
            assignFromKeyfile(keyFile, "RGB Curves", "rCurve", pedited, rgbCurves.rcurve, pedited->rgbCurves.rcurve);
            assignFromKeyfile(keyFile, "RGB Curves", "gCurve", pedited, rgbCurves.gcurve, pedited->rgbCurves.gcurve);
            assignFromKeyfile(keyFile, "RGB Curves", "bCurve", pedited, rgbCurves.bcurve, pedited->rgbCurves.bcurve);
        }

        if (keyFile.has_group("ColorToning")) {
            assignFromKeyfile(keyFile, "ColorToning", "Enabled", pedited, colorToning.enabled, pedited->colorToning.enabled);
            assignFromKeyfile(keyFile, "ColorToning", "Method", pedited, colorToning.method, pedited->colorToning.method);
            assignFromKeyfile(keyFile, "ColorToning", "Lumamode", pedited, colorToning.lumamode, pedited->colorToning.lumamode);
            assignFromKeyfile(keyFile, "ColorToning", "Twocolor", pedited, colorToning.twocolor, pedited->colorToning.twocolor);
            assignFromKeyfile(keyFile, "ColorToning", "OpacityCurve", pedited, colorToning.opacityCurve, pedited->colorToning.opacityCurve);
            assignFromKeyfile(keyFile, "ColorToning", "ColorCurve", pedited, colorToning.colorCurve, pedited->colorToning.colorCurve);
            assignFromKeyfile(keyFile, "ColorToning", "Autosat", pedited, colorToning.autosat, pedited->colorToning.autosat);
            assignFromKeyfile(keyFile, "ColorToning", "SatProtectionThreshold", pedited, colorToning.satProtectionThreshold, pedited->colorToning.satprotectionthreshold);
            assignFromKeyfile(keyFile, "ColorToning", "SaturatedOpacity", pedited, colorToning.saturatedOpacity, pedited->colorToning.saturatedopacity);
            assignFromKeyfile(keyFile, "ColorToning", "Strength", pedited, colorToning.strength, pedited->colorToning.strength);

            if (keyFile.has_key("ColorToning", "HighlightsColorSaturation")) {
                const std::vector<int> thresh = keyFile.get_integer_list("ColorToning", "HighlightsColorSaturation");

                if (thresh.size() >= 2) {
                    colorToning.hlColSat.setValues(thresh[0], thresh[1]);
                }

                if (pedited) {
                    pedited->colorToning.hlColSat = true;
                }
            }

            if (keyFile.has_key("ColorToning", "ShadowsColorSaturation")) {
                const std::vector<int> thresh = keyFile.get_integer_list("ColorToning", "ShadowsColorSaturation");

                if (thresh.size() >= 2) {
                    colorToning.shadowsColSat.setValues(thresh[0], thresh[1]);
                }

                if (pedited) {
                    pedited->colorToning.shadowsColSat = true;
                }
            }

            assignFromKeyfile(keyFile, "ColorToning", "ClCurve", pedited, colorToning.clcurve, pedited->colorToning.clcurve);
            assignFromKeyfile(keyFile, "ColorToning", "Cl2Curve", pedited, colorToning.cl2curve, pedited->colorToning.cl2curve);
            assignFromKeyfile(keyFile, "ColorToning", "Redlow", pedited, colorToning.redlow, pedited->colorToning.redlow);
            assignFromKeyfile(keyFile, "ColorToning", "Greenlow", pedited, colorToning.greenlow, pedited->colorToning.greenlow);
            assignFromKeyfile(keyFile, "ColorToning", "Bluelow", pedited, colorToning.bluelow, pedited->colorToning.bluelow);
            assignFromKeyfile(keyFile, "ColorToning", "Satlow", pedited, colorToning.satlow, pedited->colorToning.satlow);
            assignFromKeyfile(keyFile, "ColorToning", "Balance", pedited, colorToning.balance, pedited->colorToning.balance);
            assignFromKeyfile(keyFile, "ColorToning", "Sathigh", pedited, colorToning.sathigh, pedited->colorToning.sathigh);
            assignFromKeyfile(keyFile, "ColorToning", "Redmed", pedited, colorToning.redmed, pedited->colorToning.redmed);
            assignFromKeyfile(keyFile, "ColorToning", "Greenmed", pedited, colorToning.greenmed, pedited->colorToning.greenmed);
            assignFromKeyfile(keyFile, "ColorToning", "Bluemed", pedited, colorToning.bluemed, pedited->colorToning.bluemed);
            assignFromKeyfile(keyFile, "ColorToning", "Redhigh", pedited, colorToning.redhigh, pedited->colorToning.redhigh);
            assignFromKeyfile(keyFile, "ColorToning", "Greenhigh", pedited, colorToning.greenhigh, pedited->colorToning.greenhigh);
            assignFromKeyfile(keyFile, "ColorToning", "Bluehigh", pedited, colorToning.bluehigh, pedited->colorToning.bluehigh);

            assignFromKeyfile(keyFile, "ColorToning", "LabGridALow", pedited, colorToning.labgridALow, pedited->colorToning.labgridALow);
            assignFromKeyfile(keyFile, "ColorToning", "LabGridBLow", pedited, colorToning.labgridBLow, pedited->colorToning.labgridBLow);
            assignFromKeyfile(keyFile, "ColorToning", "LabGridAHigh", pedited, colorToning.labgridAHigh, pedited->colorToning.labgridAHigh);
            assignFromKeyfile(keyFile, "ColorToning", "LabGridBHigh", pedited, colorToning.labgridBHigh, pedited->colorToning.labgridBHigh);            
        }

        if (keyFile.has_group("RAW")) {
            if (keyFile.has_key("RAW", "DarkFrame")) {
                raw.dark_frame = expandRelativePath(fname, "", keyFile.get_string("RAW", "DarkFrame"));

                if (pedited) {
                    pedited->raw.darkFrame = true;
                }
            }

            assignFromKeyfile(keyFile, "RAW", "DarkFrameAuto", pedited, raw.df_autoselect, pedited->raw.df_autoselect);

            if (keyFile.has_key("RAW", "FlatFieldFile")) {
                raw.ff_file = expandRelativePath(fname, "", keyFile.get_string("RAW", "FlatFieldFile"));

                if (pedited) {
                    pedited->raw.ff_file = true;
                }
            }

            assignFromKeyfile(keyFile, "RAW", "FlatFieldAutoSelect", pedited, raw.ff_AutoSelect, pedited->raw.ff_AutoSelect);
            assignFromKeyfile(keyFile, "RAW", "FlatFieldBlurRadius", pedited, raw.ff_BlurRadius, pedited->raw.ff_BlurRadius);
            assignFromKeyfile(keyFile, "RAW", "FlatFieldBlurType", pedited, raw.ff_BlurType, pedited->raw.ff_BlurType);
            assignFromKeyfile(keyFile, "RAW", "FlatFieldAutoClipControl", pedited, raw.ff_AutoClipControl, pedited->raw.ff_AutoClipControl);

            if (ppVersion < 328) {
                // With ppversion < 328 this value was stored as a boolean, which is nonsense.
                // To avoid annoying warnings we skip reading and assume 0.
                raw.ff_clipControl = 0;
            } else {
                assignFromKeyfile(keyFile, "RAW", "FlatFieldClipControl", pedited, raw.ff_clipControl, pedited->raw.ff_clipControl);
            }

            assignFromKeyfile(keyFile, "RAW", "CA", pedited, raw.ca_autocorrect, pedited->raw.ca_autocorrect);
            assignFromKeyfile(keyFile, "RAW", "CARed", pedited, raw.cared, pedited->raw.cared);
            assignFromKeyfile(keyFile, "RAW", "CABlue", pedited, raw.cablue, pedited->raw.cablue);
            // For compatibility to elder pp3 versions
            assignFromKeyfile(keyFile, "RAW", "HotDeadPixels", pedited, raw.hotPixelFilter, pedited->raw.hotPixelFilter);
            raw.deadPixelFilter = raw.hotPixelFilter;

            if (pedited) {
                pedited->raw.deadPixelFilter = pedited->raw.hotPixelFilter;
            }

            assignFromKeyfile(keyFile, "RAW", "HotPixelFilter", pedited, raw.hotPixelFilter, pedited->raw.hotPixelFilter);
            assignFromKeyfile(keyFile, "RAW", "DeadPixelFilter", pedited, raw.deadPixelFilter, pedited->raw.deadPixelFilter);
            assignFromKeyfile(keyFile, "RAW", "HotDeadPixelThresh", pedited, raw.hotdeadpix_thresh, pedited->raw.hotdeadpix_thresh);
            assignFromKeyfile(keyFile, "RAW", "PreExposure", pedited, raw.expos, pedited->raw.exPos);
            assignFromKeyfile(keyFile, "RAW", "PrePreserv", pedited, raw.preser, pedited->raw.exPreser);

            if (ppVersion < 320) {
                assignFromKeyfile(keyFile, "RAW", "Method", pedited, raw.bayersensor.method, pedited->raw.bayersensor.method);
                assignFromKeyfile(keyFile, "RAW", "CcSteps", pedited, raw.bayersensor.ccSteps, pedited->raw.bayersensor.ccSteps);
                assignFromKeyfile(keyFile, "RAW", "LineDenoise", pedited, raw.bayersensor.linenoise, pedited->raw.bayersensor.linenoise);
                assignFromKeyfile(keyFile, "RAW", "GreenEqThreshold", pedited, raw.bayersensor.greenthresh, pedited->raw.bayersensor.greenEq);
                assignFromKeyfile(keyFile, "RAW", "DCBIterations", pedited, raw.bayersensor.dcb_iterations, pedited->raw.bayersensor.dcbIterations);
                assignFromKeyfile(keyFile, "RAW", "DCBEnhance", pedited, raw.bayersensor.dcb_enhance, pedited->raw.bayersensor.dcbEnhance);
                assignFromKeyfile(keyFile, "RAW", "LMMSEIterations", pedited, raw.bayersensor.lmmse_iterations, pedited->raw.bayersensor.lmmseIterations);
                assignFromKeyfile(keyFile, "RAW", "PreBlackzero", pedited, raw.bayersensor.black0, pedited->raw.bayersensor.exBlack0);
                assignFromKeyfile(keyFile, "RAW", "PreBlackone", pedited, raw.bayersensor.black1, pedited->raw.bayersensor.exBlack1);
                assignFromKeyfile(keyFile, "RAW", "PreBlacktwo", pedited, raw.bayersensor.black2, pedited->raw.bayersensor.exBlack2);
                assignFromKeyfile(keyFile, "RAW", "PreBlackthree", pedited, raw.bayersensor.black3, pedited->raw.bayersensor.exBlack3);
                assignFromKeyfile(keyFile, "RAW", "PreTwoGreen", pedited, raw.bayersensor.twogreen, pedited->raw.bayersensor.exTwoGreen);
            }
        }

        if (keyFile.has_group("RAW Bayer")) {
            assignFromKeyfile(keyFile, "RAW Bayer", "Method", pedited, raw.bayersensor.method, pedited->raw.bayersensor.method);

            if (keyFile.has_key("RAW Bayer", "ImageNum")) {
                raw.bayersensor.imageNum = keyFile.get_integer("RAW Bayer", "ImageNum") - 1;

                if (pedited) {
                    pedited->raw.bayersensor.imageNum = true;
                }
            }

            assignFromKeyfile(keyFile, "RAW Bayer", "CcSteps", pedited, raw.bayersensor.ccSteps, pedited->raw.bayersensor.ccSteps);
            assignFromKeyfile(keyFile, "RAW Bayer", "PreBlack0", pedited, raw.bayersensor.black0, pedited->raw.bayersensor.exBlack0);
            assignFromKeyfile(keyFile, "RAW Bayer", "PreBlack1", pedited, raw.bayersensor.black1, pedited->raw.bayersensor.exBlack1);
            assignFromKeyfile(keyFile, "RAW Bayer", "PreBlack2", pedited, raw.bayersensor.black2, pedited->raw.bayersensor.exBlack2);
            assignFromKeyfile(keyFile, "RAW Bayer", "PreBlack3", pedited, raw.bayersensor.black3, pedited->raw.bayersensor.exBlack3);
            assignFromKeyfile(keyFile, "RAW Bayer", "PreTwoGreen", pedited, raw.bayersensor.twogreen, pedited->raw.bayersensor.exTwoGreen);
            assignFromKeyfile(keyFile, "RAW Bayer", "LineDenoise", pedited, raw.bayersensor.linenoise, pedited->raw.bayersensor.linenoise);
            assignFromKeyfile(keyFile, "RAW Bayer", "GreenEqThreshold", pedited, raw.bayersensor.greenthresh, pedited->raw.bayersensor.greenEq);
            assignFromKeyfile(keyFile, "RAW Bayer", "DCBIterations", pedited, raw.bayersensor.dcb_iterations, pedited->raw.bayersensor.dcbIterations);
            assignFromKeyfile(keyFile, "RAW Bayer", "DCBEnhance", pedited, raw.bayersensor.dcb_enhance, pedited->raw.bayersensor.dcbEnhance);
            assignFromKeyfile(keyFile, "RAW Bayer", "LMMSEIterations", pedited, raw.bayersensor.lmmse_iterations, pedited->raw.bayersensor.lmmseIterations);
            assignFromKeyfile(keyFile, "RAW Bayer", "PixelShiftMotion", pedited, raw.bayersensor.pixelShiftMotion, pedited->raw.bayersensor.pixelShiftMotion);

            if (keyFile.has_key("RAW Bayer", "PixelShiftMotionCorrection")) {
                raw.bayersensor.pixelShiftMotionCorrection = (RAWParams::BayerSensor::PSMotionCorrection)keyFile.get_integer("RAW Bayer", "PixelShiftMotionCorrection");

                if (pedited) {
                    pedited->raw.bayersensor.pixelShiftMotionCorrection = true;
                }
            }

            if (keyFile.has_key("RAW Bayer", "PixelShiftMotionCorrectionMethod")) {
                raw.bayersensor.pixelShiftMotionCorrectionMethod = (RAWParams::BayerSensor::PSMotionCorrectionMethod)keyFile.get_integer("RAW Bayer", "PixelShiftMotionCorrectionMethod");

                if (pedited) {
                    pedited->raw.bayersensor.pixelShiftMotionCorrectionMethod = true;
                }
            }

            assignFromKeyfile(keyFile, "RAW Bayer", "pixelShiftStddevFactorGreen", pedited, raw.bayersensor.pixelShiftStddevFactorGreen, pedited->raw.bayersensor.pixelShiftStddevFactorGreen);
            assignFromKeyfile(keyFile, "RAW Bayer", "pixelShiftStddevFactorRed", pedited, raw.bayersensor.pixelShiftStddevFactorRed, pedited->raw.bayersensor.pixelShiftStddevFactorRed);
            assignFromKeyfile(keyFile, "RAW Bayer", "pixelShiftStddevFactorBlue", pedited, raw.bayersensor.pixelShiftStddevFactorBlue, pedited->raw.bayersensor.pixelShiftStddevFactorBlue);
            assignFromKeyfile(keyFile, "RAW Bayer", "PixelShiftEperIso", pedited, raw.bayersensor.pixelShiftEperIso, pedited->raw.bayersensor.pixelShiftEperIso);
            assignFromKeyfile(keyFile, "RAW Bayer", "PixelShiftNreadIso", pedited, raw.bayersensor.pixelShiftNreadIso, pedited->raw.bayersensor.pixelShiftNreadIso);
            assignFromKeyfile(keyFile, "RAW Bayer", "PixelShiftPrnu", pedited, raw.bayersensor.pixelShiftPrnu, pedited->raw.bayersensor.pixelShiftPrnu);
            assignFromKeyfile(keyFile, "RAW Bayer", "PixelShiftSigma", pedited, raw.bayersensor.pixelShiftSigma, pedited->raw.bayersensor.pixelShiftSigma);
            assignFromKeyfile(keyFile, "RAW Bayer", "PixelShiftSum", pedited, raw.bayersensor.pixelShiftSum, pedited->raw.bayersensor.pixelShiftSum);
            assignFromKeyfile(keyFile, "RAW Bayer", "PixelShiftRedBlueWeight", pedited, raw.bayersensor.pixelShiftRedBlueWeight, pedited->raw.bayersensor.pixelShiftRedBlueWeight);
            assignFromKeyfile(keyFile, "RAW Bayer", "PixelShiftShowMotion", pedited, raw.bayersensor.pixelShiftShowMotion, pedited->raw.bayersensor.pixelShiftShowMotion);
            assignFromKeyfile(keyFile, "RAW Bayer", "PixelShiftShowMotionMaskOnly", pedited, raw.bayersensor.pixelShiftShowMotionMaskOnly, pedited->raw.bayersensor.pixelShiftShowMotionMaskOnly);
            assignFromKeyfile(keyFile, "RAW Bayer", "pixelShiftAutomatic", pedited, raw.bayersensor.pixelShiftAutomatic, pedited->raw.bayersensor.pixelShiftAutomatic);
            assignFromKeyfile(keyFile, "RAW Bayer", "pixelShiftNonGreenHorizontal", pedited, raw.bayersensor.pixelShiftNonGreenHorizontal, pedited->raw.bayersensor.pixelShiftNonGreenHorizontal);
            assignFromKeyfile(keyFile, "RAW Bayer", "pixelShiftNonGreenVertical", pedited, raw.bayersensor.pixelShiftNonGreenVertical, pedited->raw.bayersensor.pixelShiftNonGreenVertical);
            assignFromKeyfile(keyFile, "RAW Bayer", "pixelShiftHoleFill", pedited, raw.bayersensor.pixelShiftHoleFill, pedited->raw.bayersensor.pixelShiftHoleFill);
            assignFromKeyfile(keyFile, "RAW Bayer", "pixelShiftMedian", pedited, raw.bayersensor.pixelShiftMedian, pedited->raw.bayersensor.pixelShiftMedian);
            assignFromKeyfile(keyFile, "RAW Bayer", "pixelShiftMedian3", pedited, raw.bayersensor.pixelShiftMedian3, pedited->raw.bayersensor.pixelShiftMedian3);
            assignFromKeyfile(keyFile, "RAW Bayer", "pixelShiftGreen", pedited, raw.bayersensor.pixelShiftGreen, pedited->raw.bayersensor.pixelShiftGreen);
            assignFromKeyfile(keyFile, "RAW Bayer", "pixelShiftBlur", pedited, raw.bayersensor.pixelShiftBlur, pedited->raw.bayersensor.pixelShiftBlur);
            assignFromKeyfile(keyFile, "RAW Bayer", "pixelShiftSmoothFactor", pedited, raw.bayersensor.pixelShiftSmoothFactor, pedited->raw.bayersensor.pixelShiftSmooth);
            assignFromKeyfile(keyFile, "RAW Bayer", "pixelShiftExp0", pedited, raw.bayersensor.pixelShiftExp0, pedited->raw.bayersensor.pixelShiftExp0);
            assignFromKeyfile(keyFile, "RAW Bayer", "pixelShiftLmmse", pedited, raw.bayersensor.pixelShiftLmmse, pedited->raw.bayersensor.pixelShiftLmmse);
            assignFromKeyfile(keyFile, "RAW Bayer", "pixelShiftOneGreen", pedited, raw.bayersensor.pixelShiftOneGreen, pedited->raw.bayersensor.pixelShiftOneGreen);
            assignFromKeyfile(keyFile, "RAW Bayer", "pixelShiftEqualBright", pedited, raw.bayersensor.pixelShiftEqualBright, pedited->raw.bayersensor.pixelShiftEqualBright);
            assignFromKeyfile(keyFile, "RAW Bayer", "pixelShiftEqualBrightChannel", pedited, raw.bayersensor.pixelShiftEqualBrightChannel, pedited->raw.bayersensor.pixelShiftEqualBrightChannel);
            assignFromKeyfile(keyFile, "RAW Bayer", "pixelShiftNonGreenCross", pedited, raw.bayersensor.pixelShiftNonGreenCross, pedited->raw.bayersensor.pixelShiftNonGreenCross);
            assignFromKeyfile(keyFile, "RAW Bayer", "pixelShiftNonGreenCross2", pedited, raw.bayersensor.pixelShiftNonGreenCross2, pedited->raw.bayersensor.pixelShiftNonGreenCross2);
            assignFromKeyfile(keyFile, "RAW Bayer", "pixelShiftNonGreenAmaze", pedited, raw.bayersensor.pixelShiftNonGreenAmaze, pedited->raw.bayersensor.pixelShiftNonGreenAmaze);
        }

        if (keyFile.has_group("RAW X-Trans")) {
            assignFromKeyfile(keyFile, "RAW X-Trans", "Method", pedited, raw.xtranssensor.method, pedited->raw.xtranssensor.method);
            assignFromKeyfile(keyFile, "RAW X-Trans", "CcSteps", pedited, raw.xtranssensor.ccSteps, pedited->raw.xtranssensor.ccSteps);
            assignFromKeyfile(keyFile, "RAW X-Trans", "PreBlackRed", pedited, raw.xtranssensor.blackred, pedited->raw.xtranssensor.exBlackRed);
            assignFromKeyfile(keyFile, "RAW X-Trans", "PreBlackGreen", pedited, raw.xtranssensor.blackgreen, pedited->raw.xtranssensor.exBlackGreen);
            assignFromKeyfile(keyFile, "RAW X-Trans", "PreBlackBlue", pedited, raw.xtranssensor.blackblue, pedited->raw.xtranssensor.exBlackBlue);
        }

        if (keyFile.has_group("MetaData")) {
            int mode = int(MetaDataParams::TUNNEL);
            assignFromKeyfile(keyFile, "MetaData", "Mode", pedited, mode, pedited->metadata.mode);

            if (mode >= int(MetaDataParams::TUNNEL) && mode <= int(MetaDataParams::STRIP)) {
                metadata.mode = static_cast<MetaDataParams::Mode>(mode);
            }
        }

        if (keyFile.has_group("Exif")) {
            std::vector<Glib::ustring> keys = keyFile.get_keys("Exif");

            for (const auto& key : keyFile.get_keys("Exif")) {
                exif[key] = keyFile.get_string("Exif", key);

                if (pedited) {
                    pedited->exif = true;
                }
            }
        }

        /*
         * Load iptc change settings
         *
         * Existing values are preserved, and the stored values
         * are added to the list. To reset a field, the user has to
         * save the profile with the field leaved empty, but still
         * terminated by a semi-column ";"
         *
         * Please note that the old Keywords and SupplementalCategories
         * tag content is fully replaced by the new one,
         * i.e. they don't merge
         */
        if (keyFile.has_group("IPTC")) {
            for (const auto& key : keyFile.get_keys("IPTC")) {
                // does this key already exist?
                const IPTCPairs::iterator element = iptc.find(key);

                if (element != iptc.end()) {
                    // it already exist so we cleanup the values
                    element->second.clear();
                }

                // TODO: look out if merging Keywords and SupplementalCategories from the procparams chain would be interesting
                for (const auto& currLoadedTagValue : keyFile.get_string_list("IPTC", key)) {
                    iptc[key].push_back(currLoadedTagValue);
                }

                if (pedited) {
                    pedited->iptc = true;
                }
            }
        }

        return 0;
    } catch (const Glib::Error& e) {
        printf("-->%s\n", e.what().c_str());
        setDefaults();
        return 1;
    } catch (...) {
        printf("-->unknown exception!\n");
        setDefaults();
        return 1;
    }

    return 0;
}

ProcParams* ProcParams::create()
{
    return new ProcParams();
}

void ProcParams::destroy(ProcParams* pp)
{
    delete pp;
}

bool ProcParams::operator ==(const ProcParams& other) const
{
    return
        toneCurve == other.toneCurve
        && retinex == other.retinex
        && localContrast == other.localContrast
        && labCurve == other.labCurve
        && sharpenEdge == other.sharpenEdge
        && sharpenMicro == other.sharpenMicro
        && sharpening == other.sharpening
        && prsharpening == other.prsharpening
        && vibrance == other.vibrance
        && wb == other.wb
        && colorappearance == other.colorappearance
        && impulseDenoise == other.impulseDenoise
        && dirpyrDenoise == other.dirpyrDenoise
        && epd == other.epd
        && fattal == other.fattal
        && defringe == other.defringe
        && sh == other.sh
        && crop == other.crop
        && coarse == other.coarse
        && rotate == other.rotate
        && commonTrans == other.commonTrans
        && distortion == other.distortion
        && lensProf == other.lensProf
        && perspective == other.perspective
        && gradient == other.gradient
        && locallab == other.locallab
        && pcvignette == other.pcvignette
        && cacorrection == other.cacorrection
        && vignetting == other.vignetting
        && chmixer == other.chmixer
        && blackwhite == other.blackwhite
        && resize == other.resize
        && raw == other.raw
        && icm == other.icm
        && wavelet == other.wavelet
        && dirpyrequalizer == other.dirpyrequalizer
        && hsvequalizer == other.hsvequalizer
        && filmSimulation == other.filmSimulation
        && rgbCurves == other.rgbCurves
        && colorToning == other.colorToning
        && metadata == other.metadata
        && exif == other.exif
        && iptc == other.iptc;
}

bool ProcParams::operator !=(const ProcParams& other) const
{
    return !(*this == other);
}

void ProcParams::init()
{
}

void ProcParams::cleanup()
{
}

int ProcParams::write(const Glib::ustring& fname, const Glib::ustring& content) const
{
    int error = 0;

    if (fname.length()) {
        FILE *f;
        f = g_fopen(fname.c_str(), "wt");

        if (f == nullptr) {
            error = 1;
        } else {
            fprintf(f, "%s", content.c_str());
            fclose(f);
        }
    }

    return error;
}

PartialProfile::PartialProfile(bool createInstance, bool paramsEditedValue)
{
    if (createInstance) {
        pparams = new ProcParams();
        pedited = new ParamsEdited(paramsEditedValue);
    } else {
        pparams = nullptr;
        pedited = nullptr;
    }
}

PartialProfile::PartialProfile(ProcParams* pp, ParamsEdited* pe, bool fullCopy)
{
    if (fullCopy && pp) {
        pparams = new ProcParams(*pp);
    } else {
        pparams = pp;
    }

    if (fullCopy && pe) {
        pedited = new ParamsEdited(*pe);
    } else {
        pedited = pe;
    }
}

PartialProfile::PartialProfile(const ProcParams* pp, const ParamsEdited* pe)
{
    if (pp) {
        pparams = new ProcParams(*pp);
    } else {
        pparams = nullptr;
    }

    if (pe) {
        pedited = new ParamsEdited(*pe);
    } else {
        pedited = nullptr;
    }
}

void PartialProfile::deleteInstance()
{
    if (pparams) {
        delete pparams;
        pparams = nullptr;
    }

    if (pedited) {
        delete pedited;
        pedited = nullptr;
    }
}

void PartialProfile::clearGeneral()
{
    if (pedited) {
        pedited->general.colorlabel = false;
        pedited->general.intrash = false;
        pedited->general.rank = false;
    }
}

int PartialProfile::load(const Glib::ustring& fName)
{
    if (!pparams) {
        pparams = new ProcParams();
    }

    if (!pedited) {
        pedited = new ParamsEdited();
    }

    if (fName == DEFPROFILE_INTERNAL) {
        return 0;
    } else if (fName == DEFPROFILE_DYNAMIC) {
        return -1; // should not happen here
    } else {
        return pparams->load(fName, pedited);
    }
}

/*
 * Set the all values of the General section to false
 * in order to preserve them in applyTo
 */
void PartialProfile::set(bool v)
{
    if (pedited) {
        pedited->set(v);
    }
}

void PartialProfile::applyTo(ProcParams* destParams) const
{
    if (destParams && pparams && pedited) {
        pedited->combine(*destParams, *pparams, true);
    }
}

AutoPartialProfile::AutoPartialProfile() :
    PartialProfile(true)
{
}

AutoPartialProfile::~AutoPartialProfile()
{
    deleteInstance();
}

}

}<|MERGE_RESOLUTION|>--- conflicted
+++ resolved
@@ -361,25 +361,6 @@
     return !(*this == other);
 }
 
-<<<<<<< HEAD
-bool ToneCurveParams::HLReconstructionNecessary(const LUTu& histRedRaw, const LUTu& histGreenRaw, const LUTu& histBlueRaw)
-{
-    if (options.rtSettings.verbose) {
-        printf("histRedRaw[  0]=%07d, histGreenRaw[  0]=%07d, histBlueRaw[  0]=%07d\nhistRedRaw[255]=%07d, histGreenRaw[255]=%07d, histBlueRaw[255]=%07d\n",
-               histRedRaw[0], histGreenRaw[0], histBlueRaw[0], histRedRaw[255], histGreenRaw[255], histBlueRaw[255]);
-    }
-
-    return
-        histRedRaw[255] > 50
-        || histGreenRaw[255] > 50
-        || histBlueRaw[255] > 50
-        || histRedRaw[0] > 50
-        || histGreenRaw[0] > 50
-        || histBlueRaw[0] > 50;
-}
-
-=======
->>>>>>> f644d41f
 RetinexParams::RetinexParams() :
     enabled(false),
     cdcurve{
