/*
 *  This file is part of RawTherapee.
 *
 *  Copyright (c) 2004-2010 Gabor Horvath <hgabor@rawtherapee.com>
 *
 *  RawTherapee is free software: you can redistribute it and/or modify
 *  it under the terms of the GNU General Public License as published by
 *  the Free Software Foundation, either version 3 of the License, or
 *  (at your option) any later version.
 *
 *  RawTherapee is distributed in the hope that it will be useful,
 *  but WITHOUT ANY WARRANTY; without even the implied warranty of
 *  MERCHANTABILITY or FITNESS FOR A PARTICULAR PURPOSE.  See the
 *  GNU General Public License for more details.
 *
 *  You should have received a copy of the GNU General Public License
 *  along with RawTherapee.  If not, see <https://www.gnu.org/licenses/>.
 */

#include <map>

#include <locale.h>

#include <glib/gstdio.h>
#include <glibmm/fileutils.h>
#include <glibmm/miscutils.h>
#include <glibmm/keyfile.h>

#include "color.h"
#include "curves.h"
#include "procparams.h"
#include "utils.h"

#include "../rtgui/multilangmgr.h"
#include "../rtgui/options.h"
#include "../rtgui/paramsedited.h"
#include "../rtgui/ppversion.h"
#include "../rtgui/version.h"

using namespace std;

namespace
{

Glib::ustring expandRelativePath(const Glib::ustring &procparams_fname, const Glib::ustring &prefix, Glib::ustring embedded_fname)
{
    if (embedded_fname.empty() || !Glib::path_is_absolute(procparams_fname)) {
        return embedded_fname;
    }

    if (!prefix.empty()) {
        if (embedded_fname.length() < prefix.length() || embedded_fname.substr(0, prefix.length()) != prefix) {
            return embedded_fname;
        }

        embedded_fname = embedded_fname.substr(prefix.length());
    }

    if (Glib::path_is_absolute(embedded_fname)) {
        return prefix + embedded_fname;
    }

    Glib::ustring absPath = prefix + Glib::path_get_dirname(procparams_fname) + G_DIR_SEPARATOR_S + embedded_fname;
    return absPath;
}

Glib::ustring relativePathIfInside(const Glib::ustring &procparams_fname, bool fnameAbsolute, Glib::ustring embedded_fname)
{
    if (fnameAbsolute || embedded_fname.empty() || !Glib::path_is_absolute(procparams_fname)) {
        return embedded_fname;
    }

    Glib::ustring prefix;

    if (embedded_fname.length() > 5 && embedded_fname.substr(0, 5) == "file:") {
        embedded_fname = embedded_fname.substr(5);
        prefix = "file:";
    }

    if (!Glib::path_is_absolute(embedded_fname)) {
        return prefix + embedded_fname;
    }

    Glib::ustring dir1 = Glib::path_get_dirname(procparams_fname) + G_DIR_SEPARATOR_S;
    Glib::ustring dir2 = Glib::path_get_dirname(embedded_fname) + G_DIR_SEPARATOR_S;

    if (dir2.substr(0, dir1.length()) != dir1) {
        // it's in a different directory, ie not inside
        return prefix + embedded_fname;
    }

    return prefix + embedded_fname.substr(dir1.length());
}

void getFromKeyfile(
    const Glib::KeyFile& keyfile,
    const Glib::ustring& group_name,
    const Glib::ustring& key,
    int& value
)
{
    value = keyfile.get_integer(group_name, key);
}

void getFromKeyfile(
    const Glib::KeyFile& keyfile,
    const Glib::ustring& group_name,
    const Glib::ustring& key,
    double& value
)
{
    value = keyfile.get_double(group_name, key);
}

void getFromKeyfile(
    const Glib::KeyFile& keyfile,
    const Glib::ustring& group_name,
    const Glib::ustring& key,
    bool& value
)
{
    value = keyfile.get_boolean(group_name, key);
}

void getFromKeyfile(
    const Glib::KeyFile& keyfile,
    const Glib::ustring& group_name,
    const Glib::ustring& key,
    Glib::ustring& value
)
{
    value = keyfile.get_string(group_name, key);
}

void getFromKeyfile(
    const Glib::KeyFile& keyfile,
    const Glib::ustring& group_name,
    const Glib::ustring& key,
    std::vector<double>& value
)
{
    value = keyfile.get_double_list(group_name, key);
    rtengine::sanitizeCurve(value);
}

template<typename T>
bool assignFromKeyfile(
    const Glib::KeyFile& keyfile,
    const Glib::ustring& group_name,
    const Glib::ustring& key,
    bool has_params_edited,
    T& value,
    bool& params_edited_value
)
{
    if (keyfile.has_key(group_name, key)) {
        getFromKeyfile(keyfile, group_name, key, value);

        if (has_params_edited) {
            params_edited_value = true;
        }

        return true;
    }

    return false;
}

template<typename T, typename = typename std::enable_if<std::is_enum<T>::value>::type>
bool assignFromKeyfile(
    const Glib::KeyFile& keyfile,
    const Glib::ustring& group_name,
    const Glib::ustring& key,
    bool has_params_edited,
    const std::map<std::string, T>& mapping,
    T& value,
    bool& params_edited_value
)
{
    if (keyfile.has_key(group_name, key)) {
        Glib::ustring v;
        getFromKeyfile(keyfile, group_name, key, v);

        const typename std::map<std::string, T>::const_iterator m = mapping.find(v);

        if (m != mapping.end()) {
            value = m->second;
        } else {
            return false;
        }

        if (has_params_edited) {
            params_edited_value = true;
        }

        return true;
    }

    return false;
}

void putToKeyfile(
    const Glib::ustring& group_name,
    const Glib::ustring& key,
    int value,
    Glib::KeyFile& keyfile
)
{
    keyfile.set_integer(group_name, key, value);
}

void putToKeyfile(
    const Glib::ustring& group_name,
    const Glib::ustring& key,
    double value,
    Glib::KeyFile& keyfile
)
{
    keyfile.set_double(group_name, key, value);
}

void putToKeyfile(
    const Glib::ustring& group_name,
    const Glib::ustring& key,
    bool value,
    Glib::KeyFile& keyfile
)
{
    keyfile.set_boolean(group_name, key, value);
}

void putToKeyfile(
    const Glib::ustring& group_name,
    const Glib::ustring& key,
    const Glib::ustring& value,
    Glib::KeyFile& keyfile
)
{
    keyfile.set_string(group_name, key, value);
}

void putToKeyfile(
    const Glib::ustring& group_name,
    const Glib::ustring& key,
    const std::vector<int>& value,
    Glib::KeyFile& keyfile
)
{
    const Glib::ArrayHandle<int> list = value;
    keyfile.set_integer_list(group_name, key, list);
}

void putToKeyfile(
    const Glib::ustring& group_name,
    const Glib::ustring& key,
    const std::vector<double>& value,
    Glib::KeyFile& keyfile
)
{
    const Glib::ArrayHandle<double> list = value;
    keyfile.set_double_list(group_name, key, list);
}

template<typename T>
bool saveToKeyfile(
    bool save,
    const Glib::ustring& group_name,
    const Glib::ustring& key,
    const T& value,
    Glib::KeyFile& keyfile
)
{
    if (save) {
        putToKeyfile(group_name, key, value, keyfile);
        return true;
    }

    return false;
}

template<typename T, typename = typename std::enable_if<std::is_enum<T>::value>::type>
bool saveToKeyfile(
    bool save,
    const Glib::ustring& group_name,
    const Glib::ustring& key,
    const std::map<T, const char*>& mapping,
    const T& value,
    Glib::KeyFile& keyfile
)
{
    if (save) {
        const typename std::map<T, const char*>::const_iterator m = mapping.find(value);

        if (m != mapping.end()) {
            keyfile.set_string(group_name, key, m->second);
            return true;
        }
    }

    return false;
}

}

namespace rtengine
{

namespace procparams
{

ToneCurveParams::ToneCurveParams() :
    autoexp(false),
    clip(0.02),
    hrenabled(false),
    method("Blend"),
    expcomp(0),
    curve{
        DCT_Linear
    },
    curve2{
        DCT_Linear
    },
    curveMode(ToneCurveMode::STD),
    curveMode2(ToneCurveMode::STD),
    brightness(0),
    black(0),
    contrast(0),
    saturation(0),
    shcompr(50),
    hlcompr(0),
    hlcomprthresh(0),
    histmatching(false),
    fromHistMatching(false),
    clampOOG(true)
{
}

bool ToneCurveParams::isPanningRelatedChange(const ToneCurveParams& other) const
{
    return !
        (autoexp == other.autoexp
        && clip == other.clip
        && hrenabled == other.hrenabled
        && method == other.method
        && expcomp == other.expcomp
        && curve == other.curve
        && curve2 == other.curve2
        && curveMode == other.curveMode
        && curveMode2 == other.curveMode2
        && brightness == other.brightness
        && black == other.black
        && contrast == other.contrast
        && saturation == other.saturation
        && shcompr == other.shcompr
        && hlcompr == other.hlcompr
        && hlcomprthresh == other.hlcomprthresh
        && histmatching == other.histmatching
        && clampOOG == other.clampOOG);
}

bool ToneCurveParams::operator ==(const ToneCurveParams& other) const
{
    return
        autoexp == other.autoexp
        && clip == other.clip
        && hrenabled == other.hrenabled
        && method == other.method
        && expcomp == other.expcomp
        && curve == other.curve
        && curve2 == other.curve2
        && curveMode == other.curveMode
        && curveMode2 == other.curveMode2
        && brightness == other.brightness
        && black == other.black
        && contrast == other.contrast
        && saturation == other.saturation
        && shcompr == other.shcompr
        && hlcompr == other.hlcompr
        && hlcomprthresh == other.hlcomprthresh
        && histmatching == other.histmatching
        && fromHistMatching == other.fromHistMatching
        && clampOOG == other.clampOOG;
}

bool ToneCurveParams::operator !=(const ToneCurveParams& other) const
{
    return !(*this == other);
}

RetinexParams::RetinexParams() :
    enabled(false),
    cdcurve{
    DCT_Linear
},
    cdHcurve{
    DCT_Linear
},
    lhcurve{
    DCT_Linear
},
    transmissionCurve{
    FCT_MinMaxCPoints,
    0.00,
    0.50,
    0.35,
    0.35,
    0.60,
    0.75,
    0.35,
    0.35,
    1.00,
    0.50,
    0.35,
    0.35
},
    gaintransmissionCurve{
    FCT_MinMaxCPoints,
    0.00,
    0.1,
    0.35,
    0.00,
    0.25,
    0.25,
    0.35,
    0.35,
    0.70,
    0.25,
    0.35,
    0.35,
    1.00,
    0.1,
    0.00,
    0.00
},
    mapcurve{
    DCT_Linear
},
    str(20),
    scal(3),
    iter(1),
    grad(1),
    grads(1),
    gam(1.30),
    slope(3.),
    neigh(80),
    offs(0),
    highlights(0),
    htonalwidth(80),
    shadows(0),
    stonalwidth(80),
    radius(40),
    retinexMethod("high"),
    retinexcolorspace("Lab"),
    gammaretinex("none"),
    mapMethod("none"),
    viewMethod("none"),
    vart(200),
    limd(8),
    highl(4),
    skal(3),
    medianmap(false)
{
}

bool RetinexParams::operator ==(const RetinexParams& other) const
{
    return
        enabled == other.enabled
        && cdcurve == other.cdcurve
        && cdHcurve == other.cdHcurve
        && lhcurve == other.lhcurve
        && transmissionCurve == other.transmissionCurve
        && gaintransmissionCurve == other.gaintransmissionCurve
        && mapcurve == other.mapcurve
        && str == other.str
        && scal == other.scal
        && iter == other.iter
        && grad == other.grad
        && grads == other.grads
        && gam == other.gam
        && slope == other.slope
        && neigh == other.neigh
        && offs == other.offs
        && highlights == other.highlights
        && htonalwidth == other.htonalwidth
        && shadows == other.shadows
        && stonalwidth == other.stonalwidth
        && radius == other.radius
        && retinexMethod == other.retinexMethod
        && retinexcolorspace == other.retinexcolorspace
        && gammaretinex == other.gammaretinex
        && mapMethod == other.mapMethod
        && viewMethod == other.viewMethod
        && vart == other.vart
        && limd == other.limd
        && highl == other.highl
        && skal == other.skal
        && medianmap == other.medianmap;
}

bool RetinexParams::operator !=(const RetinexParams& other) const
{
    return !(*this == other);
}

void RetinexParams::getCurves(RetinextransmissionCurve &transmissionCurveLUT, RetinexgaintransmissionCurve &gaintransmissionCurveLUT) const
{
    transmissionCurveLUT.Set(this->transmissionCurve);
    gaintransmissionCurveLUT.Set(this->gaintransmissionCurve);

}

LCurveParams::LCurveParams() :
    enabled(false),
    lcurve{
    DCT_Linear
},
    acurve{
    DCT_Linear
},
    bcurve{
    DCT_Linear
},
    cccurve{
    DCT_Linear
},
    chcurve{
    FCT_Linear
},
    lhcurve{
    FCT_Linear
},
    hhcurve{
    FCT_Linear
},
    lccurve{
    DCT_Linear
},
    clcurve{
    DCT_Linear
},
    brightness(0),
    contrast(0),
    chromaticity(0),
    avoidcolorshift(false),
    rstprotection(0),
    lcredsk(true)
{
}

bool LCurveParams::operator ==(const LCurveParams& other) const
{
    return
        enabled == other.enabled
        && lcurve == other.lcurve
        && acurve == other.acurve
        && bcurve == other.bcurve
        && cccurve == other.cccurve
        && chcurve == other.chcurve
        && lhcurve == other.lhcurve
        && hhcurve == other.hhcurve
        && lccurve == other.lccurve
        && clcurve == other.clcurve
        && brightness == other.brightness
        && contrast == other.contrast
        && chromaticity == other.chromaticity
        && avoidcolorshift == other.avoidcolorshift
        && rstprotection == other.rstprotection
        && lcredsk == other.lcredsk;
}

bool LCurveParams::operator !=(const LCurveParams& other) const
{
    return !(*this == other);
}

RGBCurvesParams::RGBCurvesParams() :
    enabled(false),
    lumamode(false),
    rcurve{
    DCT_Linear
},
    gcurve{
    DCT_Linear
},
    bcurve{
    DCT_Linear
}
{
}

bool RGBCurvesParams::operator ==(const RGBCurvesParams& other) const
{
    return
        enabled == other.enabled
        && lumamode == other.lumamode
        && rcurve == other.rcurve
        && gcurve == other.gcurve
        && bcurve == other.bcurve;
}

bool RGBCurvesParams::operator !=(const RGBCurvesParams& other) const
{
    return !(*this == other);
}


LocalContrastParams::LocalContrastParams():
    enabled(false),
    radius(80),
    amount(0.2),
    darkness(1.0),
    lightness(1.0)
{
}


bool LocalContrastParams::operator==(const LocalContrastParams &other) const
{
    return
        enabled == other.enabled
        && radius == other.radius
        && amount == other.amount
        && darkness == other.darkness
        && lightness == other.lightness;
}


bool LocalContrastParams::operator!=(const LocalContrastParams &other) const
{
    return !(*this == other);
}


const double ColorToningParams::LABGRID_CORR_MAX = 12000.f;
const double ColorToningParams::LABGRID_CORR_SCALE = 3.f;

ColorToningParams::LabCorrectionRegion::LabCorrectionRegion():
    a(0),
    b(0),
    saturation(0),
    slope(1),
    offset(0),
    power(1),
    hueMask{
        FCT_MinMaxCPoints,
            0.166666667,
            1.,
            0.35,
            0.35,
            0.8287775246,
            1.,
            0.35,
            0.35
    },
    chromaticityMask{
        FCT_MinMaxCPoints,
            0.,
            1.,
            0.35,
            0.35,
            1.,
            1.,
            0.35,
            0.35
            },
    lightnessMask{
        FCT_MinMaxCPoints,
            0.,
            1.,
            0.35,
            0.35,
            1.,
            1.,
            0.35,
            0.35
            },
    maskBlur(0),
    channel(ColorToningParams::LabCorrectionRegion::CHAN_ALL)
{
}


bool ColorToningParams::LabCorrectionRegion::operator==(const LabCorrectionRegion &other) const
{
    return a == other.a
        && b == other.b
        && saturation == other.saturation
        && slope == other.slope
        && offset == other.offset
        && power == other.power
        && hueMask == other.hueMask
        && chromaticityMask == other.chromaticityMask
        && lightnessMask == other.lightnessMask
        && maskBlur == other.maskBlur
        && channel == other.channel;
}


bool ColorToningParams::LabCorrectionRegion::operator!=(const LabCorrectionRegion &other) const
{
    return !(*this == other);
}


ColorToningParams::ColorToningParams() :
    enabled(false),
    autosat(true),
    opacityCurve{
    FCT_MinMaxCPoints,
    0.00,
    0.3,
    0.35,
    0.00,
    0.25,
    0.8,
    0.35,
    0.35,
    0.70,
    0.8,
    0.35,
    0.35,
    1.00,
    0.3,
    0.00,
    0.00
},
    colorCurve{
    FCT_MinMaxCPoints,
    0.050,
    0.62,
    0.25,
    0.25,
    0.585,
    0.11,
    0.25,
    0.25
},
	satProtectionThreshold(30),
    saturatedOpacity(80),
    strength(50),
    balance(0),
    hlColSat(60, 80, false),
    shadowsColSat(80, 208, false),
    clcurve{
    DCT_NURBS,
    0.00,
    0.00,
    0.35,
    0.65,
    1.00,
    1.00
},
    cl2curve{
    DCT_NURBS,
    0.00,
    0.00,
    0.35,
    0.65,
    1.00,
    1.00
},
    method("LabRegions"),
    twocolor("Std"),
    redlow(0.0),
    greenlow(0.0),
    bluelow(0.0),
    redmed(0.0),
    greenmed(0.0),
    bluemed(0.0),
    redhigh(0.0),
    greenhigh(0.0),
    bluehigh(0.0),
    satlow(0.0),
    sathigh(0.0),
    lumamode(true),
    labgridALow(0.0),
    labgridBLow(0.0),
    labgridAHigh(0.0),
    labgridBHigh(0.0),
    labregions{LabCorrectionRegion()},
    labregionsShowMask(-1)
{
}

bool ColorToningParams::operator ==(const ColorToningParams& other) const
{
    return
        enabled == other.enabled
        && autosat == other.autosat
        && opacityCurve == other.opacityCurve
        && colorCurve == other.colorCurve
        && satProtectionThreshold == other.satProtectionThreshold
        && saturatedOpacity == other.saturatedOpacity
        && strength == other.strength
        && balance == other.balance
        && hlColSat == other.hlColSat
        && shadowsColSat == other.shadowsColSat
        && clcurve == other.clcurve
        && cl2curve == other.cl2curve
        && method == other.method
        && twocolor == other.twocolor
        && redlow == other.redlow
        && greenlow == other.greenlow
        && bluelow == other.bluelow
        && redmed == other.redmed
        && greenmed == other.greenmed
        && bluemed == other.bluemed
        && redhigh == other.redhigh
        && greenhigh == other.greenhigh
        && bluehigh == other.bluehigh
        && satlow == other.satlow
        && sathigh == other.sathigh
        && lumamode == other.lumamode
        && labgridALow == other.labgridALow
        && labgridBLow == other.labgridBLow
        && labgridAHigh == other.labgridAHigh
        && labgridBHigh == other.labgridBHigh
        && labregions == other.labregions
        && labregionsShowMask == other.labregionsShowMask;
}

bool ColorToningParams::operator !=(const ColorToningParams& other) const
{
    return !(*this == other);
}

void ColorToningParams::mixerToCurve(std::vector<double>& colorCurve, std::vector<double>& opacityCurve) const
{
    // check if non null first
    if (!redlow && !greenlow && !bluelow && !redmed && !greenmed && !bluemed && !redhigh && !greenhigh && !bluehigh) {
        colorCurve.resize(1);
        colorCurve.at(0) = FCT_Linear;
        opacityCurve.resize(1);
        opacityCurve.at(0) = FCT_Linear;
        return;
    }

    float low[3]; // RGB color for shadows
    float med[3]; // RGB color for mid-tones
    float high[3]; // RGB color for highlights
    float lowSat = 0.f;
    float medSat = 0.f;
    float highSat = 0.f;
    float minTmp, maxTmp;

// Fill the shadow mixer values of the Color TOning tool
    low[0] = float (redlow) / 100.f;  // [-1. ; +1.]
    low[1] = float (greenlow) / 100.f; // [-1. ; +1.]
    low[2] = float (bluelow) / 100.f;  // [-1. ; +1.]
    minTmp = min<float> (low[0], low[1], low[2]);
    maxTmp = max<float> (low[0], low[1], low[2]);

    if (maxTmp - minTmp > 0.005f) {
        float v[3];
        lowSat = (maxTmp - minTmp) / 2.f;

        if (low[0] == minTmp) {
            v[0] = 0.f;
        } else if (low[1] == minTmp) {
            v[1] = 0.f;
        } else if (low[2] == minTmp) {
            v[2] = 0.f;
        }

        if (low[0] == maxTmp) {
            v[0] = 1.f;
        } else if (low[1] == maxTmp) {
            v[1] = 1.f;
        } else if (low[2] == maxTmp) {
            v[2] = 1.f;
        }

        if (low[0] != minTmp && low[0] != maxTmp) {
            v[0] = (low[0] - minTmp) / (maxTmp - minTmp);
        } else if (low[1] != minTmp && low[1] != maxTmp) {
            v[1] = (low[1] - minTmp) / (maxTmp - minTmp);
        } else if (low[2] != minTmp && low[2] != maxTmp) {
            v[2] = (low[2] - minTmp) / (maxTmp - minTmp);
        }

        low[0] = v[0];
        low[1] = v[1];
        low[2] = v[2];
    } else {
        low[0] = low[1] = low[2] = 1.f;
    }

// Fill the mid-tones mixer values of the Color TOning tool
    med[0] = float (redmed) / 100.f;  // [-1. ; +1.]
    med[1] = float (greenmed) / 100.f; // [-1. ; +1.]
    med[2] = float (bluemed) / 100.f;  // [-1. ; +1.]
    minTmp = min<float> (med[0], med[1], med[2]);
    maxTmp = max<float> (med[0], med[1], med[2]);

    if (maxTmp - minTmp > 0.005f) {
        float v[3];
        medSat = (maxTmp - minTmp) / 2.f;

        if (med[0] == minTmp) {
            v[0] = 0.f;
        } else if (med[1] == minTmp) {
            v[1] = 0.f;
        } else if (med[2] == minTmp) {
            v[2] = 0.f;
        }

        if (med[0] == maxTmp) {
            v[0] = 1.f;
        } else if (med[1] == maxTmp) {
            v[1] = 1.f;
        } else if (med[2] == maxTmp) {
            v[2] = 1.f;
        }

        if (med[0] != minTmp && med[0] != maxTmp) {
            v[0] = (med[0] - minTmp) / (maxTmp - minTmp);
        } else if (med[1] != minTmp && med[1] != maxTmp) {
            v[1] = (med[1] - minTmp) / (maxTmp - minTmp);
        } else if (med[2] != minTmp && med[2] != maxTmp) {
            v[2] = (med[2] - minTmp) / (maxTmp - minTmp);
        }

        med[0] = v[0];
        med[1] = v[1];
        med[2] = v[2];
    } else {
        med[0] = med[1] = med[2] = 1.f;
    }

    // Fill the highlight mixer values of the Color TOning tool
    high[0] = float (redhigh) / 100.f;   // [-1. ; +1.]
    high[1] = float (greenhigh) / 100.f; // [-1. ; +1.]
    high[2] = float (bluehigh) / 100.f;  // [-1. ; +1.]
    minTmp = min<float> (high[0], high[1], high[2]);
    maxTmp = max<float> (high[0], high[1], high[2]);

    if (maxTmp - minTmp > 0.005f) {
        float v[3];
        highSat = (maxTmp - minTmp) / 2.f;

        if (high[0] == minTmp) {
            v[0] = 0.f;
        } else if (high[1] == minTmp) {
            v[1] = 0.f;
        } else if (high[2] == minTmp) {
            v[2] = 0.f;
        }

        if (high[0] == maxTmp) {
            v[0] = 1.f;
        } else if (high[1] == maxTmp) {
            v[1] = 1.f;
        } else if (high[2] == maxTmp) {
            v[2] = 1.f;
        }

        if (high[0] != minTmp && high[0] != maxTmp) {
            v[0] = (high[0] - minTmp) / (maxTmp - minTmp);
        } else if (high[1] != minTmp && high[1] != maxTmp) {
            v[1] = (high[1] - minTmp) / (maxTmp - minTmp);
        } else if (high[2] != minTmp && high[2] != maxTmp) {
            v[2] = (high[2] - minTmp) / (maxTmp - minTmp);
        }

        high[0] = v[0];
        high[1] = v[1];
        high[2] = v[2];
    } else {
        high[0] = high[1] = high[2] = 1.f;
    }

    const double xPosLow  = 0.1;
    const double xPosMed  = 0.4;
    const double xPosHigh = 0.7;

    colorCurve.resize(medSat != 0.f ? 13 : 9);
    colorCurve.at(0) = FCT_MinMaxCPoints;
    opacityCurve.resize(13);
    opacityCurve.at(0) = FCT_MinMaxCPoints;

    float h, s, l;
    int idx = 1;

    if (lowSat == 0.f) {
        if (medSat != 0.f) {
            Color::rgb2hsl(med[0], med[1], med[2], h, s, l);
        } else { // highSat can't be null if the 2 other ones are!
            Color::rgb2hsl(high[0], high[1], high[2], h, s, l);
        }
    } else {
        Color::rgb2hsl(low[0], low[1], low[2], h, s, l);
    }

    colorCurve.at(idx++) = xPosLow;
    colorCurve.at(idx++) = h;
    colorCurve.at(idx++) = 0.35;
    colorCurve.at(idx++) = 0.35;

    if (medSat != 0.f) {
        Color::rgb2hsl(med[0], med[1], med[2], h, s, l);
        colorCurve.at(idx++) = xPosMed;
        colorCurve.at(idx++) = h;
        colorCurve.at(idx++) = 0.35;
        colorCurve.at(idx++) = 0.35;
    }

    if (highSat == 0.f) {
        if (medSat != 0.f) {
            Color::rgb2hsl(med[0], med[1], med[2], h, s, l);
        } else { // lowSat can't be null if the 2 other ones are!
            Color::rgb2hsl(low[0], low[1], low[2], h, s, l);
        }
    } else {
        Color::rgb2hsl(high[0], high[1], high[2], h, s, l);
    }

    colorCurve.at(idx++) = xPosHigh;
    colorCurve.at(idx++) = h;
    colorCurve.at(idx++) = 0.35;
    colorCurve.at(idx)   = 0.35;

    opacityCurve.at(1)  = xPosLow;
    opacityCurve.at(2)  = double (lowSat);
    opacityCurve.at(3)  = 0.35;
    opacityCurve.at(4)  = 0.35;
    opacityCurve.at(5)  = xPosMed;
    opacityCurve.at(6)  = double (medSat);
    opacityCurve.at(7)  = 0.35;
    opacityCurve.at(8)  = 0.35;
    opacityCurve.at(9)  = xPosHigh;
    opacityCurve.at(10) = double (highSat);
    opacityCurve.at(11) = 0.35;
    opacityCurve.at(12) = 0.35;
}

void ColorToningParams::slidersToCurve(std::vector<double>& colorCurve, std::vector<double>& opacityCurve) const
{
    if (hlColSat.getBottom() == 0 && shadowsColSat.getBottom() == 0) { // if both opacity are null, set both curves to Linear
        colorCurve.resize(1);
        colorCurve.at(0) = FCT_Linear;
        opacityCurve.resize(1);
        opacityCurve.at(0) = FCT_Linear;
        return;
    }

    colorCurve.resize(9);
    colorCurve.at(0) = FCT_MinMaxCPoints;
    colorCurve.at(1) = 0.26 + 0.12 * double (balance) / 100.;
    colorCurve.at(2) = double (shadowsColSat.getTop()) / 360.;
    colorCurve.at(3) = 0.35;
    colorCurve.at(4) = 0.35;
    colorCurve.at(5) = 0.64 + 0.12 * double (balance) / 100.;
    colorCurve.at(6) = double (hlColSat.getTop()) / 360.;
    colorCurve.at(7) = 0.35;
    colorCurve.at(8) = 0.35;

    opacityCurve.resize(9);
    opacityCurve.at(0) = FCT_MinMaxCPoints;
    opacityCurve.at(1) = colorCurve.at(1);
    opacityCurve.at(2) = double (shadowsColSat.getBottom()) / 100.;
    opacityCurve.at(3) = 0.35;
    opacityCurve.at(4) = 0.35;
    opacityCurve.at(5) = colorCurve.at(5);
    opacityCurve.at(6) = double (hlColSat.getBottom()) / 100.;
    opacityCurve.at(7) = 0.35;
    opacityCurve.at(8) = 0.35;
}

void ColorToningParams::getCurves(ColorGradientCurve& colorCurveLUT, OpacityCurve& opacityCurveLUT, const double xyz_rgb[3][3], bool& opautili) const
{
    float satur = 0.8f;
    float lumin = 0.5f; //middle of luminance for optimization of gamut - no real importance...as we work in XYZ and gamut control

    // Transform slider values to control points
    std::vector<double> cCurve, oCurve;

    if (method == "RGBSliders" || method == "Splitlr") {
        slidersToCurve(cCurve, oCurve);
    } else if (method == "Splitco") {
        mixerToCurve(cCurve, oCurve);
    } else {
        cCurve = this->colorCurve;
        oCurve = this->opacityCurve;
    }

    if (method == "Lab") {
        if (twocolor == "Separ") {
            satur = 0.9f;
        }

        if (twocolor == "All" || twocolor == "Two") {
            satur = 0.9f;
        }

        colorCurveLUT.SetXYZ(cCurve, xyz_rgb, satur, lumin);
        opacityCurveLUT.Set(oCurve, opautili);
    } else if (method == "Splitlr" || method == "Splitco") {
        colorCurveLUT.SetXYZ(cCurve, xyz_rgb, satur, lumin);
        opacityCurveLUT.Set(oCurve, opautili);
    } else if (method.substr(0, 3) == "RGB") {
        colorCurveLUT.SetRGB(cCurve);
        opacityCurveLUT.Set(oCurve, opautili);
    }
}

SharpeningParams::SharpeningParams() :
    enabled(false),
    contrast(20.0),
    autoContrast(false),
    blurradius(0.2),
    gamma(1.0),
    radius(0.5),
    amount(200),
    threshold(20, 80, 2000, 1200, false),
    edgesonly(false),
    edges_radius(1.9),
    edges_tolerance(1800),
    halocontrol(false),
    halocontrol_amount(85),
    method("usm"),
    deconvamount(100),
    deconvradius(0.75),
    deconviter(30),
    deconvdamping(0)
{
}

bool SharpeningParams::operator ==(const SharpeningParams& other) const
{
    return
        enabled == other.enabled
        && contrast == other.contrast
        && blurradius == other.blurradius
        && gamma == other.gamma
        && radius == other.radius
        && amount == other.amount
        && threshold == other.threshold
        && autoContrast == other.autoContrast
        && edgesonly == other.edgesonly
        && edges_radius == other.edges_radius
        && edges_tolerance == other.edges_tolerance
        && halocontrol == other.halocontrol
        && halocontrol_amount == other.halocontrol_amount
        && method == other.method
        && deconvamount == other.deconvamount
        && deconvradius == other.deconvradius
        && deconviter == other.deconviter
        && deconvdamping == other.deconvdamping;
}

bool SharpeningParams::operator !=(const SharpeningParams& other) const
{
    return !(*this == other);
}

CaptureSharpeningParams::CaptureSharpeningParams() :
    enabled(false),
    autoContrast(true),
    autoRadius(true),
    contrast(10.0),
    deconvradius(0.75),
    deconvradiusOffset(0.0),
    deconviter(20),
    deconvitercheck(true)
{
}

bool CaptureSharpeningParams::operator ==(const CaptureSharpeningParams& other) const
{
    return
        enabled == other.enabled
        && contrast == other.contrast
        && autoContrast == other.autoContrast
        && autoRadius == other.autoRadius
        && deconvradius == other.deconvradius
        && deconvitercheck == other.deconvitercheck
        && deconvradiusOffset == other.deconvradiusOffset
        && deconviter == other.deconviter;
}

bool CaptureSharpeningParams::operator !=(const CaptureSharpeningParams& other) const
{
    return !(*this == other);
}

SharpenEdgeParams::SharpenEdgeParams() :
    enabled(false),
    passes(2),
    amount(50.0),
    threechannels(false)
{
}

bool SharpenEdgeParams::operator ==(const SharpenEdgeParams& other) const
{
    return
        enabled == other.enabled
        && passes == other.passes
        && amount == other.amount
        && threechannels == other.threechannels;
}

bool SharpenEdgeParams::operator !=(const SharpenEdgeParams& other) const
{
    return !(*this == other);
}

SharpenMicroParams::SharpenMicroParams() :
    enabled(false),
    matrix(false),
    amount(20.0),
    contrast(20.0),
    uniformity(5)
{
}

bool SharpenMicroParams::operator ==(const SharpenMicroParams& other) const
{
    return
        enabled == other.enabled
        && matrix == other.matrix
        && amount == other.amount
        && contrast == other.contrast
        && uniformity == other.uniformity;
}

bool SharpenMicroParams::operator !=(const SharpenMicroParams& other) const
{
    return !(*this == other);
}

VibranceParams::VibranceParams() :
    enabled(false),
    pastels(0),
    saturated(0),
    psthreshold(0, 75, false),
    protectskins(false),
    avoidcolorshift(true),
    pastsattog(true),
    skintonescurve{
    DCT_Linear
}
{
}

bool VibranceParams::operator ==(const VibranceParams& other) const
{
    return
        enabled == other.enabled
        && pastels == other.pastels
        && saturated == other.saturated
        && psthreshold == other.psthreshold
        && protectskins == other.protectskins
        && avoidcolorshift == other.avoidcolorshift
        && pastsattog == other.pastsattog
        && skintonescurve == other.skintonescurve;
}

bool VibranceParams::operator !=(const VibranceParams& other) const
{
    return !(*this == other);
}

WBParams::WBParams() :
    enabled(true),
    method("Camera"),
    temperature(6504),
    green(1.0),
    equal(1.0),
    tempBias(0.0)
{
}

bool WBParams::isPanningRelatedChange(const WBParams& other) const
{
    return !
        (enabled == other.enabled
        && ((method == "Camera" && other.method == "Camera")
        ||
        (method == other.method
        && temperature == other.temperature
        && green == other.green
        && equal == other.equal
        && tempBias == other.tempBias)
        )
        );
}

bool WBParams::operator ==(const WBParams& other) const
{
    return
        enabled == other.enabled
        && method == other.method
        && temperature == other.temperature
        && green == other.green
        && equal == other.equal
        && tempBias == other.tempBias;
}

bool WBParams::operator !=(const WBParams& other) const
{
    return !(*this == other);
}

const std::vector<WBEntry>& WBParams::getWbEntries()
{
               

    static const std::vector<WBEntry> wb_entries = {
        {"Camera",               WBEntry::Type::CAMERA,      M("TP_WBALANCE_CAMERA"),         0, 1.f,   1.f,   0.f},
        {"autitcgreen",       	 WBEntry::Type::AUTO,        M("TP_WBALANCE_AUTOITCGREEN"),   0, 1.f,    1.f,    0.f},
        {"autold",               WBEntry::Type::AUTO,        M("TP_WBALANCE_AUTOOLD"),        0, 1.f,   1.f,   0.f},
        {"Daylight",             WBEntry::Type::DAYLIGHT,    M("TP_WBALANCE_DAYLIGHT"),    5300, 1.f,   1.f,   0.f},
        {"Cloudy",               WBEntry::Type::CLOUDY,      M("TP_WBALANCE_CLOUDY"),      6200, 1.f,   1.f,   0.f},
        {"Shade",                WBEntry::Type::SHADE,       M("TP_WBALANCE_SHADE"),       7600, 1.f,   1.f,   0.f},
        {"Water 1",              WBEntry::Type::WATER,       M("TP_WBALANCE_WATER1"),     35000, 0.3f,  1.1f,  0.f},
        {"Water 2",              WBEntry::Type::WATER,       M("TP_WBALANCE_WATER2"),     48000, 0.63f, 1.38f, 0.f},
        {"Tungsten",             WBEntry::Type::TUNGSTEN,    M("TP_WBALANCE_TUNGSTEN"),    2856, 1.f,   1.f,   0.f},
        {"Fluo F1",              WBEntry::Type::FLUORESCENT, M("TP_WBALANCE_FLUO1"),       6430, 1.f,   1.f,   0.f},
        {"Fluo F2",              WBEntry::Type::FLUORESCENT, M("TP_WBALANCE_FLUO2"),       4230, 1.f,   1.f,   0.f},
        {"Fluo F3",              WBEntry::Type::FLUORESCENT, M("TP_WBALANCE_FLUO3"),       3450, 1.f,   1.f,   0.f},
        {"Fluo F4",              WBEntry::Type::FLUORESCENT, M("TP_WBALANCE_FLUO4"),       2940, 1.f,   1.f,   0.f},
        {"Fluo F5",              WBEntry::Type::FLUORESCENT, M("TP_WBALANCE_FLUO5"),       6350, 1.f,   1.f,   0.f},
        {"Fluo F6",              WBEntry::Type::FLUORESCENT, M("TP_WBALANCE_FLUO6"),       4150, 1.f,   1.f,   0.f},
        {"Fluo F7",              WBEntry::Type::FLUORESCENT, M("TP_WBALANCE_FLUO7"),       6500, 1.f,   1.f,   0.f},
        {"Fluo F8",              WBEntry::Type::FLUORESCENT, M("TP_WBALANCE_FLUO8"),       5020, 1.f,   1.f,   0.f},
        {"Fluo F9",              WBEntry::Type::FLUORESCENT, M("TP_WBALANCE_FLUO9"),       4330, 1.f,   1.f,   0.f},
        {"Fluo F10",             WBEntry::Type::FLUORESCENT, M("TP_WBALANCE_FLUO10"),      5300, 1.f,   1.f,   0.f},
        {"Fluo F11",             WBEntry::Type::FLUORESCENT, M("TP_WBALANCE_FLUO11"),      4000, 1.f,   1.f,   0.f},
        {"Fluo F12",             WBEntry::Type::FLUORESCENT, M("TP_WBALANCE_FLUO12"),      3000, 1.f,   1.f,   0.f},
        {"HMI Lamp",             WBEntry::Type::LAMP,        M("TP_WBALANCE_HMI"),         4800, 1.f,   1.f,   0.f},
        {"GTI Lamp",             WBEntry::Type::LAMP,        M("TP_WBALANCE_GTI"),         5000, 1.f,   1.f,   0.f},
        {"JudgeIII Lamp",        WBEntry::Type::LAMP,        M("TP_WBALANCE_JUDGEIII"),    5100, 1.f,   1.f,   0.f},
        {"Solux Lamp 3500K",     WBEntry::Type::LAMP,        M("TP_WBALANCE_SOLUX35"),     3480, 1.f,   1.f,   0.f},
        {"Solux Lamp 4100K",     WBEntry::Type::LAMP,        M("TP_WBALANCE_SOLUX41"),     3930, 1.f,   1.f,   0.f},
        {"Solux Lamp 4700K",     WBEntry::Type::LAMP,        M("TP_WBALANCE_SOLUX47"),     4700, 1.f,   1.f,   0.f},
        {"NG Solux Lamp 4700K",  WBEntry::Type::LAMP,        M("TP_WBALANCE_SOLUX47_NG"),  4480, 1.f,   1.f,   0.f},
        {"LED LSI Lumelex 2040", WBEntry::Type::LED,         M("TP_WBALANCE_LED_LSI"),     2970, 1.f,   1.f,   0.f},
        {"LED CRS SP12 WWMR16",  WBEntry::Type::LED,         M("TP_WBALANCE_LED_CRS"),     3050, 1.f,   1.f,   0.f},
        {"Flash 5500K",          WBEntry::Type::FLASH,       M("TP_WBALANCE_FLASH55"),     5500, 1.f,   1.f,   0.f},
        {"Flash 6000K",          WBEntry::Type::FLASH,       M("TP_WBALANCE_FLASH60"),     6000, 1.f,   1.f,   0.f},
        {"Flash 6500K",          WBEntry::Type::FLASH,       M("TP_WBALANCE_FLASH65"),     6500, 1.f,   1.f,   0.f},
        // Should remain the last one
        {"Custom",               WBEntry::Type::CUSTOM,      M("TP_WBALANCE_CUSTOM"),        0, 1.f,   1.f,   0.f}
    };
    return wb_entries;
}

ColorAppearanceParams::ColorAppearanceParams() :
    enabled(false),
    degree(90),
    autodegree(true),
    degreeout(90),
    autodegreeout(true),
    curve{
    DCT_Linear
},
    curve2{
    DCT_Linear
},
    curve3{
    DCT_Linear
},
    curveMode(TcMode::LIGHT),
    curveMode2(TcMode::LIGHT),
    curveMode3(CtcMode::CHROMA),
    surround("Average"),
    surrsrc("Average"),
    adapscen(2000.0),
    autoadapscen(true),
    ybscen(18),
    autoybscen(true),
    adaplum(16),
    badpixsl(0),
    wbmodel("RawT"),
    illum("i50"),
    algo("No"),
    contrast(0.0),
    qcontrast(0.0),
    jlight(0.0),
    qbright(0.0),
    chroma(0.0),
    schroma(0.0),
    mchroma(0.0),
    colorh(0.0),
    rstprotection(0.0),
    surrsource(false),
    gamut(true),
    datacie(false),
    tonecie(false),
    tempout(5000),
    autotempout(true),
    ybout(18),
    greenout(1.0),
    tempsc(5003),
    greensc(1.0),
    presetcat02(false)
{
}

bool ColorAppearanceParams::operator ==(const ColorAppearanceParams& other) const
{
    return
        enabled == other.enabled
        && degree == other.degree
        && autodegree == other.autodegree
        && degreeout == other.degreeout
        && autodegreeout == other.autodegreeout
        && curve == other.curve
        && curve2 == other.curve2
        && curve3 == other.curve3
        && curveMode == other.curveMode
        && curveMode2 == other.curveMode2
        && curveMode3 == other.curveMode3
        && surround == other.surround
        && surrsrc == other.surrsrc
        && adapscen == other.adapscen
        && autoadapscen == other.autoadapscen
        && ybscen == other.ybscen
        && autoybscen == other.autoybscen
        && adaplum == other.adaplum
        && badpixsl == other.badpixsl
        && wbmodel == other.wbmodel
        && illum == other.illum
        && algo == other.algo
        && contrast == other.contrast
        && qcontrast == other.qcontrast
        && jlight == other.jlight
        && qbright == other.qbright
        && chroma == other.chroma
        && schroma == other.schroma
        && mchroma == other.mchroma
        && colorh == other.colorh
        && rstprotection == other.rstprotection
        && surrsource == other.surrsource
        && gamut == other.gamut
        && datacie == other.datacie
        && tonecie == other.tonecie
        && tempout == other.tempout
        && autotempout == other.autotempout
        && ybout == other.ybout
        && greenout == other.greenout
        && tempsc == other.tempsc
        && greensc == other.greensc
        && presetcat02 == other.presetcat02;
}

bool ColorAppearanceParams::operator !=(const ColorAppearanceParams& other) const
{
    return !(*this == other);
}

DefringeParams::DefringeParams() :
    enabled(false),
    radius(2.0),
    threshold(13),
    huecurve{
    FCT_MinMaxCPoints,
    0.166666667,
    0.,
    0.35,
    0.35,
    0.347,
    0.,
    0.35,
    0.35,
    0.513667426,
    0,
    0.35,
    0.35,
    0.668944571,
    0.,
    0.35,
    0.35,
    0.8287775246,
    0.97835991,
    0.35,
    0.35,
    0.9908883827,
    0.,
    0.35,
    0.35
}
{
}

bool DefringeParams::operator ==(const DefringeParams& other) const
{
    return
        enabled == other.enabled
        && radius == other.radius
        && threshold == other.threshold
        && huecurve == other.huecurve;
}

bool DefringeParams::operator !=(const DefringeParams& other) const
{
    return !(*this == other);
}

ImpulseDenoiseParams::ImpulseDenoiseParams() :
    enabled(false),
    thresh(50)
{
}

bool ImpulseDenoiseParams::operator ==(const ImpulseDenoiseParams& other) const
{
    return
        enabled == other.enabled
        && thresh == other.thresh;
}

bool ImpulseDenoiseParams::operator !=(const ImpulseDenoiseParams& other) const
{
    return !(*this == other);
}

DirPyrDenoiseParams::DirPyrDenoiseParams() :
    lcurve{
    FCT_MinMaxCPoints,
    0.05,
    0.15,
    0.35,
    0.35,
    0.55,
    0.04,
    0.35,
    0.35
},
    cccurve{
    FCT_MinMaxCPoints,
    0.05,
    0.50,
    0.35,
    0.35,
    0.35,
    0.05,
    0.35,
    0.35
},
    enabled(false),
    enhance(false),
    median(false),
    perform(false),
    luma(0),
    Ldetail(0),
    chroma(15),
    redchro(0),
    bluechro(0),
    gamma(1.7),
    dmethod("Lab"),
    Lmethod("SLI"),
    Cmethod("MAN"),
    C2method("AUTO"),
    smethod("shal"),
    medmethod("soft"),
    methodmed("none"),
    rgbmethod("soft"),
    passes(1)
{
}

bool DirPyrDenoiseParams::operator ==(const DirPyrDenoiseParams& other) const
{
    return
        lcurve == other.lcurve
        && cccurve == other.cccurve
        && enabled == other.enabled
        && enhance == other.enhance
        && median == other.median
        && perform == other.perform
        && luma == other.luma
        && Ldetail == other.Ldetail
        && chroma == other.chroma
        && redchro == other.redchro
        && bluechro == other.bluechro
        && gamma == other.gamma
        && dmethod == other.dmethod
        && Lmethod == other.Lmethod
        && Cmethod == other.Cmethod
        && C2method == other.C2method
        && smethod == other.smethod
        && medmethod == other.medmethod
        && methodmed == other.methodmed
        && rgbmethod == other.rgbmethod
        && passes == other.passes;
}

bool DirPyrDenoiseParams::operator !=(const DirPyrDenoiseParams& other) const
{
    return !(*this == other);
}

void DirPyrDenoiseParams::getCurves(NoiseCurve &lCurve, NoiseCurve &cCurve) const
{
    lCurve.Set(this->lcurve);
    cCurve.Set(this->cccurve);
}

EPDParams::EPDParams() :
    enabled(false),
    strength(0.5),
    gamma(1.0),
    edgeStopping(1.4),
    scale(1.0),
    reweightingIterates(0)
{
}

bool EPDParams::operator ==(const EPDParams& other) const
{
    return
        enabled == other.enabled
        && strength == other.strength
        && gamma == other.gamma
        && edgeStopping == other.edgeStopping
        && scale == other.scale
        && reweightingIterates == other.reweightingIterates;
}

bool EPDParams::operator !=(const EPDParams& other) const
{
    return !(*this == other);
}

FattalToneMappingParams::FattalToneMappingParams() :
    enabled(false),
    threshold(30),
    amount(20),
    anchor(50)
{
}

bool FattalToneMappingParams::operator ==(const FattalToneMappingParams& other) const
{
    return
        enabled == other.enabled
        && threshold == other.threshold
        && amount == other.amount
        && anchor == other.anchor;
}

bool FattalToneMappingParams::operator !=(const FattalToneMappingParams& other) const
{
    return !(*this == other);
}

SHParams::SHParams() :
    enabled(false),
    highlights(0),
    htonalwidth(70),
    shadows(0),
    stonalwidth(30),
    radius(40),
    lab(false)
{
}

bool SHParams::operator ==(const SHParams& other) const
{
    return
        enabled == other.enabled
        && highlights == other.highlights
        && htonalwidth == other.htonalwidth
        && shadows == other.shadows
        && stonalwidth == other.stonalwidth
        && radius == other.radius
        && lab == other.lab;
}

bool SHParams::operator !=(const SHParams& other) const
{
    return !(*this == other);
}

CropParams::CropParams() :
    enabled(false),
    x(-1),
    y(-1),
    w(15000),
    h(15000),
    fixratio(true),
    ratio("As Image"),
    orientation("As Image"),
    guide("Frame")
{
}

bool CropParams::operator ==(const CropParams& other) const
{
    return
        enabled == other.enabled
        && x == other.x
        && y == other.y
        && w == other.w
        && h == other.h
        && fixratio == other.fixratio
        && ratio == other.ratio
        && orientation == other.orientation
        && guide == other.guide;
}

bool CropParams::operator !=(const CropParams& other) const
{
    return !(*this == other);
}

void CropParams::mapToResized(int resizedWidth, int resizedHeight, int scale, int& x1, int& x2, int& y1, int& y2) const
{
    x1 = 0, x2 = resizedWidth, y1 = 0, y2 = resizedHeight;

    if (enabled) {
        x1 = min(resizedWidth - 1, max(0, x / scale));
        y1 = min(resizedHeight - 1, max(0, y / scale));
        x2 = min(resizedWidth, max(0, (x + w) / scale));
        y2 = min(resizedHeight, max(0, (y + h) / scale));
    }
}

CoarseTransformParams::CoarseTransformParams() :
    rotate(0),
    hflip(false),
    vflip(false)
{
}

bool CoarseTransformParams::operator ==(const CoarseTransformParams& other) const
{
    return
        rotate == other.rotate
        && hflip == other.hflip
        && vflip == other.vflip;
}

bool CoarseTransformParams::operator !=(const CoarseTransformParams& other) const
{
    return !(*this == other);
}

CommonTransformParams::CommonTransformParams() :
    method("log"),
    autofill(true)
{
}

bool CommonTransformParams::operator ==(const CommonTransformParams& other) const
{
    return method == other.method && autofill == other.autofill;
}

bool CommonTransformParams::operator !=(const CommonTransformParams& other) const
{
    return !(*this == other);
}

RotateParams::RotateParams() :
    degree(0.0)
{
}

bool RotateParams::operator ==(const RotateParams& other) const
{
    return degree == other.degree;
}

bool RotateParams::operator !=(const RotateParams& other) const
{
    return !(*this == other);
}

DistortionParams::DistortionParams() :
    amount(0.0)
{
}

bool DistortionParams::operator ==(const DistortionParams& other) const
{
    return amount == other.amount;
}

bool DistortionParams::operator !=(const DistortionParams& other) const
{
    return !(*this == other);
}

LensProfParams::LensProfParams() :
    lcMode(LcMode::NONE),
    useDist(true),
    useVign(true),
    useCA(false)
{
}

bool LensProfParams::operator ==(const LensProfParams& other) const
{
    return
        lcMode == other.lcMode
        && lcpFile == other.lcpFile
        && useCA == other.useCA
        && lfCameraMake == other.lfCameraMake
        && lfCameraModel == other.lfCameraModel
        && lfLens == other.lfLens
        && useDist == other.useDist
        && useVign == other.useVign;
}

bool LensProfParams::operator !=(const LensProfParams& other) const
{
    return !(*this == other);
}

bool LensProfParams::useLensfun() const
{
    return lcMode == LcMode::LENSFUNAUTOMATCH || lcMode == LcMode::LENSFUNMANUAL;
}

bool LensProfParams::lfAutoMatch() const
{
    return lcMode == LcMode::LENSFUNAUTOMATCH;
}

bool LensProfParams::useLcp() const
{
    return lcMode == LcMode::LCP && lcpFile.length() > 0;
}

bool LensProfParams::lfManual() const
{
    return lcMode == LcMode::LENSFUNMANUAL;
}

const std::vector<const char*>& LensProfParams::getMethodStrings() const
{
    static const std::vector<const char*> method_strings = {
        "none",
        "lfauto",
        "lfmanual",
        "lcp"
    };
    return method_strings;
}

Glib::ustring LensProfParams::getMethodString(LcMode mode) const
{
    return getMethodStrings()[toUnderlying(mode)];
}

LensProfParams::LcMode LensProfParams::getMethodNumber(const Glib::ustring& mode) const
{
    for (std::vector<const char*>::size_type i = 0; i < getMethodStrings().size(); ++i) {
        if (getMethodStrings()[i] == mode) {
            return static_cast<LcMode>(i);
        }
    }

    return LcMode::NONE;
}

PerspectiveParams::PerspectiveParams() :
    horizontal(0.0),
    vertical(0.0)
{
}

bool PerspectiveParams::operator ==(const PerspectiveParams& other) const
{
    return
        horizontal == other.horizontal
        && vertical == other.vertical;
}

bool PerspectiveParams::operator !=(const PerspectiveParams& other) const
{
    return !(*this == other);
}

GradientParams::GradientParams() :
    enabled(false),
    degree(0.0),
    feather(25),
    strength(0.60),
    centerX(0),
    centerY(0)
{
}

bool GradientParams::operator ==(const GradientParams& other) const
{
    return
        enabled == other.enabled
        && degree == other.degree
        && feather == other.feather
        && strength == other.strength
        && centerX == other.centerX
        && centerY == other.centerY;
}

bool GradientParams::operator !=(const GradientParams& other) const
{
    return !(*this == other);
}

PCVignetteParams::PCVignetteParams() :
    enabled(false),
    strength(0.60),
    feather(50),
    roundness(50)
{
}

bool PCVignetteParams::operator ==(const PCVignetteParams& other) const
{
    return
        enabled == other.enabled
        && strength == other.strength
        && feather == other.feather
        && roundness == other.roundness;
}

bool PCVignetteParams::operator !=(const PCVignetteParams& other) const
{
    return !(*this == other);
}

VignettingParams::VignettingParams() :
    amount(0),
    radius(50),
    strength(1),
    centerX(0),
    centerY(0)
{
}

bool VignettingParams::operator ==(const VignettingParams& other) const
{
    return
        amount == other.amount
        && radius == other.radius
        && strength == other.strength
        && centerX == other.centerX
        && centerY == other.centerY;
}

bool VignettingParams::operator !=(const VignettingParams& other) const
{
    return !(*this == other);
}

ChannelMixerParams::ChannelMixerParams() :
    enabled(false),
    red{
        1000,
    0,
    0
},
    green{
    0,
        1000,
    0
},
    blue{
    0,
    0,
        1000
}
{
}

bool ChannelMixerParams::operator ==(const ChannelMixerParams& other) const
{
    if (enabled != other.enabled) {
        return false;
    }

    for (unsigned int i = 0; i < 3; ++i) {
        if (
            red[i] != other.red[i]
            || green[i] != other.green[i]
            || blue[i] != other.blue[i]
        ) {
            return false;
        }
    }

    return true;
}

bool ChannelMixerParams::operator !=(const ChannelMixerParams& other) const
{
    return !(*this == other);
}

BlackWhiteParams::BlackWhiteParams() :
    beforeCurve{
    DCT_Linear
},
    beforeCurveMode(BlackWhiteParams::TcMode::STD_BW),
    afterCurve{
    DCT_Linear
},
    afterCurveMode(BlackWhiteParams::TcMode::STD_BW),
    algo("SP"),
    luminanceCurve{
    FCT_Linear
},
    autoc(false),
    enabledcc(true),
    enabled(false),
    filter("None"),
    setting("RGB-Rel"),
    method("Desaturation"),
    mixerRed(33),
    mixerOrange(33),
    mixerYellow(33),
    mixerGreen(33),
    mixerCyan(33),
    mixerBlue(33),
    mixerMagenta(33),
    mixerPurple(33),
    gammaRed(0),
    gammaGreen(0),
    gammaBlue(0)
{
}

bool BlackWhiteParams::operator ==(const BlackWhiteParams& other) const
{
    return
        beforeCurve == other.beforeCurve
        && beforeCurveMode == other.beforeCurveMode
        && afterCurve == other.afterCurve
        && afterCurveMode == other.afterCurveMode
        && algo == other.algo
        && luminanceCurve == other.luminanceCurve
        && autoc == other.autoc
        && enabledcc == other.enabledcc
        && enabled == other.enabled
        && filter == other.filter
        && setting == other.setting
        && method == other.method
        && mixerRed == other.mixerRed
        && mixerOrange == other.mixerOrange
        && mixerYellow == other.mixerYellow
        && mixerGreen == other.mixerGreen
        && mixerCyan == other.mixerCyan
        && mixerBlue == other.mixerBlue
        && mixerMagenta == other.mixerMagenta
        && mixerPurple == other.mixerPurple
        && gammaRed == other.gammaRed
        && gammaGreen == other.gammaGreen
        && gammaBlue == other.gammaBlue;
}

bool BlackWhiteParams::operator !=(const BlackWhiteParams& other) const
{
    return !(*this == other);
}

CACorrParams::CACorrParams() :
    red(0.0),
    blue(0.0)
{
}

bool CACorrParams::operator ==(const CACorrParams& other) const
{
    return
        red == other.red
        && blue == other.blue;
}

bool CACorrParams::operator !=(const CACorrParams& other) const
{
    return !(*this == other);
}

ResizeParams::ResizeParams() :
    enabled(false),
    scale(1.0),
    appliesTo("Cropped area"),
    method("Lanczos"),
    dataspec(3),
    width(900),
    height(900),
    allowUpscaling(false)
{
}

bool ResizeParams::operator ==(const ResizeParams& other) const
{
    return
        enabled == other.enabled
        && scale == other.scale
        && appliesTo == other.appliesTo
        && method == other.method
        && dataspec == other.dataspec
        && width == other.width
        && height == other.height
        && allowUpscaling == other.allowUpscaling;
}

bool ResizeParams::operator !=(const ResizeParams& other) const
{
    return !(*this == other);
}

const Glib::ustring ColorManagementParams::NoICMString = Glib::ustring("No ICM: sRGB output");

ColorManagementParams::ColorManagementParams() :
    inputProfile("(cameraICC)"),
    toneCurve(false),
    applyLookTable(false),
    applyBaselineExposureOffset(true),
    applyHueSatMap(true),
    dcpIlluminant(0),
    workingProfile("ProPhoto"),
    workingTRC("none"),
    workingTRCGamma(2.4),
    workingTRCSlope(12.92310),
    outputProfile(options.rtSettings.srgb),
    outputIntent(RI_RELATIVE),
    outputBPC(true)
{
}

bool ColorManagementParams::operator ==(const ColorManagementParams& other) const
{
    return
        inputProfile == other.inputProfile
        && toneCurve == other.toneCurve
        && applyLookTable == other.applyLookTable
        && applyBaselineExposureOffset == other.applyBaselineExposureOffset
        && applyHueSatMap == other.applyHueSatMap
        && dcpIlluminant == other.dcpIlluminant
        && workingProfile == other.workingProfile
        && workingTRC == other.workingTRC
        && workingTRCGamma == other.workingTRCGamma
        && workingTRCSlope == other.workingTRCSlope
        && outputProfile == other.outputProfile
        && outputIntent == other.outputIntent
        && outputBPC == other.outputBPC;
}

bool ColorManagementParams::operator !=(const ColorManagementParams& other) const
{
    return !(*this == other);
}

WaveletParams::WaveletParams() :
    ccwcurve{
<<<<<<< HEAD
    static_cast<double>(FCT_MinMaxCPoints),
    0.0,
    0.25,
    0.35,
    0.35,
    0.50,
    0.75,
    0.35,
    0.35,
    0.90,
    0.0,
    0.35,
    0.35
},
=======
        static_cast<double>(FCT_MinMaxCPoints),
        0.0,
        0.25,
        0.35,
        0.35,
        0.50,
        0.75,
        0.35,
        0.35,
        0.90,
        0.0,
        0.35,
        0.35
    },
    blcurve{
        static_cast<double>(FCT_MinMaxCPoints),
0.0, 0.0, 0.0, 0.35, 0.5, 0., 0.35, 0.35, 1.0, 0.0, 0.35, 0.35
/*        0.0,
        0.75,
        0.35,
        0.35,
        1.0,
        0.75,
        0.35,
        0.35*/
    },
>>>>>>> bae1897b
    opacityCurveRG{
    static_cast<double>(FCT_MinMaxCPoints),
    0.0,
    0.50,
    0.35,
    0.35,
    1.00,
    0.50,
    0.35,
    0.35
},
    opacityCurveBY{
    static_cast<double>(FCT_MinMaxCPoints),
    0.0,
    0.50,
    0.35,
    0.35,
    1.00,
    0.50,
    0.35,
    0.35
},
    opacityCurveW{
    static_cast<double>(FCT_MinMaxCPoints),
    0.00,
    0.35,
    0.35,
    0.00,
    0.35,
    0.75,
    0.35,
    0.35,
    0.60,
    0.75,
    0.35,
    0.35,
    1.00,
    0.35,
    0.00,
    0.00
},
    opacityCurveWL{
    static_cast<double>(FCT_MinMaxCPoints),
    0.0,
    0.50,
    0.35,
    0.35,
    1.00,
    0.50,
    0.35,
    0.35
},
    hhcurve{
    FCT_Linear
},
    Chcurve{
    FCT_Linear
},
    wavclCurve {
    DCT_Linear
},
    enabled(false),
    median(false),
    medianlev(false),
    linkedg(true),
    cbenab(false),
    greenlow(0),
    bluelow(0),
    greenmed(0),
    bluemed(0),
    greenhigh(0),
    bluehigh(0),
    mergeL(40.),
    mergeC(20.),
    softrad(0.),
    softradend(0.),
    lipst(false),
    avoid(false),
    showmask(false),
    oldsh(true),
    tmr(false),
    strength(100),
    balance(0),
    iter(0),
    expcontrast(false),
    expchroma(false),
    c{},
    ch{},
    expedge(false),
    expbl(false),
    expresid(false),
    expfinal(false),
    exptoning(false),
    expnoise(false),
    expclari(false),
    Lmethod(4),
    CLmethod("all"),
    Backmethod("grey"),
    Tilesmethod("full"),
    daubcoeffmethod("4_"),
    CHmethod("without"),
    Medgreinf("less"),
    ushamethod("clari"),
    CHSLmethod("SL"),
    EDmethod("CU"),
    NPmethod("none"),
    BAmethod("none"),
    TMmethod("cont"),
    Dirmethod("all"),
    HSmethod("with"),
    sigma(1.0),
    offset(1.0),
    rescon(0),
    resconH(0),
    reschro(0),
    resblur(0),
    resblurc(0),
    tmrs(0),
    edgs(1.4),
    scale(1.),
    gamma(1),
    sup(0),
    sky(0.0),
    thres(7),
    chroma(5),
    chro(0),
    threshold(5),
    threshold2(4),
    edgedetect(90),
    edgedetectthr(20),
    edgedetectthr2(0),
    edgesensi(60),
    edgeampli(10),
    contrast(0),
    edgrad(15),
    edgval(0),
    edgthresh(10),
    thr(30),
    thrH(70),
    radius(40),
    skinprotect(0.0),
    chrwav(0.),
    bluwav(50.0),
    hueskin(-5, 25, 170, 120, false),
    hueskin2(-260, -250, -130, -140, false),
    hllev(50, 75, 100, 98, false),
    bllev(0, 2, 50, 25, false),
    pastlev(0, 2, 30, 20, false),
    satlev(30, 45, 130, 100, false),
    edgcont(0, 10, 75, 40, false),
    level0noise(0, 0, false),
    level1noise(0, 0, false),
    level2noise(0, 0, false),
    level3noise(0, 0, false)
{
}

bool WaveletParams::operator ==(const WaveletParams& other) const
{
    return
        ccwcurve == other.ccwcurve
        && blcurve == other.blcurve
        && opacityCurveRG == other.opacityCurveRG
        && opacityCurveBY == other.opacityCurveBY
        && opacityCurveW == other.opacityCurveW
        && opacityCurveWL == other.opacityCurveWL
        && hhcurve == other.hhcurve
        && Chcurve == other.Chcurve
        && wavclCurve == other.wavclCurve
        && enabled == other.enabled
        && median == other.median
        && medianlev == other.medianlev
        && linkedg == other.linkedg
        && cbenab == other.cbenab
        && greenlow == other.greenlow
        && bluelow == other.bluelow
        && greenmed == other.greenmed
        && bluemed == other.bluemed
        && greenhigh == other.greenhigh
        && bluehigh == other.bluehigh
        && mergeL == other.mergeL
        && mergeC == other.mergeC
        && softrad == other.softrad
        && softradend == other.softradend
        && lipst == other.lipst
        && avoid == other.avoid
        && showmask == other.showmask
        && oldsh == other.oldsh
        && tmr == other.tmr
        && strength == other.strength
        && balance == other.balance
        && iter == other.iter
        && expcontrast == other.expcontrast
        && expchroma == other.expchroma
        && [this, &other]() -> bool {
            for (unsigned int i = 0; i < 9; ++i)
            {
                if (c[i] != other.c[i] || ch[i] != other.ch[i]) {
                    return false;
                }
            }

            return true;
        }()
        && expedge == other.expedge
        && expbl == other.expbl
        && expresid == other.expresid
        && expfinal == other.expfinal
        && expclari == other.expclari
        && exptoning == other.exptoning
        && expnoise == other.expnoise
        && Lmethod == other.Lmethod
        && CLmethod == other.CLmethod
        && Backmethod == other.Backmethod
        && Tilesmethod == other.Tilesmethod
        && daubcoeffmethod == other.daubcoeffmethod
        && CHmethod == other.CHmethod
        && Medgreinf == other.Medgreinf
        && ushamethod == other.ushamethod
        && CHSLmethod == other.CHSLmethod
        && EDmethod == other.EDmethod
        && NPmethod == other.NPmethod
        && BAmethod == other.BAmethod
        && TMmethod == other.TMmethod
        && Dirmethod == other.Dirmethod
        && HSmethod == other.HSmethod
        && sigma == other.sigma
        && offset == other.offset
        && rescon == other.rescon
        && resconH == other.resconH
        && reschro == other.reschro
        && resblur == other.resblur
        && resblurc == other.resblurc
        && tmrs == other.tmrs
        && edgs == other.edgs
        && scale == other.scale
        && gamma == other.gamma
        && sup == other.sup
        && sky == other.sky
        && thres == other.thres
        && chroma == other.chroma
        && chro == other.chro
        && threshold == other.threshold
        && threshold2 == other.threshold2
        && edgedetect == other.edgedetect
        && edgedetectthr == other.edgedetectthr
        && edgedetectthr2 == other.edgedetectthr2
        && edgesensi == other.edgesensi
        && edgeampli == other.edgeampli
        && contrast == other.contrast
        && edgrad == other.edgrad
        && edgval == other.edgval
        && edgthresh == other.edgthresh
        && thr == other.thr
        && thrH == other.thrH
        && radius == other.radius
        && skinprotect == other.skinprotect
        && chrwav == other.chrwav
        && bluwav == other.bluwav
        && hueskin == other.hueskin
        && hueskin2 == other.hueskin2
        && hllev == other.hllev
        && bllev == other.bllev
        && pastlev == other.pastlev
        && satlev == other.satlev
        && edgcont == other.edgcont
        && level0noise == other.level0noise
        && level1noise == other.level1noise
        && level2noise == other.level2noise
        && level3noise == other.level3noise;
}

bool WaveletParams::operator !=(const WaveletParams& other) const
{
    return !(*this == other);
}

void WaveletParams::getCurves(
    WavCurve& cCurve,
    Wavblcurve& tCurve,
    WavOpacityCurveRG& opacityCurveLUTRG,
    WavOpacityCurveBY& opacityCurveLUTBY,
    WavOpacityCurveW& opacityCurveLUTW,
    WavOpacityCurveWL& opacityCurveLUTWL
) const
{
    cCurve.Set(this->ccwcurve);
    tCurve.Set(this->blcurve);
    opacityCurveLUTRG.Set(this->opacityCurveRG);
    opacityCurveLUTBY.Set(this->opacityCurveBY);
    opacityCurveLUTW.Set(this->opacityCurveW);
    opacityCurveLUTWL.Set(this->opacityCurveWL);

}

LocallabParams::LocallabSpot::LocallabSpot() :
    // Control spot settings
    id(1),
    name(""),
    isvisible(true),
    shape("ELI"),
    spotMethod("norm"),
    wavMethod("D4"),
//    mergeMethod("none"),
    sensiexclu(12),
    structexclu(0),
    struc(4.0),
    shapeMethod("IND"),
    locX(150),
    locXL(150),
    locY(150),
    locYT(150),
    centerX(0),
    centerY(0),
    circrad(18),
    qualityMethod("enh"),
    complexMethod("mod"),
    transit(60.),
    feather(25.),
    thresh(2.0),
    iter(2.0),
    balan(1.0),
    balanh(1.0),
    colorde(5.0),
    transitweak(1.0),
    transitgrad(0.0),
    avoid(false),
    recurs(false),
    laplac(false),
    deltae(true),
    shortc(false),
    savrest(false),
    scopemask(60),
    lumask(10),
    // Color & Light
    expcolor(false),
    curvactiv(false),
    lightness(0),
    contrast(0),
    chroma(0),
    labgridALow(0.0),
    labgridBLow(0.0),
    labgridAHigh(0.0),
    labgridBHigh(0.0),
    labgridALowmerg(0.0),
    labgridBLowmerg(0.0),
    labgridAHighmerg(-3500.0),
    labgridBHighmerg(-4600.0),
    strengthgrid(30),
    sensi(15),
    structcol(0),
    strcol(0.),
    strcolab(0.),
    strcolh(0.),
    angcol(0.),
    blurcolde(5),
    blurcol(0.2),
    contcol(0.),
    blendmaskcol(0),
    radmaskcol(0.0),
    chromaskcol(0.0),
    gammaskcol(1.0),
    slomaskcol(0.0),
    shadmaskcol(0),
    strumaskcol(0.),
    lapmaskcol(0.0),
    qualitycurveMethod("none"),
    gridMethod("one"),
    merMethod("mone"),
    toneMethod("fou"),
    mergecolMethod("one"),
    llcurve{(double)DCT_NURBS, 0.0, 0.0, 1.0, 1.0},
    lccurve{(double)DCT_NURBS, 0.0, 0.0, 1.0, 1.0},
    cccurve{(double)DCT_NURBS, 0.0, 0.0, 1.0, 1.0},
    clcurve{(double)DCT_NURBS, 0.0, 0.0, 1.0, 1.0},
    rgbcurve{(double)DCT_NURBS, 0.0, 0.0, 1.0, 1.0},
    LHcurve{(double)FCT_MinMaxCPoints, 0.0, 0.50, 0.35, 0.35, 0.166, 0.50, 0.35, 0.35, 0.333, 0.50, 0.35, 0.35, 0.50, 0.50, 0.35, 0.35, 0.666, 0.50, 0.35, 0.35, 0.833, 0.50, 0.35, 0.35},
    HHcurve{(double)FCT_MinMaxCPoints, 0.0, 0.50, 0.35, 0.35, 0.166, 0.50, 0.35, 0.35, 0.333, 0.50, 0.35, 0.35, 0.50, 0.50, 0.35, 0.35, 0.666, 0.50, 0.35, 0.35, 0.833, 0.50, 0.35, 0.35},
    invers(false),
    special(false),
    toolcol(true),
    enaColorMask(false),
    fftColorMask(false),
    CCmaskcurve{(double)FCT_MinMaxCPoints, 0.0, 1.0, 0.35, 0.35, 0.50, 1.0, 0.35, 0.35, 1.00, 1.0, 0.35, 0.35 },
    LLmaskcurve{(double)FCT_MinMaxCPoints, 0.0, 1.0, 0.35, 0.35, 0.50, 1.0, 0.35, 0.35, 1.00, 1.0, 0.35, 0.35 },
    HHmaskcurve{(double)FCT_MinMaxCPoints, 0.0, 1.0, 0.35, 0.35, 0.50, 1.0, 0.35, 0.35, 1.00, 1.0, 0.35, 0.35 },
//    HHhmaskcurve{(double)FCT_MinMaxCPoints, 0.0, 1.0, 0.35, 0.35, 0.50, 1.0, 0.35, 0.35, 1.00, 1.0, 0.35, 0.35 },
    HHhmaskcurve{(double)FCT_MinMaxCPoints, 0.0, 0.5, 0.35, 0.35, 0.50, 0.5, 0.35, 0.35, 1.00, 0.5, 0.35, 0.35 },
    softradiuscol(0.0),
    opacol(60.0),
    mercol(18.0),
    merlucol(32.0),
    conthrcol(0.0),
    Lmaskcurve{(double)DCT_NURBS, 0.0, 0.0, 1.0, 1.0},
    LLmaskcolcurvewav{(double)FCT_MinMaxCPoints, 0.0, 0.5, 0.35, 0.35, 1., 0.5, 0.35, 0.35},
    csthresholdcol(0, 0, 6, 5, false),
    // Exposure
    expexpose(false),
    expcomp(0.0),
    hlcompr(0),
    hlcomprthresh(0),
    black(0),
    shadex(0),
    shcompr(50),
    expchroma(30),
    sensiex(15),
    structexp(0),
    blurexpde(5),
    strexp(0.),
    angexp(0.),
    excurve{(double)DCT_NURBS, 0.0, 0.0, 1.0, 1.0},
    inversex(false),
    enaExpMask(false),
    enaExpMaskaft(false),
    CCmaskexpcurve{(double)FCT_MinMaxCPoints,0.0, 1.0, 0.35, 0.35, 0.50, 1.0, 0.35, 0.35, 1.0, 1.0, 0.35, 0.35 },
    LLmaskexpcurve{(double)FCT_MinMaxCPoints, 0.0, 1.0, 0.35, 0.35, 0.50, 1.0, 0.35, 0.35, 1.0, 1.0, 0.35, 0.35},
    HHmaskexpcurve{(double)FCT_MinMaxCPoints, 0.0, 1.0, 0.35, 0.35, 0.50, 1.0, 0.35, 0.35, 1.0, 1.0, 0.35, 0.35},
    blendmaskexp(0),
    radmaskexp(0.0),
    chromaskexp(0.0),
    gammaskexp(1.0),
    slomaskexp(0.0),
    lapmaskexp(0.0),
    strmaskexp(0.0),
    angmaskexp(0.0),
    softradiusexp(0.0),
    Lmaskexpcurve{(double)DCT_NURBS, 0.0, 0.0, 1.0, 1.0},
    expMethod("std"),
    exnoiseMethod("none"),
    laplacexp(0.0),
    balanexp(1.0),
    linear(0.3),
    gamm(0.4),
    fatamount(1.0),
    fatdetail(40.0),
    fatanchor(1.0),
    fatlevel(1.),
    // Shadow highlight
    shMethod("std"),
    multsh{0, 0, 0, 0, 0},
    expshadhigh(false),
    highlights(0),
    h_tonalwidth(70),
    shadows(0),
    s_tonalwidth(30),
    sh_radius(40),
    sensihs(15),
    enaSHMask(false),
    CCmaskSHcurve{(double)FCT_MinMaxCPoints, 0.0, 1.0, 0.35, 0.35, 0.50, 1.0, 0.35, 0.35, 1.0, 1.0, 0.35, 0.35 },
    LLmaskSHcurve{(double)FCT_MinMaxCPoints, 0.0, 1.0, 0.35, 0.35, 0.50, 1.0, 0.35, 0.35, 1.0, 1.0, 0.35, 0.35},
    HHmaskSHcurve{(double)FCT_MinMaxCPoints, 0.0, 1.0, 0.35, 0.35, 0.50, 1.0, 0.35, 0.35, 1.0, 1.0, 0.35, 0.35},
    blendmaskSH(0),
    radmaskSH(0.0),
    blurSHde(5),
    strSH(0.),
    angSH(0.),
    inverssh(false),
    chromaskSH(0.0),
    gammaskSH(1.0),
    slomaskSH(0.0),
    lapmaskSH(0.0),
    detailSH(0),
    LmaskSHcurve{(double)DCT_NURBS, 0.0, 0.0, 1.0, 1.0},
    fatamountSH(1.0),
    fatanchorSH(50.0),
    gamSH(2.4),
    sloSH(12.92),
    // Vibrance
    expvibrance(false),
    saturated(0),
    pastels(0),
    warm(0),
    psthreshold({0, 75, false}),
    protectskins(false),
    avoidcolorshift(true),
    pastsattog(true),
    sensiv(15),
    skintonescurve{(double)DCT_Linear},
    CCmaskvibcurve{(double)FCT_MinMaxCPoints, 0.0, 1.0, 0.35, 0.35, 0.50, 1.0, 0.35, 0.35, 1.0, 1.0, 0.35, 0.35 },
    LLmaskvibcurve{(double)FCT_MinMaxCPoints, 0.0, 1.0, 0.35, 0.35, 0.50, 1.0, 0.35, 0.35, 1.0, 1.0, 0.35, 0.35},
    HHmaskvibcurve{(double)FCT_MinMaxCPoints, 0.0, 1.0, 0.35, 0.35, 0.50, 1.0, 0.35, 0.35, 1.0, 1.0, 0.35, 0.35},
    enavibMask(false),
    blendmaskvib(0),
    radmaskvib(0.0),
    chromaskvib(0.0),
    gammaskvib(1.0),
    slomaskvib(0.0),
    lapmaskvib(0.0),
    strvib(0.0),
    strvibab(0.0),
    strvibh(0.0),
    angvib(0.0),
    Lmaskvibcurve{(double)DCT_NURBS, 0.0, 0.0, 1.0, 1.0},
    // Soft Light
    expsoft(false),
    streng(0),
    sensisf(15),
    laplace(25.),
    softMethod("soft"),
    // Blur & Noise
    expblur(false),
    radius(1.5),
    strength(0),
    sensibn(40),
    itera(1),
    guidbl(0),
    strbl(50),
    isogr(400),
    strengr(0),
    scalegr(100),
    epsbl(0),
    blMethod("guid"),
    chroMethod("lum"),
    blurMethod("norm"),
    medMethod("33"),
    activlum(true),
    CCmaskblcurve{(double)FCT_MinMaxCPoints, 0.0, 1.0, 0.35, 0.35, 0.50, 1.0, 0.35, 0.35, 1.0, 1.0, 0.35, 0.35 },
    LLmaskblcurve{(double)FCT_MinMaxCPoints, 0.0, 1.0, 0.35, 0.35, 0.50, 1.0, 0.35, 0.35, 1.0, 1.0, 0.35, 0.35},
    HHmaskblcurve{(double)FCT_MinMaxCPoints, 0.0, 1.0, 0.35, 0.35, 0.50, 1.0, 0.35, 0.35, 1.0, 1.0, 0.35, 0.35},
    enablMask(false),
    fftwbl(false),
    toolbl(false),
    blendmaskbl(0),
    radmaskbl(0.0),
    chromaskbl(0.0),
    gammaskbl(1.0),
    slomaskbl(0.0),
    lapmaskbl(0.0),
    shadmaskbl(0),
    strumaskbl(0.),
    Lmaskblcurve{(double)DCT_NURBS, 0.0, 0.0, 1.0, 1.0},
    LLmaskblcurvewav{(double)FCT_MinMaxCPoints, 0.0, 0.5, 0.35, 0.35, 1., 0.5, 0.35, 0.35},
    csthresholdblur(0, 0, 6, 5, false),
    // Tone Mapping
    exptonemap(false),
    stren(0.5),
    gamma(1.0),
    estop(1.4),
    scaltm(1.0),
    rewei(0),
    satur(0.),
    sensitm(19),
    softradiustm(0.0),
    amount(95.),
    equiltm(true),
    CCmasktmcurve{(double)FCT_MinMaxCPoints, 0.0, 1.0, 0.35, 0.35, 0.50, 1.0, 0.35, 0.35, 1.0, 1.0, 0.35, 0.35 },
    LLmasktmcurve{(double)FCT_MinMaxCPoints, 0.0, 1.0, 0.35, 0.35, 0.50, 1.0, 0.35, 0.35, 1.0, 1.0, 0.35, 0.35},
    HHmasktmcurve{(double)FCT_MinMaxCPoints, 0.0, 1.0, 0.35, 0.35, 0.50, 1.0, 0.35, 0.35, 1.0, 1.0, 0.35, 0.35},
    enatmMask(false),
    enatmMaskaft(false),
    blendmasktm(0),
    radmasktm(0.0),
    chromasktm(0.0),
    gammasktm(1.0),
    slomasktm(0.0),
    lapmasktm(0.0),
    Lmasktmcurve{(double)DCT_NURBS, 0.0, 0.0, 1.0, 1.0},
    // Retinex
    expreti(false),
    retinexMethod("high"),
    str(0.2),
    chrrt(0.0),
    neigh(50.0),
    vart(150.0),
    offs(0.0),
    dehaz(0),
    depth(25),
    sensih(60),
    localTgaincurve{(double)FCT_MinMaxCPoints, 0.0, 0.12, 0.35, 0.35, 0.70, 0.50, 0.35, 0.35, 1.00, 0.12, 0.35, 0.35},
    localTtranscurve{(double)FCT_MinMaxCPoints, 0.0, 0.50, 0.35, 0.35, 0.5, 0.5, 0.35, 0.35, 1.00, 0.50, 0.35, 0.35},
    inversret(false),
    equilret(true),
    loglin(false),
    lumonly(false),
    softradiusret(40.0),
    CCmaskreticurve{(double)FCT_MinMaxCPoints, 0.0, 1.0, 0.35, 0.35, 0.50, 1.0, 0.35, 0.35, 1.0, 1.0, 0.35, 0.35 },
    LLmaskreticurve{(double)FCT_MinMaxCPoints, 0.0, 1.0, 0.35, 0.35, 0.50, 1.0, 0.35, 0.35, 1.0, 1.0, 0.35, 0.35},
    HHmaskreticurve{(double)FCT_MinMaxCPoints, 0.0, 1.0, 0.35, 0.35, 0.50, 1.0, 0.35, 0.35, 1.0, 1.0, 0.35, 0.35},
    enaretiMask(false),
    enaretiMasktmap(true),
    blendmaskreti(0),
    radmaskreti(0.0),
    chromaskreti(0.0),
    gammaskreti(1.0),
    slomaskreti(0.0),
    lapmaskreti(0.0),
    scalereti(2.0),
    darkness(2.0),
    lightnessreti(1.0),
    limd(8.0),
    cliptm(1.0),
    fftwreti(false),
    Lmaskreticurve{(double)DCT_NURBS, 0.0, 0.0, 1.0, 1.0},
    // Sharpening
    expsharp(false),
    sharcontrast(20),
    sharradius(0.75),
    sharamount(100),
    shardamping(0),
    shariter(30),
    sharblur(0.2),
    sensisha(19),
    inverssha(false),
    // Local Contrast
    expcontrast(false),
    lcradius(80),
    lcamount(0.0),
    lcdarkness(1.0),
    lclightness(1.0),
    levelwav(4),
    residcont(0.0),
    residblur(0.0),
    levelblur(0.0),
    residchro(0.0),
    residcomp(0.0),
    sigma(1.0),
    offset(1.0),
    threswav(1.4),
    chromalev(1.0),
    chromablu(1.0),
    fatdet(40.0),
    fatanch(50.0),
    fatres(0.0),
    clarilres(0.0),
    claricres(0.0),
    clarisoft(1.0),
    strwav(0.0),
    angwav(0.0),
    strengthw(0.0),
    radiusw(15.0),
    detailw(10.0),
    gradw(90.0),
    tloww(20.0),
    thigw(0.0),
    edgw(60.0),
    basew(10.0),
    sensilc(30),
    fftwlc(false),
    blurlc(true),
    wavblur(false),
    wavedg(false),
    waveshow(false),
    wavcont(false),
    wavcomp(false),
    wavgradl(false),
    wavcompre(false),
    origlc(false),
    localcontMethod("loc"),
    localedgMethod("thr"),
    localneiMethod("low"),
    locwavcurve{(double)FCT_MinMaxCPoints, 0.0, 0.5, 0.35, 0.35, 1., 0.5, 0.35, 0.35},
    csthreshold(0, 0, 6, 6, false),
    loclevwavcurve{(double)FCT_MinMaxCPoints, 0.0, 0.0, 0.0, 0.35, 0.5, 0., 0.35, 0.35, 1.0, 0.0, 0.35, 0.35},
    locconwavcurve{(double)FCT_MinMaxCPoints, 0.0, 0.5, 0.35, 0.35, 1., 0.5, 0.35, 0.35},
    loccompwavcurve{(double)FCT_MinMaxCPoints, 0.0, 0.0, 0.0, 0.35, 0.5, 0., 0.35, 0.35, 1.0, 0.0, 0.35, 0.35},
    loccomprewavcurve{(double)FCT_MinMaxCPoints, 0.0, 0.75, 0.35, 0.35, 1., 0.75, 0.35, 0.35},
    locedgwavcurve{(double)FCT_MinMaxCPoints, 0.0,
    0.25,
    0.35,
    0.35,
    0.50,
    0.75,
    0.35,
    0.35,
    0.90,
    0.0,
    0.35,
    0.35
},

    CCmasklccurve{(double)FCT_MinMaxCPoints, 0.0, 1.0, 0.35, 0.35, 0.50, 1.0, 0.35, 0.35, 1.0, 1.0, 0.35, 0.35 },
    LLmasklccurve{(double)FCT_MinMaxCPoints, 0.0, 1.0, 0.35, 0.35, 0.50, 1.0, 0.35, 0.35, 1.0, 1.0, 0.35, 0.35},
    HHmasklccurve{(double)FCT_MinMaxCPoints, 0.0, 1.0, 0.35, 0.35, 0.50, 1.0, 0.35, 0.35, 1.0, 1.0, 0.35, 0.35},
    enalcMask(false),
    blendmasklc(0),
    radmasklc(0.0),
    chromasklc(0.0),
    Lmasklccurve{(double)DCT_NURBS, 0.0, 0.0, 1.0, 1.0},

    // Contrast by detail levels
    expcbdl(false),
    mult{1.0, 1.0, 1.0, 1.0, 1.0, 1.0},
    chromacbdl(0.),
    threshold(0.2),
    sensicb(15),
    clarityml(0.1),
    contresid(0),
    blurcbdl(0.),
    softradiuscb(0.0),
    enacbMask(false),
    CCmaskcbcurve{(double)FCT_MinMaxCPoints, 0.0, 1.0, 0.35, 0.35, 0.50, 1.0, 0.35, 0.35, 1.0, 1.0, 0.35, 0.35 },
    LLmaskcbcurve{(double)FCT_MinMaxCPoints, 0.0, 1.0, 0.35, 0.35, 0.50, 1.0, 0.35, 0.35, 1.0, 1.0, 0.35, 0.35},
    HHmaskcbcurve{(double)FCT_MinMaxCPoints, 0.0, 1.0, 0.35, 0.35, 0.50, 1.0, 0.35, 0.35, 1.0, 1.0, 0.35, 0.35},
    blendmaskcb(0),
    radmaskcb(0.0),
    chromaskcb(0.0),
    gammaskcb(1.0),
    slomaskcb(0.0),
    lapmaskcb(0.0),
    Lmaskcbcurve{(double)DCT_NURBS, 0.0, 0.0, 1.0, 1.0},
    // Denoise
    expdenoi(false),
    noiselumf(0.),
    noiselumf0(0.),
    noiselumf2(0.),
    noiselumc(0.),
    noiselumdetail(0.),
    noiselequal(7),
    noisechrof(0.),
    noisechroc(0.),
    noisechrodetail(0.),
    adjblur(0),
    bilateral(0),
    sensiden(20),
    detailthr(0),
    locwavcurveden{(double)FCT_MinMaxCPoints, 0.0, 0.0, 0.0, 0.35, 0.5, 0., 0.35, 0.35, 1.0, 0.0, 0.35, 0.35},
    //log encoding
    explog(false),
    autocompute(false),
//    autogray(true),
    sourceGray(10.),
    targetGray(18.),
    Autogray(true),
    fullimage(true),
    blackEv(-5.0),
    whiteEv(10.0),
    detail(0.6),
    sensilog(50),
    baselog(2.),
    strlog(0.0),
    anglog(0.0)

{
}

bool LocallabParams::LocallabSpot::operator ==(const LocallabSpot& other) const
{
    return
        // Control spot settings
        id == other.id
        && name == other.name
        && isvisible == other.isvisible
        && shape == other.shape
        && spotMethod == other.spotMethod
        && wavMethod == other.wavMethod
 //       && mergeMethod == other.mergeMethod
        && sensiexclu == other.sensiexclu
        && structexclu == other.structexclu
        && struc == other.struc
        && shapeMethod == other.shapeMethod
        && locX == other.locX
        && locXL == other.locXL
        && locY == other.locY
        && locYT == other.locYT
        && centerX == other.centerX
        && centerY == other.centerY
        && circrad == other.circrad
        && qualityMethod == other.qualityMethod
        && complexMethod == other.complexMethod
        && transit == other.transit
        && feather == other.feather
        && thresh == other.thresh
        && iter == other.iter
        && balan == other.balan
        && balanh == other.balanh
        && colorde == other.colorde
        && transitweak == other.transitweak
        && transitgrad == other.transitgrad
        && avoid == other.avoid
        && recurs == other.recurs
        && laplac == other.laplac
        && deltae == other.deltae
        && shortc == other.shortc
        && savrest == other.savrest
        && scopemask == other.scopemask
        && lumask == other.lumask
        // Color & Light
        && expcolor == other.expcolor
        && curvactiv == other.curvactiv
        && lightness == other.lightness
        && contrast == other.contrast
        && chroma == other.chroma
        && labgridALow == other.labgridALow
        && labgridBLow == other.labgridBLow
        && labgridAHigh == other.labgridAHigh
        && labgridBHigh == other.labgridBHigh
        && labgridALowmerg == other.labgridALowmerg
        && labgridBLowmerg == other.labgridBLowmerg
        && labgridAHighmerg == other.labgridAHighmerg
        && labgridBHighmerg == other.labgridBHighmerg
        && strengthgrid == other.strengthgrid
        && sensi == other.sensi
        && structcol == other.structcol
        && strcol == other.strcol
        && strcolab == other.strcolab
        && strcolh == other.strcolh
        && angcol == other.angcol
        && blendmaskcol == other.blendmaskcol
        && radmaskcol == other.radmaskcol
        && chromaskcol == other.chromaskcol
        && gammaskcol == other.gammaskcol
        && slomaskcol == other.slomaskcol
        && shadmaskcol == other.shadmaskcol
        && strumaskcol == other.strumaskcol
        && lapmaskcol == other.lapmaskcol
        && qualitycurveMethod == other.qualitycurveMethod
        && gridMethod == other.gridMethod
        && merMethod == other.merMethod
        && toneMethod == other.toneMethod
        && mergecolMethod == other.mergecolMethod
        && llcurve == other.llcurve
        && lccurve == other.lccurve
        && cccurve == other.cccurve
        && clcurve == other.clcurve
        && rgbcurve == other.rgbcurve
        && LHcurve == other.LHcurve
        && HHcurve == other.HHcurve
        && invers == other.invers
        && special == other.special
        && toolcol == other.toolcol
        && enaColorMask == other.enaColorMask
        && fftColorMask == other.fftColorMask
        && CCmaskcurve == other.CCmaskcurve
        && LLmaskcurve == other.LLmaskcurve
        && HHmaskcurve == other.HHmaskcurve
        && HHhmaskcurve == other.HHhmaskcurve
        && blurcolde == other.blurcolde
        && blurcol == other.blurcol
        && contcol == other.contcol
        && softradiuscol == other.softradiuscol
        && opacol == other.opacol
        && mercol == other.mercol
        && merlucol == other.merlucol
        && conthrcol == other.conthrcol
        && Lmaskcurve == other.Lmaskcurve
        && LLmaskcolcurvewav == other.LLmaskcolcurvewav
        && csthresholdcol == other.csthresholdcol
        // Exposure
        && expexpose == other.expexpose
        && expcomp == other.expcomp
        && hlcompr == other.hlcompr
        && hlcomprthresh == other.hlcomprthresh
        && black == other.black
        && shadex == other.shadex
        && shcompr == other.shcompr
        && expchroma == other.expchroma
        && sensiex == other.sensiex
        && structexp == other.structexp
        && blurexpde == other.blurexpde
        && strexp == other.strexp
        && angexp == other.angexp
        && excurve == other.excurve
        && inversex == other.inversex
        && enaExpMask == other.enaExpMask
        && enaExpMaskaft == other.enaExpMaskaft
        && CCmaskexpcurve == other.CCmaskexpcurve
        && LLmaskexpcurve == other.LLmaskexpcurve
        && HHmaskexpcurve == other.HHmaskexpcurve
        && blendmaskexp == other.blendmaskexp
        && radmaskexp == other.radmaskexp
        && chromaskexp == other.chromaskexp
        && gammaskexp == other.gammaskexp
        && slomaskexp == other.slomaskexp
        && lapmaskexp == other.lapmaskexp
        && strmaskexp == other.strmaskexp
        && angmaskexp == other.angmaskexp
        && softradiusexp == other.softradiusexp
        && Lmaskexpcurve == other.Lmaskexpcurve
        && expMethod == other.expMethod
        && exnoiseMethod == other.exnoiseMethod
        && laplacexp == other.laplacexp
        && balanexp == other.balanexp
        && linear == other.linear
        && gamm == other.gamm
        && fatamount == other.fatamount
        && fatdetail == other.fatdetail
        && fatanchor == other.fatanchor
        && fatlevel == other.fatlevel
        // Shadow highlight
        && shMethod == other.shMethod
        && [this, &other]()->bool {
            for (int i = 0; i < 5; i++)
            {
                if (multsh[i] != other.multsh[i]) {
                    return false;
                }
            }

            return true;
        }()
        && expshadhigh == other.expshadhigh
        && highlights == other.highlights
        && h_tonalwidth == other.h_tonalwidth
        && shadows == other.shadows
        && s_tonalwidth == other.s_tonalwidth
        && sh_radius == other.sh_radius
        && sensihs == other.sensihs
        && enaSHMask == other.enaSHMask
        && CCmaskSHcurve == other.CCmaskSHcurve
        && LLmaskSHcurve == other.LLmaskSHcurve
        && HHmaskSHcurve == other.HHmaskSHcurve
        && blendmaskSH == other.blendmaskSH
        && radmaskSH == other.radmaskSH
        && blurSHde == other.blurSHde
        && strSH == other.strSH
        && angSH == other.angSH
        && inverssh == other.inverssh
        && chromaskSH == other.chromaskSH
        && gammaskSH == other.gammaskSH
        && slomaskSH == other.slomaskSH
        && lapmaskSH == other.lapmaskSH
        && detailSH == other.detailSH
        && LmaskSHcurve == other.LmaskSHcurve
        && fatamountSH == other.fatamountSH
        && fatanchorSH == other.fatanchorSH
        && gamSH == other.gamSH
        && sloSH == other.sloSH
        // Vibrance
        && expvibrance == other.expvibrance
        && saturated == other.saturated
        && pastels == other.pastels
        && warm == other.warm
        && psthreshold == other.psthreshold
        && protectskins == other.protectskins
        && avoidcolorshift == other.avoidcolorshift
        && pastsattog == other.pastsattog
        && sensiv == other.sensiv
        && skintonescurve == other.skintonescurve
        && CCmaskvibcurve == other.CCmaskvibcurve
        && LLmaskvibcurve == other.LLmaskvibcurve
        && HHmaskvibcurve == other.HHmaskvibcurve
        && enavibMask == other.enavibMask
        && blendmaskvib == other.blendmaskvib
        && radmaskvib == other.radmaskvib
        && chromaskvib == other.chromaskvib
        && gammaskvib == other.gammaskvib
        && slomaskvib == other.slomaskvib
        && lapmaskvib == other.lapmaskvib
        && strvib == other.strvib
        && strvibab == other.strvibab
        && strvibh == other.strvibh
        && angvib == other.angvib
        && Lmaskvibcurve == other.Lmaskvibcurve
       // Soft Light
        && expsoft == other.expsoft
        && streng == other.streng
        && sensisf == other.sensisf
        && laplace == other.laplace
        && softMethod == other.softMethod
        // Blur & Noise
        && expblur == other.expblur
        && radius == other.radius
        && strength == other.strength
        && sensibn == other.sensibn
        && itera == other.itera
        && guidbl == other.guidbl
        && strbl == other.strbl
        && isogr == other.isogr
        && strengr == other.strengr
        && scalegr == other.scalegr
        && epsbl == other.epsbl
        && blMethod == other.blMethod
        && blMethod == other.blMethod
        && chroMethod == other.chroMethod
        && medMethod == other.medMethod
        && activlum == other.activlum
        && CCmaskblcurve == other.CCmaskblcurve
        && LLmaskblcurve == other.LLmaskblcurve
        && HHmaskblcurve == other.HHmaskblcurve
        && enablMask == other.enablMask
        && fftwbl == other.fftwbl
        && toolbl == other.toolbl
        && blendmaskbl == other.blendmaskbl
        && radmaskbl == other.radmaskbl
        && chromaskbl == other.chromaskbl
        && gammaskbl == other.gammaskbl
        && slomaskbl == other.slomaskbl
        && lapmaskbl == other.lapmaskbl
        && shadmaskbl == other.shadmaskbl
        && strumaskbl == other.strumaskbl
        && Lmaskblcurve == other.Lmaskblcurve
        && LLmaskblcurvewav == other.LLmaskblcurvewav
        && csthresholdblur == other.csthresholdblur
       // Tone Mapping
        && exptonemap == other.exptonemap
        && stren == other.stren
        && gamma == other.gamma
        && estop == other.estop
        && scaltm == other.scaltm
        && rewei == other.rewei
        && satur == other.satur
        && sensitm == other.sensitm
        && softradiustm == other.softradiustm
        && amount == other.amount
        && equiltm == other.equiltm
        && CCmasktmcurve == other.CCmasktmcurve
        && LLmasktmcurve == other.LLmasktmcurve
        && HHmasktmcurve == other.HHmasktmcurve
        && enatmMask == other.enatmMask
        && enatmMaskaft == other.enatmMaskaft
        && blendmasktm == other.blendmasktm
        && radmasktm == other.radmasktm
        && chromasktm == other.chromasktm
        && gammasktm == other.gammasktm
        && slomasktm == other.slomasktm
        && lapmasktm == other.lapmasktm
        && Lmasktmcurve == other.Lmasktmcurve
        // Retinex
        && expreti == other.expreti
        && retinexMethod == other.retinexMethod
        && str == other.str
        && chrrt == other.chrrt
        && neigh == other.neigh
        && vart == other.vart
        && offs == other.offs
        && dehaz == other.dehaz
        && depth == other.depth
        && sensih == other.sensih
        && localTgaincurve == other.localTgaincurve
        && localTtranscurve == other.localTtranscurve
        && inversret == other.inversret
        && equilret == other.equilret
        && loglin == other.loglin
        && lumonly == other.lumonly
        && softradiusret == other.softradiusret
        && CCmaskreticurve == other.CCmaskreticurve
        && LLmaskreticurve == other.LLmaskreticurve
        && HHmaskreticurve == other.HHmaskreticurve
        && enaretiMask == other.enaretiMask
        && enaretiMasktmap == other.enaretiMasktmap
        && blendmaskreti == other.blendmaskreti
        && radmaskreti == other.radmaskreti
        && chromaskreti == other.chromaskreti
        && gammaskreti == other.gammaskreti
        && slomaskreti == other.slomaskreti
        && lapmaskreti == other.lapmaskreti
        && scalereti == other.scalereti
        && darkness == other.darkness
        && lightnessreti == other.lightnessreti
        && limd == other.limd
        && cliptm == other.cliptm
        && fftwreti == other.fftwreti
        && Lmaskreticurve == other.Lmaskreticurve
        // Sharpening
        && expsharp == other.expsharp
        && sharcontrast == other.sharcontrast
        && sharradius == other.sharradius
        && sharamount == other.sharamount
        && shardamping == other.shardamping
        && shariter == other.shariter
        && sharblur == other.sharblur
        && sensisha == other.sensisha
        && inverssha == other.inverssha
        // Local contrast
        && expcontrast == other.expcontrast
        && lcradius == other.lcradius
        && lcamount == other.lcamount
        && lcdarkness == other.lcdarkness
        && lclightness == other.lclightness
        && levelwav == other.levelwav
        && residcont == other.residcont
        && residblur == other.residblur
        && levelblur == other.levelblur
        && residchro == other.residchro
        && residcomp == other.residcomp
        && sigma == other.sigma
        && offset == other.offset
        && threswav == other.threswav
        && chromalev == other.chromalev
        && chromablu == other.chromablu
        && fatdet == other.fatdet
        && fatanch == other.fatanch
        && fatres == other.fatres
        && clarilres == other.clarilres
        && claricres == other.claricres
        && clarisoft == other.clarisoft
        && strwav == other.strwav
        && angwav == other.angwav
        && strengthw == other.strengthw
        && radiusw == other.radiusw
        && detailw == other.detailw
        && gradw == other.gradw
        && tloww == other.tloww
        && thigw == other.thigw
        && edgw == other.edgw
        && basew == other.basew
        && sensilc == other.sensilc
        && fftwlc == other.fftwlc
        && blurlc == other.blurlc
        && wavblur == other.wavblur
        && wavedg == other.wavedg
        && waveshow == other.waveshow
        && wavcont == other.wavcont
        && wavcomp == other.wavcomp
        && wavgradl == other.wavgradl
        && wavcompre == other.wavcompre
        && origlc == other.origlc
        && localcontMethod == other.localcontMethod
        && localedgMethod == other.localedgMethod
        && localneiMethod == other.localneiMethod
        && locwavcurve == other.locwavcurve
        && csthreshold == other.csthreshold
        && loclevwavcurve == other.loclevwavcurve
        && locconwavcurve == other.locconwavcurve
        && loccompwavcurve == other.loccompwavcurve
        && loccomprewavcurve == other.loccomprewavcurve
        && locedgwavcurve == other.locedgwavcurve
        && CCmasklccurve == other.CCmasklccurve
        && LLmasklccurve == other.LLmasklccurve
        && HHmasklccurve == other.HHmasklccurve
        && enalcMask == other.enalcMask
        && blendmasklc == other.blendmasklc
        && radmasklc == other.radmasklc
        && chromasklc == other.chromasklc
        && Lmasklccurve == other.Lmasklccurve
        // Constrast by detail levels
        && expcbdl == other.expcbdl
        && [this, &other]()->bool {
            for (int i = 0; i < 6; i++)
            {
                if (mult[i] != other.mult[i]) {
                    return false;
                }
            }

            return true;
        }()
        && chromacbdl == other.chromacbdl
        && threshold == other.threshold
        && sensicb == other.sensicb
        && clarityml == other.clarityml
        && contresid == other.contresid
        && blurcbdl == other.blurcbdl
        && softradiuscb == other.softradiuscb
        && enacbMask == other.enacbMask
        && CCmaskcbcurve == other.CCmaskcbcurve
        && LLmaskcbcurve == other.LLmaskcbcurve
        && HHmaskcbcurve == other.HHmaskcbcurve
        && blendmaskcb == other.blendmaskcb
        && radmaskcb == other.radmaskcb
        && chromaskcb == other.chromaskcb
        && gammaskcb == other.gammaskcb
        && slomaskcb == other.slomaskcb
        && lapmaskcb == other.lapmaskcb
        && Lmaskcbcurve == other.Lmaskcbcurve
        // Denoise
        && expdenoi == other.expdenoi
        && noiselumf == other.noiselumf
        && noiselumf0 == other.noiselumf0
        && noiselumf2 == other.noiselumf2
        && noiselumc == other.noiselumc
        && noiselumdetail == other.noiselumdetail
        && noiselequal == other.noiselequal
        && noisechrof == other.noisechrof
        && noisechroc == other.noisechroc
        && noisechrodetail == other.noisechrodetail
        && adjblur == other.adjblur
        && bilateral == other.bilateral
        && sensiden == other.sensiden
        && detailthr == other.detailthr
        && locwavcurveden == other.locwavcurveden
        //log encoding
        && expdenoi == other.expdenoi
        && autocompute == other.autocompute
//        && autogray == other.autogray
        && sourceGray == other.sourceGray
        && targetGray == other.targetGray
        && Autogray == other.Autogray
        && fullimage == other.fullimage
        && blackEv == other.blackEv
        && whiteEv == other.whiteEv
        && detail == other.detail
        && sensilog == other.sensilog
        && baselog == other.baselog
        && strlog == other.strlog
        && anglog == other.anglog;

}

bool LocallabParams::LocallabSpot::operator !=(const LocallabSpot& other) const
{
    return !(*this == other);
}

const double LocallabParams::LABGRIDL_CORR_MAX = 12800.;
const double LocallabParams::LABGRIDL_CORR_SCALE = 3.276;
const double LocallabParams::LABGRIDL_DIRECT_SCALE = 41950.;

LocallabParams::LocallabParams() :
    enabled(false),
    nbspot(0),
    selspot(0),
    spots()
{
}

bool LocallabParams::operator ==(const LocallabParams& other) const
{
    return
        enabled == other.enabled
        && nbspot == other.nbspot
        && selspot == other.selspot
        && spots == other.spots;
}

bool LocallabParams::operator !=(const LocallabParams& other) const
{
    return !(*this == other);
}

DirPyrEqualizerParams::DirPyrEqualizerParams() :
    enabled(false),
    gamutlab(false),
    mult{
    1.0,
    1.0,
    1.0,
    1.0,
    1.0,
    1.0
},
    threshold(0.2),
    skinprotect(0.0),
    hueskin(-5, 25, 170, 120, false),
    cbdlMethod("bef")
{
}

bool DirPyrEqualizerParams::operator ==(const DirPyrEqualizerParams& other) const
{
    return
        enabled == other.enabled
        && gamutlab == other.gamutlab
        && [this, &other]() -> bool {
            for (unsigned int i = 0; i < 6; ++i)
            {
                if (mult[i] != other.mult[i]) {
                    return false;
                }
            }

            return true;
        }()
        && threshold == other.threshold
        && skinprotect == other.skinprotect
        && hueskin == other.hueskin
        && cbdlMethod == other.cbdlMethod;
}

bool DirPyrEqualizerParams::operator !=(const DirPyrEqualizerParams& other) const
{
    return !(*this == other);
}

HSVEqualizerParams::HSVEqualizerParams() :
    enabled(false),
    hcurve{
    FCT_Linear
},
    scurve{
    FCT_Linear
},
    vcurve{
    FCT_Linear
}
{
}

bool HSVEqualizerParams::operator ==(const HSVEqualizerParams& other) const
{
    return
        enabled == other.enabled
        && hcurve == other.hcurve
        && scurve == other.scurve
        && vcurve == other.vcurve;
}

bool HSVEqualizerParams::operator !=(const HSVEqualizerParams& other) const
{
    return !(*this == other);
}

FilmSimulationParams::FilmSimulationParams() :
    enabled(false),
    strength(100)
{
}

bool FilmSimulationParams::operator ==(const FilmSimulationParams& other) const
{
    return
        enabled == other.enabled
        && clutFilename == other.clutFilename
        && strength == other.strength;
}

bool FilmSimulationParams::operator !=(const FilmSimulationParams& other) const
{
    return !(*this == other);
}


SoftLightParams::SoftLightParams() :
    enabled(false),
    strength(30)
{
}

bool SoftLightParams::operator ==(const SoftLightParams& other) const
{
    return
        enabled == other.enabled
        && strength == other.strength;
}

bool SoftLightParams::operator !=(const SoftLightParams& other) const
{
    return !(*this == other);
}


DehazeParams::DehazeParams() :
    enabled(false),
    strength(50),
    showDepthMap(false),
    depth(25),
    luminance(false)
{
}

bool DehazeParams::operator ==(const DehazeParams& other) const
{
    return
        enabled == other.enabled
        && strength == other.strength
        && showDepthMap == other.showDepthMap
        && depth == other.depth
        && luminance == other.luminance;
}

bool DehazeParams::operator !=(const DehazeParams& other) const
{
    return !(*this == other);
}


RAWParams::BayerSensor::BayerSensor() :
    method(getMethodString(Method::AMAZE)),
    border(4),
    imageNum(0),
    ccSteps(0),
    black0(0.0),
    black1(0.0),
    black2(0.0),
    black3(0.0),
    twogreen(true),
    linenoise(0),
    linenoiseDirection(LineNoiseDirection::BOTH),
    greenthresh(0),
    dcb_iterations(2),
    lmmse_iterations(2),
    dualDemosaicAutoContrast(true),
    dualDemosaicContrast(20),
    pixelShiftMotionCorrectionMethod(PSMotionCorrectionMethod::AUTO),
    pixelShiftEperIso(0.0),
    pixelShiftSigma(1.0),
    pixelShiftShowMotion(false),
    pixelShiftShowMotionMaskOnly(false),
    pixelShiftHoleFill(true),
    pixelShiftMedian(false),
    pixelShiftGreen(true),
    pixelShiftBlur(true),
    pixelShiftSmoothFactor(0.7),
    pixelShiftEqualBright(false),
    pixelShiftEqualBrightChannel(false),
    pixelShiftNonGreenCross(true),
    pixelShiftDemosaicMethod(getPSDemosaicMethodString(PSDemosaicMethod::AMAZE)),
    dcb_enhance(true),
    pdafLinesFilter(false)
{
}

bool RAWParams::BayerSensor::operator ==(const BayerSensor& other) const
{
    return
        method == other.method
        && border == other.border
        && imageNum == other.imageNum
        && ccSteps == other.ccSteps
        && black0 == other.black0
        && black1 == other.black1
        && black2 == other.black2
        && black3 == other.black3
        && twogreen == other.twogreen
        && linenoise == other.linenoise
        && linenoiseDirection == other.linenoiseDirection
        && greenthresh == other.greenthresh
        && dcb_iterations == other.dcb_iterations
        && lmmse_iterations == other.lmmse_iterations
        && dualDemosaicAutoContrast == other.dualDemosaicAutoContrast
        && dualDemosaicContrast == other.dualDemosaicContrast
        && pixelShiftMotionCorrectionMethod == other.pixelShiftMotionCorrectionMethod
        && pixelShiftEperIso == other.pixelShiftEperIso
        && pixelShiftSigma == other.pixelShiftSigma
        && pixelShiftShowMotion == other.pixelShiftShowMotion
        && pixelShiftShowMotionMaskOnly == other.pixelShiftShowMotionMaskOnly
        && pixelShiftHoleFill == other.pixelShiftHoleFill
        && pixelShiftMedian == other.pixelShiftMedian
        && pixelShiftGreen == other.pixelShiftGreen
        && pixelShiftBlur == other.pixelShiftBlur
        && pixelShiftSmoothFactor == other.pixelShiftSmoothFactor
        && pixelShiftEqualBright == other.pixelShiftEqualBright
        && pixelShiftEqualBrightChannel == other.pixelShiftEqualBrightChannel
        && pixelShiftNonGreenCross == other.pixelShiftNonGreenCross
        && pixelShiftDemosaicMethod == other.pixelShiftDemosaicMethod
        && dcb_enhance == other.dcb_enhance
        && pdafLinesFilter == other.pdafLinesFilter;
}

bool RAWParams::BayerSensor::operator !=(const BayerSensor& other) const
{
    return !(*this == other);
}

void RAWParams::BayerSensor::setPixelShiftDefaults()
{
    pixelShiftMotionCorrectionMethod = RAWParams::BayerSensor::PSMotionCorrectionMethod::AUTO;
    pixelShiftEperIso = 0.0;
    pixelShiftSigma = 1.0;
    pixelShiftHoleFill = true;
    pixelShiftMedian = false;
    pixelShiftGreen = true;
    pixelShiftBlur = true;
    pixelShiftSmoothFactor = 0.7;
    pixelShiftEqualBright = false;
    pixelShiftEqualBrightChannel = false;
    pixelShiftNonGreenCross = true;
    pixelShiftDemosaicMethod = getPSDemosaicMethodString(PSDemosaicMethod::AMAZE);
}

const std::vector<const char*>& RAWParams::BayerSensor::getMethodStrings()
{
    static const std::vector<const char*> method_strings {
        "amaze",
        "amazevng4",
        "rcd",
        "rcdvng4",
        "dcb",
        "dcbvng4",
        "lmmse",
        "igv",
        "ahd",
        "eahd",
        "hphd",
        "vng4",
        "fast",
        "mono",
        "pixelshift",
        "none"
    };
    return method_strings;
}

Glib::ustring RAWParams::BayerSensor::getMethodString(Method method)
{
    return getMethodStrings()[toUnderlying(method)];
}

const std::vector<const char*>& RAWParams::BayerSensor::getPSDemosaicMethodStrings()
{
    static const std::vector<const char*> method_strings {
        "amaze",
        "amazevng4",
        "rcdvng4",
        "lmmse"
    };
    return method_strings;
}

Glib::ustring RAWParams::BayerSensor::getPSDemosaicMethodString(PSDemosaicMethod method)
{
    return getPSDemosaicMethodStrings()[toUnderlying(method)];
}



RAWParams::XTransSensor::XTransSensor() :
    method(getMethodString(Method::THREE_PASS)),
    dualDemosaicAutoContrast(true),
    dualDemosaicContrast(20),
    border(7),
    ccSteps(0),
    blackred(0.0),
    blackgreen(0.0),
    blackblue(0.0)
{
}

bool RAWParams::XTransSensor::operator ==(const XTransSensor& other) const
{
    return
        method == other.method
        && dualDemosaicAutoContrast == other.dualDemosaicAutoContrast
        && dualDemosaicContrast == other.dualDemosaicContrast
        && border == other.border
        && ccSteps == other.ccSteps
        && blackred == other.blackred
        && blackgreen == other.blackgreen
        && blackblue == other.blackblue;
}

bool RAWParams::XTransSensor::operator !=(const XTransSensor& other) const
{
    return !(*this == other);
}

const std::vector<const char*>& RAWParams::XTransSensor::getMethodStrings()
{
    static const std::vector<const char*> method_strings {
        "4-pass",
        "3-pass (best)",
        "2-pass",
        "1-pass (medium)",
        "fast",
        "mono",
        "none"
    };
    return method_strings;
}

Glib::ustring RAWParams::XTransSensor::getMethodString(Method method)
{
    return getMethodStrings()[toUnderlying(method)];
}

RAWParams::RAWParams() :
    df_autoselect(false),
    ff_AutoSelect(false),
    ff_BlurRadius(32),
    ff_BlurType(getFlatFieldBlurTypeString(FlatFieldBlurType::AREA)),
    ff_AutoClipControl(false),
    ff_clipControl(0),
    ca_autocorrect(false),
    ca_avoidcolourshift(true),
    caautoiterations(2),
    cared(0.0),
    cablue(0.0),
    expos(1.0),
    hotPixelFilter(false),
    deadPixelFilter(false),
    hotdeadpix_thresh(100)
{
}

bool RAWParams::operator ==(const RAWParams& other) const
{
    return
        bayersensor == other.bayersensor
        && xtranssensor == other.xtranssensor
        && dark_frame == other.dark_frame
        && df_autoselect == other.df_autoselect
        && ff_file == other.ff_file
        && ff_AutoSelect == other.ff_AutoSelect
        && ff_BlurRadius == other.ff_BlurRadius
        && ff_BlurType == other.ff_BlurType
        && ff_AutoClipControl == other.ff_AutoClipControl
        && ff_clipControl == other.ff_clipControl
        && ca_autocorrect == other.ca_autocorrect
        && ca_avoidcolourshift == other.ca_avoidcolourshift
        && caautoiterations == other.caautoiterations
        && cared == other.cared
        && cablue == other.cablue
        && expos == other.expos
        && hotPixelFilter == other.hotPixelFilter
        && deadPixelFilter == other.deadPixelFilter
        && hotdeadpix_thresh == other.hotdeadpix_thresh;
}

bool RAWParams::operator !=(const RAWParams& other) const
{
    return !(*this == other);
}

const std::vector<const char*>& RAWParams::getFlatFieldBlurTypeStrings()
{
    static const std::vector<const char*> blur_type_strings {
        "Area Flatfield",
        "Vertical Flatfield",
        "Horizontal Flatfield",
        "V+H Flatfield"
    };
    return blur_type_strings;
}

Glib::ustring RAWParams::getFlatFieldBlurTypeString(FlatFieldBlurType type)
{
    return getFlatFieldBlurTypeStrings()[toUnderlying(type)];
}


MetaDataParams::MetaDataParams():
    mode(MetaDataParams::TUNNEL)
{
}

bool MetaDataParams::operator==(const MetaDataParams &other) const
{
    return mode == other.mode;
}

bool MetaDataParams::operator!=(const MetaDataParams &other) const
{
    return !(*this == other);
}

FilmNegativeParams::FilmNegativeParams() :
    enabled(false),
    redRatio(1.36),
    greenExp(1.5),
    blueRatio(0.86)
{
}

bool FilmNegativeParams::operator ==(const FilmNegativeParams& other) const
{
    return
        enabled == other.enabled
        && redRatio   == other.redRatio
        && greenExp == other.greenExp
        && blueRatio  == other.blueRatio;
}

bool FilmNegativeParams::operator !=(const FilmNegativeParams& other) const
{
    return !(*this == other);
}

ProcParams::ProcParams()
{
    setDefaults();
}

void ProcParams::setDefaults()
{
    toneCurve = {};

    labCurve = {};

    rgbCurves = {};

    localContrast = {};

    colorToning = {};

    sharpenEdge = {};

    sharpenMicro = {};

    sharpening = {};

    prsharpening = {};
    prsharpening.contrast = 15.0;
    prsharpening.method = "rld";
    prsharpening.deconvamount = 100;
    prsharpening.deconvradius = 0.45;
    prsharpening.deconviter = 100;
    prsharpening.deconvdamping = 0;

    pdsharpening = {};

    vibrance = {};

    wb = {};

    colorappearance = {};

    defringe = {};

    impulseDenoise = {};

    dirpyrDenoise = {};

    epd = {};

    fattal = {};

    sh = {};

    crop = {};

    coarse = {};

    commonTrans = {};

    rotate = {};

    distortion = {};

    lensProf = {};

    perspective = {};

    gradient = {};

    pcvignette = {};

    vignetting = {};

    locallab = {};

    chmixer = {};

    blackwhite = {};

    cacorrection = {};

    resize = {};

    icm = {};

    wavelet = {};

    dirpyrequalizer = {};

    hsvequalizer = {};

    filmSimulation = {};

    softlight = {};

    dehaze = {};

    raw = {};

    metadata = {};
    exif.clear();
    iptc.clear();

    // -1 means that there's no pp3 data with rank yet. In this case, the
    // embedded Rating metadata should take precedence. -1 should never be
    // written to pp3 on disk.
    rank = -1;
    colorlabel = 0;
    inTrash = false;

    ppVersion = PPVERSION;
    
}

int ProcParams::save(const Glib::ustring& fname, const Glib::ustring& fname2, bool fnameAbsolute, ParamsEdited* pedited)
{
    if (fname.empty() && fname2.empty()) {
        return 0;
    }

    Glib::ustring sPParams;

    try {
        Glib::KeyFile keyFile;

// Version
        keyFile.set_string("Version", "AppVersion", RTVERSION);
        keyFile.set_integer("Version", "Version", PPVERSION);

        saveToKeyfile(!pedited || pedited->general.rank, "General", "Rank", rank, keyFile);
        saveToKeyfile(!pedited || pedited->general.colorlabel, "General", "ColorLabel", colorlabel, keyFile);
        saveToKeyfile(!pedited || pedited->general.intrash, "General", "InTrash", inTrash, keyFile);

// Tone curve
        saveToKeyfile(!pedited || pedited->toneCurve.autoexp, "Exposure", "Auto", toneCurve.autoexp, keyFile);
        saveToKeyfile(!pedited || pedited->toneCurve.clip, "Exposure", "Clip", toneCurve.clip, keyFile);
        saveToKeyfile(!pedited || pedited->toneCurve.expcomp, "Exposure", "Compensation", toneCurve.expcomp, keyFile);
        saveToKeyfile(!pedited || pedited->toneCurve.brightness, "Exposure", "Brightness", toneCurve.brightness, keyFile);
        saveToKeyfile(!pedited || pedited->toneCurve.contrast, "Exposure", "Contrast", toneCurve.contrast, keyFile);
        saveToKeyfile(!pedited || pedited->toneCurve.saturation, "Exposure", "Saturation", toneCurve.saturation, keyFile);
        saveToKeyfile(!pedited || pedited->toneCurve.black, "Exposure", "Black", toneCurve.black, keyFile);
        saveToKeyfile(!pedited || pedited->toneCurve.hlcompr, "Exposure", "HighlightCompr", toneCurve.hlcompr, keyFile);
        saveToKeyfile(!pedited || pedited->toneCurve.hlcomprthresh, "Exposure", "HighlightComprThreshold", toneCurve.hlcomprthresh, keyFile);
        saveToKeyfile(!pedited || pedited->toneCurve.shcompr, "Exposure", "ShadowCompr", toneCurve.shcompr, keyFile);
        saveToKeyfile(!pedited || pedited->toneCurve.histmatching, "Exposure", "HistogramMatching", toneCurve.histmatching, keyFile);
        saveToKeyfile(!pedited || pedited->toneCurve.fromHistMatching, "Exposure", "CurveFromHistogramMatching", toneCurve.fromHistMatching, keyFile);
        saveToKeyfile(!pedited || pedited->toneCurve.clampOOG, "Exposure", "ClampOOG", toneCurve.clampOOG, keyFile);

// Highlight recovery
        saveToKeyfile(!pedited || pedited->toneCurve.hrenabled, "HLRecovery", "Enabled", toneCurve.hrenabled, keyFile);
        saveToKeyfile(!pedited || pedited->toneCurve.method, "HLRecovery", "Method", toneCurve.method, keyFile);

        const std::map<ToneCurveMode, const char*> tc_mapping = {
            {ToneCurveMode::STD, "Standard"},
            {ToneCurveMode::FILMLIKE, "FilmLike"},
            {ToneCurveMode::SATANDVALBLENDING, "SatAndValueBlending"},
            {ToneCurveMode::WEIGHTEDSTD, "WeightedStd"},
            {ToneCurveMode::LUMINANCE, "Luminance"},
            {ToneCurveMode::PERCEPTUAL, "Perceptual"}
        };

        saveToKeyfile(!pedited || pedited->toneCurve.curveMode, "Exposure", "CurveMode", tc_mapping, toneCurve.curveMode, keyFile);
        saveToKeyfile(!pedited || pedited->toneCurve.curveMode2, "Exposure", "CurveMode2", tc_mapping, toneCurve.curveMode2, keyFile);

        saveToKeyfile(!pedited || pedited->toneCurve.curve, "Exposure", "Curve", toneCurve.curve, keyFile);
        saveToKeyfile(!pedited || pedited->toneCurve.curve2, "Exposure", "Curve2", toneCurve.curve2, keyFile);

// Retinex
        saveToKeyfile(!pedited || pedited->retinex.enabled, "Retinex", "Enabled", retinex.enabled, keyFile);
        saveToKeyfile(!pedited || pedited->retinex.str, "Retinex", "Str", retinex.str, keyFile);
        saveToKeyfile(!pedited || pedited->retinex.scal, "Retinex", "Scal", retinex.scal, keyFile);
        saveToKeyfile(!pedited || pedited->retinex.iter, "Retinex", "Iter", retinex.iter, keyFile);
        saveToKeyfile(!pedited || pedited->retinex.grad, "Retinex", "Grad", retinex.grad, keyFile);
        saveToKeyfile(!pedited || pedited->retinex.grads, "Retinex", "Grads", retinex.grads, keyFile);
        saveToKeyfile(!pedited || pedited->retinex.gam, "Retinex", "Gam", retinex.gam, keyFile);
        saveToKeyfile(!pedited || pedited->retinex.slope, "Retinex", "Slope", retinex.slope, keyFile);
        saveToKeyfile(!pedited || pedited->retinex.medianmap, "Retinex", "Median", retinex.medianmap, keyFile);

        saveToKeyfile(!pedited || pedited->retinex.neigh, "Retinex", "Neigh", retinex.neigh, keyFile);
        saveToKeyfile(!pedited || pedited->retinex.offs, "Retinex", "Offs", retinex.offs, keyFile);
        saveToKeyfile(!pedited || pedited->retinex.vart, "Retinex", "Vart", retinex.vart, keyFile);
        saveToKeyfile(!pedited || pedited->retinex.limd, "Retinex", "Limd", retinex.limd, keyFile);
        saveToKeyfile(!pedited || pedited->retinex.highl, "Retinex", "highl", retinex.highl, keyFile);
        saveToKeyfile(!pedited || pedited->retinex.skal, "Retinex", "skal", retinex.skal, keyFile);
        saveToKeyfile(!pedited || pedited->retinex.retinexMethod, "Retinex", "RetinexMethod", retinex.retinexMethod, keyFile);
        saveToKeyfile(!pedited || pedited->retinex.mapMethod, "Retinex", "mapMethod", retinex.mapMethod, keyFile);
        saveToKeyfile(!pedited || pedited->retinex.viewMethod, "Retinex", "viewMethod", retinex.viewMethod, keyFile);
        saveToKeyfile(!pedited || pedited->retinex.retinexcolorspace, "Retinex", "Retinexcolorspace", retinex.retinexcolorspace, keyFile);
        saveToKeyfile(!pedited || pedited->retinex.gammaretinex, "Retinex", "Gammaretinex", retinex.gammaretinex, keyFile);
        saveToKeyfile(!pedited || pedited->retinex.cdcurve, "Retinex", "CDCurve", retinex.cdcurve, keyFile);
        saveToKeyfile(!pedited || pedited->retinex.mapcurve, "Retinex", "MAPCurve", retinex.mapcurve, keyFile);
        saveToKeyfile(!pedited || pedited->retinex.cdHcurve, "Retinex", "CDHCurve", retinex.cdHcurve, keyFile);
        saveToKeyfile(!pedited || pedited->retinex.lhcurve, "Retinex", "LHCurve", retinex.lhcurve, keyFile);
        saveToKeyfile(!pedited || pedited->retinex.highlights, "Retinex", "Highlights", retinex.highlights, keyFile);
        saveToKeyfile(!pedited || pedited->retinex.htonalwidth, "Retinex", "HighlightTonalWidth", retinex.htonalwidth, keyFile);
        saveToKeyfile(!pedited || pedited->retinex.shadows, "Retinex", "Shadows", retinex.shadows, keyFile);
        saveToKeyfile(!pedited || pedited->retinex.stonalwidth, "Retinex", "ShadowTonalWidth", retinex.stonalwidth, keyFile);
        saveToKeyfile(!pedited || pedited->retinex.radius, "Retinex", "Radius", retinex.radius, keyFile);
        saveToKeyfile(!pedited || pedited->retinex.transmissionCurve, "Retinex", "TransmissionCurve", retinex.transmissionCurve, keyFile);
        saveToKeyfile(!pedited || pedited->retinex.gaintransmissionCurve, "Retinex", "GainTransmissionCurve", retinex.gaintransmissionCurve, keyFile);

// Local contrast
        saveToKeyfile(!pedited || pedited->localContrast.enabled, "Local Contrast", "Enabled", localContrast.enabled, keyFile);
        saveToKeyfile(!pedited || pedited->localContrast.radius, "Local Contrast", "Radius", localContrast.radius, keyFile);
        saveToKeyfile(!pedited || pedited->localContrast.amount, "Local Contrast", "Amount", localContrast.amount, keyFile);
        saveToKeyfile(!pedited || pedited->localContrast.darkness, "Local Contrast", "Darkness", localContrast.darkness, keyFile);
        saveToKeyfile(!pedited || pedited->localContrast.lightness, "Local Contrast", "Lightness", localContrast.lightness, keyFile);


// Channel mixer
        saveToKeyfile(!pedited || pedited->chmixer.enabled, "Channel Mixer", "Enabled", chmixer.enabled, keyFile);

        if (!pedited || pedited->chmixer.red[0] || pedited->chmixer.red[1] || pedited->chmixer.red[2]) {
            Glib::ArrayHandle<int> rmix(chmixer.red, 3, Glib::OWNERSHIP_NONE);
            keyFile.set_integer_list("Channel Mixer", "Red", rmix);
        }

        if (!pedited || pedited->chmixer.green[0] || pedited->chmixer.green[1] || pedited->chmixer.green[2]) {
            Glib::ArrayHandle<int> gmix(chmixer.green, 3, Glib::OWNERSHIP_NONE);
            keyFile.set_integer_list("Channel Mixer", "Green", gmix);
        }

        if (!pedited || pedited->chmixer.blue[0] || pedited->chmixer.blue[1] || pedited->chmixer.blue[2]) {
            Glib::ArrayHandle<int> bmix(chmixer.blue, 3, Glib::OWNERSHIP_NONE);
            keyFile.set_integer_list("Channel Mixer", "Blue", bmix);
        }

// Black & White
        saveToKeyfile(!pedited || pedited->blackwhite.enabled, "Black & White", "Enabled", blackwhite.enabled, keyFile);
        saveToKeyfile(!pedited || pedited->blackwhite.method, "Black & White", "Method", blackwhite.method, keyFile);
        saveToKeyfile(!pedited || pedited->blackwhite.autoc, "Black & White", "Auto", blackwhite.autoc, keyFile);
        saveToKeyfile(!pedited || pedited->blackwhite.enabledcc, "Black & White", "ComplementaryColors", blackwhite.enabledcc, keyFile);
        saveToKeyfile(!pedited || pedited->blackwhite.setting, "Black & White", "Setting", blackwhite.setting, keyFile);
        saveToKeyfile(!pedited || pedited->blackwhite.filter, "Black & White", "Filter", blackwhite.filter, keyFile);
        saveToKeyfile(!pedited || pedited->blackwhite.mixerRed, "Black & White", "MixerRed", blackwhite.mixerRed, keyFile);
        saveToKeyfile(!pedited || pedited->blackwhite.mixerOrange, "Black & White", "MixerOrange", blackwhite.mixerOrange, keyFile);
        saveToKeyfile(!pedited || pedited->blackwhite.mixerYellow, "Black & White", "MixerYellow", blackwhite.mixerYellow, keyFile);
        saveToKeyfile(!pedited || pedited->blackwhite.mixerGreen, "Black & White", "MixerGreen", blackwhite.mixerGreen, keyFile);
        saveToKeyfile(!pedited || pedited->blackwhite.mixerCyan, "Black & White", "MixerCyan", blackwhite.mixerCyan, keyFile);
        saveToKeyfile(!pedited || pedited->blackwhite.mixerBlue, "Black & White", "MixerBlue", blackwhite.mixerBlue, keyFile);
        saveToKeyfile(!pedited || pedited->blackwhite.mixerMagenta, "Black & White", "MixerMagenta", blackwhite.mixerMagenta, keyFile);
        saveToKeyfile(!pedited || pedited->blackwhite.mixerPurple, "Black & White", "MixerPurple", blackwhite.mixerPurple, keyFile);
        saveToKeyfile(!pedited || pedited->blackwhite.gammaRed, "Black & White", "GammaRed", blackwhite.gammaRed, keyFile);
        saveToKeyfile(!pedited || pedited->blackwhite.gammaGreen, "Black & White", "GammaGreen", blackwhite.gammaGreen, keyFile);
        saveToKeyfile(!pedited || pedited->blackwhite.gammaBlue, "Black & White", "GammaBlue", blackwhite.gammaBlue, keyFile);
        saveToKeyfile(!pedited || pedited->blackwhite.algo, "Black & White", "Algorithm", blackwhite.algo, keyFile);
        saveToKeyfile(!pedited || pedited->blackwhite.luminanceCurve, "Black & White", "LuminanceCurve", blackwhite.luminanceCurve, keyFile);
        saveToKeyfile(
            !pedited || pedited->blackwhite.beforeCurveMode,
            "Black & White",
        "BeforeCurveMode", {
            {BlackWhiteParams::TcMode::STD_BW, "Standard"},
            {BlackWhiteParams::TcMode::FILMLIKE_BW, "FilmLike"},
            {BlackWhiteParams::TcMode::SATANDVALBLENDING_BW, "SatAndValueBlending"},
            {BlackWhiteParams::TcMode::WEIGHTEDSTD_BW, "WeightedStd"}

        },
        blackwhite.beforeCurveMode,
        keyFile
        );
        saveToKeyfile(
            !pedited || pedited->blackwhite.afterCurveMode,
            "Black & White",
        "AfterCurveMode", {
            {BlackWhiteParams::TcMode::STD_BW, "Standard"},
            {BlackWhiteParams::TcMode::WEIGHTEDSTD_BW, "WeightedStd"}

        },
        blackwhite.afterCurveMode,
        keyFile
        );
        saveToKeyfile(!pedited || pedited->blackwhite.beforeCurve, "Black & White", "BeforeCurve", blackwhite.beforeCurve, keyFile);
        saveToKeyfile(!pedited || pedited->blackwhite.afterCurve, "Black & White", "AfterCurve", blackwhite.afterCurve, keyFile);

// Luma curve
        saveToKeyfile(!pedited || pedited->labCurve.enabled, "Luminance Curve", "Enabled", labCurve.enabled, keyFile);
        saveToKeyfile(!pedited || pedited->labCurve.brightness, "Luminance Curve", "Brightness", labCurve.brightness, keyFile);
        saveToKeyfile(!pedited || pedited->labCurve.contrast, "Luminance Curve", "Contrast", labCurve.contrast, keyFile);
        saveToKeyfile(!pedited || pedited->labCurve.chromaticity, "Luminance Curve", "Chromaticity", labCurve.chromaticity, keyFile);
        saveToKeyfile(!pedited || pedited->labCurve.avoidcolorshift, "Luminance Curve", "AvoidColorShift", labCurve.avoidcolorshift, keyFile);
        saveToKeyfile(!pedited || pedited->labCurve.rstprotection, "Luminance Curve", "RedAndSkinTonesProtection", labCurve.rstprotection, keyFile);
        saveToKeyfile(!pedited || pedited->labCurve.lcredsk, "Luminance Curve", "LCredsk", labCurve.lcredsk, keyFile);
        saveToKeyfile(!pedited || pedited->labCurve.lcurve, "Luminance Curve", "LCurve", labCurve.lcurve, keyFile);
        saveToKeyfile(!pedited || pedited->labCurve.acurve, "Luminance Curve", "aCurve", labCurve.acurve, keyFile);
        saveToKeyfile(!pedited || pedited->labCurve.bcurve, "Luminance Curve", "bCurve", labCurve.bcurve, keyFile);
        saveToKeyfile(!pedited || pedited->labCurve.cccurve, "Luminance Curve", "ccCurve", labCurve.cccurve, keyFile);
        saveToKeyfile(!pedited || pedited->labCurve.chcurve, "Luminance Curve", "chCurve", labCurve.chcurve, keyFile);
        saveToKeyfile(!pedited || pedited->labCurve.lhcurve, "Luminance Curve", "lhCurve", labCurve.lhcurve, keyFile);
        saveToKeyfile(!pedited || pedited->labCurve.hhcurve, "Luminance Curve", "hhCurve", labCurve.hhcurve, keyFile);
        saveToKeyfile(!pedited || pedited->labCurve.lccurve, "Luminance Curve", "LcCurve", labCurve.lccurve, keyFile);
        saveToKeyfile(!pedited || pedited->labCurve.clcurve, "Luminance Curve", "ClCurve", labCurve.clcurve, keyFile);

// Sharpening
        saveToKeyfile(!pedited || pedited->sharpening.enabled, "Sharpening", "Enabled", sharpening.enabled, keyFile);
        saveToKeyfile(!pedited || pedited->sharpening.contrast, "Sharpening", "Contrast", sharpening.contrast, keyFile);
        saveToKeyfile(!pedited || pedited->sharpening.method, "Sharpening", "Method", sharpening.method, keyFile);
        saveToKeyfile(!pedited || pedited->sharpening.radius, "Sharpening", "Radius", sharpening.radius, keyFile);
        saveToKeyfile(!pedited || pedited->sharpening.blurradius, "Sharpening", "BlurRadius", sharpening.blurradius, keyFile);
        saveToKeyfile(!pedited || pedited->sharpening.amount, "Sharpening", "Amount", sharpening.amount, keyFile);
        saveToKeyfile(!pedited || pedited->sharpening.threshold, "Sharpening", "Threshold", sharpening.threshold.toVector(), keyFile);
        saveToKeyfile(!pedited || pedited->sharpening.edgesonly, "Sharpening", "OnlyEdges", sharpening.edgesonly, keyFile);
        saveToKeyfile(!pedited || pedited->sharpening.edges_radius, "Sharpening", "EdgedetectionRadius", sharpening.edges_radius, keyFile);
        saveToKeyfile(!pedited || pedited->sharpening.edges_tolerance, "Sharpening", "EdgeTolerance", sharpening.edges_tolerance, keyFile);
        saveToKeyfile(!pedited || pedited->sharpening.halocontrol, "Sharpening", "HalocontrolEnabled", sharpening.halocontrol, keyFile);
        saveToKeyfile(!pedited || pedited->sharpening.halocontrol_amount, "Sharpening", "HalocontrolAmount", sharpening.halocontrol_amount, keyFile);
        saveToKeyfile(!pedited || pedited->sharpening.deconvradius, "Sharpening", "DeconvRadius", sharpening.deconvradius, keyFile);
        saveToKeyfile(!pedited || pedited->sharpening.deconvamount, "Sharpening", "DeconvAmount", sharpening.deconvamount, keyFile);
        saveToKeyfile(!pedited || pedited->sharpening.deconvdamping, "Sharpening", "DeconvDamping", sharpening.deconvdamping, keyFile);
        saveToKeyfile(!pedited || pedited->sharpening.deconviter, "Sharpening", "DeconvIterations", sharpening.deconviter, keyFile);

// Vibrance
        saveToKeyfile(!pedited || pedited->vibrance.enabled, "Vibrance", "Enabled", vibrance.enabled, keyFile);
        saveToKeyfile(!pedited || pedited->vibrance.pastels, "Vibrance", "Pastels", vibrance.pastels, keyFile);
        saveToKeyfile(!pedited || pedited->vibrance.saturated, "Vibrance", "Saturated", vibrance.saturated, keyFile);
        saveToKeyfile(!pedited || pedited->vibrance.psthreshold, "Vibrance", "PSThreshold", vibrance.psthreshold.toVector(), keyFile);
        saveToKeyfile(!pedited || pedited->vibrance.protectskins, "Vibrance", "ProtectSkins", vibrance.protectskins, keyFile);
        saveToKeyfile(!pedited || pedited->vibrance.avoidcolorshift, "Vibrance", "AvoidColorShift", vibrance.avoidcolorshift, keyFile);
        saveToKeyfile(!pedited || pedited->vibrance.pastsattog, "Vibrance", "PastSatTog", vibrance.pastsattog, keyFile);
        saveToKeyfile(!pedited || pedited->vibrance.skintonescurve, "Vibrance", "SkinTonesCurve", vibrance.skintonescurve, keyFile);

// Edge sharpening
        saveToKeyfile(!pedited || pedited->sharpenEdge.enabled, "SharpenEdge", "Enabled", sharpenEdge.enabled, keyFile);
        saveToKeyfile(!pedited || pedited->sharpenEdge.passes, "SharpenEdge", "Passes", sharpenEdge.passes, keyFile);
        saveToKeyfile(!pedited || pedited->sharpenEdge.amount, "SharpenEdge", "Strength", sharpenEdge.amount, keyFile);
        saveToKeyfile(!pedited || pedited->sharpenEdge.threechannels, "SharpenEdge", "ThreeChannels", sharpenEdge.threechannels, keyFile);

// Micro-contrast sharpening
        saveToKeyfile(!pedited || pedited->sharpenMicro.enabled, "SharpenMicro", "Enabled", sharpenMicro.enabled, keyFile);
        saveToKeyfile(!pedited || pedited->sharpenMicro.matrix, "SharpenMicro", "Matrix", sharpenMicro.matrix, keyFile);
        saveToKeyfile(!pedited || pedited->sharpenMicro.amount, "SharpenMicro", "Strength", sharpenMicro.amount, keyFile);
        saveToKeyfile(!pedited || pedited->sharpenMicro.contrast, "SharpenMicro", "Contrast", sharpenMicro.contrast, keyFile);
        saveToKeyfile(!pedited || pedited->sharpenMicro.uniformity, "SharpenMicro", "Uniformity", sharpenMicro.uniformity, keyFile);

// WB
        saveToKeyfile(!pedited || pedited->wb.enabled, "White Balance", "Enabled", wb.enabled, keyFile);
        saveToKeyfile(!pedited || pedited->wb.method, "White Balance", "Setting", wb.method, keyFile);
        saveToKeyfile(!pedited || pedited->wb.temperature, "White Balance", "Temperature", wb.temperature, keyFile);
        saveToKeyfile(!pedited || pedited->wb.green, "White Balance", "Green", wb.green, keyFile);
        saveToKeyfile(!pedited || pedited->wb.equal, "White Balance", "Equal", wb.equal, keyFile);
        saveToKeyfile(!pedited || pedited->wb.tempBias, "White Balance", "TemperatureBias", wb.tempBias, keyFile);

// Colorappearance
        saveToKeyfile(!pedited || pedited->colorappearance.enabled, "Color appearance", "Enabled", colorappearance.enabled, keyFile);
        saveToKeyfile(!pedited || pedited->colorappearance.degree, "Color appearance", "Degree", colorappearance.degree, keyFile);
        saveToKeyfile(!pedited || pedited->colorappearance.autodegree, "Color appearance", "AutoDegree", colorappearance.autodegree, keyFile);
        saveToKeyfile(!pedited || pedited->colorappearance.degreeout, "Color appearance", "Degreeout",        colorappearance.degreeout, keyFile);
        saveToKeyfile(!pedited || pedited->colorappearance.autodegreeout, "Color appearance", "AutoDegreeout",    colorappearance.autodegreeout, keyFile);
        saveToKeyfile(!pedited || pedited->colorappearance.surround, "Color appearance", "Surround", colorappearance.surround, keyFile);
        saveToKeyfile(!pedited || pedited->colorappearance.surrsrc, "Color appearance", "Surrsrc", colorappearance.surrsrc, keyFile);
        saveToKeyfile(!pedited || pedited->colorappearance.adaplum, "Color appearance", "AdaptLum", colorappearance.adaplum, keyFile);
        saveToKeyfile(!pedited || pedited->colorappearance.badpixsl, "Color appearance", "Badpixsl", colorappearance.badpixsl, keyFile);
        saveToKeyfile(!pedited || pedited->colorappearance.wbmodel, "Color appearance", "Model", colorappearance.wbmodel, keyFile);
        saveToKeyfile(!pedited || pedited->colorappearance.illum, "Color appearance", "Illum", colorappearance.illum, keyFile);
        saveToKeyfile(!pedited || pedited->colorappearance.algo, "Color appearance", "Algorithm", colorappearance.algo, keyFile);
        saveToKeyfile(!pedited || pedited->colorappearance.jlight, "Color appearance", "J-Light", colorappearance.jlight, keyFile);
        saveToKeyfile(!pedited || pedited->colorappearance.qbright, "Color appearance", "Q-Bright", colorappearance.qbright, keyFile);
        saveToKeyfile(!pedited || pedited->colorappearance.chroma, "Color appearance", "C-Chroma", colorappearance.chroma, keyFile);
        saveToKeyfile(!pedited || pedited->colorappearance.schroma, "Color appearance", "S-Chroma", colorappearance.schroma, keyFile);
        saveToKeyfile(!pedited || pedited->colorappearance.mchroma, "Color appearance", "M-Chroma", colorappearance.mchroma, keyFile);
        saveToKeyfile(!pedited || pedited->colorappearance.contrast, "Color appearance", "J-Contrast", colorappearance.contrast, keyFile);
        saveToKeyfile(!pedited || pedited->colorappearance.qcontrast, "Color appearance", "Q-Contrast", colorappearance.qcontrast, keyFile);
        saveToKeyfile(!pedited || pedited->colorappearance.colorh, "Color appearance", "H-Hue", colorappearance.colorh, keyFile);
        saveToKeyfile(!pedited || pedited->colorappearance.rstprotection, "Color appearance", "RSTProtection", colorappearance.rstprotection, keyFile);
        saveToKeyfile(!pedited || pedited->colorappearance.adapscen, "Color appearance", "AdaptScene", colorappearance.adapscen, keyFile);
        saveToKeyfile(!pedited || pedited->colorappearance.autoadapscen, "Color appearance", "AutoAdapscen", colorappearance.autoadapscen, keyFile);
        saveToKeyfile(!pedited || pedited->colorappearance.ybscen, "Color appearance", "YbScene", colorappearance.ybscen, keyFile);
        saveToKeyfile(!pedited || pedited->colorappearance.autoybscen, "Color appearance", "Autoybscen", colorappearance.autoybscen, keyFile);
        saveToKeyfile(!pedited || pedited->colorappearance.surrsource, "Color appearance", "SurrSource", colorappearance.surrsource, keyFile);
        saveToKeyfile(!pedited || pedited->colorappearance.gamut, "Color appearance", "Gamut", colorappearance.gamut, keyFile);
        saveToKeyfile(!pedited || pedited->colorappearance.tempout, "Color appearance", "Tempout", colorappearance.tempout, keyFile);
        saveToKeyfile(!pedited || pedited->colorappearance.autotempout, "Color appearance", "Autotempout", colorappearance.autotempout, keyFile);
        saveToKeyfile(!pedited || pedited->colorappearance.greenout, "Color appearance", "Greenout", colorappearance.greenout, keyFile);
        saveToKeyfile(!pedited || pedited->colorappearance.tempsc, "Color appearance", "Tempsc", colorappearance.tempsc, keyFile);
        saveToKeyfile(!pedited || pedited->colorappearance.greensc, "Color appearance", "Greensc", colorappearance.greensc, keyFile);
        saveToKeyfile(!pedited || pedited->colorappearance.ybout, "Color appearance", "Ybout", colorappearance.ybout, keyFile);
        saveToKeyfile(!pedited || pedited->colorappearance.datacie, "Color appearance", "Datacie", colorappearance.datacie, keyFile);
        saveToKeyfile(!pedited || pedited->colorappearance.tonecie, "Color appearance", "Tonecie", colorappearance.tonecie, keyFile);
        saveToKeyfile(!pedited || pedited->colorappearance.presetcat02, "Color appearance", "Presetcat02", colorappearance.presetcat02, keyFile);

        const std::map<ColorAppearanceParams::TcMode, const char*> ca_mapping = {
            {ColorAppearanceParams::TcMode::LIGHT, "Lightness"},
            {ColorAppearanceParams::TcMode::BRIGHT, "Brightness"}
        };

        saveToKeyfile(!pedited || pedited->colorappearance.curveMode, "Color appearance", "CurveMode", ca_mapping, colorappearance.curveMode, keyFile);
        saveToKeyfile(!pedited || pedited->colorappearance.curveMode2, "Color appearance", "CurveMode2", ca_mapping, colorappearance.curveMode2, keyFile);
        saveToKeyfile(
            !pedited || pedited->colorappearance.curveMode3,
            "Color appearance",
            "CurveMode3", {
                {ColorAppearanceParams::CtcMode::CHROMA, "Chroma"},
                {ColorAppearanceParams::CtcMode::SATUR, "Saturation"},
                {ColorAppearanceParams::CtcMode::COLORF, "Colorfullness"}

            },
            colorappearance.curveMode3,
            keyFile
        );
        saveToKeyfile(!pedited || pedited->colorappearance.curve, "Color appearance", "Curve", colorappearance.curve, keyFile);
        saveToKeyfile(!pedited || pedited->colorappearance.curve2, "Color appearance", "Curve2", colorappearance.curve2, keyFile);
        saveToKeyfile(!pedited || pedited->colorappearance.curve3, "Color appearance", "Curve3", colorappearance.curve3, keyFile);

// Impulse denoise
        saveToKeyfile(!pedited || pedited->impulseDenoise.enabled, "Impulse Denoising", "Enabled", impulseDenoise.enabled, keyFile);
        saveToKeyfile(!pedited || pedited->impulseDenoise.thresh, "Impulse Denoising", "Threshold", impulseDenoise.thresh, keyFile);

// Defringe
        saveToKeyfile(!pedited || pedited->defringe.enabled, "Defringing", "Enabled", defringe.enabled, keyFile);
        saveToKeyfile(!pedited || pedited->defringe.radius, "Defringing", "Radius", defringe.radius, keyFile);
        saveToKeyfile(!pedited || pedited->defringe.threshold, "Defringing", "Threshold", defringe.threshold, keyFile);
        saveToKeyfile(!pedited || pedited->defringe.huecurve, "Defringing", "HueCurve", defringe.huecurve, keyFile);

// Dehaze
        saveToKeyfile(!pedited || pedited->dehaze.enabled, "Dehaze", "Enabled", dehaze.enabled, keyFile);
        saveToKeyfile(!pedited || pedited->dehaze.strength, "Dehaze", "Strength", dehaze.strength, keyFile);        
        saveToKeyfile(!pedited || pedited->dehaze.showDepthMap, "Dehaze", "ShowDepthMap", dehaze.showDepthMap, keyFile);        
        saveToKeyfile(!pedited || pedited->dehaze.depth, "Dehaze", "Depth", dehaze.depth, keyFile);        
        saveToKeyfile(!pedited || pedited->dehaze.depth, "Dehaze", "Luminance", dehaze.luminance, keyFile);

// Directional pyramid denoising
        saveToKeyfile(!pedited || pedited->dirpyrDenoise.enabled, "Directional Pyramid Denoising", "Enabled", dirpyrDenoise.enabled, keyFile);
        saveToKeyfile(!pedited || pedited->dirpyrDenoise.enhance, "Directional Pyramid Denoising", "Enhance", dirpyrDenoise.enhance, keyFile);
        saveToKeyfile(!pedited || pedited->dirpyrDenoise.median, "Directional Pyramid Denoising", "Median", dirpyrDenoise.median, keyFile);
        saveToKeyfile(!pedited || pedited->dirpyrDenoise.luma, "Directional Pyramid Denoising", "Luma", dirpyrDenoise.luma, keyFile);
        saveToKeyfile(!pedited || pedited->dirpyrDenoise.Ldetail, "Directional Pyramid Denoising", "Ldetail", dirpyrDenoise.Ldetail, keyFile);
        saveToKeyfile(!pedited || pedited->dirpyrDenoise.chroma, "Directional Pyramid Denoising", "Chroma", dirpyrDenoise.chroma, keyFile);
        saveToKeyfile(!pedited || pedited->dirpyrDenoise.dmethod, "Directional Pyramid Denoising", "Method", dirpyrDenoise.dmethod, keyFile);
        saveToKeyfile(!pedited || pedited->dirpyrDenoise.Lmethod, "Directional Pyramid Denoising", "LMethod", dirpyrDenoise.Lmethod, keyFile);

        if (dirpyrDenoise.Cmethod == "PRE") {
            dirpyrDenoise.Cmethod = "MAN"; // Never save 'auto chroma preview mode' to pp3
        }

        saveToKeyfile(!pedited || pedited->dirpyrDenoise.Cmethod, "Directional Pyramid Denoising", "CMethod", dirpyrDenoise.Cmethod, keyFile);

        if (dirpyrDenoise.C2method == "PREV") {
            dirpyrDenoise.C2method = "MANU";
        }

        saveToKeyfile(!pedited || pedited->dirpyrDenoise.C2method, "Directional Pyramid Denoising", "C2Method", dirpyrDenoise.C2method, keyFile);
        saveToKeyfile(!pedited || pedited->dirpyrDenoise.smethod, "Directional Pyramid Denoising", "SMethod", dirpyrDenoise.smethod, keyFile);
        saveToKeyfile(!pedited || pedited->dirpyrDenoise.medmethod, "Directional Pyramid Denoising", "MedMethod", dirpyrDenoise.medmethod, keyFile);
        saveToKeyfile(!pedited || pedited->dirpyrDenoise.rgbmethod, "Directional Pyramid Denoising", "RGBMethod", dirpyrDenoise.rgbmethod, keyFile);
        saveToKeyfile(!pedited || pedited->dirpyrDenoise.methodmed, "Directional Pyramid Denoising", "MethodMed", dirpyrDenoise.methodmed, keyFile);
        saveToKeyfile(!pedited || pedited->dirpyrDenoise.redchro, "Directional Pyramid Denoising", "Redchro", dirpyrDenoise.redchro, keyFile);
        saveToKeyfile(!pedited || pedited->dirpyrDenoise.bluechro, "Directional Pyramid Denoising", "Bluechro", dirpyrDenoise.bluechro, keyFile);
        saveToKeyfile(!pedited || pedited->dirpyrDenoise.gamma, "Directional Pyramid Denoising", "Gamma", dirpyrDenoise.gamma, keyFile);
        saveToKeyfile(!pedited || pedited->dirpyrDenoise.passes, "Directional Pyramid Denoising", "Passes", dirpyrDenoise.passes, keyFile);
        saveToKeyfile(!pedited || pedited->dirpyrDenoise.lcurve, "Directional Pyramid Denoising", "LCurve", dirpyrDenoise.lcurve, keyFile);
        saveToKeyfile(!pedited || pedited->dirpyrDenoise.cccurve, "Directional Pyramid Denoising", "CCCurve", dirpyrDenoise.cccurve, keyFile);

// EPD
        saveToKeyfile(!pedited || pedited->epd.enabled, "EPD", "Enabled", epd.enabled, keyFile);
        saveToKeyfile(!pedited || pedited->epd.strength, "EPD", "Strength", epd.strength, keyFile);
        saveToKeyfile(!pedited || pedited->epd.gamma, "EPD", "Gamma", epd.gamma, keyFile);
        saveToKeyfile(!pedited || pedited->epd.edgeStopping, "EPD", "EdgeStopping", epd.edgeStopping, keyFile);
        saveToKeyfile(!pedited || pedited->epd.scale, "EPD", "Scale", epd.scale, keyFile);
        saveToKeyfile(!pedited || pedited->epd.reweightingIterates, "EPD", "ReweightingIterates", epd.reweightingIterates, keyFile);

// Fattal
        saveToKeyfile(!pedited || pedited->fattal.enabled, "FattalToneMapping", "Enabled", fattal.enabled, keyFile);
        saveToKeyfile(!pedited || pedited->fattal.threshold, "FattalToneMapping", "Threshold", fattal.threshold, keyFile);
        saveToKeyfile(!pedited || pedited->fattal.amount, "FattalToneMapping", "Amount", fattal.amount, keyFile);
        saveToKeyfile(!pedited || pedited->fattal.anchor, "FattalToneMapping", "Anchor", fattal.anchor, keyFile);

// Shadows & highlights
        saveToKeyfile(!pedited || pedited->sh.enabled, "Shadows & Highlights", "Enabled", sh.enabled, keyFile);
        saveToKeyfile(!pedited || pedited->sh.highlights, "Shadows & Highlights", "Highlights", sh.highlights, keyFile);
        saveToKeyfile(!pedited || pedited->sh.htonalwidth, "Shadows & Highlights", "HighlightTonalWidth", sh.htonalwidth, keyFile);
        saveToKeyfile(!pedited || pedited->sh.shadows, "Shadows & Highlights", "Shadows", sh.shadows, keyFile);
        saveToKeyfile(!pedited || pedited->sh.stonalwidth, "Shadows & Highlights", "ShadowTonalWidth", sh.stonalwidth, keyFile);
        saveToKeyfile(!pedited || pedited->sh.radius, "Shadows & Highlights", "Radius", sh.radius, keyFile);
        saveToKeyfile(!pedited || pedited->sh.lab, "Shadows & Highlights", "Lab", sh.lab, keyFile);

// Crop
        saveToKeyfile(!pedited || pedited->crop.enabled, "Crop", "Enabled", crop.enabled, keyFile);
        saveToKeyfile(!pedited || pedited->crop.x, "Crop", "X", crop.x, keyFile);
        saveToKeyfile(!pedited || pedited->crop.y, "Crop", "Y", crop.y, keyFile);
        saveToKeyfile(!pedited || pedited->crop.w, "Crop", "W", crop.w, keyFile);
        saveToKeyfile(!pedited || pedited->crop.h, "Crop", "H", crop.h, keyFile);
        saveToKeyfile(!pedited || pedited->crop.fixratio, "Crop", "FixedRatio", crop.fixratio, keyFile);
        saveToKeyfile(!pedited || pedited->crop.ratio, "Crop", "Ratio", crop.ratio, keyFile);
        saveToKeyfile(!pedited || pedited->crop.orientation, "Crop", "Orientation", crop.orientation, keyFile);
        saveToKeyfile(!pedited || pedited->crop.guide, "Crop", "Guide", crop.guide, keyFile);

// Coarse transformation
        saveToKeyfile(!pedited || pedited->coarse.rotate, "Coarse Transformation", "Rotate", coarse.rotate, keyFile);
        saveToKeyfile(!pedited || pedited->coarse.hflip, "Coarse Transformation", "HorizontalFlip", coarse.hflip, keyFile);
        saveToKeyfile(!pedited || pedited->coarse.vflip, "Coarse Transformation", "VerticalFlip", coarse.vflip, keyFile);

// Common properties for transformations
        saveToKeyfile(!pedited || pedited->commonTrans.method, "Common Properties for Transformations", "Method", commonTrans.method, keyFile);
        saveToKeyfile(!pedited || pedited->commonTrans.autofill, "Common Properties for Transformations", "AutoFill", commonTrans.autofill, keyFile);

// Rotation
        saveToKeyfile(!pedited || pedited->rotate.degree, "Rotation", "Degree", rotate.degree, keyFile);

// Distortion
        saveToKeyfile(!pedited || pedited->distortion.amount, "Distortion", "Amount", distortion.amount, keyFile);

// Lens profile
        saveToKeyfile(!pedited || pedited->lensProf.lcMode, "LensProfile", "LcMode", lensProf.getMethodString(lensProf.lcMode), keyFile);
        saveToKeyfile(!pedited || pedited->lensProf.lcpFile, "LensProfile", "LCPFile", relativePathIfInside(fname, fnameAbsolute, lensProf.lcpFile), keyFile);
        saveToKeyfile(!pedited || pedited->lensProf.useDist, "LensProfile", "UseDistortion", lensProf.useDist, keyFile);
        saveToKeyfile(!pedited || pedited->lensProf.useVign, "LensProfile", "UseVignette", lensProf.useVign, keyFile);
        saveToKeyfile(!pedited || pedited->lensProf.useCA, "LensProfile", "UseCA", lensProf.useCA, keyFile);
        saveToKeyfile(!pedited || pedited->lensProf.lfCameraMake, "LensProfile", "LFCameraMake", lensProf.lfCameraMake, keyFile);
        saveToKeyfile(!pedited || pedited->lensProf.lfCameraModel, "LensProfile", "LFCameraModel", lensProf.lfCameraModel, keyFile);
        saveToKeyfile(!pedited || pedited->lensProf.lfLens, "LensProfile", "LFLens", lensProf.lfLens, keyFile);

// Perspective correction
        saveToKeyfile(!pedited || pedited->perspective.horizontal, "Perspective", "Horizontal", perspective.horizontal, keyFile);
        saveToKeyfile(!pedited || pedited->perspective.vertical, "Perspective", "Vertical", perspective.vertical, keyFile);

// Gradient
        saveToKeyfile(!pedited || pedited->gradient.enabled, "Gradient", "Enabled", gradient.enabled, keyFile);
        saveToKeyfile(!pedited || pedited->gradient.degree, "Gradient", "Degree", gradient.degree, keyFile);
        saveToKeyfile(!pedited || pedited->gradient.feather, "Gradient", "Feather", gradient.feather, keyFile);
        saveToKeyfile(!pedited || pedited->gradient.strength, "Gradient", "Strength", gradient.strength, keyFile);
        saveToKeyfile(!pedited || pedited->gradient.centerX, "Gradient", "CenterX", gradient.centerX, keyFile);
        saveToKeyfile(!pedited || pedited->gradient.centerY, "Gradient", "CenterY", gradient.centerY, keyFile);

// Locallab
        saveToKeyfile(!pedited || pedited->locallab.enabled, "Locallab", "Enabled", locallab.enabled, keyFile);
        saveToKeyfile(!pedited || pedited->locallab.nbspot, "Locallab", "Nbspot", locallab.nbspot, keyFile);
        saveToKeyfile(!pedited || pedited->locallab.selspot, "Locallab", "Selspot", locallab.selspot, keyFile);

        for (int i = 0; i < locallab.nbspot && i < (int)locallab.spots.size(); i++) {
            if (!pedited || i < (int)pedited->locallab.spots.size()) {
                const LocallabParams::LocallabSpot& spot = locallab.spots.at(i);
                // Control spot settings
                saveToKeyfile(!pedited || pedited->locallab.id, "Locallab", "Id_" + std::to_string(i), spot.id, keyFile);
                saveToKeyfile(!pedited || pedited->locallab.spots.at(i).name, "Locallab", "Name_" + std::to_string(i), spot.name, keyFile);
                saveToKeyfile(!pedited || pedited->locallab.spots.at(i).isvisible, "Locallab", "Isvisible_" + std::to_string(i), spot.isvisible, keyFile);
                saveToKeyfile(!pedited || pedited->locallab.spots.at(i).shape, "Locallab", "Shape_" + std::to_string(i), spot.shape, keyFile);
                saveToKeyfile(!pedited || pedited->locallab.spots.at(i).spotMethod, "Locallab", "SpotMethod_" + std::to_string(i), spot.spotMethod, keyFile);
                saveToKeyfile(!pedited || pedited->locallab.spots.at(i).wavMethod, "Locallab", "WavMethod_" + std::to_string(i), spot.wavMethod, keyFile);
//                saveToKeyfile(!pedited || pedited->locallab.spots.at(i).mergeMethod, "Locallab", "MergeMethod_" + std::to_string(i), spot.mergeMethod, keyFile);
                saveToKeyfile(!pedited || pedited->locallab.spots.at(i).sensiexclu, "Locallab", "SensiExclu_" + std::to_string(i), spot.sensiexclu, keyFile);
                saveToKeyfile(!pedited || pedited->locallab.spots.at(i).structexclu, "Locallab", "StructExclu_" + std::to_string(i), spot.structexclu, keyFile);
                saveToKeyfile(!pedited || pedited->locallab.spots.at(i).struc, "Locallab", "Struc_" + std::to_string(i), spot.struc, keyFile);
                saveToKeyfile(!pedited || pedited->locallab.spots.at(i).shapeMethod, "Locallab", "ShapeMethod_" + std::to_string(i), spot.shapeMethod, keyFile);
                saveToKeyfile(!pedited || pedited->locallab.spots.at(i).locX, "Locallab", "LocX_" + std::to_string(i), spot.locX, keyFile);
                saveToKeyfile(!pedited || pedited->locallab.spots.at(i).locXL, "Locallab", "LocXL_" + std::to_string(i), spot.locXL, keyFile);
                saveToKeyfile(!pedited || pedited->locallab.spots.at(i).locY, "Locallab", "LocY_" + std::to_string(i), spot.locY, keyFile);
                saveToKeyfile(!pedited || pedited->locallab.spots.at(i).locYT, "Locallab", "LocYT_" + std::to_string(i), spot.locYT, keyFile);
                saveToKeyfile(!pedited || pedited->locallab.spots.at(i).centerX, "Locallab", "CenterX_" + std::to_string(i), spot.centerX, keyFile);
                saveToKeyfile(!pedited || pedited->locallab.spots.at(i).centerY, "Locallab", "CenterY_" + std::to_string(i), spot.centerY, keyFile);
                saveToKeyfile(!pedited || pedited->locallab.spots.at(i).circrad, "Locallab", "Circrad_" + std::to_string(i), spot.circrad, keyFile);
                saveToKeyfile(!pedited || pedited->locallab.spots.at(i).qualityMethod, "Locallab", "QualityMethod_" + std::to_string(i), spot.qualityMethod, keyFile);
                saveToKeyfile(!pedited || pedited->locallab.spots.at(i).complexMethod, "Locallab", "ComplexMethod_" + std::to_string(i), spot.complexMethod, keyFile);
                saveToKeyfile(!pedited || pedited->locallab.spots.at(i).transit, "Locallab", "Transit_" + std::to_string(i), spot.transit, keyFile);
                saveToKeyfile(!pedited || pedited->locallab.spots.at(i).feather, "Locallab", "Feather_" + std::to_string(i), spot.feather, keyFile);
                saveToKeyfile(!pedited || pedited->locallab.spots.at(i).thresh, "Locallab", "Thresh_" + std::to_string(i), spot.thresh, keyFile);
                saveToKeyfile(!pedited || pedited->locallab.spots.at(i).iter, "Locallab", "Iter_" + std::to_string(i), spot.iter, keyFile);
                saveToKeyfile(!pedited || pedited->locallab.spots.at(i).balan, "Locallab", "Balan_" + std::to_string(i), spot.balan, keyFile);
                saveToKeyfile(!pedited || pedited->locallab.spots.at(i).balanh, "Locallab", "Balanh_" + std::to_string(i), spot.balanh, keyFile);
                saveToKeyfile(!pedited || pedited->locallab.spots.at(i).colorde, "Locallab", "Colorde_" + std::to_string(i), spot.colorde, keyFile);
                saveToKeyfile(!pedited || pedited->locallab.spots.at(i).transitweak, "Locallab", "Transitweak_" + std::to_string(i), spot.transitweak, keyFile);
                saveToKeyfile(!pedited || pedited->locallab.spots.at(i).transitgrad, "Locallab", "Transitgrad_" + std::to_string(i), spot.transitgrad, keyFile);
                saveToKeyfile(!pedited || pedited->locallab.spots.at(i).avoid, "Locallab", "Avoid_" + std::to_string(i), spot.avoid, keyFile);
                saveToKeyfile(!pedited || pedited->locallab.spots.at(i).recurs, "Locallab", "Recurs_" + std::to_string(i), spot.recurs, keyFile);
                saveToKeyfile(!pedited || pedited->locallab.spots.at(i).laplac, "Locallab", "Laplac_" + std::to_string(i), spot.laplac, keyFile);
                saveToKeyfile(!pedited || pedited->locallab.spots.at(i).deltae, "Locallab", "Deltae_" + std::to_string(i), spot.deltae, keyFile);
                saveToKeyfile(!pedited || pedited->locallab.spots.at(i).shortc, "Locallab", "Shortc_" + std::to_string(i), spot.shortc, keyFile);
                saveToKeyfile(!pedited || pedited->locallab.spots.at(i).savrest, "Locallab", "Savrest_" + std::to_string(i), spot.savrest, keyFile);
                saveToKeyfile(!pedited || pedited->locallab.spots.at(i).scopemask, "Locallab", "Scopemask_" + std::to_string(i), spot.scopemask, keyFile);
                saveToKeyfile(!pedited || pedited->locallab.spots.at(i).lumask, "Locallab", "Lumask_" + std::to_string(i), spot.lumask, keyFile);
                // Color & Light
                saveToKeyfile(!pedited || pedited->locallab.spots.at(i).expcolor, "Locallab", "Expcolor_" + std::to_string(i), spot.expcolor, keyFile);
                saveToKeyfile(!pedited || pedited->locallab.spots.at(i).curvactiv, "Locallab", "Curvactiv_" + std::to_string(i), spot.curvactiv, keyFile);
                saveToKeyfile(!pedited || pedited->locallab.spots.at(i).lightness, "Locallab", "Lightness_" + std::to_string(i), spot.lightness, keyFile);
                saveToKeyfile(!pedited || pedited->locallab.spots.at(i).contrast, "Locallab", "Contrast_" + std::to_string(i), spot.contrast, keyFile);
                saveToKeyfile(!pedited || pedited->locallab.spots.at(i).chroma, "Locallab", "Chroma_" + std::to_string(i), spot.chroma, keyFile);
                saveToKeyfile(!pedited || pedited->locallab.spots.at(i).labgridALow, "Locallab", "labgridALow_" + std::to_string(i), spot.labgridALow, keyFile);
                saveToKeyfile(!pedited || pedited->locallab.spots.at(i).labgridBLow, "Locallab", "labgridBLow_" + std::to_string(i), spot.labgridBLow, keyFile);
                saveToKeyfile(!pedited || pedited->locallab.spots.at(i).labgridAHigh, "Locallab", "labgridAHigh_" + std::to_string(i), spot.labgridAHigh, keyFile);
                saveToKeyfile(!pedited || pedited->locallab.spots.at(i).labgridBHigh, "Locallab", "labgridBHigh_" + std::to_string(i), spot.labgridBHigh, keyFile);
                saveToKeyfile(!pedited || pedited->locallab.spots.at(i).labgridALowmerg, "Locallab", "labgridALowmerg_" + std::to_string(i), spot.labgridALowmerg, keyFile);
                saveToKeyfile(!pedited || pedited->locallab.spots.at(i).labgridBLowmerg, "Locallab", "labgridBLowmerg_" + std::to_string(i), spot.labgridBLowmerg, keyFile);
                saveToKeyfile(!pedited || pedited->locallab.spots.at(i).labgridAHighmerg, "Locallab", "labgridAHighmerg_" + std::to_string(i), spot.labgridAHighmerg, keyFile);
                saveToKeyfile(!pedited || pedited->locallab.spots.at(i).labgridBHighmerg, "Locallab", "labgridBHighmerg_" + std::to_string(i), spot.labgridBHighmerg, keyFile);
                saveToKeyfile(!pedited || pedited->locallab.spots.at(i).strengthgrid, "Locallab", "Strengthgrid_" + std::to_string(i), spot.strengthgrid, keyFile);
                saveToKeyfile(!pedited || pedited->locallab.spots.at(i).sensi, "Locallab", "Sensi_" + std::to_string(i), spot.sensi, keyFile);
                saveToKeyfile(!pedited || pedited->locallab.spots.at(i).structcol, "Locallab", "Structcol_" + std::to_string(i), spot.structcol, keyFile);
                saveToKeyfile(!pedited || pedited->locallab.spots.at(i).strcol, "Locallab", "Strcol_" + std::to_string(i), spot.strcol, keyFile);
                saveToKeyfile(!pedited || pedited->locallab.spots.at(i).strcolab, "Locallab", "Strcolab_" + std::to_string(i), spot.strcolab, keyFile);
                saveToKeyfile(!pedited || pedited->locallab.spots.at(i).strcolh, "Locallab", "Strcolh_" + std::to_string(i), spot.strcolh, keyFile);
                saveToKeyfile(!pedited || pedited->locallab.spots.at(i).angcol, "Locallab", "Angcol_" + std::to_string(i), spot.angcol, keyFile);
                saveToKeyfile(!pedited || pedited->locallab.spots.at(i).blurcolde, "Locallab", "Blurcolde_" + std::to_string(i), spot.blurcolde, keyFile);
                saveToKeyfile(!pedited || pedited->locallab.spots.at(i).blurcol, "Locallab", "Blurcol_" + std::to_string(i), spot.blurcol, keyFile);
                saveToKeyfile(!pedited || pedited->locallab.spots.at(i).contcol, "Locallab", "Contcol_" + std::to_string(i), spot.contcol, keyFile);
                saveToKeyfile(!pedited || pedited->locallab.spots.at(i).blendmaskcol, "Locallab", "Blendmaskcol_" + std::to_string(i), spot.blendmaskcol, keyFile);
                saveToKeyfile(!pedited || pedited->locallab.spots.at(i).radmaskcol, "Locallab", "Radmaskcol_" + std::to_string(i), spot.radmaskcol, keyFile);
                saveToKeyfile(!pedited || pedited->locallab.spots.at(i).chromaskcol, "Locallab", "Chromaskcol_" + std::to_string(i), spot.chromaskcol, keyFile);
                saveToKeyfile(!pedited || pedited->locallab.spots.at(i).gammaskcol, "Locallab", "Gammaskcol_" + std::to_string(i), spot.gammaskcol, keyFile);
                saveToKeyfile(!pedited || pedited->locallab.spots.at(i).slomaskcol, "Locallab", "Slomaskcol_" + std::to_string(i), spot.slomaskcol, keyFile);
                saveToKeyfile(!pedited || pedited->locallab.spots.at(i).shadmaskcol, "Locallab", "shadmaskcol_" + std::to_string(i), spot.shadmaskcol, keyFile);
                saveToKeyfile(!pedited || pedited->locallab.spots.at(i).strumaskcol, "Locallab", "strumaskcol_" + std::to_string(i), spot.strumaskcol, keyFile);
                saveToKeyfile(!pedited || pedited->locallab.spots.at(i).lapmaskcol, "Locallab", "Lapmaskcol_" + std::to_string(i), spot.lapmaskcol, keyFile);
                saveToKeyfile(!pedited || pedited->locallab.spots.at(i).qualitycurveMethod, "Locallab", "QualityCurveMethod_" + std::to_string(i), spot.qualitycurveMethod, keyFile);
                saveToKeyfile(!pedited || pedited->locallab.spots.at(i).gridMethod, "Locallab", "gridMethod_" + std::to_string(i), spot.gridMethod, keyFile);
                saveToKeyfile(!pedited || pedited->locallab.spots.at(i).merMethod, "Locallab", "Merg_Method_" + std::to_string(i), spot.merMethod, keyFile);
                saveToKeyfile(!pedited || pedited->locallab.spots.at(i).toneMethod, "Locallab", "ToneMethod_" + std::to_string(i), spot.toneMethod, keyFile);
                saveToKeyfile(!pedited || pedited->locallab.spots.at(i).mergecolMethod, "Locallab", "mergecolMethod_" + std::to_string(i), spot.mergecolMethod, keyFile);
                saveToKeyfile(!pedited || pedited->locallab.spots.at(i).llcurve, "Locallab", "LLCurve_" + std::to_string(i), spot.llcurve, keyFile);
                saveToKeyfile(!pedited || pedited->locallab.spots.at(i).lccurve, "Locallab", "LCCurve_" + std::to_string(i), spot.lccurve, keyFile);
                saveToKeyfile(!pedited || pedited->locallab.spots.at(i).cccurve, "Locallab", "CCCurve_" + std::to_string(i), spot.cccurve, keyFile);
                saveToKeyfile(!pedited || pedited->locallab.spots.at(i).clcurve, "Locallab", "CLCurve_" + std::to_string(i), spot.clcurve, keyFile);
                saveToKeyfile(!pedited || pedited->locallab.spots.at(i).rgbcurve, "Locallab", "RGBCurve_" + std::to_string(i), spot.rgbcurve, keyFile);
                saveToKeyfile(!pedited || pedited->locallab.spots.at(i).LHcurve, "Locallab", "LHCurve_" + std::to_string(i), spot.LHcurve, keyFile);
                saveToKeyfile(!pedited || pedited->locallab.spots.at(i).HHcurve, "Locallab", "HHCurve_" + std::to_string(i), spot.HHcurve, keyFile);
                saveToKeyfile(!pedited || pedited->locallab.spots.at(i).invers, "Locallab", "Invers_" + std::to_string(i), spot.invers, keyFile);
                saveToKeyfile(!pedited || pedited->locallab.spots.at(i).special, "Locallab", "Special_" + std::to_string(i), spot.special, keyFile);
                saveToKeyfile(!pedited || pedited->locallab.spots.at(i).toolcol, "Locallab", "Toolcol_" + std::to_string(i), spot.toolcol, keyFile);
                saveToKeyfile(!pedited || pedited->locallab.spots.at(i).enaColorMask, "Locallab", "EnaColorMask_" + std::to_string(i), spot.enaColorMask, keyFile);
                saveToKeyfile(!pedited || pedited->locallab.spots.at(i).fftColorMask, "Locallab", "FftColorMask_" + std::to_string(i), spot.fftColorMask, keyFile);
                saveToKeyfile(!pedited || pedited->locallab.spots.at(i).CCmaskcurve, "Locallab", "CCmaskCurve_" + std::to_string(i), spot.CCmaskcurve, keyFile);
                saveToKeyfile(!pedited || pedited->locallab.spots.at(i).LLmaskcurve, "Locallab", "LLmaskCurve_" + std::to_string(i), spot.LLmaskcurve, keyFile);
                saveToKeyfile(!pedited || pedited->locallab.spots.at(i).HHmaskcurve, "Locallab", "HHmaskCurve_" + std::to_string(i), spot.HHmaskcurve, keyFile);
                saveToKeyfile(!pedited || pedited->locallab.spots.at(i).HHhmaskcurve, "Locallab", "HHhmaskCurve_" + std::to_string(i), spot.HHhmaskcurve, keyFile);
                saveToKeyfile(!pedited || pedited->locallab.spots.at(i).softradiuscol, "Locallab", "Softradiuscol_" + std::to_string(i), spot.softradiuscol, keyFile);
                saveToKeyfile(!pedited || pedited->locallab.spots.at(i).opacol, "Locallab", "Opacol_" + std::to_string(i), spot.opacol, keyFile);
                saveToKeyfile(!pedited || pedited->locallab.spots.at(i).mercol, "Locallab", "Mercol_" + std::to_string(i), spot.mercol, keyFile);
                saveToKeyfile(!pedited || pedited->locallab.spots.at(i).merlucol, "Locallab", "Merlucol_" + std::to_string(i), spot.merlucol, keyFile);
                saveToKeyfile(!pedited || pedited->locallab.spots.at(i).conthrcol, "Locallab", "Conthrcol_" + std::to_string(i), spot.conthrcol, keyFile);
                saveToKeyfile(!pedited || pedited->locallab.spots.at(i).Lmaskcurve, "Locallab", "LmaskCurve_" + std::to_string(i), spot.Lmaskcurve, keyFile);
                saveToKeyfile(!pedited || pedited->locallab.spots.at(i).LLmaskcolcurvewav, "Locallab", "LLmaskcolCurvewav_" + std::to_string(i), spot.LLmaskcolcurvewav, keyFile);
                saveToKeyfile(!pedited || pedited->locallab.spots.at(i).csthresholdcol, "Locallab", "CSThresholdcol_" + std::to_string(i), spot.csthresholdcol.toVector(), keyFile);
                // Exposure
                saveToKeyfile(!pedited || pedited->locallab.spots.at(i).expexpose, "Locallab", "Expexpose_" + std::to_string(i), spot.expexpose, keyFile);
                saveToKeyfile(!pedited || pedited->locallab.spots.at(i).expcomp, "Locallab", "Expcomp_" + std::to_string(i), spot.expcomp, keyFile);
                saveToKeyfile(!pedited || pedited->locallab.spots.at(i).hlcompr, "Locallab", "Hlcompr_" + std::to_string(i), spot.hlcompr, keyFile);
                saveToKeyfile(!pedited || pedited->locallab.spots.at(i).hlcomprthresh, "Locallab", "Hlcomprthresh_" + std::to_string(i), spot.hlcomprthresh, keyFile);
                saveToKeyfile(!pedited || pedited->locallab.spots.at(i).black, "Locallab", "Black_" + std::to_string(i), spot.black, keyFile);
                saveToKeyfile(!pedited || pedited->locallab.spots.at(i).shadex, "Locallab", "Shadex_" + std::to_string(i), spot.shadex, keyFile);
                saveToKeyfile(!pedited || pedited->locallab.spots.at(i).shcompr, "Locallab", "Shcompr_" + std::to_string(i), spot.shcompr, keyFile);
                saveToKeyfile(!pedited || pedited->locallab.spots.at(i).expchroma, "Locallab", "Expchroma_" + std::to_string(i), spot.expchroma, keyFile);
                saveToKeyfile(!pedited || pedited->locallab.spots.at(i).sensiex, "Locallab", "Sensiex_" + std::to_string(i), spot.sensiex, keyFile);
                saveToKeyfile(!pedited || pedited->locallab.spots.at(i).structexp, "Locallab", "Structexp_" + std::to_string(i), spot.structexp, keyFile);
                saveToKeyfile(!pedited || pedited->locallab.spots.at(i).blurexpde, "Locallab", "Blurexpde_" + std::to_string(i), spot.blurexpde, keyFile);
                saveToKeyfile(!pedited || pedited->locallab.spots.at(i).strexp, "Locallab", "Strexp_" + std::to_string(i), spot.strexp, keyFile);
                saveToKeyfile(!pedited || pedited->locallab.spots.at(i).angexp, "Locallab", "Angexp_" + std::to_string(i), spot.angexp, keyFile);
                saveToKeyfile(!pedited || pedited->locallab.spots.at(i).excurve, "Locallab", "ExCurve_" + std::to_string(i), spot.excurve, keyFile);
                saveToKeyfile(!pedited || pedited->locallab.spots.at(i).inversex, "Locallab", "Inversex_" + std::to_string(i), spot.inversex, keyFile);
                saveToKeyfile(!pedited || pedited->locallab.spots.at(i).enaExpMask, "Locallab", "EnaExpMask_" + std::to_string(i), spot.enaExpMask, keyFile);
                saveToKeyfile(!pedited || pedited->locallab.spots.at(i).enaExpMaskaft, "Locallab", "EnaExpMaskaft_" + std::to_string(i), spot.enaExpMaskaft, keyFile);
                saveToKeyfile(!pedited || pedited->locallab.spots.at(i).CCmaskexpcurve, "Locallab", "CCmaskexpCurve_" + std::to_string(i), spot.CCmaskexpcurve, keyFile);
                saveToKeyfile(!pedited || pedited->locallab.spots.at(i).LLmaskexpcurve, "Locallab", "LLmaskexpCurve_" + std::to_string(i), spot.LLmaskexpcurve, keyFile);
                saveToKeyfile(!pedited || pedited->locallab.spots.at(i).HHmaskexpcurve, "Locallab", "HHmaskexpCurve_" + std::to_string(i), spot.HHmaskexpcurve, keyFile);
                saveToKeyfile(!pedited || pedited->locallab.spots.at(i).blendmaskexp, "Locallab", "Blendmaskexp_" + std::to_string(i), spot.blendmaskexp, keyFile);
                saveToKeyfile(!pedited || pedited->locallab.spots.at(i).radmaskexp, "Locallab", "Radmaskexp_" + std::to_string(i), spot.radmaskexp, keyFile);
                saveToKeyfile(!pedited || pedited->locallab.spots.at(i).chromaskexp, "Locallab", "Chromaskexp_" + std::to_string(i), spot.chromaskexp, keyFile);
                saveToKeyfile(!pedited || pedited->locallab.spots.at(i).gammaskexp, "Locallab", "Gammaskexp_" + std::to_string(i), spot.gammaskexp, keyFile);
                saveToKeyfile(!pedited || pedited->locallab.spots.at(i).slomaskexp, "Locallab", "Slomaskexp_" + std::to_string(i), spot.slomaskexp, keyFile);
                saveToKeyfile(!pedited || pedited->locallab.spots.at(i).lapmaskexp, "Locallab", "Lapmaskexp_" + std::to_string(i), spot.lapmaskexp, keyFile);
                saveToKeyfile(!pedited || pedited->locallab.spots.at(i).strmaskexp, "Locallab", "Strmaskexp_" + std::to_string(i), spot.strmaskexp, keyFile);
                saveToKeyfile(!pedited || pedited->locallab.spots.at(i).angmaskexp, "Locallab", "Angmaskexp_" + std::to_string(i), spot.angmaskexp, keyFile);
                saveToKeyfile(!pedited || pedited->locallab.spots.at(i).softradiusexp, "Locallab", "Softradiusexp_" + std::to_string(i), spot.softradiusexp, keyFile);
                saveToKeyfile(!pedited || pedited->locallab.spots.at(i).Lmaskexpcurve, "Locallab", "LmaskexpCurve_" + std::to_string(i), spot.Lmaskexpcurve, keyFile);
                saveToKeyfile(!pedited || pedited->locallab.spots.at(i).expMethod, "Locallab", "ExpMethod_" + std::to_string(i), spot.expMethod, keyFile);
                saveToKeyfile(!pedited || pedited->locallab.spots.at(i).exnoiseMethod, "Locallab", "ExnoiseMethod_" + std::to_string(i), spot.exnoiseMethod, keyFile);
                saveToKeyfile(!pedited || pedited->locallab.spots.at(i).laplacexp, "Locallab", "Laplacexp_" + std::to_string(i), spot.laplacexp, keyFile);
                saveToKeyfile(!pedited || pedited->locallab.spots.at(i).balanexp, "Locallab", "Balanexp_" + std::to_string(i), spot.balanexp, keyFile);
                saveToKeyfile(!pedited || pedited->locallab.spots.at(i).linear, "Locallab", "Linearexp_" + std::to_string(i), spot.linear, keyFile);
                saveToKeyfile(!pedited || pedited->locallab.spots.at(i).gamm, "Locallab", "Gamm_" + std::to_string(i), spot.gamm, keyFile);
                saveToKeyfile(!pedited || pedited->locallab.spots.at(i).fatamount, "Locallab", "Fatamount_" + std::to_string(i), spot.fatamount, keyFile);
                saveToKeyfile(!pedited || pedited->locallab.spots.at(i).fatdetail, "Locallab", "Fatdetail_" + std::to_string(i), spot.fatdetail, keyFile);
                saveToKeyfile(!pedited || pedited->locallab.spots.at(i).fatanchor, "Locallab", "Fatanchor_" + std::to_string(i), spot.fatanchor, keyFile);
                saveToKeyfile(!pedited || pedited->locallab.spots.at(i).fatlevel, "Locallab", "Fatlevel_" + std::to_string(i), spot.fatlevel, keyFile);
                // Shadow highlight
                saveToKeyfile(!pedited || pedited->locallab.spots.at(i).shMethod, "Locallab", "ShMethod_" + std::to_string(i), spot.shMethod, keyFile);
                saveToKeyfile(!pedited || pedited->locallab.spots.at(i).expshadhigh, "Locallab", "Expshadhigh_" + std::to_string(i), spot.expshadhigh, keyFile);
                saveToKeyfile(!pedited || pedited->locallab.spots.at(i).highlights, "Locallab", "highlights_" + std::to_string(i), spot.highlights, keyFile);
                saveToKeyfile(!pedited || pedited->locallab.spots.at(i).h_tonalwidth, "Locallab", "h_tonalwidth_" + std::to_string(i), spot.h_tonalwidth, keyFile);
                saveToKeyfile(!pedited || pedited->locallab.spots.at(i).shadows, "Locallab", "shadows_" + std::to_string(i), spot.shadows, keyFile);
                saveToKeyfile(!pedited || pedited->locallab.spots.at(i).s_tonalwidth, "Locallab", "s_tonalwidth_" + std::to_string(i), spot.s_tonalwidth, keyFile);
                saveToKeyfile(!pedited || pedited->locallab.spots.at(i).sh_radius, "Locallab", "sh_radius_" + std::to_string(i), spot.sh_radius, keyFile);
                saveToKeyfile(!pedited || pedited->locallab.spots.at(i).sensihs, "Locallab", "sensihs_" + std::to_string(i), spot.sensihs, keyFile);
                saveToKeyfile(!pedited || pedited->locallab.spots.at(i).enaSHMask, "Locallab", "EnaSHMask_" + std::to_string(i), spot.enaSHMask, keyFile);
                saveToKeyfile(!pedited || pedited->locallab.spots.at(i).CCmaskSHcurve, "Locallab", "CCmaskSHCurve_" + std::to_string(i), spot.CCmaskSHcurve, keyFile);
                saveToKeyfile(!pedited || pedited->locallab.spots.at(i).LLmaskSHcurve, "Locallab", "LLmaskSHCurve_" + std::to_string(i), spot.LLmaskSHcurve, keyFile);
                saveToKeyfile(!pedited || pedited->locallab.spots.at(i).HHmaskSHcurve, "Locallab", "HHmaskSHCurve_" + std::to_string(i), spot.HHmaskSHcurve, keyFile);
                saveToKeyfile(!pedited || pedited->locallab.spots.at(i).blendmaskSH, "Locallab", "BlendmaskSH_" + std::to_string(i), spot.blendmaskSH, keyFile);
                saveToKeyfile(!pedited || pedited->locallab.spots.at(i).radmaskSH, "Locallab", "RadmaskSH_" + std::to_string(i), spot.radmaskSH, keyFile);
                saveToKeyfile(!pedited || pedited->locallab.spots.at(i).blurSHde, "Locallab", "BlurSHde_" + std::to_string(i), spot.blurSHde, keyFile);
                saveToKeyfile(!pedited || pedited->locallab.spots.at(i).strSH, "Locallab", "StrSH_" + std::to_string(i), spot.strSH, keyFile);
                saveToKeyfile(!pedited || pedited->locallab.spots.at(i).angSH, "Locallab", "AngSH_" + std::to_string(i), spot.angSH, keyFile);
                saveToKeyfile(!pedited || pedited->locallab.spots.at(i).inverssh, "Locallab", "Inverssh_" + std::to_string(i), spot.inverssh, keyFile);
                saveToKeyfile(!pedited || pedited->locallab.spots.at(i).chromaskSH, "Locallab", "ChromaskSH_" + std::to_string(i), spot.chromaskSH, keyFile);
                saveToKeyfile(!pedited || pedited->locallab.spots.at(i).gammaskSH, "Locallab", "GammaskSH_" + std::to_string(i), spot.gammaskSH, keyFile);
                saveToKeyfile(!pedited || pedited->locallab.spots.at(i).slomaskSH, "Locallab", "SlomaskSH_" + std::to_string(i), spot.slomaskSH, keyFile);
                saveToKeyfile(!pedited || pedited->locallab.spots.at(i).lapmaskSH, "Locallab", "LapmaskSH_" + std::to_string(i), spot.lapmaskSH, keyFile);
                saveToKeyfile(!pedited || pedited->locallab.spots.at(i).detailSH, "Locallab", "DetailSH_" + std::to_string(i), spot.detailSH, keyFile);
                saveToKeyfile(!pedited || pedited->locallab.spots.at(i).LmaskSHcurve, "Locallab", "LmaskSHCurve_" + std::to_string(i), spot.LmaskSHcurve, keyFile);
                for (int j = 0; j < 5; j++) {
                    saveToKeyfile(!pedited || pedited->locallab.spots.at(i).multsh[j], "Locallab", "Multsh" + std::to_string(j) + "_" + std::to_string(i), spot.multsh[j], keyFile);
                }
                saveToKeyfile(!pedited || pedited->locallab.spots.at(i).fatamountSH, "Locallab", "FatamountSH_" + std::to_string(i), spot.fatamountSH, keyFile);
                saveToKeyfile(!pedited || pedited->locallab.spots.at(i).fatanchorSH, "Locallab", "FatanchorSH_" + std::to_string(i), spot.fatanchorSH, keyFile);
                saveToKeyfile(!pedited || pedited->locallab.spots.at(i).gamSH, "Locallab", "GamSH_" + std::to_string(i), spot.gamSH, keyFile);
                saveToKeyfile(!pedited || pedited->locallab.spots.at(i).sloSH, "Locallab", "SloSH_" + std::to_string(i), spot.sloSH, keyFile);
                // Vibrance
                saveToKeyfile(!pedited || pedited->locallab.spots.at(i).expvibrance, "Locallab", "Expvibrance_" + std::to_string(i), spot.expvibrance, keyFile);
                saveToKeyfile(!pedited || pedited->locallab.spots.at(i).saturated, "Locallab", "Saturated_" + std::to_string(i), spot.saturated, keyFile);
                saveToKeyfile(!pedited || pedited->locallab.spots.at(i).warm, "Locallab", "Warm_" + std::to_string(i), spot.warm, keyFile);
                saveToKeyfile(!pedited || pedited->locallab.spots.at(i).pastels, "Locallab", "Pastels_" + std::to_string(i), spot.pastels, keyFile);
                saveToKeyfile(!pedited || pedited->locallab.spots.at(i).psthreshold, "Locallab", "PSThreshold_" + std::to_string(i), spot.psthreshold.toVector(), keyFile);
                saveToKeyfile(!pedited || pedited->locallab.spots.at(i).protectskins, "Locallab", "ProtectSkins_" + std::to_string(i), spot.protectskins, keyFile);
                saveToKeyfile(!pedited || pedited->locallab.spots.at(i).avoidcolorshift, "Locallab", "AvoidColorShift_" + std::to_string(i), spot.avoidcolorshift, keyFile);
                saveToKeyfile(!pedited || pedited->locallab.spots.at(i).pastsattog, "Locallab", "PastSatTog_" + std::to_string(i), spot.pastsattog, keyFile);
                saveToKeyfile(!pedited || pedited->locallab.spots.at(i).sensiv, "Locallab", "Sensiv_" + std::to_string(i), spot.sensiv, keyFile);
                saveToKeyfile(!pedited || pedited->locallab.spots.at(i).skintonescurve, "Locallab", "SkinTonesCurve_" + std::to_string(i), spot.skintonescurve, keyFile);
                saveToKeyfile(!pedited || pedited->locallab.spots.at(i).CCmaskvibcurve, "Locallab", "CCmaskvibCurve_" + std::to_string(i), spot.CCmaskvibcurve, keyFile);
                saveToKeyfile(!pedited || pedited->locallab.spots.at(i).LLmaskvibcurve, "Locallab", "LLmaskvibCurve_" + std::to_string(i), spot.LLmaskvibcurve, keyFile);
                saveToKeyfile(!pedited || pedited->locallab.spots.at(i).HHmaskvibcurve, "Locallab", "HHmaskvibCurve_" + std::to_string(i), spot.HHmaskvibcurve, keyFile);
                saveToKeyfile(!pedited || pedited->locallab.spots.at(i).enavibMask, "Locallab", "EnavibMask_" + std::to_string(i), spot.enavibMask, keyFile);
                saveToKeyfile(!pedited || pedited->locallab.spots.at(i).blendmaskvib, "Locallab", "Blendmaskvib_" + std::to_string(i), spot.blendmaskvib, keyFile);
                saveToKeyfile(!pedited || pedited->locallab.spots.at(i).radmaskvib, "Locallab", "Radmaskvib_" + std::to_string(i), spot.radmaskvib, keyFile);
                saveToKeyfile(!pedited || pedited->locallab.spots.at(i).chromaskvib, "Locallab", "Chromaskvib_" + std::to_string(i), spot.chromaskvib, keyFile);
                saveToKeyfile(!pedited || pedited->locallab.spots.at(i).gammaskvib, "Locallab", "Gammaskvib_" + std::to_string(i), spot.gammaskvib, keyFile);
                saveToKeyfile(!pedited || pedited->locallab.spots.at(i).slomaskvib, "Locallab", "Slomaskvib_" + std::to_string(i), spot.slomaskvib, keyFile);
                saveToKeyfile(!pedited || pedited->locallab.spots.at(i).lapmaskvib, "Locallab", "Lapmaskvib_" + std::to_string(i), spot.lapmaskvib, keyFile);
                saveToKeyfile(!pedited || pedited->locallab.spots.at(i).strvib, "Locallab", "Strvib_" + std::to_string(i), spot.strvib, keyFile);
                saveToKeyfile(!pedited || pedited->locallab.spots.at(i).strvibab, "Locallab", "Strvibab_" + std::to_string(i), spot.strvibab, keyFile);
                saveToKeyfile(!pedited || pedited->locallab.spots.at(i).strvibh, "Locallab", "Strvibh_" + std::to_string(i), spot.strvibh, keyFile);
                saveToKeyfile(!pedited || pedited->locallab.spots.at(i).angvib, "Locallab", "Angvib_" + std::to_string(i), spot.angvib, keyFile);
                saveToKeyfile(!pedited || pedited->locallab.spots.at(i).Lmaskvibcurve, "Locallab", "LmaskvibCurve_" + std::to_string(i), spot.Lmaskvibcurve, keyFile);
                // Soft Light
                saveToKeyfile(!pedited || pedited->locallab.spots.at(i).expsoft, "Locallab", "Expsoft_" + std::to_string(i), spot.expsoft, keyFile);
                saveToKeyfile(!pedited || pedited->locallab.spots.at(i).streng, "Locallab", "Streng_" + std::to_string(i), spot.streng, keyFile);
                saveToKeyfile(!pedited || pedited->locallab.spots.at(i).sensisf, "Locallab", "Sensisf_" + std::to_string(i), spot.sensisf, keyFile);
                saveToKeyfile(!pedited || pedited->locallab.spots.at(i).laplace, "Locallab", "Laplace_" + std::to_string(i), spot.laplace, keyFile);
                saveToKeyfile(!pedited || pedited->locallab.spots.at(i).softMethod, "Locallab", "SoftMethod_" + std::to_string(i), spot.softMethod, keyFile);
                // Blur & Noise
                saveToKeyfile(!pedited || pedited->locallab.spots.at(i).expblur, "Locallab", "Expblur_" + std::to_string(i), spot.expblur, keyFile);
                saveToKeyfile(!pedited || pedited->locallab.spots.at(i).radius, "Locallab", "Radius_" + std::to_string(i), spot.radius, keyFile);
                saveToKeyfile(!pedited || pedited->locallab.spots.at(i).strength, "Locallab", "Strength_" + std::to_string(i), spot.strength, keyFile);
                saveToKeyfile(!pedited || pedited->locallab.spots.at(i).sensibn, "Locallab", "Sensibn_" + std::to_string(i), spot.sensibn, keyFile);
                saveToKeyfile(!pedited || pedited->locallab.spots.at(i).itera, "Locallab", "Iteramed_" + std::to_string(i), spot.itera, keyFile);
                saveToKeyfile(!pedited || pedited->locallab.spots.at(i).guidbl, "Locallab", "Guidbl_" + std::to_string(i), spot.guidbl, keyFile);
                saveToKeyfile(!pedited || pedited->locallab.spots.at(i).strbl, "Locallab", "Strbl_" + std::to_string(i), spot.strbl, keyFile);
                saveToKeyfile(!pedited || pedited->locallab.spots.at(i).isogr, "Locallab", "Isogr_" + std::to_string(i), spot.isogr, keyFile);
                saveToKeyfile(!pedited || pedited->locallab.spots.at(i).strengr, "Locallab", "Strengr_" + std::to_string(i), spot.strengr, keyFile);
                saveToKeyfile(!pedited || pedited->locallab.spots.at(i).scalegr, "Locallab", "Scalegr_" + std::to_string(i), spot.scalegr, keyFile);
                saveToKeyfile(!pedited || pedited->locallab.spots.at(i).epsbl, "Locallab", "Epsbl_" + std::to_string(i), spot.epsbl, keyFile);
                saveToKeyfile(!pedited || pedited->locallab.spots.at(i).blMethod, "Locallab", "BlMethod_" + std::to_string(i), spot.blMethod, keyFile);
                saveToKeyfile(!pedited || pedited->locallab.spots.at(i).chroMethod, "Locallab", "ChroMethod_" + std::to_string(i), spot.chroMethod, keyFile);
                saveToKeyfile(!pedited || pedited->locallab.spots.at(i).blurMethod, "Locallab", "BlurMethod_" + std::to_string(i), spot.blurMethod, keyFile);
                saveToKeyfile(!pedited || pedited->locallab.spots.at(i).medMethod, "Locallab", "MedMethod_" + std::to_string(i), spot.medMethod, keyFile);
                saveToKeyfile(!pedited || pedited->locallab.spots.at(i).activlum, "Locallab", "activlum_" + std::to_string(i), spot.activlum, keyFile);
                saveToKeyfile(!pedited || pedited->locallab.spots.at(i).CCmaskblcurve, "Locallab", "CCmaskblCurve_" + std::to_string(i), spot.CCmaskblcurve, keyFile);
                saveToKeyfile(!pedited || pedited->locallab.spots.at(i).LLmaskblcurve, "Locallab", "LLmaskblCurve_" + std::to_string(i), spot.LLmaskblcurve, keyFile);
                saveToKeyfile(!pedited || pedited->locallab.spots.at(i).HHmaskblcurve, "Locallab", "HHmaskblCurve_" + std::to_string(i), spot.HHmaskblcurve, keyFile);
                saveToKeyfile(!pedited || pedited->locallab.spots.at(i).enablMask, "Locallab", "EnablMask_" + std::to_string(i), spot.enablMask, keyFile);
                saveToKeyfile(!pedited || pedited->locallab.spots.at(i).fftwbl, "Locallab", "Fftwbl_" + std::to_string(i), spot.fftwbl, keyFile);
                saveToKeyfile(!pedited || pedited->locallab.spots.at(i).toolbl, "Locallab", "Toolbl_" + std::to_string(i), spot.toolbl, keyFile);
                saveToKeyfile(!pedited || pedited->locallab.spots.at(i).blendmaskbl, "Locallab", "Blendmaskbl_" + std::to_string(i), spot.blendmaskbl, keyFile);
                saveToKeyfile(!pedited || pedited->locallab.spots.at(i).radmaskbl, "Locallab", "Radmaskbl_" + std::to_string(i), spot.radmaskbl, keyFile);
                saveToKeyfile(!pedited || pedited->locallab.spots.at(i).chromaskbl, "Locallab", "Chromaskbl_" + std::to_string(i), spot.chromaskbl, keyFile);
                saveToKeyfile(!pedited || pedited->locallab.spots.at(i).gammaskbl, "Locallab", "Gammaskbl_" + std::to_string(i), spot.gammaskbl, keyFile);
                saveToKeyfile(!pedited || pedited->locallab.spots.at(i).slomaskbl, "Locallab", "Slomaskbl_" + std::to_string(i), spot.slomaskbl, keyFile);
                saveToKeyfile(!pedited || pedited->locallab.spots.at(i).lapmaskbl, "Locallab", "Lapmaskbl_" + std::to_string(i), spot.lapmaskbl, keyFile);
                saveToKeyfile(!pedited || pedited->locallab.spots.at(i).shadmaskbl, "Locallab", "shadmaskbl_" + std::to_string(i), spot.shadmaskbl, keyFile);
                saveToKeyfile(!pedited || pedited->locallab.spots.at(i).strumaskbl, "Locallab", "strumaskbl_" + std::to_string(i), spot.strumaskbl, keyFile);
                saveToKeyfile(!pedited || pedited->locallab.spots.at(i).Lmaskblcurve, "Locallab", "LmaskblCurve_" + std::to_string(i), spot.Lmaskblcurve, keyFile);
                saveToKeyfile(!pedited || pedited->locallab.spots.at(i).LLmaskblcurvewav, "Locallab", "LLmaskblCurvewav_" + std::to_string(i), spot.LLmaskblcurvewav, keyFile);
                saveToKeyfile(!pedited || pedited->locallab.spots.at(i).csthresholdblur, "Locallab", "CSThresholdblur_" + std::to_string(i), spot.csthresholdblur.toVector(), keyFile);
                // Tone Mapping
                saveToKeyfile(!pedited || pedited->locallab.spots.at(i).exptonemap, "Locallab", "Exptonemap_" + std::to_string(i), spot.exptonemap, keyFile);
                saveToKeyfile(!pedited || pedited->locallab.spots.at(i).stren, "Locallab", "Stren_" + std::to_string(i), spot.stren, keyFile);
                saveToKeyfile(!pedited || pedited->locallab.spots.at(i).gamma, "Locallab", "Gamma_" + std::to_string(i), spot.gamma, keyFile);
                saveToKeyfile(!pedited || pedited->locallab.spots.at(i).estop, "Locallab", "Estop_" + std::to_string(i), spot.estop, keyFile);
                saveToKeyfile(!pedited || pedited->locallab.spots.at(i).scaltm, "Locallab", "Scaltm_" + std::to_string(i), spot.scaltm, keyFile);
                saveToKeyfile(!pedited || pedited->locallab.spots.at(i).rewei, "Locallab", "Rewei_" + std::to_string(i), spot.rewei, keyFile);
                saveToKeyfile(!pedited || pedited->locallab.spots.at(i).satur, "Locallab", "Satur_" + std::to_string(i), spot.satur, keyFile);
                saveToKeyfile(!pedited || pedited->locallab.spots.at(i).sensitm, "Locallab", "Sensitm_" + std::to_string(i), spot.sensitm, keyFile);
                saveToKeyfile(!pedited || pedited->locallab.spots.at(i).softradiustm, "Locallab", "Softradiustm_" + std::to_string(i), spot.softradiustm, keyFile);
                saveToKeyfile(!pedited || pedited->locallab.spots.at(i).amount, "Locallab", "Amount_" + std::to_string(i), spot.amount, keyFile);
                saveToKeyfile(!pedited || pedited->locallab.spots.at(i).equiltm, "Locallab", "Equiltm_" + std::to_string(i), spot.equiltm, keyFile);
                saveToKeyfile(!pedited || pedited->locallab.spots.at(i).CCmasktmcurve, "Locallab", "CCmasktmCurve_" + std::to_string(i), spot.CCmasktmcurve, keyFile);
                saveToKeyfile(!pedited || pedited->locallab.spots.at(i).LLmasktmcurve, "Locallab", "LLmasktmCurve_" + std::to_string(i), spot.LLmasktmcurve, keyFile);
                saveToKeyfile(!pedited || pedited->locallab.spots.at(i).HHmasktmcurve, "Locallab", "HHmasktmCurve_" + std::to_string(i), spot.HHmasktmcurve, keyFile);
                saveToKeyfile(!pedited || pedited->locallab.spots.at(i).enatmMask, "Locallab", "EnatmMask_" + std::to_string(i), spot.enatmMask, keyFile);
                saveToKeyfile(!pedited || pedited->locallab.spots.at(i).enatmMaskaft, "Locallab", "EnatmMaskaft_" + std::to_string(i), spot.enatmMaskaft, keyFile);
                saveToKeyfile(!pedited || pedited->locallab.spots.at(i).blendmasktm, "Locallab", "Blendmasktm_" + std::to_string(i), spot.blendmasktm, keyFile);
                saveToKeyfile(!pedited || pedited->locallab.spots.at(i).radmasktm, "Locallab", "Radmasktm_" + std::to_string(i), spot.radmasktm, keyFile);
                saveToKeyfile(!pedited || pedited->locallab.spots.at(i).chromasktm, "Locallab", "Chromasktm_" + std::to_string(i), spot.chromasktm, keyFile);
                saveToKeyfile(!pedited || pedited->locallab.spots.at(i).gammasktm, "Locallab", "Gammasktm_" + std::to_string(i), spot.gammasktm, keyFile);
                saveToKeyfile(!pedited || pedited->locallab.spots.at(i).slomasktm, "Locallab", "Slomasktm_" + std::to_string(i), spot.slomasktm, keyFile);
                saveToKeyfile(!pedited || pedited->locallab.spots.at(i).lapmasktm, "Locallab", "Lapmasktm_" + std::to_string(i), spot.lapmasktm, keyFile);
                saveToKeyfile(!pedited || pedited->locallab.spots.at(i).Lmasktmcurve, "Locallab", "LmasktmCurve_" + std::to_string(i), spot.Lmasktmcurve, keyFile);
                // Retinex
                saveToKeyfile(!pedited || pedited->locallab.spots.at(i).expreti, "Locallab", "Expreti_" + std::to_string(i), spot.expreti, keyFile);
                saveToKeyfile(!pedited || pedited->locallab.spots.at(i).retinexMethod, "Locallab", "retinexMethod_" + std::to_string(i), spot.retinexMethod, keyFile);
                saveToKeyfile(!pedited || pedited->locallab.spots.at(i).str, "Locallab", "Str_" + std::to_string(i), spot.str, keyFile);
                saveToKeyfile(!pedited || pedited->locallab.spots.at(i).chrrt, "Locallab", "Chrrt_" + std::to_string(i), spot.chrrt, keyFile);
                saveToKeyfile(!pedited || pedited->locallab.spots.at(i).neigh, "Locallab", "Neigh_" + std::to_string(i), spot.neigh, keyFile);
                saveToKeyfile(!pedited || pedited->locallab.spots.at(i).vart, "Locallab", "Vart_" + std::to_string(i), spot.vart, keyFile);
                saveToKeyfile(!pedited || pedited->locallab.spots.at(i).offs, "Locallab", "Offs_" + std::to_string(i), spot.offs, keyFile);
                saveToKeyfile(!pedited || pedited->locallab.spots.at(i).dehaz, "Locallab", "Dehaz_" + std::to_string(i), spot.dehaz, keyFile);
                saveToKeyfile(!pedited || pedited->locallab.spots.at(i).depth, "Locallab", "Depth_" + std::to_string(i), spot.depth, keyFile);
                saveToKeyfile(!pedited || pedited->locallab.spots.at(i).sensih, "Locallab", "Sensih_" + std::to_string(i), spot.sensih, keyFile);
                saveToKeyfile(!pedited || pedited->locallab.spots.at(i).localTgaincurve, "Locallab", "TgainCurve_" + std::to_string(i), spot.localTgaincurve, keyFile);
                saveToKeyfile(!pedited || pedited->locallab.spots.at(i).localTtranscurve, "Locallab", "TtransCurve_" + std::to_string(i), spot.localTtranscurve, keyFile);
                saveToKeyfile(!pedited || pedited->locallab.spots.at(i).inversret, "Locallab", "Inversret_" + std::to_string(i), spot.inversret, keyFile);
                saveToKeyfile(!pedited || pedited->locallab.spots.at(i).equilret, "Locallab", "Equilret_" + std::to_string(i), spot.equilret, keyFile);
                saveToKeyfile(!pedited || pedited->locallab.spots.at(i).loglin, "Locallab", "Loglin_" + std::to_string(i), spot.loglin, keyFile);
                saveToKeyfile(!pedited || pedited->locallab.spots.at(i).lumonly, "Locallab", "Lumonly_" + std::to_string(i), spot.lumonly, keyFile);
                saveToKeyfile(!pedited || pedited->locallab.spots.at(i).softradiusret, "Locallab", "Softradiusret_" + std::to_string(i), spot.softradiusret, keyFile);
                saveToKeyfile(!pedited || pedited->locallab.spots.at(i).CCmaskreticurve, "Locallab", "CCmaskretiCurve_" + std::to_string(i), spot.CCmaskreticurve, keyFile);
                saveToKeyfile(!pedited || pedited->locallab.spots.at(i).LLmaskreticurve, "Locallab", "LLmaskretiCurve_" + std::to_string(i), spot.LLmaskreticurve, keyFile);
                saveToKeyfile(!pedited || pedited->locallab.spots.at(i).HHmaskreticurve, "Locallab", "HHmaskretiCurve_" + std::to_string(i), spot.HHmaskreticurve, keyFile);
                saveToKeyfile(!pedited || pedited->locallab.spots.at(i).enaretiMask, "Locallab", "EnaretiMask_" + std::to_string(i), spot.enaretiMask, keyFile);
                saveToKeyfile(!pedited || pedited->locallab.spots.at(i).enaretiMasktmap, "Locallab", "EnaretiMasktmap_" + std::to_string(i), spot.enaretiMasktmap, keyFile);
                saveToKeyfile(!pedited || pedited->locallab.spots.at(i).blendmaskreti, "Locallab", "Blendmaskreti_" + std::to_string(i), spot.blendmaskreti, keyFile);
                saveToKeyfile(!pedited || pedited->locallab.spots.at(i).radmaskreti, "Locallab", "Radmaskreti_" + std::to_string(i), spot.radmaskreti, keyFile);
                saveToKeyfile(!pedited || pedited->locallab.spots.at(i).chromaskreti, "Locallab", "Chromaskreti_" + std::to_string(i), spot.chromaskreti, keyFile);
                saveToKeyfile(!pedited || pedited->locallab.spots.at(i).gammaskreti, "Locallab", "Gammaskreti_" + std::to_string(i), spot.gammaskreti, keyFile);
                saveToKeyfile(!pedited || pedited->locallab.spots.at(i).slomaskreti, "Locallab", "Slomaskreti_" + std::to_string(i), spot.slomaskreti, keyFile);
                saveToKeyfile(!pedited || pedited->locallab.spots.at(i).lapmaskreti, "Locallab", "Lapmaskreti_" + std::to_string(i), spot.lapmaskreti, keyFile);
                saveToKeyfile(!pedited || pedited->locallab.spots.at(i).scalereti, "Locallab", "Scalereti_" + std::to_string(i), spot.scalereti, keyFile);
                saveToKeyfile(!pedited || pedited->locallab.spots.at(i).darkness, "Locallab", "Darkness_" + std::to_string(i), spot.darkness, keyFile);
                saveToKeyfile(!pedited || pedited->locallab.spots.at(i).lightnessreti, "Locallab", "Lightnessreti_" + std::to_string(i), spot.lightnessreti, keyFile);
                saveToKeyfile(!pedited || pedited->locallab.spots.at(i).limd, "Locallab", "Limd_" + std::to_string(i), spot.limd, keyFile);
                saveToKeyfile(!pedited || pedited->locallab.spots.at(i).cliptm, "Locallab", "Cliptm_" + std::to_string(i), spot.cliptm, keyFile);
                saveToKeyfile(!pedited || pedited->locallab.spots.at(i).fftwreti, "Locallab", "Fftwreti_" + std::to_string(i), spot.fftwreti, keyFile);
                saveToKeyfile(!pedited || pedited->locallab.spots.at(i).Lmaskreticurve, "Locallab", "LmaskretiCurve_" + std::to_string(i), spot.Lmaskreticurve, keyFile);
                // Sharpening
                saveToKeyfile(!pedited || pedited->locallab.spots.at(i).expsharp, "Locallab", "Expsharp_" + std::to_string(i), spot.expsharp, keyFile);
                saveToKeyfile(!pedited || pedited->locallab.spots.at(i).sharcontrast, "Locallab", "Sharcontrast_" + std::to_string(i), spot.sharcontrast, keyFile);
                saveToKeyfile(!pedited || pedited->locallab.spots.at(i).sharradius, "Locallab", "Sharradius_" + std::to_string(i), spot.sharradius, keyFile);
                saveToKeyfile(!pedited || pedited->locallab.spots.at(i).sharamount, "Locallab", "Sharamount_" + std::to_string(i), spot.sharamount, keyFile);
                saveToKeyfile(!pedited || pedited->locallab.spots.at(i).shardamping, "Locallab", "Shardamping_" + std::to_string(i), spot.shardamping, keyFile);
                saveToKeyfile(!pedited || pedited->locallab.spots.at(i).shariter, "Locallab", "Shariter_" + std::to_string(i), spot.shariter, keyFile);
                saveToKeyfile(!pedited || pedited->locallab.spots.at(i).sharblur, "Locallab", "Sharblur_" + std::to_string(i), spot.sharblur, keyFile);
                saveToKeyfile(!pedited || pedited->locallab.spots.at(i).sensisha, "Locallab", "Sensisha_" + std::to_string(i), spot.sensisha, keyFile);
                saveToKeyfile(!pedited || pedited->locallab.spots.at(i).inverssha, "Locallab", "Inverssha_" + std::to_string(i), spot.inverssha, keyFile);
                // Local Contrast
                saveToKeyfile(!pedited || pedited->locallab.spots.at(i).expcontrast, "Locallab", "Expcontrast_" + std::to_string(i), spot.expcontrast, keyFile);
                saveToKeyfile(!pedited || pedited->locallab.spots.at(i).lcradius, "Locallab", "Lcradius_" + std::to_string(i), spot.lcradius, keyFile);
                saveToKeyfile(!pedited || pedited->locallab.spots.at(i).lcamount, "Locallab", "Lcamount_" + std::to_string(i), spot.lcamount, keyFile);
                saveToKeyfile(!pedited || pedited->locallab.spots.at(i).lcdarkness, "Locallab", "Lcdarkness_" + std::to_string(i), spot.lcdarkness, keyFile);
                saveToKeyfile(!pedited || pedited->locallab.spots.at(i).lclightness, "Locallab", "Lclightness_" + std::to_string(i), spot.lclightness, keyFile);
                saveToKeyfile(!pedited || pedited->locallab.spots.at(i).levelwav, "Locallab", "Levelwav_" + std::to_string(i), spot.levelwav, keyFile);
                saveToKeyfile(!pedited || pedited->locallab.spots.at(i).residcont, "Locallab", "Residcont_" + std::to_string(i), spot.residcont, keyFile);
                saveToKeyfile(!pedited || pedited->locallab.spots.at(i).residblur, "Locallab", "Residblur_" + std::to_string(i), spot.residblur, keyFile);
                saveToKeyfile(!pedited || pedited->locallab.spots.at(i).levelblur, "Locallab", "Levelblur_" + std::to_string(i), spot.levelblur, keyFile);
                saveToKeyfile(!pedited || pedited->locallab.spots.at(i).residchro, "Locallab", "Residchro_" + std::to_string(i), spot.residchro, keyFile);
                saveToKeyfile(!pedited || pedited->locallab.spots.at(i).residcomp, "Locallab", "Residcomp_" + std::to_string(i), spot.residcomp, keyFile);
                saveToKeyfile(!pedited || pedited->locallab.spots.at(i).sigma, "Locallab", "Sigma_" + std::to_string(i), spot.sigma, keyFile);
                saveToKeyfile(!pedited || pedited->locallab.spots.at(i).offset, "Locallab", "Offset_" + std::to_string(i), spot.offset, keyFile);
                saveToKeyfile(!pedited || pedited->locallab.spots.at(i).threswav, "Locallab", "Threswav_" + std::to_string(i), spot.threswav, keyFile);
                saveToKeyfile(!pedited || pedited->locallab.spots.at(i).chromalev, "Locallab", "Chromalev_" + std::to_string(i), spot.chromalev, keyFile);
                saveToKeyfile(!pedited || pedited->locallab.spots.at(i).chromablu, "Locallab", "Chromablu_" + std::to_string(i), spot.chromablu, keyFile);
                saveToKeyfile(!pedited || pedited->locallab.spots.at(i).fatdet, "Locallab", "Fatdet_" + std::to_string(i), spot.fatdet, keyFile);
                saveToKeyfile(!pedited || pedited->locallab.spots.at(i).fatanch, "Locallab", "Fatanch_" + std::to_string(i), spot.fatanch, keyFile);
                saveToKeyfile(!pedited || pedited->locallab.spots.at(i).fatres, "Locallab", "Fatres_" + std::to_string(i), spot.fatres, keyFile);
                saveToKeyfile(!pedited || pedited->locallab.spots.at(i).clarilres, "Locallab", "ClariLres_" + std::to_string(i), spot.clarilres, keyFile);
                saveToKeyfile(!pedited || pedited->locallab.spots.at(i).claricres, "Locallab", "ClariCres_" + std::to_string(i), spot.claricres, keyFile);
                saveToKeyfile(!pedited || pedited->locallab.spots.at(i).clarisoft, "Locallab", "Clarisoft_" + std::to_string(i), spot.clarisoft, keyFile);
                saveToKeyfile(!pedited || pedited->locallab.spots.at(i).strwav, "Locallab", "Strwav_" + std::to_string(i), spot.strwav, keyFile);
                saveToKeyfile(!pedited || pedited->locallab.spots.at(i).angwav, "Locallab", "Angwav_" + std::to_string(i), spot.angwav, keyFile);
                saveToKeyfile(!pedited || pedited->locallab.spots.at(i).strengthw, "Locallab", "Strengthw_" + std::to_string(i), spot.strengthw, keyFile);
                saveToKeyfile(!pedited || pedited->locallab.spots.at(i).radiusw, "Locallab", "Radiusw_" + std::to_string(i), spot.radiusw, keyFile);
                saveToKeyfile(!pedited || pedited->locallab.spots.at(i).detailw, "Locallab", "Detailw_" + std::to_string(i), spot.detailw, keyFile);
                saveToKeyfile(!pedited || pedited->locallab.spots.at(i).gradw, "Locallab", "Gradw_" + std::to_string(i), spot.gradw, keyFile);
                saveToKeyfile(!pedited || pedited->locallab.spots.at(i).tloww, "Locallab", "Tloww_" + std::to_string(i), spot.tloww, keyFile);
                saveToKeyfile(!pedited || pedited->locallab.spots.at(i).thigw, "Locallab", "Thigw_" + std::to_string(i), spot.thigw, keyFile);
                saveToKeyfile(!pedited || pedited->locallab.spots.at(i).edgw, "Locallab", "Edgw_" + std::to_string(i), spot.edgw, keyFile);
                saveToKeyfile(!pedited || pedited->locallab.spots.at(i).basew, "Locallab", "Basew_" + std::to_string(i), spot.basew, keyFile);
                saveToKeyfile(!pedited || pedited->locallab.spots.at(i).sensilc, "Locallab", "Sensilc_" + std::to_string(i), spot.sensilc, keyFile);
                saveToKeyfile(!pedited || pedited->locallab.spots.at(i).fftwlc, "Locallab", "Fftwlc_" + std::to_string(i), spot.fftwlc, keyFile);
                saveToKeyfile(!pedited || pedited->locallab.spots.at(i).blurlc, "Locallab", "Blurlc_" + std::to_string(i), spot.blurlc, keyFile);
                saveToKeyfile(!pedited || pedited->locallab.spots.at(i).wavblur, "Locallab", "Wavblur_" + std::to_string(i), spot.wavblur, keyFile);
                saveToKeyfile(!pedited || pedited->locallab.spots.at(i).wavedg, "Locallab", "Wavedg_" + std::to_string(i), spot.wavedg, keyFile);
                saveToKeyfile(!pedited || pedited->locallab.spots.at(i).waveshow, "Locallab", "Waveshow_" + std::to_string(i), spot.waveshow, keyFile);
                saveToKeyfile(!pedited || pedited->locallab.spots.at(i).wavcont, "Locallab", "Wavcont_" + std::to_string(i), spot.wavcont, keyFile);
                saveToKeyfile(!pedited || pedited->locallab.spots.at(i).wavcomp, "Locallab", "Wavcomp_" + std::to_string(i), spot.wavcomp, keyFile);
                saveToKeyfile(!pedited || pedited->locallab.spots.at(i).wavgradl, "Locallab", "Wavgradl_" + std::to_string(i), spot.wavgradl, keyFile);
                saveToKeyfile(!pedited || pedited->locallab.spots.at(i).wavcompre, "Locallab", "Wavcompre_" + std::to_string(i), spot.wavcompre, keyFile);
                saveToKeyfile(!pedited || pedited->locallab.spots.at(i).origlc, "Locallab", "Origlc_" + std::to_string(i), spot.origlc, keyFile);
                saveToKeyfile(!pedited || pedited->locallab.spots.at(i).localcontMethod, "Locallab", "localcontMethod_" + std::to_string(i), spot.localcontMethod, keyFile);
                saveToKeyfile(!pedited || pedited->locallab.spots.at(i).localedgMethod, "Locallab", "localedgMethod_" + std::to_string(i), spot.localedgMethod, keyFile);
                saveToKeyfile(!pedited || pedited->locallab.spots.at(i).localneiMethod, "Locallab", "localneiMethod_" + std::to_string(i), spot.localneiMethod, keyFile);
                saveToKeyfile(!pedited || pedited->locallab.spots.at(i).locwavcurve, "Locallab", "LocwavCurve_" + std::to_string(i), spot.locwavcurve, keyFile);
                saveToKeyfile(!pedited || pedited->locallab.spots.at(i).loclevwavcurve, "Locallab", "LoclevwavCurve_" + std::to_string(i), spot.loclevwavcurve, keyFile);
                saveToKeyfile(!pedited || pedited->locallab.spots.at(i).locconwavcurve, "Locallab", "LocconwavCurve_" + std::to_string(i), spot.locconwavcurve, keyFile);
                saveToKeyfile(!pedited || pedited->locallab.spots.at(i).loccompwavcurve, "Locallab", "LoccompwavCurve_" + std::to_string(i), spot.loccompwavcurve, keyFile);
                saveToKeyfile(!pedited || pedited->locallab.spots.at(i).loccomprewavcurve, "Locallab", "LoccomprewavCurve_" + std::to_string(i), spot.loccomprewavcurve, keyFile);
                saveToKeyfile(!pedited || pedited->locallab.spots.at(i).locedgwavcurve, "Locallab", "LocedgwavCurve_" + std::to_string(i), spot.locedgwavcurve, keyFile);
                saveToKeyfile(!pedited || pedited->locallab.spots.at(i).csthreshold, "Locallab", "CSThreshold_" + std::to_string(i), spot.csthreshold.toVector(), keyFile);

                saveToKeyfile(!pedited || pedited->locallab.spots.at(i).CCmasklccurve, "Locallab", "CCmasklcCurve_" + std::to_string(i), spot.CCmasklccurve, keyFile);
                saveToKeyfile(!pedited || pedited->locallab.spots.at(i).LLmasklccurve, "Locallab", "LLmasklcCurve_" + std::to_string(i), spot.LLmasklccurve, keyFile);
                saveToKeyfile(!pedited || pedited->locallab.spots.at(i).HHmasklccurve, "Locallab", "HHmasklcCurve_" + std::to_string(i), spot.HHmasklccurve, keyFile);
                saveToKeyfile(!pedited || pedited->locallab.spots.at(i).enalcMask, "Locallab", "EnalcMask_" + std::to_string(i), spot.enalcMask, keyFile);
                saveToKeyfile(!pedited || pedited->locallab.spots.at(i).blendmasklc, "Locallab", "Blendmasklc_" + std::to_string(i), spot.blendmasklc, keyFile);
                saveToKeyfile(!pedited || pedited->locallab.spots.at(i).radmasklc, "Locallab", "Radmasklc_" + std::to_string(i), spot.radmasklc, keyFile);
                saveToKeyfile(!pedited || pedited->locallab.spots.at(i).chromasklc, "Locallab", "Chromasklc_" + std::to_string(i), spot.chromasklc, keyFile);
                saveToKeyfile(!pedited || pedited->locallab.spots.at(i).Lmasklccurve, "Locallab", "LmasklcCurve_" + std::to_string(i), spot.Lmasklccurve, keyFile);

                // Contrast by detail levels
                saveToKeyfile(!pedited || pedited->locallab.spots.at(i).expcbdl, "Locallab", "Expcbdl_" + std::to_string(i), spot.expcbdl, keyFile);

                for (int j = 0; j < 6; j++) {
                    saveToKeyfile(!pedited || pedited->locallab.spots.at(i).mult[j], "Locallab", "Mult" + std::to_string(j) + "_" + std::to_string(i), spot.mult[j], keyFile);
                }

                saveToKeyfile(!pedited || pedited->locallab.spots.at(i).chromacbdl, "Locallab", "Chromacbdl_" + std::to_string(i), spot.chromacbdl, keyFile);
                saveToKeyfile(!pedited || pedited->locallab.spots.at(i).threshold, "Locallab", "Threshold_" + std::to_string(i), spot.threshold, keyFile);
                saveToKeyfile(!pedited || pedited->locallab.spots.at(i).sensicb, "Locallab", "Sensicb_" + std::to_string(i), spot.sensicb, keyFile);
                saveToKeyfile(!pedited || pedited->locallab.spots.at(i).clarityml, "Locallab", "Clarityml_" + std::to_string(i), spot.clarityml, keyFile);
                saveToKeyfile(!pedited || pedited->locallab.spots.at(i).contresid, "Locallab", "Contresid_" + std::to_string(i), spot.contresid, keyFile);
                saveToKeyfile(!pedited || pedited->locallab.spots.at(i).blurcbdl, "Locallab", "Blurcbdl_" + std::to_string(i), spot.blurcbdl, keyFile);
                saveToKeyfile(!pedited || pedited->locallab.spots.at(i).softradiuscb, "Locallab", "Softradiuscb_" + std::to_string(i), spot.softradiuscb, keyFile);
                saveToKeyfile(!pedited || pedited->locallab.spots.at(i).enacbMask, "Locallab", "EnacbMask_" + std::to_string(i), spot.enacbMask, keyFile);
                saveToKeyfile(!pedited || pedited->locallab.spots.at(i).CCmaskcbcurve, "Locallab", "CCmaskcbCurve_" + std::to_string(i), spot.CCmaskcbcurve, keyFile);
                saveToKeyfile(!pedited || pedited->locallab.spots.at(i).LLmaskcbcurve, "Locallab", "LLmaskcbCurve_" + std::to_string(i), spot.LLmaskcbcurve, keyFile);
                saveToKeyfile(!pedited || pedited->locallab.spots.at(i).HHmaskcbcurve, "Locallab", "HHmaskcbCurve_" + std::to_string(i), spot.HHmaskcbcurve, keyFile);
                saveToKeyfile(!pedited || pedited->locallab.spots.at(i).blendmaskcb, "Locallab", "Blendmaskcb_" + std::to_string(i), spot.blendmaskcb, keyFile);
                saveToKeyfile(!pedited || pedited->locallab.spots.at(i).radmaskcb, "Locallab", "Radmaskcb_" + std::to_string(i), spot.radmaskcb, keyFile);
                saveToKeyfile(!pedited || pedited->locallab.spots.at(i).chromaskcb, "Locallab", "Chromaskcb_" + std::to_string(i), spot.chromaskcb, keyFile);
                saveToKeyfile(!pedited || pedited->locallab.spots.at(i).gammaskcb, "Locallab", "Gammaskcb_" + std::to_string(i), spot.gammaskcb, keyFile);
                saveToKeyfile(!pedited || pedited->locallab.spots.at(i).slomaskcb, "Locallab", "Slomaskcb_" + std::to_string(i), spot.slomaskcb, keyFile);
                saveToKeyfile(!pedited || pedited->locallab.spots.at(i).lapmaskcb, "Locallab", "Lapmaskcb_" + std::to_string(i), spot.lapmaskcb, keyFile);
                saveToKeyfile(!pedited || pedited->locallab.spots.at(i).Lmaskcbcurve, "Locallab", "LmaskcbCurve_" + std::to_string(i), spot.Lmaskcbcurve, keyFile);
                // Denoise
                saveToKeyfile(!pedited || pedited->locallab.spots.at(i).expdenoi, "Locallab", "Expdenoi_" + std::to_string(i), spot.expdenoi, keyFile);
                saveToKeyfile(!pedited || pedited->locallab.spots.at(i).noiselumf, "Locallab", "noiselumf_" + std::to_string(i), spot.noiselumf, keyFile);
                saveToKeyfile(!pedited || pedited->locallab.spots.at(i).noiselumf0, "Locallab", "noiselumf0_" + std::to_string(i), spot.noiselumf0, keyFile);
                saveToKeyfile(!pedited || pedited->locallab.spots.at(i).noiselumf2, "Locallab", "noiselumf2_" + std::to_string(i), spot.noiselumf2, keyFile);
                saveToKeyfile(!pedited || pedited->locallab.spots.at(i).noiselumc, "Locallab", "noiselumc_" + std::to_string(i), spot.noiselumc, keyFile);
                saveToKeyfile(!pedited || pedited->locallab.spots.at(i).noiselumdetail, "Locallab", "noiselumdetail_" + std::to_string(i), spot.noiselumdetail, keyFile);
                saveToKeyfile(!pedited || pedited->locallab.spots.at(i).noiselequal, "Locallab", "noiselequal_" + std::to_string(i), spot.noiselequal, keyFile);
                saveToKeyfile(!pedited || pedited->locallab.spots.at(i).noisechrof, "Locallab", "noisechrof_" + std::to_string(i), spot.noisechrof, keyFile);
                saveToKeyfile(!pedited || pedited->locallab.spots.at(i).noisechroc, "Locallab", "noisechroc_" + std::to_string(i), spot.noisechroc, keyFile);
                saveToKeyfile(!pedited || pedited->locallab.spots.at(i).noisechrodetail, "Locallab", "noisechrodetail_" + std::to_string(i), spot.noisechrodetail, keyFile);
                saveToKeyfile(!pedited || pedited->locallab.spots.at(i).adjblur, "Locallab", "Adjblur_" + std::to_string(i), spot.adjblur, keyFile);
                saveToKeyfile(!pedited || pedited->locallab.spots.at(i).bilateral, "Locallab", "Bilateral_" + std::to_string(i), spot.bilateral, keyFile);
                saveToKeyfile(!pedited || pedited->locallab.spots.at(i).sensiden, "Locallab", "Sensiden_" + std::to_string(i), spot.sensiden, keyFile);
                saveToKeyfile(!pedited || pedited->locallab.spots.at(i).detailthr, "Locallab", "Detailthr_" + std::to_string(i), spot.detailthr, keyFile);
                saveToKeyfile(!pedited || pedited->locallab.spots.at(i).locwavcurveden, "Locallab", "LocwavCurveden_" + std::to_string(i), spot.locwavcurveden, keyFile);

                //log encoding
                saveToKeyfile(!pedited || pedited->locallab.spots.at(i).explog, "Locallab", "Explog_" + std::to_string(i), spot.explog, keyFile);
                saveToKeyfile(!pedited || pedited->locallab.spots.at(i).autocompute, "Locallab", "Autocompute_" + std::to_string(i), spot.autocompute, keyFile);
//                saveToKeyfile(!pedited || pedited->locallab.spots.at(i).autogray, "Locallab", "autoGray_" + std::to_string(i), spot.autogray, keyFile);
                saveToKeyfile(!pedited || pedited->locallab.spots.at(i).sourceGray, "Locallab", "SourceGray_" + std::to_string(i), spot.sourceGray, keyFile);
                saveToKeyfile(!pedited || pedited->locallab.spots.at(i).targetGray, "Locallab", "TargetGray_" + std::to_string(i), spot.targetGray, keyFile);
                saveToKeyfile(!pedited || pedited->locallab.spots.at(i).Autogray, "Locallab", "Autogray_" + std::to_string(i), spot.Autogray, keyFile);
                saveToKeyfile(!pedited || pedited->locallab.spots.at(i).fullimage, "Locallab", "Fullimage_" + std::to_string(i), spot.fullimage, keyFile);
                saveToKeyfile(!pedited || pedited->locallab.spots.at(i).blackEv, "Locallab", "BlackEv_" + std::to_string(i), spot.blackEv, keyFile);
                saveToKeyfile(!pedited || pedited->locallab.spots.at(i).whiteEv, "Locallab", "WhiteEv_" + std::to_string(i), spot.whiteEv, keyFile);
                saveToKeyfile(!pedited || pedited->locallab.spots.at(i).detail, "Locallab", "Detail_" + std::to_string(i), spot.detail, keyFile);
                saveToKeyfile(!pedited || pedited->locallab.spots.at(i).sensilog, "Locallab", "Sensilog_" + std::to_string(i), spot.sensilog, keyFile);
                saveToKeyfile(!pedited || pedited->locallab.spots.at(i).baselog, "Locallab", "Baselog_" + std::to_string(i), spot.baselog, keyFile);
                saveToKeyfile(!pedited || pedited->locallab.spots.at(i).strlog, "Locallab", "Strlog_" + std::to_string(i), spot.strlog, keyFile);
                saveToKeyfile(!pedited || pedited->locallab.spots.at(i).anglog, "Locallab", "Anglog_" + std::to_string(i), spot.anglog, keyFile);

            }
        }

// Post-crop vignette
        saveToKeyfile(!pedited || pedited->pcvignette.enabled, "PCVignette", "Enabled", pcvignette.enabled, keyFile);
        saveToKeyfile(!pedited || pedited->pcvignette.strength, "PCVignette", "Strength", pcvignette.strength, keyFile);
        saveToKeyfile(!pedited || pedited->pcvignette.feather, "PCVignette", "Feather", pcvignette.feather, keyFile);
        saveToKeyfile(!pedited || pedited->pcvignette.roundness, "PCVignette", "Roundness", pcvignette.roundness, keyFile);

// C/A correction
        saveToKeyfile(!pedited || pedited->cacorrection.red, "CACorrection", "Red", cacorrection.red, keyFile);
        saveToKeyfile(!pedited || pedited->cacorrection.blue, "CACorrection", "Blue", cacorrection.blue, keyFile);

// Vignetting correction
        saveToKeyfile(!pedited || pedited->vignetting.amount, "Vignetting Correction", "Amount", vignetting.amount, keyFile);
        saveToKeyfile(!pedited || pedited->vignetting.radius, "Vignetting Correction", "Radius", vignetting.radius, keyFile);
        saveToKeyfile(!pedited || pedited->vignetting.strength, "Vignetting Correction", "Strength", vignetting.strength, keyFile);
        saveToKeyfile(!pedited || pedited->vignetting.centerX, "Vignetting Correction", "CenterX", vignetting.centerX, keyFile);
        saveToKeyfile(!pedited || pedited->vignetting.centerY, "Vignetting Correction", "CenterY", vignetting.centerY, keyFile);

// Resize
        saveToKeyfile(!pedited || pedited->resize.enabled, "Resize", "Enabled", resize.enabled, keyFile);
        saveToKeyfile(!pedited || pedited->resize.scale, "Resize", "Scale", resize.scale, keyFile);
        saveToKeyfile(!pedited || pedited->resize.appliesTo, "Resize", "AppliesTo", resize.appliesTo, keyFile);
        saveToKeyfile(!pedited || pedited->resize.method, "Resize", "Method", resize.method, keyFile);
        saveToKeyfile(!pedited || pedited->resize.dataspec, "Resize", "DataSpecified", resize.dataspec, keyFile);
        saveToKeyfile(!pedited || pedited->resize.width, "Resize", "Width", resize.width, keyFile);
        saveToKeyfile(!pedited || pedited->resize.height, "Resize", "Height", resize.height, keyFile);
        saveToKeyfile(!pedited || pedited->resize.allowUpscaling, "Resize", "AllowUpscaling", resize.allowUpscaling, keyFile);

// Post demosaic sharpening
        saveToKeyfile(!pedited || pedited->pdsharpening.enabled, "PostDemosaicSharpening", "Enabled", pdsharpening.enabled, keyFile);
        saveToKeyfile(!pedited || pedited->pdsharpening.contrast, "PostDemosaicSharpening", "Contrast", pdsharpening.contrast, keyFile);
        saveToKeyfile(!pedited || pedited->pdsharpening.autoContrast, "PostDemosaicSharpening", "AutoContrast", pdsharpening.autoContrast, keyFile);
        saveToKeyfile(!pedited || pedited->pdsharpening.autoRadius, "PostDemosaicSharpening", "AutoRadius", pdsharpening.autoRadius, keyFile);
        saveToKeyfile(!pedited || pedited->pdsharpening.deconvradius, "PostDemosaicSharpening", "DeconvRadius", pdsharpening.deconvradius, keyFile);
        saveToKeyfile(!pedited || pedited->pdsharpening.deconvradiusOffset, "PostDemosaicSharpening", "DeconvRadiusOffset", pdsharpening.deconvradiusOffset, keyFile);
        saveToKeyfile(!pedited || pedited->pdsharpening.deconvitercheck, "PostDemosaicSharpening", "DeconvIterCheck", pdsharpening.deconvitercheck, keyFile);
        saveToKeyfile(!pedited || pedited->pdsharpening.deconviter, "PostDemosaicSharpening", "DeconvIterations", pdsharpening.deconviter, keyFile);

// Post resize sharpening
        saveToKeyfile(!pedited || pedited->prsharpening.enabled, "PostResizeSharpening", "Enabled", prsharpening.enabled, keyFile);
        saveToKeyfile(!pedited || pedited->prsharpening.contrast, "PostResizeSharpening", "Contrast", prsharpening.contrast, keyFile);
        saveToKeyfile(!pedited || pedited->prsharpening.method, "PostResizeSharpening", "Method", prsharpening.method, keyFile);
        saveToKeyfile(!pedited || pedited->prsharpening.radius, "PostResizeSharpening", "Radius", prsharpening.radius, keyFile);
        saveToKeyfile(!pedited || pedited->prsharpening.amount, "PostResizeSharpening", "Amount", prsharpening.amount, keyFile);
        saveToKeyfile(!pedited || pedited->prsharpening.threshold, "PostResizeSharpening", "Threshold", prsharpening.threshold.toVector(), keyFile);
        saveToKeyfile(!pedited || pedited->prsharpening.edgesonly, "PostResizeSharpening", "OnlyEdges", prsharpening.edgesonly, keyFile);
        saveToKeyfile(!pedited || pedited->prsharpening.edges_radius, "PostResizeSharpening", "EdgedetectionRadius", prsharpening.edges_radius, keyFile);
        saveToKeyfile(!pedited || pedited->prsharpening.edges_tolerance, "PostResizeSharpening", "EdgeTolerance", prsharpening.edges_tolerance, keyFile);
        saveToKeyfile(!pedited || pedited->prsharpening.halocontrol, "PostResizeSharpening", "HalocontrolEnabled", prsharpening.halocontrol, keyFile);
        saveToKeyfile(!pedited || pedited->prsharpening.halocontrol_amount, "PostResizeSharpening", "HalocontrolAmount", prsharpening.halocontrol_amount, keyFile);
        saveToKeyfile(!pedited || pedited->prsharpening.deconvradius, "PostResizeSharpening", "DeconvRadius", prsharpening.deconvradius, keyFile);
        saveToKeyfile(!pedited || pedited->prsharpening.deconvamount, "PostResizeSharpening", "DeconvAmount", prsharpening.deconvamount, keyFile);
        saveToKeyfile(!pedited || pedited->prsharpening.deconvdamping, "PostResizeSharpening", "DeconvDamping", prsharpening.deconvdamping, keyFile);
        saveToKeyfile(!pedited || pedited->prsharpening.deconviter, "PostResizeSharpening", "DeconvIterations", prsharpening.deconviter, keyFile);

// Color management
        saveToKeyfile(!pedited || pedited->icm.inputProfile, "Color Management", "InputProfile", relativePathIfInside(fname, fnameAbsolute, icm.inputProfile), keyFile);
        saveToKeyfile(!pedited || pedited->icm.toneCurve, "Color Management", "ToneCurve", icm.toneCurve, keyFile);
        saveToKeyfile(!pedited || pedited->icm.applyLookTable, "Color Management", "ApplyLookTable", icm.applyLookTable, keyFile);
        saveToKeyfile(!pedited || pedited->icm.applyBaselineExposureOffset, "Color Management", "ApplyBaselineExposureOffset", icm.applyBaselineExposureOffset, keyFile);
        saveToKeyfile(!pedited || pedited->icm.applyHueSatMap, "Color Management", "ApplyHueSatMap", icm.applyHueSatMap, keyFile);
        saveToKeyfile(!pedited || pedited->icm.dcpIlluminant, "Color Management", "DCPIlluminant", icm.dcpIlluminant, keyFile);
        saveToKeyfile(!pedited || pedited->icm.workingProfile, "Color Management", "WorkingProfile", icm.workingProfile, keyFile);
        saveToKeyfile(!pedited || pedited->icm.workingTRC, "Color Management", "WorkingTRC", icm.workingTRC, keyFile);
        saveToKeyfile(!pedited || pedited->icm.workingTRCGamma, "Color Management", "WorkingTRCGamma", icm.workingTRCGamma, keyFile);
        saveToKeyfile(!pedited || pedited->icm.workingTRCSlope, "Color Management", "WorkingTRCSlope", icm.workingTRCSlope, keyFile);
        saveToKeyfile(!pedited || pedited->icm.outputProfile, "Color Management", "OutputProfile", icm.outputProfile, keyFile);
        saveToKeyfile(
            !pedited || pedited->icm.outputIntent,
            "Color Management",
            "OutputProfileIntent", {
                {RI_PERCEPTUAL, "Perceptual"},
                {RI_RELATIVE, "Relative"},
                {RI_SATURATION, "Saturation"},
                {RI_ABSOLUTE, "Absolute"}

            },
            icm.outputIntent,
            keyFile
        );
        saveToKeyfile(!pedited || pedited->icm.outputBPC, "Color Management", "OutputBPC", icm.outputBPC, keyFile);

// Wavelet
        saveToKeyfile(!pedited || pedited->wavelet.enabled, "Wavelet", "Enabled", wavelet.enabled, keyFile);
        saveToKeyfile(!pedited || pedited->wavelet.strength, "Wavelet", "Strength", wavelet.strength, keyFile);
        saveToKeyfile(!pedited || pedited->wavelet.balance, "Wavelet", "Balance", wavelet.balance, keyFile);
        saveToKeyfile(!pedited || pedited->wavelet.iter, "Wavelet", "Iter", wavelet.iter, keyFile);
        saveToKeyfile(!pedited || pedited->wavelet.thres, "Wavelet", "MaxLev", wavelet.thres, keyFile);
        saveToKeyfile(!pedited || pedited->wavelet.Tilesmethod, "Wavelet", "TilesMethod", wavelet.Tilesmethod, keyFile);
        saveToKeyfile(!pedited || pedited->wavelet.daubcoeffmethod, "Wavelet", "DaubMethod", wavelet.daubcoeffmethod, keyFile);
        saveToKeyfile(!pedited || pedited->wavelet.CLmethod, "Wavelet", "ChoiceLevMethod", wavelet.CLmethod, keyFile);
        saveToKeyfile(!pedited || pedited->wavelet.Backmethod, "Wavelet", "BackMethod", wavelet.Backmethod, keyFile);
        saveToKeyfile(!pedited || pedited->wavelet.Lmethod, "Wavelet", "LevMethod", wavelet.Lmethod, keyFile);
        saveToKeyfile(!pedited || pedited->wavelet.Dirmethod, "Wavelet", "DirMethod", wavelet.Dirmethod, keyFile);
        saveToKeyfile(!pedited || pedited->wavelet.greenhigh, "Wavelet", "CBgreenhigh", wavelet.greenhigh, keyFile);
        saveToKeyfile(!pedited || pedited->wavelet.greenmed, "Wavelet", "CBgreenmed", wavelet.greenmed, keyFile);
        saveToKeyfile(!pedited || pedited->wavelet.greenlow, "Wavelet", "CBgreenlow", wavelet.greenlow, keyFile);
        saveToKeyfile(!pedited || pedited->wavelet.bluehigh, "Wavelet", "CBbluehigh", wavelet.bluehigh, keyFile);
        saveToKeyfile(!pedited || pedited->wavelet.bluemed, "Wavelet", "CBbluemed", wavelet.bluemed, keyFile);
        saveToKeyfile(!pedited || pedited->wavelet.bluelow, "Wavelet", "CBbluelow", wavelet.bluelow, keyFile);
        saveToKeyfile(!pedited || pedited->wavelet.mergeL, "Wavelet", "MergeL", wavelet.mergeL, keyFile);
        saveToKeyfile(!pedited || pedited->wavelet.mergeC, "Wavelet", "MergeC", wavelet.mergeC, keyFile);
        saveToKeyfile(!pedited || pedited->wavelet.softrad, "Wavelet", "Softrad", wavelet.softrad, keyFile);
        saveToKeyfile(!pedited || pedited->wavelet.softradend, "Wavelet", "Softradend", wavelet.softradend, keyFile);
        saveToKeyfile(!pedited || pedited->wavelet.expcontrast, "Wavelet", "Expcontrast", wavelet.expcontrast, keyFile);
        saveToKeyfile(!pedited || pedited->wavelet.expchroma, "Wavelet", "Expchroma", wavelet.expchroma, keyFile);
        saveToKeyfile(!pedited || pedited->wavelet.expedge, "Wavelet", "Expedge", wavelet.expedge, keyFile);
        saveToKeyfile(!pedited || pedited->wavelet.expbl, "Wavelet", "expbl", wavelet.expbl, keyFile);
        saveToKeyfile(!pedited || pedited->wavelet.expresid, "Wavelet", "Expresid", wavelet.expresid, keyFile);
        saveToKeyfile(!pedited || pedited->wavelet.expfinal, "Wavelet", "Expfinal", wavelet.expfinal, keyFile);
        saveToKeyfile(!pedited || pedited->wavelet.exptoning, "Wavelet", "Exptoning", wavelet.exptoning, keyFile);
        saveToKeyfile(!pedited || pedited->wavelet.expnoise, "Wavelet", "Expnoise", wavelet.expnoise, keyFile);
        saveToKeyfile(!pedited || pedited->wavelet.expclari, "Wavelet", "Expclari", wavelet.expclari, keyFile);

        for (int i = 0; i < 9; i++) {
            std::stringstream ss;
            ss << "Contrast" << (i + 1);

            saveToKeyfile(!pedited || pedited->wavelet.c[i], "Wavelet", ss.str(), wavelet.c[i], keyFile);
        }

        for (int i = 0; i < 9; i++) {
            std::stringstream ss;
            ss << "Chroma" << (i + 1);

            saveToKeyfile(!pedited || pedited->wavelet.ch[i], "Wavelet", ss.str(), wavelet.ch[i], keyFile);
        }

        saveToKeyfile(!pedited || pedited->wavelet.sup, "Wavelet", "ContExtra", wavelet.sup, keyFile);
        saveToKeyfile(!pedited || pedited->wavelet.HSmethod, "Wavelet", "HSMethod", wavelet.HSmethod, keyFile);
        saveToKeyfile(!pedited || pedited->wavelet.hllev, "Wavelet", "HLRange", wavelet.hllev.toVector(), keyFile);
        saveToKeyfile(!pedited || pedited->wavelet.bllev, "Wavelet", "SHRange", wavelet.bllev.toVector(), keyFile);
        saveToKeyfile(!pedited || pedited->wavelet.edgcont, "Wavelet", "Edgcont", wavelet.edgcont.toVector(), keyFile);
        saveToKeyfile(!pedited || pedited->wavelet.level0noise, "Wavelet", "Level0noise", wavelet.level0noise.toVector(), keyFile);
        saveToKeyfile(!pedited || pedited->wavelet.level1noise, "Wavelet", "Level1noise", wavelet.level1noise.toVector(), keyFile);
        saveToKeyfile(!pedited || pedited->wavelet.level2noise, "Wavelet", "Level2noise", wavelet.level2noise.toVector(), keyFile);
        saveToKeyfile(!pedited || pedited->wavelet.level3noise, "Wavelet", "Level3noise", wavelet.level3noise.toVector(), keyFile);
        saveToKeyfile(!pedited || pedited->wavelet.threshold, "Wavelet", "ThresholdHighlight", wavelet.threshold, keyFile);
        saveToKeyfile(!pedited || pedited->wavelet.threshold2, "Wavelet", "ThresholdShadow", wavelet.threshold2, keyFile);
        saveToKeyfile(!pedited || pedited->wavelet.edgedetect, "Wavelet", "Edgedetect", wavelet.edgedetect, keyFile);
        saveToKeyfile(!pedited || pedited->wavelet.edgedetectthr, "Wavelet", "Edgedetectthr", wavelet.edgedetectthr, keyFile);
        saveToKeyfile(!pedited || pedited->wavelet.edgedetectthr2, "Wavelet", "EdgedetectthrHi", wavelet.edgedetectthr2, keyFile);
        saveToKeyfile(!pedited || pedited->wavelet.edgesensi, "Wavelet", "Edgesensi", wavelet.edgesensi, keyFile);
        saveToKeyfile(!pedited || pedited->wavelet.edgeampli, "Wavelet", "Edgeampli", wavelet.edgeampli, keyFile);
        saveToKeyfile(!pedited || pedited->wavelet.chroma, "Wavelet", "ThresholdChroma", wavelet.chroma, keyFile);
        saveToKeyfile(!pedited || pedited->wavelet.CHmethod, "Wavelet", "CHromaMethod", wavelet.CHmethod, keyFile);
        saveToKeyfile(!pedited || pedited->wavelet.Medgreinf, "Wavelet", "Medgreinf", wavelet.Medgreinf, keyFile);
        saveToKeyfile(!pedited || pedited->wavelet.ushamethod, "Wavelet", "Ushamethod", wavelet.ushamethod, keyFile);
        saveToKeyfile(!pedited || pedited->wavelet.CHSLmethod, "Wavelet", "CHSLromaMethod", wavelet.CHSLmethod, keyFile);
        saveToKeyfile(!pedited || pedited->wavelet.EDmethod, "Wavelet", "EDMethod", wavelet.EDmethod, keyFile);
        saveToKeyfile(!pedited || pedited->wavelet.NPmethod, "Wavelet", "NPMethod", wavelet.NPmethod, keyFile);
        saveToKeyfile(!pedited || pedited->wavelet.BAmethod, "Wavelet", "BAMethod", wavelet.BAmethod, keyFile);
        saveToKeyfile(!pedited || pedited->wavelet.TMmethod, "Wavelet", "TMMethod", wavelet.TMmethod, keyFile);
        saveToKeyfile(!pedited || pedited->wavelet.chro, "Wavelet", "ChromaLink", wavelet.chro, keyFile);
        saveToKeyfile(!pedited || pedited->wavelet.ccwcurve, "Wavelet", "ContrastCurve", wavelet.ccwcurve, keyFile);
        saveToKeyfile(!pedited || pedited->wavelet.blcurve, "Wavelet", "blcurve", wavelet.blcurve, keyFile);
        saveToKeyfile(!pedited || pedited->wavelet.pastlev, "Wavelet", "Pastlev", wavelet.pastlev.toVector(), keyFile);
        saveToKeyfile(!pedited || pedited->wavelet.satlev, "Wavelet", "Satlev", wavelet.satlev.toVector(), keyFile);
        saveToKeyfile(!pedited || pedited->wavelet.opacityCurveRG, "Wavelet", "OpacityCurveRG", wavelet.opacityCurveRG, keyFile);
        saveToKeyfile(!pedited || pedited->wavelet.opacityCurveBY, "Wavelet", "OpacityCurveBY", wavelet.opacityCurveBY, keyFile);
        saveToKeyfile(!pedited || pedited->wavelet.opacityCurveW, "Wavelet", "OpacityCurveW", wavelet.opacityCurveW, keyFile);
        saveToKeyfile(!pedited || pedited->wavelet.opacityCurveWL, "Wavelet", "OpacityCurveWL", wavelet.opacityCurveWL, keyFile);
        saveToKeyfile(!pedited || pedited->wavelet.hhcurve, "Wavelet", "HHcurve", wavelet.hhcurve, keyFile);
        saveToKeyfile(!pedited || pedited->wavelet.Chcurve, "Wavelet", "CHcurve", wavelet.Chcurve, keyFile);
        saveToKeyfile(!pedited || pedited->wavelet.wavclCurve, "Wavelet", "WavclCurve", wavelet.wavclCurve, keyFile);
        saveToKeyfile(!pedited || pedited->wavelet.median, "Wavelet", "Median", wavelet.median, keyFile);
        saveToKeyfile(!pedited || pedited->wavelet.medianlev, "Wavelet", "Medianlev", wavelet.medianlev, keyFile);
        saveToKeyfile(!pedited || pedited->wavelet.linkedg, "Wavelet", "Linkedg", wavelet.linkedg, keyFile);
        saveToKeyfile(!pedited || pedited->wavelet.cbenab, "Wavelet", "CBenab", wavelet.cbenab, keyFile);
        saveToKeyfile(!pedited || pedited->wavelet.lipst, "Wavelet", "Lipst", wavelet.lipst, keyFile);
        saveToKeyfile(!pedited || pedited->wavelet.skinprotect, "Wavelet", "Skinprotect", wavelet.skinprotect, keyFile);
        saveToKeyfile(!pedited || pedited->wavelet.chrwav, "Wavelet", "chrwav", wavelet.chrwav, keyFile);
        saveToKeyfile(!pedited || pedited->wavelet.bluwav, "Wavelet", "bluwav", wavelet.bluwav, keyFile);
        saveToKeyfile(!pedited || pedited->wavelet.hueskin, "Wavelet", "Hueskin", wavelet.hueskin.toVector(), keyFile);
        saveToKeyfile(!pedited || pedited->wavelet.edgrad, "Wavelet", "Edgrad", wavelet.edgrad, keyFile);
        saveToKeyfile(!pedited || pedited->wavelet.edgval, "Wavelet", "Edgval", wavelet.edgval, keyFile);
        saveToKeyfile(!pedited || pedited->wavelet.edgthresh, "Wavelet", "ThrEdg", wavelet.edgthresh, keyFile);
        saveToKeyfile(!pedited || pedited->wavelet.avoid, "Wavelet", "AvoidColorShift", wavelet.avoid, keyFile);
        saveToKeyfile(!pedited || pedited->wavelet.showmask, "Wavelet", "Showmask", wavelet.showmask, keyFile);
        saveToKeyfile(!pedited || pedited->wavelet.oldsh, "Wavelet", "Oldsh", wavelet.oldsh, keyFile);
        saveToKeyfile(!pedited || pedited->wavelet.tmr, "Wavelet", "TMr", wavelet.tmr, keyFile);
        saveToKeyfile(!pedited || pedited->wavelet.sigma, "Wavelet", "Sigma", wavelet.sigma, keyFile);
        saveToKeyfile(!pedited || pedited->wavelet.offset, "Wavelet", "Offset", wavelet.offset, keyFile);
        saveToKeyfile(!pedited || pedited->wavelet.rescon, "Wavelet", "ResidualcontShadow", wavelet.rescon, keyFile);
        saveToKeyfile(!pedited || pedited->wavelet.resconH, "Wavelet", "ResidualcontHighlight", wavelet.resconH, keyFile);
        saveToKeyfile(!pedited || pedited->wavelet.thr, "Wavelet", "ThresholdResidShadow", wavelet.thr, keyFile);
        saveToKeyfile(!pedited || pedited->wavelet.thrH, "Wavelet", "ThresholdResidHighLight", wavelet.thrH, keyFile);
        saveToKeyfile(!pedited || pedited->wavelet.radius, "Wavelet", "Residualradius", wavelet.radius, keyFile);
        saveToKeyfile(!pedited || pedited->wavelet.reschro, "Wavelet", "Residualchroma", wavelet.reschro, keyFile);
        saveToKeyfile(!pedited || pedited->wavelet.resblur, "Wavelet", "Residualblur", wavelet.resblur, keyFile);
        saveToKeyfile(!pedited || pedited->wavelet.resblurc, "Wavelet", "Residualblurc", wavelet.resblurc, keyFile);
        saveToKeyfile(!pedited || pedited->wavelet.tmrs, "Wavelet", "ResidualTM", wavelet.tmrs, keyFile);
        saveToKeyfile(!pedited || pedited->wavelet.edgs, "Wavelet", "ResidualEDGS", wavelet.edgs, keyFile);
        saveToKeyfile(!pedited || pedited->wavelet.scale, "Wavelet", "ResidualSCALE", wavelet.scale, keyFile);
        saveToKeyfile(!pedited || pedited->wavelet.gamma, "Wavelet", "Residualgamma", wavelet.gamma, keyFile);
        saveToKeyfile(!pedited || pedited->wavelet.sky, "Wavelet", "HueRangeResidual", wavelet.sky, keyFile);
        saveToKeyfile(!pedited || pedited->wavelet.hueskin2, "Wavelet", "HueRange", wavelet.hueskin2.toVector(), keyFile);
        saveToKeyfile(!pedited || pedited->wavelet.contrast, "Wavelet", "Contrast", wavelet.contrast, keyFile);

// Directional pyramid equalizer
        saveToKeyfile(!pedited || pedited->dirpyrequalizer.enabled, "Directional Pyramid Equalizer", "Enabled", dirpyrequalizer.enabled, keyFile);
        saveToKeyfile(!pedited || pedited->dirpyrequalizer.gamutlab, "Directional Pyramid Equalizer", "Gamutlab", dirpyrequalizer.gamutlab, keyFile);
        saveToKeyfile(!pedited || pedited->dirpyrequalizer.cbdlMethod, "Directional Pyramid Equalizer", "cbdlMethod", dirpyrequalizer.cbdlMethod, keyFile);

        for (int i = 0; i < 6; i++) {
            std::stringstream ss;
            ss << "Mult" << i;

            saveToKeyfile(!pedited || pedited->dirpyrequalizer.mult[i], "Directional Pyramid Equalizer", ss.str(), dirpyrequalizer.mult[i], keyFile);
        }

        saveToKeyfile(!pedited || pedited->dirpyrequalizer.threshold, "Directional Pyramid Equalizer", "Threshold", dirpyrequalizer.threshold, keyFile);
        saveToKeyfile(!pedited || pedited->dirpyrequalizer.skinprotect, "Directional Pyramid Equalizer", "Skinprotect", dirpyrequalizer.skinprotect, keyFile);
        saveToKeyfile(!pedited || pedited->dirpyrequalizer.hueskin, "Directional Pyramid Equalizer", "Hueskin", dirpyrequalizer.hueskin.toVector(), keyFile);

// HSV Equalizer
        saveToKeyfile(!pedited || pedited->hsvequalizer.enabled, "HSV Equalizer", "Enabled", hsvequalizer.enabled, keyFile);
        saveToKeyfile(!pedited || pedited->hsvequalizer.hcurve, "HSV Equalizer", "HCurve", hsvequalizer.hcurve, keyFile);
        saveToKeyfile(!pedited || pedited->hsvequalizer.scurve, "HSV Equalizer", "SCurve", hsvequalizer.scurve, keyFile);
        saveToKeyfile(!pedited || pedited->hsvequalizer.vcurve, "HSV Equalizer", "VCurve", hsvequalizer.vcurve, keyFile);

// Soft Light
        saveToKeyfile(!pedited || pedited->softlight.enabled, "SoftLight", "Enabled", softlight.enabled, keyFile);
        saveToKeyfile(!pedited || pedited->softlight.strength, "SoftLight", "Strength", softlight.strength, keyFile);

// Film simulation
        saveToKeyfile(!pedited || pedited->filmSimulation.enabled, "Film Simulation", "Enabled", filmSimulation.enabled, keyFile);
        saveToKeyfile(!pedited || pedited->filmSimulation.clutFilename, "Film Simulation", "ClutFilename", filmSimulation.clutFilename, keyFile);
        saveToKeyfile(!pedited || pedited->filmSimulation.strength, "Film Simulation", "Strength", filmSimulation.strength, keyFile);

        saveToKeyfile(!pedited || pedited->rgbCurves.enabled, "RGB Curves", "Enabled", rgbCurves.enabled, keyFile);
        saveToKeyfile(!pedited || pedited->rgbCurves.lumamode, "RGB Curves", "LumaMode", rgbCurves.lumamode, keyFile);
        saveToKeyfile(!pedited || pedited->rgbCurves.rcurve, "RGB Curves", "rCurve", rgbCurves.rcurve, keyFile);
        saveToKeyfile(!pedited || pedited->rgbCurves.gcurve, "RGB Curves", "gCurve", rgbCurves.gcurve, keyFile);
        saveToKeyfile(!pedited || pedited->rgbCurves.bcurve, "RGB Curves", "bCurve", rgbCurves.bcurve, keyFile);

// Color toning
        saveToKeyfile(!pedited || pedited->colorToning.enabled, "ColorToning", "Enabled", colorToning.enabled, keyFile);
        saveToKeyfile(!pedited || pedited->colorToning.method, "ColorToning", "Method", colorToning.method, keyFile);
        saveToKeyfile(!pedited || pedited->colorToning.lumamode, "ColorToning", "Lumamode", colorToning.lumamode, keyFile);
        saveToKeyfile(!pedited || pedited->colorToning.twocolor, "ColorToning", "Twocolor", colorToning.twocolor, keyFile);
        saveToKeyfile(!pedited || pedited->colorToning.redlow, "ColorToning", "Redlow", colorToning.redlow, keyFile);
        saveToKeyfile(!pedited || pedited->colorToning.greenlow, "ColorToning", "Greenlow", colorToning.greenlow, keyFile);
        saveToKeyfile(!pedited || pedited->colorToning.bluelow, "ColorToning", "Bluelow", colorToning.bluelow, keyFile);
        saveToKeyfile(!pedited || pedited->colorToning.satlow, "ColorToning", "Satlow", colorToning.satlow, keyFile);
        saveToKeyfile(!pedited || pedited->colorToning.balance, "ColorToning", "Balance", colorToning.balance, keyFile);
        saveToKeyfile(!pedited || pedited->colorToning.sathigh, "ColorToning", "Sathigh", colorToning.sathigh, keyFile);
        saveToKeyfile(!pedited || pedited->colorToning.redmed, "ColorToning", "Redmed", colorToning.redmed, keyFile);
        saveToKeyfile(!pedited || pedited->colorToning.greenmed, "ColorToning", "Greenmed", colorToning.greenmed, keyFile);
        saveToKeyfile(!pedited || pedited->colorToning.bluemed, "ColorToning", "Bluemed", colorToning.bluemed, keyFile);
        saveToKeyfile(!pedited || pedited->colorToning.redhigh, "ColorToning", "Redhigh", colorToning.redhigh, keyFile);
        saveToKeyfile(!pedited || pedited->colorToning.greenhigh, "ColorToning", "Greenhigh", colorToning.greenhigh, keyFile);
        saveToKeyfile(!pedited || pedited->colorToning.bluehigh, "ColorToning", "Bluehigh", colorToning.bluehigh, keyFile);
        saveToKeyfile(!pedited || pedited->colorToning.autosat, "ColorToning", "Autosat", colorToning.autosat, keyFile);
        saveToKeyfile(!pedited || pedited->colorToning.opacityCurve, "ColorToning", "OpacityCurve", colorToning.opacityCurve, keyFile);
        saveToKeyfile(!pedited || pedited->colorToning.colorCurve, "ColorToning", "ColorCurve", colorToning.colorCurve, keyFile);
        saveToKeyfile(!pedited || pedited->colorToning.satprotectionthreshold, "ColorToning", "SatProtectionThreshold", colorToning.satProtectionThreshold, keyFile);
        saveToKeyfile(!pedited || pedited->colorToning.saturatedopacity, "ColorToning", "SaturatedOpacity", colorToning.saturatedOpacity, keyFile);
        saveToKeyfile(!pedited || pedited->colorToning.strength, "ColorToning", "Strength", colorToning.strength, keyFile);
        saveToKeyfile(!pedited || pedited->colorToning.hlColSat, "ColorToning", "HighlightsColorSaturation", colorToning.hlColSat.toVector(), keyFile);
        saveToKeyfile(!pedited || pedited->colorToning.shadowsColSat, "ColorToning", "ShadowsColorSaturation", colorToning.shadowsColSat.toVector(), keyFile);
        saveToKeyfile(!pedited || pedited->colorToning.clcurve, "ColorToning", "ClCurve", colorToning.clcurve, keyFile);
        saveToKeyfile(!pedited || pedited->colorToning.cl2curve, "ColorToning", "Cl2Curve", colorToning.cl2curve, keyFile);
        saveToKeyfile(!pedited || pedited->colorToning.labgridALow, "ColorToning", "LabGridALow", colorToning.labgridALow, keyFile);
        saveToKeyfile(!pedited || pedited->colorToning.labgridBLow, "ColorToning", "LabGridBLow", colorToning.labgridBLow, keyFile);
        saveToKeyfile(!pedited || pedited->colorToning.labgridAHigh, "ColorToning", "LabGridAHigh", colorToning.labgridAHigh, keyFile);
        saveToKeyfile(!pedited || pedited->colorToning.labgridBHigh, "ColorToning", "LabGridBHigh", colorToning.labgridBHigh, keyFile);
        if (!pedited || pedited->colorToning.labregions) {
            for (size_t j = 0; j < colorToning.labregions.size(); ++j) {
                std::string n = std::to_string(j+1);
                auto &l = colorToning.labregions[j];
                putToKeyfile("ColorToning", Glib::ustring("LabRegionA_") + n, l.a, keyFile);
                putToKeyfile("ColorToning", Glib::ustring("LabRegionB_") + n, l.b, keyFile);
                putToKeyfile("ColorToning", Glib::ustring("LabRegionSaturation_") + n, l.saturation, keyFile);
                putToKeyfile("ColorToning", Glib::ustring("LabRegionSlope_") + n, l.slope, keyFile);
                putToKeyfile("ColorToning", Glib::ustring("LabRegionOffset_") + n, l.offset, keyFile);
                putToKeyfile("ColorToning", Glib::ustring("LabRegionPower_") + n, l.power, keyFile);
                putToKeyfile("ColorToning", Glib::ustring("LabRegionHueMask_") + n, l.hueMask, keyFile);
                putToKeyfile("ColorToning", Glib::ustring("LabRegionChromaticityMask_") + n, l.chromaticityMask, keyFile);
                putToKeyfile("ColorToning", Glib::ustring("LabRegionLightnessMask_") + n, l.lightnessMask, keyFile);
                putToKeyfile("ColorToning", Glib::ustring("LabRegionMaskBlur_") + n, l.maskBlur, keyFile);
                putToKeyfile("ColorToning", Glib::ustring("LabRegionChannel_") + n, l.channel, keyFile);
            }
        }
        saveToKeyfile(!pedited || pedited->colorToning.labregionsShowMask, "ColorToning", "LabRegionsShowMask", colorToning.labregionsShowMask, keyFile);

// Raw
        saveToKeyfile(!pedited || pedited->raw.darkFrame, "RAW", "DarkFrame", relativePathIfInside(fname, fnameAbsolute, raw.dark_frame), keyFile);
        saveToKeyfile(!pedited || pedited->raw.df_autoselect, "RAW", "DarkFrameAuto", raw.df_autoselect, keyFile);
        saveToKeyfile(!pedited || pedited->raw.ff_file, "RAW", "FlatFieldFile", relativePathIfInside(fname, fnameAbsolute, raw.ff_file), keyFile);
        saveToKeyfile(!pedited || pedited->raw.ff_AutoSelect, "RAW", "FlatFieldAutoSelect", raw.ff_AutoSelect, keyFile);
        saveToKeyfile(!pedited || pedited->raw.ff_BlurRadius, "RAW", "FlatFieldBlurRadius", raw.ff_BlurRadius, keyFile);
        saveToKeyfile(!pedited || pedited->raw.ff_BlurType, "RAW", "FlatFieldBlurType", raw.ff_BlurType, keyFile);
        saveToKeyfile(!pedited || pedited->raw.ff_AutoClipControl, "RAW", "FlatFieldAutoClipControl", raw.ff_AutoClipControl, keyFile);
        saveToKeyfile(!pedited || pedited->raw.ff_clipControl, "RAW", "FlatFieldClipControl", raw.ff_clipControl, keyFile);
        saveToKeyfile(!pedited || pedited->raw.ca_autocorrect, "RAW", "CA", raw.ca_autocorrect, keyFile);
        saveToKeyfile(!pedited || pedited->raw.ca_avoidcolourshift, "RAW", "CAAvoidColourshift", raw.ca_avoidcolourshift, keyFile);
        saveToKeyfile(!pedited || pedited->raw.caautoiterations, "RAW", "CAAutoIterations", raw.caautoiterations, keyFile);
        saveToKeyfile(!pedited || pedited->raw.cared, "RAW", "CARed", raw.cared, keyFile);
        saveToKeyfile(!pedited || pedited->raw.cablue, "RAW", "CABlue", raw.cablue, keyFile);
        saveToKeyfile(!pedited || pedited->raw.hotPixelFilter, "RAW", "HotPixelFilter", raw.hotPixelFilter, keyFile);
        saveToKeyfile(!pedited || pedited->raw.deadPixelFilter, "RAW", "DeadPixelFilter", raw.deadPixelFilter, keyFile);
        saveToKeyfile(!pedited || pedited->raw.hotdeadpix_thresh, "RAW", "HotDeadPixelThresh", raw.hotdeadpix_thresh, keyFile);
        saveToKeyfile(!pedited || pedited->raw.bayersensor.method, "RAW Bayer", "Method", raw.bayersensor.method, keyFile);
        saveToKeyfile(!pedited || pedited->raw.bayersensor.border, "RAW Bayer", "Border", raw.bayersensor.border, keyFile);
        saveToKeyfile(!pedited || pedited->raw.bayersensor.imageNum, "RAW Bayer", "ImageNum", raw.bayersensor.imageNum + 1, keyFile);
        saveToKeyfile(!pedited || pedited->raw.bayersensor.ccSteps, "RAW Bayer", "CcSteps", raw.bayersensor.ccSteps, keyFile);
        saveToKeyfile(!pedited || pedited->raw.bayersensor.exBlack0, "RAW Bayer", "PreBlack0", raw.bayersensor.black0, keyFile);
        saveToKeyfile(!pedited || pedited->raw.bayersensor.exBlack1, "RAW Bayer", "PreBlack1", raw.bayersensor.black1, keyFile);
        saveToKeyfile(!pedited || pedited->raw.bayersensor.exBlack2, "RAW Bayer", "PreBlack2", raw.bayersensor.black2, keyFile);
        saveToKeyfile(!pedited || pedited->raw.bayersensor.exBlack3, "RAW Bayer", "PreBlack3", raw.bayersensor.black3, keyFile);
        saveToKeyfile(!pedited || pedited->raw.bayersensor.exTwoGreen, "RAW Bayer", "PreTwoGreen", raw.bayersensor.twogreen, keyFile);
        saveToKeyfile(!pedited || pedited->raw.bayersensor.linenoise, "RAW Bayer", "LineDenoise", raw.bayersensor.linenoise, keyFile);
        saveToKeyfile(!pedited || pedited->raw.bayersensor.linenoise, "RAW Bayer", "LineDenoiseDirection", toUnderlying(raw.bayersensor.linenoiseDirection), keyFile);
        saveToKeyfile(!pedited || pedited->raw.bayersensor.greenEq, "RAW Bayer", "GreenEqThreshold", raw.bayersensor.greenthresh, keyFile);
        saveToKeyfile(!pedited || pedited->raw.bayersensor.dcbIterations, "RAW Bayer", "DCBIterations", raw.bayersensor.dcb_iterations, keyFile);
        saveToKeyfile(!pedited || pedited->raw.bayersensor.dcbEnhance, "RAW Bayer", "DCBEnhance", raw.bayersensor.dcb_enhance, keyFile);
        saveToKeyfile(!pedited || pedited->raw.bayersensor.lmmseIterations, "RAW Bayer", "LMMSEIterations", raw.bayersensor.lmmse_iterations, keyFile);
        saveToKeyfile(!pedited || pedited->raw.bayersensor.dualDemosaicAutoContrast, "RAW Bayer", "DualDemosaicAutoContrast", raw.bayersensor.dualDemosaicAutoContrast, keyFile);
        saveToKeyfile(!pedited || pedited->raw.bayersensor.dualDemosaicContrast, "RAW Bayer", "DualDemosaicContrast", raw.bayersensor.dualDemosaicContrast, keyFile);
        saveToKeyfile(!pedited || pedited->raw.bayersensor.pixelShiftMotionCorrectionMethod, "RAW Bayer", "PixelShiftMotionCorrectionMethod", toUnderlying(raw.bayersensor.pixelShiftMotionCorrectionMethod), keyFile);
        saveToKeyfile(!pedited || pedited->raw.bayersensor.pixelShiftEperIso, "RAW Bayer", "PixelShiftEperIso", raw.bayersensor.pixelShiftEperIso, keyFile);
        saveToKeyfile(!pedited || pedited->raw.bayersensor.pixelShiftSigma, "RAW Bayer", "PixelShiftSigma", raw.bayersensor.pixelShiftSigma, keyFile);
        saveToKeyfile(!pedited || pedited->raw.bayersensor.pixelShiftShowMotion, "RAW Bayer", "PixelShiftShowMotion", raw.bayersensor.pixelShiftShowMotion, keyFile);
        saveToKeyfile(!pedited || pedited->raw.bayersensor.pixelShiftShowMotionMaskOnly, "RAW Bayer", "PixelShiftShowMotionMaskOnly", raw.bayersensor.pixelShiftShowMotionMaskOnly, keyFile);
        saveToKeyfile(!pedited || pedited->raw.bayersensor.pixelShiftHoleFill, "RAW Bayer", "pixelShiftHoleFill", raw.bayersensor.pixelShiftHoleFill, keyFile);
        saveToKeyfile(!pedited || pedited->raw.bayersensor.pixelShiftMedian, "RAW Bayer", "pixelShiftMedian", raw.bayersensor.pixelShiftMedian, keyFile);
        saveToKeyfile(!pedited || pedited->raw.bayersensor.pixelShiftGreen, "RAW Bayer", "pixelShiftGreen", raw.bayersensor.pixelShiftGreen, keyFile);
        saveToKeyfile(!pedited || pedited->raw.bayersensor.pixelShiftBlur, "RAW Bayer", "pixelShiftBlur", raw.bayersensor.pixelShiftBlur, keyFile);
        saveToKeyfile(!pedited || pedited->raw.bayersensor.pixelShiftSmooth, "RAW Bayer", "pixelShiftSmoothFactor", raw.bayersensor.pixelShiftSmoothFactor, keyFile);
        saveToKeyfile(!pedited || pedited->raw.bayersensor.pixelShiftEqualBright, "RAW Bayer", "pixelShiftEqualBright", raw.bayersensor.pixelShiftEqualBright, keyFile);
        saveToKeyfile(!pedited || pedited->raw.bayersensor.pixelShiftEqualBrightChannel, "RAW Bayer", "pixelShiftEqualBrightChannel", raw.bayersensor.pixelShiftEqualBrightChannel, keyFile);
        saveToKeyfile(!pedited || pedited->raw.bayersensor.pixelShiftNonGreenCross, "RAW Bayer", "pixelShiftNonGreenCross", raw.bayersensor.pixelShiftNonGreenCross, keyFile);
        saveToKeyfile(!pedited || pedited->raw.bayersensor.pixelShiftDemosaicMethod, "RAW Bayer", "pixelShiftDemosaicMethod", raw.bayersensor.pixelShiftDemosaicMethod, keyFile);
        saveToKeyfile(!pedited || pedited->raw.bayersensor.pdafLinesFilter, "RAW Bayer", "PDAFLinesFilter", raw.bayersensor.pdafLinesFilter, keyFile);
        saveToKeyfile(!pedited || pedited->raw.xtranssensor.method, "RAW X-Trans", "Method", raw.xtranssensor.method, keyFile);
        saveToKeyfile(!pedited || pedited->raw.xtranssensor.dualDemosaicAutoContrast, "RAW X-Trans", "DualDemosaicAutoContrast", raw.xtranssensor.dualDemosaicAutoContrast, keyFile);
        saveToKeyfile(!pedited || pedited->raw.xtranssensor.dualDemosaicContrast, "RAW X-Trans", "DualDemosaicContrast", raw.xtranssensor.dualDemosaicContrast, keyFile);
        saveToKeyfile(!pedited || pedited->raw.xtranssensor.border, "RAW X-Trans", "Border", raw.xtranssensor.border, keyFile);
        saveToKeyfile(!pedited || pedited->raw.xtranssensor.ccSteps, "RAW X-Trans", "CcSteps", raw.xtranssensor.ccSteps, keyFile);
        saveToKeyfile(!pedited || pedited->raw.xtranssensor.exBlackRed, "RAW X-Trans", "PreBlackRed", raw.xtranssensor.blackred, keyFile);
        saveToKeyfile(!pedited || pedited->raw.xtranssensor.exBlackGreen, "RAW X-Trans", "PreBlackGreen", raw.xtranssensor.blackgreen, keyFile);
        saveToKeyfile(!pedited || pedited->raw.xtranssensor.exBlackBlue, "RAW X-Trans", "PreBlackBlue", raw.xtranssensor.blackblue, keyFile);

// Raw exposition
        saveToKeyfile(!pedited || pedited->raw.exPos, "RAW", "PreExposure", raw.expos, keyFile);

// MetaData
        saveToKeyfile(!pedited || pedited->metadata.mode, "MetaData", "Mode", metadata.mode, keyFile);

// Film negative
        saveToKeyfile(!pedited || pedited->filmNegative.enabled, "Film Negative", "Enabled", filmNegative.enabled, keyFile);
        saveToKeyfile(!pedited || pedited->filmNegative.redRatio, "Film Negative", "RedRatio", filmNegative.redRatio, keyFile);
        saveToKeyfile(!pedited || pedited->filmNegative.greenExp, "Film Negative", "GreenExponent", filmNegative.greenExp, keyFile);
        saveToKeyfile(!pedited || pedited->filmNegative.blueRatio, "Film Negative", "BlueRatio", filmNegative.blueRatio, keyFile);

// EXIF change list
        if (!pedited || pedited->exif) {
            for (ExifPairs::const_iterator i = exif.begin(); i != exif.end(); ++i) {
                keyFile.set_string("Exif", i->first, i->second);
            }
        }

// IPTC change list
        if (!pedited || pedited->iptc) {
            for (IPTCPairs::const_iterator i = iptc.begin(); i != iptc.end(); ++i) {
                Glib::ArrayHandle<Glib::ustring> values = i->second;
                keyFile.set_string_list("IPTC", i->first, values);
            }
        }

        sPParams = keyFile.to_data();

    } catch (Glib::KeyFileError&) {}

    if (sPParams.empty()) {
        return 1;
    }

    int error1, error2;
    error1 = write(fname, sPParams);

    if (!fname2.empty()) {

        error2 = write(fname2, sPParams);
        // If at least one file has been saved, it's a success
        return error1 & error2;
    } else {
        return error1;
    }
}

int ProcParams::load(const Glib::ustring& fname, ParamsEdited* pedited)
{
    setlocale(LC_NUMERIC, "C");  // to set decimal point to "."

    if (fname.empty()) {
        return 1;
    }

    Glib::KeyFile keyFile;

    try {
        if (pedited) {
            pedited->set(false);
        }

        if (!Glib::file_test(fname, Glib::FILE_TEST_EXISTS) ||
                !keyFile.load_from_file(fname)) {
            return 1;
        }

        ppVersion = PPVERSION;
        appVersion = RTVERSION;

        if (keyFile.has_group("Version")) {
            if (keyFile.has_key("Version", "AppVersion")) {
                appVersion = keyFile.get_string("Version", "AppVersion");
            }

            if (keyFile.has_key("Version", "Version")) {
                ppVersion = keyFile.get_integer("Version", "Version");
            }
        }

        if (keyFile.has_group("General")) {
            assignFromKeyfile(keyFile, "General", "Rank", pedited, rank, pedited->general.rank);
            assignFromKeyfile(keyFile, "General", "ColorLabel", pedited, colorlabel, pedited->general.colorlabel);
            assignFromKeyfile(keyFile, "General", "InTrash", pedited, inTrash, pedited->general.intrash);
        }

        if (keyFile.has_group("Exposure")) {
            if (ppVersion < PPVERSION_AEXP) {
                toneCurve.autoexp = false; // prevent execution of autoexp when opening file created with earlier versions of autoexp algorithm
            } else {
                assignFromKeyfile(keyFile, "Exposure", "Auto", pedited, toneCurve.autoexp, pedited->toneCurve.autoexp);
            }

            assignFromKeyfile(keyFile, "Exposure", "Clip", pedited, toneCurve.clip, pedited->toneCurve.clip);
            assignFromKeyfile(keyFile, "Exposure", "Compensation", pedited, toneCurve.expcomp, pedited->toneCurve.expcomp);
            assignFromKeyfile(keyFile, "Exposure", "Brightness", pedited, toneCurve.brightness, pedited->toneCurve.brightness);
            assignFromKeyfile(keyFile, "Exposure", "Contrast", pedited, toneCurve.contrast, pedited->toneCurve.contrast);
            assignFromKeyfile(keyFile, "Exposure", "Saturation", pedited, toneCurve.saturation, pedited->toneCurve.saturation);
            assignFromKeyfile(keyFile, "Exposure", "Black", pedited, toneCurve.black, pedited->toneCurve.black);
            assignFromKeyfile(keyFile, "Exposure", "HighlightCompr", pedited, toneCurve.hlcompr, pedited->toneCurve.hlcompr);
            assignFromKeyfile(keyFile, "Exposure", "HighlightComprThreshold", pedited, toneCurve.hlcomprthresh, pedited->toneCurve.hlcomprthresh);
            assignFromKeyfile(keyFile, "Exposure", "ShadowCompr", pedited, toneCurve.shcompr, pedited->toneCurve.shcompr);

            if (toneCurve.shcompr > 100) {
                toneCurve.shcompr = 100; // older pp3 files can have values above 100.
            }

            const std::map<std::string, ToneCurveMode> tc_mapping = {
                {"Standard", ToneCurveMode::STD},
                {"FilmLike", ToneCurveMode::FILMLIKE},
                {"SatAndValueBlending", ToneCurveMode::SATANDVALBLENDING},
                {"WeightedStd", ToneCurveMode::WEIGHTEDSTD},
                {"Luminance", ToneCurveMode::LUMINANCE},
                {"Perceptual", ToneCurveMode::PERCEPTUAL}
            };

            assignFromKeyfile(keyFile, "Exposure", "CurveMode", pedited, tc_mapping, toneCurve.curveMode, pedited->toneCurve.curveMode);
            assignFromKeyfile(keyFile, "Exposure", "CurveMode2", pedited, tc_mapping, toneCurve.curveMode2, pedited->toneCurve.curveMode2);

            if (ppVersion > 200) {
                assignFromKeyfile(keyFile, "Exposure", "Curve", pedited, toneCurve.curve, pedited->toneCurve.curve);
                assignFromKeyfile(keyFile, "Exposure", "Curve2", pedited, toneCurve.curve2, pedited->toneCurve.curve2);
            }

            assignFromKeyfile(keyFile, "Exposure", "HistogramMatching", pedited, toneCurve.histmatching, pedited->toneCurve.histmatching);
            if (ppVersion < 340) {
                toneCurve.fromHistMatching = false;
                if (pedited) {
                    pedited->toneCurve.fromHistMatching = true;
                }
            } else {
                assignFromKeyfile(keyFile, "Exposure", "CurveFromHistogramMatching", pedited, toneCurve.fromHistMatching, pedited->toneCurve.fromHistMatching);
            }
            assignFromKeyfile(keyFile, "Exposure", "ClampOOG", pedited, toneCurve.clampOOG, pedited->toneCurve.clampOOG);
        }

        if (keyFile.has_group("HLRecovery")) {
            assignFromKeyfile(keyFile, "HLRecovery", "Enabled", pedited, toneCurve.hrenabled, pedited->toneCurve.hrenabled);
            assignFromKeyfile(keyFile, "HLRecovery", "Method", pedited, toneCurve.method, pedited->toneCurve.method);
        }

        if (keyFile.has_group("Channel Mixer")) {
            if (ppVersion >= 329) {
                assignFromKeyfile(keyFile, "Channel Mixer", "Enabled", pedited, chmixer.enabled, pedited->chmixer.enabled);
            } else {
                chmixer.enabled = true;

                if (pedited) {
                    pedited->chmixer.enabled = true;
                }
            }

            if (keyFile.has_key("Channel Mixer", "Red") && keyFile.has_key("Channel Mixer", "Green") && keyFile.has_key("Channel Mixer", "Blue")) {
                const std::vector<int> rmix = keyFile.get_integer_list("Channel Mixer", "Red");
                const std::vector<int> gmix = keyFile.get_integer_list("Channel Mixer", "Green");
                const std::vector<int> bmix = keyFile.get_integer_list("Channel Mixer", "Blue");

                if (rmix.size() == 3 && gmix.size() == 3 && bmix.size() == 3) {
                    memcpy(chmixer.red,   rmix.data(), 3 * sizeof(int));
                    memcpy(chmixer.green, gmix.data(), 3 * sizeof(int));
                    memcpy(chmixer.blue,  bmix.data(), 3 * sizeof(int));
                }
                if (ppVersion < 338) {
                    for (int i = 0; i < 3; ++i) {
                        chmixer.red[i] *= 10;
                        chmixer.green[i] *= 10;
                        chmixer.blue[i] *= 10;
                    }
                }

                if (pedited) {
                    pedited->chmixer.red[0] =   pedited->chmixer.red[1] =   pedited->chmixer.red[2] = true;
                    pedited->chmixer.green[0] = pedited->chmixer.green[1] = pedited->chmixer.green[2] = true;
                    pedited->chmixer.blue[0] =  pedited->chmixer.blue[1] =  pedited->chmixer.blue[2] = true;
                }
            }
        }

        if (keyFile.has_group("Black & White")) {
            assignFromKeyfile(keyFile, "Black & White", "Enabled", pedited, blackwhite.enabled, pedited->blackwhite.enabled);
            assignFromKeyfile(keyFile, "Black & White", "Method", pedited, blackwhite.method, pedited->blackwhite.method);
            assignFromKeyfile(keyFile, "Black & White", "Auto", pedited, blackwhite.autoc, pedited->blackwhite.autoc);
            assignFromKeyfile(keyFile, "Black & White", "ComplementaryColors", pedited, blackwhite.enabledcc, pedited->blackwhite.enabledcc);
            assignFromKeyfile(keyFile, "Black & White", "MixerRed", pedited, blackwhite.mixerRed, pedited->blackwhite.mixerRed);
            assignFromKeyfile(keyFile, "Black & White", "MixerOrange", pedited, blackwhite.mixerOrange, pedited->blackwhite.mixerOrange);
            assignFromKeyfile(keyFile, "Black & White", "MixerYellow", pedited, blackwhite.mixerYellow, pedited->blackwhite.mixerYellow);
            assignFromKeyfile(keyFile, "Black & White", "MixerGreen", pedited, blackwhite.mixerGreen, pedited->blackwhite.mixerGreen);
            assignFromKeyfile(keyFile, "Black & White", "MixerCyan", pedited, blackwhite.mixerCyan, pedited->blackwhite.mixerCyan);
            assignFromKeyfile(keyFile, "Black & White", "MixerBlue", pedited, blackwhite.mixerBlue, pedited->blackwhite.mixerBlue);
            assignFromKeyfile(keyFile, "Black & White", "MixerMagenta", pedited, blackwhite.mixerMagenta, pedited->blackwhite.mixerMagenta);
            assignFromKeyfile(keyFile, "Black & White", "MixerPurple", pedited, blackwhite.mixerPurple, pedited->blackwhite.mixerPurple);
            assignFromKeyfile(keyFile, "Black & White", "GammaRed", pedited, blackwhite.gammaRed, pedited->blackwhite.gammaRed);
            assignFromKeyfile(keyFile, "Black & White", "GammaGreen", pedited, blackwhite.gammaGreen, pedited->blackwhite.gammaGreen);
            assignFromKeyfile(keyFile, "Black & White", "GammaBlue", pedited, blackwhite.gammaBlue, pedited->blackwhite.gammaBlue);
            assignFromKeyfile(keyFile, "Black & White", "Filter", pedited, blackwhite.filter, pedited->blackwhite.filter);
            assignFromKeyfile(keyFile, "Black & White", "Setting", pedited, blackwhite.setting, pedited->blackwhite.setting);
            assignFromKeyfile(keyFile, "Black & White", "LuminanceCurve", pedited, blackwhite.luminanceCurve, pedited->blackwhite.luminanceCurve);

            assignFromKeyfile(keyFile, "Black & White", "BeforeCurve", pedited, blackwhite.beforeCurve, pedited->blackwhite.beforeCurve);

            assignFromKeyfile(keyFile, "Black & White", "Algorithm", pedited, blackwhite.algo, pedited->blackwhite.algo);
            assignFromKeyfile(
                keyFile,
                "Black & White",
                "BeforeCurveMode",
                pedited, {
                    {"Standard", BlackWhiteParams::TcMode::STD_BW},
                    {"FilmLike", BlackWhiteParams::TcMode::FILMLIKE_BW},
                    {"SatAndValueBlending", BlackWhiteParams::TcMode::SATANDVALBLENDING_BW},
                    {"WeightedStd", BlackWhiteParams::TcMode::WEIGHTEDSTD_BW}
                },
                blackwhite.beforeCurveMode,
                pedited->blackwhite.beforeCurveMode
            );

            assignFromKeyfile(keyFile, "Black & White", "AfterCurve", pedited, blackwhite.afterCurve, pedited->blackwhite.afterCurve);
            assignFromKeyfile(
                keyFile,
                "Black & White",
                "AfterCurveMode",
                pedited, {
                    {"Standard", BlackWhiteParams::TcMode::STD_BW},
                    {"WeightedStd", BlackWhiteParams::TcMode::WEIGHTEDSTD_BW}
                },
                blackwhite.afterCurveMode,
                pedited->blackwhite.afterCurveMode
            );
        }

        if (keyFile.has_group("Retinex")) {
            assignFromKeyfile(keyFile, "Retinex", "Median", pedited, retinex.medianmap, pedited->retinex.medianmap);
            assignFromKeyfile(keyFile, "Retinex", "RetinexMethod", pedited, retinex.retinexMethod, pedited->retinex.retinexMethod);
            assignFromKeyfile(keyFile, "Retinex", "mapMethod", pedited, retinex.mapMethod, pedited->retinex.mapMethod);
            assignFromKeyfile(keyFile, "Retinex", "viewMethod", pedited, retinex.viewMethod, pedited->retinex.viewMethod);

            assignFromKeyfile(keyFile, "Retinex", "Retinexcolorspace", pedited, retinex.retinexcolorspace, pedited->retinex.retinexcolorspace);
            assignFromKeyfile(keyFile, "Retinex", "Gammaretinex", pedited, retinex.gammaretinex, pedited->retinex.gammaretinex);
            assignFromKeyfile(keyFile, "Retinex", "Enabled", pedited, retinex.enabled, pedited->retinex.enabled);
            assignFromKeyfile(keyFile, "Retinex", "Neigh", pedited, retinex.neigh, pedited->retinex.neigh);
            assignFromKeyfile(keyFile, "Retinex", "Str", pedited, retinex.str, pedited->retinex.str);
            assignFromKeyfile(keyFile, "Retinex", "Scal", pedited, retinex.scal, pedited->retinex.scal);
            assignFromKeyfile(keyFile, "Retinex", "Iter", pedited, retinex.iter, pedited->retinex.iter);
            assignFromKeyfile(keyFile, "Retinex", "Grad", pedited, retinex.grad, pedited->retinex.grad);
            assignFromKeyfile(keyFile, "Retinex", "Grads", pedited, retinex.grads, pedited->retinex.grads);
            assignFromKeyfile(keyFile, "Retinex", "Gam", pedited, retinex.gam, pedited->retinex.gam);
            assignFromKeyfile(keyFile, "Retinex", "Slope", pedited, retinex.slope, pedited->retinex.slope);
            assignFromKeyfile(keyFile, "Retinex", "Offs", pedited, retinex.offs, pedited->retinex.offs);
            assignFromKeyfile(keyFile, "Retinex", "Vart", pedited, retinex.vart, pedited->retinex.vart);
            assignFromKeyfile(keyFile, "Retinex", "Limd", pedited, retinex.limd, pedited->retinex.limd);
            assignFromKeyfile(keyFile, "Retinex", "highl", pedited, retinex.highl, pedited->retinex.highl);
            assignFromKeyfile(keyFile, "Retinex", "skal", pedited, retinex.skal, pedited->retinex.skal);
            assignFromKeyfile(keyFile, "Retinex", "CDCurve", pedited, retinex.cdcurve, pedited->retinex.cdcurve);

            assignFromKeyfile(keyFile, "Retinex", "MAPCurve", pedited, retinex.mapcurve, pedited->retinex.mapcurve);

            assignFromKeyfile(keyFile, "Retinex", "CDHCurve", pedited, retinex.cdHcurve, pedited->retinex.cdHcurve);

            assignFromKeyfile(keyFile, "Retinex", "LHCurve", pedited, retinex.lhcurve, pedited->retinex.lhcurve);

            assignFromKeyfile(keyFile, "Retinex", "Highlights", pedited, retinex.highlights, pedited->retinex.highlights);
            assignFromKeyfile(keyFile, "Retinex", "HighlightTonalWidth", pedited, retinex.htonalwidth, pedited->retinex.htonalwidth);
            assignFromKeyfile(keyFile, "Retinex", "Shadows", pedited, retinex.shadows, pedited->retinex.shadows);
            assignFromKeyfile(keyFile, "Retinex", "ShadowTonalWidth", pedited, retinex.stonalwidth, pedited->retinex.stonalwidth);

            assignFromKeyfile(keyFile, "Retinex", "Radius", pedited, retinex.radius, pedited->retinex.radius);

            assignFromKeyfile(keyFile, "Retinex", "TransmissionCurve", pedited, retinex.transmissionCurve, pedited->retinex.transmissionCurve);

            assignFromKeyfile(keyFile, "Retinex", "GainTransmissionCurve", pedited, retinex.gaintransmissionCurve, pedited->retinex.gaintransmissionCurve);
        }

        if (keyFile.has_group("Local Contrast")) {
            assignFromKeyfile(keyFile, "Local Contrast", "Enabled", pedited, localContrast.enabled, pedited->localContrast.enabled);
            assignFromKeyfile(keyFile, "Local Contrast", "Radius", pedited, localContrast.radius, pedited->localContrast.radius);
            assignFromKeyfile(keyFile, "Local Contrast", "Amount", pedited, localContrast.amount, pedited->localContrast.amount);
            assignFromKeyfile(keyFile, "Local Contrast", "Darkness", pedited, localContrast.darkness, pedited->localContrast.darkness);
            assignFromKeyfile(keyFile, "Local Contrast", "Lightness", pedited, localContrast.lightness, pedited->localContrast.lightness);
        }

        if (keyFile.has_group("Luminance Curve")) {
            if (ppVersion >= 329) {
                assignFromKeyfile(keyFile, "Luminance Curve", "Enabled", pedited, labCurve.enabled, pedited->labCurve.enabled);
            } else {
                labCurve.enabled = true;

                if (pedited) {
                    pedited->labCurve.enabled = true;
                }
            }

            assignFromKeyfile(keyFile, "Luminance Curve", "Brightness", pedited, labCurve.brightness, pedited->labCurve.brightness);
            assignFromKeyfile(keyFile, "Luminance Curve", "Contrast", pedited, labCurve.contrast, pedited->labCurve.contrast);

            if (ppVersion < 303) {
                // transform Saturation into Chromaticity
                // if Saturation == 0, should we set BWToning on?
                assignFromKeyfile(keyFile, "Luminance Curve", "Saturation", pedited, labCurve.chromaticity, pedited->labCurve.chromaticity);
                // transform AvoidColorClipping into AvoidColorShift
                assignFromKeyfile(keyFile, "Luminance Curve", "AvoidColorClipping", pedited, labCurve.avoidcolorshift, pedited->labCurve.avoidcolorshift);
            } else {
                if (keyFile.has_key("Luminance Curve", "Chromaticity")) {
                    labCurve.chromaticity = keyFile.get_integer("Luminance Curve", "Chromaticity");

                    if (ppVersion >= 303 && ppVersion < 314 && labCurve.chromaticity == -100) {
                        blackwhite.enabled = true;
                    }

                    if (pedited) {
                        pedited->labCurve.chromaticity = true;
                    }
                }

                assignFromKeyfile(keyFile, "Luminance Curve", "AvoidColorShift", pedited, labCurve.avoidcolorshift, pedited->labCurve.avoidcolorshift);
                assignFromKeyfile(keyFile, "Luminance Curve", "RedAndSkinTonesProtection", pedited, labCurve.rstprotection, pedited->labCurve.rstprotection);
            }

            assignFromKeyfile(keyFile, "Luminance Curve", "LCredsk", pedited, labCurve.lcredsk, pedited->labCurve.lcredsk);

            if (ppVersion < 314) {
                // Backward compatibility: If BWtoning is true, Chromaticity has to be set to -100, which will produce the same effect
                // and will enable the b&w toning mode ('a' & 'b' curves)
                if (keyFile.has_key("Luminance Curve", "BWtoning")) {
                    if (keyFile.get_boolean("Luminance Curve", "BWtoning")) {
                        labCurve.chromaticity = -100;

                        if (pedited) {
                            pedited->labCurve.chromaticity = true;
                        }
                    }
                }
            }

            assignFromKeyfile(keyFile, "Luminance Curve", "LCurve", pedited, labCurve.lcurve, pedited->labCurve.lcurve);
            assignFromKeyfile(keyFile, "Luminance Curve", "aCurve", pedited, labCurve.acurve, pedited->labCurve.acurve);
            assignFromKeyfile(keyFile, "Luminance Curve", "bCurve", pedited, labCurve.bcurve, pedited->labCurve.bcurve);
            assignFromKeyfile(keyFile, "Luminance Curve", "ccCurve", pedited, labCurve.cccurve, pedited->labCurve.cccurve);
            assignFromKeyfile(keyFile, "Luminance Curve", "chCurve", pedited, labCurve.chcurve, pedited->labCurve.chcurve);
            assignFromKeyfile(keyFile, "Luminance Curve", "lhCurve", pedited, labCurve.lhcurve, pedited->labCurve.lhcurve);
            assignFromKeyfile(keyFile, "Luminance Curve", "hhCurve", pedited, labCurve.hhcurve, pedited->labCurve.hhcurve);
            assignFromKeyfile(keyFile, "Luminance Curve", "LcCurve", pedited, labCurve.lccurve, pedited->labCurve.lccurve);
            assignFromKeyfile(keyFile, "Luminance Curve", "ClCurve", pedited, labCurve.clcurve, pedited->labCurve.clcurve);
        }

        if (keyFile.has_group("Sharpening")) {
            assignFromKeyfile(keyFile, "Sharpening", "Enabled", pedited, sharpening.enabled, pedited->sharpening.enabled);

            if (ppVersion >= 334) {
                assignFromKeyfile(keyFile, "Sharpening", "Contrast", pedited, sharpening.contrast, pedited->sharpening.contrast);
            } else {
                sharpening.contrast = 0;

                if (pedited) {
                    pedited->sharpening.contrast = true;
                }
            }

            assignFromKeyfile(keyFile, "Sharpening", "Radius", pedited, sharpening.radius, pedited->sharpening.radius);
            assignFromKeyfile(keyFile, "Sharpening", "BlurRadius", pedited, sharpening.blurradius, pedited->sharpening.blurradius);
            assignFromKeyfile(keyFile, "Sharpening", "Amount", pedited, sharpening.amount, pedited->sharpening.amount);

            if (keyFile.has_key("Sharpening", "Threshold")) {
                if (ppVersion < 302) {
                    int thresh = min(keyFile.get_integer("Sharpening", "Threshold"), 2000);
                    sharpening.threshold.setValues(thresh, thresh, 2000, 2000);  // TODO: 2000 is the maximum value and is taken of rtgui/sharpening.cc ; should be changed by the tool modularization
                } else {
                    const std::vector<int> thresh = keyFile.get_integer_list("Sharpening", "Threshold");

                    if (thresh.size() >= 4) {
                        sharpening.threshold.setValues(thresh[0], thresh[1], min(thresh[2], 2000), min(thresh[3], 2000));
                    }
                }

                if (pedited) {
                    pedited->sharpening.threshold = true;
                }
            }

            assignFromKeyfile(keyFile, "Sharpening", "OnlyEdges", pedited, sharpening.edgesonly, pedited->sharpening.edgesonly);
            assignFromKeyfile(keyFile, "Sharpening", "EdgedetectionRadius", pedited, sharpening.edges_radius, pedited->sharpening.edges_radius);
            assignFromKeyfile(keyFile, "Sharpening", "EdgeTolerance", pedited, sharpening.edges_tolerance, pedited->sharpening.edges_tolerance);
            assignFromKeyfile(keyFile, "Sharpening", "HalocontrolEnabled", pedited, sharpening.halocontrol, pedited->sharpening.halocontrol);
            assignFromKeyfile(keyFile, "Sharpening", "HalocontrolAmount", pedited, sharpening.halocontrol_amount, pedited->sharpening.halocontrol_amount);
            assignFromKeyfile(keyFile, "Sharpening", "Method", pedited, sharpening.method, pedited->sharpening.method);
            assignFromKeyfile(keyFile, "Sharpening", "DeconvRadius", pedited, sharpening.deconvradius, pedited->sharpening.deconvradius);
            assignFromKeyfile(keyFile, "Sharpening", "DeconvAmount", pedited, sharpening.deconvamount, pedited->sharpening.deconvamount);
            assignFromKeyfile(keyFile, "Sharpening", "DeconvDamping", pedited, sharpening.deconvdamping, pedited->sharpening.deconvdamping);
            assignFromKeyfile(keyFile, "Sharpening", "DeconvIterations", pedited, sharpening.deconviter, pedited->sharpening.deconviter);
        }

        if (keyFile.has_group("SharpenEdge")) {
            assignFromKeyfile(keyFile, "SharpenEdge", "Enabled", pedited, sharpenEdge.enabled, pedited->sharpenEdge.enabled);
            assignFromKeyfile(keyFile, "SharpenEdge", "Passes", pedited, sharpenEdge.passes, pedited->sharpenEdge.passes);
            assignFromKeyfile(keyFile, "SharpenEdge", "Strength", pedited, sharpenEdge.amount, pedited->sharpenEdge.amount);
            assignFromKeyfile(keyFile, "SharpenEdge", "ThreeChannels", pedited, sharpenEdge.threechannels, pedited->sharpenEdge.threechannels);
        }

        if (keyFile.has_group("SharpenMicro")) {
            assignFromKeyfile(keyFile, "SharpenMicro", "Enabled", pedited, sharpenMicro.enabled, pedited->sharpenMicro.enabled);
            assignFromKeyfile(keyFile, "SharpenMicro", "Matrix", pedited, sharpenMicro.matrix, pedited->sharpenMicro.matrix);
            assignFromKeyfile(keyFile, "SharpenMicro", "Strength", pedited, sharpenMicro.amount, pedited->sharpenMicro.amount);

            if (ppVersion >= 334) {
                assignFromKeyfile(keyFile, "SharpenMicro", "Contrast", pedited, sharpenMicro.contrast, pedited->sharpenMicro.contrast);
            } else {
                sharpenMicro.contrast = 0;

                if (pedited) {
                    pedited->sharpenMicro.contrast = true;
                }
            }
            if (ppVersion >= 346) {
                assignFromKeyfile(keyFile, "SharpenMicro", "Uniformity", pedited, sharpenMicro.uniformity, pedited->sharpenMicro.uniformity);
            } else {
                double temp = 50.0;
                assignFromKeyfile(keyFile, "SharpenMicro", "Uniformity", pedited, temp, pedited->sharpenMicro.uniformity);
                sharpenMicro.uniformity = temp / 10;
            }
        }

        if (keyFile.has_group("Vibrance")) {
            assignFromKeyfile(keyFile, "Vibrance", "Enabled", pedited, vibrance.enabled, pedited->vibrance.enabled);
            assignFromKeyfile(keyFile, "Vibrance", "Pastels", pedited, vibrance.pastels, pedited->vibrance.pastels);
            assignFromKeyfile(keyFile, "Vibrance", "Saturated", pedited, vibrance.saturated, pedited->vibrance.saturated);

            if (keyFile.has_key("Vibrance", "PSThreshold")) {
                if (ppVersion < 302) {
                    int thresh = keyFile.get_integer("Vibrance", "PSThreshold");
                    vibrance.psthreshold.setValues(thresh, thresh);
                } else {
                    const std::vector<int> thresh = keyFile.get_integer_list("Vibrance", "PSThreshold");

                    if (thresh.size() >= 2) {
                        vibrance.psthreshold.setValues(thresh[0], thresh[1]);
                    }
                }

                if (pedited) {
                    pedited->vibrance.psthreshold = true;
                }
            }

            assignFromKeyfile(keyFile, "Vibrance", "ProtectSkins", pedited, vibrance.protectskins, pedited->vibrance.protectskins);
            assignFromKeyfile(keyFile, "Vibrance", "AvoidColorShift", pedited, vibrance.avoidcolorshift, pedited->vibrance.avoidcolorshift);
            assignFromKeyfile(keyFile, "Vibrance", "PastSatTog", pedited, vibrance.pastsattog, pedited->vibrance.pastsattog);
            assignFromKeyfile(keyFile, "Vibrance", "SkinTonesCurve", pedited, vibrance.skintonescurve, pedited->vibrance.skintonescurve);
        }
        if (keyFile.has_group("White Balance")) {
            assignFromKeyfile(keyFile, "White Balance", "Enabled", pedited, wb.enabled, pedited->wb.enabled);
            assignFromKeyfile(keyFile, "White Balance", "Setting", pedited, wb.method, pedited->wb.method);
            if (wb.method == "Auto") {
                wb.method = "autold";
            }
            assignFromKeyfile(keyFile, "White Balance", "Temperature", pedited, wb.temperature, pedited->wb.temperature);
            assignFromKeyfile(keyFile, "White Balance", "Green", pedited, wb.green, pedited->wb.green);
            assignFromKeyfile(keyFile, "White Balance", "Equal", pedited, wb.equal, pedited->wb.equal);
            assignFromKeyfile(keyFile, "White Balance", "TemperatureBias", pedited, wb.tempBias, pedited->wb.tempBias);
        }

        if (keyFile.has_group("Defringing")) {
            assignFromKeyfile(keyFile, "Defringing", "Enabled", pedited, defringe.enabled, pedited->defringe.enabled);
            assignFromKeyfile(keyFile, "Defringing", "Radius", pedited, defringe.radius, pedited->defringe.radius);

            if (keyFile.has_key("Defringing", "Threshold")) {
                defringe.threshold = (float)keyFile.get_integer("Defringing", "Threshold");

                if (pedited) {
                    pedited->defringe.threshold = true;
                }
            }

            if (ppVersion < 310) {
                defringe.threshold = sqrt(defringe.threshold * 33.f / 5.f);
            }

            assignFromKeyfile(keyFile, "Defringing", "HueCurve", pedited, defringe.huecurve, pedited->defringe.huecurve);
        }

        if (keyFile.has_group("Color appearance")) {
            assignFromKeyfile(keyFile, "Color appearance", "Enabled", pedited, colorappearance.enabled, pedited->colorappearance.enabled);
            assignFromKeyfile(keyFile, "Color appearance", "Degree", pedited, colorappearance.degree, pedited->colorappearance.degree);
            assignFromKeyfile(keyFile, "Color appearance", "AutoDegree", pedited, colorappearance.autodegree, pedited->colorappearance.autodegree);
            assignFromKeyfile(keyFile, "Color appearance", "Degreeout", pedited, colorappearance.degreeout, pedited->colorappearance.degreeout);

            assignFromKeyfile(keyFile, "Color appearance", "AutoDegreeout", pedited, colorappearance.autodegreeout, pedited->colorappearance.autodegreeout);

            assignFromKeyfile(keyFile, "Color appearance", "Surround", pedited, colorappearance.surround, pedited->colorappearance.surround);
            assignFromKeyfile(keyFile, "Color appearance", "Surrsrc", pedited, colorappearance.surrsrc, pedited->colorappearance.surrsrc);
            assignFromKeyfile(keyFile, "Color appearance", "AdaptLum", pedited, colorappearance.adaplum, pedited->colorappearance.adaplum);
            assignFromKeyfile(keyFile, "Color appearance", "Badpixsl", pedited, colorappearance.badpixsl, pedited->colorappearance.badpixsl);
            assignFromKeyfile(keyFile, "Color appearance", "Model", pedited, colorappearance.wbmodel, pedited->colorappearance.wbmodel);
            assignFromKeyfile(keyFile, "Color appearance", "Illum", pedited, colorappearance.illum, pedited->colorappearance.illum);
            assignFromKeyfile(keyFile, "Color appearance", "Algorithm", pedited, colorappearance.algo, pedited->colorappearance.algo);
            assignFromKeyfile(keyFile, "Color appearance", "J-Light", pedited, colorappearance.jlight, pedited->colorappearance.jlight);
            assignFromKeyfile(keyFile, "Color appearance", "Q-Bright", pedited, colorappearance.qbright, pedited->colorappearance.qbright);
            assignFromKeyfile(keyFile, "Color appearance", "C-Chroma", pedited, colorappearance.chroma, pedited->colorappearance.chroma);
            assignFromKeyfile(keyFile, "Color appearance", "S-Chroma", pedited, colorappearance.schroma, pedited->colorappearance.schroma);
            assignFromKeyfile(keyFile, "Color appearance", "M-Chroma", pedited, colorappearance.mchroma, pedited->colorappearance.mchroma);
            assignFromKeyfile(keyFile, "Color appearance", "RSTProtection", pedited, colorappearance.rstprotection, pedited->colorappearance.rstprotection);
            assignFromKeyfile(keyFile, "Color appearance", "J-Contrast", pedited, colorappearance.contrast, pedited->colorappearance.contrast);
            assignFromKeyfile(keyFile, "Color appearance", "Q-Contrast", pedited, colorappearance.qcontrast, pedited->colorappearance.qcontrast);
            assignFromKeyfile(keyFile, "Color appearance", "H-Hue", pedited, colorappearance.colorh, pedited->colorappearance.colorh);
            assignFromKeyfile(keyFile, "Color appearance", "AdaptScene", pedited, colorappearance.adapscen, pedited->colorappearance.adapscen);
            assignFromKeyfile(keyFile, "Color appearance", "AutoAdapscen", pedited, colorappearance.autoadapscen, pedited->colorappearance.autoadapscen);
            assignFromKeyfile(keyFile, "Color appearance", "YbScene", pedited, colorappearance.ybscen, pedited->colorappearance.ybscen);
            assignFromKeyfile(keyFile, "Color appearance", "Autoybscen", pedited, colorappearance.autoybscen, pedited->colorappearance.autoybscen);
            assignFromKeyfile(keyFile, "Color appearance", "SurrSource", pedited, colorappearance.surrsource, pedited->colorappearance.surrsource);
            assignFromKeyfile(keyFile, "Color appearance", "Gamut", pedited, colorappearance.gamut, pedited->colorappearance.gamut);
            assignFromKeyfile(keyFile, "Color appearance", "Tempout", pedited, colorappearance.tempout, pedited->colorappearance.tempout);
            assignFromKeyfile(keyFile, "Color appearance", "Autotempout", pedited, colorappearance.autotempout, pedited->colorappearance.autotempout);
            assignFromKeyfile(keyFile, "Color appearance", "Greenout", pedited, colorappearance.greenout, pedited->colorappearance.greenout);
            assignFromKeyfile(keyFile, "Color appearance", "Tempsc", pedited, colorappearance.tempsc, pedited->colorappearance.tempsc);
            assignFromKeyfile(keyFile, "Color appearance", "Greensc", pedited, colorappearance.greensc, pedited->colorappearance.greensc);
            assignFromKeyfile(keyFile, "Color appearance", "Ybout", pedited, colorappearance.ybout, pedited->colorappearance.ybout);
            assignFromKeyfile(keyFile, "Color appearance", "Datacie", pedited, colorappearance.datacie, pedited->colorappearance.datacie);
            assignFromKeyfile(keyFile, "Color appearance", "Tonecie", pedited, colorappearance.tonecie, pedited->colorappearance.tonecie);
            assignFromKeyfile(keyFile, "Color appearance", "Presetcat02", pedited, colorappearance.presetcat02, pedited->colorappearance.presetcat02);

            const std::map<std::string, ColorAppearanceParams::TcMode> tc_mapping = {
                {"Lightness", ColorAppearanceParams::TcMode::LIGHT},
                {"Brightness", ColorAppearanceParams::TcMode::BRIGHT}
            };
            assignFromKeyfile(keyFile, "Color appearance", "CurveMode", pedited, tc_mapping, colorappearance.curveMode, pedited->colorappearance.curveMode);
            assignFromKeyfile(keyFile, "Color appearance", "CurveMode2", pedited, tc_mapping, colorappearance.curveMode2, pedited->colorappearance.curveMode2);

            assignFromKeyfile(
                keyFile,
                "Color appearance",
                "CurveMode3",
                pedited, {
                    {"Chroma", ColorAppearanceParams::CtcMode::CHROMA},
                    {"Saturation", ColorAppearanceParams::CtcMode::SATUR},
                    {"Colorfullness", ColorAppearanceParams::CtcMode::COLORF}
                },
                colorappearance.curveMode3,
                pedited->colorappearance.curveMode3
            );

            if (ppVersion > 200) {
                assignFromKeyfile(keyFile, "Color appearance", "Curve", pedited, colorappearance.curve, pedited->colorappearance.curve);
                assignFromKeyfile(keyFile, "Color appearance", "Curve2", pedited, colorappearance.curve2, pedited->colorappearance.curve2);
                assignFromKeyfile(keyFile, "Color appearance", "Curve3", pedited, colorappearance.curve3, pedited->colorappearance.curve3);
            }

        }

        if (keyFile.has_group("Impulse Denoising")) {
            assignFromKeyfile(keyFile, "Impulse Denoising", "Enabled", pedited, impulseDenoise.enabled, pedited->impulseDenoise.enabled);
            assignFromKeyfile(keyFile, "Impulse Denoising", "Threshold", pedited, impulseDenoise.thresh, pedited->impulseDenoise.thresh);
        }

        if (keyFile.has_group("Directional Pyramid Denoising")) { //TODO: No longer an accurate description for FT denoise
            assignFromKeyfile(keyFile, "Directional Pyramid Denoising", "Enabled", pedited, dirpyrDenoise.enabled, pedited->dirpyrDenoise.enabled);
            assignFromKeyfile(keyFile, "Directional Pyramid Denoising", "Enhance", pedited, dirpyrDenoise.enhance, pedited->dirpyrDenoise.enhance);
            assignFromKeyfile(keyFile, "Directional Pyramid Denoising", "Median", pedited, dirpyrDenoise.median, pedited->dirpyrDenoise.median);
            assignFromKeyfile(keyFile, "Directional Pyramid Denoising", "Luma", pedited, dirpyrDenoise.luma, pedited->dirpyrDenoise.luma);
            assignFromKeyfile(keyFile, "Directional Pyramid Denoising", "Ldetail", pedited, dirpyrDenoise.Ldetail, pedited->dirpyrDenoise.Ldetail);
            assignFromKeyfile(keyFile, "Directional Pyramid Denoising", "Chroma", pedited, dirpyrDenoise.chroma, pedited->dirpyrDenoise.chroma);
            assignFromKeyfile(keyFile, "Directional Pyramid Denoising", "Method", pedited, dirpyrDenoise.dmethod, pedited->dirpyrDenoise.dmethod);
            assignFromKeyfile(keyFile, "Directional Pyramid Denoising", "LMethod", pedited, dirpyrDenoise.Lmethod, pedited->dirpyrDenoise.Lmethod);
            assignFromKeyfile(keyFile, "Directional Pyramid Denoising", "CMethod", pedited, dirpyrDenoise.Cmethod, pedited->dirpyrDenoise.Cmethod);

            if (dirpyrDenoise.Cmethod == "PRE") {
                dirpyrDenoise.Cmethod = "MAN"; // Never load 'auto chroma preview mode' from pp3
            }

            assignFromKeyfile(keyFile, "Directional Pyramid Denoising", "C2Method", pedited, dirpyrDenoise.C2method, pedited->dirpyrDenoise.C2method);

            if (dirpyrDenoise.C2method == "PREV") {
                dirpyrDenoise.C2method = "MANU";
            }

            assignFromKeyfile(keyFile, "Directional Pyramid Denoising", "SMethod", pedited, dirpyrDenoise.smethod, pedited->dirpyrDenoise.smethod);
            assignFromKeyfile(keyFile, "Directional Pyramid Denoising", "MedMethod", pedited, dirpyrDenoise.medmethod, pedited->dirpyrDenoise.medmethod);
            assignFromKeyfile(keyFile, "Directional Pyramid Denoising", "MethodMed", pedited, dirpyrDenoise.methodmed, pedited->dirpyrDenoise.methodmed);
            assignFromKeyfile(keyFile, "Directional Pyramid Denoising", "RGBMethod", pedited, dirpyrDenoise.rgbmethod, pedited->dirpyrDenoise.rgbmethod);
            assignFromKeyfile(keyFile, "Directional Pyramid Denoising", "LCurve", pedited, dirpyrDenoise.lcurve, pedited->dirpyrDenoise.lcurve);

            assignFromKeyfile(keyFile, "Directional Pyramid Denoising", "CCCurve", pedited, dirpyrDenoise.cccurve, pedited->dirpyrDenoise.cccurve);

            assignFromKeyfile(keyFile, "Directional Pyramid Denoising", "Redchro", pedited, dirpyrDenoise.redchro, pedited->dirpyrDenoise.redchro);
            assignFromKeyfile(keyFile, "Directional Pyramid Denoising", "Bluechro", pedited, dirpyrDenoise.bluechro, pedited->dirpyrDenoise.bluechro);
            assignFromKeyfile(keyFile, "Directional Pyramid Denoising", "Gamma", pedited, dirpyrDenoise.gamma, pedited->dirpyrDenoise.gamma);
            assignFromKeyfile(keyFile, "Directional Pyramid Denoising", "Passes", pedited, dirpyrDenoise.passes, pedited->dirpyrDenoise.passes);
        }

        if (keyFile.has_group("EPD")) {
            assignFromKeyfile(keyFile, "EPD", "Enabled", pedited, epd.enabled, pedited->epd.enabled);
            assignFromKeyfile(keyFile, "EPD", "Strength", pedited, epd.strength, pedited->epd.strength);
            assignFromKeyfile(keyFile, "EPD", "Gamma", pedited, epd.gamma, pedited->epd.gamma);
            assignFromKeyfile(keyFile, "EPD", "EdgeStopping", pedited, epd.edgeStopping, pedited->epd.edgeStopping);
            assignFromKeyfile(keyFile, "EPD", "Scale", pedited, epd.scale, pedited->epd.scale);
            assignFromKeyfile(keyFile, "EPD", "ReweightingIterates", pedited, epd.reweightingIterates, pedited->epd.reweightingIterates);
        }

        if (keyFile.has_group("FattalToneMapping")) {
            assignFromKeyfile(keyFile, "FattalToneMapping", "Enabled", pedited, fattal.enabled, pedited->fattal.enabled);
            assignFromKeyfile(keyFile, "FattalToneMapping", "Threshold", pedited, fattal.threshold, pedited->fattal.threshold);
            assignFromKeyfile(keyFile, "FattalToneMapping", "Amount", pedited, fattal.amount, pedited->fattal.amount);
            assignFromKeyfile(keyFile, "FattalToneMapping", "Anchor", pedited, fattal.anchor, pedited->fattal.anchor);
        }

        if (keyFile.has_group("Shadows & Highlights") && ppVersion >= 333) {
            assignFromKeyfile(keyFile, "Shadows & Highlights", "Enabled", pedited, sh.enabled, pedited->sh.enabled);
            assignFromKeyfile(keyFile, "Shadows & Highlights", "Highlights", pedited, sh.highlights, pedited->sh.highlights);
            assignFromKeyfile(keyFile, "Shadows & Highlights", "HighlightTonalWidth", pedited, sh.htonalwidth, pedited->sh.htonalwidth);
            assignFromKeyfile(keyFile, "Shadows & Highlights", "Shadows", pedited, sh.shadows, pedited->sh.shadows);
            assignFromKeyfile(keyFile, "Shadows & Highlights", "ShadowTonalWidth", pedited, sh.stonalwidth, pedited->sh.stonalwidth);
            assignFromKeyfile(keyFile, "Shadows & Highlights", "Radius", pedited, sh.radius, pedited->sh.radius);
            if (ppVersion >= 344) {
                assignFromKeyfile(keyFile, "Shadows & Highlights", "Lab", pedited, sh.lab, pedited->sh.lab);
            } else {
                sh.lab = true;
            }

            if (keyFile.has_key("Shadows & Highlights", "LocalContrast") && ppVersion < 329) {
                int lc = keyFile.get_integer("Shadows & Highlights", "LocalContrast");
                localContrast.amount = float(lc) / 30.f;

                if (pedited) {
                    pedited->localContrast.amount = true;
                }

                localContrast.enabled = sh.enabled;

                if (pedited) {
                    pedited->localContrast.enabled = true;
                }

                localContrast.radius = sh.radius;

                if (pedited) {
                    pedited->localContrast.radius = true;
                }
            }
        }

        if (keyFile.has_group("Crop")) {
            assignFromKeyfile(keyFile, "Crop", "Enabled", pedited, crop.enabled, pedited->crop.enabled);
            assignFromKeyfile(keyFile, "Crop", "X", pedited, crop.x, pedited->crop.x);
            assignFromKeyfile(keyFile, "Crop", "Y", pedited, crop.y, pedited->crop.y);

            if (keyFile.has_key("Crop", "W")) {
                crop.w = std::max(keyFile.get_integer("Crop", "W"), 1);

                if (pedited) {
                    pedited->crop.w = true;
                }
            }

            if (keyFile.has_key("Crop", "H")) {
                crop.h = std::max(keyFile.get_integer("Crop", "H"), 1);

                if (pedited) {
                    pedited->crop.h = true;
                }
            }

            assignFromKeyfile(keyFile, "Crop", "FixedRatio", pedited, crop.fixratio, pedited->crop.fixratio);

            if (assignFromKeyfile(keyFile, "Crop", "Ratio", pedited, crop.ratio, pedited->crop.ratio)) {
                //backwards compatibility for crop.ratio
                if (crop.ratio == "DIN") {
                    crop.ratio = "1.414 - DIN EN ISO 216";
                }

                if (crop.ratio == "8.5:11") {
                    crop.ratio = "8.5:11 - US Letter";
                }

                if (crop.ratio == "11:17") {
                    crop.ratio = "11:17 - Tabloid";
                }
            }

            assignFromKeyfile(keyFile, "Crop", "Orientation", pedited, crop.orientation, pedited->crop.orientation);
            assignFromKeyfile(keyFile, "Crop", "Guide", pedited, crop.guide, pedited->crop.guide);
        }

        if (keyFile.has_group("Coarse Transformation")) {
            assignFromKeyfile(keyFile, "Coarse Transformation", "Rotate", pedited, coarse.rotate, pedited->coarse.rotate);
            assignFromKeyfile(keyFile, "Coarse Transformation", "HorizontalFlip", pedited, coarse.hflip, pedited->coarse.hflip);
            assignFromKeyfile(keyFile, "Coarse Transformation", "VerticalFlip", pedited, coarse.vflip, pedited->coarse.vflip);
        }

        if (keyFile.has_group("Rotation")) {
            assignFromKeyfile(keyFile, "Rotation", "Degree", pedited, rotate.degree, pedited->rotate.degree);
        }

        if (keyFile.has_group("Common Properties for Transformations")) {
            if (keyFile.has_key("Common Properties for Transformations", "Method")) {
                assignFromKeyfile(keyFile, "Common Properties for Transformations", "Method", pedited, commonTrans.method, pedited->commonTrans.method);
            } else {
                commonTrans.method = "lin";
            }
            assignFromKeyfile(keyFile, "Common Properties for Transformations", "AutoFill", pedited, commonTrans.autofill, pedited->commonTrans.autofill);
        }

        if (keyFile.has_group("Distortion")) {
            assignFromKeyfile(keyFile, "Distortion", "Amount", pedited, distortion.amount, pedited->distortion.amount);
        }

        if (keyFile.has_group("LensProfile")) {
            if (keyFile.has_key("LensProfile", "LcMode")) {
                lensProf.lcMode = lensProf.getMethodNumber(keyFile.get_string("LensProfile", "LcMode"));

                if (pedited) {
                    pedited->lensProf.lcMode = true;
                }
            }

            if (keyFile.has_key("LensProfile", "LCPFile")) {
                lensProf.lcpFile = expandRelativePath(fname, "", keyFile.get_string("LensProfile", "LCPFile"));

                if (pedited) {
                    pedited->lensProf.lcpFile = true;
                }

                if (ppVersion < 327 && !lensProf.lcpFile.empty()) {
                    lensProf.lcMode = LensProfParams::LcMode::LCP;
                }
            }

            assignFromKeyfile(keyFile, "LensProfile", "UseDistortion", pedited, lensProf.useDist, pedited->lensProf.useDist);
            assignFromKeyfile(keyFile, "LensProfile", "UseVignette", pedited, lensProf.useVign, pedited->lensProf.useVign);
            assignFromKeyfile(keyFile, "LensProfile", "UseCA", pedited, lensProf.useCA, pedited->lensProf.useCA);

            if (keyFile.has_key("LensProfile", "LFCameraMake")) {
                lensProf.lfCameraMake = keyFile.get_string("LensProfile", "LFCameraMake");

                if (pedited) {
                    pedited->lensProf.lfCameraMake = true;
                }
            }

            if (keyFile.has_key("LensProfile", "LFCameraModel")) {
                lensProf.lfCameraModel = keyFile.get_string("LensProfile", "LFCameraModel");

                if (pedited) {
                    pedited->lensProf.lfCameraModel = true;
                }
            }

            if (keyFile.has_key("LensProfile", "LFLens")) {
                lensProf.lfLens = keyFile.get_string("LensProfile", "LFLens");

                if (pedited) {
                    pedited->lensProf.lfLens = true;
                }
            }
        }

        if (keyFile.has_group("Perspective")) {
            assignFromKeyfile(keyFile, "Perspective", "Horizontal", pedited, perspective.horizontal, pedited->perspective.horizontal);
            assignFromKeyfile(keyFile, "Perspective", "Vertical", pedited, perspective.vertical, pedited->perspective.vertical);
        }

        if (keyFile.has_group("Gradient")) {
            assignFromKeyfile(keyFile, "Gradient", "Enabled", pedited, gradient.enabled, pedited->gradient.enabled);
            assignFromKeyfile(keyFile, "Gradient", "Degree", pedited, gradient.degree, pedited->gradient.degree);
            assignFromKeyfile(keyFile, "Gradient", "Feather", pedited, gradient.feather, pedited->gradient.feather);
            assignFromKeyfile(keyFile, "Gradient", "Strength", pedited, gradient.strength, pedited->gradient.strength);
            assignFromKeyfile(keyFile, "Gradient", "CenterX", pedited, gradient.centerX, pedited->gradient.centerX);
            assignFromKeyfile(keyFile, "Gradient", "CenterY", pedited, gradient.centerY, pedited->gradient.centerY);
        }

        if (keyFile.has_group("Locallab")) {
            assignFromKeyfile(keyFile, "Locallab", "Enabled", pedited, locallab.enabled, pedited->locallab.enabled);
            assignFromKeyfile(keyFile, "Locallab", "Nbspot", pedited, locallab.nbspot, pedited->locallab.nbspot);
            assignFromKeyfile(keyFile, "Locallab", "Selspot", pedited, locallab.selspot, pedited->locallab.selspot);

            // Resize locallab settings if required
            if (locallab.nbspot > (int)locallab.spots.size()) {
                locallab.spots.resize(locallab.nbspot);
            }

            // Initialize LocallabSpotEdited to false according to nbspot
            if (pedited) {
                pedited->locallab.spots.clear();
                pedited->locallab.spots.resize(locallab.nbspot, new LocallabParamsEdited::LocallabSpotEdited(false));
            }

            for (int i = 0; i < locallab.nbspot; i++) {
                LocallabParams::LocallabSpot spot;
                LocallabParamsEdited::LocallabSpotEdited spotEdited(false);

                // Control spot settings
                assignFromKeyfile(keyFile, "Locallab", "Id_" + std::to_string(i), pedited, spot.id, pedited->locallab.id);
                assignFromKeyfile(keyFile, "Locallab", "Name_" + std::to_string(i), pedited, spot.name, spotEdited.name);
                assignFromKeyfile(keyFile, "Locallab", "Isvisible_" + std::to_string(i), pedited, spot.isvisible, spotEdited.isvisible);
                assignFromKeyfile(keyFile, "Locallab", "Shape_" + std::to_string(i), pedited, spot.shape, spotEdited.shape);
                assignFromKeyfile(keyFile, "Locallab", "SpotMethod_" + std::to_string(i), pedited, spot.spotMethod, spotEdited.spotMethod);
                assignFromKeyfile(keyFile, "Locallab", "wavMethod_" + std::to_string(i), pedited, spot.wavMethod, spotEdited.wavMethod);
//                assignFromKeyfile(keyFile, "Locallab", "MergeMethod_" + std::to_string(i), pedited, spot.mergeMethod, spotEdited.mergeMethod);
                assignFromKeyfile(keyFile, "Locallab", "ShapeMethod_" + std::to_string(i), pedited, spot.shapeMethod, spotEdited.shapeMethod);
                assignFromKeyfile(keyFile, "Locallab", "SensiExclu_" + std::to_string(i), pedited, spot.sensiexclu, spotEdited.sensiexclu);
                assignFromKeyfile(keyFile, "Locallab", "StructExclu_" + std::to_string(i), pedited, spot.structexclu, spotEdited.structexclu);
                assignFromKeyfile(keyFile, "Locallab", "Struc_" + std::to_string(i), pedited, spot.struc, spotEdited.struc);
                assignFromKeyfile(keyFile, "Locallab", "LocX_" + std::to_string(i), pedited, spot.locX, spotEdited.locX);
                assignFromKeyfile(keyFile, "Locallab", "LocXL_" + std::to_string(i), pedited, spot.locXL, spotEdited.locXL);
                assignFromKeyfile(keyFile, "Locallab", "LocY_" + std::to_string(i), pedited, spot.locY, spotEdited.locY);
                assignFromKeyfile(keyFile, "Locallab", "LocYT_" + std::to_string(i), pedited, spot.locYT, spotEdited.locYT);
                assignFromKeyfile(keyFile, "Locallab", "CenterX_" + std::to_string(i), pedited, spot.centerX, spotEdited.centerX);
                assignFromKeyfile(keyFile, "Locallab", "CenterY_" + std::to_string(i), pedited, spot.centerY, spotEdited.centerY);
                assignFromKeyfile(keyFile, "Locallab", "Circrad_" + std::to_string(i), pedited, spot.circrad, spotEdited.circrad);
                assignFromKeyfile(keyFile, "Locallab", "QualityMethod_" + std::to_string(i), pedited, spot.qualityMethod, spotEdited.qualityMethod);
                assignFromKeyfile(keyFile, "Locallab", "ComplexMethod_" + std::to_string(i), pedited, spot.complexMethod, spotEdited.complexMethod);
                assignFromKeyfile(keyFile, "Locallab", "Transit_" + std::to_string(i), pedited, spot.transit, spotEdited.transit);
                assignFromKeyfile(keyFile, "Locallab", "Feather_" + std::to_string(i), pedited, spot.feather, spotEdited.feather);
                assignFromKeyfile(keyFile, "Locallab", "Thresh_" + std::to_string(i), pedited, spot.thresh, spotEdited.thresh);
                assignFromKeyfile(keyFile, "Locallab", "Iter_" + std::to_string(i), pedited, spot.iter, spotEdited.iter);
                assignFromKeyfile(keyFile, "Locallab", "Balan_" + std::to_string(i), pedited, spot.balan, spotEdited.balan);
                assignFromKeyfile(keyFile, "Locallab", "Balanh_" + std::to_string(i), pedited, spot.balanh, spotEdited.balanh);
                assignFromKeyfile(keyFile, "Locallab", "Colorde_" + std::to_string(i), pedited, spot.colorde, spotEdited.colorde);
                assignFromKeyfile(keyFile, "Locallab", "Transitweak_" + std::to_string(i), pedited, spot.transitweak, spotEdited.transitweak);
                assignFromKeyfile(keyFile, "Locallab", "Transitgrad_" + std::to_string(i), pedited, spot.transitgrad, spotEdited.transitgrad);
                assignFromKeyfile(keyFile, "Locallab", "Avoid_" + std::to_string(i), pedited, spot.avoid, spotEdited.avoid);
                assignFromKeyfile(keyFile, "Locallab", "Recurs_" + std::to_string(i), pedited, spot.recurs, spotEdited.recurs);
                assignFromKeyfile(keyFile, "Locallab", "Laplac_" + std::to_string(i), pedited, spot.laplac, spotEdited.laplac);
                assignFromKeyfile(keyFile, "Locallab", "Deltae_" + std::to_string(i), pedited, spot.deltae, spotEdited.deltae);
                assignFromKeyfile(keyFile, "Locallab", "Shortc_" + std::to_string(i), pedited, spot.shortc, spotEdited.shortc);
                assignFromKeyfile(keyFile, "Locallab", "Savrest_" + std::to_string(i), pedited, spot.savrest, spotEdited.savrest);
                assignFromKeyfile(keyFile, "Locallab", "Scopemask_" + std::to_string(i), pedited, spot.scopemask, spotEdited.scopemask);
                assignFromKeyfile(keyFile, "Locallab", "Lumask_" + std::to_string(i), pedited, spot.lumask, spotEdited.lumask);
                // Color & Light
                assignFromKeyfile(keyFile, "Locallab", "Expcolor_" + std::to_string(i), pedited, spot.expcolor, spotEdited.expcolor);
                assignFromKeyfile(keyFile, "Locallab", "Curvactiv_" + std::to_string(i), pedited, spot.curvactiv, spotEdited.curvactiv);
                assignFromKeyfile(keyFile, "Locallab", "Lightness_" + std::to_string(i), pedited, spot.lightness, spotEdited.lightness);
                assignFromKeyfile(keyFile, "Locallab", "Contrast_" + std::to_string(i), pedited, spot.contrast, spotEdited.contrast);
                assignFromKeyfile(keyFile, "Locallab", "Chroma_" + std::to_string(i), pedited, spot.chroma, spotEdited.chroma);
                assignFromKeyfile(keyFile, "Locallab", "labgridALow_" + std::to_string(i), pedited, spot.labgridALow, spotEdited.labgridALow);
                assignFromKeyfile(keyFile, "Locallab", "labgridBLow_" + std::to_string(i), pedited, spot.labgridBLow, spotEdited.labgridBLow);
                assignFromKeyfile(keyFile, "Locallab", "labgridAHigh_" + std::to_string(i), pedited, spot.labgridAHigh, spotEdited.labgridAHigh);
                assignFromKeyfile(keyFile, "Locallab", "labgridBHigh_" + std::to_string(i), pedited, spot.labgridBHigh, spotEdited.labgridBHigh);
                assignFromKeyfile(keyFile, "Locallab", "labgridALowmerg_" + std::to_string(i), pedited, spot.labgridALowmerg, spotEdited.labgridALowmerg);
                assignFromKeyfile(keyFile, "Locallab", "labgridBLowmerg_" + std::to_string(i), pedited, spot.labgridBLowmerg, spotEdited.labgridBLowmerg);
                assignFromKeyfile(keyFile, "Locallab", "labgridAHighmerg_" + std::to_string(i), pedited, spot.labgridAHighmerg, spotEdited.labgridAHighmerg);
                assignFromKeyfile(keyFile, "Locallab", "labgridBHighmerg_" + std::to_string(i), pedited, spot.labgridBHighmerg, spotEdited.labgridBHighmerg);
                assignFromKeyfile(keyFile, "Locallab", "Strengthgrid_" + std::to_string(i), pedited, spot.strengthgrid, spotEdited.strengthgrid);
                assignFromKeyfile(keyFile, "Locallab", "Sensi_" + std::to_string(i), pedited, spot.sensi, spotEdited.sensi);
                assignFromKeyfile(keyFile, "Locallab", "Structcol_" + std::to_string(i), pedited, spot.structcol, spotEdited.structcol);
                assignFromKeyfile(keyFile, "Locallab", "Strcol_" + std::to_string(i), pedited, spot.strcol, spotEdited.strcol);
                assignFromKeyfile(keyFile, "Locallab", "Strcolab_" + std::to_string(i), pedited, spot.strcolab, spotEdited.strcolab);
                assignFromKeyfile(keyFile, "Locallab", "Strcolh_" + std::to_string(i), pedited, spot.strcolh, spotEdited.strcolh);
                assignFromKeyfile(keyFile, "Locallab", "Angcol_" + std::to_string(i), pedited, spot.angcol, spotEdited.angcol);
                assignFromKeyfile(keyFile, "Locallab", "Blurcolde_" + std::to_string(i), pedited, spot.blurcolde, spotEdited.blurcolde);
                assignFromKeyfile(keyFile, "Locallab", "Blurcol_" + std::to_string(i), pedited, spot.blurcol, spotEdited.blurcol);
                assignFromKeyfile(keyFile, "Locallab", "Contcol_" + std::to_string(i), pedited, spot.contcol, spotEdited.contcol);
                assignFromKeyfile(keyFile, "Locallab", "Blendmaskcol_" + std::to_string(i), pedited, spot.blendmaskcol, spotEdited.blendmaskcol);
                assignFromKeyfile(keyFile, "Locallab", "Radmaskcol_" + std::to_string(i), pedited, spot.radmaskcol, spotEdited.radmaskcol);
                assignFromKeyfile(keyFile, "Locallab", "Chromaskcol_" + std::to_string(i), pedited, spot.chromaskcol, spotEdited.chromaskcol);
                assignFromKeyfile(keyFile, "Locallab", "Gammaskcol_" + std::to_string(i), pedited, spot.gammaskcol, spotEdited.gammaskcol);
                assignFromKeyfile(keyFile, "Locallab", "Slomaskcol_" + std::to_string(i), pedited, spot.slomaskcol, spotEdited.slomaskcol);
                assignFromKeyfile(keyFile, "Locallab", "shadmaskcol_" + std::to_string(i), pedited, spot.shadmaskcol, spotEdited.shadmaskcol);
                assignFromKeyfile(keyFile, "Locallab", "strumaskcol_" + std::to_string(i), pedited, spot.strumaskcol, spotEdited.strumaskcol);
                assignFromKeyfile(keyFile, "Locallab", "Lapmaskcol_" + std::to_string(i), pedited, spot.lapmaskcol, spotEdited.lapmaskcol);
                assignFromKeyfile(keyFile, "Locallab", "QualityCurveMethod_" + std::to_string(i), pedited, spot.qualitycurveMethod, spotEdited.qualitycurveMethod);
                assignFromKeyfile(keyFile, "Locallab", "gridMethod_" + std::to_string(i), pedited, spot.gridMethod, spotEdited.gridMethod);
                assignFromKeyfile(keyFile, "Locallab", "Merg_Method_" + std::to_string(i), pedited, spot.merMethod, spotEdited.merMethod);
                assignFromKeyfile(keyFile, "Locallab", "ToneMethod_" + std::to_string(i), pedited, spot.toneMethod, spotEdited.toneMethod);
                assignFromKeyfile(keyFile, "Locallab", "mergecolMethod_" + std::to_string(i), pedited, spot.mergecolMethod, spotEdited.mergecolMethod);
                assignFromKeyfile(keyFile, "Locallab", "LLCurve_" + std::to_string(i), pedited, spot.llcurve, spotEdited.llcurve);
                assignFromKeyfile(keyFile, "Locallab", "LCCurve_" + std::to_string(i), pedited, spot.lccurve, spotEdited.lccurve);
                assignFromKeyfile(keyFile, "Locallab", "CCCurve_" + std::to_string(i), pedited, spot.cccurve, spotEdited.cccurve);
                assignFromKeyfile(keyFile, "Locallab", "CLCurve_" + std::to_string(i), pedited, spot.clcurve, spotEdited.clcurve);
                assignFromKeyfile(keyFile, "Locallab", "RGBCurve_" + std::to_string(i), pedited, spot.rgbcurve, spotEdited.rgbcurve);
                assignFromKeyfile(keyFile, "Locallab", "LHCurve_" + std::to_string(i), pedited, spot.LHcurve, spotEdited.LHcurve);
                assignFromKeyfile(keyFile, "Locallab", "HHCurve_" + std::to_string(i), pedited, spot.HHcurve, spotEdited.HHcurve);
                assignFromKeyfile(keyFile, "Locallab", "Invers_" + std::to_string(i), pedited, spot.invers, spotEdited.invers);
                assignFromKeyfile(keyFile, "Locallab", "Special_" + std::to_string(i), pedited, spot.special, spotEdited.special);
                assignFromKeyfile(keyFile, "Locallab", "Toolcol_" + std::to_string(i), pedited, spot.toolcol, spotEdited.toolcol);
                assignFromKeyfile(keyFile, "Locallab", "EnaColorMask_" + std::to_string(i), pedited, spot.enaColorMask, spotEdited.enaColorMask);
                assignFromKeyfile(keyFile, "Locallab", "FftColorMask_" + std::to_string(i), pedited, spot.fftColorMask, spotEdited.fftColorMask);
                assignFromKeyfile(keyFile, "Locallab", "CCmaskCurve_" + std::to_string(i), pedited, spot.CCmaskcurve, spotEdited.CCmaskcurve);
                assignFromKeyfile(keyFile, "Locallab", "LLmaskCurve_" + std::to_string(i), pedited, spot.LLmaskcurve, spotEdited.LLmaskcurve);
                assignFromKeyfile(keyFile, "Locallab", "HHmaskCurve_" + std::to_string(i), pedited, spot.HHmaskcurve, spotEdited.HHmaskcurve);
                assignFromKeyfile(keyFile, "Locallab", "HHhmaskCurve_" + std::to_string(i), pedited, spot.HHhmaskcurve, spotEdited.HHhmaskcurve);
                assignFromKeyfile(keyFile, "Locallab", "Softradiuscol_" + std::to_string(i), pedited, spot.softradiuscol, spotEdited.softradiuscol);
                assignFromKeyfile(keyFile, "Locallab", "Opacol_" + std::to_string(i), pedited, spot.opacol, spotEdited.opacol);
                assignFromKeyfile(keyFile, "Locallab", "Mercol_" + std::to_string(i), pedited, spot.mercol, spotEdited.mercol);
                assignFromKeyfile(keyFile, "Locallab", "Merlucol_" + std::to_string(i), pedited, spot.merlucol, spotEdited.merlucol);
                assignFromKeyfile(keyFile, "Locallab", "Conthrcol_" + std::to_string(i), pedited, spot.conthrcol, spotEdited.conthrcol);
                assignFromKeyfile(keyFile, "Locallab", "LmaskCurve_" + std::to_string(i), pedited, spot.Lmaskcurve, spotEdited.Lmaskcurve);
                assignFromKeyfile(keyFile, "Locallab", "LLmaskcolCurvewav_" + std::to_string(i), pedited, spot.LLmaskcolcurvewav, spotEdited.LLmaskcolcurvewav);
                if (keyFile.has_key("Locallab", "CSThresholdcol_" + std::to_string(i))) {

                    const std::vector<int> thresh = keyFile.get_integer_list("Locallab", "CSThresholdcol_" + std::to_string(i));

                    if (thresh.size() >= 4) {
                        spot.csthresholdcol.setValues(thresh[0], thresh[1], min(thresh[2], 10), min(thresh[3], 10));
                    }

                    if (pedited) {
                        spotEdited.csthresholdcol = true;
                    }
                }
                // Exposure
                assignFromKeyfile(keyFile, "Locallab", "Expexpose_" + std::to_string(i), pedited, spot.expexpose, spotEdited.expexpose);
                assignFromKeyfile(keyFile, "Locallab", "Expcomp_" + std::to_string(i), pedited, spot.expcomp, spotEdited.expcomp);
                assignFromKeyfile(keyFile, "Locallab", "Hlcompr_" + std::to_string(i), pedited, spot.hlcompr, spotEdited.hlcompr);
                assignFromKeyfile(keyFile, "Locallab", "Hlcomprthresh_" + std::to_string(i), pedited, spot.hlcomprthresh, spotEdited.hlcomprthresh);
                assignFromKeyfile(keyFile, "Locallab", "Black_" + std::to_string(i), pedited, spot.black, spotEdited.black);
                assignFromKeyfile(keyFile, "Locallab", "Shadex_" + std::to_string(i), pedited, spot.shadex, spotEdited.shadex);
                assignFromKeyfile(keyFile, "Locallab", "Shcompr_" + std::to_string(i), pedited, spot.shcompr, spotEdited.shcompr);
                assignFromKeyfile(keyFile, "Locallab", "Expchroma_" + std::to_string(i), pedited, spot.expchroma, spotEdited.expchroma);
                assignFromKeyfile(keyFile, "Locallab", "Sensiex_" + std::to_string(i), pedited, spot.sensiex, spotEdited.sensiex);
                assignFromKeyfile(keyFile, "Locallab", "Structexp_" + std::to_string(i), pedited, spot.structexp, spotEdited.structexp);
                assignFromKeyfile(keyFile, "Locallab", "Blurexpde_" + std::to_string(i), pedited, spot.blurexpde, spotEdited.blurexpde);
                assignFromKeyfile(keyFile, "Locallab", "Strexp_" + std::to_string(i), pedited, spot.strexp, spotEdited.strexp);
                assignFromKeyfile(keyFile, "Locallab", "Angexp_" + std::to_string(i), pedited, spot.angexp, spotEdited.angexp);
                assignFromKeyfile(keyFile, "Locallab", "ExCurve_" + std::to_string(i), pedited, spot.excurve, spotEdited.excurve);
                assignFromKeyfile(keyFile, "Locallab", "Inversex_" + std::to_string(i), pedited, spot.inversex, spotEdited.inversex);
                assignFromKeyfile(keyFile, "Locallab", "EnaExpMask_" + std::to_string(i), pedited, spot.enaExpMask, spotEdited.enaExpMask);
                assignFromKeyfile(keyFile, "Locallab", "EnaExpMaskaft_" + std::to_string(i), pedited, spot.enaExpMaskaft, spotEdited.enaExpMaskaft);
                assignFromKeyfile(keyFile, "Locallab", "CCmaskexpCurve_" + std::to_string(i), pedited, spot.CCmaskexpcurve, spotEdited.CCmaskexpcurve);
                assignFromKeyfile(keyFile, "Locallab", "LLmaskexpCurve_" + std::to_string(i), pedited, spot.LLmaskexpcurve, spotEdited.LLmaskexpcurve);
                assignFromKeyfile(keyFile, "Locallab", "HHmaskexpCurve_" + std::to_string(i), pedited, spot.HHmaskexpcurve, spotEdited.HHmaskexpcurve);
                assignFromKeyfile(keyFile, "Locallab", "Blendmaskexp_" + std::to_string(i), pedited, spot.blendmaskexp, spotEdited.blendmaskexp);
                assignFromKeyfile(keyFile, "Locallab", "Radmaskexp_" + std::to_string(i), pedited, spot.radmaskexp, spotEdited.radmaskexp);
                assignFromKeyfile(keyFile, "Locallab", "Chromaskexp_" + std::to_string(i), pedited, spot.chromaskexp, spotEdited.chromaskexp);
                assignFromKeyfile(keyFile, "Locallab", "Gammaskexp_" + std::to_string(i), pedited, spot.gammaskexp, spotEdited.gammaskexp);
                assignFromKeyfile(keyFile, "Locallab", "Slomaskexp_" + std::to_string(i), pedited, spot.slomaskexp, spotEdited.slomaskexp);
                assignFromKeyfile(keyFile, "Locallab", "Lapmaskexp_" + std::to_string(i), pedited, spot.lapmaskexp, spotEdited.lapmaskexp);
                assignFromKeyfile(keyFile, "Locallab", "Strmaskexp_" + std::to_string(i), pedited, spot.strmaskexp, spotEdited.strmaskexp);
                assignFromKeyfile(keyFile, "Locallab", "Angmaskexp_" + std::to_string(i), pedited, spot.angmaskexp, spotEdited.angmaskexp);
                assignFromKeyfile(keyFile, "Locallab", "Softradiusexp_" + std::to_string(i), pedited, spot.softradiusexp, spotEdited.softradiusexp);
                assignFromKeyfile(keyFile, "Locallab", "LmaskexpCurve_" + std::to_string(i), pedited, spot.Lmaskexpcurve, spotEdited.Lmaskexpcurve);
                assignFromKeyfile(keyFile, "Locallab", "ExpMethod_" + std::to_string(i), pedited, spot.expMethod, spotEdited.expMethod);
                assignFromKeyfile(keyFile, "Locallab", "ExnoiseMethod_" + std::to_string(i), pedited, spot.exnoiseMethod, spotEdited.exnoiseMethod);
                assignFromKeyfile(keyFile, "Locallab", "Laplacexp_" + std::to_string(i), pedited, spot.laplacexp, spotEdited.laplacexp);
                assignFromKeyfile(keyFile, "Locallab", "Balanexp_" + std::to_string(i), pedited, spot.balanexp, spotEdited.balanexp);
                assignFromKeyfile(keyFile, "Locallab", "Linearexp_" + std::to_string(i), pedited, spot.linear, spotEdited.linear);
                assignFromKeyfile(keyFile, "Locallab", "Gamm_" + std::to_string(i), pedited, spot.gamm, spotEdited.gamm);
                assignFromKeyfile(keyFile, "Locallab", "Fatamount_" + std::to_string(i), pedited, spot.fatamount, spotEdited.fatamount);
                assignFromKeyfile(keyFile, "Locallab", "Fatdetail_" + std::to_string(i), pedited, spot.fatdetail, spotEdited.fatdetail);
                assignFromKeyfile(keyFile, "Locallab", "Fatanchor_" + std::to_string(i), pedited, spot.fatanchor, spotEdited.fatanchor);
                assignFromKeyfile(keyFile, "Locallab", "Fatlevel_" + std::to_string(i), pedited, spot.fatlevel, spotEdited.fatlevel);
                // Shadow highlight
                assignFromKeyfile(keyFile, "Locallab", "ShMethod_" + std::to_string(i), pedited, spot.shMethod, spotEdited.shMethod);
                assignFromKeyfile(keyFile, "Locallab", "Expshadhigh_" + std::to_string(i), pedited, spot.expshadhigh, spotEdited.expshadhigh);
                assignFromKeyfile(keyFile, "Locallab", "highlights_" + std::to_string(i), pedited, spot.highlights, spotEdited.highlights);
                assignFromKeyfile(keyFile, "Locallab", "h_tonalwidth_" + std::to_string(i), pedited, spot.h_tonalwidth, spotEdited.h_tonalwidth);
                assignFromKeyfile(keyFile, "Locallab", "shadows_" + std::to_string(i), pedited, spot.shadows, spotEdited.shadows);
                assignFromKeyfile(keyFile, "Locallab", "s_tonalwidth_" + std::to_string(i), pedited, spot.s_tonalwidth, spotEdited.s_tonalwidth);
                assignFromKeyfile(keyFile, "Locallab", "sh_radius_" + std::to_string(i), pedited, spot.sh_radius, spotEdited.sh_radius);
                assignFromKeyfile(keyFile, "Locallab", "sensihs_" + std::to_string(i), pedited, spot.sensihs, spotEdited.sensihs);
                assignFromKeyfile(keyFile, "Locallab", "EnaSHMask_" + std::to_string(i), pedited, spot.enaSHMask, spotEdited.enaSHMask);
                assignFromKeyfile(keyFile, "Locallab", "CCmaskSHCurve_" + std::to_string(i), pedited, spot.CCmaskSHcurve, spotEdited.CCmaskSHcurve);
                assignFromKeyfile(keyFile, "Locallab", "LLmaskSHCurve_" + std::to_string(i), pedited, spot.LLmaskSHcurve, spotEdited.LLmaskSHcurve);
                assignFromKeyfile(keyFile, "Locallab", "HHmaskSHCurve_" + std::to_string(i), pedited, spot.HHmaskSHcurve, spotEdited.HHmaskSHcurve);
                assignFromKeyfile(keyFile, "Locallab", "BlendmaskSH_" + std::to_string(i), pedited, spot.blendmaskSH, spotEdited.blendmaskSH);
                assignFromKeyfile(keyFile, "Locallab", "RadmaskSH_" + std::to_string(i), pedited, spot.radmaskSH, spotEdited.radmaskSH);
                assignFromKeyfile(keyFile, "Locallab", "BlurSHde_" + std::to_string(i), pedited, spot.blurSHde, spotEdited.blurSHde);
                assignFromKeyfile(keyFile, "Locallab", "StrSH_" + std::to_string(i), pedited, spot.strSH, spotEdited.strSH);
                assignFromKeyfile(keyFile, "Locallab", "AngSH_" + std::to_string(i), pedited, spot.angSH, spotEdited.angSH);
                assignFromKeyfile(keyFile, "Locallab", "Inverssh_" + std::to_string(i), pedited, spot.inverssh, spotEdited.inverssh);
                assignFromKeyfile(keyFile, "Locallab", "ChromaskSH_" + std::to_string(i), pedited, spot.chromaskSH, spotEdited.chromaskSH);
                assignFromKeyfile(keyFile, "Locallab", "GammaskSH_" + std::to_string(i), pedited, spot.gammaskSH, spotEdited.gammaskSH);
                assignFromKeyfile(keyFile, "Locallab", "SlomaskSH_" + std::to_string(i), pedited, spot.slomaskSH, spotEdited.slomaskSH);
                assignFromKeyfile(keyFile, "Locallab", "LapmaskSH_" + std::to_string(i), pedited, spot.lapmaskSH, spotEdited.lapmaskSH);
                assignFromKeyfile(keyFile, "Locallab", "DetailSH_" + std::to_string(i), pedited, spot.detailSH, spotEdited.detailSH);
                assignFromKeyfile(keyFile, "Locallab", "LmaskSHCurve_" + std::to_string(i), pedited, spot.LmaskSHcurve, spotEdited.LmaskSHcurve);
                for (int j = 0; j < 5; j ++) {
                    assignFromKeyfile(keyFile, "Locallab", "Multsh" + std::to_string(j) + "_" + std::to_string(i), pedited, spot.multsh[j], spotEdited.multsh[j]);
                }
                assignFromKeyfile(keyFile, "Locallab", "FatamountSH_" + std::to_string(i), pedited, spot.fatamountSH, spotEdited.fatamountSH);
                assignFromKeyfile(keyFile, "Locallab", "FatanchorSH_" + std::to_string(i), pedited, spot.fatanchorSH, spotEdited.fatanchorSH);
                assignFromKeyfile(keyFile, "Locallab", "GamSH_" + std::to_string(i), pedited, spot.gamSH, spotEdited.gamSH);
                assignFromKeyfile(keyFile, "Locallab", "SloSH_" + std::to_string(i), pedited, spot.sloSH, spotEdited.sloSH);
                // Vibrance
                assignFromKeyfile(keyFile, "Locallab", "Expvibrance_" + std::to_string(i), pedited, spot.expvibrance, spotEdited.expvibrance);
                assignFromKeyfile(keyFile, "Locallab", "Saturated_" + std::to_string(i), pedited, spot.saturated, spotEdited.saturated);
                assignFromKeyfile(keyFile, "Locallab", "Pastels_" + std::to_string(i), pedited, spot.pastels, spotEdited.pastels);
                assignFromKeyfile(keyFile, "Locallab", "Warm_" + std::to_string(i), pedited, spot.warm, spotEdited.warm);

                if (keyFile.has_key("Locallab", "PSThreshold_" + std::to_string(i))) {
                    const std::vector<int> thresh = keyFile.get_integer_list("Locallab", "PSThreshold_" + std::to_string(i));

                    if (thresh.size() >= 2) {
                        spot.psthreshold.setValues(thresh[0], thresh[1]);
                    }

                    if (pedited) {
                        spotEdited.psthreshold = true;
                    }
                }

                assignFromKeyfile(keyFile, "Locallab", "ProtectSkins_" + std::to_string(i), pedited, spot.protectskins, spotEdited.protectskins);
                assignFromKeyfile(keyFile, "Locallab", "AvoidColorShift_" + std::to_string(i), pedited, spot.avoidcolorshift, spotEdited.avoidcolorshift);
                assignFromKeyfile(keyFile, "Locallab", "PastSatTog_" + std::to_string(i), pedited, spot.pastsattog, spotEdited.pastsattog);
                assignFromKeyfile(keyFile, "Locallab", "Sensiv_" + std::to_string(i), pedited, spot.sensiv, spotEdited.sensiv);
                assignFromKeyfile(keyFile, "Locallab", "SkinTonesCurve_" + std::to_string(i), pedited, spot.skintonescurve, spotEdited.skintonescurve);
                assignFromKeyfile(keyFile, "Locallab", "CCmaskvibCurve_" + std::to_string(i), pedited, spot.CCmaskvibcurve, spotEdited.CCmaskvibcurve);
                assignFromKeyfile(keyFile, "Locallab", "LLmaskvibCurve_" + std::to_string(i), pedited, spot.LLmaskvibcurve, spotEdited.LLmaskvibcurve);
                assignFromKeyfile(keyFile, "Locallab", "HHmaskvibCurve_" + std::to_string(i), pedited, spot.HHmaskvibcurve, spotEdited.HHmaskvibcurve);
                assignFromKeyfile(keyFile, "Locallab", "EnavibMask_" + std::to_string(i), pedited, spot.enavibMask, spotEdited.enavibMask);
                assignFromKeyfile(keyFile, "Locallab", "Blendmaskvib_" + std::to_string(i), pedited, spot.blendmaskvib, spotEdited.blendmaskvib);
                assignFromKeyfile(keyFile, "Locallab", "Radmaskvib_" + std::to_string(i), pedited, spot.radmaskvib, spotEdited.radmaskvib);
                assignFromKeyfile(keyFile, "Locallab", "Chromaskvib_" + std::to_string(i), pedited, spot.chromaskvib, spotEdited.chromaskvib);
                assignFromKeyfile(keyFile, "Locallab", "Gammaskvib_" + std::to_string(i), pedited, spot.gammaskvib, spotEdited.gammaskvib);
                assignFromKeyfile(keyFile, "Locallab", "Slomaskvib_" + std::to_string(i), pedited, spot.slomaskvib, spotEdited.slomaskvib);
                assignFromKeyfile(keyFile, "Locallab", "Lapmaskvib_" + std::to_string(i), pedited, spot.lapmaskvib, spotEdited.lapmaskvib);
                assignFromKeyfile(keyFile, "Locallab", "Strvib_" + std::to_string(i), pedited, spot.strvib, spotEdited.strvib);
                assignFromKeyfile(keyFile, "Locallab", "Strvibab_" + std::to_string(i), pedited, spot.strvibab, spotEdited.strvibab);
                assignFromKeyfile(keyFile, "Locallab", "Strvibh_" + std::to_string(i), pedited, spot.strvibh, spotEdited.strvibh);
                assignFromKeyfile(keyFile, "Locallab", "Angvib_" + std::to_string(i), pedited, spot.angvib, spotEdited.angvib);
                assignFromKeyfile(keyFile, "Locallab", "LmaskvibCurve_" + std::to_string(i), pedited, spot.Lmaskvibcurve, spotEdited.Lmaskvibcurve);
               // Soft Light
                assignFromKeyfile(keyFile, "Locallab", "Expsoft_" + std::to_string(i), pedited, spot.expsoft, spotEdited.expsoft);
                assignFromKeyfile(keyFile, "Locallab", "Streng_" + std::to_string(i), pedited, spot.streng, spotEdited.streng);
                assignFromKeyfile(keyFile, "Locallab", "Sensisf_" + std::to_string(i), pedited, spot.sensisf, spotEdited.sensisf);
                assignFromKeyfile(keyFile, "Locallab", "Laplace_" + std::to_string(i), pedited, spot.laplace, spotEdited.laplace);
                assignFromKeyfile(keyFile, "Locallab", "SoftMethod_" + std::to_string(i), pedited, spot.softMethod, spotEdited.softMethod);
                // Blur & Noise
                assignFromKeyfile(keyFile, "Locallab", "Expblur_" + std::to_string(i), pedited, spot.expblur, spotEdited.expblur);
                assignFromKeyfile(keyFile, "Locallab", "Radius_" + std::to_string(i), pedited, spot.radius, spotEdited.radius);
                assignFromKeyfile(keyFile, "Locallab", "Strength_" + std::to_string(i), pedited, spot.strength, spotEdited.strength);
                assignFromKeyfile(keyFile, "Locallab", "Sensibn_" + std::to_string(i), pedited, spot.sensibn, spotEdited.sensibn);
                assignFromKeyfile(keyFile, "Locallab", "Iteramed_" + std::to_string(i), pedited, spot.itera, spotEdited.itera);
                assignFromKeyfile(keyFile, "Locallab", "Guidbl_" + std::to_string(i), pedited, spot.guidbl, spotEdited.guidbl);
                assignFromKeyfile(keyFile, "Locallab", "Strbl_" + std::to_string(i), pedited, spot.strbl, spotEdited.strbl);
                assignFromKeyfile(keyFile, "Locallab", "Isogr_" + std::to_string(i), pedited, spot.isogr, spotEdited.isogr);
                assignFromKeyfile(keyFile, "Locallab", "Strengr_" + std::to_string(i), pedited, spot.strengr, spotEdited.strengr);
                assignFromKeyfile(keyFile, "Locallab", "Scalegr_" + std::to_string(i), pedited, spot.scalegr, spotEdited.scalegr);
                assignFromKeyfile(keyFile, "Locallab", "Epsbl_" + std::to_string(i), pedited, spot.epsbl, spotEdited.epsbl);
                assignFromKeyfile(keyFile, "Locallab", "BlMethod_" + std::to_string(i), pedited, spot.blMethod, spotEdited.blMethod);
                assignFromKeyfile(keyFile, "Locallab", "ChroMethod_" + std::to_string(i), pedited, spot.chroMethod, spotEdited.chroMethod);
                assignFromKeyfile(keyFile, "Locallab", "BlurMethod_" + std::to_string(i), pedited, spot.blurMethod, spotEdited.blurMethod);
                assignFromKeyfile(keyFile, "Locallab", "MedMethod_" + std::to_string(i), pedited, spot.medMethod, spotEdited.medMethod);
                assignFromKeyfile(keyFile, "Locallab", "activlum_" + std::to_string(i), pedited, spot.activlum, spotEdited.activlum);
                assignFromKeyfile(keyFile, "Locallab", "CCmaskblCurve_" + std::to_string(i), pedited, spot.CCmaskblcurve, spotEdited.CCmaskblcurve);
                assignFromKeyfile(keyFile, "Locallab", "LLmaskblCurve_" + std::to_string(i), pedited, spot.LLmaskblcurve, spotEdited.LLmaskblcurve);
                assignFromKeyfile(keyFile, "Locallab", "HHmaskblCurve_" + std::to_string(i), pedited, spot.HHmaskblcurve, spotEdited.HHmaskblcurve);
                assignFromKeyfile(keyFile, "Locallab", "EnablMask_" + std::to_string(i), pedited, spot.enablMask, spotEdited.enablMask);
                assignFromKeyfile(keyFile, "Locallab", "Fftwbl_" + std::to_string(i), pedited, spot.fftwbl, spotEdited.fftwbl);
                assignFromKeyfile(keyFile, "Locallab", "Toolbl_" + std::to_string(i), pedited, spot.toolbl, spotEdited.toolbl);
                assignFromKeyfile(keyFile, "Locallab", "Blendmaskbl_" + std::to_string(i), pedited, spot.blendmaskbl, spotEdited.blendmaskbl);
                assignFromKeyfile(keyFile, "Locallab", "Radmaskbl_" + std::to_string(i), pedited, spot.radmaskbl, spotEdited.radmaskbl);
                assignFromKeyfile(keyFile, "Locallab", "Chromaskbl_" + std::to_string(i), pedited, spot.chromaskbl, spotEdited.chromaskbl);
                assignFromKeyfile(keyFile, "Locallab", "Gammaskbl_" + std::to_string(i), pedited, spot.gammaskbl, spotEdited.gammaskbl);
                assignFromKeyfile(keyFile, "Locallab", "Slomaskbl_" + std::to_string(i), pedited, spot.slomaskbl, spotEdited.slomaskbl);
                assignFromKeyfile(keyFile, "Locallab", "Lapmaskbl_" + std::to_string(i), pedited, spot.lapmaskbl, spotEdited.lapmaskbl);
                assignFromKeyfile(keyFile, "Locallab", "shadmaskbl_" + std::to_string(i), pedited, spot.shadmaskbl, spotEdited.shadmaskbl);
                assignFromKeyfile(keyFile, "Locallab", "strumaskbl_" + std::to_string(i), pedited, spot.strumaskbl, spotEdited.strumaskbl);
                assignFromKeyfile(keyFile, "Locallab", "LmaskblCurve_" + std::to_string(i), pedited, spot.Lmaskblcurve, spotEdited.Lmaskblcurve);
                assignFromKeyfile(keyFile, "Locallab", "LLmaskblCurvewav_" + std::to_string(i), pedited, spot.LLmaskblcurvewav, spotEdited.LLmaskblcurvewav);
                if (keyFile.has_key("Locallab", "CSThresholdblur_" + std::to_string(i))) {

                    const std::vector<int> thresh = keyFile.get_integer_list("Locallab", "CSThresholdblur_" + std::to_string(i));

                    if (thresh.size() >= 4) {
                        spot.csthresholdblur.setValues(thresh[0], thresh[1], min(thresh[2], 10), min(thresh[3], 10));
                    }

                    if (pedited) {
                        spotEdited.csthresholdblur = true;
                    }
                }
                // Tone Mapping
                assignFromKeyfile(keyFile, "Locallab", "Exptonemap_" + std::to_string(i), pedited, spot.exptonemap, spotEdited.exptonemap);
                assignFromKeyfile(keyFile, "Locallab", "Stren_" + std::to_string(i), pedited, spot.stren, spotEdited.stren);
                assignFromKeyfile(keyFile, "Locallab", "Gamma_" + std::to_string(i), pedited, spot.gamma, spotEdited.gamma);
                assignFromKeyfile(keyFile, "Locallab", "Estop_" + std::to_string(i), pedited, spot.estop, spotEdited.estop);
                assignFromKeyfile(keyFile, "Locallab", "Scaltm_" + std::to_string(i), pedited, spot.scaltm, spotEdited.scaltm);
                assignFromKeyfile(keyFile, "Locallab", "Rewei_" + std::to_string(i), pedited, spot.rewei, spotEdited.rewei);
                assignFromKeyfile(keyFile, "Locallab", "Satur_" + std::to_string(i), pedited, spot.satur, spotEdited.satur);
                assignFromKeyfile(keyFile, "Locallab", "Sensitm_" + std::to_string(i), pedited, spot.sensitm, spotEdited.sensitm);
                assignFromKeyfile(keyFile, "Locallab", "Softradiustm_" + std::to_string(i), pedited, spot.softradiustm, spotEdited.softradiustm);
                assignFromKeyfile(keyFile, "Locallab", "Amount_" + std::to_string(i), pedited, spot.amount, spotEdited.amount);
                assignFromKeyfile(keyFile, "Locallab", "Equiltm_" + std::to_string(i), pedited, spot.equiltm, spotEdited.equiltm);
                assignFromKeyfile(keyFile, "Locallab", "CCmasktmCurve_" + std::to_string(i), pedited, spot.CCmasktmcurve, spotEdited.CCmasktmcurve);
                assignFromKeyfile(keyFile, "Locallab", "LLmasktmCurve_" + std::to_string(i), pedited, spot.LLmasktmcurve, spotEdited.LLmasktmcurve);
                assignFromKeyfile(keyFile, "Locallab", "HHmasktmCurve_" + std::to_string(i), pedited, spot.HHmasktmcurve, spotEdited.HHmasktmcurve);
                assignFromKeyfile(keyFile, "Locallab", "EnatmMask_" + std::to_string(i), pedited, spot.enatmMask, spotEdited.enatmMask);
                assignFromKeyfile(keyFile, "Locallab", "EnatmMaskaft_" + std::to_string(i), pedited, spot.enatmMaskaft, spotEdited.enatmMaskaft);
                assignFromKeyfile(keyFile, "Locallab", "Blendmasktm_" + std::to_string(i), pedited, spot.blendmasktm, spotEdited.blendmasktm);
                assignFromKeyfile(keyFile, "Locallab", "Radmasktm_" + std::to_string(i), pedited, spot.radmasktm, spotEdited.radmasktm);
                assignFromKeyfile(keyFile, "Locallab", "Chromasktm_" + std::to_string(i), pedited, spot.chromasktm, spotEdited.chromasktm);
                assignFromKeyfile(keyFile, "Locallab", "Gammasktm_" + std::to_string(i), pedited, spot.gammasktm, spotEdited.gammasktm);
                assignFromKeyfile(keyFile, "Locallab", "Slomasktm_" + std::to_string(i), pedited, spot.slomasktm, spotEdited.slomasktm);
                assignFromKeyfile(keyFile, "Locallab", "Lapmasktm_" + std::to_string(i), pedited, spot.lapmasktm, spotEdited.lapmasktm);
                assignFromKeyfile(keyFile, "Locallab", "LmasktmCurve_" + std::to_string(i), pedited, spot.Lmasktmcurve, spotEdited.Lmasktmcurve);
                // Retinex
                assignFromKeyfile(keyFile, "Locallab", "Expreti_" + std::to_string(i), pedited, spot.expreti, spotEdited.expreti);
                assignFromKeyfile(keyFile, "Locallab", "retinexMethod_" + std::to_string(i), pedited, spot.retinexMethod, spotEdited.retinexMethod);
                assignFromKeyfile(keyFile, "Locallab", "Str_" + std::to_string(i), pedited, spot.str, spotEdited.str);
                assignFromKeyfile(keyFile, "Locallab", "Chrrt_" + std::to_string(i), pedited, spot.chrrt, spotEdited.chrrt);
                assignFromKeyfile(keyFile, "Locallab", "Neigh_" + std::to_string(i), pedited, spot.neigh, spotEdited.neigh);
                assignFromKeyfile(keyFile, "Locallab", "Vart_" + std::to_string(i), pedited, spot.vart, spotEdited.vart);
                assignFromKeyfile(keyFile, "Locallab", "Offs_" + std::to_string(i), pedited, spot.offs, spotEdited.offs);
                assignFromKeyfile(keyFile, "Locallab", "Dehaz_" + std::to_string(i), pedited, spot.dehaz, spotEdited.dehaz);
                assignFromKeyfile(keyFile, "Locallab", "Depth_" + std::to_string(i), pedited, spot.depth, spotEdited.depth);
                assignFromKeyfile(keyFile, "Locallab", "Sensih_" + std::to_string(i), pedited, spot.sensih, spotEdited.sensih);
                assignFromKeyfile(keyFile, "Locallab", "TgainCurve_" + std::to_string(i), pedited, spot.localTgaincurve, spotEdited.localTgaincurve);
                assignFromKeyfile(keyFile, "Locallab", "TtransCurve_" + std::to_string(i), pedited, spot.localTtranscurve, spotEdited.localTtranscurve);
                assignFromKeyfile(keyFile, "Locallab", "Inversret_" + std::to_string(i), pedited, spot.inversret, spotEdited.inversret);
                assignFromKeyfile(keyFile, "Locallab", "Equilret_" + std::to_string(i), pedited, spot.equilret, spotEdited.equilret);
                assignFromKeyfile(keyFile, "Locallab", "Loglin_" + std::to_string(i), pedited, spot.loglin, spotEdited.loglin);
                assignFromKeyfile(keyFile, "Locallab", "Lumonly_" + std::to_string(i), pedited, spot.lumonly, spotEdited.lumonly);
                assignFromKeyfile(keyFile, "Locallab", "Softradiusret_" + std::to_string(i), pedited, spot.softradiusret, spotEdited.softradiusret);
                assignFromKeyfile(keyFile, "Locallab", "CCmaskretiCurve_" + std::to_string(i), pedited, spot.CCmaskreticurve, spotEdited.CCmaskreticurve);
                assignFromKeyfile(keyFile, "Locallab", "LLmaskretiCurve_" + std::to_string(i), pedited, spot.LLmaskreticurve, spotEdited.LLmaskreticurve);
                assignFromKeyfile(keyFile, "Locallab", "HHmaskretiCurve_" + std::to_string(i), pedited, spot.HHmaskreticurve, spotEdited.HHmaskreticurve);
                assignFromKeyfile(keyFile, "Locallab", "EnaretiMask_" + std::to_string(i), pedited, spot.enaretiMask, spotEdited.enaretiMask);
                assignFromKeyfile(keyFile, "Locallab", "EnaretiMasktmap_" + std::to_string(i), pedited, spot.enaretiMasktmap, spotEdited.enaretiMasktmap);
                assignFromKeyfile(keyFile, "Locallab", "Blendmaskreti_" + std::to_string(i), pedited, spot.blendmaskreti, spotEdited.blendmaskreti);
                assignFromKeyfile(keyFile, "Locallab", "Radmaskreti_" + std::to_string(i), pedited, spot.radmaskreti, spotEdited.radmaskreti);
                assignFromKeyfile(keyFile, "Locallab", "Chromaskreti_" + std::to_string(i), pedited, spot.chromaskreti, spotEdited.chromaskreti);
                assignFromKeyfile(keyFile, "Locallab", "Gammaskreti_" + std::to_string(i), pedited, spot.gammaskreti, spotEdited.gammaskreti);
                assignFromKeyfile(keyFile, "Locallab", "Slomaskreti_" + std::to_string(i), pedited, spot.slomaskreti, spotEdited.slomaskreti);
                assignFromKeyfile(keyFile, "Locallab", "Lapmaskreti_" + std::to_string(i), pedited, spot.lapmaskreti, spotEdited.lapmaskreti);
                assignFromKeyfile(keyFile, "Locallab", "Scalereti_" + std::to_string(i), pedited, spot.scalereti, spotEdited.scalereti);
                assignFromKeyfile(keyFile, "Locallab", "Darkness_" + std::to_string(i), pedited, spot.darkness, spotEdited.darkness);
                assignFromKeyfile(keyFile, "Locallab", "Lightnessreti_" + std::to_string(i), pedited, spot.lightnessreti, spotEdited.lightnessreti);
                assignFromKeyfile(keyFile, "Locallab", "Limd_" + std::to_string(i), pedited, spot.limd, spotEdited.limd);
                assignFromKeyfile(keyFile, "Locallab", "Cliptm_" + std::to_string(i), pedited, spot.cliptm, spotEdited.cliptm);
                assignFromKeyfile(keyFile, "Locallab", "Fftwreti_" + std::to_string(i), pedited, spot.fftwreti, spotEdited.fftwreti);
                assignFromKeyfile(keyFile, "Locallab", "LmaskretiCurve_" + std::to_string(i), pedited, spot.Lmaskreticurve, spotEdited.Lmaskreticurve);
                // Sharpening
                assignFromKeyfile(keyFile, "Locallab", "Expsharp_" + std::to_string(i), pedited, spot.expsharp, spotEdited.expsharp);
                assignFromKeyfile(keyFile, "Locallab", "Sharcontrast_" + std::to_string(i), pedited, spot.sharcontrast, spotEdited.sharcontrast);
                assignFromKeyfile(keyFile, "Locallab", "Sharradius_" + std::to_string(i), pedited, spot.sharradius, spotEdited.sharradius);
                assignFromKeyfile(keyFile, "Locallab", "Sharamount_" + std::to_string(i), pedited, spot.sharamount, spotEdited.sharamount);
                assignFromKeyfile(keyFile, "Locallab", "Shardamping_" + std::to_string(i), pedited, spot.shardamping, spotEdited.shardamping);
                assignFromKeyfile(keyFile, "Locallab", "Shariter_" + std::to_string(i), pedited, spot.shariter, spotEdited.shariter);
                assignFromKeyfile(keyFile, "Locallab", "Sharblur_" + std::to_string(i), pedited, spot.sharblur, spotEdited.sharblur);
                assignFromKeyfile(keyFile, "Locallab", "Sensisha_" + std::to_string(i), pedited, spot.sensisha, spotEdited.sensisha);
                assignFromKeyfile(keyFile, "Locallab", "Inverssha_" + std::to_string(i), pedited, spot.inverssha, spotEdited.inverssha);
                // Local Contrast
                assignFromKeyfile(keyFile, "Locallab", "Expcontrast_" + std::to_string(i), pedited, spot.expcontrast, spotEdited.expcontrast);
                assignFromKeyfile(keyFile, "Locallab", "Lcradius_" + std::to_string(i), pedited, spot.lcradius, spotEdited.lcradius);
                assignFromKeyfile(keyFile, "Locallab", "Lcamount_" + std::to_string(i), pedited, spot.lcamount, spotEdited.lcamount);
                assignFromKeyfile(keyFile, "Locallab", "Lcdarkness_" + std::to_string(i), pedited, spot.lcdarkness, spotEdited.lcdarkness);
                assignFromKeyfile(keyFile, "Locallab", "Lclightness_" + std::to_string(i), pedited, spot.lclightness, spotEdited.lclightness);
                assignFromKeyfile(keyFile, "Locallab", "Levelwav_" + std::to_string(i), pedited, spot.levelwav, spotEdited.levelwav);
                assignFromKeyfile(keyFile, "Locallab", "Residcont_" + std::to_string(i), pedited, spot.residcont, spotEdited.residcont);
                assignFromKeyfile(keyFile, "Locallab", "Residblur_" + std::to_string(i), pedited, spot.residblur, spotEdited.residblur);
                assignFromKeyfile(keyFile, "Locallab", "Levelblur_" + std::to_string(i), pedited, spot.levelblur, spotEdited.levelblur);
                assignFromKeyfile(keyFile, "Locallab", "Residchro_" + std::to_string(i), pedited, spot.residchro, spotEdited.residchro);
                assignFromKeyfile(keyFile, "Locallab", "Residcomp_" + std::to_string(i), pedited, spot.residcomp, spotEdited.residcomp);
                assignFromKeyfile(keyFile, "Locallab", "Sigma_" + std::to_string(i), pedited, spot.sigma, spotEdited.sigma);
                assignFromKeyfile(keyFile, "Locallab", "Offset_" + std::to_string(i), pedited, spot.offset, spotEdited.offset);
                assignFromKeyfile(keyFile, "Locallab", "Threswav_" + std::to_string(i), pedited, spot.threswav, spotEdited.threswav);
                assignFromKeyfile(keyFile, "Locallab", "Chromalev_" + std::to_string(i), pedited, spot.chromalev, spotEdited.chromalev);
                assignFromKeyfile(keyFile, "Locallab", "Chromablu_" + std::to_string(i), pedited, spot.chromablu, spotEdited.chromablu);
                assignFromKeyfile(keyFile, "Locallab", "Fatdet_" + std::to_string(i), pedited, spot.fatdet, spotEdited.fatdet);
                assignFromKeyfile(keyFile, "Locallab", "Fatanch_" + std::to_string(i), pedited, spot.fatanch, spotEdited.fatanch);
                assignFromKeyfile(keyFile, "Locallab", "Fatres_" + std::to_string(i), pedited, spot.fatres, spotEdited.fatres);
                assignFromKeyfile(keyFile, "Locallab", "ClariLres_" + std::to_string(i), pedited, spot.clarilres, spotEdited.clarilres);
                assignFromKeyfile(keyFile, "Locallab", "ClariCres_" + std::to_string(i), pedited, spot.claricres, spotEdited.claricres);
                assignFromKeyfile(keyFile, "Locallab", "Clarisoft_" + std::to_string(i), pedited, spot.clarisoft, spotEdited.clarisoft);
                assignFromKeyfile(keyFile, "Locallab", "Strwav_" + std::to_string(i), pedited, spot.strwav, spotEdited.strwav);
                assignFromKeyfile(keyFile, "Locallab", "Angwav_" + std::to_string(i), pedited, spot.angwav, spotEdited.angwav);
                assignFromKeyfile(keyFile, "Locallab", "Strengthw_" + std::to_string(i), pedited, spot.strengthw, spotEdited.strengthw);
                assignFromKeyfile(keyFile, "Locallab", "Radiusw_" + std::to_string(i), pedited, spot.radiusw, spotEdited.radiusw);
                assignFromKeyfile(keyFile, "Locallab", "Detailw_" + std::to_string(i), pedited, spot.detailw, spotEdited.detailw);
                assignFromKeyfile(keyFile, "Locallab", "Tloww_" + std::to_string(i), pedited, spot.tloww, spotEdited.tloww);
                assignFromKeyfile(keyFile, "Locallab", "Thigw_" + std::to_string(i), pedited, spot.thigw, spotEdited.thigw);
                assignFromKeyfile(keyFile, "Locallab", "Edgw_" + std::to_string(i), pedited, spot.edgw, spotEdited.edgw);
                assignFromKeyfile(keyFile, "Locallab", "Basew_" + std::to_string(i), pedited, spot.basew, spotEdited.basew);
                assignFromKeyfile(keyFile, "Locallab", "Gradw_" + std::to_string(i), pedited, spot.gradw, spotEdited.gradw);
                assignFromKeyfile(keyFile, "Locallab", "Sensilc_" + std::to_string(i), pedited, spot.sensilc, spotEdited.sensilc);
                assignFromKeyfile(keyFile, "Locallab", "Fftwlc_" + std::to_string(i), pedited, spot.fftwlc, spotEdited.fftwlc);
                assignFromKeyfile(keyFile, "Locallab", "Blurlc_" + std::to_string(i), pedited, spot.blurlc, spotEdited.blurlc);
                assignFromKeyfile(keyFile, "Locallab", "Wavblur_" + std::to_string(i), pedited, spot.wavblur, spotEdited.wavblur);
                assignFromKeyfile(keyFile, "Locallab", "Wavedg_" + std::to_string(i), pedited, spot.wavedg, spotEdited.wavedg);
                assignFromKeyfile(keyFile, "Locallab", "Waveshow_" + std::to_string(i), pedited, spot.waveshow, spotEdited.waveshow);
                assignFromKeyfile(keyFile, "Locallab", "Wavcont_" + std::to_string(i), pedited, spot.wavcont, spotEdited.wavcont);
                assignFromKeyfile(keyFile, "Locallab", "Wavcomp_" + std::to_string(i), pedited, spot.wavcomp, spotEdited.wavcomp);
                assignFromKeyfile(keyFile, "Locallab", "Wavgradl_" + std::to_string(i), pedited, spot.wavgradl, spotEdited.wavgradl);
                assignFromKeyfile(keyFile, "Locallab", "Wavcompre_" + std::to_string(i), pedited, spot.wavcompre, spotEdited.wavcompre);
                assignFromKeyfile(keyFile, "Locallab", "Origlc_" + std::to_string(i), pedited, spot.origlc, spotEdited.origlc);
                assignFromKeyfile(keyFile, "Locallab", "localcontMethod_" + std::to_string(i), pedited, spot.localcontMethod, spotEdited.localcontMethod);
                assignFromKeyfile(keyFile, "Locallab", "localedgMethod_" + std::to_string(i), pedited, spot.localedgMethod, spotEdited.localedgMethod);
                assignFromKeyfile(keyFile, "Locallab", "localneiMethod_" + std::to_string(i), pedited, spot.localneiMethod, spotEdited.localneiMethod);
                assignFromKeyfile(keyFile, "Locallab", "LocwavCurve_" + std::to_string(i), pedited, spot.locwavcurve, spotEdited.locwavcurve);
                assignFromKeyfile(keyFile, "Locallab", "LoclevwavCurve_" + std::to_string(i), pedited, spot.loclevwavcurve, spotEdited.loclevwavcurve);
                assignFromKeyfile(keyFile, "Locallab", "LocconwavCurve_" + std::to_string(i), pedited, spot.locconwavcurve, spotEdited.locconwavcurve);
                assignFromKeyfile(keyFile, "Locallab", "LoccompwavCurve_" + std::to_string(i), pedited, spot.loccompwavcurve, spotEdited.loccompwavcurve);
                assignFromKeyfile(keyFile, "Locallab", "LoccomprewavCurve_" + std::to_string(i), pedited, spot.loccomprewavcurve, spotEdited.loccomprewavcurve);
                assignFromKeyfile(keyFile, "Locallab", "LocedgwavCurve_" + std::to_string(i), pedited, spot.locedgwavcurve, spotEdited.locedgwavcurve);

                assignFromKeyfile(keyFile, "Locallab", "CCmasklcCurve_" + std::to_string(i), pedited, spot.CCmasklccurve, spotEdited.CCmasklccurve);
                assignFromKeyfile(keyFile, "Locallab", "LLmasklcCurve_" + std::to_string(i), pedited, spot.LLmasklccurve, spotEdited.LLmasklccurve);
                assignFromKeyfile(keyFile, "Locallab", "HHmasklcCurve_" + std::to_string(i), pedited, spot.HHmasklccurve, spotEdited.HHmasklccurve);
                assignFromKeyfile(keyFile, "Locallab", "EnalcMask_" + std::to_string(i), pedited, spot.enalcMask, spotEdited.enalcMask);
                assignFromKeyfile(keyFile, "Locallab", "Blendmasklc_" + std::to_string(i), pedited, spot.blendmasklc, spotEdited.blendmasklc);
                assignFromKeyfile(keyFile, "Locallab", "Radmasklc_" + std::to_string(i), pedited, spot.radmasklc, spotEdited.radmasklc);
                assignFromKeyfile(keyFile, "Locallab", "Chromasklc_" + std::to_string(i), pedited, spot.chromasklc, spotEdited.chromasklc);
                assignFromKeyfile(keyFile, "Locallab", "LmasklcCurve_" + std::to_string(i), pedited, spot.Lmasklccurve, spotEdited.Lmasklccurve);

                if (keyFile.has_key("Locallab", "CSThreshold_" + std::to_string(i))) {

                    const std::vector<int> thresh = keyFile.get_integer_list("Locallab", "CSThreshold_" + std::to_string(i));

                    if (thresh.size() >= 4) {
                        spot.csthreshold.setValues(thresh[0], thresh[1], min(thresh[2], 10), min(thresh[3], 10));
                    }

                    if (pedited) {
                        spotEdited.csthreshold = true;
                    }
                }

                // Contrast by detail levels
                assignFromKeyfile(keyFile, "Locallab", "Expcbdl_" + std::to_string(i), pedited, spot.expcbdl, spotEdited.expcbdl);

                for (int j = 0; j < 6; j ++) {
                    assignFromKeyfile(keyFile, "Locallab", "Mult" + std::to_string(j) + "_" + std::to_string(i), pedited, spot.mult[j], spotEdited.mult[j]);
                }

                assignFromKeyfile(keyFile, "Locallab", "Chromacbdl_" + std::to_string(i), pedited, spot.chromacbdl, spotEdited.chromacbdl);
                assignFromKeyfile(keyFile, "Locallab", "Threshold_" + std::to_string(i), pedited, spot.threshold, spotEdited.threshold);
                assignFromKeyfile(keyFile, "Locallab", "Sensicb_" + std::to_string(i), pedited, spot.sensicb, spotEdited.sensicb);
                assignFromKeyfile(keyFile, "Locallab", "Clarityml_" + std::to_string(i), pedited, spot.clarityml, spotEdited.clarityml);
                assignFromKeyfile(keyFile, "Locallab", "Contresid_" + std::to_string(i), pedited, spot.contresid, spotEdited.contresid);
                assignFromKeyfile(keyFile, "Locallab", "Blurcbdl_" + std::to_string(i), pedited, spot.blurcbdl, spotEdited.blurcbdl);
                assignFromKeyfile(keyFile, "Locallab", "Softradiuscb_" + std::to_string(i), pedited, spot.softradiuscb, spotEdited.softradiuscb);
                assignFromKeyfile(keyFile, "Locallab", "EnacbMask_" + std::to_string(i), pedited, spot.enacbMask, spotEdited.enacbMask);
                assignFromKeyfile(keyFile, "Locallab", "CCmaskcbCurve_" + std::to_string(i), pedited, spot.CCmaskcbcurve, spotEdited.CCmaskcbcurve);
                assignFromKeyfile(keyFile, "Locallab", "LLmaskcbCurve_" + std::to_string(i), pedited, spot.LLmaskcbcurve, spotEdited.LLmaskcbcurve);
                assignFromKeyfile(keyFile, "Locallab", "HHmaskcbCurve_" + std::to_string(i), pedited, spot.HHmaskcbcurve, spotEdited.HHmaskcbcurve);
                assignFromKeyfile(keyFile, "Locallab", "Blendmaskcb_" + std::to_string(i), pedited, spot.blendmaskcb, spotEdited.blendmaskcb);
                assignFromKeyfile(keyFile, "Locallab", "Radmaskcb_" + std::to_string(i), pedited, spot.radmaskcb, spotEdited.radmaskcb);
                assignFromKeyfile(keyFile, "Locallab", "Chromaskcb_" + std::to_string(i), pedited, spot.chromaskcb, spotEdited.chromaskcb);
                assignFromKeyfile(keyFile, "Locallab", "Gammaskcb_" + std::to_string(i), pedited, spot.gammaskcb, spotEdited.gammaskcb);
                assignFromKeyfile(keyFile, "Locallab", "Slomaskcb_" + std::to_string(i), pedited, spot.slomaskcb, spotEdited.slomaskcb);
                assignFromKeyfile(keyFile, "Locallab", "Lapmaskcb_" + std::to_string(i), pedited, spot.lapmaskcb, spotEdited.lapmaskcb);
                assignFromKeyfile(keyFile, "Locallab", "LmaskcbCurve_" + std::to_string(i), pedited, spot.Lmaskcbcurve, spotEdited.Lmaskcbcurve);
                // Denoise
                assignFromKeyfile(keyFile, "Locallab", "Expdenoi_" + std::to_string(i), pedited, spot.expdenoi, spotEdited.expdenoi);
                assignFromKeyfile(keyFile, "Locallab", "noiselumf_" + std::to_string(i), pedited, spot.noiselumf, spotEdited.noiselumf);
                assignFromKeyfile(keyFile, "Locallab", "noiselumf0_" + std::to_string(i), pedited, spot.noiselumf0, spotEdited.noiselumf0);
                assignFromKeyfile(keyFile, "Locallab", "noiselumf2_" + std::to_string(i), pedited, spot.noiselumf2, spotEdited.noiselumf2);
                assignFromKeyfile(keyFile, "Locallab", "noiselumc_" + std::to_string(i), pedited, spot.noiselumc, spotEdited.noiselumc);
                assignFromKeyfile(keyFile, "Locallab", "noiselumdetail_" + std::to_string(i), pedited, spot.noiselumdetail, spotEdited.noiselumdetail);
                assignFromKeyfile(keyFile, "Locallab", "noiselequal_" + std::to_string(i), pedited, spot.noiselequal, spotEdited.noiselequal);
                assignFromKeyfile(keyFile, "Locallab", "noisechrof_" + std::to_string(i), pedited, spot.noisechrof, spotEdited.noisechrof);
                assignFromKeyfile(keyFile, "Locallab", "noisechroc_" + std::to_string(i), pedited, spot.noisechroc, spotEdited.noisechroc);
                assignFromKeyfile(keyFile, "Locallab", "noisechrodetail_" + std::to_string(i), pedited, spot.noisechrodetail, spotEdited.noisechrodetail);
                assignFromKeyfile(keyFile, "Locallab", "Adjblur_" + std::to_string(i), pedited, spot.adjblur, spotEdited.adjblur);
                assignFromKeyfile(keyFile, "Locallab", "Bilateral_" + std::to_string(i), pedited, spot.bilateral, spotEdited.bilateral);
                assignFromKeyfile(keyFile, "Locallab", "Sensiden_" + std::to_string(i), pedited, spot.sensiden, spotEdited.sensiden);
                assignFromKeyfile(keyFile, "Locallab", "Detailthr_" + std::to_string(i), pedited, spot.detailthr, spotEdited.detailthr);
                assignFromKeyfile(keyFile, "Locallab", "LocwavCurveden_" + std::to_string(i), pedited, spot.locwavcurveden, spotEdited.locwavcurveden);

                //log encoding
                assignFromKeyfile(keyFile, "Locallab", "Explog_" + std::to_string(i), pedited, spot.explog, spotEdited.explog);
                assignFromKeyfile(keyFile, "Locallab", "Autocompute_" + std::to_string(i), pedited, spot.autocompute, spotEdited.autocompute);
//                assignFromKeyfile(keyFile, "Locallab", "autoGray_" + std::to_string(i), pedited, spot.autogray, spotEdited.autogray);
                assignFromKeyfile(keyFile, "Locallab", "SourceGray_" + std::to_string(i), pedited, spot.sourceGray, spotEdited.sourceGray);
                assignFromKeyfile(keyFile, "Locallab", "TargetGray_" + std::to_string(i), pedited, spot.targetGray, spotEdited.targetGray);
                assignFromKeyfile(keyFile, "Locallab", "AutoGray_" + std::to_string(i), pedited, spot.Autogray, spotEdited.Autogray);
                assignFromKeyfile(keyFile, "Locallab", "Fullimage_" + std::to_string(i), pedited, spot.fullimage, spotEdited.fullimage);
                assignFromKeyfile(keyFile, "Locallab", "BlackEv_" + std::to_string(i), pedited, spot.blackEv, spotEdited.blackEv);
                assignFromKeyfile(keyFile, "Locallab", "WhiteEv_" + std::to_string(i), pedited, spot.whiteEv, spotEdited.whiteEv);
                assignFromKeyfile(keyFile, "Locallab", "Detail_" + std::to_string(i), pedited, spot.detail, spotEdited.detail);
                assignFromKeyfile(keyFile, "Locallab", "Sensilog_" + std::to_string(i), pedited, spot.sensilog, spotEdited.sensilog);
                assignFromKeyfile(keyFile, "Locallab", "Baselog_" + std::to_string(i), pedited, spot.baselog, spotEdited.baselog);
                assignFromKeyfile(keyFile, "Locallab", "Strlog_" + std::to_string(i), pedited, spot.strlog, spotEdited.strlog);
                assignFromKeyfile(keyFile, "Locallab", "Anglog_" + std::to_string(i), pedited, spot.anglog, spotEdited.anglog);


                locallab.spots.at(i) = spot;

                if (pedited) {
                    pedited->locallab.spots.at(i) = spotEdited;
                }
            }
        }


        if (keyFile.has_group("PCVignette")) {
            assignFromKeyfile(keyFile, "PCVignette", "Enabled", pedited, pcvignette.enabled, pedited->pcvignette.enabled);
            assignFromKeyfile(keyFile, "PCVignette", "Strength", pedited, pcvignette.strength, pedited->pcvignette.strength);
            assignFromKeyfile(keyFile, "PCVignette", "Feather", pedited, pcvignette.feather, pedited->pcvignette.feather);
            assignFromKeyfile(keyFile, "PCVignette", "Roundness", pedited, pcvignette.roundness, pedited->pcvignette.roundness);
        }

        if (keyFile.has_group("CACorrection")) {
            assignFromKeyfile(keyFile, "CACorrection", "Red", pedited, cacorrection.red, pedited->cacorrection.red);
            assignFromKeyfile(keyFile, "CACorrection", "Blue", pedited, cacorrection.blue, pedited->cacorrection.blue);
        }

        if (keyFile.has_group("Vignetting Correction")) {
            assignFromKeyfile(keyFile, "Vignetting Correction", "Amount", pedited, vignetting.amount, pedited->vignetting.amount);
            assignFromKeyfile(keyFile, "Vignetting Correction", "Radius", pedited, vignetting.radius, pedited->vignetting.radius);
            assignFromKeyfile(keyFile, "Vignetting Correction", "Strength", pedited, vignetting.strength, pedited->vignetting.strength);
            assignFromKeyfile(keyFile, "Vignetting Correction", "CenterX", pedited, vignetting.centerX, pedited->vignetting.centerX);
            assignFromKeyfile(keyFile, "Vignetting Correction", "CenterY", pedited, vignetting.centerY, pedited->vignetting.centerY);
        }

        if (keyFile.has_group("Resize")) {
            assignFromKeyfile(keyFile, "Resize", "Enabled", pedited, resize.enabled, pedited->resize.enabled);
            assignFromKeyfile(keyFile, "Resize", "Scale", pedited, resize.scale, pedited->resize.scale);
            assignFromKeyfile(keyFile, "Resize", "AppliesTo", pedited, resize.appliesTo, pedited->resize.appliesTo);
            assignFromKeyfile(keyFile, "Resize", "Method", pedited, resize.method, pedited->resize.method);
            assignFromKeyfile(keyFile, "Resize", "DataSpecified", pedited, resize.dataspec, pedited->resize.dataspec);
            assignFromKeyfile(keyFile, "Resize", "Width", pedited, resize.width, pedited->resize.width);
            assignFromKeyfile(keyFile, "Resize", "Height", pedited, resize.height, pedited->resize.height);
            if (ppVersion >= 339) {
                assignFromKeyfile(keyFile, "Resize", "AllowUpscaling", pedited, resize.allowUpscaling, pedited->resize.allowUpscaling);
            } else {
                resize.allowUpscaling = false;
                if (pedited) {
                    pedited->resize.allowUpscaling = true;
                }
            }
        }

        if (keyFile.has_group("PostDemosaicSharpening")) {
            assignFromKeyfile(keyFile, "PostDemosaicSharpening", "Enabled", pedited, pdsharpening.enabled, pedited->pdsharpening.enabled);
            assignFromKeyfile(keyFile, "PostDemosaicSharpening", "Contrast", pedited, pdsharpening.contrast, pedited->pdsharpening.contrast);
            assignFromKeyfile(keyFile, "PostDemosaicSharpening", "AutoContrast", pedited, pdsharpening.autoContrast, pedited->pdsharpening.autoContrast);
            assignFromKeyfile(keyFile, "PostDemosaicSharpening", "AutoRadius", pedited, pdsharpening.autoRadius, pedited->pdsharpening.autoRadius);
            assignFromKeyfile(keyFile, "PostDemosaicSharpening", "DeconvRadius", pedited, pdsharpening.deconvradius, pedited->pdsharpening.deconvradius);
            assignFromKeyfile(keyFile, "PostDemosaicSharpening", "DeconvRadiusOffset", pedited, pdsharpening.deconvradiusOffset, pedited->pdsharpening.deconvradiusOffset);
            assignFromKeyfile(keyFile, "PostDemosaicSharpening", "DeconvIterCheck", pedited, pdsharpening.deconvitercheck, pedited->pdsharpening.deconvitercheck);
            assignFromKeyfile(keyFile, "PostDemosaicSharpening", "DeconvIterations", pedited, pdsharpening.deconviter, pedited->pdsharpening.deconviter);
        }

        if (keyFile.has_group("PostResizeSharpening")) {
            assignFromKeyfile(keyFile, "PostResizeSharpening", "Enabled", pedited, prsharpening.enabled, pedited->prsharpening.enabled);
            assignFromKeyfile(keyFile, "PostResizeSharpening", "Contrast", pedited, prsharpening.contrast, pedited->prsharpening.contrast);
            assignFromKeyfile(keyFile, "PostResizeSharpening", "Radius", pedited, prsharpening.radius, pedited->prsharpening.radius);
            assignFromKeyfile(keyFile, "PostResizeSharpening", "Amount", pedited, prsharpening.amount, pedited->prsharpening.amount);

            if (keyFile.has_key("PostResizeSharpening", "Threshold")) {
                if (ppVersion < 302) {
                    int thresh = min(keyFile.get_integer("PostResizeSharpening", "Threshold"), 2000);
                    prsharpening.threshold.setValues(thresh, thresh, 2000, 2000);  // TODO: 2000 is the maximum value and is taken of rtgui/sharpening.cc ; should be changed by the tool modularization
                } else {
                    const std::vector<int> thresh = keyFile.get_integer_list("PostResizeSharpening", "Threshold");

                    if (thresh.size() >= 4) {
                        prsharpening.threshold.setValues(thresh[0], thresh[1], min(thresh[2], 2000), min(thresh[3], 2000));
                    }
                }

                if (pedited) {
                    pedited->prsharpening.threshold = true;
                }
            }

            assignFromKeyfile(keyFile, "PostResizeSharpening", "OnlyEdges", pedited, prsharpening.edgesonly, pedited->prsharpening.edgesonly);
            assignFromKeyfile(keyFile, "PostResizeSharpening", "EdgedetectionRadius", pedited, prsharpening.edges_radius, pedited->prsharpening.edges_radius);
            assignFromKeyfile(keyFile, "PostResizeSharpening", "EdgeTolerance", pedited, prsharpening.edges_tolerance, pedited->prsharpening.edges_tolerance);
            assignFromKeyfile(keyFile, "PostResizeSharpening", "HalocontrolEnabled", pedited, prsharpening.halocontrol, pedited->prsharpening.halocontrol);
            assignFromKeyfile(keyFile, "PostResizeSharpening", "HalocontrolAmount", pedited, prsharpening.halocontrol_amount, pedited->prsharpening.halocontrol_amount);
            assignFromKeyfile(keyFile, "PostResizeSharpening", "Method", pedited, prsharpening.method, pedited->prsharpening.method);
            assignFromKeyfile(keyFile, "PostResizeSharpening", "DeconvRadius", pedited, prsharpening.deconvradius, pedited->prsharpening.deconvradius);
            assignFromKeyfile(keyFile, "PostResizeSharpening", "DeconvAmount", pedited, prsharpening.deconvamount, pedited->prsharpening.deconvamount);
            assignFromKeyfile(keyFile, "PostResizeSharpening", "DeconvDamping", pedited, prsharpening.deconvdamping, pedited->prsharpening.deconvdamping);
            assignFromKeyfile(keyFile, "PostResizeSharpening", "DeconvIterations", pedited, prsharpening.deconviter, pedited->prsharpening.deconviter);
        }

        if (keyFile.has_group("Color Management")) {
            if (keyFile.has_key("Color Management", "InputProfile")) {
                icm.inputProfile = expandRelativePath(fname, "file:", keyFile.get_string("Color Management", "InputProfile"));

                if (pedited) {
                    pedited->icm.inputProfile = true;
                }
            }

            assignFromKeyfile(keyFile, "Color Management", "ToneCurve", pedited, icm.toneCurve, pedited->icm.toneCurve);
            assignFromKeyfile(keyFile, "Color Management", "ApplyLookTable", pedited, icm.applyLookTable, pedited->icm.applyLookTable);
            assignFromKeyfile(keyFile, "Color Management", "ApplyBaselineExposureOffset", pedited, icm.applyBaselineExposureOffset, pedited->icm.applyBaselineExposureOffset);
            assignFromKeyfile(keyFile, "Color Management", "ApplyHueSatMap", pedited, icm.applyHueSatMap, pedited->icm.applyHueSatMap);
            assignFromKeyfile(keyFile, "Color Management", "DCPIlluminant", pedited, icm.dcpIlluminant, pedited->icm.dcpIlluminant);
            assignFromKeyfile(keyFile, "Color Management", "WorkingProfile", pedited, icm.workingProfile, pedited->icm.workingProfile);
            assignFromKeyfile(keyFile, "Color Management", "WorkingTRC", pedited, icm.workingTRC, pedited->icm.workingTRC);
            assignFromKeyfile(keyFile, "Color Management", "WorkingTRCGamma", pedited, icm.workingTRCGamma, pedited->icm.workingTRCGamma);
            assignFromKeyfile(keyFile, "Color Management", "WorkingTRCSlope", pedited, icm.workingTRCSlope, pedited->icm.workingTRCSlope);

            assignFromKeyfile(keyFile, "Color Management", "OutputProfile", pedited, icm.outputProfile, pedited->icm.outputProfile);
            if (ppVersion < 341) {
                if (icm.outputProfile == "RT_Medium_gsRGB") {
                    icm.outputProfile = "RTv4_Medium";
                } else if (icm.outputProfile == "RT_Large_gBT709" || icm.outputProfile == "RT_Large_g10" || icm.outputProfile == "RT_Large_gsRGB") {
                    icm.outputProfile = "RTv4_Large";
                } else if (icm.outputProfile == "WideGamutRGB") {
                    icm.outputProfile = "RTv4_Wide";
                } else if (icm.outputProfile == "RT_sRGB_gBT709" || icm.outputProfile == "RT_sRGB_g10" || icm.outputProfile == "RT_sRGB") {
                    icm.outputProfile = "RTv4_sRGB";
                } else if (icm.outputProfile == "BetaRGB") { // Have we ever provided this profile ? Should we convert this filename ?
                    icm.outputProfile = "RTv4_Beta";
                } else if (icm.outputProfile == "BestRGB") { // Have we ever provided this profile ? Should we convert this filename ?
                    icm.outputProfile = "RTv4_Best";
                } else if (icm.outputProfile == "Rec2020") {
                    icm.outputProfile = "RTv4_Rec2020";
                } else if (icm.outputProfile == "Bruce") { // Have we ever provided this profile ? Should we convert this filename ?
                    icm.outputProfile = "RTv4_Bruce";
                } else if (icm.outputProfile == "ACES") {
                    icm.outputProfile = "RTv4_ACES-AP0";
                }
            }
            if (keyFile.has_key("Color Management", "OutputProfileIntent")) {
                Glib::ustring intent = keyFile.get_string("Color Management", "OutputProfileIntent");

                if (intent == "Perceptual") {
                    icm.outputIntent = RI_PERCEPTUAL;
                } else if (intent == "Relative") {
                    icm.outputIntent = RI_RELATIVE;
                } else if (intent == "Saturation") {
                    icm.outputIntent = RI_SATURATION;
                } else if (intent == "Absolute") {
                    icm.outputIntent = RI_ABSOLUTE;
                }

                if (pedited) {
                    pedited->icm.outputIntent = true;
                }
            }
            assignFromKeyfile(keyFile, "Color Management", "OutputBPC", pedited, icm.outputBPC, pedited->icm.outputBPC);
        }

        if (keyFile.has_group("Wavelet")) {
            assignFromKeyfile(keyFile, "Wavelet", "Enabled", pedited, wavelet.enabled, pedited->wavelet.enabled);
            assignFromKeyfile(keyFile, "Wavelet", "Strength", pedited, wavelet.strength, pedited->wavelet.strength);
            assignFromKeyfile(keyFile, "Wavelet", "Balance", pedited, wavelet.balance, pedited->wavelet.balance);
            assignFromKeyfile(keyFile, "Wavelet", "Iter", pedited, wavelet.iter, pedited->wavelet.iter);
            assignFromKeyfile(keyFile, "Wavelet", "Median", pedited, wavelet.median, pedited->wavelet.median);
            assignFromKeyfile(keyFile, "Wavelet", "Medianlev", pedited, wavelet.medianlev, pedited->wavelet.medianlev);
            assignFromKeyfile(keyFile, "Wavelet", "Linkedg", pedited, wavelet.linkedg, pedited->wavelet.linkedg);
            assignFromKeyfile(keyFile, "Wavelet", "CBenab", pedited, wavelet.cbenab, pedited->wavelet.cbenab);
            assignFromKeyfile(keyFile, "Wavelet", "CBgreenhigh", pedited, wavelet.greenhigh, pedited->wavelet.greenhigh);
            assignFromKeyfile(keyFile, "Wavelet", "CBgreenmed", pedited, wavelet.greenmed, pedited->wavelet.greenmed);
            assignFromKeyfile(keyFile, "Wavelet", "CBgreenlow", pedited, wavelet.greenlow, pedited->wavelet.greenlow);
            assignFromKeyfile(keyFile, "Wavelet", "CBbluehigh", pedited, wavelet.bluehigh, pedited->wavelet.bluehigh);
            assignFromKeyfile(keyFile, "Wavelet", "CBbluemed", pedited, wavelet.bluemed, pedited->wavelet.bluemed);
            assignFromKeyfile(keyFile, "Wavelet", "CBbluelow", pedited, wavelet.bluelow, pedited->wavelet.bluelow);
            assignFromKeyfile(keyFile, "Wavelet", "MergeL", pedited, wavelet.mergeL, pedited->wavelet.mergeL);
            assignFromKeyfile(keyFile, "Wavelet", "MergeC", pedited, wavelet.mergeC, pedited->wavelet.mergeC);
            assignFromKeyfile(keyFile, "Wavelet", "Softrad", pedited, wavelet.softrad, pedited->wavelet.softrad);
            assignFromKeyfile(keyFile, "Wavelet", "Softradend", pedited, wavelet.softradend, pedited->wavelet.softradend);
            assignFromKeyfile(keyFile, "Wavelet", "Lipst", pedited, wavelet.lipst, pedited->wavelet.lipst);
            assignFromKeyfile(keyFile, "Wavelet", "AvoidColorShift", pedited, wavelet.avoid, pedited->wavelet.avoid);
            assignFromKeyfile(keyFile, "Wavelet", "Showmask", pedited, wavelet.showmask, pedited->wavelet.showmask);
            assignFromKeyfile(keyFile, "Wavelet", "Oldsh", pedited, wavelet.oldsh, pedited->wavelet.oldsh);
            assignFromKeyfile(keyFile, "Wavelet", "TMr", pedited, wavelet.tmr, pedited->wavelet.tmr);

            if (ppVersion < 331) { // wavelet.Lmethod was a string before version 331
                Glib::ustring temp;
                assignFromKeyfile(keyFile, "Wavelet", "LevMethod", pedited, temp, pedited->wavelet.Lmethod);

                try {
                    wavelet.Lmethod = std::stoi(temp);
                } catch (...) {
                }
            } else {
                assignFromKeyfile(keyFile, "Wavelet", "LevMethod", pedited, wavelet.Lmethod, pedited->wavelet.Lmethod);
            }

            assignFromKeyfile(keyFile, "Wavelet", "ChoiceLevMethod", pedited, wavelet.CLmethod, pedited->wavelet.CLmethod);
            assignFromKeyfile(keyFile, "Wavelet", "BackMethod", pedited, wavelet.Backmethod, pedited->wavelet.Backmethod);
            assignFromKeyfile(keyFile, "Wavelet", "TilesMethod", pedited, wavelet.Tilesmethod, pedited->wavelet.Tilesmethod);
            assignFromKeyfile(keyFile, "Wavelet", "DaubMethod", pedited, wavelet.daubcoeffmethod, pedited->wavelet.daubcoeffmethod);
            assignFromKeyfile(keyFile, "Wavelet", "CHromaMethod", pedited, wavelet.CHmethod, pedited->wavelet.CHmethod);
            assignFromKeyfile(keyFile, "Wavelet", "Medgreinf", pedited, wavelet.Medgreinf, pedited->wavelet.Medgreinf);
            assignFromKeyfile(keyFile, "Wavelet", "Ushamethod", pedited, wavelet.ushamethod, pedited->wavelet.ushamethod);
            assignFromKeyfile(keyFile, "Wavelet", "CHSLromaMethod", pedited, wavelet.CHSLmethod, pedited->wavelet.CHSLmethod);
            assignFromKeyfile(keyFile, "Wavelet", "EDMethod", pedited, wavelet.EDmethod, pedited->wavelet.EDmethod);
            assignFromKeyfile(keyFile, "Wavelet", "NPMethod", pedited, wavelet.NPmethod, pedited->wavelet.NPmethod);
            assignFromKeyfile(keyFile, "Wavelet", "BAMethod", pedited, wavelet.BAmethod, pedited->wavelet.BAmethod);
            assignFromKeyfile(keyFile, "Wavelet", "TMMethod", pedited, wavelet.TMmethod, pedited->wavelet.TMmethod);
            assignFromKeyfile(keyFile, "Wavelet", "HSMethod", pedited, wavelet.HSmethod, pedited->wavelet.HSmethod);
            assignFromKeyfile(keyFile, "Wavelet", "DirMethod", pedited, wavelet.Dirmethod, pedited->wavelet.Dirmethod);
            assignFromKeyfile(keyFile, "Wavelet", "Sigma", pedited, wavelet.sigma, pedited->wavelet.sigma);
            assignFromKeyfile(keyFile, "Wavelet", "Offset", pedited, wavelet.offset, pedited->wavelet.offset);
            assignFromKeyfile(keyFile, "Wavelet", "ResidualcontShadow", pedited, wavelet.rescon, pedited->wavelet.rescon);
            assignFromKeyfile(keyFile, "Wavelet", "ResidualcontHighlight", pedited, wavelet.resconH, pedited->wavelet.resconH);
            assignFromKeyfile(keyFile, "Wavelet", "Residualchroma", pedited, wavelet.reschro, pedited->wavelet.reschro);
            assignFromKeyfile(keyFile, "Wavelet", "Residualblur", pedited, wavelet.resblur, pedited->wavelet.resblur);
            assignFromKeyfile(keyFile, "Wavelet", "Residualblurc", pedited, wavelet.resblurc, pedited->wavelet.resblurc);
            assignFromKeyfile(keyFile, "Wavelet", "ResidualTM", pedited, wavelet.tmrs, pedited->wavelet.tmrs);
            assignFromKeyfile(keyFile, "Wavelet", "ResidualEDGS", pedited, wavelet.edgs, pedited->wavelet.edgs);
            assignFromKeyfile(keyFile, "Wavelet", "ResidualSCALE", pedited, wavelet.scale, pedited->wavelet.scale);
            assignFromKeyfile(keyFile, "Wavelet", "Residualgamma", pedited, wavelet.gamma, pedited->wavelet.gamma);
            assignFromKeyfile(keyFile, "Wavelet", "ContExtra", pedited, wavelet.sup, pedited->wavelet.sup);
            assignFromKeyfile(keyFile, "Wavelet", "HueRangeResidual", pedited, wavelet.sky, pedited->wavelet.sky);
            assignFromKeyfile(keyFile, "Wavelet", "MaxLev", pedited, wavelet.thres, pedited->wavelet.thres);
            assignFromKeyfile(keyFile, "Wavelet", "ThresholdHighlight", pedited, wavelet.threshold, pedited->wavelet.threshold);
            assignFromKeyfile(keyFile, "Wavelet", "ThresholdShadow", pedited, wavelet.threshold2, pedited->wavelet.threshold2);
            assignFromKeyfile(keyFile, "Wavelet", "Edgedetect", pedited, wavelet.edgedetect, pedited->wavelet.edgedetect);
            assignFromKeyfile(keyFile, "Wavelet", "Edgedetectthr", pedited, wavelet.edgedetectthr, pedited->wavelet.edgedetectthr);
            assignFromKeyfile(keyFile, "Wavelet", "EdgedetectthrHi", pedited, wavelet.edgedetectthr2, pedited->wavelet.edgedetectthr2);
            assignFromKeyfile(keyFile, "Wavelet", "Edgesensi", pedited, wavelet.edgesensi, pedited->wavelet.edgesensi);
            assignFromKeyfile(keyFile, "Wavelet", "Edgeampli", pedited, wavelet.edgeampli, pedited->wavelet.edgeampli);
            assignFromKeyfile(keyFile, "Wavelet", "ThresholdChroma", pedited, wavelet.chroma, pedited->wavelet.chroma);
            assignFromKeyfile(keyFile, "Wavelet", "ChromaLink", pedited, wavelet.chro, pedited->wavelet.chro);
            assignFromKeyfile(keyFile, "Wavelet", "Contrast", pedited, wavelet.contrast, pedited->wavelet.contrast);
            assignFromKeyfile(keyFile, "Wavelet", "Edgrad", pedited, wavelet.edgrad, pedited->wavelet.edgrad);
            assignFromKeyfile(keyFile, "Wavelet", "Edgval", pedited, wavelet.edgval, pedited->wavelet.edgval);
            assignFromKeyfile(keyFile, "Wavelet", "ThrEdg", pedited, wavelet.edgthresh, pedited->wavelet.edgthresh);
            assignFromKeyfile(keyFile, "Wavelet", "ThresholdResidShadow", pedited, wavelet.thr, pedited->wavelet.thr);
            assignFromKeyfile(keyFile, "Wavelet", "ThresholdResidHighLight", pedited, wavelet.thrH, pedited->wavelet.thrH);
            assignFromKeyfile(keyFile, "Wavelet", "Residualradius", pedited, wavelet.radius, pedited->wavelet.radius);
            assignFromKeyfile(keyFile, "Wavelet", "ContrastCurve", pedited, wavelet.ccwcurve, pedited->wavelet.ccwcurve);
            assignFromKeyfile(keyFile, "Wavelet", "blcurve", pedited, wavelet.blcurve, pedited->wavelet.blcurve);
            assignFromKeyfile(keyFile, "Wavelet", "OpacityCurveRG", pedited, wavelet.opacityCurveRG, pedited->wavelet.opacityCurveRG);
            assignFromKeyfile(keyFile, "Wavelet", "OpacityCurveBY", pedited, wavelet.opacityCurveBY, pedited->wavelet.opacityCurveBY);
            assignFromKeyfile(keyFile, "Wavelet", "OpacityCurveW", pedited, wavelet.opacityCurveW, pedited->wavelet.opacityCurveW);
            assignFromKeyfile(keyFile, "Wavelet", "OpacityCurveWL", pedited, wavelet.opacityCurveWL, pedited->wavelet.opacityCurveWL);
            assignFromKeyfile(keyFile, "Wavelet", "HHcurve", pedited, wavelet.hhcurve, pedited->wavelet.hhcurve);
            assignFromKeyfile(keyFile, "Wavelet", "CHcurve", pedited, wavelet.Chcurve, pedited->wavelet.Chcurve);
            assignFromKeyfile(keyFile, "Wavelet", "WavclCurve", pedited, wavelet.wavclCurve, pedited->wavelet.wavclCurve);

            if (keyFile.has_key("Wavelet", "Hueskin")) {
                const std::vector<int> thresh = keyFile.get_integer_list("Wavelet", "Hueskin");

                if (thresh.size() >= 4) {
                    wavelet.hueskin.setValues(thresh[0], thresh[1], min(thresh[2], 300), min(thresh[3], 300));
                }

                if (pedited) {
                    pedited->wavelet.hueskin = true;
                }
            }

            if (keyFile.has_key("Wavelet", "HueRange")) {
                const std::vector<int> thresh = keyFile.get_integer_list("Wavelet", "HueRange");

                if (thresh.size() >= 4) {
                    wavelet.hueskin2.setValues(thresh[0], thresh[1], min(thresh[2], 300), min(thresh[3], 300));
                }

                if (pedited) {
                    pedited->wavelet.hueskin2 = true;
                }
            }

            if (keyFile.has_key("Wavelet", "HLRange")) {
                const std::vector<int> thresh = keyFile.get_integer_list("Wavelet", "HLRange");

                if (thresh.size() >= 4) {
                    wavelet.hllev.setValues(thresh[0], thresh[1], min(thresh[2], 300), min(thresh[3], 300));
                }

                if (pedited) {
                    pedited->wavelet.hllev = true;
                }
            }

            if (keyFile.has_key("Wavelet", "SHRange")) {
                const std::vector<int> thresh = keyFile.get_integer_list("Wavelet", "SHRange");

                if (thresh.size() >= 4) {
                    wavelet.bllev.setValues(thresh[0], thresh[1], min(thresh[2], 300), min(thresh[3], 300));
                }

                if (pedited) {
                    pedited->wavelet.bllev = true;
                }
            }

            if (keyFile.has_key("Wavelet", "Edgcont")) {
                const std::vector<int> thresh = keyFile.get_integer_list("Wavelet", "Edgcont");

                if (thresh.size() >= 4) {
                    wavelet.edgcont.setValues(thresh[0], thresh[1], min(thresh[2], 300), min(thresh[3], 300));
                }

                if (pedited) {
                    pedited->wavelet.edgcont = true;
                }
            }

            if (keyFile.has_key("Wavelet", "Level0noise")) {
                const std::vector<double> thresh = keyFile.get_double_list("Wavelet", "Level0noise");

                if (thresh.size() >= 2) {
                    wavelet.level0noise.setValues(thresh[0], thresh[1]);
                }

                if (pedited) {
                    pedited->wavelet.level0noise = true;
                }
            }

            if (keyFile.has_key("Wavelet", "Level1noise")) {
                const std::vector<double> thresh = keyFile.get_double_list("Wavelet", "Level1noise");

                if (thresh.size() >= 2) {
                    wavelet.level1noise.setValues(thresh[0], thresh[1]);
                }

                if (pedited) {
                    pedited->wavelet.level1noise = true;
                }
            }

            if (keyFile.has_key("Wavelet", "Level2noise")) {
                const std::vector<double> thresh = keyFile.get_double_list("Wavelet", "Level2noise");

                if (thresh.size() >= 2) {
                    wavelet.level2noise.setValues(thresh[0], thresh[1]);
                }

                if (pedited) {
                    pedited->wavelet.level2noise = true;
                }
            }

            if (keyFile.has_key("Wavelet", "Level3noise")) {
                const std::vector<double> thresh = keyFile.get_double_list("Wavelet", "Level3noise");

                if (thresh.size() >= 2) {
                    wavelet.level3noise.setValues(thresh[0], thresh[1]);
                }

                if (pedited) {
                    pedited->wavelet.level3noise = true;
                }
            }

            if (keyFile.has_key("Wavelet", "Pastlev")) {
                const std::vector<int> thresh = keyFile.get_integer_list("Wavelet", "Pastlev");

                if (thresh.size() >= 4) {
                    wavelet.pastlev.setValues(thresh[0], thresh[1], min(thresh[2], 300), min(thresh[3], 300));
                }

                if (pedited) {
                    pedited->wavelet.pastlev = true;
                }
            }

            if (keyFile.has_key("Wavelet", "Satlev")) {
                const std::vector<int> thresh = keyFile.get_integer_list("Wavelet", "Satlev");

                if (thresh.size() >= 4) {
                    wavelet.satlev.setValues(thresh[0], thresh[1], min(thresh[2], 300), min(thresh[3], 300));
                }

                if (pedited) {
                    pedited->wavelet.satlev = true;
                }
            }

            assignFromKeyfile(keyFile, "Wavelet", "Skinprotect", pedited, wavelet.skinprotect, pedited->wavelet.skinprotect);
            assignFromKeyfile(keyFile, "Wavelet", "chrwav", pedited, wavelet.chrwav, pedited->wavelet.chrwav);
            assignFromKeyfile(keyFile, "Wavelet", "bluwav", pedited, wavelet.bluwav, pedited->wavelet.bluwav);
            assignFromKeyfile(keyFile, "Wavelet", "Expcontrast", pedited, wavelet.expcontrast, pedited->wavelet.expcontrast);
            assignFromKeyfile(keyFile, "Wavelet", "Expchroma", pedited, wavelet.expchroma, pedited->wavelet.expchroma);

            for (int i = 0; i < 9; ++i) {
                std::stringstream ss;
                ss << "Contrast" << (i + 1);

                if (keyFile.has_key("Wavelet", ss.str())) {
                    wavelet.c[i] = keyFile.get_integer("Wavelet", ss.str());

                    if (pedited) {
                        pedited->wavelet.c[i] = true;
                    }
                }
            }

            for (int i = 0; i < 9; ++i) {
                std::stringstream ss;
                ss << "Chroma" << (i + 1);

                if (keyFile.has_key("Wavelet", ss.str())) {
                    wavelet.ch[i] = keyFile.get_integer("Wavelet", ss.str());

                    if (pedited) {
                        pedited->wavelet.ch[i] = true;
                    }
                }
            }

            assignFromKeyfile(keyFile, "Wavelet", "Expedge", pedited, wavelet.expedge, pedited->wavelet.expedge);
            assignFromKeyfile(keyFile, "Wavelet", "expbl", pedited, wavelet.expbl, pedited->wavelet.expbl);
            assignFromKeyfile(keyFile, "Wavelet", "Expresid", pedited, wavelet.expresid, pedited->wavelet.expresid);
            assignFromKeyfile(keyFile, "Wavelet", "Expfinal", pedited, wavelet.expfinal, pedited->wavelet.expfinal);
            assignFromKeyfile(keyFile, "Wavelet", "Exptoning", pedited, wavelet.exptoning, pedited->wavelet.exptoning);
            assignFromKeyfile(keyFile, "Wavelet", "Expnoise", pedited, wavelet.expnoise, pedited->wavelet.expnoise);
            assignFromKeyfile(keyFile, "Wavelet", "Expclari", pedited, wavelet.expclari, pedited->wavelet.expclari);
        }

        if (keyFile.has_group("Directional Pyramid Equalizer")) {
            assignFromKeyfile(keyFile, "Directional Pyramid Equalizer", "Enabled", pedited, dirpyrequalizer.enabled, pedited->dirpyrequalizer.enabled);
            assignFromKeyfile(keyFile, "Directional Pyramid Equalizer", "Gamutlab", pedited, dirpyrequalizer.gamutlab, pedited->dirpyrequalizer.gamutlab);
            assignFromKeyfile(keyFile, "Directional Pyramid Equalizer", "cbdlMethod", pedited, dirpyrequalizer.cbdlMethod, pedited->dirpyrequalizer.cbdlMethod);

            if (keyFile.has_key("Directional Pyramid Equalizer", "Hueskin")) {
                const std::vector<int> thresh = keyFile.get_integer_list("Directional Pyramid Equalizer", "Hueskin");

                if (thresh.size() >= 4) {
                    dirpyrequalizer.hueskin.setValues(thresh[0], thresh[1], min(thresh[2], 300), min(thresh[3], 300));
                }

                if (pedited) {
                    pedited->dirpyrequalizer.hueskin = true;
                }
            }

            if (ppVersion < 316) {
                for (int i = 0; i < 5; i ++) {
                    std::stringstream ss;
                    ss << "Mult" << i;

                    if (keyFile.has_key("Directional Pyramid Equalizer", ss.str())) {
                        if (i == 4) {
                            dirpyrequalizer.threshold = keyFile.get_double("Directional Pyramid Equalizer", ss.str());

                            if (pedited) {
                                pedited->dirpyrequalizer.threshold = true;
                            }
                        } else {
                            dirpyrequalizer.mult[i] = keyFile.get_double("Directional Pyramid Equalizer", ss.str());

                            if (pedited) {
                                pedited->dirpyrequalizer.mult[i] = true;
                            }
                        }
                    }
                }

                dirpyrequalizer.mult[4] = 1.0;
            } else {
                // 5 level wavelet + dedicated threshold parameter
                for (int i = 0; i < 6; i ++) {
                    std::stringstream ss;
                    ss << "Mult" << i;

                    if (keyFile.has_key("Directional Pyramid Equalizer", ss.str())) {
                        dirpyrequalizer.mult[i] = keyFile.get_double("Directional Pyramid Equalizer", ss.str());

                        if (pedited) {
                            pedited->dirpyrequalizer.mult[i] = true;
                        }
                    }
                }

                assignFromKeyfile(keyFile, "Directional Pyramid Equalizer", "Threshold", pedited, dirpyrequalizer.threshold, pedited->dirpyrequalizer.threshold);
                assignFromKeyfile(keyFile, "Directional Pyramid Equalizer", "Skinprotect", pedited, dirpyrequalizer.skinprotect, pedited->dirpyrequalizer.skinprotect);
            }
        }

        if (keyFile.has_group("SoftLight")) {
            assignFromKeyfile(keyFile, "SoftLight", "Enabled", pedited, softlight.enabled, pedited->softlight.enabled);
            assignFromKeyfile(keyFile, "SoftLight", "Strength", pedited, softlight.strength, pedited->softlight.strength);
        }

        if (keyFile.has_group("Dehaze")) {
            assignFromKeyfile(keyFile, "Dehaze", "Enabled", pedited, dehaze.enabled, pedited->dehaze.enabled);
            assignFromKeyfile(keyFile, "Dehaze", "Strength", pedited, dehaze.strength, pedited->dehaze.strength);
            assignFromKeyfile(keyFile, "Dehaze", "ShowDepthMap", pedited, dehaze.showDepthMap, pedited->dehaze.showDepthMap);
            assignFromKeyfile(keyFile, "Dehaze", "Depth", pedited, dehaze.depth, pedited->dehaze.depth);
            assignFromKeyfile(keyFile, "Dehaze", "Luminance", pedited, dehaze.luminance, pedited->dehaze.luminance);
        }
        
        if (keyFile.has_group("Film Simulation")) {
            assignFromKeyfile(keyFile, "Film Simulation", "Enabled", pedited, filmSimulation.enabled, pedited->filmSimulation.enabled);
            assignFromKeyfile(keyFile, "Film Simulation", "ClutFilename", pedited, filmSimulation.clutFilename, pedited->filmSimulation.clutFilename);

            if (keyFile.has_key("Film Simulation", "Strength")) {
                if (ppVersion < 321) {
                    filmSimulation.strength = keyFile.get_double("Film Simulation", "Strength") * 100 + 0.1;
                } else {
                    filmSimulation.strength = keyFile.get_integer("Film Simulation", "Strength");
                }

                if (pedited) {
                    pedited->filmSimulation.strength = true;
                }
            }
        }

        if (keyFile.has_group("HSV Equalizer")) {
            if (ppVersion >= 329) {
                assignFromKeyfile(keyFile, "HSV Equalizer", "Enabled", pedited, hsvequalizer.enabled, pedited->hsvequalizer.enabled);
            } else {
                hsvequalizer.enabled = true;

                if (pedited) {
                    pedited->hsvequalizer.enabled = true;
                }
            }

            if (ppVersion >= 300) {
                assignFromKeyfile(keyFile, "HSV Equalizer", "HCurve", pedited, hsvequalizer.hcurve, pedited->hsvequalizer.hcurve);
                assignFromKeyfile(keyFile, "HSV Equalizer", "SCurve", pedited, hsvequalizer.scurve, pedited->hsvequalizer.scurve);
                assignFromKeyfile(keyFile, "HSV Equalizer", "VCurve", pedited, hsvequalizer.vcurve, pedited->hsvequalizer.vcurve);
            }
        }

        if (keyFile.has_group("RGB Curves")) {
            if (ppVersion >= 329) {
                assignFromKeyfile(keyFile, "RGB Curves", "Enabled", pedited, rgbCurves.enabled, pedited->rgbCurves.enabled);
            } else {
                rgbCurves.enabled = true;

                if (pedited) {
                    pedited->rgbCurves.enabled = true;
                }
            }

            assignFromKeyfile(keyFile, "RGB Curves", "LumaMode", pedited, rgbCurves.lumamode, pedited->rgbCurves.lumamode);
            assignFromKeyfile(keyFile, "RGB Curves", "rCurve", pedited, rgbCurves.rcurve, pedited->rgbCurves.rcurve);
            assignFromKeyfile(keyFile, "RGB Curves", "gCurve", pedited, rgbCurves.gcurve, pedited->rgbCurves.gcurve);
            assignFromKeyfile(keyFile, "RGB Curves", "bCurve", pedited, rgbCurves.bcurve, pedited->rgbCurves.bcurve);
        }

        if (keyFile.has_group("ColorToning")) {
            assignFromKeyfile(keyFile, "ColorToning", "Enabled", pedited, colorToning.enabled, pedited->colorToning.enabled);
            assignFromKeyfile(keyFile, "ColorToning", "Method", pedited, colorToning.method, pedited->colorToning.method);
            assignFromKeyfile(keyFile, "ColorToning", "Lumamode", pedited, colorToning.lumamode, pedited->colorToning.lumamode);
            assignFromKeyfile(keyFile, "ColorToning", "Twocolor", pedited, colorToning.twocolor, pedited->colorToning.twocolor);
            assignFromKeyfile(keyFile, "ColorToning", "OpacityCurve", pedited, colorToning.opacityCurve, pedited->colorToning.opacityCurve);
            assignFromKeyfile(keyFile, "ColorToning", "ColorCurve", pedited, colorToning.colorCurve, pedited->colorToning.colorCurve);
            assignFromKeyfile(keyFile, "ColorToning", "Autosat", pedited, colorToning.autosat, pedited->colorToning.autosat);
            assignFromKeyfile(keyFile, "ColorToning", "SatProtectionThreshold", pedited, colorToning.satProtectionThreshold, pedited->colorToning.satprotectionthreshold);
            assignFromKeyfile(keyFile, "ColorToning", "SaturatedOpacity", pedited, colorToning.saturatedOpacity, pedited->colorToning.saturatedopacity);
            assignFromKeyfile(keyFile, "ColorToning", "Strength", pedited, colorToning.strength, pedited->colorToning.strength);

            if (keyFile.has_key("ColorToning", "HighlightsColorSaturation")) {
                const std::vector<int> thresh = keyFile.get_integer_list("ColorToning", "HighlightsColorSaturation");

                if (thresh.size() >= 2) {
                    colorToning.hlColSat.setValues(thresh[0], thresh[1]);
                }

                if (pedited) {
                    pedited->colorToning.hlColSat = true;
                }
            }

            if (keyFile.has_key("ColorToning", "ShadowsColorSaturation")) {
                const std::vector<int> thresh = keyFile.get_integer_list("ColorToning", "ShadowsColorSaturation");

                if (thresh.size() >= 2) {
                    colorToning.shadowsColSat.setValues(thresh[0], thresh[1]);
                }

                if (pedited) {
                    pedited->colorToning.shadowsColSat = true;
                }
            }

            assignFromKeyfile(keyFile, "ColorToning", "ClCurve", pedited, colorToning.clcurve, pedited->colorToning.clcurve);
            assignFromKeyfile(keyFile, "ColorToning", "Cl2Curve", pedited, colorToning.cl2curve, pedited->colorToning.cl2curve);
            assignFromKeyfile(keyFile, "ColorToning", "Redlow", pedited, colorToning.redlow, pedited->colorToning.redlow);
            assignFromKeyfile(keyFile, "ColorToning", "Greenlow", pedited, colorToning.greenlow, pedited->colorToning.greenlow);
            assignFromKeyfile(keyFile, "ColorToning", "Bluelow", pedited, colorToning.bluelow, pedited->colorToning.bluelow);
            assignFromKeyfile(keyFile, "ColorToning", "Satlow", pedited, colorToning.satlow, pedited->colorToning.satlow);
            assignFromKeyfile(keyFile, "ColorToning", "Balance", pedited, colorToning.balance, pedited->colorToning.balance);
            assignFromKeyfile(keyFile, "ColorToning", "Sathigh", pedited, colorToning.sathigh, pedited->colorToning.sathigh);
            assignFromKeyfile(keyFile, "ColorToning", "Redmed", pedited, colorToning.redmed, pedited->colorToning.redmed);
            assignFromKeyfile(keyFile, "ColorToning", "Greenmed", pedited, colorToning.greenmed, pedited->colorToning.greenmed);
            assignFromKeyfile(keyFile, "ColorToning", "Bluemed", pedited, colorToning.bluemed, pedited->colorToning.bluemed);
            assignFromKeyfile(keyFile, "ColorToning", "Redhigh", pedited, colorToning.redhigh, pedited->colorToning.redhigh);
            assignFromKeyfile(keyFile, "ColorToning", "Greenhigh", pedited, colorToning.greenhigh, pedited->colorToning.greenhigh);
            assignFromKeyfile(keyFile, "ColorToning", "Bluehigh", pedited, colorToning.bluehigh, pedited->colorToning.bluehigh);

            assignFromKeyfile(keyFile, "ColorToning", "LabGridALow", pedited, colorToning.labgridALow, pedited->colorToning.labgridALow);
            assignFromKeyfile(keyFile, "ColorToning", "LabGridBLow", pedited, colorToning.labgridBLow, pedited->colorToning.labgridBLow);
            assignFromKeyfile(keyFile, "ColorToning", "LabGridAHigh", pedited, colorToning.labgridAHigh, pedited->colorToning.labgridAHigh);
            assignFromKeyfile(keyFile, "ColorToning", "LabGridBHigh", pedited, colorToning.labgridBHigh, pedited->colorToning.labgridBHigh);
            if (ppVersion < 337) {
                const double scale = ColorToningParams::LABGRID_CORR_SCALE;
                colorToning.labgridALow *= scale;
                colorToning.labgridAHigh *= scale;
                colorToning.labgridBLow *= scale;
                colorToning.labgridBHigh *= scale;
            }
            std::vector<ColorToningParams::LabCorrectionRegion> lg;
            bool found = false;
            bool done = false;
            for (int i = 1; !done; ++i) {
                ColorToningParams::LabCorrectionRegion cur;
                done = true;
                std::string n = std::to_string(i);
                if (assignFromKeyfile(keyFile, "ColorToning", Glib::ustring("LabRegionA_") + n, pedited, cur.a, pedited->colorToning.labregions)) {
                    found = true;
                    done = false;
                }
                if (assignFromKeyfile(keyFile, "ColorToning", Glib::ustring("LabRegionB_") + n, pedited, cur.b, pedited->colorToning.labregions)) {
                    found = true;
                    done = false;
                }
                if (assignFromKeyfile(keyFile, "ColorToning", Glib::ustring("LabRegionSaturation_") + n, pedited, cur.saturation, pedited->colorToning.labregions)) {
                    found = true;
                    done = false;
                }
                if (assignFromKeyfile(keyFile, "ColorToning", Glib::ustring("LabRegionSlope_") + n, pedited, cur.slope, pedited->colorToning.labregions)) {
                    found = true;
                    done = false;
                }
                if (assignFromKeyfile(keyFile, "ColorToning", Glib::ustring("LabRegionOffset_") + n, pedited, cur.offset, pedited->colorToning.labregions)) {
                    found = true;
                    done = false;
                }
                if (assignFromKeyfile(keyFile, "ColorToning", Glib::ustring("LabRegionPower_") + n, pedited, cur.power, pedited->colorToning.labregions)) {
                    found = true;
                    done = false;
                }
                if (assignFromKeyfile(keyFile, "ColorToning", Glib::ustring("LabRegionHueMask_") + n, pedited, cur.hueMask, pedited->colorToning.labregions)) {
                    found = true;
                    done = false;
                }
                if (assignFromKeyfile(keyFile, "ColorToning", Glib::ustring("LabRegionChromaticityMask_") + n, pedited, cur.chromaticityMask, pedited->colorToning.labregions)) {
                    found = true;
                    done = false;
                }
                if (assignFromKeyfile(keyFile, "ColorToning", Glib::ustring("LabRegionLightnessMask_") + n, pedited, cur.lightnessMask, pedited->colorToning.labregions)) {
                    found = true;
                    done = false;
                }
                if (assignFromKeyfile(keyFile, "ColorToning", Glib::ustring("LabRegionMaskBlur_") + n, pedited, cur.maskBlur, pedited->colorToning.labregions)) {
                    found = true;
                    done = false;
                }
                if (assignFromKeyfile(keyFile, "ColorToning", Glib::ustring("LabRegionChannel_") + n, pedited, cur.channel, pedited->colorToning.labregions)) {
                    found = true;
                    done = false;
                }
                if (!done) {
                    lg.emplace_back(cur);
                }
            }
            if (found) {
                colorToning.labregions = std::move(lg);
            }
            assignFromKeyfile(keyFile, "ColorToning", "LabRegionsShowMask", pedited, colorToning.labregionsShowMask, pedited->colorToning.labregionsShowMask);
        }

        if (keyFile.has_group("RAW")) {
            if (keyFile.has_key("RAW", "DarkFrame")) {
                raw.dark_frame = expandRelativePath(fname, "", keyFile.get_string("RAW", "DarkFrame"));

                if (pedited) {
                    pedited->raw.darkFrame = true;
                }
            }

            assignFromKeyfile(keyFile, "RAW", "DarkFrameAuto", pedited, raw.df_autoselect, pedited->raw.df_autoselect);

            if (keyFile.has_key("RAW", "FlatFieldFile")) {
                raw.ff_file = expandRelativePath(fname, "", keyFile.get_string("RAW", "FlatFieldFile"));

                if (pedited) {
                    pedited->raw.ff_file = true;
                }
            }

            assignFromKeyfile(keyFile, "RAW", "FlatFieldAutoSelect", pedited, raw.ff_AutoSelect, pedited->raw.ff_AutoSelect);
            assignFromKeyfile(keyFile, "RAW", "FlatFieldBlurRadius", pedited, raw.ff_BlurRadius, pedited->raw.ff_BlurRadius);
            assignFromKeyfile(keyFile, "RAW", "FlatFieldBlurType", pedited, raw.ff_BlurType, pedited->raw.ff_BlurType);
            assignFromKeyfile(keyFile, "RAW", "FlatFieldAutoClipControl", pedited, raw.ff_AutoClipControl, pedited->raw.ff_AutoClipControl);

            if (ppVersion < 328) {
                // With ppversion < 328 this value was stored as a boolean, which is nonsense.
                // To avoid annoying warnings we skip reading and assume 0.
                raw.ff_clipControl = 0;
            } else {
                assignFromKeyfile(keyFile, "RAW", "FlatFieldClipControl", pedited, raw.ff_clipControl, pedited->raw.ff_clipControl);
            }

            assignFromKeyfile(keyFile, "RAW", "CA", pedited, raw.ca_autocorrect, pedited->raw.ca_autocorrect);
            if (ppVersion >= 342) {
                assignFromKeyfile(keyFile, "RAW", "CAAutoIterations", pedited, raw.caautoiterations, pedited->raw.caautoiterations);
            } else {
                raw.caautoiterations = 1;
            }

            if (ppVersion >= 343) {
                assignFromKeyfile(keyFile, "RAW", "CAAvoidColourshift", pedited, raw.ca_avoidcolourshift, pedited->raw.ca_avoidcolourshift);
            } else {
                raw.ca_avoidcolourshift = false;
            }
            assignFromKeyfile(keyFile, "RAW", "CARed", pedited, raw.cared, pedited->raw.cared);
            assignFromKeyfile(keyFile, "RAW", "CABlue", pedited, raw.cablue, pedited->raw.cablue);
            // For compatibility to elder pp3 versions
            assignFromKeyfile(keyFile, "RAW", "HotDeadPixels", pedited, raw.hotPixelFilter, pedited->raw.hotPixelFilter);
            raw.deadPixelFilter = raw.hotPixelFilter;

            if (pedited) {
                pedited->raw.deadPixelFilter = pedited->raw.hotPixelFilter;
            }

            assignFromKeyfile(keyFile, "RAW", "HotPixelFilter", pedited, raw.hotPixelFilter, pedited->raw.hotPixelFilter);
            assignFromKeyfile(keyFile, "RAW", "DeadPixelFilter", pedited, raw.deadPixelFilter, pedited->raw.deadPixelFilter);
            assignFromKeyfile(keyFile, "RAW", "HotDeadPixelThresh", pedited, raw.hotdeadpix_thresh, pedited->raw.hotdeadpix_thresh);
            assignFromKeyfile(keyFile, "RAW", "PreExposure", pedited, raw.expos, pedited->raw.exPos);

            if (ppVersion < 320) {
                assignFromKeyfile(keyFile, "RAW", "Method", pedited, raw.bayersensor.method, pedited->raw.bayersensor.method);
                assignFromKeyfile(keyFile, "RAW", "CcSteps", pedited, raw.bayersensor.ccSteps, pedited->raw.bayersensor.ccSteps);
                assignFromKeyfile(keyFile, "RAW", "LineDenoise", pedited, raw.bayersensor.linenoise, pedited->raw.bayersensor.linenoise);
                assignFromKeyfile(keyFile, "RAW", "GreenEqThreshold", pedited, raw.bayersensor.greenthresh, pedited->raw.bayersensor.greenEq);
                assignFromKeyfile(keyFile, "RAW", "DCBIterations", pedited, raw.bayersensor.dcb_iterations, pedited->raw.bayersensor.dcbIterations);
                assignFromKeyfile(keyFile, "RAW", "DCBEnhance", pedited, raw.bayersensor.dcb_enhance, pedited->raw.bayersensor.dcbEnhance);
                assignFromKeyfile(keyFile, "RAW", "LMMSEIterations", pedited, raw.bayersensor.lmmse_iterations, pedited->raw.bayersensor.lmmseIterations);
                assignFromKeyfile(keyFile, "RAW", "PreBlackzero", pedited, raw.bayersensor.black0, pedited->raw.bayersensor.exBlack0);
                assignFromKeyfile(keyFile, "RAW", "PreBlackone", pedited, raw.bayersensor.black1, pedited->raw.bayersensor.exBlack1);
                assignFromKeyfile(keyFile, "RAW", "PreBlacktwo", pedited, raw.bayersensor.black2, pedited->raw.bayersensor.exBlack2);
                assignFromKeyfile(keyFile, "RAW", "PreBlackthree", pedited, raw.bayersensor.black3, pedited->raw.bayersensor.exBlack3);
                assignFromKeyfile(keyFile, "RAW", "PreTwoGreen", pedited, raw.bayersensor.twogreen, pedited->raw.bayersensor.exTwoGreen);
            }
        }

        if (keyFile.has_group("RAW Bayer")) {
            assignFromKeyfile(keyFile, "RAW Bayer", "Method", pedited, raw.bayersensor.method, pedited->raw.bayersensor.method);
            assignFromKeyfile(keyFile, "RAW Bayer", "Border", pedited, raw.bayersensor.border, pedited->raw.bayersensor.border);

            if (keyFile.has_key("RAW Bayer", "ImageNum")) {
                raw.bayersensor.imageNum = keyFile.get_integer("RAW Bayer", "ImageNum") - 1;

                if (pedited) {
                    pedited->raw.bayersensor.imageNum = true;
                }
            }

            assignFromKeyfile(keyFile, "RAW Bayer", "CcSteps", pedited, raw.bayersensor.ccSteps, pedited->raw.bayersensor.ccSteps);
            assignFromKeyfile(keyFile, "RAW Bayer", "PreBlack0", pedited, raw.bayersensor.black0, pedited->raw.bayersensor.exBlack0);
            assignFromKeyfile(keyFile, "RAW Bayer", "PreBlack1", pedited, raw.bayersensor.black1, pedited->raw.bayersensor.exBlack1);
            assignFromKeyfile(keyFile, "RAW Bayer", "PreBlack2", pedited, raw.bayersensor.black2, pedited->raw.bayersensor.exBlack2);
            assignFromKeyfile(keyFile, "RAW Bayer", "PreBlack3", pedited, raw.bayersensor.black3, pedited->raw.bayersensor.exBlack3);
            assignFromKeyfile(keyFile, "RAW Bayer", "PreTwoGreen", pedited, raw.bayersensor.twogreen, pedited->raw.bayersensor.exTwoGreen);
            assignFromKeyfile(keyFile, "RAW Bayer", "LineDenoise", pedited, raw.bayersensor.linenoise, pedited->raw.bayersensor.linenoise);

            if (keyFile.has_key("RAW Bayer", "LineDenoiseDirection")) {
                raw.bayersensor.linenoiseDirection = RAWParams::BayerSensor::LineNoiseDirection(keyFile.get_integer("RAW Bayer", "LineDenoiseDirection"));

                if (pedited) {
                    pedited->raw.bayersensor.linenoiseDirection = true;
                }
            }

            assignFromKeyfile(keyFile, "RAW Bayer", "GreenEqThreshold", pedited, raw.bayersensor.greenthresh, pedited->raw.bayersensor.greenEq);
            assignFromKeyfile(keyFile, "RAW Bayer", "DCBIterations", pedited, raw.bayersensor.dcb_iterations, pedited->raw.bayersensor.dcbIterations);
            assignFromKeyfile(keyFile, "RAW Bayer", "DCBEnhance", pedited, raw.bayersensor.dcb_enhance, pedited->raw.bayersensor.dcbEnhance);
            assignFromKeyfile(keyFile, "RAW Bayer", "LMMSEIterations", pedited, raw.bayersensor.lmmse_iterations, pedited->raw.bayersensor.lmmseIterations);
            assignFromKeyfile(keyFile, "RAW Bayer", "DualDemosaicAutoContrast", pedited, raw.bayersensor.dualDemosaicAutoContrast, pedited->raw.bayersensor.dualDemosaicAutoContrast);
            if (ppVersion < 345) {
                raw.bayersensor.dualDemosaicAutoContrast = false;
                if (pedited) {
                    pedited->raw.bayersensor.dualDemosaicAutoContrast = true;
                }
            }
            assignFromKeyfile(keyFile, "RAW Bayer", "DualDemosaicContrast", pedited, raw.bayersensor.dualDemosaicContrast, pedited->raw.bayersensor.dualDemosaicContrast);

            if (keyFile.has_key("RAW Bayer", "PixelShiftMotionCorrectionMethod")) {
                raw.bayersensor.pixelShiftMotionCorrectionMethod = (RAWParams::BayerSensor::PSMotionCorrectionMethod)keyFile.get_integer("RAW Bayer", "PixelShiftMotionCorrectionMethod");

                if (pedited) {
                    pedited->raw.bayersensor.pixelShiftMotionCorrectionMethod = true;
                }
            }

            assignFromKeyfile(keyFile, "RAW Bayer", "PixelShiftEperIso", pedited, raw.bayersensor.pixelShiftEperIso, pedited->raw.bayersensor.pixelShiftEperIso);

            if (ppVersion < 332) {
                raw.bayersensor.pixelShiftEperIso += 1.0;
            }

            assignFromKeyfile(keyFile, "RAW Bayer", "PixelShiftSigma", pedited, raw.bayersensor.pixelShiftSigma, pedited->raw.bayersensor.pixelShiftSigma);
            assignFromKeyfile(keyFile, "RAW Bayer", "PixelShiftShowMotion", pedited, raw.bayersensor.pixelShiftShowMotion, pedited->raw.bayersensor.pixelShiftShowMotion);
            assignFromKeyfile(keyFile, "RAW Bayer", "PixelShiftShowMotionMaskOnly", pedited, raw.bayersensor.pixelShiftShowMotionMaskOnly, pedited->raw.bayersensor.pixelShiftShowMotionMaskOnly);
            assignFromKeyfile(keyFile, "RAW Bayer", "pixelShiftHoleFill", pedited, raw.bayersensor.pixelShiftHoleFill, pedited->raw.bayersensor.pixelShiftHoleFill);
            assignFromKeyfile(keyFile, "RAW Bayer", "pixelShiftMedian", pedited, raw.bayersensor.pixelShiftMedian, pedited->raw.bayersensor.pixelShiftMedian);
            assignFromKeyfile(keyFile, "RAW Bayer", "pixelShiftGreen", pedited, raw.bayersensor.pixelShiftGreen, pedited->raw.bayersensor.pixelShiftGreen);
            assignFromKeyfile(keyFile, "RAW Bayer", "pixelShiftBlur", pedited, raw.bayersensor.pixelShiftBlur, pedited->raw.bayersensor.pixelShiftBlur);
            assignFromKeyfile(keyFile, "RAW Bayer", "pixelShiftSmoothFactor", pedited, raw.bayersensor.pixelShiftSmoothFactor, pedited->raw.bayersensor.pixelShiftSmooth);
            assignFromKeyfile(keyFile, "RAW Bayer", "pixelShiftEqualBright", pedited, raw.bayersensor.pixelShiftEqualBright, pedited->raw.bayersensor.pixelShiftEqualBright);
            assignFromKeyfile(keyFile, "RAW Bayer", "pixelShiftEqualBrightChannel", pedited, raw.bayersensor.pixelShiftEqualBrightChannel, pedited->raw.bayersensor.pixelShiftEqualBrightChannel);
            assignFromKeyfile(keyFile, "RAW Bayer", "pixelShiftNonGreenCross", pedited, raw.bayersensor.pixelShiftNonGreenCross, pedited->raw.bayersensor.pixelShiftNonGreenCross);

            if (ppVersion < 336) {
                if (keyFile.has_key("RAW Bayer", "pixelShiftLmmse")) {
                    bool useLmmse = keyFile.get_boolean("RAW Bayer", "pixelShiftLmmse");

                    if (useLmmse) {
                        raw.bayersensor.pixelShiftDemosaicMethod = raw.bayersensor.getPSDemosaicMethodString(RAWParams::BayerSensor::PSDemosaicMethod::LMMSE);
                    } else {
                        raw.bayersensor.pixelShiftDemosaicMethod = raw.bayersensor.getPSDemosaicMethodString(RAWParams::BayerSensor::PSDemosaicMethod::AMAZE);
                    }

                    if (pedited) {
                        pedited->raw.bayersensor.pixelShiftDemosaicMethod = true;
                    }
                }
            } else {
                assignFromKeyfile(keyFile, "RAW Bayer", "pixelShiftDemosaicMethod", pedited, raw.bayersensor.pixelShiftDemosaicMethod, pedited->raw.bayersensor.pixelShiftDemosaicMethod);
            }

            assignFromKeyfile(keyFile, "RAW Bayer", "PDAFLinesFilter", pedited, raw.bayersensor.pdafLinesFilter, pedited->raw.bayersensor.pdafLinesFilter);
        }

        if (keyFile.has_group("RAW X-Trans")) {
            assignFromKeyfile(keyFile, "RAW X-Trans", "Method", pedited, raw.xtranssensor.method, pedited->raw.xtranssensor.method);
            assignFromKeyfile(keyFile, "RAW X-Trans", "DualDemosaicAutoContrast", pedited, raw.xtranssensor.dualDemosaicAutoContrast, pedited->raw.xtranssensor.dualDemosaicAutoContrast);
            if (ppVersion < 345) {
                raw.xtranssensor.dualDemosaicAutoContrast = false;
                if (pedited) {
                    pedited->raw.xtranssensor.dualDemosaicAutoContrast = true;
                }
            }
            assignFromKeyfile(keyFile, "RAW X-Trans", "DualDemosaicContrast", pedited, raw.xtranssensor.dualDemosaicContrast, pedited->raw.xtranssensor.dualDemosaicContrast);
            assignFromKeyfile(keyFile, "RAW X-Trans", "Border", pedited, raw.xtranssensor.border, pedited->raw.xtranssensor.border);
            assignFromKeyfile(keyFile, "RAW X-Trans", "CcSteps", pedited, raw.xtranssensor.ccSteps, pedited->raw.xtranssensor.ccSteps);
            assignFromKeyfile(keyFile, "RAW X-Trans", "PreBlackRed", pedited, raw.xtranssensor.blackred, pedited->raw.xtranssensor.exBlackRed);
            assignFromKeyfile(keyFile, "RAW X-Trans", "PreBlackGreen", pedited, raw.xtranssensor.blackgreen, pedited->raw.xtranssensor.exBlackGreen);
            assignFromKeyfile(keyFile, "RAW X-Trans", "PreBlackBlue", pedited, raw.xtranssensor.blackblue, pedited->raw.xtranssensor.exBlackBlue);
        }

        if (keyFile.has_group("Film Negative")) {
            assignFromKeyfile(keyFile, "Film Negative", "Enabled", pedited, filmNegative.enabled, pedited->filmNegative.enabled);
            assignFromKeyfile(keyFile, "Film Negative", "RedRatio", pedited, filmNegative.redRatio, pedited->filmNegative.redRatio);
            assignFromKeyfile(keyFile, "Film Negative", "GreenExponent", pedited, filmNegative.greenExp, pedited->filmNegative.greenExp);
            assignFromKeyfile(keyFile, "Film Negative", "BlueRatio", pedited, filmNegative.blueRatio, pedited->filmNegative.blueRatio);
        }

        if (keyFile.has_group("MetaData")) {
            int mode = int(MetaDataParams::TUNNEL);
            assignFromKeyfile(keyFile, "MetaData", "Mode", pedited, mode, pedited->metadata.mode);

            if (mode >= int(MetaDataParams::TUNNEL) && mode <= int(MetaDataParams::STRIP)) {
                metadata.mode = static_cast<MetaDataParams::Mode>(mode);
            }
        }

        if (keyFile.has_group("Exif")) {
            for (const auto& key : keyFile.get_keys("Exif")) {
                exif[key] = keyFile.get_string("Exif", key);

                if (pedited) {
                    pedited->exif = true;
                }
            }
        }

        /*
         * Load iptc change settings
         *
         * Existing values are preserved, and the stored values
         * are added to the list. To reset a field, the user has to
         * save the profile with the field leaved empty, but still
         * terminated by a semi-column ";"
         *
         * Please note that the old Keywords and SupplementalCategories
         * tag content is fully replaced by the new one,
         * i.e. they don't merge
         */
        if (keyFile.has_group("IPTC")) {
            for (const auto& key : keyFile.get_keys("IPTC")) {
                // does this key already exist?
                const IPTCPairs::iterator element = iptc.find(key);

                if (element != iptc.end()) {
                    // it already exist so we cleanup the values
                    element->second.clear();
                }

                // TODO: look out if merging Keywords and SupplementalCategories from the procparams chain would be interesting
                for (const auto& currLoadedTagValue : keyFile.get_string_list("IPTC", key)) {
                    iptc[key].push_back(currLoadedTagValue);
                }

                if (pedited) {
                    pedited->iptc = true;
                }
            }
        }

        return 0;
    } catch (const Glib::Error& e) {
        printf("-->%s\n", e.what().c_str());
        setDefaults();
        return 1;
    } catch (...) {
        printf("-->unknown exception!\n");
        setDefaults();
        return 1;
    }

    return 0;
}

ProcParams* ProcParams::create()
{
    return new ProcParams();
}

void ProcParams::destroy(ProcParams* pp)
{
    delete pp;
}

bool ProcParams::operator ==(const ProcParams& other) const
{
    return
        toneCurve == other.toneCurve
        && retinex == other.retinex
        && localContrast == other.localContrast
        && labCurve == other.labCurve
        && sharpenEdge == other.sharpenEdge
        && sharpenMicro == other.sharpenMicro
        && sharpening == other.sharpening
        && prsharpening == other.prsharpening
        && vibrance == other.vibrance
        && wb == other.wb
        && colorappearance == other.colorappearance
        && impulseDenoise == other.impulseDenoise
        && dirpyrDenoise == other.dirpyrDenoise
        && epd == other.epd
        && fattal == other.fattal
        && defringe == other.defringe
        && sh == other.sh
        && crop == other.crop
        && coarse == other.coarse
        && rotate == other.rotate
        && commonTrans == other.commonTrans
        && distortion == other.distortion
        && lensProf == other.lensProf
        && perspective == other.perspective
        && gradient == other.gradient
        && locallab == other.locallab
        && pcvignette == other.pcvignette
        && cacorrection == other.cacorrection
        && vignetting == other.vignetting
        && chmixer == other.chmixer
        && blackwhite == other.blackwhite
        && resize == other.resize
        && raw == other.raw
        && icm == other.icm
        && wavelet == other.wavelet
        && dirpyrequalizer == other.dirpyrequalizer
        && hsvequalizer == other.hsvequalizer
        && filmSimulation == other.filmSimulation
        && softlight == other.softlight
        && rgbCurves == other.rgbCurves
        && colorToning == other.colorToning
        && metadata == other.metadata
        && exif == other.exif
        && iptc == other.iptc
        && dehaze == other.dehaze
        && filmNegative == other.filmNegative;
}

bool ProcParams::operator !=(const ProcParams& other) const
{
    return !(*this == other);
}

void ProcParams::init()
{
}

void ProcParams::cleanup()
{
}

int ProcParams::write(const Glib::ustring& fname, const Glib::ustring& content) const
{
    int error = 0;

    if (fname.length()) {
        FILE *f;
        f = g_fopen(fname.c_str(), "wt");

        if (f == nullptr) {
            error = 1;
        } else {
            fprintf(f, "%s", content.c_str());
            fclose(f);
        }
    }

    return error;
}

PartialProfile::PartialProfile(bool createInstance, bool paramsEditedValue)
{
    if (createInstance) {
        pparams = new ProcParams();
        pedited = new ParamsEdited(paramsEditedValue);
    } else {
        pparams = nullptr;
        pedited = nullptr;
    }
}

PartialProfile::PartialProfile(ProcParams* pp, ParamsEdited* pe, bool fullCopy)
{
    if (fullCopy && pp) {
        pparams = new ProcParams(*pp);
    } else {
        pparams = pp;
    }

    if (fullCopy && pe) {
        pedited = new ParamsEdited(*pe);
    } else {
        pedited = pe;
    }
}

PartialProfile::PartialProfile(const ProcParams* pp, const ParamsEdited* pe)
{
    if (pp) {
        pparams = new ProcParams(*pp);
    } else {
        pparams = nullptr;
    }

    if (pe) {
        pedited = new ParamsEdited(*pe);
    } else {
        pedited = nullptr;
    }
}

void PartialProfile::deleteInstance()
{
    if (pparams) {
        delete pparams;
        pparams = nullptr;
    }

    if (pedited) {
        delete pedited;
        pedited = nullptr;
    }
}

void PartialProfile::clearGeneral()
{
    if (pedited) {
        pedited->general.colorlabel = false;
        pedited->general.intrash = false;
        pedited->general.rank = false;
    }
}

int PartialProfile::load(const Glib::ustring& fName)
{
    if (!pparams) {
        pparams = new ProcParams();
    }

    if (!pedited) {
        pedited = new ParamsEdited();
    }

    if (fName == DEFPROFILE_INTERNAL) {
        return 0;
    } else if (fName == DEFPROFILE_DYNAMIC) {
        return -1; // should not happen here
    } else {
        return pparams->load(fName, pedited);
    }
}

/*
 * Set the all values of the General section to false
 * in order to preserve them in applyTo
 */
void PartialProfile::set(bool v)
{
    if (pedited) {
        pedited->set(v);
    }
}

void PartialProfile::applyTo(ProcParams* destParams, bool fromLastSave) const
{
    if (destParams && pparams && pedited) {
        bool fromHistMatching = fromLastSave && destParams->toneCurve.histmatching && pparams->toneCurve.histmatching;
        pedited->combine(*destParams, *pparams, true);
        if (!fromLastSave) {
            destParams->toneCurve.fromHistMatching = fromHistMatching;
        }
    }
}

AutoPartialProfile::AutoPartialProfile() :
    PartialProfile(true)
{
}

AutoPartialProfile::~AutoPartialProfile()
{
    deleteInstance();
}

}

}<|MERGE_RESOLUTION|>--- conflicted
+++ resolved
@@ -2150,7 +2150,6 @@
 
 WaveletParams::WaveletParams() :
     ccwcurve{
-<<<<<<< HEAD
     static_cast<double>(FCT_MinMaxCPoints),
     0.0,
     0.25,
@@ -2165,21 +2164,6 @@
     0.35,
     0.35
 },
-=======
-        static_cast<double>(FCT_MinMaxCPoints),
-        0.0,
-        0.25,
-        0.35,
-        0.35,
-        0.50,
-        0.75,
-        0.35,
-        0.35,
-        0.90,
-        0.0,
-        0.35,
-        0.35
-    },
     blcurve{
         static_cast<double>(FCT_MinMaxCPoints),
 0.0, 0.0, 0.0, 0.35, 0.5, 0., 0.35, 0.35, 1.0, 0.0, 0.35, 0.35
@@ -2192,7 +2176,6 @@
         0.35,
         0.35*/
     },
->>>>>>> bae1897b
     opacityCurveRG{
     static_cast<double>(FCT_MinMaxCPoints),
     0.0,
