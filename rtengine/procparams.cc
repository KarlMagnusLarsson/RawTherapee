/*
 *  This file is part of RawTherapee.
 *
 *  Copyright (c) 2004-2010 Gabor Horvath <hgabor@rawtherapee.com>
 *
 *  RawTherapee is free software: you can redistribute it and/or modify
 *  it under the terms of the GNU General Public License as published by
 *  the Free Software Foundation, either version 3 of the License, or
 *  (at your option) any later version.
 *
 *  RawTherapee is distributed in the hope that it will be useful,
 *  but WITHOUT ANY WARRANTY; without even the implied warranty of
 *  MERCHANTABILITY or FITNESS FOR A PARTICULAR PURPOSE.  See the
 *  GNU General Public License for more details.
 *
 *  You should have received a copy of the GNU General Public License
 *  along with RawTherapee.  If not, see <http://www.gnu.org/licenses/>.
 */

#include <map>

#include <locale.h>

#include <glib/gstdio.h>

#include "curves.h"
#include "procparams.h"

#include "../rtgui/multilangmgr.h"
#include "../rtgui/options.h"
#include "../rtgui/paramsedited.h"
#include "../rtgui/ppversion.h"
#include "../rtgui/version.h"

using namespace std;

namespace
{

Glib::ustring expandRelativePath(const Glib::ustring &procparams_fname, const Glib::ustring &prefix, Glib::ustring embedded_fname)
{
    if (embedded_fname == "" || !Glib::path_is_absolute(procparams_fname)) {
        return embedded_fname;
    }

    if (prefix != "") {
        if (embedded_fname.length() < prefix.length() || embedded_fname.substr(0, prefix.length()) != prefix) {
            return embedded_fname;
        }

        embedded_fname = embedded_fname.substr(prefix.length());
    }

    if (Glib::path_is_absolute(embedded_fname)) {
        return prefix + embedded_fname;
    }

    Glib::ustring absPath = prefix + Glib::path_get_dirname(procparams_fname) + G_DIR_SEPARATOR_S + embedded_fname;
    return absPath;
}

Glib::ustring relativePathIfInside(const Glib::ustring &procparams_fname, bool fnameAbsolute, Glib::ustring embedded_fname)
{
    if (fnameAbsolute || embedded_fname == "" || !Glib::path_is_absolute(procparams_fname)) {
        return embedded_fname;
    }

    Glib::ustring prefix = "";

    if (embedded_fname.length() > 5 && embedded_fname.substr(0, 5) == "file:") {
        embedded_fname = embedded_fname.substr(5);
        prefix = "file:";
    }

    if (!Glib::path_is_absolute(embedded_fname)) {
        return prefix + embedded_fname;
    }

    Glib::ustring dir1 = Glib::path_get_dirname(procparams_fname) + G_DIR_SEPARATOR_S;
    Glib::ustring dir2 = Glib::path_get_dirname(embedded_fname) + G_DIR_SEPARATOR_S;

    if (dir2.substr(0, dir1.length()) != dir1) {
        // it's in a different directory, ie not inside
        return prefix + embedded_fname;
    }

    return prefix + embedded_fname.substr(dir1.length());
}

void getFromKeyfile(
    const Glib::KeyFile& keyfile,
    const Glib::ustring& group_name,
    const Glib::ustring& key,
    int& value
)
{
    value = keyfile.get_integer(group_name, key);
}

void getFromKeyfile(
    const Glib::KeyFile& keyfile,
    const Glib::ustring& group_name,
    const Glib::ustring& key,
    double& value
)
{
    value = keyfile.get_double(group_name, key);
}

void getFromKeyfile(
    const Glib::KeyFile& keyfile,
    const Glib::ustring& group_name,
    const Glib::ustring& key,
    bool& value
)
{
    value = keyfile.get_boolean(group_name, key);
}

void getFromKeyfile(
    const Glib::KeyFile& keyfile,
    const Glib::ustring& group_name,
    const Glib::ustring& key,
    Glib::ustring& value
)
{
    value = keyfile.get_string(group_name, key);
}

void getFromKeyfile(
    const Glib::KeyFile& keyfile,
    const Glib::ustring& group_name,
    const Glib::ustring& key,
    std::vector<double>& value
)
{
    value = keyfile.get_double_list(group_name, key);
    rtengine::sanitizeCurve(value);
}

template<typename T>
bool assignFromKeyfile(
    const Glib::KeyFile& keyfile,
    const Glib::ustring& group_name,
    const Glib::ustring& key,
    bool has_params_edited,
    T& value,
    bool& params_edited_value
)
{
    if (keyfile.has_key(group_name, key)) {
        getFromKeyfile(keyfile, group_name, key, value);

        if (has_params_edited) {
            params_edited_value = true;
        }

        return true;
    }

    return false;
}

template<typename T, typename = typename std::enable_if<std::is_enum<T>::value>::type>
bool assignFromKeyfile(
    const Glib::KeyFile& keyfile,
    const Glib::ustring& group_name,
    const Glib::ustring& key,
    bool has_params_edited,
    const std::map<std::string, T>& mapping,
    T& value,
    bool& params_edited_value
)
{
    if (keyfile.has_key(group_name, key)) {
        Glib::ustring v;
        getFromKeyfile(keyfile, group_name, key, v);

        const typename std::map<std::string, T>::const_iterator m = mapping.find(v);

        if (m != mapping.end()) {
            value = m->second;
        } else {
            return false;
        }

        if (has_params_edited) {
            params_edited_value = true;
        }

        return true;
    }

    return false;
}

void putToKeyfile(
    const Glib::ustring& group_name,
    const Glib::ustring& key,
    int value,
    Glib::KeyFile& keyfile
)
{
    keyfile.set_integer(group_name, key, value);
}

void putToKeyfile(
    const Glib::ustring& group_name,
    const Glib::ustring& key,
    double value,
    Glib::KeyFile& keyfile
)
{
    keyfile.set_double(group_name, key, value);
}

void putToKeyfile(
    const Glib::ustring& group_name,
    const Glib::ustring& key,
    bool value,
    Glib::KeyFile& keyfile
)
{
    keyfile.set_boolean(group_name, key, value);
}

void putToKeyfile(
    const Glib::ustring& group_name,
    const Glib::ustring& key,
    const Glib::ustring& value,
    Glib::KeyFile& keyfile
)
{
    keyfile.set_string(group_name, key, value);
}

void putToKeyfile(
    const Glib::ustring& group_name,
    const Glib::ustring& key,
    const std::vector<int>& value,
    Glib::KeyFile& keyfile
)
{
    const Glib::ArrayHandle<int> list = value;
    keyfile.set_integer_list(group_name, key, list);
}

void putToKeyfile(
    const Glib::ustring& group_name,
    const Glib::ustring& key,
    const std::vector<double>& value,
    Glib::KeyFile& keyfile
)
{
    const Glib::ArrayHandle<double> list = value;
    keyfile.set_double_list(group_name, key, list);
}

template<typename T>
bool saveToKeyfile(
    bool save,
    const Glib::ustring& group_name,
    const Glib::ustring& key,
    const T& value,
    Glib::KeyFile& keyfile
)
{
    if (save) {
        putToKeyfile(group_name, key, value, keyfile);
        return true;
    }

    return false;
}

template<typename T, typename = typename std::enable_if<std::is_enum<T>::value>::type>
bool saveToKeyfile(
    bool save,
    const Glib::ustring& group_name,
    const Glib::ustring& key,
    const std::map<T, const char*>& mapping,
    const T& value,
    Glib::KeyFile& keyfile
)
{
    if (save) {
        const typename std::map<T, const char*>::const_iterator m = mapping.find(value);

        if (m != mapping.end()) {
            keyfile.set_string(group_name, key, m->second);
            return true;
        }
    }

    return false;
}

}

namespace rtengine
{

namespace procparams
{

ToneCurveParams::ToneCurveParams() :
    autoexp(false),
    clip(0.02),
    hrenabled(false),
    method("Blend"),
    expcomp(0),
    curve{
        DCT_Linear
    },
    curve2{
        DCT_Linear
    },
    curveMode(ToneCurveParams::TcMode::STD),
    curveMode2(ToneCurveParams::TcMode::STD),
    brightness(0),
    black(0),
    contrast(0),
    saturation(0),
    shcompr(50),
    hlcompr(0),
    hlcomprthresh(0),
    histmatching(false),
    fromHistMatching(false),
    clampOOG(true)
{
}

bool ToneCurveParams::operator ==(const ToneCurveParams& other) const
{
    return
        autoexp == other.autoexp
        && clip == other.clip
        && hrenabled == other.hrenabled
        && method == other.method
        && expcomp == other.expcomp
        && curve == other.curve
        && curve2 == other.curve2
        && curveMode == other.curveMode
        && curveMode2 == other.curveMode2
        && brightness == other.brightness
        && black == other.black
        && contrast == other.contrast
        && saturation == other.saturation
        && shcompr == other.shcompr
        && hlcompr == other.hlcompr
        && hlcomprthresh == other.hlcomprthresh
        && histmatching == other.histmatching
        && fromHistMatching == other.fromHistMatching
        && clampOOG == other.clampOOG;
}

bool ToneCurveParams::operator !=(const ToneCurveParams& other) const
{
    return !(*this == other);
}

RetinexParams::RetinexParams() :
    enabled(false),
    cdcurve{
    DCT_Linear
},
    cdHcurve{
    DCT_Linear
},
    lhcurve{
    DCT_Linear
},
    transmissionCurve{
    FCT_MinMaxCPoints,
    0.00,
    0.50,
    0.35,
    0.35,
    0.60,
    0.75,
    0.35,
    0.35,
    1.00,
    0.50,
    0.35,
    0.35
},
    gaintransmissionCurve{
    FCT_MinMaxCPoints,
    0.00,
    0.1,
    0.35,
    0.00,
    0.25,
    0.25,
    0.35,
    0.35,
    0.70,
    0.25,
    0.35,
    0.35,
    1.00,
    0.1,
    0.00,
    0.00
},
    mapcurve{
    DCT_Linear
},
    str(20),
    scal(3),
    iter(1),
    grad(1),
    grads(1),
    gam(1.30),
    slope(3.),
    neigh(80),
    offs(0),
    highlights(0),
    htonalwidth(80),
    shadows(0),
    stonalwidth(80),
    radius(40),
    retinexMethod("high"),
    retinexcolorspace("Lab"),
    gammaretinex("none"),
    mapMethod("none"),
    viewMethod("none"),
    vart(200),
    limd(8),
    highl(4),
    skal(3),
    medianmap(false)
{
}

bool RetinexParams::operator ==(const RetinexParams& other) const
{
    return
        enabled == other.enabled
        && cdcurve == other.cdcurve
        && cdHcurve == other.cdHcurve
        && lhcurve == other.lhcurve
        && transmissionCurve == other.transmissionCurve
        && gaintransmissionCurve == other.gaintransmissionCurve
        && mapcurve == other.mapcurve
        && str == other.str
        && scal == other.scal
        && iter == other.iter
        && grad == other.grad
        && grads == other.grads
        && gam == other.gam
        && slope == other.slope
        && neigh == other.neigh
        && offs == other.offs
        && highlights == other.highlights
        && htonalwidth == other.htonalwidth
        && shadows == other.shadows
        && stonalwidth == other.stonalwidth
        && radius == other.radius
        && retinexMethod == other.retinexMethod
        && retinexcolorspace == other.retinexcolorspace
        && gammaretinex == other.gammaretinex
        && mapMethod == other.mapMethod
        && viewMethod == other.viewMethod
        && vart == other.vart
        && limd == other.limd
        && highl == other.highl
        && skal == other.skal
        && medianmap == other.medianmap;
}

bool RetinexParams::operator !=(const RetinexParams& other) const
{
    return !(*this == other);
}

void RetinexParams::getCurves(RetinextransmissionCurve &transmissionCurveLUT, RetinexgaintransmissionCurve &gaintransmissionCurveLUT) const
{
    transmissionCurveLUT.Set(this->transmissionCurve);
    gaintransmissionCurveLUT.Set(this->gaintransmissionCurve);

}

LCurveParams::LCurveParams() :
    enabled(false),
    lcurve{
    DCT_Linear
},
    acurve{
    DCT_Linear
},
    bcurve{
    DCT_Linear
},
    cccurve{
    DCT_Linear
},
    chcurve{
    FCT_Linear
},
    lhcurve{
    FCT_Linear
},
    hhcurve{
    FCT_Linear
},
    lccurve{
    DCT_Linear
},
    clcurve{
    DCT_Linear
},
    brightness(0),
    contrast(0),
    chromaticity(0),
    avoidcolorshift(false),
    rstprotection(0),
    lcredsk(true)
{
}

bool LCurveParams::operator ==(const LCurveParams& other) const
{
    return
        enabled == other.enabled
        && lcurve == other.lcurve
        && acurve == other.acurve
        && bcurve == other.bcurve
        && cccurve == other.cccurve
        && chcurve == other.chcurve
        && lhcurve == other.lhcurve
        && hhcurve == other.hhcurve
        && lccurve == other.lccurve
        && clcurve == other.clcurve
        && brightness == other.brightness
        && contrast == other.contrast
        && chromaticity == other.chromaticity
        && avoidcolorshift == other.avoidcolorshift
        && rstprotection == other.rstprotection
        && lcredsk == other.lcredsk;
}

bool LCurveParams::operator !=(const LCurveParams& other) const
{
    return !(*this == other);
}

RGBCurvesParams::RGBCurvesParams() :
    enabled(false),
    lumamode(false),
    rcurve{
    DCT_Linear
},
    gcurve{
    DCT_Linear
},
    bcurve{
    DCT_Linear
}
{
}

bool RGBCurvesParams::operator ==(const RGBCurvesParams& other) const
{
    return
        enabled == other.enabled
        && lumamode == other.lumamode
        && rcurve == other.rcurve
        && gcurve == other.gcurve
        && bcurve == other.bcurve;
}

bool RGBCurvesParams::operator !=(const RGBCurvesParams& other) const
{
    return !(*this == other);
}


LocalContrastParams::LocalContrastParams():
    enabled(false),
    radius(80),
    amount(0.2),
    darkness(1.0),
    lightness(1.0)
{
}


bool LocalContrastParams::operator==(const LocalContrastParams &other) const
{
    return
        enabled == other.enabled
        && radius == other.radius
        && amount == other.amount
        && darkness == other.darkness
        && lightness == other.lightness;
}


bool LocalContrastParams::operator!=(const LocalContrastParams &other) const
{
    return !(*this == other);
}


const double ColorToningParams::LABGRID_CORR_MAX = 12000.f;
const double ColorToningParams::LABGRID_CORR_SCALE = 3.f;

ColorToningParams::LabCorrectionRegion::LabCorrectionRegion():
    a(0),
    b(0),
    saturation(0),
    slope(1),
    offset(0),
    power(1),
    hueMask{
        FCT_MinMaxCPoints,
            0.166666667,
            1.,
            0.35,
            0.35,
            0.8287775246,
            1.,
            0.35,
            0.35
    },
    chromaticityMask{
        FCT_MinMaxCPoints,
            0.,
            1.,
            0.35,
            0.35,
            1.,
            1.,
            0.35,
            0.35
            },
    lightnessMask{
        FCT_MinMaxCPoints,
            0.,
            1.,
            0.35,
            0.35,
            1.,
            1.,
            0.35,
            0.35
            },
    maskBlur(0),
    channel(ColorToningParams::LabCorrectionRegion::CHAN_ALL)
{
}


bool ColorToningParams::LabCorrectionRegion::operator==(const LabCorrectionRegion &other) const
{
    return a == other.a
        && b == other.b
        && saturation == other.saturation
        && slope == other.slope
        && offset == other.offset
        && power == other.power
        && hueMask == other.hueMask
        && chromaticityMask == other.chromaticityMask
        && lightnessMask == other.lightnessMask
        && maskBlur == other.maskBlur
        && channel == other.channel;
}


bool ColorToningParams::LabCorrectionRegion::operator!=(const LabCorrectionRegion &other) const
{
    return !(*this == other);
}


ColorToningParams::ColorToningParams() :
    enabled(false),
    autosat(true),
    opacityCurve{
    FCT_MinMaxCPoints,
    0.00,
    0.3,
    0.35,
    0.00,
    0.25,
    0.8,
    0.35,
    0.35,
    0.70,
    0.8,
    0.35,
    0.35,
    1.00,
    0.3,
    0.00,
    0.00
},
    colorCurve{
    FCT_MinMaxCPoints,
    0.050,
    0.62,
    0.25,
    0.25,
    0.585,
    0.11,
    0.25,
    0.25
},
	satProtectionThreshold(30),
    saturatedOpacity(80),
    strength(50),
    balance(0),
    hlColSat(60, 80, false),
    shadowsColSat(80, 208, false),
    clcurve{
    DCT_NURBS,
    0.00,
    0.00,
    0.35,
    0.65,
    1.00,
    1.00
},
    cl2curve{
    DCT_NURBS,
    0.00,
    0.00,
    0.35,
    0.65,
    1.00,
    1.00
},
    method("LabRegions"),
    twocolor("Std"),
    redlow(0.0),
    greenlow(0.0),
    bluelow(0.0),
    redmed(0.0),
    greenmed(0.0),
    bluemed(0.0),
    redhigh(0.0),
    greenhigh(0.0),
    bluehigh(0.0),
    satlow(0.0),
    sathigh(0.0),
    lumamode(true),
    labgridALow(0.0),
    labgridBLow(0.0),
    labgridAHigh(0.0),
    labgridBHigh(0.0),
    labregions{LabCorrectionRegion()},
    labregionsShowMask(-1)
{
}

bool ColorToningParams::operator ==(const ColorToningParams& other) const
{
    return
        enabled == other.enabled
        && autosat == other.autosat
        && opacityCurve == other.opacityCurve
        && colorCurve == other.colorCurve
        && satProtectionThreshold == other.satProtectionThreshold
        && saturatedOpacity == other.saturatedOpacity
        && strength == other.strength
        && balance == other.balance
        && hlColSat == other.hlColSat
        && shadowsColSat == other.shadowsColSat
        && clcurve == other.clcurve
        && cl2curve == other.cl2curve
        && method == other.method
        && twocolor == other.twocolor
        && redlow == other.redlow
        && greenlow == other.greenlow
        && bluelow == other.bluelow
        && redmed == other.redmed
        && greenmed == other.greenmed
        && bluemed == other.bluemed
        && redhigh == other.redhigh
        && greenhigh == other.greenhigh
        && bluehigh == other.bluehigh
        && satlow == other.satlow
        && sathigh == other.sathigh
        && lumamode == other.lumamode
        && labgridALow == other.labgridALow
        && labgridBLow == other.labgridBLow
        && labgridAHigh == other.labgridAHigh
        && labgridBHigh == other.labgridBHigh
        && labregions == other.labregions
        && labregionsShowMask == other.labregionsShowMask;
}

bool ColorToningParams::operator !=(const ColorToningParams& other) const
{
    return !(*this == other);
}

void ColorToningParams::mixerToCurve(std::vector<double>& colorCurve, std::vector<double>& opacityCurve) const
{
    // check if non null first
    if (!redlow && !greenlow && !bluelow && !redmed && !greenmed && !bluemed && !redhigh && !greenhigh && !bluehigh) {
        colorCurve.resize(1);
        colorCurve.at(0) = FCT_Linear;
        opacityCurve.resize(1);
        opacityCurve.at(0) = FCT_Linear;
        return;
    }

    float low[3]; // RGB color for shadows
    float med[3]; // RGB color for mid-tones
    float high[3]; // RGB color for highlights
    float lowSat = 0.f;
    float medSat = 0.f;
    float highSat = 0.f;
    float minTmp, maxTmp;

// Fill the shadow mixer values of the Color TOning tool
    low[0] = float (redlow) / 100.f;  // [-1. ; +1.]
    low[1] = float (greenlow) / 100.f; // [-1. ; +1.]
    low[2] = float (bluelow) / 100.f;  // [-1. ; +1.]
    minTmp = min<float> (low[0], low[1], low[2]);
    maxTmp = max<float> (low[0], low[1], low[2]);

    if (maxTmp - minTmp > 0.005f) {
        float v[3];
        lowSat = (maxTmp - minTmp) / 2.f;

        if (low[0] == minTmp) {
            v[0] = 0.f;
        } else if (low[1] == minTmp) {
            v[1] = 0.f;
        } else if (low[2] == minTmp) {
            v[2] = 0.f;
        }

        if (low[0] == maxTmp) {
            v[0] = 1.f;
        } else if (low[1] == maxTmp) {
            v[1] = 1.f;
        } else if (low[2] == maxTmp) {
            v[2] = 1.f;
        }

        if (low[0] != minTmp && low[0] != maxTmp) {
            v[0] = (low[0] - minTmp) / (maxTmp - minTmp);
        } else if (low[1] != minTmp && low[1] != maxTmp) {
            v[1] = (low[1] - minTmp) / (maxTmp - minTmp);
        } else if (low[2] != minTmp && low[2] != maxTmp) {
            v[2] = (low[2] - minTmp) / (maxTmp - minTmp);
        }

        low[0] = v[0];
        low[1] = v[1];
        low[2] = v[2];
    } else {
        low[0] = low[1] = low[2] = 1.f;
    }

// Fill the mid-tones mixer values of the Color TOning tool
    med[0] = float (redmed) / 100.f;  // [-1. ; +1.]
    med[1] = float (greenmed) / 100.f; // [-1. ; +1.]
    med[2] = float (bluemed) / 100.f;  // [-1. ; +1.]
    minTmp = min<float> (med[0], med[1], med[2]);
    maxTmp = max<float> (med[0], med[1], med[2]);

    if (maxTmp - minTmp > 0.005f) {
        float v[3];
        medSat = (maxTmp - minTmp) / 2.f;

        if (med[0] == minTmp) {
            v[0] = 0.f;
        } else if (med[1] == minTmp) {
            v[1] = 0.f;
        } else if (med[2] == minTmp) {
            v[2] = 0.f;
        }

        if (med[0] == maxTmp) {
            v[0] = 1.f;
        } else if (med[1] == maxTmp) {
            v[1] = 1.f;
        } else if (med[2] == maxTmp) {
            v[2] = 1.f;
        }

        if (med[0] != minTmp && med[0] != maxTmp) {
            v[0] = (med[0] - minTmp) / (maxTmp - minTmp);
        } else if (med[1] != minTmp && med[1] != maxTmp) {
            v[1] = (med[1] - minTmp) / (maxTmp - minTmp);
        } else if (med[2] != minTmp && med[2] != maxTmp) {
            v[2] = (med[2] - minTmp) / (maxTmp - minTmp);
        }

        med[0] = v[0];
        med[1] = v[1];
        med[2] = v[2];
    } else {
        med[0] = med[1] = med[2] = 1.f;
    }

    // Fill the highlight mixer values of the Color TOning tool
    high[0] = float (redhigh) / 100.f;   // [-1. ; +1.]
    high[1] = float (greenhigh) / 100.f; // [-1. ; +1.]
    high[2] = float (bluehigh) / 100.f;  // [-1. ; +1.]
    minTmp = min<float> (high[0], high[1], high[2]);
    maxTmp = max<float> (high[0], high[1], high[2]);

    if (maxTmp - minTmp > 0.005f) {
        float v[3];
        highSat = (maxTmp - minTmp) / 2.f;

        if (high[0] == minTmp) {
            v[0] = 0.f;
        } else if (high[1] == minTmp) {
            v[1] = 0.f;
        } else if (high[2] == minTmp) {
            v[2] = 0.f;
        }

        if (high[0] == maxTmp) {
            v[0] = 1.f;
        } else if (high[1] == maxTmp) {
            v[1] = 1.f;
        } else if (high[2] == maxTmp) {
            v[2] = 1.f;
        }

        if (high[0] != minTmp && high[0] != maxTmp) {
            v[0] = (high[0] - minTmp) / (maxTmp - minTmp);
        } else if (high[1] != minTmp && high[1] != maxTmp) {
            v[1] = (high[1] - minTmp) / (maxTmp - minTmp);
        } else if (high[2] != minTmp && high[2] != maxTmp) {
            v[2] = (high[2] - minTmp) / (maxTmp - minTmp);
        }

        high[0] = v[0];
        high[1] = v[1];
        high[2] = v[2];
    } else {
        high[0] = high[1] = high[2] = 1.f;
    }

    const double xPosLow  = 0.1;
    const double xPosMed  = 0.4;
    const double xPosHigh = 0.7;

    colorCurve.resize(medSat != 0.f ? 13 : 9);
    colorCurve.at(0) = FCT_MinMaxCPoints;
    opacityCurve.resize(13);
    opacityCurve.at(0) = FCT_MinMaxCPoints;

    float h, s, l;
    int idx = 1;

    if (lowSat == 0.f) {
        if (medSat != 0.f) {
            Color::rgb2hsl(med[0], med[1], med[2], h, s, l);
        } else { // highSat can't be null if the 2 other ones are!
            Color::rgb2hsl(high[0], high[1], high[2], h, s, l);
        }
    } else {
        Color::rgb2hsl(low[0], low[1], low[2], h, s, l);
    }

    colorCurve.at(idx++) = xPosLow;
    colorCurve.at(idx++) = h;
    colorCurve.at(idx++) = 0.35;
    colorCurve.at(idx++) = 0.35;

    if (medSat != 0.f) {
        Color::rgb2hsl(med[0], med[1], med[2], h, s, l);
        colorCurve.at(idx++) = xPosMed;
        colorCurve.at(idx++) = h;
        colorCurve.at(idx++) = 0.35;
        colorCurve.at(idx++) = 0.35;
    }

    if (highSat == 0.f) {
        if (medSat != 0.f) {
            Color::rgb2hsl(med[0], med[1], med[2], h, s, l);
        } else { // lowSat can't be null if the 2 other ones are!
            Color::rgb2hsl(low[0], low[1], low[2], h, s, l);
        }
    } else {
        Color::rgb2hsl(high[0], high[1], high[2], h, s, l);
    }

    colorCurve.at(idx++) = xPosHigh;
    colorCurve.at(idx++) = h;
    colorCurve.at(idx++) = 0.35;
    colorCurve.at(idx)   = 0.35;

    opacityCurve.at(1)  = xPosLow;
    opacityCurve.at(2)  = double (lowSat);
    opacityCurve.at(3)  = 0.35;
    opacityCurve.at(4)  = 0.35;
    opacityCurve.at(5)  = xPosMed;
    opacityCurve.at(6)  = double (medSat);
    opacityCurve.at(7)  = 0.35;
    opacityCurve.at(8)  = 0.35;
    opacityCurve.at(9)  = xPosHigh;
    opacityCurve.at(10) = double (highSat);
    opacityCurve.at(11) = 0.35;
    opacityCurve.at(12) = 0.35;
}

void ColorToningParams::slidersToCurve(std::vector<double>& colorCurve, std::vector<double>& opacityCurve) const
{
    if (hlColSat.getBottom() == 0 && shadowsColSat.getBottom() == 0) { // if both opacity are null, set both curves to Linear
        colorCurve.resize(1);
        colorCurve.at(0) = FCT_Linear;
        opacityCurve.resize(1);
        opacityCurve.at(0) = FCT_Linear;
        return;
    }

    colorCurve.resize(9);
    colorCurve.at(0) = FCT_MinMaxCPoints;
    colorCurve.at(1) = 0.26 + 0.12 * double (balance) / 100.;
    colorCurve.at(2) = double (shadowsColSat.getTop()) / 360.;
    colorCurve.at(3) = 0.35;
    colorCurve.at(4) = 0.35;
    colorCurve.at(5) = 0.64 + 0.12 * double (balance) / 100.;
    colorCurve.at(6) = double (hlColSat.getTop()) / 360.;
    colorCurve.at(7) = 0.35;
    colorCurve.at(8) = 0.35;

    opacityCurve.resize(9);
    opacityCurve.at(0) = FCT_MinMaxCPoints;
    opacityCurve.at(1) = colorCurve.at(1);
    opacityCurve.at(2) = double (shadowsColSat.getBottom()) / 100.;
    opacityCurve.at(3) = 0.35;
    opacityCurve.at(4) = 0.35;
    opacityCurve.at(5) = colorCurve.at(5);
    opacityCurve.at(6) = double (hlColSat.getBottom()) / 100.;
    opacityCurve.at(7) = 0.35;
    opacityCurve.at(8) = 0.35;
}

void ColorToningParams::getCurves(ColorGradientCurve& colorCurveLUT, OpacityCurve& opacityCurveLUT, const double xyz_rgb[3][3], bool& opautili) const
{
    float satur = 0.8f;
    float lumin = 0.5f; //middle of luminance for optimization of gamut - no real importance...as we work in XYZ and gamut control

    // Transform slider values to control points
    std::vector<double> cCurve, oCurve;

    if (method == "RGBSliders" || method == "Splitlr") {
        slidersToCurve(cCurve, oCurve);
    } else if (method == "Splitco") {
        mixerToCurve(cCurve, oCurve);
    } else {
        cCurve = this->colorCurve;
        oCurve = this->opacityCurve;
    }

    if (method == "Lab") {
        if (twocolor == "Separ") {
            satur = 0.9f;
        }

        if (twocolor == "All" || twocolor == "Two") {
            satur = 0.9f;
        }

        colorCurveLUT.SetXYZ(cCurve, xyz_rgb, satur, lumin);
        opacityCurveLUT.Set(oCurve, opautili);
    } else if (method == "Splitlr" || method == "Splitco") {
        colorCurveLUT.SetXYZ(cCurve, xyz_rgb, satur, lumin);
        opacityCurveLUT.Set(oCurve, opautili);
    } else if (method.substr(0, 3) == "RGB") {
        colorCurveLUT.SetRGB(cCurve);
        opacityCurveLUT.Set(oCurve, opautili);
    }
}

SharpeningParams::SharpeningParams() :
    enabled(false),
    contrast(20.0),
    blurradius(0.2),
    radius(0.5),
    amount(200),
    threshold(20, 80, 2000, 1200, false),
    edgesonly(false),
    edges_radius(1.9),
    edges_tolerance(1800),
    halocontrol(false),
    halocontrol_amount(85),
    method("usm"),
    deconvamount(100),
    deconvradius(0.75),
    deconviter(30),
    deconvdamping(0)
{
}

bool SharpeningParams::operator ==(const SharpeningParams& other) const
{
    return
        enabled == other.enabled
        && contrast == other.contrast
        && blurradius == other.blurradius
        && radius == other.radius
        && amount == other.amount
        && threshold == other.threshold
        && edgesonly == other.edgesonly
        && edges_radius == other.edges_radius
        && edges_tolerance == other.edges_tolerance
        && halocontrol == other.halocontrol
        && halocontrol_amount == other.halocontrol_amount
        && method == other.method
        && deconvamount == other.deconvamount
        && deconvradius == other.deconvradius
        && deconviter == other.deconviter
        && deconvdamping == other.deconvdamping;
}

bool SharpeningParams::operator !=(const SharpeningParams& other) const
{
    return !(*this == other);
}

SharpenEdgeParams::SharpenEdgeParams() :
    enabled(false),
    passes(2),
    amount(50.0),
    threechannels(false)
{
}

bool SharpenEdgeParams::operator ==(const SharpenEdgeParams& other) const
{
    return
        enabled == other.enabled
        && passes == other.passes
        && amount == other.amount
        && threechannels == other.threechannels;
}

bool SharpenEdgeParams::operator !=(const SharpenEdgeParams& other) const
{
    return !(*this == other);
}

SharpenMicroParams::SharpenMicroParams() :
    enabled(false),
    matrix(false),
    amount(20.0),
    contrast(20.0),
    uniformity(50.0)
{
}

bool SharpenMicroParams::operator ==(const SharpenMicroParams& other) const
{
    return
        enabled == other.enabled
        && matrix == other.matrix
        && amount == other.amount
        && contrast == other.contrast
        && uniformity == other.uniformity;
}

bool SharpenMicroParams::operator !=(const SharpenMicroParams& other) const
{
    return !(*this == other);
}

VibranceParams::VibranceParams() :
    enabled(false),
    pastels(0),
    saturated(0),
    psthreshold(0, 75, false),
    protectskins(false),
    avoidcolorshift(true),
    pastsattog(true),
    skintonescurve{
    DCT_Linear
}
{
}

bool VibranceParams::operator ==(const VibranceParams& other) const
{
    return
        enabled == other.enabled
        && pastels == other.pastels
        && saturated == other.saturated
        && psthreshold == other.psthreshold
        && protectskins == other.protectskins
        && avoidcolorshift == other.avoidcolorshift
        && pastsattog == other.pastsattog
        && skintonescurve == other.skintonescurve;
}

bool VibranceParams::operator !=(const VibranceParams& other) const
{
    return !(*this == other);
}

WBParams::WBParams() :
    enabled(true),
    method("Camera"),
    temperature(6504),
    green(1.0),
    equal(1.0),
    tempBias(0.0)
{
}

bool WBParams::operator ==(const WBParams& other) const
{
    return
        enabled == other.enabled
        && method == other.method
        && temperature == other.temperature
        && green == other.green
        && equal == other.equal
        && tempBias == other.tempBias;
}

bool WBParams::operator !=(const WBParams& other) const
{
    return !(*this == other);
}

const std::vector<WBEntry>& WBParams::getWbEntries()
{
    static const std::vector<WBEntry> wb_entries = {
        {"Camera",               WBEntry::Type::CAMERA,      M("TP_WBALANCE_CAMERA"),         0, 1.f,   1.f,   0.f},
        {"Auto",                 WBEntry::Type::AUTO,        M("TP_WBALANCE_AUTO"),           0, 1.f,   1.f,   0.f},
        {"Daylight",             WBEntry::Type::DAYLIGHT,    M("TP_WBALANCE_DAYLIGHT"),    5300, 1.f,   1.f,   0.f},
        {"Cloudy",               WBEntry::Type::CLOUDY,      M("TP_WBALANCE_CLOUDY"),      6200, 1.f,   1.f,   0.f},
        {"Shade",                WBEntry::Type::SHADE,       M("TP_WBALANCE_SHADE"),       7600, 1.f,   1.f,   0.f},
        {"Water 1",              WBEntry::Type::WATER,       M("TP_WBALANCE_WATER1"),     35000, 0.3f,  1.1f,  0.f},
        {"Water 2",              WBEntry::Type::WATER,       M("TP_WBALANCE_WATER2"),     48000, 0.63f, 1.38f, 0.f},
        {"Tungsten",             WBEntry::Type::TUNGSTEN,    M("TP_WBALANCE_TUNGSTEN"),    2856, 1.f,   1.f,   0.f},
        {"Fluo F1",              WBEntry::Type::FLUORESCENT, M("TP_WBALANCE_FLUO1"),       6430, 1.f,   1.f,   0.f},
        {"Fluo F2",              WBEntry::Type::FLUORESCENT, M("TP_WBALANCE_FLUO2"),       4230, 1.f,   1.f,   0.f},
        {"Fluo F3",              WBEntry::Type::FLUORESCENT, M("TP_WBALANCE_FLUO3"),       3450, 1.f,   1.f,   0.f},
        {"Fluo F4",              WBEntry::Type::FLUORESCENT, M("TP_WBALANCE_FLUO4"),       2940, 1.f,   1.f,   0.f},
        {"Fluo F5",              WBEntry::Type::FLUORESCENT, M("TP_WBALANCE_FLUO5"),       6350, 1.f,   1.f,   0.f},
        {"Fluo F6",              WBEntry::Type::FLUORESCENT, M("TP_WBALANCE_FLUO6"),       4150, 1.f,   1.f,   0.f},
        {"Fluo F7",              WBEntry::Type::FLUORESCENT, M("TP_WBALANCE_FLUO7"),       6500, 1.f,   1.f,   0.f},
        {"Fluo F8",              WBEntry::Type::FLUORESCENT, M("TP_WBALANCE_FLUO8"),       5020, 1.f,   1.f,   0.f},
        {"Fluo F9",              WBEntry::Type::FLUORESCENT, M("TP_WBALANCE_FLUO9"),       4330, 1.f,   1.f,   0.f},
        {"Fluo F10",             WBEntry::Type::FLUORESCENT, M("TP_WBALANCE_FLUO10"),      5300, 1.f,   1.f,   0.f},
        {"Fluo F11",             WBEntry::Type::FLUORESCENT, M("TP_WBALANCE_FLUO11"),      4000, 1.f,   1.f,   0.f},
        {"Fluo F12",             WBEntry::Type::FLUORESCENT, M("TP_WBALANCE_FLUO12"),      3000, 1.f,   1.f,   0.f},
        {"HMI Lamp",             WBEntry::Type::LAMP,        M("TP_WBALANCE_HMI"),         4800, 1.f,   1.f,   0.f},
        {"GTI Lamp",             WBEntry::Type::LAMP,        M("TP_WBALANCE_GTI"),         5000, 1.f,   1.f,   0.f},
        {"JudgeIII Lamp",        WBEntry::Type::LAMP,        M("TP_WBALANCE_JUDGEIII"),    5100, 1.f,   1.f,   0.f},
        {"Solux Lamp 3500K",     WBEntry::Type::LAMP,        M("TP_WBALANCE_SOLUX35"),     3480, 1.f,   1.f,   0.f},
        {"Solux Lamp 4100K",     WBEntry::Type::LAMP,        M("TP_WBALANCE_SOLUX41"),     3930, 1.f,   1.f,   0.f},
        {"Solux Lamp 4700K",     WBEntry::Type::LAMP,        M("TP_WBALANCE_SOLUX47"),     4700, 1.f,   1.f,   0.f},
        {"NG Solux Lamp 4700K",  WBEntry::Type::LAMP,        M("TP_WBALANCE_SOLUX47_NG"),  4480, 1.f,   1.f,   0.f},
        {"LED LSI Lumelex 2040", WBEntry::Type::LED,         M("TP_WBALANCE_LED_LSI"),     2970, 1.f,   1.f,   0.f},
        {"LED CRS SP12 WWMR16",  WBEntry::Type::LED,         M("TP_WBALANCE_LED_CRS"),     3050, 1.f,   1.f,   0.f},
        {"Flash 5500K",          WBEntry::Type::FLASH,       M("TP_WBALANCE_FLASH55"),     5500, 1.f,   1.f,   0.f},
        {"Flash 6000K",          WBEntry::Type::FLASH,       M("TP_WBALANCE_FLASH60"),     6000, 1.f,   1.f,   0.f},
        {"Flash 6500K",          WBEntry::Type::FLASH,       M("TP_WBALANCE_FLASH65"),     6500, 1.f,   1.f,   0.f},
        // Should remain the last one
        {"Custom",               WBEntry::Type::CUSTOM,      M("TP_WBALANCE_CUSTOM"),        0, 1.f,   1.f,   0.f}
    };

    return wb_entries;
}

ColorAppearanceParams::ColorAppearanceParams() :
    enabled(false),
    degree(90),
    autodegree(true),
    degreeout(90),
    autodegreeout(true),
    curve{
    DCT_Linear
},
    curve2{
    DCT_Linear
},
    curve3{
    DCT_Linear
},
    curveMode(TcMode::LIGHT),
    curveMode2(TcMode::LIGHT),
    curveMode3(CtcMode::CHROMA),
    surround("Average"),
    surrsrc("Average"),
    adapscen(2000.0),
    autoadapscen(true),
    ybscen(18),
    autoybscen(true),
    adaplum(16),
    badpixsl(0),
    wbmodel("RawT"),
    algo("No"),
    contrast(0.0),
    qcontrast(0.0),
    jlight(0.0),
    qbright(0.0),
    chroma(0.0),
    schroma(0.0),
    mchroma(0.0),
    colorh(0.0),
    rstprotection(0.0),
    surrsource(false),
    gamut(true),
    datacie(false),
    tonecie(false),
    tempout(5000),
    ybout(18),
    greenout(1.0),
    tempsc(5000),
    greensc(1.0)
{
}

bool ColorAppearanceParams::operator ==(const ColorAppearanceParams& other) const
{
    return
        enabled == other.enabled
        && degree == other.degree
        && autodegree == other.autodegree
        && degreeout == other.degreeout
        && autodegreeout == other.autodegreeout
        && curve == other.curve
        && curve2 == other.curve2
        && curve3 == other.curve3
        && curveMode == other.curveMode
        && curveMode2 == other.curveMode2
        && curveMode3 == other.curveMode3
        && surround == other.surround
        && surrsrc == other.surrsrc
        && adapscen == other.adapscen
        && autoadapscen == other.autoadapscen
        && ybscen == other.ybscen
        && autoybscen == other.autoybscen
        && adaplum == other.adaplum
        && badpixsl == other.badpixsl
        && wbmodel == other.wbmodel
        && algo == other.algo
        && contrast == other.contrast
        && qcontrast == other.qcontrast
        && jlight == other.jlight
        && qbright == other.qbright
        && chroma == other.chroma
        && schroma == other.schroma
        && mchroma == other.mchroma
        && colorh == other.colorh
        && rstprotection == other.rstprotection
        && surrsource == other.surrsource
        && gamut == other.gamut
        && datacie == other.datacie
        && tonecie == other.tonecie
        && tempout == other.tempout
        && ybout == other.ybout
        && greenout == other.greenout
        && tempsc == other.tempsc
        && greensc == other.greensc;
}

bool ColorAppearanceParams::operator !=(const ColorAppearanceParams& other) const
{
    return !(*this == other);
}

DefringeParams::DefringeParams() :
    enabled(false),
    radius(2.0),
    threshold(13),
    huecurve{
    FCT_MinMaxCPoints,
    0.166666667,
    0.,
    0.35,
    0.35,
    0.347,
    0.,
    0.35,
    0.35,
    0.513667426,
    0,
    0.35,
    0.35,
    0.668944571,
    0.,
    0.35,
    0.35,
    0.8287775246,
    0.97835991,
    0.35,
    0.35,
    0.9908883827,
    0.,
    0.35,
    0.35
}
{
}

bool DefringeParams::operator ==(const DefringeParams& other) const
{
    return
        enabled == other.enabled
        && radius == other.radius
        && threshold == other.threshold
        && huecurve == other.huecurve;
}

bool DefringeParams::operator !=(const DefringeParams& other) const
{
    return !(*this == other);
}

ImpulseDenoiseParams::ImpulseDenoiseParams() :
    enabled(false),
    thresh(50)
{
}

bool ImpulseDenoiseParams::operator ==(const ImpulseDenoiseParams& other) const
{
    return
        enabled == other.enabled
        && thresh == other.thresh;
}

bool ImpulseDenoiseParams::operator !=(const ImpulseDenoiseParams& other) const
{
    return !(*this == other);
}

DirPyrDenoiseParams::DirPyrDenoiseParams() :
    lcurve{
    FCT_MinMaxCPoints,
    0.05,
    0.15,
    0.35,
    0.35,
    0.55,
    0.04,
    0.35,
    0.35
},
    cccurve{
    FCT_MinMaxCPoints,
    0.05,
    0.50,
    0.35,
    0.35,
    0.35,
    0.05,
    0.35,
    0.35
},
    enabled(false),
    enhance(false),
    median(false),
    perform(false),
    luma(0),
    Ldetail(0),
    chroma(15),
    redchro(0),
    bluechro(0),
    gamma(1.7),
    dmethod("Lab"),
    Lmethod("SLI"),
    Cmethod("MAN"),
    C2method("AUTO"),
    smethod("shal"),
    medmethod("soft"),
    methodmed("none"),
    rgbmethod("soft"),
    passes(1)
{
}

bool DirPyrDenoiseParams::operator ==(const DirPyrDenoiseParams& other) const
{
    return
        lcurve == other.lcurve
        && cccurve == other.cccurve
        && enabled == other.enabled
        && enhance == other.enhance
        && median == other.median
        && perform == other.perform
        && luma == other.luma
        && Ldetail == other.Ldetail
        && chroma == other.chroma
        && redchro == other.redchro
        && bluechro == other.bluechro
        && gamma == other.gamma
        && dmethod == other.dmethod
        && Lmethod == other.Lmethod
        && Cmethod == other.Cmethod
        && C2method == other.C2method
        && smethod == other.smethod
        && medmethod == other.medmethod
        && methodmed == other.methodmed
        && rgbmethod == other.rgbmethod
        && passes == other.passes;
}

bool DirPyrDenoiseParams::operator !=(const DirPyrDenoiseParams& other) const
{
    return !(*this == other);
}

void DirPyrDenoiseParams::getCurves(NoiseCurve &lCurve, NoiseCurve &cCurve) const
{
    lCurve.Set(this->lcurve);
    cCurve.Set(this->cccurve);
}

EPDParams::EPDParams() :
    enabled(false),
    strength(0.5),
    gamma(1.0),
    edgeStopping(1.4),
    scale(1.0),
    reweightingIterates(0)
{
}

bool EPDParams::operator ==(const EPDParams& other) const
{
    return
        enabled == other.enabled
        && strength == other.strength
        && gamma == other.gamma
        && edgeStopping == other.edgeStopping
        && scale == other.scale
        && reweightingIterates == other.reweightingIterates;
}

bool EPDParams::operator !=(const EPDParams& other) const
{
    return !(*this == other);
}

FattalToneMappingParams::FattalToneMappingParams() :
    enabled(false),
    threshold(30),
    amount(20),
    anchor(50)
{
}

bool FattalToneMappingParams::operator ==(const FattalToneMappingParams& other) const
{
    return
        enabled == other.enabled
        && threshold == other.threshold
        && amount == other.amount
        && anchor == other.anchor;
}

bool FattalToneMappingParams::operator !=(const FattalToneMappingParams& other) const
{
    return !(*this == other);
}

SHParams::SHParams() :
    enabled(false),
    highlights(0),
    htonalwidth(70),
    shadows(0),
    stonalwidth(30),
    radius(40),
    lab(false)
{
}

bool SHParams::operator ==(const SHParams& other) const
{
    return
        enabled == other.enabled
        && highlights == other.highlights
        && htonalwidth == other.htonalwidth
        && shadows == other.shadows
        && stonalwidth == other.stonalwidth
        && radius == other.radius
        && lab == other.lab;
}

bool SHParams::operator !=(const SHParams& other) const
{
    return !(*this == other);
}

CropParams::CropParams() :
    enabled(false),
    x(-1),
    y(-1),
    w(15000),
    h(15000),
    fixratio(true),
    ratio("As Image"),
    orientation("As Image"),
    guide("Frame")
{
}

bool CropParams::operator ==(const CropParams& other) const
{
    return
        enabled == other.enabled
        && x == other.x
        && y == other.y
        && w == other.w
        && h == other.h
        && fixratio == other.fixratio
        && ratio == other.ratio
        && orientation == other.orientation
        && guide == other.guide;
}

bool CropParams::operator !=(const CropParams& other) const
{
    return !(*this == other);
}

void CropParams::mapToResized(int resizedWidth, int resizedHeight, int scale, int& x1, int& x2, int& y1, int& y2) const
{
    x1 = 0, x2 = resizedWidth, y1 = 0, y2 = resizedHeight;

    if (enabled) {
        x1 = min(resizedWidth - 1, max(0, x / scale));
        y1 = min(resizedHeight - 1, max(0, y / scale));
        x2 = min(resizedWidth, max(0, (x + w) / scale));
        y2 = min(resizedHeight, max(0, (y + h) / scale));
    }
}

CoarseTransformParams::CoarseTransformParams() :
    rotate(0),
    hflip(false),
    vflip(false)
{
}

bool CoarseTransformParams::operator ==(const CoarseTransformParams& other) const
{
    return
        rotate == other.rotate
        && hflip == other.hflip
        && vflip == other.vflip;
}

bool CoarseTransformParams::operator !=(const CoarseTransformParams& other) const
{
    return !(*this == other);
}

CommonTransformParams::CommonTransformParams() :
    autofill(true)
{
}

bool CommonTransformParams::operator ==(const CommonTransformParams& other) const
{
    return autofill == other.autofill;
}

bool CommonTransformParams::operator !=(const CommonTransformParams& other) const
{
    return !(*this == other);
}

RotateParams::RotateParams() :
    degree(0.0)
{
}

bool RotateParams::operator ==(const RotateParams& other) const
{
    return degree == other.degree;
}

bool RotateParams::operator !=(const RotateParams& other) const
{
    return !(*this == other);
}

DistortionParams::DistortionParams() :
    amount(0.0)
{
}

bool DistortionParams::operator ==(const DistortionParams& other) const
{
    return amount == other.amount;
}

bool DistortionParams::operator !=(const DistortionParams& other) const
{
    return !(*this == other);
}

LensProfParams::LensProfParams() :
    lcMode(LcMode::NONE),
    useDist(true),
    useVign(true),
    useCA(false)
{
}

bool LensProfParams::operator ==(const LensProfParams& other) const
{
    return
        lcMode == other.lcMode
        && lcpFile == other.lcpFile
        && useCA == other.useCA
        && lfCameraMake == other.lfCameraMake
        && lfCameraModel == other.lfCameraModel
        && lfLens == other.lfLens
        && useDist == other.useDist
        && useVign == other.useVign;
}

bool LensProfParams::operator !=(const LensProfParams& other) const
{
    return !(*this == other);
}

bool LensProfParams::useLensfun() const
{
    return lcMode == LcMode::LENSFUNAUTOMATCH || lcMode == LcMode::LENSFUNMANUAL;
}

bool LensProfParams::lfAutoMatch() const
{
    return lcMode == LcMode::LENSFUNAUTOMATCH;
}

bool LensProfParams::useLcp() const
{
    return lcMode == LcMode::LCP && lcpFile.length() > 0;
}

bool LensProfParams::lfManual() const
{
    return lcMode == LcMode::LENSFUNMANUAL;
}

const std::vector<const char*>& LensProfParams::getMethodStrings() const
{
    static const std::vector<const char*> method_strings = {
        "none",
        "lfauto",
        "lfmanual",
        "lcp"
    };
    return method_strings;
}

Glib::ustring LensProfParams::getMethodString(LcMode mode) const
{
    return getMethodStrings()[toUnderlying(mode)];
}

LensProfParams::LcMode LensProfParams::getMethodNumber(const Glib::ustring& mode) const
{
    for (std::vector<const char*>::size_type i = 0; i < getMethodStrings().size(); ++i) {
        if (getMethodStrings()[i] == mode) {
            return static_cast<LcMode>(i);
        }
    }

    return LcMode::NONE;
}

PerspectiveParams::PerspectiveParams() :
    horizontal(0.0),
    vertical(0.0)
{
}

bool PerspectiveParams::operator ==(const PerspectiveParams& other) const
{
    return
        horizontal == other.horizontal
        && vertical == other.vertical;
}

bool PerspectiveParams::operator !=(const PerspectiveParams& other) const
{
    return !(*this == other);
}

GradientParams::GradientParams() :
    enabled(false),
    degree(0.0),
    feather(25),
    strength(0.60),
    centerX(0),
    centerY(0)
{
}

bool GradientParams::operator ==(const GradientParams& other) const
{
    return
        enabled == other.enabled
        && degree == other.degree
        && feather == other.feather
        && strength == other.strength
        && centerX == other.centerX
        && centerY == other.centerY;
}

bool GradientParams::operator !=(const GradientParams& other) const
{
    return !(*this == other);
}

PCVignetteParams::PCVignetteParams() :
    enabled(false),
    strength(0.60),
    feather(50),
    roundness(50)
{
}

bool PCVignetteParams::operator ==(const PCVignetteParams& other) const
{
    return
        enabled == other.enabled
        && strength == other.strength
        && feather == other.feather
        && roundness == other.roundness;
}

bool PCVignetteParams::operator !=(const PCVignetteParams& other) const
{
    return !(*this == other);
}

VignettingParams::VignettingParams() :
    amount(0),
    radius(50),
    strength(1),
    centerX(0),
    centerY(0)
{
}

bool VignettingParams::operator ==(const VignettingParams& other) const
{
    return
        amount == other.amount
        && radius == other.radius
        && strength == other.strength
        && centerX == other.centerX
        && centerY == other.centerY;
}

bool VignettingParams::operator !=(const VignettingParams& other) const
{
    return !(*this == other);
}

ChannelMixerParams::ChannelMixerParams() :
    enabled(false),
    red{
        1000,
    0,
    0
},
    green{
    0,
        1000,
    0
},
    blue{
    0,
    0,
        1000
}
{
}

bool ChannelMixerParams::operator ==(const ChannelMixerParams& other) const
{
    if (enabled != other.enabled) {
        return false;
    }

    for (unsigned int i = 0; i < 3; ++i) {
        if (
            red[i] != other.red[i]
            || green[i] != other.green[i]
            || blue[i] != other.blue[i]
        ) {
            return false;
        }
    }

    return true;
}

bool ChannelMixerParams::operator !=(const ChannelMixerParams& other) const
{
    return !(*this == other);
}

BlackWhiteParams::BlackWhiteParams() :
    beforeCurve{
    DCT_Linear
},
    beforeCurveMode(BlackWhiteParams::TcMode::STD_BW),
    afterCurve{
    DCT_Linear
},
    afterCurveMode(BlackWhiteParams::TcMode::STD_BW),
    algo("SP"),
    luminanceCurve{
    FCT_Linear
},
    autoc(false),
    enabledcc(true),
    enabled(false),
    filter("None"),
    setting("RGB-Rel"),
    method("Desaturation"),
    mixerRed(33),
    mixerOrange(33),
    mixerYellow(33),
    mixerGreen(33),
    mixerCyan(33),
    mixerBlue(33),
    mixerMagenta(33),
    mixerPurple(33),
    gammaRed(0),
    gammaGreen(0),
    gammaBlue(0)
{
}

bool BlackWhiteParams::operator ==(const BlackWhiteParams& other) const
{
    return
        beforeCurve == other.beforeCurve
        && beforeCurveMode == other.beforeCurveMode
        && afterCurve == other.afterCurve
        && afterCurveMode == other.afterCurveMode
        && algo == other.algo
        && luminanceCurve == other.luminanceCurve
        && autoc == other.autoc
        && enabledcc == other.enabledcc
        && enabled == other.enabled
        && filter == other.filter
        && setting == other.setting
        && method == other.method
        && mixerRed == other.mixerRed
        && mixerOrange == other.mixerOrange
        && mixerYellow == other.mixerYellow
        && mixerGreen == other.mixerGreen
        && mixerCyan == other.mixerCyan
        && mixerBlue == other.mixerBlue
        && mixerMagenta == other.mixerMagenta
        && mixerPurple == other.mixerPurple
        && gammaRed == other.gammaRed
        && gammaGreen == other.gammaGreen
        && gammaBlue == other.gammaBlue;
}

bool BlackWhiteParams::operator !=(const BlackWhiteParams& other) const
{
    return !(*this == other);
}

CACorrParams::CACorrParams() :
    red(0.0),
    blue(0.0)
{
}

bool CACorrParams::operator ==(const CACorrParams& other) const
{
    return
        red == other.red
        && blue == other.blue;
}

bool CACorrParams::operator !=(const CACorrParams& other) const
{
    return !(*this == other);
}

ResizeParams::ResizeParams() :
    enabled(false),
    scale(1.0),
    appliesTo("Cropped area"),
    method("Lanczos"),
    dataspec(3),
    width(900),
    height(900),
    allowUpscaling(false)
{
}

bool ResizeParams::operator ==(const ResizeParams& other) const
{
    return
        enabled == other.enabled
        && scale == other.scale
        && appliesTo == other.appliesTo
        && method == other.method
        && dataspec == other.dataspec
        && width == other.width
        && height == other.height
        && allowUpscaling == other.allowUpscaling;
}

bool ResizeParams::operator !=(const ResizeParams& other) const
{
    return !(*this == other);
}

const Glib::ustring ColorManagementParams::NoICMString = Glib::ustring("No ICM: sRGB output");

ColorManagementParams::ColorManagementParams() :
    inputProfile("(cameraICC)"),
    toneCurve(false),
    applyLookTable(false),
    applyBaselineExposureOffset(true),
    applyHueSatMap(true),
    dcpIlluminant(0),
    workingProfile("ProPhoto"),
    workingTRC("none"),
    workingTRCGamma(2.4),
    workingTRCSlope(12.92310),
    outputProfile(options.rtSettings.srgb),
    outputIntent(RI_RELATIVE),
    outputBPC(true)
{
}

bool ColorManagementParams::operator ==(const ColorManagementParams& other) const
{
    return
        inputProfile == other.inputProfile
        && toneCurve == other.toneCurve
        && applyLookTable == other.applyLookTable
        && applyBaselineExposureOffset == other.applyBaselineExposureOffset
        && applyHueSatMap == other.applyHueSatMap
        && dcpIlluminant == other.dcpIlluminant
        && workingProfile == other.workingProfile
        && workingTRC == other.workingTRC
        && workingTRCGamma == other.workingTRCGamma
        && workingTRCSlope == other.workingTRCSlope
        && outputProfile == other.outputProfile
        && outputIntent == other.outputIntent
        && outputBPC == other.outputBPC;
}

bool ColorManagementParams::operator !=(const ColorManagementParams& other) const
{
    return !(*this == other);
}

WaveletParams::WaveletParams() :
    ccwcurve{
    static_cast<double>(FCT_MinMaxCPoints),
    0.0,
    0.25,
    0.35,
    0.35,
    0.50,
    0.75,
    0.35,
    0.35,
    0.90,
    0.0,
    0.35,
    0.35
},
    opacityCurveRG{
    static_cast<double>(FCT_MinMaxCPoints),
    0.0,
    0.50,
    0.35,
    0.35,
    1.00,
    0.50,
    0.35,
    0.35
},
    opacityCurveBY{
    static_cast<double>(FCT_MinMaxCPoints),
    0.0,
    0.50,
    0.35,
    0.35,
    1.00,
    0.50,
    0.35,
    0.35
},
    opacityCurveW{
    static_cast<double>(FCT_MinMaxCPoints),
    0.00,
    0.35,
    0.35,
    0.00,
    0.35,
    0.75,
    0.35,
    0.35,
    0.60,
    0.75,
    0.35,
    0.35,
    1.00,
    0.35,
    0.00,
    0.00
},
    opacityCurveWL{
    static_cast<double>(FCT_MinMaxCPoints),
    0.0,
    0.50,
    0.35,
    0.35,
    1.00,
    0.50,
    0.35,
    0.35
},
    hhcurve{
    FCT_Linear
},
    Chcurve{
    FCT_Linear
},
    wavclCurve {
    DCT_Linear
},
    enabled(false),
    median(false),
    medianlev(false),
    linkedg(true),
    cbenab(false),
    greenlow(0),
    bluelow(0),
    greenmed(0),
    bluemed(0),
    greenhigh(0),
    bluehigh(0),
    lipst(false),
    avoid(false),
    tmr(false),
    strength(100),
    balance(0),
    iter(0),
    expcontrast(false),
    expchroma(false),
    c{},
    ch{},
    expedge(false),
    expresid(false),
    expfinal(false),
    exptoning(false),
    expnoise(false),
    Lmethod(4),
    CLmethod("all"),
    Backmethod("grey"),
    Tilesmethod("full"),
    daubcoeffmethod("4_"),
    CHmethod("without"),
    Medgreinf("less"),
    CHSLmethod("SL"),
    EDmethod("CU"),
    NPmethod("none"),
    BAmethod("none"),
    TMmethod("cont"),
    Dirmethod("all"),
    HSmethod("with"),
    rescon(0),
    resconH(0),
    reschro(0),
    tmrs(0),
    gamma(1),
    sup(0),
    sky(0.0),
    thres(7),
    chroma(5),
    chro(0),
    threshold(5),
    threshold2(4),
    edgedetect(90),
    edgedetectthr(20),
    edgedetectthr2(0),
    edgesensi(60),
    edgeampli(10),
    contrast(0),
    edgrad(15),
    edgval(0),
    edgthresh(10),
    thr(35),
    thrH(65),
    skinprotect(0.0),
    hueskin(-5, 25, 170, 120, false),
    hueskin2(-260, -250, -130, -140, false),
    hllev(50, 75, 100, 98, false),
    bllev(0, 2, 50, 25, false),
    pastlev(0, 2, 30, 20, false),
    satlev(30, 45, 130, 100, false),
    edgcont(0, 10, 75, 40, false),
    level0noise(0, 0, false),
    level1noise(0, 0, false),
    level2noise(0, 0, false),
    level3noise(0, 0, false)
{
}

bool WaveletParams::operator ==(const WaveletParams& other) const
{
    return
        ccwcurve == other.ccwcurve
        && opacityCurveRG == other.opacityCurveRG
        && opacityCurveBY == other.opacityCurveBY
        && opacityCurveW == other.opacityCurveW
        && opacityCurveWL == other.opacityCurveWL
        && hhcurve == other.hhcurve
        && Chcurve == other.Chcurve
        && wavclCurve == other.wavclCurve
        && enabled == other.enabled
        && median == other.median
        && medianlev == other.medianlev
        && linkedg == other.linkedg
        && cbenab == other.cbenab
        && greenlow == other.greenlow
        && bluelow == other.bluelow
        && greenmed == other.greenmed
        && bluemed == other.bluemed
        && greenhigh == other.greenhigh
        && bluehigh == other.bluehigh
        && lipst == other.lipst
        && avoid == other.avoid
        && tmr == other.tmr
        && strength == other.strength
        && balance == other.balance
        && iter == other.iter
        && expcontrast == other.expcontrast
        && expchroma == other.expchroma
        && [this, &other]() -> bool {
            for (unsigned int i = 0; i < 9; ++i)
            {
                if (c[i] != other.c[i] || ch[i] != other.ch[i]) {
                    return false;
                }
            }

            return true;
        }()
        && expedge == other.expedge
        && expresid == other.expresid
        && expfinal == other.expfinal
        && exptoning == other.exptoning
        && expnoise == other.expnoise
        && Lmethod == other.Lmethod
        && CLmethod == other.CLmethod
        && Backmethod == other.Backmethod
        && Tilesmethod == other.Tilesmethod
        && daubcoeffmethod == other.daubcoeffmethod
        && CHmethod == other.CHmethod
        && Medgreinf == other.Medgreinf
        && CHSLmethod == other.CHSLmethod
        && EDmethod == other.EDmethod
        && NPmethod == other.NPmethod
        && BAmethod == other.BAmethod
        && TMmethod == other.TMmethod
        && Dirmethod == other.Dirmethod
        && HSmethod == other.HSmethod
        && rescon == other.rescon
        && resconH == other.resconH
        && reschro == other.reschro
        && tmrs == other.tmrs
        && gamma == other.gamma
        && sup == other.sup
        && sky == other.sky
        && thres == other.thres
        && chroma == other.chroma
        && chro == other.chro
        && threshold == other.threshold
        && threshold2 == other.threshold2
        && edgedetect == other.edgedetect
        && edgedetectthr == other.edgedetectthr
        && edgedetectthr2 == other.edgedetectthr2
        && edgesensi == other.edgesensi
        && edgeampli == other.edgeampli
        && contrast == other.contrast
        && edgrad == other.edgrad
        && edgval == other.edgval
        && edgthresh == other.edgthresh
        && thr == other.thr
        && thrH == other.thrH
        && skinprotect == other.skinprotect
        && hueskin == other.hueskin
        && hueskin2 == other.hueskin2
        && hllev == other.hllev
        && bllev == other.bllev
        && pastlev == other.pastlev
        && satlev == other.satlev
        && edgcont == other.edgcont
        && level0noise == other.level0noise
        && level1noise == other.level1noise
        && level2noise == other.level2noise
        && level3noise == other.level3noise;
}

bool WaveletParams::operator !=(const WaveletParams& other) const
{
    return !(*this == other);
}

void WaveletParams::getCurves(
    WavCurve& cCurve,
    WavOpacityCurveRG& opacityCurveLUTRG,
    WavOpacityCurveBY& opacityCurveLUTBY,
    WavOpacityCurveW& opacityCurveLUTW,
    WavOpacityCurveWL& opacityCurveLUTWL
) const
{
    cCurve.Set(this->ccwcurve);
    opacityCurveLUTRG.Set(this->opacityCurveRG);
    opacityCurveLUTBY.Set(this->opacityCurveBY);
    opacityCurveLUTW.Set(this->opacityCurveW);
    opacityCurveLUTWL.Set(this->opacityCurveWL);

}

LocallabParams::LocallabSpot::LocallabSpot() :
    // Control spot settings
    id(1),
    name(""),
    isvisible(true),
    shape("ELI"),
    spotMethod("norm"),
    sensiexclu(19),
    struc(0),
    shapeMethod("IND"),
    locX(250),
    locXL(250),
    locY(250),
    locYT(250),
    centerX(0),
    centerY(0),
    circrad(18),
    qualityMethod("enh"),
    transit(60),
    thresh(18),
    iter(0),
    // Color & Light
    expcolor(false),
    curvactiv(false),
    lightness(0),
    contrast(0),
    chroma(0),
    sensi(19),
    qualitycurveMethod("none"),
    llcurve{(double)DCT_NURBS, 0.0, 0.0, 1.0, 1.0},
    cccurve{(double)DCT_NURBS, 0.0, 0.0, 1.0, 1.0},
    LHcurve{(double)FCT_MinMaxCPoints, 0.0, 0.50, 0.35, 0.35, 0.166, 0.50, 0.35, 0.35, 0.333, 0.50, 0.35, 0.35, 0.50, 0.50, 0.35, 0.35, 0.666, 0.50, 0.35, 0.35, 0.833, 0.50, 0.35, 0.35},
    HHcurve{(double)FCT_MinMaxCPoints, 0.0, 0.50, 0.35, 0.35, 0.166, 0.50, 0.35, 0.35, 0.333, 0.50, 0.35, 0.35, 0.50, 0.50, 0.35, 0.35, 0.666, 0.50, 0.35, 0.35, 0.833, 0.50, 0.35, 0.35},
    invers(false),
    // Exposure
    expexpose(false),
    expcomp(0),
    hlcompr(20),
    hlcomprthresh(33),
    black(0),
    shcompr(50),
    warm(0),
    sensiex(19),
    excurve{(double)DCT_NURBS, 0.0, 0.0, 1.0, 1.0},
    // Vibrance
<<<<<<< HEAD
    expvibrance(false),
    saturated(0),
    pastels(0),
    psthreshold({0, 75, false}),
    protectskins(false),
    avoidcolorshift(true),
    pastsattog(true),
    sensiv(19),
    skintonescurve{(double)DCT_Linear},
=======
    expvibrance(),
    saturated(),
    pastels(),
    psthreshold(),
    protectskins(),
    avoidcolorshift(),
    pastsattog(),
    sensiv(),
    skintonescurve(),
    //Soft Light
    expsoft(),
    streng(),
    sensisf(),
    //Lab region
    explabregion(),
>>>>>>> cc6cf81c
    // Blur & Noise
    expblur(false),
    radius(1),
    strength(0),
    sensibn(40),
    blurMethod("norm"),
    activlum(false),
    // Tone Mapping
    exptonemap(false),
    stren(1),
    gamma(100),
    estop(140),
    scaltm(10),
    rewei(0),
    sensitm(19),
    // Retinex
<<<<<<< HEAD
    expreti(false),
    retinexMethod("high"),
    str(0),
    chrrt(0),
    neigh(50),
    vart(200),
    sensih(19),
    localTgaincurve{(double)FCT_MinMaxCPoints, 0.0, 0.12, 0.35, 0.35, 0.70, 0.50, 0.35, 0.35, 1.00, 0.12, 0.35, 0.35},
    inversret(false),
    // Sharpening
    expsharp(false),
    sharradius(40),
    sharamount(75),
    shardamping(75),
    shariter(30),
    sensisha(19),
    inverssha(false),
=======
    expreti(),
    retinexMethod(),
    str(),
    chrrt(),
    neigh(),
    vart(),
    dehaz(),
    sensih(),
    localTgaincurve(),
    inversret(),
    // Sharpening
    expsharp(),
    sharcontrast(),
    sharradius(),
    sharamount(),
    shardamping(),
    shariter(),
    sharblur(),
    sensisha(),
    inverssha(),
    //local contrast
    expcontrast(),
    lcradius(),
    lcamount(),
    lcdarkness(),
    lclightness(),
    sensilc(),
>>>>>>> cc6cf81c
    // Contrast by detail levels
    expcbdl(false),
    mult{100.0, 100.0, 100.0, 100.0, 100.0},
    chromacbdl(0),
    threshold(20.0),
    sensicb(19),
    // Denoise
    expdenoi(false),
    noiselumf(0),
    noiselumc(0),
    noiselumdetail(0),
    noiselequal(7),
    noisechrof(0),
    noisechroc(0),
    noisechrodetail(0),
    adjblur(0),
    bilateral(0),
    sensiden(30),
    // Others
    avoid(false)
{
}

bool LocallabParams::LocallabSpot::operator ==(const LocallabSpot& other) const
{
    return
        // Control spot settings
        id == other.id
        && name == other.name
        && isvisible == other.isvisible
        && shape == other.shape
        && spotMethod == other.spotMethod
        && sensiexclu == other.sensiexclu
        && struc == other.struc
        && shapeMethod == other.shapeMethod
        && locX == other.locX
        && locXL == other.locXL
        && locY == other.locY
        && locYT == other.locYT
        && centerX == other.centerX
        && centerY == other.centerY
        && circrad == other.circrad
        && qualityMethod == other.qualityMethod
        && transit == other.transit
        && thresh == other.thresh
        && iter == other.iter
        // Color & Light
        && expcolor == other.expcolor
        && curvactiv == other.curvactiv
        && lightness == other.lightness
        && contrast == other.contrast
        && chroma == other.chroma
        && sensi == other.sensi
        && qualitycurveMethod == other.qualitycurveMethod
        && llcurve == other.llcurve
        && cccurve == other.cccurve
        && LHcurve == other.LHcurve
        && HHcurve == other.HHcurve
        && invers == other.invers
        // Exposure
        && expexpose == other.expexpose
        && expcomp == other.expcomp
        && hlcompr == other.hlcompr
        && hlcomprthresh == other.hlcomprthresh
        && black == other.black
        && shcompr == other.shcompr
        && warm == other.warm
        && sensiex == other.sensiex
        && excurve == other.excurve
        // Vibrance
        && expvibrance == other.expvibrance
        && saturated == other.saturated
        && pastels == other.pastels
        && psthreshold == other.psthreshold
        && protectskins == other.protectskins
        && avoidcolorshift == other.avoidcolorshift
        && pastsattog == other.pastsattog
        && sensiv == other.sensiv
        && skintonescurve == other.skintonescurve
        //Soft Light
        && expsoft == other.expsoft
        && streng == other.streng
        && sensisf == other.sensisf
        //Lab region
        && explabregion == other.explabregion
        // Blur & Noise
        && expblur == other.expblur
        && radius == other.radius
        && strength == other.strength
        && sensibn == other.sensibn
        && blurMethod == other.blurMethod
        && activlum == other.activlum
        // Tone Mapping
        && exptonemap == other.exptonemap
        && stren == other.stren
        && gamma == other.gamma
        && estop == other.estop
        && scaltm == other.scaltm
        && rewei == other.rewei
        && sensitm == other.sensitm
        // Retinex
        && expreti == other.expreti
        && retinexMethod == other.retinexMethod
        && str == other.str
        && chrrt == other.chrrt
        && neigh == other.neigh
        && vart == other.vart
        && dehaz == other.dehaz
        && sensih == other.sensih
        && localTgaincurve == other.localTgaincurve
        && inversret == other.inversret
        // Sharpening
        && expsharp == other.expsharp
        && sharcontrast == other.sharcontrast
        && sharradius == other.sharradius
        && sharamount == other.sharamount
        && shardamping == other.shardamping
        && shariter == other.shariter
        && sharblur == other.sharblur
        && sensisha == other.sensisha
        && inverssha == other.inverssha
        //local contrast
        && expcontrast == other.expcontrast
        && lcradius == other.lcradius
        && lcamount == other.lcamount
        && lcdarkness == other.lcdarkness
        && lclightness == other.lclightness
        && sensilc == other.sensilc

        // Constrast by detail levels
        && expcbdl == other.expcbdl
        && [this, &other]()->bool {
            for (int i = 0; i < 5; i++)
            {
                if (mult[i] != other.mult[i]) {
                    return false;
                }
            }

            return true;
        }()
        && chromacbdl == other.chromacbdl
        && threshold == other.threshold
        && sensicb == other.sensicb
        // Denoise
        && expdenoi == other.expdenoi
        && noiselumf == other.noiselumf
        && noiselumc == other.noiselumc
        && noiselumdetail == other.noiselumdetail
        && noiselequal == other.noiselequal
        && noisechrof == other.noisechrof
        && noisechroc == other.noisechroc
        && noisechrodetail == other.noisechrodetail
        && adjblur == other.adjblur
        && bilateral == other.bilateral
        && sensiden == other.sensiden
        // Others
        && avoid == other.avoid;
}

bool LocallabParams::LocallabSpot::operator !=(const LocallabSpot& other) const
{
    return !(*this == other);
}

LocallabParams::LocallabParams() :
    enabled(false),
    nbspot(0),
    selspot(0),
    spots()
{
}

bool LocallabParams::operator ==(const LocallabParams& other) const
{
    return
        enabled == other.enabled
        && nbspot == other.nbspot
        && selspot == other.selspot
        && spots == other.spots;
}

bool LocallabParams::operator !=(const LocallabParams& other) const
{
    return !(*this == other);
}

DirPyrEqualizerParams::DirPyrEqualizerParams() :
    enabled(false),
    gamutlab(false),
    mult{
    1.0,
    1.0,
    1.0,
    1.0,
    1.0,
    1.0
},
    threshold(0.2),
    skinprotect(0.0),
    hueskin(-5, 25, 170, 120, false),
    cbdlMethod("bef")
{
}

bool DirPyrEqualizerParams::operator ==(const DirPyrEqualizerParams& other) const
{
    return
        enabled == other.enabled
        && gamutlab == other.gamutlab
        && [this, &other]() -> bool {
            for (unsigned int i = 0; i < 6; ++i)
            {
                if (mult[i] != other.mult[i]) {
                    return false;
                }
            }

            return true;
        }()
        && threshold == other.threshold
        && skinprotect == other.skinprotect
        && hueskin == other.hueskin
        && cbdlMethod == other.cbdlMethod;
}

bool DirPyrEqualizerParams::operator !=(const DirPyrEqualizerParams& other) const
{
    return !(*this == other);
}

HSVEqualizerParams::HSVEqualizerParams() :
    enabled(false),
    hcurve{
    FCT_Linear
},
    scurve{
    FCT_Linear
},
    vcurve{
    FCT_Linear
}
{
}

bool HSVEqualizerParams::operator ==(const HSVEqualizerParams& other) const
{
    return
        enabled == other.enabled
        && hcurve == other.hcurve
        && scurve == other.scurve
        && vcurve == other.vcurve;
}

bool HSVEqualizerParams::operator !=(const HSVEqualizerParams& other) const
{
    return !(*this == other);
}

FilmSimulationParams::FilmSimulationParams() :
    enabled(false),
    strength(100)
{
}

bool FilmSimulationParams::operator ==(const FilmSimulationParams& other) const
{
    return
        enabled == other.enabled
        && clutFilename == other.clutFilename
        && strength == other.strength;
}

bool FilmSimulationParams::operator !=(const FilmSimulationParams& other) const
{
    return !(*this == other);
}


SoftLightParams::SoftLightParams() :
    enabled(false),
    strength(30)
{
}

bool SoftLightParams::operator ==(const SoftLightParams& other) const
{
    return
        enabled == other.enabled
        && strength == other.strength;
}

bool SoftLightParams::operator !=(const SoftLightParams& other) const
{
    return !(*this == other);
}


DehazeParams::DehazeParams() :
    enabled(false),
    strength(50),
    showDepthMap(false),
    depth(25)
{
}

bool DehazeParams::operator ==(const DehazeParams& other) const
{
    return
        enabled == other.enabled
        && strength == other.strength
        && showDepthMap == other.showDepthMap
        && depth == other.depth;
}

bool DehazeParams::operator !=(const DehazeParams& other) const
{
    return !(*this == other);
}


RAWParams::BayerSensor::BayerSensor() :
    method(getMethodString(Method::AMAZE)),
    border(4),
    imageNum(0),
    ccSteps(0),
    black0(0.0),
    black1(0.0),
    black2(0.0),
    black3(0.0),
    twogreen(true),
    linenoise(0),
    linenoiseDirection(LineNoiseDirection::BOTH),
    greenthresh(0),
    dcb_iterations(2),
    lmmse_iterations(2),
    dualDemosaicAutoContrast(true),
    dualDemosaicContrast(20),
    pixelShiftMotionCorrectionMethod(PSMotionCorrectionMethod::AUTO),
    pixelShiftEperIso(0.0),
    pixelShiftSigma(1.0),
    pixelShiftShowMotion(false),
    pixelShiftShowMotionMaskOnly(false),
    pixelShiftHoleFill(true),
    pixelShiftMedian(false),
    pixelShiftGreen(true),
    pixelShiftBlur(true),
    pixelShiftSmoothFactor(0.7),
    pixelShiftEqualBright(false),
    pixelShiftEqualBrightChannel(false),
    pixelShiftNonGreenCross(true),
    pixelShiftDemosaicMethod(getPSDemosaicMethodString(PSDemosaicMethod::AMAZE)),
    dcb_enhance(true),
    pdafLinesFilter(false)
{
}

bool RAWParams::BayerSensor::operator ==(const BayerSensor& other) const
{
    return
        method == other.method
        && border == other.border
        && imageNum == other.imageNum
        && ccSteps == other.ccSteps
        && black0 == other.black0
        && black1 == other.black1
        && black2 == other.black2
        && black3 == other.black3
        && twogreen == other.twogreen
        && linenoise == other.linenoise
        && linenoiseDirection == other.linenoiseDirection
        && greenthresh == other.greenthresh
        && dcb_iterations == other.dcb_iterations
        && lmmse_iterations == other.lmmse_iterations
        && dualDemosaicAutoContrast == other.dualDemosaicAutoContrast
        && dualDemosaicContrast == other.dualDemosaicContrast
        && pixelShiftMotionCorrectionMethod == other.pixelShiftMotionCorrectionMethod
        && pixelShiftEperIso == other.pixelShiftEperIso
        && pixelShiftSigma == other.pixelShiftSigma
        && pixelShiftShowMotion == other.pixelShiftShowMotion
        && pixelShiftShowMotionMaskOnly == other.pixelShiftShowMotionMaskOnly
        && pixelShiftHoleFill == other.pixelShiftHoleFill
        && pixelShiftMedian == other.pixelShiftMedian
        && pixelShiftGreen == other.pixelShiftGreen
        && pixelShiftBlur == other.pixelShiftBlur
        && pixelShiftSmoothFactor == other.pixelShiftSmoothFactor
        && pixelShiftEqualBright == other.pixelShiftEqualBright
        && pixelShiftEqualBrightChannel == other.pixelShiftEqualBrightChannel
        && pixelShiftNonGreenCross == other.pixelShiftNonGreenCross
        && pixelShiftDemosaicMethod == other.pixelShiftDemosaicMethod
        && dcb_enhance == other.dcb_enhance
        && pdafLinesFilter == other.pdafLinesFilter;
}

bool RAWParams::BayerSensor::operator !=(const BayerSensor& other) const
{
    return !(*this == other);
}

void RAWParams::BayerSensor::setPixelShiftDefaults()
{
    pixelShiftMotionCorrectionMethod = RAWParams::BayerSensor::PSMotionCorrectionMethod::AUTO;
    pixelShiftEperIso = 0.0;
    pixelShiftSigma = 1.0;
    pixelShiftHoleFill = true;
    pixelShiftMedian = false;
    pixelShiftGreen = true;
    pixelShiftBlur = true;
    pixelShiftSmoothFactor = 0.7;
    pixelShiftEqualBright = false;
    pixelShiftEqualBrightChannel = false;
    pixelShiftNonGreenCross = true;
    pixelShiftDemosaicMethod = getPSDemosaicMethodString(PSDemosaicMethod::AMAZE);
}

const std::vector<const char*>& RAWParams::BayerSensor::getMethodStrings()
{
    static const std::vector<const char*> method_strings {
        "amaze",
        "amazevng4",
        "rcd",
        "rcdvng4",
        "dcb",
        "dcbvng4",
        "lmmse",
        "igv",
        "ahd",
        "eahd",
        "hphd",
        "vng4",
        "fast",
        "mono",
        "pixelshift",
        "none"
    };
    return method_strings;
}

Glib::ustring RAWParams::BayerSensor::getMethodString(Method method)
{
    return getMethodStrings()[toUnderlying(method)];
}

const std::vector<const char*>& RAWParams::BayerSensor::getPSDemosaicMethodStrings()
{
    static const std::vector<const char*> method_strings {
        "amaze",
        "amazevng4",
        "lmmse"
    };
    return method_strings;
}

Glib::ustring RAWParams::BayerSensor::getPSDemosaicMethodString(PSDemosaicMethod method)
{
    return getPSDemosaicMethodStrings()[toUnderlying(method)];
}



RAWParams::XTransSensor::XTransSensor() :
    method(getMethodString(Method::THREE_PASS)),
    dualDemosaicAutoContrast(true),
    dualDemosaicContrast(20),
    ccSteps(0),
    blackred(0.0),
    blackgreen(0.0),
    blackblue(0.0)
{
}

bool RAWParams::XTransSensor::operator ==(const XTransSensor& other) const
{
    return
        method == other.method
        && dualDemosaicAutoContrast == other.dualDemosaicAutoContrast
        && dualDemosaicContrast == other.dualDemosaicContrast
        && ccSteps == other.ccSteps
        && blackred == other.blackred
        && blackgreen == other.blackgreen
        && blackblue == other.blackblue;
}

bool RAWParams::XTransSensor::operator !=(const XTransSensor& other) const
{
    return !(*this == other);
}

const std::vector<const char*>& RAWParams::XTransSensor::getMethodStrings()
{
    static const std::vector<const char*> method_strings {
        "4-pass",
        "3-pass (best)",
        "2-pass",
        "1-pass (medium)",
        "fast",
        "mono",
        "none"
    };
    return method_strings;
}

Glib::ustring RAWParams::XTransSensor::getMethodString(Method method)
{
    return getMethodStrings()[toUnderlying(method)];
}

RAWParams::RAWParams() :
    df_autoselect(false),
    ff_AutoSelect(false),
    ff_BlurRadius(32),
    ff_BlurType(getFlatFieldBlurTypeString(FlatFieldBlurType::AREA)),
    ff_AutoClipControl(false),
    ff_clipControl(0),
    ca_autocorrect(false),
    ca_avoidcolourshift(true),
    caautoiterations(2),
    cared(0.0),
    cablue(0.0),
    expos(1.0),
    preser(0.0),
    hotPixelFilter(false),
    deadPixelFilter(false),
    hotdeadpix_thresh(100)
{
}

bool RAWParams::operator ==(const RAWParams& other) const
{
    return
        bayersensor == other.bayersensor
        && xtranssensor == other.xtranssensor
        && dark_frame == other.dark_frame
        && df_autoselect == other.df_autoselect
        && ff_file == other.ff_file
        && ff_AutoSelect == other.ff_AutoSelect
        && ff_BlurRadius == other.ff_BlurRadius
        && ff_BlurType == other.ff_BlurType
        && ff_AutoClipControl == other.ff_AutoClipControl
        && ff_clipControl == other.ff_clipControl
        && ca_autocorrect == other.ca_autocorrect
        && ca_avoidcolourshift == other.ca_avoidcolourshift
        && caautoiterations == other.caautoiterations
        && cared == other.cared
        && cablue == other.cablue
        && expos == other.expos
        && preser == other.preser
        && hotPixelFilter == other.hotPixelFilter
        && deadPixelFilter == other.deadPixelFilter
        && hotdeadpix_thresh == other.hotdeadpix_thresh;
}

bool RAWParams::operator !=(const RAWParams& other) const
{
    return !(*this == other);
}

const std::vector<const char*>& RAWParams::getFlatFieldBlurTypeStrings()
{
    static const std::vector<const char*> blur_type_strings {
        "Area Flatfield",
        "Vertical Flatfield",
        "Horizontal Flatfield",
        "V+H Flatfield"
    };
    return blur_type_strings;
}

Glib::ustring RAWParams::getFlatFieldBlurTypeString(FlatFieldBlurType type)
{
    return getFlatFieldBlurTypeStrings()[toUnderlying(type)];
}


MetaDataParams::MetaDataParams():
    mode(MetaDataParams::TUNNEL)
{
}

bool MetaDataParams::operator==(const MetaDataParams &other) const
{
    return mode == other.mode;
}

bool MetaDataParams::operator!=(const MetaDataParams &other) const
{
    return !(*this == other);
}


ProcParams::ProcParams()
{
    setDefaults();
}

void ProcParams::setDefaults()
{
    toneCurve = ToneCurveParams();

    labCurve = LCurveParams();

    rgbCurves = RGBCurvesParams();

    localContrast = LocalContrastParams();

    colorToning = ColorToningParams();

    sharpenEdge = SharpenEdgeParams();

    sharpenMicro = SharpenMicroParams();

    sharpening = SharpeningParams();

    prsharpening = SharpeningParams();
    prsharpening.contrast = 15.0;
    prsharpening.method = "rld";
    prsharpening.deconvamount = 100;
    prsharpening.deconvradius = 0.45;
    prsharpening.deconviter = 100;
    prsharpening.deconvdamping = 0;

    vibrance = VibranceParams();

    wb = WBParams();

    colorappearance = ColorAppearanceParams();

    defringe = DefringeParams();

    impulseDenoise = ImpulseDenoiseParams();

    dirpyrDenoise = DirPyrDenoiseParams();

    epd = EPDParams();

    fattal = FattalToneMappingParams();

    sh = SHParams();

    crop = CropParams();

    coarse = CoarseTransformParams();

    commonTrans = CommonTransformParams();

    rotate = RotateParams();

    distortion = DistortionParams();

    lensProf = LensProfParams();

    perspective = PerspectiveParams();

    gradient = GradientParams();

    locallab = LocallabParams();

    pcvignette = PCVignetteParams();

    vignetting = VignettingParams();

    chmixer = ChannelMixerParams();

    blackwhite = BlackWhiteParams();

    cacorrection = CACorrParams();

    resize = ResizeParams();

    icm = ColorManagementParams();

    wavelet = WaveletParams();

    dirpyrequalizer = DirPyrEqualizerParams();

    hsvequalizer = HSVEqualizerParams();

    filmSimulation = FilmSimulationParams();

    softlight = SoftLightParams();

    dehaze = DehazeParams();

    raw = RAWParams();

    metadata = MetaDataParams();
    exif.clear();
    iptc.clear();

    rank = 0;
    colorlabel = 0;
    inTrash = false;

    ppVersion = PPVERSION;
}

int ProcParams::save(const Glib::ustring& fname, const Glib::ustring& fname2, bool fnameAbsolute, ParamsEdited* pedited)
{
    if (fname.empty() && fname2.empty()) {
        return 0;
    }

    Glib::ustring sPParams;

    try {
        Glib::KeyFile keyFile;

// Version
        keyFile.set_string("Version", "AppVersion", RTVERSION);
        keyFile.set_integer("Version", "Version", PPVERSION);

        saveToKeyfile(!pedited || pedited->general.rank, "General", "Rank", rank, keyFile);
        saveToKeyfile(!pedited || pedited->general.colorlabel, "General", "ColorLabel", colorlabel, keyFile);
        saveToKeyfile(!pedited || pedited->general.intrash, "General", "InTrash", inTrash, keyFile);

// Tone curve
        saveToKeyfile(!pedited || pedited->toneCurve.autoexp, "Exposure", "Auto", toneCurve.autoexp, keyFile);
        saveToKeyfile(!pedited || pedited->toneCurve.clip, "Exposure", "Clip", toneCurve.clip, keyFile);
        saveToKeyfile(!pedited || pedited->toneCurve.expcomp, "Exposure", "Compensation", toneCurve.expcomp, keyFile);
        saveToKeyfile(!pedited || pedited->toneCurve.brightness, "Exposure", "Brightness", toneCurve.brightness, keyFile);
        saveToKeyfile(!pedited || pedited->toneCurve.contrast, "Exposure", "Contrast", toneCurve.contrast, keyFile);
        saveToKeyfile(!pedited || pedited->toneCurve.saturation, "Exposure", "Saturation", toneCurve.saturation, keyFile);
        saveToKeyfile(!pedited || pedited->toneCurve.black, "Exposure", "Black", toneCurve.black, keyFile);
        saveToKeyfile(!pedited || pedited->toneCurve.hlcompr, "Exposure", "HighlightCompr", toneCurve.hlcompr, keyFile);
        saveToKeyfile(!pedited || pedited->toneCurve.hlcomprthresh, "Exposure", "HighlightComprThreshold", toneCurve.hlcomprthresh, keyFile);
        saveToKeyfile(!pedited || pedited->toneCurve.shcompr, "Exposure", "ShadowCompr", toneCurve.shcompr, keyFile);
        saveToKeyfile(!pedited || pedited->toneCurve.histmatching, "Exposure", "HistogramMatching", toneCurve.histmatching, keyFile);
        saveToKeyfile(!pedited || pedited->toneCurve.fromHistMatching, "Exposure", "CurveFromHistogramMatching", toneCurve.fromHistMatching, keyFile);
        saveToKeyfile(!pedited || pedited->toneCurve.clampOOG, "Exposure", "ClampOOG", toneCurve.clampOOG, keyFile);

// Highlight recovery
        saveToKeyfile(!pedited || pedited->toneCurve.hrenabled, "HLRecovery", "Enabled", toneCurve.hrenabled, keyFile);
        saveToKeyfile(!pedited || pedited->toneCurve.method, "HLRecovery", "Method", toneCurve.method, keyFile);

        const std::map<ToneCurveParams::TcMode, const char*> tc_mapping = {
            {ToneCurveParams::TcMode::STD, "Standard"},
            {ToneCurveParams::TcMode::FILMLIKE, "FilmLike"},
            {ToneCurveParams::TcMode::SATANDVALBLENDING, "SatAndValueBlending"},
            {ToneCurveParams::TcMode::WEIGHTEDSTD, "WeightedStd"},
            {ToneCurveParams::TcMode::LUMINANCE, "Luminance"},
            {ToneCurveParams::TcMode::PERCEPTUAL, "Perceptual"}
        };

        saveToKeyfile(!pedited || pedited->toneCurve.curveMode, "Exposure", "CurveMode", tc_mapping, toneCurve.curveMode, keyFile);
        saveToKeyfile(!pedited || pedited->toneCurve.curveMode2, "Exposure", "CurveMode2", tc_mapping, toneCurve.curveMode2, keyFile);

        saveToKeyfile(!pedited || pedited->toneCurve.curve, "Exposure", "Curve", toneCurve.curve, keyFile);
        saveToKeyfile(!pedited || pedited->toneCurve.curve2, "Exposure", "Curve2", toneCurve.curve2, keyFile);

// Retinex
        saveToKeyfile(!pedited || pedited->retinex.enabled, "Retinex", "Enabled", retinex.enabled, keyFile);
        saveToKeyfile(!pedited || pedited->retinex.str, "Retinex", "Str", retinex.str, keyFile);
        saveToKeyfile(!pedited || pedited->retinex.scal, "Retinex", "Scal", retinex.scal, keyFile);
        saveToKeyfile(!pedited || pedited->retinex.iter, "Retinex", "Iter", retinex.iter, keyFile);
        saveToKeyfile(!pedited || pedited->retinex.grad, "Retinex", "Grad", retinex.grad, keyFile);
        saveToKeyfile(!pedited || pedited->retinex.grads, "Retinex", "Grads", retinex.grads, keyFile);
        saveToKeyfile(!pedited || pedited->retinex.gam, "Retinex", "Gam", retinex.gam, keyFile);
        saveToKeyfile(!pedited || pedited->retinex.slope, "Retinex", "Slope", retinex.slope, keyFile);
        saveToKeyfile(!pedited || pedited->retinex.medianmap, "Retinex", "Median", retinex.medianmap, keyFile);

        saveToKeyfile(!pedited || pedited->retinex.neigh, "Retinex", "Neigh", retinex.neigh, keyFile);
        saveToKeyfile(!pedited || pedited->retinex.offs, "Retinex", "Offs", retinex.offs, keyFile);
        saveToKeyfile(!pedited || pedited->retinex.vart, "Retinex", "Vart", retinex.vart, keyFile);
        saveToKeyfile(!pedited || pedited->retinex.limd, "Retinex", "Limd", retinex.limd, keyFile);
        saveToKeyfile(!pedited || pedited->retinex.highl, "Retinex", "highl", retinex.highl, keyFile);
        saveToKeyfile(!pedited || pedited->retinex.skal, "Retinex", "skal", retinex.skal, keyFile);
        saveToKeyfile(!pedited || pedited->retinex.retinexMethod, "Retinex", "RetinexMethod", retinex.retinexMethod, keyFile);
        saveToKeyfile(!pedited || pedited->retinex.mapMethod, "Retinex", "mapMethod", retinex.mapMethod, keyFile);
        saveToKeyfile(!pedited || pedited->retinex.viewMethod, "Retinex", "viewMethod", retinex.viewMethod, keyFile);
        saveToKeyfile(!pedited || pedited->retinex.retinexcolorspace, "Retinex", "Retinexcolorspace", retinex.retinexcolorspace, keyFile);
        saveToKeyfile(!pedited || pedited->retinex.gammaretinex, "Retinex", "Gammaretinex", retinex.gammaretinex, keyFile);
        saveToKeyfile(!pedited || pedited->retinex.cdcurve, "Retinex", "CDCurve", retinex.cdcurve, keyFile);
        saveToKeyfile(!pedited || pedited->retinex.mapcurve, "Retinex", "MAPCurve", retinex.mapcurve, keyFile);
        saveToKeyfile(!pedited || pedited->retinex.cdHcurve, "Retinex", "CDHCurve", retinex.cdHcurve, keyFile);
        saveToKeyfile(!pedited || pedited->retinex.lhcurve, "Retinex", "LHCurve", retinex.lhcurve, keyFile);
        saveToKeyfile(!pedited || pedited->retinex.highlights, "Retinex", "Highlights", retinex.highlights, keyFile);
        saveToKeyfile(!pedited || pedited->retinex.htonalwidth, "Retinex", "HighlightTonalWidth", retinex.htonalwidth, keyFile);
        saveToKeyfile(!pedited || pedited->retinex.shadows, "Retinex", "Shadows", retinex.shadows, keyFile);
        saveToKeyfile(!pedited || pedited->retinex.stonalwidth, "Retinex", "ShadowTonalWidth", retinex.stonalwidth, keyFile);
        saveToKeyfile(!pedited || pedited->retinex.radius, "Retinex", "Radius", retinex.radius, keyFile);
        saveToKeyfile(!pedited || pedited->retinex.transmissionCurve, "Retinex", "TransmissionCurve", retinex.transmissionCurve, keyFile);
        saveToKeyfile(!pedited || pedited->retinex.gaintransmissionCurve, "Retinex", "GainTransmissionCurve", retinex.gaintransmissionCurve, keyFile);

// Local contrast
        saveToKeyfile(!pedited || pedited->localContrast.enabled, "Local Contrast", "Enabled", localContrast.enabled, keyFile);
        saveToKeyfile(!pedited || pedited->localContrast.radius, "Local Contrast", "Radius", localContrast.radius, keyFile);
        saveToKeyfile(!pedited || pedited->localContrast.amount, "Local Contrast", "Amount", localContrast.amount, keyFile);
        saveToKeyfile(!pedited || pedited->localContrast.darkness, "Local Contrast", "Darkness", localContrast.darkness, keyFile);
        saveToKeyfile(!pedited || pedited->localContrast.lightness, "Local Contrast", "Lightness", localContrast.lightness, keyFile);


// Channel mixer
        saveToKeyfile(!pedited || pedited->chmixer.enabled, "Channel Mixer", "Enabled", chmixer.enabled, keyFile);

        if (!pedited || pedited->chmixer.red[0] || pedited->chmixer.red[1] || pedited->chmixer.red[2]) {
            Glib::ArrayHandle<int> rmix(chmixer.red, 3, Glib::OWNERSHIP_NONE);
            keyFile.set_integer_list("Channel Mixer", "Red", rmix);
        }

        if (!pedited || pedited->chmixer.green[0] || pedited->chmixer.green[1] || pedited->chmixer.green[2]) {
            Glib::ArrayHandle<int> gmix(chmixer.green, 3, Glib::OWNERSHIP_NONE);
            keyFile.set_integer_list("Channel Mixer", "Green", gmix);
        }

        if (!pedited || pedited->chmixer.blue[0] || pedited->chmixer.blue[1] || pedited->chmixer.blue[2]) {
            Glib::ArrayHandle<int> bmix(chmixer.blue, 3, Glib::OWNERSHIP_NONE);
            keyFile.set_integer_list("Channel Mixer", "Blue", bmix);
        }

// Black & White
        saveToKeyfile(!pedited || pedited->blackwhite.enabled, "Black & White", "Enabled", blackwhite.enabled, keyFile);
        saveToKeyfile(!pedited || pedited->blackwhite.method, "Black & White", "Method", blackwhite.method, keyFile);
        saveToKeyfile(!pedited || pedited->blackwhite.autoc, "Black & White", "Auto", blackwhite.autoc, keyFile);
        saveToKeyfile(!pedited || pedited->blackwhite.enabledcc, "Black & White", "ComplementaryColors", blackwhite.enabledcc, keyFile);
        saveToKeyfile(!pedited || pedited->blackwhite.setting, "Black & White", "Setting", blackwhite.setting, keyFile);
        saveToKeyfile(!pedited || pedited->blackwhite.filter, "Black & White", "Filter", blackwhite.filter, keyFile);
        saveToKeyfile(!pedited || pedited->blackwhite.mixerRed, "Black & White", "MixerRed", blackwhite.mixerRed, keyFile);
        saveToKeyfile(!pedited || pedited->blackwhite.mixerOrange, "Black & White", "MixerOrange", blackwhite.mixerOrange, keyFile);
        saveToKeyfile(!pedited || pedited->blackwhite.mixerYellow, "Black & White", "MixerYellow", blackwhite.mixerYellow, keyFile);
        saveToKeyfile(!pedited || pedited->blackwhite.mixerGreen, "Black & White", "MixerGreen", blackwhite.mixerGreen, keyFile);
        saveToKeyfile(!pedited || pedited->blackwhite.mixerCyan, "Black & White", "MixerCyan", blackwhite.mixerCyan, keyFile);
        saveToKeyfile(!pedited || pedited->blackwhite.mixerBlue, "Black & White", "MixerBlue", blackwhite.mixerBlue, keyFile);
        saveToKeyfile(!pedited || pedited->blackwhite.mixerMagenta, "Black & White", "MixerMagenta", blackwhite.mixerMagenta, keyFile);
        saveToKeyfile(!pedited || pedited->blackwhite.mixerPurple, "Black & White", "MixerPurple", blackwhite.mixerPurple, keyFile);
        saveToKeyfile(!pedited || pedited->blackwhite.gammaRed, "Black & White", "GammaRed", blackwhite.gammaRed, keyFile);
        saveToKeyfile(!pedited || pedited->blackwhite.gammaGreen, "Black & White", "GammaGreen", blackwhite.gammaGreen, keyFile);
        saveToKeyfile(!pedited || pedited->blackwhite.gammaBlue, "Black & White", "GammaBlue", blackwhite.gammaBlue, keyFile);
        saveToKeyfile(!pedited || pedited->blackwhite.algo, "Black & White", "Algorithm", blackwhite.algo, keyFile);
        saveToKeyfile(!pedited || pedited->blackwhite.luminanceCurve, "Black & White", "LuminanceCurve", blackwhite.luminanceCurve, keyFile);
        saveToKeyfile(
            !pedited || pedited->blackwhite.beforeCurveMode,
            "Black & White",
        "BeforeCurveMode", {
            {BlackWhiteParams::TcMode::STD_BW, "Standard"},
            {BlackWhiteParams::TcMode::FILMLIKE_BW, "FilmLike"},
            {BlackWhiteParams::TcMode::SATANDVALBLENDING_BW, "SatAndValueBlending"},
            {BlackWhiteParams::TcMode::WEIGHTEDSTD_BW, "WeightedStd"}

        },
        blackwhite.beforeCurveMode,
        keyFile
        );
        saveToKeyfile(
            !pedited || pedited->blackwhite.afterCurveMode,
            "Black & White",
        "AfterCurveMode", {
            {BlackWhiteParams::TcMode::STD_BW, "Standard"},
            {BlackWhiteParams::TcMode::WEIGHTEDSTD_BW, "WeightedStd"}

        },
        blackwhite.afterCurveMode,
        keyFile
        );
        saveToKeyfile(!pedited || pedited->blackwhite.beforeCurve, "Black & White", "BeforeCurve", blackwhite.beforeCurve, keyFile);
        saveToKeyfile(!pedited || pedited->blackwhite.afterCurve, "Black & White", "AfterCurve", blackwhite.afterCurve, keyFile);

// Luma curve
        saveToKeyfile(!pedited || pedited->labCurve.enabled, "Luminance Curve", "Enabled", labCurve.enabled, keyFile);
        saveToKeyfile(!pedited || pedited->labCurve.brightness, "Luminance Curve", "Brightness", labCurve.brightness, keyFile);
        saveToKeyfile(!pedited || pedited->labCurve.contrast, "Luminance Curve", "Contrast", labCurve.contrast, keyFile);
        saveToKeyfile(!pedited || pedited->labCurve.chromaticity, "Luminance Curve", "Chromaticity", labCurve.chromaticity, keyFile);
        saveToKeyfile(!pedited || pedited->labCurve.avoidcolorshift, "Luminance Curve", "AvoidColorShift", labCurve.avoidcolorshift, keyFile);
        saveToKeyfile(!pedited || pedited->labCurve.rstprotection, "Luminance Curve", "RedAndSkinTonesProtection", labCurve.rstprotection, keyFile);
        saveToKeyfile(!pedited || pedited->labCurve.lcredsk, "Luminance Curve", "LCredsk", labCurve.lcredsk, keyFile);
        saveToKeyfile(!pedited || pedited->labCurve.lcurve, "Luminance Curve", "LCurve", labCurve.lcurve, keyFile);
        saveToKeyfile(!pedited || pedited->labCurve.acurve, "Luminance Curve", "aCurve", labCurve.acurve, keyFile);
        saveToKeyfile(!pedited || pedited->labCurve.bcurve, "Luminance Curve", "bCurve", labCurve.bcurve, keyFile);
        saveToKeyfile(!pedited || pedited->labCurve.cccurve, "Luminance Curve", "ccCurve", labCurve.cccurve, keyFile);
        saveToKeyfile(!pedited || pedited->labCurve.chcurve, "Luminance Curve", "chCurve", labCurve.chcurve, keyFile);
        saveToKeyfile(!pedited || pedited->labCurve.lhcurve, "Luminance Curve", "lhCurve", labCurve.lhcurve, keyFile);
        saveToKeyfile(!pedited || pedited->labCurve.hhcurve, "Luminance Curve", "hhCurve", labCurve.hhcurve, keyFile);
        saveToKeyfile(!pedited || pedited->labCurve.lccurve, "Luminance Curve", "LcCurve", labCurve.lccurve, keyFile);
        saveToKeyfile(!pedited || pedited->labCurve.clcurve, "Luminance Curve", "ClCurve", labCurve.clcurve, keyFile);

// Sharpening
        saveToKeyfile(!pedited || pedited->sharpening.enabled, "Sharpening", "Enabled", sharpening.enabled, keyFile);
        saveToKeyfile(!pedited || pedited->sharpening.contrast, "Sharpening", "Contrast", sharpening.contrast, keyFile);
        saveToKeyfile(!pedited || pedited->sharpening.method, "Sharpening", "Method", sharpening.method, keyFile);
        saveToKeyfile(!pedited || pedited->sharpening.radius, "Sharpening", "Radius", sharpening.radius, keyFile);
        saveToKeyfile(!pedited || pedited->sharpening.blurradius, "Sharpening", "BlurRadius", sharpening.blurradius, keyFile);
        saveToKeyfile(!pedited || pedited->sharpening.amount, "Sharpening", "Amount", sharpening.amount, keyFile);
        saveToKeyfile(!pedited || pedited->sharpening.threshold, "Sharpening", "Threshold", sharpening.threshold.toVector(), keyFile);
        saveToKeyfile(!pedited || pedited->sharpening.edgesonly, "Sharpening", "OnlyEdges", sharpening.edgesonly, keyFile);
        saveToKeyfile(!pedited || pedited->sharpening.edges_radius, "Sharpening", "EdgedetectionRadius", sharpening.edges_radius, keyFile);
        saveToKeyfile(!pedited || pedited->sharpening.edges_tolerance, "Sharpening", "EdgeTolerance", sharpening.edges_tolerance, keyFile);
        saveToKeyfile(!pedited || pedited->sharpening.halocontrol, "Sharpening", "HalocontrolEnabled", sharpening.halocontrol, keyFile);
        saveToKeyfile(!pedited || pedited->sharpening.halocontrol_amount, "Sharpening", "HalocontrolAmount", sharpening.halocontrol_amount, keyFile);
        saveToKeyfile(!pedited || pedited->sharpening.deconvradius, "Sharpening", "DeconvRadius", sharpening.deconvradius, keyFile);
        saveToKeyfile(!pedited || pedited->sharpening.deconvamount, "Sharpening", "DeconvAmount", sharpening.deconvamount, keyFile);
        saveToKeyfile(!pedited || pedited->sharpening.deconvdamping, "Sharpening", "DeconvDamping", sharpening.deconvdamping, keyFile);
        saveToKeyfile(!pedited || pedited->sharpening.deconviter, "Sharpening", "DeconvIterations", sharpening.deconviter, keyFile);

// Vibrance
        saveToKeyfile(!pedited || pedited->vibrance.enabled, "Vibrance", "Enabled", vibrance.enabled, keyFile);
        saveToKeyfile(!pedited || pedited->vibrance.pastels, "Vibrance", "Pastels", vibrance.pastels, keyFile);
        saveToKeyfile(!pedited || pedited->vibrance.saturated, "Vibrance", "Saturated", vibrance.saturated, keyFile);
        saveToKeyfile(!pedited || pedited->vibrance.psthreshold, "Vibrance", "PSThreshold", vibrance.psthreshold.toVector(), keyFile);
        saveToKeyfile(!pedited || pedited->vibrance.protectskins, "Vibrance", "ProtectSkins", vibrance.protectskins, keyFile);
        saveToKeyfile(!pedited || pedited->vibrance.avoidcolorshift, "Vibrance", "AvoidColorShift", vibrance.avoidcolorshift, keyFile);
        saveToKeyfile(!pedited || pedited->vibrance.pastsattog, "Vibrance", "PastSatTog", vibrance.pastsattog, keyFile);
        saveToKeyfile(!pedited || pedited->vibrance.skintonescurve, "Vibrance", "SkinTonesCurve", vibrance.skintonescurve, keyFile);

// Edge sharpening
        saveToKeyfile(!pedited || pedited->sharpenEdge.enabled, "SharpenEdge", "Enabled", sharpenEdge.enabled, keyFile);
        saveToKeyfile(!pedited || pedited->sharpenEdge.passes, "SharpenEdge", "Passes", sharpenEdge.passes, keyFile);
        saveToKeyfile(!pedited || pedited->sharpenEdge.amount, "SharpenEdge", "Strength", sharpenEdge.amount, keyFile);
        saveToKeyfile(!pedited || pedited->sharpenEdge.threechannels, "SharpenEdge", "ThreeChannels", sharpenEdge.threechannels, keyFile);

// Micro-contrast sharpening
        saveToKeyfile(!pedited || pedited->sharpenMicro.enabled, "SharpenMicro", "Enabled", sharpenMicro.enabled, keyFile);
        saveToKeyfile(!pedited || pedited->sharpenMicro.matrix, "SharpenMicro", "Matrix", sharpenMicro.matrix, keyFile);
        saveToKeyfile(!pedited || pedited->sharpenMicro.amount, "SharpenMicro", "Strength", sharpenMicro.amount, keyFile);
        saveToKeyfile(!pedited || pedited->sharpenMicro.contrast, "SharpenMicro", "Contrast", sharpenMicro.contrast, keyFile);
        saveToKeyfile(!pedited || pedited->sharpenMicro.uniformity, "SharpenMicro", "Uniformity", sharpenMicro.uniformity, keyFile);

// WB
        saveToKeyfile(!pedited || pedited->wb.enabled, "White Balance", "Enabled", wb.enabled, keyFile);
        saveToKeyfile(!pedited || pedited->wb.method, "White Balance", "Setting", wb.method, keyFile);
        saveToKeyfile(!pedited || pedited->wb.temperature, "White Balance", "Temperature", wb.temperature, keyFile);
        saveToKeyfile(!pedited || pedited->wb.green, "White Balance", "Green", wb.green, keyFile);
        saveToKeyfile(!pedited || pedited->wb.equal, "White Balance", "Equal", wb.equal, keyFile);
        saveToKeyfile(!pedited || pedited->wb.tempBias, "White Balance", "TemperatureBias", wb.tempBias, keyFile);

// Colorappearance
        saveToKeyfile(!pedited || pedited->colorappearance.enabled, "Color appearance", "Enabled", colorappearance.enabled, keyFile);
        saveToKeyfile(!pedited || pedited->colorappearance.degree, "Color appearance", "Degree", colorappearance.degree, keyFile);
        saveToKeyfile(!pedited || pedited->colorappearance.autodegree, "Color appearance", "AutoDegree", colorappearance.autodegree, keyFile);
        saveToKeyfile(!pedited || pedited->colorappearance.degreeout, "Color appearance", "Degreeout",        colorappearance.degreeout, keyFile);
        saveToKeyfile(!pedited || pedited->colorappearance.autodegreeout, "Color appearance", "AutoDegreeout",    colorappearance.autodegreeout, keyFile);
        saveToKeyfile(!pedited || pedited->colorappearance.surround, "Color appearance", "Surround", colorappearance.surround, keyFile);
        saveToKeyfile(!pedited || pedited->colorappearance.surrsrc, "Color appearance", "Surrsrc", colorappearance.surrsrc, keyFile);
        saveToKeyfile(!pedited || pedited->colorappearance.adaplum, "Color appearance", "AdaptLum", colorappearance.adaplum, keyFile);
        saveToKeyfile(!pedited || pedited->colorappearance.badpixsl, "Color appearance", "Badpixsl", colorappearance.badpixsl, keyFile);
        saveToKeyfile(!pedited || pedited->colorappearance.wbmodel, "Color appearance", "Model", colorappearance.wbmodel, keyFile);
        saveToKeyfile(!pedited || pedited->colorappearance.algo, "Color appearance", "Algorithm", colorappearance.algo, keyFile);
        saveToKeyfile(!pedited || pedited->colorappearance.jlight, "Color appearance", "J-Light", colorappearance.jlight, keyFile);
        saveToKeyfile(!pedited || pedited->colorappearance.qbright, "Color appearance", "Q-Bright", colorappearance.qbright, keyFile);
        saveToKeyfile(!pedited || pedited->colorappearance.chroma, "Color appearance", "C-Chroma", colorappearance.chroma, keyFile);
        saveToKeyfile(!pedited || pedited->colorappearance.schroma, "Color appearance", "S-Chroma", colorappearance.schroma, keyFile);
        saveToKeyfile(!pedited || pedited->colorappearance.mchroma, "Color appearance", "M-Chroma", colorappearance.mchroma, keyFile);
        saveToKeyfile(!pedited || pedited->colorappearance.contrast, "Color appearance", "J-Contrast", colorappearance.contrast, keyFile);
        saveToKeyfile(!pedited || pedited->colorappearance.qcontrast, "Color appearance", "Q-Contrast", colorappearance.qcontrast, keyFile);
        saveToKeyfile(!pedited || pedited->colorappearance.colorh, "Color appearance", "H-Hue", colorappearance.colorh, keyFile);
        saveToKeyfile(!pedited || pedited->colorappearance.rstprotection, "Color appearance", "RSTProtection", colorappearance.rstprotection, keyFile);
        saveToKeyfile(!pedited || pedited->colorappearance.adapscen, "Color appearance", "AdaptScene", colorappearance.adapscen, keyFile);
        saveToKeyfile(!pedited || pedited->colorappearance.autoadapscen, "Color appearance", "AutoAdapscen", colorappearance.autoadapscen, keyFile);
        saveToKeyfile(!pedited || pedited->colorappearance.ybscen, "Color appearance", "YbScene", colorappearance.ybscen, keyFile);
        saveToKeyfile(!pedited || pedited->colorappearance.autoybscen, "Color appearance", "Autoybscen", colorappearance.autoybscen, keyFile);
        saveToKeyfile(!pedited || pedited->colorappearance.surrsource, "Color appearance", "SurrSource", colorappearance.surrsource, keyFile);
        saveToKeyfile(!pedited || pedited->colorappearance.gamut, "Color appearance", "Gamut", colorappearance.gamut, keyFile);
        saveToKeyfile(!pedited || pedited->colorappearance.tempout, "Color appearance", "Tempout", colorappearance.tempout, keyFile);
        saveToKeyfile(!pedited || pedited->colorappearance.greenout, "Color appearance", "Greenout", colorappearance.greenout, keyFile);
        saveToKeyfile(!pedited || pedited->colorappearance.tempsc, "Color appearance", "Tempsc", colorappearance.tempsc, keyFile);
        saveToKeyfile(!pedited || pedited->colorappearance.greensc, "Color appearance", "Greensc", colorappearance.greensc, keyFile);
        saveToKeyfile(!pedited || pedited->colorappearance.ybout, "Color appearance", "Ybout", colorappearance.ybout, keyFile);
        saveToKeyfile(!pedited || pedited->colorappearance.datacie, "Color appearance", "Datacie", colorappearance.datacie, keyFile);
        saveToKeyfile(!pedited || pedited->colorappearance.tonecie, "Color appearance", "Tonecie", colorappearance.tonecie, keyFile);

        const std::map<ColorAppearanceParams::TcMode, const char*> ca_mapping = {
            {ColorAppearanceParams::TcMode::LIGHT, "Lightness"},
            {ColorAppearanceParams::TcMode::BRIGHT, "Brightness"}
        };

        saveToKeyfile(!pedited || pedited->colorappearance.curveMode, "Color appearance", "CurveMode", ca_mapping, colorappearance.curveMode, keyFile);
        saveToKeyfile(!pedited || pedited->colorappearance.curveMode2, "Color appearance", "CurveMode2", ca_mapping, colorappearance.curveMode2, keyFile);
        saveToKeyfile(
            !pedited || pedited->colorappearance.curveMode3,
            "Color appearance",
            "CurveMode3", {
                {ColorAppearanceParams::CtcMode::CHROMA, "Chroma"},
                {ColorAppearanceParams::CtcMode::SATUR, "Saturation"},
                {ColorAppearanceParams::CtcMode::COLORF, "Colorfullness"}

            },
            colorappearance.curveMode3,
            keyFile
        );
        saveToKeyfile(!pedited || pedited->colorappearance.curve, "Color appearance", "Curve", colorappearance.curve, keyFile);
        saveToKeyfile(!pedited || pedited->colorappearance.curve2, "Color appearance", "Curve2", colorappearance.curve2, keyFile);
        saveToKeyfile(!pedited || pedited->colorappearance.curve3, "Color appearance", "Curve3", colorappearance.curve3, keyFile);

// Impulse denoise
        saveToKeyfile(!pedited || pedited->impulseDenoise.enabled, "Impulse Denoising", "Enabled", impulseDenoise.enabled, keyFile);
        saveToKeyfile(!pedited || pedited->impulseDenoise.thresh, "Impulse Denoising", "Threshold", impulseDenoise.thresh, keyFile);

// Defringe
        saveToKeyfile(!pedited || pedited->defringe.enabled, "Defringing", "Enabled", defringe.enabled, keyFile);
        saveToKeyfile(!pedited || pedited->defringe.radius, "Defringing", "Radius", defringe.radius, keyFile);
        saveToKeyfile(!pedited || pedited->defringe.threshold, "Defringing", "Threshold", defringe.threshold, keyFile);
        saveToKeyfile(!pedited || pedited->defringe.huecurve, "Defringing", "HueCurve", defringe.huecurve, keyFile);

// Dehaze
        saveToKeyfile(!pedited || pedited->dehaze.enabled, "Dehaze", "Enabled", dehaze.enabled, keyFile);
        saveToKeyfile(!pedited || pedited->dehaze.strength, "Dehaze", "Strength", dehaze.strength, keyFile);        
        saveToKeyfile(!pedited || pedited->dehaze.showDepthMap, "Dehaze", "ShowDepthMap", dehaze.showDepthMap, keyFile);        
        saveToKeyfile(!pedited || pedited->dehaze.depth, "Dehaze", "Depth", dehaze.depth, keyFile);        

// Directional pyramid denoising
        saveToKeyfile(!pedited || pedited->dirpyrDenoise.enabled, "Directional Pyramid Denoising", "Enabled", dirpyrDenoise.enabled, keyFile);
        saveToKeyfile(!pedited || pedited->dirpyrDenoise.enhance, "Directional Pyramid Denoising", "Enhance", dirpyrDenoise.enhance, keyFile);
        saveToKeyfile(!pedited || pedited->dirpyrDenoise.median, "Directional Pyramid Denoising", "Median", dirpyrDenoise.median, keyFile);
        saveToKeyfile(!pedited || pedited->dirpyrDenoise.luma, "Directional Pyramid Denoising", "Luma", dirpyrDenoise.luma, keyFile);
        saveToKeyfile(!pedited || pedited->dirpyrDenoise.Ldetail, "Directional Pyramid Denoising", "Ldetail", dirpyrDenoise.Ldetail, keyFile);
        saveToKeyfile(!pedited || pedited->dirpyrDenoise.chroma, "Directional Pyramid Denoising", "Chroma", dirpyrDenoise.chroma, keyFile);
        saveToKeyfile(!pedited || pedited->dirpyrDenoise.dmethod, "Directional Pyramid Denoising", "Method", dirpyrDenoise.dmethod, keyFile);
        saveToKeyfile(!pedited || pedited->dirpyrDenoise.Lmethod, "Directional Pyramid Denoising", "LMethod", dirpyrDenoise.Lmethod, keyFile);

        if (dirpyrDenoise.Cmethod == "PRE") {
            dirpyrDenoise.Cmethod = "MAN"; // Never save 'auto chroma preview mode' to pp3
        }

        saveToKeyfile(!pedited || pedited->dirpyrDenoise.Cmethod, "Directional Pyramid Denoising", "CMethod", dirpyrDenoise.Cmethod, keyFile);

        if (dirpyrDenoise.C2method == "PREV") {
            dirpyrDenoise.C2method = "MANU";
        }

        saveToKeyfile(!pedited || pedited->dirpyrDenoise.C2method, "Directional Pyramid Denoising", "C2Method", dirpyrDenoise.C2method, keyFile);
        saveToKeyfile(!pedited || pedited->dirpyrDenoise.smethod, "Directional Pyramid Denoising", "SMethod", dirpyrDenoise.smethod, keyFile);
        saveToKeyfile(!pedited || pedited->dirpyrDenoise.medmethod, "Directional Pyramid Denoising", "MedMethod", dirpyrDenoise.medmethod, keyFile);
        saveToKeyfile(!pedited || pedited->dirpyrDenoise.rgbmethod, "Directional Pyramid Denoising", "RGBMethod", dirpyrDenoise.rgbmethod, keyFile);
        saveToKeyfile(!pedited || pedited->dirpyrDenoise.methodmed, "Directional Pyramid Denoising", "MethodMed", dirpyrDenoise.methodmed, keyFile);
        saveToKeyfile(!pedited || pedited->dirpyrDenoise.redchro, "Directional Pyramid Denoising", "Redchro", dirpyrDenoise.redchro, keyFile);
        saveToKeyfile(!pedited || pedited->dirpyrDenoise.bluechro, "Directional Pyramid Denoising", "Bluechro", dirpyrDenoise.bluechro, keyFile);
        saveToKeyfile(!pedited || pedited->dirpyrDenoise.gamma, "Directional Pyramid Denoising", "Gamma", dirpyrDenoise.gamma, keyFile);
        saveToKeyfile(!pedited || pedited->dirpyrDenoise.passes, "Directional Pyramid Denoising", "Passes", dirpyrDenoise.passes, keyFile);
        saveToKeyfile(!pedited || pedited->dirpyrDenoise.lcurve, "Directional Pyramid Denoising", "LCurve", dirpyrDenoise.lcurve, keyFile);
        saveToKeyfile(!pedited || pedited->dirpyrDenoise.cccurve, "Directional Pyramid Denoising", "CCCurve", dirpyrDenoise.cccurve, keyFile);

// EPD
        saveToKeyfile(!pedited || pedited->epd.enabled, "EPD", "Enabled", epd.enabled, keyFile);
        saveToKeyfile(!pedited || pedited->epd.strength, "EPD", "Strength", epd.strength, keyFile);
        saveToKeyfile(!pedited || pedited->epd.gamma, "EPD", "Gamma", epd.gamma, keyFile);
        saveToKeyfile(!pedited || pedited->epd.edgeStopping, "EPD", "EdgeStopping", epd.edgeStopping, keyFile);
        saveToKeyfile(!pedited || pedited->epd.scale, "EPD", "Scale", epd.scale, keyFile);
        saveToKeyfile(!pedited || pedited->epd.reweightingIterates, "EPD", "ReweightingIterates", epd.reweightingIterates, keyFile);

// Fattal
        saveToKeyfile(!pedited || pedited->fattal.enabled, "FattalToneMapping", "Enabled", fattal.enabled, keyFile);
        saveToKeyfile(!pedited || pedited->fattal.threshold, "FattalToneMapping", "Threshold", fattal.threshold, keyFile);
        saveToKeyfile(!pedited || pedited->fattal.amount, "FattalToneMapping", "Amount", fattal.amount, keyFile);
        saveToKeyfile(!pedited || pedited->fattal.anchor, "FattalToneMapping", "Anchor", fattal.anchor, keyFile);

// Shadows & highlights
        saveToKeyfile(!pedited || pedited->sh.enabled, "Shadows & Highlights", "Enabled", sh.enabled, keyFile);
        saveToKeyfile(!pedited || pedited->sh.highlights, "Shadows & Highlights", "Highlights", sh.highlights, keyFile);
        saveToKeyfile(!pedited || pedited->sh.htonalwidth, "Shadows & Highlights", "HighlightTonalWidth", sh.htonalwidth, keyFile);
        saveToKeyfile(!pedited || pedited->sh.shadows, "Shadows & Highlights", "Shadows", sh.shadows, keyFile);
        saveToKeyfile(!pedited || pedited->sh.stonalwidth, "Shadows & Highlights", "ShadowTonalWidth", sh.stonalwidth, keyFile);
        saveToKeyfile(!pedited || pedited->sh.radius, "Shadows & Highlights", "Radius", sh.radius, keyFile);
        saveToKeyfile(!pedited || pedited->sh.lab, "Shadows & Highlights", "Lab", sh.lab, keyFile);

// Crop
        saveToKeyfile(!pedited || pedited->crop.enabled, "Crop", "Enabled", crop.enabled, keyFile);
        saveToKeyfile(!pedited || pedited->crop.x, "Crop", "X", crop.x, keyFile);
        saveToKeyfile(!pedited || pedited->crop.y, "Crop", "Y", crop.y, keyFile);
        saveToKeyfile(!pedited || pedited->crop.w, "Crop", "W", crop.w, keyFile);
        saveToKeyfile(!pedited || pedited->crop.h, "Crop", "H", crop.h, keyFile);
        saveToKeyfile(!pedited || pedited->crop.fixratio, "Crop", "FixedRatio", crop.fixratio, keyFile);
        saveToKeyfile(!pedited || pedited->crop.ratio, "Crop", "Ratio", crop.ratio, keyFile);
        saveToKeyfile(!pedited || pedited->crop.orientation, "Crop", "Orientation", crop.orientation, keyFile);
        saveToKeyfile(!pedited || pedited->crop.guide, "Crop", "Guide", crop.guide, keyFile);

// Coarse transformation
        saveToKeyfile(!pedited || pedited->coarse.rotate, "Coarse Transformation", "Rotate", coarse.rotate, keyFile);
        saveToKeyfile(!pedited || pedited->coarse.hflip, "Coarse Transformation", "HorizontalFlip", coarse.hflip, keyFile);
        saveToKeyfile(!pedited || pedited->coarse.vflip, "Coarse Transformation", "VerticalFlip", coarse.vflip, keyFile);

// Common properties for transformations
        saveToKeyfile(!pedited || pedited->commonTrans.autofill, "Common Properties for Transformations", "AutoFill", commonTrans.autofill, keyFile);

// Rotation
        saveToKeyfile(!pedited || pedited->rotate.degree, "Rotation", "Degree", rotate.degree, keyFile);

// Distortion
        saveToKeyfile(!pedited || pedited->distortion.amount, "Distortion", "Amount", distortion.amount, keyFile);

// Lens profile
        saveToKeyfile(!pedited || pedited->lensProf.lcMode, "LensProfile", "LcMode", lensProf.getMethodString(lensProf.lcMode), keyFile);
        saveToKeyfile(!pedited || pedited->lensProf.lcpFile, "LensProfile", "LCPFile", relativePathIfInside(fname, fnameAbsolute, lensProf.lcpFile), keyFile);
        saveToKeyfile(!pedited || pedited->lensProf.useDist, "LensProfile", "UseDistortion", lensProf.useDist, keyFile);
        saveToKeyfile(!pedited || pedited->lensProf.useVign, "LensProfile", "UseVignette", lensProf.useVign, keyFile);
        saveToKeyfile(!pedited || pedited->lensProf.useCA, "LensProfile", "UseCA", lensProf.useCA, keyFile);
        saveToKeyfile(!pedited || pedited->lensProf.lfCameraMake, "LensProfile", "LFCameraMake", lensProf.lfCameraMake, keyFile);
        saveToKeyfile(!pedited || pedited->lensProf.lfCameraModel, "LensProfile", "LFCameraModel", lensProf.lfCameraModel, keyFile);
        saveToKeyfile(!pedited || pedited->lensProf.lfLens, "LensProfile", "LFLens", lensProf.lfLens, keyFile);

// Perspective correction
        saveToKeyfile(!pedited || pedited->perspective.horizontal, "Perspective", "Horizontal", perspective.horizontal, keyFile);
        saveToKeyfile(!pedited || pedited->perspective.vertical, "Perspective", "Vertical", perspective.vertical, keyFile);

// Gradient
        saveToKeyfile(!pedited || pedited->gradient.enabled, "Gradient", "Enabled", gradient.enabled, keyFile);
        saveToKeyfile(!pedited || pedited->gradient.degree, "Gradient", "Degree", gradient.degree, keyFile);
        saveToKeyfile(!pedited || pedited->gradient.feather, "Gradient", "Feather", gradient.feather, keyFile);
        saveToKeyfile(!pedited || pedited->gradient.strength, "Gradient", "Strength", gradient.strength, keyFile);
        saveToKeyfile(!pedited || pedited->gradient.centerX, "Gradient", "CenterX", gradient.centerX, keyFile);
        saveToKeyfile(!pedited || pedited->gradient.centerY, "Gradient", "CenterY", gradient.centerY, keyFile);

// Locallab
        saveToKeyfile(!pedited || pedited->locallab.enabled, "Locallab", "Enabled", locallab.enabled, keyFile);
        saveToKeyfile(!pedited || pedited->locallab.nbspot, "Locallab", "Nbspot", locallab.nbspot, keyFile);
        saveToKeyfile(!pedited || pedited->locallab.selspot, "Locallab", "Selspot", locallab.selspot, keyFile);

<<<<<<< HEAD
        for (int i = 0; i < locallab.nbspot && i < (int)locallab.spots.size(); i++) {
            if (!pedited || i < (int)pedited->locallab.spots.size()) {
                const LocallabParams::LocallabSpot& spot = locallab.spots.at(i);
                // Control spot settings
                saveToKeyfile(!pedited || pedited->locallab.id, "Locallab", "Id_" + std::to_string(i), spot.id, keyFile);
                saveToKeyfile(!pedited || pedited->locallab.spots.at(i).name, "Locallab", "Name_" + std::to_string(i), spot.name, keyFile);
                saveToKeyfile(!pedited || pedited->locallab.spots.at(i).isvisible, "Locallab", "Isvisible_" + std::to_string(i), spot.isvisible, keyFile);
                saveToKeyfile(!pedited || pedited->locallab.spots.at(i).shape, "Locallab", "Shape_" + std::to_string(i), spot.shape, keyFile);
                saveToKeyfile(!pedited || pedited->locallab.spots.at(i).spotMethod, "Locallab", "SpotMethod_" + std::to_string(i), spot.spotMethod, keyFile);
                saveToKeyfile(!pedited || pedited->locallab.spots.at(i).sensiexclu, "Locallab", "SensiExclu_" + std::to_string(i), spot.sensiexclu, keyFile);
                saveToKeyfile(!pedited || pedited->locallab.spots.at(i).struc, "Locallab", "Struc_" + std::to_string(i), spot.struc, keyFile);
                saveToKeyfile(!pedited || pedited->locallab.spots.at(i).shapeMethod, "Locallab", "ShapeMethod_" + std::to_string(i), spot.shapeMethod, keyFile);
                saveToKeyfile(!pedited || pedited->locallab.spots.at(i).locX, "Locallab", "LocX_" + std::to_string(i), spot.locX, keyFile);
                saveToKeyfile(!pedited || pedited->locallab.spots.at(i).locXL, "Locallab", "LocXL_" + std::to_string(i), spot.locXL, keyFile);
                saveToKeyfile(!pedited || pedited->locallab.spots.at(i).locY, "Locallab", "LocY_" + std::to_string(i), spot.locY, keyFile);
                saveToKeyfile(!pedited || pedited->locallab.spots.at(i).locYT, "Locallab", "LocYT_" + std::to_string(i), spot.locYT, keyFile);
                saveToKeyfile(!pedited || pedited->locallab.spots.at(i).centerX, "Locallab", "CenterX_" + std::to_string(i), spot.centerX, keyFile);
                saveToKeyfile(!pedited || pedited->locallab.spots.at(i).centerY, "Locallab", "CenterY_" + std::to_string(i), spot.centerY, keyFile);
                saveToKeyfile(!pedited || pedited->locallab.spots.at(i).circrad, "Locallab", "Circrad_" + std::to_string(i), spot.circrad, keyFile);
                saveToKeyfile(!pedited || pedited->locallab.spots.at(i).qualityMethod, "Locallab", "QualityMethod_" + std::to_string(i), spot.qualityMethod, keyFile);
                saveToKeyfile(!pedited || pedited->locallab.spots.at(i).transit, "Locallab", "Transit_" + std::to_string(i), spot.transit, keyFile);
                saveToKeyfile(!pedited || pedited->locallab.spots.at(i).thresh, "Locallab", "Thresh_" + std::to_string(i), spot.thresh, keyFile);
                saveToKeyfile(!pedited || pedited->locallab.spots.at(i).iter, "Locallab", "Iter_" + std::to_string(i), spot.iter, keyFile);
                // Color & Light
                saveToKeyfile(!pedited || pedited->locallab.spots.at(i).expcolor, "Locallab", "Expcolor_" + std::to_string(i), spot.expcolor, keyFile);
                saveToKeyfile(!pedited || pedited->locallab.spots.at(i).curvactiv, "Locallab", "Curvactiv_" + std::to_string(i), spot.curvactiv, keyFile);
                saveToKeyfile(!pedited || pedited->locallab.spots.at(i).lightness, "Locallab", "Lightness_" + std::to_string(i), spot.lightness, keyFile);
                saveToKeyfile(!pedited || pedited->locallab.spots.at(i).contrast, "Locallab", "Contrast_" + std::to_string(i), spot.contrast, keyFile);
                saveToKeyfile(!pedited || pedited->locallab.spots.at(i).chroma, "Locallab", "Chroma_" + std::to_string(i), spot.chroma, keyFile);
                saveToKeyfile(!pedited || pedited->locallab.spots.at(i).sensi, "Locallab", "Sensi_" + std::to_string(i), spot.sensi, keyFile);
                saveToKeyfile(!pedited || pedited->locallab.spots.at(i).qualitycurveMethod, "Locallab", "QualityCurveMethod_" + std::to_string(i), spot.qualitycurveMethod, keyFile);
                saveToKeyfile(!pedited || pedited->locallab.spots.at(i).llcurve, "Locallab", "LLCurve_" + std::to_string(i), spot.llcurve, keyFile);
                saveToKeyfile(!pedited || pedited->locallab.spots.at(i).cccurve, "Locallab", "CCCurve_" + std::to_string(i), spot.cccurve, keyFile);
                saveToKeyfile(!pedited || pedited->locallab.spots.at(i).LHcurve, "Locallab", "LHCurve_" + std::to_string(i), spot.LHcurve, keyFile);
                saveToKeyfile(!pedited || pedited->locallab.spots.at(i).HHcurve, "Locallab", "HHCurve_" + std::to_string(i), spot.HHcurve, keyFile);
                saveToKeyfile(!pedited || pedited->locallab.spots.at(i).invers, "Locallab", "Invers_" + std::to_string(i), spot.invers, keyFile);
                // Exposure
                saveToKeyfile(!pedited || pedited->locallab.spots.at(i).expexpose, "Locallab", "Expexpose_" + std::to_string(i), spot.expexpose, keyFile);
                saveToKeyfile(!pedited || pedited->locallab.spots.at(i).expcomp, "Locallab", "Expcomp_" + std::to_string(i), spot.expcomp, keyFile);
                saveToKeyfile(!pedited || pedited->locallab.spots.at(i).hlcompr, "Locallab", "Hlcompr_" + std::to_string(i), spot.hlcompr, keyFile);
                saveToKeyfile(!pedited || pedited->locallab.spots.at(i).hlcomprthresh, "Locallab", "Hlcomprthresh_" + std::to_string(i), spot.hlcomprthresh, keyFile);
                saveToKeyfile(!pedited || pedited->locallab.spots.at(i).black, "Locallab", "Black_" + std::to_string(i), spot.black, keyFile);
                saveToKeyfile(!pedited || pedited->locallab.spots.at(i).shcompr, "Locallab", "Shcompr_" + std::to_string(i), spot.shcompr, keyFile);
                saveToKeyfile(!pedited || pedited->locallab.spots.at(i).warm, "Locallab", "Warm_" + std::to_string(i), spot.warm, keyFile);
                saveToKeyfile(!pedited || pedited->locallab.spots.at(i).sensiex, "Locallab", "Sensiex_" + std::to_string(i), spot.sensiex, keyFile);
                saveToKeyfile(!pedited || pedited->locallab.spots.at(i).excurve, "Locallab", "ExCurve_" + std::to_string(i), spot.excurve, keyFile);
                // Vibrance
                saveToKeyfile(!pedited || pedited->locallab.spots.at(i).expvibrance, "Locallab", "Expvibrance_" + std::to_string(i), spot.expvibrance, keyFile);
                saveToKeyfile(!pedited || pedited->locallab.spots.at(i).saturated, "Locallab", "Saturated_" + std::to_string(i), spot.saturated, keyFile);
                saveToKeyfile(!pedited || pedited->locallab.spots.at(i).pastels, "Locallab", "Pastels_" + std::to_string(i), spot.pastels, keyFile);
                saveToKeyfile(!pedited || pedited->locallab.spots.at(i).psthreshold, "Locallab", "PSThreshold_" + std::to_string(i), spot.psthreshold.toVector(), keyFile);
                saveToKeyfile(!pedited || pedited->locallab.spots.at(i).protectskins, "Locallab", "ProtectSkins_" + std::to_string(i), spot.protectskins, keyFile);
                saveToKeyfile(!pedited || pedited->locallab.spots.at(i).avoidcolorshift, "Locallab", "AvoidColorShift_" + std::to_string(i), spot.avoidcolorshift, keyFile);
                saveToKeyfile(!pedited || pedited->locallab.spots.at(i).pastsattog, "Locallab", "PastSatTog_" + std::to_string(i), spot.pastsattog, keyFile);
                saveToKeyfile(!pedited || pedited->locallab.spots.at(i).sensiv, "Locallab", "Sensiv_" + std::to_string(i), spot.sensiv, keyFile);
                saveToKeyfile(!pedited || pedited->locallab.spots.at(i).skintonescurve, "Locallab", "SkinTonesCurve_" + std::to_string(i), spot.skintonescurve, keyFile);
                // Blur & Noise
                saveToKeyfile(!pedited || pedited->locallab.spots.at(i).expblur, "Locallab", "Expblur_" + std::to_string(i), spot.expblur, keyFile);
                saveToKeyfile(!pedited || pedited->locallab.spots.at(i).radius, "Locallab", "Radius_" + std::to_string(i), spot.radius, keyFile);
                saveToKeyfile(!pedited || pedited->locallab.spots.at(i).strength, "Locallab", "Strength_" + std::to_string(i), spot.strength, keyFile);
                saveToKeyfile(!pedited || pedited->locallab.spots.at(i).sensibn, "Locallab", "Sensibn_" + std::to_string(i), spot.sensibn, keyFile);
                saveToKeyfile(!pedited || pedited->locallab.spots.at(i).blurMethod, "Locallab", "BlurMethod_" + std::to_string(i), spot.blurMethod, keyFile);
                saveToKeyfile(!pedited || pedited->locallab.spots.at(i).activlum, "Locallab", "activlum_" + std::to_string(i), spot.activlum, keyFile);
                // Tone Mapping
                saveToKeyfile(!pedited || pedited->locallab.spots.at(i).exptonemap, "Locallab", "Exptonemap_" + std::to_string(i), spot.exptonemap, keyFile);
                saveToKeyfile(!pedited || pedited->locallab.spots.at(i).stren, "Locallab", "Stren_" + std::to_string(i), spot.stren, keyFile);
                saveToKeyfile(!pedited || pedited->locallab.spots.at(i).gamma, "Locallab", "Gamma_" + std::to_string(i), spot.gamma, keyFile);
                saveToKeyfile(!pedited || pedited->locallab.spots.at(i).estop, "Locallab", "Estop_" + std::to_string(i), spot.estop, keyFile);
                saveToKeyfile(!pedited || pedited->locallab.spots.at(i).scaltm, "Locallab", "Scaltm_" + std::to_string(i), spot.scaltm, keyFile);
                saveToKeyfile(!pedited || pedited->locallab.spots.at(i).rewei, "Locallab", "Rewei_" + std::to_string(i), spot.rewei, keyFile);
                saveToKeyfile(!pedited || pedited->locallab.spots.at(i).sensitm, "Locallab", "Sensitm_" + std::to_string(i), spot.sensitm, keyFile);
                // Retinex
                saveToKeyfile(!pedited || pedited->locallab.spots.at(i).expreti, "Locallab", "Expreti_" + std::to_string(i), spot.expreti, keyFile);
                saveToKeyfile(!pedited || pedited->locallab.spots.at(i).retinexMethod, "Locallab", "retinexMethod_" + std::to_string(i), spot.retinexMethod, keyFile);
                saveToKeyfile(!pedited || pedited->locallab.spots.at(i).str, "Locallab", "Str_" + std::to_string(i), spot.str, keyFile);
                saveToKeyfile(!pedited || pedited->locallab.spots.at(i).chrrt, "Locallab", "Chrrt_" + std::to_string(i), spot.chrrt, keyFile);
                saveToKeyfile(!pedited || pedited->locallab.spots.at(i).neigh, "Locallab", "Neigh_" + std::to_string(i), spot.neigh, keyFile);
                saveToKeyfile(!pedited || pedited->locallab.spots.at(i).vart, "Locallab", "Vart_" + std::to_string(i), spot.vart, keyFile);
                saveToKeyfile(!pedited || pedited->locallab.spots.at(i).sensih, "Locallab", "Sensih_" + std::to_string(i), spot.sensih, keyFile);
                saveToKeyfile(!pedited || pedited->locallab.spots.at(i).localTgaincurve, "Locallab", "TgainCurve_" + std::to_string(i), spot.localTgaincurve, keyFile);
                saveToKeyfile(!pedited || pedited->locallab.spots.at(i).inversret, "Locallab", "Inversret_" + std::to_string(i), spot.inversret, keyFile);
                // Sharpening
                saveToKeyfile(!pedited || pedited->locallab.spots.at(i).expsharp, "Locallab", "Expsharp_" + std::to_string(i), spot.expsharp, keyFile);
                saveToKeyfile(!pedited || pedited->locallab.spots.at(i).sharradius, "Locallab", "Sharradius_" + std::to_string(i), spot.sharradius, keyFile);
                saveToKeyfile(!pedited || pedited->locallab.spots.at(i).sharamount, "Locallab", "Sharamount_" + std::to_string(i), spot.sharamount, keyFile);
                saveToKeyfile(!pedited || pedited->locallab.spots.at(i).shardamping, "Locallab", "Shardamping_" + std::to_string(i), spot.shardamping, keyFile);
                saveToKeyfile(!pedited || pedited->locallab.spots.at(i).shariter, "Locallab", "Shariter_" + std::to_string(i), spot.shariter, keyFile);
                saveToKeyfile(!pedited || pedited->locallab.spots.at(i).sensisha, "Locallab", "Sensisha_" + std::to_string(i), spot.sensisha, keyFile);
                saveToKeyfile(!pedited || pedited->locallab.spots.at(i).inverssha, "Locallab", "Inverssha_" + std::to_string(i), spot.inverssha, keyFile);
                // Contrast by detail levels
                saveToKeyfile(!pedited || pedited->locallab.spots.at(i).expcbdl, "Locallab", "Expcbdl_" + std::to_string(i), spot.expcbdl, keyFile);

                for (int j = 0; j < 5; j++) {
                    saveToKeyfile(!pedited || pedited->locallab.spots.at(i).mult[j], "Locallab", "Mult" + std::to_string(j) + "_" + std::to_string(i), spot.mult[j], keyFile);
                }
=======
        for (int i = 0; i < locallab.nbspot; i++) {
            // Control spot settings
            saveToKeyfile(!pedited || pedited->locallab.id, "Locallab", "Id_" + std::to_string(i), locallab.id.at(i), keyFile);
            saveToKeyfile(!pedited || pedited->locallab.name, "Locallab", "Name_" + std::to_string(i), locallab.name.at(i), keyFile);
            saveToKeyfile(!pedited || pedited->locallab.isvisible, "Locallab", "Isvisible_" + std::to_string(i), locallab.isvisible.at(i), keyFile);
            saveToKeyfile(!pedited || pedited->locallab.shape, "Locallab", "Shape_" + std::to_string(i), locallab.shape.at(i), keyFile);
            saveToKeyfile(!pedited || pedited->locallab.spotMethod, "Locallab", "SpotMethod_" + std::to_string(i), locallab.spotMethod.at(i), keyFile);
            saveToKeyfile(!pedited || pedited->locallab.sensiexclu, "Locallab", "SensiExclu_" + std::to_string(i), locallab.sensiexclu.at(i), keyFile);
            saveToKeyfile(!pedited || pedited->locallab.struc, "Locallab", "Struc_" + std::to_string(i), locallab.struc.at(i), keyFile);
            saveToKeyfile(!pedited || pedited->locallab.shapeMethod, "Locallab", "ShapeMethod_" + std::to_string(i), locallab.shapeMethod.at(i), keyFile);
            saveToKeyfile(!pedited || pedited->locallab.locX, "Locallab", "LocX_" + std::to_string(i), locallab.locX.at(i), keyFile);
            saveToKeyfile(!pedited || pedited->locallab.locXL, "Locallab", "LocXL_" + std::to_string(i), locallab.locXL.at(i), keyFile);
            saveToKeyfile(!pedited || pedited->locallab.locY, "Locallab", "LocY_" + std::to_string(i), locallab.locY.at(i), keyFile);
            saveToKeyfile(!pedited || pedited->locallab.locYT, "Locallab", "LocYT_" + std::to_string(i), locallab.locYT.at(i), keyFile);
            saveToKeyfile(!pedited || pedited->locallab.centerX, "Locallab", "CenterX_" + std::to_string(i), locallab.centerX.at(i), keyFile);
            saveToKeyfile(!pedited || pedited->locallab.centerY, "Locallab", "CenterY_" + std::to_string(i), locallab.centerY.at(i), keyFile);
            saveToKeyfile(!pedited || pedited->locallab.circrad, "Locallab", "Circrad_" + std::to_string(i), locallab.circrad.at(i), keyFile);
            saveToKeyfile(!pedited || pedited->locallab.qualityMethod, "Locallab", "QualityMethod_" + std::to_string(i), locallab.qualityMethod.at(i), keyFile);
            saveToKeyfile(!pedited || pedited->locallab.transit, "Locallab", "Transit_" + std::to_string(i), locallab.transit.at(i), keyFile);
            saveToKeyfile(!pedited || pedited->locallab.thresh, "Locallab", "Thresh_" + std::to_string(i), locallab.thresh.at(i), keyFile);
            saveToKeyfile(!pedited || pedited->locallab.iter, "Locallab", "Iter_" + std::to_string(i), locallab.iter.at(i), keyFile);
            // Color & Light
            saveToKeyfile(!pedited || pedited->locallab.expcolor, "Locallab", "Expcolor_" + std::to_string(i), locallab.expcolor.at(i), keyFile);
            saveToKeyfile(!pedited || pedited->locallab.curvactiv, "Locallab", "Curvactiv_" + std::to_string(i), locallab.curvactiv.at(i), keyFile);
            saveToKeyfile(!pedited || pedited->locallab.lightness, "Locallab", "Lightness_" + std::to_string(i), locallab.lightness.at(i), keyFile);
            saveToKeyfile(!pedited || pedited->locallab.contrast, "Locallab", "Contrast_" + std::to_string(i), locallab.contrast.at(i), keyFile);
            saveToKeyfile(!pedited || pedited->locallab.chroma, "Locallab", "Chroma_" + std::to_string(i), locallab.chroma.at(i), keyFile);
            saveToKeyfile(!pedited || pedited->locallab.sensi, "Locallab", "Sensi_" + std::to_string(i), locallab.sensi.at(i), keyFile);
            saveToKeyfile(!pedited || pedited->locallab.qualitycurveMethod, "Locallab", "QualityCurveMethod_" + std::to_string(i), locallab.qualitycurveMethod.at(i), keyFile);
            saveToKeyfile(!pedited || pedited->locallab.llcurve, "Locallab", "LLCurve_" + std::to_string(i), locallab.llcurve.at(i), keyFile);
            saveToKeyfile(!pedited || pedited->locallab.cccurve, "Locallab", "CCCurve_" + std::to_string(i), locallab.cccurve.at(i), keyFile);
            saveToKeyfile(!pedited || pedited->locallab.LHcurve, "Locallab", "LHCurve_" + std::to_string(i), locallab.LHcurve.at(i), keyFile);
            saveToKeyfile(!pedited || pedited->locallab.HHcurve, "Locallab", "HHCurve_" + std::to_string(i), locallab.HHcurve.at(i), keyFile);
            saveToKeyfile(!pedited || pedited->locallab.invers, "Locallab", "Invers_" + std::to_string(i), locallab.invers.at(i), keyFile);
            // Exposure
            saveToKeyfile(!pedited || pedited->locallab.expexpose, "Locallab", "Expexpose_" + std::to_string(i), locallab.expexpose.at(i), keyFile);
            saveToKeyfile(!pedited || pedited->locallab.expcomp, "Locallab", "Expcomp_" + std::to_string(i), locallab.expcomp.at(i), keyFile);
            saveToKeyfile(!pedited || pedited->locallab.hlcompr, "Locallab", "Hlcompr_" + std::to_string(i), locallab.hlcompr.at(i), keyFile);
            saveToKeyfile(!pedited || pedited->locallab.hlcomprthresh, "Locallab", "Hlcomprthresh_" + std::to_string(i), locallab.hlcomprthresh.at(i), keyFile);
            saveToKeyfile(!pedited || pedited->locallab.black, "Locallab", "Black_" + std::to_string(i), locallab.black.at(i), keyFile);
            saveToKeyfile(!pedited || pedited->locallab.shcompr, "Locallab", "Shcompr_" + std::to_string(i), locallab.shcompr.at(i), keyFile);
            saveToKeyfile(!pedited || pedited->locallab.warm, "Locallab", "Warm_" + std::to_string(i), locallab.warm.at(i), keyFile);
            saveToKeyfile(!pedited || pedited->locallab.sensiex, "Locallab", "Sensiex_" + std::to_string(i), locallab.sensiex.at(i), keyFile);
            saveToKeyfile(!pedited || pedited->locallab.excurve, "Locallab", "ExCurve_" + std::to_string(i), locallab.excurve.at(i), keyFile);
            // Vibrance
            saveToKeyfile(!pedited || pedited->locallab.expvibrance, "Locallab", "Expvibrance_" + std::to_string(i), locallab.expvibrance.at(i), keyFile);
            saveToKeyfile(!pedited || pedited->locallab.saturated, "Locallab", "Saturated_" + std::to_string(i), locallab.saturated.at(i), keyFile);
            saveToKeyfile(!pedited || pedited->locallab.pastels, "Locallab", "Pastels_" + std::to_string(i), locallab.pastels.at(i), keyFile);
            saveToKeyfile(!pedited || pedited->locallab.psthreshold, "Locallab", "PSThreshold_" + std::to_string(i), locallab.psthreshold.at(i).toVector(), keyFile);
            saveToKeyfile(!pedited || pedited->locallab.protectskins, "Locallab", "ProtectSkins_" + std::to_string(i), locallab.protectskins.at(i), keyFile);
            saveToKeyfile(!pedited || pedited->locallab.avoidcolorshift, "Locallab", "AvoidColorShift_" + std::to_string(i), locallab.avoidcolorshift.at(i), keyFile);
            saveToKeyfile(!pedited || pedited->locallab.pastsattog, "Locallab", "PastSatTog_" + std::to_string(i), locallab.pastsattog.at(i), keyFile);
            saveToKeyfile(!pedited || pedited->locallab.sensiv, "Locallab", "Sensiv_" + std::to_string(i), locallab.sensiv.at(i), keyFile);
            saveToKeyfile(!pedited || pedited->locallab.skintonescurve, "Locallab", "SkinTonesCurve_" + std::to_string(i), locallab.skintonescurve.at(i), keyFile);
            //Soft Light
            saveToKeyfile(!pedited || pedited->locallab.expsoft, "Locallab", "Expsoft_" + std::to_string(i), locallab.expsoft.at(i), keyFile);
            saveToKeyfile(!pedited || pedited->locallab.streng, "Locallab", "Streng_" + std::to_string(i), locallab.streng.at(i), keyFile);
            saveToKeyfile(!pedited || pedited->locallab.sensisf, "Locallab", "Sensisf_" + std::to_string(i), locallab.sensisf.at(i), keyFile);
            //Lab region
            saveToKeyfile(!pedited || pedited->locallab.explabregion, "Locallab", "Explabregion_" + std::to_string(i), locallab.explabregion.at(i), keyFile);
            // Blur & Noise
            saveToKeyfile(!pedited || pedited->locallab.expblur, "Locallab", "Expblur_" + std::to_string(i), locallab.expblur.at(i), keyFile);
            saveToKeyfile(!pedited || pedited->locallab.radius, "Locallab", "Radius_" + std::to_string(i), locallab.radius.at(i), keyFile);
            saveToKeyfile(!pedited || pedited->locallab.strength, "Locallab", "Strength_" + std::to_string(i), locallab.strength.at(i), keyFile);
            saveToKeyfile(!pedited || pedited->locallab.sensibn, "Locallab", "Sensibn_" + std::to_string(i), locallab.sensibn.at(i), keyFile);
            saveToKeyfile(!pedited || pedited->locallab.blurMethod, "Locallab", "BlurMethod_" + std::to_string(i), locallab.blurMethod.at(i), keyFile);
            saveToKeyfile(!pedited || pedited->locallab.activlum, "Locallab", "activlum_" + std::to_string(i), locallab.activlum.at(i), keyFile);
            // Tone Mapping
            saveToKeyfile(!pedited || pedited->locallab.exptonemap, "Locallab", "Exptonemap_" + std::to_string(i), locallab.exptonemap.at(i), keyFile);
            saveToKeyfile(!pedited || pedited->locallab.stren, "Locallab", "Stren_" + std::to_string(i), locallab.stren.at(i), keyFile);
            saveToKeyfile(!pedited || pedited->locallab.gamma, "Locallab", "Gamma_" + std::to_string(i), locallab.gamma.at(i), keyFile);
            saveToKeyfile(!pedited || pedited->locallab.estop, "Locallab", "Estop_" + std::to_string(i), locallab.estop.at(i), keyFile);
            saveToKeyfile(!pedited || pedited->locallab.scaltm, "Locallab", "Scaltm_" + std::to_string(i), locallab.scaltm.at(i), keyFile);
            saveToKeyfile(!pedited || pedited->locallab.rewei, "Locallab", "Rewei_" + std::to_string(i), locallab.rewei.at(i), keyFile);
            saveToKeyfile(!pedited || pedited->locallab.sensitm, "Locallab", "Sensitm_" + std::to_string(i), locallab.sensitm.at(i), keyFile);
            // Retinex
            saveToKeyfile(!pedited || pedited->locallab.expreti, "Locallab", "Expreti_" + std::to_string(i), locallab.expreti.at(i), keyFile);
            saveToKeyfile(!pedited || pedited->locallab.retinexMethod, "Locallab", "retinexMethod_" + std::to_string(i), locallab.retinexMethod.at(i), keyFile);
            saveToKeyfile(!pedited || pedited->locallab.str, "Locallab", "Str_" + std::to_string(i), locallab.str.at(i), keyFile);
            saveToKeyfile(!pedited || pedited->locallab.chrrt, "Locallab", "Chrrt_" + std::to_string(i), locallab.chrrt.at(i), keyFile);
            saveToKeyfile(!pedited || pedited->locallab.neigh, "Locallab", "Neigh_" + std::to_string(i), locallab.neigh.at(i), keyFile);
            saveToKeyfile(!pedited || pedited->locallab.vart, "Locallab", "Vart_" + std::to_string(i), locallab.vart.at(i), keyFile);
            saveToKeyfile(!pedited || pedited->locallab.dehaz, "Locallab", "Dehaz_" + std::to_string(i), locallab.dehaz.at(i), keyFile);
            saveToKeyfile(!pedited || pedited->locallab.sensih, "Locallab", "Sensih_" + std::to_string(i), locallab.sensih.at(i), keyFile);
            saveToKeyfile(!pedited || pedited->locallab.localTgaincurve, "Locallab", "TgainCurve_" + std::to_string(i), locallab.localTgaincurve.at(i), keyFile);
            saveToKeyfile(!pedited || pedited->locallab.inversret, "Locallab", "Inversret_" + std::to_string(i), locallab.inversret.at(i), keyFile);
            // Sharpening
            saveToKeyfile(!pedited || pedited->locallab.expsharp, "Locallab", "Expsharp_" + std::to_string(i), locallab.expsharp.at(i), keyFile);
            saveToKeyfile(!pedited || pedited->locallab.sharcontrast, "Locallab", "Sharcontrast_" + std::to_string(i), locallab.sharcontrast.at(i), keyFile);
            saveToKeyfile(!pedited || pedited->locallab.sharradius, "Locallab", "Sharradius_" + std::to_string(i), locallab.sharradius.at(i), keyFile);
            saveToKeyfile(!pedited || pedited->locallab.sharamount, "Locallab", "Sharamount_" + std::to_string(i), locallab.sharamount.at(i), keyFile);
            saveToKeyfile(!pedited || pedited->locallab.shardamping, "Locallab", "Shardamping_" + std::to_string(i), locallab.shardamping.at(i), keyFile);
            saveToKeyfile(!pedited || pedited->locallab.shariter, "Locallab", "Shariter_" + std::to_string(i), locallab.shariter.at(i), keyFile);
            saveToKeyfile(!pedited || pedited->locallab.sharblur, "Locallab", "Sharblur_" + std::to_string(i), locallab.sharblur.at(i), keyFile);
            saveToKeyfile(!pedited || pedited->locallab.sensisha, "Locallab", "Sensisha_" + std::to_string(i), locallab.sensisha.at(i), keyFile);
            saveToKeyfile(!pedited || pedited->locallab.inverssha, "Locallab", "Inverssha_" + std::to_string(i), locallab.inverssha.at(i), keyFile);
            //local contrast
            saveToKeyfile(!pedited || pedited->locallab.expcontrast, "Locallab", "Expcontrast_" + std::to_string(i), locallab.expcontrast.at(i), keyFile);
            saveToKeyfile(!pedited || pedited->locallab.lcradius, "Locallab", "Lcradius_" + std::to_string(i), locallab.lcradius.at(i), keyFile);
            saveToKeyfile(!pedited || pedited->locallab.lcradius, "Locallab", "Lcamount_" + std::to_string(i), locallab.lcamount.at(i), keyFile);
            saveToKeyfile(!pedited || pedited->locallab.lcradius, "Locallab", "Lcdarkness_" + std::to_string(i), locallab.lcdarkness.at(i), keyFile);
            saveToKeyfile(!pedited || pedited->locallab.lcradius, "Locallab", "Lclightness_" + std::to_string(i), locallab.lclightness.at(i), keyFile);
            saveToKeyfile(!pedited || pedited->locallab.sensilc, "Locallab", "Sensilc_" + std::to_string(i), locallab.sensilc.at(i), keyFile);

            // Contrast by detail levels
            saveToKeyfile(!pedited || pedited->locallab.expcbdl, "Locallab", "Expcbdl_" + std::to_string(i), locallab.expcbdl.at(i), keyFile);

            for (int j = 0; j < 5; j++) {
                saveToKeyfile(!pedited || pedited->locallab.mult[j], "Locallab", "Mult" + std::to_string(j) + "_" + std::to_string(i), locallab.mult[j].at(i), keyFile);
            }
>>>>>>> cc6cf81c

                saveToKeyfile(!pedited || pedited->locallab.spots.at(i).chromacbdl, "Locallab", "Chromacbdl_" + std::to_string(i), spot.chromacbdl, keyFile);
                saveToKeyfile(!pedited || pedited->locallab.spots.at(i).threshold, "Locallab", "Threshold_" + std::to_string(i), spot.threshold, keyFile);
                saveToKeyfile(!pedited || pedited->locallab.spots.at(i).sensicb, "Locallab", "Sensicb_" + std::to_string(i), spot.sensicb, keyFile);
                // Denoise
                saveToKeyfile(!pedited || pedited->locallab.spots.at(i).expdenoi, "Locallab", "Expdenoi_" + std::to_string(i), spot.expdenoi, keyFile);
                saveToKeyfile(!pedited || pedited->locallab.spots.at(i).noiselumf, "Locallab", "noiselumf_" + std::to_string(i), spot.noiselumf, keyFile);
                saveToKeyfile(!pedited || pedited->locallab.spots.at(i).noiselumc, "Locallab", "noiselumc_" + std::to_string(i), spot.noiselumc, keyFile);
                saveToKeyfile(!pedited || pedited->locallab.spots.at(i).noiselumdetail, "Locallab", "noiselumdetail_" + std::to_string(i), spot.noiselumdetail, keyFile);
                saveToKeyfile(!pedited || pedited->locallab.spots.at(i).noiselequal, "Locallab", "noiselequal_" + std::to_string(i), spot.noiselequal, keyFile);
                saveToKeyfile(!pedited || pedited->locallab.spots.at(i).noisechrof, "Locallab", "noisechrof_" + std::to_string(i), spot.noisechrof, keyFile);
                saveToKeyfile(!pedited || pedited->locallab.spots.at(i).noisechroc, "Locallab", "noisechroc_" + std::to_string(i), spot.noisechroc, keyFile);
                saveToKeyfile(!pedited || pedited->locallab.spots.at(i).noisechrodetail, "Locallab", "noisechrodetail_" + std::to_string(i), spot.noisechrodetail, keyFile);
                saveToKeyfile(!pedited || pedited->locallab.spots.at(i).adjblur, "Locallab", "Adjblur_" + std::to_string(i), spot.adjblur, keyFile);
                saveToKeyfile(!pedited || pedited->locallab.spots.at(i).bilateral, "Locallab", "Bilateral_" + std::to_string(i), spot.bilateral, keyFile);
                saveToKeyfile(!pedited || pedited->locallab.spots.at(i).sensiden, "Locallab", "Sensiden_" + std::to_string(i), spot.sensiden, keyFile);
                // Others
                saveToKeyfile(!pedited || pedited->locallab.spots.at(i).avoid, "Locallab", "Avoid_" + std::to_string(i), spot.avoid, keyFile);
            }
        }

// Post-crop vignette
        saveToKeyfile(!pedited || pedited->pcvignette.enabled, "PCVignette", "Enabled", pcvignette.enabled, keyFile);
        saveToKeyfile(!pedited || pedited->pcvignette.strength, "PCVignette", "Strength", pcvignette.strength, keyFile);
        saveToKeyfile(!pedited || pedited->pcvignette.feather, "PCVignette", "Feather", pcvignette.feather, keyFile);
        saveToKeyfile(!pedited || pedited->pcvignette.roundness, "PCVignette", "Roundness", pcvignette.roundness, keyFile);

// C/A correction
        saveToKeyfile(!pedited || pedited->cacorrection.red, "CACorrection", "Red", cacorrection.red, keyFile);
        saveToKeyfile(!pedited || pedited->cacorrection.blue, "CACorrection", "Blue", cacorrection.blue, keyFile);

// Vignetting correction
        saveToKeyfile(!pedited || pedited->vignetting.amount, "Vignetting Correction", "Amount", vignetting.amount, keyFile);
        saveToKeyfile(!pedited || pedited->vignetting.radius, "Vignetting Correction", "Radius", vignetting.radius, keyFile);
        saveToKeyfile(!pedited || pedited->vignetting.strength, "Vignetting Correction", "Strength", vignetting.strength, keyFile);
        saveToKeyfile(!pedited || pedited->vignetting.centerX, "Vignetting Correction", "CenterX", vignetting.centerX, keyFile);
        saveToKeyfile(!pedited || pedited->vignetting.centerY, "Vignetting Correction", "CenterY", vignetting.centerY, keyFile);

// Resize
        saveToKeyfile(!pedited || pedited->resize.enabled, "Resize", "Enabled", resize.enabled, keyFile);
        saveToKeyfile(!pedited || pedited->resize.scale, "Resize", "Scale", resize.scale, keyFile);
        saveToKeyfile(!pedited || pedited->resize.appliesTo, "Resize", "AppliesTo", resize.appliesTo, keyFile);
        saveToKeyfile(!pedited || pedited->resize.method, "Resize", "Method", resize.method, keyFile);
        saveToKeyfile(!pedited || pedited->resize.dataspec, "Resize", "DataSpecified", resize.dataspec, keyFile);
        saveToKeyfile(!pedited || pedited->resize.width, "Resize", "Width", resize.width, keyFile);
        saveToKeyfile(!pedited || pedited->resize.height, "Resize", "Height", resize.height, keyFile);
        saveToKeyfile(!pedited || pedited->resize.allowUpscaling, "Resize", "AllowUpscaling", resize.allowUpscaling, keyFile);

// Post resize sharpening
        saveToKeyfile(!pedited || pedited->prsharpening.enabled, "PostResizeSharpening", "Enabled", prsharpening.enabled, keyFile);
        saveToKeyfile(!pedited || pedited->prsharpening.contrast, "PostResizeSharpening", "Contrast", prsharpening.contrast, keyFile);
        saveToKeyfile(!pedited || pedited->prsharpening.method, "PostResizeSharpening", "Method", prsharpening.method, keyFile);
        saveToKeyfile(!pedited || pedited->prsharpening.radius, "PostResizeSharpening", "Radius", prsharpening.radius, keyFile);
        saveToKeyfile(!pedited || pedited->prsharpening.amount, "PostResizeSharpening", "Amount", prsharpening.amount, keyFile);
        saveToKeyfile(!pedited || pedited->prsharpening.threshold, "PostResizeSharpening", "Threshold", prsharpening.threshold.toVector(), keyFile);
        saveToKeyfile(!pedited || pedited->prsharpening.edgesonly, "PostResizeSharpening", "OnlyEdges", prsharpening.edgesonly, keyFile);
        saveToKeyfile(!pedited || pedited->prsharpening.edges_radius, "PostResizeSharpening", "EdgedetectionRadius", prsharpening.edges_radius, keyFile);
        saveToKeyfile(!pedited || pedited->prsharpening.edges_tolerance, "PostResizeSharpening", "EdgeTolerance", prsharpening.edges_tolerance, keyFile);
        saveToKeyfile(!pedited || pedited->prsharpening.halocontrol, "PostResizeSharpening", "HalocontrolEnabled", prsharpening.halocontrol, keyFile);
        saveToKeyfile(!pedited || pedited->prsharpening.halocontrol_amount, "PostResizeSharpening", "HalocontrolAmount", prsharpening.halocontrol_amount, keyFile);
        saveToKeyfile(!pedited || pedited->prsharpening.deconvradius, "PostResizeSharpening", "DeconvRadius", prsharpening.deconvradius, keyFile);
        saveToKeyfile(!pedited || pedited->prsharpening.deconvamount, "PostResizeSharpening", "DeconvAmount", prsharpening.deconvamount, keyFile);
        saveToKeyfile(!pedited || pedited->prsharpening.deconvdamping, "PostResizeSharpening", "DeconvDamping", prsharpening.deconvdamping, keyFile);
        saveToKeyfile(!pedited || pedited->prsharpening.deconviter, "PostResizeSharpening", "DeconvIterations", prsharpening.deconviter, keyFile);

// Color management
        saveToKeyfile(!pedited || pedited->icm.inputProfile, "Color Management", "InputProfile", relativePathIfInside(fname, fnameAbsolute, icm.inputProfile), keyFile);
        saveToKeyfile(!pedited || pedited->icm.toneCurve, "Color Management", "ToneCurve", icm.toneCurve, keyFile);
        saveToKeyfile(!pedited || pedited->icm.applyLookTable, "Color Management", "ApplyLookTable", icm.applyLookTable, keyFile);
        saveToKeyfile(!pedited || pedited->icm.applyBaselineExposureOffset, "Color Management", "ApplyBaselineExposureOffset", icm.applyBaselineExposureOffset, keyFile);
        saveToKeyfile(!pedited || pedited->icm.applyHueSatMap, "Color Management", "ApplyHueSatMap", icm.applyHueSatMap, keyFile);
        saveToKeyfile(!pedited || pedited->icm.dcpIlluminant, "Color Management", "DCPIlluminant", icm.dcpIlluminant, keyFile);
        saveToKeyfile(!pedited || pedited->icm.workingProfile, "Color Management", "WorkingProfile", icm.workingProfile, keyFile);
        saveToKeyfile(!pedited || pedited->icm.workingTRC, "Color Management", "WorkingTRC", icm.workingTRC, keyFile);
        saveToKeyfile(!pedited || pedited->icm.workingTRCGamma, "Color Management", "WorkingTRCGamma", icm.workingTRCGamma, keyFile);
        saveToKeyfile(!pedited || pedited->icm.workingTRCSlope, "Color Management", "WorkingTRCSlope", icm.workingTRCSlope, keyFile);
        saveToKeyfile(!pedited || pedited->icm.outputProfile, "Color Management", "OutputProfile", icm.outputProfile, keyFile);
        saveToKeyfile(
            !pedited || pedited->icm.outputIntent,
            "Color Management",
            "OutputProfileIntent", {
                {RI_PERCEPTUAL, "Perceptual"},
                {RI_RELATIVE, "Relative"},
                {RI_SATURATION, "Saturation"},
                {RI_ABSOLUTE, "Absolute"}

            },
            icm.outputIntent,
            keyFile
        );
        saveToKeyfile(!pedited || pedited->icm.outputBPC, "Color Management", "OutputBPC", icm.outputBPC, keyFile);

// Wavelet
        saveToKeyfile(!pedited || pedited->wavelet.enabled, "Wavelet", "Enabled", wavelet.enabled, keyFile);
        saveToKeyfile(!pedited || pedited->wavelet.strength, "Wavelet", "Strength", wavelet.strength, keyFile);
        saveToKeyfile(!pedited || pedited->wavelet.balance, "Wavelet", "Balance", wavelet.balance, keyFile);
        saveToKeyfile(!pedited || pedited->wavelet.iter, "Wavelet", "Iter", wavelet.iter, keyFile);
        saveToKeyfile(!pedited || pedited->wavelet.thres, "Wavelet", "MaxLev", wavelet.thres, keyFile);
        saveToKeyfile(!pedited || pedited->wavelet.Tilesmethod, "Wavelet", "TilesMethod", wavelet.Tilesmethod, keyFile);
        saveToKeyfile(!pedited || pedited->wavelet.daubcoeffmethod, "Wavelet", "DaubMethod", wavelet.daubcoeffmethod, keyFile);
        saveToKeyfile(!pedited || pedited->wavelet.CLmethod, "Wavelet", "ChoiceLevMethod", wavelet.CLmethod, keyFile);
        saveToKeyfile(!pedited || pedited->wavelet.Backmethod, "Wavelet", "BackMethod", wavelet.Backmethod, keyFile);
        saveToKeyfile(!pedited || pedited->wavelet.Lmethod, "Wavelet", "LevMethod", wavelet.Lmethod, keyFile);
        saveToKeyfile(!pedited || pedited->wavelet.Dirmethod, "Wavelet", "DirMethod", wavelet.Dirmethod, keyFile);
        saveToKeyfile(!pedited || pedited->wavelet.greenhigh, "Wavelet", "CBgreenhigh", wavelet.greenhigh, keyFile);
        saveToKeyfile(!pedited || pedited->wavelet.greenmed, "Wavelet", "CBgreenmed", wavelet.greenmed, keyFile);
        saveToKeyfile(!pedited || pedited->wavelet.greenlow, "Wavelet", "CBgreenlow", wavelet.greenlow, keyFile);
        saveToKeyfile(!pedited || pedited->wavelet.bluehigh, "Wavelet", "CBbluehigh", wavelet.bluehigh, keyFile);
        saveToKeyfile(!pedited || pedited->wavelet.bluemed, "Wavelet", "CBbluemed", wavelet.bluemed, keyFile);
        saveToKeyfile(!pedited || pedited->wavelet.bluelow, "Wavelet", "CBbluelow", wavelet.bluelow, keyFile);
        saveToKeyfile(!pedited || pedited->wavelet.expcontrast, "Wavelet", "Expcontrast", wavelet.expcontrast, keyFile);
        saveToKeyfile(!pedited || pedited->wavelet.expchroma, "Wavelet", "Expchroma", wavelet.expchroma, keyFile);
        saveToKeyfile(!pedited || pedited->wavelet.expedge, "Wavelet", "Expedge", wavelet.expedge, keyFile);
        saveToKeyfile(!pedited || pedited->wavelet.expresid, "Wavelet", "Expresid", wavelet.expresid, keyFile);
        saveToKeyfile(!pedited || pedited->wavelet.expfinal, "Wavelet", "Expfinal", wavelet.expfinal, keyFile);
        saveToKeyfile(!pedited || pedited->wavelet.exptoning, "Wavelet", "Exptoning", wavelet.exptoning, keyFile);
        saveToKeyfile(!pedited || pedited->wavelet.expnoise, "Wavelet", "Expnoise", wavelet.expnoise, keyFile);

        for (int i = 0; i < 9; i++) {
            std::stringstream ss;
            ss << "Contrast" << (i + 1);

            saveToKeyfile(!pedited || pedited->wavelet.c[i], "Wavelet", ss.str(), wavelet.c[i], keyFile);
        }

        for (int i = 0; i < 9; i++) {
            std::stringstream ss;
            ss << "Chroma" << (i + 1);

            saveToKeyfile(!pedited || pedited->wavelet.ch[i], "Wavelet", ss.str(), wavelet.ch[i], keyFile);
        }

        saveToKeyfile(!pedited || pedited->wavelet.sup, "Wavelet", "ContExtra", wavelet.sup, keyFile);
        saveToKeyfile(!pedited || pedited->wavelet.HSmethod, "Wavelet", "HSMethod", wavelet.HSmethod, keyFile);
        saveToKeyfile(!pedited || pedited->wavelet.hllev, "Wavelet", "HLRange", wavelet.hllev.toVector(), keyFile);
        saveToKeyfile(!pedited || pedited->wavelet.bllev, "Wavelet", "SHRange", wavelet.bllev.toVector(), keyFile);
        saveToKeyfile(!pedited || pedited->wavelet.edgcont, "Wavelet", "Edgcont", wavelet.edgcont.toVector(), keyFile);
        saveToKeyfile(!pedited || pedited->wavelet.level0noise, "Wavelet", "Level0noise", wavelet.level0noise.toVector(), keyFile);
        saveToKeyfile(!pedited || pedited->wavelet.level1noise, "Wavelet", "Level1noise", wavelet.level1noise.toVector(), keyFile);
        saveToKeyfile(!pedited || pedited->wavelet.level2noise, "Wavelet", "Level2noise", wavelet.level2noise.toVector(), keyFile);
        saveToKeyfile(!pedited || pedited->wavelet.level3noise, "Wavelet", "Level3noise", wavelet.level3noise.toVector(), keyFile);
        saveToKeyfile(!pedited || pedited->wavelet.threshold, "Wavelet", "ThresholdHighlight", wavelet.threshold, keyFile);
        saveToKeyfile(!pedited || pedited->wavelet.threshold2, "Wavelet", "ThresholdShadow", wavelet.threshold2, keyFile);
        saveToKeyfile(!pedited || pedited->wavelet.edgedetect, "Wavelet", "Edgedetect", wavelet.edgedetect, keyFile);
        saveToKeyfile(!pedited || pedited->wavelet.edgedetectthr, "Wavelet", "Edgedetectthr", wavelet.edgedetectthr, keyFile);
        saveToKeyfile(!pedited || pedited->wavelet.edgedetectthr2, "Wavelet", "EdgedetectthrHi", wavelet.edgedetectthr2, keyFile);
        saveToKeyfile(!pedited || pedited->wavelet.edgesensi, "Wavelet", "Edgesensi", wavelet.edgesensi, keyFile);
        saveToKeyfile(!pedited || pedited->wavelet.edgeampli, "Wavelet", "Edgeampli", wavelet.edgeampli, keyFile);
        saveToKeyfile(!pedited || pedited->wavelet.chroma, "Wavelet", "ThresholdChroma", wavelet.chroma, keyFile);
        saveToKeyfile(!pedited || pedited->wavelet.CHmethod, "Wavelet", "CHromaMethod", wavelet.CHmethod, keyFile);
        saveToKeyfile(!pedited || pedited->wavelet.Medgreinf, "Wavelet", "Medgreinf", wavelet.Medgreinf, keyFile);
        saveToKeyfile(!pedited || pedited->wavelet.CHSLmethod, "Wavelet", "CHSLromaMethod", wavelet.CHSLmethod, keyFile);
        saveToKeyfile(!pedited || pedited->wavelet.EDmethod, "Wavelet", "EDMethod", wavelet.EDmethod, keyFile);
        saveToKeyfile(!pedited || pedited->wavelet.NPmethod, "Wavelet", "NPMethod", wavelet.NPmethod, keyFile);
        saveToKeyfile(!pedited || pedited->wavelet.BAmethod, "Wavelet", "BAMethod", wavelet.BAmethod, keyFile);
        saveToKeyfile(!pedited || pedited->wavelet.TMmethod, "Wavelet", "TMMethod", wavelet.TMmethod, keyFile);
        saveToKeyfile(!pedited || pedited->wavelet.chro, "Wavelet", "ChromaLink", wavelet.chro, keyFile);
        saveToKeyfile(!pedited || pedited->wavelet.ccwcurve, "Wavelet", "ContrastCurve", wavelet.ccwcurve, keyFile);
        saveToKeyfile(!pedited || pedited->wavelet.pastlev, "Wavelet", "Pastlev", wavelet.pastlev.toVector(), keyFile);
        saveToKeyfile(!pedited || pedited->wavelet.satlev, "Wavelet", "Satlev", wavelet.satlev.toVector(), keyFile);
        saveToKeyfile(!pedited || pedited->wavelet.opacityCurveRG, "Wavelet", "OpacityCurveRG", wavelet.opacityCurveRG, keyFile);
        saveToKeyfile(!pedited || pedited->wavelet.opacityCurveBY, "Wavelet", "OpacityCurveBY", wavelet.opacityCurveBY, keyFile);
        saveToKeyfile(!pedited || pedited->wavelet.opacityCurveW, "Wavelet", "OpacityCurveW", wavelet.opacityCurveW, keyFile);
        saveToKeyfile(!pedited || pedited->wavelet.opacityCurveWL, "Wavelet", "OpacityCurveWL", wavelet.opacityCurveWL, keyFile);
        saveToKeyfile(!pedited || pedited->wavelet.hhcurve, "Wavelet", "HHcurve", wavelet.hhcurve, keyFile);
        saveToKeyfile(!pedited || pedited->wavelet.Chcurve, "Wavelet", "CHcurve", wavelet.Chcurve, keyFile);
        saveToKeyfile(!pedited || pedited->wavelet.wavclCurve, "Wavelet", "WavclCurve", wavelet.wavclCurve, keyFile);
        saveToKeyfile(!pedited || pedited->wavelet.median, "Wavelet", "Median", wavelet.median, keyFile);
        saveToKeyfile(!pedited || pedited->wavelet.medianlev, "Wavelet", "Medianlev", wavelet.medianlev, keyFile);
        saveToKeyfile(!pedited || pedited->wavelet.linkedg, "Wavelet", "Linkedg", wavelet.linkedg, keyFile);
        saveToKeyfile(!pedited || pedited->wavelet.cbenab, "Wavelet", "CBenab", wavelet.cbenab, keyFile);
        saveToKeyfile(!pedited || pedited->wavelet.lipst, "Wavelet", "Lipst", wavelet.lipst, keyFile);
        saveToKeyfile(!pedited || pedited->wavelet.skinprotect, "Wavelet", "Skinprotect", wavelet.skinprotect, keyFile);
        saveToKeyfile(!pedited || pedited->wavelet.hueskin, "Wavelet", "Hueskin", wavelet.hueskin.toVector(), keyFile);
        saveToKeyfile(!pedited || pedited->wavelet.edgrad, "Wavelet", "Edgrad", wavelet.edgrad, keyFile);
        saveToKeyfile(!pedited || pedited->wavelet.edgval, "Wavelet", "Edgval", wavelet.edgval, keyFile);
        saveToKeyfile(!pedited || pedited->wavelet.edgthresh, "Wavelet", "ThrEdg", wavelet.edgthresh, keyFile);
        saveToKeyfile(!pedited || pedited->wavelet.avoid, "Wavelet", "AvoidColorShift", wavelet.avoid, keyFile);
        saveToKeyfile(!pedited || pedited->wavelet.tmr, "Wavelet", "TMr", wavelet.tmr, keyFile);
        saveToKeyfile(!pedited || pedited->wavelet.rescon, "Wavelet", "ResidualcontShadow", wavelet.rescon, keyFile);
        saveToKeyfile(!pedited || pedited->wavelet.resconH, "Wavelet", "ResidualcontHighlight", wavelet.resconH, keyFile);
        saveToKeyfile(!pedited || pedited->wavelet.thr, "Wavelet", "ThresholdResidShadow", wavelet.thr, keyFile);
        saveToKeyfile(!pedited || pedited->wavelet.thrH, "Wavelet", "ThresholdResidHighLight", wavelet.thrH, keyFile);
        saveToKeyfile(!pedited || pedited->wavelet.reschro, "Wavelet", "Residualchroma", wavelet.reschro, keyFile);
        saveToKeyfile(!pedited || pedited->wavelet.tmrs, "Wavelet", "ResidualTM", wavelet.tmrs, keyFile);
        saveToKeyfile(!pedited || pedited->wavelet.gamma, "Wavelet", "Residualgamma", wavelet.gamma, keyFile);
        saveToKeyfile(!pedited || pedited->wavelet.sky, "Wavelet", "HueRangeResidual", wavelet.sky, keyFile);
        saveToKeyfile(!pedited || pedited->wavelet.hueskin2, "Wavelet", "HueRange", wavelet.hueskin2.toVector(), keyFile);
        saveToKeyfile(!pedited || pedited->wavelet.contrast, "Wavelet", "Contrast", wavelet.contrast, keyFile);

// Directional pyramid equalizer
        saveToKeyfile(!pedited || pedited->dirpyrequalizer.enabled, "Directional Pyramid Equalizer", "Enabled", dirpyrequalizer.enabled, keyFile);
        saveToKeyfile(!pedited || pedited->dirpyrequalizer.gamutlab, "Directional Pyramid Equalizer", "Gamutlab", dirpyrequalizer.gamutlab, keyFile);
        saveToKeyfile(!pedited || pedited->dirpyrequalizer.cbdlMethod, "Directional Pyramid Equalizer", "cbdlMethod", dirpyrequalizer.cbdlMethod, keyFile);

        for (int i = 0; i < 6; i++) {
            std::stringstream ss;
            ss << "Mult" << i;

            saveToKeyfile(!pedited || pedited->dirpyrequalizer.mult[i], "Directional Pyramid Equalizer", ss.str(), dirpyrequalizer.mult[i], keyFile);
        }

        saveToKeyfile(!pedited || pedited->dirpyrequalizer.threshold, "Directional Pyramid Equalizer", "Threshold", dirpyrequalizer.threshold, keyFile);
        saveToKeyfile(!pedited || pedited->dirpyrequalizer.skinprotect, "Directional Pyramid Equalizer", "Skinprotect", dirpyrequalizer.skinprotect, keyFile);
        saveToKeyfile(!pedited || pedited->dirpyrequalizer.hueskin, "Directional Pyramid Equalizer", "Hueskin", dirpyrequalizer.hueskin.toVector(), keyFile);

// HSV Equalizer
        saveToKeyfile(!pedited || pedited->hsvequalizer.enabled, "HSV Equalizer", "Enabled", hsvequalizer.enabled, keyFile);
        saveToKeyfile(!pedited || pedited->hsvequalizer.hcurve, "HSV Equalizer", "HCurve", hsvequalizer.hcurve, keyFile);
        saveToKeyfile(!pedited || pedited->hsvequalizer.scurve, "HSV Equalizer", "SCurve", hsvequalizer.scurve, keyFile);
        saveToKeyfile(!pedited || pedited->hsvequalizer.vcurve, "HSV Equalizer", "VCurve", hsvequalizer.vcurve, keyFile);

// Soft Light
        saveToKeyfile(!pedited || pedited->softlight.enabled, "SoftLight", "Enabled", softlight.enabled, keyFile);
        saveToKeyfile(!pedited || pedited->softlight.strength, "SoftLight", "Strength", softlight.strength, keyFile);

// Film simulation
        saveToKeyfile(!pedited || pedited->filmSimulation.enabled, "Film Simulation", "Enabled", filmSimulation.enabled, keyFile);
        saveToKeyfile(!pedited || pedited->filmSimulation.clutFilename, "Film Simulation", "ClutFilename", filmSimulation.clutFilename, keyFile);
        saveToKeyfile(!pedited || pedited->filmSimulation.strength, "Film Simulation", "Strength", filmSimulation.strength, keyFile);

        saveToKeyfile(!pedited || pedited->rgbCurves.enabled, "RGB Curves", "Enabled", rgbCurves.enabled, keyFile);
        saveToKeyfile(!pedited || pedited->rgbCurves.lumamode, "RGB Curves", "LumaMode", rgbCurves.lumamode, keyFile);
        saveToKeyfile(!pedited || pedited->rgbCurves.rcurve, "RGB Curves", "rCurve", rgbCurves.rcurve, keyFile);
        saveToKeyfile(!pedited || pedited->rgbCurves.gcurve, "RGB Curves", "gCurve", rgbCurves.gcurve, keyFile);
        saveToKeyfile(!pedited || pedited->rgbCurves.bcurve, "RGB Curves", "bCurve", rgbCurves.bcurve, keyFile);

// Color toning
        saveToKeyfile(!pedited || pedited->colorToning.enabled, "ColorToning", "Enabled", colorToning.enabled, keyFile);
        saveToKeyfile(!pedited || pedited->colorToning.method, "ColorToning", "Method", colorToning.method, keyFile);
        saveToKeyfile(!pedited || pedited->colorToning.lumamode, "ColorToning", "Lumamode", colorToning.lumamode, keyFile);
        saveToKeyfile(!pedited || pedited->colorToning.twocolor, "ColorToning", "Twocolor", colorToning.twocolor, keyFile);
        saveToKeyfile(!pedited || pedited->colorToning.redlow, "ColorToning", "Redlow", colorToning.redlow, keyFile);
        saveToKeyfile(!pedited || pedited->colorToning.greenlow, "ColorToning", "Greenlow", colorToning.greenlow, keyFile);
        saveToKeyfile(!pedited || pedited->colorToning.bluelow, "ColorToning", "Bluelow", colorToning.bluelow, keyFile);
        saveToKeyfile(!pedited || pedited->colorToning.satlow, "ColorToning", "Satlow", colorToning.satlow, keyFile);
        saveToKeyfile(!pedited || pedited->colorToning.balance, "ColorToning", "Balance", colorToning.balance, keyFile);
        saveToKeyfile(!pedited || pedited->colorToning.sathigh, "ColorToning", "Sathigh", colorToning.sathigh, keyFile);
        saveToKeyfile(!pedited || pedited->colorToning.redmed, "ColorToning", "Redmed", colorToning.redmed, keyFile);
        saveToKeyfile(!pedited || pedited->colorToning.greenmed, "ColorToning", "Greenmed", colorToning.greenmed, keyFile);
        saveToKeyfile(!pedited || pedited->colorToning.bluemed, "ColorToning", "Bluemed", colorToning.bluemed, keyFile);
        saveToKeyfile(!pedited || pedited->colorToning.redhigh, "ColorToning", "Redhigh", colorToning.redhigh, keyFile);
        saveToKeyfile(!pedited || pedited->colorToning.greenhigh, "ColorToning", "Greenhigh", colorToning.greenhigh, keyFile);
        saveToKeyfile(!pedited || pedited->colorToning.bluehigh, "ColorToning", "Bluehigh", colorToning.bluehigh, keyFile);
        saveToKeyfile(!pedited || pedited->colorToning.autosat, "ColorToning", "Autosat", colorToning.autosat, keyFile);
        saveToKeyfile(!pedited || pedited->colorToning.opacityCurve, "ColorToning", "OpacityCurve", colorToning.opacityCurve, keyFile);
        saveToKeyfile(!pedited || pedited->colorToning.colorCurve, "ColorToning", "ColorCurve", colorToning.colorCurve, keyFile);
        saveToKeyfile(!pedited || pedited->colorToning.satprotectionthreshold, "ColorToning", "SatProtectionThreshold", colorToning.satProtectionThreshold, keyFile);
        saveToKeyfile(!pedited || pedited->colorToning.saturatedopacity, "ColorToning", "SaturatedOpacity", colorToning.saturatedOpacity, keyFile);
        saveToKeyfile(!pedited || pedited->colorToning.strength, "ColorToning", "Strength", colorToning.strength, keyFile);
        saveToKeyfile(!pedited || pedited->colorToning.hlColSat, "ColorToning", "HighlightsColorSaturation", colorToning.hlColSat.toVector(), keyFile);
        saveToKeyfile(!pedited || pedited->colorToning.shadowsColSat, "ColorToning", "ShadowsColorSaturation", colorToning.shadowsColSat.toVector(), keyFile);
        saveToKeyfile(!pedited || pedited->colorToning.clcurve, "ColorToning", "ClCurve", colorToning.clcurve, keyFile);
        saveToKeyfile(!pedited || pedited->colorToning.cl2curve, "ColorToning", "Cl2Curve", colorToning.cl2curve, keyFile);
        saveToKeyfile(!pedited || pedited->colorToning.labgridALow, "ColorToning", "LabGridALow", colorToning.labgridALow, keyFile);
        saveToKeyfile(!pedited || pedited->colorToning.labgridBLow, "ColorToning", "LabGridBLow", colorToning.labgridBLow, keyFile);
        saveToKeyfile(!pedited || pedited->colorToning.labgridAHigh, "ColorToning", "LabGridAHigh", colorToning.labgridAHigh, keyFile);
        saveToKeyfile(!pedited || pedited->colorToning.labgridBHigh, "ColorToning", "LabGridBHigh", colorToning.labgridBHigh, keyFile);
        if (!pedited || pedited->colorToning.labregions) {
            for (size_t j = 0; j < colorToning.labregions.size(); ++j) {
                std::string n = std::to_string(j+1);
                auto &l = colorToning.labregions[j];
                putToKeyfile("ColorToning", Glib::ustring("LabRegionA_") + n, l.a, keyFile);
                putToKeyfile("ColorToning", Glib::ustring("LabRegionB_") + n, l.b, keyFile);
                putToKeyfile("ColorToning", Glib::ustring("LabRegionSaturation_") + n, l.saturation, keyFile);
                putToKeyfile("ColorToning", Glib::ustring("LabRegionSlope_") + n, l.slope, keyFile);
                putToKeyfile("ColorToning", Glib::ustring("LabRegionOffset_") + n, l.offset, keyFile);
                putToKeyfile("ColorToning", Glib::ustring("LabRegionPower_") + n, l.power, keyFile);
                putToKeyfile("ColorToning", Glib::ustring("LabRegionHueMask_") + n, l.hueMask, keyFile);
                putToKeyfile("ColorToning", Glib::ustring("LabRegionChromaticityMask_") + n, l.chromaticityMask, keyFile);
                putToKeyfile("ColorToning", Glib::ustring("LabRegionLightnessMask_") + n, l.lightnessMask, keyFile);
                putToKeyfile("ColorToning", Glib::ustring("LabRegionMaskBlur_") + n, l.maskBlur, keyFile);
                putToKeyfile("ColorToning", Glib::ustring("LabRegionChannel_") + n, l.channel, keyFile);
            }
        }
        saveToKeyfile(!pedited || pedited->colorToning.labregionsShowMask, "ColorToning", "LabRegionsShowMask", colorToning.labregionsShowMask, keyFile);

// Raw
        saveToKeyfile(!pedited || pedited->raw.darkFrame, "RAW", "DarkFrame", relativePathIfInside(fname, fnameAbsolute, raw.dark_frame), keyFile);
        saveToKeyfile(!pedited || pedited->raw.df_autoselect, "RAW", "DarkFrameAuto", raw.df_autoselect, keyFile);
        saveToKeyfile(!pedited || pedited->raw.ff_file, "RAW", "FlatFieldFile", relativePathIfInside(fname, fnameAbsolute, raw.ff_file), keyFile);
        saveToKeyfile(!pedited || pedited->raw.ff_AutoSelect, "RAW", "FlatFieldAutoSelect", raw.ff_AutoSelect, keyFile);
        saveToKeyfile(!pedited || pedited->raw.ff_BlurRadius, "RAW", "FlatFieldBlurRadius", raw.ff_BlurRadius, keyFile);
        saveToKeyfile(!pedited || pedited->raw.ff_BlurType, "RAW", "FlatFieldBlurType", raw.ff_BlurType, keyFile);
        saveToKeyfile(!pedited || pedited->raw.ff_AutoClipControl, "RAW", "FlatFieldAutoClipControl", raw.ff_AutoClipControl, keyFile);
        saveToKeyfile(!pedited || pedited->raw.ff_clipControl, "RAW", "FlatFieldClipControl", raw.ff_clipControl, keyFile);
        saveToKeyfile(!pedited || pedited->raw.ca_autocorrect, "RAW", "CA", raw.ca_autocorrect, keyFile);
        saveToKeyfile(!pedited || pedited->raw.ca_avoidcolourshift, "RAW", "CAAvoidColourshift", raw.ca_avoidcolourshift, keyFile);
        saveToKeyfile(!pedited || pedited->raw.caautoiterations, "RAW", "CAAutoIterations", raw.caautoiterations, keyFile);
        saveToKeyfile(!pedited || pedited->raw.cared, "RAW", "CARed", raw.cared, keyFile);
        saveToKeyfile(!pedited || pedited->raw.cablue, "RAW", "CABlue", raw.cablue, keyFile);
        saveToKeyfile(!pedited || pedited->raw.hotPixelFilter, "RAW", "HotPixelFilter", raw.hotPixelFilter, keyFile);
        saveToKeyfile(!pedited || pedited->raw.deadPixelFilter, "RAW", "DeadPixelFilter", raw.deadPixelFilter, keyFile);
        saveToKeyfile(!pedited || pedited->raw.hotdeadpix_thresh, "RAW", "HotDeadPixelThresh", raw.hotdeadpix_thresh, keyFile);
        saveToKeyfile(!pedited || pedited->raw.bayersensor.method, "RAW Bayer", "Method", raw.bayersensor.method, keyFile);
        saveToKeyfile(!pedited || pedited->raw.bayersensor.border, "RAW Bayer", "Border", raw.bayersensor.border, keyFile);
        saveToKeyfile(!pedited || pedited->raw.bayersensor.imageNum, "RAW Bayer", "ImageNum", raw.bayersensor.imageNum + 1, keyFile);
        saveToKeyfile(!pedited || pedited->raw.bayersensor.ccSteps, "RAW Bayer", "CcSteps", raw.bayersensor.ccSteps, keyFile);
        saveToKeyfile(!pedited || pedited->raw.bayersensor.exBlack0, "RAW Bayer", "PreBlack0", raw.bayersensor.black0, keyFile);
        saveToKeyfile(!pedited || pedited->raw.bayersensor.exBlack1, "RAW Bayer", "PreBlack1", raw.bayersensor.black1, keyFile);
        saveToKeyfile(!pedited || pedited->raw.bayersensor.exBlack2, "RAW Bayer", "PreBlack2", raw.bayersensor.black2, keyFile);
        saveToKeyfile(!pedited || pedited->raw.bayersensor.exBlack3, "RAW Bayer", "PreBlack3", raw.bayersensor.black3, keyFile);
        saveToKeyfile(!pedited || pedited->raw.bayersensor.exTwoGreen, "RAW Bayer", "PreTwoGreen", raw.bayersensor.twogreen, keyFile);
        saveToKeyfile(!pedited || pedited->raw.bayersensor.linenoise, "RAW Bayer", "LineDenoise", raw.bayersensor.linenoise, keyFile);
        saveToKeyfile(!pedited || pedited->raw.bayersensor.linenoise, "RAW Bayer", "LineDenoiseDirection", toUnderlying(raw.bayersensor.linenoiseDirection), keyFile);
        saveToKeyfile(!pedited || pedited->raw.bayersensor.greenEq, "RAW Bayer", "GreenEqThreshold", raw.bayersensor.greenthresh, keyFile);
        saveToKeyfile(!pedited || pedited->raw.bayersensor.dcbIterations, "RAW Bayer", "DCBIterations", raw.bayersensor.dcb_iterations, keyFile);
        saveToKeyfile(!pedited || pedited->raw.bayersensor.dcbEnhance, "RAW Bayer", "DCBEnhance", raw.bayersensor.dcb_enhance, keyFile);
        saveToKeyfile(!pedited || pedited->raw.bayersensor.lmmseIterations, "RAW Bayer", "LMMSEIterations", raw.bayersensor.lmmse_iterations, keyFile);
        saveToKeyfile(!pedited || pedited->raw.bayersensor.dualDemosaicAutoContrast, "RAW Bayer", "DualDemosaicAutoContrast", raw.bayersensor.dualDemosaicAutoContrast, keyFile);
        saveToKeyfile(!pedited || pedited->raw.bayersensor.dualDemosaicContrast, "RAW Bayer", "DualDemosaicContrast", raw.bayersensor.dualDemosaicContrast, keyFile);
        saveToKeyfile(!pedited || pedited->raw.bayersensor.pixelShiftMotionCorrectionMethod, "RAW Bayer", "PixelShiftMotionCorrectionMethod", toUnderlying(raw.bayersensor.pixelShiftMotionCorrectionMethod), keyFile);
        saveToKeyfile(!pedited || pedited->raw.bayersensor.pixelShiftEperIso, "RAW Bayer", "PixelShiftEperIso", raw.bayersensor.pixelShiftEperIso, keyFile);
        saveToKeyfile(!pedited || pedited->raw.bayersensor.pixelShiftSigma, "RAW Bayer", "PixelShiftSigma", raw.bayersensor.pixelShiftSigma, keyFile);
        saveToKeyfile(!pedited || pedited->raw.bayersensor.pixelShiftShowMotion, "RAW Bayer", "PixelShiftShowMotion", raw.bayersensor.pixelShiftShowMotion, keyFile);
        saveToKeyfile(!pedited || pedited->raw.bayersensor.pixelShiftShowMotionMaskOnly, "RAW Bayer", "PixelShiftShowMotionMaskOnly", raw.bayersensor.pixelShiftShowMotionMaskOnly, keyFile);
        saveToKeyfile(!pedited || pedited->raw.bayersensor.pixelShiftHoleFill, "RAW Bayer", "pixelShiftHoleFill", raw.bayersensor.pixelShiftHoleFill, keyFile);
        saveToKeyfile(!pedited || pedited->raw.bayersensor.pixelShiftMedian, "RAW Bayer", "pixelShiftMedian", raw.bayersensor.pixelShiftMedian, keyFile);
        saveToKeyfile(!pedited || pedited->raw.bayersensor.pixelShiftGreen, "RAW Bayer", "pixelShiftGreen", raw.bayersensor.pixelShiftGreen, keyFile);
        saveToKeyfile(!pedited || pedited->raw.bayersensor.pixelShiftBlur, "RAW Bayer", "pixelShiftBlur", raw.bayersensor.pixelShiftBlur, keyFile);
        saveToKeyfile(!pedited || pedited->raw.bayersensor.pixelShiftSmooth, "RAW Bayer", "pixelShiftSmoothFactor", raw.bayersensor.pixelShiftSmoothFactor, keyFile);
        saveToKeyfile(!pedited || pedited->raw.bayersensor.pixelShiftEqualBright, "RAW Bayer", "pixelShiftEqualBright", raw.bayersensor.pixelShiftEqualBright, keyFile);
        saveToKeyfile(!pedited || pedited->raw.bayersensor.pixelShiftEqualBrightChannel, "RAW Bayer", "pixelShiftEqualBrightChannel", raw.bayersensor.pixelShiftEqualBrightChannel, keyFile);
        saveToKeyfile(!pedited || pedited->raw.bayersensor.pixelShiftNonGreenCross, "RAW Bayer", "pixelShiftNonGreenCross", raw.bayersensor.pixelShiftNonGreenCross, keyFile);
        saveToKeyfile(!pedited || pedited->raw.bayersensor.pixelShiftDemosaicMethod, "RAW Bayer", "pixelShiftDemosaicMethod", raw.bayersensor.pixelShiftDemosaicMethod, keyFile);
        saveToKeyfile(!pedited || pedited->raw.bayersensor.pdafLinesFilter, "RAW Bayer", "PDAFLinesFilter", raw.bayersensor.pdafLinesFilter, keyFile);
        saveToKeyfile(!pedited || pedited->raw.xtranssensor.method, "RAW X-Trans", "Method", raw.xtranssensor.method, keyFile);
        saveToKeyfile(!pedited || pedited->raw.xtranssensor.dualDemosaicAutoContrast, "RAW X-Trans", "DualDemosaicAutoContrast", raw.xtranssensor.dualDemosaicAutoContrast, keyFile);
        saveToKeyfile(!pedited || pedited->raw.xtranssensor.dualDemosaicContrast, "RAW X-Trans", "DualDemosaicContrast", raw.xtranssensor.dualDemosaicContrast, keyFile);
        saveToKeyfile(!pedited || pedited->raw.xtranssensor.ccSteps, "RAW X-Trans", "CcSteps", raw.xtranssensor.ccSteps, keyFile);
        saveToKeyfile(!pedited || pedited->raw.xtranssensor.exBlackRed, "RAW X-Trans", "PreBlackRed", raw.xtranssensor.blackred, keyFile);
        saveToKeyfile(!pedited || pedited->raw.xtranssensor.exBlackGreen, "RAW X-Trans", "PreBlackGreen", raw.xtranssensor.blackgreen, keyFile);
        saveToKeyfile(!pedited || pedited->raw.xtranssensor.exBlackBlue, "RAW X-Trans", "PreBlackBlue", raw.xtranssensor.blackblue, keyFile);

// Raw exposition
        saveToKeyfile(!pedited || pedited->raw.exPos, "RAW", "PreExposure", raw.expos, keyFile);
        saveToKeyfile(!pedited || pedited->raw.exPreser, "RAW", "PrePreserv", raw.preser, keyFile);

// MetaData
        saveToKeyfile(!pedited || pedited->metadata.mode, "MetaData", "Mode", metadata.mode, keyFile);

// EXIF change list
        if (!pedited || pedited->exif) {
            for (ExifPairs::const_iterator i = exif.begin(); i != exif.end(); ++i) {
                keyFile.set_string("Exif", i->first, i->second);
            }
        }

// IPTC change list
        if (!pedited || pedited->iptc) {
            for (IPTCPairs::const_iterator i = iptc.begin(); i != iptc.end(); ++i) {
                Glib::ArrayHandle<Glib::ustring> values = i->second;
                keyFile.set_string_list("IPTC", i->first, values);
            }
        }

        sPParams = keyFile.to_data();

    } catch (Glib::KeyFileError&) {}

    if (sPParams.empty()) {
        return 1;
    }

    int error1, error2;
    error1 = write(fname, sPParams);

    if (!fname2.empty()) {

        error2 = write(fname2, sPParams);
        // If at least one file has been saved, it's a success
        return error1 & error2;
    } else {
        return error1;
    }
}

int ProcParams::load(const Glib::ustring& fname, ParamsEdited* pedited)
{
    setlocale(LC_NUMERIC, "C");  // to set decimal point to "."

    if (fname.empty()) {
        return 1;
    }

    Glib::KeyFile keyFile;

    try {
        if (pedited) {
            pedited->set(false);
        }

        if (!Glib::file_test(fname, Glib::FILE_TEST_EXISTS) ||
                !keyFile.load_from_file(fname)) {
            return 1;
        }

        ppVersion = PPVERSION;
        appVersion = RTVERSION;

        if (keyFile.has_group("Version")) {
            if (keyFile.has_key("Version", "AppVersion")) {
                appVersion = keyFile.get_string("Version", "AppVersion");
            }

            if (keyFile.has_key("Version", "Version")) {
                ppVersion = keyFile.get_integer("Version", "Version");
            }
        }

        if (keyFile.has_group("General")) {
            assignFromKeyfile(keyFile, "General", "Rank", pedited, rank, pedited->general.rank);
            assignFromKeyfile(keyFile, "General", "ColorLabel", pedited, colorlabel, pedited->general.colorlabel);
            assignFromKeyfile(keyFile, "General", "InTrash", pedited, inTrash, pedited->general.intrash);
        }

        if (keyFile.has_group("Exposure")) {
            if (ppVersion < PPVERSION_AEXP) {
                toneCurve.autoexp = false; // prevent execution of autoexp when opening file created with earlier versions of autoexp algorithm
            } else {
                assignFromKeyfile(keyFile, "Exposure", "Auto", pedited, toneCurve.autoexp, pedited->toneCurve.autoexp);
            }

            assignFromKeyfile(keyFile, "Exposure", "Clip", pedited, toneCurve.clip, pedited->toneCurve.clip);
            assignFromKeyfile(keyFile, "Exposure", "Compensation", pedited, toneCurve.expcomp, pedited->toneCurve.expcomp);
            assignFromKeyfile(keyFile, "Exposure", "Brightness", pedited, toneCurve.brightness, pedited->toneCurve.brightness);
            assignFromKeyfile(keyFile, "Exposure", "Contrast", pedited, toneCurve.contrast, pedited->toneCurve.contrast);
            assignFromKeyfile(keyFile, "Exposure", "Saturation", pedited, toneCurve.saturation, pedited->toneCurve.saturation);
            assignFromKeyfile(keyFile, "Exposure", "Black", pedited, toneCurve.black, pedited->toneCurve.black);
            assignFromKeyfile(keyFile, "Exposure", "HighlightCompr", pedited, toneCurve.hlcompr, pedited->toneCurve.hlcompr);
            assignFromKeyfile(keyFile, "Exposure", "HighlightComprThreshold", pedited, toneCurve.hlcomprthresh, pedited->toneCurve.hlcomprthresh);
            assignFromKeyfile(keyFile, "Exposure", "ShadowCompr", pedited, toneCurve.shcompr, pedited->toneCurve.shcompr);

            if (toneCurve.shcompr > 100) {
                toneCurve.shcompr = 100; // older pp3 files can have values above 100.
            }

            const std::map<std::string, ToneCurveParams::TcMode> tc_mapping = {
                {"Standard", ToneCurveParams::TcMode::STD},
                {"FilmLike", ToneCurveParams::TcMode::FILMLIKE},
                {"SatAndValueBlending", ToneCurveParams::TcMode::SATANDVALBLENDING},
                {"WeightedStd", ToneCurveParams::TcMode::WEIGHTEDSTD},
                {"Luminance", ToneCurveParams::TcMode::LUMINANCE},
                {"Perceptual", ToneCurveParams::TcMode::PERCEPTUAL}
            };

            assignFromKeyfile(keyFile, "Exposure", "CurveMode", pedited, tc_mapping, toneCurve.curveMode, pedited->toneCurve.curveMode);
            assignFromKeyfile(keyFile, "Exposure", "CurveMode2", pedited, tc_mapping, toneCurve.curveMode2, pedited->toneCurve.curveMode2);

            if (ppVersion > 200) {
                assignFromKeyfile(keyFile, "Exposure", "Curve", pedited, toneCurve.curve, pedited->toneCurve.curve);
                assignFromKeyfile(keyFile, "Exposure", "Curve2", pedited, toneCurve.curve2, pedited->toneCurve.curve2);
            }

            assignFromKeyfile(keyFile, "Exposure", "HistogramMatching", pedited, toneCurve.histmatching, pedited->toneCurve.histmatching);
            if (ppVersion < 340) {
                toneCurve.fromHistMatching = false;
                if (pedited) {
                    pedited->toneCurve.fromHistMatching = true;
                }
            } else {
                assignFromKeyfile(keyFile, "Exposure", "CurveFromHistogramMatching", pedited, toneCurve.fromHistMatching, pedited->toneCurve.fromHistMatching);
            }
            assignFromKeyfile(keyFile, "Exposure", "ClampOOG", pedited, toneCurve.clampOOG, pedited->toneCurve.clampOOG);
        }

        if (keyFile.has_group("HLRecovery")) {
            assignFromKeyfile(keyFile, "HLRecovery", "Enabled", pedited, toneCurve.hrenabled, pedited->toneCurve.hrenabled);
            assignFromKeyfile(keyFile, "HLRecovery", "Method", pedited, toneCurve.method, pedited->toneCurve.method);
        }

        if (keyFile.has_group("Channel Mixer")) {
            if (ppVersion >= 329) {
                assignFromKeyfile(keyFile, "Channel Mixer", "Enabled", pedited, chmixer.enabled, pedited->chmixer.enabled);
            } else {
                chmixer.enabled = true;

                if (pedited) {
                    pedited->chmixer.enabled = true;
                }
            }

            if (keyFile.has_key("Channel Mixer", "Red") && keyFile.has_key("Channel Mixer", "Green") && keyFile.has_key("Channel Mixer", "Blue")) {
                const std::vector<int> rmix = keyFile.get_integer_list("Channel Mixer", "Red");
                const std::vector<int> gmix = keyFile.get_integer_list("Channel Mixer", "Green");
                const std::vector<int> bmix = keyFile.get_integer_list("Channel Mixer", "Blue");

                if (rmix.size() == 3 && gmix.size() == 3 && bmix.size() == 3) {
                    memcpy(chmixer.red,   rmix.data(), 3 * sizeof(int));
                    memcpy(chmixer.green, gmix.data(), 3 * sizeof(int));
                    memcpy(chmixer.blue,  bmix.data(), 3 * sizeof(int));
                }
                if (ppVersion < 338) {
                    for (int i = 0; i < 3; ++i) {
                        chmixer.red[i] *= 10;
                        chmixer.green[i] *= 10;
                        chmixer.blue[i] *= 10;
                    }
                }

                if (pedited) {
                    pedited->chmixer.red[0] =   pedited->chmixer.red[1] =   pedited->chmixer.red[2] = true;
                    pedited->chmixer.green[0] = pedited->chmixer.green[1] = pedited->chmixer.green[2] = true;
                    pedited->chmixer.blue[0] =  pedited->chmixer.blue[1] =  pedited->chmixer.blue[2] = true;
                }
            }
        }

        if (keyFile.has_group("Black & White")) {
            assignFromKeyfile(keyFile, "Black & White", "Enabled", pedited, blackwhite.enabled, pedited->blackwhite.enabled);
            assignFromKeyfile(keyFile, "Black & White", "Method", pedited, blackwhite.method, pedited->blackwhite.method);
            assignFromKeyfile(keyFile, "Black & White", "Auto", pedited, blackwhite.autoc, pedited->blackwhite.autoc);
            assignFromKeyfile(keyFile, "Black & White", "ComplementaryColors", pedited, blackwhite.enabledcc, pedited->blackwhite.enabledcc);
            assignFromKeyfile(keyFile, "Black & White", "MixerRed", pedited, blackwhite.mixerRed, pedited->blackwhite.mixerRed);
            assignFromKeyfile(keyFile, "Black & White", "MixerOrange", pedited, blackwhite.mixerOrange, pedited->blackwhite.mixerOrange);
            assignFromKeyfile(keyFile, "Black & White", "MixerYellow", pedited, blackwhite.mixerYellow, pedited->blackwhite.mixerYellow);
            assignFromKeyfile(keyFile, "Black & White", "MixerGreen", pedited, blackwhite.mixerGreen, pedited->blackwhite.mixerGreen);
            assignFromKeyfile(keyFile, "Black & White", "MixerCyan", pedited, blackwhite.mixerCyan, pedited->blackwhite.mixerCyan);
            assignFromKeyfile(keyFile, "Black & White", "MixerBlue", pedited, blackwhite.mixerBlue, pedited->blackwhite.mixerBlue);
            assignFromKeyfile(keyFile, "Black & White", "MixerMagenta", pedited, blackwhite.mixerMagenta, pedited->blackwhite.mixerMagenta);
            assignFromKeyfile(keyFile, "Black & White", "MixerPurple", pedited, blackwhite.mixerPurple, pedited->blackwhite.mixerPurple);
            assignFromKeyfile(keyFile, "Black & White", "GammaRed", pedited, blackwhite.gammaRed, pedited->blackwhite.gammaRed);
            assignFromKeyfile(keyFile, "Black & White", "GammaGreen", pedited, blackwhite.gammaGreen, pedited->blackwhite.gammaGreen);
            assignFromKeyfile(keyFile, "Black & White", "GammaBlue", pedited, blackwhite.gammaBlue, pedited->blackwhite.gammaBlue);
            assignFromKeyfile(keyFile, "Black & White", "Filter", pedited, blackwhite.filter, pedited->blackwhite.filter);
            assignFromKeyfile(keyFile, "Black & White", "Setting", pedited, blackwhite.setting, pedited->blackwhite.setting);
            assignFromKeyfile(keyFile, "Black & White", "LuminanceCurve", pedited, blackwhite.luminanceCurve, pedited->blackwhite.luminanceCurve);

            assignFromKeyfile(keyFile, "Black & White", "BeforeCurve", pedited, blackwhite.beforeCurve, pedited->blackwhite.beforeCurve);

            assignFromKeyfile(keyFile, "Black & White", "Algorithm", pedited, blackwhite.algo, pedited->blackwhite.algo);
            assignFromKeyfile(
                keyFile,
                "Black & White",
                "BeforeCurveMode",
                pedited, {
                    {"Standard", BlackWhiteParams::TcMode::STD_BW},
                    {"FilmLike", BlackWhiteParams::TcMode::FILMLIKE_BW},
                    {"SatAndValueBlending", BlackWhiteParams::TcMode::SATANDVALBLENDING_BW},
                    {"WeightedStd", BlackWhiteParams::TcMode::WEIGHTEDSTD_BW}
                },
                blackwhite.beforeCurveMode,
                pedited->blackwhite.beforeCurveMode
            );

            assignFromKeyfile(keyFile, "Black & White", "AfterCurve", pedited, blackwhite.afterCurve, pedited->blackwhite.afterCurve);
            assignFromKeyfile(
                keyFile,
                "Black & White",
                "AfterCurveMode",
                pedited, {
                    {"Standard", BlackWhiteParams::TcMode::STD_BW},
                    {"WeightedStd", BlackWhiteParams::TcMode::WEIGHTEDSTD_BW}
                },
                blackwhite.afterCurveMode,
                pedited->blackwhite.afterCurveMode
            );
        }

        if (keyFile.has_group("Retinex")) {
            assignFromKeyfile(keyFile, "Retinex", "Median", pedited, retinex.medianmap, pedited->retinex.medianmap);
            assignFromKeyfile(keyFile, "Retinex", "RetinexMethod", pedited, retinex.retinexMethod, pedited->retinex.retinexMethod);
            assignFromKeyfile(keyFile, "Retinex", "mapMethod", pedited, retinex.mapMethod, pedited->retinex.mapMethod);
            assignFromKeyfile(keyFile, "Retinex", "viewMethod", pedited, retinex.viewMethod, pedited->retinex.viewMethod);

            assignFromKeyfile(keyFile, "Retinex", "Retinexcolorspace", pedited, retinex.retinexcolorspace, pedited->retinex.retinexcolorspace);
            assignFromKeyfile(keyFile, "Retinex", "Gammaretinex", pedited, retinex.gammaretinex, pedited->retinex.gammaretinex);
            assignFromKeyfile(keyFile, "Retinex", "Enabled", pedited, retinex.enabled, pedited->retinex.enabled);
            assignFromKeyfile(keyFile, "Retinex", "Neigh", pedited, retinex.neigh, pedited->retinex.neigh);
            assignFromKeyfile(keyFile, "Retinex", "Str", pedited, retinex.str, pedited->retinex.str);
            assignFromKeyfile(keyFile, "Retinex", "Scal", pedited, retinex.scal, pedited->retinex.scal);
            assignFromKeyfile(keyFile, "Retinex", "Iter", pedited, retinex.iter, pedited->retinex.iter);
            assignFromKeyfile(keyFile, "Retinex", "Grad", pedited, retinex.grad, pedited->retinex.grad);
            assignFromKeyfile(keyFile, "Retinex", "Grads", pedited, retinex.grads, pedited->retinex.grads);
            assignFromKeyfile(keyFile, "Retinex", "Gam", pedited, retinex.gam, pedited->retinex.gam);
            assignFromKeyfile(keyFile, "Retinex", "Slope", pedited, retinex.slope, pedited->retinex.slope);
            assignFromKeyfile(keyFile, "Retinex", "Offs", pedited, retinex.offs, pedited->retinex.offs);
            assignFromKeyfile(keyFile, "Retinex", "Vart", pedited, retinex.vart, pedited->retinex.vart);
            assignFromKeyfile(keyFile, "Retinex", "Limd", pedited, retinex.limd, pedited->retinex.limd);
            assignFromKeyfile(keyFile, "Retinex", "highl", pedited, retinex.highl, pedited->retinex.highl);
            assignFromKeyfile(keyFile, "Retinex", "skal", pedited, retinex.skal, pedited->retinex.skal);
            assignFromKeyfile(keyFile, "Retinex", "CDCurve", pedited, retinex.cdcurve, pedited->retinex.cdcurve);

            assignFromKeyfile(keyFile, "Retinex", "MAPCurve", pedited, retinex.mapcurve, pedited->retinex.mapcurve);

            assignFromKeyfile(keyFile, "Retinex", "CDHCurve", pedited, retinex.cdHcurve, pedited->retinex.cdHcurve);

            assignFromKeyfile(keyFile, "Retinex", "LHCurve", pedited, retinex.lhcurve, pedited->retinex.lhcurve);

            assignFromKeyfile(keyFile, "Retinex", "Highlights", pedited, retinex.highlights, pedited->retinex.highlights);
            assignFromKeyfile(keyFile, "Retinex", "HighlightTonalWidth", pedited, retinex.htonalwidth, pedited->retinex.htonalwidth);
            assignFromKeyfile(keyFile, "Retinex", "Shadows", pedited, retinex.shadows, pedited->retinex.shadows);
            assignFromKeyfile(keyFile, "Retinex", "ShadowTonalWidth", pedited, retinex.stonalwidth, pedited->retinex.stonalwidth);

            assignFromKeyfile(keyFile, "Retinex", "Radius", pedited, retinex.radius, pedited->retinex.radius);

            assignFromKeyfile(keyFile, "Retinex", "TransmissionCurve", pedited, retinex.transmissionCurve, pedited->retinex.transmissionCurve);

            assignFromKeyfile(keyFile, "Retinex", "GainTransmissionCurve", pedited, retinex.gaintransmissionCurve, pedited->retinex.gaintransmissionCurve);
        }

        if (keyFile.has_group("Local Contrast")) {
            assignFromKeyfile(keyFile, "Local Contrast", "Enabled", pedited, localContrast.enabled, pedited->localContrast.enabled);
            assignFromKeyfile(keyFile, "Local Contrast", "Radius", pedited, localContrast.radius, pedited->localContrast.radius);
            assignFromKeyfile(keyFile, "Local Contrast", "Amount", pedited, localContrast.amount, pedited->localContrast.amount);
            assignFromKeyfile(keyFile, "Local Contrast", "Darkness", pedited, localContrast.darkness, pedited->localContrast.darkness);
            assignFromKeyfile(keyFile, "Local Contrast", "Lightness", pedited, localContrast.lightness, pedited->localContrast.lightness);
        }

        if (keyFile.has_group("Luminance Curve")) {
            if (ppVersion >= 329) {
                assignFromKeyfile(keyFile, "Luminance Curve", "Enabled", pedited, labCurve.enabled, pedited->labCurve.enabled);
            } else {
                labCurve.enabled = true;

                if (pedited) {
                    pedited->labCurve.enabled = true;
                }
            }

            assignFromKeyfile(keyFile, "Luminance Curve", "Brightness", pedited, labCurve.brightness, pedited->labCurve.brightness);
            assignFromKeyfile(keyFile, "Luminance Curve", "Contrast", pedited, labCurve.contrast, pedited->labCurve.contrast);

            if (ppVersion < 303) {
                // transform Saturation into Chromaticity
                // if Saturation == 0, should we set BWToning on?
                assignFromKeyfile(keyFile, "Luminance Curve", "Saturation", pedited, labCurve.chromaticity, pedited->labCurve.chromaticity);
                // transform AvoidColorClipping into AvoidColorShift
                assignFromKeyfile(keyFile, "Luminance Curve", "AvoidColorClipping", pedited, labCurve.avoidcolorshift, pedited->labCurve.avoidcolorshift);
            } else {
                if (keyFile.has_key("Luminance Curve", "Chromaticity")) {
                    labCurve.chromaticity = keyFile.get_integer("Luminance Curve", "Chromaticity");

                    if (ppVersion >= 303 && ppVersion < 314 && labCurve.chromaticity == -100) {
                        blackwhite.enabled = true;
                    }

                    if (pedited) {
                        pedited->labCurve.chromaticity = true;
                    }
                }

                assignFromKeyfile(keyFile, "Luminance Curve", "AvoidColorShift", pedited, labCurve.avoidcolorshift, pedited->labCurve.avoidcolorshift);
                assignFromKeyfile(keyFile, "Luminance Curve", "RedAndSkinTonesProtection", pedited, labCurve.rstprotection, pedited->labCurve.rstprotection);
            }

            assignFromKeyfile(keyFile, "Luminance Curve", "LCredsk", pedited, labCurve.lcredsk, pedited->labCurve.lcredsk);

            if (ppVersion < 314) {
                // Backward compatibility: If BWtoning is true, Chromaticity has to be set to -100, which will produce the same effect
                // and will enable the b&w toning mode ('a' & 'b' curves)
                if (keyFile.has_key("Luminance Curve", "BWtoning")) {
                    if (keyFile.get_boolean("Luminance Curve", "BWtoning")) {
                        labCurve.chromaticity = -100;

                        if (pedited) {
                            pedited->labCurve.chromaticity = true;
                        }
                    }
                }
            }

            assignFromKeyfile(keyFile, "Luminance Curve", "LCurve", pedited, labCurve.lcurve, pedited->labCurve.lcurve);
            assignFromKeyfile(keyFile, "Luminance Curve", "aCurve", pedited, labCurve.acurve, pedited->labCurve.acurve);
            assignFromKeyfile(keyFile, "Luminance Curve", "bCurve", pedited, labCurve.bcurve, pedited->labCurve.bcurve);
            assignFromKeyfile(keyFile, "Luminance Curve", "ccCurve", pedited, labCurve.cccurve, pedited->labCurve.cccurve);
            assignFromKeyfile(keyFile, "Luminance Curve", "chCurve", pedited, labCurve.chcurve, pedited->labCurve.chcurve);
            assignFromKeyfile(keyFile, "Luminance Curve", "lhCurve", pedited, labCurve.lhcurve, pedited->labCurve.lhcurve);
            assignFromKeyfile(keyFile, "Luminance Curve", "hhCurve", pedited, labCurve.hhcurve, pedited->labCurve.hhcurve);
            assignFromKeyfile(keyFile, "Luminance Curve", "LcCurve", pedited, labCurve.lccurve, pedited->labCurve.lccurve);
            assignFromKeyfile(keyFile, "Luminance Curve", "ClCurve", pedited, labCurve.clcurve, pedited->labCurve.clcurve);
        }

        if (keyFile.has_group("Sharpening")) {
            assignFromKeyfile(keyFile, "Sharpening", "Enabled", pedited, sharpening.enabled, pedited->sharpening.enabled);

            if (ppVersion >= 334) {
                assignFromKeyfile(keyFile, "Sharpening", "Contrast", pedited, sharpening.contrast, pedited->sharpening.contrast);
            } else {
                sharpening.contrast = 0;

                if (pedited) {
                    pedited->sharpening.contrast = true;
                }
            }

            assignFromKeyfile(keyFile, "Sharpening", "Radius", pedited, sharpening.radius, pedited->sharpening.radius);
            assignFromKeyfile(keyFile, "Sharpening", "BlurRadius", pedited, sharpening.blurradius, pedited->sharpening.blurradius);
            assignFromKeyfile(keyFile, "Sharpening", "Amount", pedited, sharpening.amount, pedited->sharpening.amount);

            if (keyFile.has_key("Sharpening", "Threshold")) {
                if (ppVersion < 302) {
                    int thresh = min(keyFile.get_integer("Sharpening", "Threshold"), 2000);
                    sharpening.threshold.setValues(thresh, thresh, 2000, 2000);  // TODO: 2000 is the maximum value and is taken of rtgui/sharpening.cc ; should be changed by the tool modularization
                } else {
                    const std::vector<int> thresh = keyFile.get_integer_list("Sharpening", "Threshold");

                    if (thresh.size() >= 4) {
                        sharpening.threshold.setValues(thresh[0], thresh[1], min(thresh[2], 2000), min(thresh[3], 2000));
                    }
                }

                if (pedited) {
                    pedited->sharpening.threshold = true;
                }
            }

            assignFromKeyfile(keyFile, "Sharpening", "OnlyEdges", pedited, sharpening.edgesonly, pedited->sharpening.edgesonly);
            assignFromKeyfile(keyFile, "Sharpening", "EdgedetectionRadius", pedited, sharpening.edges_radius, pedited->sharpening.edges_radius);
            assignFromKeyfile(keyFile, "Sharpening", "EdgeTolerance", pedited, sharpening.edges_tolerance, pedited->sharpening.edges_tolerance);
            assignFromKeyfile(keyFile, "Sharpening", "HalocontrolEnabled", pedited, sharpening.halocontrol, pedited->sharpening.halocontrol);
            assignFromKeyfile(keyFile, "Sharpening", "HalocontrolAmount", pedited, sharpening.halocontrol_amount, pedited->sharpening.halocontrol_amount);
            assignFromKeyfile(keyFile, "Sharpening", "Method", pedited, sharpening.method, pedited->sharpening.method);
            assignFromKeyfile(keyFile, "Sharpening", "DeconvRadius", pedited, sharpening.deconvradius, pedited->sharpening.deconvradius);
            assignFromKeyfile(keyFile, "Sharpening", "DeconvAmount", pedited, sharpening.deconvamount, pedited->sharpening.deconvamount);
            assignFromKeyfile(keyFile, "Sharpening", "DeconvDamping", pedited, sharpening.deconvdamping, pedited->sharpening.deconvdamping);
            assignFromKeyfile(keyFile, "Sharpening", "DeconvIterations", pedited, sharpening.deconviter, pedited->sharpening.deconviter);
        }

        if (keyFile.has_group("SharpenEdge")) {
            assignFromKeyfile(keyFile, "SharpenEdge", "Enabled", pedited, sharpenEdge.enabled, pedited->sharpenEdge.enabled);
            assignFromKeyfile(keyFile, "SharpenEdge", "Passes", pedited, sharpenEdge.passes, pedited->sharpenEdge.passes);
            assignFromKeyfile(keyFile, "SharpenEdge", "Strength", pedited, sharpenEdge.amount, pedited->sharpenEdge.amount);
            assignFromKeyfile(keyFile, "SharpenEdge", "ThreeChannels", pedited, sharpenEdge.threechannels, pedited->sharpenEdge.threechannels);
        }

        if (keyFile.has_group("SharpenMicro")) {
            assignFromKeyfile(keyFile, "SharpenMicro", "Enabled", pedited, sharpenMicro.enabled, pedited->sharpenMicro.enabled);
            assignFromKeyfile(keyFile, "SharpenMicro", "Matrix", pedited, sharpenMicro.matrix, pedited->sharpenMicro.matrix);
            assignFromKeyfile(keyFile, "SharpenMicro", "Strength", pedited, sharpenMicro.amount, pedited->sharpenMicro.amount);

            if (ppVersion >= 334) {
                assignFromKeyfile(keyFile, "SharpenMicro", "Contrast", pedited, sharpenMicro.contrast, pedited->sharpenMicro.contrast);
            } else {
                sharpenMicro.contrast = 0;

                if (pedited) {
                    pedited->sharpenMicro.contrast = true;
                }
            }

            assignFromKeyfile(keyFile, "SharpenMicro", "Uniformity", pedited, sharpenMicro.uniformity, pedited->sharpenMicro.uniformity);
        }

        if (keyFile.has_group("Vibrance")) {
            assignFromKeyfile(keyFile, "Vibrance", "Enabled", pedited, vibrance.enabled, pedited->vibrance.enabled);
            assignFromKeyfile(keyFile, "Vibrance", "Pastels", pedited, vibrance.pastels, pedited->vibrance.pastels);
            assignFromKeyfile(keyFile, "Vibrance", "Saturated", pedited, vibrance.saturated, pedited->vibrance.saturated);

            if (keyFile.has_key("Vibrance", "PSThreshold")) {
                if (ppVersion < 302) {
                    int thresh = keyFile.get_integer("Vibrance", "PSThreshold");
                    vibrance.psthreshold.setValues(thresh, thresh);
                } else {
                    const std::vector<int> thresh = keyFile.get_integer_list("Vibrance", "PSThreshold");

                    if (thresh.size() >= 2) {
                        vibrance.psthreshold.setValues(thresh[0], thresh[1]);
                    }
                }

                if (pedited) {
                    pedited->vibrance.psthreshold = true;
                }
            }

            assignFromKeyfile(keyFile, "Vibrance", "ProtectSkins", pedited, vibrance.protectskins, pedited->vibrance.protectskins);
            assignFromKeyfile(keyFile, "Vibrance", "AvoidColorShift", pedited, vibrance.avoidcolorshift, pedited->vibrance.avoidcolorshift);
            assignFromKeyfile(keyFile, "Vibrance", "PastSatTog", pedited, vibrance.pastsattog, pedited->vibrance.pastsattog);
            assignFromKeyfile(keyFile, "Vibrance", "SkinTonesCurve", pedited, vibrance.skintonescurve, pedited->vibrance.skintonescurve);
        }

        if (keyFile.has_group("White Balance")) {
            assignFromKeyfile(keyFile, "White Balance", "Enabled", pedited, wb.enabled, pedited->wb.enabled);
            assignFromKeyfile(keyFile, "White Balance", "Setting", pedited, wb.method, pedited->wb.method);
            assignFromKeyfile(keyFile, "White Balance", "Temperature", pedited, wb.temperature, pedited->wb.temperature);
            assignFromKeyfile(keyFile, "White Balance", "Green", pedited, wb.green, pedited->wb.green);
            assignFromKeyfile(keyFile, "White Balance", "Equal", pedited, wb.equal, pedited->wb.equal);
            assignFromKeyfile(keyFile, "White Balance", "TemperatureBias", pedited, wb.tempBias, pedited->wb.tempBias);
        }

        if (keyFile.has_group("Defringing")) {
            assignFromKeyfile(keyFile, "Defringing", "Enabled", pedited, defringe.enabled, pedited->defringe.enabled);
            assignFromKeyfile(keyFile, "Defringing", "Radius", pedited, defringe.radius, pedited->defringe.radius);

            if (keyFile.has_key("Defringing", "Threshold")) {
                defringe.threshold = (float)keyFile.get_integer("Defringing", "Threshold");

                if (pedited) {
                    pedited->defringe.threshold = true;
                }
            }

            if (ppVersion < 310) {
                defringe.threshold = sqrt(defringe.threshold * 33.f / 5.f);
            }

            assignFromKeyfile(keyFile, "Defringing", "HueCurve", pedited, defringe.huecurve, pedited->defringe.huecurve);
        }

        if (keyFile.has_group("Color appearance")) {
            assignFromKeyfile(keyFile, "Color appearance", "Enabled", pedited, colorappearance.enabled, pedited->colorappearance.enabled);
            assignFromKeyfile(keyFile, "Color appearance", "Degree", pedited, colorappearance.degree, pedited->colorappearance.degree);
            assignFromKeyfile(keyFile, "Color appearance", "AutoDegree", pedited, colorappearance.autodegree, pedited->colorappearance.autodegree);
            assignFromKeyfile(keyFile, "Color appearance", "Degreeout", pedited, colorappearance.degreeout, pedited->colorappearance.degreeout);

            assignFromKeyfile(keyFile, "Color appearance", "AutoDegreeout", pedited, colorappearance.autodegreeout, pedited->colorappearance.autodegreeout);

            assignFromKeyfile(keyFile, "Color appearance", "Surround", pedited, colorappearance.surround, pedited->colorappearance.surround);
            assignFromKeyfile(keyFile, "Color appearance", "Surrsrc", pedited, colorappearance.surrsrc, pedited->colorappearance.surrsrc);
            assignFromKeyfile(keyFile, "Color appearance", "AdaptLum", pedited, colorappearance.adaplum, pedited->colorappearance.adaplum);
            assignFromKeyfile(keyFile, "Color appearance", "Badpixsl", pedited, colorappearance.badpixsl, pedited->colorappearance.badpixsl);
            assignFromKeyfile(keyFile, "Color appearance", "Model", pedited, colorappearance.wbmodel, pedited->colorappearance.wbmodel);
            assignFromKeyfile(keyFile, "Color appearance", "Algorithm", pedited, colorappearance.algo, pedited->colorappearance.algo);
            assignFromKeyfile(keyFile, "Color appearance", "J-Light", pedited, colorappearance.jlight, pedited->colorappearance.jlight);
            assignFromKeyfile(keyFile, "Color appearance", "Q-Bright", pedited, colorappearance.qbright, pedited->colorappearance.qbright);
            assignFromKeyfile(keyFile, "Color appearance", "C-Chroma", pedited, colorappearance.chroma, pedited->colorappearance.chroma);
            assignFromKeyfile(keyFile, "Color appearance", "S-Chroma", pedited, colorappearance.schroma, pedited->colorappearance.schroma);
            assignFromKeyfile(keyFile, "Color appearance", "M-Chroma", pedited, colorappearance.mchroma, pedited->colorappearance.mchroma);
            assignFromKeyfile(keyFile, "Color appearance", "RSTProtection", pedited, colorappearance.rstprotection, pedited->colorappearance.rstprotection);
            assignFromKeyfile(keyFile, "Color appearance", "J-Contrast", pedited, colorappearance.contrast, pedited->colorappearance.contrast);
            assignFromKeyfile(keyFile, "Color appearance", "Q-Contrast", pedited, colorappearance.qcontrast, pedited->colorappearance.qcontrast);
            assignFromKeyfile(keyFile, "Color appearance", "H-Hue", pedited, colorappearance.colorh, pedited->colorappearance.colorh);
            assignFromKeyfile(keyFile, "Color appearance", "AdaptScene", pedited, colorappearance.adapscen, pedited->colorappearance.adapscen);
            assignFromKeyfile(keyFile, "Color appearance", "AutoAdapscen", pedited, colorappearance.autoadapscen, pedited->colorappearance.autoadapscen);
            assignFromKeyfile(keyFile, "Color appearance", "YbScene", pedited, colorappearance.ybscen, pedited->colorappearance.ybscen);
            assignFromKeyfile(keyFile, "Color appearance", "Autoybscen", pedited, colorappearance.autoybscen, pedited->colorappearance.autoybscen);
            assignFromKeyfile(keyFile, "Color appearance", "SurrSource", pedited, colorappearance.surrsource, pedited->colorappearance.surrsource);
            assignFromKeyfile(keyFile, "Color appearance", "Gamut", pedited, colorappearance.gamut, pedited->colorappearance.gamut);
            assignFromKeyfile(keyFile, "Color appearance", "Tempout", pedited, colorappearance.tempout, pedited->colorappearance.tempout);
            assignFromKeyfile(keyFile, "Color appearance", "Greenout", pedited, colorappearance.greenout, pedited->colorappearance.greenout);
            assignFromKeyfile(keyFile, "Color appearance", "Tempsc", pedited, colorappearance.tempsc, pedited->colorappearance.tempsc);
            assignFromKeyfile(keyFile, "Color appearance", "Greensc", pedited, colorappearance.greensc, pedited->colorappearance.greensc);
            assignFromKeyfile(keyFile, "Color appearance", "Ybout", pedited, colorappearance.ybout, pedited->colorappearance.ybout);
            assignFromKeyfile(keyFile, "Color appearance", "Datacie", pedited, colorappearance.datacie, pedited->colorappearance.datacie);
            assignFromKeyfile(keyFile, "Color appearance", "Tonecie", pedited, colorappearance.tonecie, pedited->colorappearance.tonecie);

            const std::map<std::string, ColorAppearanceParams::TcMode> tc_mapping = {
                {"Lightness", ColorAppearanceParams::TcMode::LIGHT},
                {"Brightness", ColorAppearanceParams::TcMode::BRIGHT}
            };
            assignFromKeyfile(keyFile, "Color appearance", "CurveMode", pedited, tc_mapping, colorappearance.curveMode, pedited->colorappearance.curveMode);
            assignFromKeyfile(keyFile, "Color appearance", "CurveMode2", pedited, tc_mapping, colorappearance.curveMode2, pedited->colorappearance.curveMode2);

            assignFromKeyfile(
                keyFile,
                "Color appearance",
                "CurveMode3",
                pedited, {
                    {"Chroma", ColorAppearanceParams::CtcMode::CHROMA},
                    {"Saturation", ColorAppearanceParams::CtcMode::SATUR},
                    {"Colorfullness", ColorAppearanceParams::CtcMode::COLORF}
                },
                colorappearance.curveMode3,
                pedited->colorappearance.curveMode3
            );

            if (ppVersion > 200) {
                assignFromKeyfile(keyFile, "Color appearance", "Curve", pedited, colorappearance.curve, pedited->colorappearance.curve);
                assignFromKeyfile(keyFile, "Color appearance", "Curve2", pedited, colorappearance.curve2, pedited->colorappearance.curve2);
                assignFromKeyfile(keyFile, "Color appearance", "Curve3", pedited, colorappearance.curve3, pedited->colorappearance.curve3);
            }

        }

        if (keyFile.has_group("Impulse Denoising")) {
            assignFromKeyfile(keyFile, "Impulse Denoising", "Enabled", pedited, impulseDenoise.enabled, pedited->impulseDenoise.enabled);
            assignFromKeyfile(keyFile, "Impulse Denoising", "Threshold", pedited, impulseDenoise.thresh, pedited->impulseDenoise.thresh);
        }

        if (keyFile.has_group("Directional Pyramid Denoising")) { //TODO: No longer an accurate description for FT denoise
            assignFromKeyfile(keyFile, "Directional Pyramid Denoising", "Enabled", pedited, dirpyrDenoise.enabled, pedited->dirpyrDenoise.enabled);
            assignFromKeyfile(keyFile, "Directional Pyramid Denoising", "Enhance", pedited, dirpyrDenoise.enhance, pedited->dirpyrDenoise.enhance);
            assignFromKeyfile(keyFile, "Directional Pyramid Denoising", "Median", pedited, dirpyrDenoise.median, pedited->dirpyrDenoise.median);
            assignFromKeyfile(keyFile, "Directional Pyramid Denoising", "Luma", pedited, dirpyrDenoise.luma, pedited->dirpyrDenoise.luma);
            assignFromKeyfile(keyFile, "Directional Pyramid Denoising", "Ldetail", pedited, dirpyrDenoise.Ldetail, pedited->dirpyrDenoise.Ldetail);
            assignFromKeyfile(keyFile, "Directional Pyramid Denoising", "Chroma", pedited, dirpyrDenoise.chroma, pedited->dirpyrDenoise.chroma);
            assignFromKeyfile(keyFile, "Directional Pyramid Denoising", "Method", pedited, dirpyrDenoise.dmethod, pedited->dirpyrDenoise.dmethod);
            assignFromKeyfile(keyFile, "Directional Pyramid Denoising", "LMethod", pedited, dirpyrDenoise.Lmethod, pedited->dirpyrDenoise.Lmethod);
            assignFromKeyfile(keyFile, "Directional Pyramid Denoising", "CMethod", pedited, dirpyrDenoise.Cmethod, pedited->dirpyrDenoise.Cmethod);

            if (dirpyrDenoise.Cmethod == "PRE") {
                dirpyrDenoise.Cmethod = "MAN"; // Never load 'auto chroma preview mode' from pp3
            }

            assignFromKeyfile(keyFile, "Directional Pyramid Denoising", "C2Method", pedited, dirpyrDenoise.C2method, pedited->dirpyrDenoise.C2method);

            if (dirpyrDenoise.C2method == "PREV") {
                dirpyrDenoise.C2method = "MANU";
            }

            assignFromKeyfile(keyFile, "Directional Pyramid Denoising", "SMethod", pedited, dirpyrDenoise.smethod, pedited->dirpyrDenoise.smethod);
            assignFromKeyfile(keyFile, "Directional Pyramid Denoising", "MedMethod", pedited, dirpyrDenoise.medmethod, pedited->dirpyrDenoise.medmethod);
            assignFromKeyfile(keyFile, "Directional Pyramid Denoising", "MethodMed", pedited, dirpyrDenoise.methodmed, pedited->dirpyrDenoise.methodmed);
            assignFromKeyfile(keyFile, "Directional Pyramid Denoising", "RGBMethod", pedited, dirpyrDenoise.rgbmethod, pedited->dirpyrDenoise.rgbmethod);
            assignFromKeyfile(keyFile, "Directional Pyramid Denoising", "LCurve", pedited, dirpyrDenoise.lcurve, pedited->dirpyrDenoise.lcurve);

            assignFromKeyfile(keyFile, "Directional Pyramid Denoising", "CCCurve", pedited, dirpyrDenoise.cccurve, pedited->dirpyrDenoise.cccurve);

            assignFromKeyfile(keyFile, "Directional Pyramid Denoising", "Redchro", pedited, dirpyrDenoise.redchro, pedited->dirpyrDenoise.redchro);
            assignFromKeyfile(keyFile, "Directional Pyramid Denoising", "Bluechro", pedited, dirpyrDenoise.bluechro, pedited->dirpyrDenoise.bluechro);
            assignFromKeyfile(keyFile, "Directional Pyramid Denoising", "Gamma", pedited, dirpyrDenoise.gamma, pedited->dirpyrDenoise.gamma);
            assignFromKeyfile(keyFile, "Directional Pyramid Denoising", "Passes", pedited, dirpyrDenoise.passes, pedited->dirpyrDenoise.passes);
        }

        if (keyFile.has_group("EPD")) {
            assignFromKeyfile(keyFile, "EPD", "Enabled", pedited, epd.enabled, pedited->epd.enabled);
            assignFromKeyfile(keyFile, "EPD", "Strength", pedited, epd.strength, pedited->epd.strength);
            assignFromKeyfile(keyFile, "EPD", "Gamma", pedited, epd.gamma, pedited->epd.gamma);
            assignFromKeyfile(keyFile, "EPD", "EdgeStopping", pedited, epd.edgeStopping, pedited->epd.edgeStopping);
            assignFromKeyfile(keyFile, "EPD", "Scale", pedited, epd.scale, pedited->epd.scale);
            assignFromKeyfile(keyFile, "EPD", "ReweightingIterates", pedited, epd.reweightingIterates, pedited->epd.reweightingIterates);
        }

        if (keyFile.has_group("FattalToneMapping")) {
            assignFromKeyfile(keyFile, "FattalToneMapping", "Enabled", pedited, fattal.enabled, pedited->fattal.enabled);
            assignFromKeyfile(keyFile, "FattalToneMapping", "Threshold", pedited, fattal.threshold, pedited->fattal.threshold);
            assignFromKeyfile(keyFile, "FattalToneMapping", "Amount", pedited, fattal.amount, pedited->fattal.amount);
            assignFromKeyfile(keyFile, "FattalToneMapping", "Anchor", pedited, fattal.anchor, pedited->fattal.anchor);
        }

        if (keyFile.has_group("Shadows & Highlights") && ppVersion >= 333) {
            assignFromKeyfile(keyFile, "Shadows & Highlights", "Enabled", pedited, sh.enabled, pedited->sh.enabled);
            assignFromKeyfile(keyFile, "Shadows & Highlights", "Highlights", pedited, sh.highlights, pedited->sh.highlights);
            assignFromKeyfile(keyFile, "Shadows & Highlights", "HighlightTonalWidth", pedited, sh.htonalwidth, pedited->sh.htonalwidth);
            assignFromKeyfile(keyFile, "Shadows & Highlights", "Shadows", pedited, sh.shadows, pedited->sh.shadows);
            assignFromKeyfile(keyFile, "Shadows & Highlights", "ShadowTonalWidth", pedited, sh.stonalwidth, pedited->sh.stonalwidth);
            assignFromKeyfile(keyFile, "Shadows & Highlights", "Radius", pedited, sh.radius, pedited->sh.radius);
            if (ppVersion >= 344) {
                assignFromKeyfile(keyFile, "Shadows & Highlights", "Lab", pedited, sh.lab, pedited->sh.lab);
            } else {
                sh.lab = true;
            }

            if (keyFile.has_key("Shadows & Highlights", "LocalContrast") && ppVersion < 329) {
                int lc = keyFile.get_integer("Shadows & Highlights", "LocalContrast");
                localContrast.amount = float(lc) / 30.;

                if (pedited) {
                    pedited->localContrast.amount = true;
                }

                localContrast.enabled = sh.enabled;

                if (pedited) {
                    pedited->localContrast.enabled = true;
                }

                localContrast.radius = sh.radius;

                if (pedited) {
                    pedited->localContrast.radius = true;
                }
            }
        }

        if (keyFile.has_group("Crop")) {
            assignFromKeyfile(keyFile, "Crop", "Enabled", pedited, crop.enabled, pedited->crop.enabled);
            assignFromKeyfile(keyFile, "Crop", "X", pedited, crop.x, pedited->crop.x);
            assignFromKeyfile(keyFile, "Crop", "Y", pedited, crop.y, pedited->crop.y);

            if (keyFile.has_key("Crop", "W")) {
                crop.w = std::max(keyFile.get_integer("Crop", "W"), 1);

                if (pedited) {
                    pedited->crop.w = true;
                }
            }

            if (keyFile.has_key("Crop", "H")) {
                crop.h = std::max(keyFile.get_integer("Crop", "H"), 1);

                if (pedited) {
                    pedited->crop.h = true;
                }
            }

            assignFromKeyfile(keyFile, "Crop", "FixedRatio", pedited, crop.fixratio, pedited->crop.fixratio);

            if (assignFromKeyfile(keyFile, "Crop", "Ratio", pedited, crop.ratio, pedited->crop.ratio)) {
                //backwards compatibility for crop.ratio
                if (crop.ratio == "DIN") {
                    crop.ratio = "1.414 - DIN EN ISO 216";
                }

                if (crop.ratio == "8.5:11") {
                    crop.ratio = "8.5:11 - US Letter";
                }

                if (crop.ratio == "11:17") {
                    crop.ratio = "11:17 - Tabloid";
                }
            }

            assignFromKeyfile(keyFile, "Crop", "Orientation", pedited, crop.orientation, pedited->crop.orientation);
            assignFromKeyfile(keyFile, "Crop", "Guide", pedited, crop.guide, pedited->crop.guide);
        }

        if (keyFile.has_group("Coarse Transformation")) {
            assignFromKeyfile(keyFile, "Coarse Transformation", "Rotate", pedited, coarse.rotate, pedited->coarse.rotate);
            assignFromKeyfile(keyFile, "Coarse Transformation", "HorizontalFlip", pedited, coarse.hflip, pedited->coarse.hflip);
            assignFromKeyfile(keyFile, "Coarse Transformation", "VerticalFlip", pedited, coarse.vflip, pedited->coarse.vflip);
        }

        if (keyFile.has_group("Rotation")) {
            assignFromKeyfile(keyFile, "Rotation", "Degree", pedited, rotate.degree, pedited->rotate.degree);
        }

        if (keyFile.has_group("Common Properties for Transformations")) {
            assignFromKeyfile(keyFile, "Common Properties for Transformations", "AutoFill", pedited, commonTrans.autofill, pedited->commonTrans.autofill);
        }

        if (keyFile.has_group("Distortion")) {
            assignFromKeyfile(keyFile, "Distortion", "Amount", pedited, distortion.amount, pedited->distortion.amount);
        }

        if (keyFile.has_group("LensProfile")) {
            if (keyFile.has_key("LensProfile", "LcMode")) {
                lensProf.lcMode = lensProf.getMethodNumber(keyFile.get_string("LensProfile", "LcMode"));

                if (pedited) {
                    pedited->lensProf.lcMode = true;
                }
            }

            if (keyFile.has_key("LensProfile", "LCPFile")) {
                lensProf.lcpFile = expandRelativePath(fname, "", keyFile.get_string("LensProfile", "LCPFile"));

                if (pedited) {
                    pedited->lensProf.lcpFile = true;
                }

                if (ppVersion < 327 && !lensProf.lcpFile.empty()) {
                    lensProf.lcMode = LensProfParams::LcMode::LCP;
                }
            }

            assignFromKeyfile(keyFile, "LensProfile", "UseDistortion", pedited, lensProf.useDist, pedited->lensProf.useDist);
            assignFromKeyfile(keyFile, "LensProfile", "UseVignette", pedited, lensProf.useVign, pedited->lensProf.useVign);
            assignFromKeyfile(keyFile, "LensProfile", "UseCA", pedited, lensProf.useCA, pedited->lensProf.useCA);

            if (keyFile.has_key("LensProfile", "LFCameraMake")) {
                lensProf.lfCameraMake = keyFile.get_string("LensProfile", "LFCameraMake");

                if (pedited) {
                    pedited->lensProf.lfCameraMake = true;
                }
            }

            if (keyFile.has_key("LensProfile", "LFCameraModel")) {
                lensProf.lfCameraModel = keyFile.get_string("LensProfile", "LFCameraModel");

                if (pedited) {
                    pedited->lensProf.lfCameraModel = true;
                }
            }

            if (keyFile.has_key("LensProfile", "LFLens")) {
                lensProf.lfLens = keyFile.get_string("LensProfile", "LFLens");

                if (pedited) {
                    pedited->lensProf.lfLens = true;
                }
            }
        }

        if (keyFile.has_group("Perspective")) {
            assignFromKeyfile(keyFile, "Perspective", "Horizontal", pedited, perspective.horizontal, pedited->perspective.horizontal);
            assignFromKeyfile(keyFile, "Perspective", "Vertical", pedited, perspective.vertical, pedited->perspective.vertical);
        }

        if (keyFile.has_group("Gradient")) {
            assignFromKeyfile(keyFile, "Gradient", "Enabled", pedited, gradient.enabled, pedited->gradient.enabled);
            assignFromKeyfile(keyFile, "Gradient", "Degree", pedited, gradient.degree, pedited->gradient.degree);
            assignFromKeyfile(keyFile, "Gradient", "Feather", pedited, gradient.feather, pedited->gradient.feather);
            assignFromKeyfile(keyFile, "Gradient", "Strength", pedited, gradient.strength, pedited->gradient.strength);
            assignFromKeyfile(keyFile, "Gradient", "CenterX", pedited, gradient.centerX, pedited->gradient.centerX);
            assignFromKeyfile(keyFile, "Gradient", "CenterY", pedited, gradient.centerY, pedited->gradient.centerY);
        }

        if (keyFile.has_group("Locallab")) {
            assignFromKeyfile(keyFile, "Locallab", "Enabled", pedited, locallab.enabled, pedited->locallab.enabled);
            assignFromKeyfile(keyFile, "Locallab", "Nbspot", pedited, locallab.nbspot, pedited->locallab.nbspot);
            assignFromKeyfile(keyFile, "Locallab", "Selspot", pedited, locallab.selspot, pedited->locallab.selspot);

            // Resize locallab settings if required
<<<<<<< HEAD
            if (locallab.nbspot > (int)locallab.spots.size()) {
                locallab.spots.resize(locallab.nbspot);
            }
=======
            if (locallab.nbspot > (int)locallab.id.size()) {
                // Control spot settings
                locallab.id.resize(locallab.nbspot);
                locallab.name.resize(locallab.nbspot);
                locallab.isvisible.resize(locallab.nbspot);
                locallab.shape.resize(locallab.nbspot);
                locallab.spotMethod.resize(locallab.nbspot);
                locallab.sensiexclu.resize(locallab.nbspot);
                locallab.struc.resize(locallab.nbspot);
                locallab.shapeMethod.resize(locallab.nbspot);
                locallab.locX.resize(locallab.nbspot);
                locallab.locXL.resize(locallab.nbspot);
                locallab.locY.resize(locallab.nbspot);
                locallab.locYT.resize(locallab.nbspot);
                locallab.centerX.resize(locallab.nbspot);
                locallab.centerY.resize(locallab.nbspot);
                locallab.circrad.resize(locallab.nbspot);
                locallab.qualityMethod.resize(locallab.nbspot);
                locallab.transit.resize(locallab.nbspot);
                locallab.thresh.resize(locallab.nbspot);
                locallab.iter.resize(locallab.nbspot);
                // Color & Light
                locallab.expcolor.resize(locallab.nbspot);
                locallab.curvactiv.resize(locallab.nbspot);
                locallab.lightness.resize(locallab.nbspot);
                locallab.contrast.resize(locallab.nbspot);
                locallab.chroma.resize(locallab.nbspot);
                locallab.sensi.resize(locallab.nbspot);
                locallab.qualitycurveMethod.resize(locallab.nbspot);
                locallab.llcurve.resize(locallab.nbspot);
                locallab.cccurve.resize(locallab.nbspot);
                locallab.LHcurve.resize(locallab.nbspot);
                locallab.HHcurve.resize(locallab.nbspot);
                locallab.invers.resize(locallab.nbspot);
                // Exposure
                locallab.expexpose.resize(locallab.nbspot);
                locallab.expcomp.resize(locallab.nbspot);
                locallab.hlcompr.resize(locallab.nbspot);
                locallab.hlcomprthresh.resize(locallab.nbspot);
                locallab.black.resize(locallab.nbspot);
                locallab.shcompr.resize(locallab.nbspot);
                locallab.warm.resize(locallab.nbspot);
                locallab.sensiex.resize(locallab.nbspot);
                locallab.excurve.resize(locallab.nbspot);
                // Vibrance
                locallab.expvibrance.resize(locallab.nbspot);
                locallab.saturated.resize(locallab.nbspot);
                locallab.pastels.resize(locallab.nbspot);
                Threshold<int> val(0, 0, false); // Default value (initialization values not important) for resize function as Threshold<T> does not have constructor Threshold<T>()
                locallab.psthreshold.resize(locallab.nbspot, val);
                locallab.protectskins.resize(locallab.nbspot);
                locallab.avoidcolorshift.resize(locallab.nbspot);
                locallab.pastsattog.resize(locallab.nbspot);
                locallab.sensiv.resize(locallab.nbspot);
                locallab.skintonescurve.resize(locallab.nbspot);
                //Soft Light
                locallab.expsoft.resize(locallab.nbspot);
                locallab.streng.resize(locallab.nbspot);
                locallab.sensisf.resize(locallab.nbspot);
                //Lab region
                locallab.explabregion.resize(locallab.nbspot);
                // Blur & Noise
                locallab.expblur.resize(locallab.nbspot);
                locallab.radius.resize(locallab.nbspot);
                locallab.strength.resize(locallab.nbspot);
                locallab.sensibn.resize(locallab.nbspot);
                locallab.blurMethod.resize(locallab.nbspot);
                locallab.activlum.resize(locallab.nbspot);
                // Tone Mapping
                locallab.exptonemap.resize(locallab.nbspot);
                locallab.stren.resize(locallab.nbspot);
                locallab.gamma.resize(locallab.nbspot);
                locallab.estop.resize(locallab.nbspot);
                locallab.scaltm.resize(locallab.nbspot);
                locallab.rewei.resize(locallab.nbspot);
                locallab.sensitm.resize(locallab.nbspot);
                // Retinex
                locallab.expreti.resize(locallab.nbspot);
                locallab.retinexMethod.resize(locallab.nbspot);
                locallab.str.resize(locallab.nbspot);
                locallab.chrrt.resize(locallab.nbspot);
                locallab.neigh.resize(locallab.nbspot);
                locallab.vart.resize(locallab.nbspot);
                locallab.dehaz.resize(locallab.nbspot);
                locallab.sensih.resize(locallab.nbspot);
                locallab.localTgaincurve.resize(locallab.nbspot);
                locallab.inversret.resize(locallab.nbspot);
                // Sharpening
                locallab.expsharp.resize(locallab.nbspot);
                locallab.sharcontrast.resize(locallab.nbspot);
                locallab.sharradius.resize(locallab.nbspot);
                locallab.sharamount.resize(locallab.nbspot);
                locallab.shardamping.resize(locallab.nbspot);
                locallab.shariter.resize(locallab.nbspot);
                locallab.sharblur.resize(locallab.nbspot);
                locallab.sensisha.resize(locallab.nbspot);
                locallab.inverssha.resize(locallab.nbspot);
                //local contrast
                locallab.expcontrast.resize(locallab.nbspot);
                locallab.lcradius.resize(locallab.nbspot);
                locallab.lcamount.resize(locallab.nbspot);
                locallab.lcdarkness.resize(locallab.nbspot);
                locallab.lclightness.resize(locallab.nbspot);
                locallab.sensilc.resize(locallab.nbspot);
                // Contrast by detail levels
                locallab.expcbdl.resize(locallab.nbspot);

                for (int i = 0; i < 5; i++) {
                    locallab.mult[i].resize(locallab.nbspot);
                }
>>>>>>> cc6cf81c

            // Initialize LocallabSpotEdited to false according to nbspot
            if (pedited) {
                pedited->locallab.spots.clear();
                pedited->locallab.spots.resize(locallab.nbspot, new LocallabParamsEdited::LocallabSpotEdited(false));
            }

            for (int i = 0; i < locallab.nbspot; i++) {
                LocallabParams::LocallabSpot spot;
                LocallabParamsEdited::LocallabSpotEdited spotEdited(false);

                // Control spot settings
                assignFromKeyfile(keyFile, "Locallab", "Id_" + std::to_string(i), pedited, spot.id, pedited->locallab.id);
                assignFromKeyfile(keyFile, "Locallab", "Name_" + std::to_string(i), pedited, spot.name, spotEdited.name);
                assignFromKeyfile(keyFile, "Locallab", "Isvisible_" + std::to_string(i), pedited, spot.isvisible, spotEdited.isvisible);
                assignFromKeyfile(keyFile, "Locallab", "Shape_" + std::to_string(i), pedited, spot.shape, spotEdited.shape);
                assignFromKeyfile(keyFile, "Locallab", "SpotMethod_" + std::to_string(i), pedited, spot.spotMethod, spotEdited.spotMethod);
                assignFromKeyfile(keyFile, "Locallab", "ShapeMethod_" + std::to_string(i), pedited, spot.shapeMethod, spotEdited.shapeMethod);
                assignFromKeyfile(keyFile, "Locallab", "SensiExclu_" + std::to_string(i), pedited, spot.sensiexclu, spotEdited.sensiexclu);
                assignFromKeyfile(keyFile, "Locallab", "Struc_" + std::to_string(i), pedited, spot.struc, spotEdited.struc);
                assignFromKeyfile(keyFile, "Locallab", "LocX_" + std::to_string(i), pedited, spot.locX, spotEdited.locX);
                assignFromKeyfile(keyFile, "Locallab", "LocXL_" + std::to_string(i), pedited, spot.locXL, spotEdited.locXL);
                assignFromKeyfile(keyFile, "Locallab", "LocY_" + std::to_string(i), pedited, spot.locY, spotEdited.locY);
                assignFromKeyfile(keyFile, "Locallab", "LocYT_" + std::to_string(i), pedited, spot.locYT, spotEdited.locYT);
                assignFromKeyfile(keyFile, "Locallab", "CenterX_" + std::to_string(i), pedited, spot.centerX, spotEdited.centerX);
                assignFromKeyfile(keyFile, "Locallab", "CenterY_" + std::to_string(i), pedited, spot.centerY, spotEdited.centerY);
                assignFromKeyfile(keyFile, "Locallab", "Circrad_" + std::to_string(i), pedited, spot.circrad, spotEdited.circrad);
                assignFromKeyfile(keyFile, "Locallab", "QualityMethod_" + std::to_string(i), pedited, spot.qualityMethod, spotEdited.qualityMethod);
                assignFromKeyfile(keyFile, "Locallab", "Transit_" + std::to_string(i), pedited, spot.transit, spotEdited.transit);
                assignFromKeyfile(keyFile, "Locallab", "Thresh_" + std::to_string(i), pedited, spot.thresh, spotEdited.thresh);
                assignFromKeyfile(keyFile, "Locallab", "Iter_" + std::to_string(i), pedited, spot.iter, spotEdited.iter);
                // Color & Light
                assignFromKeyfile(keyFile, "Locallab", "Expcolor_" + std::to_string(i), pedited, spot.expcolor, spotEdited.expcolor);
                assignFromKeyfile(keyFile, "Locallab", "Curvactiv_" + std::to_string(i), pedited, spot.curvactiv, spotEdited.curvactiv);
                assignFromKeyfile(keyFile, "Locallab", "Lightness_" + std::to_string(i), pedited, spot.lightness, spotEdited.lightness);
                assignFromKeyfile(keyFile, "Locallab", "Contrast_" + std::to_string(i), pedited, spot.contrast, spotEdited.contrast);
                assignFromKeyfile(keyFile, "Locallab", "Chroma_" + std::to_string(i), pedited, spot.chroma, spotEdited.chroma);
                assignFromKeyfile(keyFile, "Locallab", "Sensi_" + std::to_string(i), pedited, spot.sensi, spotEdited.sensi);
                assignFromKeyfile(keyFile, "Locallab", "QualityCurveMethod_" + std::to_string(i), pedited, spot.qualitycurveMethod, spotEdited.qualitycurveMethod);
                assignFromKeyfile(keyFile, "Locallab", "LLCurve_" + std::to_string(i), pedited, spot.llcurve, spotEdited.llcurve);
                assignFromKeyfile(keyFile, "Locallab", "CCCurve_" + std::to_string(i), pedited, spot.cccurve, spotEdited.cccurve);
                assignFromKeyfile(keyFile, "Locallab", "LHCurve_" + std::to_string(i), pedited, spot.LHcurve, spotEdited.LHcurve);
                assignFromKeyfile(keyFile, "Locallab", "HHCurve_" + std::to_string(i), pedited, spot.HHcurve, spotEdited.HHcurve);
                assignFromKeyfile(keyFile, "Locallab", "Invers_" + std::to_string(i), pedited, spot.invers, spotEdited.invers);
                // Exposure
                assignFromKeyfile(keyFile, "Locallab", "Expexpose_" + std::to_string(i), pedited, spot.expexpose, spotEdited.expexpose);
                assignFromKeyfile(keyFile, "Locallab", "Expcomp_" + std::to_string(i), pedited, spot.expcomp, spotEdited.expcomp);
                assignFromKeyfile(keyFile, "Locallab", "Hlcompr_" + std::to_string(i), pedited, spot.hlcompr, spotEdited.hlcompr);
                assignFromKeyfile(keyFile, "Locallab", "Hlcomprthresh_" + std::to_string(i), pedited, spot.hlcomprthresh, spotEdited.hlcomprthresh);
                assignFromKeyfile(keyFile, "Locallab", "Black_" + std::to_string(i), pedited, spot.black, spotEdited.black);
                assignFromKeyfile(keyFile, "Locallab", "Shcompr_" + std::to_string(i), pedited, spot.shcompr, spotEdited.shcompr);
                assignFromKeyfile(keyFile, "Locallab", "Warm_" + std::to_string(i), pedited, spot.warm, spotEdited.warm);
                assignFromKeyfile(keyFile, "Locallab", "Sensiex_" + std::to_string(i), pedited, spot.sensiex, spotEdited.sensiex);
                assignFromKeyfile(keyFile, "Locallab", "ExCurve_" + std::to_string(i), pedited, spot.excurve, spotEdited.excurve);
                // Vibrance
                assignFromKeyfile(keyFile, "Locallab", "Expvibrance_" + std::to_string(i), pedited, spot.expvibrance, spotEdited.expvibrance);
                assignFromKeyfile(keyFile, "Locallab", "Saturated_" + std::to_string(i), pedited, spot.saturated, spotEdited.saturated);
                assignFromKeyfile(keyFile, "Locallab", "Pastels_" + std::to_string(i), pedited, spot.pastels, spotEdited.pastels);

                if (keyFile.has_key("Locallab", "PSThreshold_" + std::to_string(i))) {
                    const std::vector<int> thresh = keyFile.get_integer_list("Locallab", "PSThreshold_" + std::to_string(i));

                    if (thresh.size() >= 2) {
                        spot.psthreshold.setValues(thresh[0], thresh[1]);
                    }

                    if (pedited) {
                        spotEdited.psthreshold = true;
                    }
                }

<<<<<<< HEAD
                assignFromKeyfile(keyFile, "Locallab", "ProtectSkins_" + std::to_string(i), pedited, spot.protectskins, spotEdited.protectskins);
                assignFromKeyfile(keyFile, "Locallab", "AvoidColorShift_" + std::to_string(i), pedited, spot.avoidcolorshift, spotEdited.avoidcolorshift);
                assignFromKeyfile(keyFile, "Locallab", "PastSatTog_" + std::to_string(i), pedited, spot.pastsattog, spotEdited.pastsattog);
                assignFromKeyfile(keyFile, "Locallab", "Sensiv_" + std::to_string(i), pedited, spot.sensiv, spotEdited.sensiv);
                assignFromKeyfile(keyFile, "Locallab", "SkinTonesCurve_" + std::to_string(i), pedited, spot.skintonescurve, spotEdited.skintonescurve);
=======
                assignFromKeyfile(keyFile, "Locallab", "ProtectSkins_" + std::to_string(i), pedited, locallab.protectskins.at(i), pedited->locallab.protectskins);
                assignFromKeyfile(keyFile, "Locallab", "AvoidColorShift_" + std::to_string(i), pedited, locallab.avoidcolorshift.at(i), pedited->locallab.avoidcolorshift);
                assignFromKeyfile(keyFile, "Locallab", "PastSatTog_" + std::to_string(i), pedited, locallab.pastsattog.at(i), pedited->locallab.pastsattog);
                assignFromKeyfile(keyFile, "Locallab", "Sensiv_" + std::to_string(i), pedited, locallab.sensiv.at(i), pedited->locallab.sensiv);
                assignFromKeyfile(keyFile, "Locallab", "SkinTonesCurve_" + std::to_string(i), pedited, locallab.skintonescurve.at(i), pedited->locallab.skintonescurve);
                //Soft Light
                assignFromKeyfile(keyFile, "Locallab", "Expsoft_" + std::to_string(i), pedited, locallab.expsoft.at(i), pedited->locallab.expsoft);
                assignFromKeyfile(keyFile, "Locallab", "Streng_" + std::to_string(i), pedited, locallab.streng.at(i), pedited->locallab.streng);
                assignFromKeyfile(keyFile, "Locallab", "Sensisf_" + std::to_string(i), pedited, locallab.sensisf.at(i), pedited->locallab.sensisf);
                //Lab region
                assignFromKeyfile(keyFile, "Locallab", "Explabregion_" + std::to_string(i), pedited, locallab.explabregion.at(i), pedited->locallab.explabregion);
>>>>>>> cc6cf81c
                // Blur & Noise
                assignFromKeyfile(keyFile, "Locallab", "Expblur_" + std::to_string(i), pedited, spot.expblur, spotEdited.expblur);
                assignFromKeyfile(keyFile, "Locallab", "Radius_" + std::to_string(i), pedited, spot.radius, spotEdited.radius);
                assignFromKeyfile(keyFile, "Locallab", "Strength_" + std::to_string(i), pedited, spot.strength, spotEdited.strength);
                assignFromKeyfile(keyFile, "Locallab", "Sensibn_" + std::to_string(i), pedited, spot.sensibn, spotEdited.sensibn);
                assignFromKeyfile(keyFile, "Locallab", "BlurMethod_" + std::to_string(i), pedited, spot.blurMethod, spotEdited.blurMethod);
                assignFromKeyfile(keyFile, "Locallab", "activlum_" + std::to_string(i), pedited, spot.activlum, spotEdited.activlum);
                // Tone Mapping
                assignFromKeyfile(keyFile, "Locallab", "Exptonemap_" + std::to_string(i), pedited, spot.exptonemap, spotEdited.exptonemap);
                assignFromKeyfile(keyFile, "Locallab", "Stren_" + std::to_string(i), pedited, spot.stren, spotEdited.stren);
                assignFromKeyfile(keyFile, "Locallab", "Gamma_" + std::to_string(i), pedited, spot.gamma, spotEdited.gamma);
                assignFromKeyfile(keyFile, "Locallab", "Estop_" + std::to_string(i), pedited, spot.estop, spotEdited.estop);
                assignFromKeyfile(keyFile, "Locallab", "Scaltm_" + std::to_string(i), pedited, spot.scaltm, spotEdited.scaltm);
                assignFromKeyfile(keyFile, "Locallab", "Rewei_" + std::to_string(i), pedited, spot.rewei, spotEdited.rewei);
                assignFromKeyfile(keyFile, "Locallab", "Sensitm_" + std::to_string(i), pedited, spot.sensitm, spotEdited.sensitm);
                // Retinex
<<<<<<< HEAD
                assignFromKeyfile(keyFile, "Locallab", "Expreti_" + std::to_string(i), pedited, spot.expreti, spotEdited.expreti);
                assignFromKeyfile(keyFile, "Locallab", "retinexMethod_" + std::to_string(i), pedited, spot.retinexMethod, spotEdited.retinexMethod);
                assignFromKeyfile(keyFile, "Locallab", "Str_" + std::to_string(i), pedited, spot.str, spotEdited.str);
                assignFromKeyfile(keyFile, "Locallab", "Chrrt_" + std::to_string(i), pedited, spot.chrrt, spotEdited.chrrt);
                assignFromKeyfile(keyFile, "Locallab", "Neigh_" + std::to_string(i), pedited, spot.neigh, spotEdited.neigh);
                assignFromKeyfile(keyFile, "Locallab", "Vart_" + std::to_string(i), pedited, spot.vart, spotEdited.vart);
                assignFromKeyfile(keyFile, "Locallab", "Sensih_" + std::to_string(i), pedited, spot.sensih, spotEdited.sensih);
                assignFromKeyfile(keyFile, "Locallab", "TgainCurve_" + std::to_string(i), pedited, spot.localTgaincurve, spotEdited.localTgaincurve);
                assignFromKeyfile(keyFile, "Locallab", "Inversret_" + std::to_string(i), pedited, spot.inversret, spotEdited.inversret);
                // Sharpening
                assignFromKeyfile(keyFile, "Locallab", "Expsharp_" + std::to_string(i), pedited, spot.expsharp, spotEdited.expsharp);
                assignFromKeyfile(keyFile, "Locallab", "Sharradius_" + std::to_string(i), pedited, spot.sharradius, spotEdited.sharradius);
                assignFromKeyfile(keyFile, "Locallab", "Sharamount_" + std::to_string(i), pedited, spot.sharamount, spotEdited.sharamount);
                assignFromKeyfile(keyFile, "Locallab", "Shardamping_" + std::to_string(i), pedited, spot.shardamping, spotEdited.shardamping);
                assignFromKeyfile(keyFile, "Locallab", "Shariter_" + std::to_string(i), pedited, spot.shariter, spotEdited.shariter);
                assignFromKeyfile(keyFile, "Locallab", "Sensisha_" + std::to_string(i), pedited, spot.sensisha, spotEdited.sensisha);
                assignFromKeyfile(keyFile, "Locallab", "Inverssha_" + std::to_string(i), pedited, spot.inverssha, spotEdited.inverssha);
=======
                assignFromKeyfile(keyFile, "Locallab", "Expreti_" + std::to_string(i), pedited, locallab.expreti.at(i), pedited->locallab.expreti);
                assignFromKeyfile(keyFile, "Locallab", "retinexMethod_" + std::to_string(i), pedited, locallab.retinexMethod.at(i), pedited->locallab.retinexMethod);
                assignFromKeyfile(keyFile, "Locallab", "Str_" + std::to_string(i), pedited, locallab.str.at(i), pedited->locallab.str);
                assignFromKeyfile(keyFile, "Locallab", "Chrrt_" + std::to_string(i), pedited, locallab.chrrt.at(i), pedited->locallab.chrrt);
                assignFromKeyfile(keyFile, "Locallab", "Neigh_" + std::to_string(i), pedited, locallab.neigh.at(i), pedited->locallab.neigh);
                assignFromKeyfile(keyFile, "Locallab", "Vart_" + std::to_string(i), pedited, locallab.vart.at(i), pedited->locallab.vart);
                assignFromKeyfile(keyFile, "Locallab", "Dehaz_" + std::to_string(i), pedited, locallab.dehaz.at(i), pedited->locallab.dehaz);
                assignFromKeyfile(keyFile, "Locallab", "Sensih_" + std::to_string(i), pedited, locallab.sensih.at(i), pedited->locallab.sensih);
                assignFromKeyfile(keyFile, "Locallab", "TgainCurve_" + std::to_string(i), pedited, locallab.localTgaincurve.at(i), pedited->locallab.localTgaincurve);
                assignFromKeyfile(keyFile, "Locallab", "Inversret_" + std::to_string(i), pedited, locallab.inversret.at(i), pedited->locallab.inversret);
                // Sharpening
                assignFromKeyfile(keyFile, "Locallab", "Expsharp_" + std::to_string(i), pedited, locallab.expsharp.at(i), pedited->locallab.expsharp);
                assignFromKeyfile(keyFile, "Locallab", "Sharcontrast_" + std::to_string(i), pedited, locallab.sharcontrast.at(i), pedited->locallab.sharcontrast);
                assignFromKeyfile(keyFile, "Locallab", "Sharradius_" + std::to_string(i), pedited, locallab.sharradius.at(i), pedited->locallab.sharradius);
                assignFromKeyfile(keyFile, "Locallab", "Sharamount_" + std::to_string(i), pedited, locallab.sharamount.at(i), pedited->locallab.sharamount);
                assignFromKeyfile(keyFile, "Locallab", "Shardamping_" + std::to_string(i), pedited, locallab.shardamping.at(i), pedited->locallab.shardamping);
                assignFromKeyfile(keyFile, "Locallab", "Shariter_" + std::to_string(i), pedited, locallab.shariter.at(i), pedited->locallab.shariter);
                assignFromKeyfile(keyFile, "Locallab", "Sharblur_" + std::to_string(i), pedited, locallab.sharblur.at(i), pedited->locallab.sharblur);
                assignFromKeyfile(keyFile, "Locallab", "Sensisha_" + std::to_string(i), pedited, locallab.sensisha.at(i), pedited->locallab.sensisha);
                assignFromKeyfile(keyFile, "Locallab", "Inverssha_" + std::to_string(i), pedited, locallab.inverssha.at(i), pedited->locallab.inverssha);
                //local contrast
                assignFromKeyfile(keyFile, "Locallab", "Expcontrast_" + std::to_string(i), pedited, locallab.expcontrast.at(i), pedited->locallab.expcontrast);
                assignFromKeyfile(keyFile, "Locallab", "Lcradius_" + std::to_string(i), pedited, locallab.lcradius.at(i), pedited->locallab.lcradius);
                assignFromKeyfile(keyFile, "Locallab", "Lcamount_" + std::to_string(i), pedited, locallab.lcamount.at(i), pedited->locallab.lcamount);
                assignFromKeyfile(keyFile, "Locallab", "Lcdarkness_" + std::to_string(i), pedited, locallab.lcdarkness.at(i), pedited->locallab.lcdarkness);
                assignFromKeyfile(keyFile, "Locallab", "Lclightness_" + std::to_string(i), pedited, locallab.lclightness.at(i), pedited->locallab.lclightness);
                assignFromKeyfile(keyFile, "Locallab", "Sensilc_" + std::to_string(i), pedited, locallab.sensilc.at(i), pedited->locallab.sensilc);

>>>>>>> cc6cf81c
                // Contrast by detail levels
                assignFromKeyfile(keyFile, "Locallab", "Expcbdl_" + std::to_string(i), pedited, spot.expcbdl, spotEdited.expcbdl);

                for (int j = 0; j < 5; j ++) {
                    assignFromKeyfile(keyFile, "Locallab", "Mult" + std::to_string(j) + "_" + std::to_string(i), pedited, spot.mult[j], spotEdited.mult[j]);
                }

                assignFromKeyfile(keyFile, "Locallab", "Chromacbdl_" + std::to_string(i), pedited, spot.chromacbdl, spotEdited.chromacbdl);
                assignFromKeyfile(keyFile, "Locallab", "Threshold_" + std::to_string(i), pedited, spot.threshold, spotEdited.threshold);
                assignFromKeyfile(keyFile, "Locallab", "Sensicb_" + std::to_string(i), pedited, spot.sensicb, spotEdited.sensicb);
                // Denoise
                assignFromKeyfile(keyFile, "Locallab", "Expdenoi_" + std::to_string(i), pedited, spot.expdenoi, spotEdited.expdenoi);
                assignFromKeyfile(keyFile, "Locallab", "noiselumf_" + std::to_string(i), pedited, spot.noiselumf, spotEdited.noiselumf);
                assignFromKeyfile(keyFile, "Locallab", "noiselumc_" + std::to_string(i), pedited, spot.noiselumc, spotEdited.noiselumc);
                assignFromKeyfile(keyFile, "Locallab", "noiselumdetail_" + std::to_string(i), pedited, spot.noiselumdetail, spotEdited.noiselumdetail);
                assignFromKeyfile(keyFile, "Locallab", "noiselequal_" + std::to_string(i), pedited, spot.noiselequal, spotEdited.noiselequal);
                assignFromKeyfile(keyFile, "Locallab", "noisechrof_" + std::to_string(i), pedited, spot.noisechrof, spotEdited.noisechrof);
                assignFromKeyfile(keyFile, "Locallab", "noisechroc_" + std::to_string(i), pedited, spot.noisechroc, spotEdited.noisechroc);
                assignFromKeyfile(keyFile, "Locallab", "noisechrodetail_" + std::to_string(i), pedited, spot.noisechrodetail, spotEdited.noisechrodetail);
                assignFromKeyfile(keyFile, "Locallab", "Adjblur_" + std::to_string(i), pedited, spot.adjblur, spotEdited.adjblur);
                assignFromKeyfile(keyFile, "Locallab", "Bilateral_" + std::to_string(i), pedited, spot.bilateral, spotEdited.bilateral);
                assignFromKeyfile(keyFile, "Locallab", "Sensiden_" + std::to_string(i), pedited, spot.sensiden, spotEdited.sensiden);
                // Others
                assignFromKeyfile(keyFile, "Locallab", "Avoid_" + std::to_string(i), pedited, spot.avoid, spotEdited.avoid);

                locallab.spots.at(i) = spot;

                if (pedited) {
                    pedited->locallab.spots.at(i) = spotEdited;
                }
            }
        }


        if (keyFile.has_group("PCVignette")) {
            assignFromKeyfile(keyFile, "PCVignette", "Enabled", pedited, pcvignette.enabled, pedited->pcvignette.enabled);
            assignFromKeyfile(keyFile, "PCVignette", "Strength", pedited, pcvignette.strength, pedited->pcvignette.strength);
            assignFromKeyfile(keyFile, "PCVignette", "Feather", pedited, pcvignette.feather, pedited->pcvignette.feather);
            assignFromKeyfile(keyFile, "PCVignette", "Roundness", pedited, pcvignette.roundness, pedited->pcvignette.roundness);
        }

        if (keyFile.has_group("CACorrection")) {
            assignFromKeyfile(keyFile, "CACorrection", "Red", pedited, cacorrection.red, pedited->cacorrection.red);
            assignFromKeyfile(keyFile, "CACorrection", "Blue", pedited, cacorrection.blue, pedited->cacorrection.blue);
        }

        if (keyFile.has_group("Vignetting Correction")) {
            assignFromKeyfile(keyFile, "Vignetting Correction", "Amount", pedited, vignetting.amount, pedited->vignetting.amount);
            assignFromKeyfile(keyFile, "Vignetting Correction", "Radius", pedited, vignetting.radius, pedited->vignetting.radius);
            assignFromKeyfile(keyFile, "Vignetting Correction", "Strength", pedited, vignetting.strength, pedited->vignetting.strength);
            assignFromKeyfile(keyFile, "Vignetting Correction", "CenterX", pedited, vignetting.centerX, pedited->vignetting.centerX);
            assignFromKeyfile(keyFile, "Vignetting Correction", "CenterY", pedited, vignetting.centerY, pedited->vignetting.centerY);
        }

        if (keyFile.has_group("Resize")) {
            assignFromKeyfile(keyFile, "Resize", "Enabled", pedited, resize.enabled, pedited->resize.enabled);
            assignFromKeyfile(keyFile, "Resize", "Scale", pedited, resize.scale, pedited->resize.scale);
            assignFromKeyfile(keyFile, "Resize", "AppliesTo", pedited, resize.appliesTo, pedited->resize.appliesTo);
            assignFromKeyfile(keyFile, "Resize", "Method", pedited, resize.method, pedited->resize.method);
            assignFromKeyfile(keyFile, "Resize", "DataSpecified", pedited, resize.dataspec, pedited->resize.dataspec);
            assignFromKeyfile(keyFile, "Resize", "Width", pedited, resize.width, pedited->resize.width);
            assignFromKeyfile(keyFile, "Resize", "Height", pedited, resize.height, pedited->resize.height);
            if (ppVersion >= 339) {
                assignFromKeyfile(keyFile, "Resize", "AllowUpscaling", pedited, resize.allowUpscaling, pedited->resize.allowUpscaling);
            } else {
                resize.allowUpscaling = false;
                if (pedited) {
                    pedited->resize.allowUpscaling = true;
                }
            }
        }

        if (keyFile.has_group("PostResizeSharpening")) {
            assignFromKeyfile(keyFile, "PostResizeSharpening", "Enabled", pedited, prsharpening.enabled, pedited->prsharpening.enabled);
            assignFromKeyfile(keyFile, "PostResizeSharpening", "Contrast", pedited, prsharpening.contrast, pedited->prsharpening.contrast);
            assignFromKeyfile(keyFile, "PostResizeSharpening", "Radius", pedited, prsharpening.radius, pedited->prsharpening.radius);
            assignFromKeyfile(keyFile, "PostResizeSharpening", "Amount", pedited, prsharpening.amount, pedited->prsharpening.amount);

            if (keyFile.has_key("PostResizeSharpening", "Threshold")) {
                if (ppVersion < 302) {
                    int thresh = min(keyFile.get_integer("PostResizeSharpening", "Threshold"), 2000);
                    prsharpening.threshold.setValues(thresh, thresh, 2000, 2000);  // TODO: 2000 is the maximum value and is taken of rtgui/sharpening.cc ; should be changed by the tool modularization
                } else {
                    const std::vector<int> thresh = keyFile.get_integer_list("PostResizeSharpening", "Threshold");

                    if (thresh.size() >= 4) {
                        prsharpening.threshold.setValues(thresh[0], thresh[1], min(thresh[2], 2000), min(thresh[3], 2000));
                    }
                }

                if (pedited) {
                    pedited->prsharpening.threshold = true;
                }
            }

            assignFromKeyfile(keyFile, "PostResizeSharpening", "OnlyEdges", pedited, prsharpening.edgesonly, pedited->prsharpening.edgesonly);
            assignFromKeyfile(keyFile, "PostResizeSharpening", "EdgedetectionRadius", pedited, prsharpening.edges_radius, pedited->prsharpening.edges_radius);
            assignFromKeyfile(keyFile, "PostResizeSharpening", "EdgeTolerance", pedited, prsharpening.edges_tolerance, pedited->prsharpening.edges_tolerance);
            assignFromKeyfile(keyFile, "PostResizeSharpening", "HalocontrolEnabled", pedited, prsharpening.halocontrol, pedited->prsharpening.halocontrol);
            assignFromKeyfile(keyFile, "PostResizeSharpening", "HalocontrolAmount", pedited, prsharpening.halocontrol_amount, pedited->prsharpening.halocontrol_amount);
            assignFromKeyfile(keyFile, "PostResizeSharpening", "Method", pedited, prsharpening.method, pedited->prsharpening.method);
            assignFromKeyfile(keyFile, "PostResizeSharpening", "DeconvRadius", pedited, prsharpening.deconvradius, pedited->prsharpening.deconvradius);
            assignFromKeyfile(keyFile, "PostResizeSharpening", "DeconvAmount", pedited, prsharpening.deconvamount, pedited->prsharpening.deconvamount);
            assignFromKeyfile(keyFile, "PostResizeSharpening", "DeconvDamping", pedited, prsharpening.deconvdamping, pedited->prsharpening.deconvdamping);
            assignFromKeyfile(keyFile, "PostResizeSharpening", "DeconvIterations", pedited, prsharpening.deconviter, pedited->prsharpening.deconviter);
        }

        if (keyFile.has_group("Color Management")) {
            if (keyFile.has_key("Color Management", "InputProfile")) {
                icm.inputProfile = expandRelativePath(fname, "file:", keyFile.get_string("Color Management", "InputProfile"));

                if (pedited) {
                    pedited->icm.inputProfile = true;
                }
            }

            assignFromKeyfile(keyFile, "Color Management", "ToneCurve", pedited, icm.toneCurve, pedited->icm.toneCurve);
            assignFromKeyfile(keyFile, "Color Management", "ApplyLookTable", pedited, icm.applyLookTable, pedited->icm.applyLookTable);
            assignFromKeyfile(keyFile, "Color Management", "ApplyBaselineExposureOffset", pedited, icm.applyBaselineExposureOffset, pedited->icm.applyBaselineExposureOffset);
            assignFromKeyfile(keyFile, "Color Management", "ApplyHueSatMap", pedited, icm.applyHueSatMap, pedited->icm.applyHueSatMap);
            assignFromKeyfile(keyFile, "Color Management", "DCPIlluminant", pedited, icm.dcpIlluminant, pedited->icm.dcpIlluminant);
            assignFromKeyfile(keyFile, "Color Management", "WorkingProfile", pedited, icm.workingProfile, pedited->icm.workingProfile);
            assignFromKeyfile(keyFile, "Color Management", "WorkingTRC", pedited, icm.workingTRC, pedited->icm.workingTRC);
            assignFromKeyfile(keyFile, "Color Management", "WorkingTRCGamma", pedited, icm.workingTRCGamma, pedited->icm.workingTRCGamma);
            assignFromKeyfile(keyFile, "Color Management", "WorkingTRCSlope", pedited, icm.workingTRCSlope, pedited->icm.workingTRCSlope);

            assignFromKeyfile(keyFile, "Color Management", "OutputProfile", pedited, icm.outputProfile, pedited->icm.outputProfile);
            if (ppVersion < 341) {
                if (icm.outputProfile == "RT_Medium_gsRGB") {
                    icm.outputProfile = "RTv4_Medium";
                } else if (icm.outputProfile == "RT_Large_gBT709" || icm.outputProfile == "RT_Large_g10" || icm.outputProfile == "RT_Large_gsRGB") {
                    icm.outputProfile = "RTv4_Large";
                } else if (icm.outputProfile == "WideGamutRGB") {
                    icm.outputProfile = "RTv4_Wide";
                } else if (icm.outputProfile == "RT_sRGB_gBT709" || icm.outputProfile == "RT_sRGB_g10" || icm.outputProfile == "RT_sRGB") {
                    icm.outputProfile = "RTv4_sRGB";
                } else if (icm.outputProfile == "BetaRGB") { // Have we ever provided this profile ? Should we convert this filename ?
                    icm.outputProfile = "RTv4_Beta";
                } else if (icm.outputProfile == "BestRGB") { // Have we ever provided this profile ? Should we convert this filename ?
                    icm.outputProfile = "RTv4_Best";
                } else if (icm.outputProfile == "Rec2020") {
                    icm.outputProfile = "RTv4_Rec2020";
                } else if (icm.outputProfile == "Bruce") { // Have we ever provided this profile ? Should we convert this filename ?
                    icm.outputProfile = "RTv4_Bruce";
                } else if (icm.outputProfile == "ACES") {
                    icm.outputProfile = "RTv4_ACES-AP0";
                }
            }
            if (keyFile.has_key("Color Management", "OutputProfileIntent")) {
                Glib::ustring intent = keyFile.get_string("Color Management", "OutputProfileIntent");

                if (intent == "Perceptual") {
                    icm.outputIntent = RI_PERCEPTUAL;
                } else if (intent == "Relative") {
                    icm.outputIntent = RI_RELATIVE;
                } else if (intent == "Saturation") {
                    icm.outputIntent = RI_SATURATION;
                } else if (intent == "Absolute") {
                    icm.outputIntent = RI_ABSOLUTE;
                }

                if (pedited) {
                    pedited->icm.outputIntent = true;
                }
            }
            assignFromKeyfile(keyFile, "Color Management", "OutputBPC", pedited, icm.outputBPC, pedited->icm.outputBPC);
        }

        if (keyFile.has_group("Wavelet")) {
            assignFromKeyfile(keyFile, "Wavelet", "Enabled", pedited, wavelet.enabled, pedited->wavelet.enabled);
            assignFromKeyfile(keyFile, "Wavelet", "Strength", pedited, wavelet.strength, pedited->wavelet.strength);
            assignFromKeyfile(keyFile, "Wavelet", "Balance", pedited, wavelet.balance, pedited->wavelet.balance);
            assignFromKeyfile(keyFile, "Wavelet", "Iter", pedited, wavelet.iter, pedited->wavelet.iter);
            assignFromKeyfile(keyFile, "Wavelet", "Median", pedited, wavelet.median, pedited->wavelet.median);
            assignFromKeyfile(keyFile, "Wavelet", "Medianlev", pedited, wavelet.medianlev, pedited->wavelet.medianlev);
            assignFromKeyfile(keyFile, "Wavelet", "Linkedg", pedited, wavelet.linkedg, pedited->wavelet.linkedg);
            assignFromKeyfile(keyFile, "Wavelet", "CBenab", pedited, wavelet.cbenab, pedited->wavelet.cbenab);
            assignFromKeyfile(keyFile, "Wavelet", "CBgreenhigh", pedited, wavelet.greenhigh, pedited->wavelet.greenhigh);
            assignFromKeyfile(keyFile, "Wavelet", "CBgreenmed", pedited, wavelet.greenmed, pedited->wavelet.greenmed);
            assignFromKeyfile(keyFile, "Wavelet", "CBgreenlow", pedited, wavelet.greenlow, pedited->wavelet.greenlow);
            assignFromKeyfile(keyFile, "Wavelet", "CBbluehigh", pedited, wavelet.bluehigh, pedited->wavelet.bluehigh);
            assignFromKeyfile(keyFile, "Wavelet", "CBbluemed", pedited, wavelet.bluemed, pedited->wavelet.bluemed);
            assignFromKeyfile(keyFile, "Wavelet", "CBbluelow", pedited, wavelet.bluelow, pedited->wavelet.bluelow);
            assignFromKeyfile(keyFile, "Wavelet", "Lipst", pedited, wavelet.lipst, pedited->wavelet.lipst);
            assignFromKeyfile(keyFile, "Wavelet", "AvoidColorShift", pedited, wavelet.avoid, pedited->wavelet.avoid);
            assignFromKeyfile(keyFile, "Wavelet", "TMr", pedited, wavelet.tmr, pedited->wavelet.tmr);

            if (ppVersion < 331) { // wavelet.Lmethod was a string before version 331
                Glib::ustring temp;
                assignFromKeyfile(keyFile, "Wavelet", "LevMethod", pedited, temp, pedited->wavelet.Lmethod);

                if (!temp.empty()) {
                    wavelet.Lmethod = std::stoi(temp);
                }
            } else {
                assignFromKeyfile(keyFile, "Wavelet", "LevMethod", pedited, wavelet.Lmethod, pedited->wavelet.Lmethod);
            }

            assignFromKeyfile(keyFile, "Wavelet", "ChoiceLevMethod", pedited, wavelet.CLmethod, pedited->wavelet.CLmethod);
            assignFromKeyfile(keyFile, "Wavelet", "BackMethod", pedited, wavelet.Backmethod, pedited->wavelet.Backmethod);
            assignFromKeyfile(keyFile, "Wavelet", "TilesMethod", pedited, wavelet.Tilesmethod, pedited->wavelet.Tilesmethod);
            assignFromKeyfile(keyFile, "Wavelet", "DaubMethod", pedited, wavelet.daubcoeffmethod, pedited->wavelet.daubcoeffmethod);
            assignFromKeyfile(keyFile, "Wavelet", "CHromaMethod", pedited, wavelet.CHmethod, pedited->wavelet.CHmethod);
            assignFromKeyfile(keyFile, "Wavelet", "Medgreinf", pedited, wavelet.Medgreinf, pedited->wavelet.Medgreinf);
            assignFromKeyfile(keyFile, "Wavelet", "CHSLromaMethod", pedited, wavelet.CHSLmethod, pedited->wavelet.CHSLmethod);
            assignFromKeyfile(keyFile, "Wavelet", "EDMethod", pedited, wavelet.EDmethod, pedited->wavelet.EDmethod);
            assignFromKeyfile(keyFile, "Wavelet", "NPMethod", pedited, wavelet.NPmethod, pedited->wavelet.NPmethod);
            assignFromKeyfile(keyFile, "Wavelet", "BAMethod", pedited, wavelet.BAmethod, pedited->wavelet.BAmethod);
            assignFromKeyfile(keyFile, "Wavelet", "TMMethod", pedited, wavelet.TMmethod, pedited->wavelet.TMmethod);
            assignFromKeyfile(keyFile, "Wavelet", "HSMethod", pedited, wavelet.HSmethod, pedited->wavelet.HSmethod);
            assignFromKeyfile(keyFile, "Wavelet", "DirMethod", pedited, wavelet.Dirmethod, pedited->wavelet.Dirmethod);
            assignFromKeyfile(keyFile, "Wavelet", "ResidualcontShadow", pedited, wavelet.rescon, pedited->wavelet.rescon);
            assignFromKeyfile(keyFile, "Wavelet", "ResidualcontHighlight", pedited, wavelet.resconH, pedited->wavelet.resconH);
            assignFromKeyfile(keyFile, "Wavelet", "Residualchroma", pedited, wavelet.reschro, pedited->wavelet.reschro);
            assignFromKeyfile(keyFile, "Wavelet", "ResidualTM", pedited, wavelet.tmrs, pedited->wavelet.tmrs);
            assignFromKeyfile(keyFile, "Wavelet", "Residualgamma", pedited, wavelet.gamma, pedited->wavelet.gamma);
            assignFromKeyfile(keyFile, "Wavelet", "ContExtra", pedited, wavelet.sup, pedited->wavelet.sup);
            assignFromKeyfile(keyFile, "Wavelet", "HueRangeResidual", pedited, wavelet.sky, pedited->wavelet.sky);
            assignFromKeyfile(keyFile, "Wavelet", "MaxLev", pedited, wavelet.thres, pedited->wavelet.thres);
            assignFromKeyfile(keyFile, "Wavelet", "ThresholdHighlight", pedited, wavelet.threshold, pedited->wavelet.threshold);
            assignFromKeyfile(keyFile, "Wavelet", "ThresholdShadow", pedited, wavelet.threshold2, pedited->wavelet.threshold2);
            assignFromKeyfile(keyFile, "Wavelet", "Edgedetect", pedited, wavelet.edgedetect, pedited->wavelet.edgedetect);
            assignFromKeyfile(keyFile, "Wavelet", "Edgedetectthr", pedited, wavelet.edgedetectthr, pedited->wavelet.edgedetectthr);
            assignFromKeyfile(keyFile, "Wavelet", "EdgedetectthrHi", pedited, wavelet.edgedetectthr2, pedited->wavelet.edgedetectthr2);
            assignFromKeyfile(keyFile, "Wavelet", "Edgesensi", pedited, wavelet.edgesensi, pedited->wavelet.edgesensi);
            assignFromKeyfile(keyFile, "Wavelet", "Edgeampli", pedited, wavelet.edgeampli, pedited->wavelet.edgeampli);
            assignFromKeyfile(keyFile, "Wavelet", "ThresholdChroma", pedited, wavelet.chroma, pedited->wavelet.chroma);
            assignFromKeyfile(keyFile, "Wavelet", "ChromaLink", pedited, wavelet.chro, pedited->wavelet.chro);
            assignFromKeyfile(keyFile, "Wavelet", "Contrast", pedited, wavelet.contrast, pedited->wavelet.contrast);
            assignFromKeyfile(keyFile, "Wavelet", "Edgrad", pedited, wavelet.edgrad, pedited->wavelet.edgrad);
            assignFromKeyfile(keyFile, "Wavelet", "Edgval", pedited, wavelet.edgval, pedited->wavelet.edgval);
            assignFromKeyfile(keyFile, "Wavelet", "ThrEdg", pedited, wavelet.edgthresh, pedited->wavelet.edgthresh);
            assignFromKeyfile(keyFile, "Wavelet", "ThresholdResidShadow", pedited, wavelet.thr, pedited->wavelet.thr);
            assignFromKeyfile(keyFile, "Wavelet", "ThresholdResidHighLight", pedited, wavelet.thrH, pedited->wavelet.thrH);
            assignFromKeyfile(keyFile, "Wavelet", "ContrastCurve", pedited, wavelet.ccwcurve, pedited->wavelet.ccwcurve);
            assignFromKeyfile(keyFile, "Wavelet", "OpacityCurveRG", pedited, wavelet.opacityCurveRG, pedited->wavelet.opacityCurveRG);
            assignFromKeyfile(keyFile, "Wavelet", "OpacityCurveBY", pedited, wavelet.opacityCurveBY, pedited->wavelet.opacityCurveBY);
            assignFromKeyfile(keyFile, "Wavelet", "OpacityCurveW", pedited, wavelet.opacityCurveW, pedited->wavelet.opacityCurveW);
            assignFromKeyfile(keyFile, "Wavelet", "OpacityCurveWL", pedited, wavelet.opacityCurveWL, pedited->wavelet.opacityCurveWL);
            assignFromKeyfile(keyFile, "Wavelet", "HHcurve", pedited, wavelet.hhcurve, pedited->wavelet.hhcurve);
            assignFromKeyfile(keyFile, "Wavelet", "CHcurve", pedited, wavelet.Chcurve, pedited->wavelet.Chcurve);
            assignFromKeyfile(keyFile, "Wavelet", "WavclCurve", pedited, wavelet.wavclCurve, pedited->wavelet.wavclCurve);

            if (keyFile.has_key("Wavelet", "Hueskin")) {
                const std::vector<int> thresh = keyFile.get_integer_list("Wavelet", "Hueskin");

                if (thresh.size() >= 4) {
                    wavelet.hueskin.setValues(thresh[0], thresh[1], min(thresh[2], 300), min(thresh[3], 300));
                }

                if (pedited) {
                    pedited->wavelet.hueskin = true;
                }
            }

            if (keyFile.has_key("Wavelet", "HueRange")) {
                const std::vector<int> thresh = keyFile.get_integer_list("Wavelet", "HueRange");

                if (thresh.size() >= 4) {
                    wavelet.hueskin2.setValues(thresh[0], thresh[1], min(thresh[2], 300), min(thresh[3], 300));
                }

                if (pedited) {
                    pedited->wavelet.hueskin2 = true;
                }
            }

            if (keyFile.has_key("Wavelet", "HLRange")) {
                const std::vector<int> thresh = keyFile.get_integer_list("Wavelet", "HLRange");

                if (thresh.size() >= 4) {
                    wavelet.hllev.setValues(thresh[0], thresh[1], min(thresh[2], 300), min(thresh[3], 300));
                }

                if (pedited) {
                    pedited->wavelet.hllev = true;
                }
            }

            if (keyFile.has_key("Wavelet", "SHRange")) {
                const std::vector<int> thresh = keyFile.get_integer_list("Wavelet", "SHRange");

                if (thresh.size() >= 4) {
                    wavelet.bllev.setValues(thresh[0], thresh[1], min(thresh[2], 300), min(thresh[3], 300));
                }

                if (pedited) {
                    pedited->wavelet.bllev = true;
                }
            }

            if (keyFile.has_key("Wavelet", "Edgcont")) {
                const std::vector<int> thresh = keyFile.get_integer_list("Wavelet", "Edgcont");

                if (thresh.size() >= 4) {
                    wavelet.edgcont.setValues(thresh[0], thresh[1], min(thresh[2], 300), min(thresh[3], 300));
                }

                if (pedited) {
                    pedited->wavelet.edgcont = true;
                }
            }

            if (keyFile.has_key("Wavelet", "Level0noise")) {
                const std::vector<double> thresh = keyFile.get_double_list("Wavelet", "Level0noise");

                if (thresh.size() >= 2) {
                    wavelet.level0noise.setValues(thresh[0], thresh[1]);
                }

                if (pedited) {
                    pedited->wavelet.level0noise = true;
                }
            }

            if (keyFile.has_key("Wavelet", "Level1noise")) {
                const std::vector<double> thresh = keyFile.get_double_list("Wavelet", "Level1noise");

                if (thresh.size() >= 2) {
                    wavelet.level1noise.setValues(thresh[0], thresh[1]);
                }

                if (pedited) {
                    pedited->wavelet.level1noise = true;
                }
            }

            if (keyFile.has_key("Wavelet", "Level2noise")) {
                const std::vector<double> thresh = keyFile.get_double_list("Wavelet", "Level2noise");

                if (thresh.size() >= 2) {
                    wavelet.level2noise.setValues(thresh[0], thresh[1]);
                }

                if (pedited) {
                    pedited->wavelet.level2noise = true;
                }
            }

            if (keyFile.has_key("Wavelet", "Level3noise")) {
                const std::vector<double> thresh = keyFile.get_double_list("Wavelet", "Level3noise");

                if (thresh.size() >= 2) {
                    wavelet.level3noise.setValues(thresh[0], thresh[1]);
                }

                if (pedited) {
                    pedited->wavelet.level3noise = true;
                }
            }

            if (keyFile.has_key("Wavelet", "Pastlev")) {
                const std::vector<int> thresh = keyFile.get_integer_list("Wavelet", "Pastlev");

                if (thresh.size() >= 4) {
                    wavelet.pastlev.setValues(thresh[0], thresh[1], min(thresh[2], 300), min(thresh[3], 300));
                }

                if (pedited) {
                    pedited->wavelet.pastlev = true;
                }
            }

            if (keyFile.has_key("Wavelet", "Satlev")) {
                const std::vector<int> thresh = keyFile.get_integer_list("Wavelet", "Satlev");

                if (thresh.size() >= 4) {
                    wavelet.satlev.setValues(thresh[0], thresh[1], min(thresh[2], 300), min(thresh[3], 300));
                }

                if (pedited) {
                    pedited->wavelet.satlev = true;
                }
            }

            assignFromKeyfile(keyFile, "Wavelet", "Skinprotect", pedited, wavelet.skinprotect, pedited->wavelet.skinprotect);
            assignFromKeyfile(keyFile, "Wavelet", "Expcontrast", pedited, wavelet.expcontrast, pedited->wavelet.expcontrast);
            assignFromKeyfile(keyFile, "Wavelet", "Expchroma", pedited, wavelet.expchroma, pedited->wavelet.expchroma);

            for (int i = 0; i < 9; ++i) {
                std::stringstream ss;
                ss << "Contrast" << (i + 1);

                if (keyFile.has_key("Wavelet", ss.str())) {
                    wavelet.c[i] = keyFile.get_integer("Wavelet", ss.str());

                    if (pedited) {
                        pedited->wavelet.c[i] = true;
                    }
                }
            }

            for (int i = 0; i < 9; ++i) {
                std::stringstream ss;
                ss << "Chroma" << (i + 1);

                if (keyFile.has_key("Wavelet", ss.str())) {
                    wavelet.ch[i] = keyFile.get_integer("Wavelet", ss.str());

                    if (pedited) {
                        pedited->wavelet.ch[i] = true;
                    }
                }
            }

            assignFromKeyfile(keyFile, "Wavelet", "Expedge", pedited, wavelet.expedge, pedited->wavelet.expedge);
            assignFromKeyfile(keyFile, "Wavelet", "Expresid", pedited, wavelet.expresid, pedited->wavelet.expresid);
            assignFromKeyfile(keyFile, "Wavelet", "Expfinal", pedited, wavelet.expfinal, pedited->wavelet.expfinal);
            assignFromKeyfile(keyFile, "Wavelet", "Exptoning", pedited, wavelet.exptoning, pedited->wavelet.exptoning);
            assignFromKeyfile(keyFile, "Wavelet", "Expnoise", pedited, wavelet.expnoise, pedited->wavelet.expnoise);
        }

        if (keyFile.has_group("Directional Pyramid Equalizer")) {
            assignFromKeyfile(keyFile, "Directional Pyramid Equalizer", "Enabled", pedited, dirpyrequalizer.enabled, pedited->dirpyrequalizer.enabled);
            assignFromKeyfile(keyFile, "Directional Pyramid Equalizer", "Gamutlab", pedited, dirpyrequalizer.gamutlab, pedited->dirpyrequalizer.gamutlab);
            assignFromKeyfile(keyFile, "Directional Pyramid Equalizer", "cbdlMethod", pedited, dirpyrequalizer.cbdlMethod, pedited->dirpyrequalizer.cbdlMethod);

            if (keyFile.has_key("Directional Pyramid Equalizer", "Hueskin")) {
                const std::vector<int> thresh = keyFile.get_integer_list("Directional Pyramid Equalizer", "Hueskin");

                if (thresh.size() >= 4) {
                    dirpyrequalizer.hueskin.setValues(thresh[0], thresh[1], min(thresh[2], 300), min(thresh[3], 300));
                }

                if (pedited) {
                    pedited->dirpyrequalizer.hueskin = true;
                }
            }

            if (ppVersion < 316) {
                for (int i = 0; i < 5; i ++) {
                    std::stringstream ss;
                    ss << "Mult" << i;

                    if (keyFile.has_key("Directional Pyramid Equalizer", ss.str())) {
                        if (i == 4) {
                            dirpyrequalizer.threshold = keyFile.get_double("Directional Pyramid Equalizer", ss.str());

                            if (pedited) {
                                pedited->dirpyrequalizer.threshold = true;
                            }
                        } else {
                            dirpyrequalizer.mult[i] = keyFile.get_double("Directional Pyramid Equalizer", ss.str());

                            if (pedited) {
                                pedited->dirpyrequalizer.mult[i] = true;
                            }
                        }
                    }
                }

                dirpyrequalizer.mult[4] = 1.0;
            } else {
                // 5 level wavelet + dedicated threshold parameter
                for (int i = 0; i < 6; i ++) {
                    std::stringstream ss;
                    ss << "Mult" << i;

                    if (keyFile.has_key("Directional Pyramid Equalizer", ss.str())) {
                        dirpyrequalizer.mult[i] = keyFile.get_double("Directional Pyramid Equalizer", ss.str());

                        if (pedited) {
                            pedited->dirpyrequalizer.mult[i] = true;
                        }
                    }
                }

                assignFromKeyfile(keyFile, "Directional Pyramid Equalizer", "Threshold", pedited, dirpyrequalizer.threshold, pedited->dirpyrequalizer.threshold);
                assignFromKeyfile(keyFile, "Directional Pyramid Equalizer", "Skinprotect", pedited, dirpyrequalizer.skinprotect, pedited->dirpyrequalizer.skinprotect);
            }
        }

        if (keyFile.has_group("SoftLight")) {
            assignFromKeyfile(keyFile, "SoftLight", "Enabled", pedited, softlight.enabled, pedited->softlight.enabled);
            assignFromKeyfile(keyFile, "SoftLight", "Strength", pedited, softlight.strength, pedited->softlight.strength);
        }

        if (keyFile.has_group("Dehaze")) {
            assignFromKeyfile(keyFile, "Dehaze", "Enabled", pedited, dehaze.enabled, pedited->dehaze.enabled);
            assignFromKeyfile(keyFile, "Dehaze", "Strength", pedited, dehaze.strength, pedited->dehaze.strength);
            assignFromKeyfile(keyFile, "Dehaze", "ShowDepthMap", pedited, dehaze.showDepthMap, pedited->dehaze.showDepthMap);
            assignFromKeyfile(keyFile, "Dehaze", "Depth", pedited, dehaze.depth, pedited->dehaze.depth);
        }
        
        if (keyFile.has_group("Film Simulation")) {
            assignFromKeyfile(keyFile, "Film Simulation", "Enabled", pedited, filmSimulation.enabled, pedited->filmSimulation.enabled);
            assignFromKeyfile(keyFile, "Film Simulation", "ClutFilename", pedited, filmSimulation.clutFilename, pedited->filmSimulation.clutFilename);

            if (keyFile.has_key("Film Simulation", "Strength")) {
                if (ppVersion < 321) {
                    filmSimulation.strength = keyFile.get_double("Film Simulation", "Strength") * 100 + 0.1;
                } else {
                    filmSimulation.strength = keyFile.get_integer("Film Simulation", "Strength");
                }

                if (pedited) {
                    pedited->filmSimulation.strength = true;
                }
            }
        }

        if (keyFile.has_group("HSV Equalizer")) {
            if (ppVersion >= 329) {
                assignFromKeyfile(keyFile, "HSV Equalizer", "Enabled", pedited, hsvequalizer.enabled, pedited->hsvequalizer.enabled);
            } else {
                hsvequalizer.enabled = true;

                if (pedited) {
                    pedited->hsvequalizer.enabled = true;
                }
            }

            if (ppVersion >= 300) {
                assignFromKeyfile(keyFile, "HSV Equalizer", "HCurve", pedited, hsvequalizer.hcurve, pedited->hsvequalizer.hcurve);
                assignFromKeyfile(keyFile, "HSV Equalizer", "SCurve", pedited, hsvequalizer.scurve, pedited->hsvequalizer.scurve);
                assignFromKeyfile(keyFile, "HSV Equalizer", "VCurve", pedited, hsvequalizer.vcurve, pedited->hsvequalizer.vcurve);
            }
        }

        if (keyFile.has_group("RGB Curves")) {
            if (ppVersion >= 329) {
                assignFromKeyfile(keyFile, "RGB Curves", "Enabled", pedited, rgbCurves.enabled, pedited->rgbCurves.enabled);
            } else {
                rgbCurves.enabled = true;

                if (pedited) {
                    pedited->rgbCurves.enabled = true;
                }
            }

            assignFromKeyfile(keyFile, "RGB Curves", "LumaMode", pedited, rgbCurves.lumamode, pedited->rgbCurves.lumamode);
            assignFromKeyfile(keyFile, "RGB Curves", "rCurve", pedited, rgbCurves.rcurve, pedited->rgbCurves.rcurve);
            assignFromKeyfile(keyFile, "RGB Curves", "gCurve", pedited, rgbCurves.gcurve, pedited->rgbCurves.gcurve);
            assignFromKeyfile(keyFile, "RGB Curves", "bCurve", pedited, rgbCurves.bcurve, pedited->rgbCurves.bcurve);
        }

        if (keyFile.has_group("ColorToning")) {
            assignFromKeyfile(keyFile, "ColorToning", "Enabled", pedited, colorToning.enabled, pedited->colorToning.enabled);
            assignFromKeyfile(keyFile, "ColorToning", "Method", pedited, colorToning.method, pedited->colorToning.method);
            assignFromKeyfile(keyFile, "ColorToning", "Lumamode", pedited, colorToning.lumamode, pedited->colorToning.lumamode);
            assignFromKeyfile(keyFile, "ColorToning", "Twocolor", pedited, colorToning.twocolor, pedited->colorToning.twocolor);
            assignFromKeyfile(keyFile, "ColorToning", "OpacityCurve", pedited, colorToning.opacityCurve, pedited->colorToning.opacityCurve);
            assignFromKeyfile(keyFile, "ColorToning", "ColorCurve", pedited, colorToning.colorCurve, pedited->colorToning.colorCurve);
            assignFromKeyfile(keyFile, "ColorToning", "Autosat", pedited, colorToning.autosat, pedited->colorToning.autosat);
            assignFromKeyfile(keyFile, "ColorToning", "SatProtectionThreshold", pedited, colorToning.satProtectionThreshold, pedited->colorToning.satprotectionthreshold);
            assignFromKeyfile(keyFile, "ColorToning", "SaturatedOpacity", pedited, colorToning.saturatedOpacity, pedited->colorToning.saturatedopacity);
            assignFromKeyfile(keyFile, "ColorToning", "Strength", pedited, colorToning.strength, pedited->colorToning.strength);

            if (keyFile.has_key("ColorToning", "HighlightsColorSaturation")) {
                const std::vector<int> thresh = keyFile.get_integer_list("ColorToning", "HighlightsColorSaturation");

                if (thresh.size() >= 2) {
                    colorToning.hlColSat.setValues(thresh[0], thresh[1]);
                }

                if (pedited) {
                    pedited->colorToning.hlColSat = true;
                }
            }

            if (keyFile.has_key("ColorToning", "ShadowsColorSaturation")) {
                const std::vector<int> thresh = keyFile.get_integer_list("ColorToning", "ShadowsColorSaturation");

                if (thresh.size() >= 2) {
                    colorToning.shadowsColSat.setValues(thresh[0], thresh[1]);
                }

                if (pedited) {
                    pedited->colorToning.shadowsColSat = true;
                }
            }

            assignFromKeyfile(keyFile, "ColorToning", "ClCurve", pedited, colorToning.clcurve, pedited->colorToning.clcurve);
            assignFromKeyfile(keyFile, "ColorToning", "Cl2Curve", pedited, colorToning.cl2curve, pedited->colorToning.cl2curve);
            assignFromKeyfile(keyFile, "ColorToning", "Redlow", pedited, colorToning.redlow, pedited->colorToning.redlow);
            assignFromKeyfile(keyFile, "ColorToning", "Greenlow", pedited, colorToning.greenlow, pedited->colorToning.greenlow);
            assignFromKeyfile(keyFile, "ColorToning", "Bluelow", pedited, colorToning.bluelow, pedited->colorToning.bluelow);
            assignFromKeyfile(keyFile, "ColorToning", "Satlow", pedited, colorToning.satlow, pedited->colorToning.satlow);
            assignFromKeyfile(keyFile, "ColorToning", "Balance", pedited, colorToning.balance, pedited->colorToning.balance);
            assignFromKeyfile(keyFile, "ColorToning", "Sathigh", pedited, colorToning.sathigh, pedited->colorToning.sathigh);
            assignFromKeyfile(keyFile, "ColorToning", "Redmed", pedited, colorToning.redmed, pedited->colorToning.redmed);
            assignFromKeyfile(keyFile, "ColorToning", "Greenmed", pedited, colorToning.greenmed, pedited->colorToning.greenmed);
            assignFromKeyfile(keyFile, "ColorToning", "Bluemed", pedited, colorToning.bluemed, pedited->colorToning.bluemed);
            assignFromKeyfile(keyFile, "ColorToning", "Redhigh", pedited, colorToning.redhigh, pedited->colorToning.redhigh);
            assignFromKeyfile(keyFile, "ColorToning", "Greenhigh", pedited, colorToning.greenhigh, pedited->colorToning.greenhigh);
            assignFromKeyfile(keyFile, "ColorToning", "Bluehigh", pedited, colorToning.bluehigh, pedited->colorToning.bluehigh);

            assignFromKeyfile(keyFile, "ColorToning", "LabGridALow", pedited, colorToning.labgridALow, pedited->colorToning.labgridALow);
            assignFromKeyfile(keyFile, "ColorToning", "LabGridBLow", pedited, colorToning.labgridBLow, pedited->colorToning.labgridBLow);
            assignFromKeyfile(keyFile, "ColorToning", "LabGridAHigh", pedited, colorToning.labgridAHigh, pedited->colorToning.labgridAHigh);
            assignFromKeyfile(keyFile, "ColorToning", "LabGridBHigh", pedited, colorToning.labgridBHigh, pedited->colorToning.labgridBHigh);
            if (ppVersion < 337) {
                const double scale = ColorToningParams::LABGRID_CORR_SCALE;
                colorToning.labgridALow *= scale;
                colorToning.labgridAHigh *= scale;
                colorToning.labgridBLow *= scale;
                colorToning.labgridBHigh *= scale;
            }
            std::vector<ColorToningParams::LabCorrectionRegion> lg;
            bool found = false;
            bool done = false;
            for (int i = 1; !done; ++i) {
                ColorToningParams::LabCorrectionRegion cur;
                done = true;
                std::string n = std::to_string(i);
                if (assignFromKeyfile(keyFile, "ColorToning", Glib::ustring("LabRegionA_") + n, pedited, cur.a, pedited->colorToning.labregions)) {
                    found = true;
                    done = false;
                }
                if (assignFromKeyfile(keyFile, "ColorToning", Glib::ustring("LabRegionB_") + n, pedited, cur.b, pedited->colorToning.labregions)) {
                    found = true;
                    done = false;
                }
                if (assignFromKeyfile(keyFile, "ColorToning", Glib::ustring("LabRegionSaturation_") + n, pedited, cur.saturation, pedited->colorToning.labregions)) {
                    found = true;
                    done = false;
                }
                if (assignFromKeyfile(keyFile, "ColorToning", Glib::ustring("LabRegionSlope_") + n, pedited, cur.slope, pedited->colorToning.labregions)) {
                    found = true;
                    done = false;
                }
                if (assignFromKeyfile(keyFile, "ColorToning", Glib::ustring("LabRegionOffset_") + n, pedited, cur.offset, pedited->colorToning.labregions)) {
                    found = true;
                    done = false;
                }
                if (assignFromKeyfile(keyFile, "ColorToning", Glib::ustring("LabRegionPower_") + n, pedited, cur.power, pedited->colorToning.labregions)) {
                    found = true;
                    done = false;
                }
                if (assignFromKeyfile(keyFile, "ColorToning", Glib::ustring("LabRegionHueMask_") + n, pedited, cur.hueMask, pedited->colorToning.labregions)) {
                    found = true;
                    done = false;
                }
                if (assignFromKeyfile(keyFile, "ColorToning", Glib::ustring("LabRegionChromaticityMask_") + n, pedited, cur.chromaticityMask, pedited->colorToning.labregions)) {
                    found = true;
                    done = false;
                }
                if (assignFromKeyfile(keyFile, "ColorToning", Glib::ustring("LabRegionLightnessMask_") + n, pedited, cur.lightnessMask, pedited->colorToning.labregions)) {
                    found = true;
                    done = false;
                }
                if (assignFromKeyfile(keyFile, "ColorToning", Glib::ustring("LabRegionMaskBlur_") + n, pedited, cur.maskBlur, pedited->colorToning.labregions)) {
                    found = true;
                    done = false;
                }
                if (assignFromKeyfile(keyFile, "ColorToning", Glib::ustring("LabRegionChannel_") + n, pedited, cur.channel, pedited->colorToning.labregions)) {
                    found = true;
                    done = false;
                }
                if (!done) {
                    lg.emplace_back(cur);
                }
            }
            if (found) {
                colorToning.labregions = std::move(lg);
            }
            assignFromKeyfile(keyFile, "ColorToning", "LabRegionsShowMask", pedited, colorToning.labregionsShowMask, pedited->colorToning.labregionsShowMask);
        }

        if (keyFile.has_group("RAW")) {
            if (keyFile.has_key("RAW", "DarkFrame")) {
                raw.dark_frame = expandRelativePath(fname, "", keyFile.get_string("RAW", "DarkFrame"));

                if (pedited) {
                    pedited->raw.darkFrame = true;
                }
            }

            assignFromKeyfile(keyFile, "RAW", "DarkFrameAuto", pedited, raw.df_autoselect, pedited->raw.df_autoselect);

            if (keyFile.has_key("RAW", "FlatFieldFile")) {
                raw.ff_file = expandRelativePath(fname, "", keyFile.get_string("RAW", "FlatFieldFile"));

                if (pedited) {
                    pedited->raw.ff_file = true;
                }
            }

            assignFromKeyfile(keyFile, "RAW", "FlatFieldAutoSelect", pedited, raw.ff_AutoSelect, pedited->raw.ff_AutoSelect);
            assignFromKeyfile(keyFile, "RAW", "FlatFieldBlurRadius", pedited, raw.ff_BlurRadius, pedited->raw.ff_BlurRadius);
            assignFromKeyfile(keyFile, "RAW", "FlatFieldBlurType", pedited, raw.ff_BlurType, pedited->raw.ff_BlurType);
            assignFromKeyfile(keyFile, "RAW", "FlatFieldAutoClipControl", pedited, raw.ff_AutoClipControl, pedited->raw.ff_AutoClipControl);

            if (ppVersion < 328) {
                // With ppversion < 328 this value was stored as a boolean, which is nonsense.
                // To avoid annoying warnings we skip reading and assume 0.
                raw.ff_clipControl = 0;
            } else {
                assignFromKeyfile(keyFile, "RAW", "FlatFieldClipControl", pedited, raw.ff_clipControl, pedited->raw.ff_clipControl);
            }

            assignFromKeyfile(keyFile, "RAW", "CA", pedited, raw.ca_autocorrect, pedited->raw.ca_autocorrect);
            if (ppVersion >= 342) {
                assignFromKeyfile(keyFile, "RAW", "CAAutoIterations", pedited, raw.caautoiterations, pedited->raw.caautoiterations);
            } else {
                raw.caautoiterations = 1;
            }

            if (ppVersion >= 343) {
                assignFromKeyfile(keyFile, "RAW", "CAAvoidColourshift", pedited, raw.ca_avoidcolourshift, pedited->raw.ca_avoidcolourshift);
            } else {
                raw.ca_avoidcolourshift = false;
            }
            assignFromKeyfile(keyFile, "RAW", "CARed", pedited, raw.cared, pedited->raw.cared);
            assignFromKeyfile(keyFile, "RAW", "CABlue", pedited, raw.cablue, pedited->raw.cablue);
            // For compatibility to elder pp3 versions
            assignFromKeyfile(keyFile, "RAW", "HotDeadPixels", pedited, raw.hotPixelFilter, pedited->raw.hotPixelFilter);
            raw.deadPixelFilter = raw.hotPixelFilter;

            if (pedited) {
                pedited->raw.deadPixelFilter = pedited->raw.hotPixelFilter;
            }

            assignFromKeyfile(keyFile, "RAW", "HotPixelFilter", pedited, raw.hotPixelFilter, pedited->raw.hotPixelFilter);
            assignFromKeyfile(keyFile, "RAW", "DeadPixelFilter", pedited, raw.deadPixelFilter, pedited->raw.deadPixelFilter);
            assignFromKeyfile(keyFile, "RAW", "HotDeadPixelThresh", pedited, raw.hotdeadpix_thresh, pedited->raw.hotdeadpix_thresh);
            assignFromKeyfile(keyFile, "RAW", "PreExposure", pedited, raw.expos, pedited->raw.exPos);
            assignFromKeyfile(keyFile, "RAW", "PrePreserv", pedited, raw.preser, pedited->raw.exPreser);

            if (ppVersion < 320) {
                assignFromKeyfile(keyFile, "RAW", "Method", pedited, raw.bayersensor.method, pedited->raw.bayersensor.method);
                assignFromKeyfile(keyFile, "RAW", "CcSteps", pedited, raw.bayersensor.ccSteps, pedited->raw.bayersensor.ccSteps);
                assignFromKeyfile(keyFile, "RAW", "LineDenoise", pedited, raw.bayersensor.linenoise, pedited->raw.bayersensor.linenoise);
                assignFromKeyfile(keyFile, "RAW", "GreenEqThreshold", pedited, raw.bayersensor.greenthresh, pedited->raw.bayersensor.greenEq);
                assignFromKeyfile(keyFile, "RAW", "DCBIterations", pedited, raw.bayersensor.dcb_iterations, pedited->raw.bayersensor.dcbIterations);
                assignFromKeyfile(keyFile, "RAW", "DCBEnhance", pedited, raw.bayersensor.dcb_enhance, pedited->raw.bayersensor.dcbEnhance);
                assignFromKeyfile(keyFile, "RAW", "LMMSEIterations", pedited, raw.bayersensor.lmmse_iterations, pedited->raw.bayersensor.lmmseIterations);
                assignFromKeyfile(keyFile, "RAW", "PreBlackzero", pedited, raw.bayersensor.black0, pedited->raw.bayersensor.exBlack0);
                assignFromKeyfile(keyFile, "RAW", "PreBlackone", pedited, raw.bayersensor.black1, pedited->raw.bayersensor.exBlack1);
                assignFromKeyfile(keyFile, "RAW", "PreBlacktwo", pedited, raw.bayersensor.black2, pedited->raw.bayersensor.exBlack2);
                assignFromKeyfile(keyFile, "RAW", "PreBlackthree", pedited, raw.bayersensor.black3, pedited->raw.bayersensor.exBlack3);
                assignFromKeyfile(keyFile, "RAW", "PreTwoGreen", pedited, raw.bayersensor.twogreen, pedited->raw.bayersensor.exTwoGreen);
            }
        }

        if (keyFile.has_group("RAW Bayer")) {
            assignFromKeyfile(keyFile, "RAW Bayer", "Method", pedited, raw.bayersensor.method, pedited->raw.bayersensor.method);
            assignFromKeyfile(keyFile, "RAW Bayer", "Border", pedited, raw.bayersensor.border, pedited->raw.bayersensor.border);

            if (keyFile.has_key("RAW Bayer", "ImageNum")) {
                raw.bayersensor.imageNum = keyFile.get_integer("RAW Bayer", "ImageNum") - 1;

                if (pedited) {
                    pedited->raw.bayersensor.imageNum = true;
                }
            }

            assignFromKeyfile(keyFile, "RAW Bayer", "CcSteps", pedited, raw.bayersensor.ccSteps, pedited->raw.bayersensor.ccSteps);
            assignFromKeyfile(keyFile, "RAW Bayer", "PreBlack0", pedited, raw.bayersensor.black0, pedited->raw.bayersensor.exBlack0);
            assignFromKeyfile(keyFile, "RAW Bayer", "PreBlack1", pedited, raw.bayersensor.black1, pedited->raw.bayersensor.exBlack1);
            assignFromKeyfile(keyFile, "RAW Bayer", "PreBlack2", pedited, raw.bayersensor.black2, pedited->raw.bayersensor.exBlack2);
            assignFromKeyfile(keyFile, "RAW Bayer", "PreBlack3", pedited, raw.bayersensor.black3, pedited->raw.bayersensor.exBlack3);
            assignFromKeyfile(keyFile, "RAW Bayer", "PreTwoGreen", pedited, raw.bayersensor.twogreen, pedited->raw.bayersensor.exTwoGreen);
            assignFromKeyfile(keyFile, "RAW Bayer", "LineDenoise", pedited, raw.bayersensor.linenoise, pedited->raw.bayersensor.linenoise);

            if (keyFile.has_key("RAW Bayer", "LineDenoiseDirection")) {
                raw.bayersensor.linenoiseDirection = RAWParams::BayerSensor::LineNoiseDirection(keyFile.get_integer("RAW Bayer", "LineDenoiseDirection"));

                if (pedited) {
                    pedited->raw.bayersensor.linenoiseDirection = true;
                }
            }

            assignFromKeyfile(keyFile, "RAW Bayer", "GreenEqThreshold", pedited, raw.bayersensor.greenthresh, pedited->raw.bayersensor.greenEq);
            assignFromKeyfile(keyFile, "RAW Bayer", "DCBIterations", pedited, raw.bayersensor.dcb_iterations, pedited->raw.bayersensor.dcbIterations);
            assignFromKeyfile(keyFile, "RAW Bayer", "DCBEnhance", pedited, raw.bayersensor.dcb_enhance, pedited->raw.bayersensor.dcbEnhance);
            assignFromKeyfile(keyFile, "RAW Bayer", "LMMSEIterations", pedited, raw.bayersensor.lmmse_iterations, pedited->raw.bayersensor.lmmseIterations);
            assignFromKeyfile(keyFile, "RAW Bayer", "DualDemosaicAutoContrast", pedited, raw.bayersensor.dualDemosaicAutoContrast, pedited->raw.bayersensor.dualDemosaicAutoContrast);
            if (ppVersion < 345) {
                raw.bayersensor.dualDemosaicAutoContrast = false;
                if (pedited) {
                    pedited->raw.bayersensor.dualDemosaicAutoContrast = true;
                }
            }
            assignFromKeyfile(keyFile, "RAW Bayer", "DualDemosaicContrast", pedited, raw.bayersensor.dualDemosaicContrast, pedited->raw.bayersensor.dualDemosaicContrast);

            if (keyFile.has_key("RAW Bayer", "PixelShiftMotionCorrectionMethod")) {
                raw.bayersensor.pixelShiftMotionCorrectionMethod = (RAWParams::BayerSensor::PSMotionCorrectionMethod)keyFile.get_integer("RAW Bayer", "PixelShiftMotionCorrectionMethod");

                if (pedited) {
                    pedited->raw.bayersensor.pixelShiftMotionCorrectionMethod = true;
                }
            }

            assignFromKeyfile(keyFile, "RAW Bayer", "PixelShiftEperIso", pedited, raw.bayersensor.pixelShiftEperIso, pedited->raw.bayersensor.pixelShiftEperIso);

            if (ppVersion < 332) {
                raw.bayersensor.pixelShiftEperIso += 1.0;
            }

            assignFromKeyfile(keyFile, "RAW Bayer", "PixelShiftSigma", pedited, raw.bayersensor.pixelShiftSigma, pedited->raw.bayersensor.pixelShiftSigma);
            assignFromKeyfile(keyFile, "RAW Bayer", "PixelShiftShowMotion", pedited, raw.bayersensor.pixelShiftShowMotion, pedited->raw.bayersensor.pixelShiftShowMotion);
            assignFromKeyfile(keyFile, "RAW Bayer", "PixelShiftShowMotionMaskOnly", pedited, raw.bayersensor.pixelShiftShowMotionMaskOnly, pedited->raw.bayersensor.pixelShiftShowMotionMaskOnly);
            assignFromKeyfile(keyFile, "RAW Bayer", "pixelShiftHoleFill", pedited, raw.bayersensor.pixelShiftHoleFill, pedited->raw.bayersensor.pixelShiftHoleFill);
            assignFromKeyfile(keyFile, "RAW Bayer", "pixelShiftMedian", pedited, raw.bayersensor.pixelShiftMedian, pedited->raw.bayersensor.pixelShiftMedian);
            assignFromKeyfile(keyFile, "RAW Bayer", "pixelShiftGreen", pedited, raw.bayersensor.pixelShiftGreen, pedited->raw.bayersensor.pixelShiftGreen);
            assignFromKeyfile(keyFile, "RAW Bayer", "pixelShiftBlur", pedited, raw.bayersensor.pixelShiftBlur, pedited->raw.bayersensor.pixelShiftBlur);
            assignFromKeyfile(keyFile, "RAW Bayer", "pixelShiftSmoothFactor", pedited, raw.bayersensor.pixelShiftSmoothFactor, pedited->raw.bayersensor.pixelShiftSmooth);
            assignFromKeyfile(keyFile, "RAW Bayer", "pixelShiftEqualBright", pedited, raw.bayersensor.pixelShiftEqualBright, pedited->raw.bayersensor.pixelShiftEqualBright);
            assignFromKeyfile(keyFile, "RAW Bayer", "pixelShiftEqualBrightChannel", pedited, raw.bayersensor.pixelShiftEqualBrightChannel, pedited->raw.bayersensor.pixelShiftEqualBrightChannel);
            assignFromKeyfile(keyFile, "RAW Bayer", "pixelShiftNonGreenCross", pedited, raw.bayersensor.pixelShiftNonGreenCross, pedited->raw.bayersensor.pixelShiftNonGreenCross);

            if (ppVersion < 336) {
                if (keyFile.has_key("RAW Bayer", "pixelShiftLmmse")) {
                    bool useLmmse = keyFile.get_boolean("RAW Bayer", "pixelShiftLmmse");

                    if (useLmmse) {
                        raw.bayersensor.pixelShiftDemosaicMethod = raw.bayersensor.getPSDemosaicMethodString(RAWParams::BayerSensor::PSDemosaicMethod::LMMSE);
                    } else {
                        raw.bayersensor.pixelShiftDemosaicMethod = raw.bayersensor.getPSDemosaicMethodString(RAWParams::BayerSensor::PSDemosaicMethod::AMAZE);
                    }

                    if (pedited) {
                        pedited->raw.bayersensor.pixelShiftDemosaicMethod = true;
                    }
                }
            } else {
                assignFromKeyfile(keyFile, "RAW Bayer", "pixelShiftDemosaicMethod", pedited, raw.bayersensor.pixelShiftDemosaicMethod, pedited->raw.bayersensor.pixelShiftDemosaicMethod);
            }

            assignFromKeyfile(keyFile, "RAW Bayer", "PDAFLinesFilter", pedited, raw.bayersensor.pdafLinesFilter, pedited->raw.bayersensor.pdafLinesFilter);
        }

        if (keyFile.has_group("RAW X-Trans")) {
            assignFromKeyfile(keyFile, "RAW X-Trans", "Method", pedited, raw.xtranssensor.method, pedited->raw.xtranssensor.method);
            assignFromKeyfile(keyFile, "RAW X-Trans", "DualDemosaicAutoContrast", pedited, raw.xtranssensor.dualDemosaicAutoContrast, pedited->raw.xtranssensor.dualDemosaicAutoContrast);
            if (ppVersion < 345) {
                raw.xtranssensor.dualDemosaicAutoContrast = false;
                if (pedited) {
                    pedited->raw.xtranssensor.dualDemosaicAutoContrast = true;
                }
            }
            assignFromKeyfile(keyFile, "RAW X-Trans", "DualDemosaicContrast", pedited, raw.xtranssensor.dualDemosaicContrast, pedited->raw.xtranssensor.dualDemosaicContrast);
            assignFromKeyfile(keyFile, "RAW X-Trans", "CcSteps", pedited, raw.xtranssensor.ccSteps, pedited->raw.xtranssensor.ccSteps);
            assignFromKeyfile(keyFile, "RAW X-Trans", "PreBlackRed", pedited, raw.xtranssensor.blackred, pedited->raw.xtranssensor.exBlackRed);
            assignFromKeyfile(keyFile, "RAW X-Trans", "PreBlackGreen", pedited, raw.xtranssensor.blackgreen, pedited->raw.xtranssensor.exBlackGreen);
            assignFromKeyfile(keyFile, "RAW X-Trans", "PreBlackBlue", pedited, raw.xtranssensor.blackblue, pedited->raw.xtranssensor.exBlackBlue);
        }

        if (keyFile.has_group("MetaData")) {
            int mode = int(MetaDataParams::TUNNEL);
            assignFromKeyfile(keyFile, "MetaData", "Mode", pedited, mode, pedited->metadata.mode);

            if (mode >= int(MetaDataParams::TUNNEL) && mode <= int(MetaDataParams::STRIP)) {
                metadata.mode = static_cast<MetaDataParams::Mode>(mode);
            }
        }

        if (keyFile.has_group("Exif")) {
            for (const auto& key : keyFile.get_keys("Exif")) {
                exif[key] = keyFile.get_string("Exif", key);

                if (pedited) {
                    pedited->exif = true;
                }
            }
        }

        /*
         * Load iptc change settings
         *
         * Existing values are preserved, and the stored values
         * are added to the list. To reset a field, the user has to
         * save the profile with the field leaved empty, but still
         * terminated by a semi-column ";"
         *
         * Please note that the old Keywords and SupplementalCategories
         * tag content is fully replaced by the new one,
         * i.e. they don't merge
         */
        if (keyFile.has_group("IPTC")) {
            for (const auto& key : keyFile.get_keys("IPTC")) {
                // does this key already exist?
                const IPTCPairs::iterator element = iptc.find(key);

                if (element != iptc.end()) {
                    // it already exist so we cleanup the values
                    element->second.clear();
                }

                // TODO: look out if merging Keywords and SupplementalCategories from the procparams chain would be interesting
                for (const auto& currLoadedTagValue : keyFile.get_string_list("IPTC", key)) {
                    iptc[key].push_back(currLoadedTagValue);
                }

                if (pedited) {
                    pedited->iptc = true;
                }
            }
        }

        return 0;
    } catch (const Glib::Error& e) {
        printf("-->%s\n", e.what().c_str());
        setDefaults();
        return 1;
    } catch (...) {
        printf("-->unknown exception!\n");
        setDefaults();
        return 1;
    }

    return 0;
}

ProcParams* ProcParams::create()
{
    return new ProcParams();
}

void ProcParams::destroy(ProcParams* pp)
{
    delete pp;
}

bool ProcParams::operator ==(const ProcParams& other) const
{
    return
        toneCurve == other.toneCurve
        && retinex == other.retinex
        && localContrast == other.localContrast
        && labCurve == other.labCurve
        && sharpenEdge == other.sharpenEdge
        && sharpenMicro == other.sharpenMicro
        && sharpening == other.sharpening
        && prsharpening == other.prsharpening
        && vibrance == other.vibrance
        && wb == other.wb
        && colorappearance == other.colorappearance
        && impulseDenoise == other.impulseDenoise
        && dirpyrDenoise == other.dirpyrDenoise
        && epd == other.epd
        && fattal == other.fattal
        && defringe == other.defringe
        && sh == other.sh
        && crop == other.crop
        && coarse == other.coarse
        && rotate == other.rotate
        && commonTrans == other.commonTrans
        && distortion == other.distortion
        && lensProf == other.lensProf
        && perspective == other.perspective
        && gradient == other.gradient
        && locallab == other.locallab
        && pcvignette == other.pcvignette
        && cacorrection == other.cacorrection
        && vignetting == other.vignetting
        && chmixer == other.chmixer
        && blackwhite == other.blackwhite
        && resize == other.resize
        && raw == other.raw
        && icm == other.icm
        && wavelet == other.wavelet
        && dirpyrequalizer == other.dirpyrequalizer
        && hsvequalizer == other.hsvequalizer
        && filmSimulation == other.filmSimulation
        && softlight == other.softlight
        && rgbCurves == other.rgbCurves
        && colorToning == other.colorToning
        && metadata == other.metadata
        && exif == other.exif
        && iptc == other.iptc
        && dehaze == other.dehaze;
}

bool ProcParams::operator !=(const ProcParams& other) const
{
    return !(*this == other);
}

void ProcParams::init()
{
}

void ProcParams::cleanup()
{
}

int ProcParams::write(const Glib::ustring& fname, const Glib::ustring& content) const
{
    int error = 0;

    if (fname.length()) {
        FILE *f;
        f = g_fopen(fname.c_str(), "wt");

        if (f == nullptr) {
            error = 1;
        } else {
            fprintf(f, "%s", content.c_str());
            fclose(f);
        }
    }

    return error;
}

PartialProfile::PartialProfile(bool createInstance, bool paramsEditedValue)
{
    if (createInstance) {
        pparams = new ProcParams();
        pedited = new ParamsEdited(paramsEditedValue);
    } else {
        pparams = nullptr;
        pedited = nullptr;
    }
}

PartialProfile::PartialProfile(ProcParams* pp, ParamsEdited* pe, bool fullCopy)
{
    if (fullCopy && pp) {
        pparams = new ProcParams(*pp);
    } else {
        pparams = pp;
    }

    if (fullCopy && pe) {
        pedited = new ParamsEdited(*pe);
    } else {
        pedited = pe;
    }
}

PartialProfile::PartialProfile(const ProcParams* pp, const ParamsEdited* pe)
{
    if (pp) {
        pparams = new ProcParams(*pp);
    } else {
        pparams = nullptr;
    }

    if (pe) {
        pedited = new ParamsEdited(*pe);
    } else {
        pedited = nullptr;
    }
}

void PartialProfile::deleteInstance()
{
    if (pparams) {
        delete pparams;
        pparams = nullptr;
    }

    if (pedited) {
        delete pedited;
        pedited = nullptr;
    }
}

void PartialProfile::clearGeneral()
{
    if (pedited) {
        pedited->general.colorlabel = false;
        pedited->general.intrash = false;
        pedited->general.rank = false;
    }
}

int PartialProfile::load(const Glib::ustring& fName)
{
    if (!pparams) {
        pparams = new ProcParams();
    }

    if (!pedited) {
        pedited = new ParamsEdited();
    }

    if (fName == DEFPROFILE_INTERNAL) {
        return 0;
    } else if (fName == DEFPROFILE_DYNAMIC) {
        return -1; // should not happen here
    } else {
        return pparams->load(fName, pedited);
    }
}

/*
 * Set the all values of the General section to false
 * in order to preserve them in applyTo
 */
void PartialProfile::set(bool v)
{
    if (pedited) {
        pedited->set(v);
    }
}

void PartialProfile::applyTo(ProcParams* destParams, bool fromLastSave) const
{
    if (destParams && pparams && pedited) {
        bool fromHistMatching = fromLastSave && destParams->toneCurve.histmatching && pparams->toneCurve.histmatching;
        pedited->combine(*destParams, *pparams, true);
        if (!fromLastSave) {
            destParams->toneCurve.fromHistMatching = fromHistMatching;
        }
    }
}

AutoPartialProfile::AutoPartialProfile() :
    PartialProfile(true)
{
}

AutoPartialProfile::~AutoPartialProfile()
{
    deleteInstance();
}

}

}<|MERGE_RESOLUTION|>--- conflicted
+++ resolved
@@ -2379,7 +2379,6 @@
     sensiex(19),
     excurve{(double)DCT_NURBS, 0.0, 0.0, 1.0, 1.0},
     // Vibrance
-<<<<<<< HEAD
     expvibrance(false),
     saturated(0),
     pastels(0),
@@ -2389,23 +2388,12 @@
     pastsattog(true),
     sensiv(19),
     skintonescurve{(double)DCT_Linear},
-=======
-    expvibrance(),
-    saturated(),
-    pastels(),
-    psthreshold(),
-    protectskins(),
-    avoidcolorshift(),
-    pastsattog(),
-    sensiv(),
-    skintonescurve(),
-    //Soft Light
-    expsoft(),
-    streng(),
-    sensisf(),
-    //Lab region
-    explabregion(),
->>>>>>> cc6cf81c
+    // Soft Light
+    expsoft(false),
+    streng(0),
+    sensisf(19),
+    // Lab Region
+    explabregion(false),
     // Blur & Noise
     expblur(false),
     radius(1),
@@ -2422,53 +2410,33 @@
     rewei(0),
     sensitm(19),
     // Retinex
-<<<<<<< HEAD
     expreti(false),
     retinexMethod("high"),
     str(0),
     chrrt(0),
     neigh(50),
     vart(200),
+    dehaz(0),
     sensih(19),
     localTgaincurve{(double)FCT_MinMaxCPoints, 0.0, 0.12, 0.35, 0.35, 0.70, 0.50, 0.35, 0.35, 1.00, 0.12, 0.35, 0.35},
     inversret(false),
     // Sharpening
     expsharp(false),
+    sharcontrast(20),
     sharradius(40),
     sharamount(75),
     shardamping(75),
     shariter(30),
+    sharblur(20),
     sensisha(19),
     inverssha(false),
-=======
-    expreti(),
-    retinexMethod(),
-    str(),
-    chrrt(),
-    neigh(),
-    vart(),
-    dehaz(),
-    sensih(),
-    localTgaincurve(),
-    inversret(),
-    // Sharpening
-    expsharp(),
-    sharcontrast(),
-    sharradius(),
-    sharamount(),
-    shardamping(),
-    shariter(),
-    sharblur(),
-    sensisha(),
-    inverssha(),
-    //local contrast
-    expcontrast(),
-    lcradius(),
-    lcamount(),
-    lcdarkness(),
-    lclightness(),
-    sensilc(),
->>>>>>> cc6cf81c
+    // Local Contrast
+    expcontrast(false),
+    lcradius(80),
+    lcamount(0),
+    lcdarkness(100),
+    lclightness(100),
+    sensilc(19),
     // Contrast by detail levels
     expcbdl(false),
     mult{100.0, 100.0, 100.0, 100.0, 100.0},
@@ -3573,7 +3541,6 @@
         saveToKeyfile(!pedited || pedited->locallab.nbspot, "Locallab", "Nbspot", locallab.nbspot, keyFile);
         saveToKeyfile(!pedited || pedited->locallab.selspot, "Locallab", "Selspot", locallab.selspot, keyFile);
 
-<<<<<<< HEAD
         for (int i = 0; i < locallab.nbspot && i < (int)locallab.spots.size(); i++) {
             if (!pedited || i < (int)pedited->locallab.spots.size()) {
                 const LocallabParams::LocallabSpot& spot = locallab.spots.at(i);
@@ -3630,6 +3597,12 @@
                 saveToKeyfile(!pedited || pedited->locallab.spots.at(i).pastsattog, "Locallab", "PastSatTog_" + std::to_string(i), spot.pastsattog, keyFile);
                 saveToKeyfile(!pedited || pedited->locallab.spots.at(i).sensiv, "Locallab", "Sensiv_" + std::to_string(i), spot.sensiv, keyFile);
                 saveToKeyfile(!pedited || pedited->locallab.spots.at(i).skintonescurve, "Locallab", "SkinTonesCurve_" + std::to_string(i), spot.skintonescurve, keyFile);
+                // Soft Light
+                saveToKeyfile(!pedited || pedited->locallab.spots.at(i).expsoft, "Locallab", "Expsoft_" + std::to_string(i), spot.expsoft, keyFile);
+                saveToKeyfile(!pedited || pedited->locallab.spots.at(i).streng, "Locallab", "Streng_" + std::to_string(i), spot.streng, keyFile);
+                saveToKeyfile(!pedited || pedited->locallab.spots.at(i).sensisf, "Locallab", "Sensisf_" + std::to_string(i), spot.sensisf, keyFile);
+                // Lab Region
+                saveToKeyfile(!pedited || pedited->locallab.spots.at(i).explabregion, "Locallab", "Explabregion_" + std::to_string(i), spot.explabregion, keyFile);
                 // Blur & Noise
                 saveToKeyfile(!pedited || pedited->locallab.spots.at(i).expblur, "Locallab", "Expblur_" + std::to_string(i), spot.expblur, keyFile);
                 saveToKeyfile(!pedited || pedited->locallab.spots.at(i).radius, "Locallab", "Radius_" + std::to_string(i), spot.radius, keyFile);
@@ -3652,135 +3625,33 @@
                 saveToKeyfile(!pedited || pedited->locallab.spots.at(i).chrrt, "Locallab", "Chrrt_" + std::to_string(i), spot.chrrt, keyFile);
                 saveToKeyfile(!pedited || pedited->locallab.spots.at(i).neigh, "Locallab", "Neigh_" + std::to_string(i), spot.neigh, keyFile);
                 saveToKeyfile(!pedited || pedited->locallab.spots.at(i).vart, "Locallab", "Vart_" + std::to_string(i), spot.vart, keyFile);
+                saveToKeyfile(!pedited || pedited->locallab.spots.at(i).dehaz, "Locallab", "Dehaz_" + std::to_string(i), spot.dehaz, keyFile);
                 saveToKeyfile(!pedited || pedited->locallab.spots.at(i).sensih, "Locallab", "Sensih_" + std::to_string(i), spot.sensih, keyFile);
                 saveToKeyfile(!pedited || pedited->locallab.spots.at(i).localTgaincurve, "Locallab", "TgainCurve_" + std::to_string(i), spot.localTgaincurve, keyFile);
                 saveToKeyfile(!pedited || pedited->locallab.spots.at(i).inversret, "Locallab", "Inversret_" + std::to_string(i), spot.inversret, keyFile);
                 // Sharpening
                 saveToKeyfile(!pedited || pedited->locallab.spots.at(i).expsharp, "Locallab", "Expsharp_" + std::to_string(i), spot.expsharp, keyFile);
+                saveToKeyfile(!pedited || pedited->locallab.spots.at(i).sharcontrast, "Locallab", "Sharcontrast_" + std::to_string(i), spot.sharcontrast, keyFile);
                 saveToKeyfile(!pedited || pedited->locallab.spots.at(i).sharradius, "Locallab", "Sharradius_" + std::to_string(i), spot.sharradius, keyFile);
                 saveToKeyfile(!pedited || pedited->locallab.spots.at(i).sharamount, "Locallab", "Sharamount_" + std::to_string(i), spot.sharamount, keyFile);
                 saveToKeyfile(!pedited || pedited->locallab.spots.at(i).shardamping, "Locallab", "Shardamping_" + std::to_string(i), spot.shardamping, keyFile);
                 saveToKeyfile(!pedited || pedited->locallab.spots.at(i).shariter, "Locallab", "Shariter_" + std::to_string(i), spot.shariter, keyFile);
+                saveToKeyfile(!pedited || pedited->locallab.spots.at(i).sharblur, "Locallab", "Sharblur_" + std::to_string(i), spot.sharblur, keyFile);
                 saveToKeyfile(!pedited || pedited->locallab.spots.at(i).sensisha, "Locallab", "Sensisha_" + std::to_string(i), spot.sensisha, keyFile);
                 saveToKeyfile(!pedited || pedited->locallab.spots.at(i).inverssha, "Locallab", "Inverssha_" + std::to_string(i), spot.inverssha, keyFile);
+                // Local Contrast
+                saveToKeyfile(!pedited || pedited->locallab.spots.at(i).expcontrast, "Locallab", "Expcontrast_" + std::to_string(i), spot.expcontrast, keyFile);
+                saveToKeyfile(!pedited || pedited->locallab.spots.at(i).lcradius, "Locallab", "Lcradius_" + std::to_string(i), spot.lcradius, keyFile);
+                saveToKeyfile(!pedited || pedited->locallab.spots.at(i).lcradius, "Locallab", "Lcamount_" + std::to_string(i), spot.lcamount, keyFile);
+                saveToKeyfile(!pedited || pedited->locallab.spots.at(i).lcradius, "Locallab", "Lcdarkness_" + std::to_string(i), spot.lcdarkness, keyFile);
+                saveToKeyfile(!pedited || pedited->locallab.spots.at(i).lcradius, "Locallab", "Lclightness_" + std::to_string(i), spot.lclightness, keyFile);
+                saveToKeyfile(!pedited || pedited->locallab.spots.at(i).sensilc, "Locallab", "Sensilc_" + std::to_string(i), spot.sensilc, keyFile);
                 // Contrast by detail levels
                 saveToKeyfile(!pedited || pedited->locallab.spots.at(i).expcbdl, "Locallab", "Expcbdl_" + std::to_string(i), spot.expcbdl, keyFile);
 
                 for (int j = 0; j < 5; j++) {
                     saveToKeyfile(!pedited || pedited->locallab.spots.at(i).mult[j], "Locallab", "Mult" + std::to_string(j) + "_" + std::to_string(i), spot.mult[j], keyFile);
                 }
-=======
-        for (int i = 0; i < locallab.nbspot; i++) {
-            // Control spot settings
-            saveToKeyfile(!pedited || pedited->locallab.id, "Locallab", "Id_" + std::to_string(i), locallab.id.at(i), keyFile);
-            saveToKeyfile(!pedited || pedited->locallab.name, "Locallab", "Name_" + std::to_string(i), locallab.name.at(i), keyFile);
-            saveToKeyfile(!pedited || pedited->locallab.isvisible, "Locallab", "Isvisible_" + std::to_string(i), locallab.isvisible.at(i), keyFile);
-            saveToKeyfile(!pedited || pedited->locallab.shape, "Locallab", "Shape_" + std::to_string(i), locallab.shape.at(i), keyFile);
-            saveToKeyfile(!pedited || pedited->locallab.spotMethod, "Locallab", "SpotMethod_" + std::to_string(i), locallab.spotMethod.at(i), keyFile);
-            saveToKeyfile(!pedited || pedited->locallab.sensiexclu, "Locallab", "SensiExclu_" + std::to_string(i), locallab.sensiexclu.at(i), keyFile);
-            saveToKeyfile(!pedited || pedited->locallab.struc, "Locallab", "Struc_" + std::to_string(i), locallab.struc.at(i), keyFile);
-            saveToKeyfile(!pedited || pedited->locallab.shapeMethod, "Locallab", "ShapeMethod_" + std::to_string(i), locallab.shapeMethod.at(i), keyFile);
-            saveToKeyfile(!pedited || pedited->locallab.locX, "Locallab", "LocX_" + std::to_string(i), locallab.locX.at(i), keyFile);
-            saveToKeyfile(!pedited || pedited->locallab.locXL, "Locallab", "LocXL_" + std::to_string(i), locallab.locXL.at(i), keyFile);
-            saveToKeyfile(!pedited || pedited->locallab.locY, "Locallab", "LocY_" + std::to_string(i), locallab.locY.at(i), keyFile);
-            saveToKeyfile(!pedited || pedited->locallab.locYT, "Locallab", "LocYT_" + std::to_string(i), locallab.locYT.at(i), keyFile);
-            saveToKeyfile(!pedited || pedited->locallab.centerX, "Locallab", "CenterX_" + std::to_string(i), locallab.centerX.at(i), keyFile);
-            saveToKeyfile(!pedited || pedited->locallab.centerY, "Locallab", "CenterY_" + std::to_string(i), locallab.centerY.at(i), keyFile);
-            saveToKeyfile(!pedited || pedited->locallab.circrad, "Locallab", "Circrad_" + std::to_string(i), locallab.circrad.at(i), keyFile);
-            saveToKeyfile(!pedited || pedited->locallab.qualityMethod, "Locallab", "QualityMethod_" + std::to_string(i), locallab.qualityMethod.at(i), keyFile);
-            saveToKeyfile(!pedited || pedited->locallab.transit, "Locallab", "Transit_" + std::to_string(i), locallab.transit.at(i), keyFile);
-            saveToKeyfile(!pedited || pedited->locallab.thresh, "Locallab", "Thresh_" + std::to_string(i), locallab.thresh.at(i), keyFile);
-            saveToKeyfile(!pedited || pedited->locallab.iter, "Locallab", "Iter_" + std::to_string(i), locallab.iter.at(i), keyFile);
-            // Color & Light
-            saveToKeyfile(!pedited || pedited->locallab.expcolor, "Locallab", "Expcolor_" + std::to_string(i), locallab.expcolor.at(i), keyFile);
-            saveToKeyfile(!pedited || pedited->locallab.curvactiv, "Locallab", "Curvactiv_" + std::to_string(i), locallab.curvactiv.at(i), keyFile);
-            saveToKeyfile(!pedited || pedited->locallab.lightness, "Locallab", "Lightness_" + std::to_string(i), locallab.lightness.at(i), keyFile);
-            saveToKeyfile(!pedited || pedited->locallab.contrast, "Locallab", "Contrast_" + std::to_string(i), locallab.contrast.at(i), keyFile);
-            saveToKeyfile(!pedited || pedited->locallab.chroma, "Locallab", "Chroma_" + std::to_string(i), locallab.chroma.at(i), keyFile);
-            saveToKeyfile(!pedited || pedited->locallab.sensi, "Locallab", "Sensi_" + std::to_string(i), locallab.sensi.at(i), keyFile);
-            saveToKeyfile(!pedited || pedited->locallab.qualitycurveMethod, "Locallab", "QualityCurveMethod_" + std::to_string(i), locallab.qualitycurveMethod.at(i), keyFile);
-            saveToKeyfile(!pedited || pedited->locallab.llcurve, "Locallab", "LLCurve_" + std::to_string(i), locallab.llcurve.at(i), keyFile);
-            saveToKeyfile(!pedited || pedited->locallab.cccurve, "Locallab", "CCCurve_" + std::to_string(i), locallab.cccurve.at(i), keyFile);
-            saveToKeyfile(!pedited || pedited->locallab.LHcurve, "Locallab", "LHCurve_" + std::to_string(i), locallab.LHcurve.at(i), keyFile);
-            saveToKeyfile(!pedited || pedited->locallab.HHcurve, "Locallab", "HHCurve_" + std::to_string(i), locallab.HHcurve.at(i), keyFile);
-            saveToKeyfile(!pedited || pedited->locallab.invers, "Locallab", "Invers_" + std::to_string(i), locallab.invers.at(i), keyFile);
-            // Exposure
-            saveToKeyfile(!pedited || pedited->locallab.expexpose, "Locallab", "Expexpose_" + std::to_string(i), locallab.expexpose.at(i), keyFile);
-            saveToKeyfile(!pedited || pedited->locallab.expcomp, "Locallab", "Expcomp_" + std::to_string(i), locallab.expcomp.at(i), keyFile);
-            saveToKeyfile(!pedited || pedited->locallab.hlcompr, "Locallab", "Hlcompr_" + std::to_string(i), locallab.hlcompr.at(i), keyFile);
-            saveToKeyfile(!pedited || pedited->locallab.hlcomprthresh, "Locallab", "Hlcomprthresh_" + std::to_string(i), locallab.hlcomprthresh.at(i), keyFile);
-            saveToKeyfile(!pedited || pedited->locallab.black, "Locallab", "Black_" + std::to_string(i), locallab.black.at(i), keyFile);
-            saveToKeyfile(!pedited || pedited->locallab.shcompr, "Locallab", "Shcompr_" + std::to_string(i), locallab.shcompr.at(i), keyFile);
-            saveToKeyfile(!pedited || pedited->locallab.warm, "Locallab", "Warm_" + std::to_string(i), locallab.warm.at(i), keyFile);
-            saveToKeyfile(!pedited || pedited->locallab.sensiex, "Locallab", "Sensiex_" + std::to_string(i), locallab.sensiex.at(i), keyFile);
-            saveToKeyfile(!pedited || pedited->locallab.excurve, "Locallab", "ExCurve_" + std::to_string(i), locallab.excurve.at(i), keyFile);
-            // Vibrance
-            saveToKeyfile(!pedited || pedited->locallab.expvibrance, "Locallab", "Expvibrance_" + std::to_string(i), locallab.expvibrance.at(i), keyFile);
-            saveToKeyfile(!pedited || pedited->locallab.saturated, "Locallab", "Saturated_" + std::to_string(i), locallab.saturated.at(i), keyFile);
-            saveToKeyfile(!pedited || pedited->locallab.pastels, "Locallab", "Pastels_" + std::to_string(i), locallab.pastels.at(i), keyFile);
-            saveToKeyfile(!pedited || pedited->locallab.psthreshold, "Locallab", "PSThreshold_" + std::to_string(i), locallab.psthreshold.at(i).toVector(), keyFile);
-            saveToKeyfile(!pedited || pedited->locallab.protectskins, "Locallab", "ProtectSkins_" + std::to_string(i), locallab.protectskins.at(i), keyFile);
-            saveToKeyfile(!pedited || pedited->locallab.avoidcolorshift, "Locallab", "AvoidColorShift_" + std::to_string(i), locallab.avoidcolorshift.at(i), keyFile);
-            saveToKeyfile(!pedited || pedited->locallab.pastsattog, "Locallab", "PastSatTog_" + std::to_string(i), locallab.pastsattog.at(i), keyFile);
-            saveToKeyfile(!pedited || pedited->locallab.sensiv, "Locallab", "Sensiv_" + std::to_string(i), locallab.sensiv.at(i), keyFile);
-            saveToKeyfile(!pedited || pedited->locallab.skintonescurve, "Locallab", "SkinTonesCurve_" + std::to_string(i), locallab.skintonescurve.at(i), keyFile);
-            //Soft Light
-            saveToKeyfile(!pedited || pedited->locallab.expsoft, "Locallab", "Expsoft_" + std::to_string(i), locallab.expsoft.at(i), keyFile);
-            saveToKeyfile(!pedited || pedited->locallab.streng, "Locallab", "Streng_" + std::to_string(i), locallab.streng.at(i), keyFile);
-            saveToKeyfile(!pedited || pedited->locallab.sensisf, "Locallab", "Sensisf_" + std::to_string(i), locallab.sensisf.at(i), keyFile);
-            //Lab region
-            saveToKeyfile(!pedited || pedited->locallab.explabregion, "Locallab", "Explabregion_" + std::to_string(i), locallab.explabregion.at(i), keyFile);
-            // Blur & Noise
-            saveToKeyfile(!pedited || pedited->locallab.expblur, "Locallab", "Expblur_" + std::to_string(i), locallab.expblur.at(i), keyFile);
-            saveToKeyfile(!pedited || pedited->locallab.radius, "Locallab", "Radius_" + std::to_string(i), locallab.radius.at(i), keyFile);
-            saveToKeyfile(!pedited || pedited->locallab.strength, "Locallab", "Strength_" + std::to_string(i), locallab.strength.at(i), keyFile);
-            saveToKeyfile(!pedited || pedited->locallab.sensibn, "Locallab", "Sensibn_" + std::to_string(i), locallab.sensibn.at(i), keyFile);
-            saveToKeyfile(!pedited || pedited->locallab.blurMethod, "Locallab", "BlurMethod_" + std::to_string(i), locallab.blurMethod.at(i), keyFile);
-            saveToKeyfile(!pedited || pedited->locallab.activlum, "Locallab", "activlum_" + std::to_string(i), locallab.activlum.at(i), keyFile);
-            // Tone Mapping
-            saveToKeyfile(!pedited || pedited->locallab.exptonemap, "Locallab", "Exptonemap_" + std::to_string(i), locallab.exptonemap.at(i), keyFile);
-            saveToKeyfile(!pedited || pedited->locallab.stren, "Locallab", "Stren_" + std::to_string(i), locallab.stren.at(i), keyFile);
-            saveToKeyfile(!pedited || pedited->locallab.gamma, "Locallab", "Gamma_" + std::to_string(i), locallab.gamma.at(i), keyFile);
-            saveToKeyfile(!pedited || pedited->locallab.estop, "Locallab", "Estop_" + std::to_string(i), locallab.estop.at(i), keyFile);
-            saveToKeyfile(!pedited || pedited->locallab.scaltm, "Locallab", "Scaltm_" + std::to_string(i), locallab.scaltm.at(i), keyFile);
-            saveToKeyfile(!pedited || pedited->locallab.rewei, "Locallab", "Rewei_" + std::to_string(i), locallab.rewei.at(i), keyFile);
-            saveToKeyfile(!pedited || pedited->locallab.sensitm, "Locallab", "Sensitm_" + std::to_string(i), locallab.sensitm.at(i), keyFile);
-            // Retinex
-            saveToKeyfile(!pedited || pedited->locallab.expreti, "Locallab", "Expreti_" + std::to_string(i), locallab.expreti.at(i), keyFile);
-            saveToKeyfile(!pedited || pedited->locallab.retinexMethod, "Locallab", "retinexMethod_" + std::to_string(i), locallab.retinexMethod.at(i), keyFile);
-            saveToKeyfile(!pedited || pedited->locallab.str, "Locallab", "Str_" + std::to_string(i), locallab.str.at(i), keyFile);
-            saveToKeyfile(!pedited || pedited->locallab.chrrt, "Locallab", "Chrrt_" + std::to_string(i), locallab.chrrt.at(i), keyFile);
-            saveToKeyfile(!pedited || pedited->locallab.neigh, "Locallab", "Neigh_" + std::to_string(i), locallab.neigh.at(i), keyFile);
-            saveToKeyfile(!pedited || pedited->locallab.vart, "Locallab", "Vart_" + std::to_string(i), locallab.vart.at(i), keyFile);
-            saveToKeyfile(!pedited || pedited->locallab.dehaz, "Locallab", "Dehaz_" + std::to_string(i), locallab.dehaz.at(i), keyFile);
-            saveToKeyfile(!pedited || pedited->locallab.sensih, "Locallab", "Sensih_" + std::to_string(i), locallab.sensih.at(i), keyFile);
-            saveToKeyfile(!pedited || pedited->locallab.localTgaincurve, "Locallab", "TgainCurve_" + std::to_string(i), locallab.localTgaincurve.at(i), keyFile);
-            saveToKeyfile(!pedited || pedited->locallab.inversret, "Locallab", "Inversret_" + std::to_string(i), locallab.inversret.at(i), keyFile);
-            // Sharpening
-            saveToKeyfile(!pedited || pedited->locallab.expsharp, "Locallab", "Expsharp_" + std::to_string(i), locallab.expsharp.at(i), keyFile);
-            saveToKeyfile(!pedited || pedited->locallab.sharcontrast, "Locallab", "Sharcontrast_" + std::to_string(i), locallab.sharcontrast.at(i), keyFile);
-            saveToKeyfile(!pedited || pedited->locallab.sharradius, "Locallab", "Sharradius_" + std::to_string(i), locallab.sharradius.at(i), keyFile);
-            saveToKeyfile(!pedited || pedited->locallab.sharamount, "Locallab", "Sharamount_" + std::to_string(i), locallab.sharamount.at(i), keyFile);
-            saveToKeyfile(!pedited || pedited->locallab.shardamping, "Locallab", "Shardamping_" + std::to_string(i), locallab.shardamping.at(i), keyFile);
-            saveToKeyfile(!pedited || pedited->locallab.shariter, "Locallab", "Shariter_" + std::to_string(i), locallab.shariter.at(i), keyFile);
-            saveToKeyfile(!pedited || pedited->locallab.sharblur, "Locallab", "Sharblur_" + std::to_string(i), locallab.sharblur.at(i), keyFile);
-            saveToKeyfile(!pedited || pedited->locallab.sensisha, "Locallab", "Sensisha_" + std::to_string(i), locallab.sensisha.at(i), keyFile);
-            saveToKeyfile(!pedited || pedited->locallab.inverssha, "Locallab", "Inverssha_" + std::to_string(i), locallab.inverssha.at(i), keyFile);
-            //local contrast
-            saveToKeyfile(!pedited || pedited->locallab.expcontrast, "Locallab", "Expcontrast_" + std::to_string(i), locallab.expcontrast.at(i), keyFile);
-            saveToKeyfile(!pedited || pedited->locallab.lcradius, "Locallab", "Lcradius_" + std::to_string(i), locallab.lcradius.at(i), keyFile);
-            saveToKeyfile(!pedited || pedited->locallab.lcradius, "Locallab", "Lcamount_" + std::to_string(i), locallab.lcamount.at(i), keyFile);
-            saveToKeyfile(!pedited || pedited->locallab.lcradius, "Locallab", "Lcdarkness_" + std::to_string(i), locallab.lcdarkness.at(i), keyFile);
-            saveToKeyfile(!pedited || pedited->locallab.lcradius, "Locallab", "Lclightness_" + std::to_string(i), locallab.lclightness.at(i), keyFile);
-            saveToKeyfile(!pedited || pedited->locallab.sensilc, "Locallab", "Sensilc_" + std::to_string(i), locallab.sensilc.at(i), keyFile);
-
-            // Contrast by detail levels
-            saveToKeyfile(!pedited || pedited->locallab.expcbdl, "Locallab", "Expcbdl_" + std::to_string(i), locallab.expcbdl.at(i), keyFile);
-
-            for (int j = 0; j < 5; j++) {
-                saveToKeyfile(!pedited || pedited->locallab.mult[j], "Locallab", "Mult" + std::to_string(j) + "_" + std::to_string(i), locallab.mult[j].at(i), keyFile);
-            }
->>>>>>> cc6cf81c
 
                 saveToKeyfile(!pedited || pedited->locallab.spots.at(i).chromacbdl, "Locallab", "Chromacbdl_" + std::to_string(i), spot.chromacbdl, keyFile);
                 saveToKeyfile(!pedited || pedited->locallab.spots.at(i).threshold, "Locallab", "Threshold_" + std::to_string(i), spot.threshold, keyFile);
@@ -4867,122 +4738,9 @@
             assignFromKeyfile(keyFile, "Locallab", "Selspot", pedited, locallab.selspot, pedited->locallab.selspot);
 
             // Resize locallab settings if required
-<<<<<<< HEAD
             if (locallab.nbspot > (int)locallab.spots.size()) {
                 locallab.spots.resize(locallab.nbspot);
             }
-=======
-            if (locallab.nbspot > (int)locallab.id.size()) {
-                // Control spot settings
-                locallab.id.resize(locallab.nbspot);
-                locallab.name.resize(locallab.nbspot);
-                locallab.isvisible.resize(locallab.nbspot);
-                locallab.shape.resize(locallab.nbspot);
-                locallab.spotMethod.resize(locallab.nbspot);
-                locallab.sensiexclu.resize(locallab.nbspot);
-                locallab.struc.resize(locallab.nbspot);
-                locallab.shapeMethod.resize(locallab.nbspot);
-                locallab.locX.resize(locallab.nbspot);
-                locallab.locXL.resize(locallab.nbspot);
-                locallab.locY.resize(locallab.nbspot);
-                locallab.locYT.resize(locallab.nbspot);
-                locallab.centerX.resize(locallab.nbspot);
-                locallab.centerY.resize(locallab.nbspot);
-                locallab.circrad.resize(locallab.nbspot);
-                locallab.qualityMethod.resize(locallab.nbspot);
-                locallab.transit.resize(locallab.nbspot);
-                locallab.thresh.resize(locallab.nbspot);
-                locallab.iter.resize(locallab.nbspot);
-                // Color & Light
-                locallab.expcolor.resize(locallab.nbspot);
-                locallab.curvactiv.resize(locallab.nbspot);
-                locallab.lightness.resize(locallab.nbspot);
-                locallab.contrast.resize(locallab.nbspot);
-                locallab.chroma.resize(locallab.nbspot);
-                locallab.sensi.resize(locallab.nbspot);
-                locallab.qualitycurveMethod.resize(locallab.nbspot);
-                locallab.llcurve.resize(locallab.nbspot);
-                locallab.cccurve.resize(locallab.nbspot);
-                locallab.LHcurve.resize(locallab.nbspot);
-                locallab.HHcurve.resize(locallab.nbspot);
-                locallab.invers.resize(locallab.nbspot);
-                // Exposure
-                locallab.expexpose.resize(locallab.nbspot);
-                locallab.expcomp.resize(locallab.nbspot);
-                locallab.hlcompr.resize(locallab.nbspot);
-                locallab.hlcomprthresh.resize(locallab.nbspot);
-                locallab.black.resize(locallab.nbspot);
-                locallab.shcompr.resize(locallab.nbspot);
-                locallab.warm.resize(locallab.nbspot);
-                locallab.sensiex.resize(locallab.nbspot);
-                locallab.excurve.resize(locallab.nbspot);
-                // Vibrance
-                locallab.expvibrance.resize(locallab.nbspot);
-                locallab.saturated.resize(locallab.nbspot);
-                locallab.pastels.resize(locallab.nbspot);
-                Threshold<int> val(0, 0, false); // Default value (initialization values not important) for resize function as Threshold<T> does not have constructor Threshold<T>()
-                locallab.psthreshold.resize(locallab.nbspot, val);
-                locallab.protectskins.resize(locallab.nbspot);
-                locallab.avoidcolorshift.resize(locallab.nbspot);
-                locallab.pastsattog.resize(locallab.nbspot);
-                locallab.sensiv.resize(locallab.nbspot);
-                locallab.skintonescurve.resize(locallab.nbspot);
-                //Soft Light
-                locallab.expsoft.resize(locallab.nbspot);
-                locallab.streng.resize(locallab.nbspot);
-                locallab.sensisf.resize(locallab.nbspot);
-                //Lab region
-                locallab.explabregion.resize(locallab.nbspot);
-                // Blur & Noise
-                locallab.expblur.resize(locallab.nbspot);
-                locallab.radius.resize(locallab.nbspot);
-                locallab.strength.resize(locallab.nbspot);
-                locallab.sensibn.resize(locallab.nbspot);
-                locallab.blurMethod.resize(locallab.nbspot);
-                locallab.activlum.resize(locallab.nbspot);
-                // Tone Mapping
-                locallab.exptonemap.resize(locallab.nbspot);
-                locallab.stren.resize(locallab.nbspot);
-                locallab.gamma.resize(locallab.nbspot);
-                locallab.estop.resize(locallab.nbspot);
-                locallab.scaltm.resize(locallab.nbspot);
-                locallab.rewei.resize(locallab.nbspot);
-                locallab.sensitm.resize(locallab.nbspot);
-                // Retinex
-                locallab.expreti.resize(locallab.nbspot);
-                locallab.retinexMethod.resize(locallab.nbspot);
-                locallab.str.resize(locallab.nbspot);
-                locallab.chrrt.resize(locallab.nbspot);
-                locallab.neigh.resize(locallab.nbspot);
-                locallab.vart.resize(locallab.nbspot);
-                locallab.dehaz.resize(locallab.nbspot);
-                locallab.sensih.resize(locallab.nbspot);
-                locallab.localTgaincurve.resize(locallab.nbspot);
-                locallab.inversret.resize(locallab.nbspot);
-                // Sharpening
-                locallab.expsharp.resize(locallab.nbspot);
-                locallab.sharcontrast.resize(locallab.nbspot);
-                locallab.sharradius.resize(locallab.nbspot);
-                locallab.sharamount.resize(locallab.nbspot);
-                locallab.shardamping.resize(locallab.nbspot);
-                locallab.shariter.resize(locallab.nbspot);
-                locallab.sharblur.resize(locallab.nbspot);
-                locallab.sensisha.resize(locallab.nbspot);
-                locallab.inverssha.resize(locallab.nbspot);
-                //local contrast
-                locallab.expcontrast.resize(locallab.nbspot);
-                locallab.lcradius.resize(locallab.nbspot);
-                locallab.lcamount.resize(locallab.nbspot);
-                locallab.lcdarkness.resize(locallab.nbspot);
-                locallab.lclightness.resize(locallab.nbspot);
-                locallab.sensilc.resize(locallab.nbspot);
-                // Contrast by detail levels
-                locallab.expcbdl.resize(locallab.nbspot);
-
-                for (int i = 0; i < 5; i++) {
-                    locallab.mult[i].resize(locallab.nbspot);
-                }
->>>>>>> cc6cf81c
 
             // Initialize LocallabSpotEdited to false according to nbspot
             if (pedited) {
@@ -5054,25 +4812,17 @@
                     }
                 }
 
-<<<<<<< HEAD
                 assignFromKeyfile(keyFile, "Locallab", "ProtectSkins_" + std::to_string(i), pedited, spot.protectskins, spotEdited.protectskins);
                 assignFromKeyfile(keyFile, "Locallab", "AvoidColorShift_" + std::to_string(i), pedited, spot.avoidcolorshift, spotEdited.avoidcolorshift);
                 assignFromKeyfile(keyFile, "Locallab", "PastSatTog_" + std::to_string(i), pedited, spot.pastsattog, spotEdited.pastsattog);
                 assignFromKeyfile(keyFile, "Locallab", "Sensiv_" + std::to_string(i), pedited, spot.sensiv, spotEdited.sensiv);
                 assignFromKeyfile(keyFile, "Locallab", "SkinTonesCurve_" + std::to_string(i), pedited, spot.skintonescurve, spotEdited.skintonescurve);
-=======
-                assignFromKeyfile(keyFile, "Locallab", "ProtectSkins_" + std::to_string(i), pedited, locallab.protectskins.at(i), pedited->locallab.protectskins);
-                assignFromKeyfile(keyFile, "Locallab", "AvoidColorShift_" + std::to_string(i), pedited, locallab.avoidcolorshift.at(i), pedited->locallab.avoidcolorshift);
-                assignFromKeyfile(keyFile, "Locallab", "PastSatTog_" + std::to_string(i), pedited, locallab.pastsattog.at(i), pedited->locallab.pastsattog);
-                assignFromKeyfile(keyFile, "Locallab", "Sensiv_" + std::to_string(i), pedited, locallab.sensiv.at(i), pedited->locallab.sensiv);
-                assignFromKeyfile(keyFile, "Locallab", "SkinTonesCurve_" + std::to_string(i), pedited, locallab.skintonescurve.at(i), pedited->locallab.skintonescurve);
-                //Soft Light
-                assignFromKeyfile(keyFile, "Locallab", "Expsoft_" + std::to_string(i), pedited, locallab.expsoft.at(i), pedited->locallab.expsoft);
-                assignFromKeyfile(keyFile, "Locallab", "Streng_" + std::to_string(i), pedited, locallab.streng.at(i), pedited->locallab.streng);
-                assignFromKeyfile(keyFile, "Locallab", "Sensisf_" + std::to_string(i), pedited, locallab.sensisf.at(i), pedited->locallab.sensisf);
-                //Lab region
-                assignFromKeyfile(keyFile, "Locallab", "Explabregion_" + std::to_string(i), pedited, locallab.explabregion.at(i), pedited->locallab.explabregion);
->>>>>>> cc6cf81c
+                // Soft Light
+                assignFromKeyfile(keyFile, "Locallab", "Expsoft_" + std::to_string(i), pedited, spot.expsoft, spotEdited.expsoft);
+                assignFromKeyfile(keyFile, "Locallab", "Streng_" + std::to_string(i), pedited, spot.streng, spotEdited.streng);
+                assignFromKeyfile(keyFile, "Locallab", "Sensisf_" + std::to_string(i), pedited, spot.sensisf, spotEdited.sensisf);
+                // Lab Region
+                assignFromKeyfile(keyFile, "Locallab", "Explabregion_" + std::to_string(i), pedited, spot.explabregion, spotEdited.explabregion);
                 // Blur & Noise
                 assignFromKeyfile(keyFile, "Locallab", "Expblur_" + std::to_string(i), pedited, spot.expblur, spotEdited.expblur);
                 assignFromKeyfile(keyFile, "Locallab", "Radius_" + std::to_string(i), pedited, spot.radius, spotEdited.radius);
@@ -5089,54 +4839,33 @@
                 assignFromKeyfile(keyFile, "Locallab", "Rewei_" + std::to_string(i), pedited, spot.rewei, spotEdited.rewei);
                 assignFromKeyfile(keyFile, "Locallab", "Sensitm_" + std::to_string(i), pedited, spot.sensitm, spotEdited.sensitm);
                 // Retinex
-<<<<<<< HEAD
                 assignFromKeyfile(keyFile, "Locallab", "Expreti_" + std::to_string(i), pedited, spot.expreti, spotEdited.expreti);
                 assignFromKeyfile(keyFile, "Locallab", "retinexMethod_" + std::to_string(i), pedited, spot.retinexMethod, spotEdited.retinexMethod);
                 assignFromKeyfile(keyFile, "Locallab", "Str_" + std::to_string(i), pedited, spot.str, spotEdited.str);
                 assignFromKeyfile(keyFile, "Locallab", "Chrrt_" + std::to_string(i), pedited, spot.chrrt, spotEdited.chrrt);
                 assignFromKeyfile(keyFile, "Locallab", "Neigh_" + std::to_string(i), pedited, spot.neigh, spotEdited.neigh);
                 assignFromKeyfile(keyFile, "Locallab", "Vart_" + std::to_string(i), pedited, spot.vart, spotEdited.vart);
+                assignFromKeyfile(keyFile, "Locallab", "Dehaz_" + std::to_string(i), pedited, spot.dehaz, spotEdited.dehaz);
                 assignFromKeyfile(keyFile, "Locallab", "Sensih_" + std::to_string(i), pedited, spot.sensih, spotEdited.sensih);
                 assignFromKeyfile(keyFile, "Locallab", "TgainCurve_" + std::to_string(i), pedited, spot.localTgaincurve, spotEdited.localTgaincurve);
                 assignFromKeyfile(keyFile, "Locallab", "Inversret_" + std::to_string(i), pedited, spot.inversret, spotEdited.inversret);
                 // Sharpening
                 assignFromKeyfile(keyFile, "Locallab", "Expsharp_" + std::to_string(i), pedited, spot.expsharp, spotEdited.expsharp);
+                assignFromKeyfile(keyFile, "Locallab", "Sharcontrast_" + std::to_string(i), pedited, spot.sharcontrast, spotEdited.sharcontrast);
                 assignFromKeyfile(keyFile, "Locallab", "Sharradius_" + std::to_string(i), pedited, spot.sharradius, spotEdited.sharradius);
                 assignFromKeyfile(keyFile, "Locallab", "Sharamount_" + std::to_string(i), pedited, spot.sharamount, spotEdited.sharamount);
                 assignFromKeyfile(keyFile, "Locallab", "Shardamping_" + std::to_string(i), pedited, spot.shardamping, spotEdited.shardamping);
                 assignFromKeyfile(keyFile, "Locallab", "Shariter_" + std::to_string(i), pedited, spot.shariter, spotEdited.shariter);
+                assignFromKeyfile(keyFile, "Locallab", "Sharblur_" + std::to_string(i), pedited, spot.sharblur, spotEdited.sharblur);
                 assignFromKeyfile(keyFile, "Locallab", "Sensisha_" + std::to_string(i), pedited, spot.sensisha, spotEdited.sensisha);
                 assignFromKeyfile(keyFile, "Locallab", "Inverssha_" + std::to_string(i), pedited, spot.inverssha, spotEdited.inverssha);
-=======
-                assignFromKeyfile(keyFile, "Locallab", "Expreti_" + std::to_string(i), pedited, locallab.expreti.at(i), pedited->locallab.expreti);
-                assignFromKeyfile(keyFile, "Locallab", "retinexMethod_" + std::to_string(i), pedited, locallab.retinexMethod.at(i), pedited->locallab.retinexMethod);
-                assignFromKeyfile(keyFile, "Locallab", "Str_" + std::to_string(i), pedited, locallab.str.at(i), pedited->locallab.str);
-                assignFromKeyfile(keyFile, "Locallab", "Chrrt_" + std::to_string(i), pedited, locallab.chrrt.at(i), pedited->locallab.chrrt);
-                assignFromKeyfile(keyFile, "Locallab", "Neigh_" + std::to_string(i), pedited, locallab.neigh.at(i), pedited->locallab.neigh);
-                assignFromKeyfile(keyFile, "Locallab", "Vart_" + std::to_string(i), pedited, locallab.vart.at(i), pedited->locallab.vart);
-                assignFromKeyfile(keyFile, "Locallab", "Dehaz_" + std::to_string(i), pedited, locallab.dehaz.at(i), pedited->locallab.dehaz);
-                assignFromKeyfile(keyFile, "Locallab", "Sensih_" + std::to_string(i), pedited, locallab.sensih.at(i), pedited->locallab.sensih);
-                assignFromKeyfile(keyFile, "Locallab", "TgainCurve_" + std::to_string(i), pedited, locallab.localTgaincurve.at(i), pedited->locallab.localTgaincurve);
-                assignFromKeyfile(keyFile, "Locallab", "Inversret_" + std::to_string(i), pedited, locallab.inversret.at(i), pedited->locallab.inversret);
-                // Sharpening
-                assignFromKeyfile(keyFile, "Locallab", "Expsharp_" + std::to_string(i), pedited, locallab.expsharp.at(i), pedited->locallab.expsharp);
-                assignFromKeyfile(keyFile, "Locallab", "Sharcontrast_" + std::to_string(i), pedited, locallab.sharcontrast.at(i), pedited->locallab.sharcontrast);
-                assignFromKeyfile(keyFile, "Locallab", "Sharradius_" + std::to_string(i), pedited, locallab.sharradius.at(i), pedited->locallab.sharradius);
-                assignFromKeyfile(keyFile, "Locallab", "Sharamount_" + std::to_string(i), pedited, locallab.sharamount.at(i), pedited->locallab.sharamount);
-                assignFromKeyfile(keyFile, "Locallab", "Shardamping_" + std::to_string(i), pedited, locallab.shardamping.at(i), pedited->locallab.shardamping);
-                assignFromKeyfile(keyFile, "Locallab", "Shariter_" + std::to_string(i), pedited, locallab.shariter.at(i), pedited->locallab.shariter);
-                assignFromKeyfile(keyFile, "Locallab", "Sharblur_" + std::to_string(i), pedited, locallab.sharblur.at(i), pedited->locallab.sharblur);
-                assignFromKeyfile(keyFile, "Locallab", "Sensisha_" + std::to_string(i), pedited, locallab.sensisha.at(i), pedited->locallab.sensisha);
-                assignFromKeyfile(keyFile, "Locallab", "Inverssha_" + std::to_string(i), pedited, locallab.inverssha.at(i), pedited->locallab.inverssha);
-                //local contrast
-                assignFromKeyfile(keyFile, "Locallab", "Expcontrast_" + std::to_string(i), pedited, locallab.expcontrast.at(i), pedited->locallab.expcontrast);
-                assignFromKeyfile(keyFile, "Locallab", "Lcradius_" + std::to_string(i), pedited, locallab.lcradius.at(i), pedited->locallab.lcradius);
-                assignFromKeyfile(keyFile, "Locallab", "Lcamount_" + std::to_string(i), pedited, locallab.lcamount.at(i), pedited->locallab.lcamount);
-                assignFromKeyfile(keyFile, "Locallab", "Lcdarkness_" + std::to_string(i), pedited, locallab.lcdarkness.at(i), pedited->locallab.lcdarkness);
-                assignFromKeyfile(keyFile, "Locallab", "Lclightness_" + std::to_string(i), pedited, locallab.lclightness.at(i), pedited->locallab.lclightness);
-                assignFromKeyfile(keyFile, "Locallab", "Sensilc_" + std::to_string(i), pedited, locallab.sensilc.at(i), pedited->locallab.sensilc);
-
->>>>>>> cc6cf81c
+                // Local Contrast
+                assignFromKeyfile(keyFile, "Locallab", "Expcontrast_" + std::to_string(i), pedited, spot.expcontrast, spotEdited.expcontrast);
+                assignFromKeyfile(keyFile, "Locallab", "Lcradius_" + std::to_string(i), pedited, spot.lcradius, spotEdited.lcradius);
+                assignFromKeyfile(keyFile, "Locallab", "Lcamount_" + std::to_string(i), pedited, spot.lcamount, spotEdited.lcamount);
+                assignFromKeyfile(keyFile, "Locallab", "Lcdarkness_" + std::to_string(i), pedited, spot.lcdarkness, spotEdited.lcdarkness);
+                assignFromKeyfile(keyFile, "Locallab", "Lclightness_" + std::to_string(i), pedited, spot.lclightness, spotEdited.lclightness);
+                assignFromKeyfile(keyFile, "Locallab", "Sensilc_" + std::to_string(i), pedited, spot.sensilc, spotEdited.sensilc);
                 // Contrast by detail levels
                 assignFromKeyfile(keyFile, "Locallab", "Expcbdl_" + std::to_string(i), pedited, spot.expcbdl, spotEdited.expcbdl);
 
