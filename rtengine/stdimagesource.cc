--- conflicted
+++ resolved
@@ -51,23 +51,11 @@
 }
 
 #define HR_SCALE 2
-<<<<<<< HEAD
-StdImageSource::StdImageSource () : ImageSource(), img(nullptr), plistener(nullptr)
-{
-
-    hrmap[0] = nullptr;
-    hrmap[1] = nullptr;
-    hrmap[2] = nullptr;
-    needhr = nullptr;
-    embProfile = nullptr;
-    idata = nullptr;
-=======
 StdImageSource::StdImageSource () : ImageSource(), img(NULL), plistener(NULL), full(false), max{}, rgbSourceModified(false)
 {
 
     embProfile = NULL;
     idata = NULL;
->>>>>>> cced5756
 }
 
 StdImageSource::~StdImageSource ()
@@ -75,20 +63,6 @@
 
     delete idata;
 
-<<<<<<< HEAD
-    if (hrmap[0] != nullptr) {
-        int dh = img->getH() / HR_SCALE;
-        freeArray<float>(hrmap[0], dh);
-        freeArray<float>(hrmap[1], dh);
-        freeArray<float>(hrmap[2], dh);
-    }
-
-    if (needhr) {
-        freeArray<char>(needhr, img->getH());
-    }
-
-=======
->>>>>>> cced5756
     if (img) {
         delete img;
     }
@@ -189,7 +163,7 @@
 
     if (error) {
         delete img;
-        img = nullptr;
+        img = NULL;
         return error;
     }
 
@@ -254,7 +228,7 @@
 {
 
     bool skipTransform = false;
-    cmsHPROFILE in = nullptr;
+    cmsHPROFILE in = NULL;
     cmsHPROFILE out = iccStore->workingSpace (cmp.working);
 
     if (cmp.input == "(embedded)" || cmp.input == "" || cmp.input == "(camera)" || cmp.input == "(cameraICC)") {
@@ -271,9 +245,9 @@
         if (cmp.input != "(none)") {
             in = iccStore->getProfile (cmp.input);
 
-            if (in == nullptr && embedded) {
+            if (in == NULL && embedded) {
                 in = embedded;
-            } else if (in == nullptr) {
+            } else if (in == NULL) {
                 if (sampleFormat & (IIOSF_LOGLUV24 | IIOSF_LOGLUV32 | IIOSF_FLOAT)) {
                     skipTransform = true;
                 } else {
