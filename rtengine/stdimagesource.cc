/*
 *  This file is part of RawTherapee.
 *
 *  Copyright (c) 2004-2010 Gabor Horvath <hgabor@rawtherapee.com>
 *
 *  RawTherapee is free software: you can redistribute it and/or modify
 *  it under the terms of the GNU General Public License as published by
 *  the Free Software Foundation, either version 3 of the License, or
 *  (at your option) any later version.
 *
 *  RawTherapee is distributed in the hope that it will be useful,
 *  but WITHOUT ANY WARRANTY; without even the implied warranty of
 *  MERCHANTABILITY or FITNESS FOR A PARTICULAR PURPOSE.  See the
 *  GNU General Public License for more details.
 *
 *  You should have received a copy of the GNU General Public License
 *  along with RawTherapee.  If not, see <http://www.gnu.org/licenses/>.
 */
#include "stdimagesource.h"
#include "mytime.h"
#include "iccstore.h"
#include "imageio.h"
#include "curves.h"
#include "color.h"

#undef THREAD_PRIORITY_NORMAL

namespace rtengine
{

extern const Settings* settings;

template<class T> void freeArray (T** a, int H)
{
    for (int i = 0; i < H; i++) {
        delete [] a[i];
    }

    delete [] a;
}
template<class T> T** allocArray (int W, int H)
{

    T** t = new T*[H];

    for (int i = 0; i < H; i++) {
        t[i] = new T[W];
    }

    return t;
}

#define HR_SCALE 2
StdImageSource::StdImageSource () : ImageSource(), img(nullptr), plistener(nullptr), full(false), max{}, rgbSourceModified(false)
{

    embProfile = nullptr;
    idata = nullptr;
}

StdImageSource::~StdImageSource ()
{

    delete idata;

    if (img) {
        delete img;
    }
}

void StdImageSource::getSampleFormat (const Glib::ustring &fname, IIOSampleFormat &sFormat, IIOSampleArrangement &sArrangement)
{

    sFormat = IIOSF_UNKNOWN;
    sArrangement = IIOSA_UNKNOWN;

    if (hasJpegExtension(fname)) {
        // For now, png and jpeg files are converted to unsigned short by the loader itself,
        // but there should be functions that read the sample format first, like the TIFF case below
        sFormat = IIOSF_UNSIGNED_CHAR;
        sArrangement = IIOSA_CHUNKY;
        return;
    } else if (hasPngExtension(fname)) {
        int result = ImageIO::getPNGSampleFormat (fname, sFormat, sArrangement);

        if (result == IMIO_SUCCESS) {
            return;
        }
    } else if (hasTiffExtension(fname)) {
        int result = ImageIO::getTIFFSampleFormat (fname, sFormat, sArrangement);

        if (result == IMIO_SUCCESS) {
            return;
        }
    }

    return;
}

/*
 * This method make define the correspondence between the input image type
 * and RT's image data type (Image8, Image16 and Imagefloat), then it will
 * load the image into it
 */
<<<<<<< HEAD
int StdImageSource::load (const Glib::ustring &fname, RAWParams *raw, int imageNum,  bool batch)
=======
int StdImageSource::load (const Glib::ustring &fname)
>>>>>>> ba74c5c0
{

    fileName = fname;

    // First let's find out the input image's type

    IIOSampleFormat sFormat;
    IIOSampleArrangement sArrangement;
    getSampleFormat(fname, sFormat, sArrangement);

    // Then create the appropriate object

    switch (sFormat) {
    case (IIOSF_UNSIGNED_CHAR): {
        img = new Image8;
        break;
    }

    case (IIOSF_UNSIGNED_SHORT): {
        img = new Image16;
        break;
    }

    case (IIOSF_LOGLUV24):
    case (IIOSF_LOGLUV32):
    case (IIOSF_FLOAT): {
        img = new Imagefloat;
        break;
    }

    default:
        return IMIO_FILETYPENOTSUPPORTED;
    }

    img->setSampleFormat(sFormat);
    img->setSampleArrangement(sArrangement);

    if (plistener) {
        plistener->setProgressStr ("PROGRESSBAR_LOADING");
        plistener->setProgress (0.0);
        img->setProgressListener (plistener);
    }

    // And load the image!

    int error = img->load (fname);

    if (error) {
        delete img;
        img = nullptr;
        return error;
    }

    embProfile = img->getEmbeddedProfile ();

    idata = new FramesData (fname);

    if (idata->hasExif()) {
        int deg = 0;

        if (idata->getOrientation() == "Rotate 90 CW") {
            deg = 90;
        } else if (idata->getOrientation() == "Rotate 180") {
            deg = 180;
        } else if (idata->getOrientation() == "Rotate 270 CW") {
            deg = 270;
        }

        if (deg) {
            img->rotate(deg);
        }
    }

    if (plistener) {
        plistener->setProgressStr ("PROGRESSBAR_READY");
        plistener->setProgress (1.0);
    }

    wb = ColorTemp (1.0, 1.0, 1.0, 1.0);
    //this is probably a mistake if embedded profile is not D65

    return 0;
}

void StdImageSource::getImage (const ColorTemp &ctemp, int tran, Imagefloat* image, const PreviewProps &pp, const ToneCurveParams &hrp, const RAWParams &raw)
{

    // the code will use OpenMP as of now.

    img->getStdImage(ctemp, tran, image, pp, true, hrp);

    // Hombre: we could have rotated the image here too, with just few line of code, but:
    // 1. it would require other modifications in the engine, so "do not touch that little plonker!"
    // 2. it's more optimized like this

    // Flip if needed
    if (tran & TR_HFLIP) {
        image->hflip();
    }

    if (tran & TR_VFLIP) {
        image->vflip();
    }
}

void StdImageSource::convertColorSpace(Imagefloat* image, const ColorManagementParams &cmp, const ColorTemp &wb)
{
    colorSpaceConversion (image, cmp, embProfile, img->getSampleFormat());
}

void StdImageSource::colorSpaceConversion (Imagefloat* im, const ColorManagementParams &cmp, cmsHPROFILE embedded, IIOSampleFormat sampleFormat)
{

    bool skipTransform = false;
    cmsHPROFILE in = nullptr;
    cmsHPROFILE out = ICCStore::getInstance()->workingSpace (cmp.working);

    if (cmp.input == "(embedded)" || cmp.input == "" || cmp.input == "(camera)" || cmp.input == "(cameraICC)") {
        if (embedded) {
            in = embedded;
        } else {
            if (sampleFormat & (IIOSF_LOGLUV24 | IIOSF_LOGLUV32 | IIOSF_FLOAT)) {
                skipTransform = true;
            } else {
                in = ICCStore::getInstance()->getsRGBProfile ();
            }
        }
    } else {
        if (cmp.input != "(none)") {
            in = ICCStore::getInstance()->getProfile (cmp.input);

            if (in == nullptr && embedded) {
                in = embedded;
            } else if (in == nullptr) {
                if (sampleFormat & (IIOSF_LOGLUV24 | IIOSF_LOGLUV32 | IIOSF_FLOAT)) {
                    skipTransform = true;
                } else {
                    in = ICCStore::getInstance()->getsRGBProfile ();
                }
            }
        }
    }

    if (!skipTransform && in) {
        if(in == embedded && cmsGetColorSpace(in) != cmsSigRgbData) { // if embedded profile is not an RGB profile, use sRGB
            printf("embedded profile is not an RGB profile, using sRGB as input profile\n");
            in = ICCStore::getInstance()->getsRGBProfile ();
        }

        lcmsMutex->lock ();
        cmsHTRANSFORM hTransform = cmsCreateTransform (in, TYPE_RGB_FLT, out, TYPE_RGB_FLT, INTENT_RELATIVE_COLORIMETRIC,
                                   cmsFLAGS_NOOPTIMIZE | cmsFLAGS_NOCACHE);
        lcmsMutex->unlock ();

        if(hTransform) {
            // Convert to the [0.0 ; 1.0] range
            im->normalizeFloatTo1();

            im->ExecCMSTransform(hTransform);

            // Converting back to the [0.0 ; 65535.0] range
            im->normalizeFloatTo65535();

            cmsDeleteTransform(hTransform);
        } else {
            printf("Could not convert from %s to %s\n", in == embedded ? "embedded profile" : cmp.input.data(), cmp.working.data());
        }
    }
}

void StdImageSource::getFullSize (int& w, int& h, int tr)
{

    w = img->getWidth();
    h = img->getHeight();

    if ((tr & TR_ROT) == TR_R90 || (tr & TR_ROT) == TR_R270) {
        w = img->getHeight();
        h = img->getWidth();
    }
}

void StdImageSource::getSize (const PreviewProps &pp, int& w, int& h)
{
    w = pp.getWidth() / pp.getSkip() + (pp.getWidth() % pp.getSkip() > 0);
    h = pp.getHeight() / pp.getSkip() + (pp.getHeight() % pp.getSkip() > 0);
}

void StdImageSource::getAutoExpHistogram (LUTu & histogram, int& histcompr)
{
    if (img->getType() == sImage8) {
        Image8 *img_ = static_cast<Image8*>(img);
        img_->computeAutoHistogram(histogram, histcompr);
    } else if (img->getType() == sImage16) {
        Image16 *img_ = static_cast<Image16*>(img);
        img_->computeAutoHistogram(histogram, histcompr);
    } else if (img->getType() == sImagefloat) {
        Imagefloat *img_ = static_cast<Imagefloat*>(img);
        img_->computeAutoHistogram(histogram, histcompr);
    }
}

void StdImageSource::getAutoWBMultipliers (double &rm, double &gm, double &bm)
{
    if (redAWBMul != -1.) {
        rm = redAWBMul;
        gm = greenAWBMul;
        bm = blueAWBMul;
        return;
    }

    img->getAutoWBMultipliers(rm, gm, bm);

    redAWBMul   = rm;
    greenAWBMul = gm;
    blueAWBMul  = bm;
}

ColorTemp StdImageSource::getSpotWB (std::vector<Coord2D> &red, std::vector<Coord2D> &green, std::vector<Coord2D>& blue, int tran, double equal)
{
    int rn, gn, bn;
    double reds, greens, blues;
    img->getSpotWBData(reds, greens, blues, rn, gn, bn, red, green, blue, tran);
    double img_r, img_g, img_b;
    wb.getMultipliers (img_r, img_g, img_b);

    if( settings->verbose ) {
        printf ("AVG: %g %g %g\n", reds / rn, greens / gn, blues / bn);
    }

    return ColorTemp (reds / rn * img_r, greens / gn * img_g, blues / bn * img_b, equal);
}

}
<|MERGE_RESOLUTION|>--- conflicted
+++ resolved
@@ -102,11 +102,7 @@
  * and RT's image data type (Image8, Image16 and Imagefloat), then it will
  * load the image into it
  */
-<<<<<<< HEAD
-int StdImageSource::load (const Glib::ustring &fname, RAWParams *raw, int imageNum,  bool batch)
-=======
-int StdImageSource::load (const Glib::ustring &fname)
->>>>>>> ba74c5c0
+int StdImageSource::load (const Glib::ustring &fname, RAWParams *raw)
 {
 
     fileName = fname;
