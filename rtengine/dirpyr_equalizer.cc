/*
 *  This file is part of RawTherapee.
 *
 *  RawTherapee is free software: you can redistribute it and/or modify
 *  it under the terms of the GNU General Public License as published by
 *  the Free Software Foundation, either version 3 of the License, or
 *  (at your option) any later version.
 *
 *  RawTherapee is distributed in the hope that it will be useful,
 *  but WITHOUT ANY WARRANTY; without even the implied warranty of
 *  MERCHANTABILITY or FITNESS FOR A PARTICULAR PURPOSE.  See the
 *  GNU General Public License for more details.
 *
 *  You should have received a copy of the GNU General Public License
 *  along with RawTherapee.  If not, see <http://www.gnu.org/licenses/>.
 *
 *  (C) 2010 Emil Martinec <ejmartin@uchicago.edu>
 *
 */

#include <cstddef>
#include <cmath>
#include "improcfun.h"
#include "array2D.h"
#include "rt_math.h"
#include "opthelper.h"

#define RANGEFN(i) ((1000.0f / (i + 1000.0f)))
#define DIRWT(i1,j1,i,j) ( domker[(i1-i)/scale+halfwin][(j1-j)/scale+halfwin] * RANGEFN(fabsf((data_fine[i1][j1]-data_fine[i][j]))) )

namespace rtengine
{

<<<<<<< HEAD
static const int maxlevel = 6;
static const int maxlevelloc = 5;

static const float noise = 2000;

//sequence of scales
static const int scales[6] = {1, 2, 4, 8, 16, 32};
static const int scalesloc[5] = {1, 2, 4, 8, 16};

=======
constexpr int maxlevel = 6;
constexpr float noise = 2000;

//sequence of scales
constexpr int scales[maxlevel] = {1, 2, 4, 8, 16, 32};
>>>>>>> 3f1e47d3
extern const Settings* settings;

//sequence of scales

<<<<<<< HEAD

SSEFUNCTION void ImProcFunctions :: dirpyr_equalizer (float ** src, float ** dst, int srcwidth, int srcheight, float ** l_a, float ** l_b, float ** dest_a, float ** dest_b, const double * mult, const double dirpyrThreshold, const double skinprot, const bool gamutlab, float b_l, float t_l, float t_r, float b_r, int choice, int scaleprev)
=======
SSEFUNCTION void ImProcFunctions :: dirpyr_equalizer(float ** src, float ** dst, int srcwidth, int srcheight, float ** l_a, float ** l_b, const double * mult, const double dirpyrThreshold, const double skinprot, float b_l, float t_l, float t_r, int scaleprev)
>>>>>>> 3f1e47d3
{
    int lastlevel = maxlevel;

    if (settings->verbose) {
        printf ("Dirpyr scaleprev=%i\n", scaleprev);
    }

    float atten123 = (float) settings->level123_cbdl;

    if (atten123 > 50.f) {
        atten123 = 50.f;
    }

    if (atten123 < 0.f) {
        atten123 = 0.f;
    }

    float atten0 = (float) settings->level0_cbdl;

    if (atten0 > 40.f) {
        atten123 = 40.f;
    }

    if (atten0 < 0.f) {
        atten0 = 0.f;
    }

    if ((t_r - t_l) < 0.55f) {
        t_l = t_r + 0.55f;    //avoid too small range
    }


    while (lastlevel > 0 && fabs (mult[lastlevel - 1] - 1) < 0.001) {
        lastlevel--;
        //printf("last level to process %d \n",lastlevel);
    }

    if (lastlevel == 0) {
        return;
    }

    int level;
    float multi[maxlevel] = {1.f, 1.f, 1.f, 1.f, 1.f, 1.f};
    float scalefl[maxlevel];

<<<<<<< HEAD
    for (int lv = 0; lv < 6; lv++) {
=======
    for(int lv = 0; lv < maxlevel; lv++) {
>>>>>>> 3f1e47d3
        scalefl[lv] = ((float) scales[lv]) / (float) scaleprev;

        if (lv >= 1) {
            if (scalefl[lv] < 1.f) {
                multi[lv] = (atten123 * ((float) mult[lv] - 1.f) / 100.f) + 1.f;    //modulate action if zoom < 100%
            } else {
                multi[lv] = (float) mult[lv];
            }
        } else  {
            if (scalefl[lv] < 1.f) {
                multi[lv] = (atten0 * ((float) mult[lv] - 1.f) / 100.f) + 1.f;    //modulate action if zoom < 100%
            } else {
                multi[lv] = (float) mult[lv];
            }
        }

    }

    if (settings->verbose) {
        printf ("CbDL mult0=%f  1=%f 2=%f 3=%f 4=%f 5=%f\n", multi[0], multi[1], multi[2], multi[3], multi[4], multi[5]);
    }

    multi_array2D<float, maxlevel> dirpyrlo (srcwidth, srcheight);

    level = 0;

    //int thresh = 100 * mult[5];
    int scale = (int) (scales[level]) / scaleprev;

    if (scale < 1) {
        scale = 1;
    }


    dirpyr_channel (src, dirpyrlo[0], srcwidth, srcheight, 0, scale);

    level = 1;

    while (level < lastlevel) {

        scale = (int) (scales[level]) / scaleprev;

        if (scale < 1) {
            scale = 1;
        }

        dirpyr_channel (dirpyrlo[level - 1], dirpyrlo[level], srcwidth, srcheight, level, scale);

        level ++;
    }

    float **tmpHue = nullptr, **tmpChr = nullptr;

    if (skinprot != 0.f) {
        // precalculate hue and chroma, use SSE, if available
        // by precalculating these values we can greatly reduce the number of calculations in idirpyr_eq_channel()
        // but we need two additional buffers for this preprocessing
        tmpHue = new float*[srcheight];

        for (int i = 0; i < srcheight; i++) {
            tmpHue[i] = new float[srcwidth];
        }

#ifdef __SSE2__
        #pragma omp parallel for

        for (int i = 0; i < srcheight; i++) {
            int j;

            for (j = 0; j < srcwidth - 3; j += 4) {
                _mm_storeu_ps (&tmpHue[i][j], xatan2f (LVFU (l_b[i][j]), LVFU (l_a[i][j])));
            }

            for (; j < srcwidth; j++) {
                tmpHue[i][j] = xatan2f (l_b[i][j], l_a[i][j]);
            }
        }

#else
        #pragma omp parallel for

        for (int i = 0; i < srcheight; i++) {
            for (int j = 0; j < srcwidth; j++) {
                tmpHue[i][j] = xatan2f (l_b[i][j], l_a[i][j]);
            }
        }

#endif
        tmpChr = new float*[srcheight];

        for (int i = 0; i < srcheight; i++) {
            tmpChr[i] = new float[srcwidth];
        }

#ifdef __SSE2__
        #pragma omp parallel
        {
            __m128 div = _mm_set1_ps (327.68f);
            #pragma omp for

            for (int i = 0; i < srcheight; i++) {
                int j;

                for (j = 0; j < srcwidth - 3; j += 4) {
                    _mm_storeu_ps (&tmpChr[i][j], _mm_sqrt_ps (SQRV (LVFU (l_b[i][j])) + SQRV (LVFU (l_a[i][j]))) / div);
                }

                for (; j < srcwidth; j++) {
                    tmpChr[i][j] = sqrtf (SQR ((l_b[i][j])) + SQR ((l_a[i][j]))) / 327.68f;
                }
            }
        }
#else
        #pragma omp parallel for

        for (int i = 0; i < srcheight; i++) {
            for (int j = 0; j < srcwidth; j++) {
                tmpChr[i][j] = sqrtf (SQR ((l_b[i][j])) + SQR ((l_a[i][j]))) / 327.68f;
            }
        }

#endif
    }

    // with the current implementation of idirpyr_eq_channel we can safely use the buffer from last level as buffer, saves some memory
    float ** buffer = dirpyrlo[lastlevel - 1];

<<<<<<< HEAD
    for (int level = lastlevel - 1; level > 0; level--) {
        idirpyr_eq_channel (dirpyrlo[level], dirpyrlo[level - 1], buffer, srcwidth, srcheight, level, multi, dirpyrThreshold, tmpHue, tmpChr, skinprot, gamutlab, b_l, t_l, t_r, b_r, choice );
=======
    for(int level = lastlevel - 1; level > 0; level--) {
        idirpyr_eq_channel(dirpyrlo[level], dirpyrlo[level - 1], buffer, srcwidth, srcheight, level, multi, dirpyrThreshold, tmpHue, tmpChr, skinprot, b_l, t_l, t_r);
>>>>>>> 3f1e47d3
    }

    scale = scales[0];

<<<<<<< HEAD
    idirpyr_eq_channel (dirpyrlo[0], dst, buffer, srcwidth, srcheight, 0, multi, dirpyrThreshold, tmpHue, tmpChr, skinprot, gamutlab, b_l, t_l, t_r, b_r, choice );
=======
    idirpyr_eq_channel(dirpyrlo[0], dst, buffer, srcwidth, srcheight, 0, multi, dirpyrThreshold, tmpHue, tmpChr, skinprot, b_l, t_l, t_r);
>>>>>>> 3f1e47d3

    if (skinprot != 0.f) {
        for (int i = 0; i < srcheight; i++) {
            delete [] tmpChr[i];
        }

        delete [] tmpChr;

        for (int i = 0; i < srcheight; i++) {
            delete [] tmpHue[i];
        }

        delete [] tmpHue;
    }

    #pragma omp parallel for

    for (int i = 0; i < srcheight; i++)
        for (int j = 0; j < srcwidth; j++) {
            dst[i][j] = CLIP (buffer[i][j]); // TODO: Really a clip necessary?
        }

}

SSEFUNCTION void ImProcFunctions :: cbdl_local_temp (float ** src, float ** dst, float ** loctemp, int srcwidth, int srcheight, const float * mult, float kchro, const double dirpyrThreshold, const double skinprot, const bool gamutlab, float b_l, float t_l, float t_r, float b_r, int choice, int scaleprev)
{
    int lastlevel = maxlevelloc;

    if (settings->verbose) {
        printf ("Dirpyr scaleprev=%i\n", scaleprev);
    }

    float atten123 = (float) settings->level123_cbdl;

    if (atten123 > 50.f) {
        atten123 = 50.f;
    }

    if (atten123 < 0.f) {
        atten123 = 0.f;
    }

    float atten0 = (float) settings->level0_cbdl;

    if (atten0 > 40.f) {
        atten123 = 40.f;
    }

    if (atten0 < 0.f) {
        atten0 = 0.f;
    }

    if ((t_r - t_l) < 0.55f) {
        t_l = t_r + 0.55f;    //avoid too small range
    }

    while (lastlevel > 0 && fabs (mult[lastlevel - 1] - 1) < 0.001) {

        lastlevel--;
        //printf("last level to process %d \n",lastlevel);
    }

    if (lastlevel == 0) {
        return;
    }

    int level;
    float multi[5] = {1.f, 1.f, 1.f, 1.f, 1.f};
    float scalefl[5];

    for (int lv = 0; lv < 5; lv++) {
        scalefl[lv] = ((float) scalesloc[lv]) / (float) scaleprev;

        if (lv >= 1) {
            if (scalefl[lv] < 1.f) {
                if (mult[lv] > 1.f) {
                    multi[lv] = (atten123 * ((float) mult[lv] - 1.f) / 100.f) + 1.f;    //modulate action if zoom < 100%
                }
            } else {
                multi[lv] = (float) mult[lv];
            }
        } else  {
            if (scalefl[lv] < 1.f) {
                if (mult[lv] > 1.f) {
                    multi[lv] = (atten0 * ((float) mult[lv] - 1.f) / 100.f) + 1.f;    //modulate action if zoom < 100%
                }
            } else {
                multi[lv] = (float) mult[lv];
            }
        }
    }

    if (settings->verbose) {
        printf ("CbDL local mult0=%f  1=%f 2=%f 3=%f 4=%f\n", multi[0], multi[1], multi[2], multi[3], multi[4]);
    }

    multi_array2D<float, maxlevelloc> dirpyrlo (srcwidth, srcheight);

    level = 0;

    //int thresh = 100 * mult[5];
    int scale = (int) (scalesloc[level]) / scaleprev;

    if (scale < 1) {
        scale = 1;
    }


    dirpyr_channel (src, dirpyrlo[0], srcwidth, srcheight, 0, scale);

    level = 1;

    while (level < lastlevel) {

        scale = (int) (scalesloc[level]) / scaleprev;

        if (scale < 1) {
            scale = 1;
        }

        dirpyr_channel (dirpyrlo[level - 1], dirpyrlo[level], srcwidth, srcheight, level, scale);

        level ++;
    }

    float **tmpHue = nullptr;
    float **tmpChr = nullptr;
    // with the current implementation of idirpyr_eq_channel we can safely use the buffer from last level as buffer, saves some memory
    float ** buffer = dirpyrlo[lastlevel - 1];

    for (int level = lastlevel - 1; level > 0; level--) {
        idirpyr_eq_channel_loc (dirpyrlo[level], dirpyrlo[level - 1], loctemp, buffer, srcwidth, srcheight, level, multi, dirpyrThreshold, tmpHue, tmpChr, skinprot, gamutlab, b_l, t_l, t_r, b_r, choice );
    }

    scale = scalesloc[0];

    idirpyr_eq_channel_loc (dirpyrlo[0], dst, loctemp, buffer, srcwidth, srcheight, 0, multi, dirpyrThreshold, tmpHue, tmpChr, skinprot, gamutlab, b_l, t_l, t_r, b_r, choice );
    //%%%%%%%%%%%%%%%%%%%%%%%%%%%%%%%%%%%%%%%%%%%%%%%%%%%%%%
    #pragma omp parallel for

    for (int i = 0; i < srcheight; i++)
        for (int j = 0; j < srcwidth; j++) {
            dst[i][j] = src[i][j];
            loctemp[i][j] = CLIP (buffer[i][j]); // TODO: Really a clip necessary?
            //  dst[i][j] = CLIP (buffer[i][j]); // TODO: Really a clip necessary?
        }

}


void ImProcFunctions :: dirpyr_equalizercam (CieImage *ncie, float ** src, float ** dst, int srcwidth, int srcheight, float ** h_p, float ** C_p, const double * mult, const double dirpyrThreshold, const double skinprot, bool execdir, float b_l, float t_l, float t_r, int scaleprev)
{
    int lastlevel = maxlevel;

    if (settings->verbose) {
        printf ("CAM dirpyr scaleprev=%i\n", scaleprev);
    }

    float atten123 = (float) settings->level123_cbdl;

    if (atten123 > 50.f) {
        atten123 = 50.f;
    }

    if (atten123 < 0.f) {
        atten123 = 0.f;
    }

//      printf("atten=%f\n",atten);
    float atten0 = (float) settings->level0_cbdl;

    if (atten0 > 40.f) {
        atten123 = 40.f;
    }

    if (atten0 < 0.f) {
        atten0 = 0.f;
    }

    if ((t_r - t_l) < 0.55f) {
        t_l = t_r + 0.55f;    //avoid too small range
    }

    while (fabs (mult[lastlevel - 1] - 1) < 0.001 && lastlevel > 0) {
        lastlevel--;
        //printf("last level to process %d \n",lastlevel);
    }

    if (lastlevel == 0) {
        return;
    }

    int level;

    float multi[maxlevel] = {1.f, 1.f, 1.f, 1.f, 1.f, 1.f};
    float scalefl[maxlevel];

<<<<<<< HEAD
    for (int lv = 0; lv < 6; lv++) {
=======
    for(int lv = 0; lv < maxlevel; lv++) {
>>>>>>> 3f1e47d3
        scalefl[lv] = ((float) scales[lv]) / (float) scaleprev;

        //  if(scalefl[lv] < 1.f) multi[lv] = 1.f; else  multi[lv]=(float) mult[lv];
        if (lv >= 1) {
            if (scalefl[lv] < 1.f) {
                multi[lv] = (atten123 * ((float) mult[lv] - 1.f) / 100.f) + 1.f;
            } else {
                multi[lv] = (float) mult[lv];
            }
        } else {
            if (scalefl[lv] < 1.f) {
                multi[lv] = (atten0 * ((float) mult[lv] - 1.f) / 100.f) + 1.f;
            } else {
                multi[lv] = (float) mult[lv];
            }
        }


    }

    if (settings->verbose) {
        printf ("CAM CbDL mult0=%f  1=%f 2=%f 3=%f 4=%f 5=%f\n", multi[0], multi[1], multi[2], multi[3], multi[4], multi[5]);
    }




    multi_array2D<float, maxlevel> dirpyrlo (srcwidth, srcheight);

    level = 0;

    int scale = (int) (scales[level]) / scaleprev;

    if (scale < 1) {
        scale = 1;
    }

    dirpyr_channel (src, dirpyrlo[0], srcwidth, srcheight, 0, scale);

    level = 1;

    while (level < lastlevel) {
        scale = (int) (scales[level]) / scaleprev;

        if (scale < 1) {
            scale = 1;
        }

        dirpyr_channel (dirpyrlo[level - 1], dirpyrlo[level], srcwidth, srcheight, level, scale);

        level ++;
    }


    // with the current implementation of idirpyr_eq_channel we can safely use the buffer from last level as buffer, saves some memory
    float ** buffer = dirpyrlo[lastlevel - 1];

    for (int level = lastlevel - 1; level > 0; level--) {
        idirpyr_eq_channelcam (dirpyrlo[level], dirpyrlo[level - 1], buffer, srcwidth, srcheight, level, multi, dirpyrThreshold, h_p, C_p, skinprot, b_l, t_l, t_r);
    }

    idirpyr_eq_channelcam (dirpyrlo[0], dst, buffer, srcwidth, srcheight, 0, multi, dirpyrThreshold,  h_p, C_p, skinprot, b_l, t_l, t_r);


<<<<<<< HEAD
    //%%%%%%%%%%%%%%%%%%%%%%%%%%%%%%%%%%%%%%%%%%%%%%%%%%%%%%
    if (execdir) {
=======
    if(execdir) {
>>>>>>> 3f1e47d3
#ifdef _OPENMP
        #pragma omp parallel for schedule(dynamic,16)
#endif

        for (int i = 0; i < srcheight; i++)
            for (int j = 0; j < srcwidth; j++) {
                if (ncie->J_p[i][j] > 8.f && ncie->J_p[i][j] < 92.f) {
                    dst[i][j] = CLIP ( buffer[i][j] );   // TODO: Really a clip necessary?
                } else {
                    dst[i][j] = src[i][j];
                }
            }
    } else {
        for (int i = 0; i < srcheight; i++)
            for (int j = 0; j < srcwidth; j++) {
                dst[i][j] = CLIP ( buffer[i][j] ); // TODO: Really a clip necessary?
            }
    }
}

<<<<<<< HEAD

SSEFUNCTION void ImProcFunctions::dirpyr_channel (float ** data_fine, float ** data_coarse, int width, int height, int level, int scale)
=======
SSEFUNCTION void ImProcFunctions::dirpyr_channel(float ** data_fine, float ** data_coarse, int width, int height, int level, int scale)
>>>>>>> 3f1e47d3
{
    // scale is spacing of directional averaging weights
    // calculate weights, compute directionally weighted average

    if (level > 1) {
        //generate domain kernel
        int domker[5][5] = {{1, 1, 1, 1, 1}, {1, 2, 2, 2, 1}, {1, 2, 2, 2, 1}, {1, 2, 2, 2, 1}, {1, 1, 1, 1, 1}};
        //  int domker[5][5] = {{1,1,1,1,1},{1,1,1,1,1},{1,1,1,1,1},{1,1,1,1,1},{1,1,1,1,1}};
        static const int halfwin = 2;
        const int scalewin = halfwin * scale;
#ifdef _OPENMP
        #pragma omp parallel
#endif
        {
#ifdef __SSE2__
            __m128 thousandv = _mm_set1_ps ( 1000.0f );
            __m128 dirwtv, valv, normv, dftemp1v, dftemp2v;
//  multiplied each value of domkerv by 1000 to avoid multiplication by 1000 inside the loop
            float domkerv[5][5][4] ALIGNED16 = {{{1000, 1000, 1000, 1000}, {1000, 1000, 1000, 1000}, {1000, 1000, 1000, 1000}, {1000, 1000, 1000, 1000}, {1000, 1000, 1000, 1000}}, {{1000, 1000, 1000, 1000}, {2000, 2000, 2000, 2000}, {2000, 2000, 2000, 2000}, {2000, 2000, 2000, 2000}, {1000, 1000, 1000, 1000}}, {{1000, 1000, 1000, 1000}, {2000, 2000, 2000, 2000}, {2000, 2000, 2000, 2000}, {2000, 2000, 2000, 2000}, {1000, 1000, 1000, 1000}}, {{1000, 1000, 1000, 1000}, {2000, 2000, 2000, 2000}, {2000, 2000, 2000, 2000}, {2000, 2000, 2000, 2000}, {1000, 1000, 1000, 1000}}, {{1000, 1000, 1000, 1000}, {1000, 1000, 1000, 1000}, {1000, 1000, 1000, 1000}, {1000, 1000, 1000, 1000}, {1000, 1000, 1000, 1000}}};
#endif // __SSE2__

            int j;
#ifdef _OPENMP
            #pragma omp for //schedule (dynamic,8)
#endif

            for (int i = 0; i < height; i++) {
                float dirwt;

                for (j = 0; j < scalewin; j++) {
                    float val = 0.f;
                    float norm = 0.f;


                    for (int inbr = max (0, i - scalewin); inbr <= min (height - 1, i + scalewin); inbr += scale) {
                        for (int jnbr = max (0, j - scalewin); jnbr <= j + scalewin; jnbr += scale) {
                            //printf("i=%d ",(inbr-i)/scale+halfwin);
                            dirwt = DIRWT (inbr, jnbr, i, j);
                            val += dirwt * data_fine[inbr][jnbr];
                            norm += dirwt;
                        }
                    }

                    data_coarse[i][j] = val / norm; //low pass filter
                }

#ifdef __SSE2__

                for (; j < width - scalewin - 3; j += 4) {
                    valv = _mm_setzero_ps();
                    normv = _mm_setzero_ps();
                    dftemp1v = LVFU (data_fine[i][j]);

                    for (int inbr = MAX (0, i - scalewin); inbr <= MIN (height - 1, i + scalewin); inbr += scale) {
                        int indexihlp = (inbr - i) / scale + halfwin;

                        for (int jnbr = j - scalewin, indexjhlp = 0; jnbr <= j + scalewin; jnbr += scale, indexjhlp++) {
                            dftemp2v = LVFU (data_fine[inbr][jnbr]);
                            dirwtv = LVF (domkerv[indexihlp][indexjhlp]) / (vabsf (dftemp1v - dftemp2v) + thousandv);
                            valv += dirwtv * dftemp2v;
                            normv += dirwtv;
                        }
                    }

                    _mm_storeu_ps ( &data_coarse[i][j], valv / normv); //low pass filter
                }

                for (; j < width - scalewin; j++) {
                    float val = 0.f;
                    float norm = 0.f;

                    for (int inbr = max (0, i - scalewin); inbr <= min (height - 1, i + scalewin); inbr += scale) {
                        for (int jnbr = j - scalewin; jnbr <= j + scalewin; jnbr += scale) {
                            dirwt = DIRWT (inbr, jnbr, i, j);
                            val += dirwt * data_fine[inbr][jnbr];
                            norm += dirwt;
                        }
                    }

                    data_coarse[i][j] = val / norm; //low pass filter
                }

#else

                for (; j < width - scalewin; j++) {
                    float val = 0.f;
                    float norm = 0.f;

                    for (int inbr = max (0, i - scalewin); inbr <= min (height - 1, i + scalewin); inbr += scale) {
                        for (int jnbr = j - scalewin; jnbr <= j + scalewin; jnbr += scale) {
                            dirwt = DIRWT (inbr, jnbr, i, j);
                            val += dirwt * data_fine[inbr][jnbr];
                            norm += dirwt;
                        }
                    }

                    data_coarse[i][j] = val / norm; //low pass filter
                }

#endif

                for (; j < width; j++) {
                    float val = 0.f;
                    float norm = 0.f;

                    for (int inbr = max (0, i - scalewin); inbr <= min (height - 1, i + scalewin); inbr += scale) {
                        for (int jnbr = j - scalewin; jnbr <= min (width - 1, j + scalewin); jnbr += scale) {
                            dirwt = DIRWT (inbr, jnbr, i, j);
                            val += dirwt * data_fine[inbr][jnbr];
                            norm += dirwt;
                        }
                    }

                    data_coarse[i][j] = val / norm; //low pass filter
                }
            }
        }
    } else {    // level <=1 means that all values of domker would be 1.0f, so no need for multiplication
//      const int scalewin = scale;
#ifdef _OPENMP
        #pragma omp parallel
#endif
        {
#ifdef __SSE2__
            __m128 thousandv = _mm_set1_ps ( 1000.0f );
            __m128 dirwtv, valv, normv, dftemp1v, dftemp2v;
#endif // __SSE2__
            int j;
#ifdef _OPENMP
            #pragma omp for schedule(dynamic,16)
#endif

            for (int i = 0; i < height; i++)
            {
                float dirwt;

                for (j = 0; j < scale; j++) {
                    float val = 0.f;
                    float norm = 0.f;

                    for (int inbr = max (0, i - scale); inbr <= min (height - 1, i + scale); inbr += scale) {
                        for (int jnbr = max (0, j - scale); jnbr <= j + scale; jnbr += scale) {
                            dirwt = RANGEFN (fabsf (data_fine[inbr][jnbr] - data_fine[i][j]));
                            val += dirwt * data_fine[inbr][jnbr];
                            norm += dirwt;
                        }
                    }

                    data_coarse[i][j] = val / norm; //low pass filter
                }

#ifdef __SSE2__

                for (; j < width - scale - 3; j += 4) {
                    valv = _mm_setzero_ps();
                    normv = _mm_setzero_ps();
                    dftemp1v = LVFU (data_fine[i][j]);

                    for (int inbr = MAX (0, i - scale); inbr <= MIN (height - 1, i + scale); inbr += scale) {
                        for (int jnbr = j - scale; jnbr <= j + scale; jnbr += scale) {
                            dftemp2v = LVFU (data_fine[inbr][jnbr]);
                            dirwtv = thousandv / (vabsf (dftemp2v - dftemp1v) + thousandv);
                            valv += dirwtv * dftemp2v;
                            normv += dirwtv;
                        }
                    }

                    _mm_storeu_ps ( &data_coarse[i][j], valv / normv); //low pass filter
                }

                for (; j < width - scale; j++) {
                    float val = 0.f;
                    float norm = 0.f;

                    for (int inbr = max (0, i - scale); inbr <= min (height - 1, i + scale); inbr += scale) {
                        for (int jnbr = j - scale; jnbr <= j + scale; jnbr += scale) {
                            dirwt = RANGEFN (fabsf (data_fine[inbr][jnbr] - data_fine[i][j]));
                            val += dirwt * data_fine[inbr][jnbr];
                            norm += dirwt;
                        }
                    }

                    data_coarse[i][j] = val / norm; //low pass filter
                }

#else

                for (; j < width - scale; j++) {
                    float val = 0.f;
                    float norm = 0.f;

                    for (int inbr = max (0, i - scale); inbr <= min (height - 1, i + scale); inbr += scale) {
                        for (int jnbr = j - scale; jnbr <= j + scale; jnbr += scale) {
                            dirwt = RANGEFN (fabsf (data_fine[inbr][jnbr] - data_fine[i][j]));
                            val += dirwt * data_fine[inbr][jnbr];
                            norm += dirwt;
                        }
                    }

                    data_coarse[i][j] = val / norm; //low pass filter
                }

#endif

                for (; j < width; j++) {
                    float val = 0.f;
                    float norm = 0.f;

                    for (int inbr = max (0, i - scale); inbr <= min (height - 1, i + scale); inbr += scale) {
                        for (int jnbr = j - scale; jnbr <= min (width - 1, j + scale); jnbr += scale) {
                            dirwt = RANGEFN (fabsf (data_fine[inbr][jnbr] - data_fine[i][j]));
                            val += dirwt * data_fine[inbr][jnbr];
                            norm += dirwt;
                        }
                    }

                    data_coarse[i][j] = val / norm; //low pass filter
                }
            }
        }
    }
}

<<<<<<< HEAD
//%%%%%%%%%%%%%%%%%%%%%%%%%%%%%%%%%%%%%%%%%%%%%%%%%%%%%%
void ImProcFunctions::idirpyr_eq_channel_loc (float ** data_coarse, float ** data_fine, float ** loctemp, float ** buffer, int width, int height, int level, float mult[5], const double dirpyrThreshold, float ** hue, float ** chrom, const double skinprot, const bool gamutlab, float b_l, float t_l, float t_r, float b_r, int choice)
{
    //  const float skinprotneg = -skinprot;
//   const float factorHard = (1.f - skinprotneg / 100.f);

    float offs;

    if (skinprot == 0.f) {
        offs = 0.f;
    } else {
        offs = -1.f;
    }

    float multbis[5];

    multbis[level] = mult[level]; //multbis to reduce artifacts for high values mult

    if (level == 4 && mult[level] > 1.f) {
        multbis[level] = 1.f + 0.65f * (mult[level] - 1.f);
    }

    //  if(level == 5 && mult[level] > 1.f) {
    //      multbis[level] = 1.f + 0.45f * (mult[level] - 1.f);
    //  }

    LUTf irangefn (0x20000);
    {
        const float noisehi = 1.33f * noise * dirpyrThreshold / expf (level * log (3.0)), noiselo = 0.66f * noise * dirpyrThreshold / expf (level * log (3.0));
        //printf("level=%i multlev=%f noisehi=%f noiselo=%f skinprot=%f\n",level,mult[level], noisehi, noiselo, skinprot);

        for (int i = 0; i < 0x20000; i++) {
            if (abs (i - 0x10000) > noisehi || multbis[level] < 1.0) {
                irangefn[i] = multbis[level] + offs;
            } else {
                if (abs (i - 0x10000) < noiselo) {
                    irangefn[i] = 1.f + offs ;
                } else {
                    irangefn[i] = 1.f + offs + (multbis[level] - 1.f) * (noisehi - abs (i - 0x10000)) / (noisehi - noiselo + 0.01f) ;
                }
            }
        }
    }

    if (skinprot == 0.f)
#ifdef _OPENMP
        #pragma omp parallel for schedule(dynamic,16)
#endif
        for (int i = 0; i < height; i++) {
            for (int j = 0; j < width; j++) {
                float hipass = (data_fine[i][j] - data_coarse[i][j]);
                buffer[i][j] += irangefn[hipass + 0x10000] * hipass;
            }
        }

    /*
    else if(skinprot > 0.f)
    #ifdef _OPENMP
    #pragma omp parallel for schedule(dynamic,16)
    #endif
    for(int i = 0; i < height; i++) {
        for(int j = 0; j < width; j++) {
            float scale = 1.f;
            float hipass = (data_fine[i][j] - data_coarse[i][j]);
            // These values are precalculated now
            float modhue = hue[i][j];
            float modchro = chrom[i][j];
            Color::SkinSatCbdl ((data_fine[i][j]) / 327.68f, modhue, modchro, skinprot, scale, true, b_l, t_l, t_r);
            buffer[i][j] += (1.f + (irangefn[hipass + 0x10000]) * scale) * hipass ;
        }
    }
    else
    #ifdef _OPENMP
    #pragma omp parallel for schedule(dynamic,16)
    #endif
    for(int i = 0; i < height; i++) {
        for(int j = 0; j < width; j++) {
            float scale = 1.f;
            float hipass = (data_fine[i][j] - data_coarse[i][j]);
            // These values are precalculated now
            float modhue = hue[i][j];
            float modchro = chrom[i][j];
            Color::SkinSatCbdl ((data_fine[i][j]) / 327.68f, modhue, modchro, skinprotneg, scale, false, b_l, t_l, t_r);
            float correct = irangefn[hipass + 0x10000];

            if (scale == 1.f) {//image hard
                buffer[i][j] += (1.f + (correct) * (factorHard)) * hipass ;
            } else { //image soft with scale < 1 ==> skin
                buffer[i][j] += (1.f + (correct)) * hipass ;
            }
        }
    }
    */
}

void ImProcFunctions::idirpyr_eq_channel (float ** data_coarse, float ** data_fine, float ** buffer, int width, int height, int level, float mult[6], const double dirpyrThreshold, float ** hue, float ** chrom, const double skinprot, const bool gamutlab, float b_l, float t_l, float t_r, float b_r, int choice)
=======
void ImProcFunctions::idirpyr_eq_channel(float ** data_coarse, float ** data_fine, float ** buffer, int width, int height, int level, float mult[maxlevel], const double dirpyrThreshold, float ** hue, float ** chrom, const double skinprot, float b_l, float t_l, float t_r)
>>>>>>> 3f1e47d3
{
    const float skinprotneg = -skinprot;
    const float factorHard = (1.f - skinprotneg / 100.f);

    float offs;

    if (skinprot == 0.f) {
        offs = 0.f;
    } else {
        offs = -1.f;
    }

    float multbis[maxlevel];

    multbis[level] = mult[level]; //multbis to reduce artifacts for high values mult

    if (level == 4 && mult[level] > 1.f) {
        multbis[level] = 1.f + 0.65f * (mult[level] - 1.f);
    }

    if (level == 5 && mult[level] > 1.f) {
        multbis[level] = 1.f + 0.45f * (mult[level] - 1.f);
    }

    LUTf irangefn (0x20000);
    {
        const float noisehi = 1.33f * noise * dirpyrThreshold / expf (level * log (3.0)), noiselo = 0.66f * noise * dirpyrThreshold / expf (level * log (3.0));
        //printf("level=%i multlev=%f noisehi=%f noiselo=%f skinprot=%f\n",level,mult[level], noisehi, noiselo, skinprot);

        for (int i = 0; i < 0x20000; i++) {
            if (abs (i - 0x10000) > noisehi || multbis[level] < 1.0) {
                irangefn[i] = multbis[level] + offs;
            } else {
                if (abs (i - 0x10000) < noiselo) {
                    irangefn[i] = 1.f + offs ;
                } else {
                    irangefn[i] = 1.f + offs + (multbis[level] - 1.f) * (noisehi - abs (i - 0x10000)) / (noisehi - noiselo + 0.01f) ;
                }
            }
        }
    }

    if (skinprot == 0.f)
#ifdef _OPENMP
        #pragma omp parallel for schedule(dynamic,16)
#endif
        for (int i = 0; i < height; i++) {
            for (int j = 0; j < width; j++) {
                float hipass = (data_fine[i][j] - data_coarse[i][j]);
                buffer[i][j] += irangefn[hipass + 0x10000] * hipass;
            }
        } else if (skinprot > 0.f)
#ifdef _OPENMP
        #pragma omp parallel for schedule(dynamic,16)
#endif
        for (int i = 0; i < height; i++) {
            for (int j = 0; j < width; j++) {
                float scale = 1.f;
                float hipass = (data_fine[i][j] - data_coarse[i][j]);
                // These values are precalculated now
                float modhue = hue[i][j];
                float modchro = chrom[i][j];
                Color::SkinSatCbdl ((data_fine[i][j]) / 327.68f, modhue, modchro, skinprot, scale, true, b_l, t_l, t_r);
                buffer[i][j] += (1.f + (irangefn[hipass + 0x10000]) * scale) * hipass ;
            }
        } else
#ifdef _OPENMP
        #pragma omp parallel for schedule(dynamic,16)
#endif
        for (int i = 0; i < height; i++) {
            for (int j = 0; j < width; j++) {
                float scale = 1.f;
                float hipass = (data_fine[i][j] - data_coarse[i][j]);
                // These values are precalculated now
                float modhue = hue[i][j];
                float modchro = chrom[i][j];
                Color::SkinSatCbdl ((data_fine[i][j]) / 327.68f, modhue, modchro, skinprotneg, scale, false, b_l, t_l, t_r);
                float correct = irangefn[hipass + 0x10000];

                if (scale == 1.f) {//image hard
                    buffer[i][j] += (1.f + (correct) * (factorHard)) * hipass ;
                } else { //image soft with scale < 1 ==> skin
                    buffer[i][j] += (1.f + (correct)) * hipass ;
                }
            }
        }
}


<<<<<<< HEAD
void ImProcFunctions::idirpyr_eq_channelcam (float ** data_coarse, float ** data_fine, float ** buffer, int width, int height, int level, float mult[6], const double dirpyrThreshold, float ** l_a_h, float ** l_b_c, const double skinprot, float b_l, float t_l, float t_r)
=======
void ImProcFunctions::idirpyr_eq_channelcam(float ** data_coarse, float ** data_fine, float ** buffer, int width, int height, int level, float mult[maxlevel], const double dirpyrThreshold, float ** l_a_h, float ** l_b_c, const double skinprot, float b_l, float t_l, float t_r)
>>>>>>> 3f1e47d3
{

    const float skinprotneg = -skinprot;
    const float factorHard = (1.f - skinprotneg / 100.f);

    float offs;

    if (skinprot == 0.f) {
        offs = 0.f;
    } else {
        offs = -1.f;
    }

    float multbis[maxlevel];

    multbis[level] = mult[level]; //multbis to reduce artifacts for high values mult

    if (level == 4 && mult[level] > 1.f) {
        multbis[level] = 1.f + 0.65f * (mult[level] - 1.f);
    }

    if (level == 5 && mult[level] > 1.f) {
        multbis[level] = 1.f + 0.45f * (mult[level] - 1.f);
    }

    LUTf irangefn (0x20000);
    {
        const float noisehi = 1.33f * noise * dirpyrThreshold / expf (level * log (3.0)), noiselo = 0.66f * noise * dirpyrThreshold / expf (level * log (3.0));

        //printf("level=%i multlev=%f noisehi=%f noiselo=%f skinprot=%f\n",level,mult[level], noisehi, noiselo, skinprot);
        for (int i = 0; i < 0x20000; i++) {
            if (abs (i - 0x10000) > noisehi || multbis[level] < 1.0) {
                irangefn[i] = multbis[level] + offs;
            } else {
                if (abs (i - 0x10000) < noiselo) {
                    irangefn[i] = 1.f + offs ;
                } else {
                    irangefn[i] = 1.f + offs + (multbis[level] - 1.f) * (noisehi - abs (i - 0x10000)) / (noisehi - noiselo + 0.01f) ;
                }
            }
        }
    }

    if (skinprot == 0.f)
#ifdef _OPENMP
        #pragma omp parallel for schedule(dynamic,16)
#endif
        for (int i = 0; i < height; i++) {
            for (int j = 0; j < width; j++) {
                float hipass = (data_fine[i][j] - data_coarse[i][j]);
                buffer[i][j] += irangefn[hipass + 0x10000] * hipass ;
            }
        } else if (skinprot > 0.f)
#ifdef _OPENMP
        #pragma omp parallel for schedule(dynamic,16)
#endif
        for (int i = 0; i < height; i++) {
            for (int j = 0; j < width; j++) {
                float hipass = (data_fine[i][j] - data_coarse[i][j]);
                float scale = 1.f;
                Color::SkinSatCbdlCam ((data_fine[i][j]) / 327.68f, l_a_h[i][j], l_b_c[i][j], skinprot, scale, true, b_l, t_l, t_r);
                buffer[i][j] += (1.f + (irangefn[hipass + 0x10000]) * scale) * hipass ;
            }
        } else
#ifdef _OPENMP
        #pragma omp parallel for schedule(dynamic,16)
#endif
        for (int i = 0; i < height; i++) {
            for (int j = 0; j < width; j++) {
                float hipass = (data_fine[i][j] - data_coarse[i][j]);
                float scale = 1.f;
                float correct;
                correct = irangefn[hipass + 0x10000];
                Color::SkinSatCbdlCam ((data_fine[i][j]) / 327.68f, l_a_h[i][j], l_b_c[i][j], skinprotneg, scale, false, b_l, t_l, t_r);

                if (scale == 1.f) {//image hard
                    buffer[i][j] += (1.f + (correct) * factorHard) * hipass ;

                } else { //image soft
                    buffer[i][j] += (1.f + (correct)) * hipass ;
                }
            }
        }

    //  if(gamutlab) {
    //    ImProcFunctions::badpixcam (buffer[i][j], 6.0, 10, 2);//for bad pixels
    //  }

    /*      if(gamutlab) {//disabled
            float Lprov1=(buffer[i][j])/327.68f;
            float R,G,B;
    #ifdef _DEBUG
                bool neg=false;
                bool more_rgb=false;
                //gamut control : Lab values are in gamut
                Color::gamutLchonly(modhue,Lprov1,modchro, R, G, B, wip, highlight, 0.15f, 0.96f, neg, more_rgb);
    #else
                //gamut control : Lab values are in gamut
                Color::gamutLchonly(modhue,Lprov1,modchro, R, G, B, wip, highlight, 0.15f, 0.96f);
    #endif
    //      Color::gamutLchonly(modhue,Lprov1,modchro, R, G, B, wip, highlight, 0.15f, 0.96f);//gamut control in Lab mode ..not in CIECAM
                buffer[i][j]=Lprov1*327.68f;
                float2 sincosval = xsincosf(modhue);
                l_a_h[i][j]=327.68f*modchro*sincosval.y;
                l_b_c[i][j]=327.68f*modchro*sincosval.x;
            }
            */
}

//  float hipass = (data_fine[i][j]-data_coarse[i][j]);
//  buffer[i][j] += irangefn[hipass+0x10000] * hipass ;

#undef DIRWT_L
#undef DIRWT_AB

#undef NRWT_L
#undef NRWT_AB

}
<|MERGE_RESOLUTION|>--- conflicted
+++ resolved
@@ -31,33 +31,18 @@
 namespace rtengine
 {
 
-<<<<<<< HEAD
-static const int maxlevel = 6;
-static const int maxlevelloc = 5;
-
-static const float noise = 2000;
-
-//sequence of scales
-static const int scales[6] = {1, 2, 4, 8, 16, 32};
-static const int scalesloc[5] = {1, 2, 4, 8, 16};
-
-=======
 constexpr int maxlevel = 6;
+constexpr int maxlevelloc = 5;
 constexpr float noise = 2000;
 
 //sequence of scales
 constexpr int scales[maxlevel] = {1, 2, 4, 8, 16, 32};
->>>>>>> 3f1e47d3
+constexpr int scalesloc[5] = {1, 2, 4, 8, 16};
 extern const Settings* settings;
 
 //sequence of scales
 
-<<<<<<< HEAD
-
-SSEFUNCTION void ImProcFunctions :: dirpyr_equalizer (float ** src, float ** dst, int srcwidth, int srcheight, float ** l_a, float ** l_b, float ** dest_a, float ** dest_b, const double * mult, const double dirpyrThreshold, const double skinprot, const bool gamutlab, float b_l, float t_l, float t_r, float b_r, int choice, int scaleprev)
-=======
 SSEFUNCTION void ImProcFunctions :: dirpyr_equalizer(float ** src, float ** dst, int srcwidth, int srcheight, float ** l_a, float ** l_b, const double * mult, const double dirpyrThreshold, const double skinprot, float b_l, float t_l, float t_r, int scaleprev)
->>>>>>> 3f1e47d3
 {
     int lastlevel = maxlevel;
 
@@ -103,11 +88,7 @@
     float multi[maxlevel] = {1.f, 1.f, 1.f, 1.f, 1.f, 1.f};
     float scalefl[maxlevel];
 
-<<<<<<< HEAD
-    for (int lv = 0; lv < 6; lv++) {
-=======
     for(int lv = 0; lv < maxlevel; lv++) {
->>>>>>> 3f1e47d3
         scalefl[lv] = ((float) scales[lv]) / (float) scaleprev;
 
         if (lv >= 1) {
@@ -235,22 +216,13 @@
     // with the current implementation of idirpyr_eq_channel we can safely use the buffer from last level as buffer, saves some memory
     float ** buffer = dirpyrlo[lastlevel - 1];
 
-<<<<<<< HEAD
-    for (int level = lastlevel - 1; level > 0; level--) {
-        idirpyr_eq_channel (dirpyrlo[level], dirpyrlo[level - 1], buffer, srcwidth, srcheight, level, multi, dirpyrThreshold, tmpHue, tmpChr, skinprot, gamutlab, b_l, t_l, t_r, b_r, choice );
-=======
     for(int level = lastlevel - 1; level > 0; level--) {
         idirpyr_eq_channel(dirpyrlo[level], dirpyrlo[level - 1], buffer, srcwidth, srcheight, level, multi, dirpyrThreshold, tmpHue, tmpChr, skinprot, b_l, t_l, t_r);
->>>>>>> 3f1e47d3
     }
 
     scale = scales[0];
 
-<<<<<<< HEAD
-    idirpyr_eq_channel (dirpyrlo[0], dst, buffer, srcwidth, srcheight, 0, multi, dirpyrThreshold, tmpHue, tmpChr, skinprot, gamutlab, b_l, t_l, t_r, b_r, choice );
-=======
     idirpyr_eq_channel(dirpyrlo[0], dst, buffer, srcwidth, srcheight, 0, multi, dirpyrThreshold, tmpHue, tmpChr, skinprot, b_l, t_l, t_r);
->>>>>>> 3f1e47d3
 
     if (skinprot != 0.f) {
         for (int i = 0; i < srcheight; i++) {
@@ -448,11 +420,7 @@
     float multi[maxlevel] = {1.f, 1.f, 1.f, 1.f, 1.f, 1.f};
     float scalefl[maxlevel];
 
-<<<<<<< HEAD
-    for (int lv = 0; lv < 6; lv++) {
-=======
     for(int lv = 0; lv < maxlevel; lv++) {
->>>>>>> 3f1e47d3
         scalefl[lv] = ((float) scales[lv]) / (float) scaleprev;
 
         //  if(scalefl[lv] < 1.f) multi[lv] = 1.f; else  multi[lv]=(float) mult[lv];
@@ -517,12 +485,7 @@
     idirpyr_eq_channelcam (dirpyrlo[0], dst, buffer, srcwidth, srcheight, 0, multi, dirpyrThreshold,  h_p, C_p, skinprot, b_l, t_l, t_r);
 
 
-<<<<<<< HEAD
-    //%%%%%%%%%%%%%%%%%%%%%%%%%%%%%%%%%%%%%%%%%%%%%%%%%%%%%%
-    if (execdir) {
-=======
     if(execdir) {
->>>>>>> 3f1e47d3
 #ifdef _OPENMP
         #pragma omp parallel for schedule(dynamic,16)
 #endif
@@ -543,12 +506,7 @@
     }
 }
 
-<<<<<<< HEAD
-
-SSEFUNCTION void ImProcFunctions::dirpyr_channel (float ** data_fine, float ** data_coarse, int width, int height, int level, int scale)
-=======
 SSEFUNCTION void ImProcFunctions::dirpyr_channel(float ** data_fine, float ** data_coarse, int width, int height, int level, int scale)
->>>>>>> 3f1e47d3
 {
     // scale is spacing of directional averaging weights
     // calculate weights, compute directionally weighted average
@@ -772,7 +730,6 @@
     }
 }
 
-<<<<<<< HEAD
 //%%%%%%%%%%%%%%%%%%%%%%%%%%%%%%%%%%%%%%%%%%%%%%%%%%%%%%
 void ImProcFunctions::idirpyr_eq_channel_loc (float ** data_coarse, float ** data_fine, float ** loctemp, float ** buffer, int width, int height, int level, float mult[5], const double dirpyrThreshold, float ** hue, float ** chrom, const double skinprot, const bool gamutlab, float b_l, float t_l, float t_r, float b_r, int choice)
 {
@@ -868,10 +825,7 @@
     */
 }
 
-void ImProcFunctions::idirpyr_eq_channel (float ** data_coarse, float ** data_fine, float ** buffer, int width, int height, int level, float mult[6], const double dirpyrThreshold, float ** hue, float ** chrom, const double skinprot, const bool gamutlab, float b_l, float t_l, float t_r, float b_r, int choice)
-=======
 void ImProcFunctions::idirpyr_eq_channel(float ** data_coarse, float ** data_fine, float ** buffer, int width, int height, int level, float mult[maxlevel], const double dirpyrThreshold, float ** hue, float ** chrom, const double skinprot, float b_l, float t_l, float t_r)
->>>>>>> 3f1e47d3
 {
     const float skinprotneg = -skinprot;
     const float factorHard = (1.f - skinprotneg / 100.f);
@@ -961,11 +915,7 @@
 }
 
 
-<<<<<<< HEAD
-void ImProcFunctions::idirpyr_eq_channelcam (float ** data_coarse, float ** data_fine, float ** buffer, int width, int height, int level, float mult[6], const double dirpyrThreshold, float ** l_a_h, float ** l_b_c, const double skinprot, float b_l, float t_l, float t_r)
-=======
 void ImProcFunctions::idirpyr_eq_channelcam(float ** data_coarse, float ** data_fine, float ** buffer, int width, int height, int level, float mult[maxlevel], const double dirpyrThreshold, float ** l_a_h, float ** l_b_c, const double skinprot, float b_l, float t_l, float t_r)
->>>>>>> 3f1e47d3
 {
 
     const float skinprotneg = -skinprot;
