--- conflicted
+++ resolved
@@ -491,14 +491,7 @@
         idirpyr_eq_channelcam (dirpyrlo[level], dirpyrlo[level - 1], buffer, srcwidth, srcheight, level, multi, dirpyrThreshold , h_p, C_p, skinprot, b_l, t_l, t_r);
     }
 
-<<<<<<< HEAD
-
-    scale = scales[0];
-
     idirpyr_eq_channelcam (dirpyrlo[0], dst, buffer, srcwidth, srcheight, 0, multi, dirpyrThreshold,  h_p, C_p, skinprot, b_l, t_l, t_r);
-=======
-    idirpyr_eq_channelcam(dirpyrlo[0], dst, buffer, srcwidth, srcheight, 0, multi, dirpyrThreshold,  h_p, C_p, skinprot, b_l, t_l, t_r);
->>>>>>> 3ff25193
 
 
     //%%%%%%%%%%%%%%%%%%%%%%%%%%%%%%%%%%%%%%%%%%%%%%%%%%%%%%
@@ -753,7 +746,7 @@
 //%%%%%%%%%%%%%%%%%%%%%%%%%%%%%%%%%%%%%%%%%%%%%%%%%%%%%%
 void ImProcFunctions::idirpyr_eq_channel_loc (float ** data_coarse, float ** data_fine, float ** loctemp, float ** buffer, int width, int height, int level, float mult[5], const double dirpyrThreshold, float ** hue, float ** chrom, const double skinprot, const bool gamutlab, float b_l, float t_l, float t_r, float b_r , int choice)
 {
-//   const float skinprotneg = -skinprot;
+    //  const float skinprotneg = -skinprot;
 //   const float factorHard = (1.f - skinprotneg / 100.f);
 
     float offs;
@@ -781,7 +774,6 @@
         const float noisehi = 1.33f * noise * dirpyrThreshold / expf (level * log (3.0)), noiselo = 0.66f * noise * dirpyrThreshold / expf (level * log (3.0));
         //printf("level=%i multlev=%f noisehi=%f noiselo=%f skinprot=%f\n",level,mult[level], noisehi, noiselo, skinprot);
 
-<<<<<<< HEAD
         for (int i = 0; i < 0x20000; i++) {
             if (abs (i - 0x10000) > noisehi || multbis[level] < 1.0) {
                 irangefn[i] = multbis[level] + offs;
@@ -846,13 +838,7 @@
     */
 }
 
-
-
-
-void ImProcFunctions::idirpyr_eq_channel (float ** data_coarse, float ** data_fine, float ** buffer, int width, int height, int level, float mult[5], const double dirpyrThreshold, float ** hue, float ** chrom, const double skinprot, const bool gamutlab, float b_l, float t_l, float t_r, float b_r , int choice)
-=======
-void ImProcFunctions::idirpyr_eq_channel(float ** data_coarse, float ** data_fine, float ** buffer, int width, int height, int level, float mult[6], const double dirpyrThreshold, float ** hue, float ** chrom, const double skinprot, const bool gamutlab, float b_l, float t_l, float t_r, float b_r , int choice)
->>>>>>> 3ff25193
+void ImProcFunctions::idirpyr_eq_channel (float ** data_coarse, float ** data_fine, float ** buffer, int width, int height, int level, float mult[6], const double dirpyrThreshold, float ** hue, float ** chrom, const double skinprot, const bool gamutlab, float b_l, float t_l, float t_r, float b_r , int choice)
 {
     const float skinprotneg = -skinprot;
     const float factorHard = (1.f - skinprotneg / 100.f);
@@ -944,11 +930,7 @@
 }
 
 
-<<<<<<< HEAD
-void ImProcFunctions::idirpyr_eq_channelcam (float ** data_coarse, float ** data_fine, float ** buffer, int width, int height, int level, float mult[5], const double dirpyrThreshold, float ** l_a_h, float ** l_b_c, const double skinprot, float b_l, float t_l, float t_r)
-=======
-void ImProcFunctions::idirpyr_eq_channelcam(float ** data_coarse, float ** data_fine, float ** buffer, int width, int height, int level, float mult[6], const double dirpyrThreshold, float ** l_a_h, float ** l_b_c, const double skinprot, float b_l, float t_l, float t_r)
->>>>>>> 3ff25193
+void ImProcFunctions::idirpyr_eq_channelcam (float ** data_coarse, float ** data_fine, float ** buffer, int width, int height, int level, float mult[6], const double dirpyrThreshold, float ** l_a_h, float ** l_b_c, const double skinprot, float b_l, float t_l, float t_r)
 {
 
     const float skinprotneg = -skinprot;
