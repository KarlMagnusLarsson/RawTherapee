/*
 *  This file is part of RawTherapee.
 *
 *  Copyright (c) 2004-2010 Gabor Horvath <hgabor@rawtherapee.com>
 *
 *  RawTherapee is free software: you can redistribute it and/or modify
 *  it under the terms of the GNU General Public License as published by
 *  the Free Software Foundation, either version 3 of the License, or
 *  (at your option) any later version.
 *
 *  RawTherapee is distributed in the hope that it will be useful,
 *  but WITHOUT ANY WARRANTY; without even the implied warranty of
 *  MERCHANTABILITY or FITNESS FOR A PARTICULAR PURPOSE.  See the
 *  GNU General Public License for more details.
 *
 *  You should have received a copy of the GNU General Public License
 *  along with RawTherapee.  If not, see <http://www.gnu.org/licenses/>.
 */
#ifndef __CURVES_H__
#define __CURVES_H__

#include <map>
#include <string>
#include <vector>

#include <glibmm.h>

#include "rt_math.h"
#include "../rtgui/mycurve.h"
#include "../rtgui/myflatcurve.h"
#include "../rtgui/mydiagonalcurve.h"
#include "color.h"
#include "procparams.h"
#include "pipettebuffer.h"

#include "LUT.h"

#define CURVES_MIN_POLY_POINTS  1000

#include "rt_math.h"

#define CLIPI(a) ((a)>0?((a)<65534?(a):65534):0)

using namespace std;

namespace rtengine
{

class ToneCurve;
class ColorAppearance;

template <typename T>
void setUnlessOOG(T &r, T &g, T &b, const T &rr, const T &gg, const T &bb)
{
    if (!OOG(r) || !OOG(g) || !OOG(b)) {
        r = rr;
        g = gg;
        b = bb;
    }
}

bool sanitizeCurve(std::vector<double>& curve);

namespace curves {

inline void setLutVal(const LUTf &lut, float &val)
{
    if (!OOG(val)) {
        val = lut[std::max(val, 0.f)];
    } else if (val < 0.f) {
        float m = lut[0.f];
        val += m;
    } else {
        float m = lut[MAXVALF];
        val += (m - MAXVALF);
    }
}


inline void setLutVal(const LUTf &lut, float &rval, float &gval, float &bval)
{
    if (!OOG(rval) || !OOG(gval) || !OOG(bval)) {
        rval = lut[std::max(rval, 0.f)];
        gval = lut[std::max(gval, 0.f)];
        bval = lut[std::max(bval, 0.f)];
    } else {
        setLutVal(lut, rval);
        setLutVal(lut, gval);
        setLutVal(lut, bval);
    }
}


inline void setLutVal(float &val, float lutval, float maxval)
{
    if (!OOG(val)) {
        val = lutval;
    } else if (val > 0.f) {
        val += maxval - MAXVALF;
    }
}


} // namespace curves

class CurveFactory
{

    friend class Curve;

protected:

    // functions calculating the parameters of the contrast curve based on the desired slope at the center
    static double solve_upper(double m, double c, double deriv);
    static double solve_lower(double m, double c, double deriv);
    static double dupper(const double b, const double m, const double c);
    static double dlower(const double b, const double m, const double c);

    // basic convex function between (0,0) and (1,1). m1 and m2 controls the slope at the start and end point
    static inline double basel(double x, double m1, double m2)
    {
        if (x == 0.0) {
            return 0.0;
        }

        double k = sqrt((m1 - 1.0) * (m1 - m2) * 0.5) / (1.0 - m2);
        double l = (m1 - m2) / (1.0 - m2) + k;
        double lx = xlog(x);
        return m2 * x + (1.0 - m2) * (2.0 - xexp(k * lx)) * xexp(l * lx);
    }
    // basic concave function between (0,0) and (1,1). m1 and m2 controls the slope at the start and end point
    static inline double baseu(double x, double m1, double m2)
    {
        return 1.0 - basel(1.0 - x, m1, m2);
    }
    // convex curve between (0,0) and (1,1) with slope m at (0,0). hr controls the highlight recovery
    static inline double cupper(double x, double m, double hr)
    {
        if (hr > 1.0) {
            return baseu(x, m, 2.0 * (hr - 1.0) / m);
        }

        double x1 = (1.0 - hr) / m;
        double x2 = x1 + hr;

        if (x >= x2) {
            return 1.0;
        }

        if (x < x1) {
            return x * m;
        }

        return 1.0 - hr + hr * baseu((x - x1) / hr, m, 0);
    }
    // concave curve between (0,0) and (1,1) with slope m at (1,1). sr controls the shadow recovery
    static inline double clower(double x, double m, double sr)
    {
        return 1.0 - cupper(1.0 - x, m, sr);
    }
    // convex curve between (0,0) and (1,1) with slope m at (0,0). hr controls the highlight recovery
    static inline double cupper2(double x, double m, double hr)
    {
        double x1 = (1.0 - hr) / m;
        double x2 = x1 + hr;

        if (x >= x2) {
            return 1.0;
        }

        if (x < x1) {
            return x * m;
        }

        return 1.0 - hr + hr * baseu((x - x1) / hr, m, 0.3 * hr);
    }
    static inline double clower2(double x, double m, double sr)
    {
        //curve for b<0; starts with positive slope and then rolls over toward straight line to x=y=1
        double x1 = sr / 1.5 + 0.00001;

        if (x > x1 || sr < 0.001) {
            return 1 - (1 - x) * m;
        } else {
            double y1 = 1 - (1 - x1) * m;
            return y1 + m * (x - x1) - (1 - m) * SQR(SQR(1 - x / x1));
        }
    }
    // tone curve base. a: slope (from exp.comp.), b: black point normalized by 65535,
    // D: max. x value (can be>1), hr,sr: highlight,shadow recovery
    static inline double basecurve(double x, double a, double b, double D, double hr, double sr)
    {
        if (b < 0) {
            double m = 0.5;//midpoint
            double slope = 1.0 + b; //slope of straight line between (0,-b) and (1,1)
            double y = -b + m * slope; //value at midpoint

            if (x > m) {
                return y + (x - m) * slope;    //value on straight line between (m,y) and (1,1)
            } else {
                return y * clower2(x / m, slope * m / y, 2.0 - sr);
            }
        } else {
            double slope = a / (1.0 - b);
            double m = a * D > 1.0 ? b / a + (0.25) / slope : b + (1 - b) / 4;
            double y = a * D > 1.0 ? 0.25 : (m - b / a) * slope;

            if (x <= m) {
                return b == 0 ? x * slope : clower(x / m, slope * m / y, sr) * y;
            } else if (a * D > 1.0) {
                return y + (1.0 - y) * cupper2((x - m) / (D - m), slope * (D - m) / (1.0 - y), hr);
            } else {
                return y + (x - m) * slope;
            }
        }
    }
    static inline double simplebasecurve(double x, double b, double sr)
    {
        // a = 1, D = 1, hr = 0 (unused for a = D = 1)
        if (b == 0.0) {
            return x;
        } else if (b < 0) {
            double m = 0.5;//midpoint
            double slope = 1.0 + b; //slope of straight line between (0,-b) and (1,1)
            double y = -b + m * slope; //value at midpoint

            if (x > m) {
                return y + (x - m) * slope;    //value on straight line between (m,y) and (1,1)
            } else {
                return y * clower2(x / m, slope * m / y, 2.0 - sr);
            }
        } else {
            double slope = 1.0 / (1.0 - b);
            double m = b + (1 - b) * 0.25;
            double y = (m - b) * slope;

            if (x <= m) {
                return clower(x / m, slope * m / y, sr) * y;
            } else {
                return y + (x - m) * slope;
            }
        }
    }


public:
    const static double sRGBGamma;  // standard average gamma
    const static double sRGBGammaCurve;  // 2.4 in the curve


    //%%%%%%%%%%%%%%%%%%%%%%%%%%%%%%%%%%%%%%%%%%%%%%%
    // accurately determine value from integer array with float as index
    //linearly interpolate from ends of range if arg is out of bounds
    static inline float interp(int *array, float f)
    {
        int index = CLIPI(floor(f));
        float part = (float)((f) - index) * (float)(array[index + 1] - array[index]);
        return (float)array[index] + part;
    }
    //%%%%%%%%%%%%%%%%%%%%%%%%%%%%%%%%%%%%%%%%%%%%%%%
    // accurately determine value from float array with float as index
    //linearly interpolate from ends of range if arg is out of bounds
    static inline float flinterp(float *array, float f)
    {
        int index = CLIPI(floor(f));
        float part = ((f) - (float)index) * (array[index + 1] - array[index]);
        return array[index] + part;
    }
    //%%%%%%%%%%%%%%%%%%%%%%%%%%%%%%%%%%%%%%%%%%%%%%%

    static inline double centercontrast(double x, double b, double m);

    // standard srgb gamma and its inverse
    static inline double gamma2(double x)
    {
        return x <= 0.00304 ? x * 12.92310 : 1.055 * exp(log(x) / sRGBGammaCurve) - 0.055;
    }
    static inline double igamma2(double x)
    {
        return x <= 0.03928 ? x / 12.92310 : exp(log((x + 0.055) / 1.055) * sRGBGammaCurve);
    }
    static inline float gamma2(float x)
    {
        return x <= 0.00304 ? x * 12.92310 : 1.055 * expf(logf(x) / sRGBGammaCurve) - 0.055;
    }
    static inline float igamma2(float x)
    {
        return x <= 0.03928 ? x / 12.92310 : expf(logf((x + 0.055) / 1.055) * sRGBGammaCurve);
    }
    // gamma function with adjustable parameters
    static inline double gamma(double x, double gamma, double start, double slope, double mul, double add)
    {
        return (x <= start ? x*slope : exp(log(x) / gamma) * mul - add);
    }
    static inline double igamma(double x, double gamma, double start, double slope, double mul, double add)
    {
        return (x <= start * slope ? x / slope : exp(log((x + add) / mul) * gamma));
    }
    static inline float gamma(float x, float gamma, float start, float slope, float mul, float add)
    {
        return (x <= start ? x*slope : xexpf(xlogf(x) / gamma) * mul - add);
    }
    static inline float igamma(float x, float gamma, float start, float slope, float mul, float add)
    {
        return (x <= start * slope ? x / slope : xexpf(xlogf((x + add) / mul) * gamma));
    }
#ifdef __SSE2__
    static inline vfloat igamma(vfloat x, vfloat gamma, vfloat start, vfloat slope, vfloat mul, vfloat add)
    {
#if !defined(__clang__)
        return (x <= start * slope ? x / slope : xexpf(xlogf((x + add) / mul) * gamma));
#else
        return vself(vmaskf_le(x, start * slope), x / slope, xexpf(xlogf((x + add) / mul) * gamma));
#endif
    }
#endif
    static inline float hlcurve(const float exp_scale, const float comp, const float hlrange, float level)
    {
        if (comp > 0.0) {
            float val = level + (hlrange - 65536.0);

            if (val == 0.0f) { // to avoid division by zero
                val = 0.000001f;
            }

            float Y = val * exp_scale / hlrange;
            Y *= comp;

            if (Y <= -1.0) { // to avoid log(<=0)
                Y = -.999999f;
            }

            float R = hlrange / (val * comp);
            return log1p(Y) * R;
        } else {
            return exp_scale;
        }
    }


public:
    static void complexCurve(double ecomp, double black, double hlcompr, double hlcomprthresh, double shcompr, double br, double contr,
                             const std::vector<double>& curvePoints, const std::vector<double>& curvePoints2,
                             LUTu & histogram, LUTf & hlCurve, LUTf & shCurve, LUTf & outCurve, LUTu & outBeforeCCurveHistogram, ToneCurve & outToneCurve, ToneCurve & outToneCurve2,

                             int skip = 1);

    static void complexCurvelocal(double ecomp, double black, double hlcompr, double hlcomprthresh, double shcompr, double br,
                                  LUTf & hlCurve, LUTf & shCurve, LUTf & outCurve, LUTf & lightCurveloc,
                                  int skip = 1);

    static void curveBW(const std::vector<double>& curvePointsbw, const std::vector<double>& curvePointsbw2, const LUTu & histogrambw, LUTu & outBeforeCCurveHistogrambw,
                        ToneCurve & customToneCurvebw1, ToneCurve & customToneCurvebw2, int skip);

    static void curveCL(bool & clcutili, const std::vector<double>& clcurvePoints, LUTf & clCurve, int skip);

    static void curveWavContL(bool & wavcontlutili, const std::vector<double>& wavclcurvePoints, LUTf & wavclCurve,/* LUTu & histogramwavcl, LUTu & outBeforeWavCLurveHistogram,*/int skip);
    static void curveDehaContL(bool & dehacontlutili, const std::vector<double>& dehaclcurvePoints, LUTf & dehaclCurve, int skip, const LUTu & histogram, LUTu & outBeforeCurveHistogram);
    static void mapcurve(bool & mapcontlutili, const std::vector<double>& mapcurvePoints, LUTf & mapcurve, int skip, const LUTu & histogram, LUTu & outBeforeCurveHistogram);

    static void curveToning(const std::vector<double>& curvePoints, LUTf & ToningCurve, int skip);

    static void curveLocal(bool & locallutili, const std::vector<double>& curvePoints, LUTf & LocalLCurve, int skip);
    static void curveCCLocal(bool & localcutili, const std::vector<double>& curvePoints, LUTf & LocalCCurve, int skip);
    static void curveskLocal(bool & localskutili, const std::vector<double>& curvePoints, LUTf & LocalskCurve, int skip);
    static void curveexLocal(bool & localexutili, const std::vector<double>& curvePoints, LUTf & LocalexCurve, int skip);

    static void complexsgnCurve(bool & autili,  bool & butili, bool & ccutili, bool & clcutili, const std::vector<double>& acurvePoints,
                                const std::vector<double>& bcurvePoints, const std::vector<double>& cccurvePoints, const std::vector<double>& lccurvePoints, LUTf & aoutCurve, LUTf & boutCurve, LUTf & satCurve, LUTf & lhskCurve,
                                int skip = 1);

    static void localLCurve(double br, double contr,/* const std::vector<double>& curvePoints,*/ LUTu & histogram, LUTf & outCurve, int skip, bool & utili);

    static void updatechroma(
        const std::vector<double>& cccurvePoints,
        LUTu & histogramC, LUTu & outBeforeCCurveHistogramC,//for chroma
        int skip = 1);
    static void complexLCurve(double br, double contr, const std::vector<double>& curvePoints, const LUTu & histogram, LUTf & outCurve, LUTu & outBeforeCCurveHistogram, int skip, bool & utili);

    static void curveLightBrightColor(
        const std::vector<double>& curvePoints,
        const std::vector<double>& curvePoints2,
        const std::vector<double>& curvePoints3,
        const LUTu & histogram, LUTu & outBeforeCCurveHistogram,
        const LUTu & histogramC, LUTu & outBeforeCCurveHistogramC,
        ColorAppearance & outColCurve1,
        ColorAppearance & outColCurve2,
        ColorAppearance & outColCurve3,
        int skip = 1);
    static void RGBCurve(const std::vector<double>& curvePoints, LUTf & outCurve, int skip);

};

class Curve
{

    class HashEntry
    {
    public:
        unsigned short smallerValue;
        unsigned short higherValue;
    };
protected:
    int N;
    int ppn;            // targeted polyline point number
    double* x;
    double* y;
    // begin of variables used in Parametric curves only
    double mc;
    double mfc;
    double msc;
    double mhc;
    // end of variables used in Parametric curves only
    std::vector<double> poly_x;     // X points of the faceted curve
    std::vector<double> poly_y;     // Y points of the faceted curve
    std::vector<double> dyByDx;
    std::vector<HashEntry> hash;
    unsigned short hashSize;        // hash table's size, between [10, 100, 1000]

    double* ypp;

    // Fields for the elementary curve polygonisation
    double x1, y1, x2, y2, x3, y3;
    bool firstPointIncluded;
    double increment;
    int nbr_points;

    static inline double p00(double x, double prot)
    {
        return CurveFactory::clower(x, 2.0, prot);
    }
    static inline double p11(double x, double prot)
    {
        return CurveFactory::cupper(x, 2.0, prot);
    }
    static inline double p01(double x, double prot)
    {
        return x <= 0.5 ? CurveFactory::clower(x * 2, 2.0, prot) * 0.5 : 0.5 + CurveFactory::cupper((x - 0.5) * 2, 2.0, prot) * 0.5;
    }
    static inline double p10(double x, double prot)
    {
        return x <= 0.5 ? CurveFactory::cupper(x * 2, 2.0, prot) * 0.5 : 0.5 + CurveFactory::clower((x - 0.5) * 2, 2.0, prot) * 0.5;
    }
    static inline double pfull(double x, double prot, double sh, double hl)
    {
        return (1 - sh) * (1 - hl) * p00(x, prot) + sh * hl * p11(x, prot) + (1 - sh) * hl * p01(x, prot) + sh * (1 - hl) * p10(x, prot);
    }

    void fillHash();
    void fillDyByDx();

public:
    Curve();
    virtual ~Curve() {};
    void AddPolygons();
    int getSize() const;  // return the number of control points
    void getControlPoint(int cpNum, double &x, double &y) const;
    virtual double getVal(double t) const = 0;
    virtual void   getVal(const std::vector<double>& t, std::vector<double>& res) const = 0;

    virtual bool   isIdentity() const = 0;
};

class DiagonalCurve : public Curve
{

protected:
    DiagonalCurveType kind;

    void spline_cubic_set();
    void catmull_rom_set();
    void NURBS_set();

public:
    DiagonalCurve(const std::vector<double>& points, int ppn = CURVES_MIN_POLY_POINTS);
    virtual ~DiagonalCurve();

    double getVal(double t) const;
    void   getVal(const std::vector<double>& t, std::vector<double>& res) const;
    bool   isIdentity() const
    {
        return kind == DCT_Empty;
    };
};

class FlatCurve : public Curve
{

private:
    FlatCurveType kind;
    double* leftTangent;
    double* rightTangent;
    double identityValue;
    bool periodic;

    void CtrlPoints_set();

public:

    FlatCurve(const std::vector<double>& points, bool isPeriodic = true, int ppn = CURVES_MIN_POLY_POINTS);
    virtual ~FlatCurve();

    double getVal(double t) const;
    void   getVal(const std::vector<double>& t, std::vector<double>& res) const;
    bool   setIdentityValue(double iVal);
    bool   isIdentity() const
    {
        return kind == FCT_Empty;
    };
};

class RetinextransmissionCurve
{
private:
    LUTf luttransmission;  // 0xffff range
    void Set(const Curve &pCurve);

public:
    virtual ~RetinextransmissionCurve() {};
    RetinextransmissionCurve();

    void Reset();
    void Set(const Curve *pCurve);
    void Set(const std::vector<double> &curvePoints);
    float operator[](float index) const
    {
        return luttransmission[index];
    }

    operator bool (void) const
    {
        return luttransmission;
    }
};

class RetinexgaintransmissionCurve
{
private:
    LUTf lutgaintransmission;  // 0xffff range
    void Set(const Curve &pCurve);

public:
    virtual ~RetinexgaintransmissionCurve() {};
    RetinexgaintransmissionCurve();

    void Reset();
    void Set(const Curve *pCurve);
    void Set(const std::vector<double> &curvePoints);
    float operator[](float index) const
    {
        return lutgaintransmission[index];
    }

    operator bool (void) const
    {
        return lutgaintransmission;
    }
};



class ToneCurve
{
public:
    LUTf lutToneCurve;  // 0xffff range

    virtual ~ToneCurve() {};

    void Reset();
    void Set(const Curve &pCurve, float gamma = 0);
    operator bool (void) const
    {
        return lutToneCurve;
    }
};

class OpacityCurve
{
public:
    LUTf lutOpacityCurve;  // 0xffff range

    virtual ~OpacityCurve() {};

    void Reset();
    void Set(const Curve *pCurve);
    void Set(const std::vector<double> &curvePoints, bool &opautili);

    // TODO: transfer this method to the Color class...
    float blend(float x, float lower, float upper) const
    {
        return (upper - lower) * lutOpacityCurve[x * 500.f] + lower;
    }
    void blend3f(float x, float lower1, float upper1, float &result1, float lower2, float upper2, float &result2, float lower3, float upper3, float &result3) const
    {
        float opacity = lutOpacityCurve[x * 500.f];
        result1 = (upper1 - lower1) * opacity + lower1;
        result2 = (upper2 - lower2) * opacity + lower2;
        result3 = (upper3 - lower3) * opacity + lower3;
    }

    operator bool (void) const
    {
        return lutOpacityCurve;
    }
};

class LocLHCurve
{
private:
    LUTf lutLocLHCurve;  // 0xffff range
    void Set(const Curve &pCurve);

public:
    float sum;

    virtual ~LocLHCurve() {};
    LocLHCurve();
    void Reset();
    void Set(const std::vector<double> &curvePoints, bool &LHutili);
    float getSum() const
    {
        return sum;
    }

    float operator[](float index) const
    {
        return lutLocLHCurve[index];
    }
    operator bool (void) const
    {
        return lutLocLHCurve;
    }
};

class LocHHCurve
{
private:
    LUTf lutLocHHCurve;  // 0xffff range
    void Set(const Curve &pCurve);

public:
    float sum;

    virtual ~LocHHCurve() {};
    LocHHCurve();
    void Reset();
    void Set(const std::vector<double> &curvePoints, bool &HHutili);
    float getSum() const
    {
        return sum;
    }

    float operator[](float index) const
    {
        return lutLocHHCurve[index];
    }
    operator bool (void) const
    {
        return lutLocHHCurve;
    }
};

class LocretigainCurve
{
private:
    LUTf lutLocretigainCurve;  // 0xffff range
    void Set(const Curve &pCurve);

public:
    float sum;

    virtual ~LocretigainCurve() {};
    LocretigainCurve();
    void Reset();
    void Set(const std::vector<double> &curvePoints);
    float getSum() const
    {
        return sum;
    }

    float operator[](float index) const
    {
        return lutLocretigainCurve[index];
    }
    operator bool (void) const
    {
        return lutLocretigainCurve;
    }
};

class LocretigainCurverab
{
private:
    LUTf lutLocretigainCurverab;  // 0xffff range
    void Set(const Curve &pCurve);

public:
    float sum;

    virtual ~LocretigainCurverab() {};
    LocretigainCurverab();
    void Reset();
    void Set(const std::vector<double> &curvePoints);
    float getSum() const
    {
        return sum;
    }

    float operator[](float index) const
    {
        return lutLocretigainCurverab[index];
    }
    operator bool (void) const
    {
        return lutLocretigainCurverab;
    }
};


class WavCurve
{
private:
    LUTf lutWavCurve;  // 0xffff range
    void Set(const Curve &pCurve);

public:
    float sum;

    virtual ~WavCurve() {};
    WavCurve();
    void Reset();
    void Set(const std::vector<double> &curvePoints);
    float getSum() const
    {
        return sum;
    }

    float operator[](float index) const
    {
        return lutWavCurve[index];
    }
    operator bool (void) const
    {
        return lutWavCurve;
    }
};

class WavOpacityCurveRG
{
private:
    LUTf lutOpacityCurveRG;  // 0xffff range
    void Set(const Curve &pCurve);
public:
    virtual ~WavOpacityCurveRG() {};
    WavOpacityCurveRG();

    void Reset();
    //  void Set(const std::vector<double> &curvePoints, bool &opautili);
    void Set(const std::vector<double> &curvePoints);
    float operator[](float index) const
    {
        return lutOpacityCurveRG[index];
    }

    operator bool (void) const
    {
        return lutOpacityCurveRG;
    }
};
class WavOpacityCurveBY
{
private:
    LUTf lutOpacityCurveBY;  // 0xffff range
    void Set(const Curve &pCurve);

public:
    virtual ~WavOpacityCurveBY() {};
    WavOpacityCurveBY();

    void Reset();
    void Set(const Curve *pCurve);
    void Set(const std::vector<double> &curvePoints);
    float operator[](float index) const
    {
        return lutOpacityCurveBY[index];
    }

    operator bool (void) const
    {
        return lutOpacityCurveBY;
    }
};
class WavOpacityCurveW
{
private:
    LUTf lutOpacityCurveW;  // 0xffff range
    void Set(const Curve &pCurve);

public:
    virtual ~WavOpacityCurveW() {};
    WavOpacityCurveW();

    void Reset();
    void Set(const Curve *pCurve);
    void Set(const std::vector<double> &curvePoints);
    float operator[](float index) const
    {
        return lutOpacityCurveW[index];
    }

    operator bool (void) const
    {
        return lutOpacityCurveW;
    }
};

class WavOpacityCurveWL
{
private:
    LUTf lutOpacityCurveWL;  // 0xffff range
    void Set(const Curve &pCurve);

public:
    virtual ~WavOpacityCurveWL() {};
    WavOpacityCurveWL();

    void Reset();
    void Set(const Curve *pCurve);
    void Set(const std::vector<double> &curvePoints);
    float operator[](float index) const
    {
        return lutOpacityCurveWL[index];
    }

    operator bool (void) const
    {
        return lutOpacityCurveWL;
    }
};

class NoiseCurve
{
private:
    LUTf lutNoiseCurve;  // 0xffff range
    float sum;
    void Set(const Curve &pCurve);

public:
    virtual ~NoiseCurve() {};
    NoiseCurve();
    void Reset();
    void Set(const std::vector<double> &curvePoints);

    float getSum() const
    {
        return sum;
    }
    float operator[](float index) const
    {
        return lutNoiseCurve[index];
    }
    operator bool (void) const
    {
        return lutNoiseCurve;
    }
};

class ColorGradientCurve
{
public:
    LUTf   lut1;    // [0.;1.] range (float values)
    LUTf   lut2;  // [0.;1.] range (float values)
    LUTf   lut3;   // [0.;1.] range (float values)
    double low;
    double high;

    virtual ~ColorGradientCurve() {};

    void Reset();
    void SetXYZ(const Curve *pCurve, const double xyz_rgb[3][3], float satur, float lumin);
    void SetXYZ(const std::vector<double> &curvePoints, const double xyz_rgb[3][3], float satur, float lumin);
    void SetRGB(const Curve *pCurve);
    void SetRGB(const std::vector<double> &curvePoints);

    /**
    * @brief Get the value of Red, Green and Blue corresponding to the requested index
    * @param index value in the [0 ; 1] range
    * @param r corresponding red value [0 ; 65535] (return value)
    * @param g corresponding green value [0 ; 65535] (return value)
    * @param b corresponding blue value [0 ; 65535] (return value)
    */
    void getVal(float index, float &r, float &g, float &b) const;
    operator bool (void) const
    {
        return lut1 && lut2 && lut3;
    }
};

class ColorAppearance
{
public:
    LUTf lutColCurve;  // 0xffff range

    virtual ~ColorAppearance() {};

    void Reset();
    void Set(const Curve &pCurve);
    operator bool (void) const
    {
        return lutColCurve;
    }
};

class Lightcurve : public ColorAppearance
{
public:
    void Apply(float& Li) const;
};

//lightness curve
inline void Lightcurve::Apply(float& Li) const
{

    assert(lutColCurve);

    curves::setLutVal(lutColCurve, Li);
}

class Brightcurve : public ColorAppearance
{
public:
    void Apply(float& Br) const;
};

//brightness curve
inline void Brightcurve::Apply(float& Br) const
{

    assert(lutColCurve);

    curves::setLutVal(lutColCurve, Br);
}

class Chromacurve : public ColorAppearance
{
public:
    void Apply(float& Cr) const;
};

//Chroma curve
inline void Chromacurve::Apply(float& Cr) const
{

    assert(lutColCurve);

    curves::setLutVal(lutColCurve, Cr);
}
class Saturcurve : public ColorAppearance
{
public:
    void Apply(float& Sa) const;
};

//Saturation curve
inline void Saturcurve::Apply(float& Sa) const
{

    assert(lutColCurve);

    curves::setLutVal(lutColCurve, Sa);
}

class Colorfcurve : public ColorAppearance
{
public:
    void Apply(float& Cf) const;
};

//Colorfullness curve
inline void Colorfcurve::Apply(float& Cf) const
{

    assert(lutColCurve);

    curves::setLutVal(lutColCurve, Cf);
}


class StandardToneCurve : public ToneCurve
{
public:
    void Apply(float& r, float& g, float& b) const;

    // Applies the tone curve to `r`, `g`, `b` arrays, starting at `r[start]`
    // and ending at `r[end]` (and respectively for `b` and `g`). Uses SSE
    // and requires that `r`, `g`, and `b` pointers have the same alignment.
    void BatchApply(
        const size_t start, const size_t end,
        float *r, float *g, float *b) const;
};

class AdobeToneCurve : public ToneCurve
{
private:
    void RGBTone(float& r, float& g, float& b) const;  // helper for tone curve

public:
    void Apply(float& r, float& g, float& b) const;
};

class SatAndValueBlendingToneCurve : public ToneCurve
{
public:
    void Apply(float& r, float& g, float& b) const;
};

class WeightedStdToneCurve : public ToneCurve
{
private:
    float Triangle(float refX, float refY, float X2) const;
#ifdef __SSE2__
    vfloat Triangle(vfloat refX, vfloat refY, vfloat X2) const;
#endif
public:
    void Apply(float& r, float& g, float& b) const;
    void BatchApply(const size_t start, const size_t end, float *r, float *g, float *b) const;
};

class LuminanceToneCurve : public ToneCurve
{
public:
    void Apply(float& r, float& g, float& b) const;
};

class PerceptualToneCurveState
{
public:
    float Working2Prophoto[3][3];
    float Prophoto2Working[3][3];
    float cmul_contrast;
    bool isProphoto;
};

// Tone curve whose purpose is to keep the color appearance constant, that is the curve changes contrast
// but colors appears to have the same hue and saturation as before. As contrast and saturation is tightly
// coupled in human vision saturation is modulated based on the curve's contrast, and that way the appearance
// can be kept perceptually constant (within limits).
class PerceptualToneCurve : public ToneCurve
{
private:
    static float cf_range[2];
    static float cf[1000];
    // for ciecam02
    static float f, c, nc, yb, la, xw, yw, zw, gamut;
    static float n, d, nbb, ncb, cz, aw, wh, pfl, fl, pow1;

    static void cubic_spline(const float x[], const float y[], const int len, const float out_x[], float out_y[], const int out_len);
    static float find_minimum_interval_halving(float (*func)(float x, void *arg), void *arg, float a, float b, float tol, int nmax);
    static float find_tc_slope_fun(float k, void *arg);
    static float get_curve_val(float x, float range[2], float lut[], size_t lut_size);
    float calculateToneCurveContrastValue() const;
public:
    static void init();
    void initApplyState(PerceptualToneCurveState & state, Glib::ustring workingSpace) const;
    void BatchApply(const size_t start, const size_t end, float *r, float *g, float *b, const PerceptualToneCurveState &state) const;
};

// Standard tone curve
inline void StandardToneCurve::Apply(float& r, float& g, float& b) const
{

    assert(lutToneCurve);

    curves::setLutVal(lutToneCurve, r, g, b);
}

inline void StandardToneCurve::BatchApply(
    const size_t start, const size_t end,
    float *r, float *g, float *b) const
{
    assert(lutToneCurve);
    assert(lutToneCurve.getClip() & LUT_CLIP_BELOW);
    assert(lutToneCurve.getClip() & LUT_CLIP_ABOVE);

    // All pointers must have the same alignment for SSE usage. In the loop body below,
    // we will only check `r`, assuming that the same result would hold for `g` and `b`.
    assert(reinterpret_cast<uintptr_t>(r) % 16 == reinterpret_cast<uintptr_t>(g) % 16);
    assert(reinterpret_cast<uintptr_t>(g) % 16 == reinterpret_cast<uintptr_t>(b) % 16);

    size_t i = start;

    while (true) {
        if (i >= end) {
            // If we get to the end before getting to an aligned address, just return.
            // (Or, for non-SSE mode, if we get to the end.)
            return;
#ifdef __SSE2__
        } else if (reinterpret_cast<uintptr_t>(&r[i]) % 16 == 0) {
            // Otherwise, we get to the first aligned address; go to the SSE part.
            break;
#endif
        }
        curves::setLutVal(lutToneCurve, r[i], g[i], b[i]);
        i++;
    }

#ifdef __SSE2__
    float tmpr[4] ALIGNED16;
    float tmpg[4] ALIGNED16;
    float tmpb[4] ALIGNED16;
    // float mv = lutToneCurve[MAXVALF];
    for (; i + 3 < end; i += 4) {
        __m128 r_val = LVF(r[i]);
        __m128 g_val = LVF(g[i]);
        __m128 b_val = LVF(b[i]);
        STVF(tmpr[0], lutToneCurve[r_val]);
        STVF(tmpg[0], lutToneCurve[g_val]);
        STVF(tmpb[0], lutToneCurve[b_val]);
        for (int j = 0; j < 4; ++j) {
            setUnlessOOG(r[i+j], g[i+j], b[i+j], tmpr[j], tmpg[j], tmpb[j]);
            // curves::setLutVal(r[i+j], tmpr[j], mv);
            // curves::setLutVal(g[i+j], tmpg[j], mv);
            // curves::setLutVal(b[i+j], tmpb[j], mv);
        }
    }

    // Remainder in non-SSE.
    for (; i < end; ++i) {
        curves::setLutVal(lutToneCurve, r[i], g[i], b[i]);
    }

#endif
}

// Tone curve according to Adobe's reference implementation
// values in 0xffff space
// inlined to make sure there will be no cache flush when used
inline void AdobeToneCurve::Apply (float& ir, float& ig, float& ib) const
{

    assert(lutToneCurve);
    float r = CLIP(ir);
    float g = CLIP(ig);
    float b = CLIP(ib);

    if (r >= g) {
        if (g > b) {
            RGBTone(r, g, b);     // Case 1: r >= g >  b
        } else if (b > r) {
            RGBTone(b, r, g);     // Case 2: b >  r >= g
        } else if (b > g) {
            RGBTone(r, b, g);     // Case 3: r >= b >  g
        } else {                           // Case 4: r >= g == b
            r = lutToneCurve[r];
            g = lutToneCurve[g];
            b = g;
        }
    } else {
        if (r >= b) {
            RGBTone(g, r, b);     // Case 5: g >  r >= b
        } else if (b >  g) {
            RGBTone(b, g, r);     // Case 6: b >  g >  r
        } else {
            RGBTone(g, b, r);     // Case 7: g >= b >  r
        }
    }

    setUnlessOOG(ir, ig, ib, r, g, b);
}

inline void AdobeToneCurve::RGBTone(float& r, float& g, float& b) const
{
    float rold = r, gold = g, bold = b;

    r = lutToneCurve[rold];
    b = lutToneCurve[bold];
    g = b + ((r - b) * (gold - bold) / (rold - bold));
}

// Modifying the Luminance channel only
inline void LuminanceToneCurve::Apply(float &ir, float &ig, float &ib) const
{
    assert(lutToneCurve);

    float r = CLIP(ir);
    float g = CLIP(ig);
    float b = CLIP(ib);

    float currLuminance = r * 0.2126729f + g * 0.7151521f + b * 0.0721750f;

    const float newLuminance = lutToneCurve[currLuminance];
    currLuminance = currLuminance == 0.f ? 0.00001f : currLuminance;
    const float coef = newLuminance / currLuminance;
    r = LIM<float> (r * coef, 0.f, 65535.f);
    g = LIM<float> (g * coef, 0.f, 65535.f);
    b = LIM<float> (b * coef, 0.f, 65535.f);

    setUnlessOOG(ir, ig, ib, r, g, b);
}

inline float WeightedStdToneCurve::Triangle(float a, float a1, float b) const
{
    if (a != b) {
        float b1;
        float a2 = a1 - a;

        if (b < a) {
            b1 = b + a2 *      b  /     a ;
        } else       {
            b1 = b + a2 * (65535.f - b) / (65535.f - a);
        }

        return b1;
    }

    return a1;
}

#ifdef __SSE2__
inline vfloat WeightedStdToneCurve::Triangle(vfloat a, vfloat a1, vfloat b) const
{
<<<<<<< HEAD
    vfloat a2 = a1 - a;
    vmask cmask = vmaskf_lt(b, a);
    vfloat b3 = vself(cmask, b, F2V(65535.f) - b);
    vfloat a3 = vself(cmask, a, F2V(65535.f) - a);
    return b + a2 * b3 / a3;
=======
        vmask eqmask = vmaskf_eq(b, a);
        vfloat a2 = a1 - a;
        vmask cmask = vmaskf_lt(b, a);
        vfloat b3 = vself(cmask, b, F2V(65535.f) - b);
        vfloat a3 = vself(cmask, a, F2V(65535.f) - a);
        return vself(eqmask, a1, b + a2 * b3 / a3);
>>>>>>> a1d4acf7
}
#endif

// Tone curve modifying the value channel only, preserving hue and saturation
// values in 0xffff space
inline void WeightedStdToneCurve::Apply (float& ir, float& ig, float& ib) const
{

    assert(lutToneCurve);

    float r = CLIP(ir);
    float g = CLIP(ig);
    float b = CLIP(ib);
    float r1 = lutToneCurve[r];
    float g1 = Triangle(r, r1, g);
    float b1 = Triangle(r, r1, b);

    float g2 = lutToneCurve[g];
    float r2 = Triangle(g, g2, r);
    float b2 = Triangle(g, g2, b);

    float b3 = lutToneCurve[b];
    float r3 = Triangle(b, b3, r);
    float g3 = Triangle(b, b3, g);

    r = CLIP<float>(r1 * 0.50f + r2 * 0.25f + r3 * 0.25f);
    g = CLIP<float> (g1 * 0.25f + g2 * 0.50f + g3 * 0.25f);
    b = CLIP<float> (b1 * 0.25f + b2 * 0.25f + b3 * 0.50f);

    setUnlessOOG(ir, ig, ib, r, g, b);
}

inline void WeightedStdToneCurve::BatchApply(const size_t start, const size_t end, float *r, float *g, float *b) const
{
    assert(lutToneCurve);
    assert(lutToneCurve.getClip() & LUT_CLIP_BELOW);
    assert(lutToneCurve.getClip() & LUT_CLIP_ABOVE);

    // All pointers must have the same alignment for SSE usage. In the loop body below,
    // we will only check `r`, assuming that the same result would hold for `g` and `b`.
    assert(reinterpret_cast<uintptr_t>(r) % 16 == reinterpret_cast<uintptr_t>(g) % 16);
    assert(reinterpret_cast<uintptr_t>(g) % 16 == reinterpret_cast<uintptr_t>(b) % 16);

    size_t i = start;

    while (true) {
        if (i >= end) {
            // If we get to the end before getting to an aligned address, just return.
            // (Or, for non-SSE mode, if we get to the end.)
            return;
#ifdef __SSE2__
        } else if (reinterpret_cast<uintptr_t>(&r[i]) % 16 == 0) {
            // Otherwise, we get to the first aligned address; go to the SSE part.
            break;
#endif
        }

        Apply(r[i], g[i], b[i]);
        i++;
    }

#ifdef __SSE2__
    const vfloat c65535v = F2V(65535.f);
    const vfloat zd5v = F2V(0.5f);
    const vfloat zd25v = F2V(0.25f);

    float tmpr[4] ALIGNED16;
    float tmpg[4] ALIGNED16;
    float tmpb[4] ALIGNED16;

    for (; i + 3 < end; i += 4) {
        vfloat r_val = vclampf(LVF(r[i]), ZEROV, c65535v);
        vfloat g_val = vclampf(LVF(g[i]), ZEROV, c65535v);
        vfloat b_val = vclampf(LVF(b[i]), ZEROV, c65535v);
        vfloat r1 = lutToneCurve[r_val];
        vfloat g1 = Triangle(r_val, r1, g_val);
        vfloat b1 = Triangle(r_val, r1, b_val);

        vfloat g2 = lutToneCurve[g_val];
        vfloat r2 = Triangle(g_val, g2, r_val);
        vfloat b2 = Triangle(g_val, g2, b_val);

        vfloat b3 = lutToneCurve[b_val];
        vfloat r3 = Triangle(b_val, b3, r_val);
        vfloat g3 = Triangle(b_val, b3, g_val);

        STVF(tmpr[0], vclampf(r1 * zd5v + r2 * zd25v + r3 * zd25v, ZEROV, c65535v));
        STVF(tmpg[0], vclampf(g1 * zd25v + g2 * zd5v + g3 * zd25v, ZEROV, c65535v));
        STVF(tmpb[0], vclampf(b1 * zd25v + b2 * zd25v + b3 * zd5v, ZEROV, c65535v));
        for (int j = 0; j < 4; ++j) {
            setUnlessOOG(r[i+j], g[i+j], b[i+j], tmpr[j], tmpg[j], tmpb[j]);
        }
    }

    // Remainder in non-SSE.
    for (; i < end; ++i) {
        Apply(r[i], g[i], b[i]);
    }

#endif
}

// Tone curve modifying the value channel only, preserving hue and saturation
// values in 0xffff space
inline void SatAndValueBlendingToneCurve::Apply (float& ir, float& ig, float& ib) const
{

    assert(lutToneCurve);

    float r = CLIP(ir);
    float g = CLIP(ig);
    float b = CLIP(ib);

    const float lum = (r + g + b) / 3.f;
    const float newLum = lutToneCurve[lum];

    if (newLum == lum) {
        return;
    }

    float h, s, v;
    Color::rgb2hsvtc(r, g, b, h, s, v);

    float dV;

    if (newLum > lum) {
        // Linearly targeting Value = 1 and Saturation = 0
        const float coef = (newLum - lum) / (65535.f - lum);
        dV = (1.f - v) * coef;
        s *= 1.f - coef;
    } else {
        // Linearly targeting Value = 0
        const float coef = (newLum - lum) / lum ;
        dV = v * coef;
    }

    Color::hsv2rgbdcp(h, s, v + dV, r, g, b);

    setUnlessOOG(ir, ig, ib, r, g, b);
}

}

#undef CLIPI

#endif<|MERGE_RESOLUTION|>--- conflicted
+++ resolved
@@ -1219,20 +1219,12 @@
 #ifdef __SSE2__
 inline vfloat WeightedStdToneCurve::Triangle(vfloat a, vfloat a1, vfloat b) const
 {
-<<<<<<< HEAD
+        vmask eqmask = vmaskf_eq(b, a);
     vfloat a2 = a1 - a;
     vmask cmask = vmaskf_lt(b, a);
     vfloat b3 = vself(cmask, b, F2V(65535.f) - b);
     vfloat a3 = vself(cmask, a, F2V(65535.f) - a);
-    return b + a2 * b3 / a3;
-=======
-        vmask eqmask = vmaskf_eq(b, a);
-        vfloat a2 = a1 - a;
-        vmask cmask = vmaskf_lt(b, a);
-        vfloat b3 = vself(cmask, b, F2V(65535.f) - b);
-        vfloat a3 = vself(cmask, a, F2V(65535.f) - a);
         return vself(eqmask, a1, b + a2 * b3 / a3);
->>>>>>> a1d4acf7
 }
 #endif
 
