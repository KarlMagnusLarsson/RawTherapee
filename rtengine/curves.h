/*
 *  This file is part of RawTherapee.
 *
 *  Copyright (c) 2004-2010 Gabor Horvath <hgabor@rawtherapee.com>
 *
 *  RawTherapee is free software: you can redistribute it and/or modify
 *  it under the terms of the GNU General Public License as published by
 *  the Free Software Foundation, either version 3 of the License, or
 *  (at your option) any later version.
 *
 *  RawTherapee is distributed in the hope that it will be useful,
 *  but WITHOUT ANY WARRANTY; without even the implied warranty of
 *  MERCHANTABILITY or FITNESS FOR A PARTICULAR PURPOSE.  See the
 *  GNU General Public License for more details.
 *
 *  You should have received a copy of the GNU General Public License
 *  along with RawTherapee.  If not, see <http://www.gnu.org/licenses/>.
 */
#ifndef __CURVES_H__
#define __CURVES_H__

#include <glibmm.h>
#include <map>
#include <string>
#include "rt_math.h"
#include "../rtgui/mycurve.h"
#include "../rtgui/myflatcurve.h"
#include "../rtgui/mydiagonalcurve.h"
#include "color.h"
#include "procparams.h"
#include "pipettebuffer.h"

#include "LUT.h"

#define CURVES_MIN_POLY_POINTS  1000

#include "rt_math.h"

#define CLIPI(a) ((a)>0?((a)<65534?(a):65534):0)

using namespace std;

namespace rtengine
{
class ToneCurve;
class ColorAppearance;

class CurveFactory
{

    friend class Curve;

protected:

    // functions calculating the parameters of the contrast curve based on the desired slope at the center
    static double solve_upper (double m, double c, double deriv);
    static double solve_lower (double m, double c, double deriv);
    static double dupper (const double b, const double m, const double c);
    static double dlower (const double b, const double m, const double c);

    // basic convex function between (0,0) and (1,1). m1 and m2 controls the slope at the start and end point
    static inline double basel (double x, double m1, double m2)
    {
        if (x == 0.0) {
            return 0.0;
        }

        double k = sqrt ((m1 - 1.0) * (m1 - m2) * 0.5) / (1.0 - m2);
        double l = (m1 - m2) / (1.0 - m2) + k;
        double lx = xlog (x);
        return m2 * x + (1.0 - m2) * (2.0 - xexp (k * lx)) * xexp (l * lx);
    }
    // basic concave function between (0,0) and (1,1). m1 and m2 controls the slope at the start and end point
    static inline double baseu (double x, double m1, double m2)
    {
        return 1.0 - basel (1.0 - x, m1, m2);
    }
    // convex curve between (0,0) and (1,1) with slope m at (0,0). hr controls the highlight recovery
    static inline double cupper (double x, double m, double hr)
    {
        if (hr > 1.0) {
            return baseu (x, m, 2.0 * (hr - 1.0) / m);
        }

        double x1 = (1.0 - hr) / m;
        double x2 = x1 + hr;

        if (x >= x2) {
            return 1.0;
        }

        if (x < x1) {
            return x * m;
        }

        return 1.0 - hr + hr * baseu ((x - x1) / hr, m, 0);
    }
    // concave curve between (0,0) and (1,1) with slope m at (1,1). sr controls the shadow recovery
    static inline double clower (double x, double m, double sr)
    {
        return 1.0 - cupper (1.0 - x, m, sr);
    }
    // convex curve between (0,0) and (1,1) with slope m at (0,0). hr controls the highlight recovery
    static inline double cupper2 (double x, double m, double hr)
    {
        double x1 = (1.0 - hr) / m;
        double x2 = x1 + hr;

        if (x >= x2) {
            return 1.0;
        }

        if (x < x1) {
            return x * m;
        }

        return 1.0 - hr + hr * baseu ((x - x1) / hr, m, 0.3 * hr);
    }
    static inline double clower2 (double x, double m, double sr)
    {
        //curve for b<0; starts with positive slope and then rolls over toward straight line to x=y=1
        double x1 = sr / 1.5 + 0.00001;

        if (x > x1 || sr < 0.001) {
            return 1 - (1 - x) * m;
        } else {
            double y1 = 1 - (1 - x1) * m;
            return y1 + m * (x - x1) - (1 - m) * SQR (SQR (1 - x / x1));
        }
    }
    // tone curve base. a: slope (from exp.comp.), b: black point normalized by 65535,
    // D: max. x value (can be>1), hr,sr: highlight,shadow recovery
    static inline double basecurve (double x, double a, double b, double D, double hr, double sr)
    {
        if (b < 0) {
            double m = 0.5;//midpoint
            double slope = 1.0 + b; //slope of straight line between (0,-b) and (1,1)
            double y = -b + m * slope; //value at midpoint

            if (x > m) {
                return y + (x - m) * slope;    //value on straight line between (m,y) and (1,1)
            } else {
                return y * clower2 (x / m, slope * m / y, 2.0 - sr);
            }
        } else {
            double slope = a / (1.0 - b);
            double m = a * D > 1.0 ? b / a + (0.25) / slope : b + (1 - b) / 4;
            double y = a * D > 1.0 ? 0.25 : (m - b / a) * slope;

            if (x <= m) {
                return b == 0 ? x * slope : clower (x / m, slope * m / y, sr) * y;
            } else if (a * D > 1.0) {
                return y + (1.0 - y) * cupper2 ((x - m) / (D - m), slope * (D - m) / (1.0 - y), hr);
            } else {
                return y + (x - m) * slope;
            }
        }
    }
    static inline double simplebasecurve (double x, double b, double sr)
    {
        // a = 1, D = 1, hr = 0 (unused for a = D = 1)
        if (b == 0.0) {
            return x;
        } else if (b < 0) {
            double m = 0.5;//midpoint
            double slope = 1.0 + b; //slope of straight line between (0,-b) and (1,1)
            double y = -b + m * slope; //value at midpoint

            if (x > m) {
                return y + (x - m) * slope;    //value on straight line between (m,y) and (1,1)
            } else {
                return y * clower2 (x / m, slope * m / y, 2.0 - sr);
            }
        } else {
            double slope = 1.0 / (1.0 - b);
            double m = b + (1 - b) * 0.25;
            double y = (m - b) * slope;

            if (x <= m) {
                return clower (x / m, slope * m / y, sr) * y;
            } else {
                return y + (x - m) * slope;
            }
        }
    }


public:
    const static double sRGBGamma;  // standard average gamma
    const static double sRGBGammaCurve;  // 2.4 in the curve


    //%%%%%%%%%%%%%%%%%%%%%%%%%%%%%%%%%%%%%%%%%%%%%%%
    // accurately determine value from integer array with float as index
    //linearly interpolate from ends of range if arg is out of bounds
    static inline float interp (int *array, float f)
    {
        int index = CLIPI (floor (f));
        float part = (float) ((f) - index) * (float) (array[index + 1] - array[index]);
        return (float)array[index] + part;
    }
    //%%%%%%%%%%%%%%%%%%%%%%%%%%%%%%%%%%%%%%%%%%%%%%%
    // accurately determine value from float array with float as index
    //linearly interpolate from ends of range if arg is out of bounds
    static inline float flinterp (float *array, float f)
    {
        int index = CLIPI (floor (f));
        float part = ((f) - (float)index) * (array[index + 1] - array[index]);
        return array[index] + part;
    }
    //%%%%%%%%%%%%%%%%%%%%%%%%%%%%%%%%%%%%%%%%%%%%%%%

    static inline double centercontrast   (double x, double b, double m);

    // standard srgb gamma and its inverse
    static inline double gamma2            (double x)
    {
        return x <= 0.00304 ? x * 12.92 : 1.055 * exp (log (x) / sRGBGammaCurve) - 0.055;
    }
    static inline double igamma2           (double x)
    {
        return x <= 0.03928 ? x / 12.92 : exp (log ((x + 0.055) / 1.055) * sRGBGammaCurve);
    }
    static inline float gamma2            (float x)
    {
        return x <= 0.00304 ? x * 12.92 : 1.055 * expf (logf (x) / sRGBGammaCurve) - 0.055;
    }
    static inline float igamma2           (float x)
    {
        return x <= 0.03928 ? x / 12.92 : expf (logf ((x + 0.055) / 1.055) * sRGBGammaCurve);
    }
    // gamma function with adjustable parameters
    static inline double gamma            (double x, double gamma, double start, double slope, double mul, double add)
    {
        return (x <= start ? x*slope : exp (log (x) / gamma) * mul - add);
    }
    static inline double igamma           (double x, double gamma, double start, double slope, double mul, double add)
    {
        return (x <= start * slope ? x / slope : exp (log ((x + add) / mul) * gamma) );
    }
    static inline float gamma            (float x, float gamma, float start, float slope, float mul, float add)
    {
        return (x <= start ? x*slope : xexpf (xlogf (x) / gamma) * mul - add);
    }
    static inline float igamma           (float x, float gamma, float start, float slope, float mul, float add)
    {
        return (x <= start * slope ? x / slope : xexpf (xlogf ((x + add) / mul) * gamma) );
    }
#ifdef __SSE2__
    static inline vfloat igamma           (vfloat x, vfloat gamma, vfloat start, vfloat slope, vfloat mul, vfloat add)
    {
#if !defined(__clang__)
        return (x <= start * slope ? x / slope : xexpf (xlogf ((x + add) / mul) * gamma) );
#else
        return vself (vmaskf_le (x, start * slope), x / slope, xexpf (xlogf ((x + add) / mul) * gamma));
#endif
    }
#endif
    static inline float hlcurve (const float exp_scale, const float comp, const float hlrange, float level)
    {
        if (comp > 0.0) {
            float val = level + (hlrange - 65536.0);

            if (val == 0.0f) { // to avoid division by zero
                val = 0.000001f;
            }

            float Y = val * exp_scale / hlrange;
            Y *= comp;

            if (Y <= -1.0) { // to avoid log(<=0)
                Y = -.999999f;
            }

            float R = hlrange / (val * comp);
            return log1p (Y) * R;
        } else {
            return exp_scale;
        }
    }

    static inline float hlcurveloc (const float exp_scale, const float comp, const float hlrange, float level, float niv)
    {
        if (comp > 0.0) {
            float val = level + (hlrange - niv);//655536 32768

            if (val == 0.0f) { // to avoid division by zero
                val = 0.000001f;
            }

            float Y = val * exp_scale / hlrange;
            Y *= comp;

            if (Y <= -1.0) { // to avoid log(<=0)
                Y = -.999999f;
            }

            float R = hlrange / (val * comp);
            return log1p (Y) * R;
        } else {
            return exp_scale;
        }
    }
	
public:
    static void complexCurve (double ecomp, double black, double hlcompr, double hlcomprthresh, double shcompr, double br, double contr,
                              const std::vector<double>& curvePoints, const std::vector<double>& curvePoints2,
                              LUTu & histogram, LUTf & hlCurve, LUTf & shCurve, LUTf & outCurve, LUTu & outBeforeCCurveHistogram, ToneCurve & outToneCurve, ToneCurve & outToneCurve2,

                              int skip = 1);

    static void complexCurvelocal (double ecomp, double black, double hlcompr, double hlcomprthresh, double shcompr, double br, double contr,
                                   LUTu & histogram, LUTf & hlCurve, LUTf & shCurve, LUTf & outCurve,
                                   int skip = 1);

    static void curveBW (const std::vector<double>& curvePointsbw, const std::vector<double>& curvePointsbw2, const LUTu & histogrambw, LUTu & outBeforeCCurveHistogrambw,
                         ToneCurve & customToneCurvebw1, ToneCurve & customToneCurvebw2, int skip);

    static void curveCL ( bool & clcutili, const std::vector<double>& clcurvePoints, LUTf & clCurve, int skip);

    static void curveWavContL ( bool & wavcontlutili, const std::vector<double>& wavclcurvePoints, LUTf & wavclCurve,/* LUTu & histogramwavcl, LUTu & outBeforeWavCLurveHistogram,*/int skip);
    static void curveDehaContL ( bool & dehacontlutili, const std::vector<double>& dehaclcurvePoints, LUTf & dehaclCurve, int skip, const LUTu & histogram, LUTu & outBeforeCurveHistogram);
    static void mapcurve ( bool & mapcontlutili, const std::vector<double>& mapcurvePoints, LUTf & mapcurve, int skip, const LUTu & histogram, LUTu & outBeforeCurveHistogram);

    static void curveToning ( const std::vector<double>& curvePoints, LUTf & ToningCurve, int skip);

    static void curveLocal ( bool & locallutili, const std::vector<double>& curvePoints, LUTf & LocalLCurve, int skip);
    static void curveCCLocal ( bool & localcutili, const std::vector<double>& curvePoints, LUTf & LocalCCurve, int skip);
    static void curveskLocal ( bool & localskutili, const std::vector<double>& curvePoints, LUTf & LocalskCurve, int skip);
    static void curveexLocal ( bool & localexutili, const std::vector<double>& curvePoints, LUTf & LocalexCurve, int skip);

    static void complexsgnCurve ( bool & autili,  bool & butili, bool & ccutili, bool & clcutili, const std::vector<double>& acurvePoints,
                                  const std::vector<double>& bcurvePoints, const std::vector<double>& cccurvePoints, const std::vector<double>& lccurvePoints, LUTf & aoutCurve, LUTf & boutCurve, LUTf & satCurve, LUTf & lhskCurve,
                                  int skip = 1);

    static void localLCurve (double br, double contr,/* const std::vector<double>& curvePoints,*/ LUTu & histogram, LUTf & outCurve, int skip, bool & utili);

    static void updatechroma (
        const std::vector<double>& cccurvePoints,
        LUTu & histogramC, LUTu & outBeforeCCurveHistogramC,//for chroma
        int skip = 1);
    static void complexLCurve (double br, double contr, const std::vector<double>& curvePoints, const LUTu & histogram, LUTf & outCurve, LUTu & outBeforeCCurveHistogram, int skip, bool & utili);

    static void curveLightBrightColor (
        const std::vector<double>& curvePoints,
        const std::vector<double>& curvePoints2,
        const std::vector<double>& curvePoints3,
        const LUTu & histogram, LUTu & outBeforeCCurveHistogram,
        const LUTu & histogramC, LUTu & outBeforeCCurveHistogramC,
        ColorAppearance & outColCurve1,
        ColorAppearance & outColCurve2,
        ColorAppearance & outColCurve3,
        int skip = 1);
    static void RGBCurve (const std::vector<double>& curvePoints, LUTf & outCurve, int skip);

};

class Curve
{

    class HashEntry
    {
    public:
        unsigned short smallerValue;
        unsigned short higherValue;
    };
protected:
    int N;
    int ppn;            // targeted polyline point number
    double* x;
    double* y;
    // begin of variables used in Parametric curves only
    double mc;
    double mfc;
    double msc;
    double mhc;
    // end of variables used in Parametric curves only
    std::vector<double> poly_x;     // X points of the faceted curve
    std::vector<double> poly_y;     // Y points of the faceted curve
    std::vector<double> dyByDx;
    std::vector<HashEntry> hash;
    unsigned short hashSize;        // hash table's size, between [10, 100, 1000]

    double* ypp;

    // Fields for the elementary curve polygonisation
    double x1, y1, x2, y2, x3, y3;
    bool firstPointIncluded;
    double increment;
    int nbr_points;

    static inline double p00 (double x, double prot)
    {
        return CurveFactory::clower (x, 2.0, prot);
    }
    static inline double p11 (double x, double prot)
    {
        return CurveFactory::cupper (x, 2.0, prot);
    }
    static inline double p01 (double x, double prot)
    {
        return x <= 0.5 ? CurveFactory::clower (x * 2, 2.0, prot) * 0.5 : 0.5 + CurveFactory::cupper ((x - 0.5) * 2, 2.0, prot) * 0.5;
    }
    static inline double p10 (double x, double prot)
    {
        return x <= 0.5 ? CurveFactory::cupper (x * 2, 2.0, prot) * 0.5 : 0.5 + CurveFactory::clower ((x - 0.5) * 2, 2.0, prot) * 0.5;
    }
    static inline double pfull (double x, double prot, double sh, double hl)
    {
        return (1 - sh) * (1 - hl) * p00 (x, prot) + sh * hl * p11 (x, prot) + (1 - sh) * hl * p01 (x, prot) + sh * (1 - hl) * p10 (x, prot);
    }

    void fillHash();
    void fillDyByDx();

public:
    Curve ();
    virtual ~Curve () {};
    void AddPolygons ();
    int getSize () const; // return the number of control points
    void getControlPoint (int cpNum, double &x, double &y) const;
    virtual double getVal (double t) const = 0;
    virtual void   getVal (const std::vector<double>& t, std::vector<double>& res) const = 0;

    virtual bool   isIdentity () const = 0;
};

class DiagonalCurve : public Curve
{

protected:
    DiagonalCurveType kind;

    void spline_cubic_set ();
    void NURBS_set ();

public:
    DiagonalCurve (const std::vector<double>& points, int ppn = CURVES_MIN_POLY_POINTS);
    virtual ~DiagonalCurve ();

    double getVal     (double t) const;
    void   getVal     (const std::vector<double>& t, std::vector<double>& res) const;
    bool   isIdentity () const
    {
        return kind == DCT_Empty;
    };
};

class FlatCurve : public Curve
{

private:
    FlatCurveType kind;
    double* leftTangent;
    double* rightTangent;
    double identityValue;
    bool periodic;

    void CtrlPoints_set ();

public:

    FlatCurve (const std::vector<double>& points, bool isPeriodic = true, int ppn = CURVES_MIN_POLY_POINTS);
    virtual ~FlatCurve ();

    double getVal     (double t) const;
    void   getVal     (const std::vector<double>& t, std::vector<double>& res) const;
    bool   setIdentityValue (double iVal);
    bool   isIdentity () const
    {
        return kind == FCT_Empty;
    };
};

class RetinextransmissionCurve
{
private:
    LUTf luttransmission;  // 0xffff range
    void Set (const Curve &pCurve);

public:
    virtual ~RetinextransmissionCurve() {};
    RetinextransmissionCurve();

    void Reset();
    void Set (const Curve *pCurve);
    void Set (const std::vector<double> &curvePoints);
    float operator[] (float index) const
    {
        return luttransmission[index];
    }

    operator bool (void) const
    {
        return luttransmission;
    }
};

class RetinexgaintransmissionCurve
{
private:
    LUTf lutgaintransmission;  // 0xffff range
    void Set (const Curve &pCurve);

public:
    virtual ~RetinexgaintransmissionCurve() {};
    RetinexgaintransmissionCurve();

    void Reset();
    void Set (const Curve *pCurve);
    void Set (const std::vector<double> &curvePoints);
    float operator[] (float index) const
    {
        return lutgaintransmission[index];
    }

    operator bool (void) const
    {
        return lutgaintransmission;
    }
};



class ToneCurve
{
public:
    LUTf lutToneCurve;  // 0xffff range

    virtual ~ToneCurve() {};

    void Reset();
    void Set (const Curve &pCurve, float gamma = 0);
    operator bool (void) const
    {
        return lutToneCurve;
    }
};

class OpacityCurve
{
public:
    LUTf lutOpacityCurve;  // 0xffff range

    virtual ~OpacityCurve() {};

    void Reset();
    void Set (const Curve *pCurve);
    void Set (const std::vector<double> &curvePoints, bool &opautili);

    // TODO: transfer this method to the Color class...
    float blend (float x, float lower, float upper) const
    {
        return (upper - lower) * lutOpacityCurve[x * 500.f] + lower;
    }
    void blend3f (float x, float lower1, float upper1, float &result1, float lower2, float upper2, float &result2, float lower3, float upper3, float &result3) const
    {
        float opacity = lutOpacityCurve[x * 500.f];
        result1 = (upper1 - lower1) * opacity + lower1;
        result2 = (upper2 - lower2) * opacity + lower2;
        result3 = (upper3 - lower3) * opacity + lower3;
    }

    operator bool (void) const
    {
        return lutOpacityCurve;
    }
};

class LocLHCurve
{
private:
    LUTf lutLocLHCurve;  // 0xffff range
    void Set (const Curve &pCurve);

public:
    float sum;

    virtual ~LocLHCurve() {};
    LocLHCurve();
    void Reset();
    void Set (const std::vector<double> &curvePoints, bool &LHutili);
    float getSum() const
    {
        return sum;
    }

    float operator[] (float index) const
    {
        return lutLocLHCurve[index];
    }
    operator bool (void) const
    {
        return lutLocLHCurve;
    }
};

class LocHHCurve
{
private:
    LUTf lutLocHHCurve;  // 0xffff range
    void Set (const Curve &pCurve);

public:
    float sum;

    virtual ~LocHHCurve() {};
    LocHHCurve();
    void Reset();
    void Set (const std::vector<double> &curvePoints, bool &HHutili);
    float getSum() const
    {
        return sum;
    }

    float operator[] (float index) const
    {
        return lutLocHHCurve[index];
    }
    operator bool (void) const
    {
        return lutLocHHCurve;
    }
};

class LocretigainCurve
{
private:
    LUTf lutLocretigainCurve;  // 0xffff range
    void Set (const Curve &pCurve);

public:
    float sum;

    virtual ~LocretigainCurve() {};
    LocretigainCurve();
    void Reset();
    void Set (const std::vector<double> &curvePoints);
    float getSum() const
    {
        return sum;
    }

    float operator[] (float index) const
    {
        return lutLocretigainCurve[index];
    }
    operator bool (void) const
    {
        return lutLocretigainCurve;
    }
};

class LocretigainCurverab
{
private:
    LUTf lutLocretigainCurverab;  // 0xffff range
    void Set (const Curve &pCurve);

public:
    float sum;

    virtual ~LocretigainCurverab() {};
    LocretigainCurverab();
    void Reset();
    void Set (const std::vector<double> &curvePoints);
    float getSum() const
    {
        return sum;
    }

    float operator[] (float index) const
    {
        return lutLocretigainCurverab[index];
    }
    operator bool (void) const
    {
        return lutLocretigainCurverab;
    }
};


class WavCurve
{
private:
    LUTf lutWavCurve;  // 0xffff range
    void Set (const Curve &pCurve);

public:
    float sum;

    virtual ~WavCurve() {};
    WavCurve();
    void Reset();
    void Set (const std::vector<double> &curvePoints);
    float getSum() const
    {
        return sum;
    }

    float operator[] (float index) const
    {
        return lutWavCurve[index];
    }
    operator bool (void) const
    {
        return lutWavCurve;
    }
};

class WavOpacityCurveRG
{
private:
    LUTf lutOpacityCurveRG;  // 0xffff range
    void Set (const Curve &pCurve);
public:
    virtual ~WavOpacityCurveRG() {};
    WavOpacityCurveRG();

    void Reset();
    //  void Set(const std::vector<double> &curvePoints, bool &opautili);
    void Set (const std::vector<double> &curvePoints);
    float operator[] (float index) const
    {
        return lutOpacityCurveRG[index];
    }

    operator bool (void) const
    {
        return lutOpacityCurveRG;
    }
};
class WavOpacityCurveBY
{
private:
    LUTf lutOpacityCurveBY;  // 0xffff range
    void Set (const Curve &pCurve);

public:
    virtual ~WavOpacityCurveBY() {};
    WavOpacityCurveBY();

    void Reset();
    void Set (const Curve *pCurve);
    void Set (const std::vector<double> &curvePoints);
    float operator[] (float index) const
    {
        return lutOpacityCurveBY[index];
    }

    operator bool (void) const
    {
        return lutOpacityCurveBY;
    }
};
class WavOpacityCurveW
{
private:
    LUTf lutOpacityCurveW;  // 0xffff range
    void Set (const Curve &pCurve);

public:
    virtual ~WavOpacityCurveW() {};
    WavOpacityCurveW();

    void Reset();
    void Set (const Curve *pCurve);
    void Set (const std::vector<double> &curvePoints);
    float operator[] (float index) const
    {
        return lutOpacityCurveW[index];
    }

    operator bool (void) const
    {
        return lutOpacityCurveW;
    }
};

class WavOpacityCurveWL
{
private:
    LUTf lutOpacityCurveWL;  // 0xffff range
    void Set (const Curve &pCurve);

public:
    virtual ~WavOpacityCurveWL() {};
    WavOpacityCurveWL();

    void Reset();
    void Set (const Curve *pCurve);
    void Set (const std::vector<double> &curvePoints);
    float operator[] (float index) const
    {
        return lutOpacityCurveWL[index];
    }

    operator bool (void) const
    {
        return lutOpacityCurveWL;
    }
};

class NoiseCurve
{
private:
    LUTf lutNoiseCurve;  // 0xffff range
    float sum;
    void Set (const Curve &pCurve);

public:
    virtual ~NoiseCurve() {};
    NoiseCurve();
    void Reset();
    void Set (const std::vector<double> &curvePoints);

    float getSum() const
    {
        return sum;
    }
    float operator[] (float index) const
    {
        return lutNoiseCurve[index];
    }
    operator bool (void) const
    {
        return lutNoiseCurve;
    }
};

class ColorGradientCurve
{
public:
    LUTf   lut1;    // [0.;1.] range (float values)
    LUTf   lut2;  // [0.;1.] range (float values)
    LUTf   lut3;   // [0.;1.] range (float values)
    double low;
    double high;

    virtual ~ColorGradientCurve() {};

    void Reset();
<<<<<<< HEAD
    void SetXYZ (const Curve *pCurve, const double xyz_rgb[3][3], const double rgb_xyz[3][3], float satur, float lumin);
    void SetXYZ (const std::vector<double> &curvePoints, const double xyz_rgb[3][3], const double rgb_xyz[3][3], float satur, float lumin);
    void SetRGB (const Curve *pCurve, const double xyz_rgb[3][3], const double rgb_xyz[3][3]);
    void SetRGB (const std::vector<double> &curvePoints, const double xyz_rgb[3][3], const double rgb_xyz[3][3]);
=======
    void SetXYZ(const Curve *pCurve, const double xyz_rgb[3][3], float satur, float lumin);
    void SetXYZ(const std::vector<double> &curvePoints, const double xyz_rgb[3][3], float satur, float lumin);
    void SetRGB(const Curve *pCurve);
    void SetRGB(const std::vector<double> &curvePoints);
>>>>>>> 3f1e47d3

    /**
    * @brief Get the value of Red, Green and Blue corresponding to the requested index
    * @param index value in the [0 ; 1] range
    * @param r corresponding red value [0 ; 65535] (return value)
    * @param g corresponding green value [0 ; 65535] (return value)
    * @param b corresponding blue value [0 ; 65535] (return value)
    */
    void getVal (float index, float &r, float &g, float &b) const;
    operator bool (void) const
    {
        return lut1 && lut2 && lut3;
    }
};

class ColorAppearance
{
public:
    LUTf lutColCurve;  // 0xffff range

    virtual ~ColorAppearance() {};

    void Reset();
    void Set (const Curve &pCurve);
    operator bool (void) const
    {
        return lutColCurve;
    }
};

class Lightcurve : public ColorAppearance
{
public:
    void Apply (float& Li) const;
};

//lightness curve
inline void Lightcurve::Apply (float& Li) const
{

    assert (lutColCurve);

    Li = lutColCurve[Li];
}

class Brightcurve : public ColorAppearance
{
public:
    void Apply (float& Br) const;
};

//brightness curve
inline void Brightcurve::Apply (float& Br) const
{

    assert (lutColCurve);

    Br = lutColCurve[Br];
}

class Chromacurve : public ColorAppearance
{
public:
    void Apply (float& Cr) const;
};

//Chroma curve
inline void Chromacurve::Apply (float& Cr) const
{

    assert (lutColCurve);

    Cr = lutColCurve[Cr];
}
class Saturcurve : public ColorAppearance
{
public:
    void Apply (float& Sa) const;
};

//Saturation curve
inline void Saturcurve::Apply (float& Sa) const
{

    assert (lutColCurve);

    Sa = lutColCurve[Sa];
}

class Colorfcurve : public ColorAppearance
{
public:
    void Apply (float& Cf) const;
};

//Colorfullness curve
inline void Colorfcurve::Apply (float& Cf) const
{

    assert (lutColCurve);

    Cf = lutColCurve[Cf];
}


class StandardToneCurve : public ToneCurve
{
public:
    void Apply (float& r, float& g, float& b) const;
};
<<<<<<< HEAD
class StandardToneCurvebw : public ToneCurve
{
public:
    void Apply (float& r, float& g, float& b) const;
};
=======
>>>>>>> 3f1e47d3

class AdobeToneCurve : public ToneCurve
{
private:
    void RGBTone (float& r, float& g, float& b) const; // helper for tone curve

public:
    void Apply (float& r, float& g, float& b) const;
};

<<<<<<< HEAD
class AdobeToneCurvebw : public ToneCurve
{
private:
    void RGBTone (float& r, float& g, float& b) const; // helper for tone curve

public:
    void Apply (float& r, float& g, float& b) const;
};

=======
>>>>>>> 3f1e47d3
class SatAndValueBlendingToneCurve : public ToneCurve
{
public:
    void Apply (float& r, float& g, float& b) const;
};

<<<<<<< HEAD
class SatAndValueBlendingToneCurvebw : public ToneCurve
{
public:
    void Apply (float& r, float& g, float& b) const;
};

=======
>>>>>>> 3f1e47d3
class WeightedStdToneCurve : public ToneCurve
{
private:
    float Triangle (float refX, float refY, float X2) const;
public:
    void Apply (float& r, float& g, float& b) const;
};

class LuminanceToneCurve : public ToneCurve
{
public:
    void Apply (float& r, float& g, float& b) const;
};

class PerceptualToneCurveState
{
public:
    float Working2Prophoto[3][3];
    float Prophoto2Working[3][3];
    float cmul_contrast;
    bool isProphoto;
};

// Tone curve whose purpose is to keep the color appearance constant, that is the curve changes contrast
// but colors appears to have the same hue and saturation as before. As contrast and saturation is tightly
// coupled in human vision saturation is modulated based on the curve's contrast, and that way the appearance
// can be kept perceptually constant (within limits).
class PerceptualToneCurve : public ToneCurve
{
private:
    static float cf_range[2];
    static float cf[1000];
    // for ciecam02
    static float f, c, nc, yb, la, xw, yw, zw, gamut;
    static float n, d, nbb, ncb, cz, aw, wh, pfl, fl, pow1;

    static void cubic_spline (const float x[], const float y[], const int len, const float out_x[], float out_y[], const int out_len);
    static float find_minimum_interval_halving (float (*func) (float x, void *arg), void *arg, float a, float b, float tol, int nmax);
    static float find_tc_slope_fun (float k, void *arg);
    static float get_curve_val (float x, float range[2], float lut[], size_t lut_size);
    float calculateToneCurveContrastValue() const;
public:
    static void init();
    void initApplyState (PerceptualToneCurveState & state, Glib::ustring workingSpace) const;
    void Apply (float& r, float& g, float& b, PerceptualToneCurveState & state) const;
};

<<<<<<< HEAD
class WeightedStdToneCurvebw : public ToneCurve
{
private:
    float Triangle (float refX, float refY, float X2) const;
public:
    void Apply (float& r, float& g, float& b) const;
};

=======
>>>>>>> 3f1e47d3
// Standard tone curve
inline void StandardToneCurve::Apply (float& r, float& g, float& b) const
{

    assert (lutToneCurve);

    r = lutToneCurve[r];
    g = lutToneCurve[g];
    b = lutToneCurve[b];
}

// Tone curve according to Adobe's reference implementation
// values in 0xffff space
// inlined to make sure there will be no cache flush when used
inline void AdobeToneCurve::Apply (float& r, float& g, float& b) const
{

    assert (lutToneCurve);

    if (r >= g) {
        if      (g > b) {
            RGBTone (r, g, b);    // Case 1: r >= g >  b
        } else if (b > r) {
            RGBTone (b, r, g);    // Case 2: b >  r >= g
        } else if (b > g) {
            RGBTone (r, b, g);    // Case 3: r >= b >  g
        } else {                           // Case 4: r >= g == b
            r = lutToneCurve[r];
            g = lutToneCurve[g];
            b = g;
        }
    } else {
        if      (r >= b) {
            RGBTone (g, r, b);    // Case 5: g >  r >= b
        } else if (b >  g) {
            RGBTone (b, g, r);    // Case 6: b >  g >  r
        } else {
            RGBTone (g, b, r);    // Case 7: g >= b >  r
        }
    }
}

inline void AdobeToneCurve::RGBTone (float& r, float& g, float& b) const
{
    float rold = r, gold = g, bold = b;

    r = lutToneCurve[rold];
    b = lutToneCurve[bold];
    g = b + ((r - b) * (gold - bold) / (rold - bold));
}

// Modifying the Luminance channel only
inline void LuminanceToneCurve::Apply (float &r, float &g, float &b) const
{
    assert (lutToneCurve);

    float currLuminance = r * 0.2126729f + g * 0.7151521f + b * 0.0721750f;

    const float newLuminance = lutToneCurve[currLuminance];
    currLuminance = currLuminance == 0.f ? 0.00001f : currLuminance;
    const float coef = newLuminance / currLuminance;
    r = LIM<float> (r * coef, 0.f, 65535.f);
    g = LIM<float> (g * coef, 0.f, 65535.f);
    b = LIM<float> (b * coef, 0.f, 65535.f);
}

inline float WeightedStdToneCurve::Triangle (float a, float a1, float b) const
{
    if (a != b) {
        float b1;
        float a2 = a1 - a;

        if (b < a) {
            b1 = b + a2 *      b  /     a ;
        } else       {
            b1 = b + a2 * (65535.f - b) / (65535.f - a);
        }

        return b1;
    }

    return a1;
}
<<<<<<< HEAD
inline float WeightedStdToneCurvebw::Triangle (float a, float a1, float b) const
{
    if (a != b) {
        float b1;
        float a2 = a1 - a;

        if (b < a) {
            b1 = b + a2 *      b  /     a ;
        } else       {
            b1 = b + a2 * (65535.f - b) / (65535.f - a);
        }

        return b1;
    }

    return a1;
}
=======
>>>>>>> 3f1e47d3

// Tone curve modifying the value channel only, preserving hue and saturation
// values in 0xffff space
inline void WeightedStdToneCurve::Apply (float& r, float& g, float& b) const
{

    assert (lutToneCurve);

    float r1 = lutToneCurve[r];
    float g1 = Triangle (r, r1, g);
    float b1 = Triangle (r, r1, b);

    float g2 = lutToneCurve[g];
    float r2 = Triangle (g, g2, r);
    float b2 = Triangle (g, g2, b);

    float b3 = lutToneCurve[b];
    float r3 = Triangle (b, b3, r);
    float g3 = Triangle (b, b3, g);

    r = CLIP<float> ( r1 * 0.50f + r2 * 0.25f + r3 * 0.25f);
    g = CLIP<float> (g1 * 0.25f + g2 * 0.50f + g3 * 0.25f);
    b = CLIP<float> (b1 * 0.25f + b2 * 0.25f + b3 * 0.50f);
}

<<<<<<< HEAD
inline void WeightedStdToneCurvebw::Apply (float& r, float& g, float& b) const
{

    assert (lutToneCurve);

    float r1 = lutToneCurve[r];
    float g1 = Triangle (r, r1, g);
    float b1 = Triangle (r, r1, b);

    float g2 = lutToneCurve[g];
    float r2 = Triangle (g, g2, r);
    float b2 = Triangle (g, g2, b);

    float b3 = lutToneCurve[b];
    float r3 = Triangle (b, b3, r);
    float g3 = Triangle (b, b3, g);

    r = CLIP<float> ( r1 * 0.50f + r2 * 0.25f + r3 * 0.25f);
    g = CLIP<float> (g1 * 0.25f + g2 * 0.50f + g3 * 0.25f);
    b = CLIP<float> (b1 * 0.25f + b2 * 0.25f + b3 * 0.50f);
}

=======
>>>>>>> 3f1e47d3
// Tone curve modifying the value channel only, preserving hue and saturation
// values in 0xffff space
inline void SatAndValueBlendingToneCurve::Apply (float& r, float& g, float& b) const
{

    assert (lutToneCurve);

    float h, s, v;
    float lum = (r + g + b) / 3.f;
    //float lum = Color::rgbLuminance(r, g, b);
    float newLum = lutToneCurve[lum];

    if (newLum == lum) {
        return;
    }

<<<<<<< HEAD
    bool increase = newLum > lum;

    Color::rgb2hsv (r, g, b, h, s, v);

    if (increase) {
        // Linearly targeting Value = 1 and Saturation = 0
        float coef = (newLum - lum) / (65535.f - lum);
        float dV = (1.f - v) * coef;
        s *= 1.f - coef;
        Color::hsv2rgb (h, s, v + dV, r, g, b);
    } else {
        // Linearly targeting Value = 0
        float coef = (lum - newLum) / lum ;
        float dV = v * coef;
        Color::hsv2rgb (h, s, v - dV, r, g, b);
    }
}

inline void SatAndValueBlendingToneCurvebw::Apply (float& r, float& g, float& b) const
{

    assert (lutToneCurve);

    float h, s, v;
    float lum = (r + g + b) / 3.f;
    //float lum = Color::rgbLuminance(r, g, b);
    float newLum = lutToneCurve[lum];

    if (newLum == lum) {
        return;
    }

    bool increase = newLum > lum;

    Color::rgb2hsv (r, g, b, h, s, v);
=======
    Color::rgb2hsv(r, g, b, h, s, v);
>>>>>>> 3f1e47d3

    float dV;
    if (newLum > lum) {
        // Linearly targeting Value = 1 and Saturation = 0
        float coef = (newLum - lum) / (65535.f - lum);
        dV = (1.f - v) * coef;
        s *= 1.f - coef;
<<<<<<< HEAD
        Color::hsv2rgb (h, s, v + dV, r, g, b);
    } else {
        // Linearly targeting Value = 0
        float coef = (lum - newLum) / lum ;
        float dV = v * coef;
        Color::hsv2rgb (h, s, v - dV, r, g, b);
=======
    } else {
        // Linearly targeting Value = 0
        float coef = (newLum - lum) / lum ;
        dV = v * coef;
>>>>>>> 3f1e47d3
    }
    Color::hsv2rgb(h, s, v + dV, r, g, b);
}

}

#undef CLIPI

#endif<|MERGE_RESOLUTION|>--- conflicted
+++ resolved
@@ -840,17 +840,10 @@
     virtual ~ColorGradientCurve() {};
 
     void Reset();
-<<<<<<< HEAD
-    void SetXYZ (const Curve *pCurve, const double xyz_rgb[3][3], const double rgb_xyz[3][3], float satur, float lumin);
-    void SetXYZ (const std::vector<double> &curvePoints, const double xyz_rgb[3][3], const double rgb_xyz[3][3], float satur, float lumin);
-    void SetRGB (const Curve *pCurve, const double xyz_rgb[3][3], const double rgb_xyz[3][3]);
-    void SetRGB (const std::vector<double> &curvePoints, const double xyz_rgb[3][3], const double rgb_xyz[3][3]);
-=======
     void SetXYZ(const Curve *pCurve, const double xyz_rgb[3][3], float satur, float lumin);
     void SetXYZ(const std::vector<double> &curvePoints, const double xyz_rgb[3][3], float satur, float lumin);
     void SetRGB(const Curve *pCurve);
     void SetRGB(const std::vector<double> &curvePoints);
->>>>>>> 3f1e47d3
 
     /**
     * @brief Get the value of Red, Green and Blue corresponding to the requested index
@@ -961,51 +954,22 @@
 public:
     void Apply (float& r, float& g, float& b) const;
 };
-<<<<<<< HEAD
-class StandardToneCurvebw : public ToneCurve
-{
+
+class AdobeToneCurve : public ToneCurve
+{
+private:
+    void RGBTone (float& r, float& g, float& b) const; // helper for tone curve
+
 public:
     void Apply (float& r, float& g, float& b) const;
 };
-=======
->>>>>>> 3f1e47d3
-
-class AdobeToneCurve : public ToneCurve
-{
-private:
-    void RGBTone (float& r, float& g, float& b) const; // helper for tone curve
-
+
+class SatAndValueBlendingToneCurve : public ToneCurve
+{
 public:
     void Apply (float& r, float& g, float& b) const;
 };
 
-<<<<<<< HEAD
-class AdobeToneCurvebw : public ToneCurve
-{
-private:
-    void RGBTone (float& r, float& g, float& b) const; // helper for tone curve
-
-public:
-    void Apply (float& r, float& g, float& b) const;
-};
-
-=======
->>>>>>> 3f1e47d3
-class SatAndValueBlendingToneCurve : public ToneCurve
-{
-public:
-    void Apply (float& r, float& g, float& b) const;
-};
-
-<<<<<<< HEAD
-class SatAndValueBlendingToneCurvebw : public ToneCurve
-{
-public:
-    void Apply (float& r, float& g, float& b) const;
-};
-
-=======
->>>>>>> 3f1e47d3
 class WeightedStdToneCurve : public ToneCurve
 {
 private:
@@ -1053,17 +1017,6 @@
     void Apply (float& r, float& g, float& b, PerceptualToneCurveState & state) const;
 };
 
-<<<<<<< HEAD
-class WeightedStdToneCurvebw : public ToneCurve
-{
-private:
-    float Triangle (float refX, float refY, float X2) const;
-public:
-    void Apply (float& r, float& g, float& b) const;
-};
-
-=======
->>>>>>> 3f1e47d3
 // Standard tone curve
 inline void StandardToneCurve::Apply (float& r, float& g, float& b) const
 {
@@ -1147,26 +1100,6 @@
 
     return a1;
 }
-<<<<<<< HEAD
-inline float WeightedStdToneCurvebw::Triangle (float a, float a1, float b) const
-{
-    if (a != b) {
-        float b1;
-        float a2 = a1 - a;
-
-        if (b < a) {
-            b1 = b + a2 *      b  /     a ;
-        } else       {
-            b1 = b + a2 * (65535.f - b) / (65535.f - a);
-        }
-
-        return b1;
-    }
-
-    return a1;
-}
-=======
->>>>>>> 3f1e47d3
 
 // Tone curve modifying the value channel only, preserving hue and saturation
 // values in 0xffff space
@@ -1192,31 +1125,6 @@
     b = CLIP<float> (b1 * 0.25f + b2 * 0.25f + b3 * 0.50f);
 }
 
-<<<<<<< HEAD
-inline void WeightedStdToneCurvebw::Apply (float& r, float& g, float& b) const
-{
-
-    assert (lutToneCurve);
-
-    float r1 = lutToneCurve[r];
-    float g1 = Triangle (r, r1, g);
-    float b1 = Triangle (r, r1, b);
-
-    float g2 = lutToneCurve[g];
-    float r2 = Triangle (g, g2, r);
-    float b2 = Triangle (g, g2, b);
-
-    float b3 = lutToneCurve[b];
-    float r3 = Triangle (b, b3, r);
-    float g3 = Triangle (b, b3, g);
-
-    r = CLIP<float> ( r1 * 0.50f + r2 * 0.25f + r3 * 0.25f);
-    g = CLIP<float> (g1 * 0.25f + g2 * 0.50f + g3 * 0.25f);
-    b = CLIP<float> (b1 * 0.25f + b2 * 0.25f + b3 * 0.50f);
-}
-
-=======
->>>>>>> 3f1e47d3
 // Tone curve modifying the value channel only, preserving hue and saturation
 // values in 0xffff space
 inline void SatAndValueBlendingToneCurve::Apply (float& r, float& g, float& b) const
@@ -1233,45 +1141,7 @@
         return;
     }
 
-<<<<<<< HEAD
-    bool increase = newLum > lum;
-
-    Color::rgb2hsv (r, g, b, h, s, v);
-
-    if (increase) {
-        // Linearly targeting Value = 1 and Saturation = 0
-        float coef = (newLum - lum) / (65535.f - lum);
-        float dV = (1.f - v) * coef;
-        s *= 1.f - coef;
-        Color::hsv2rgb (h, s, v + dV, r, g, b);
-    } else {
-        // Linearly targeting Value = 0
-        float coef = (lum - newLum) / lum ;
-        float dV = v * coef;
-        Color::hsv2rgb (h, s, v - dV, r, g, b);
-    }
-}
-
-inline void SatAndValueBlendingToneCurvebw::Apply (float& r, float& g, float& b) const
-{
-
-    assert (lutToneCurve);
-
-    float h, s, v;
-    float lum = (r + g + b) / 3.f;
-    //float lum = Color::rgbLuminance(r, g, b);
-    float newLum = lutToneCurve[lum];
-
-    if (newLum == lum) {
-        return;
-    }
-
-    bool increase = newLum > lum;
-
-    Color::rgb2hsv (r, g, b, h, s, v);
-=======
     Color::rgb2hsv(r, g, b, h, s, v);
->>>>>>> 3f1e47d3
 
     float dV;
     if (newLum > lum) {
@@ -1279,19 +1149,10 @@
         float coef = (newLum - lum) / (65535.f - lum);
         dV = (1.f - v) * coef;
         s *= 1.f - coef;
-<<<<<<< HEAD
-        Color::hsv2rgb (h, s, v + dV, r, g, b);
-    } else {
-        // Linearly targeting Value = 0
-        float coef = (lum - newLum) / lum ;
-        float dV = v * coef;
-        Color::hsv2rgb (h, s, v - dV, r, g, b);
-=======
     } else {
         // Linearly targeting Value = 0
         float coef = (newLum - lum) / lum ;
         dV = v * coef;
->>>>>>> 3f1e47d3
     }
     Color::hsv2rgb(h, s, v + dV, r, g, b);
 }
