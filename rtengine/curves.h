/*
 *  This file is part of RawTherapee.
 *
 *  Copyright (c) 2004-2010 Gabor Horvath <hgabor@rawtherapee.com>
 *
 *  RawTherapee is free software: you can redistribute it and/or modify
 *  it under the terms of the GNU General Public License as published by
 *  the Free Software Foundation, either version 3 of the License, or
 *  (at your option) any later version.
 *
 *  RawTherapee is distributed in the hope that it will be useful,
 *  but WITHOUT ANY WARRANTY; without even the implied warranty of
 *  MERCHANTABILITY or FITNESS FOR A PARTICULAR PURPOSE.  See the
 *  GNU General Public License for more details.
 *
 *  You should have received a copy of the GNU General Public License
 *  along with RawTherapee.  If not, see <http://www.gnu.org/licenses/>.
 */
#ifndef __CURVES_H__
#define __CURVES_H__

#include <glibmm.h>
#include <map>
#include <string>
#include "rt_math.h"
#include "../rtgui/mycurve.h"
#include "../rtgui/myflatcurve.h"
#include "../rtgui/mydiagonalcurve.h"
#include "color.h"
#include "procparams.h"
#include "pipettebuffer.h"

#include "LUT.h"

#define CURVES_MIN_POLY_POINTS  1000

#include "rt_math.h"

#define CLIPI(a) ((a)>0?((a)<65534?(a):65534):0)

using namespace std;

namespace rtengine
{
class ToneCurve;
class ColorAppearance;

class CurveFactory
{

    friend class Curve;

protected:

    // functions calculating the parameters of the contrast curve based on the desired slope at the center
    static double solve_upper(double m, double c, double deriv);
    static double solve_lower(double m, double c, double deriv);
    static double dupper(const double b, const double m, const double c);
    static double dlower(const double b, const double m, const double c);

    // basic convex function between (0,0) and (1,1). m1 and m2 controls the slope at the start and end point
    static inline double basel(double x, double m1, double m2)
    {
        if (x == 0.0) {
            return 0.0;
        }

        double k = sqrt((m1 - 1.0) * (m1 - m2) * 0.5) / (1.0 - m2);
        double l = (m1 - m2) / (1.0 - m2) + k;
        double lx = xlog(x);
        return m2 * x + (1.0 - m2) * (2.0 - xexp(k * lx)) * xexp(l * lx);
    }
    // basic concave function between (0,0) and (1,1). m1 and m2 controls the slope at the start and end point
    static inline double baseu(double x, double m1, double m2)
    {
        return 1.0 - basel(1.0 - x, m1, m2);
    }
    // convex curve between (0,0) and (1,1) with slope m at (0,0). hr controls the highlight recovery
    static inline double cupper(double x, double m, double hr)
    {
        if (hr > 1.0) {
            return baseu(x, m, 2.0 * (hr - 1.0) / m);
        }

        double x1 = (1.0 - hr) / m;
        double x2 = x1 + hr;

        if (x >= x2) {
            return 1.0;
        }

        if (x < x1) {
            return x * m;
        }

        return 1.0 - hr + hr * baseu((x - x1) / hr, m, 0);
    }
    // concave curve between (0,0) and (1,1) with slope m at (1,1). sr controls the shadow recovery
    static inline double clower(double x, double m, double sr)
    {
        return 1.0 - cupper(1.0 - x, m, sr);
    }
    // convex curve between (0,0) and (1,1) with slope m at (0,0). hr controls the highlight recovery
    static inline double cupper2(double x, double m, double hr)
    {
        double x1 = (1.0 - hr) / m;
        double x2 = x1 + hr;

        if (x >= x2) {
            return 1.0;
        }

        if (x < x1) {
            return x * m;
        }

        return 1.0 - hr + hr * baseu((x - x1) / hr, m, 0.3 * hr);
    }
    static inline double clower2(double x, double m, double sr)
    {
        //curve for b<0; starts with positive slope and then rolls over toward straight line to x=y=1
        double x1 = sr / 1.5 + 0.00001;

        if (x > x1 || sr < 0.001) {
            return 1 - (1 - x) * m;
        } else {
            double y1 = 1 - (1 - x1) * m;
            return y1 + m * (x - x1) - (1 - m) * SQR(SQR(1 - x / x1));
        }
    }
    // tone curve base. a: slope (from exp.comp.), b: black point normalized by 65535,
    // D: max. x value (can be>1), hr,sr: highlight,shadow recovery
    static inline double basecurve(double x, double a, double b, double D, double hr, double sr)
    {
        if (b < 0) {
            double m = 0.5;//midpoint
            double slope = 1.0 + b; //slope of straight line between (0,-b) and (1,1)
            double y = -b + m * slope; //value at midpoint

            if (x > m) {
                return y + (x - m) * slope;    //value on straight line between (m,y) and (1,1)
            } else {
                return y * clower2(x / m, slope * m / y, 2.0 - sr);
            }
        } else {
            double slope = a / (1.0 - b);
            double m = a * D > 1.0 ? b / a + (0.25) / slope : b + (1 - b) / 4;
            double y = a * D > 1.0 ? 0.25 : (m - b / a) * slope;

            if (x <= m) {
                return b == 0 ? x * slope : clower(x / m, slope * m / y, sr) * y;
            } else if (a * D > 1.0) {
                return y + (1.0 - y) * cupper2((x - m) / (D - m), slope * (D - m) / (1.0 - y), hr);
            } else {
                return y + (x - m) * slope;
            }
        }
    }
    static inline double simplebasecurve(double x, double b, double sr)
    {
        // a = 1, D = 1, hr = 0 (unused for a = D = 1)
        if (b == 0.0) {
            return x;
        } else if (b < 0) {
            double m = 0.5;//midpoint
            double slope = 1.0 + b; //slope of straight line between (0,-b) and (1,1)
            double y = -b + m * slope; //value at midpoint

            if (x > m) {
                return y + (x - m) * slope;    //value on straight line between (m,y) and (1,1)
            } else {
                return y * clower2(x / m, slope * m / y, 2.0 - sr);
            }
        } else {
            double slope = 1.0 / (1.0 - b);
            double m = b + (1 - b) * 0.25;
            double y = (m - b) * slope;

            if (x <= m) {
                return clower(x / m, slope * m / y, sr) * y;
            } else {
                return y + (x - m) * slope;
            }
        }
    }


public:
    const static double sRGBGamma;  // standard average gamma
    const static double sRGBGammaCurve;  // 2.4 in the curve


    //%%%%%%%%%%%%%%%%%%%%%%%%%%%%%%%%%%%%%%%%%%%%%%%
    // accurately determine value from integer array with float as index
    //linearly interpolate from ends of range if arg is out of bounds
    static inline float interp(int *array, float f)
    {
        int index = CLIPI(floor(f));
        float part = (float)((f) - index) * (float)(array[index + 1] - array[index]);
        return (float)array[index] + part;
    }
    //%%%%%%%%%%%%%%%%%%%%%%%%%%%%%%%%%%%%%%%%%%%%%%%
    // accurately determine value from float array with float as index
    //linearly interpolate from ends of range if arg is out of bounds
    static inline float flinterp(float *array, float f)
    {
        int index = CLIPI(floor(f));
        float part = ((f) - (float)index) * (array[index + 1] - array[index]);
        return array[index] + part;
    }
    //%%%%%%%%%%%%%%%%%%%%%%%%%%%%%%%%%%%%%%%%%%%%%%%

    static inline double centercontrast(double x, double b, double m);

    // standard srgb gamma and its inverse
    static inline double gamma2(double x)
    {
        return x <= 0.00304 ? x * 12.92 : 1.055 * exp(log(x) / sRGBGammaCurve) - 0.055;
    }
    static inline double igamma2(double x)
    {
        return x <= 0.03928 ? x / 12.92 : exp(log((x + 0.055) / 1.055) * sRGBGammaCurve);
    }
    static inline float gamma2(float x)
    {
        return x <= 0.00304 ? x * 12.92 : 1.055 * expf(logf(x) / sRGBGammaCurve) - 0.055;
    }
    static inline float igamma2(float x)
    {
        return x <= 0.03928 ? x / 12.92 : expf(logf((x + 0.055) / 1.055) * sRGBGammaCurve);
    }
    // gamma function with adjustable parameters
    static inline double gamma(double x, double gamma, double start, double slope, double mul, double add)
    {
        return (x <= start ? x*slope : exp(log(x) / gamma) * mul - add);
    }
    static inline double igamma(double x, double gamma, double start, double slope, double mul, double add)
    {
        return (x <= start * slope ? x / slope : exp(log((x + add) / mul) * gamma));
    }
    static inline float gamma(float x, float gamma, float start, float slope, float mul, float add)
    {
        return (x <= start ? x*slope : xexpf(xlogf(x) / gamma) * mul - add);
    }
    static inline float igamma(float x, float gamma, float start, float slope, float mul, float add)
    {
        return (x <= start * slope ? x / slope : xexpf(xlogf((x + add) / mul) * gamma));
    }
#ifdef __SSE2__
    static inline vfloat igamma(vfloat x, vfloat gamma, vfloat start, vfloat slope, vfloat mul, vfloat add)
    {
#if !defined(__clang__)
        return (x <= start * slope ? x / slope : xexpf(xlogf((x + add) / mul) * gamma));
#else
        return vself(vmaskf_le(x, start * slope), x / slope, xexpf(xlogf((x + add) / mul) * gamma));
#endif
    }
#endif
    static inline float hlcurve(const float exp_scale, const float comp, const float hlrange, float level)
    {
        if (comp > 0.0) {
            float val = level + (hlrange - 65536.0);

            if (val == 0.0f) { // to avoid division by zero
                val = 0.000001f;
            }

            float Y = val * exp_scale / hlrange;
            Y *= comp;

            if (Y <= -1.0) { // to avoid log(<=0)
                Y = -.999999f;
            }

            float R = hlrange / (val * comp);
            return log1p(Y) * R;
        } else {
            return exp_scale;
        }
    }

    static inline float hlcurveloc(const float exp_scale, const float comp, const float hlrange, float level, float niv)
    {
        if (comp > 0.0) {
            float val = level + (hlrange - niv);//655536 32768

            if (val == 0.0f) { // to avoid division by zero
                val = 0.000001f;
            }

            float Y = val * exp_scale / hlrange;
            Y *= comp;

            if (Y <= -1.0) { // to avoid log(<=0)
                Y = -.999999f;
            }

            float R = hlrange / (val * comp);
            return log1p(Y) * R;
        } else {
            return exp_scale;
        }
    }

public:
    static void complexCurve(double ecomp, double black, double hlcompr, double hlcomprthresh, double shcompr, double br, double contr,
                             const std::vector<double>& curvePoints, const std::vector<double>& curvePoints2,
                             LUTu & histogram, LUTf & hlCurve, LUTf & shCurve, LUTf & outCurve, LUTu & outBeforeCCurveHistogram, ToneCurve & outToneCurve, ToneCurve & outToneCurve2,

                             int skip = 1);

    static void complexCurvelocal(double ecomp, double black, double hlcompr, double hlcomprthresh, double shcompr, double br, double contr,
                                  LUTu & histogram, LUTf & hlCurve, LUTf & shCurve, LUTf & outCurve,
                                  int skip = 1);

    static void curveBW(const std::vector<double>& curvePointsbw, const std::vector<double>& curvePointsbw2, const LUTu & histogrambw, LUTu & outBeforeCCurveHistogrambw,
                        ToneCurve & customToneCurvebw1, ToneCurve & customToneCurvebw2, int skip);

    static void curveCL(bool & clcutili, const std::vector<double>& clcurvePoints, LUTf & clCurve, int skip);

    static void curveWavContL(bool & wavcontlutili, const std::vector<double>& wavclcurvePoints, LUTf & wavclCurve,/* LUTu & histogramwavcl, LUTu & outBeforeWavCLurveHistogram,*/int skip);
    static void curveDehaContL(bool & dehacontlutili, const std::vector<double>& dehaclcurvePoints, LUTf & dehaclCurve, int skip, const LUTu & histogram, LUTu & outBeforeCurveHistogram);
    static void mapcurve(bool & mapcontlutili, const std::vector<double>& mapcurvePoints, LUTf & mapcurve, int skip, const LUTu & histogram, LUTu & outBeforeCurveHistogram);

    static void curveToning(const std::vector<double>& curvePoints, LUTf & ToningCurve, int skip);

    static void curveLocal(bool & locallutili, const std::vector<double>& curvePoints, LUTf & LocalLCurve, int skip);
    static void curveCCLocal(bool & localcutili, const std::vector<double>& curvePoints, LUTf & LocalCCurve, int skip);
    static void curveskLocal(bool & localskutili, const std::vector<double>& curvePoints, LUTf & LocalskCurve, int skip);
    static void curveexLocal(bool & localexutili, const std::vector<double>& curvePoints, LUTf & LocalexCurve, int skip);

    static void complexsgnCurve(bool & autili,  bool & butili, bool & ccutili, bool & clcutili, const std::vector<double>& acurvePoints,
                                const std::vector<double>& bcurvePoints, const std::vector<double>& cccurvePoints, const std::vector<double>& lccurvePoints, LUTf & aoutCurve, LUTf & boutCurve, LUTf & satCurve, LUTf & lhskCurve,
                                int skip = 1);

    static void localLCurve(double br, double contr,/* const std::vector<double>& curvePoints,*/ LUTu & histogram, LUTf & outCurve, int skip, bool & utili);

    static void updatechroma(
        const std::vector<double>& cccurvePoints,
        LUTu & histogramC, LUTu & outBeforeCCurveHistogramC,//for chroma
        int skip = 1);
    static void complexLCurve(double br, double contr, const std::vector<double>& curvePoints, const LUTu & histogram, LUTf & outCurve, LUTu & outBeforeCCurveHistogram, int skip, bool & utili);

    static void curveLightBrightColor(
        const std::vector<double>& curvePoints,
        const std::vector<double>& curvePoints2,
        const std::vector<double>& curvePoints3,
        const LUTu & histogram, LUTu & outBeforeCCurveHistogram,
        const LUTu & histogramC, LUTu & outBeforeCCurveHistogramC,
        ColorAppearance & outColCurve1,
        ColorAppearance & outColCurve2,
        ColorAppearance & outColCurve3,
        int skip = 1);
    static void RGBCurve(const std::vector<double>& curvePoints, LUTf & outCurve, int skip);

};

class Curve
{

    class HashEntry
    {
    public:
        unsigned short smallerValue;
        unsigned short higherValue;
    };
protected:
    int N;
    int ppn;            // targeted polyline point number
    double* x;
    double* y;
    // begin of variables used in Parametric curves only
    double mc;
    double mfc;
    double msc;
    double mhc;
    // end of variables used in Parametric curves only
    std::vector<double> poly_x;     // X points of the faceted curve
    std::vector<double> poly_y;     // Y points of the faceted curve
    std::vector<double> dyByDx;
    std::vector<HashEntry> hash;
    unsigned short hashSize;        // hash table's size, between [10, 100, 1000]

    double* ypp;

    // Fields for the elementary curve polygonisation
    double x1, y1, x2, y2, x3, y3;
    bool firstPointIncluded;
    double increment;
    int nbr_points;

    static inline double p00(double x, double prot)
    {
        return CurveFactory::clower(x, 2.0, prot);
    }
    static inline double p11(double x, double prot)
    {
        return CurveFactory::cupper(x, 2.0, prot);
    }
    static inline double p01(double x, double prot)
    {
        return x <= 0.5 ? CurveFactory::clower(x * 2, 2.0, prot) * 0.5 : 0.5 + CurveFactory::cupper((x - 0.5) * 2, 2.0, prot) * 0.5;
    }
    static inline double p10(double x, double prot)
    {
        return x <= 0.5 ? CurveFactory::cupper(x * 2, 2.0, prot) * 0.5 : 0.5 + CurveFactory::clower((x - 0.5) * 2, 2.0, prot) * 0.5;
    }
    static inline double pfull(double x, double prot, double sh, double hl)
    {
        return (1 - sh) * (1 - hl) * p00(x, prot) + sh * hl * p11(x, prot) + (1 - sh) * hl * p01(x, prot) + sh * (1 - hl) * p10(x, prot);
    }

    void fillHash();
    void fillDyByDx();

public:
    Curve();
    virtual ~Curve() {};
    void AddPolygons();
    int getSize() const;  // return the number of control points
    void getControlPoint(int cpNum, double &x, double &y) const;
    virtual double getVal(double t) const = 0;
    virtual void   getVal(const std::vector<double>& t, std::vector<double>& res) const = 0;

    virtual bool   isIdentity() const = 0;
};

class DiagonalCurve : public Curve
{

protected:
    DiagonalCurveType kind;

    void spline_cubic_set();
    void NURBS_set();

public:
    DiagonalCurve(const std::vector<double>& points, int ppn = CURVES_MIN_POLY_POINTS);
    virtual ~DiagonalCurve();

    double getVal(double t) const;
    void   getVal(const std::vector<double>& t, std::vector<double>& res) const;
    bool   isIdentity() const
    {
        return kind == DCT_Empty;
    };
};

class FlatCurve : public Curve
{

private:
    FlatCurveType kind;
    double* leftTangent;
    double* rightTangent;
    double identityValue;
    bool periodic;

    void CtrlPoints_set();

public:

    FlatCurve(const std::vector<double>& points, bool isPeriodic = true, int ppn = CURVES_MIN_POLY_POINTS);
    virtual ~FlatCurve();

    double getVal(double t) const;
    void   getVal(const std::vector<double>& t, std::vector<double>& res) const;
    bool   setIdentityValue(double iVal);
    bool   isIdentity() const
    {
        return kind == FCT_Empty;
    };
};

class RetinextransmissionCurve
{
private:
    LUTf luttransmission;  // 0xffff range
    void Set(const Curve &pCurve);

public:
    virtual ~RetinextransmissionCurve() {};
    RetinextransmissionCurve();

    void Reset();
    void Set(const Curve *pCurve);
    void Set(const std::vector<double> &curvePoints);
    float operator[](float index) const
    {
        return luttransmission[index];
    }

    operator bool (void) const
    {
        return luttransmission;
    }
};

class RetinexgaintransmissionCurve
{
private:
    LUTf lutgaintransmission;  // 0xffff range
    void Set(const Curve &pCurve);

public:
    virtual ~RetinexgaintransmissionCurve() {};
    RetinexgaintransmissionCurve();

    void Reset();
    void Set(const Curve *pCurve);
    void Set(const std::vector<double> &curvePoints);
    float operator[](float index) const
    {
        return lutgaintransmission[index];
    }

    operator bool (void) const
    {
        return lutgaintransmission;
    }
};



class ToneCurve
{
public:
    LUTf lutToneCurve;  // 0xffff range

    virtual ~ToneCurve() {};

    void Reset();
    void Set(const Curve &pCurve, float gamma = 0);
    operator bool (void) const
    {
        return lutToneCurve;
    }
};

class OpacityCurve
{
public:
    LUTf lutOpacityCurve;  // 0xffff range

    virtual ~OpacityCurve() {};

    void Reset();
    void Set(const Curve *pCurve);
    void Set(const std::vector<double> &curvePoints, bool &opautili);

    // TODO: transfer this method to the Color class...
    float blend(float x, float lower, float upper) const
    {
        return (upper - lower) * lutOpacityCurve[x * 500.f] + lower;
    }
    void blend3f(float x, float lower1, float upper1, float &result1, float lower2, float upper2, float &result2, float lower3, float upper3, float &result3) const
    {
        float opacity = lutOpacityCurve[x * 500.f];
        result1 = (upper1 - lower1) * opacity + lower1;
        result2 = (upper2 - lower2) * opacity + lower2;
        result3 = (upper3 - lower3) * opacity + lower3;
    }

    operator bool (void) const
    {
        return lutOpacityCurve;
    }
};

class LocLHCurve
{
private:
    LUTf lutLocLHCurve;  // 0xffff range
    void Set(const Curve &pCurve);

public:
    float sum;

    virtual ~LocLHCurve() {};
    LocLHCurve();
    void Reset();
    void Set(const std::vector<double> &curvePoints, bool &LHutili);
    float getSum() const
    {
        return sum;
    }

    float operator[](float index) const
    {
        return lutLocLHCurve[index];
    }
    operator bool (void) const
    {
        return lutLocLHCurve;
    }
};

class LocHHCurve
{
private:
    LUTf lutLocHHCurve;  // 0xffff range
    void Set(const Curve &pCurve);

public:
    float sum;

    virtual ~LocHHCurve() {};
    LocHHCurve();
    void Reset();
    void Set(const std::vector<double> &curvePoints, bool &HHutili);
    float getSum() const
    {
        return sum;
    }

    float operator[](float index) const
    {
        return lutLocHHCurve[index];
    }
    operator bool (void) const
    {
        return lutLocHHCurve;
    }
};

class LocretigainCurve
{
private:
    LUTf lutLocretigainCurve;  // 0xffff range
    void Set(const Curve &pCurve);

public:
    float sum;

    virtual ~LocretigainCurve() {};
    LocretigainCurve();
    void Reset();
    void Set(const std::vector<double> &curvePoints);
    float getSum() const
    {
        return sum;
    }

    float operator[](float index) const
    {
        return lutLocretigainCurve[index];
    }
    operator bool (void) const
    {
        return lutLocretigainCurve;
    }
};

class LocretigainCurverab
{
private:
    LUTf lutLocretigainCurverab;  // 0xffff range
    void Set(const Curve &pCurve);

public:
    float sum;

    virtual ~LocretigainCurverab() {};
    LocretigainCurverab();
    void Reset();
    void Set(const std::vector<double> &curvePoints);
    float getSum() const
    {
        return sum;
    }

    float operator[](float index) const
    {
        return lutLocretigainCurverab[index];
    }
    operator bool (void) const
    {
        return lutLocretigainCurverab;
    }
};


class WavCurve
{
private:
    LUTf lutWavCurve;  // 0xffff range
    void Set(const Curve &pCurve);

public:
    float sum;

    virtual ~WavCurve() {};
    WavCurve();
    void Reset();
    void Set(const std::vector<double> &curvePoints);
    float getSum() const
    {
        return sum;
    }

    float operator[](float index) const
    {
        return lutWavCurve[index];
    }
    operator bool (void) const
    {
        return lutWavCurve;
    }
};

class WavOpacityCurveRG
{
private:
    LUTf lutOpacityCurveRG;  // 0xffff range
    void Set(const Curve &pCurve);
public:
    virtual ~WavOpacityCurveRG() {};
    WavOpacityCurveRG();

    void Reset();
    //  void Set(const std::vector<double> &curvePoints, bool &opautili);
    void Set(const std::vector<double> &curvePoints);
    float operator[](float index) const
    {
        return lutOpacityCurveRG[index];
    }

    operator bool (void) const
    {
        return lutOpacityCurveRG;
    }
};
class WavOpacityCurveBY
{
private:
    LUTf lutOpacityCurveBY;  // 0xffff range
    void Set(const Curve &pCurve);

public:
    virtual ~WavOpacityCurveBY() {};
    WavOpacityCurveBY();

    void Reset();
    void Set(const Curve *pCurve);
    void Set(const std::vector<double> &curvePoints);
    float operator[](float index) const
    {
        return lutOpacityCurveBY[index];
    }

    operator bool (void) const
    {
        return lutOpacityCurveBY;
    }
};
class WavOpacityCurveW
{
private:
    LUTf lutOpacityCurveW;  // 0xffff range
    void Set(const Curve &pCurve);

public:
    virtual ~WavOpacityCurveW() {};
    WavOpacityCurveW();

    void Reset();
    void Set(const Curve *pCurve);
    void Set(const std::vector<double> &curvePoints);
    float operator[](float index) const
    {
        return lutOpacityCurveW[index];
    }

    operator bool (void) const
    {
        return lutOpacityCurveW;
    }
};

class WavOpacityCurveWL
{
private:
    LUTf lutOpacityCurveWL;  // 0xffff range
    void Set(const Curve &pCurve);

public:
    virtual ~WavOpacityCurveWL() {};
    WavOpacityCurveWL();

    void Reset();
    void Set(const Curve *pCurve);
    void Set(const std::vector<double> &curvePoints);
    float operator[](float index) const
    {
        return lutOpacityCurveWL[index];
    }

    operator bool (void) const
    {
        return lutOpacityCurveWL;
    }
};

class NoiseCurve
{
private:
    LUTf lutNoiseCurve;  // 0xffff range
    float sum;
    void Set(const Curve &pCurve);

public:
    virtual ~NoiseCurve() {};
    NoiseCurve();
    void Reset();
    void Set(const std::vector<double> &curvePoints);

    float getSum() const
    {
        return sum;
    }
    float operator[](float index) const
    {
        return lutNoiseCurve[index];
    }
    operator bool (void) const
    {
        return lutNoiseCurve;
    }
};

class ColorGradientCurve
{
public:
    LUTf   lut1;    // [0.;1.] range (float values)
    LUTf   lut2;  // [0.;1.] range (float values)
    LUTf   lut3;   // [0.;1.] range (float values)
    double low;
    double high;

    virtual ~ColorGradientCurve() {};

    void Reset();
    void SetXYZ(const Curve *pCurve, const double xyz_rgb[3][3], float satur, float lumin);
    void SetXYZ(const std::vector<double> &curvePoints, const double xyz_rgb[3][3], float satur, float lumin);
    void SetRGB(const Curve *pCurve);
    void SetRGB(const std::vector<double> &curvePoints);

    /**
    * @brief Get the value of Red, Green and Blue corresponding to the requested index
    * @param index value in the [0 ; 1] range
    * @param r corresponding red value [0 ; 65535] (return value)
    * @param g corresponding green value [0 ; 65535] (return value)
    * @param b corresponding blue value [0 ; 65535] (return value)
    */
    void getVal(float index, float &r, float &g, float &b) const;
    operator bool (void) const
    {
        return lut1 && lut2 && lut3;
    }
};

class ColorAppearance
{
public:
    LUTf lutColCurve;  // 0xffff range

    virtual ~ColorAppearance() {};

    void Reset();
    void Set(const Curve &pCurve);
    operator bool (void) const
    {
        return lutColCurve;
    }
};

class Lightcurve : public ColorAppearance
{
public:
    void Apply(float& Li) const;
};

//lightness curve
inline void Lightcurve::Apply(float& Li) const
{

    assert(lutColCurve);

    Li = lutColCurve[Li];
}

class Brightcurve : public ColorAppearance
{
public:
    void Apply(float& Br) const;
};

//brightness curve
inline void Brightcurve::Apply(float& Br) const
{

    assert(lutColCurve);

    Br = lutColCurve[Br];
}

class Chromacurve : public ColorAppearance
{
public:
    void Apply(float& Cr) const;
};

//Chroma curve
inline void Chromacurve::Apply(float& Cr) const
{

    assert(lutColCurve);

    Cr = lutColCurve[Cr];
}
class Saturcurve : public ColorAppearance
{
public:
    void Apply(float& Sa) const;
};

//Saturation curve
inline void Saturcurve::Apply(float& Sa) const
{

    assert(lutColCurve);

    Sa = lutColCurve[Sa];
}

class Colorfcurve : public ColorAppearance
{
public:
    void Apply(float& Cf) const;
};

//Colorfullness curve
inline void Colorfcurve::Apply(float& Cf) const
{

    assert(lutColCurve);

    Cf = lutColCurve[Cf];
}


class StandardToneCurve : public ToneCurve
{
public:
    void Apply(float& r, float& g, float& b) const;

    // Applies the tone curve to `r`, `g`, `b` arrays, starting at `r[start]`
    // and ending at `r[end]` (and respectively for `b` and `g`). Uses SSE
    // and requires that `r`, `g`, and `b` pointers have the same alignment.
    void BatchApply(
        const size_t start, const size_t end,
        float *r, float *g, float *b) const;
};

class AdobeToneCurve : public ToneCurve
{
private:
    void RGBTone(float& r, float& g, float& b) const;  // helper for tone curve

public:
    void Apply(float& r, float& g, float& b) const;
};

class SatAndValueBlendingToneCurve : public ToneCurve
{
public:
    void Apply(float& r, float& g, float& b) const;
};

class WeightedStdToneCurve : public ToneCurve
{
private:
    float Triangle(float refX, float refY, float X2) const;
#ifdef __SSE2__
    vfloat Triangle(vfloat refX, vfloat refY, vfloat X2) const;
#endif
public:
    void Apply(float& r, float& g, float& b) const;
    void BatchApply(const size_t start, const size_t end, float *r, float *g, float *b) const;
};

class LuminanceToneCurve : public ToneCurve
{
public:
    void Apply(float& r, float& g, float& b) const;
};

class PerceptualToneCurveState
{
public:
    float Working2Prophoto[3][3];
    float Prophoto2Working[3][3];
    float cmul_contrast;
    bool isProphoto;
};

// Tone curve whose purpose is to keep the color appearance constant, that is the curve changes contrast
// but colors appears to have the same hue and saturation as before. As contrast and saturation is tightly
// coupled in human vision saturation is modulated based on the curve's contrast, and that way the appearance
// can be kept perceptually constant (within limits).
class PerceptualToneCurve : public ToneCurve
{
private:
    static float cf_range[2];
    static float cf[1000];
    // for ciecam02
    static float f, c, nc, yb, la, xw, yw, zw, gamut;
    static float n, d, nbb, ncb, cz, aw, wh, pfl, fl, pow1;

    static void cubic_spline(const float x[], const float y[], const int len, const float out_x[], float out_y[], const int out_len);
    static float find_minimum_interval_halving(float (*func)(float x, void *arg), void *arg, float a, float b, float tol, int nmax);
    static float find_tc_slope_fun(float k, void *arg);
    static float get_curve_val(float x, float range[2], float lut[], size_t lut_size);
    float calculateToneCurveContrastValue() const;
public:
    static void init();
    void initApplyState(PerceptualToneCurveState & state, Glib::ustring workingSpace) const;
    void BatchApply(const size_t start, const size_t end, float *r, float *g, float *b, const PerceptualToneCurveState &state) const;
};

// Standard tone curve
inline void StandardToneCurve::Apply(float& r, float& g, float& b) const
{

    assert(lutToneCurve);

    r = lutToneCurve[r];
    g = lutToneCurve[g];
    b = lutToneCurve[b];
}

inline void StandardToneCurve::BatchApply(
    const size_t start, const size_t end,
    float *r, float *g, float *b) const
{
    assert(lutToneCurve);
    assert(lutToneCurve.getClip() & LUT_CLIP_BELOW);
    assert(lutToneCurve.getClip() & LUT_CLIP_ABOVE);

    // All pointers must have the same alignment for SSE usage. In the loop body below,
    // we will only check `r`, assuming that the same result would hold for `g` and `b`.
    assert(reinterpret_cast<uintptr_t>(r) % 16 == reinterpret_cast<uintptr_t>(g) % 16);
    assert(reinterpret_cast<uintptr_t>(g) % 16 == reinterpret_cast<uintptr_t>(b) % 16);

    size_t i = start;

    while (true) {
        if (i >= end) {
            // If we get to the end before getting to an aligned address, just return.
            // (Or, for non-SSE mode, if we get to the end.)
            return;
#ifdef __SSE2__
        } else if (reinterpret_cast<uintptr_t>(&r[i]) % 16 == 0) {
            // Otherwise, we get to the first aligned address; go to the SSE part.
            break;
#endif
        }

        r[i] = lutToneCurve[r[i]];
        g[i] = lutToneCurve[g[i]];
        b[i] = lutToneCurve[b[i]];
        i++;
    }

<<<<<<< HEAD
#if defined( __SSE2__ ) && defined( __x86_64__ )

=======
#ifdef __SSE2__
>>>>>>> 24151b31
    for (; i + 3 < end; i += 4) {
        __m128 r_val = LVF(r[i]);
        __m128 g_val = LVF(g[i]);
        __m128 b_val = LVF(b[i]);
        STVF(r[i], lutToneCurve[r_val]);
        STVF(g[i], lutToneCurve[g_val]);
        STVF(b[i], lutToneCurve[b_val]);
    }

    // Remainder in non-SSE.
    for (; i < end; ++i) {
        r[i] = lutToneCurve[r[i]];
        g[i] = lutToneCurve[g[i]];
        b[i] = lutToneCurve[b[i]];
    }

#endif
}

// Tone curve according to Adobe's reference implementation
// values in 0xffff space
// inlined to make sure there will be no cache flush when used
inline void AdobeToneCurve::Apply(float& r, float& g, float& b) const
{

    assert(lutToneCurve);

    if (r >= g) {
        if (g > b) {
            RGBTone(r, g, b);     // Case 1: r >= g >  b
        } else if (b > r) {
            RGBTone(b, r, g);     // Case 2: b >  r >= g
        } else if (b > g) {
            RGBTone(r, b, g);     // Case 3: r >= b >  g
        } else {                           // Case 4: r >= g == b
            r = lutToneCurve[r];
            g = lutToneCurve[g];
            b = g;
        }
    } else {
        if (r >= b) {
            RGBTone(g, r, b);     // Case 5: g >  r >= b
        } else if (b >  g) {
            RGBTone(b, g, r);     // Case 6: b >  g >  r
        } else {
            RGBTone(g, b, r);     // Case 7: g >= b >  r
        }
    }
}

inline void AdobeToneCurve::RGBTone(float& r, float& g, float& b) const
{
    float rold = r, gold = g, bold = b;

    r = lutToneCurve[rold];
    b = lutToneCurve[bold];
    g = b + ((r - b) * (gold - bold) / (rold - bold));
}

// Modifying the Luminance channel only
inline void LuminanceToneCurve::Apply(float &r, float &g, float &b) const
{
    assert(lutToneCurve);

    float currLuminance = r * 0.2126729f + g * 0.7151521f + b * 0.0721750f;

    const float newLuminance = lutToneCurve[currLuminance];
    currLuminance = currLuminance == 0.f ? 0.00001f : currLuminance;
    const float coef = newLuminance / currLuminance;
    r = LIM<float> (r * coef, 0.f, 65535.f);
    g = LIM<float> (g * coef, 0.f, 65535.f);
    b = LIM<float> (b * coef, 0.f, 65535.f);
}

inline float WeightedStdToneCurve::Triangle(float a, float a1, float b) const
{
    if (a != b) {
        float b1;
        float a2 = a1 - a;

        if (b < a) {
            b1 = b + a2 *      b  /     a ;
        } else       {
            b1 = b + a2 * (65535.f - b) / (65535.f - a);
        }

        return b1;
    }

    return a1;
}

#ifdef __SSE2__
inline vfloat WeightedStdToneCurve::Triangle(vfloat a, vfloat a1, vfloat b) const
{
        vfloat a2 = a1 - a;
        vmask cmask = vmaskf_lt(b, a);
        vfloat b3 = vself(cmask, b, F2V(65535.f) - b);
        vfloat a3 = vself(cmask, a, F2V(65535.f) - a);
        return b + a2 * b3 / a3;
}
#endif

// Tone curve modifying the value channel only, preserving hue and saturation
// values in 0xffff space
inline void WeightedStdToneCurve::Apply(float& r, float& g, float& b) const
{

    assert(lutToneCurve);

    r = CLIP(r);
    g = CLIP(g);
    b = CLIP(b);
    float r1 = lutToneCurve[r];
    float g1 = Triangle(r, r1, g);
    float b1 = Triangle(r, r1, b);

    float g2 = lutToneCurve[g];
    float r2 = Triangle(g, g2, r);
    float b2 = Triangle(g, g2, b);

    float b3 = lutToneCurve[b];
    float r3 = Triangle(b, b3, r);
    float g3 = Triangle(b, b3, g);

    r = CLIP<float>(r1 * 0.50f + r2 * 0.25f + r3 * 0.25f);
    g = CLIP<float> (g1 * 0.25f + g2 * 0.50f + g3 * 0.25f);
    b = CLIP<float> (b1 * 0.25f + b2 * 0.25f + b3 * 0.50f);
}

inline void WeightedStdToneCurve::BatchApply(const size_t start, const size_t end, float *r, float *g, float *b) const {
    assert (lutToneCurve);
    assert (lutToneCurve.getClip() & LUT_CLIP_BELOW);
    assert (lutToneCurve.getClip() & LUT_CLIP_ABOVE);

    // All pointers must have the same alignment for SSE usage. In the loop body below,
    // we will only check `r`, assuming that the same result would hold for `g` and `b`.
    assert (reinterpret_cast<uintptr_t>(r) % 16 == reinterpret_cast<uintptr_t>(g) % 16);
    assert (reinterpret_cast<uintptr_t>(g) % 16 == reinterpret_cast<uintptr_t>(b) % 16);

    size_t i = start;
    while (true) {
        if (i >= end) {
            // If we get to the end before getting to an aligned address, just return.
            // (Or, for non-SSE mode, if we get to the end.)
            return;
#ifdef __SSE2__
        } else if (reinterpret_cast<uintptr_t>(&r[i]) % 16 == 0) {
            // Otherwise, we get to the first aligned address; go to the SSE part.
            break;
#endif
        }
        Apply(r[i], g[i], b[i]);
        i++;
    }

#ifdef __SSE2__
    const vfloat c65535v = F2V(65535.f);
    const vfloat zd5v = F2V(0.5f);
    const vfloat zd25v = F2V(0.25f);

    for (; i + 3 < end; i += 4) {
        vfloat r_val = LIMV(LVF(r[i]), ZEROV, c65535v);
        vfloat g_val = LIMV(LVF(g[i]), ZEROV, c65535v);
        vfloat b_val = LIMV(LVF(b[i]), ZEROV, c65535v);
        vfloat r1 = lutToneCurve[r_val];
        vfloat g1 = Triangle(r_val, r1, g_val);
        vfloat b1 = Triangle(r_val, r1, b_val);

        vfloat g2 = lutToneCurve[g_val];
        vfloat r2 = Triangle(g_val, g2, r_val);
        vfloat b2 = Triangle(g_val, g2, b_val);

        vfloat b3 = lutToneCurve[b_val];
        vfloat r3 = Triangle(b_val, b3, r_val);
        vfloat g3 = Triangle(b_val, b3, g_val);

        STVF(r[i], LIMV(r1 * zd5v + r2 * zd25v + r3 * zd25v, ZEROV, c65535v));
        STVF(g[i], LIMV(g1 * zd25v + g2 * zd5v + g3 * zd25v, ZEROV, c65535v));
        STVF(b[i], LIMV(b1 * zd25v + b2 * zd25v + b3 * zd5v, ZEROV, c65535v));
    }

    // Remainder in non-SSE.
    for (; i < end; ++i) {
        Apply(r[i], g[i], b[i]);
    }
#endif
}

// Tone curve modifying the value channel only, preserving hue and saturation
// values in 0xffff space
inline void SatAndValueBlendingToneCurve::Apply(float& r, float& g, float& b) const
{

    assert(lutToneCurve);

    r = CLIP(r);
    g = CLIP(g);
    b = CLIP(b);

    const float lum = (r + g + b) / 3.f;
    const float newLum = lutToneCurve[lum];

    if (newLum == lum) {
        return;
    }

    float h, s, v;
    Color::rgb2hsvtc(r, g, b, h, s, v);

    float dV;

    if (newLum > lum) {
        // Linearly targeting Value = 1 and Saturation = 0
        const float coef = (newLum - lum) / (65535.f - lum);
        dV = (1.f - v) * coef;
        s *= 1.f - coef;
    } else {
        // Linearly targeting Value = 0
        const float coef = (newLum - lum) / lum ;
        dV = v * coef;
    }
    Color::hsv2rgbdcp(h, s, v + dV, r, g, b);
}

}

#undef CLIPI

#endif<|MERGE_RESOLUTION|>--- conflicted
+++ resolved
@@ -1072,12 +1072,8 @@
         i++;
     }
 
-<<<<<<< HEAD
-#if defined( __SSE2__ ) && defined( __x86_64__ )
-
-=======
 #ifdef __SSE2__
->>>>>>> 24151b31
+
     for (; i + 3 < end; i += 4) {
         __m128 r_val = LVF(r[i]);
         __m128 g_val = LVF(g[i]);
