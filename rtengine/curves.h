/*
 *  This file is part of RawTherapee.
 *
 *  Copyright (c) 2004-2010 Gabor Horvath <hgabor@rawtherapee.com>
 *
 *  RawTherapee is free software: you can redistribute it and/or modify
 *  it under the terms of the GNU General Public License as published by
 *  the Free Software Foundation, either version 3 of the License, or
 *  (at your option) any later version.
 *
 *  RawTherapee is distributed in the hope that it will be useful,
 *  but WITHOUT ANY WARRANTY; without even the implied warranty of
 *  MERCHANTABILITY or FITNESS FOR A PARTICULAR PURPOSE.  See the
 *  GNU General Public License for more details.
 *
 *  You should have received a copy of the GNU General Public License
 *  along with RawTherapee.  If not, see <http://www.gnu.org/licenses/>.
 */
#ifndef __CURVES_H__
#define __CURVES_H__

#include <glibmm.h>
#include <map>
#include <string>
#include "rt_math.h"
#include "../rtgui/mycurve.h"
#include "../rtgui/myflatcurve.h"
#include "../rtgui/mydiagonalcurve.h"
#include "color.h"
#include "procparams.h"
#include "pipettebuffer.h"

#include "LUT.h"

#define CURVES_MIN_POLY_POINTS  1000

#include "rt_math.h"

#define CLIPI(a) ((a)>0?((a)<65534?(a):65534):0)

using namespace std;

namespace rtengine
{
class ToneCurve;
class ColorAppearance;

class CurveFactory
{

    friend class Curve;

protected:

    // functions calculating the parameters of the contrast curve based on the desired slope at the center
    static double solve_upper (double m, double c, double deriv);
    static double solve_lower (double m, double c, double deriv);
    static double dupper (const double b, const double m, const double c);
    static double dlower (const double b, const double m, const double c);

    // basic convex function between (0,0) and (1,1). m1 and m2 controls the slope at the start and end point
    static inline double basel (double x, double m1, double m2)
    {
        if (x == 0.0) {
            return 0.0;
        }

        double k = sqrt ((m1 - 1.0) * (m1 - m2) * 0.5) / (1.0 - m2);
        double l = (m1 - m2) / (1.0 - m2) + k;
        double lx = xlog(x);
        return m2 * x + (1.0 - m2) * (2.0 - xexp(k * lx)) * xexp(l * lx);
    }
    // basic concave function between (0,0) and (1,1). m1 and m2 controls the slope at the start and end point
    static inline double baseu (double x, double m1, double m2)
    {
        return 1.0 - basel(1.0 - x, m1, m2);
    }
    // convex curve between (0,0) and (1,1) with slope m at (0,0). hr controls the highlight recovery
    static inline double cupper (double x, double m, double hr)
    {
        if (hr > 1.0) {
            return baseu (x, m, 2.0 * (hr - 1.0) / m);
        }

        double x1 = (1.0 - hr) / m;
        double x2 = x1 + hr;

        if (x >= x2) {
            return 1.0;
        }

        if (x < x1) {
            return x * m;
        }

        return 1.0 - hr + hr * baseu((x - x1) / hr, m, 0);
    }
    // concave curve between (0,0) and (1,1) with slope m at (1,1). sr controls the shadow recovery
    static inline double clower (double x, double m, double sr)
    {
        return 1.0 - cupper(1.0 - x, m, sr);
    }
    // convex curve between (0,0) and (1,1) with slope m at (0,0). hr controls the highlight recovery
    static inline double cupper2 (double x, double m, double hr)
    {
        double x1 = (1.0 - hr) / m;
        double x2 = x1 + hr;

        if (x >= x2) {
            return 1.0;
        }

        if (x < x1) {
            return x * m;
        }

        return 1.0 - hr + hr * baseu((x - x1) / hr, m, 0.3 * hr);
    }
    static inline double clower2 (double x, double m, double sr)
    {
        //curve for b<0; starts with positive slope and then rolls over toward straight line to x=y=1
        double x1 = sr / 1.5 + 0.00001;

        if (x > x1 || sr < 0.001) {
            return 1 - (1 - x) * m;
        } else {
            double y1 = 1 - (1 - x1) * m;
            return y1 + m * (x - x1) - (1 - m) * SQR(SQR(1 - x / x1));
        }
    }
    // tone curve base. a: slope (from exp.comp.), b: black point normalized by 65535,
    // D: max. x value (can be>1), hr,sr: highlight,shadow recovery
    static inline double basecurve (double x, double a, double b, double D, double hr, double sr)
    {
        if (b < 0) {
            double m = 0.5;//midpoint
            double slope = 1.0 + b; //slope of straight line between (0,-b) and (1,1)
            double y = -b + m * slope; //value at midpoint

            if (x > m) {
                return y + (x - m) * slope;    //value on straight line between (m,y) and (1,1)
            } else {
                return y * clower2(x / m, slope * m / y, 2.0 - sr);
            }
        } else {
            double slope = a / (1.0 - b);
            double m = a * D > 1.0 ? b / a + (0.25) / slope : b + (1 - b) / 4;
            double y = a * D > 1.0 ? 0.25 : (m - b / a) * slope;

            if (x <= m) {
                return b == 0 ? x * slope : clower (x / m, slope * m / y, sr) * y;
            } else if (a * D > 1.0) {
                return y + (1.0 - y) * cupper2((x - m) / (D - m), slope * (D - m) / (1.0 - y), hr);
            } else {
                return y + (x - m) * slope;
            }
        }
    }
    static inline double simplebasecurve (double x, double b, double sr)
    {
        // a = 1, D = 1, hr = 0 (unused for a = D = 1)
        if (b == 0.0) {
            return x;
        } else if (b < 0) {
            double m = 0.5;//midpoint
            double slope = 1.0 + b; //slope of straight line between (0,-b) and (1,1)
            double y = -b + m * slope; //value at midpoint

            if (x > m) {
                return y + (x - m) * slope;    //value on straight line between (m,y) and (1,1)
            } else {
                return y * clower2(x / m, slope * m / y, 2.0 - sr);
            }
        } else {
            double slope = 1.0 / (1.0 - b);
            double m = b + (1 - b) * 0.25;
            double y = (m - b) * slope;

            if (x <= m) {
                return clower (x / m, slope * m / y, sr) * y;
            } else {
                return y + (x - m) * slope;
            }
        }
    }


public:
    const static double sRGBGamma;  // standard average gamma
    const static double sRGBGammaCurve;  // 2.4 in the curve


    //%%%%%%%%%%%%%%%%%%%%%%%%%%%%%%%%%%%%%%%%%%%%%%%
    // accurately determine value from integer array with float as index
    //linearly interpolate from ends of range if arg is out of bounds
    static inline float interp(int *array, float f)
    {
        int index = CLIPI(floor(f));
        float part = (float)((f) - index) * (float)(array[index + 1] - array[index]);
        return (float)array[index] + part;
    }
    //%%%%%%%%%%%%%%%%%%%%%%%%%%%%%%%%%%%%%%%%%%%%%%%
    // accurately determine value from float array with float as index
    //linearly interpolate from ends of range if arg is out of bounds
    static inline float flinterp(float *array, float f)
    {
        int index = CLIPI(floor(f));
        float part = ((f) - (float)index) * (array[index + 1] - array[index]);
        return array[index] + part;
    }
    //%%%%%%%%%%%%%%%%%%%%%%%%%%%%%%%%%%%%%%%%%%%%%%%

    static inline double centercontrast   (double x, double b, double m);

    // standard srgb gamma and its inverse
    static inline double gamma2            (double x)
    {
        return x <= 0.00304 ? x * 12.92 : 1.055 * exp(log(x) / sRGBGammaCurve) - 0.055;
    }
    static inline double igamma2           (double x)
    {
        return x <= 0.03928 ? x / 12.92 : exp(log((x + 0.055) / 1.055) * sRGBGammaCurve);
    }
    static inline float gamma2            (float x)
    {
        return x <= 0.00304 ? x * 12.92 : 1.055 * expf(logf(x) / sRGBGammaCurve) - 0.055;
    }
    static inline float igamma2           (float x)
    {
        return x <= 0.03928 ? x / 12.92 : expf(logf((x + 0.055) / 1.055) * sRGBGammaCurve);
    }
    // gamma function with adjustable parameters
    static inline double gamma            (double x, double gamma, double start, double slope, double mul, double add)
    {
        return (x <= start ? x*slope : exp(log(x) / gamma) * mul - add);
    }
    static inline double igamma           (double x, double gamma, double start, double slope, double mul, double add)
    {
        return (x <= start * slope ? x / slope : exp(log((x + add) / mul) * gamma) );
    }
    static inline float gamma            (float x, float gamma, float start, float slope, float mul, float add)
    {
        return (x <= start ? x*slope : xexpf(xlogf(x) / gamma) * mul - add);
    }
    static inline float igamma           (float x, float gamma, float start, float slope, float mul, float add)
    {
        return (x <= start * slope ? x / slope : xexpf(xlogf((x + add) / mul) * gamma) );
    }
#ifdef __SSE2__
    static inline vfloat igamma           (vfloat x, vfloat gamma, vfloat start, vfloat slope, vfloat mul, vfloat add)
    {
#if !defined(__clang__)
        return (x <= start * slope ? x / slope : xexpf(xlogf((x + add) / mul) * gamma) );
#else
        return vself(vmaskf_le(x, start * slope), x / slope, xexpf(xlogf((x + add) / mul) * gamma));
#endif
    }
#endif
    static inline float hlcurve (const float exp_scale, const float comp, const float hlrange, float level)
    {
        if (comp > 0.0) {
            float val = level + (hlrange - 65536.0);

            if(val == 0.0f) { // to avoid division by zero
                val = 0.000001f;
            }

            float Y = val * exp_scale / hlrange;
            Y *= comp;

            if(Y <= -1.0) { // to avoid log(<=0)
                Y = -.999999f;
            }

            float R = hlrange / (val * comp);
            return log1p(Y) * R;
        } else {
            return exp_scale;
        }
    }

public:
    static void complexCurve (double ecomp, double black, double hlcompr, double hlcomprthresh, double shcompr, double br, double contr,
<<<<<<< HEAD
                              procparams::ToneCurveParams::TcMode curveMode, const std::vector<double>& curvePoints, procparams::ToneCurveParams::TcMode curveMode2, const std::vector<double>& curvePoints2,
=======
                              const std::vector<double>& curvePoints, const std::vector<double>& curvePoints2,
>>>>>>> d47e7f67
                              LUTu & histogram, LUTf & hlCurve, LUTf & shCurve, LUTf & outCurve, LUTu & outBeforeCCurveHistogram, ToneCurve & outToneCurve, ToneCurve & outToneCurve2,

                              int skip = 1);
    static void curveBW (const std::vector<double>& curvePointsbw, const std::vector<double>& curvePointsbw2, const LUTu & histogrambw, LUTu & outBeforeCCurveHistogrambw,
                         ToneCurve & customToneCurvebw1, ToneCurve & customToneCurvebw2, int skip);

    static void curveCL ( bool & clcutili, const std::vector<double>& clcurvePoints, LUTf & clCurve, int skip);

    static void curveWavContL ( bool & wavcontlutili, const std::vector<double>& wavclcurvePoints, LUTf & wavclCurve,/* LUTu & histogramwavcl, LUTu & outBeforeWavCLurveHistogram,*/int skip);
    static void curveDehaContL ( bool & dehacontlutili, const std::vector<double>& dehaclcurvePoints, LUTf & dehaclCurve, int skip, const LUTu & histogram, LUTu & outBeforeCurveHistogram);
    static void mapcurve ( bool & mapcontlutili, const std::vector<double>& mapcurvePoints, LUTf & mapcurve, int skip, const LUTu & histogram, LUTu & outBeforeCurveHistogram);

    static void curveToning ( const std::vector<double>& curvePoints, LUTf & ToningCurve, int skip);

    static void complexsgnCurve ( bool & autili,  bool & butili, bool & ccutili, bool & clcutili, const std::vector<double>& acurvePoints,
                                  const std::vector<double>& bcurvePoints, const std::vector<double>& cccurvePoints, const std::vector<double>& lccurvePoints, LUTf & aoutCurve, LUTf & boutCurve, LUTf & satCurve, LUTf & lhskCurve,
                                  int skip = 1);
    static void complexLCurve (double br, double contr, const std::vector<double>& curvePoints, const LUTu & histogram, LUTf & outCurve, LUTu & outBeforeCCurveHistogram, int skip, bool & utili);

    static void curveLightBrightColor (
        const std::vector<double>& curvePoints,
        const std::vector<double>& curvePoints2,
        const std::vector<double>& curvePoints3,
        const LUTu & histogram, LUTu & outBeforeCCurveHistogram,
        const LUTu & histogramC, LUTu & outBeforeCCurveHistogramC,
        ColorAppearance & outColCurve1,
        ColorAppearance & outColCurve2,
        ColorAppearance & outColCurve3,
        int skip = 1);
    static void RGBCurve (const std::vector<double>& curvePoints, LUTf & outCurve, int skip);

};

class Curve
{

    class HashEntry
    {
    public:
        unsigned short smallerValue;
        unsigned short higherValue;
    };
protected:
    int N;
    int ppn;            // targeted polyline point number
    double* x;
    double* y;
    // begin of variables used in Parametric curves only
    double mc;
    double mfc;
    double msc;
    double mhc;
    // end of variables used in Parametric curves only
    std::vector<double> poly_x;     // X points of the faceted curve
    std::vector<double> poly_y;     // Y points of the faceted curve
    std::vector<double> dyByDx;
    std::vector<HashEntry> hash;
    unsigned short hashSize;        // hash table's size, between [10, 100, 1000]

    double* ypp;

    // Fields for the elementary curve polygonisation
    double x1, y1, x2, y2, x3, y3;
    bool firstPointIncluded;
    double increment;
    int nbr_points;

    static inline double p00 (double x, double prot)
    {
        return CurveFactory::clower (x, 2.0, prot);
    }
    static inline double p11 (double x, double prot)
    {
        return CurveFactory::cupper (x, 2.0, prot);
    }
    static inline double p01 (double x, double prot)
    {
        return x <= 0.5 ? CurveFactory::clower (x * 2, 2.0, prot) * 0.5 : 0.5 + CurveFactory::cupper ((x - 0.5) * 2, 2.0, prot) * 0.5;
    }
    static inline double p10 (double x, double prot)
    {
        return x <= 0.5 ? CurveFactory::cupper (x * 2, 2.0, prot) * 0.5 : 0.5 + CurveFactory::clower ((x - 0.5) * 2, 2.0, prot) * 0.5;
    }
    static inline double pfull (double x, double prot, double sh, double hl)
    {
        return (1 - sh) * (1 - hl) * p00(x, prot) + sh * hl * p11(x, prot) + (1 - sh) * hl * p01(x, prot) + sh * (1 - hl) * p10(x, prot);
    }

    void fillHash();
    void fillDyByDx();

public:
    Curve ();
    virtual ~Curve () {};
    void AddPolygons ();
    int getSize () const; // return the number of control points
    void getControlPoint(int cpNum, double &x, double &y) const;
    virtual double getVal (double t) const = 0;
    virtual void   getVal (const std::vector<double>& t, std::vector<double>& res) const = 0;

    virtual bool   isIdentity () const = 0;
};

class DiagonalCurve : public Curve
{

protected:
    DiagonalCurveType kind;

    void spline_cubic_set ();
    void NURBS_set ();

public:
    DiagonalCurve (const std::vector<double>& points, int ppn = CURVES_MIN_POLY_POINTS);
    virtual ~DiagonalCurve ();

    double getVal     (double t) const;
    void   getVal     (const std::vector<double>& t, std::vector<double>& res) const;
    bool   isIdentity () const
    {
        return kind == DCT_Empty;
    };
};

class FlatCurve : public Curve
{

private:
    FlatCurveType kind;
    double* leftTangent;
    double* rightTangent;
    double identityValue;
    bool periodic;

    void CtrlPoints_set ();

public:

    FlatCurve (const std::vector<double>& points, bool isPeriodic = true, int ppn = CURVES_MIN_POLY_POINTS);
    virtual ~FlatCurve ();

    double getVal     (double t) const;
    void   getVal     (const std::vector<double>& t, std::vector<double>& res) const;
    bool   setIdentityValue (double iVal);
    bool   isIdentity () const
    {
        return kind == FCT_Empty;
    };
};

class RetinextransmissionCurve
{
private:
    LUTf luttransmission;  // 0xffff range
    void Set(const Curve &pCurve);

public:
    virtual ~RetinextransmissionCurve() {};
    RetinextransmissionCurve();

    void Reset();
    void Set(const Curve *pCurve);
    void Set(const std::vector<double> &curvePoints);
    float operator[](float index) const
    {
        return luttransmission[index];
    }

    operator bool (void) const
    {
        return luttransmission;
    }
};

class RetinexgaintransmissionCurve
{
private:
    LUTf lutgaintransmission;  // 0xffff range
    void Set(const Curve &pCurve);

public:
    virtual ~RetinexgaintransmissionCurve() {};
    RetinexgaintransmissionCurve();

    void Reset();
    void Set(const Curve *pCurve);
    void Set(const std::vector<double> &curvePoints);
    float operator[](float index) const
    {
        return lutgaintransmission[index];
    }

    operator bool (void) const
    {
        return lutgaintransmission;
    }
};



class ToneCurve
{
public:
    LUTf lutToneCurve;  // 0xffff range

    virtual ~ToneCurve() {};

    void Reset();
    void Set(const Curve &pCurve, float gamma = 0);
    operator bool (void) const
    {
        return lutToneCurve;
    }
};

class OpacityCurve
{
public:
    LUTf lutOpacityCurve;  // 0xffff range

    virtual ~OpacityCurve() {};

    void Reset();
    void Set(const Curve *pCurve);
    void Set(const std::vector<double> &curvePoints, bool &opautili);

    // TODO: transfer this method to the Color class...
    float blend (float x, float lower, float upper) const
    {
        return (upper - lower) * lutOpacityCurve[x * 500.f] + lower;
    }
    void blend3f (float x, float lower1, float upper1, float &result1, float lower2, float upper2, float &result2, float lower3, float upper3, float &result3) const
    {
        float opacity = lutOpacityCurve[x * 500.f];
        result1 = (upper1 - lower1) * opacity + lower1;
        result2 = (upper2 - lower2) * opacity + lower2;
        result3 = (upper3 - lower3) * opacity + lower3;
    }

    operator bool (void) const
    {
        return lutOpacityCurve;
    }
};

class WavCurve
{
private:
    LUTf lutWavCurve;  // 0xffff range
    void Set(const Curve &pCurve);

public:
    float sum;

    virtual ~WavCurve() {};
    WavCurve();
    void Reset();
    void Set(const std::vector<double> &curvePoints);
    float getSum() const
    {
        return sum;
    }

    float operator[](float index) const
    {
        return lutWavCurve[index];
    }
    operator bool (void) const
    {
        return lutWavCurve;
    }
};

class WavOpacityCurveRG
{
private:
    LUTf lutOpacityCurveRG;  // 0xffff range
    void Set(const Curve &pCurve);
public:
    virtual ~WavOpacityCurveRG() {};
    WavOpacityCurveRG();

    void Reset();
    //  void Set(const std::vector<double> &curvePoints, bool &opautili);
    void Set(const std::vector<double> &curvePoints);
    float operator[](float index) const
    {
        return lutOpacityCurveRG[index];
    }

    operator bool (void) const
    {
        return lutOpacityCurveRG;
    }
};
class WavOpacityCurveBY
{
private:
    LUTf lutOpacityCurveBY;  // 0xffff range
    void Set(const Curve &pCurve);

public:
    virtual ~WavOpacityCurveBY() {};
    WavOpacityCurveBY();

    void Reset();
    void Set(const Curve *pCurve);
    void Set(const std::vector<double> &curvePoints);
    float operator[](float index) const
    {
        return lutOpacityCurveBY[index];
    }

    operator bool (void) const
    {
        return lutOpacityCurveBY;
    }
};
class WavOpacityCurveW
{
private:
    LUTf lutOpacityCurveW;  // 0xffff range
    void Set(const Curve &pCurve);

public:
    virtual ~WavOpacityCurveW() {};
    WavOpacityCurveW();

    void Reset();
    void Set(const Curve *pCurve);
    void Set(const std::vector<double> &curvePoints);
    float operator[](float index) const
    {
        return lutOpacityCurveW[index];
    }

    operator bool (void) const
    {
        return lutOpacityCurveW;
    }
};

class WavOpacityCurveWL
{
private:
    LUTf lutOpacityCurveWL;  // 0xffff range
    void Set(const Curve &pCurve);

public:
    virtual ~WavOpacityCurveWL() {};
    WavOpacityCurveWL();

    void Reset();
    void Set(const Curve *pCurve);
    void Set(const std::vector<double> &curvePoints);
    float operator[](float index) const
    {
        return lutOpacityCurveWL[index];
    }

    operator bool (void) const
    {
        return lutOpacityCurveWL;
    }
};

class NoiseCurve
{
private:
    LUTf lutNoiseCurve;  // 0xffff range
    float sum;
    void Set(const Curve &pCurve);

public:
    virtual ~NoiseCurve() {};
    NoiseCurve();
    void Reset();
    void Set(const std::vector<double> &curvePoints);

    float getSum() const
    {
        return sum;
    }
    float operator[](float index) const
    {
        return lutNoiseCurve[index];
    }
    operator bool (void) const
    {
        return lutNoiseCurve;
    }
};

class ColorGradientCurve
{
public:
    LUTf   lut1;    // [0.;1.] range (float values)
    LUTf   lut2;  // [0.;1.] range (float values)
    LUTf   lut3;   // [0.;1.] range (float values)
    double low;
    double high;

    virtual ~ColorGradientCurve() {};

    void Reset();
    void SetXYZ(const Curve *pCurve, const double xyz_rgb[3][3], float satur, float lumin);
    void SetXYZ(const std::vector<double> &curvePoints, const double xyz_rgb[3][3], float satur, float lumin);
    void SetRGB(const Curve *pCurve);
    void SetRGB(const std::vector<double> &curvePoints);

    /**
    * @brief Get the value of Red, Green and Blue corresponding to the requested index
    * @param index value in the [0 ; 1] range
    * @param r corresponding red value [0 ; 65535] (return value)
    * @param g corresponding green value [0 ; 65535] (return value)
    * @param b corresponding blue value [0 ; 65535] (return value)
    */
    void getVal(float index, float &r, float &g, float &b) const;
    operator bool (void) const
    {
        return lut1 && lut2 && lut3;
    }
};

class ColorAppearance
{
public:
    LUTf lutColCurve;  // 0xffff range

    virtual ~ColorAppearance() {};

    void Reset();
    void Set(const Curve &pCurve);
    operator bool (void) const
    {
        return lutColCurve;
    }
};

class Lightcurve : public ColorAppearance
{
public:
    void Apply(float& Li) const;
};

//lightness curve
inline void Lightcurve::Apply (float& Li) const
{

    assert (lutColCurve);

    Li = lutColCurve[Li];
}

class Brightcurve : public ColorAppearance
{
public:
    void Apply(float& Br) const;
};

//brightness curve
inline void Brightcurve::Apply (float& Br) const
{

    assert (lutColCurve);

    Br = lutColCurve[Br];
}

class Chromacurve : public ColorAppearance
{
public:
    void Apply(float& Cr) const;
};

//Chroma curve
inline void Chromacurve::Apply (float& Cr) const
{

    assert (lutColCurve);

    Cr = lutColCurve[Cr];
}
class Saturcurve : public ColorAppearance
{
public:
    void Apply(float& Sa) const;
};

//Saturation curve
inline void Saturcurve::Apply (float& Sa) const
{

    assert (lutColCurve);

    Sa = lutColCurve[Sa];
}

class Colorfcurve : public ColorAppearance
{
public:
    void Apply(float& Cf) const;
};

//Colorfullness curve
inline void Colorfcurve::Apply (float& Cf) const
{

    assert (lutColCurve);

    Cf = lutColCurve[Cf];
}


class StandardToneCurve : public ToneCurve
{
public:
    void Apply(float& r, float& g, float& b) const;
};

class AdobeToneCurve : public ToneCurve
{
private:
    void RGBTone(float& r, float& g, float& b) const;  // helper for tone curve

public:
    void Apply(float& r, float& g, float& b) const;
};

class SatAndValueBlendingToneCurve : public ToneCurve
{
public:
    void Apply(float& r, float& g, float& b) const;
};

class WeightedStdToneCurve : public ToneCurve
{
private:
    float Triangle(float refX, float refY, float X2) const;
public:
    void Apply(float& r, float& g, float& b) const;
};

class LuminanceToneCurve : public ToneCurve
{
public:
    void Apply(float& r, float& g, float& b) const;
};

class PerceptualToneCurveState
{
public:
    float Working2Prophoto[3][3];
    float Prophoto2Working[3][3];
    float cmul_contrast;
    bool isProphoto;
};

// Tone curve whose purpose is to keep the color appearance constant, that is the curve changes contrast
// but colors appears to have the same hue and saturation as before. As contrast and saturation is tightly
// coupled in human vision saturation is modulated based on the curve's contrast, and that way the appearance
// can be kept perceptually constant (within limits).
class PerceptualToneCurve : public ToneCurve
{
private:
    static float cf_range[2];
    static float cf[1000];
    // for ciecam02
    static float f, c, nc, yb, la, xw, yw, zw, gamut;
    static float n, d, nbb, ncb, cz, aw, wh, pfl, fl, pow1;

    static void cubic_spline(const float x[], const float y[], const int len, const float out_x[], float out_y[], const int out_len);
    static float find_minimum_interval_halving(float (*func)(float x, void *arg), void *arg, float a, float b, float tol, int nmax);
    static float find_tc_slope_fun(float k, void *arg);
    static float get_curve_val(float x, float range[2], float lut[], size_t lut_size);
    float calculateToneCurveContrastValue() const;
public:
    static void init();
    void initApplyState(PerceptualToneCurveState & state, Glib::ustring workingSpace) const;
    void Apply(float& r, float& g, float& b, PerceptualToneCurveState & state) const;
};

// Standard tone curve
inline void StandardToneCurve::Apply (float& r, float& g, float& b) const
{

    assert (lutToneCurve);

    r = lutToneCurve[r];
    g = lutToneCurve[g];
    b = lutToneCurve[b];
}

// Tone curve according to Adobe's reference implementation
// values in 0xffff space
// inlined to make sure there will be no cache flush when used
inline void AdobeToneCurve::Apply (float& r, float& g, float& b) const
{

    assert (lutToneCurve);

    if (r >= g) {
        if      (g > b) {
            RGBTone (r, g, b);    // Case 1: r >= g >  b
        } else if (b > r) {
            RGBTone (b, r, g);    // Case 2: b >  r >= g
        } else if (b > g) {
            RGBTone (r, b, g);    // Case 3: r >= b >  g
        } else {                           // Case 4: r >= g == b
            r = lutToneCurve[r];
            g = lutToneCurve[g];
            b = g;
        }
    } else {
        if      (r >= b) {
            RGBTone (g, r, b);    // Case 5: g >  r >= b
        } else if (b >  g) {
            RGBTone (b, g, r);    // Case 6: b >  g >  r
        } else {
            RGBTone (g, b, r);    // Case 7: g >= b >  r
        }
    }
}

inline void AdobeToneCurve::RGBTone (float& r, float& g, float& b) const
{
    float rold = r, gold = g, bold = b;

    r = lutToneCurve[rold];
    b = lutToneCurve[bold];
    g = b + ((r - b) * (gold - bold) / (rold - bold));
}

// Modifying the Luminance channel only
inline void LuminanceToneCurve::Apply(float &r, float &g, float &b) const
{
    assert (lutToneCurve);

    float currLuminance = r * 0.2126729f + g * 0.7151521f + b * 0.0721750f;
    const float newLuminance = lutToneCurve[currLuminance];
    currLuminance = currLuminance == 0.f ? 0.00001f : currLuminance;
    const float coef = newLuminance / currLuminance;
    r = LIM<float>(r * coef, 0.f, 65535.f);
    g = LIM<float>(g * coef, 0.f, 65535.f);
    b = LIM<float>(b * coef, 0.f, 65535.f);
}

inline float WeightedStdToneCurve::Triangle(float a, float a1, float b) const
{
    if (a != b) {
        float b1;
        float a2 = a1 - a;

        if (b < a) {
            b1 = b + a2 *      b  /     a ;
        } else       {
            b1 = b + a2 * (65535.f - b) / (65535.f - a);
        }

        return b1;
    }

    return a1;
}

// Tone curve modifying the value channel only, preserving hue and saturation
// values in 0xffff space
inline void WeightedStdToneCurve::Apply (float& r, float& g, float& b) const
{

    assert (lutToneCurve);

    float r1 = lutToneCurve[r];
    float g1 = Triangle(r, r1, g);
    float b1 = Triangle(r, r1, b);

    float g2 = lutToneCurve[g];
    float r2 = Triangle(g, g2, r);
    float b2 = Triangle(g, g2, b);

    float b3 = lutToneCurve[b];
    float r3 = Triangle(b, b3, r);
    float g3 = Triangle(b, b3, g);

    r = CLIP<float>( r1 * 0.50f + r2 * 0.25f + r3 * 0.25f);
    g = CLIP<float>(g1 * 0.25f + g2 * 0.50f + g3 * 0.25f);
    b = CLIP<float>(b1 * 0.25f + b2 * 0.25f + b3 * 0.50f);
}

// Tone curve modifying the value channel only, preserving hue and saturation
// values in 0xffff space
inline void SatAndValueBlendingToneCurve::Apply (float& r, float& g, float& b) const
{

    assert (lutToneCurve);

    float h, s, v;
    float lum = (r + g + b) / 3.f;
    //float lum = Color::rgbLuminance(r, g, b);
    float newLum = lutToneCurve[lum];

    if (newLum == lum) {
        return;
    }

    Color::rgb2hsv(r, g, b, h, s, v);

    float dV;
    if (newLum > lum) {
        // Linearly targeting Value = 1 and Saturation = 0
        float coef = (newLum - lum) / (65535.f - lum);
        dV = (1.f - v) * coef;
        s *= 1.f - coef;
    } else {
        // Linearly targeting Value = 0
        float coef = (newLum - lum) / lum ;
        dV = v * coef;
    }
    Color::hsv2rgb(h, s, v + dV, r, g, b);
}

}

#undef CLIPI

#endif<|MERGE_RESOLUTION|>--- conflicted
+++ resolved
@@ -281,11 +281,7 @@
 
 public:
     static void complexCurve (double ecomp, double black, double hlcompr, double hlcomprthresh, double shcompr, double br, double contr,
-<<<<<<< HEAD
-                              procparams::ToneCurveParams::TcMode curveMode, const std::vector<double>& curvePoints, procparams::ToneCurveParams::TcMode curveMode2, const std::vector<double>& curvePoints2,
-=======
                               const std::vector<double>& curvePoints, const std::vector<double>& curvePoints2,
->>>>>>> d47e7f67
                               LUTu & histogram, LUTf & hlCurve, LUTf & shCurve, LUTf & outCurve, LUTu & outBeforeCCurveHistogram, ToneCurve & outToneCurve, ToneCurve & outToneCurve2,
 
                               int skip = 1);
