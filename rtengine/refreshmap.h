/*
 *  This file is part of RawTherapee.
 *
 *  Copyright (c) 2004-2010 Gabor Horvath <hgabor@rawtherapee.com>
 *
 *  RawTherapee is free software: you can redistribute it and/or modify
 *  it under the terms of the GNU General Public License as published by
 *  the Free Software Foundation, either version 3 of the License, or
 *  (at your option) any later version.
 *
 *  RawTherapee is distributed in the hope that it will be useful,
 *  but WITHOUT ANY WARRANTY; without even the implied warranty of
 *  MERCHANTABILITY or FITNESS FOR A PARTICULAR PURPOSE.  See the
 *  GNU General Public License for more details.
 *
 *  You should have received a copy of the GNU General Public License
 *  along with RawTherapee.  If not, see <https://www.gnu.org/licenses/>.
 */
#ifndef __REFRESHMAP__
#define __REFRESHMAP__

#include <unordered_map>
#include "procevents.h"

// Use M_VOID if you wish to update the proc params without updating the preview at all !
#define M_VOID       (1<<18)
// Use M_MINUPDATE if you wish to update the preview without modifying the image (think about it like a "refreshPreview")
// Must NOT be used with other event (i.e. will be used for MINUPDATE only)
#define M_MINUPDATE  (1<<17)
// Force high quality
#define M_HIGHQUAL   (1<<16)

// Elementary functions that can be done to
// the preview image when an event occurs
<<<<<<< HEAD
#define M_SPOT        (1<<15)
=======
#define M_CSHARP      (1<<18)
>>>>>>> 51daaf5f
#define M_MONITOR     (1<<14)
#define M_RETINEX     (1<<13)
#define M_CROP        (1<<12)
#define M_PREPROC     (1<<11)
#define M_RAW         (1<<10)
#define M_INIT        (1<<9)
#define M_LINDENOISE  (1<<8)
#define M_HDR         (1<<7)
#define M_TRANSFORM   (1<<6)
#define M_BLURMAP     (1<<5)
#define M_AUTOEXP     (1<<4)
#define M_RGBCURVE    (1<<3)
#define M_LUMACURVE   (1<<2)
#define M_LUMINANCE   (1<<1)
#define M_COLOR       (1<<0)

// Bitfield of functions to do to the preview image when an event occurs
// Use those or create new ones for your new events
<<<<<<< HEAD
#define FIRST            (M_PREPROC|M_RAW|M_INIT|M_SPOT|M_LINDENOISE|M_HDR|M_TRANSFORM|M_BLURMAP|M_AUTOEXP|M_RGBCURVE|M_LUMACURVE|M_LUMINANCE|M_COLOR|M_MONITOR)  // without HIGHQUAL
#define ALL              (M_PREPROC|M_RAW|M_INIT|M_SPOT|M_LINDENOISE|M_HDR|M_TRANSFORM|M_BLURMAP|M_AUTOEXP|M_RGBCURVE|M_LUMACURVE|M_LUMINANCE|M_COLOR)  // without HIGHQUAL
#define DARKFRAME        (M_PREPROC|M_RAW|M_INIT|M_SPOT|M_LINDENOISE|M_HDR|M_TRANSFORM|M_BLURMAP|M_AUTOEXP|M_RGBCURVE|M_LUMACURVE|M_LUMINANCE|M_COLOR)
#define FLATFIELD        (M_PREPROC|M_RAW|M_INIT|M_SPOT|M_LINDENOISE|M_HDR|M_TRANSFORM|M_BLURMAP|M_AUTOEXP|M_RGBCURVE|M_LUMACURVE|M_LUMINANCE|M_COLOR)
#define DEMOSAIC                   (M_RAW|M_INIT|M_SPOT|M_LINDENOISE|M_HDR|M_TRANSFORM|M_BLURMAP|M_AUTOEXP|M_RGBCURVE|M_LUMACURVE|M_LUMINANCE|M_COLOR)
#define ALLNORAW                         (M_INIT|M_SPOT|M_LINDENOISE|M_HDR|M_TRANSFORM|M_BLURMAP|M_AUTOEXP|M_RGBCURVE|M_LUMACURVE|M_LUMINANCE|M_COLOR)
#define HDR                                     (M_SPOT|M_LINDENOISE|M_HDR|M_TRANSFORM|M_BLURMAP|M_AUTOEXP|M_RGBCURVE|M_LUMACURVE|M_LUMINANCE|M_COLOR)
#define SPOTADJUST                                                       (M_SPOT|M_HDR|M_BLURMAP|M_AUTOEXP|M_RGBCURVE|M_LUMACURVE|M_LUMINANCE|M_COLOR)
#define TRANSFORM                                                         (M_TRANSFORM|M_BLURMAP|M_AUTOEXP|M_RGBCURVE|M_LUMACURVE|M_LUMINANCE|M_COLOR)
#define AUTOEXP                                                                    (M_SPOT|M_HDR|M_AUTOEXP|M_RGBCURVE|M_LUMACURVE|M_LUMINANCE|M_COLOR)
#define RGBCURVE                                                                                          (M_RGBCURVE|M_LUMACURVE|M_LUMINANCE|M_COLOR)
#define LUMINANCECURVE                                                                                               (M_LUMACURVE|M_LUMINANCE|M_COLOR)
#define SHARPENING                                                                                                               (M_LUMINANCE|M_COLOR)
#define IMPULSEDENOISE                                                                                                           (M_LUMINANCE|M_COLOR)
#define DEFRINGE                                                                                                                 (M_LUMINANCE|M_COLOR)
#define DIRPYRDENOISE                                                                                                            (M_LUMINANCE|M_COLOR)
#define DIRPYREQUALIZER                                                                                                          (M_LUMINANCE|M_COLOR)
=======
#define FIRST            (M_PREPROC|M_RAW|M_INIT|M_LINDENOISE|M_HDR|M_TRANSFORM|M_BLURMAP|M_AUTOEXP|M_RGBCURVE|M_LUMACURVE|M_LUMINANCE|M_COLOR|M_MONITOR)  // without HIGHQUAL
#define ALL              (M_PREPROC|M_RAW|M_INIT|M_LINDENOISE|M_HDR|M_TRANSFORM|M_BLURMAP|M_AUTOEXP|M_RGBCURVE|M_LUMACURVE|M_LUMINANCE|M_COLOR)  // without HIGHQUAL
#define DARKFRAME        (M_PREPROC|M_RAW|M_INIT|M_LINDENOISE|M_HDR|M_TRANSFORM|M_BLURMAP|M_AUTOEXP|M_RGBCURVE|M_LUMACURVE|M_LUMINANCE|M_COLOR)
#define FLATFIELD        (M_PREPROC|M_RAW|M_INIT|M_LINDENOISE|M_HDR|M_TRANSFORM|M_BLURMAP|M_AUTOEXP|M_RGBCURVE|M_LUMACURVE|M_LUMINANCE|M_COLOR)
#define DEMOSAIC                   (M_RAW|M_INIT|M_LINDENOISE|M_HDR|M_TRANSFORM|M_BLURMAP|M_AUTOEXP|M_RGBCURVE|M_LUMACURVE|M_LUMINANCE|M_COLOR)
#define ALLNORAW                         (M_INIT|M_LINDENOISE|M_HDR|M_TRANSFORM|M_BLURMAP|M_AUTOEXP|M_RGBCURVE|M_LUMACURVE|M_LUMINANCE|M_COLOR)
#define CAPTURESHARPEN                   (M_INIT|M_LINDENOISE|M_HDR|M_TRANSFORM|M_BLURMAP|M_AUTOEXP|M_RGBCURVE|M_LUMACURVE|M_LUMINANCE|M_COLOR|M_CSHARP)
#define HDR                                     (M_LINDENOISE|M_HDR|M_TRANSFORM|M_BLURMAP|M_AUTOEXP|M_RGBCURVE|M_LUMACURVE|M_LUMINANCE|M_COLOR)
#define TRANSFORM                                                  (M_TRANSFORM|M_BLURMAP|M_AUTOEXP|M_RGBCURVE|M_LUMACURVE|M_LUMINANCE|M_COLOR)
#define AUTOEXP                                                                    (M_HDR|M_AUTOEXP|M_RGBCURVE|M_LUMACURVE|M_LUMINANCE|M_COLOR)
#define RGBCURVE                                                                                   (M_RGBCURVE|M_LUMACURVE|M_LUMINANCE|M_COLOR)
#define LUMINANCECURVE                                                                                        (M_LUMACURVE|M_LUMINANCE|M_COLOR)
#define SHARPENING                                                                                                        (M_LUMINANCE|M_COLOR)
#define IMPULSEDENOISE                                                                                                    (M_LUMINANCE|M_COLOR)
#define DEFRINGE                                                                                                          (M_LUMINANCE|M_COLOR)
#define DIRPYRDENOISE                                                                                                     (M_LUMINANCE|M_COLOR)
#define DIRPYREQUALIZER                                                                                                   (M_LUMINANCE|M_COLOR)
>>>>>>> 51daaf5f
#define GAMMA             M_VOID //M_MONITOR
#define CROP              M_CROP
#define RESIZE            M_VOID
#define EXIF              M_VOID
#define IPTC              M_VOID
#define MINUPDATE         M_MINUPDATE
#define RETINEX          (M_RETINEX|ALLNORAW)
#define MONITORTRANSFORM  M_MONITOR
#define OUTPUTPROFILE     M_MONITOR

extern int refreshmap[];

namespace rtengine {

class RefreshMapper {
public:
    static RefreshMapper *getInstance();
    ProcEvent newEvent();
    void mapEvent(ProcEvent event, int action);
    int getAction(ProcEvent event) const;
    
private:
    RefreshMapper();

    int next_event_;
    std::unordered_map<int, int> actions_;
};

} // namespace rtengine

#endif<|MERGE_RESOLUTION|>--- conflicted
+++ resolved
@@ -14,7 +14,7 @@
  *  GNU General Public License for more details.
  *
  *  You should have received a copy of the GNU General Public License
- *  along with RawTherapee.  If not, see <https://www.gnu.org/licenses/>.
+ *  along with RawTherapee.  If not, see <http://www.gnu.org/licenses/>.
  */
 #ifndef __REFRESHMAP__
 #define __REFRESHMAP__
@@ -23,20 +23,17 @@
 #include "procevents.h"
 
 // Use M_VOID if you wish to update the proc params without updating the preview at all !
-#define M_VOID       (1<<18)
+#define M_VOID       (1<<17)
 // Use M_MINUPDATE if you wish to update the preview without modifying the image (think about it like a "refreshPreview")
 // Must NOT be used with other event (i.e. will be used for MINUPDATE only)
-#define M_MINUPDATE  (1<<17)
+#define M_MINUPDATE  (1<<16)
 // Force high quality
-#define M_HIGHQUAL   (1<<16)
+#define M_HIGHQUAL   (1<<15)
 
 // Elementary functions that can be done to
 // the preview image when an event occurs
-<<<<<<< HEAD
-#define M_SPOT        (1<<15)
-=======
+#define M_SPOT        (1<<19)
 #define M_CSHARP      (1<<18)
->>>>>>> 51daaf5f
 #define M_MONITOR     (1<<14)
 #define M_RETINEX     (1<<13)
 #define M_CROP        (1<<12)
@@ -55,13 +52,13 @@
 
 // Bitfield of functions to do to the preview image when an event occurs
 // Use those or create new ones for your new events
-<<<<<<< HEAD
 #define FIRST            (M_PREPROC|M_RAW|M_INIT|M_SPOT|M_LINDENOISE|M_HDR|M_TRANSFORM|M_BLURMAP|M_AUTOEXP|M_RGBCURVE|M_LUMACURVE|M_LUMINANCE|M_COLOR|M_MONITOR)  // without HIGHQUAL
 #define ALL              (M_PREPROC|M_RAW|M_INIT|M_SPOT|M_LINDENOISE|M_HDR|M_TRANSFORM|M_BLURMAP|M_AUTOEXP|M_RGBCURVE|M_LUMACURVE|M_LUMINANCE|M_COLOR)  // without HIGHQUAL
 #define DARKFRAME        (M_PREPROC|M_RAW|M_INIT|M_SPOT|M_LINDENOISE|M_HDR|M_TRANSFORM|M_BLURMAP|M_AUTOEXP|M_RGBCURVE|M_LUMACURVE|M_LUMINANCE|M_COLOR)
 #define FLATFIELD        (M_PREPROC|M_RAW|M_INIT|M_SPOT|M_LINDENOISE|M_HDR|M_TRANSFORM|M_BLURMAP|M_AUTOEXP|M_RGBCURVE|M_LUMACURVE|M_LUMINANCE|M_COLOR)
 #define DEMOSAIC                   (M_RAW|M_INIT|M_SPOT|M_LINDENOISE|M_HDR|M_TRANSFORM|M_BLURMAP|M_AUTOEXP|M_RGBCURVE|M_LUMACURVE|M_LUMINANCE|M_COLOR)
 #define ALLNORAW                         (M_INIT|M_SPOT|M_LINDENOISE|M_HDR|M_TRANSFORM|M_BLURMAP|M_AUTOEXP|M_RGBCURVE|M_LUMACURVE|M_LUMINANCE|M_COLOR)
+#define CAPTURESHARPEN                   (M_INIT|M_SPOT|M_LINDENOISE|M_HDR|M_TRANSFORM|M_BLURMAP|M_AUTOEXP|M_RGBCURVE|M_LUMACURVE|M_LUMINANCE|M_COLOR|M_CSHARP)
 #define HDR                                     (M_SPOT|M_LINDENOISE|M_HDR|M_TRANSFORM|M_BLURMAP|M_AUTOEXP|M_RGBCURVE|M_LUMACURVE|M_LUMINANCE|M_COLOR)
 #define SPOTADJUST                                                       (M_SPOT|M_HDR|M_BLURMAP|M_AUTOEXP|M_RGBCURVE|M_LUMACURVE|M_LUMINANCE|M_COLOR)
 #define TRANSFORM                                                         (M_TRANSFORM|M_BLURMAP|M_AUTOEXP|M_RGBCURVE|M_LUMACURVE|M_LUMINANCE|M_COLOR)
@@ -73,25 +70,6 @@
 #define DEFRINGE                                                                                                                 (M_LUMINANCE|M_COLOR)
 #define DIRPYRDENOISE                                                                                                            (M_LUMINANCE|M_COLOR)
 #define DIRPYREQUALIZER                                                                                                          (M_LUMINANCE|M_COLOR)
-=======
-#define FIRST            (M_PREPROC|M_RAW|M_INIT|M_LINDENOISE|M_HDR|M_TRANSFORM|M_BLURMAP|M_AUTOEXP|M_RGBCURVE|M_LUMACURVE|M_LUMINANCE|M_COLOR|M_MONITOR)  // without HIGHQUAL
-#define ALL              (M_PREPROC|M_RAW|M_INIT|M_LINDENOISE|M_HDR|M_TRANSFORM|M_BLURMAP|M_AUTOEXP|M_RGBCURVE|M_LUMACURVE|M_LUMINANCE|M_COLOR)  // without HIGHQUAL
-#define DARKFRAME        (M_PREPROC|M_RAW|M_INIT|M_LINDENOISE|M_HDR|M_TRANSFORM|M_BLURMAP|M_AUTOEXP|M_RGBCURVE|M_LUMACURVE|M_LUMINANCE|M_COLOR)
-#define FLATFIELD        (M_PREPROC|M_RAW|M_INIT|M_LINDENOISE|M_HDR|M_TRANSFORM|M_BLURMAP|M_AUTOEXP|M_RGBCURVE|M_LUMACURVE|M_LUMINANCE|M_COLOR)
-#define DEMOSAIC                   (M_RAW|M_INIT|M_LINDENOISE|M_HDR|M_TRANSFORM|M_BLURMAP|M_AUTOEXP|M_RGBCURVE|M_LUMACURVE|M_LUMINANCE|M_COLOR)
-#define ALLNORAW                         (M_INIT|M_LINDENOISE|M_HDR|M_TRANSFORM|M_BLURMAP|M_AUTOEXP|M_RGBCURVE|M_LUMACURVE|M_LUMINANCE|M_COLOR)
-#define CAPTURESHARPEN                   (M_INIT|M_LINDENOISE|M_HDR|M_TRANSFORM|M_BLURMAP|M_AUTOEXP|M_RGBCURVE|M_LUMACURVE|M_LUMINANCE|M_COLOR|M_CSHARP)
-#define HDR                                     (M_LINDENOISE|M_HDR|M_TRANSFORM|M_BLURMAP|M_AUTOEXP|M_RGBCURVE|M_LUMACURVE|M_LUMINANCE|M_COLOR)
-#define TRANSFORM                                                  (M_TRANSFORM|M_BLURMAP|M_AUTOEXP|M_RGBCURVE|M_LUMACURVE|M_LUMINANCE|M_COLOR)
-#define AUTOEXP                                                                    (M_HDR|M_AUTOEXP|M_RGBCURVE|M_LUMACURVE|M_LUMINANCE|M_COLOR)
-#define RGBCURVE                                                                                   (M_RGBCURVE|M_LUMACURVE|M_LUMINANCE|M_COLOR)
-#define LUMINANCECURVE                                                                                        (M_LUMACURVE|M_LUMINANCE|M_COLOR)
-#define SHARPENING                                                                                                        (M_LUMINANCE|M_COLOR)
-#define IMPULSEDENOISE                                                                                                    (M_LUMINANCE|M_COLOR)
-#define DEFRINGE                                                                                                          (M_LUMINANCE|M_COLOR)
-#define DIRPYRDENOISE                                                                                                     (M_LUMINANCE|M_COLOR)
-#define DIRPYREQUALIZER                                                                                                   (M_LUMINANCE|M_COLOR)
->>>>>>> 51daaf5f
 #define GAMMA             M_VOID //M_MONITOR
 #define CROP              M_CROP
 #define RESIZE            M_VOID
