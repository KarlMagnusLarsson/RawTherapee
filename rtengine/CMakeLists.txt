--- conflicted
+++ resolved
@@ -1,30 +1,3 @@
-<<<<<<< HEAD
-include_directories (${EXTRA_INCDIR} ${GTHREAD_INCLUDE_DIRS} ${GOBJECT_INCLUDE_DIRS} ${GLIB2_INCLUDE_DIRS}
-    ${GLIBMM_INCLUDE_DIRS} ${IPTCDATA_INCLUDE_DIRS} ${LCMS_INCLUDE_DIRS} ${EXPAT_INCLUDE_DIRS} ${FFTW3F_INCLUDE_DIRS}
-    ${GTKMM_INCLUDE_DIRS} ${GTK_INCLUDE_DIRS})
-link_directories ("${PROJECT_SOURCE_DIR}/rtexif" ${EXTRA_LIBDIR} ${GTHREAD_LIBRARY_DIRS}
-    ${GOBJECT_LIBRARY_DIRS} ${GLIB2_LIBRARY_DIRS} ${GLIBMM_LIBRARY_DIRS}
-    ${IPTCDATA_LIBRARY_DIRS} ${LCMS_LIBRARY_DIRS} ${EXPAT_LIBRARY_DIRS} ${FFTW3F_LIBRARY_DIRS})
-
-set (CAMCONSTSFILE "camconst.json")
-
-set (RTENGINESOURCEFILES colortemp.cc curves.cc flatcurves.cc diagonalcurves.cc dcraw.cc iccstore.cc color.cc
-    dfmanager.cc ffmanager.cc gauss.cc rawimage.cc image8.cc image16.cc imagefloat.cc imagedata.cc imageio.cc improcfun.cc init.cc dcrop.cc
-    loadinitial.cc procparams.cc rawimagesource.cc demosaic_algos.cc shmap.cc simpleprocess.cc refreshmap.cc
-    fast_demo.cc amaze_demosaic_RT.cc CA_correct_RT.cc cfa_linedn_RT.cc green_equil_RT.cc hilite_recon.cc expo_before_b.cc
-    stdimagesource.cc myfile.cc iccjpeg.cc improccoordinator.cc pipettebuffer.cc coord.cc
-    processingjob.cc rtthumbnail.cc utils.cc labimage.cc slicer.cc cieimage.cc iplocallab.cc
-    iplab2rgb.cc ipsharpen.cc iptransform.cc ipresize.cc ipvibrance.cc icons.cc
-    imagedimensions.cc jpeg_ijg/jpeg_memsrc.cc jdatasrc.cc iimage.cc
-    EdgePreservingDecomposition.cc cplx_wavelet_dec.cc FTblockDN.cc
-    PF_correct_RT.cc previewimage.cc ipwavelet.cc
-    dirpyr_equalizer.cc
-    calc_distort.cc lcp.cc dcp.cc ipretinex.cc
-    cJSON.c camconst.cc
-    klt/convolve.cc klt/error.cc klt/klt.cc klt/klt_util.cc klt/pnmio.cc klt/pyramid.cc klt/selectGoodFeatures.cc
-    klt/storeFeatures.cc klt/trackFeatures.cc klt/writeFeatures.cc
-    clutstore.cc
-=======
 include_directories(${EXTRA_INCDIR}
     ${EXPAT_INCLUDE_DIRS}
     ${FFTW3F_INCLUDE_DIRS}
@@ -62,7 +35,6 @@
     calc_distort.cc
     camconst.cc
     cfa_linedn_RT.cc
->>>>>>> 4893ece6
     ciecam02.cc
     cieimage.cc
     clutstore.cc
@@ -99,6 +71,7 @@
     improcfun.cc
     init.cc
     iplab2rgb.cc
+	iplocallab.cc
     ipresize.cc
     ipretinex.cc
     ipsharpen.cc
