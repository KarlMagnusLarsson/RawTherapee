--- conflicted
+++ resolved
@@ -30,11 +30,7 @@
 set(CAMCONSTSFILE "camconst.json")
 
 set(RTENGINESOURCEFILES
-<<<<<<< HEAD
-=======
     badpixels.cc
-    CA_correct_RT.cc
->>>>>>> a5800a18
     EdgePreservingDecomposition.cc
     FTblockDN.cc
     PF_correct_RT.cc
