/*
 *  This file is part of RawTherapee.
 *
 *  Copyright (c) 2004-2010 Gabor Horvath <hgabor@rawtherapee.com>
 *
 *  RawTherapee is free software: you can redistribute it and/or modify
 *  it under the terms of the GNU General Public License as published by
 *  the Free Software Foundation, either version 3 of the License, or
 *  (at your option) any later version.
 *
 *  RawTherapee is distributed in the hope that it will be useful,
 *  but WITHOUT ANY WARRANTY; without even the implied warranty of
 *  MERCHANTABILITY or FITNESS FOR A PARTICULAR PURPOSE.  See the
 *  GNU General Public License for more details.
 *
 *  You should have received a copy of the GNU General Public License
 *  along with RawTherapee.  If not, see <http://www.gnu.org/licenses/>.
 */
#ifndef _IMPROCCOORDINATOR_H_
#define _IMPROCCOORDINATOR_H_

#include "rtengine.h"
#include "improcfun.h"
#include "image8.h"
#include "image16.h"
#include "imagesource.h"
#include "procevents.h"
#include "dcrop.h"

#include "LUT.h"
#include "../rtgui/threadutils.h"

namespace rtengine
{

using namespace procparams;

class Crop;

/** @brief Manages the image processing, espc. of the preview windows
  *
  * There is one ImProcCoordinator per edit panel.
  *
  * The ImProcCoordinator handle an sized down image representation of the full image, that is used when paning
  * and in the Navigator object.
  *
  * Each ImProcCoordinator handles an rtengine::Crop list, which process images too with their own pipeline,
  * but using this class' LUT and other precomputed parameters. The main preview area is displaying a non framed Crop object,
  * while detail windows are framed Crop objects.
  */
class ImProcCoordinator : public StagedImageProcessor
{

    friend class Crop;
private:


protected:
    Imagefloat *orig_prev;
    Imagefloat *oprevi;
    LabImage *oprevl;
    LabImage *nprevl;
    LabImage *reserv;

    Imagefloat *fattal_11_dcrop_cache; // global cache for ToneMapFattal02 used in 1:1 detail windows (except when denoise is active)
    Image8 *previmg;  // displayed image in monitor color space, showing the output profile as well (soft-proofing enabled, which then correspond to workimg) or not
    Image8 *workimg;  // internal image in output color space for analysis
    CieImage *ncie;

    ImageSource* imgsrc;

    ColorTemp currWB;
    ColorTemp autoWB;

    double lastAwbEqual;
    double lastAwbTempBias;

    ImProcFunctions ipf;

    Glib::ustring monitorProfile;
    RenderingIntent monitorIntent;
    bool softProof;
    bool gamutCheck;
    bool sharpMask;

    int scale;
    bool highDetailPreprocessComputed;
    bool highDetailRawComputed;
    bool allocated;

    void freeAll();

    // Precomputed values used by DetailedCrop ----------------------------------------------

    float bwAutoR, bwAutoG, bwAutoB;
    float CAMMean;
    int coordX, coordY, localX, localY;
    ColorGradientCurve ctColorCurve;

    LUTf hltonecurve;
    LUTf shtonecurve;
    LUTf tonecurve;

    LUTf lumacurve;
//    LUTf localcurve;
    LUTf chroma_acurve;
    LUTf chroma_bcurve;
    LUTf satcurve;
    LUTf lhskcurve;
    LUTf clcurve;
//    multi_array2D<float, 3> conversionBuffer;
    multi_array2D<float, 4> conversionBuffer;
    LUTf wavclCurve;
    LUTf clToningcurve;
    LUTf lllocalcurve;
    LUTf cclocalcurve;
    LUTf sklocalcurve;
    LUTf exlocalcurve;

    LUTf hltonecurveloc;
    LUTf shtonecurveloc;
    LUTf tonecurveloc;
    LUTf lightCurveloc;

//    ToneCurve customToneCurve1loc;

    LUTf cl2Toningcurve;
    LUTf Noisecurve;
    LUTf NoiseCCcurve;

    LUTu vhist16, vhist16bw;
    LUTu lhist16CAM;
    LUTu lhist16CCAM;
    LUTu lhist16RETI;
    LUTu lhist16CLlad, lhist16LClad;
    LUTu histRed, histRedRaw;
    LUTu histGreen, histGreenRaw;
    LUTu histBlue, histBlueRaw;
    LUTu histLuma, histToneCurve, histToneCurveBW, histLCurve, histCCurve;
    LUTu histLLCurve, histLCAM, histCCAM, histClad, bcabhist, histChroma, histLRETI;
    LUTu lhist16;
    LUTf CAMBrightCurveJ, CAMBrightCurveQ;

    LUTf rCurve;
    LUTf gCurve;
    LUTf bCurve;
    ToneCurve customToneCurve1;
    ToneCurve customToneCurve2;
    OpacityCurve ctOpacityCurve;
    NoiseCurve noiseLCurve;
    NoiseCurve noiseCCurve;
    WavCurve wavCLVCurve;
    WavOpacityCurveRG waOpacityCurveRG;
    WavOpacityCurveBY waOpacityCurveBY;
    WavOpacityCurveW waOpacityCurveW;
    WavOpacityCurveWL waOpacityCurveWL;
    RetinextransmissionCurve dehatransmissionCurve;
    RetinexgaintransmissionCurve dehagaintransmissionCurve;
    LocretigainCurve locRETgainCurve;
    LocretigainCurverab locRETgainCurverab;
    LocLHCurve loclhCurve;
    LocHHCurve lochhCurve;

    ColorAppearance customColCurve1;
    ColorAppearance customColCurve2;
    ColorAppearance customColCurve3;
    ToneCurve beforeToneCurveBW;
    ToneCurve afterToneCurveBW;

    LUTu rcurvehist, rcurvehistCropped, rbeforehist;
    LUTu gcurvehist, gcurvehistCropped, gbeforehist;
    LUTu bcurvehist, bcurvehistCropped, bbeforehist;

    // ------------------------------------------------------------------------------------

    int fw, fh, tr, fullw, fullh;
    int pW, pH;

    ProgressListener* plistener;
    PreviewImageListener* imageListener;
    AutoExpListener* aeListener;
    AutoCamListener* acListener;
    AutoBWListener* abwListener;
    AutoWBListener* awbListener;
    FlatFieldAutoClipListener *flatFieldAutoClipListener;
    AutoContrastListener *bayerAutoContrastListener;
    AutoContrastListener *xtransAutoContrastListener;
    FrameCountListener *frameCountListener;
    ImageTypeListener *imageTypeListener;
    AutoColorTonListener* actListener;
    AutoChromaListener* adnListener;
    WaveletListener* awavListener;
    RetinexListener* dehaListener;


    HistogramListener* hListener;
    std::vector<SizeListener*> sizeListeners;

    std::vector<Crop*> crops;

    bool resultValid;

    MyMutex minit;  // to gain mutually exclusive access to ... to what exactly?

    void progress(Glib::ustring str, int pr);
    void reallocAll();
    void updateLRGBHistograms();
    void setScale(int prevscale);
    void updatePreviewImage (int todo, bool panningRelatedChange);
//    void updatePreviewImage(int todo, Crop* cropCall = nullptr);

    MyMutex mProcessing;
    ProcParams params;

    // for optimization purpose, the output profile, output rendering intent and
    // output BPC will trigger a regeneration of the profile on parameter change only
    // and automatically
    Glib::ustring lastOutputProfile;
    RenderingIntent lastOutputIntent;
    bool lastOutputBPC;

    // members of the updater:
    Glib::Thread* thread;
    MyMutex updaterThreadStart;
    MyMutex paramsUpdateMutex;
    int  changeSinceLast;
    bool updaterRunning;
    ProcParams nextParams;
    ProcParams nextParams2;
    bool destroying;
    bool utili;
    bool autili;
    bool butili;
    bool ccutili;
    bool cclutili;
    bool clcutili;
    bool opautili;
    bool wavcontlutili;
    bool locallutili;
    bool localcutili;
    bool localskutili;
    bool localexutili;
    bool LHutili;
    bool HHutili;

    LUTi centerx;
    LUTi centery;

    LUTf huerefs;
    LUTf huerefblurs;
    LUTf chromarefs;
    LUTf lumarefs;
    LUTf sobelrefs;

    double huer, huerblu, chromar, lumar, sobeler;
    void startProcessing();
    void process();
    float colourToningSatLimit;
    float colourToningSatLimitOpacity;
    bool lastspotdup;
    bool highQualityComputed;

public:

<<<<<<< HEAD
    ImProcCoordinator();
    ~ImProcCoordinator();
    void assign(ImageSource* imgsrc);

    void        getParams(procparams::ProcParams* dst)
=======
    ImProcCoordinator ();
    ~ImProcCoordinator () override;
    void assign     (ImageSource* imgsrc);

    void        getParams (procparams::ProcParams* dst) override
>>>>>>> d1571658
    {
        *dst = params;
    }

<<<<<<< HEAD
    void        startProcessing(int changeCode);
    ProcParams* beginUpdateParams();
    void        endUpdateParams(ProcEvent change);   // must be called after beginUpdateParams, triggers update
    void        endUpdateParams(int changeFlags);
    void        stopProcessing();
//    void updatePreviewImage (int todo, Crop* cropCall = NULL);

//           Glib::ustring datal;
=======
    void        startProcessing (int changeCode) override;
    ProcParams* beginUpdateParams () override;
    void        endUpdateParams (ProcEvent change) override;  // must be called after beginUpdateParams, triggers update
    void        endUpdateParams (int changeFlags) override;
    void        stopProcessing () override;
>>>>>>> d1571658

    std::string *retistrsav;

<<<<<<< HEAD


    void setPreviewScale(int scale)
=======
    void setPreviewScale    (int scale) override
>>>>>>> d1571658
    {
        setScale(scale);
    }
<<<<<<< HEAD
    int  getPreviewScale()
=======
    int  getPreviewScale    () override
>>>>>>> d1571658
    {
        return scale;
    }

    //void fullUpdatePreviewImage  ();

<<<<<<< HEAD
    int getFullWidth()
    {
        return fullw;
    }
    int getFullHeight()
=======
    int getFullWidth () override
    {
        return fullw;
    }
    int getFullHeight () override
>>>>>>> d1571658
    {
        return fullh;
    }

<<<<<<< HEAD
    int getPreviewWidth()
    {
        return pW;
    }
    int getPreviewHeight()
=======
    int getPreviewWidth () override
    {
        return pW;
    }
    int getPreviewHeight () override
>>>>>>> d1571658
    {
        return pH;
    }

<<<<<<< HEAD
    DetailedCrop* createCrop(::EditDataProvider *editDataProvider, bool isDetailWindow);
    /*
    <<<<<<< HEAD
        bool getAutoWB(double& temp, double& green, double equal, double tempBias);
        void getCamWB(double& temp, double& green);
        void getSpotWB(int x, int y, int rectSize, double& temp, double& green);
        void getAutoCrop(double ratio, int &x, int &y, int &w, int &h);

        void setMonitorProfile(const Glib::ustring& profile, RenderingIntent intent);
        void getMonitorProfile(Glib::ustring& profile, RenderingIntent& intent) const;
        void setSoftProofing(bool softProof, bool gamutCheck);
        void getSoftProofing(bool &softProof, bool &gamutCheck);
    =======
    */
    bool getAutoWB(double& temp, double& green, double equal, double tempBias);
    void getCamWB(double& temp, double& green);
    void getSpotWB(int x, int y, int rectSize, double& temp, double& green);
    void getAutoCrop(double ratio, int &x, int &y, int &w, int &h);
    bool getHighQualComputed();
    void setHighQualComputed();
    void setMonitorProfile(const Glib::ustring& profile, RenderingIntent intent);
    void getMonitorProfile(Glib::ustring& profile, RenderingIntent& intent) const;
    void setSoftProofing(bool softProof, bool gamutCheck);
    void getSoftProofing(bool &softProof, bool &gamutCheck);
    void setSharpMask(bool sharpMask);
    bool updateTryLock()
    {
        return updaterThreadStart.trylock();
    }
    void updateUnLock()
=======
    DetailedCrop* createCrop  (::EditDataProvider *editDataProvider, bool isDetailWindow) override;

    bool getAutoWB   (double& temp, double& green, double equal, double tempBias) override;
    void getCamWB    (double& temp, double& green) override;
    void getSpotWB   (int x, int y, int rectSize, double& temp, double& green) override;
    void getAutoCrop (double ratio, int &x, int &y, int &w, int &h) override;
    bool getHighQualComputed() override;
    void setHighQualComputed() override;
    void setMonitorProfile (const Glib::ustring& profile, RenderingIntent intent) override;
    void getMonitorProfile (Glib::ustring& profile, RenderingIntent& intent) const override;
    void setSoftProofing   (bool softProof, bool gamutCheck) override;
    void getSoftProofing   (bool &softProof, bool &gamutCheck) override;
    void setSharpMask      (bool sharpMask) override;
    bool updateTryLock () override
    {
        return updaterThreadStart.trylock();
    }
    void updateUnLock () override
>>>>>>> d1571658
    {
        updaterThreadStart.unlock();
    }

<<<<<<< HEAD
    void setProgressListener(ProgressListener* pl)
    {
        plistener = pl;
    }
    void setPreviewImageListener(PreviewImageListener* il)
    {
        imageListener = il;
    }
    void setSizeListener(SizeListener* il)
=======
    void setProgressListener (ProgressListener* pl) override
    {
        plistener = pl;
    }
    void setPreviewImageListener    (PreviewImageListener* il) override
    {
        imageListener = il;
    }
    void setSizeListener     (SizeListener* il) override
>>>>>>> d1571658
    {
        sizeListeners.push_back(il);
    }
<<<<<<< HEAD
    void delSizeListener(SizeListener* il)
=======
    void delSizeListener     (SizeListener* il) override
>>>>>>> d1571658
    {
        std::vector<SizeListener*>::iterator it = std::find(sizeListeners.begin(), sizeListeners.end(), il);

        if (it != sizeListeners.end()) {
            sizeListeners.erase(it);
        }
    }
<<<<<<< HEAD
    void setAutoExpListener(AutoExpListener* ael)
    {
        aeListener = ael;
    }
    void setHistogramListener(HistogramListener *h)
    {
        hListener = h;
    }
    void setAutoCamListener(AutoCamListener* acl)
    {
        acListener = acl;
    }
    void setAutoBWListener(AutoBWListener* abw)
    {
        abwListener = abw;
    }

    void setAutoWBListener(AutoWBListener* awb)
    {
        awbListener = awb;
    }
    void setAutoColorTonListener(AutoColorTonListener* bwct)
    {
        actListener = bwct;
    }
    void setAutoChromaListener(AutoChromaListener* adn)
    {
        adnListener = adn;
    }
    void setRetinexListener(RetinexListener* adh)
    {
        dehaListener = adh;
    }
    void setWaveletListener(WaveletListener* awa)
=======
    void setAutoExpListener  (AutoExpListener* ael) override
    {
        aeListener = ael;
    }
    void setHistogramListener (HistogramListener *h) override
    {
        hListener = h;
    }
    void setAutoCamListener  (AutoCamListener* acl) override
    {
        acListener = acl;
    }
    void setAutoBWListener   (AutoBWListener* abw) override
    {
        abwListener = abw;
    }
    void setAutoWBListener   (AutoWBListener* awb) override
    {
        awbListener = awb;
    }
    void setAutoColorTonListener   (AutoColorTonListener* bwct) override
    {
        actListener = bwct;
    }
    void setAutoChromaListener  (AutoChromaListener* adn) override
    {
        adnListener = adn;
    }
    void setRetinexListener  (RetinexListener* adh) override
    {
        dehaListener = adh;
    }
    void setWaveletListener  (WaveletListener* awa) override
>>>>>>> d1571658
    {
        awavListener = awa;
    }

<<<<<<< HEAD
    void setFrameCountListener(FrameCountListener* fcl)
=======
    void setFrameCountListener  (FrameCountListener* fcl) override
>>>>>>> d1571658
    {
        frameCountListener = fcl;
    }

    void setFlatFieldAutoClipListener  (FlatFieldAutoClipListener* ffacl) override
    {
        flatFieldAutoClipListener = ffacl;
    }
    void setBayerAutoContrastListener  (AutoContrastListener* acl) override
    {
        bayerAutoContrastListener = acl;
    }

    void setXtransAutoContrastListener  (AutoContrastListener* acl) override
    {
        xtransAutoContrastListener = acl;
    }

<<<<<<< HEAD
    void setImageTypeListener(ImageTypeListener* itl)
=======
    void setImageTypeListener  (ImageTypeListener* itl) override
>>>>>>> d1571658
    {
        imageTypeListener = itl;
    }

<<<<<<< HEAD
    void saveInputICCReference(const Glib::ustring& fname, bool apply_wb);

    InitialImage*  getInitialImage()
=======
    void saveInputICCReference (const Glib::ustring& fname, bool apply_wb) override;

    InitialImage*  getInitialImage () override
>>>>>>> d1571658
    {
        return imgsrc;
    }

    struct DenoiseInfoStore {
        DenoiseInfoStore() : chM(0), max_r{}, max_b{}, ch_M{}, valid(false)  {}
        float chM;
        float max_r[9];
        float max_b[9];
        float ch_M[9];
        bool valid;

    } denoiseInfoStore;

};
}
#endif<|MERGE_RESOLUTION|>--- conflicted
+++ resolved
@@ -262,129 +262,52 @@
 
 public:
 
-<<<<<<< HEAD
-    ImProcCoordinator();
-    ~ImProcCoordinator();
-    void assign(ImageSource* imgsrc);
-
-    void        getParams(procparams::ProcParams* dst)
-=======
     ImProcCoordinator ();
     ~ImProcCoordinator () override;
     void assign     (ImageSource* imgsrc);
 
     void        getParams (procparams::ProcParams* dst) override
->>>>>>> d1571658
     {
         *dst = params;
     }
 
-<<<<<<< HEAD
-    void        startProcessing(int changeCode);
-    ProcParams* beginUpdateParams();
-    void        endUpdateParams(ProcEvent change);   // must be called after beginUpdateParams, triggers update
-    void        endUpdateParams(int changeFlags);
-    void        stopProcessing();
-//    void updatePreviewImage (int todo, Crop* cropCall = NULL);
-
-//           Glib::ustring datal;
-=======
     void        startProcessing (int changeCode) override;
     ProcParams* beginUpdateParams () override;
     void        endUpdateParams (ProcEvent change) override;  // must be called after beginUpdateParams, triggers update
     void        endUpdateParams (int changeFlags) override;
     void        stopProcessing () override;
->>>>>>> d1571658
 
     std::string *retistrsav;
 
-<<<<<<< HEAD
-
-
-    void setPreviewScale(int scale)
-=======
     void setPreviewScale    (int scale) override
->>>>>>> d1571658
     {
         setScale(scale);
     }
-<<<<<<< HEAD
-    int  getPreviewScale()
-=======
     int  getPreviewScale    () override
->>>>>>> d1571658
     {
         return scale;
     }
 
     //void fullUpdatePreviewImage  ();
 
-<<<<<<< HEAD
-    int getFullWidth()
+    int getFullWidth () override
     {
         return fullw;
     }
-    int getFullHeight()
-=======
-    int getFullWidth () override
-    {
-        return fullw;
-    }
     int getFullHeight () override
->>>>>>> d1571658
     {
         return fullh;
     }
 
-<<<<<<< HEAD
-    int getPreviewWidth()
+    int getPreviewWidth () override
     {
         return pW;
     }
-    int getPreviewHeight()
-=======
-    int getPreviewWidth () override
-    {
-        return pW;
-    }
     int getPreviewHeight () override
->>>>>>> d1571658
     {
         return pH;
     }
 
-<<<<<<< HEAD
-    DetailedCrop* createCrop(::EditDataProvider *editDataProvider, bool isDetailWindow);
-    /*
-    <<<<<<< HEAD
-        bool getAutoWB(double& temp, double& green, double equal, double tempBias);
-        void getCamWB(double& temp, double& green);
-        void getSpotWB(int x, int y, int rectSize, double& temp, double& green);
-        void getAutoCrop(double ratio, int &x, int &y, int &w, int &h);
-
-        void setMonitorProfile(const Glib::ustring& profile, RenderingIntent intent);
-        void getMonitorProfile(Glib::ustring& profile, RenderingIntent& intent) const;
-        void setSoftProofing(bool softProof, bool gamutCheck);
-        void getSoftProofing(bool &softProof, bool &gamutCheck);
-    =======
-    */
-    bool getAutoWB(double& temp, double& green, double equal, double tempBias);
-    void getCamWB(double& temp, double& green);
-    void getSpotWB(int x, int y, int rectSize, double& temp, double& green);
-    void getAutoCrop(double ratio, int &x, int &y, int &w, int &h);
-    bool getHighQualComputed();
-    void setHighQualComputed();
-    void setMonitorProfile(const Glib::ustring& profile, RenderingIntent intent);
-    void getMonitorProfile(Glib::ustring& profile, RenderingIntent& intent) const;
-    void setSoftProofing(bool softProof, bool gamutCheck);
-    void getSoftProofing(bool &softProof, bool &gamutCheck);
-    void setSharpMask(bool sharpMask);
-    bool updateTryLock()
-    {
-        return updaterThreadStart.trylock();
-    }
-    void updateUnLock()
-=======
     DetailedCrop* createCrop  (::EditDataProvider *editDataProvider, bool isDetailWindow) override;
 
     bool getAutoWB   (double& temp, double& green, double equal, double tempBias) override;
@@ -403,40 +326,23 @@
         return updaterThreadStart.trylock();
     }
     void updateUnLock () override
->>>>>>> d1571658
     {
         updaterThreadStart.unlock();
     }
 
-<<<<<<< HEAD
-    void setProgressListener(ProgressListener* pl)
+    void setProgressListener (ProgressListener* pl) override
     {
         plistener = pl;
     }
-    void setPreviewImageListener(PreviewImageListener* il)
+    void setPreviewImageListener    (PreviewImageListener* il) override
     {
         imageListener = il;
     }
-    void setSizeListener(SizeListener* il)
-=======
-    void setProgressListener (ProgressListener* pl) override
-    {
-        plistener = pl;
-    }
-    void setPreviewImageListener    (PreviewImageListener* il) override
-    {
-        imageListener = il;
-    }
     void setSizeListener     (SizeListener* il) override
->>>>>>> d1571658
     {
         sizeListeners.push_back(il);
     }
-<<<<<<< HEAD
-    void delSizeListener(SizeListener* il)
-=======
     void delSizeListener     (SizeListener* il) override
->>>>>>> d1571658
     {
         std::vector<SizeListener*>::iterator it = std::find(sizeListeners.begin(), sizeListeners.end(), il);
 
@@ -444,85 +350,44 @@
             sizeListeners.erase(it);
         }
     }
-<<<<<<< HEAD
-    void setAutoExpListener(AutoExpListener* ael)
+    void setAutoExpListener  (AutoExpListener* ael) override
     {
         aeListener = ael;
     }
-    void setHistogramListener(HistogramListener *h)
+    void setHistogramListener (HistogramListener *h) override
     {
         hListener = h;
     }
-    void setAutoCamListener(AutoCamListener* acl)
+    void setAutoCamListener  (AutoCamListener* acl) override
     {
         acListener = acl;
     }
-    void setAutoBWListener(AutoBWListener* abw)
+    void setAutoBWListener   (AutoBWListener* abw) override
     {
         abwListener = abw;
     }
-
-    void setAutoWBListener(AutoWBListener* awb)
+    void setAutoWBListener   (AutoWBListener* awb) override
     {
         awbListener = awb;
     }
-    void setAutoColorTonListener(AutoColorTonListener* bwct)
+    void setAutoColorTonListener   (AutoColorTonListener* bwct) override
     {
         actListener = bwct;
     }
-    void setAutoChromaListener(AutoChromaListener* adn)
+    void setAutoChromaListener  (AutoChromaListener* adn) override
     {
         adnListener = adn;
     }
-    void setRetinexListener(RetinexListener* adh)
+    void setRetinexListener  (RetinexListener* adh) override
     {
         dehaListener = adh;
     }
-    void setWaveletListener(WaveletListener* awa)
-=======
-    void setAutoExpListener  (AutoExpListener* ael) override
-    {
-        aeListener = ael;
-    }
-    void setHistogramListener (HistogramListener *h) override
-    {
-        hListener = h;
-    }
-    void setAutoCamListener  (AutoCamListener* acl) override
-    {
-        acListener = acl;
-    }
-    void setAutoBWListener   (AutoBWListener* abw) override
-    {
-        abwListener = abw;
-    }
-    void setAutoWBListener   (AutoWBListener* awb) override
-    {
-        awbListener = awb;
-    }
-    void setAutoColorTonListener   (AutoColorTonListener* bwct) override
-    {
-        actListener = bwct;
-    }
-    void setAutoChromaListener  (AutoChromaListener* adn) override
-    {
-        adnListener = adn;
-    }
-    void setRetinexListener  (RetinexListener* adh) override
-    {
-        dehaListener = adh;
-    }
     void setWaveletListener  (WaveletListener* awa) override
->>>>>>> d1571658
     {
         awavListener = awa;
     }
 
-<<<<<<< HEAD
-    void setFrameCountListener(FrameCountListener* fcl)
-=======
     void setFrameCountListener  (FrameCountListener* fcl) override
->>>>>>> d1571658
     {
         frameCountListener = fcl;
     }
@@ -541,24 +406,14 @@
         xtransAutoContrastListener = acl;
     }
 
-<<<<<<< HEAD
-    void setImageTypeListener(ImageTypeListener* itl)
-=======
     void setImageTypeListener  (ImageTypeListener* itl) override
->>>>>>> d1571658
     {
         imageTypeListener = itl;
     }
 
-<<<<<<< HEAD
-    void saveInputICCReference(const Glib::ustring& fname, bool apply_wb);
-
-    InitialImage*  getInitialImage()
-=======
     void saveInputICCReference (const Glib::ustring& fname, bool apply_wb) override;
 
     InitialImage*  getInitialImage () override
->>>>>>> d1571658
     {
         return imgsrc;
     }
