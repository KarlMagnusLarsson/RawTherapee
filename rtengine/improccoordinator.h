--- conflicted
+++ resolved
@@ -261,18 +261,9 @@
     LUTf sobelrefs;
     double huer, huerblu, chromar, lumar, sobeler;
     bool lastspotdup;
-<<<<<<< HEAD
     int locallColorMask;
     int locallExpMask;
-=======
     float avg;
-
-
-
-
-
-
->>>>>>> 1101484e
     
 public:
 
