/*
 *  This file is part of RawTherapee.
 *
 *  Copyright (c) 2004-2010 Gabor Horvath <hgabor@rawtherapee.com>
 *
 *  RawTherapee is free software: you can redistribute it and/or modify
 *  it under the terms of the GNU General Public License as published by
 *  the Free Software Foundation, either version 3 of the License, or
 *  (at your option) any later version.
 *
 *  RawTherapee is distributed in the hope that it will be useful,
 *  but WITHOUT ANY WARRANTY; without even the implied warranty of
 *  MERCHANTABILITY or FITNESS FOR A PARTICULAR PURPOSE.  See the
 *  GNU General Public License for more details.
 *
 *  You should have received a copy of the GNU General Public License
 *  along with RawTherapee.  If not, see <http://www.gnu.org/licenses/>.
 */
#include <functional>

#include <strings.h>
<<<<<<< HEAD

=======
>>>>>>> 28f0bc14
#include <tiff.h>

#include <glib/gstdio.h>

<<<<<<< HEAD
#include <glibmm/convert.h>

#include "imagedata.h"
#include "imagesource.h"
#include "iptcpairs.h"
#include "procparams.h"
#include "rt_math.h"
#include "utils.h"
#include "../rtexif/rtexif.h"
=======
#include <exiv2/exiv2.hpp>

#include "imagedata.h"
#include "imagesource.h"
#include "rt_math.h"
>>>>>>> 28f0bc14

#pragma GCC diagnostic warning "-Wextra"
#define PRINT_HDR_PS_DETECTION 0

using namespace rtengine;

<<<<<<< HEAD
extern "C" IptcData *iptc_data_new_from_jpeg_file(FILE* infile);
=======
namespace rtengine {
>>>>>>> 28f0bc14

extern const Settings *settings;

<<<<<<< HEAD
Glib::ustring to_utf8(const std::string& str)
{
    try {
        return Glib::locale_to_utf8(str);
    } catch (Glib::Error&) {
        return Glib::convert_with_fallback(str, "UTF-8", "ISO-8859-1", "?");
=======
Exiv2::Image::AutoPtr open_exiv2(const Glib::ustring& fname)
{
#ifdef EXV_UNICODE_PATH
    glong ws_size = 0;
    gunichar2* const ws = g_utf8_to_utf16(fname.c_str(), -1, nullptr, &ws_size, nullptr);
    std::wstring wfname;
    wfname.reserve(ws_size);
    for (glong i = 0; i < ws_size; ++i) {
        wfname.push_back(ws[i]);
>>>>>>> 28f0bc14
    }
    g_free(ws);
    auto image = Exiv2::ImageFactory::open(wfname);
#else
    auto image = Exiv2::ImageFactory::open(fname);
#endif
    return image;
}

} // namespace rtengine

<<<<<<< HEAD
const std::string& validateUft8(const std::string& str, const std::string& on_error = "???")
{
    if (Glib::ustring(str).validate()) {
        return str;
    }

    return on_error;
}

}

FramesMetaData* FramesMetaData::fromFile(const Glib::ustring& fname, std::unique_ptr<RawMetaDataLocation> rml, bool firstFrameOnly)
{
    return new FramesData(fname, std::move(rml), firstFrameOnly);
=======

FramesMetaData* FramesMetaData::fromFile (const Glib::ustring& fname)
{
    return new FramesData(fname);
>>>>>>> 28f0bc14
}

FramesData::FramesData(const Glib::ustring &fname) :
    ok_(false),
    fname_(fname),
    dcrawFrameCount(0),
    time{},
    timeStamp{},
    iso_speed(0),
    aperture(0.),
    focal_len(0.),
    focal_len35mm(0.),
    focus_dist(0.f),
    shutter(0.),
    expcomp(0.),
    make("Unknown"),
    model("Unknown"),
    orientation("Unknown"),
    rating(0), // FIXME: Implement
    lens("Unknown"),
    sampleFormat(IIOSF_UNKNOWN),
    isPixelShift(false),
    isHDR(false)
{
    make.clear();
    model.clear();
    serial.clear();
    orientation.clear();
    lens.clear();

<<<<<<< HEAD
    rtexif::TagDirectory* newFrameRootDir = frameRootDir;

    rtexif::Tag* tag = newFrameRootDir->findTag("Make");
    if (!tag) {
        newFrameRootDir = rootDir;
        tag = newFrameRootDir->findTag("Make");

        if (!tag) {
            // For some raw files (like Canon's CR2 files), the metadata are contained in the first root directory
            newFrameRootDir = firstRootDir;
            tag = newFrameRootDir->findTag("Make");
        }
    }

    if (tag) {
        make = validateUft8(tag->valueToString());

        // Same dcraw treatment
        for (const auto& corp : {
        "Canon",
        "NIKON",
        "EPSON",
        "KODAK",
        "Kodak",
        "OLYMPUS",
        "PENTAX",
        "RICOH",
        "MINOLTA",
        "Minolta",
        "Konica",
        "CASIO",
        "Sinar",
        "Phase One",
        "SAMSUNG",
        "Mamiya",
        "MOTOROLA",
        "Leaf",
        "Panasonic"
    }) {
            if (make.find(corp) != std::string::npos) { // Simplify company names
                make = corp;
                break;
            }
        }

        make.erase(make.find_last_not_of(' ') + 1);
    }

    tag = newFrameRootDir->findTagUpward("Model");

    if (tag) {
        model = validateUft8(tag->valueToString());
    }

    if (!model.empty()) {
        std::string::size_type i = 0;

        if (
            make.find("KODAK") != std::string::npos
            && (
                (i = model.find(" DIGITAL CAMERA")) != std::string::npos
                || (i = model.find(" Digital Camera")) !=  std::string::npos
                || (i = model.find("FILE VERSION")) !=  std::string::npos
            )
        ) {
            model.resize(i);
        }
=======
    try {
        auto image = open_exiv2(fname);
        image->readMetadata();
        const auto& exif = image->exifData();
        ok_ = true;
>>>>>>> 28f0bc14

        // taken and adapted from darktable (src/common/exif.cc)
/*
   This file is part of darktable,
   copyright (c) 2009--2013 johannes hanika.
   copyright (c) 2011 henrik andersson.
   copyright (c) 2012-2017 tobias ellinghaus.

   darktable is free software: you can redistribute it and/or modify
   it under the terms of the GNU General Public License as published by
   the Free Software Foundation, either version 3 of the License, or
   (at your option) any later version.

   darktable is distributed in the hope that it will be useful,
   but WITHOUT ANY WARRANTY; without even the implied warranty of
   MERCHANTABILITY or FITNESS FOR A PARTICULAR PURPOSE.  See the
   GNU General Public License for more details.

   You should have received a copy of the GNU General Public License
   along with darktable.  If not, see <http://www.gnu.org/licenses/>.
 */

        Exiv2::ExifData::const_iterator pos;

        const auto find_exif_tag =
            [&exif, &pos](const std::string &name) -> bool
            {
                pos = exif.findKey(Exiv2::ExifKey(name));
                return pos != exif.end() && pos->size();
            };

        const auto find_tag =
            [&exif, &pos](decltype(Exiv2::make) func) -> bool
            {
                pos = func(exif);
                return pos != exif.end() && pos->size();
            };

        // List of tag names taken from exiv2's printSummary() in actions.cpp

        if (find_tag(Exiv2::make)) {
            make = pos->print(&exif);
        }

        if (find_tag(Exiv2::model)) {
            model = pos->print(&exif);
        }

        if (make.size() > 0) {
            for (const auto& corp : {
                "Canon",
                "NIKON",
                "EPSON",
                "KODAK",
                "Kodak",
                "OLYMPUS",
                "PENTAX",
                "RICOH",
                "MINOLTA",
                "Minolta",
                "Konica",
                "CASIO",
                "Sinar",
                "Phase One",
                "SAMSUNG",
                "Mamiya",
                "MOTOROLA",
                "Leaf",
                "Panasonic"
            }) {
                if (make.find(corp) != std::string::npos) { // Simplify company names
                    make = corp;
                    break;
                }
            }
        }
<<<<<<< HEAD

        if (model.find("Digital Camera ") != std::string::npos) {
            model.erase(0, 15);
        }
    } else {
        model = "Unknown";
    }

    if (model == "Unknown") {
        tag = newFrameRootDir->findTag("UniqueCameraModel");
        if (tag) {
            model = validateUft8(tag->valueToString());
        }
    }

    tag = newFrameRootDir->findTagUpward("Orientation");

    if (tag) {
        orientation = validateUft8(tag->valueToString());
    }

    // Look for Rating metadata in the following order:
    // 1. EXIF
    // 2. XMP
    // 3. pp3 sidecar file
    tag = newFrameRootDir->findTagUpward("Rating");
    if (tag && tag->toInt() != 0) {
        rating = tag->toInt();
    }
    char sXMPRating[64];
    if (newFrameRootDir->getXMPTagValue("xmp:Rating", sXMPRating)) {
        // Guard against out-of-range values (<0, >5)
        rating = rtengine::max(0, rtengine::min(5, atoi(sXMPRating)));
        // Currently, Rating=-1 is not supported. A value of -1 should mean
        // "Rejected" according to the specification. Maybe in the future, Rating=-1
        // sets InTrash=true?
    }

    tag = newFrameRootDir->findTagUpward("MakerNote");
    rtexif::TagDirectory* mnote = nullptr;

    if (tag) {
        mnote = tag->getDirectory();
    }

    rtexif::TagDirectory* exif = nullptr;
    tag = newFrameRootDir->findTagUpward("Exif");

    if (tag) {
        exif = tag->getDirectory();
    }

    if (exif) {

        // standard exif tags
        if ((tag = exif->getTag("ShutterSpeedValue"))) {
            shutter = tag->toDouble();
        }

        if ((tag = exif->getTag("ExposureTime"))) {
            shutter = tag->toDouble();
        }

        if ((tag = exif->getTag("ApertureValue"))) {
            aperture = tag->toDouble();
        }

        if ((tag = exif->getTag("FNumber"))) {
            aperture = tag->toDouble();
        }

        if ((tag = exif->getTag("ExposureBiasValue"))) {
            expcomp = tag->toDouble();
        }

        if ((tag = exif->getTag("FocalLength"))) {
            focal_len = tag->toDouble();
        }

        if ((tag = exif->getTag("FocalLengthIn35mmFilm"))) {
            focal_len35mm = tag->toDouble();
=======
        std::string::size_type nonspace_pos = make.find_last_not_of(' ');
        if (nonspace_pos != std::string::npos && nonspace_pos + 1 < make.size()) {
            make.erase(nonspace_pos + 1);
        }
        nonspace_pos = model.find_last_not_of(' ');
        if (nonspace_pos != std::string::npos && nonspace_pos + 1 < model.size()) {
            model.erase(nonspace_pos + 1);
        }

        if (!make.empty() && model.find(make + ' ') == 0) {
            model.erase(0, make.size() + 1);
        }

        if (find_tag(Exiv2::exposureTime)) {
            shutter = pos->toFloat();
        }

        if (find_tag(Exiv2::fNumber)) {
            aperture = pos->toFloat();
        }

        // Read ISO speed - Nikon happens to return a pair for Lo and Hi modes
        if (find_tag(Exiv2::isoSpeed)) {
            // If standard exif iso tag, use the old way of interpreting the return value to be more regression-save
            if (pos->key() == "Exif.Photo.ISOSpeedRatings") {
                const long isofield = pos->count() > 1 ? 1 : 0;
                iso_speed = pos->toFloat(isofield);
            } else {
                iso_speed = std::atof(pos->print().c_str());
            }
        }
        // Some newer cameras support iso settings that exceed the 16 bit of exif's ISOSpeedRatings
        if (iso_speed == 65535 || iso_speed == 0) {
            if (find_exif_tag("Exif.PentaxDng.ISO") || find_exif_tag("Exif.Pentax.ISO")) {
                iso_speed = std::atof(pos->print().c_str());
            }
            else if (
                (
                    make == "SONY"
                    || make == "Canon"
                )
                && find_exif_tag("Exif.Photo.RecommendedExposureIndex")
            ) {
                iso_speed = pos->toFloat();
            }
        }

        if (find_tag(Exiv2::focalLength)) {
            // This works around a bug in exiv2 the developers refuse to fix
            // For details see http://dev.exiv2.org/issues/1083
            if (pos->key() == "Exif.Canon.FocalLength" && pos->count() == 4) {
                focal_len = pos->toFloat(1);
            } else {
                focal_len = pos->toFloat();
            }
        }

        if (find_exif_tag("Exif.Photo.FocalLengthIn35mmFilm")) {
            focal_len35mm = pos->toFloat();
>>>>>>> 28f0bc14
        }

        if (find_tag(Exiv2::subjectDistance)) {
            focus_dist = (0.01 * std::pow(10, pos->toFloat() / 40));
        }

        if (find_tag(Exiv2::orientation)) {
            orientation = pos->print(&exif);
        }

<<<<<<< HEAD
        if ((tag = exif->getTag("ISOSpeedRatings"))) {
            iso_speed = tag->toDouble();
        }

        if ((tag = exif->findTag("DateTimeOriginal", true))) {
            if (sscanf((const char*)tag->getValue(), "%d:%d:%d %d:%d:%d", &time.tm_year, &time.tm_mon, &time.tm_mday, &time.tm_hour, &time.tm_min, &time.tm_sec) == 6) {
                time.tm_year -= 1900;
                time.tm_mon -= 1;
                time.tm_isdst = -1;
                timeStamp = mktime(&time);
            }
        }

        tag = exif->findTag("SerialNumber");

        if (!tag) {
            tag = exif->findTag("InternalSerialNumber");
        }

        if (tag) {
            serial = validateUft8(tag->valueToString());
        }

        // guess lens...
        lens = "Unknown";

        // Sometimes (e.g. DNG) EXIF already contains lens data

        if (!make.compare(0, 8, "FUJIFILM")) {
            if (exif->getTag("LensModel")) {
                lens = validateUft8(exif->getTag("LensModel")->valueToString());
            }
        } else if (!make.compare(0, 4, "SONY")) {
            if (iso_speed == 65535 || iso_speed == 0) {
                rtexif::Tag* isoTag = exif->getTag("RecommendedExposureIndex");

                if (isoTag) {
                    iso_speed = isoTag->toDouble();
                }
            }

        }

        if (lens == "Unknown") {
            const auto lens_from_make_and_model =
                [this, exif]() -> bool
                {
                    if (!exif) {
                        return false;
                    }

                    const rtexif::Tag* const lens_model = exif->getTag(0xA434);

                    if (lens_model) {
                        const rtexif::Tag* const lens_make = exif->getTag(0xA433);
                        const std::string make =
                            lens_make
                                ? validateUft8(lens_make->valueToString())
                                : std::string();
                        const std::string model = validateUft8(lens_model->valueToString());

                        if (!model.empty()) {
                            lens = make;

                            if (!lens.empty()) {
                                lens += ' ';
                            }

                            lens += model;

                            return true;
                        }
                    }

                    return false;
                };

            if (mnote) {

                if (!make.compare(0, 5, "NIKON")) {
                    // ISO at max value supported, check manufacturer specific
                    if (iso_speed == 65535 || iso_speed == 0) {
                        rtexif::Tag* isoTag = mnote->getTagP("ISOInfo/ISO");

                        if (isoTag) {
                            iso_speed = isoTag->toInt();
                        }
                    }

                    bool lensOk = false;

                    if (mnote->getTag("LensData")) {
                        std::string ldata = validateUft8(mnote->getTag("LensData")->valueToString());
                        size_t pos;

                        if (ldata.size() > 10 && (pos = ldata.find("Lens = ")) != Glib::ustring::npos) {
                            lens = ldata.substr(pos + 7);

                            if (lens.compare(0, 7, "Unknown")) {
                                lensOk = true;
                            } else {
                                size_t pos = lens.find("$FL$");        // is there a placeholder for focallength?

                                if (pos != Glib::ustring::npos) {               // then fill in focallength
                                    lens = lens.replace(pos, 4, validateUft8(exif->getTag("FocalLength")->valueToString()));

                                    if (mnote->getTag("LensType")) {
                                        const std::string ltype = validateUft8(mnote->getTag("LensType")->valueToString());

                                        if (ltype.find("MF = Yes") != Glib::ustring::npos) { // check, whether it's a MF lens, should be always
                                            lens = lens.replace(0, 7, "MF");
                                        }

                                        lensOk = true;
                                    }
                                }
                            }
                            // If MakeNotes are vague, fall back to Exif LensMake and LensModel if set
                            // https://www.sno.phy.queensu.ca/~phil/exiftool/TagNames/Nikon.html#LensType
                            if (lens == "Manual Lens No CPU") {
                                lens_from_make_and_model();
                            }
                        }
                    }

                    if (!lensOk && mnote->getTag("Lens")) {
                        const std::string ldata = validateUft8(mnote->getTag("Lens")->valueToString());
                        size_t i = 0, j = 0;
                        double n[4] = {0.0};

                        for (int m = 0; m < 4; m++) {
                            while (i < ldata.size() && ldata[i] != '/') {
                                i++;
                            }

                            int nom = atoi(ldata.substr(j, i).c_str());
                            j = i + 1;
                            i++;

                            while (i < ldata.size() && ldata[i] != ',') {
                                i++;
                            }

                            int den = atoi(ldata.substr(j, i).c_str());
                            j = i + 2;
                            i += 2;
                            n[m] = (double) nom / std::max(den, 1);
                        }

                        std::ostringstream str;

                        if (n[0] == n[1]) {
                            str << "Unknown " << n[0] << "mm F/" << n[2];
                        } else if (n[2] == n[3]) {
                            str << "Unknown " << n[0] << "-" << n[1] << "mm F/" << n[2];
                        } else {
                            str << "Unknown " << n[0] << "-" << n[1] << "mm F/" << n[2] << "-" << n[3];
                        }

                        lens = str.str();

                        // Look whether it's MF or AF
                        if (mnote->getTag("LensType")) {
                            const std::string ltype = validateUft8(mnote->getTag("LensType")->valueToString());

                            if (ltype.find("MF = Yes") != Glib::ustring::npos) { // check, whether it's a MF lens
                                lens = lens.replace(0, 7, "MF");    // replace 'Unknwon' with 'MF'
                            } else {
                                lens = lens.replace(0, 7, "AF");    // replace 'Unknwon' with 'AF'
                            }
                        }
                    }
                } else if (!make.compare(0, 5, "Canon")) {
                    // ISO at max value supported, check manufacturer specific
                    if (iso_speed == 65535 || iso_speed == 0) {
                        rtexif::Tag* baseIsoTag = mnote->getTagP("CanonShotInfo/BaseISO");

                        if (baseIsoTag) {
                            iso_speed = baseIsoTag->toInt();
                        }
                    }

                    int found = false;
                    // canon EXIF have a string for lens model
                    rtexif::Tag *lt = mnote->getTag("LensType");

                    if (lt) {
                        if (lt->toInt()) {
                            const std::string ldata = validateUft8(lt->valueToString());

                            if (ldata.size() > 1) {
                                found = true;
                                lens = "Canon " + ldata;
                            }
                        } else {
                            found = lens_from_make_and_model();
                        }
                    }

                    const std::string::size_type first_space_pos = lens.find(' ');
                    const std::string::size_type remaining_size =
                        first_space_pos != std::string::npos
                            ? lens.size() - first_space_pos
                            : 0;

                    if( !found || remaining_size < 7U ) {
                        lt = mnote->findTag("LensID");

                        if (lt) {
                            const std::string ldata = validateUft8(lt->valueToString());

                            if (ldata.size() > 1) {
                                lens = ldata;
                            }
                        }
                    }
                } else if (!make.compare (0, 6, "PENTAX") || (!make.compare (0, 5, "RICOH") && !model.compare (0, 6, "PENTAX"))) {
                    // ISO at max value supported, check manufacturer specific
                    if (iso_speed == 65535 || iso_speed == 0) {
                        const rtexif::Tag* const baseIsoTag = mnote->getTag("ISO");

                        if (baseIsoTag) {
                            const std::string isoData = baseIsoTag->valueToString();

                            if (isoData.size() > 1) {
                                iso_speed = std::stoi(isoData);
                            }
                        }
                    }

                    if (mnote->getTag("LensType")) {
                        lens = validateUft8(mnote->getTag("LensType")->valueToString());
                        // If MakeNotes are vague, fall back to Exif LensMake and LensModel if set
                        // https://www.sno.phy.queensu.ca/~phil/exiftool/TagNames/Pentax.html#LensType
                        if (lens == "M-42 or No Lens" || lens == "K or M Lens" || lens == "A Series Lens" || lens == "Sigma") {
                            lens_from_make_and_model();
                        }
                    } else {
                        lens_from_make_and_model();
                    }

                    // Try to get the FocalLength from the LensInfo structure, where length below 10mm will be correctly set
                    rtexif::Tag* flt = mnote->getTagP("LensInfo/FocalLength");

                    if (flt) {
                        // Don't replace Exif focal_len if Makernotes focal_len is 0
                        if (flt->toDouble() > 0) {
                            focal_len = flt->toDouble();
                        }
                    } else if ((flt = mnote->getTagP ("FocalLength"))) {
                        focal_len = mnote->getTag("FocalLength")->toDouble ();
                    }

                    if (mnote->getTag("FocalLengthIn35mmFilm")) {
                        focal_len35mm = mnote->getTag("FocalLengthIn35mmFilm")->toDouble();
                    }
                } else if (!make.compare (0, 4, "SONY") || !make.compare (0, 6, "KONICA")) {
                    if (mnote->getTag ("LensID")) {
                        lens = validateUft8(mnote->getTag("LensID")->valueToString());
                        if (lens == "Unknown") {
                            lens_from_make_and_model();
                        }
                    }
                } else if (!make.compare(0, 7, "OLYMPUS")) {
                    if (mnote->getTag("Equipment"))  {
                        rtexif::TagDirectory* eq = mnote->getTag("Equipment")->getDirectory();

                        if (eq->getTag("LensType")) {
                            lens = validateUft8(eq->getTag("LensType")->valueToString());
                        }
                    }
                    if (lens == "Unknown") {
                        lens_from_make_and_model();
                    }
                } else if (!make.compare (0, 9, "Panasonic")) {
                    if (mnote->getTag ("LensType")) {
                        const std::string panalens = validateUft8(mnote->getTag("LensType")->valueToString());

                        if (panalens.find("LUMIX") != Glib::ustring::npos) {
                            lens = "Panasonic " + panalens;
                        } else {
                            lens = panalens;
                        }
                    }
                }
            } else if (exif->getTag("DNGLensInfo")) {
                lens = validateUft8(exif->getTag("DNGLensInfo")->valueToString());
            } else if (!lens_from_make_and_model() && exif->getTag ("LensInfo")) {
                lens = validateUft8(exif->getTag("LensInfo")->valueToString());
            }
        }
    }

    rtexif::Tag* t = newFrameRootDir->getTag(0x83BB);

    if (t) {
        iptc = iptc_data_new_from_data((unsigned char*)t->getValue(), (unsigned)t->getValueSize());
    }

=======
        if (find_tag(Exiv2::lensName)) {
            lens = pos->print(&exif);
        }
        if (lens.empty()) {
            lens = "Unknown";
        }

        std::string datetime_taken;
        if (find_exif_tag("Exif.Image.DateTimeOriginal")) {
            datetime_taken = pos->print(&exif);
        }
        else if (find_exif_tag("Exif.Photo.DateTimeOriginal")) {
            datetime_taken = pos->print(&exif);
        }
        if (sscanf(datetime_taken.c_str(), "%d:%d:%d %d:%d:%d", &time.tm_year, &time.tm_mon, &time.tm_mday, &time.tm_hour, &time.tm_min, &time.tm_sec) == 6) {
            time.tm_year -= 1900;
            time.tm_mon -= 1;
            time.tm_isdst = -1;
            timeStamp = mktime(&time);
        }

        if (find_exif_tag("Exif.Image.ExposureBiasValue")) {
            expcomp = pos->toFloat();
        }
>>>>>>> 28f0bc14

        // -----------------------
        // Special file type detection (HDR, PixelShift)
        // ------------------------
        uint16 bitspersample = 0, samplesperpixel = 0, sampleformat = 0, photometric = 0, compression = 0;
        const auto bps = exif.findKey(Exiv2::ExifKey("Exif.Image.BitsPerSample"));
        const auto spp = exif.findKey(Exiv2::ExifKey("Exif.Image.SamplesPerPixel"));
        const auto sf = exif.findKey(Exiv2::ExifKey("Exif.Image.SampleFormat"));
        const auto pi = exif.findKey(Exiv2::ExifKey("Exif.Image.PhotometricInterpretation"));
        const auto c = exif.findKey(Exiv2::ExifKey("Exif.Image.Compression"));

<<<<<<< HEAD

    uint16 bitspersample = 0, samplesperpixel = 0, sampleformat = 0, photometric = 0, compression = 0;
    const rtexif::Tag* const bps = frameRootDir->findTag("BitsPerSample");
    const rtexif::Tag* const spp = frameRootDir->findTag("SamplesPerPixel");
    const rtexif::Tag* const sf = frameRootDir->findTag("SampleFormat");
    const rtexif::Tag* const pi = frameRootDir->findTag("PhotometricInterpretation");
    const rtexif::Tag* const c = frameRootDir->findTag("Compression");

    if (mnote && (!make.compare(0, 6, "PENTAX") || (!make.compare(0, 5, "RICOH") && !model.compare(0, 6, "PENTAX")))) {
        const rtexif::Tag* const hdr = mnote->findTag("HDR");

        if (hdr) {
            if (hdr->toInt() > 0) {
                isHDR = true;
#if PRINT_HDR_PS_DETECTION
                printf("HDR detected ! -> \"HDR\" tag found\n");
#endif
            }
        } else {
            const rtexif::Tag* const dm = mnote->findTag("DriveMode");

            if (dm) {
                char buffer[60];
                dm->toString(buffer, 3);
                buffer[3] = 0;

                if (!strcmp(buffer, "HDR")) {
=======
        if (
            !make.compare(0, 6, "PENTAX")
            || (
                !make.compare(0, 5, "RICOH")
                && !model.compare (0, 6, "PENTAX")
            )
        ) {
            if (find_exif_tag("Exif.Pentax.DriveMode")) {
                std::string buf = pos->toString(3);
                buf[3] = 0;
                if (buf == "HDR") {
>>>>>>> 28f0bc14
                    isHDR = true;
#if PRINT_HDR_PS_DETECTION
                    printf("HDR detected ! -> DriveMode = \"HDR\"\n");
#endif
                }
            }

            if (
                !isHDR
                && find_exif_tag("Exif.Pentax.Quality")
                && (
                    pos->toLong() == 7
                    || pos->toLong() == 8
                )
            ) {
                isPixelShift = true;
#if PRINT_HDR_PS_DETECTION
                printf("PixelShift detected ! -> \"Quality\" = 7\n");
#endif
            }
        }

        sampleFormat = IIOSF_UNKNOWN;

<<<<<<< HEAD
    bitspersample = bps->toInt();
    samplesperpixel = spp->toInt();

    photometric = pi->toInt();

    if (photometric == PHOTOMETRIC_LOGLUV) {
        if (!c) {
            compression = COMPRESSION_NONE;
=======
        if (sf == exif.end())
            /*
             * WARNING: This is a dirty hack!
             * We assume that files which doesn't contain the TIFFTAG_SAMPLEFORMAT tag
             * (which is the case with uncompressed TIFFs produced by RT!) are RGB files,
             * but that may be not true.   --- Hombre
             */
        {
            sampleformat = SAMPLEFORMAT_UINT;
>>>>>>> 28f0bc14
        } else {
            sampleformat = sf->toLong();
        }

        if (bps == exif.end() || spp == exif.end() || pi == exif.end()) {
            return;
        }

        bitspersample = bps->toLong();
        samplesperpixel = spp->toLong();

        photometric = pi->toLong();
        if (photometric == PHOTOMETRIC_LOGLUV) {
            if (c == exif.end()) {
                compression = COMPRESSION_NONE;
            } else {
                compression = c->toLong();
            }
        }

        if (photometric == PHOTOMETRIC_RGB || photometric == PHOTOMETRIC_MINISBLACK) {
            if (sampleformat == SAMPLEFORMAT_INT || sampleformat == SAMPLEFORMAT_UINT) {
                if (bitspersample == 8) {
                    sampleFormat = IIOSF_UNSIGNED_CHAR;
                } else if (bitspersample <= 16) {
                    sampleFormat = IIOSF_UNSIGNED_SHORT;
                }
            } else if (sampleformat == SAMPLEFORMAT_IEEEFP) {
                if (bitspersample==16) {
                    sampleFormat = IIOSF_FLOAT16;
                    isHDR = true;
#if PRINT_HDR_PS_DETECTION
                    printf("HDR detected ! -> sampleFormat = %d   (16-bit)\n", sampleFormat);
#endif
                }
                else if (bitspersample == 24) {
                    sampleFormat = IIOSF_FLOAT24;
                    isHDR = true;
#if PRINT_HDR_PS_DETECTION
                    printf("HDR detected ! -> sampleFormat = %d   (24-bit)\n", sampleFormat);
#endif
                }
                else if (bitspersample == 32) {
                    sampleFormat = IIOSF_FLOAT32;
                    isHDR = true;
#if PRINT_HDR_PS_DETECTION
                    printf("HDR detected ! -> sampleFormat = %d   (32-bit)\n", sampleFormat);
#endif
                }
            }
        } else if (photometric == PHOTOMETRIC_CFA) {
            if (sampleformat == SAMPLEFORMAT_IEEEFP) {
                if (bitspersample == 16) {
                    sampleFormat = IIOSF_FLOAT16;
                    isHDR = true;
#if PRINT_HDR_PS_DETECTION
                    printf("HDR detected ! -> sampleFormat = %d   (16-bit)\n", sampleFormat);
#endif
                }
                else if (bitspersample == 24) {
                    sampleFormat = IIOSF_FLOAT24;
                    isHDR = true;
#if PRINT_HDR_PS_DETECTION
                    printf("HDR detected ! -> sampleFormat = %d   (24-bit)\n", sampleFormat);
#endif
                }
                else if (bitspersample == 32) {
                    sampleFormat = IIOSF_FLOAT32;
                    isHDR = true;
#if PRINT_HDR_PS_DETECTION
                    printf("HDR detected ! -> sampleFormat = %d   (32-bit)\n", sampleFormat);
#endif
                }
            } else if (sampleformat == SAMPLEFORMAT_INT || sampleformat == SAMPLEFORMAT_UINT) {
                if (bitspersample == 8) {   // shouldn't occur...
                    sampleFormat = IIOSF_UNSIGNED_CHAR;
                } else if (bitspersample <= 16) {
                    sampleFormat = IIOSF_UNSIGNED_SHORT;
                }
            }
        } else if (photometric == 34892 || photometric == 32892  /* Linear RAW (see DNG spec ; 32892 seem to be a flaw from Sony's ARQ files) */) {
            if (sampleformat == SAMPLEFORMAT_IEEEFP) {
                sampleFormat = IIOSF_FLOAT32;
                isHDR = true;
#if PRINT_HDR_PS_DETECTION
                printf("HDR detected ! -> sampleFormat = %d\n", sampleFormat);
#endif
<<<<<<< HEAD
        } else if (sampleformat == SAMPLEFORMAT_INT || sampleformat == SAMPLEFORMAT_UINT) {
            if (bitspersample == 8) {   // shouldn't occur...
                sampleFormat = IIOSF_UNSIGNED_CHAR;
            } else if (bitspersample <= 16) {
                sampleFormat = IIOSF_UNSIGNED_SHORT;

                if (mnote && (!make.compare(0, 4, "SONY")) && bitspersample >= 12 && samplesperpixel == 4) {
                    isPixelShift = true;
=======
            } else if (sampleformat == SAMPLEFORMAT_INT || sampleformat == SAMPLEFORMAT_UINT) {
                if (bitspersample == 8) {   // shouldn't occur...
                    sampleFormat = IIOSF_UNSIGNED_CHAR;
                } else if (bitspersample <= 16) {
                    sampleFormat = IIOSF_UNSIGNED_SHORT;
                    if (find_exif_tag("Exif.Photo.MakerNote") && (!make.compare (0, 4, "SONY")) && bitspersample >= 12 && samplesperpixel == 4) {
                        isPixelShift = true;
>>>>>>> 28f0bc14
#if PRINT_HDR_PS_DETECTION
                        printf("PixelShift detected ! -> \"Make\" = SONY, bitsPerPixel > 8, samplesPerPixel == 4\n");
#endif
                    }
                }
            }
        } else if (photometric == PHOTOMETRIC_LOGLUV) {
            if (compression == COMPRESSION_SGILOG24) {
                sampleFormat = IIOSF_LOGLUV24;
                isHDR = true;
#if PRINT_HDR_PS_DETECTION
                printf("HDR detected ! -> sampleFormat = %d\n", sampleFormat);
#endif
            } else if (compression == COMPRESSION_SGILOG) {
                sampleFormat = IIOSF_LOGLUV32;
                isHDR = true;
#if PRINT_HDR_PS_DETECTION
                printf("HDR detected ! -> sampleFormat = %d\n", sampleFormat);
#endif
            }
        }
<<<<<<< HEAD
    }
}

FrameData::~FrameData()
{

    if (iptc) {
        iptc_data_free(iptc);
    }
}

procparams::IPTCPairs FrameData::getIPTCData() const
{
    return getIPTCData(iptc);
}

procparams::IPTCPairs FrameData::getIPTCData(IptcData* iptc_)
{

    procparams::IPTCPairs iptcc;

    if (!iptc_) {
        return iptcc;
    }

    unsigned char buffer[2100];

    for (int i = 0; i < 16; i++) {
        IptcDataSet* ds = iptc_data_get_next_dataset(iptc_, nullptr, IPTC_RECORD_APP_2, strTags[i].tag);

        if (ds) {
            iptc_dataset_get_data(ds, buffer, 2100);
            std::vector<Glib::ustring> icValues;
            icValues.push_back(to_utf8((char*)buffer));

            iptcc[strTags[i].field] = icValues;
            iptc_dataset_unref(ds);
=======
    } catch (const Exiv2::AnyError& e) {
        if (settings->verbose) {
            std::cerr << "EXIV2 ERROR: " << e.what() << std::endl;
>>>>>>> 28f0bc14
        }
        ok_ = false;
    }
<<<<<<< HEAD

    IptcDataSet* ds = nullptr;
    std::vector<Glib::ustring> keywords;

    while ((ds = iptc_data_get_next_dataset(iptc_, ds, IPTC_RECORD_APP_2, IPTC_TAG_KEYWORDS))) {
        iptc_dataset_get_data(ds, buffer, 2100);
        keywords.push_back(to_utf8((char*)buffer));
    }

    iptcc["Keywords"] = keywords;
    ds = nullptr;
    std::vector<Glib::ustring> suppCategories;

    while ((ds = iptc_data_get_next_dataset(iptc_, ds, IPTC_RECORD_APP_2, IPTC_TAG_SUPPL_CATEGORY))) {
        iptc_dataset_get_data(ds, buffer, 2100);
        suppCategories.push_back(to_utf8((char*)buffer));
        iptc_dataset_unref(ds);
    }

    iptcc["SupplementalCategories"] = suppCategories;
    return iptcc;
}


bool FrameData::getPixelShift() const
{
    return isPixelShift;
}
bool FrameData::getHDR() const
=======
}


bool FramesData::getPixelShift() const
{
    return isPixelShift;
}


bool FramesData::getHDR() const
>>>>>>> 28f0bc14
{
    return isHDR;
}


std::string FramesData::getImageType() const
{
    return isPixelShift ? "PS" : isHDR ? "HDR" : "STD";
}
<<<<<<< HEAD
IIOSampleFormat FrameData::getSampleFormat() const
{
    return sampleFormat;
}
rtexif::TagDirectory* FrameData::getExifData() const
{
    return frameRootDir;
}
bool FrameData::hasExif() const
{
    return frameRootDir && frameRootDir->getCount();
}
bool FrameData::hasIPTC() const
=======


IIOSampleFormat FramesData::getSampleFormat() const
{
    return sampleFormat;
}


bool FramesData::hasExif() const
>>>>>>> 28f0bc14
{
    return ok_;
}
<<<<<<< HEAD
tm FrameData::getDateTime() const
{
    return time;
}
time_t FrameData::getDateTimeAsTS() const
{
    return timeStamp;
}
int FrameData::getISOSpeed() const
{
    return iso_speed;
}
double FrameData::getFNumber() const
{
    return aperture;
}
double FrameData::getFocalLen() const
{
    return focal_len;
}
double FrameData::getFocalLen35mm() const
{
    return focal_len35mm;
}
float FrameData::getFocusDist() const
{
    return focus_dist;
}
double FrameData::getShutterSpeed() const
{
    return shutter;
}
double FrameData::getExpComp() const
{
    return expcomp;
}
std::string FrameData::getMake() const
{
    return make;
}
std::string FrameData::getModel() const
{
    return model;
}
std::string FrameData::getLens() const
{
    return lens;
}
std::string FrameData::getSerialNumber() const
{
    return serial;
}
std::string FrameData::getOrientation() const
{
    return orientation;
}
=======


tm FramesData::getDateTime() const
{
    return time;
}


time_t FramesData::getDateTimeAsTS() const
{
    return timeStamp;
}
>>>>>>> 28f0bc14


int FramesData::getISOSpeed() const
{
    return iso_speed;
}


<<<<<<< HEAD

void FramesData::setDCRawFrameCount(unsigned int frameCount)
=======
double FramesData::getFNumber() const
>>>>>>> 28f0bc14
{
    return aperture;
}

<<<<<<< HEAD
unsigned int FramesData::getRootCount() const
{
    return roots.size();
}

unsigned int FramesData::getFrameCount() const
=======

double FramesData::getFocalLen() const
>>>>>>> 28f0bc14
{
    return focal_len;
}


<<<<<<< HEAD
    return frames.empty() ? false : frames.at(0)->getPixelShift ();
}
bool FramesData::getHDR(unsigned int frame) const
{
    // So far only Pentax provides multi-frame HDR file.
    // Only the first frame contains the HDR tag
    // If more brand have to be supported, this rule may need
    // to evolve

    return frames.empty() || frame >= frames.size()  ? false : frames.at(0)->getHDR();
=======
double FramesData::getFocalLen35mm() const
{
    return focal_len35mm;
>>>>>>> 28f0bc14
}


<<<<<<< HEAD
IIOSampleFormat FramesData::getSampleFormat(unsigned int frame) const
{
    return frames.empty() || frame >= frames.size()  ? IIOSF_UNKNOWN : frames.at(frame)->getSampleFormat();
}

rtexif::TagDirectory* FramesData::getFrameExifData(unsigned int frame) const
{
    return frames.empty() || frame >= frames.size()  ? nullptr : frames.at(frame)->getExifData();
}

rtexif::TagDirectory* FramesData::getBestExifData(ImageSource *imgSource, procparams::RAWParams *rawParams) const
{
    rtexif::TagDirectory *td = nullptr;

    if (frames.empty()) {
        return nullptr;
    }

    if (imgSource && rawParams) {
        eSensorType sensorType = imgSource->getSensorType();
        unsigned int imgNum = 0;

        if (sensorType == ST_BAYER) {
            imgNum = rtengine::LIM<unsigned int>(rawParams->bayersensor.imageNum, 0, frames.size() - 1);
            /*
            // might exist someday ?
            } else if (sensorType == ST_FUJI_XTRANS) {
                imgNum = rtengine::LIM<unsigned int>(rawParams->xtranssensor.imageNum, 0, frames.size() - 1);
            } else if (sensorType == ST_NONE && !imgSource->isRAW()) {
                // standard image multiframe support should come here (when implemented in GUI)
            */
        }

        td = getFrameExifData(imgNum);
        rtexif::Tag* makeTag;

        if (td && (makeTag = td->findTag("Make", true))) {
            td = makeTag->getParent();
        } else {
            td = getRootExifData(0);
        }
    }

    return td;
}

rtexif::TagDirectory* FramesData::getRootExifData(unsigned int root) const
{
    return roots.empty() || root >= roots.size()  ? nullptr : roots.at(root);
}

procparams::IPTCPairs FramesData::getIPTCData(unsigned int frame) const
=======
float FramesData::getFocusDist() const
{
    return focus_dist;
}


double FramesData::getShutterSpeed() const
{
    return shutter;
}


double FramesData::getExpComp() const
>>>>>>> 28f0bc14
{
    return expcomp;
}


std::string FramesData::getMake() const
{
    return make;
}


std::string FramesData::getModel() const
{
    return model;
}


std::string FramesData::getLens() const
{
    return lens;
}


std::string FramesData::getSerialNumber() const
{
    return serial;
}


std::string FramesData::getOrientation() const
{
    return orientation;
}


int FramesData::getRating() const
{
    return rating;
}


void FramesData::setDCRawFrameCount(unsigned int frameCount)
{
    dcrawFrameCount = frameCount;
}

unsigned int FramesData::getFrameCount() const
{
    return std::max(1U, dcrawFrameCount);
}


Glib::ustring FramesData::getFileName() const
{
    return fname_;
}

//------inherited functions--------------//

<<<<<<< HEAD
std::string FramesMetaData::apertureToString(double aperture)
{
=======
>>>>>>> 28f0bc14

std::string FramesMetaData::apertureToString(double aperture)
{
	// TODO: Replace sprintf()
    char buffer[256];
    snprintf(buffer, sizeof(buffer), "%0.1f", aperture);
    return buffer;
}

std::string FramesMetaData::shutterToString(double shutter)
{

    char buffer[256];

    if (shutter > 0.0 && shutter <= 0.5) {
        snprintf(buffer, sizeof(buffer), "1/%0.0f", 1.0 / shutter);
    } else {
        snprintf(buffer, sizeof(buffer), "%0.1f", shutter);
    }

    return buffer;
}

std::string FramesMetaData::expcompToString(double expcomp, bool maskZeroexpcomp)
{

    char buffer[256];

    if (maskZeroexpcomp) {
        if (expcomp != 0.0) {
            snprintf(buffer, sizeof(buffer), "%0.2f", expcomp);
            return buffer;
        } else {
            return "";
        }
    } else {
        snprintf(buffer, sizeof(buffer), "%0.2f", expcomp);
        return buffer;
    }
}

double FramesMetaData::shutterFromString(std::string s)
{
<<<<<<< HEAD

    size_t i = s.find_first_of('/');

    if (i == std::string::npos) {
        return atof(s.c_str());
    } else {
        return atof(s.substr(0, i).c_str()) / atof(s.substr(i + 1).c_str());
    }
}

double FramesMetaData::apertureFromString(std::string s)
{

    return atof(s.c_str());
}

extern "C" {

#include <libiptcdata/iptc-data.h>
#include <libiptcdata/iptc-jpeg.h>

    struct _IptcDataPrivate {
        unsigned int ref_count;

        IptcLog *log;
        IptcMem *mem;
    };

    IptcData *
    iptc_data_new_from_jpeg_file(FILE *infile)
    {
        IptcData *d;
        unsigned char * buf;
        int buf_len = 256 * 256;
        int len, offset;
        unsigned int iptc_len;

        if (!infile) {
            return nullptr;
        }

        d = iptc_data_new();

        if (!d) {
            return nullptr;
        }

        buf = (unsigned char*)iptc_mem_alloc(d->priv->mem, buf_len);

        if (!buf) {
            iptc_data_unref(d);
            return nullptr;
        }

        len = iptc_jpeg_read_ps3(infile, buf, buf_len);

        if (len <= 0) {
            goto failure;
        }

        offset = iptc_jpeg_ps3_find_iptc(buf, len, &iptc_len);

        if (offset <= 0) {
            goto failure;
        }

        iptc_data_load(d, buf + offset, iptc_len);

        iptc_mem_free(d->priv->mem, buf);
        return d;

failure:
        iptc_mem_free(d->priv->mem, buf);
        iptc_data_unref(d);
        return nullptr;
=======
    const std::string::size_type i = s.find_first_of ('/');

    if (i == std::string::npos) {
        return std::atof(s.c_str());
    } else {
        const double denominator = std::atof(s.substr(i + 1).c_str());
        return
            denominator
                ? std::atof(s.substr(0, i).c_str()) / denominator
                : 0.0;
>>>>>>> 28f0bc14
    }
}

<<<<<<< HEAD
FramesData::FramesData(const Glib::ustring& fname, std::unique_ptr<RawMetaDataLocation> rml, bool firstFrameOnly) :
    iptc(nullptr), dcrawFrameCount(0)
{
    if (rml && (rml->exifBase >= 0 || rml->ciffBase >= 0)) {
        FILE* f = g_fopen(fname.c_str(), "rb");

        if (f) {
            rtexif::ExifManager exifManager(f, std::move(rml), firstFrameOnly);
            if (exifManager.f && exifManager.rml) {
                if (exifManager.rml->exifBase >= 0) {
                    exifManager.parseRaw ();
                } else if (exifManager.rml->ciffBase >= 0) {
                    exifManager.parseCIFF ();
                }
            }

            // copying roots
            roots = exifManager.roots;

            // creating FrameData
            for (auto currFrame : exifManager.frames) {
                frames.push_back(std::unique_ptr<FrameData>(new FrameData(currFrame, currFrame->getRoot(), roots.at(0))));
            }

            for (auto currRoot : roots) {
                rtexif::Tag* t = currRoot->getTag(0x83BB);

                if (t && !iptc) {
                    iptc = iptc_data_new_from_data ((unsigned char*)t->getValue (), (unsigned)t->getValueSize ());
                    break;
                }
            }


            fclose(f);
        }
    } else if (hasJpegExtension(fname)) {
        FILE* f = g_fopen(fname.c_str(), "rb");

        if (f) {
            rtexif::ExifManager exifManager(f, std::move(rml), true);

            if (exifManager.f) {
                exifManager.parseJPEG();
                roots = exifManager.roots;

                for (auto currFrame : exifManager.frames) {
                    frames.push_back(std::unique_ptr<FrameData>(new FrameData(currFrame, currFrame->getRoot(), roots.at(0))));
                }

                rewind(exifManager.f);  // Not sure this is necessary
                iptc = iptc_data_new_from_jpeg_file(exifManager.f);
            }

            fclose(f);
        }
    } else if (hasTiffExtension(fname)) {
        FILE* f = g_fopen(fname.c_str(), "rb");

        if (f) {
            rtexif::ExifManager exifManager(f, std::move(rml), firstFrameOnly);

            exifManager.parseTIFF();
            roots = exifManager.roots;

            // creating FrameData
            for (auto currFrame : exifManager.frames) {
                frames.push_back(std::unique_ptr<FrameData>(new FrameData(currFrame, currFrame->getRoot(), roots.at(0))));
            }

            for (auto currRoot : roots) {
                rtexif::Tag* t = currRoot->getTag(0x83BB);

                if (t && !iptc) {
                    iptc = iptc_data_new_from_data((unsigned char*)t->getValue(), (unsigned)t->getValueSize());
                    break;
                }
            }

            fclose(f);
        }
    }
}

FramesData::~FramesData()
{
    for (auto currRoot : roots) {
        delete currRoot;
    }

    if (iptc) {
        iptc_data_free(iptc);
    }
=======
double FramesMetaData::apertureFromString(std::string s)
{

    return std::atof(s.c_str());
>>>>>>> 28f0bc14
}<|MERGE_RESOLUTION|>--- conflicted
+++ resolved
@@ -14,58 +14,31 @@
  *  GNU General Public License for more details.
  *
  *  You should have received a copy of the GNU General Public License
- *  along with RawTherapee.  If not, see <http://www.gnu.org/licenses/>.
+ *  along with RawTherapee.  If not, see <https://www.gnu.org/licenses/>.
  */
 #include <functional>
 
 #include <strings.h>
-<<<<<<< HEAD
-
-=======
->>>>>>> 28f0bc14
 #include <tiff.h>
-
 #include <glib/gstdio.h>
-
-<<<<<<< HEAD
 #include <glibmm/convert.h>
+#include <exiv2/exiv2.hpp>
 
 #include "imagedata.h"
 #include "imagesource.h"
-#include "iptcpairs.h"
 #include "procparams.h"
 #include "rt_math.h"
 #include "utils.h"
-#include "../rtexif/rtexif.h"
-=======
-#include <exiv2/exiv2.hpp>
-
-#include "imagedata.h"
-#include "imagesource.h"
-#include "rt_math.h"
->>>>>>> 28f0bc14
 
 #pragma GCC diagnostic warning "-Wextra"
 #define PRINT_HDR_PS_DETECTION 0
 
 using namespace rtengine;
 
-<<<<<<< HEAD
-extern "C" IptcData *iptc_data_new_from_jpeg_file(FILE* infile);
-=======
 namespace rtengine {
->>>>>>> 28f0bc14
 
 extern const Settings *settings;
 
-<<<<<<< HEAD
-Glib::ustring to_utf8(const std::string& str)
-{
-    try {
-        return Glib::locale_to_utf8(str);
-    } catch (Glib::Error&) {
-        return Glib::convert_with_fallback(str, "UTF-8", "ISO-8859-1", "?");
-=======
 Exiv2::Image::AutoPtr open_exiv2(const Glib::ustring& fname)
 {
 #ifdef EXV_UNICODE_PATH
@@ -75,7 +48,6 @@
     wfname.reserve(ws_size);
     for (glong i = 0; i < ws_size; ++i) {
         wfname.push_back(ws[i]);
->>>>>>> 28f0bc14
     }
     g_free(ws);
     auto image = Exiv2::ImageFactory::open(wfname);
@@ -87,7 +59,6 @@
 
 } // namespace rtengine
 
-<<<<<<< HEAD
 const std::string& validateUft8(const std::string& str, const std::string& on_error = "???")
 {
     if (Glib::ustring(str).validate()) {
@@ -102,12 +73,6 @@
 FramesMetaData* FramesMetaData::fromFile(const Glib::ustring& fname, std::unique_ptr<RawMetaDataLocation> rml, bool firstFrameOnly)
 {
     return new FramesData(fname, std::move(rml), firstFrameOnly);
-=======
-
-FramesMetaData* FramesMetaData::fromFile (const Glib::ustring& fname)
-{
-    return new FramesData(fname);
->>>>>>> 28f0bc14
 }
 
 FramesData::FramesData(const Glib::ustring &fname) :
@@ -138,81 +103,11 @@
     orientation.clear();
     lens.clear();
 
-<<<<<<< HEAD
-    rtexif::TagDirectory* newFrameRootDir = frameRootDir;
-
-    rtexif::Tag* tag = newFrameRootDir->findTag("Make");
-    if (!tag) {
-        newFrameRootDir = rootDir;
-        tag = newFrameRootDir->findTag("Make");
-
-        if (!tag) {
-            // For some raw files (like Canon's CR2 files), the metadata are contained in the first root directory
-            newFrameRootDir = firstRootDir;
-            tag = newFrameRootDir->findTag("Make");
-        }
-    }
-
-    if (tag) {
-        make = validateUft8(tag->valueToString());
-
-        // Same dcraw treatment
-        for (const auto& corp : {
-        "Canon",
-        "NIKON",
-        "EPSON",
-        "KODAK",
-        "Kodak",
-        "OLYMPUS",
-        "PENTAX",
-        "RICOH",
-        "MINOLTA",
-        "Minolta",
-        "Konica",
-        "CASIO",
-        "Sinar",
-        "Phase One",
-        "SAMSUNG",
-        "Mamiya",
-        "MOTOROLA",
-        "Leaf",
-        "Panasonic"
-    }) {
-            if (make.find(corp) != std::string::npos) { // Simplify company names
-                make = corp;
-                break;
-            }
-        }
-
-        make.erase(make.find_last_not_of(' ') + 1);
-    }
-
-    tag = newFrameRootDir->findTagUpward("Model");
-
-    if (tag) {
-        model = validateUft8(tag->valueToString());
-    }
-
-    if (!model.empty()) {
-        std::string::size_type i = 0;
-
-        if (
-            make.find("KODAK") != std::string::npos
-            && (
-                (i = model.find(" DIGITAL CAMERA")) != std::string::npos
-                || (i = model.find(" Digital Camera")) !=  std::string::npos
-                || (i = model.find("FILE VERSION")) !=  std::string::npos
-            )
-        ) {
-            model.resize(i);
-        }
-=======
     try {
         auto image = open_exiv2(fname);
         image->readMetadata();
         const auto& exif = image->exifData();
         ok_ = true;
->>>>>>> 28f0bc14
 
         // taken and adapted from darktable (src/common/exif.cc)
 /*
@@ -254,11 +149,11 @@
         // List of tag names taken from exiv2's printSummary() in actions.cpp
 
         if (find_tag(Exiv2::make)) {
-            make = pos->print(&exif);
+            make = validateUft8(pos->print(&exif)); // validateUft8 (#5923) still needed?
         }
 
         if (find_tag(Exiv2::model)) {
-            model = pos->print(&exif);
+            model = validateUft8(pos->print(&exif)); // validateUft8 (#5923) still needed?
         }
 
         if (make.size() > 0) {
@@ -289,28 +184,10 @@
                 }
             }
         }
-<<<<<<< HEAD
-
-        if (model.find("Digital Camera ") != std::string::npos) {
-            model.erase(0, 15);
-        }
-    } else {
-        model = "Unknown";
-    }
-
-    if (model == "Unknown") {
-        tag = newFrameRootDir->findTag("UniqueCameraModel");
-        if (tag) {
-            model = validateUft8(tag->valueToString());
-        }
-    }
-
-    tag = newFrameRootDir->findTagUpward("Orientation");
-
-    if (tag) {
-        orientation = validateUft8(tag->valueToString());
-    }
-
+
+    /*
+    TODO: Implement ratings in exiv2 situations. See PR #5325
+        
     // Look for Rating metadata in the following order:
     // 1. EXIF
     // 2. XMP
@@ -327,51 +204,8 @@
         // "Rejected" according to the specification. Maybe in the future, Rating=-1
         // sets InTrash=true?
     }
-
-    tag = newFrameRootDir->findTagUpward("MakerNote");
-    rtexif::TagDirectory* mnote = nullptr;
-
-    if (tag) {
-        mnote = tag->getDirectory();
-    }
-
-    rtexif::TagDirectory* exif = nullptr;
-    tag = newFrameRootDir->findTagUpward("Exif");
-
-    if (tag) {
-        exif = tag->getDirectory();
-    }
-
-    if (exif) {
-
-        // standard exif tags
-        if ((tag = exif->getTag("ShutterSpeedValue"))) {
-            shutter = tag->toDouble();
-        }
-
-        if ((tag = exif->getTag("ExposureTime"))) {
-            shutter = tag->toDouble();
-        }
-
-        if ((tag = exif->getTag("ApertureValue"))) {
-            aperture = tag->toDouble();
-        }
-
-        if ((tag = exif->getTag("FNumber"))) {
-            aperture = tag->toDouble();
-        }
-
-        if ((tag = exif->getTag("ExposureBiasValue"))) {
-            expcomp = tag->toDouble();
-        }
-
-        if ((tag = exif->getTag("FocalLength"))) {
-            focal_len = tag->toDouble();
-        }
-
-        if ((tag = exif->getTag("FocalLengthIn35mmFilm"))) {
-            focal_len35mm = tag->toDouble();
-=======
+    */
+
         std::string::size_type nonspace_pos = make.find_last_not_of(' ');
         if (nonspace_pos != std::string::npos && nonspace_pos + 1 < make.size()) {
             make.erase(nonspace_pos + 1);
@@ -431,7 +265,6 @@
 
         if (find_exif_tag("Exif.Photo.FocalLengthIn35mmFilm")) {
             focal_len35mm = pos->toFloat();
->>>>>>> 28f0bc14
         }
 
         if (find_tag(Exiv2::subjectDistance)) {
@@ -439,312 +272,11 @@
         }
 
         if (find_tag(Exiv2::orientation)) {
-            orientation = pos->print(&exif);
-        }
-
-<<<<<<< HEAD
-        if ((tag = exif->getTag("ISOSpeedRatings"))) {
-            iso_speed = tag->toDouble();
-        }
-
-        if ((tag = exif->findTag("DateTimeOriginal", true))) {
-            if (sscanf((const char*)tag->getValue(), "%d:%d:%d %d:%d:%d", &time.tm_year, &time.tm_mon, &time.tm_mday, &time.tm_hour, &time.tm_min, &time.tm_sec) == 6) {
-                time.tm_year -= 1900;
-                time.tm_mon -= 1;
-                time.tm_isdst = -1;
-                timeStamp = mktime(&time);
-            }
-        }
-
-        tag = exif->findTag("SerialNumber");
-
-        if (!tag) {
-            tag = exif->findTag("InternalSerialNumber");
-        }
-
-        if (tag) {
-            serial = validateUft8(tag->valueToString());
-        }
-
-        // guess lens...
-        lens = "Unknown";
-
-        // Sometimes (e.g. DNG) EXIF already contains lens data
-
-        if (!make.compare(0, 8, "FUJIFILM")) {
-            if (exif->getTag("LensModel")) {
-                lens = validateUft8(exif->getTag("LensModel")->valueToString());
-            }
-        } else if (!make.compare(0, 4, "SONY")) {
-            if (iso_speed == 65535 || iso_speed == 0) {
-                rtexif::Tag* isoTag = exif->getTag("RecommendedExposureIndex");
-
-                if (isoTag) {
-                    iso_speed = isoTag->toDouble();
-                }
-            }
-
-        }
-
-        if (lens == "Unknown") {
-            const auto lens_from_make_and_model =
-                [this, exif]() -> bool
-                {
-                    if (!exif) {
-                        return false;
-                    }
-
-                    const rtexif::Tag* const lens_model = exif->getTag(0xA434);
-
-                    if (lens_model) {
-                        const rtexif::Tag* const lens_make = exif->getTag(0xA433);
-                        const std::string make =
-                            lens_make
-                                ? validateUft8(lens_make->valueToString())
-                                : std::string();
-                        const std::string model = validateUft8(lens_model->valueToString());
-
-                        if (!model.empty()) {
-                            lens = make;
-
-                            if (!lens.empty()) {
-                                lens += ' ';
-                            }
-
-                            lens += model;
-
-                            return true;
-                        }
-                    }
-
-                    return false;
-                };
-
-            if (mnote) {
-
-                if (!make.compare(0, 5, "NIKON")) {
-                    // ISO at max value supported, check manufacturer specific
-                    if (iso_speed == 65535 || iso_speed == 0) {
-                        rtexif::Tag* isoTag = mnote->getTagP("ISOInfo/ISO");
-
-                        if (isoTag) {
-                            iso_speed = isoTag->toInt();
-                        }
-                    }
-
-                    bool lensOk = false;
-
-                    if (mnote->getTag("LensData")) {
-                        std::string ldata = validateUft8(mnote->getTag("LensData")->valueToString());
-                        size_t pos;
-
-                        if (ldata.size() > 10 && (pos = ldata.find("Lens = ")) != Glib::ustring::npos) {
-                            lens = ldata.substr(pos + 7);
-
-                            if (lens.compare(0, 7, "Unknown")) {
-                                lensOk = true;
-                            } else {
-                                size_t pos = lens.find("$FL$");        // is there a placeholder for focallength?
-
-                                if (pos != Glib::ustring::npos) {               // then fill in focallength
-                                    lens = lens.replace(pos, 4, validateUft8(exif->getTag("FocalLength")->valueToString()));
-
-                                    if (mnote->getTag("LensType")) {
-                                        const std::string ltype = validateUft8(mnote->getTag("LensType")->valueToString());
-
-                                        if (ltype.find("MF = Yes") != Glib::ustring::npos) { // check, whether it's a MF lens, should be always
-                                            lens = lens.replace(0, 7, "MF");
-                                        }
-
-                                        lensOk = true;
-                                    }
-                                }
-                            }
-                            // If MakeNotes are vague, fall back to Exif LensMake and LensModel if set
-                            // https://www.sno.phy.queensu.ca/~phil/exiftool/TagNames/Nikon.html#LensType
-                            if (lens == "Manual Lens No CPU") {
-                                lens_from_make_and_model();
-                            }
-                        }
-                    }
-
-                    if (!lensOk && mnote->getTag("Lens")) {
-                        const std::string ldata = validateUft8(mnote->getTag("Lens")->valueToString());
-                        size_t i = 0, j = 0;
-                        double n[4] = {0.0};
-
-                        for (int m = 0; m < 4; m++) {
-                            while (i < ldata.size() && ldata[i] != '/') {
-                                i++;
-                            }
-
-                            int nom = atoi(ldata.substr(j, i).c_str());
-                            j = i + 1;
-                            i++;
-
-                            while (i < ldata.size() && ldata[i] != ',') {
-                                i++;
-                            }
-
-                            int den = atoi(ldata.substr(j, i).c_str());
-                            j = i + 2;
-                            i += 2;
-                            n[m] = (double) nom / std::max(den, 1);
-                        }
-
-                        std::ostringstream str;
-
-                        if (n[0] == n[1]) {
-                            str << "Unknown " << n[0] << "mm F/" << n[2];
-                        } else if (n[2] == n[3]) {
-                            str << "Unknown " << n[0] << "-" << n[1] << "mm F/" << n[2];
-                        } else {
-                            str << "Unknown " << n[0] << "-" << n[1] << "mm F/" << n[2] << "-" << n[3];
-                        }
-
-                        lens = str.str();
-
-                        // Look whether it's MF or AF
-                        if (mnote->getTag("LensType")) {
-                            const std::string ltype = validateUft8(mnote->getTag("LensType")->valueToString());
-
-                            if (ltype.find("MF = Yes") != Glib::ustring::npos) { // check, whether it's a MF lens
-                                lens = lens.replace(0, 7, "MF");    // replace 'Unknwon' with 'MF'
-                            } else {
-                                lens = lens.replace(0, 7, "AF");    // replace 'Unknwon' with 'AF'
-                            }
-                        }
-                    }
-                } else if (!make.compare(0, 5, "Canon")) {
-                    // ISO at max value supported, check manufacturer specific
-                    if (iso_speed == 65535 || iso_speed == 0) {
-                        rtexif::Tag* baseIsoTag = mnote->getTagP("CanonShotInfo/BaseISO");
-
-                        if (baseIsoTag) {
-                            iso_speed = baseIsoTag->toInt();
-                        }
-                    }
-
-                    int found = false;
-                    // canon EXIF have a string for lens model
-                    rtexif::Tag *lt = mnote->getTag("LensType");
-
-                    if (lt) {
-                        if (lt->toInt()) {
-                            const std::string ldata = validateUft8(lt->valueToString());
-
-                            if (ldata.size() > 1) {
-                                found = true;
-                                lens = "Canon " + ldata;
-                            }
-                        } else {
-                            found = lens_from_make_and_model();
-                        }
-                    }
-
-                    const std::string::size_type first_space_pos = lens.find(' ');
-                    const std::string::size_type remaining_size =
-                        first_space_pos != std::string::npos
-                            ? lens.size() - first_space_pos
-                            : 0;
-
-                    if( !found || remaining_size < 7U ) {
-                        lt = mnote->findTag("LensID");
-
-                        if (lt) {
-                            const std::string ldata = validateUft8(lt->valueToString());
-
-                            if (ldata.size() > 1) {
-                                lens = ldata;
-                            }
-                        }
-                    }
-                } else if (!make.compare (0, 6, "PENTAX") || (!make.compare (0, 5, "RICOH") && !model.compare (0, 6, "PENTAX"))) {
-                    // ISO at max value supported, check manufacturer specific
-                    if (iso_speed == 65535 || iso_speed == 0) {
-                        const rtexif::Tag* const baseIsoTag = mnote->getTag("ISO");
-
-                        if (baseIsoTag) {
-                            const std::string isoData = baseIsoTag->valueToString();
-
-                            if (isoData.size() > 1) {
-                                iso_speed = std::stoi(isoData);
-                            }
-                        }
-                    }
-
-                    if (mnote->getTag("LensType")) {
-                        lens = validateUft8(mnote->getTag("LensType")->valueToString());
-                        // If MakeNotes are vague, fall back to Exif LensMake and LensModel if set
-                        // https://www.sno.phy.queensu.ca/~phil/exiftool/TagNames/Pentax.html#LensType
-                        if (lens == "M-42 or No Lens" || lens == "K or M Lens" || lens == "A Series Lens" || lens == "Sigma") {
-                            lens_from_make_and_model();
-                        }
-                    } else {
-                        lens_from_make_and_model();
-                    }
-
-                    // Try to get the FocalLength from the LensInfo structure, where length below 10mm will be correctly set
-                    rtexif::Tag* flt = mnote->getTagP("LensInfo/FocalLength");
-
-                    if (flt) {
-                        // Don't replace Exif focal_len if Makernotes focal_len is 0
-                        if (flt->toDouble() > 0) {
-                            focal_len = flt->toDouble();
-                        }
-                    } else if ((flt = mnote->getTagP ("FocalLength"))) {
-                        focal_len = mnote->getTag("FocalLength")->toDouble ();
-                    }
-
-                    if (mnote->getTag("FocalLengthIn35mmFilm")) {
-                        focal_len35mm = mnote->getTag("FocalLengthIn35mmFilm")->toDouble();
-                    }
-                } else if (!make.compare (0, 4, "SONY") || !make.compare (0, 6, "KONICA")) {
-                    if (mnote->getTag ("LensID")) {
-                        lens = validateUft8(mnote->getTag("LensID")->valueToString());
-                        if (lens == "Unknown") {
-                            lens_from_make_and_model();
-                        }
-                    }
-                } else if (!make.compare(0, 7, "OLYMPUS")) {
-                    if (mnote->getTag("Equipment"))  {
-                        rtexif::TagDirectory* eq = mnote->getTag("Equipment")->getDirectory();
-
-                        if (eq->getTag("LensType")) {
-                            lens = validateUft8(eq->getTag("LensType")->valueToString());
-                        }
-                    }
-                    if (lens == "Unknown") {
-                        lens_from_make_and_model();
-                    }
-                } else if (!make.compare (0, 9, "Panasonic")) {
-                    if (mnote->getTag ("LensType")) {
-                        const std::string panalens = validateUft8(mnote->getTag("LensType")->valueToString());
-
-                        if (panalens.find("LUMIX") != Glib::ustring::npos) {
-                            lens = "Panasonic " + panalens;
-                        } else {
-                            lens = panalens;
-                        }
-                    }
-                }
-            } else if (exif->getTag("DNGLensInfo")) {
-                lens = validateUft8(exif->getTag("DNGLensInfo")->valueToString());
-            } else if (!lens_from_make_and_model() && exif->getTag ("LensInfo")) {
-                lens = validateUft8(exif->getTag("LensInfo")->valueToString());
-            }
-        }
-    }
-
-    rtexif::Tag* t = newFrameRootDir->getTag(0x83BB);
-
-    if (t) {
-        iptc = iptc_data_new_from_data((unsigned char*)t->getValue(), (unsigned)t->getValueSize());
-    }
-
-=======
+            orientation = validateUft8(pos->print(&exif)); // validateUft8 (#5923) still needed?
+        }
+
         if (find_tag(Exiv2::lensName)) {
-            lens = pos->print(&exif);
+            lens = validateUft8(pos->print(&exif)); // validateUft8 (#5923) still needed?
         }
         if (lens.empty()) {
             lens = "Unknown";
@@ -767,7 +299,6 @@
         if (find_exif_tag("Exif.Image.ExposureBiasValue")) {
             expcomp = pos->toFloat();
         }
->>>>>>> 28f0bc14
 
         // -----------------------
         // Special file type detection (HDR, PixelShift)
@@ -779,35 +310,6 @@
         const auto pi = exif.findKey(Exiv2::ExifKey("Exif.Image.PhotometricInterpretation"));
         const auto c = exif.findKey(Exiv2::ExifKey("Exif.Image.Compression"));
 
-<<<<<<< HEAD
-
-    uint16 bitspersample = 0, samplesperpixel = 0, sampleformat = 0, photometric = 0, compression = 0;
-    const rtexif::Tag* const bps = frameRootDir->findTag("BitsPerSample");
-    const rtexif::Tag* const spp = frameRootDir->findTag("SamplesPerPixel");
-    const rtexif::Tag* const sf = frameRootDir->findTag("SampleFormat");
-    const rtexif::Tag* const pi = frameRootDir->findTag("PhotometricInterpretation");
-    const rtexif::Tag* const c = frameRootDir->findTag("Compression");
-
-    if (mnote && (!make.compare(0, 6, "PENTAX") || (!make.compare(0, 5, "RICOH") && !model.compare(0, 6, "PENTAX")))) {
-        const rtexif::Tag* const hdr = mnote->findTag("HDR");
-
-        if (hdr) {
-            if (hdr->toInt() > 0) {
-                isHDR = true;
-#if PRINT_HDR_PS_DETECTION
-                printf("HDR detected ! -> \"HDR\" tag found\n");
-#endif
-            }
-        } else {
-            const rtexif::Tag* const dm = mnote->findTag("DriveMode");
-
-            if (dm) {
-                char buffer[60];
-                dm->toString(buffer, 3);
-                buffer[3] = 0;
-
-                if (!strcmp(buffer, "HDR")) {
-=======
         if (
             !make.compare(0, 6, "PENTAX")
             || (
@@ -819,7 +321,6 @@
                 std::string buf = pos->toString(3);
                 buf[3] = 0;
                 if (buf == "HDR") {
->>>>>>> 28f0bc14
                     isHDR = true;
 #if PRINT_HDR_PS_DETECTION
                     printf("HDR detected ! -> DriveMode = \"HDR\"\n");
@@ -844,16 +345,6 @@
 
         sampleFormat = IIOSF_UNKNOWN;
 
-<<<<<<< HEAD
-    bitspersample = bps->toInt();
-    samplesperpixel = spp->toInt();
-
-    photometric = pi->toInt();
-
-    if (photometric == PHOTOMETRIC_LOGLUV) {
-        if (!c) {
-            compression = COMPRESSION_NONE;
-=======
         if (sf == exif.end())
             /*
              * WARNING: This is a dirty hack!
@@ -863,7 +354,6 @@
              */
         {
             sampleformat = SAMPLEFORMAT_UINT;
->>>>>>> 28f0bc14
         } else {
             sampleformat = sf->toLong();
         }
@@ -951,16 +441,6 @@
 #if PRINT_HDR_PS_DETECTION
                 printf("HDR detected ! -> sampleFormat = %d\n", sampleFormat);
 #endif
-<<<<<<< HEAD
-        } else if (sampleformat == SAMPLEFORMAT_INT || sampleformat == SAMPLEFORMAT_UINT) {
-            if (bitspersample == 8) {   // shouldn't occur...
-                sampleFormat = IIOSF_UNSIGNED_CHAR;
-            } else if (bitspersample <= 16) {
-                sampleFormat = IIOSF_UNSIGNED_SHORT;
-
-                if (mnote && (!make.compare(0, 4, "SONY")) && bitspersample >= 12 && samplesperpixel == 4) {
-                    isPixelShift = true;
-=======
             } else if (sampleformat == SAMPLEFORMAT_INT || sampleformat == SAMPLEFORMAT_UINT) {
                 if (bitspersample == 8) {   // shouldn't occur...
                     sampleFormat = IIOSF_UNSIGNED_CHAR;
@@ -968,7 +448,6 @@
                     sampleFormat = IIOSF_UNSIGNED_SHORT;
                     if (find_exif_tag("Exif.Photo.MakerNote") && (!make.compare (0, 4, "SONY")) && bitspersample >= 12 && samplesperpixel == 4) {
                         isPixelShift = true;
->>>>>>> 28f0bc14
 #if PRINT_HDR_PS_DETECTION
                         printf("PixelShift detected ! -> \"Make\" = SONY, bitsPerPixel > 8, samplesPerPixel == 4\n");
 #endif
@@ -990,370 +469,129 @@
 #endif
             }
         }
-<<<<<<< HEAD
-    }
-}
-
-FrameData::~FrameData()
-{
-
-    if (iptc) {
-        iptc_data_free(iptc);
-    }
-}
-
-procparams::IPTCPairs FrameData::getIPTCData() const
-{
-    return getIPTCData(iptc);
-}
-
-procparams::IPTCPairs FrameData::getIPTCData(IptcData* iptc_)
-{
-
-    procparams::IPTCPairs iptcc;
-
-    if (!iptc_) {
-        return iptcc;
-    }
-
-    unsigned char buffer[2100];
-
-    for (int i = 0; i < 16; i++) {
-        IptcDataSet* ds = iptc_data_get_next_dataset(iptc_, nullptr, IPTC_RECORD_APP_2, strTags[i].tag);
-
-        if (ds) {
-            iptc_dataset_get_data(ds, buffer, 2100);
-            std::vector<Glib::ustring> icValues;
-            icValues.push_back(to_utf8((char*)buffer));
-
-            iptcc[strTags[i].field] = icValues;
-            iptc_dataset_unref(ds);
-=======
     } catch (const Exiv2::AnyError& e) {
         if (settings->verbose) {
             std::cerr << "EXIV2 ERROR: " << e.what() << std::endl;
->>>>>>> 28f0bc14
         }
         ok_ = false;
     }
-<<<<<<< HEAD
-
-    IptcDataSet* ds = nullptr;
-    std::vector<Glib::ustring> keywords;
-
-    while ((ds = iptc_data_get_next_dataset(iptc_, ds, IPTC_RECORD_APP_2, IPTC_TAG_KEYWORDS))) {
-        iptc_dataset_get_data(ds, buffer, 2100);
-        keywords.push_back(to_utf8((char*)buffer));
-    }
-
-    iptcc["Keywords"] = keywords;
-    ds = nullptr;
-    std::vector<Glib::ustring> suppCategories;
-
-    while ((ds = iptc_data_get_next_dataset(iptc_, ds, IPTC_RECORD_APP_2, IPTC_TAG_SUPPL_CATEGORY))) {
-        iptc_dataset_get_data(ds, buffer, 2100);
-        suppCategories.push_back(to_utf8((char*)buffer));
-        iptc_dataset_unref(ds);
-    }
-
-    iptcc["SupplementalCategories"] = suppCategories;
-    return iptcc;
-}
-
-
-bool FrameData::getPixelShift() const
+}
+
+bool FramesData::getPixelShift() const
 {
     return isPixelShift;
 }
-bool FrameData::getHDR() const
-=======
-}
-
-
-bool FramesData::getPixelShift() const
-{
-    return isPixelShift;
-}
-
 
 bool FramesData::getHDR() const
->>>>>>> 28f0bc14
 {
     return isHDR;
 }
 
-
 std::string FramesData::getImageType() const
 {
     return isPixelShift ? "PS" : isHDR ? "HDR" : "STD";
 }
-<<<<<<< HEAD
-IIOSampleFormat FrameData::getSampleFormat() const
+
+IIOSampleFormat FramesData::getSampleFormat() const
 {
     return sampleFormat;
 }
-rtexif::TagDirectory* FrameData::getExifData() const
-{
-    return frameRootDir;
-}
-bool FrameData::hasExif() const
-{
-    return frameRootDir && frameRootDir->getCount();
-}
-bool FrameData::hasIPTC() const
-=======
-
-
-IIOSampleFormat FramesData::getSampleFormat() const
-{
-    return sampleFormat;
-}
-
 
 bool FramesData::hasExif() const
->>>>>>> 28f0bc14
 {
     return ok_;
 }
-<<<<<<< HEAD
-tm FrameData::getDateTime() const
+
+tm FramesData::getDateTime() const
 {
     return time;
 }
-time_t FrameData::getDateTimeAsTS() const
+
+time_t FramesData::getDateTimeAsTS() const
 {
     return timeStamp;
 }
-int FrameData::getISOSpeed() const
+
+int FramesData::getISOSpeed() const
 {
     return iso_speed;
 }
-double FrameData::getFNumber() const
+
+double FramesData::getFNumber() const
 {
     return aperture;
 }
-double FrameData::getFocalLen() const
+
+double FramesData::getFocalLen() const
 {
     return focal_len;
 }
-double FrameData::getFocalLen35mm() const
+
+double FramesData::getFocalLen35mm() const
 {
     return focal_len35mm;
 }
-float FrameData::getFocusDist() const
+
+float FramesData::getFocusDist() const
 {
     return focus_dist;
 }
-double FrameData::getShutterSpeed() const
+
+
+double FramesData::getShutterSpeed() const
 {
     return shutter;
 }
-double FrameData::getExpComp() const
+
+
+double FramesData::getExpComp() const
 {
     return expcomp;
 }
-std::string FrameData::getMake() const
+
+
+std::string FramesData::getMake() const
 {
     return make;
 }
-std::string FrameData::getModel() const
+
+
+std::string FramesData::getModel() const
 {
     return model;
 }
-std::string FrameData::getLens() const
+
+
+std::string FramesData::getLens() const
 {
     return lens;
 }
-std::string FrameData::getSerialNumber() const
+
+
+std::string FramesData::getSerialNumber() const
 {
     return serial;
 }
-std::string FrameData::getOrientation() const
+
+
+std::string FramesData::getOrientation() const
 {
     return orientation;
 }
-=======
-
-
-tm FramesData::getDateTime() const
-{
-    return time;
-}
-
-
-time_t FramesData::getDateTimeAsTS() const
-{
-    return timeStamp;
-}
->>>>>>> 28f0bc14
-
-
-int FramesData::getISOSpeed() const
-{
-    return iso_speed;
-}
-
-
-<<<<<<< HEAD
+
+
+int FramesData::getRating() const
+{
+    return rating;
+}
+
 
 void FramesData::setDCRawFrameCount(unsigned int frameCount)
-=======
-double FramesData::getFNumber() const
->>>>>>> 28f0bc14
-{
-    return aperture;
-}
-
-<<<<<<< HEAD
-unsigned int FramesData::getRootCount() const
-{
-    return roots.size();
+{
+    dcrawFrameCount = frameCount;
 }
 
 unsigned int FramesData::getFrameCount() const
-=======
-
-double FramesData::getFocalLen() const
->>>>>>> 28f0bc14
-{
-    return focal_len;
-}
-
-
-<<<<<<< HEAD
-    return frames.empty() ? false : frames.at(0)->getPixelShift ();
-}
-bool FramesData::getHDR(unsigned int frame) const
-{
-    // So far only Pentax provides multi-frame HDR file.
-    // Only the first frame contains the HDR tag
-    // If more brand have to be supported, this rule may need
-    // to evolve
-
-    return frames.empty() || frame >= frames.size()  ? false : frames.at(0)->getHDR();
-=======
-double FramesData::getFocalLen35mm() const
-{
-    return focal_len35mm;
->>>>>>> 28f0bc14
-}
-
-
-<<<<<<< HEAD
-IIOSampleFormat FramesData::getSampleFormat(unsigned int frame) const
-{
-    return frames.empty() || frame >= frames.size()  ? IIOSF_UNKNOWN : frames.at(frame)->getSampleFormat();
-}
-
-rtexif::TagDirectory* FramesData::getFrameExifData(unsigned int frame) const
-{
-    return frames.empty() || frame >= frames.size()  ? nullptr : frames.at(frame)->getExifData();
-}
-
-rtexif::TagDirectory* FramesData::getBestExifData(ImageSource *imgSource, procparams::RAWParams *rawParams) const
-{
-    rtexif::TagDirectory *td = nullptr;
-
-    if (frames.empty()) {
-        return nullptr;
-    }
-
-    if (imgSource && rawParams) {
-        eSensorType sensorType = imgSource->getSensorType();
-        unsigned int imgNum = 0;
-
-        if (sensorType == ST_BAYER) {
-            imgNum = rtengine::LIM<unsigned int>(rawParams->bayersensor.imageNum, 0, frames.size() - 1);
-            /*
-            // might exist someday ?
-            } else if (sensorType == ST_FUJI_XTRANS) {
-                imgNum = rtengine::LIM<unsigned int>(rawParams->xtranssensor.imageNum, 0, frames.size() - 1);
-            } else if (sensorType == ST_NONE && !imgSource->isRAW()) {
-                // standard image multiframe support should come here (when implemented in GUI)
-            */
-        }
-
-        td = getFrameExifData(imgNum);
-        rtexif::Tag* makeTag;
-
-        if (td && (makeTag = td->findTag("Make", true))) {
-            td = makeTag->getParent();
-        } else {
-            td = getRootExifData(0);
-        }
-    }
-
-    return td;
-}
-
-rtexif::TagDirectory* FramesData::getRootExifData(unsigned int root) const
-{
-    return roots.empty() || root >= roots.size()  ? nullptr : roots.at(root);
-}
-
-procparams::IPTCPairs FramesData::getIPTCData(unsigned int frame) const
-=======
-float FramesData::getFocusDist() const
-{
-    return focus_dist;
-}
-
-
-double FramesData::getShutterSpeed() const
-{
-    return shutter;
-}
-
-
-double FramesData::getExpComp() const
->>>>>>> 28f0bc14
-{
-    return expcomp;
-}
-
-
-std::string FramesData::getMake() const
-{
-    return make;
-}
-
-
-std::string FramesData::getModel() const
-{
-    return model;
-}
-
-
-std::string FramesData::getLens() const
-{
-    return lens;
-}
-
-
-std::string FramesData::getSerialNumber() const
-{
-    return serial;
-}
-
-
-std::string FramesData::getOrientation() const
-{
-    return orientation;
-}
-
-
-int FramesData::getRating() const
-{
-    return rating;
-}
-
-
-void FramesData::setDCRawFrameCount(unsigned int frameCount)
-{
-    dcrawFrameCount = frameCount;
-}
-
-unsigned int FramesData::getFrameCount() const
 {
     return std::max(1U, dcrawFrameCount);
 }
@@ -1365,12 +603,6 @@
 }
 
 //------inherited functions--------------//
-
-<<<<<<< HEAD
-std::string FramesMetaData::apertureToString(double aperture)
-{
-=======
->>>>>>> 28f0bc14
 
 std::string FramesMetaData::apertureToString(double aperture)
 {
@@ -1414,83 +646,6 @@
 
 double FramesMetaData::shutterFromString(std::string s)
 {
-<<<<<<< HEAD
-
-    size_t i = s.find_first_of('/');
-
-    if (i == std::string::npos) {
-        return atof(s.c_str());
-    } else {
-        return atof(s.substr(0, i).c_str()) / atof(s.substr(i + 1).c_str());
-    }
-}
-
-double FramesMetaData::apertureFromString(std::string s)
-{
-
-    return atof(s.c_str());
-}
-
-extern "C" {
-
-#include <libiptcdata/iptc-data.h>
-#include <libiptcdata/iptc-jpeg.h>
-
-    struct _IptcDataPrivate {
-        unsigned int ref_count;
-
-        IptcLog *log;
-        IptcMem *mem;
-    };
-
-    IptcData *
-    iptc_data_new_from_jpeg_file(FILE *infile)
-    {
-        IptcData *d;
-        unsigned char * buf;
-        int buf_len = 256 * 256;
-        int len, offset;
-        unsigned int iptc_len;
-
-        if (!infile) {
-            return nullptr;
-        }
-
-        d = iptc_data_new();
-
-        if (!d) {
-            return nullptr;
-        }
-
-        buf = (unsigned char*)iptc_mem_alloc(d->priv->mem, buf_len);
-
-        if (!buf) {
-            iptc_data_unref(d);
-            return nullptr;
-        }
-
-        len = iptc_jpeg_read_ps3(infile, buf, buf_len);
-
-        if (len <= 0) {
-            goto failure;
-        }
-
-        offset = iptc_jpeg_ps3_find_iptc(buf, len, &iptc_len);
-
-        if (offset <= 0) {
-            goto failure;
-        }
-
-        iptc_data_load(d, buf + offset, iptc_len);
-
-        iptc_mem_free(d->priv->mem, buf);
-        return d;
-
-failure:
-        iptc_mem_free(d->priv->mem, buf);
-        iptc_data_unref(d);
-        return nullptr;
-=======
     const std::string::size_type i = s.find_first_of ('/');
 
     if (i == std::string::npos) {
@@ -1501,108 +656,11 @@
             denominator
                 ? std::atof(s.substr(0, i).c_str()) / denominator
                 : 0.0;
->>>>>>> 28f0bc14
-    }
-}
-
-<<<<<<< HEAD
-FramesData::FramesData(const Glib::ustring& fname, std::unique_ptr<RawMetaDataLocation> rml, bool firstFrameOnly) :
-    iptc(nullptr), dcrawFrameCount(0)
-{
-    if (rml && (rml->exifBase >= 0 || rml->ciffBase >= 0)) {
-        FILE* f = g_fopen(fname.c_str(), "rb");
-
-        if (f) {
-            rtexif::ExifManager exifManager(f, std::move(rml), firstFrameOnly);
-            if (exifManager.f && exifManager.rml) {
-                if (exifManager.rml->exifBase >= 0) {
-                    exifManager.parseRaw ();
-                } else if (exifManager.rml->ciffBase >= 0) {
-                    exifManager.parseCIFF ();
-                }
-            }
-
-            // copying roots
-            roots = exifManager.roots;
-
-            // creating FrameData
-            for (auto currFrame : exifManager.frames) {
-                frames.push_back(std::unique_ptr<FrameData>(new FrameData(currFrame, currFrame->getRoot(), roots.at(0))));
-            }
-
-            for (auto currRoot : roots) {
-                rtexif::Tag* t = currRoot->getTag(0x83BB);
-
-                if (t && !iptc) {
-                    iptc = iptc_data_new_from_data ((unsigned char*)t->getValue (), (unsigned)t->getValueSize ());
-                    break;
-                }
-            }
-
-
-            fclose(f);
-        }
-    } else if (hasJpegExtension(fname)) {
-        FILE* f = g_fopen(fname.c_str(), "rb");
-
-        if (f) {
-            rtexif::ExifManager exifManager(f, std::move(rml), true);
-
-            if (exifManager.f) {
-                exifManager.parseJPEG();
-                roots = exifManager.roots;
-
-                for (auto currFrame : exifManager.frames) {
-                    frames.push_back(std::unique_ptr<FrameData>(new FrameData(currFrame, currFrame->getRoot(), roots.at(0))));
-                }
-
-                rewind(exifManager.f);  // Not sure this is necessary
-                iptc = iptc_data_new_from_jpeg_file(exifManager.f);
-            }
-
-            fclose(f);
-        }
-    } else if (hasTiffExtension(fname)) {
-        FILE* f = g_fopen(fname.c_str(), "rb");
-
-        if (f) {
-            rtexif::ExifManager exifManager(f, std::move(rml), firstFrameOnly);
-
-            exifManager.parseTIFF();
-            roots = exifManager.roots;
-
-            // creating FrameData
-            for (auto currFrame : exifManager.frames) {
-                frames.push_back(std::unique_ptr<FrameData>(new FrameData(currFrame, currFrame->getRoot(), roots.at(0))));
-            }
-
-            for (auto currRoot : roots) {
-                rtexif::Tag* t = currRoot->getTag(0x83BB);
-
-                if (t && !iptc) {
-                    iptc = iptc_data_new_from_data((unsigned char*)t->getValue(), (unsigned)t->getValueSize());
-                    break;
-                }
-            }
-
-            fclose(f);
-        }
-    }
-}
-
-FramesData::~FramesData()
-{
-    for (auto currRoot : roots) {
-        delete currRoot;
-    }
-
-    if (iptc) {
-        iptc_data_free(iptc);
-    }
-=======
+    }
+}
+
 double FramesMetaData::apertureFromString(std::string s)
 {
 
     return std::atof(s.c_str());
->>>>>>> 28f0bc14
 }