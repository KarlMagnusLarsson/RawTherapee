/*
 *  This file is part of RawTherapee.
 *
 *  Copyright (c) 2004-2010 Gabor Horvath <hgabor@rawtherapee.com>
 *
 *  RawTherapee is free software: you can redistribute it and/or modify
 *  it under the terms of the GNU General Public License as published by
 *  the Free Software Foundation, either version 3 of the License, or
 *  (at your option) any later version.
 *
 *  RawTherapee is distributed in the hope that it will be useful,
 *  but WITHOUT ANY WARRANTY; without even the implied warranty of
 *  MERCHANTABILITY or FITNESS FOR A PARTICULAR PURPOSE.  See the
 *  GNU General Public License for more details.
 *
 *  You should have received a copy of the GNU General Public License
 *  along with RawTherapee.  If not, see <https://www.gnu.org/licenses/>.
 */
#include <functional>

#include <strings.h>
#include <tiff.h>

#include <glib/gstdio.h>

#include <exiv2/exiv2.hpp>

#include "imagedata.h"
#include "imagesource.h"
#include "rt_math.h"

#pragma GCC diagnostic warning "-Wextra"
#define PRINT_HDR_PS_DETECTION 0

using namespace rtengine;

namespace rtengine {

extern const Settings *settings;

Exiv2::Image::AutoPtr open_exiv2(const Glib::ustring& fname)
{
#ifdef EXV_UNICODE_PATH
    glong ws_size = 0;
    gunichar2* const ws = g_utf8_to_utf16(fname.c_str(), -1, nullptr, &ws_size, nullptr);
    std::wstring wfname;
    wfname.reserve(ws_size);
    for (glong i = 0; i < ws_size; ++i) {
        wfname.push_back(ws[i]);
    }
    g_free(ws);
    auto image = Exiv2::ImageFactory::open(wfname);
#else
    auto image = Exiv2::ImageFactory::open(fname);
#endif
    return image;
}

} // namespace rtengine


FramesMetaData* FramesMetaData::fromFile (const Glib::ustring& fname)
{
    return new FramesData(fname);
}

<<<<<<< HEAD
FramesData::FramesData(const Glib::ustring &fname) :
    ok_(false),
    fname_(fname),
    dcrawFrameCount(0),
    time(),
    timeStamp(),
=======
FrameData::FrameData(rtexif::TagDirectory* frameRootDir_, rtexif::TagDirectory* rootDir, rtexif::TagDirectory* firstRootDir) :
    frameRootDir(frameRootDir_),
    iptc(nullptr),
    time{},
    timeStamp{},
>>>>>>> 5b72cc0d
    iso_speed(0),
    aperture(0.),
    focal_len(0.),
    focal_len35mm(0.),
    focus_dist(0.f),
    shutter(0.),
    expcomp(0.),
    make("Unknown"),
    model("Unknown"),
    orientation("Unknown"),
<<<<<<< HEAD
=======
    rating(0),
>>>>>>> 5b72cc0d
    lens("Unknown"),
    sampleFormat(IIOSF_UNKNOWN),
    isPixelShift(false),
    isHDR(false)
{
<<<<<<< HEAD
    memset(&time, 0, sizeof(time));
    timeStamp = 0;
    iso_speed = 0;
    aperture = 0.0;
    focal_len = 0.0;
    focal_len35mm = 0.0;
    focus_dist = 0.0f;
    shutter = 0.0;
    expcomp = 0.0;
=======
    if (!frameRootDir) {
        return;
    }

>>>>>>> 5b72cc0d
    make.clear();
    model.clear();
    serial.clear();
    orientation.clear();
    lens.clear();

<<<<<<< HEAD
    try {
        auto image = open_exiv2(fname);
        image->readMetadata();
        const auto& exif = image->exifData();
        ok_ = true;
=======
    rtexif::TagDirectory* newFrameRootDir = frameRootDir;

    rtexif::Tag* tag = newFrameRootDir->findTag("Make");
    if (!tag) {
        newFrameRootDir = rootDir;
        tag = newFrameRootDir->findTag("Make");
        if (!tag) {
            // For some raw files (like Canon's CR2 files), the metadata are contained in the first root directory
            newFrameRootDir = firstRootDir;
            tag = newFrameRootDir->findTag("Make");
        }
    }
    if (tag) {
        make = tag->valueToString();
        // Same dcraw treatment
        for (const auto& corp : {
            "Canon",
            "NIKON",
            "EPSON",
            "KODAK",
            "Kodak",
            "OLYMPUS",
            "PENTAX",
            "RICOH",
            "MINOLTA",
            "Minolta",
            "Konica",
            "CASIO",
            "Sinar",
            "Phase One",
            "SAMSUNG",
            "Mamiya",
            "MOTOROLA",
            "Leaf",
            "Panasonic"
        }) {
            if (make.find(corp) != std::string::npos) { // Simplify company names
                make = corp;
                break;
            }
        }

        make.erase(make.find_last_not_of(' ') + 1);
    }

    tag = newFrameRootDir->findTagUpward("Model");
    if (tag) {
        model = tag->valueToString();
    }

    if (!model.empty()) {
        std::string::size_type i = 0;

        if (
            make.find("KODAK") != std::string::npos
            && (
                (i = model.find(" DIGITAL CAMERA")) != std::string::npos
                || (i = model.find(" Digital Camera")) !=  std::string::npos
                || (i = model.find("FILE VERSION")) !=  std::string::npos
            )
        ) {
            model.resize(i);
        }
>>>>>>> 5b72cc0d

        // taken and adapted from darktable (src/common/exif.cc)
/*
   This file is part of darktable,
   copyright (c) 2009--2013 johannes hanika.
   copyright (c) 2011 henrik andersson.
   copyright (c) 2012-2017 tobias ellinghaus.

   darktable is free software: you can redistribute it and/or modify
   it under the terms of the GNU General Public License as published by
   the Free Software Foundation, either version 3 of the License, or
   (at your option) any later version.

   darktable is distributed in the hope that it will be useful,
   but WITHOUT ANY WARRANTY; without even the implied warranty of
   MERCHANTABILITY or FITNESS FOR A PARTICULAR PURPOSE.  See the
   GNU General Public License for more details.

   You should have received a copy of the GNU General Public License
   along with darktable.  If not, see <http://www.gnu.org/licenses/>.
 */

        Exiv2::ExifData::const_iterator pos;

        const auto find_exif_tag =
            [&exif, &pos](const std::string &name) -> bool
            {
                pos = exif.findKey(Exiv2::ExifKey(name));
                return pos != exif.end() && pos->size();
            };

        const auto find_tag =
            [&exif, &pos](decltype(Exiv2::make) func) -> bool
            {
                pos = func(exif);
                return pos != exif.end() && pos->size();
            };

        // List of tag names taken from exiv2's printSummary() in actions.cpp

        if (find_tag(Exiv2::make)) {
            make = pos->print(&exif);
        }

        if (find_tag(Exiv2::model)) {
            model = pos->print(&exif);
        }

        if (make.size() > 0) {
            for (const auto& corp : {
                "Canon",
                "NIKON",
                "EPSON",
                "KODAK",
                "Kodak",
                "OLYMPUS",
                "PENTAX",
                "RICOH",
                "MINOLTA",
                "Minolta",
                "Konica",
                "CASIO",
                "Sinar",
                "Phase One",
                "SAMSUNG",
                "Mamiya",
                "MOTOROLA",
                "Leaf",
                "Panasonic"
            }) {
                if (make.find(corp) != std::string::npos) { // Simplify company names
                    make = corp;
                    break;
                }
            }
        }
        std::string::size_type nonspace_pos = make.find_last_not_of(' ');
        if (nonspace_pos != std::string::npos && nonspace_pos + 1 < make.size()) {
            make.erase(nonspace_pos + 1);
        }
        nonspace_pos = model.find_last_not_of(' ');
        if (nonspace_pos != std::string::npos && nonspace_pos + 1 < model.size()) {
            model.erase(nonspace_pos + 1);
        }
<<<<<<< HEAD
=======
    }

    tag = newFrameRootDir->findTagUpward("Orientation");
    if (tag) {
        orientation = tag->valueToString ();
    }

    // Look for Rating metadata in the following order:
    // 1. EXIF
    // 2. XMP
    // 3. pp3 sidecar file
    tag = newFrameRootDir->findTagUpward("Rating");
    if (tag && tag->toInt() != 0) {
        rating = tag->toInt();
    }
    char sXMPRating[64];
    if (newFrameRootDir->getXMPTagValue("xmp:Rating", sXMPRating)) {
        // Guard against out-of-range values (<0, >5)
        rating = rtengine::max(0, rtengine::min(5, atoi(sXMPRating)));
        // Currently, Rating=-1 is not supported. A value of -1 should mean
        // "Rejected" according to the specification. Maybe in the future, Rating=-1
        // sets InTrash=true?
    }

    tag = newFrameRootDir->findTagUpward("MakerNote");
    rtexif::TagDirectory* mnote = nullptr;
    if (tag) {
        mnote = tag->getDirectory();
    }
>>>>>>> 5b72cc0d

        if (!make.empty() && model.find(make + ' ') == 0) {
            model.erase(0, make.size() + 1);
        }

        if (find_tag(Exiv2::exposureTime)) {
            shutter = pos->toFloat();
        }

        if (find_tag(Exiv2::fNumber)) {
            aperture = pos->toFloat();
        }

        // Read ISO speed - Nikon happens to return a pair for Lo and Hi modes
        if (find_tag(Exiv2::isoSpeed)) {
            // If standard exif iso tag, use the old way of interpreting the return value to be more regression-save
            if (pos->key() == "Exif.Photo.ISOSpeedRatings") {
                const long isofield = pos->count() > 1 ? 1 : 0;
                iso_speed = pos->toFloat(isofield);
            } else {
                iso_speed = std::atof(pos->print().c_str());
            }
        }
        // Some newer cameras support iso settings that exceed the 16 bit of exif's ISOSpeedRatings
        if (iso_speed == 65535 || iso_speed == 0) {
            if (find_exif_tag("Exif.PentaxDng.ISO") || find_exif_tag("Exif.Pentax.ISO")) {
                iso_speed = std::atof(pos->print().c_str());
            }
            else if (
                (
                    make == "SONY"
                    || make == "Canon"
                )
                && find_exif_tag("Exif.Photo.RecommendedExposureIndex")
            ) {
                iso_speed = pos->toFloat();
            }
        }

        if (find_tag(Exiv2::focalLength)) {
            // This works around a bug in exiv2 the developers refuse to fix
            // For details see http://dev.exiv2.org/issues/1083
            if (pos->key() == "Exif.Canon.FocalLength" && pos->count() == 4) {
                focal_len = pos->toFloat(1);
            } else {
                focal_len = pos->toFloat();
            }
        }

        if (find_exif_tag("Exif.Photo.FocalLengthIn35mmFilm")) {
            focal_len35mm = pos->toFloat();
        }

<<<<<<< HEAD
        if (find_tag(Exiv2::subjectDistance)) {
            focus_dist = (0.01 * std::pow(10, pos->toFloat() / 40));
=======
        // Focus distance from EXIF or XMP. MakerNote ones are scattered and partly encrypted
        int num = -3, denom = -3;

        // First try, official EXIF. Set by Adobe on some DNGs
        tag = exif->getTag("SubjectDistance");

        if (tag) {
            tag->toRational(num, denom);
        } else {
            // Second try, XMP data
            char sXMPVal[64];

            if (newFrameRootDir->getXMPTagValue("aux:ApproximateFocusDistance", sXMPVal)) {
                sscanf(sXMPVal, "%d/%d", &num, &denom);
            }
>>>>>>> 5b72cc0d
        }

        if (find_tag(Exiv2::orientation)) {
            orientation = pos->print(&exif);
        }

        if (find_tag(Exiv2::lensName)) {
            lens = pos->print(&exif);
        }
        if (lens.empty()) {
            lens = "Unknown";
        }

        std::string datetime_taken;
        if (find_exif_tag("Exif.Image.DateTimeOriginal")) {
            datetime_taken = pos->print(&exif);
        }
        else if (find_exif_tag("Exif.Photo.DateTimeOriginal")) {
            datetime_taken = pos->print(&exif);
        }
        if (sscanf(datetime_taken.c_str(), "%d:%d:%d %d:%d:%d", &time.tm_year, &time.tm_mon, &time.tm_mday, &time.tm_hour, &time.tm_min, &time.tm_sec) == 6) {
            time.tm_year -= 1900;
            time.tm_mon -= 1;
            time.tm_isdst = -1;
            timeStamp = mktime(&time);
        }

<<<<<<< HEAD
        if (find_exif_tag("Exif.Image.ExposureBiasValue")) {
            expcomp = pos->toFloat();
=======
        if (lens == "Unknown") {
            const auto lens_from_make_and_model =
                [this, exif]() -> bool
                {
                    if (!exif) {
                        return false;
                    }

                    const rtexif::Tag* const lens_model = exif->getTag(0xA434);

                    if (lens_model) {
                        const rtexif::Tag* const lens_make = exif->getTag(0xA433);
                        const std::string make =
                            lens_make
                                ? lens_make->valueToString()
                                : std::string();
                        const std::string model = lens_model->valueToString();

                        if (!model.empty()) {
                            lens = make;

                            if (!lens.empty()) {
                                lens += ' ';
                            }

                            lens += model;

                            return true;
                        }
                    }

                    return false;
                };

            if (mnote) {

                if (!make.compare (0, 5, "NIKON")) {
                    // ISO at max value supported, check manufacturer specific
                    if (iso_speed == 65535 || iso_speed == 0) {
                        rtexif::Tag* isoTag = mnote->getTagP("ISOInfo/ISO");

                        if (isoTag) {
                            iso_speed = isoTag->toInt();
                        }
                    }

                    bool lensOk = false;

                    if (mnote->getTag ("LensData")) {
                        std::string ldata = mnote->getTag ("LensData")->valueToString ();
                        size_t pos;

                        if (ldata.size() > 10 && (pos = ldata.find ("Lens = ")) != Glib::ustring::npos) {
                            lens = ldata.substr (pos + 7);

                            if (lens.compare (0, 7, "Unknown")) {
                                lensOk = true;
                            } else {
                                size_t pos = lens.find("$FL$");        // is there a placeholder for focallength?

                                if(pos != Glib::ustring::npos) {                // then fill in focallength
                                    lens = lens.replace(pos, 4, exif->getTag ("FocalLength")->valueToString ());

                                    if(mnote->getTag ("LensType")) {
                                        std::string ltype = mnote->getTag ("LensType")->valueToString ();

                                        if(ltype.find("MF = Yes") != Glib::ustring::npos) { // check, whether it's a MF lens, should be always
                                            lens = lens.replace(0, 7, "MF");
                                        }

                                        lensOk = true;
                                    }
                                }
                            }
                            // If MakeNotes are vague, fall back to Exif LensMake and LensModel if set
                            // https://www.sno.phy.queensu.ca/~phil/exiftool/TagNames/Nikon.html#LensType
                            if (lens == "Manual Lens No CPU") {
                                lens_from_make_and_model();
                            }
                        }
                    }

                    if (!lensOk && mnote->getTag ("Lens")) {
                        std::string ldata = mnote->getTag ("Lens")->valueToString ();
                        size_t i = 0, j = 0;
                        double n[4] = {0.0};

                        for (int m = 0; m < 4; m++) {
                            while (i < ldata.size() && ldata[i] != '/') {
                                i++;
                            }

                            int nom = atoi(ldata.substr(j, i).c_str());
                            j = i + 1;
                            i++;

                            while (i < ldata.size() && ldata[i] != ',') {
                                i++;
                            }

                            int den = atoi(ldata.substr(j, i).c_str());
                            j = i + 2;
                            i += 2;
                            n[m] = (double) nom / std::max(den,1);
                        }

                        std::ostringstream str;

                        if (n[0] == n[1]) {
                            str << "Unknown " << n[0] << "mm F/" << n[2];
                        } else if (n[2] == n[3]) {
                            str << "Unknown " << n[0] << "-" << n[1] << "mm F/" << n[2];
                        } else {
                            str << "Unknown " << n[0] << "-" << n[1] << "mm F/" << n[2] << "-" << n[3];
                        }

                        lens = str.str();

                        // Look whether it's MF or AF
                        if(mnote->getTag ("LensType")) {
                            std::string ltype = mnote->getTag ("LensType")->valueToString ();

                            if(ltype.find("MF = Yes") != Glib::ustring::npos) { // check, whether it's a MF lens
                                lens = lens.replace(0, 7, "MF");    // replace 'Unknwon' with 'MF'
                            } else {
                                lens = lens.replace(0, 7, "AF");    // replace 'Unknwon' with 'AF'
                            }
                        }
                    }
                } else if (!make.compare (0, 5, "Canon")) {
                    // ISO at max value supported, check manufacturer specific
                    if (iso_speed == 65535 || iso_speed == 0) {
                        rtexif::Tag* baseIsoTag = mnote->getTagP("CanonShotInfo/BaseISO");

                        if (baseIsoTag) {
                            iso_speed = baseIsoTag->toInt();
                        }
                    }

                    int found = false;
                    // canon EXIF have a string for lens model
                    rtexif::Tag *lt = mnote->getTag("LensType");

                    if ( lt ) {
                        if (lt->toInt()) {
                            std::string ldata = lt->valueToString ();

                            if (ldata.size() > 1) {
                                found = true;
                                lens = "Canon " + ldata;
                            }
                        } else {
                            found = lens_from_make_and_model();
                        }
                    }

                    const std::string::size_type first_space_pos = lens.find(' ');
                    const std::string::size_type remaining_size =
                        first_space_pos != std::string::npos
                            ? lens.size() - first_space_pos
                            : 0;

                    if( !found || remaining_size < 7U ) {
                        lt = mnote->findTag("LensID");

                        if ( lt ) {
                            std::string ldata = lt->valueToString ();

                            if (ldata.size() > 1) {
                                lens = ldata;
                            }
                        }
                    }
                } else if (!make.compare (0, 6, "PENTAX") || (!make.compare (0, 5, "RICOH") && !model.compare (0, 6, "PENTAX"))) {
                    // ISO at max value supported, check manufacturer specific
                    if (iso_speed == 65535 || iso_speed == 0) {
                        rtexif::Tag* baseIsoTag = mnote->getTag("ISO");
                        if (baseIsoTag) {
                            std::string isoData = baseIsoTag->valueToString();
                            if (isoData.size() > 1) {
                                iso_speed = stoi(isoData);
                            }
                        }
                    }
                    if (mnote->getTag ("LensType")) {
                        lens = mnote->getTag ("LensType")->valueToString();
                        // If MakeNotes are vague, fall back to Exif LensMake and LensModel if set
                        // https://www.sno.phy.queensu.ca/~phil/exiftool/TagNames/Pentax.html#LensType
                        if (lens == "M-42 or No Lens" || lens == "K or M Lens" || lens == "A Series Lens" || lens == "Sigma") {
                            lens_from_make_and_model();
                        }
                    } else {
                        lens_from_make_and_model();
                    }

                    // Try to get the FocalLength from the LensInfo structure, where length below 10mm will be correctly set
                    rtexif::Tag* flt = mnote->getTagP ("LensInfo/FocalLength");

                    if (flt) {
                        // Don't replace Exif focal_len if Makernotes focal_len is 0
                        if (flt->toDouble() > 0) {
                            focal_len = flt->toDouble ();
                        }
                    } else if ((flt = mnote->getTagP ("FocalLength"))) {
                        focal_len = mnote->getTag("FocalLength")->toDouble ();
                    }

                    if (mnote->getTag ("FocalLengthIn35mmFilm")) {
                        focal_len35mm = mnote->getTag ("FocalLengthIn35mmFilm")->toDouble ();
                    }
                } else if (mnote && (!make.compare (0, 4, "SONY") || !make.compare (0, 6, "KONICA"))) {
                    if (mnote->getTag ("LensID")) {
                        lens = mnote->getTag ("LensID")->valueToString ();
                        if (lens == "Unknown") {
                            lens_from_make_and_model();
                        }
                    }
                } else if (!make.compare (0, 7, "OLYMPUS")) {
                    if (mnote->getTag ("Equipment"))  {
                        rtexif::TagDirectory* eq = mnote->getTag ("Equipment")->getDirectory ();

                        if (eq->getTag ("LensType")) {
                            lens = eq->getTag ("LensType")->valueToString ();
                        }
                    }
                    if (lens == "Unknown") {
                        lens_from_make_and_model();
                    }
                } else if (mnote && !make.compare (0, 9, "Panasonic")) {
                    if (mnote->getTag ("LensType")) {
                        std::string panalens = mnote->getTag("LensType")->valueToString();

                        if (panalens.find("LUMIX") != Glib::ustring::npos) {
                            lens = "Panasonic " + panalens;
                        }
                        else {
                            lens = panalens;
                        }
                    }
                }
            } else if (exif->getTag ("DNGLensInfo")) {
                lens = exif->getTag ("DNGLensInfo")->valueToString ();
            } else if (!lens_from_make_and_model() && exif->getTag ("LensInfo")) {
                lens = exif->getTag ("LensInfo")->valueToString ();
            }
>>>>>>> 5b72cc0d
        }

        // -----------------------
        // Special file type detection (HDR, PixelShift)
        // ------------------------
        uint16 bitspersample = 0, samplesperpixel = 0, sampleformat = 0, photometric = 0, compression = 0;
        const auto bps = exif.findKey(Exiv2::ExifKey("Exif.Image.BitsPerSample"));
        const auto spp = exif.findKey(Exiv2::ExifKey("Exif.Image.SamplesPerPixel"));
        const auto sf = exif.findKey(Exiv2::ExifKey("Exif.Image.SampleFormat"));
        const auto pi = exif.findKey(Exiv2::ExifKey("Exif.Image.PhotometricInterpretation"));
        const auto c = exif.findKey(Exiv2::ExifKey("Exif.Image.Compression"));

        if (
            !make.compare(0, 6, "PENTAX")
            || (
                !make.compare(0, 5, "RICOH")
                && !model.compare (0, 6, "PENTAX")
            )
        ) {
            if (find_exif_tag("Exif.Pentax.DriveMode")) {
                std::string buf = pos->toString(3);
                buf[3] = 0;
                if (buf == "HDR") {
                    isHDR = true;
#if PRINT_HDR_PS_DETECTION
                    printf("HDR detected ! -> DriveMode = \"HDR\"\n");
#endif
                }
            }

            if (
                !isHDR
                && find_exif_tag("Exif.Pentax.Quality")
                && (
                    pos->toLong() == 7
                    || pos->toLong() == 8
                )
            ) {
                isPixelShift = true;
#if PRINT_HDR_PS_DETECTION
                printf("PixelShift detected ! -> \"Quality\" = 7\n");
#endif
            }
        }

        sampleFormat = IIOSF_UNKNOWN;

        if (sf == exif.end())
            /*
             * WARNING: This is a dirty hack!
             * We assume that files which doesn't contain the TIFFTAG_SAMPLEFORMAT tag
             * (which is the case with uncompressed TIFFs produced by RT!) are RGB files,
             * but that may be not true.   --- Hombre
             */
        {
            sampleformat = SAMPLEFORMAT_UINT;
        } else {
            sampleformat = sf->toLong();
        }

        if (bps == exif.end() || spp == exif.end() || pi == exif.end()) {
            return;
        }

        bitspersample = bps->toLong();
        samplesperpixel = spp->toLong();

        photometric = pi->toLong();
        if (photometric == PHOTOMETRIC_LOGLUV) {
            if (c == exif.end()) {
                compression = COMPRESSION_NONE;
            } else {
                compression = c->toLong();
            }
        }

        if (photometric == PHOTOMETRIC_RGB || photometric == PHOTOMETRIC_MINISBLACK) {
            if (sampleformat == SAMPLEFORMAT_INT || sampleformat == SAMPLEFORMAT_UINT) {
                if (bitspersample == 8) {
                    sampleFormat = IIOSF_UNSIGNED_CHAR;
                } else if (bitspersample <= 16) {
                    sampleFormat = IIOSF_UNSIGNED_SHORT;
                }
            } else if (sampleformat == SAMPLEFORMAT_IEEEFP) {
                if (bitspersample==16) {
                    sampleFormat = IIOSF_FLOAT16;
                    isHDR = true;
#if PRINT_HDR_PS_DETECTION
                    printf("HDR detected ! -> sampleFormat = %d   (16-bit)\n", sampleFormat);
#endif
                }
                else if (bitspersample == 24) {
                    sampleFormat = IIOSF_FLOAT24;
                    isHDR = true;
#if PRINT_HDR_PS_DETECTION
                    printf("HDR detected ! -> sampleFormat = %d   (24-bit)\n", sampleFormat);
#endif
                }
                else if (bitspersample == 32) {
                    sampleFormat = IIOSF_FLOAT32;
                    isHDR = true;
#if PRINT_HDR_PS_DETECTION
                    printf("HDR detected ! -> sampleFormat = %d   (32-bit)\n", sampleFormat);
#endif
                }
            }
        } else if (photometric == PHOTOMETRIC_CFA) {
            if (sampleformat == SAMPLEFORMAT_IEEEFP) {
                if (bitspersample == 16) {
                    sampleFormat = IIOSF_FLOAT16;
                    isHDR = true;
#if PRINT_HDR_PS_DETECTION
                    printf("HDR detected ! -> sampleFormat = %d   (16-bit)\n", sampleFormat);
#endif
                }
                else if (bitspersample == 24) {
                    sampleFormat = IIOSF_FLOAT24;
                    isHDR = true;
#if PRINT_HDR_PS_DETECTION
                    printf("HDR detected ! -> sampleFormat = %d   (24-bit)\n", sampleFormat);
#endif
                }
                else if (bitspersample == 32) {
                    sampleFormat = IIOSF_FLOAT32;
                    isHDR = true;
#if PRINT_HDR_PS_DETECTION
                    printf("HDR detected ! -> sampleFormat = %d   (32-bit)\n", sampleFormat);
#endif
                }
            } else if (sampleformat == SAMPLEFORMAT_INT || sampleformat == SAMPLEFORMAT_UINT) {
                if (bitspersample == 8) {   // shouldn't occur...
                    sampleFormat = IIOSF_UNSIGNED_CHAR;
                } else if (bitspersample <= 16) {
                    sampleFormat = IIOSF_UNSIGNED_SHORT;
                }
            }
        } else if (photometric == 34892 || photometric == 32892  /* Linear RAW (see DNG spec ; 32892 seem to be a flaw from Sony's ARQ files) */) {
            if (sampleformat == SAMPLEFORMAT_IEEEFP) {
                sampleFormat = IIOSF_FLOAT32;
                isHDR = true;
#if PRINT_HDR_PS_DETECTION
                printf("HDR detected ! -> sampleFormat = %d\n", sampleFormat);
#endif
            } else if (sampleformat == SAMPLEFORMAT_INT || sampleformat == SAMPLEFORMAT_UINT) {
                if (bitspersample == 8) {   // shouldn't occur...
                    sampleFormat = IIOSF_UNSIGNED_CHAR;
                } else if (bitspersample <= 16) {
                    sampleFormat = IIOSF_UNSIGNED_SHORT;
                    if (find_exif_tag("Exif.Photo.MakerNote") && (!make.compare (0, 4, "SONY")) && bitspersample >= 12 && samplesperpixel == 4) {
                        isPixelShift = true;
#if PRINT_HDR_PS_DETECTION
                        printf("PixelShift detected ! -> \"Make\" = SONY, bitsPerPixel > 8, samplesPerPixel == 4\n");
#endif
                    }
                }
            }
        } else if (photometric == PHOTOMETRIC_LOGLUV) {
            if (compression == COMPRESSION_SGILOG24) {
                sampleFormat = IIOSF_LOGLUV24;
                isHDR = true;
#if PRINT_HDR_PS_DETECTION
                printf("HDR detected ! -> sampleFormat = %d\n", sampleFormat);
#endif
            } else if (compression == COMPRESSION_SGILOG) {
                sampleFormat = IIOSF_LOGLUV32;
                isHDR = true;
#if PRINT_HDR_PS_DETECTION
                printf("HDR detected ! -> sampleFormat = %d\n", sampleFormat);
#endif
            }
        }
    } catch (const Exiv2::AnyError& e) {
        if (settings->verbose) {
            std::cerr << "EXIV2 ERROR: " << e.what() << std::endl;
        }
        ok_ = false;
    }
}


bool FramesData::getPixelShift() const
{
    return isPixelShift;
}


bool FramesData::getHDR() const
{
    return isHDR;
}


std::string FramesData::getImageType() const
{
    return isPixelShift ? "PS" : isHDR ? "HDR" : "STD";
}


IIOSampleFormat FramesData::getSampleFormat() const
{
    return sampleFormat;
}


bool FramesData::hasExif() const
{
    return ok_;
}


tm FramesData::getDateTime() const
{
    return time;
}


time_t FramesData::getDateTimeAsTS() const
{
    return timeStamp;
}
<<<<<<< HEAD
=======
int FrameData::getISOSpeed () const
{
    return iso_speed;
}
double FrameData::getFNumber () const
{
    return aperture;
}
double FrameData::getFocalLen () const
{
    return focal_len;
}
double FrameData::getFocalLen35mm () const
{
    return focal_len35mm;
}
float FrameData::getFocusDist () const
{
    return focus_dist;
}
double FrameData::getShutterSpeed () const
{
    return shutter;
}
double FrameData::getExpComp () const
{
    return expcomp;
}
std::string FrameData::getMake () const
{
    return make;
}
std::string FrameData::getModel () const
{
    return model;
}
std::string FrameData::getLens () const
{
    return lens;
}
std::string FrameData::getSerialNumber () const
{
    return serial;
}
std::string FrameData::getOrientation () const
{
    return orientation;
}

int FrameData::getRating () const
{
    return rating;
}

>>>>>>> 5b72cc0d


int FramesData::getISOSpeed() const
{
    return iso_speed;
}


double FramesData::getFNumber() const
{
    return aperture;
}


double FramesData::getFocalLen() const
{
    return focal_len;
}


double FramesData::getFocalLen35mm() const
{
    return focal_len35mm;
}


float FramesData::getFocusDist() const
{
    return focus_dist;
}


double FramesData::getShutterSpeed() const
{
    return shutter;
}


double FramesData::getExpComp() const
{
    return expcomp;
}


std::string FramesData::getMake() const
{
    return make;
}


std::string FramesData::getModel() const
{
    return model;
}


std::string FramesData::getLens() const
{
    return lens;
}


std::string FramesData::getSerialNumber() const
{
    return serial;
}


std::string FramesData::getOrientation() const
{
    return orientation;
}


void FramesData::setDCRawFrameCount(unsigned int frameCount)
{
    dcrawFrameCount = frameCount;
}

unsigned int FramesData::getFrameCount() const
{
    return std::max(1U, dcrawFrameCount);
}


Glib::ustring FramesData::getFileName() const
{
    return fname_;
}

<<<<<<< HEAD
//------inherited functions--------------//


std::string FramesMetaData::apertureToString(double aperture)
=======
int FramesData::getRating(unsigned int frame) const
{
    return getFromFrame<int>(
        frames,
        frame,
        [](const FrameData& frame_data)
        {
            return frame_data.getRating();
        }
    );
}

//------inherited functions--------------//

std::string FramesMetaData::apertureToString (double aperture)
>>>>>>> 5b72cc0d
{
	// TODO: Replace sprintf()
    char buffer[256];
    sprintf (buffer, "%0.1f", aperture);
    return buffer;
}

std::string FramesMetaData::shutterToString(double shutter)
{

    char buffer[256];

    if (shutter > 0.0 && shutter <= 0.5) {
        sprintf (buffer, "1/%0.0f", 1.0 / shutter);
    } else {
        sprintf (buffer, "%0.1f", shutter);
    }

    return buffer;
}

std::string FramesMetaData::expcompToString(double expcomp, bool maskZeroexpcomp)
{

    char buffer[256];

    if (maskZeroexpcomp) {
        if (expcomp != 0.0) {
            sprintf (buffer, "%0.2f", expcomp);
            return buffer;
        } else {
            return "";
        }
    } else {
        sprintf (buffer, "%0.2f", expcomp);
        return buffer;
    }
}

double FramesMetaData::shutterFromString(std::string s)
{
    const std::string::size_type i = s.find_first_of ('/');

    if (i == std::string::npos) {
        return std::atof(s.c_str());
    } else {
        const double denominator = std::atof(s.substr(i + 1).c_str());
        return
            denominator
                ? std::atof(s.substr(0, i).c_str()) / denominator
                : 0.0;
    }
}

double FramesMetaData::apertureFromString(std::string s)
{

    return std::atof(s.c_str());
}<|MERGE_RESOLUTION|>--- conflicted
+++ resolved
@@ -14,7 +14,7 @@
  *  GNU General Public License for more details.
  *
  *  You should have received a copy of the GNU General Public License
- *  along with RawTherapee.  If not, see <https://www.gnu.org/licenses/>.
+ *  along with RawTherapee.  If not, see <http://www.gnu.org/licenses/>.
  */
 #include <functional>
 
@@ -64,20 +64,12 @@
     return new FramesData(fname);
 }
 
-<<<<<<< HEAD
 FramesData::FramesData(const Glib::ustring &fname) :
     ok_(false),
     fname_(fname),
     dcrawFrameCount(0),
-    time(),
-    timeStamp(),
-=======
-FrameData::FrameData(rtexif::TagDirectory* frameRootDir_, rtexif::TagDirectory* rootDir, rtexif::TagDirectory* firstRootDir) :
-    frameRootDir(frameRootDir_),
-    iptc(nullptr),
     time{},
     timeStamp{},
->>>>>>> 5b72cc0d
     iso_speed(0),
     aperture(0.),
     focal_len(0.),
@@ -88,108 +80,23 @@
     make("Unknown"),
     model("Unknown"),
     orientation("Unknown"),
-<<<<<<< HEAD
-=======
-    rating(0),
->>>>>>> 5b72cc0d
+    rating(0), // FIXME: Implement
     lens("Unknown"),
     sampleFormat(IIOSF_UNKNOWN),
     isPixelShift(false),
     isHDR(false)
 {
-<<<<<<< HEAD
-    memset(&time, 0, sizeof(time));
-    timeStamp = 0;
-    iso_speed = 0;
-    aperture = 0.0;
-    focal_len = 0.0;
-    focal_len35mm = 0.0;
-    focus_dist = 0.0f;
-    shutter = 0.0;
-    expcomp = 0.0;
-=======
-    if (!frameRootDir) {
-        return;
-    }
-
->>>>>>> 5b72cc0d
     make.clear();
     model.clear();
     serial.clear();
     orientation.clear();
     lens.clear();
 
-<<<<<<< HEAD
     try {
         auto image = open_exiv2(fname);
         image->readMetadata();
         const auto& exif = image->exifData();
         ok_ = true;
-=======
-    rtexif::TagDirectory* newFrameRootDir = frameRootDir;
-
-    rtexif::Tag* tag = newFrameRootDir->findTag("Make");
-    if (!tag) {
-        newFrameRootDir = rootDir;
-        tag = newFrameRootDir->findTag("Make");
-        if (!tag) {
-            // For some raw files (like Canon's CR2 files), the metadata are contained in the first root directory
-            newFrameRootDir = firstRootDir;
-            tag = newFrameRootDir->findTag("Make");
-        }
-    }
-    if (tag) {
-        make = tag->valueToString();
-        // Same dcraw treatment
-        for (const auto& corp : {
-            "Canon",
-            "NIKON",
-            "EPSON",
-            "KODAK",
-            "Kodak",
-            "OLYMPUS",
-            "PENTAX",
-            "RICOH",
-            "MINOLTA",
-            "Minolta",
-            "Konica",
-            "CASIO",
-            "Sinar",
-            "Phase One",
-            "SAMSUNG",
-            "Mamiya",
-            "MOTOROLA",
-            "Leaf",
-            "Panasonic"
-        }) {
-            if (make.find(corp) != std::string::npos) { // Simplify company names
-                make = corp;
-                break;
-            }
-        }
-
-        make.erase(make.find_last_not_of(' ') + 1);
-    }
-
-    tag = newFrameRootDir->findTagUpward("Model");
-    if (tag) {
-        model = tag->valueToString();
-    }
-
-    if (!model.empty()) {
-        std::string::size_type i = 0;
-
-        if (
-            make.find("KODAK") != std::string::npos
-            && (
-                (i = model.find(" DIGITAL CAMERA")) != std::string::npos
-                || (i = model.find(" Digital Camera")) !=  std::string::npos
-                || (i = model.find("FILE VERSION")) !=  std::string::npos
-            )
-        ) {
-            model.resize(i);
-        }
->>>>>>> 5b72cc0d
 
         // taken and adapted from darktable (src/common/exif.cc)
 /*
@@ -274,38 +181,6 @@
         if (nonspace_pos != std::string::npos && nonspace_pos + 1 < model.size()) {
             model.erase(nonspace_pos + 1);
         }
-<<<<<<< HEAD
-=======
-    }
-
-    tag = newFrameRootDir->findTagUpward("Orientation");
-    if (tag) {
-        orientation = tag->valueToString ();
-    }
-
-    // Look for Rating metadata in the following order:
-    // 1. EXIF
-    // 2. XMP
-    // 3. pp3 sidecar file
-    tag = newFrameRootDir->findTagUpward("Rating");
-    if (tag && tag->toInt() != 0) {
-        rating = tag->toInt();
-    }
-    char sXMPRating[64];
-    if (newFrameRootDir->getXMPTagValue("xmp:Rating", sXMPRating)) {
-        // Guard against out-of-range values (<0, >5)
-        rating = rtengine::max(0, rtengine::min(5, atoi(sXMPRating)));
-        // Currently, Rating=-1 is not supported. A value of -1 should mean
-        // "Rejected" according to the specification. Maybe in the future, Rating=-1
-        // sets InTrash=true?
-    }
-
-    tag = newFrameRootDir->findTagUpward("MakerNote");
-    rtexif::TagDirectory* mnote = nullptr;
-    if (tag) {
-        mnote = tag->getDirectory();
-    }
->>>>>>> 5b72cc0d
 
         if (!make.empty() && model.find(make + ' ') == 0) {
             model.erase(0, make.size() + 1);
@@ -359,26 +234,8 @@
             focal_len35mm = pos->toFloat();
         }
 
-<<<<<<< HEAD
         if (find_tag(Exiv2::subjectDistance)) {
             focus_dist = (0.01 * std::pow(10, pos->toFloat() / 40));
-=======
-        // Focus distance from EXIF or XMP. MakerNote ones are scattered and partly encrypted
-        int num = -3, denom = -3;
-
-        // First try, official EXIF. Set by Adobe on some DNGs
-        tag = exif->getTag("SubjectDistance");
-
-        if (tag) {
-            tag->toRational(num, denom);
-        } else {
-            // Second try, XMP data
-            char sXMPVal[64];
-
-            if (newFrameRootDir->getXMPTagValue("aux:ApproximateFocusDistance", sXMPVal)) {
-                sscanf(sXMPVal, "%d/%d", &num, &denom);
-            }
->>>>>>> 5b72cc0d
         }
 
         if (find_tag(Exiv2::orientation)) {
@@ -406,256 +263,8 @@
             timeStamp = mktime(&time);
         }
 
-<<<<<<< HEAD
         if (find_exif_tag("Exif.Image.ExposureBiasValue")) {
             expcomp = pos->toFloat();
-=======
-        if (lens == "Unknown") {
-            const auto lens_from_make_and_model =
-                [this, exif]() -> bool
-                {
-                    if (!exif) {
-                        return false;
-                    }
-
-                    const rtexif::Tag* const lens_model = exif->getTag(0xA434);
-
-                    if (lens_model) {
-                        const rtexif::Tag* const lens_make = exif->getTag(0xA433);
-                        const std::string make =
-                            lens_make
-                                ? lens_make->valueToString()
-                                : std::string();
-                        const std::string model = lens_model->valueToString();
-
-                        if (!model.empty()) {
-                            lens = make;
-
-                            if (!lens.empty()) {
-                                lens += ' ';
-                            }
-
-                            lens += model;
-
-                            return true;
-                        }
-                    }
-
-                    return false;
-                };
-
-            if (mnote) {
-
-                if (!make.compare (0, 5, "NIKON")) {
-                    // ISO at max value supported, check manufacturer specific
-                    if (iso_speed == 65535 || iso_speed == 0) {
-                        rtexif::Tag* isoTag = mnote->getTagP("ISOInfo/ISO");
-
-                        if (isoTag) {
-                            iso_speed = isoTag->toInt();
-                        }
-                    }
-
-                    bool lensOk = false;
-
-                    if (mnote->getTag ("LensData")) {
-                        std::string ldata = mnote->getTag ("LensData")->valueToString ();
-                        size_t pos;
-
-                        if (ldata.size() > 10 && (pos = ldata.find ("Lens = ")) != Glib::ustring::npos) {
-                            lens = ldata.substr (pos + 7);
-
-                            if (lens.compare (0, 7, "Unknown")) {
-                                lensOk = true;
-                            } else {
-                                size_t pos = lens.find("$FL$");        // is there a placeholder for focallength?
-
-                                if(pos != Glib::ustring::npos) {                // then fill in focallength
-                                    lens = lens.replace(pos, 4, exif->getTag ("FocalLength")->valueToString ());
-
-                                    if(mnote->getTag ("LensType")) {
-                                        std::string ltype = mnote->getTag ("LensType")->valueToString ();
-
-                                        if(ltype.find("MF = Yes") != Glib::ustring::npos) { // check, whether it's a MF lens, should be always
-                                            lens = lens.replace(0, 7, "MF");
-                                        }
-
-                                        lensOk = true;
-                                    }
-                                }
-                            }
-                            // If MakeNotes are vague, fall back to Exif LensMake and LensModel if set
-                            // https://www.sno.phy.queensu.ca/~phil/exiftool/TagNames/Nikon.html#LensType
-                            if (lens == "Manual Lens No CPU") {
-                                lens_from_make_and_model();
-                            }
-                        }
-                    }
-
-                    if (!lensOk && mnote->getTag ("Lens")) {
-                        std::string ldata = mnote->getTag ("Lens")->valueToString ();
-                        size_t i = 0, j = 0;
-                        double n[4] = {0.0};
-
-                        for (int m = 0; m < 4; m++) {
-                            while (i < ldata.size() && ldata[i] != '/') {
-                                i++;
-                            }
-
-                            int nom = atoi(ldata.substr(j, i).c_str());
-                            j = i + 1;
-                            i++;
-
-                            while (i < ldata.size() && ldata[i] != ',') {
-                                i++;
-                            }
-
-                            int den = atoi(ldata.substr(j, i).c_str());
-                            j = i + 2;
-                            i += 2;
-                            n[m] = (double) nom / std::max(den,1);
-                        }
-
-                        std::ostringstream str;
-
-                        if (n[0] == n[1]) {
-                            str << "Unknown " << n[0] << "mm F/" << n[2];
-                        } else if (n[2] == n[3]) {
-                            str << "Unknown " << n[0] << "-" << n[1] << "mm F/" << n[2];
-                        } else {
-                            str << "Unknown " << n[0] << "-" << n[1] << "mm F/" << n[2] << "-" << n[3];
-                        }
-
-                        lens = str.str();
-
-                        // Look whether it's MF or AF
-                        if(mnote->getTag ("LensType")) {
-                            std::string ltype = mnote->getTag ("LensType")->valueToString ();
-
-                            if(ltype.find("MF = Yes") != Glib::ustring::npos) { // check, whether it's a MF lens
-                                lens = lens.replace(0, 7, "MF");    // replace 'Unknwon' with 'MF'
-                            } else {
-                                lens = lens.replace(0, 7, "AF");    // replace 'Unknwon' with 'AF'
-                            }
-                        }
-                    }
-                } else if (!make.compare (0, 5, "Canon")) {
-                    // ISO at max value supported, check manufacturer specific
-                    if (iso_speed == 65535 || iso_speed == 0) {
-                        rtexif::Tag* baseIsoTag = mnote->getTagP("CanonShotInfo/BaseISO");
-
-                        if (baseIsoTag) {
-                            iso_speed = baseIsoTag->toInt();
-                        }
-                    }
-
-                    int found = false;
-                    // canon EXIF have a string for lens model
-                    rtexif::Tag *lt = mnote->getTag("LensType");
-
-                    if ( lt ) {
-                        if (lt->toInt()) {
-                            std::string ldata = lt->valueToString ();
-
-                            if (ldata.size() > 1) {
-                                found = true;
-                                lens = "Canon " + ldata;
-                            }
-                        } else {
-                            found = lens_from_make_and_model();
-                        }
-                    }
-
-                    const std::string::size_type first_space_pos = lens.find(' ');
-                    const std::string::size_type remaining_size =
-                        first_space_pos != std::string::npos
-                            ? lens.size() - first_space_pos
-                            : 0;
-
-                    if( !found || remaining_size < 7U ) {
-                        lt = mnote->findTag("LensID");
-
-                        if ( lt ) {
-                            std::string ldata = lt->valueToString ();
-
-                            if (ldata.size() > 1) {
-                                lens = ldata;
-                            }
-                        }
-                    }
-                } else if (!make.compare (0, 6, "PENTAX") || (!make.compare (0, 5, "RICOH") && !model.compare (0, 6, "PENTAX"))) {
-                    // ISO at max value supported, check manufacturer specific
-                    if (iso_speed == 65535 || iso_speed == 0) {
-                        rtexif::Tag* baseIsoTag = mnote->getTag("ISO");
-                        if (baseIsoTag) {
-                            std::string isoData = baseIsoTag->valueToString();
-                            if (isoData.size() > 1) {
-                                iso_speed = stoi(isoData);
-                            }
-                        }
-                    }
-                    if (mnote->getTag ("LensType")) {
-                        lens = mnote->getTag ("LensType")->valueToString();
-                        // If MakeNotes are vague, fall back to Exif LensMake and LensModel if set
-                        // https://www.sno.phy.queensu.ca/~phil/exiftool/TagNames/Pentax.html#LensType
-                        if (lens == "M-42 or No Lens" || lens == "K or M Lens" || lens == "A Series Lens" || lens == "Sigma") {
-                            lens_from_make_and_model();
-                        }
-                    } else {
-                        lens_from_make_and_model();
-                    }
-
-                    // Try to get the FocalLength from the LensInfo structure, where length below 10mm will be correctly set
-                    rtexif::Tag* flt = mnote->getTagP ("LensInfo/FocalLength");
-
-                    if (flt) {
-                        // Don't replace Exif focal_len if Makernotes focal_len is 0
-                        if (flt->toDouble() > 0) {
-                            focal_len = flt->toDouble ();
-                        }
-                    } else if ((flt = mnote->getTagP ("FocalLength"))) {
-                        focal_len = mnote->getTag("FocalLength")->toDouble ();
-                    }
-
-                    if (mnote->getTag ("FocalLengthIn35mmFilm")) {
-                        focal_len35mm = mnote->getTag ("FocalLengthIn35mmFilm")->toDouble ();
-                    }
-                } else if (mnote && (!make.compare (0, 4, "SONY") || !make.compare (0, 6, "KONICA"))) {
-                    if (mnote->getTag ("LensID")) {
-                        lens = mnote->getTag ("LensID")->valueToString ();
-                        if (lens == "Unknown") {
-                            lens_from_make_and_model();
-                        }
-                    }
-                } else if (!make.compare (0, 7, "OLYMPUS")) {
-                    if (mnote->getTag ("Equipment"))  {
-                        rtexif::TagDirectory* eq = mnote->getTag ("Equipment")->getDirectory ();
-
-                        if (eq->getTag ("LensType")) {
-                            lens = eq->getTag ("LensType")->valueToString ();
-                        }
-                    }
-                    if (lens == "Unknown") {
-                        lens_from_make_and_model();
-                    }
-                } else if (mnote && !make.compare (0, 9, "Panasonic")) {
-                    if (mnote->getTag ("LensType")) {
-                        std::string panalens = mnote->getTag("LensType")->valueToString();
-
-                        if (panalens.find("LUMIX") != Glib::ustring::npos) {
-                            lens = "Panasonic " + panalens;
-                        }
-                        else {
-                            lens = panalens;
-                        }
-                    }
-                }
-            } else if (exif->getTag ("DNGLensInfo")) {
-                lens = exif->getTag ("DNGLensInfo")->valueToString ();
-            } else if (!lens_from_make_and_model() && exif->getTag ("LensInfo")) {
-                lens = exif->getTag ("LensInfo")->valueToString ();
-            }
->>>>>>> 5b72cc0d
         }
 
         // -----------------------
@@ -876,136 +485,85 @@
 {
     return timeStamp;
 }
-<<<<<<< HEAD
-=======
-int FrameData::getISOSpeed () const
+
+
+int FramesData::getISOSpeed() const
 {
     return iso_speed;
 }
-double FrameData::getFNumber () const
+
+
+double FramesData::getFNumber() const
 {
     return aperture;
 }
-double FrameData::getFocalLen () const
+
+
+double FramesData::getFocalLen() const
 {
     return focal_len;
 }
-double FrameData::getFocalLen35mm () const
+
+
+double FramesData::getFocalLen35mm() const
 {
     return focal_len35mm;
 }
-float FrameData::getFocusDist () const
+
+
+float FramesData::getFocusDist() const
 {
     return focus_dist;
 }
-double FrameData::getShutterSpeed () const
+
+
+double FramesData::getShutterSpeed() const
 {
     return shutter;
 }
-double FrameData::getExpComp () const
+
+
+double FramesData::getExpComp() const
 {
     return expcomp;
 }
-std::string FrameData::getMake () const
+
+
+std::string FramesData::getMake() const
 {
     return make;
 }
-std::string FrameData::getModel () const
+
+
+std::string FramesData::getModel() const
 {
     return model;
 }
-std::string FrameData::getLens () const
+
+
+std::string FramesData::getLens() const
 {
     return lens;
 }
-std::string FrameData::getSerialNumber () const
+
+
+std::string FramesData::getSerialNumber() const
 {
     return serial;
 }
-std::string FrameData::getOrientation () const
+
+
+std::string FramesData::getOrientation() const
 {
     return orientation;
 }
 
-int FrameData::getRating () const
+
+int FramesData::getRating() const
 {
     return rating;
 }
 
->>>>>>> 5b72cc0d
-
-
-int FramesData::getISOSpeed() const
-{
-    return iso_speed;
-}
-
-
-double FramesData::getFNumber() const
-{
-    return aperture;
-}
-
-
-double FramesData::getFocalLen() const
-{
-    return focal_len;
-}
-
-
-double FramesData::getFocalLen35mm() const
-{
-    return focal_len35mm;
-}
-
-
-float FramesData::getFocusDist() const
-{
-    return focus_dist;
-}
-
-
-double FramesData::getShutterSpeed() const
-{
-    return shutter;
-}
-
-
-double FramesData::getExpComp() const
-{
-    return expcomp;
-}
-
-
-std::string FramesData::getMake() const
-{
-    return make;
-}
-
-
-std::string FramesData::getModel() const
-{
-    return model;
-}
-
-
-std::string FramesData::getLens() const
-{
-    return lens;
-}
-
-
-std::string FramesData::getSerialNumber() const
-{
-    return serial;
-}
-
-
-std::string FramesData::getOrientation() const
-{
-    return orientation;
-}
-
 
 void FramesData::setDCRawFrameCount(unsigned int frameCount)
 {
@@ -1023,28 +581,10 @@
     return fname_;
 }
 
-<<<<<<< HEAD
 //------inherited functions--------------//
 
 
 std::string FramesMetaData::apertureToString(double aperture)
-=======
-int FramesData::getRating(unsigned int frame) const
-{
-    return getFromFrame<int>(
-        frames,
-        frame,
-        [](const FrameData& frame_data)
-        {
-            return frame_data.getRating();
-        }
-    );
-}
-
-//------inherited functions--------------//
-
-std::string FramesMetaData::apertureToString (double aperture)
->>>>>>> 5b72cc0d
 {
 	// TODO: Replace sprintf()
     char buffer[256];
