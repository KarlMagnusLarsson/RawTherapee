/*
 *  This file is part of RawTherapee.
 *
 *  Copyright (c) 2004-2010 Gabor Horvath <hgabor@rawtherapee.com>
 *
 *  RawTherapee is free software: you can redistribute it and/or modify
 *  it under the terms of the GNU General Public License as published by
 *  the Free Software Foundation, either version 3 of the License, or
 *  (at your option) any later version.
 *
 *  RawTherapee is distributed in the hope that it will be useful,
 *  but WITHOUT ANY WARRANTY; without even the implied warranty of
 *  MERCHANTABILITY or FITNESS FOR A PARTICULAR PURPOSE.  See the
 *  GNU General Public License for more details.
 *
 *  You should have received a copy of the GNU General Public License
 *  along with RawTherapee.  If not, see <http://www.gnu.org/licenses/>.
 */
#include "rtengine.h"
#include "improcfun.h"
#ifdef _OPENMP
#include <omp.h>
#endif
#include "mytime.h"
#include "rt_math.h"
#include "sleef.c"
#include "rtlensfun.h"


using namespace std;

namespace
{

float pow3 (float x)
{
    return x * x * x;
}

float pow4 (float x)
{
    return (x * x) * (x * x);
}

float pown (float x, int n)
{

    switch (n) {
        case 0:
            return 1;

        case 2:
            return x * x;

        case 4:
            return pow4 (x);

        case 6:
            return (x * x) * pow4 (x);

        case 8:
            return pow4 (x) * pow4 (x);

        default:
            return pow_F (x, n);
    }
}

float normn (float a, float b, int n)
{
    switch (n) {
        case 2:
            return sqrtf (a * a + b * b);

        case 4:
            return sqrtf (sqrtf (pow4 (a) + pow4 (b)));

        case 6:
            return sqrtf (xcbrtf (pow3 (a) * pow3 (a) + pow3 (b) * pow3 (b)));

        case 8:
            return sqrtf (sqrtf (sqrtf (pow4 (a) * pow4 (a) + pow4 (b) * pow4 (b))));

        default:
            return pow_F (pown (a, n) + pown (b, n), 1.f / n);
    }
}


}

namespace rtengine
{
#undef CLIPTOC

#define CLIPTOC(a,b,c,d) ((a)>=(b)?((a)<=(c)?(a):(d=true,(c))):(d=true,(b)))

bool ImProcFunctions::transCoord (int W, int H, const std::vector<Coord2D> &src, std::vector<Coord2D> &red,  std::vector<Coord2D> &green, std::vector<Coord2D> &blue, double ascaleDef,
                                  const LensCorrection *pLCPMap)
{

    bool clipped = false;

    red.clear ();
    green.clear ();
    blue.clear ();

    if (!needsCA() && !needsDistortion() && !needsRotation() && !needsPerspective() && (!params->lensProf.useDist || pLCPMap == nullptr)) {
        for (size_t i = 0; i < src.size(); i++) {
            red.push_back   (Coord2D (src[i].x, src[i].y));
            green.push_back (Coord2D (src[i].x, src[i].y));
            blue.push_back  (Coord2D (src[i].x, src[i].y));
        }

        return clipped;
    }

    double oW = W, oH = H;
    double w2 = (double) oW  / 2.0 - 0.5;
    double h2 = (double) oH  / 2.0 - 0.5;
    double maxRadius = sqrt ( (double) ( oW * oW + oH * oH ) ) / 2;

    // auxiliary variables for distortion correction
    bool needsDist = needsDistortion();  // for performance
    double distAmount = params->distortion.amount;

    // auxiliary variables for rotation
    double cost = cos (params->rotate.degree * rtengine::RT_PI / 180.0);
    double sint = sin (params->rotate.degree * rtengine::RT_PI / 180.0);

    // auxiliary variables for vertical perspective correction
    double vpdeg = params->perspective.vertical / 100.0 * 45.0;
    double vpalpha = (90.0 - vpdeg) / 180.0 * rtengine::RT_PI;
    double vpteta  = fabs (vpalpha - rtengine::RT_PI / 2) < 3e-4 ? 0.0 : acos ((vpdeg > 0 ? 1.0 : -1.0) * sqrt ((-oW * oW * tan (vpalpha) * tan (vpalpha) + (vpdeg > 0 ? 1.0 : -1.0) * oW * tan (vpalpha) * sqrt (16 * maxRadius * maxRadius + oW * oW * tan (vpalpha) * tan (vpalpha))) / (maxRadius * maxRadius * 8)));
    double vpcospt = (vpdeg >= 0 ? 1.0 : -1.0) * cos (vpteta), vptanpt = tan (vpteta);

    // auxiliary variables for horizontal perspective correction
    double hpdeg = params->perspective.horizontal / 100.0 * 45.0;
    double hpalpha = (90.0 - hpdeg) / 180.0 * rtengine::RT_PI;
    double hpteta  = fabs (hpalpha - rtengine::RT_PI / 2) < 3e-4 ? 0.0 : acos ((hpdeg > 0 ? 1.0 : -1.0) * sqrt ((-oH * oH * tan (hpalpha) * tan (hpalpha) + (hpdeg > 0 ? 1.0 : -1.0) * oH * tan (hpalpha) * sqrt (16 * maxRadius * maxRadius + oH * oH * tan (hpalpha) * tan (hpalpha))) / (maxRadius * maxRadius * 8)));
    double hpcospt = (hpdeg >= 0 ? 1.0 : -1.0) * cos (hpteta), hptanpt = tan (hpteta);

    double ascale = ascaleDef > 0 ? ascaleDef : (params->commonTrans.autofill ? getTransformAutoFill (oW, oH, pLCPMap) : 1.0);

    for (size_t i = 0; i < src.size(); i++) {
        double x_d = src[i].x, y_d = src[i].y;

        if (pLCPMap && params->lensProf.useDist) {
            pLCPMap->correctDistortion(x_d, y_d, 0, 0, ascale);
        } else {
            x_d *= ascale;
            y_d *= ascale;
        }

        x_d += ascale * (0 - w2);     // centering x coord & scale
        y_d += ascale * (0 - h2);     // centering y coord & scale

        if (needsPerspective()) {
            // horizontal perspective transformation
            y_d *= maxRadius / (maxRadius + x_d * hptanpt);
            x_d *= maxRadius * hpcospt / (maxRadius + x_d * hptanpt);

            // vertical perspective transformation
            x_d *= maxRadius / (maxRadius - y_d * vptanpt);
            y_d *= maxRadius * vpcospt / (maxRadius - y_d * vptanpt);
        }

        // rotate
        double Dx = x_d * cost - y_d * sint;
        double Dy = x_d * sint + y_d * cost;

        // distortion correction
        double s = 1;

        if (needsDist) {
            double r = sqrt (Dx * Dx + Dy * Dy) / maxRadius; // sqrt is slow
            s = 1.0 - distAmount + distAmount * r ;
        }

        // LCP CA is not reflected in preview (and very small), so don't add it here

        red.push_back (Coord2D (Dx * (s + params->cacorrection.red) + w2, Dy * (s + params->cacorrection.red) + h2));
        green.push_back (Coord2D (Dx * s + w2, Dy * s + h2));
        blue.push_back (Coord2D (Dx * (s + params->cacorrection.blue) + w2, Dy * (s + params->cacorrection.blue) + h2));
    }

    // Clip all points and track if they were any corrections
    for (size_t i = 0; i < src.size(); i++) {
        red[i].x = CLIPTOC (red[i].x, 0, W - 1, clipped);
        red[i].y = CLIPTOC (red[i].y, 0, H - 1, clipped);
        green[i].x = CLIPTOC (green[i].x, 0, W - 1, clipped);
        green[i].y = CLIPTOC (green[i].y, 0, H - 1, clipped);
        blue[i].x = CLIPTOC (blue[i].x, 0, W - 1, clipped);
        blue[i].y = CLIPTOC (blue[i].y, 0, H - 1, clipped);
    }

    return clipped;
}

// Transform all corners and critical sidelines of an image
bool ImProcFunctions::transCoord (int W, int H, int x, int y, int w, int h, int& xv, int& yv, int& wv, int& hv, double ascaleDef, const LensCorrection *pLCPMap)
{
    const int DivisionsPerBorder = 32;

    int x1 = x, y1 = y;
    int x2 = x1 + w - 1;
    int y2 = y1 + h - 1;

    // Build all edge points and half-way points
    std::vector<Coord2D> corners (8);
    corners[0].set (x1, y1);
    corners[1].set (x1, y2);
    corners[2].set (x2, y2);
    corners[3].set (x2, y1);
    corners[4].set ((x1 + x2) / 2, y1);
    corners[5].set ((x1 + x2) / 2, y2);
    corners[6].set (x1, (y1 + y2) / 2);
    corners[7].set (x2, (y1 + y2) / 2);

    // Add several steps inbetween
    int xstep = (x2 - x1) / DivisionsPerBorder;

    if (xstep < 1) {
        xstep = 1;
    }

    for (int i = x1 + xstep; i <= x2 - xstep; i += xstep) {
        corners.push_back (Coord2D (i, y1));
        corners.push_back (Coord2D (i, y2));
    }

    int ystep = (y2 - y1) / DivisionsPerBorder;

    if (ystep < 1) {
        ystep = 1;
    }

    for (int i = y1 + ystep; i <= y2 - ystep; i += ystep) {
        corners.push_back (Coord2D (x1, i));
        corners.push_back (Coord2D (x2, i));
    }

    std::vector<Coord2D> r, g, b;

    bool clipped = transCoord (W, H, corners, r, g, b, ascaleDef, pLCPMap);

    // Merge all R G Bs into one X/Y pool
    std::vector<Coord2D> transCorners;
    transCorners.insert (transCorners.end(), r.begin(), r.end());
    transCorners.insert (transCorners.end(), g.begin(), g.end());
    transCorners.insert (transCorners.end(), b.begin(), b.end());

    // find the min/max of all coordinates, so the borders
    double x1d = transCorners[0].x;

    for (size_t i = 1; i < transCorners.size(); i++)
        if (transCorners[i].x < x1d) {
            x1d = transCorners[i].x;
        }

    int x1v = (int) (x1d);

    double y1d = transCorners[0].y;

    for (size_t i = 1; i < transCorners.size(); i++)
        if (transCorners[i].y < y1d) {
            y1d = transCorners[i].y;
        }

    int y1v = (int) (y1d);

    double x2d = transCorners[0].x;

    for (size_t i = 1; i < transCorners.size(); i++)
        if (transCorners[i].x > x2d) {
            x2d = transCorners[i].x;
        }

    int x2v = (int)ceil (x2d);

    double y2d = transCorners[0].y;

    for (size_t i = 1; i < transCorners.size(); i++)
        if (transCorners[i].y > y2d) {
            y2d = transCorners[i].y;
        }

    int y2v = (int)ceil (y2d);

    xv = x1v;
    yv = y1v;
    wv = x2v - x1v + 1;
    hv = y2v - y1v + 1;

    return clipped;
}

void ImProcFunctions::transform (Imagefloat* original, Imagefloat* transformed, int cx, int cy, int sx, int sy, int oW, int oH, int fW, int fH,
                                 const FramesMetaData *metadata,
                                 int rawRotationDeg, bool fullImage)
{
    double focalLen = metadata->getFocalLen();
    double focalLen35mm = metadata->getFocalLen35mm();
    float focusDist = metadata->getFocusDist();
    double fNumber = metadata->getFNumber();

    std::unique_ptr<const LensCorrection> pLCPMap;

    if (needsLensfun()) {
        pLCPMap = LFDatabase::findModifier(params->lensProf, metadata, oW, oH, params->coarse, rawRotationDeg);
    } else if (needsLCP()) { // don't check focal length to allow distortion correction for lenses without chip
        const std::shared_ptr<LCPProfile> pLCPProf = LCPStore::getInstance()->getProfile (params->lensProf.lcpFile);

        if (pLCPProf) {
            pLCPMap.reset(
                new LCPMapper (pLCPProf, focalLen, focalLen35mm,
                               focusDist, fNumber, false,
                               false,
                               oW, oH, params->coarse, rawRotationDeg
                )
            );
        }
    }

    if (! (needsCA() || needsDistortion() || needsRotation() || needsPerspective() || needsLCP() || needsLensfun()) && (needsVignetting() || needsPCVignetting() || needsGradient())) {
        transformLuminanceOnly (original, transformed, cx, cy, oW, oH, fW, fH);
    } else {
        bool highQuality;
        std::unique_ptr<Imagefloat> tmpimg;
        if (!needsCA() && scale != 1) {
            highQuality = false;
        } else {
            highQuality = true;
            // agriggio: CA correction via the lens profile has to be
            // performed before all the other transformations (except for the
            // coarse rotation/flipping). In order to not change the code too
            // much, I simply introduced a new mode
            // TRANSFORM_HIGH_QUALITY_CA, which applies *only*
            // profile-based CA correction. So, the correction in this case
            // occurs in two steps, using an intermediate temporary
            // image. There's room for optimization of course...
            if (pLCPMap && params->lensProf.useCA && pLCPMap->isCACorrectionAvailable()) {
                tmpimg.reset(new Imagefloat(original->getWidth(), original->getHeight()));
                transformLCPCAOnly(original, tmpimg.get(), cx, cy, pLCPMap.get());
                original = tmpimg.get();
            }
        }
        transformGeneral(highQuality, original, transformed, cx, cy, sx, sy, oW, oH, fW, fH, pLCPMap.get());
    }
}


// helper function
void ImProcFunctions::calcVignettingParams (int oW, int oH, const VignettingParams& vignetting, double &w2, double &h2, double& maxRadius, double &v, double &b, double &mul)
{
    // vignette center is a point with coordinates between -1 and +1
    double x = vignetting.centerX / 100.0;
    double y = vignetting.centerY / 100.0;

    // calculate vignette center in pixels
    w2 = (double) oW  / 2.0 - 0.5 + x * oW;
    h2 = (double) oH  / 2.0 - 0.5 + y * oH;

    // max vignette radius in pixels
    maxRadius = sqrt ( (double) ( oW * oW + oH * oH ) ) / 2.;

    // vignette variables with applied strength
    v = 1.0 + vignetting.strength * fabs (vignetting.amount) * 3.0 / 400.0;
    b = 1.0 + vignetting.radius * 7.0 / 100.0;
    mul = (1.0 - v) / tanh (b);
}

struct grad_params {
    bool angle_is_zero, transpose, bright_top;
    float ta, yc, xc;
    float ys, ys_inv;
    float scale, botmul, topmul;
    float top_edge_0;
    int h;
};
static void calcGradientParams (int oW, int oH, const GradientParams& gradient, struct grad_params& gp)
{
    int w = oW;
    int h = oH;
    double gradient_stops = gradient.strength;
    double gradient_span = gradient.feather / 100.0;
    double gradient_center_x = gradient.centerX / 200.0 + 0.5;
    double gradient_center_y = gradient.centerY / 200.0 + 0.5;
    double gradient_angle = gradient.degree / 180.0 * rtengine::RT_PI;
    //fprintf(stderr, "%f %f %f %f %f %d %d\n", gradient_stops, gradient_span, gradient_center_x, gradient_center_y, gradient_angle, w, h);

    // make 0.0 <= gradient_angle < 2 * rtengine::RT_PI
    gradient_angle = fmod (gradient_angle, 2 * rtengine::RT_PI);

    if (gradient_angle < 0.0) {
        gradient_angle += 2.0 * rtengine::RT_PI;
    }

    gp.bright_top = false;
    gp.transpose = false;
    gp.angle_is_zero = false;
    gp.h = h;
    double cosgrad = cos (gradient_angle);

    if (fabs (cosgrad) < 0.707) {
        // we transpose to avoid division by zero at 90 degrees
        // (actually we could transpose only for 90 degrees, but this way we avoid
        // division with extremely small numbers
        gp.transpose = true;
        gradient_angle += 0.5 * rtengine::RT_PI;
        double gxc = gradient_center_x;
        gradient_center_x = 1.0 - gradient_center_y;
        gradient_center_y = gxc;
    }

    gradient_angle = fmod (gradient_angle, 2 * rtengine::RT_PI);

    if (gradient_angle > 0.5 * rtengine::RT_PI && gradient_angle < rtengine::RT_PI) {
        gradient_angle += rtengine::RT_PI;
        gp.bright_top = true;
    } else if (gradient_angle >= rtengine::RT_PI && gradient_angle < 1.5 * rtengine::RT_PI) {
        gradient_angle -= rtengine::RT_PI;
        gp.bright_top = true;
    }

    if (fabs (gradient_angle) < 0.001 || fabs (gradient_angle - 2 * rtengine::RT_PI) < 0.001) {
        gradient_angle = 0;
        gp.angle_is_zero = true;
    }

    if (gp.transpose) {
        gp.bright_top = !gp.bright_top;
    }

    if (gp.transpose) {
        int tmp = w;
        w = h;
        h = tmp;
    }

    gp.scale = 1.0 / pow (2, gradient_stops);

    if (gp.bright_top) {
        gp.topmul = 1.0;
        gp.botmul = gp.scale;
    } else {
        gp.topmul = gp.scale;
        gp.botmul = 1.0;
    }

    gp.ta = tan (gradient_angle);
    gp.xc = w * gradient_center_x;
    gp.yc = h * gradient_center_y;
    gp.ys = sqrt ((float)h * h + (float)w * w) * (gradient_span / cos (gradient_angle));
    gp.ys_inv = 1.0 / gp.ys;
    gp.top_edge_0 = gp.yc - gp.ys / 2.0;

    if (gp.ys < 1.0 / h) {
        gp.ys_inv = 0;
        gp.ys = 0;
    }
}

static float calcGradientFactor (const struct grad_params& gp, int x, int y)
{
    if (gp.angle_is_zero) {
        int gy = gp.transpose ? x : y;

        if (gy < gp.top_edge_0) {
            return gp.topmul;
        } else if (gy >= gp.top_edge_0 + gp.ys) {
            return gp.botmul;
        } else {
            float val = ((float) (gy - gp.top_edge_0) * gp.ys_inv);

            if (gp.bright_top) {
                val = 1.f - val;
            }

            val *= rtengine::RT_PI_F_2;

            if (gp.scale < 1.f) {
                val = pow3 (xsinf (val));
            } else {
                val = 1.f - pow3 (xcosf (val));
            }

            return gp.scale + val * (1.0 - gp.scale);
        }
    } else {
        int gy = gp.transpose ? x : y;
        int gx = gp.transpose ? gp.h - y - 1 : x;
        float top_edge = gp.top_edge_0 - gp.ta * (gx - gp.xc);

        if (gy < top_edge) {
            return gp.topmul;
        } else if (gy >= top_edge + gp.ys) {
            return gp.botmul;
        } else {
            float val = ((float) (gy - top_edge) * gp.ys_inv);

            val = gp.bright_top ? 1.f - val : val;

            val *= rtengine::RT_PI_F_2;

            if (gp.scale < 1.f) {
                val = pow3 (xsinf (val));
            } else {
                val = 1.f - pow3 (xcosf (val));
            }

            return gp.scale + val * (1.0 - gp.scale);
        }
    }
}

struct pcv_params {
    float oe_a, oe_b, oe1_a, oe1_b, oe2_a, oe2_b;
    float ie_mul, ie1_mul, ie2_mul;
    float sepmix, feather;
    int w, h, x1, x2, y1, y2;
    int sep;
    bool is_super_ellipse_mode, is_portrait;
    float scale;
    float fadeout_mul;
};
static void calcPCVignetteParams (int fW, int fH, int oW, int oH, const PCVignetteParams& pcvignette, const CropParams &crop, struct pcv_params& pcv)
{

    // ellipse formula: (x/a)^2 + (y/b)^2 = 1
    double roundness = pcvignette.roundness / 100.0;
    pcv.feather = pcvignette.feather / 100.0;

    if (crop.enabled) {
        pcv.w = (crop.w * oW) / fW;
        pcv.h = (crop.h * oH) / fH;
        pcv.x1 = (crop.x * oW) / fW;
        pcv.y1 = (crop.y * oH) / fH;
        pcv.x2 = pcv.x1 + pcv.w;
        pcv.y2 = pcv.y1 + pcv.h;
    } else {
        pcv.x1 = 0, pcv.y1 = 0;
        pcv.x2 = oW, pcv.y2 = oH;
        pcv.w = oW;
        pcv.h = oH;
    }

    pcv.fadeout_mul = 1.0 / (0.05 * sqrtf (oW * oW + oH * oH));
    float short_side = (pcv.w < pcv.h) ? pcv.w : pcv.h;
    float long_side =  (pcv.w > pcv.h) ? pcv.w : pcv.h;

    pcv.sep = 2;
    pcv.sepmix = 0;
    pcv.oe_a = sqrt (2.0) * long_side * 0.5;
    pcv.oe_b = pcv.oe_a * short_side / long_side;
    pcv.ie_mul = (1.0 / sqrt (2.0)) * (1.0 - pcv.feather);
    pcv.is_super_ellipse_mode = false;
    pcv.is_portrait = (pcv.w < pcv.h);

    if (roundness < 0.5) {
        // make super-ellipse of higher and higher degree
        pcv.is_super_ellipse_mode = true;
        float sepf = 2 + 4 * powf (1.0 - 2 * roundness, 1.3); // gamma 1.3 used to balance the effect in the 0.0...0.5 roundness range
        pcv.sep = ((int)sepf) & ~0x1;
        pcv.sepmix = (sepf - pcv.sep) * 0.5; // 0.0 to 1.0
        pcv.oe1_a = powf (2.0, 1.0 / pcv.sep) * long_side * 0.5;
        pcv.oe1_b = pcv.oe1_a * short_side / long_side;
        pcv.ie1_mul = (1.0 / powf (2.0, 1.0 / pcv.sep)) * (1.0 - pcv.feather);
        pcv.oe2_a = powf (2.0, 1.0 / (pcv.sep + 2)) * long_side * 0.5;
        pcv.oe2_b = pcv.oe2_a * short_side / long_side;
        pcv.ie2_mul = (1.0 / powf (2.0, 1.0 / (pcv.sep + 2))) * (1.0 - pcv.feather);
    }

    if (roundness > 0.5) {
        // scale from fitted ellipse towards circle
        float rad = sqrtf (pcv.w * pcv.w + pcv.h * pcv.h) / 2.0;
        float diff_a = rad - pcv.oe_a;
        float diff_b = rad - pcv.oe_b;
        pcv.oe_a = pcv.oe_a + diff_a * 2 * (roundness - 0.5);
        pcv.oe_b = pcv.oe_b + diff_b * 2 * (roundness - 0.5);
    }

    pcv.scale = powf (2, -pcvignette.strength);

    if (pcvignette.strength >= 6.0) {
        pcv.scale = 0.0;
    }
}

static float calcPCVignetteFactor (const struct pcv_params& pcv, int x, int y)
{

    float fo = 1.f;

    if (x < pcv.x1 || x > pcv.x2 || y < pcv.y1 || y > pcv.y2) {
        /*
          The initial plan was to have 1.0 directly outside the crop box (ie no fading), but due to
          rounding/trunction here and there I didn't succeed matching up exactly on the pixel with
          the crop box. To hide that mismatch I made a fade.
         */
        int dist_x = (x < pcv.x1) ? pcv.x1 - x : x - pcv.x2;
        int dist_y = (y < pcv.y1) ? pcv.y1 - y : y - pcv.y2;

        if (dist_x < 0) {
            dist_x = 0;
        }

        if (dist_y < 0) {
            dist_y = 0;
        }

        fo = sqrtf (dist_x * dist_x + dist_y * dist_y) * pcv.fadeout_mul;

        if (fo >= 1.f) {
            return 1.f;
        }
    }

    float a = fabs ((x - pcv.x1) - pcv.w * 0.5f);
    float b = fabs ((y - pcv.y1) - pcv.h * 0.5f);

    if (pcv.is_portrait) {
        std::swap (a, b);
    }

    float dist = normn (a, b, 2);
    float dist_oe, dist_ie;
    float2 sincosval;

    if (dist == 0.0f) {
        sincosval.y = 1.0f;         // cos
        sincosval.x = 0.0f;         // sin
    } else {
        sincosval.y = a / dist;     // cos
        sincosval.x = b / dist;     // sin
    }

    if (pcv.is_super_ellipse_mode) {
        float dist_oe1 = pcv.oe1_a * pcv.oe1_b / normn (pcv.oe1_b * sincosval.y, pcv.oe1_a * sincosval.x, pcv.sep);
        float dist_oe2 = pcv.oe2_a * pcv.oe2_b / normn (pcv.oe2_b * sincosval.y, pcv.oe2_a * sincosval.x, pcv.sep + 2);
        float dist_ie1 = pcv.ie1_mul * dist_oe1;
        float dist_ie2 = pcv.ie2_mul * dist_oe2;
        dist_oe = dist_oe1 * (1.f - pcv.sepmix) + dist_oe2 * pcv.sepmix;
        dist_ie = dist_ie1 * (1.f - pcv.sepmix) + dist_ie2 * pcv.sepmix;
    } else {
        dist_oe = pcv.oe_a * pcv.oe_b / sqrtf (SQR (pcv.oe_b * sincosval.y) + SQR (pcv.oe_a * sincosval.x));
        dist_ie = pcv.ie_mul * dist_oe;
    }

    if (dist <= dist_ie) {
        return 1.f;
    }

    float val;

    if (dist >= dist_oe) {
        val = pcv.scale;
    } else {
        val = rtengine::RT_PI_F_2 * (dist - dist_ie) / (dist_oe - dist_ie);

        if (pcv.scale < 1.f) {
            val = pow4 (xcosf (val));
        } else {
            val = 1 - pow4 (xsinf (val));
        }

        val = pcv.scale + val * (1.f - pcv.scale);
    }

    if (fo < 1.f) {
        val = fo + val * (1.f - fo);
    }

    return val;
}

void ImProcFunctions::transformLuminanceOnly (Imagefloat* original, Imagefloat* transformed, int cx, int cy, int oW, int oH, int fW, int fH)
{

    const bool applyVignetting = needsVignetting();
    const bool applyGradient = needsGradient();
    const bool applyPCVignetting = needsPCVignetting();

    double vig_w2, vig_h2, maxRadius, v, b, mul;

    if (applyVignetting) {
        calcVignettingParams (oW, oH, params->vignetting, vig_w2, vig_h2, maxRadius, v, b, mul);
    }

    struct grad_params gp;

    if (applyGradient) {
        calcGradientParams (oW, oH, params->gradient, gp);
    }

    struct pcv_params pcv;

    if (applyPCVignetting) {
        //fprintf(stderr, "%d %d | %d %d | %d %d | %d %d [%d %d]\n", fW, fH, oW, oH, transformed->getWidth(), transformed->getHeight(), cx, cy, params->crop.w, params->crop.h);
        calcPCVignetteParams (fW, fH, oW, oH, params->pcvignette, params->crop, pcv);
    }

    bool darkening = (params->vignetting.amount <= 0.0);
    #pragma omp parallel for schedule(dynamic,16) if (multiThread)

    for (int y = 0; y < transformed->getHeight(); y++) {
        double vig_y_d = applyVignetting ? (double) (y + cy) - vig_h2 : 0.0;

        for (int x = 0; x < transformed->getWidth(); x++) {
            double factor = 1.0;

            if (applyVignetting) {
                double vig_x_d = (double) (x + cx) - vig_w2 ;
                double r = sqrt (vig_x_d * vig_x_d + vig_y_d * vig_y_d);

                if (darkening) {
                    factor /= std::max (v + mul * tanh (b * (maxRadius - r) / maxRadius), 0.001);
                } else {
                    factor = v + mul * tanh (b * (maxRadius - r) / maxRadius);
                }
            }

            if (applyGradient) {
                factor *= calcGradientFactor (gp, cx + x, cy + y);
            }

            if (applyPCVignetting) {
                factor *= calcPCVignetteFactor (pcv, cx + x, cy + y);
            }

            transformed->r (y, x) = original->r (y, x) * factor;
            transformed->g (y, x) = original->g (y, x) * factor;
            transformed->b (y, x) = original->b (y, x) * factor;
        }
    }
}


void ImProcFunctions::transformGeneral(bool highQuality, Imagefloat *original, Imagefloat *transformed, int cx, int cy, int sx, int sy, int oW, int oH, int fW, int fH, const LensCorrection *pLCPMap)
{
    // set up stuff, depending on the mode we are
    bool enableLCPDist = pLCPMap && params->lensProf.useDist;
    bool enableCA = highQuality && needsCA();
    bool enableGradient = needsGradient();
    bool enablePCVignetting = needsPCVignetting();
    bool enableVignetting = needsVignetting();
    bool enablePerspective = needsPerspective();
    bool enableDistortion = needsDistortion();

    double w2 = (double) oW  / 2.0 - 0.5;
    double h2 = (double) oH  / 2.0 - 0.5;

    double vig_w2, vig_h2, maxRadius, v, b, mul;
    calcVignettingParams (oW, oH, params->vignetting, vig_w2, vig_h2, maxRadius, v, b, mul);

    struct grad_params gp;

    if (enableGradient) {
        calcGradientParams (oW, oH, params->gradient, gp);
    }

    struct pcv_params pcv;

    if (enablePCVignetting) {
        calcPCVignetteParams (fW, fH, oW, oH, params->pcvignette, params->crop, pcv);
    }

    float** chOrig[3];
    chOrig[0] = original->r.ptrs;
    chOrig[1] = original->g.ptrs;
    chOrig[2] = original->b.ptrs;

    float** chTrans[3];
    chTrans[0] = transformed->r.ptrs;
    chTrans[1] = transformed->g.ptrs;
    chTrans[2] = transformed->b.ptrs;

    // auxiliary variables for c/a correction
    double chDist[3];
    chDist[0] = enableCA ? params->cacorrection.red : 0.0;
    chDist[1] = 0.0;
    chDist[2] = enableCA ? params->cacorrection.blue : 0.0;

    // auxiliary variables for distortion correction
    double distAmount = params->distortion.amount;

    // auxiliary variables for rotation
    double cost = cos (params->rotate.degree * rtengine::RT_PI / 180.0);
    double sint = sin (params->rotate.degree * rtengine::RT_PI / 180.0);

    // auxiliary variables for vertical perspective correction
    double vpdeg = params->perspective.vertical / 100.0 * 45.0;
    double vpalpha = (90.0 - vpdeg) / 180.0 * rtengine::RT_PI;
    double vpteta  = fabs (vpalpha - rtengine::RT_PI / 2) < 3e-4 ? 0.0 : acos ((vpdeg > 0 ? 1.0 : -1.0) * sqrt ((-SQR (oW * tan (vpalpha)) + (vpdeg > 0 ? 1.0 : -1.0) *
                     oW * tan (vpalpha) * sqrt (SQR (4 * maxRadius) + SQR (oW * tan (vpalpha)))) / (SQR (maxRadius) * 8)));
    double vpcospt = (vpdeg >= 0 ? 1.0 : -1.0) * cos (vpteta), vptanpt = tan (vpteta);

    // auxiliary variables for horizontal perspective correction
    double hpdeg = params->perspective.horizontal / 100.0 * 45.0;
    double hpalpha = (90.0 - hpdeg) / 180.0 * rtengine::RT_PI;
    double hpteta  = fabs (hpalpha - rtengine::RT_PI / 2) < 3e-4 ? 0.0 : acos ((hpdeg > 0 ? 1.0 : -1.0) * sqrt ((-SQR (oH * tan (hpalpha)) + (hpdeg > 0 ? 1.0 : -1.0) *
                     oH * tan (hpalpha) * sqrt (SQR (4 * maxRadius) + SQR (oH * tan (hpalpha)))) / (SQR (maxRadius) * 8)));
    double hpcospt = (hpdeg >= 0 ? 1.0 : -1.0) * cos (hpteta), hptanpt = tan (hpteta);

    double ascale = params->commonTrans.autofill ? getTransformAutoFill (oW, oH, pLCPMap) : 1.0;

<<<<<<< HEAD
    // smaller crop images are a problem, so only when processing fully
    bool enableLCPCA = false;
    bool enableLCPDist = false;
    bool enableCA = false;

#if defined( __GNUC__ ) && __GNUC__ >= 7// silence warning
#pragma GCC diagnostic push
#pragma GCC diagnostic ignored "-Wimplicit-fallthrough"
#endif
    switch (mode) {
        case ImProcFunctions::TRANSFORM_HIGH_QUALITY_FULLIMAGE: {
            enableLCPCA = pLCPMap && params->lensProf.useCA && pLCPMap->isCACorrectionAvailable();
        }
        //no break on purpose

        case ImProcFunctions::TRANSFORM_HIGH_QUALITY: {
            enableLCPDist = pLCPMap && params->lensProf.useDist;
            enableCA = enableLCPCA || needsCA();
        }
        //no break on purpose

        default:
        case ImProcFunctions::TRANSFORM_PREVIEW: {
            enableLCPDist = pLCPMap && params->lensProf.useDist;
            break;
        }
    }
#if defined( __GNUC__ ) && __GNUC__ >= 7
#pragma GCC diagnostic pop
#endif

    if (enableLCPCA) {
        enableLCPDist = false;
    }    

    if (!enableCA) {
        chDist[0] = 0.0;
    }

=======
>>>>>>> 99f41baf
    // main cycle
    bool darkening = (params->vignetting.amount <= 0.0);
    #pragma omp parallel for if (multiThread)

    for (int y = 0; y < transformed->getHeight(); y++) {
        for (int x = 0; x < transformed->getWidth(); x++) {
            double x_d = x, y_d = y;

            if (enableLCPDist) {
                pLCPMap->correctDistortion(x_d, y_d, cx, cy, ascale); // must be first transform
            } else {
                x_d *= ascale;
                y_d *= ascale;
            }

            x_d += ascale * (cx - w2);     // centering x coord & scale
            y_d += ascale * (cy - h2);     // centering y coord & scale

            double vig_x_d = 0., vig_y_d = 0.;

            if (enableVignetting) {
                vig_x_d = ascale * (x + cx - vig_w2);       // centering x coord & scale
                vig_y_d = ascale * (y + cy - vig_h2);       // centering y coord & scale
            }

            if (enablePerspective) {
                // horizontal perspective transformation
                y_d *= maxRadius / (maxRadius + x_d * hptanpt);
                x_d *= maxRadius * hpcospt / (maxRadius + x_d * hptanpt);

                // vertical perspective transformation
                x_d *= maxRadius / (maxRadius - y_d * vptanpt);
                y_d *= maxRadius * vpcospt / (maxRadius - y_d * vptanpt);
            }

            // rotate
            double Dxc = x_d * cost - y_d * sint;
            double Dyc = x_d * sint + y_d * cost;

            // distortion correction
            double s = 1;

            if (enableDistortion) {
                double r = sqrt (Dxc * Dxc + Dyc * Dyc) / maxRadius; // sqrt is slow
                s = 1.0 - distAmount + distAmount * r ;
            }

            double r2 = 0.;

            if (enableVignetting) {
                double vig_Dx = vig_x_d * cost - vig_y_d * sint;
                double vig_Dy = vig_x_d * sint + vig_y_d * cost;
                r2 = sqrt (vig_Dx * vig_Dx + vig_Dy * vig_Dy);
            }

            for (int c = 0; c < (enableCA ? 3 : 1); c++) {
                double Dx = Dxc * (s + chDist[c]);
                double Dy = Dyc * (s + chDist[c]);

                // de-center
                Dx += w2;
                Dy += h2;

                // Extract integer and fractions of source screen coordinates
                int xc = (int)Dx;
                Dx -= (double)xc;
                xc -= sx;
                int yc = (int)Dy;
                Dy -= (double)yc;
                yc -= sy;

                // Convert only valid pixels
                if (yc >= 0 && yc < original->getHeight() && xc >= 0 && xc < original->getWidth()) {

                    // multiplier for vignetting correction
                    double vignmul = 1.0;

                    if (enableVignetting) {
                        if (darkening) {
                            vignmul /= std::max (v + mul * tanh (b * (maxRadius - s * r2) / maxRadius), 0.001);
                        } else {
                            vignmul *= (v + mul * tanh (b * (maxRadius - s * r2) / maxRadius));
                        }
                    }

                    if (enableGradient) {
                        vignmul *= calcGradientFactor (gp, cx + x, cy + y);
                    }

                    if (enablePCVignetting) {
                        vignmul *= calcPCVignetteFactor (pcv, cx + x, cy + y);
                    }

                    if (yc > 0 && yc < original->getHeight() - 2 && xc > 0 && xc < original->getWidth() - 2) {
                        // all interpolation pixels inside image
                        if (enableCA) {
                            interpolateTransformChannelsCubic (chOrig[c], xc - 1, yc - 1, Dx, Dy, & (chTrans[c][y][x]), vignmul);
                        } else if (!highQuality) {
                            transformed->r (y, x) = vignmul * (original->r (yc, xc) * (1.0 - Dx) * (1.0 - Dy) + original->r (yc, xc + 1) * Dx * (1.0 - Dy) + original->r (yc + 1, xc) * (1.0 - Dx) * Dy + original->r (yc + 1, xc + 1) * Dx * Dy);
                            transformed->g (y, x) = vignmul * (original->g (yc, xc) * (1.0 - Dx) * (1.0 - Dy) + original->g (yc, xc + 1) * Dx * (1.0 - Dy) + original->g (yc + 1, xc) * (1.0 - Dx) * Dy + original->g (yc + 1, xc + 1) * Dx * Dy);
                            transformed->b (y, x) = vignmul * (original->b (yc, xc) * (1.0 - Dx) * (1.0 - Dy) + original->b (yc, xc + 1) * Dx * (1.0 - Dy) + original->b (yc + 1, xc) * (1.0 - Dx) * Dy + original->b (yc + 1, xc + 1) * Dx * Dy);
                        } else {
                            interpolateTransformCubic (original, xc - 1, yc - 1, Dx, Dy, & (transformed->r (y, x)), & (transformed->g (y, x)), & (transformed->b (y, x)), vignmul);
                        }
                    } else {
                        // edge pixels
                        int y1 = LIM (yc,   0, original->getHeight() - 1);
                        int y2 = LIM (yc + 1, 0, original->getHeight() - 1);
                        int x1 = LIM (xc,   0, original->getWidth() - 1);
                        int x2 = LIM (xc + 1, 0, original->getWidth() - 1);

                        if (enableCA) {
                            chTrans[c][y][x] = vignmul * (chOrig[c][y1][x1] * (1.0 - Dx) * (1.0 - Dy) + chOrig[c][y1][x2] * Dx * (1.0 - Dy) + chOrig[c][y2][x1] * (1.0 - Dx) * Dy + chOrig[c][y2][x2] * Dx * Dy);
                        } else {
                            transformed->r (y, x) = vignmul * (original->r (y1, x1) * (1.0 - Dx) * (1.0 - Dy) + original->r (y1, x2) * Dx * (1.0 - Dy) + original->r (y2, x1) * (1.0 - Dx) * Dy + original->r (y2, x2) * Dx * Dy);
                            transformed->g (y, x) = vignmul * (original->g (y1, x1) * (1.0 - Dx) * (1.0 - Dy) + original->g (y1, x2) * Dx * (1.0 - Dy) + original->g (y2, x1) * (1.0 - Dx) * Dy + original->g (y2, x2) * Dx * Dy);
                            transformed->b (y, x) = vignmul * (original->b (y1, x1) * (1.0 - Dx) * (1.0 - Dy) + original->b (y1, x2) * Dx * (1.0 - Dy) + original->b (y2, x1) * (1.0 - Dx) * Dy + original->b (y2, x2) * Dx * Dy);
                        }
                    }
                } else {
                    if (enableCA) {
                        // not valid (source pixel x,y not inside source image, etc.)
                        chTrans[c][y][x] = 0;
                    } else {
                        transformed->r (y, x) = 0;
                        transformed->g (y, x) = 0;
                        transformed->b (y, x) = 0;
                    }
                }
            }
        }
    }
}


void ImProcFunctions::transformLCPCAOnly(Imagefloat *original, Imagefloat *transformed, int cx, int cy, const LensCorrection *pLCPMap)
{
    assert(pLCPMap && params->lensProf.useCA && pLCPMap->isCACorrectionAvailable());

    float** chOrig[3];
    chOrig[0] = original->r.ptrs;
    chOrig[1] = original->g.ptrs;
    chOrig[2] = original->b.ptrs;

    float** chTrans[3];
    chTrans[0] = transformed->r.ptrs;
    chTrans[1] = transformed->g.ptrs;
    chTrans[2] = transformed->b.ptrs;

    #pragma omp parallel for if (multiThread)

    for (int y = 0; y < transformed->getHeight(); y++) {
        for (int x = 0; x < transformed->getWidth(); x++) {
            for (int c = 0; c < 3; c++) {
                double Dx = x;
                double Dy = y;
                
                pLCPMap->correctCA(Dx, Dy, cx, cy, c);

                // Extract integer and fractions of coordinates
                int xc = (int)Dx;
                Dx -= (double)xc;
                int yc = (int)Dy;
                Dy -= (double)yc;

                // Convert only valid pixels
                if (yc >= 0 && yc < original->getHeight() && xc >= 0 && xc < original->getWidth()) {

                    // multiplier for vignetting correction
                    if (yc > 0 && yc < original->getHeight() - 2 && xc > 0 && xc < original->getWidth() - 2) {
                        // all interpolation pixels inside image
                        interpolateTransformChannelsCubic (chOrig[c], xc - 1, yc - 1, Dx, Dy, & (chTrans[c][y][x]), 1.0);
                    } else {
                        // edge pixels
                        int y1 = LIM (yc,   0, original->getHeight() - 1);
                        int y2 = LIM (yc + 1, 0, original->getHeight() - 1);
                        int x1 = LIM (xc,   0, original->getWidth() - 1);
                        int x2 = LIM (xc + 1, 0, original->getWidth() - 1);

                        chTrans[c][y][x] = (chOrig[c][y1][x1] * (1.0 - Dx) * (1.0 - Dy) + chOrig[c][y1][x2] * Dx * (1.0 - Dy) + chOrig[c][y2][x1] * (1.0 - Dx) * Dy + chOrig[c][y2][x2] * Dx * Dy);
                    }
                } else {
                    // not valid (source pixel x,y not inside source image, etc.)
                    chTrans[c][y][x] = 0;
                }
            }
        }
    }
}


double ImProcFunctions::getTransformAutoFill (int oW, int oH, const LensCorrection *pLCPMap)
{
    if (!needsCA() && !needsDistortion() && !needsRotation() && !needsPerspective() && (!params->lensProf.useDist || pLCPMap == nullptr)) {
        return 1;
    }

    double scaleU = 2, scaleL = 0.001;  // upper and lower border, iterate inbetween

    do {
        double scale = (scaleU + scaleL) * 0.5;

        int orx, ory, orw, orh;
        bool clipped = transCoord (oW, oH, 0, 0, oW, oH, orx, ory, orw, orh, scale, pLCPMap);

        if (clipped) {
            scaleU = scale;
        } else {
            scaleL = scale;
        }
    } while (scaleU - scaleL > 0.001);

    return scaleL;
}

bool ImProcFunctions::needsCA ()
{
    return fabs (params->cacorrection.red) > 1e-15 || fabs (params->cacorrection.blue) > 1e-15;
}

bool ImProcFunctions::needsDistortion ()
{
    return fabs (params->distortion.amount) > 1e-15;
}

bool ImProcFunctions::needsRotation ()
{
    return fabs (params->rotate.degree) > 1e-15;
}

bool ImProcFunctions::needsPerspective ()
{
    return params->perspective.horizontal || params->perspective.vertical;
}

bool ImProcFunctions::needsGradient ()
{
    return params->gradient.enabled && fabs (params->gradient.strength) > 1e-15;
}

bool ImProcFunctions::needsPCVignetting ()
{
    return params->pcvignette.enabled && fabs (params->pcvignette.strength) > 1e-15;
}

bool ImProcFunctions::needsVignetting ()
{
    return params->vignetting.amount;
}

bool ImProcFunctions::needsLCP ()
{
    return params->lensProf.useLcp();
}

bool ImProcFunctions::needsLensfun()
{
    return params->lensProf.useLensfun();
}

bool ImProcFunctions::needsTransform ()
{
    return needsCA () || needsDistortion () || needsRotation () || needsPerspective () || needsGradient () || needsPCVignetting () || needsVignetting () || needsLCP() || needsLensfun();
}


}
<|MERGE_RESOLUTION|>--- conflicted
+++ resolved
@@ -804,48 +804,13 @@
 
     double ascale = params->commonTrans.autofill ? getTransformAutoFill (oW, oH, pLCPMap) : 1.0;
 
-<<<<<<< HEAD
-    // smaller crop images are a problem, so only when processing fully
-    bool enableLCPCA = false;
-    bool enableLCPDist = false;
-    bool enableCA = false;
-
 #if defined( __GNUC__ ) && __GNUC__ >= 7// silence warning
 #pragma GCC diagnostic push
 #pragma GCC diagnostic ignored "-Wimplicit-fallthrough"
 #endif
-    switch (mode) {
-        case ImProcFunctions::TRANSFORM_HIGH_QUALITY_FULLIMAGE: {
-            enableLCPCA = pLCPMap && params->lensProf.useCA && pLCPMap->isCACorrectionAvailable();
-        }
-        //no break on purpose
-
-        case ImProcFunctions::TRANSFORM_HIGH_QUALITY: {
-            enableLCPDist = pLCPMap && params->lensProf.useDist;
-            enableCA = enableLCPCA || needsCA();
-        }
-        //no break on purpose
-
-        default:
-        case ImProcFunctions::TRANSFORM_PREVIEW: {
-            enableLCPDist = pLCPMap && params->lensProf.useDist;
-            break;
-        }
-    }
 #if defined( __GNUC__ ) && __GNUC__ >= 7
 #pragma GCC diagnostic pop
 #endif
-
-    if (enableLCPCA) {
-        enableLCPDist = false;
-    }    
-
-    if (!enableCA) {
-        chDist[0] = 0.0;
-    }
-
-=======
->>>>>>> 99f41baf
     // main cycle
     bool darkening = (params->vignetting.amount <= 0.0);
     #pragma omp parallel for if (multiThread)
