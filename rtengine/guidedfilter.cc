--- conflicted
+++ resolved
@@ -90,16 +90,12 @@
     enum Op { MUL, DIVEPSILON, ADD, SUB, ADDMUL, SUBMUL };
 
     const auto apply =
-<<<<<<< HEAD
-        [=](Op op, array2D<float> &res, const array2D<float> &a, const array2D<float> &b, const array2D<float> &c=array2D<float>()) -> void
-=======
 #ifdef _OPENMP
         [multithread, epsilon](Op op, array2D<float> &res, const array2D<float> &a, const array2D<float> &b, const array2D<float> &c=array2D<float>()) -> void
 #else
         // removed multithread to fix clang warning on msys2 clang builds, which don't support OpenMp
         [epsilon](Op op, array2D<float> &res, const array2D<float> &a, const array2D<float> &b, const array2D<float> &c=array2D<float>()) -> void
 #endif
->>>>>>> 0ee3873c
         {
             const int w = res.width();
             const int h = res.height();
