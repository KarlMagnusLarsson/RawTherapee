/*
*  This file is part of RawTherapee.
*
*  Copyright (c) 2004-2010 Gabor Horvath <hgabor@rawtherapee.com>
*
*  RawTherapee is free software: you can redistribute it and/or modify
*  it under the terms of the GNU General Public License as published by
*  the Free Software Foundation, either version 3 of the License, or
*  (at your option) any later version.
*
*  RawTherapee is distributed in the hope that it will be useful,
*  but WITHOUT ANY WARRANTY; without even the implied warranty of
*  MERCHANTABILITY or FITNESS FOR A PARTICULAR PURPOSE.  See the
*  GNU General Public License for more details.
*
*  You should have received a copy of the GNU General Public License
*  along with RawTherapee.  If not, see <http://www.gnu.org/licenses/>.

    *   adaptation to RawTherapee
    *   2015 Jacques Desmis <jdesmis@gmail.com>
    *   2015 Ingo Weyrich <heckflosse67@gmx.de>

    * D. J. Jobson, Z. Rahman, and G. A. Woodell. A multi-scale
    * Retinex for bridging the gap between color images and the
    * human observation of scenes. IEEE Transactions on Image Processing,
    * 1997, 6(7): 965-976

    * Fan Guo Zixing Cai Bin Xie Jin Tang
    * School of Information Science and Engineering, Central South University Changsha, China

    * Weixing Wang and Lian Xu
    * College of Physics and Information Engineering, Fuzhou University, Fuzhou, China

    * inspired from 2003 Fabien Pelisson <Fabien.Pelisson@inrialpes.fr>
    * some ideas taken (use of mask) Russell Cottrell - The Retinex .8bf Plugin

*/

#include <stdlib.h>
#include <stdio.h>
#include <math.h>
#include <string.h>
#include "rtengine.h"
#include "gauss.h"
#include "rawimagesource.h"
#include "improcfun.h"
#include "opthelper.h"
#include "StopWatch.h"

#define clipretinex( val, minv, maxv )    (( val = (val < minv ? minv : val ) ) > maxv ? maxv : val )

#define med3(a0,a1,a2,a3,a4,a5,a6,a7,a8,median) { \
pp[0]=a0; pp[1]=a1; pp[2]=a2; pp[3]=a3; pp[4]=a4; pp[5]=a5; pp[6]=a6; pp[7]=a7; pp[8]=a8; \
PIX_SORT(pp[1],pp[2]); PIX_SORT(pp[4],pp[5]); PIX_SORT(pp[7],pp[8]); \
PIX_SORT(pp[0],pp[1]); PIX_SORT(pp[3],pp[4]); PIX_SORT(pp[6],pp[7]); \
PIX_SORT(pp[1],pp[2]); PIX_SORT(pp[4],pp[5]); PIX_SORT(pp[7],pp[8]); \
PIX_SORT(pp[0],pp[3]); PIX_SORT(pp[5],pp[8]); PIX_SORT(pp[4],pp[7]); \
PIX_SORT(pp[3],pp[6]); PIX_SORT(pp[1],pp[4]); PIX_SORT(pp[2],pp[5]); \
PIX_SORT(pp[4],pp[7]); PIX_SORT(pp[4],pp[2]); PIX_SORT(pp[6],pp[4]); \
PIX_SORT(pp[4],pp[2]); median=pp[4];} //pp4 = median


<<<<<<< HEAD
void retinex_scales ( float* scales, int nscales, int mode, int s, float high)
=======
namespace
{
void retinex_scales( float* scales, int nscales, int mode, int s, float high)
>>>>>>> 4cf80e7c
{
    if ( nscales == 1 ) {
        scales[0] =  (float)s / 2.f;
    } else if (nscales == 2) {
        scales[1] = (float) s / 2.f;
        scales[0] = (float) s;
    } else {
        float size_step = (float) s / (float) nscales;

        if (mode == 0) {
            for (int i = 0; i < nscales; ++i ) {
                scales[nscales - i - 1] = 2.0f + (float)i * size_step;
            }
        } else if (mode == 1) {
            size_step = (float)log (s - 2.0f) / (float) nscales;

            for (int i = 0; i < nscales; ++i ) {
                scales[nscales - i - 1] = 2.0f + (float)pow (10.f, (i * size_step) / log (10.f));
            }
        } else if (mode == 2) {
            size_step = (float) log (s - 2.0f) / (float) nscales;

            for ( int i = 0; i < nscales; ++i ) {
                scales[i] = s - (float)pow (10.f, (i * size_step) / log (10.f));
            }
        } else if (mode == 3) {
            size_step = (float) log (s - 2.0f) / (float) nscales;

            for ( int i = 0; i < nscales; ++i ) {
                scales[i] = high * s - (float)pow (10.f, (i * size_step) / log (10.f));
            }
        }
    }
}
<<<<<<< HEAD
void mean_stddv2 ( float **dst, float &mean, float &stddv, int W_L, int H_L, float &maxtr, float &mintr)
=======

void mean_stddv2( float **dst, float &mean, float &stddv, int W_L, int H_L, float &maxtr, float &mintr)
>>>>>>> 4cf80e7c
{
    // summation using double precision to avoid too large summation error for large pictures
    double vsquared = 0.f;
    double sum = 0.f;
    maxtr = -999999.f;
    mintr = 999999.f;
#ifdef _OPENMP
    #pragma omp parallel
#endif
    {
        float lmax = -999999.f, lmin = 999999.f;
#ifdef _OPENMP
        #pragma omp for reduction(+:sum,vsquared) nowait // this leads to differences, but parallel summation is more accurate
#endif

        for (int i = 0; i < H_L; i++ )
            for (int j = 0; j < W_L; j++) {
                sum += dst[i][j];
                vsquared += (dst[i][j] * dst[i][j]);

                lmax = dst[i][j] > lmax ? dst[i][j] : lmax;
                lmin = dst[i][j] < lmin ? dst[i][j] : lmin;
            }

#ifdef _OPENMP
        #pragma omp critical
#endif
        {
            maxtr = maxtr > lmax ? maxtr : lmax;
            mintr = mintr < lmin ? mintr : lmin;
        }

    }
    mean = sum / (double) (W_L * H_L);
    vsquared /= (double) W_L * H_L;
    stddv = ( vsquared - (mean * mean) );
    stddv = (float)sqrt (stddv);
}

}


<<<<<<< HEAD



void mean_stddv ( float **dst, float &mean, float &stddv, int W_L, int H_L, const float factor, float &maxtr, float &mintr)

=======
namespace rtengine
>>>>>>> 4cf80e7c
{

<<<<<<< HEAD
    }

    sum *= factor;
    maxtr *= factor;
    mintr *= factor;
    vsquared *= (factor * factor);
    mean = sum / (float) (W_L * H_L);
    vsquared /= (float) W_L * H_L;
    stddv = ( vsquared - (mean * mean) );
    stddv = (float)sqrt (stddv);
}

void RawImageSource::MSR (float** luminance, float** originalLuminance, float **exLuminance,  LUTf & mapcurve, bool &mapcontlutili, int width, int height, RetinexParams deh, const RetinextransmissionCurve & dehatransmissionCurve, float &minCD, float &maxCD, float &mini, float &maxi, float &Tmean, float &Tsigma, float &Tmin, float &Tmax)
=======
extern const Settings* settings;

void RawImageSource::MSR(float** luminance, float** originalLuminance, float **exLuminance,  LUTf & mapcurve, bool &mapcontlutili, int width, int height, RetinexParams deh, const RetinextransmissionCurve & dehatransmissionCurve, const RetinexgaintransmissionCurve & dehagaintransmissionCurve, float &minCD, float &maxCD, float &mini, float &maxi, float &Tmean, float &Tsigma, float &Tmin, float &Tmax)
>>>>>>> 4cf80e7c
{

    if (deh.enabled) {//enabled
        float         mean, stddv, maxtr, mintr;
        float         delta;
        constexpr float eps = 2.f;
        bool useHsl = deh.retinexcolorspace == "HSLLOG";
        bool useHslLin = deh.retinexcolorspace == "HSLLIN";
        float gain2 = (float) deh.gain / 100.f; //def =1  not use
        gain2 = useHslLin ? gain2 * 0.5f : gain2;
        float offse = (float) deh.offs; //def = 0  not use
        int iter = deh.iter;
        int gradient = deh.scal;
        int scal = 3;//disabled scal
        int nei = (int) (2.8f * deh.neigh); //def = 220
        float vart = (float)deh.vart / 100.f;//variance
        float gradvart = (float)deh.grad;
        float gradstr = (float)deh.grads;
        float strength = (float) deh.str / 100.f; // Blend with original L channel data
        float limD = (float) deh.limd;
        limD = pow (limD, 1.7f); //about 2500 enough
        limD *= useHslLin ? 10.f : 1.f;
        float ilimD = 1.f / limD;
        float hig = ((float) deh.highl) / 100.f;
        float elogt;
        float hl = deh.baselog;
        scal = deh.skal;

        if (hl >= 2.71828f) {
            elogt = 2.71828f + SQR (SQR (hl - 2.71828f));
        } else {
            elogt = hl;
        }

        int H_L = height;
        int W_L = width;

        float *tran[H_L] ALIGNED16;
        float *tranBuffer = nullptr;

        elogt = 2.71828f;//disabled baselog
        bool lhutili = false;

<<<<<<< HEAD
        if (deh.enabled) {
            shcurve = new FlatCurve (deh.lhcurve);
=======
        FlatCurve* shcurve = new FlatCurve(deh.lhcurve); //curve L=f(H)
>>>>>>> 4cf80e7c

        if (!shcurve || shcurve->isIdentity()) {
            if (shcurve) {
                delete shcurve;
                shcurve = nullptr;
            }
        } else {
            lhutili = true;
        }


<<<<<<< HEAD
        if (deh.retinexMethod == "highliplus") {
=======
        bool higplus = false ;
        int moderetinex = 2; // default to 2 ( deh.retinexMethod == "high" )

        if(deh.retinexMethod == "highliplus") {
>>>>>>> 4cf80e7c
            higplus = true;
            moderetinex = 3;
        } else if (deh.retinexMethod == "uni") {
            moderetinex = 0;
        } else if (deh.retinexMethod == "low") {
            moderetinex = 1;
        } else { /*if (deh.retinexMethod == "highli") */
            moderetinex = 3;
        }

<<<<<<< HEAD
        for (int it = 1; it < iter + 1; it++) { //iter nb max of iterations
            float aahi = 49.f / 99.f; ////reduce sensibility 50%
            float bbhi = 1.f - aahi;
            float high;
            high =  bbhi + aahi * (float) deh.highl;
=======
        constexpr float aahi = 49.f / 99.f; ////reduce sensibility 50%
        constexpr float bbhi = 1.f - aahi;

        for(int it = 1; it < iter + 1; it++) { //iter nb max of iterations
            float high = bbhi + aahi * (float) deh.highl;
>>>>>>> 4cf80e7c

            float grad = 1.f;
            float sc = scal;

            if (gradient == 0) {
                grad = 1.f;
                sc = 3.f;
            } else if (gradient == 1) {
                grad = 0.25f * it + 0.75f;
                sc = -0.5f * it + 4.5f;
            } else if (gradient == 2) {
                grad = 0.5f * it + 0.5f;
                sc = -0.75f * it + 5.75f;
            } else if (gradient == 3) {
                grad = 0.666f * it + 0.333f;
                sc = -0.75f * it + 5.75f;
            } else if (gradient == 4) {
                grad = 0.8f * it + 0.2f;
                sc = -0.75f * it + 5.75f;
            } else if (gradient == 5) {
                if (moderetinex != 3) {
                    grad = 2.5f * it - 1.5f;
                } else {
                    float aa = (11.f * high - 1.f) / 4.f;
                    float bb = 1.f - aa;
                    grad = aa * it + bb;
                }

                sc = -0.75f * it + 5.75f;
            } else if (gradient == 6) {
                if (moderetinex != 3) {
                    grad = 5.f * it - 4.f;
                } else {
                    float aa = (21.f * high - 1.f) / 4.f;
                    float bb = 1.f - aa;
                    grad = aa * it + bb;
                }

                sc = -0.75f * it + 5.75f;
            }

            else if (gradient == -1) {
                grad = -0.125f * it + 1.125f;
                sc = 3.f;
            }

            if(iter == 1) {
                sc = scal;
            } else {
                //adjust sc in function of choice of scale by user if iterations
                if(scal < 3) {
                    sc -= 1;

                    if(sc < 1.f) {//avoid 0
                        sc = 1.f;
                    }
                }

                if(scal > 4) {
                    sc += 1;
                }
            }

            float varx;
            float limdx, ilimdx;

            if (gradvart != 0) {
                if (gradvart == 1) {
                    varx = vart * (-0.125f * it + 1.125f);
                    limdx = limD * (-0.125f * it + 1.125f);
                    ilimdx = 1.f / limdx;
                } else if (gradvart == 2) {
                    varx = vart * (-0.2f * it + 1.2f);
                    limdx = limD * (-0.2f * it + 1.2f);
                    ilimdx = 1.f / limdx;
                } else if (gradvart == -1) {
                    varx = vart * (0.125f * it + 0.875f);
                    limdx = limD * (0.125f * it + 0.875f);
                    ilimdx = 1.f / limdx;
                } else if (gradvart == -2) {
                    varx = vart * (0.4f * it + 0.6f);
                    limdx = limD * (0.4f * it + 0.6f);
                    ilimdx = 1.f / limdx;
                }
            } else {
                varx = vart;
                limdx = limD;
                ilimdx = ilimD;
            }

<<<<<<< HEAD
            scal = round (sc);
            float strengthx;
=======
            scal = round(sc);
>>>>>>> 4cf80e7c
            float ks = 1.f;

            if (gradstr != 0) {
                if (gradstr == 1) {
                    if (it <= 3) {
                        ks = -0.3f * it + 1.6f;
                    } else {
                        ks = 0.5f;
                    }
                } else if (gradstr == 2) {
                    if (it <= 3) {
                        ks = -0.6f * it + 2.2f;
                    } else {
                        ks = 0.3f;
                    }
                } else if (gradstr == -1) {
                    if (it <= 3) {
                        ks = 0.2f * it + 0.6f;
                    } else {
                        ks = 1.2f;
                    }
                } else if (gradstr == -2) {
                    if (it <= 3) {
                        ks = 0.4f * it + 0.2f;
                    } else {
                        ks = 1.5f;
                    }
                }
            }

            float strengthx = ks * strength;

            constexpr auto maxRetinexScales = 8;
            float RetinexScales[maxRetinexScales];

            retinex_scales ( RetinexScales, scal, moderetinex, nei / grad, high );

            float *src[H_L] ALIGNED16;
            float *srcBuffer = new float[H_L * W_L];

            for (int i = 0; i < H_L; i++) {
                src[i] = &srcBuffer[i * W_L];
            }

            int h_th, s_th;

            int shHighlights = deh.highlights;
            int shShadows = deh.shadows;

            int mapmet = 0;

            if (deh.mapMethod == "map") {
                mapmet = 2;
<<<<<<< HEAD
            }

            if (deh.mapMethod == "mapT") {
                mapmet = 3;
            }

            /*if(deh.mapMethod == "curv") {
                mapmet = 1;
            }*/

            if (deh.mapMethod == "gaus") {
=======
            } else if(deh.mapMethod == "mapT") {
                mapmet = 3;
            } else if(deh.mapMethod == "gaus") {
>>>>>>> 4cf80e7c
                mapmet = 4;
            }

            const double shradius = mapmet == 4 ? (double) deh.radius : 40.;

<<<<<<< HEAD
            if (deh.viewMethod == "mask") {
                viewmet = 1;
            }

            if (deh.viewMethod == "tran") {
                viewmet = 2;
            }

            if (deh.viewMethod == "tran2") {
                viewmet = 3;
            }

            if (deh.viewMethod == "unsharp") {
=======
            int viewmet = 0;

            if(deh.viewMethod == "mask") {
                viewmet = 1;
            } else if(deh.viewMethod == "tran") {
                viewmet = 2;
            } else if(deh.viewMethod == "tran2") {
                viewmet = 3;
            } else if(deh.viewMethod == "unsharp") {
>>>>>>> 4cf80e7c
                viewmet = 4;
            }

#ifdef _OPENMP
            #pragma omp parallel for
#endif

            for (int i = 0; i < H_L; i++)
                for (int j = 0; j < W_L; j++) {
                    src[i][j] = luminance[i][j] + eps;
                    luminance[i][j] = 0.f;
                }

            float *out[H_L] ALIGNED16;
            float *outBuffer = new float[H_L * W_L];

            for (int i = 0; i < H_L; i++) {
                out[i] = &outBuffer[i * W_L];
            }

            if (viewmet == 3  || viewmet == 2) {
                tranBuffer = new float[H_L * W_L];

                for (int i = 0; i < H_L; i++) {
                    tran[i] = &tranBuffer[i * W_L];
                }
            }

            const float logBetaGain = xlogf (16384.f);
            float pond = logBetaGain / (float) scal;

            if (!useHslLin) {
                pond /= log (elogt);
            }

            auto shmap = ((mapmet == 2 || mapmet == 3 || mapmet == 4) && it == 1) ? new SHMap (W_L, H_L, true) : nullptr;

            float *buffer = new float[W_L * H_L];;

            for ( int scale = scal - 1; scale >= 0; scale-- ) {
#ifdef _OPENMP
                #pragma omp parallel
#endif
                {
                    if(scale == scal - 1)
                    {
                        gaussianBlur (src, out, W_L, H_L, RetinexScales[scale], buffer);
                    } else { // reuse result of last iteration
                        // out was modified in last iteration => restore it
                        if((((mapmet == 2 && scale > 1) || mapmet == 3 || mapmet == 4) || (mapmet > 0 && mapcontlutili)) && it == 1)
                        {
#ifdef _OPENMP
                            #pragma omp for
#endif

                            for (int i = 0; i < H_L; i++) {
                                for (int j = 0; j < W_L; j++) {
                                    out[i][j] = buffer[i * W_L + j];
                                }
                            }
                        }

                        gaussianBlur (out, out, W_L, H_L, sqrtf(SQR(RetinexScales[scale]) - SQR(RetinexScales[scale + 1])), buffer);
                    }
                    if((((mapmet == 2 && scale > 2) || mapmet == 3 || mapmet == 4) || (mapmet > 0 && mapcontlutili)) && it == 1 && scale > 0)
                    {
                        // out will be modified => store it for use in next iteration. We even don't need a new buffer because 'buffer' is free after gaussianBlur :)
#ifdef _OPENMP
                        #pragma omp for
#endif

                        for (int i = 0; i < H_L; i++) {
                            for (int j = 0; j < W_L; j++) {
                                buffer[i * W_L + j] = out[i][j];
                            }
                        }
                    }
                }

                if(((mapmet == 2 && scale > 2) || mapmet == 3 || mapmet == 4) && it == 1) {
                    shmap->updateL (out, shradius, true, 1);
                    h_th = shmap->max_f - deh.htonalwidth * (shmap->max_f - shmap->avg) / 100;
                    s_th = deh.stonalwidth * (shmap->avg - shmap->min_f) / 100;
                }

#ifdef __SSE2__
                vfloat pondv = F2V(pond);
                vfloat limMinv = F2V(ilimdx);
                vfloat limMaxv = F2V(limdx);

#endif

                if(mapmet > 0 && mapcontlutili && it == 1) {
                    // TODO: When rgbcurvespeedup branch is merged into master we can simplify the code by
                    // 1) in rawimagesource.retinexPrepareCurves() insert
                    //    mapcurve *= 0.5f;
                    //    after
                    //    CurveFactory::mapcurve (mapcontlutili, retinexParams.mapcurve, mapcurve, 1, lhist16RETI, histLRETI);
                    // 2) remove the division by 2.f from the code 7 lines below this line
#ifdef _OPENMP
                    #pragma omp parallel for
#endif

                    for (int i = 0; i < H_L; i++) {
                        for (int j = 0; j < W_L; j++) {
                            out[i][j] = mapcurve[2.f * out[i][j]] / 2.f;
                        }
                    }

                }

                if(((mapmet == 2 && scale > 2) || mapmet == 3 || mapmet == 4) && it == 1) {
                    float hWeight = (100.f - shHighlights) / 100.f;
                    float sWeight = (100.f - shShadows) / 100.f;
#ifdef _OPENMP
                    #pragma omp parallel for schedule(dynamic,16)
#endif

                    for (int i = 0; i < H_L; i++) {
                        for (int j = 0; j < W_L; j++) {
                            float mapval = 1.f + shmap->map[i][j];
                            float factor = 1.f;

                            if (mapval > h_th) {
                                factor = (h_th + hWeight * (mapval - h_th)) / mapval;
                            } else if (mapval < s_th) {
                                factor = (s_th - sWeight * (s_th - mapval)) / mapval;
                            }

                            out[i][j] *= factor;

                        }
                    }
                }

#ifdef _OPENMP
                #pragma omp parallel for
#endif

                for (int i = 0; i < H_L; i++) {
                    int j = 0;

#ifdef __SSE2__

                    if(useHslLin) {
                        for (; j < W_L - 3; j += 4) {
                            _mm_storeu_ps(&luminance[i][j], LVFU(luminance[i][j]) + pondv *  (LIMV(LVFU(src[i][j]) / LVFU(out[i][j]), limMinv, limMaxv) ));
                        }
                    } else {
                        for (; j < W_L - 3; j += 4) {
                            _mm_storeu_ps(&luminance[i][j], LVFU(luminance[i][j]) + pondv *  xlogf(LIMV(LVFU(src[i][j]) / LVFU(out[i][j]), limMinv, limMaxv) ));
                        }
                    }

#endif

                    if(useHslLin) {
                        for (; j < W_L; j++) {
                            luminance[i][j] +=  pond * (LIM(src[i][j] / out[i][j], ilimdx, limdx));
                        }
                    } else {
                        for (; j < W_L; j++) {
                            luminance[i][j] +=  pond * xlogf(LIM(src[i][j] / out[i][j], ilimdx, limdx)); //  /logt ?
                        }
                    }
                }
            }

            if (mapmet > 1) {
                if (shmap) {
                    delete shmap;
                }
            }

            shmap = nullptr;

            delete [] buffer;
            delete [] srcBuffer;

            mean = 0.f;
            stddv = 0.f;
            // I call mean_stddv2 instead of mean_stddv ==> logBetaGain

            mean_stddv2 ( luminance, mean, stddv, W_L, H_L, maxtr, mintr);
            //printf("mean=%f std=%f delta=%f maxtr=%f mintr=%f\n", mean, stddv, delta, maxtr, mintr);

            //mean_stddv( luminance, mean, stddv, W_L, H_L, logBetaGain, maxtr, mintr);
            if (dehatransmissionCurve && mean != 0.f && stddv != 0.f) { //if curve
                float asig = 0.166666f / stddv;
                float bsig = 0.5f - asig * mean;
                float amax = 0.333333f / (maxtr - mean - stddv);
                float bmax = 1.f - amax * maxtr;
                float amin = 0.333333f / (mean - stddv - mintr);
                float bmin = -amin * mintr;

                asig *= 500.f;
                bsig *= 500.f;
                amax *= 500.f;
                bmax *= 500.f;
                amin *= 500.f;
                bmin *= 500.f;

#ifdef _OPENMP
                #pragma omp parallel
#endif
                {
                    float absciss;
#ifdef _OPENMP
                    #pragma omp for schedule(dynamic,16)
#endif

                    for (int i = 0; i < H_L; i++ )
                        for (int j = 0; j < W_L; j++) { //for mintr to maxtr evalate absciss in function of original transmission
                            if (LIKELY (fabsf (luminance[i][j] - mean) < stddv)) {
                                absciss = asig * luminance[i][j] + bsig;
                            } else if (luminance[i][j] >= mean) {
                                absciss = amax * luminance[i][j] + bmax;
                            } else { /*if(luminance[i][j] <= mean - stddv)*/
                                absciss = amin * luminance[i][j] + bmin;
                            }

                            //TODO : move multiplication by 4.f and subtraction of 1.f inside the curve
                            luminance[i][j] *= (-1.f + 4.f * dehatransmissionCurve[absciss]); //new transmission

                            if (viewmet == 3 || viewmet == 2) {
                                tran[i][j] = luminance[i][j];
                            }
                        }
                }

                // median filter on transmission  ==> reduce artifacts
                if (deh.medianmap && it == 1) { //only one time
                    int wid = W_L;
                    int hei = H_L;
                    float *tmL[hei] ALIGNED16;
                    float *tmLBuffer = new float[wid * hei];
                    int borderL = 1;

                    for (int i = 0; i < hei; i++) {
                        tmL[i] = &tmLBuffer[i * wid];
                    }

#ifdef _OPENMP
                    #pragma omp parallel for
#endif

                    for (int i = borderL; i < hei - borderL; i++) {
                        float pp[9], temp;

                        for (int j = borderL; j < wid - borderL; j++) {
                            med3 (luminance[i][j], luminance[i - 1][j], luminance[i + 1][j], luminance[i][j + 1], luminance[i][j - 1], luminance[i - 1][j - 1], luminance[i - 1][j + 1], luminance[i + 1][j - 1], luminance[i + 1][j + 1], tmL[i][j]); //3x3
                        }
                    }

#ifdef _OPENMP
                    #pragma omp parallel for
#endif

                    for (int i = borderL; i < hei - borderL; i++ ) {
                        for (int j = borderL; j < wid - borderL; j++) {
                            luminance[i][j] = tmL[i][j];
                        }
                    }

                    delete [] tmLBuffer;

                }

                // I call mean_stddv2 instead of mean_stddv ==> logBetaGain
                //mean_stddv( luminance, mean, stddv, W_L, H_L, 1.f, maxtr, mintr);
                mean_stddv2 ( luminance, mean, stddv, W_L, H_L, maxtr, mintr);

            }

            float epsil = 0.1f;

            mini = mean - varx * stddv;

            if (mini < mintr) {
                mini = mintr + epsil;
            }

            maxi = mean + varx * stddv;

            if (maxi > maxtr) {
                maxi = maxtr - epsil;
            }

            delta = maxi - mini;
            //printf("maxi=%f mini=%f mean=%f std=%f delta=%f maxtr=%f mintr=%f\n", maxi, mini, mean, stddv, delta, maxtr, mintr);

            if ( !delta ) {
                delta = 1.0f;
            }

            //  float cdfactor = gain2 * 32768.f / delta;
            float cdfactor = 32768.f / delta;
            maxCD = -9999999.f;
            minCD = 9999999.f;
            // coeff for auto    "transmission" with 2 sigma #95% datas
            float aza = 16300.f / (2.f * stddv);
            float azb = -aza * (mean - 2.f * stddv);
            float bza = 16300.f / (2.f * stddv);
            float bzb = 16300.f - bza * (mean);

//prepare work for curve gain
#ifdef _OPENMP
            #pragma omp parallel for
#endif

            for (int i = 0; i < H_L; i++) {
                for (int j = 0; j < W_L; j++) {
                    luminance[i][j] = luminance[i][j] - mini;
                }
            }

            mean = 0.f;
            stddv = 0.f;
            // I call mean_stddv2 instead of mean_stddv ==> logBetaGain

            mean_stddv2( luminance, mean, stddv, W_L, H_L, maxtr, mintr);
            float asig, bsig, amax, bmax, amin, bmin;

            if (dehagaintransmissionCurve && mean != 0.f && stddv != 0.f) { //if curve
                asig = 0.166666f / stddv;
                bsig = 0.5f - asig * mean;
                amax = 0.333333f / (maxtr - mean - stddv);
                bmax = 1.f - amax * maxtr;
                amin = 0.333333f / (mean - stddv - mintr);
                bmin = -amin * mintr;

                asig *= 500.f;
                bsig *= 500.f;
                amax *= 500.f;
                bmax *= 500.f;
                amin *= 500.f;
                bmin *= 500.f;
            }

#ifdef _OPENMP
            #pragma omp parallel
#endif
            {
                float cdmax = -999999.f, cdmin = 999999.f;
#ifdef _OPENMP
                #pragma omp for schedule(dynamic,16) nowait
#endif

                for ( int i = 0; i < H_L; i ++ )
                    for (int j = 0; j < W_L; j++) {
                        float gan;

<<<<<<< HEAD
                        if (cd > cdmax) {
                            cdmax = cd;
                        }

                        if (cd < cdmin) {
                            cdmin = cd;
=======
                        if (dehagaintransmissionCurve && mean != 0.f && stddv != 0.f) {
                            float absciss;

                            if (LIKELY(fabsf(luminance[i][j] - mean) < stddv)) {
                                absciss = asig * luminance[i][j] + bsig;
                            } else if (luminance[i][j] >= mean) {
                                absciss = amax * luminance[i][j] + bmax;
                            } else { /*if(luminance[i][j] <= mean - stddv)*/
                                absciss = amin * luminance[i][j] + bmin;
                            }


                            //    float cd = cdfactor * ( luminance[i][j]  - mini ) + offse;
                            // TODO : move multiplication by 2.f inside the curve
                            gan = 2.f * (dehagaintransmissionCurve[absciss]); //new gain function transmission
                        } else {
                            gan = 0.5f;
>>>>>>> 4cf80e7c
                        }

                        float cd = gan * cdfactor * ( luminance[i][j] ) + offse;

                        cdmax = cd > cdmax ? cd : cdmax;
                        cdmin = cd < cdmin ? cd : cdmin;

                        float str = strengthx;

<<<<<<< HEAD
                        if (lhutili  && it == 1) { // S=f(H)
=======
                        if(lhutili && it == 1) { // S=f(H)
>>>>>>> 4cf80e7c
                            {
                                float HH = exLuminance[i][j];
                                float valparam;

                                if (useHsl || useHslLin) {
                                    valparam = float ((shcurve->getVal (HH) - 0.5f));
                                } else {
                                    valparam = float ((shcurve->getVal (Color::huelab_to_huehsv2 (HH)) - 0.5f));
                                }

                                str *= (1.f + 2.f * valparam);
                            }
                        }

<<<<<<< HEAD
                        if (exLuminance[i][j] > 65535.f * hig && higplus) {
                            str *= hig;
                        }

                        if (viewmet == 0) {
                            luminance[i][j] = clipretinex ( cd, 0.f, 32768.f ) * str + (1.f - str) * originalLuminance[i][j];
                        }

                        if (viewmet == 1) {
                            luminance[i][j] = out[i][j];
                        }

                        if (viewmet == 4) {
                            luminance[i][j] = (1.f + str) * originalLuminance[i][j] -  str * out[i][j];    //unsharp
                        }

                        if (viewmet == 2) {
                            if (tran[i][j] <= mean) {
=======
                        if(higplus && exLuminance[i][j] > 65535.f * hig) {
                            str *= hig;
                        }

                        if(viewmet == 0) {
                            luminance[i][j] = intp(str, clipretinex( cd, 0.f, 32768.f ), originalLuminance[i][j]);
                        } else if(viewmet == 1) {
                            luminance[i][j] = out[i][j];
                        } else if(viewmet == 4) {
                            luminance[i][j] = originalLuminance[i][j] + str * (originalLuminance[i][j] - out[i][j]);//unsharp
                        } else if(viewmet == 2) {
                            if(tran[i][j] <= mean) {
>>>>>>> 4cf80e7c
                                luminance[i][j] = azb + aza * tran[i][j];    //auto values
                            } else {
                                luminance[i][j] = bzb + bza * tran[i][j];
                            }
<<<<<<< HEAD
                        }

                        if (viewmet == 3) {
=======
                        } else { /*if(viewmet == 3) */
>>>>>>> 4cf80e7c
                            luminance[i][j] = 1000.f + tran[i][j] * 700.f;    //arbitrary values to help display log values which are between -20 to + 30 - usage values -4 + 5
                        }

                    }

#ifdef _OPENMP
                #pragma omp critical
#endif
                {
                    maxCD = maxCD > cdmax ? maxCD : cdmax;
                    minCD = minCD < cdmin ? minCD : cdmin;
                }

            }

            delete [] outBuffer;
            outBuffer = nullptr;
            //printf("cdmin=%f cdmax=%f\n",minCD, maxCD);
            Tmean = mean;
            Tsigma = stddv;
            Tmin = mintr;
            Tmax = maxtr;

            if (shcurve) {
                delete shcurve;
                shcurve = nullptr;
            }
        }

<<<<<<< HEAD
        if (viewmet == 3 || viewmet == 2) {
=======
        if(tranBuffer) {
>>>>>>> 4cf80e7c
            delete [] tranBuffer;
        }

    }
}

}<|MERGE_RESOLUTION|>--- conflicted
+++ resolved
@@ -60,13 +60,9 @@
 PIX_SORT(pp[4],pp[2]); median=pp[4];} //pp4 = median
 
 
-<<<<<<< HEAD
-void retinex_scales ( float* scales, int nscales, int mode, int s, float high)
-=======
 namespace
 {
 void retinex_scales( float* scales, int nscales, int mode, int s, float high)
->>>>>>> 4cf80e7c
 {
     if ( nscales == 1 ) {
         scales[0] =  (float)s / 2.f;
@@ -81,19 +77,19 @@
                 scales[nscales - i - 1] = 2.0f + (float)i * size_step;
             }
         } else if (mode == 1) {
-            size_step = (float)log (s - 2.0f) / (float) nscales;
+            size_step = (float)log(s - 2.0f) / (float) nscales;
 
             for (int i = 0; i < nscales; ++i ) {
                 scales[nscales - i - 1] = 2.0f + (float)pow (10.f, (i * size_step) / log (10.f));
             }
         } else if (mode == 2) {
-            size_step = (float) log (s - 2.0f) / (float) nscales;
+            size_step = (float) log(s - 2.0f) / (float) nscales;
 
             for ( int i = 0; i < nscales; ++i ) {
                 scales[i] = s - (float)pow (10.f, (i * size_step) / log (10.f));
             }
         } else if (mode == 3) {
-            size_step = (float) log (s - 2.0f) / (float) nscales;
+            size_step = (float) log(s - 2.0f) / (float) nscales;
 
             for ( int i = 0; i < nscales; ++i ) {
                 scales[i] = high * s - (float)pow (10.f, (i * size_step) / log (10.f));
@@ -101,12 +97,8 @@
         }
     }
 }
-<<<<<<< HEAD
-void mean_stddv2 ( float **dst, float &mean, float &stddv, int W_L, int H_L, float &maxtr, float &mintr)
-=======
 
 void mean_stddv2( float **dst, float &mean, float &stddv, int W_L, int H_L, float &maxtr, float &mintr)
->>>>>>> 4cf80e7c
 {
     // summation using double precision to avoid too large summation error for large pictures
     double vsquared = 0.f;
@@ -143,42 +135,18 @@
     mean = sum / (double) (W_L * H_L);
     vsquared /= (double) W_L * H_L;
     stddv = ( vsquared - (mean * mean) );
-    stddv = (float)sqrt (stddv);
+    stddv = (float)sqrt(stddv);
 }
 
 }
 
 
-<<<<<<< HEAD
-
-
-
-void mean_stddv ( float **dst, float &mean, float &stddv, int W_L, int H_L, const float factor, float &maxtr, float &mintr)
-
-=======
 namespace rtengine
->>>>>>> 4cf80e7c
 {
 
-<<<<<<< HEAD
-    }
-
-    sum *= factor;
-    maxtr *= factor;
-    mintr *= factor;
-    vsquared *= (factor * factor);
-    mean = sum / (float) (W_L * H_L);
-    vsquared /= (float) W_L * H_L;
-    stddv = ( vsquared - (mean * mean) );
-    stddv = (float)sqrt (stddv);
-}
-
-void RawImageSource::MSR (float** luminance, float** originalLuminance, float **exLuminance,  LUTf & mapcurve, bool &mapcontlutili, int width, int height, RetinexParams deh, const RetinextransmissionCurve & dehatransmissionCurve, float &minCD, float &maxCD, float &mini, float &maxi, float &Tmean, float &Tsigma, float &Tmin, float &Tmax)
-=======
 extern const Settings* settings;
 
 void RawImageSource::MSR(float** luminance, float** originalLuminance, float **exLuminance,  LUTf & mapcurve, bool &mapcontlutili, int width, int height, RetinexParams deh, const RetinextransmissionCurve & dehatransmissionCurve, const RetinexgaintransmissionCurve & dehagaintransmissionCurve, float &minCD, float &maxCD, float &mini, float &maxi, float &Tmean, float &Tsigma, float &Tmin, float &Tmax)
->>>>>>> 4cf80e7c
 {
 
     if (deh.enabled) {//enabled
@@ -199,7 +167,7 @@
         float gradstr = (float)deh.grads;
         float strength = (float) deh.str / 100.f; // Blend with original L channel data
         float limD = (float) deh.limd;
-        limD = pow (limD, 1.7f); //about 2500 enough
+        limD = pow(limD, 1.7f);//about 2500 enough
         limD *= useHslLin ? 10.f : 1.f;
         float ilimD = 1.f / limD;
         float hig = ((float) deh.highl) / 100.f;
@@ -207,8 +175,8 @@
         float hl = deh.baselog;
         scal = deh.skal;
 
-        if (hl >= 2.71828f) {
-            elogt = 2.71828f + SQR (SQR (hl - 2.71828f));
+        if(hl >= 2.71828f) {
+            elogt = 2.71828f + SQR(SQR(hl - 2.71828f));
         } else {
             elogt = hl;
         }
@@ -222,12 +190,7 @@
         elogt = 2.71828f;//disabled baselog
         bool lhutili = false;
 
-<<<<<<< HEAD
-        if (deh.enabled) {
-            shcurve = new FlatCurve (deh.lhcurve);
-=======
         FlatCurve* shcurve = new FlatCurve(deh.lhcurve); //curve L=f(H)
->>>>>>> 4cf80e7c
 
         if (!shcurve || shcurve->isIdentity()) {
             if (shcurve) {
@@ -239,14 +202,10 @@
         }
 
 
-<<<<<<< HEAD
-        if (deh.retinexMethod == "highliplus") {
-=======
         bool higplus = false ;
         int moderetinex = 2; // default to 2 ( deh.retinexMethod == "high" )
 
         if(deh.retinexMethod == "highliplus") {
->>>>>>> 4cf80e7c
             higplus = true;
             moderetinex = 3;
         } else if (deh.retinexMethod == "uni") {
@@ -257,40 +216,32 @@
             moderetinex = 3;
         }
 
-<<<<<<< HEAD
-        for (int it = 1; it < iter + 1; it++) { //iter nb max of iterations
-            float aahi = 49.f / 99.f; ////reduce sensibility 50%
-            float bbhi = 1.f - aahi;
-            float high;
-            high =  bbhi + aahi * (float) deh.highl;
-=======
         constexpr float aahi = 49.f / 99.f; ////reduce sensibility 50%
         constexpr float bbhi = 1.f - aahi;
 
         for(int it = 1; it < iter + 1; it++) { //iter nb max of iterations
             float high = bbhi + aahi * (float) deh.highl;
->>>>>>> 4cf80e7c
 
             float grad = 1.f;
             float sc = scal;
 
-            if (gradient == 0) {
+            if(gradient == 0) {
                 grad = 1.f;
                 sc = 3.f;
-            } else if (gradient == 1) {
+            } else if(gradient == 1) {
                 grad = 0.25f * it + 0.75f;
                 sc = -0.5f * it + 4.5f;
-            } else if (gradient == 2) {
+            } else if(gradient == 2) {
                 grad = 0.5f * it + 0.5f;
                 sc = -0.75f * it + 5.75f;
-            } else if (gradient == 3) {
+            } else if(gradient == 3) {
                 grad = 0.666f * it + 0.333f;
                 sc = -0.75f * it + 5.75f;
-            } else if (gradient == 4) {
+            } else if(gradient == 4) {
                 grad = 0.8f * it + 0.2f;
                 sc = -0.75f * it + 5.75f;
-            } else if (gradient == 5) {
-                if (moderetinex != 3) {
+            } else if(gradient == 5) {
+                if(moderetinex != 3) {
                     grad = 2.5f * it - 1.5f;
                 } else {
                     float aa = (11.f * high - 1.f) / 4.f;
@@ -299,8 +250,8 @@
                 }
 
                 sc = -0.75f * it + 5.75f;
-            } else if (gradient == 6) {
-                if (moderetinex != 3) {
+            } else if(gradient == 6) {
+                if(moderetinex != 3) {
                     grad = 5.f * it - 4.f;
                 } else {
                     float aa = (21.f * high - 1.f) / 4.f;
@@ -311,7 +262,7 @@
                 sc = -0.75f * it + 5.75f;
             }
 
-            else if (gradient == -1) {
+            else if(gradient == -1) {
                 grad = -0.125f * it + 1.125f;
                 sc = 3.f;
             }
@@ -336,20 +287,20 @@
             float varx;
             float limdx, ilimdx;
 
-            if (gradvart != 0) {
-                if (gradvart == 1) {
+            if(gradvart != 0) {
+                if(gradvart == 1) {
                     varx = vart * (-0.125f * it + 1.125f);
                     limdx = limD * (-0.125f * it + 1.125f);
                     ilimdx = 1.f / limdx;
-                } else if (gradvart == 2) {
+                } else if(gradvart == 2) {
                     varx = vart * (-0.2f * it + 1.2f);
                     limdx = limD * (-0.2f * it + 1.2f);
                     ilimdx = 1.f / limdx;
-                } else if (gradvart == -1) {
+                } else if(gradvart == -1) {
                     varx = vart * (0.125f * it + 0.875f);
                     limdx = limD * (0.125f * it + 0.875f);
                     ilimdx = 1.f / limdx;
-                } else if (gradvart == -2) {
+                } else if(gradvart == -2) {
                     varx = vart * (0.4f * it + 0.6f);
                     limdx = limD * (0.4f * it + 0.6f);
                     ilimdx = 1.f / limdx;
@@ -360,35 +311,30 @@
                 ilimdx = ilimD;
             }
 
-<<<<<<< HEAD
-            scal = round (sc);
-            float strengthx;
-=======
             scal = round(sc);
->>>>>>> 4cf80e7c
             float ks = 1.f;
 
-            if (gradstr != 0) {
-                if (gradstr == 1) {
-                    if (it <= 3) {
+            if(gradstr != 0) {
+                if(gradstr == 1) {
+                    if(it <= 3) {
                         ks = -0.3f * it + 1.6f;
                     } else {
                         ks = 0.5f;
                     }
-                } else if (gradstr == 2) {
-                    if (it <= 3) {
+                } else if(gradstr == 2) {
+                    if(it <= 3) {
                         ks = -0.6f * it + 2.2f;
                     } else {
                         ks = 0.3f;
                     }
-                } else if (gradstr == -1) {
-                    if (it <= 3) {
+                } else if(gradstr == -1) {
+                    if(it <= 3) {
                         ks = 0.2f * it + 0.6f;
                     } else {
                         ks = 1.2f;
                     }
-                } else if (gradstr == -2) {
-                    if (it <= 3) {
+                } else if(gradstr == -2) {
+                    if(it <= 3) {
                         ks = 0.4f * it + 0.2f;
                     } else {
                         ks = 1.5f;
@@ -401,7 +347,7 @@
             constexpr auto maxRetinexScales = 8;
             float RetinexScales[maxRetinexScales];
 
-            retinex_scales ( RetinexScales, scal, moderetinex, nei / grad, high );
+            retinex_scales( RetinexScales, scal, moderetinex, nei / grad, high );
 
             float *src[H_L] ALIGNED16;
             float *srcBuffer = new float[H_L * W_L];
@@ -417,45 +363,16 @@
 
             int mapmet = 0;
 
-            if (deh.mapMethod == "map") {
+            if(deh.mapMethod == "map") {
                 mapmet = 2;
-<<<<<<< HEAD
-            }
-
-            if (deh.mapMethod == "mapT") {
-                mapmet = 3;
-            }
-
-            /*if(deh.mapMethod == "curv") {
-                mapmet = 1;
-            }*/
-
-            if (deh.mapMethod == "gaus") {
-=======
             } else if(deh.mapMethod == "mapT") {
                 mapmet = 3;
             } else if(deh.mapMethod == "gaus") {
->>>>>>> 4cf80e7c
                 mapmet = 4;
             }
 
             const double shradius = mapmet == 4 ? (double) deh.radius : 40.;
 
-<<<<<<< HEAD
-            if (deh.viewMethod == "mask") {
-                viewmet = 1;
-            }
-
-            if (deh.viewMethod == "tran") {
-                viewmet = 2;
-            }
-
-            if (deh.viewMethod == "tran2") {
-                viewmet = 3;
-            }
-
-            if (deh.viewMethod == "unsharp") {
-=======
             int viewmet = 0;
 
             if(deh.viewMethod == "mask") {
@@ -465,7 +382,6 @@
             } else if(deh.viewMethod == "tran2") {
                 viewmet = 3;
             } else if(deh.viewMethod == "unsharp") {
->>>>>>> 4cf80e7c
                 viewmet = 4;
             }
 
@@ -486,7 +402,7 @@
                 out[i] = &outBuffer[i * W_L];
             }
 
-            if (viewmet == 3  || viewmet == 2) {
+            if(viewmet == 3  || viewmet == 2) {
                 tranBuffer = new float[H_L * W_L];
 
                 for (int i = 0; i < H_L; i++) {
@@ -494,11 +410,11 @@
                 }
             }
 
-            const float logBetaGain = xlogf (16384.f);
+            const float logBetaGain = xlogf(16384.f);
             float pond = logBetaGain / (float) scal;
 
-            if (!useHslLin) {
-                pond /= log (elogt);
+            if(!useHslLin) {
+                pond /= log(elogt);
             }
 
             auto shmap = ((mapmet == 2 || mapmet == 3 || mapmet == 4) && it == 1) ? new SHMap (W_L, H_L, true) : nullptr;
@@ -634,8 +550,8 @@
                 }
             }
 
-            if (mapmet > 1) {
-                if (shmap) {
+            if(mapmet > 1) {
+                if(shmap) {
                     delete shmap;
                 }
             }
@@ -649,7 +565,7 @@
             stddv = 0.f;
             // I call mean_stddv2 instead of mean_stddv ==> logBetaGain
 
-            mean_stddv2 ( luminance, mean, stddv, W_L, H_L, maxtr, mintr);
+            mean_stddv2( luminance, mean, stddv, W_L, H_L, maxtr, mintr);
             //printf("mean=%f std=%f delta=%f maxtr=%f mintr=%f\n", mean, stddv, delta, maxtr, mintr);
 
             //mean_stddv( luminance, mean, stddv, W_L, H_L, logBetaGain, maxtr, mintr);
@@ -679,7 +595,7 @@
 
                     for (int i = 0; i < H_L; i++ )
                         for (int j = 0; j < W_L; j++) { //for mintr to maxtr evalate absciss in function of original transmission
-                            if (LIKELY (fabsf (luminance[i][j] - mean) < stddv)) {
+                            if (LIKELY(fabsf(luminance[i][j] - mean) < stddv)) {
                                 absciss = asig * luminance[i][j] + bsig;
                             } else if (luminance[i][j] >= mean) {
                                 absciss = amax * luminance[i][j] + bmax;
@@ -690,7 +606,7 @@
                             //TODO : move multiplication by 4.f and subtraction of 1.f inside the curve
                             luminance[i][j] *= (-1.f + 4.f * dehatransmissionCurve[absciss]); //new transmission
 
-                            if (viewmet == 3 || viewmet == 2) {
+                            if(viewmet == 3 || viewmet == 2) {
                                 tran[i][j] = luminance[i][j];
                             }
                         }
@@ -716,7 +632,7 @@
                         float pp[9], temp;
 
                         for (int j = borderL; j < wid - borderL; j++) {
-                            med3 (luminance[i][j], luminance[i - 1][j], luminance[i + 1][j], luminance[i][j + 1], luminance[i][j - 1], luminance[i - 1][j - 1], luminance[i - 1][j + 1], luminance[i + 1][j - 1], luminance[i + 1][j + 1], tmL[i][j]); //3x3
+                            med3(luminance[i][j], luminance[i - 1][j], luminance[i + 1][j], luminance[i][j + 1], luminance[i][j - 1], luminance[i - 1][j - 1], luminance[i - 1][j + 1], luminance[i + 1][j - 1], luminance[i + 1][j + 1], tmL[i][j]); //3x3
                         }
                     }
 
@@ -736,7 +652,7 @@
 
                 // I call mean_stddv2 instead of mean_stddv ==> logBetaGain
                 //mean_stddv( luminance, mean, stddv, W_L, H_L, 1.f, maxtr, mintr);
-                mean_stddv2 ( luminance, mean, stddv, W_L, H_L, maxtr, mintr);
+                mean_stddv2( luminance, mean, stddv, W_L, H_L, maxtr, mintr);
 
             }
 
@@ -818,14 +734,6 @@
                     for (int j = 0; j < W_L; j++) {
                         float gan;
 
-<<<<<<< HEAD
-                        if (cd > cdmax) {
-                            cdmax = cd;
-                        }
-
-                        if (cd < cdmin) {
-                            cdmin = cd;
-=======
                         if (dehagaintransmissionCurve && mean != 0.f && stddv != 0.f) {
                             float absciss;
 
@@ -843,7 +751,6 @@
                             gan = 2.f * (dehagaintransmissionCurve[absciss]); //new gain function transmission
                         } else {
                             gan = 0.5f;
->>>>>>> 4cf80e7c
                         }
 
                         float cd = gan * cdfactor * ( luminance[i][j] ) + offse;
@@ -853,45 +760,21 @@
 
                         float str = strengthx;
 
-<<<<<<< HEAD
-                        if (lhutili  && it == 1) { // S=f(H)
-=======
                         if(lhutili && it == 1) { // S=f(H)
->>>>>>> 4cf80e7c
                             {
                                 float HH = exLuminance[i][j];
                                 float valparam;
 
-                                if (useHsl || useHslLin) {
-                                    valparam = float ((shcurve->getVal (HH) - 0.5f));
+                                if(useHsl || useHslLin) {
+                                    valparam = float((shcurve->getVal(HH) - 0.5f));
                                 } else {
-                                    valparam = float ((shcurve->getVal (Color::huelab_to_huehsv2 (HH)) - 0.5f));
+                                    valparam = float((shcurve->getVal(Color::huelab_to_huehsv2(HH)) - 0.5f));
                                 }
 
                                 str *= (1.f + 2.f * valparam);
                             }
                         }
 
-<<<<<<< HEAD
-                        if (exLuminance[i][j] > 65535.f * hig && higplus) {
-                            str *= hig;
-                        }
-
-                        if (viewmet == 0) {
-                            luminance[i][j] = clipretinex ( cd, 0.f, 32768.f ) * str + (1.f - str) * originalLuminance[i][j];
-                        }
-
-                        if (viewmet == 1) {
-                            luminance[i][j] = out[i][j];
-                        }
-
-                        if (viewmet == 4) {
-                            luminance[i][j] = (1.f + str) * originalLuminance[i][j] -  str * out[i][j];    //unsharp
-                        }
-
-                        if (viewmet == 2) {
-                            if (tran[i][j] <= mean) {
-=======
                         if(higplus && exLuminance[i][j] > 65535.f * hig) {
                             str *= hig;
                         }
@@ -904,18 +787,11 @@
                             luminance[i][j] = originalLuminance[i][j] + str * (originalLuminance[i][j] - out[i][j]);//unsharp
                         } else if(viewmet == 2) {
                             if(tran[i][j] <= mean) {
->>>>>>> 4cf80e7c
                                 luminance[i][j] = azb + aza * tran[i][j];    //auto values
                             } else {
                                 luminance[i][j] = bzb + bza * tran[i][j];
                             }
-<<<<<<< HEAD
-                        }
-
-                        if (viewmet == 3) {
-=======
                         } else { /*if(viewmet == 3) */
->>>>>>> 4cf80e7c
                             luminance[i][j] = 1000.f + tran[i][j] * 700.f;    //arbitrary values to help display log values which are between -20 to + 30 - usage values -4 + 5
                         }
 
@@ -945,11 +821,7 @@
             }
         }
 
-<<<<<<< HEAD
-        if (viewmet == 3 || viewmet == 2) {
-=======
         if(tranBuffer) {
->>>>>>> 4cf80e7c
             delete [] tranBuffer;
         }
 
