--- conflicted
+++ resolved
@@ -210,7 +210,7 @@
 {
     if (deh.enabled) {//enabled
         float         mean, stddv, maxtr, mintr;
-        //  float         mini, delta, maxi;
+        //float         mini, delta, maxi;
         float         delta;
         float eps = 2.f;
         bool useHsl = deh.retinexcolorspace == "HSLLOG";
@@ -409,13 +409,6 @@
 
             int shHighlights = deh.highlights;
             int shShadows = deh.shadows;
-<<<<<<< HEAD
-            int mapmet=0;
-            if(deh.mapMethod=="map") mapmet=2;
-            if(deh.mapMethod=="mapT") mapmet=3;
-        //    if(deh.mapMethod=="curv") mapmet=1;
-            if(deh.mapMethod=="gaus") mapmet=4;
-=======
             int mapmet = 0;
 
             if(deh.mapMethod == "map") {
@@ -426,15 +419,14 @@
                 mapmet = 3;
             }
 
-            if(deh.mapMethod == "curv") {
+            /*if(deh.mapMethod == "curv") {
                 mapmet = 1;
-            }
+            }*/
 
             if(deh.mapMethod == "gaus") {
                 mapmet = 4;
             }
 
->>>>>>> ba98b34b
             double shradius = (double) deh.radius;
 
             if(deh.viewMethod == "mask") {
@@ -506,13 +498,8 @@
                     } else {
                         shradius = 40.;
                     }
-<<<<<<< HEAD
-                    //printf("scal=%d RetinexScales=%f\n",scale, RetinexScales[scale]);
-                   // printf("..");
-=======
->>>>>>> ba98b34b
-
-                    //    if(shHighlights > 0 || shShadows > 0) {
+
+                    //if(shHighlights > 0 || shShadows > 0) {
                     if(mapmet == 3) if(it == 1) {
                             shmap->updateL (out, shradius, true, 1);    //wav Total
                         }
@@ -525,7 +512,7 @@
                             shmap->updateL (out, shradius, false, 1);    //gauss
                         }
 
-                    //    }
+                    //}
                     if (shmap) {
                         h_th = shmap->max_f - deh.htonalwidth * (shmap->max_f - shmap->avg) / 100;
                         s_th = deh.stonalwidth * (shmap->avg - shmap->min_f) / 100;
@@ -557,7 +544,7 @@
 
                     }
 
-                    //    if(shHighlights > 0 || shShadows > 0) {
+                    //if(shHighlights > 0 || shShadows > 0) {
                     if(((mapmet == 2 && scale > 2) || mapmet == 3 || mapmet == 4) && it == 1) {
 
 
@@ -584,7 +571,7 @@
                         }
                     }
 
-                    //    }
+                    //}
 
 #ifdef _OPENMP
                     #pragma omp for
@@ -619,11 +606,7 @@
                     }
                 }
             }
-<<<<<<< HEAD
-          //  printf(".\n");
-=======
-
->>>>>>> ba98b34b
+
             if(mapmet > 1) {
                 if(shmap) {
                     delete shmap;
@@ -633,7 +616,7 @@
             shmap = NULL;
 
             delete [] buffer;
-//            delete [] outBuffer;
+            //delete [] outBuffer;
             delete [] srcBuffer;
 
             mean = 0.f;
@@ -641,9 +624,9 @@
             // I call mean_stddv2 instead of mean_stddv ==> logBetaGain
 
             mean_stddv2( luminance, mean, stddv, W_L, H_L, maxtr, mintr);
-//        printf("mean=%f std=%f delta=%f maxtr=%f mintr=%f\n", mean, stddv, delta, maxtr, mintr);
-
-            //  mean_stddv( luminance, mean, stddv, W_L, H_L, logBetaGain, maxtr, mintr);
+            //printf("mean=%f std=%f delta=%f maxtr=%f mintr=%f\n", mean, stddv, delta, maxtr, mintr);
+
+            //mean_stddv( luminance, mean, stddv, W_L, H_L, logBetaGain, maxtr, mintr);
             if (dehatransmissionCurve && mean != 0.f && stddv != 0.f) { //if curve
                 float asig = 0.166666f / stddv;
                 float bsig = 0.5f - asig * mean;
@@ -724,7 +707,7 @@
                 }
 
                 // I call mean_stddv2 instead of mean_stddv ==> logBetaGain
-                //  mean_stddv( luminance, mean, stddv, W_L, H_L, 1.f, maxtr, mintr);
+                //mean_stddv( luminance, mean, stddv, W_L, H_L, 1.f, maxtr, mintr);
                 mean_stddv2( luminance, mean, stddv, W_L, H_L, maxtr, mintr);
 
             }
@@ -744,7 +727,7 @@
             }
 
             delta = maxi - mini;
-            //    printf("maxi=%f mini=%f mean=%f std=%f delta=%f maxtr=%f mintr=%f\n", maxi, mini, mean, stddv, delta, maxtr, mintr);
+            //printf("maxi=%f mini=%f mean=%f std=%f delta=%f maxtr=%f mintr=%f\n", maxi, mini, mean, stddv, delta, maxtr, mintr);
 
             if ( !delta ) {
                 delta = 1.0f;
@@ -773,7 +756,7 @@
 
                 for ( int i = 0; i < H_L; i ++ )
                     for (int j = 0; j < W_L; j++) {
-                        //   float cd = cdfactor * ( luminance[i][j] * logBetaGain - mini ) + offse;
+                        //float cd = cdfactor * ( luminance[i][j] * logBetaGain - mini ) + offse;
                         float cd = cdfactor * ( luminance[i][j]  - mini ) + offse;
 
                         if(cd > cdmax) {
@@ -842,7 +825,7 @@
             }
             delete [] outBuffer;
             outBuffer = NULL;
-            //    printf("cdmin=%f cdmax=%f\n",minCD, maxCD);
+            //printf("cdmin=%f cdmax=%f\n",minCD, maxCD);
             Tmean = mean;
             Tsigma = stddv;
             Tmin = mintr;
