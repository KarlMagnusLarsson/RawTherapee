--- conflicted
+++ resolved
@@ -43,7 +43,6 @@
 
 #include "gauss.h"
 #include "improcfun.h"
-#include "jaggedarray.h"
 #include "median.h"
 #include "opthelper.h"
 #include "procparams.h"
@@ -54,14 +53,11 @@
 #include "StopWatch.h"
 #include "guidedfilter.h"
 
-<<<<<<< HEAD
 #define clipretinex( val, minv, maxv )    (( val = (val < minv ? minv : val ) ) > maxv ? maxv : val )
 #define CLIPLOC(x) LIM(x,0.f,32767.f)
 #define CLIPC(a) LIM(a, -42000.f, 42000.f)  // limit a and b  to 130 probably enough ?
 #define CLIPMAX(x) LIM(x,0.f,500000.f)
 
-=======
->>>>>>> f3adbd9f
 namespace
 {
 
@@ -189,52 +185,12 @@
 
 void RawImageSource::MSR(float** luminance, float** originalLuminance, float **exLuminance, const LUTf& mapcurve, bool mapcontlutili, int width, int height, const RetinexParams &deh, const RetinextransmissionCurve & dehatransmissionCurve, const RetinexgaintransmissionCurve & dehagaintransmissionCurve, float &minCD, float &maxCD, float &mini, float &maxi, float &Tmean, float &Tsigma, float &Tmin, float &Tmax)
 {
-BENCHFUN
+    BENCHFUN
+
     if (!deh.enabled) {
         return;
     }
 
-<<<<<<< HEAD
-    if (deh.enabled) {//enabled
-        float maxtr, mintr;
-        constexpr float eps = 2.f;
-        bool useHsl = deh.retinexcolorspace == "HSLLOG";
-        bool useHslLin = deh.retinexcolorspace == "HSLLIN";
-        float offse = (float) deh.offs; //def = 0  not use
-        int iter = deh.iter;
-        int gradient = deh.scal;
-        int scal = 3;//disabled scal
-        int nei = (int)(2.8f * deh.neigh);  //def = 220
-        float vart = (float)deh.vart / 100.f;//variance
-        float gradvart = (float)deh.grad;
-        float gradstr = (float)deh.grads;
-        float strength = (float) deh.str / 100.f; // Blend with original L channel data
-        float limD = (float) deh.limd;
-        limD = pow(limD, 1.7f);  //about 2500 enough
-        limD *= useHslLin ? 10.f : 1.f;
-        float ilimD = 1.f / limD;
-        float hig = ((float) deh.highl) / 100.f;
-        scal = deh.skal;
-
-        int H_L = height;
-        int W_L = width;
-
-        float *tran[H_L] ALIGNED16;
-        float *tranBuffer = nullptr;
-
-        constexpr float elogt = 2.71828f;
-        bool lhutili = false;
-
-        FlatCurve* shcurve = new FlatCurve(deh.lhcurve);  //curve L=f(H)
-
-        if (!shcurve || shcurve->isIdentity()) {
-            if (shcurve) {
-                delete shcurve;
-                shcurve = nullptr;
-            }
-        } else {
-            lhutili = true;
-=======
     constexpr float eps = 2.f;
     const bool useHsl = deh.retinexcolorspace == "HSLLOG";
     const bool useHslLin = deh.retinexcolorspace == "HSLLIN";
@@ -265,98 +221,16 @@
         if (shcurve) {
             delete shcurve;
             shcurve = nullptr;
->>>>>>> f3adbd9f
         }
     } else {
         lhutili = true;
     }
 
 
-<<<<<<< HEAD
-        bool higplus = false ;
-        int moderetinex = 2; // default to 2 ( deh.retinexMethod == "high" )
-
-        if (deh.retinexMethod == "highliplus") {
-            higplus = true;
-            moderetinex = 3;
-        } else if (deh.retinexMethod == "uni") {
-            moderetinex = 0;
-        } else if (deh.retinexMethod == "low") {
-            moderetinex = 1;
-        } else { /*if (deh.retinexMethod == "highli") */
-            moderetinex = 3;
-        }
-
-        constexpr float aahi = 49.f / 99.f; ////reduce sensibility 50%
-        constexpr float bbhi = 1.f - aahi;
-
-        for (int it = 1; it < iter + 1; it++) { //iter nb max of iterations
-            float high = bbhi + aahi * (float) deh.highl;
-
-            float grad = 1.f;
-            float sc = scal;
-
-            if (gradient == 0) {
-                grad = 1.f;
-                sc = 3.f;
-            } else if (gradient == 1) {
-                grad = 0.25f * it + 0.75f;
-                sc = -0.5f * it + 4.5f;
-            } else if (gradient == 2) {
-                grad = 0.5f * it + 0.5f;
-                sc = -0.75f * it + 5.75f;
-            } else if (gradient == 3) {
-                grad = 0.666f * it + 0.333f;
-                sc = -0.75f * it + 5.75f;
-            } else if (gradient == 4) {
-                grad = 0.8f * it + 0.2f;
-                sc = -0.75f * it + 5.75f;
-            } else if (gradient == 5) {
-                if (moderetinex != 3) {
-                    grad = 2.5f * it - 1.5f;
-                } else {
-                    float aa = (11.f * high - 1.f) / 4.f;
-                    float bb = 1.f - aa;
-                    grad = aa * it + bb;
-                }
-
-                sc = -0.75f * it + 5.75f;
-            } else if (gradient == 6) {
-                if (moderetinex != 3) {
-                    grad = 5.f * it - 4.f;
-                } else {
-                    float aa = (21.f * high - 1.f) / 4.f;
-                    float bb = 1.f - aa;
-                    grad = aa * it + bb;
-                }
-
-                sc = -0.75f * it + 5.75f;
-            }
-
-            else if (gradient == -1) {
-                grad = -0.125f * it + 1.125f;
-                sc = 3.f;
-            }
-
-            if (iter == 1) {
-                sc = scal;
-            } else {
-                //adjust sc in function of choice of scale by user if iterations
-                if (scal < 3) {
-                    sc -= 1;
-
-                    if (sc < 1.f) { //avoid 0
-                        sc = 1.f;
-                    }
-                }
-
-                if (scal > 4) {
-                    sc += 1;
-=======
     bool higplus = false ;
     int moderetinex = 2; // default to 2 ( deh.retinexMethod == "high" )
 
-    if(deh.retinexMethod == "highliplus") {
+    if (deh.retinexMethod == "highliplus") {
         higplus = true;
         moderetinex = 3;
     } else if (deh.retinexMethod == "uni") {
@@ -421,39 +295,15 @@
             //adjust sc in function of choice of scale by user if iterations
             if (scal < 3) {
                 sc -= 1;
+
                 if (sc < 1.f) {//avoid 0
                     sc = 1.f;
->>>>>>> f3adbd9f
                 }
             } else if (scal > 4) {
                 sc += 1;
             }
         }
 
-<<<<<<< HEAD
-            float varx = vart;
-            float limdx = limD;
-            float ilimdx = ilimD;
-
-            if (gradvart != 0) {
-                if (gradvart == 1) {
-                    varx = vart * (-0.125f * it + 1.125f);
-                    limdx = limD * (-0.125f * it + 1.125f);
-                    ilimdx = 1.f / limdx;
-                } else if (gradvart == 2) {
-                    varx = vart * (-0.2f * it + 1.2f);
-                    limdx = limD * (-0.2f * it + 1.2f);
-                    ilimdx = 1.f / limdx;
-                } else if (gradvart == -1) {
-                    varx = vart * (0.125f * it + 0.875f);
-                    limdx = limD * (0.125f * it + 0.875f);
-                    ilimdx = 1.f / limdx;
-                } else if (gradvart == -2) {
-                    varx = vart * (0.4f * it + 0.6f);
-                    limdx = limD * (0.4f * it + 0.6f);
-                    ilimdx = 1.f / limdx;
-                }
-=======
         float varx = vart;
         float limdx = limD;
         float ilimdx = ilimD;
@@ -475,40 +325,12 @@
                 varx = vart * (0.4f * it + 0.6f);
                 limdx = limD * (0.4f * it + 0.6f);
                 ilimdx = 1.f / limdx;
->>>>>>> f3adbd9f
             }
         }
 
         scal = round(sc);
         float ks = 1.f;
 
-<<<<<<< HEAD
-            if (gradstr != 0) {
-                if (gradstr == 1) {
-                    if (it <= 3) {
-                        ks = -0.3f * it + 1.6f;
-                    } else {
-                        ks = 0.5f;
-                    }
-                } else if (gradstr == 2) {
-                    if (it <= 3) {
-                        ks = -0.6f * it + 2.2f;
-                    } else {
-                        ks = 0.3f;
-                    }
-                } else if (gradstr == -1) {
-                    if (it <= 3) {
-                        ks = 0.2f * it + 0.6f;
-                    } else {
-                        ks = 1.2f;
-                    }
-                } else if (gradstr == -2) {
-                    if (it <= 3) {
-                        ks = 0.4f * it + 0.2f;
-                    } else {
-                        ks = 1.5f;
-                    }
-=======
         if (gradstr != 0) {
             if (gradstr == 1) {
                 if (it <= 3) {
@@ -533,19 +355,14 @@
                     ks = 0.4f * it + 0.2f;
                 } else {
                     ks = 1.5f;
->>>>>>> f3adbd9f
                 }
             }
         }
 
         const float strengthx = ks * strength;
 
-<<<<<<< HEAD
-            retinex_scales(RetinexScales, scal, moderetinex, nei / grad, high);
-=======
         constexpr auto maxRetinexScales = 8;
         float RetinexScales[maxRetinexScales];
->>>>>>> f3adbd9f
 
         retinex_scales(RetinexScales, scal, moderetinex, nei / grad, high);
 
@@ -554,54 +371,30 @@
 
         int mapmet = 0;
 
-        if(deh.mapMethod == "map") {
+        if (deh.mapMethod == "map") {
             mapmet = 2;
-        } else if(deh.mapMethod == "mapT") {
+        } else if (deh.mapMethod == "mapT") {
             mapmet = 3;
-        } else if(deh.mapMethod == "gaus") {
+        } else if (deh.mapMethod == "gaus") {
             mapmet = 4;
         }
 
         const double shradius = mapmet == 4 ? (double) deh.radius : 40.;
 
-<<<<<<< HEAD
-            if (deh.mapMethod == "map") {
-                mapmet = 2;
-            } else if (deh.mapMethod == "mapT") {
-                mapmet = 3;
-            } else if (deh.mapMethod == "gaus") {
-                mapmet = 4;
-            }
-=======
         int viewmet = 0;
->>>>>>> f3adbd9f
-
-        if(deh.viewMethod == "mask") {
+
+        if (deh.viewMethod == "mask") {
             viewmet = 1;
-        } else if(deh.viewMethod == "tran") {
+        } else if (deh.viewMethod == "tran") {
             viewmet = 2;
-        } else if(deh.viewMethod == "tran2") {
+        } else if (deh.viewMethod == "tran2") {
             viewmet = 3;
-        } else if(deh.viewMethod == "unsharp") {
+        } else if (deh.viewMethod == "unsharp") {
             viewmet = 4;
         }
 
-<<<<<<< HEAD
-            int viewmet = 0;
-
-            if (deh.viewMethod == "mask") {
-                viewmet = 1;
-            } else if (deh.viewMethod == "tran") {
-                viewmet = 2;
-            } else if (deh.viewMethod == "tran2") {
-                viewmet = 3;
-            } else if (deh.viewMethod == "unsharp") {
-                viewmet = 4;
-            }
-=======
         std::unique_ptr<JaggedArray<float>> srcBuffer(new JaggedArray<float>(W_L, H_L));
         float** src = *(srcBuffer.get());
->>>>>>> f3adbd9f
 
 #ifdef _OPENMP
         #pragma omp parallel for
@@ -613,65 +406,34 @@
                 luminance[i][j] = 0.f;
             }
 
-<<<<<<< HEAD
-            if (viewmet == 3  || viewmet == 2) {
-                tranBuffer = new float[H_L * W_L];
-
-                for (int i = 0; i < H_L; i++) {
-                    tran[i] = &tranBuffer[i * W_L];
-                }
-            }
-=======
         JaggedArray<float> out(W_L, H_L);
         JaggedArray<float>& tran = out; // tran and out can safely use the same buffer
->>>>>>> f3adbd9f
 
         const float logBetaGain = xlogf(16384.f);
         float pond = logBetaGain / (float) scal;
 
-<<<<<<< HEAD
-            if (!useHslLin) {
-                pond /= log(elogt);
-            }
-
-            auto shmap = ((mapmet == 2 || mapmet == 3 || mapmet == 4) && it == 1) ? new SHMap(W_L, H_L) : nullptr;
-=======
-        if(!useHslLin) {
+        if (!useHslLin) {
             pond /= log(elogt);
         }
 
         std::unique_ptr<SHMap> shmap;
+
         if (((mapmet == 2 || mapmet == 3 || mapmet == 4) && it == 1)) {
             shmap.reset(new SHMap(W_L, H_L));
         }
->>>>>>> f3adbd9f
 
         std::unique_ptr<float[]> buffer;
+
         if (mapmet > 0) {
             buffer.reset(new float[W_L * H_L]);
         }
 
-<<<<<<< HEAD
-            for (int scale = scal - 1; scale >= 0; scale--) {
-#ifdef _OPENMP
-                #pragma omp parallel
-#endif
-                {
-                    if (scale == scal - 1)
-                    {
-                        gaussianBlur(src, out, W_L, H_L, RetinexScales[scale], buffer);
-                    } else   // reuse result of last iteration
-                    {
-                        // out was modified in last iteration => restore it
-                        if ((((mapmet == 2 && scale > 1) || mapmet == 3 || mapmet == 4) || (mapmet > 0 && mapcontlutili)) && it == 1) {
-=======
         for (int scale = scal - 1; scale >= 0; --scale) {
             if (scale == scal - 1) {
                 gaussianBlur(src, out, W_L, H_L, RetinexScales[scale], true);
             } else { // reuse result of last iteration
                 // out was modified in last iteration => restore it
-                if((((mapmet == 2 && scale > 1) || mapmet == 3 || mapmet == 4) || (mapmet > 0 && mapcontlutili)) && it == 1) {
->>>>>>> f3adbd9f
+                if ((((mapmet == 2 && scale > 1) || mapmet == 3 || mapmet == 4) || (mapmet > 0 && mapcontlutili)) && it == 1) {
 #ifdef _OPENMP
                     #pragma omp parallel for
 #endif
@@ -680,15 +442,6 @@
                         for (int j = 0; j < W_L; j++) {
                             out[i][j] = buffer[i * W_L + j];
                         }
-<<<<<<< HEAD
-
-                        gaussianBlur(out, out, W_L, H_L, sqrtf(SQR(RetinexScales[scale]) - SQR(RetinexScales[scale + 1])), buffer);
-                    }
-
-                    if ((((mapmet == 2 && scale > 2) || mapmet == 3 || mapmet == 4) || (mapmet > 0 && mapcontlutili)) && it == 1 && scale > 0)
-                    {
-                        // out will be modified => store it for use in next iteration. We even don't need a new buffer because 'buffer' is free after gaussianBlur :)
-=======
                     }
                 }
 
@@ -697,7 +450,6 @@
 
             if ((((mapmet == 2 && scale > 2) || mapmet == 3 || mapmet == 4) || (mapmet > 0 && mapcontlutili)) && it == 1 && scale > 0) {
                 // out will be modified => store it for use in next iteration.
->>>>>>> f3adbd9f
 #ifdef _OPENMP
                 #pragma omp parallel for
 #endif
@@ -708,38 +460,17 @@
                     }
                 }
             }
+
             int h_th = 0;
             int s_th = 0;
+
             if (((mapmet == 2 && scale > 2) || mapmet == 3 || mapmet == 4) && it == 1) {
                 shmap->updateL(out, shradius, true, 1);
                 h_th = shmap->max_f - deh.htonalwidth * (shmap->max_f - shmap->avg) / 100;
                 s_th = deh.stonalwidth * (shmap->avg - shmap->min_f) / 100;
             }
 
-<<<<<<< HEAD
-                if (((mapmet == 2 && scale > 2) || mapmet == 3 || mapmet == 4) && it == 1) {
-                    shmap->updateL(out, shradius, true, 1);
-                    h_th = shmap->max_f - deh.htonalwidth * (shmap->max_f - shmap->avg) / 100;
-                    s_th = deh.stonalwidth * (shmap->avg - shmap->min_f) / 100;
-                }
-
-#ifdef __SSE2__
-                vfloat pondv = F2V(pond);
-                vfloat limMinv = F2V(ilimdx);
-                vfloat limMaxv = F2V(limdx);
-
-#endif
-
-                if (mapmet > 0 && mapcontlutili && it == 1) {
-                    // TODO: When rgbcurvespeedup branch is merged into master we can simplify the code by
-                    // 1) in rawimagesource.retinexPrepareCurves() insert
-                    //    mapcurve *= 0.5f;
-                    //    after
-                    //    CurveFactory::mapcurve (mapcontlutili, retinexParams.mapcurve, mapcurve, 1, lhist16RETI, histLRETI);
-                    // 2) remove the division by 2.f from the code 7 lines below this line
-=======
             if (mapmet > 0 && mapcontlutili && it == 1) {
->>>>>>> f3adbd9f
 #ifdef _OPENMP
                 #pragma omp parallel for
 #endif
@@ -750,17 +481,11 @@
                     }
                 }
 
-<<<<<<< HEAD
-                if (((mapmet == 2 && scale > 2) || mapmet == 3 || mapmet == 4) && it == 1) {
-                    float hWeight = (100.f - shHighlights) / 100.f;
-                    float sWeight = (100.f - shShadows) / 100.f;
-=======
             }
 
             if (((mapmet == 2 && scale > 2) || mapmet == 3 || mapmet == 4) && it == 1) {
                 const float hWeight = (100.f - shHighlights) / 100.f;
                 const float sWeight = (100.f - shShadows) / 100.f;
->>>>>>> f3adbd9f
 #ifdef _OPENMP
                 #pragma omp parallel for schedule(dynamic,16)
 #endif
@@ -791,95 +516,40 @@
                 int j = 0;
 
 #ifdef __SSE2__
-<<<<<<< HEAD
-
-                    if (useHslLin) {
-                        for (; j < W_L - 3; j += 4) {
-                            _mm_storeu_ps(&luminance[i][j], LVFU(luminance[i][j]) + pondv * (vclampf(LVFU(src[i][j]) / LVFU(out[i][j]), limMinv, limMaxv)));
-                        }
-                    } else {
-                        for (; j < W_L - 3; j += 4) {
-                            _mm_storeu_ps(&luminance[i][j], LVFU(luminance[i][j]) + pondv *  xlogf(vclampf(LVFU(src[i][j]) / LVFU(out[i][j]), limMinv, limMaxv)));
-                        }
-=======
                 const vfloat pondv = F2V(pond);
                 const vfloat limMinv = F2V(ilimdx);
                 const vfloat limMaxv = F2V(limdx);
-                if( useHslLin) {
+
+                if (useHslLin) {
                     for (; j < W_L - 3; j += 4) {
                         STVFU(luminance[i][j], LVFU(luminance[i][j]) + pondv * vclampf(LVFU(src[i][j]) / LVFU(out[i][j]), limMinv, limMaxv));
                     }
                 } else {
                     for (; j < W_L - 3; j += 4) {
                         STVFU(luminance[i][j], LVFU(luminance[i][j]) + pondv * xlogf(vclampf(LVFU(src[i][j]) / LVFU(out[i][j]), limMinv, limMaxv)));
->>>>>>> f3adbd9f
-                    }
-                }
-
-#endif
-
-<<<<<<< HEAD
-                    if (useHslLin) {
-                        for (; j < W_L; j++) {
-                            luminance[i][j] +=  pond * (LIM(src[i][j] / out[i][j], ilimdx, limdx));
-                        }
-                    } else {
-                        for (; j < W_L; j++) {
-                            luminance[i][j] +=  pond * xlogf(LIM(src[i][j] / out[i][j], ilimdx, limdx));   //  /logt ?
-                        }
-=======
-                if(useHslLin) {
+                    }
+                }
+
+#endif
+
+                if (useHslLin) {
                     for (; j < W_L; j++) {
                         luminance[i][j] +=  pond * LIM(src[i][j] / out[i][j], ilimdx, limdx);
                     }
                 } else {
                     for (; j < W_L; j++) {
                         luminance[i][j] +=  pond * xlogf(LIM(src[i][j] / out[i][j], ilimdx, limdx)); //  /logt ?
->>>>>>> f3adbd9f
-                    }
-                }
-            }
-        }
-
-<<<<<<< HEAD
-            if (mapmet > 1) {
-                if (shmap) {
-                    delete shmap;
-                }
-            }
-
-            shmap = nullptr;
-
-            delete [] buffer;
-            delete [] srcBuffer;
-=======
+                    }
+                }
+            }
+        }
+
         srcBuffer.reset();
->>>>>>> f3adbd9f
 
         float mean = 0.f;
         float stddv = 0.f;
         // I call mean_stddv2 instead of mean_stddv ==> logBetaGain
 
-<<<<<<< HEAD
-            mean_stddv2(luminance, mean, stddv, W_L, H_L, maxtr, mintr);
-            //printf("mean=%f std=%f delta=%f maxtr=%f mintr=%f\n", mean, stddv, delta, maxtr, mintr);
-
-            //mean_stddv( luminance, mean, stddv, W_L, H_L, logBetaGain, maxtr, mintr);
-            if (dehatransmissionCurve && mean != 0.f && stddv != 0.f) { //if curve
-                float asig = 0.166666f / stddv;
-                float bsig = 0.5f - asig * mean;
-                float amax = 0.333333f / (maxtr - mean - stddv);
-                float bmax = 1.f - amax * maxtr;
-                float amin = 0.333333f / (mean - stddv - mintr);
-                float bmin = -amin * mintr;
-
-                asig *= 500.f;
-                bsig *= 500.f;
-                amax *= 500.f;
-                bmax *= 500.f;
-                amin *= 500.f;
-                bmin *= 500.f;
-=======
         float maxtr, mintr;
         mean_stddv2(luminance, mean, stddv, W_L, H_L, maxtr, mintr);
         //printf("mean=%f std=%f delta=%f maxtr=%f mintr=%f\n", mean, stddv, delta, maxtr, mintr);
@@ -899,35 +569,15 @@
             bmax *= 500.f;
             amin *= 500.f;
             bmin *= 500.f;
->>>>>>> f3adbd9f
 
 #ifdef _OPENMP
             #pragma omp parallel for schedule(dynamic,16)
 #endif
 
-<<<<<<< HEAD
-                    for (int i = 0; i < H_L; i++)
-                        for (int j = 0; j < W_L; j++) { //for mintr to maxtr evalate absciss in function of original transmission
-                            if (LIKELY(fabsf(luminance[i][j] - mean) < stddv)) {
-                                absciss = asig * luminance[i][j] + bsig;
-                            } else if (luminance[i][j] >= mean) {
-                                absciss = amax * luminance[i][j] + bmax;
-                            } else { /*if(luminance[i][j] <= mean - stddv)*/
-                                absciss = amin * luminance[i][j] + bmin;
-                            }
-
-                            //TODO : move multiplication by 4.f and subtraction of 1.f inside the curve
-                            luminance[i][j] *= (-1.f + 4.f * dehatransmissionCurve[absciss]); //new transmission
-
-                            if (viewmet == 3 || viewmet == 2) {
-                                tran[i][j] = luminance[i][j];
-                            }
-                        }
-                }
-=======
-            for (int i = 0; i < H_L; i++ ) {
+            for (int i = 0; i < H_L; i++) {
                 for (int j = 0; j < W_L; j++) { //for mintr to maxtr evalate absciss in function of original transmission
                     float absciss;
+
                     if (LIKELY(fabsf(luminance[i][j] - mean) < stddv)) {
                         absciss = asig * luminance[i][j] + bsig;
                     } else if (luminance[i][j] >= mean) {
@@ -935,12 +585,11 @@
                     } else { /*if(luminance[i][j] <= mean - stddv)*/
                         absciss = amin * luminance[i][j] + bmin;
                     }
->>>>>>> f3adbd9f
 
                     //TODO : move multiplication by 4.f and subtraction of 1.f inside the curve
                     luminance[i][j] *= (-1.f + 4.f * dehatransmissionCurve[absciss]); //new transmission
 
-                    if(viewmet == 3 || viewmet == 2) {
+                    if (viewmet == 3 || viewmet == 2) {
                         tran[i][j] = luminance[i][j];
                     }
                 }
@@ -955,16 +604,9 @@
                 #pragma omp parallel for
 #endif
 
-<<<<<<< HEAD
-                    for (int i = borderL; i < hei - borderL; i++) {
-                        for (int j = borderL; j < wid - borderL; j++) {
-                            tmL[i][j] = median(luminance[i][j], luminance[i - 1][j], luminance[i + 1][j], luminance[i][j + 1], luminance[i][j - 1], luminance[i - 1][j - 1], luminance[i - 1][j + 1], luminance[i + 1][j - 1], luminance[i + 1][j + 1]);  //3x3
-                        }
-=======
                 for (int i = borderL; i < H_L - borderL; i++) {
                     for (int j = borderL; j < W_L - borderL; j++) {
                         tmL[i][j] = median(luminance[i][j], luminance[i - 1][j], luminance[i + 1][j], luminance[i][j + 1], luminance[i][j - 1], luminance[i - 1][j - 1], luminance[i - 1][j + 1], luminance[i + 1][j - 1], luminance[i + 1][j + 1]); //3x3
->>>>>>> f3adbd9f
                     }
                 }
 
@@ -972,26 +614,11 @@
                 #pragma omp parallel for
 #endif
 
-<<<<<<< HEAD
-                    for (int i = borderL; i < hei - borderL; i++) {
-                        for (int j = borderL; j < wid - borderL; j++) {
-                            luminance[i][j] = tmL[i][j];
-                        }
-=======
-                for (int i = borderL; i < H_L - borderL; i++ ) {
+                for (int i = borderL; i < H_L - borderL; i++) {
                     for (int j = borderL; j < W_L - borderL; j++) {
                         luminance[i][j] = tmL[i][j];
->>>>>>> f3adbd9f
-                    }
-                }
-<<<<<<< HEAD
-
-                // I call mean_stddv2 instead of mean_stddv ==> logBetaGain
-                //mean_stddv( luminance, mean, stddv, W_L, H_L, 1.f, maxtr, mintr);
-                mean_stddv2(luminance, mean, stddv, W_L, H_L, maxtr, mintr);
-
-=======
->>>>>>> f3adbd9f
+                    }
+                }
             }
 
             // I call mean_stddv2 instead of mean_stddv ==> logBetaGain
@@ -1013,16 +640,10 @@
             maxi = maxtr - epsil;
         }
 
-<<<<<<< HEAD
-            if (!delta) {
-                delta = 1.0f;
-            }
-=======
         float delta = maxi - mini;
         //printf("maxi=%f mini=%f mean=%f std=%f delta=%f maxtr=%f mintr=%f\n", maxi, mini, mean, stddv, delta, maxtr, mintr);
->>>>>>> f3adbd9f
-
-        if ( !delta ) {
+
+        if (!delta) {
             delta = 1.0f;
         }
 
@@ -1066,63 +687,21 @@
             bmin *= 500.f;
         }
 
-<<<<<<< HEAD
-            mean_stddv2(luminance, mean, stddv, W_L, H_L, maxtr, mintr);
-            float asig = 0.f, bsig = 0.f, amax = 0.f, bmax = 0.f, amin = 0.f, bmin = 0.f;
-
-            if (dehagaintransmissionCurve && mean != 0.f && stddv != 0.f) { //if curve
-                asig = 0.166666f / stddv;
-                bsig = 0.5f - asig * mean;
-                amax = 0.333333f / (maxtr - mean - stddv);
-                bmax = 1.f - amax * maxtr;
-                amin = 0.333333f / (mean - stddv - mintr);
-                bmin = -amin * mintr;
-
-                asig *= 500.f;
-                bsig *= 500.f;
-                amax *= 500.f;
-                bmax *= 500.f;
-                amin *= 500.f;
-                bmin *= 500.f;
-            }
-=======
         const float cdfactor = 32768.f / delta;
         maxCD = -9999999.f;
         minCD = 9999999.f;
->>>>>>> f3adbd9f
 
 #ifdef _OPENMP
         #pragma omp parallel for reduction(max:maxCD) reduction(min:minCD) schedule(dynamic, 16)
 #endif
 
-<<<<<<< HEAD
-                for (int i = 0; i < H_L; i ++)
-                    for (int j = 0; j < W_L; j++) {
-                        float gan;
-
-                        if (dehagaintransmissionCurve && mean != 0.f && stddv != 0.f) {
-                            float absciss;
-
-                            if (LIKELY(fabsf(luminance[i][j] - mean) < stddv)) {
-                                absciss = asig * luminance[i][j] + bsig;
-                            } else if (luminance[i][j] >= mean) {
-                                absciss = amax * luminance[i][j] + bmax;
-                            } else { /*if(luminance[i][j] <= mean - stddv)*/
-                                absciss = amin * luminance[i][j] + bmin;
-                            }
-
-=======
-        for ( int i = 0; i < H_L; i ++ ) {
+        for (int i = 0; i < H_L; i ++) {
             for (int j = 0; j < W_L; j++) {
                 float gan;
->>>>>>> f3adbd9f
 
                 if (dehagaintransmissionCurve && mean != 0.f && stddv != 0.f) {
                     float absciss;
 
-<<<<<<< HEAD
-                        float cd = gan * cdfactor * (luminance[i][j]) + offse;
-=======
                     if (LIKELY(fabsf(luminance[i][j] - mean) < stddv)) {
                         absciss = asig * luminance[i][j] + bsig;
                     } else if (luminance[i][j] >= mean) {
@@ -1130,7 +709,6 @@
                     } else { /*if(luminance[i][j] <= mean - stddv)*/
                         absciss = amin * luminance[i][j] + bmin;
                     }
->>>>>>> f3adbd9f
 
 
                     //    float cd = cdfactor * ( luminance[i][j]  - mini ) + offse;
@@ -1140,56 +718,22 @@
                     gan = 0.5f;
                 }
 
-<<<<<<< HEAD
-                        if (lhutili && it == 1) { // S=f(H)
-                            {
-                                float HH = exLuminance[i][j];
-                                float valparam;
-
-                                if (useHsl || useHslLin) {
-                                    valparam = float ((shcurve->getVal(HH) - 0.5f));
-                                } else {
-                                    valparam = float ((shcurve->getVal(Color::huelab_to_huehsv2(HH)) - 0.5f));
-                                }
-=======
                 const float cd = gan * cdfactor * luminance[i][j] + offse;
 
                 maxCD = cd > maxCD ? cd : maxCD;
                 minCD = cd < minCD ? cd : minCD;
->>>>>>> f3adbd9f
 
                 float str = strengthx;
 
-<<<<<<< HEAD
-                        if (higplus && exLuminance[i][j] > 65535.f * hig) {
-                            str *= hig;
-                        }
-
-                        if (viewmet == 0) {
-                            luminance[i][j] = intp(str, clipretinex(cd, 0.f, 32768.f), originalLuminance[i][j]);
-                        } else if (viewmet == 1) {
-                            luminance[i][j] = out[i][j];
-                        } else if (viewmet == 4) {
-                            luminance[i][j] = originalLuminance[i][j] + str * (originalLuminance[i][j] - out[i][j]);//unsharp
-                        } else if (viewmet == 2) {
-                            if (tran[i][j] <= mean) {
-                                luminance[i][j] = azb + aza * tran[i][j];    //auto values
-                            } else {
-                                luminance[i][j] = bzb + bza * tran[i][j];
-                            }
-                        } else { /*if(viewmet == 3) */
-                            luminance[i][j] = 1000.f + tran[i][j] * 700.f;    //arbitrary values to help display log values which are between -20 to + 30 - usage values -4 + 5
-=======
                 if (lhutili && it == 1) { // S=f(H)
                     {
                         const float HH = exLuminance[i][j];
                         float valparam;
 
-                        if(useHsl || useHslLin) {
+                        if (useHsl || useHslLin) {
                             valparam = shcurve->getVal(HH) - 0.5f;
                         } else {
                             valparam = shcurve->getVal(Color::huelab_to_huehsv2(HH)) - 0.5f;
->>>>>>> f3adbd9f
                         }
 
                         str *= (1.f + 2.f * valparam);
@@ -1207,7 +751,7 @@
                 } else if (viewmet == 4) {
                     luminance[i][j] = originalLuminance[i][j] + str * (originalLuminance[i][j] - out[i][j]);//unsharp
                 } else if (viewmet == 2) {
-                    if(tran[i][j] <= mean) {
+                    if (tran[i][j] <= mean) {
                         luminance[i][j] = azb + aza * tran[i][j];    //auto values
                     } else {
                         luminance[i][j] = bzb + bza * tran[i][j];
@@ -1219,16 +763,10 @@
             }
         }
 
-<<<<<<< HEAD
-        if (tranBuffer) {
-            delete [] tranBuffer;
-        }
-=======
         Tmean = mean;
         Tsigma = stddv;
         Tmin = mintr;
         Tmax = maxtr;
->>>>>>> f3adbd9f
 
         if (shcurve) {
             delete shcurve;
@@ -1607,13 +1145,16 @@
 
         const int H_L = height;
         const int W_L = width;
-
-        float *src[H_L] ALIGNED16;
-        float *srcBuffer = new float[H_L * W_L];
-
-        for (int i = 0; i < H_L; i++) {
-            src[i] = &srcBuffer[i * W_L];
-        }
+        /*
+                float *src[H_L] ALIGNED16;
+                float *srcBuffer = new float[H_L * W_L];
+
+                for (int i = 0; i < H_L; i++) {
+                    src[i] = &srcBuffer[i * W_L];
+                }
+                */
+        std::unique_ptr<JaggedArray<float>> srcBuffer(new JaggedArray<float>(W_L, H_L));
+        float** src = *(srcBuffer.get());
 
 
 #ifdef _OPENMP
@@ -1626,12 +1167,7 @@
                 luminance[i][j] = 0.f;
             }
 
-        float *out[H_L] ALIGNED16;
-        float *outBuffer = new float[H_L * W_L];
-
-        for (int i = 0; i < H_L; i++) {
-            out[i] = &outBuffer[i * W_L];
-        }
+        JaggedArray<float> out(W_L, H_L);
 
         float clipt = loc.spots.at(sp).cliptm;
 
@@ -1642,11 +1178,12 @@
             pond /= log(elogt);
         }
 
-        float *buffer = new float[W_L * H_L];
         float kr = 1.f;//on FFTW
         float kg = 1.f;//on Gaussianblur
-
-        for (int scale = scal - 1; scale >= 0; scale--) {
+        std::unique_ptr<float[]> buffer;
+        buffer.reset(new float[W_L * H_L]);
+
+        for (int scale = scal - 1; scale >= 0; --scale) {
             //    printf("retscale=%f scale=%i \n", mulradiusfftw * RetinexScales[scale], scale);
             //emprical adjustement between FFTW radius and Gaussainblur
             //under 50 ==> 10.f
@@ -1684,19 +1221,11 @@
             }
 
             if (!fftw) {
-#ifdef _OPENMP
-                #pragma omp parallel  //disabled with FFTW
-#endif
-                {
-
-                    if (scale == scal - 1)
-                    {
-                        gaussianBlur(src, out, W_L, H_L, kg * RetinexScales[scale], buffer);
-                    } else   // reuse result of last iteration
-                    {
-                        // out was modified in last iteration => restore it
-                        gaussianBlur(out, out, W_L, H_L, sqrtf(SQR(kg * RetinexScales[scale]) - SQR(kg * RetinexScales[scale + 1])), buffer);
-                    }
+                if (scale == scal - 1) {
+                    gaussianBlur(src, out, W_L, H_L, kg * RetinexScales[scale], true);
+                } else { // reuse result of last iteration
+                    // out was modified in last iteration => restore it
+                    gaussianBlur(out, out, W_L, H_L, sqrtf(SQR(kg * RetinexScales[scale]) - SQR(kg * RetinexScales[scale + 1])), true);
                 }
             } else {
                 if (scale == scal - 1) {
@@ -1733,19 +1262,6 @@
                 }
             }
 
-            /*
-                        if (lum == 1 && scale == 1 && (llretiMask == 3 || llretiMask == 0 || llretiMask == 2 || llretiMask == 4)) { //only mask with luminance on last scale
-                            int before = 0;
-                            maskforretinex(sp, before, luminance, out, W_L, H_L, skip, locccmasretiCurve, lcmasretiutili, locllmasretiCurve, llmasretiutili, lochhmasretiCurve, lhmasretiutili, llretiMask, retiMasktmap, retiMask,
-                                           loc, bufreti, bufmask, buforig, buforigmas, multiThread);
-                        }
-            */
-
-#ifdef __SSE2__
-            vfloat pondv = F2V(pond);
-            vfloat limMinv = F2V(ilimD);
-            vfloat limMaxv = F2V(limD);
-#endif
 #ifdef _OPENMP
             #pragma omp parallel for
 #endif
@@ -1754,14 +1270,17 @@
                 int j = 0;
 
 #ifdef __SSE2__
+                const vfloat pondv = F2V(pond);
+                const vfloat limMinv = F2V(ilimD);
+                const vfloat limMaxv = F2V(limD);
 
                 if (useHslLin) {
                     for (; j < W_L - 3; j += 4) {
-                        _mm_storeu_ps(&luminance[i][j], LVFU(luminance[i][j]) + pondv * (vclampf(LVFU(src[i][j]) / LVFU(out[i][j]), limMinv, limMaxv)));
+                        STVFU(luminance[i][j], LVFU(luminance[i][j]) + pondv * vclampf(LVFU(src[i][j]) / LVFU(out[i][j]), limMinv, limMaxv));
                     }
                 } else {
                     for (; j < W_L - 3; j += 4) {
-                        _mm_storeu_ps(&luminance[i][j], LVFU(luminance[i][j]) + pondv *  xlogf(vclampf(LVFU(src[i][j]) / LVFU(out[i][j]), limMinv, limMaxv)));
+                        STVFU(luminance[i][j], LVFU(luminance[i][j]) + pondv * xlogf(vclampf(LVFU(src[i][j]) / LVFU(out[i][j]), limMinv, limMaxv)));
                     }
                 }
 
@@ -1779,6 +1298,8 @@
             }
 
         }
+
+        srcBuffer.reset();
 
 
         if (scal == 1) {//only if user select scal = 1
@@ -1850,12 +1371,6 @@
         }
 
 
-        delete [] buffer;
-        delete [] outBuffer;
-        outBuffer = nullptr;
-        delete [] srcBuffer;
-        srcBuffer = nullptr;
-
         float str = strength * (chrome == 0 ? 1.f : 0.8f * (chrT - 0.4f));
         const float maxclip = (chrome == 0 ? 32768.f : 50000.f);
 
