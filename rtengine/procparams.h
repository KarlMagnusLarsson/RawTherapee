/*
 *  This file is part of RawTherapee.
 *
 *  Copyright (c) 2004-2010 Gabor Horvath <hgabor@rawtherapee.com>
 *
 *  RawTherapee is free software: you can redistribute it and/or modify
 *  it under the terms of the GNU General Public License as published by
 *  the Free Software Foundation, either version 3 of the License, or
 *  (at your option) any later version.
 *
 *  RawTherapee is distributed in the hope that it will be useful,
 *  but WITHOUT ANY WARRANTY; without even the implied warranty of
 *  MERCHANTABILITY or FITNESS FOR A PARTICULAR PURPOSE.  See the
 *  GNU General Public License for more details.
 *
 *  You should have received a copy of the GNU General Public License
 *  along with RawTherapee.  If not, see <http://www.gnu.org/licenses/>.
 */
#pragma once

#include <cmath>
#include <cstdio>
#include <type_traits>
#include <vector>

#include <glibmm.h>
#include <lcms2.h>

#include "coord.h"
#include "LUT.h"
#include "noncopyable.h"

class ParamsEdited;

namespace rtengine
{

class ColorGradientCurve;
class NoiseCurve;
class OpacityCurve;
class RetinexgaintransmissionCurve;
class RetinextransmissionCurve;
class WavCurve;
class WavOpacityCurveBY;
class WavOpacityCurveRG;
class WavOpacityCurveW;
class WavOpacityCurveWL;

enum RenderingIntent {
    RI_PERCEPTUAL = INTENT_PERCEPTUAL,
    RI_RELATIVE = INTENT_RELATIVE_COLORIMETRIC,
    RI_SATURATION = INTENT_SATURATION,
    RI_ABSOLUTE = INTENT_ABSOLUTE_COLORIMETRIC,
    RI__COUNT
};

namespace procparams
{

template<typename T>
class Threshold final
{
public:
    Threshold(T _bottom, T _top, bool _start_at_one) :
        Threshold(_bottom, _top, 0, 0, _start_at_one, false)
    {
    }

    Threshold(T _bottom_left, T _top_left, T _bottom_right, T _top_right, bool _start_at_one) :
        Threshold(_bottom_left, _top_left, _bottom_right, _top_right, _start_at_one, true)
    {
    }

    template<typename U = T>
    typename std::enable_if<std::is_floating_point<U>::value, bool>::type operator ==(const Threshold<U>& rhs) const
    {
        if (is_double) {
            return
                std::fabs (bottom_left - rhs.bottom_left) < 1e-10
                && std::fabs (top_left - rhs.top_left) < 1e-10
                && std::fabs (bottom_right - rhs.bottom_right) < 1e-10
                && std::fabs (top_right - rhs.top_right) < 1e-10;
        } else {
            return
                std::fabs (bottom_left - rhs.bottom_left) < 1e-10
                && std::fabs (top_left - rhs.top_left) < 1e-10;
        }
    }

    template<typename U = T>
    typename std::enable_if<std::is_integral<U>::value, bool>::type operator ==(const Threshold<U>& rhs) const
    {
        if (is_double) {
            return
                bottom_left == rhs.bottom_left
                && top_left == rhs.top_left
                && bottom_right == rhs.bottom_right
                && top_right == rhs.top_right;
        } else {
            return
                bottom_left == rhs.bottom_left
                && top_left == rhs.top_left;
        }
    }

    T getBottom() const
    {
        return bottom_left;
    }

    T getTop() const
    {
        return top_left;
    }

     T getBottomLeft() const
    {
        return bottom_left;
    }

    T getTopLeft() const
    {
        return top_left;
    }

   T getBottomRight() const
    {
        return bottom_right;
    }

    T getTopRight() const
    {
        return top_right;
    }

    void setValues(T bottom, T top)
    {
        bottom_left = bottom;
        top_left = top;
    }

    void setValues(T bottom_left, T top_left, T bottom_right, T top_right)
    {
        this->bottom_left = bottom_left;
        this->top_left = top_left;
        this->bottom_right = bottom_right;
        this->top_right = top_right;
    }

    bool isDouble() const
    {
        return is_double;
    }

    std::vector<T> toVector() const
    {
        if (is_double) {
            return {
                bottom_left,
                top_left,
                bottom_right,
                top_right
            };
        } else {
            return {
                bottom_left,
                top_left
            };
        }
    }

    // RT: Type of the returned value
    // RV: Type of the value on the X axis
    // RV2: Type of the maximum value on the Y axis
    template <typename RT, typename RV, typename RV2>
    RT multiply (RV x, RV2 y_max) const
    {
        const double val = x;

        if (init_eql) {
            if (is_double) {
                if (val == static_cast<double>(bottom_right) && static_cast<double>(bottom_right) == static_cast<double>(top_right)) {
                    // This handles the special case where the 2 right values are the same, then bottom one is sent back,
                    // useful if one wants to keep the bottom value even beyond the x max bound
                    return 0;
                }

                if (val >= static_cast<double>(top_right)) {
                    return y_max;
                }

                if (val > static_cast<double>(bottom_right)) {
                    return static_cast<double>(y_max * (val - static_cast<double>(bottom_right)) / (static_cast<double>(top_right) - static_cast<double>(bottom_right)));
                }
            }

            if (val >= static_cast<double>(bottom_left)) {
                return 0;
            }

            if (val > static_cast<double>(top_left)) {
                return static_cast<double>(y_max * (1. - (val - static_cast<double>(bottom_left)) / (static_cast<double>(top_left) - static_cast<double>(bottom_left))));
            }

            return y_max;
        } else {
            if (is_double) {
                if (val == static_cast<double>(bottom_right) && static_cast<double>(bottom_right) == static_cast<double>(top_right)) {
                    // This handles the special case where the 2 right values are the same, then top one is sent back,
                    // useful if one wants to keep the top value even beyond the x max bound
                    return y_max;
                }

                if (val >= static_cast<double>(bottom_right)) {
                    return 0;
                }

                if (val > static_cast<double>(top_right)) {
                    return static_cast<double>(y_max * (1.0 - (val - static_cast<double>(top_right)) / (static_cast<double>(bottom_right) - static_cast<double>(top_right))));
                }
            }

            if (val >= static_cast<double>(top_left)) {
                return y_max;
            }

            if (val > static_cast<double>(bottom_left)) {
                return static_cast<double>(y_max * (val - static_cast<double>(bottom_left)) / (static_cast<double>(top_left) - static_cast<double>(bottom_left)));
            }

            return 0;
        }
    }

private:
    Threshold(T _bottom_left, T _top_left, T _bottom_right, T _top_right, bool _start_at_one, bool _is_double) :
        bottom_left(_bottom_left),
        top_left(_top_left),
        bottom_right(_bottom_right),
        top_right(_top_right),
        init_eql(_start_at_one),
        is_double(_is_double)
    {
    }

    T bottom_left;
    T top_left;
    T bottom_right;
    T top_right;
    bool init_eql;
    bool is_double;
};

/**
  * Parameters of the tone curve
  */
struct ToneCurveParams {
    enum class TcMode {
        STD,               // Standard modes, the curve is applied on all component individually
        WEIGHTEDSTD,       // Weighted standard mode
        FILMLIKE,          // Film-like mode, as defined in Adobe's reference code
        SATANDVALBLENDING, // Modify the Saturation and Value channel
        LUMINANCE,         // Modify the Luminance channel with coefficients from Rec 709's
        PERCEPTUAL         // Keep color appearance constant using perceptual modeling
    };

    bool        autoexp;
    double      clip;
    bool        hrenabled;  // Highlight Reconstruction enabled
    Glib::ustring method;   // Highlight Reconstruction's method
    double      expcomp;
    std::vector<double>   curve;
    std::vector<double>   curve2;
    TcMode   curveMode;
    TcMode   curveMode2;
    int         brightness;
    int         black;
    int         contrast;
    int         saturation;
    int         shcompr;
    int         hlcompr;        // Highlight Recovery's compression
    int         hlcomprthresh;  // Highlight Recovery's threshold

    ToneCurveParams();

    bool operator ==(const ToneCurveParams& other) const;
    bool operator !=(const ToneCurveParams& other) const;

    static bool HLReconstructionNecessary(const LUTu& histRedRaw, const LUTu& histGreenRaw, const LUTu& histBlueRaw);
};

/**
  * Parameters of Retinex
  */
struct RetinexParams
{
    bool enabled;
    std::vector<double>   cdcurve;
    std::vector<double>   cdHcurve;
    std::vector<double>   lhcurve;
    std::vector<double> transmissionCurve;
    std::vector<double> gaintransmissionCurve;
    std::vector<double>   mapcurve;
    int     str;
    int     scal;
    int     iter;
    int     grad;
    int     grads;
    double  gam;
    double  slope;
    int     neigh;
    int     offs;
    int     highlights;
    int     htonalwidth;
    int     shadows;
    int     stonalwidth;
    int     radius;

    Glib::ustring retinexMethod;
    Glib::ustring retinexcolorspace;
    Glib::ustring gammaretinex;
    Glib::ustring mapMethod;
    Glib::ustring viewMethod;
    int     vart;
    int     limd;
    int     highl;
    int     skal;
    bool    medianmap;

    RetinexParams();

    bool operator ==(const RetinexParams& other) const;
    bool operator !=(const RetinexParams& other) const;

    void getCurves(RetinextransmissionCurve& transmissionCurveLUT, RetinexgaintransmissionCurve& gaintransmissionCurveLUT) const;
};


/**
  * Parameters of the luminance curve
  */
struct LCurveParams
{
    bool enabled;
    std::vector<double>   lcurve;
    std::vector<double>   acurve;
    std::vector<double>   bcurve;
    std::vector<double>   cccurve;
    std::vector<double>   chcurve;
    std::vector<double>   lhcurve;
    std::vector<double>   hhcurve;
    std::vector<double>   lccurve;
    std::vector<double>   clcurve;
    int     brightness;
    int     contrast;
    int     chromaticity;
    bool    avoidcolorshift;
    double  rstprotection;
    bool    lcredsk;

    LCurveParams();

    bool operator ==(const LCurveParams& other) const;
    bool operator !=(const LCurveParams& other) const;
};

/**
  * Parameters of the RGB curves
  */
struct RGBCurvesParams {
    bool enabled;
    bool lumamode;
    std::vector<double>   rcurve;
    std::vector<double>   gcurve;
    std::vector<double>   bcurve;

    RGBCurvesParams();

    bool operator ==(const RGBCurvesParams& other) const;
    bool operator !=(const RGBCurvesParams& other) const;
};

/**
  * Parameters of the Color Toning
  */

struct ColorToningParams {
    bool enabled;
    bool autosat;
    std::vector<double> opacityCurve;
    std::vector<double> colorCurve;
    int satProtectionThreshold;
    int saturatedOpacity;
    int strength;
    int balance;
    Threshold<int> hlColSat;
    Threshold<int> shadowsColSat;
    std::vector<double> clcurve;
    std::vector<double> cl2curve;

    /* Can be either:
     *  Splitlr    :
     *  Splitco    :
     *  Splitbal   :
     *  Lab        :
     *  Lch        :
     *  RGBSliders :
     *  RGBCurves  :
     */
    Glib::ustring method;

    /* Can be either:
     * Std   :
     * All   :
     * Separ :
     * Two   :
     */
    Glib::ustring twocolor;
    double redlow;
    double greenlow;
    double bluelow;
    double redmed;
    double greenmed;
    double bluemed;
    double redhigh;
    double greenhigh;
    double bluehigh;
    double satlow;
    double sathigh;
    bool lumamode;

    ColorToningParams();

    bool operator ==(const ColorToningParams& other) const;
    bool operator !=(const ColorToningParams& other) const;

    /// @brief Transform the mixer values to their curve equivalences
    void mixerToCurve(std::vector<double>& colorCurve, std::vector<double>& opacityCurve) const;
    /// @brief Specifically transform the sliders values to their curve equivalences
    void slidersToCurve(std::vector<double>& colorCurve, std::vector<double>& opacityCurve) const;
    /// @brief Fill the ColorGradientCurve and OpacityCurve LUTf from the control points curve or sliders value
    void getCurves(ColorGradientCurve& colorCurveLUT, OpacityCurve& opacityCurveLUT, const double xyz_rgb[3][3], bool& opautili) const;
};

/**
  * Parameters of the sharpening
  */
struct SharpeningParams {
    bool           enabled;
    double         radius;
    int            amount;
    Threshold<int> threshold;
    bool           edgesonly;
    double         edges_radius;
    int            edges_tolerance;
    bool           halocontrol;
    int            halocontrol_amount;
    Glib::ustring  method;
    int            deconvamount;
    double         deconvradius;
    int            deconviter;
    int            deconvdamping;

    SharpeningParams();

    bool operator ==(const SharpeningParams& other) const;
    bool operator !=(const SharpeningParams& other) const;
};

struct SharpenEdgeParams {
    bool    enabled;
    int     passes;
    double  amount;
    bool    threechannels;

    SharpenEdgeParams();

    bool operator ==(const SharpenEdgeParams& other) const;
    bool operator !=(const SharpenEdgeParams& other) const;
};

struct SharpenMicroParams {
    bool    enabled;
    bool    matrix;
    double  amount;
    double  uniformity;

    SharpenMicroParams();

    bool operator ==(const SharpenMicroParams& other) const;
    bool operator !=(const SharpenMicroParams& other) const;
};

/**
  * Parameters of the vibrance
  */
struct VibranceParams {
    bool           enabled;
    int            pastels;
    int            saturated;
    Threshold<int> psthreshold;
    bool           protectskins;
    bool           avoidcolorshift;
    bool           pastsattog;
    std::vector<double> skintonescurve;

    VibranceParams();

    bool operator ==(const VibranceParams& other) const;
    bool operator !=(const VibranceParams& other) const;
};

/**
  * Parameters of the white balance adjustments
  */
struct WBEntry {
    enum class Type {
        CAMERA,
        AUTO,
        DAYLIGHT,
        CLOUDY,
        SHADE,
        WATER,
        TUNGSTEN,
        FLUORESCENT,
        LAMP,
        FLASH,
        LED,
        // CUSTOM one must remain the last one!
        CUSTOM
    };

    Glib::ustring ppLabel;
    Type type;
    Glib::ustring GUILabel;
    int temperature;
    double green;
    double equal;
    double tempBias;
};

struct WBParams {
    bool enabled;
    Glib::ustring   method;
    int             temperature;
    double          green;
    double          equal;
    double          tempBias;

    WBParams();

    bool operator ==(const WBParams& other) const;
    bool operator !=(const WBParams& other) const;

    static const std::vector<WBEntry>& getWbEntries();
};

/**
 * Parameters of colorappearance
 */
struct ColorAppearanceParams {
    enum class TcMode {
        LIGHT,    // Lightness mode
        BRIGHT,   // Brightness mode
    };

    enum class CtcMode {
        CHROMA,   // chroma mode
        SATUR,    // saturation mode
        COLORF,   // colorfullness mode
    };

    bool          enabled;
    int           degree;
    bool          autodegree;
    int           degreeout;
    bool          autodegreeout;
    std::vector<double> curve;
    std::vector<double> curve2;
    std::vector<double> curve3;
    TcMode     curveMode;
    TcMode     curveMode2;
    CtcMode    curveMode3;

    Glib::ustring surround;
    Glib::ustring surrsrc;
    double        adapscen;
    bool          autoadapscen;
    int        ybscen;
    bool          autoybscen;

    double        adaplum;
    int           badpixsl;
    Glib::ustring wbmodel;
    Glib::ustring algo;
    double        contrast;
    double        qcontrast;
    double        jlight;
    double        qbright;
    double        chroma;
    double        schroma;
    double        mchroma;
    double        colorh;
    double        rstprotection;
    bool          surrsource;
    bool          gamut;
    bool          datacie;
    bool          tonecie;
    int tempout;
    int ybout;
    double greenout;
    int tempsc;
    double greensc;

    ColorAppearanceParams();

    bool operator ==(const ColorAppearanceParams& other) const;
    bool operator !=(const ColorAppearanceParams& other) const;
};

/**
 * Parameters of defringing
 */
struct DefringeParams {
    bool    enabled;
    double  radius;
    float   threshold;
    std::vector<double> huecurve;

    DefringeParams();

    bool operator ==(const DefringeParams& other) const;
    bool operator !=(const DefringeParams& other) const;
};

/**
  * Parameters of impulse denoising
  */
struct ImpulseDenoiseParams {
    bool    enabled;
    int     thresh;

    ImpulseDenoiseParams();

    bool operator ==(const ImpulseDenoiseParams& other) const;
    bool operator !=(const ImpulseDenoiseParams& other) const;
};

/**
 * Parameters of the directional pyramid denoising
 */
struct DirPyrDenoiseParams {
    std::vector<double>   lcurve;
    std::vector<double>   cccurve;

    bool    enabled;
    bool    enhance;
    bool    median;

    bool    perform;
    double  luma;
    double  Ldetail;
    double  chroma;
    double  redchro;
    double  bluechro;
    double  gamma;
    Glib::ustring dmethod;
    Glib::ustring Lmethod;
    Glib::ustring Cmethod;
    Glib::ustring C2method;
    Glib::ustring smethod;
    Glib::ustring medmethod;
    Glib::ustring methodmed;
    Glib::ustring rgbmethod;
    int  passes;

    DirPyrDenoiseParams();

    bool operator ==(const DirPyrDenoiseParams& other) const;
    bool operator !=(const DirPyrDenoiseParams& other) const;

    void getCurves(NoiseCurve& lCurve, NoiseCurve& cCurve) const;

};

// EPD related parameters.
struct EPDParams {
    bool   enabled;
    double strength;
    double gamma;
    double edgeStopping;
    double scale;
    int    reweightingIterates;

    EPDParams();

    bool operator ==(const EPDParams& other) const;
    bool operator !=(const EPDParams& other) const;
};

// Fattal02 Tone-Mapping parameters
struct FattalToneMappingParams {
    bool enabled;
    int threshold;
    int amount;

    FattalToneMappingParams();

    bool operator ==(const FattalToneMappingParams& other) const;
    bool operator !=(const FattalToneMappingParams& other) const;
};

/**
  * Parameters of the shadow/highlight enhancement
  */
struct SHParams {
    bool    enabled;
    bool    hq;
    int     highlights;
    int     htonalwidth;
    int     shadows;
    int     stonalwidth;
    int     localcontrast;
    int     radius;

    SHParams();

    bool operator ==(const SHParams& other) const;
    bool operator !=(const SHParams& other) const;
};

/**
  * Parameters of the cropping
  */
struct CropParams {
    bool    enabled;
    int     x;
    int     y;
    int     w;
    int     h;
    bool    fixratio;
    Glib::ustring   ratio;
    Glib::ustring   orientation;
    Glib::ustring   guide;

    CropParams();

    bool operator ==(const CropParams& other) const;
    bool operator !=(const CropParams& other) const;

    void mapToResized(int resizedWidth, int resizedHeight, int scale, int& x1, int& x2, int& y1, int& y2) const;
};

/**
  * Parameters of the coarse transformations like 90 deg rotations and h/v flipping
  */
struct CoarseTransformParams {
    int     rotate;
    bool    hflip;
    bool    vflip;

    CoarseTransformParams();

    bool operator ==(const CoarseTransformParams& other) const;
    bool operator !=(const CoarseTransformParams& other) const;
};

/**
  * Common transformation parameters
  */
struct CommonTransformParams {
    bool autofill;

    CommonTransformParams();

    bool operator ==(const CommonTransformParams& other) const;
    bool operator !=(const CommonTransformParams& other) const;
};

/**
  * Parameters of the rotation
  */
struct RotateParams {
    double  degree;

    RotateParams();

    bool operator ==(const RotateParams& other) const;
    bool operator !=(const RotateParams& other) const;
};

/**
  * Parameters of the distortion correction
  */
struct DistortionParams {
    double  amount;

    DistortionParams();

    bool operator ==(const DistortionParams& other) const;
    bool operator !=(const DistortionParams& other) const;
};

// Lens profile correction parameters
struct LensProfParams {
    enum class LcMode {
        NONE,               // No lens correction
        LENSFUNAUTOMATCH,   // Lens correction using auto matched lensfun database entry
        LENSFUNMANUAL,      // Lens correction using manually selected lensfun database entry
        LCP                 // Lens correction using lcp file
    };

    LcMode lcMode;
    Glib::ustring lcpFile;
    bool useDist, useVign, useCA;
    Glib::ustring lfCameraMake;
    Glib::ustring lfCameraModel;
    Glib::ustring lfLens;

    LensProfParams();

    bool operator ==(const LensProfParams& other) const;
    bool operator !=(const LensProfParams& other) const;

    bool useLensfun() const;
    bool lfAutoMatch() const;
    bool useLcp() const;
    bool lfManual() const;

    const std::vector<const char*>& getMethodStrings() const;
    Glib::ustring getMethodString(LcMode mode) const;
    LcMode getMethodNumber(const Glib::ustring& mode) const;
};


/**
  * Parameters of the perspective correction
  */
struct PerspectiveParams {
    double  horizontal;
    double  vertical;

    PerspectiveParams();

    bool operator ==(const PerspectiveParams& other) const;
    bool operator !=(const PerspectiveParams& other) const;
};

/**
  * Parameters of the gradient filter
  */
struct GradientParams {
    bool   enabled;
    double degree;
    int    feather;
    double strength;
    int    centerX;
    int    centerY;

    GradientParams();

    bool operator ==(const GradientParams& other) const;
    bool operator !=(const GradientParams& other) const;
};

/**
  * Parameters of the post-crop vignette filter
  */
struct PCVignetteParams {
    bool   enabled;
    double strength;
    int    feather;
    int    roundness;

    PCVignetteParams();

    bool operator ==(const PCVignetteParams& other) const;
    bool operator !=(const PCVignetteParams& other) const;
};

/**
  * Parameters of the vignetting correction
  */
struct VignettingParams {
    int  amount;
    int  radius;
    int  strength;
    int  centerX;
    int  centerY;

    VignettingParams();

    bool operator ==(const VignettingParams& other) const;
    bool operator !=(const VignettingParams& other) const;
};

/**
  * Parameters of the color mixer
  */
struct ChannelMixerParams {
    bool enabled;
    int red[3];
    int green[3];
    int blue[3];

    ChannelMixerParams();

    bool operator ==(const ChannelMixerParams& other) const;
    bool operator !=(const ChannelMixerParams& other) const;
};

struct BlackWhiteParams {
    enum class TcMode {
        STD_BW,               // Standard modes, the curve is applied on all component individually
        WEIGHTEDSTD_BW,       // Weighted standard mode
        FILMLIKE_BW,          // Film-like mode, as defined in Adobe's reference code
        SATANDVALBLENDING_BW  // Modify the Saturation and Value channel
    };

    std::vector<double> beforeCurve;
    TcMode beforeCurveMode;
    std::vector<double> afterCurve;
    TcMode afterCurveMode;
    Glib::ustring algo;

    std::vector<double> luminanceCurve;
    bool autoc;
    bool enabledcc;
    bool enabled;
    Glib::ustring filter;
    Glib::ustring setting;
    Glib::ustring method;
    int mixerRed;
    int mixerOrange;
    int mixerYellow;
    int mixerGreen;
    int mixerCyan;
    int mixerBlue;
    int mixerMagenta;
    int mixerPurple;
    int gammaRed;
    int gammaGreen;
    int gammaBlue;

    BlackWhiteParams();

    bool operator ==(const BlackWhiteParams& other) const;
    bool operator !=(const BlackWhiteParams& other) const;
};

/**
  * Parameters of the c/a correction
  */
struct CACorrParams {
    double red;
    double blue;

    CACorrParams();

    bool operator ==(const CACorrParams& other) const;
    bool operator !=(const CACorrParams& other) const;
};

/**
  * Parameters of the resizing
  */
struct ResizeParams {
    bool enabled;
    double scale;
    Glib::ustring appliesTo;
    Glib::ustring method;
    int dataspec;
    int width;
    int height;

    ResizeParams();

    bool operator ==(const ResizeParams& other) const;
    bool operator !=(const ResizeParams& other) const;
};

/**
  * Parameters of the color spaces used during the processing
  */
struct ColorManagementParams {
    Glib::ustring input;
    bool          toneCurve;
    bool          applyLookTable;
    bool          applyBaselineExposureOffset;
    bool          applyHueSatMap;
    int dcpIlluminant;
    Glib::ustring working;
    Glib::ustring output;
    RenderingIntent outputIntent;
    bool outputBPC;

    Glib::ustring gamma;
    double gampos;
    double slpos;
    bool freegamma;

    static const Glib::ustring NoICMString;

    ColorManagementParams();

    bool operator ==(const ColorManagementParams& other) const;
    bool operator !=(const ColorManagementParams& other) const;
};

/**
  * Typedef for representing a key/value for the exif metadata information
  */
typedef std::map<Glib::ustring, Glib::ustring> ExifPairs;

/**
  * The IPTC key/value pairs
  */
typedef std::map<Glib::ustring, std::vector<Glib::ustring>> IPTCPairs;

struct WaveletParams {
    std::vector<double> ccwcurve;
    std::vector<double> opacityCurveRG;
    std::vector<double> opacityCurveBY;
    std::vector<double> opacityCurveW;
    std::vector<double> opacityCurveWL;
    std::vector<double> hhcurve;
    std::vector<double> Chcurve;
    std::vector<double> wavclCurve;
    bool enabled;
    bool median;
    bool medianlev;
    bool linkedg;
    bool cbenab;
    int greenlow;
    int bluelow;
    int greenmed;
    int bluemed;
    int greenhigh;
    int bluehigh;

    bool lipst;
    bool avoid;
    bool tmr;
    int strength;
    int balance;
    int iter;
    bool expcontrast;
    bool expchroma;
    int c[9];
    int ch[9];
    bool expedge;
    bool expresid;
    bool expfinal;
    bool exptoning;
    bool expnoise;

    Glib::ustring Lmethod;
    Glib::ustring CLmethod;
    Glib::ustring Backmethod;
    Glib::ustring Tilesmethod;
    Glib::ustring daubcoeffmethod;
    Glib::ustring CHmethod;
    Glib::ustring Medgreinf;
    Glib::ustring CHSLmethod;
    Glib::ustring EDmethod;
    Glib::ustring NPmethod;
    Glib::ustring BAmethod;
    Glib::ustring TMmethod;
    Glib::ustring Dirmethod;
    Glib::ustring HSmethod;
    int rescon;
    int resconH;
    int reschro;
    double tmrs;
    double gamma;
    int sup;
    double sky;
    int thres;
    int chroma;
    int chro;
    int threshold;
    int threshold2;
    int edgedetect;
    int edgedetectthr;
    int edgedetectthr2;
    int edgesensi;
    int edgeampli;
    int contrast;
    int edgrad;
    int edgval;
    int edgthresh;
    int thr;
    int thrH;
    double skinprotect;
    Threshold<int> hueskin;
    Threshold<int> hueskin2;
    Threshold<int> hllev;
    Threshold<int> bllev;
    Threshold<int> pastlev;
    Threshold<int> satlev;
    Threshold<int> edgcont;
    Threshold<double> level0noise;
    Threshold<double> level1noise;
    Threshold<double> level2noise;
    Threshold<double> level3noise;

    WaveletParams();

    bool operator ==(const WaveletParams& other) const;
    bool operator !=(const WaveletParams& other) const;

    void getCurves(
        WavCurve& cCurve,
        WavOpacityCurveRG&
        opacityCurveLUTRG,
        WavOpacityCurveBY& opacityCurveLUTBY,
        WavOpacityCurveW& opacityCurveLUTW,
        WavOpacityCurveWL& opacityCurveLUTWL
    ) const;
};

/**
* Directional pyramid equalizer params
*/
struct DirPyrEqualizerParams {
    bool enabled;
    bool gamutlab;
    double mult[6];
    double threshold;
    double skinprotect;
    Threshold<int> hueskin;
    Glib::ustring cbdlMethod;

    DirPyrEqualizerParams();

    bool operator ==(const DirPyrEqualizerParams& other) const;
    bool operator !=(const DirPyrEqualizerParams& other) const;
};

/**
 * HSV equalizer params
 */
struct HSVEqualizerParams {
    bool enabled;
    std::vector<double> hcurve;
    std::vector<double> scurve;
    std::vector<double> vcurve;

    HSVEqualizerParams();

    bool operator ==(const HSVEqualizerParams& other) const;
    bool operator !=(const HSVEqualizerParams& other) const;
};


/**
 *  Film simualtion params
 */
struct FilmSimulationParams {
    bool enabled;
    Glib::ustring clutFilename;
    int strength;

    FilmSimulationParams();

    bool operator ==(const FilmSimulationParams& other) const;
    bool operator !=(const FilmSimulationParams& other) const;
};


/**
  * Parameters for RAW demosaicing, common to all sensor type
  */
struct RAWParams {
    /**
     * Parameters for RAW demosaicing specific to Bayer sensors
     */
    struct BayerSensor {
        enum class Method {
            AMAZE,
            IGV,
            LMMSE,
            EAHD,
            HPHD,
            VNG4,
            DCB,
            AHD,
            RCD,
            FAST,
            MONO,
            NONE,
            PIXELSHIFT
        };

        enum class PSMotionCorrection {
            GRID_1X1,
            GRID_1X2,
            GRID_3X3,
            GRID_5X5,
            GRID_7X7,
            GRID_3X3_NEW
        };

        enum class PSMotionCorrectionMethod {
            OFF,
            AUTO,
            CUSTOM
        };

        Glib::ustring method;
        int imageNum;
        int ccSteps;
        double black0;
        double black1;
        double black2;
        double black3;
        bool twogreen;
        int linenoise;
        int greenthresh;
        int dcb_iterations;
        int lmmse_iterations;
        int pixelShiftMotion;
        PSMotionCorrection pixelShiftMotionCorrection;
        PSMotionCorrectionMethod pixelShiftMotionCorrectionMethod;
        double pixelShiftStddevFactorGreen;
        double pixelShiftStddevFactorRed;
        double pixelShiftStddevFactorBlue;
        double pixelShiftEperIso;
        double pixelShiftNreadIso;
        double pixelShiftPrnu;
        double pixelShiftSigma;
        double pixelShiftSum;
        double pixelShiftRedBlueWeight;
        bool pixelShiftShowMotion;
        bool pixelShiftShowMotionMaskOnly;
        bool pixelShiftAutomatic;
        bool pixelShiftNonGreenHorizontal;
        bool pixelShiftNonGreenVertical;
        bool pixelShiftHoleFill;
        bool pixelShiftMedian;
        bool pixelShiftMedian3;
        bool pixelShiftGreen;
        bool pixelShiftBlur;
        double pixelShiftSmoothFactor;
        bool pixelShiftExp0;
        bool pixelShiftLmmse;
        bool pixelShiftEqualBright;
        bool pixelShiftEqualBrightChannel;
        bool pixelShiftNonGreenCross;
        bool pixelShiftNonGreenCross2;
        bool pixelShiftNonGreenAmaze;
        bool dcb_enhance;

        BayerSensor();

        bool operator ==(const BayerSensor& other) const;
        bool operator !=(const BayerSensor& other) const;

        void setPixelShiftDefaults();

        static const std::vector<const char*>& getMethodStrings();
        static Glib::ustring getMethodString(Method method);
    };

    /**
     * Parameters for RAW demosaicing specific to X-Trans sensors
     */
    struct XTransSensor {
        enum class Method {
            THREE_PASS,
            ONE_PASS,
            FAST,
            MONO,
            NONE
        };

        Glib::ustring method;
        int ccSteps;
        double blackred;
        double blackgreen;
        double blackblue;

        XTransSensor();

        bool operator ==(const XTransSensor& other) const;
        bool operator !=(const XTransSensor& other) const;

        static const std::vector<const char*>& getMethodStrings();
        static Glib::ustring getMethodString(Method method);
     };

    BayerSensor bayersensor;         ///< RAW parameters for Bayer sensors
    XTransSensor xtranssensor;       ///< RAW parameters for X-Trans sensors

    enum class FlatFieldBlurType {
        AREA,
        V,
        H,
        VH,
    };

    Glib::ustring dark_frame;
    bool df_autoselect;

    Glib::ustring ff_file;
    bool ff_AutoSelect;
    int ff_BlurRadius;
    Glib::ustring ff_BlurType;
    bool ff_AutoClipControl;
    int ff_clipControl;

    bool ca_autocorrect;
    double cared;
    double cablue;

    // exposure before interpolation
    double expos;
    double preser;

    bool hotPixelFilter;
    bool deadPixelFilter;
    int hotdeadpix_thresh;

<<<<<<< HEAD
    bool rawCrop;
    int  rcX;
    int  rcY;
    int  rcWidth;
    int  rcHeight;

    RAWParams()
    {
        setDefaults();
    }
    void setDefaults();
=======
    RAWParams();

    bool operator ==(const RAWParams& other) const;
    bool operator !=(const RAWParams& other) const;

    static const std::vector<const char*>& getFlatFieldBlurTypeStrings();
    static Glib::ustring getFlatFieldBlurTypeString(FlatFieldBlurType type);
>>>>>>> ba74c5c0
};

/**
  * This class holds all the processing parameters applied on the images
  */
class ProcParams
{

public:
    ToneCurveParams         toneCurve;       ///< Tone curve parameters
    LCurveParams            labCurve;        ///< CIELAB luminance curve parameters
    RetinexParams           retinex;         ///< Retinex parameters
    RGBCurvesParams         rgbCurves;       ///< RGB curves parameters
    ColorToningParams       colorToning;     ///< Color Toning parameters
    SharpeningParams        sharpening;      ///< Sharpening parameters
    SharpeningParams        prsharpening;    ///< Sharpening parameters for post resize sharpening
    SharpenEdgeParams       sharpenEdge;     ///< Sharpen edge parameters
    SharpenMicroParams      sharpenMicro;    ///< Sharpen microcontrast parameters
    VibranceParams          vibrance;        ///< Vibrance parameters
    WBParams                wb;              ///< White balance parameters
    ColorAppearanceParams   colorappearance;
    DefringeParams          defringe;        ///< Defringing parameters
    ImpulseDenoiseParams    impulseDenoise;  ///< Impulse denoising parameters
    DirPyrDenoiseParams     dirpyrDenoise;   ///< Directional Pyramid denoising parameters
    EPDParams               epd;             ///< Edge Preserving Decomposition parameters
    FattalToneMappingParams fattal;          ///< Fattal02 tone mapping
    SHParams                sh;              ///< Shadow/highlight enhancement parameters
    CropParams              crop;            ///< Crop parameters
    CoarseTransformParams   coarse;          ///< Coarse transformation (90, 180, 270 deg rotation, h/v flipping) parameters
    CommonTransformParams   commonTrans;     ///< Common transformation parameters (autofill)
    RotateParams            rotate;          ///< Rotation parameters
    DistortionParams        distortion;      ///< Lens distortion correction parameters
    LensProfParams          lensProf;        ///< Lens correction profile parameters
    PerspectiveParams       perspective;     ///< Perspective correction parameters
    GradientParams          gradient;        ///< Gradient filter parameters
    PCVignetteParams        pcvignette;      ///< Post-crop vignette filter parameters
    CACorrParams            cacorrection;    ///< Lens c/a correction parameters
    VignettingParams        vignetting;      ///< Lens vignetting correction parameters
    ChannelMixerParams      chmixer;         ///< Channel mixer parameters
    BlackWhiteParams        blackwhite;      ///< Black&  White parameters
    ResizeParams            resize;          ///< Resize parameters
    ColorManagementParams   icm;             ///< profiles/color spaces used during the image processing
    RAWParams               raw;             ///< RAW parameters before demosaicing
    WaveletParams           wavelet;         ///< Wavelet parameters
    DirPyrEqualizerParams   dirpyrequalizer; ///< directional pyramid wavelet parameters
    HSVEqualizerParams      hsvequalizer;    ///< hsv wavelet parameters
    FilmSimulationParams    filmSimulation;  ///< film simulation parameters
    int                     rank;            ///< Custom image quality ranking
    int                     colorlabel;      ///< Custom color label
    bool                    inTrash;         ///< Marks deleted image
    Glib::ustring           appVersion;      ///< Version of the application that generated the parameters
    int                     ppVersion;       ///< Version of the PP file from which the parameters have been read

    ExifPairs               exif;            ///< List of modifications appplied on the exif tags of the input image
    IPTCPairs               iptc;            ///< The IPTC tags and values to be saved to the output image

    /**
      * The constructor only sets the hand-wired defaults.
      */
    ProcParams();
    /**
      * Sets the hand-wired defaults parameters.
      */
    void setDefaults();
    /**
      * Saves the parameters to possibly two files. This is a performance improvement if a function has to
      * save the same file in two different location, i.e. the cache and the image's directory
      * @param fname   the name of the first file (can be an empty string)
      * @param fname2  the name of the second file (can be an empty string) (optional)
      * @param fnameAbsolute set to false if embedded filenames (if any, darkframe/flatfield) should be stored as relative
      * filenames if they are inside the same directory or in a sub-directory to fname's directory.
      * @param pedited pointer to a ParamsEdited object (optional) to store which values has to be saved
      * @return Error code (=0 if all supplied filenames where created correctly)
      */
    int save(const Glib::ustring& fname, const Glib::ustring& fname2 = Glib::ustring(), bool fnameAbsolute = true, ParamsEdited* pedited = nullptr);
    /**
      * Loads the parameters from a file.
      * @param fname the name of the file
      * @params pedited pointer to a ParamsEdited object (optional) to store which values has been loaded
      * @return Error code (=0 if no error)
      */
    int load(const Glib::ustring& fname, ParamsEdited* pedited = nullptr);

    /** Creates a new instance of ProcParams.
      * @return a pointer to the new ProcParams instance. */
    static ProcParams* create ();

    /** Destroys an instance of ProcParams.
      * @param pp a pointer to the ProcParams instance to destroy. */
    static void destroy(ProcParams* pp);

    static void init();
    static void cleanup();

    bool operator ==(const ProcParams& other) const;
    bool operator !=(const ProcParams& other) const;

private:
    /** Write the ProcParams's text in the file of the given name.
    * @param fname the name of the file
    * @param content the text to write
    * @return Error code (=0 if no error)
    * */
    int write(const Glib::ustring& fname, const Glib::ustring& content) const;
};

/**
  * This class associate a ProcParams object and a ParamEdited object through a pointer
  * to instance of each type in order to handle partial pp3 file loading (and later maybe
  * saving too)
  *
  * PartialProfile is not responsible of ProcParams and ParamsEdited object creation
  * and hence is not responsible of their destructions. The function that instanciate
  * PartialProfile object has to handle all this itself.
  */
class PartialProfile :
    public NonCopyable
{
public:
    PartialProfile(bool createInstance = false, bool paramsEditedValue = false);
    PartialProfile(ProcParams* pp, ParamsEdited* pe = nullptr, bool fullCopy = false);
    PartialProfile(const ProcParams* pp, const ParamsEdited* pe = nullptr);
    void deleteInstance();
    void clearGeneral();
    int  load(const Glib::ustring& fName);
    void set(bool v);
    void applyTo(ProcParams* destParams) const ;

    rtengine::procparams::ProcParams* pparams;
    ParamsEdited* pedited;
};

/**
  * This class automatically create the pparams and pedited instance in the constructor,
  * and automatically delete them in the destructor. This class has been mostly created
  * to be used with vectors, which use the default constructor/destructor
  */
class AutoPartialProfile :
    public PartialProfile
{
public:
    AutoPartialProfile();
    ~AutoPartialProfile();
};

}
}<|MERGE_RESOLUTION|>--- conflicted
+++ resolved
@@ -1321,19 +1321,12 @@
     bool deadPixelFilter;
     int hotdeadpix_thresh;
 
-<<<<<<< HEAD
     bool rawCrop;
     int  rcX;
     int  rcY;
     int  rcWidth;
     int  rcHeight;
 
-    RAWParams()
-    {
-        setDefaults();
-    }
-    void setDefaults();
-=======
     RAWParams();
 
     bool operator ==(const RAWParams& other) const;
@@ -1341,7 +1334,6 @@
 
     static const std::vector<const char*>& getFlatFieldBlurTypeStrings();
     static Glib::ustring getFlatFieldBlurTypeString(FlatFieldBlurType type);
->>>>>>> ba74c5c0
 };
 
 /**
