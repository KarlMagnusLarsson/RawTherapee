/*
 *  This file is part of RawTherapee.
 *
 *  Copyright (c) 2004-2010 Gabor Horvath <hgabor@rawtherapee.com>
 *
 *  RawTherapee is free software: you can redistribute it and/or modify
 *  it under the terms of the GNU General Public License as published by
 *  the Free Software Foundation, either version 3 of the License, or
 *  (at your option) any later version.
 *
 *  RawTherapee is distributed in the hope that it will be useful,
 *  but WITHOUT ANY WARRANTY; without even the implied warranty of
 *  MERCHANTABILITY or FITNESS FOR A PARTICULAR PURPOSE.  See the
 *  GNU General Public License for more details.
 *
 *  You should have received a copy of the GNU General Public License
 *  along with RawTherapee.  If not, see <http://www.gnu.org/licenses/>.
 */
#pragma once

#include <cmath>
#include <cstdio>
#include <type_traits>
#include <vector>

#include <glibmm.h>
#include <lcms2.h>

#include "noncopyable.h"

class ParamsEdited;

namespace rtengine
{

class ColorGradientCurve;
class NoiseCurve;
class OpacityCurve;
class RetinexgaintransmissionCurve;
class RetinextransmissionCurve;
class WavCurve;
class WavOpacityCurveBY;
class WavOpacityCurveRG;
class WavOpacityCurveW;
class WavOpacityCurveWL;
class LocretigainCurve;
class LocretigainCurverab;
class LocLHCurve;
class LocHHCurve;

enum RenderingIntent {
    RI_PERCEPTUAL = INTENT_PERCEPTUAL,
    RI_RELATIVE = INTENT_RELATIVE_COLORIMETRIC,
    RI_SATURATION = INTENT_SATURATION,
    RI_ABSOLUTE = INTENT_ABSOLUTE_COLORIMETRIC,
    RI__COUNT
};

namespace procparams
{

template<typename T>
class Threshold final
{
public:
    Threshold(T _bottom, T _top, bool _start_at_one) :
        Threshold(_bottom, _top, 0, 0, _start_at_one, false)
    {
    }

    Threshold(T _bottom_left, T _top_left, T _bottom_right, T _top_right, bool _start_at_one) :
        Threshold(_bottom_left, _top_left, _bottom_right, _top_right, _start_at_one, true)
    {
    }

    template<typename U = T>
    typename std::enable_if<std::is_floating_point<U>::value, bool>::type operator ==(const Threshold<U>& rhs) const
    {
        if (is_double) {
            return
                std::fabs(bottom_left - rhs.bottom_left) < 1e-10
                && std::fabs(top_left - rhs.top_left) < 1e-10
                && std::fabs(bottom_right - rhs.bottom_right) < 1e-10
                && std::fabs(top_right - rhs.top_right) < 1e-10;
        } else {
            return
                std::fabs(bottom_left - rhs.bottom_left) < 1e-10
                && std::fabs(top_left - rhs.top_left) < 1e-10;
        }
    }

    template<typename U = T>
    typename std::enable_if<std::is_integral<U>::value, bool>::type operator ==(const Threshold<U>& rhs) const
    {
        if (is_double) {
            return
                bottom_left == rhs.bottom_left
                && top_left == rhs.top_left
                && bottom_right == rhs.bottom_right
                && top_right == rhs.top_right;
        } else {
            return
                bottom_left == rhs.bottom_left
                && top_left == rhs.top_left;
        }
    }

    template<typename U = T>
    typename std::enable_if<std::is_integral<U>::value, bool>::type operator !=(const Threshold<U>& rhs) const
    {
        return !(*this == rhs);
    }

    T getBottom() const
    {
        return bottom_left;
    }

    T getTop() const
    {
        return top_left;
    }

    T getBottomLeft() const
    {
        return bottom_left;
    }

    T getTopLeft() const
    {
        return top_left;
    }

    T getBottomRight() const
    {
        return bottom_right;
    }

    T getTopRight() const
    {
        return top_right;
    }

    void setValues(T bottom, T top)
    {
        bottom_left = bottom;
        top_left = top;
    }


    void setValues(T bottom_left, T top_left, T bottom_right, T top_right)
    {
        this->bottom_left = bottom_left;
        this->top_left = top_left;
        this->bottom_right = bottom_right;
        this->top_right = top_right;
    }

    bool isDouble() const
    {
        return is_double;
    }

    std::vector<T> toVector() const
    {
        if (is_double) {
            return {
                bottom_left,
                top_left,
                bottom_right,
                top_right
            };
        } else {
            return {
                bottom_left,
                top_left
            };
        }
    }

    // RT: Type of the returned value
    // RV: Type of the value on the X axis
    // RV2: Type of the maximum value on the Y axis
    template <typename RT, typename RV, typename RV2>
    RT multiply(RV x, RV2 y_max) const
    {
        const double val = x;

        if (init_eql) {
            if (is_double) {
                if (val == static_cast<double>(bottom_right) && static_cast<double>(bottom_right) == static_cast<double>(top_right)) {
                    // This handles the special case where the 2 right values are the same, then bottom one is sent back,
                    // useful if one wants to keep the bottom value even beyond the x max bound
                    return 0;
                }

                if (val >= static_cast<double>(top_right)) {
                    return y_max;
                }

                if (val > static_cast<double>(bottom_right)) {
                    return static_cast<double>(y_max * (val - static_cast<double>(bottom_right)) / (static_cast<double>(top_right) - static_cast<double>(bottom_right)));
                }
            }

            if (val >= static_cast<double>(bottom_left)) {
                return 0;
            }

            if (val > static_cast<double>(top_left)) {
                return static_cast<double>(y_max * (1. - (val - static_cast<double>(bottom_left)) / (static_cast<double>(top_left) - static_cast<double>(bottom_left))));
            }

            return y_max;
        } else {
            if (is_double) {
                if (val == static_cast<double>(bottom_right) && static_cast<double>(bottom_right) == static_cast<double>(top_right)) {
                    // This handles the special case where the 2 right values are the same, then top one is sent back,
                    // useful if one wants to keep the top value even beyond the x max bound
                    return y_max;
                }

                if (val >= static_cast<double>(bottom_right)) {
                    return 0;
                }

                if (val > static_cast<double>(top_right)) {
                    return static_cast<double>(y_max * (1.0 - (val - static_cast<double>(top_right)) / (static_cast<double>(bottom_right) - static_cast<double>(top_right))));
                }
            }

            if (val >= static_cast<double>(top_left)) {
                return y_max;
            }

            if (val > static_cast<double>(bottom_left)) {
                return static_cast<double>(y_max * (val - static_cast<double>(bottom_left)) / (static_cast<double>(top_left) - static_cast<double>(bottom_left)));
            }

            return 0;
        }
    }

private:
    Threshold(T _bottom_left, T _top_left, T _bottom_right, T _top_right, bool _start_at_one, bool _is_double) :
        bottom_left(_bottom_left),
        top_left(_top_left),
        bottom_right(_bottom_right),
        top_right(_top_right),
        init_eql(_start_at_one),
        is_double(_is_double)
    {
    }

    T bottom_left;
    T top_left;
    T bottom_right;
    T top_right;
    bool init_eql;
    bool is_double;
};

/**
  * Parameters of the tone curve
  */
struct ToneCurveParams {
    enum class TcMode {
        STD,               // Standard modes, the curve is applied on all component individually
        WEIGHTEDSTD,       // Weighted standard mode
        FILMLIKE,          // Film-like mode, as defined in Adobe's reference code
        SATANDVALBLENDING, // Modify the Saturation and Value channel
        LUMINANCE,         // Modify the Luminance channel with coefficients from Rec 709's
        PERCEPTUAL         // Keep color appearance constant using perceptual modeling
    };

    bool        autoexp;
    double      clip;
    bool        hrenabled;  // Highlight Reconstruction enabled
    Glib::ustring method;   // Highlight Reconstruction's method
    double      expcomp;
    std::vector<double>   curve;
    std::vector<double>   curve2;
    TcMode   curveMode;
    TcMode   curveMode2;
    int         brightness;
    int         black;
    int         contrast;
    int         saturation;
    int         shcompr;
    int         hlcompr;        // Highlight Recovery's compression
    int         hlcomprthresh;  // Highlight Recovery's threshold
    bool histmatching; // histogram matching
    bool fromHistMatching;
    bool clampOOG; // clamp out of gamut colours

    ToneCurveParams();

    bool operator ==(const ToneCurveParams& other) const;
    bool operator !=(const ToneCurveParams& other) const;

};

/**
  * Parameters of Retinex
  */
struct RetinexParams {
    bool enabled;
    std::vector<double>   cdcurve;
    std::vector<double>   cdHcurve;
    std::vector<double>   lhcurve;
    std::vector<double> transmissionCurve;
    std::vector<double> gaintransmissionCurve;
    std::vector<double>   mapcurve;
    int     str;
    int     scal;
    int     iter;
    int     grad;
    int     grads;
    double  gam;
    double  slope;
    int     neigh;
    int     offs;
    int     highlights;
    int     htonalwidth;
    int     shadows;
    int     stonalwidth;
    int     radius;

    Glib::ustring retinexMethod;
    Glib::ustring retinexcolorspace;
    Glib::ustring gammaretinex;
    Glib::ustring mapMethod;
    Glib::ustring viewMethod;
    int     vart;
    int     limd;
    int     highl;
    int     skal;
    bool    medianmap;

    RetinexParams();

    bool operator ==(const RetinexParams& other) const;
    bool operator !=(const RetinexParams& other) const;

    void getCurves(RetinextransmissionCurve& transmissionCurveLUT, RetinexgaintransmissionCurve& gaintransmissionCurveLUT) const;
};


/**
  * Parameters of the luminance curve
  */
struct LCurveParams {
    bool enabled;
    std::vector<double>   lcurve;
    std::vector<double>   acurve;
    std::vector<double>   bcurve;
    std::vector<double>   cccurve;
    std::vector<double>   chcurve;
    std::vector<double>   lhcurve;
    std::vector<double>   hhcurve;
    std::vector<double>   lccurve;
    std::vector<double>   clcurve;
    int     brightness;
    int     contrast;
    int     chromaticity;
    bool    avoidcolorshift;
    double  rstprotection;
    bool    lcredsk;

    LCurveParams();

    bool operator ==(const LCurveParams& other) const;
    bool operator !=(const LCurveParams& other) const;
};


/**
 * Parameters for local contrast
 */
struct LocalContrastParams {
    bool enabled;
    int radius;
    double amount;
    double darkness;
    double lightness;

    LocalContrastParams();

    bool operator==(const LocalContrastParams &other) const;
    bool operator!=(const LocalContrastParams &other) const;
};


/**
  * Parameters of the RGB curves
  */
struct RGBCurvesParams {
    bool enabled;
    bool lumamode;
    std::vector<double>   rcurve;
    std::vector<double>   gcurve;
    std::vector<double>   bcurve;

    RGBCurvesParams();

    bool operator ==(const RGBCurvesParams& other) const;
    bool operator !=(const RGBCurvesParams& other) const;
};

/**
  * Parameters of the Color Toning
  */
struct ColorToningParams {
    bool enabled;
    bool autosat;
    std::vector<double> opacityCurve;
    std::vector<double> colorCurve;
    int satProtectionThreshold;
    int saturatedOpacity;
    int strength;
    int balance;
    Threshold<int> hlColSat;
    Threshold<int> shadowsColSat;
    std::vector<double> clcurve;
    std::vector<double> cl2curve;

    /* Can be either:
     *  Splitlr    :
     *  Splitco    :
     *  Splitbal   :
     *  Lab        :
     *  Lch        :
     *  RGBSliders :
     *  RGBCurves  :
     *  LabGrid    :
     */
    Glib::ustring method;

    /* Can be either:
     * Std   :
     * All   :
     * Separ :
     * Two   :
     */
    Glib::ustring twocolor;
    double redlow;
    double greenlow;
    double bluelow;
    double redmed;
    double greenmed;
    double bluemed;
    double redhigh;
    double greenhigh;
    double bluehigh;
    double satlow;
    double sathigh;
    bool lumamode;

    double labgridALow;
    double labgridBLow;
    double labgridAHigh;
    double labgridBHigh;
    static const double LABGRID_CORR_MAX;
    static const double LABGRID_CORR_SCALE;

    struct LabCorrectionRegion {
        enum { CHAN_ALL = -1, CHAN_R, CHAN_G, CHAN_B };
        double a;
        double b;
        double saturation;
        double slope;
        double offset;
        double power;
        std::vector<double> hueMask;
        std::vector<double> chromaticityMask;
        std::vector<double> lightnessMask;
        double maskBlur;
        int channel;

        LabCorrectionRegion();
        bool operator==(const LabCorrectionRegion &other) const;
        bool operator!=(const LabCorrectionRegion &other) const;
    };
    std::vector<LabCorrectionRegion> labregions;
    int labregionsShowMask;
    
    ColorToningParams();

    bool operator ==(const ColorToningParams& other) const;
    bool operator !=(const ColorToningParams& other) const;

    /// @brief Transform the mixer values to their curve equivalences
    void mixerToCurve(std::vector<double>& colorCurve, std::vector<double>& opacityCurve) const;
    /// @brief Specifically transform the sliders values to their curve equivalences
    void slidersToCurve(std::vector<double>& colorCurve, std::vector<double>& opacityCurve) const;
    /// @brief Fill the ColorGradientCurve and OpacityCurve LUTf from the control points curve or sliders value
    void getCurves(ColorGradientCurve& colorCurveLUT, OpacityCurve& opacityCurveLUT, const double xyz_rgb[3][3], bool& opautili) const;
};


/**
  * Parameters of the sharpening
  */
struct SharpeningParams {
    bool           enabled;
    double         contrast;
    double         blurradius;
    double         radius;
    int            amount;
    Threshold<int> threshold;
    bool           edgesonly;
    double         edges_radius;
    int            edges_tolerance;
    bool           halocontrol;
    int            halocontrol_amount;
    Glib::ustring  method;
    int            deconvamount;
    double         deconvradius;
    int            deconviter;
    int            deconvdamping;

    SharpeningParams();

    bool operator ==(const SharpeningParams& other) const;
    bool operator !=(const SharpeningParams& other) const;
};

struct SharpenEdgeParams {
    bool    enabled;
    int     passes;
    double  amount;
    bool    threechannels;

    SharpenEdgeParams();

    bool operator ==(const SharpenEdgeParams& other) const;
    bool operator !=(const SharpenEdgeParams& other) const;

};


struct SharpenMicroParams {
    bool    enabled;
    bool    matrix;
    double  amount;
    double  contrast;
    double  uniformity;

    SharpenMicroParams();

    bool operator ==(const SharpenMicroParams& other) const;
    bool operator !=(const SharpenMicroParams& other) const;
};

/**
  * Parameters of the vibrance
  */
struct VibranceParams {
    bool           enabled;
    int            pastels;
    int            saturated;
    Threshold<int> psthreshold;
    bool           protectskins;
    bool           avoidcolorshift;
    bool           pastsattog;
    std::vector<double> skintonescurve;

    VibranceParams();

    bool operator ==(const VibranceParams& other) const;
    bool operator !=(const VibranceParams& other) const;
};

/**
  * Parameters of the white balance adjustments
  */
struct WBEntry {
    enum class Type {
        CAMERA,
        AUTO,
        DAYLIGHT,
        CLOUDY,
        SHADE,
        WATER,
        TUNGSTEN,
        FLUORESCENT,
        LAMP,
        FLASH,
        LED,
        // CUSTOM one must remain the last one!
        CUSTOM
    };

    Glib::ustring ppLabel;
    Type type;
    Glib::ustring GUILabel;
    int temperature;
    double green;
    double equal;
    double tempBias;
};

struct WBParams {
    bool enabled;
    Glib::ustring   method;
    int             temperature;
    double          green;
    double          equal;
    double          tempBias;

    WBParams();

    bool operator ==(const WBParams& other) const;
    bool operator !=(const WBParams& other) const;

    static const std::vector<WBEntry>& getWbEntries();
};

/**
 * Parameters of colorappearance
 */
struct ColorAppearanceParams {
    enum class TcMode {
        LIGHT,    // Lightness mode
        BRIGHT,   // Brightness mode
    };

    enum class CtcMode {
        CHROMA,   // chroma mode
        SATUR,    // saturation mode
        COLORF,   // colorfullness mode
    };

    bool          enabled;
    int           degree;
    bool          autodegree;
    int           degreeout;
    bool          autodegreeout;
    std::vector<double> curve;
    std::vector<double> curve2;
    std::vector<double> curve3;
    TcMode     curveMode;
    TcMode     curveMode2;
    CtcMode    curveMode3;

    Glib::ustring surround;
    Glib::ustring surrsrc;
    double        adapscen;
    bool          autoadapscen;
    int        ybscen;
    bool          autoybscen;

    double        adaplum;
    int           badpixsl;
    Glib::ustring wbmodel;
    Glib::ustring algo;
    double        contrast;
    double        qcontrast;
    double        jlight;
    double        qbright;
    double        chroma;
    double        schroma;
    double        mchroma;
    double        colorh;
    double        rstprotection;
    bool          surrsource;
    bool          gamut;
    bool          datacie;
    bool          tonecie;
    int tempout;
    int ybout;
    double greenout;
    int tempsc;
    double greensc;

    ColorAppearanceParams();

    bool operator ==(const ColorAppearanceParams& other) const;
    bool operator !=(const ColorAppearanceParams& other) const;
};

/**
 * Parameters of defringing
 */
struct DefringeParams {
    bool    enabled;
    double  radius;
    int     threshold;
    std::vector<double> huecurve;

    DefringeParams();

    bool operator ==(const DefringeParams& other) const;
    bool operator !=(const DefringeParams& other) const;
};

/**
  * Parameters of impulse denoising
  */
struct ImpulseDenoiseParams {
    bool    enabled;
    int     thresh;

    ImpulseDenoiseParams();

    bool operator ==(const ImpulseDenoiseParams& other) const;
    bool operator !=(const ImpulseDenoiseParams& other) const;
};

/**
 * Parameters of the directional pyramid denoising
 */
struct DirPyrDenoiseParams {
    std::vector<double>   lcurve;
    std::vector<double>   cccurve;

    bool    enabled;
    bool    enhance;
    bool    median;

    bool    perform;
    double  luma;
    double  Ldetail;
    double  chroma;
    double  redchro;
    double  bluechro;
    double  gamma;
    Glib::ustring dmethod;
    Glib::ustring Lmethod;
    Glib::ustring Cmethod;
    Glib::ustring C2method;
    Glib::ustring smethod;
    Glib::ustring medmethod;
    Glib::ustring methodmed;
    Glib::ustring rgbmethod;
    int  passes;

    DirPyrDenoiseParams();

    bool operator ==(const DirPyrDenoiseParams& other) const;
    bool operator !=(const DirPyrDenoiseParams& other) const;

    void getCurves(NoiseCurve& lCurve, NoiseCurve& cCurve) const;

};

// EPD related parameters.
struct EPDParams {
    bool   enabled;
    double strength;
    double gamma;
    double edgeStopping;
    double scale;
    int    reweightingIterates;

    EPDParams();

    bool operator ==(const EPDParams& other) const;
    bool operator !=(const EPDParams& other) const;
};

// Fattal02 Tone-Mapping parameters
struct FattalToneMappingParams {
    bool enabled;
    int threshold;
    int amount;
    int anchor;

    FattalToneMappingParams();

    bool operator ==(const FattalToneMappingParams& other) const;
    bool operator !=(const FattalToneMappingParams& other) const;
};

/**
  * Parameters of the shadow/highlight enhancement
  */
struct SHParams {
    bool    enabled;
    int     highlights;
    int     htonalwidth;
    int     shadows;
    int     stonalwidth;
    int     radius;
    bool    lab;

    SHParams();

    bool operator ==(const SHParams& other) const;
    bool operator !=(const SHParams& other) const;
};

/**
  * Parameters of the cropping
  */
struct CropParams {
    bool    enabled;
    int     x;
    int     y;
    int     w;
    int     h;
    bool    fixratio;
    Glib::ustring   ratio;
    Glib::ustring   orientation;
    Glib::ustring   guide;

    CropParams();

    bool operator ==(const CropParams& other) const;
    bool operator !=(const CropParams& other) const;

    void mapToResized(int resizedWidth, int resizedHeight, int scale, int& x1, int& x2, int& y1, int& y2) const;
};

/**
  * Parameters of the coarse transformations like 90 deg rotations and h/v flipping
  */
struct CoarseTransformParams {
    int     rotate;
    bool    hflip;
    bool    vflip;

    CoarseTransformParams();

    bool operator ==(const CoarseTransformParams& other) const;
    bool operator !=(const CoarseTransformParams& other) const;
};

/**
  * Common transformation parameters
  */
struct CommonTransformParams {
    bool autofill;

    CommonTransformParams();

    bool operator ==(const CommonTransformParams& other) const;
    bool operator !=(const CommonTransformParams& other) const;
};

/**
  * Parameters of the rotation
  */
struct RotateParams {
    double  degree;

    RotateParams();

    bool operator ==(const RotateParams& other) const;
    bool operator !=(const RotateParams& other) const;
};

/**
  * Parameters of the distortion correction
  */
struct DistortionParams {
    double  amount;

    DistortionParams();

    bool operator ==(const DistortionParams& other) const;
    bool operator !=(const DistortionParams& other) const;
};

// Lens profile correction parameters
struct LensProfParams {
    enum class LcMode {
        NONE,               // No lens correction
        LENSFUNAUTOMATCH,   // Lens correction using auto matched lensfun database entry
        LENSFUNMANUAL,      // Lens correction using manually selected lensfun database entry
        LCP                 // Lens correction using lcp file
    };

    LcMode lcMode;
    Glib::ustring lcpFile;
    bool useDist, useVign, useCA;
    Glib::ustring lfCameraMake;
    Glib::ustring lfCameraModel;
    Glib::ustring lfLens;

    LensProfParams();

    bool operator ==(const LensProfParams& other) const;
    bool operator !=(const LensProfParams& other) const;

    bool useLensfun() const;
    bool lfAutoMatch() const;
    bool useLcp() const;
    bool lfManual() const;

    const std::vector<const char*>& getMethodStrings() const;
    Glib::ustring getMethodString(LcMode mode) const;
    LcMode getMethodNumber(const Glib::ustring& mode) const;
};


/**
  * Parameters of the perspective correction
  */
struct PerspectiveParams {
    double  horizontal;
    double  vertical;

    PerspectiveParams();

    bool operator ==(const PerspectiveParams& other) const;
    bool operator !=(const PerspectiveParams& other) const;
};

/**
  * Parameters of the gradient filter
  */
struct GradientParams {
    bool   enabled;
    double degree;
    int    feather;
    double strength;
    int    centerX;
    int    centerY;

    GradientParams();

    bool operator ==(const GradientParams& other) const;
    bool operator !=(const GradientParams& other) const;
};

/**
  * Parameters of the Local Lab
  */
struct LocallabParams {
    struct LocallabSpot {
        // Control spot settings
        int id;
        Glib::ustring name;
        bool isvisible;
        Glib::ustring shape; // ELI, RECT
        Glib::ustring spotMethod; // norm, exc
        int sensiexclu;
        int struc;
        Glib::ustring shapeMethod; // IND, SYM, INDSL, SYMSL
        int locX;
        int locXL;
        int locY;
        int locYT;
        int centerX;
        int centerY;
        int circrad;
        Glib::ustring qualityMethod; // std, enh, enhden
        int transit;
        int thresh;
        int iter;
        // Color & Light
        bool expcolor;
        bool curvactiv;
        int lightness;
        int contrast;
        int chroma;
        int sensi;
        Glib::ustring qualitycurveMethod;
        std::vector<double> llcurve;
        std::vector<double> cccurve;
        std::vector<double> LHcurve;
        std::vector<double> HHcurve;
        bool invers;
        // Exposure
        bool expexpose;
        int expcomp;
        int hlcompr;
        int hlcomprthresh;
        int black;
        int shcompr;
        int warm;
        int sensiex;
        std::vector<double> excurve;
        // Vibrance
        bool expvibrance;
        int saturated;
        int pastels;
        Threshold<int> psthreshold;
        bool protectskins;
        bool avoidcolorshift;
        bool pastsattog;
        int sensiv;
        std::vector<double> skintonescurve;
        // Blur & Noise
        bool expblur;
        int radius;
        int strength;
        int sensibn;
        Glib::ustring blurMethod;
        bool activlum;
        // Tone Mapping
        bool exptonemap;
        int stren;
        int gamma;
        int estop;
        int scaltm;
        int rewei;
        int sensitm;
        // Retinex
        bool expreti;
        Glib::ustring retinexMethod;
        int str;
        int chrrt;
        int neigh;
        int vart;
        int sensih;
        std::vector<double> localTgaincurve;
        bool inversret;
        // Sharpening
        bool expsharp;
        int sharradius;
        int sharamount;
        int shardamping;
        int shariter;
        int sensisha;
        bool inverssha;
        // Contrast by detail levels
        bool expcbdl;
        double mult[5];
        int chromacbdl;
        double threshold;
        int sensicb;
        // Denoise
        bool expdenoi;
        int noiselumf;
        int noiselumc;
        int noiselumdetail;
        int noiselequal;
        int noisechrof;
        int noisechroc;
        int noisechrodetail;
        int adjblur;
        int bilateral;
        int sensiden;
        // Others
        bool avoid;

        LocallabSpot();

        bool operator ==(const LocallabSpot& other) const;
        bool operator !=(const LocallabSpot& other) const;
    };

    bool enabled;
    int nbspot;
    int selspot;
<<<<<<< HEAD
    std::vector<LocallabSpot> spots;
=======
    // Control spot settings
    std::vector<int> id;
    std::vector<Glib::ustring> name;
    std::vector<int> isvisible;
    std::vector<Glib::ustring> shape; // ELI, RECT
    std::vector<Glib::ustring> spotMethod; // norm, exc
    std::vector<int> sensiexclu;
    std::vector<int> struc;
    std::vector<Glib::ustring> shapeMethod; // IND, SYM, INDSL, SYMSL
    std::vector<int> locX;
    std::vector<int> locXL;
    std::vector<int> locY;
    std::vector<int> locYT;
    std::vector<int> centerX;
    std::vector<int> centerY;
    std::vector<int> circrad;
    std::vector<Glib::ustring> qualityMethod; // std, enh, enhden
    std::vector<int> transit;
    std::vector<int> thresh;
    std::vector<int> iter;
    // Color & Light
    std::vector<int> expcolor;
    std::vector<int> curvactiv;
    std::vector<int> lightness;
    std::vector<int> contrast;
    std::vector<int> chroma;
    std::vector<int> sensi;
    std::vector<Glib::ustring> qualitycurveMethod;
    std::vector<std::vector<double>> llcurve;
    std::vector<std::vector<double>> cccurve;
    std::vector<std::vector<double>> LHcurve;
    std::vector<std::vector<double>> HHcurve;
    std::vector<int> invers;
    // Exposure
    std::vector<int> expexpose;
    std::vector<int> expcomp;
    std::vector<int> hlcompr;
    std::vector<int> hlcomprthresh;
    std::vector<int> black;
    std::vector<int> shcompr;
    std::vector<int> warm;
    std::vector<int> sensiex;
    std::vector<std::vector<double>> excurve;
    // Vibrance
    std::vector<int> expvibrance;
    std::vector<int> saturated;
    std::vector<int> pastels;
    std::vector<Threshold<int>> psthreshold;
    std::vector<int> protectskins;
    std::vector<int> avoidcolorshift;
    std::vector<int> pastsattog;
    std::vector<int> sensiv;
    std::vector<std::vector<double>> skintonescurve;
    //Soft Light
    std::vector<int> expsoft;
    std::vector<int> streng;
    std::vector<int> sensisf;
    //Lab region
    std::vector<int> explabregion;
    
    /*
    struct LabCorrectionRegion {
        enum { CHAN_ALL = -1, CHAN_R, CHAN_G, CHAN_B };
        double a;
        double b;
        double saturation;
        double slope;
        double offset;
        double power;
        std::vector<double> hueMask;
        std::vector<double> chromaticityMask;
        std::vector<double> lightnessMask;
        double maskBlur;
        int channel;

        LabCorrectionRegion();
        bool operator==(const LabCorrectionRegion &other) const;
        bool operator!=(const LabCorrectionRegion &other) const;
    };
    std::vector<LabCorrectionRegion> Labcorr;
*/
    // Blur & Noise
    std::vector<int> expblur;
    std::vector<int> radius;
    std::vector<int> strength;
    std::vector<int> sensibn;
    std::vector<Glib::ustring> blurMethod;
    std::vector<int> activlum;
    // Tone Mapping
    std::vector<int> exptonemap;
    std::vector<int> stren;
    std::vector<int> gamma;
    std::vector<int> estop;
    std::vector<int> scaltm;
    std::vector<int> rewei;
    std::vector<int> sensitm;
    // Retinex
    std::vector<int> expreti;
    std::vector<Glib::ustring> retinexMethod;
    std::vector<int> str;
    std::vector<int> chrrt;
    std::vector<int> neigh;
    std::vector<int> vart;
    std::vector<int> dehaz;
    std::vector<int> sensih;
    std::vector<std::vector<double>> localTgaincurve;
    std::vector<int> inversret;
    // Sharpening
    std::vector<int> expsharp;
    std::vector<int> sharcontrast;
    std::vector<int> sharradius;
    std::vector<int> sharamount;
    std::vector<int> shardamping;
    std::vector<int> shariter;
    std::vector<int> sensisha;
    std::vector<int> sharblur;
    std::vector<int> inverssha;
    //local contrast
    std::vector<int> expcontrast;
    std::vector<int> lcradius;
    std::vector<int> lcamount;
    std::vector<int> lcdarkness;
    std::vector<int> lclightness;
    std::vector<int> sensilc;
    // Contrast by detail levels
    std::vector<int> expcbdl;
    std::vector<double> mult[5];
    std::vector<int> chromacbdl;
    std::vector<double> threshold;
    std::vector<int> sensicb;
    // Denoise
    std::vector<int> expdenoi;
    std::vector<int> noiselumf;
    std::vector<int> noiselumc;
    std::vector<int> noiselumdetail;
    std::vector<int> noiselequal;
    std::vector<int> noisechrof;
    std::vector<int> noisechroc;
    std::vector<int> noisechrodetail;
    std::vector<int> adjblur;
    std::vector<int> bilateral;
    std::vector<int> sensiden;
    // Others
    std::vector<int> avoid;
>>>>>>> cc6cf81c

    LocallabParams();

    bool operator ==(const LocallabParams& other) const;
    bool operator !=(const LocallabParams& other) const;
};

/**
  * Parameters of the post-crop vignette filter
  */
struct PCVignetteParams {
    bool   enabled;
    double strength;
    int    feather;
    int    roundness;

    PCVignetteParams();

    bool operator ==(const PCVignetteParams& other) const;
    bool operator !=(const PCVignetteParams& other) const;
};

/**
  * Parameters of the vignetting correction
  */
struct VignettingParams {
    int  amount;
    int  radius;
    int  strength;
    int  centerX;
    int  centerY;

    VignettingParams();

    bool operator ==(const VignettingParams& other) const;
    bool operator !=(const VignettingParams& other) const;
};

/**
  * Parameters of the color mixer
  */
struct ChannelMixerParams {
    bool enabled;
    int red[3];
    int green[3];
    int blue[3];

    ChannelMixerParams();

    bool operator ==(const ChannelMixerParams& other) const;
    bool operator !=(const ChannelMixerParams& other) const;
};

struct BlackWhiteParams {
    enum class TcMode {
        STD_BW,               // Standard modes, the curve is applied on all component individually
        WEIGHTEDSTD_BW,       // Weighted standard mode
        FILMLIKE_BW,          // Film-like mode, as defined in Adobe's reference code
        SATANDVALBLENDING_BW  // Modify the Saturation and Value channel
    };

    std::vector<double> beforeCurve;
    TcMode beforeCurveMode;
    std::vector<double> afterCurve;
    TcMode afterCurveMode;
    Glib::ustring algo;

    std::vector<double> luminanceCurve;
    bool autoc;
    bool enabledcc;
    bool enabled;
    Glib::ustring filter;
    Glib::ustring setting;
    Glib::ustring method;
    int mixerRed;
    int mixerOrange;
    int mixerYellow;
    int mixerGreen;
    int mixerCyan;
    int mixerBlue;
    int mixerMagenta;
    int mixerPurple;
    int gammaRed;
    int gammaGreen;
    int gammaBlue;

    BlackWhiteParams();

    bool operator ==(const BlackWhiteParams& other) const;
    bool operator !=(const BlackWhiteParams& other) const;
};

/**
  * Parameters of the c/a correction
  */
struct CACorrParams {
    double red;
    double blue;

    CACorrParams();

    bool operator ==(const CACorrParams& other) const;
    bool operator !=(const CACorrParams& other) const;
};

/**
  * Parameters of the resizing
  */
struct ResizeParams {
    bool enabled;
    double scale;
    Glib::ustring appliesTo;
    Glib::ustring method;
    int dataspec;
    int width;
    int height;
    bool allowUpscaling;

    ResizeParams();

    bool operator ==(const ResizeParams& other) const;
    bool operator !=(const ResizeParams& other) const;
};

/**
  * Parameters of the color spaces used during the processing
  */
struct ColorManagementParams {
    Glib::ustring inputProfile;
    bool toneCurve;
    bool applyLookTable;
    bool applyBaselineExposureOffset;
    bool applyHueSatMap;
    int dcpIlluminant;

    Glib::ustring workingProfile;
    Glib::ustring workingTRC;
    double workingTRCGamma;
    double workingTRCSlope;

    Glib::ustring outputProfile;
    RenderingIntent outputIntent;
    bool outputBPC;

    static const Glib::ustring NoICMString;

    ColorManagementParams();

    bool operator ==(const ColorManagementParams& other) const;
    bool operator !=(const ColorManagementParams& other) const;
};


/**
  * Parameters for metadata handling
  */
struct MetaDataParams {
    enum Mode {
        TUNNEL,
        EDIT,
        STRIP
    };
    Mode mode;

    MetaDataParams();

    bool operator ==(const MetaDataParams &other) const;
    bool operator !=(const MetaDataParams &other) const;
};


/**
  * Typedef for representing a key/value for the exif metadata information
  */
typedef std::map<Glib::ustring, Glib::ustring> ExifPairs;

/**
  * The IPTC key/value pairs
  */
typedef std::map<Glib::ustring, std::vector<Glib::ustring>> IPTCPairs;

struct WaveletParams {
    std::vector<double> ccwcurve;
    std::vector<double> opacityCurveRG;
    std::vector<double> opacityCurveBY;
    std::vector<double> opacityCurveW;
    std::vector<double> opacityCurveWL;
    std::vector<double> hhcurve;
    std::vector<double> Chcurve;
    std::vector<double> wavclCurve;
    bool enabled;
    bool median;
    bool medianlev;
    bool linkedg;
    bool cbenab;
    int greenlow;
    int bluelow;
    int greenmed;
    int bluemed;
    int greenhigh;
    int bluehigh;

    bool lipst;
    bool avoid;
    bool tmr;
    int strength;
    int balance;
    int iter;
    bool expcontrast;
    bool expchroma;
    int c[9];
    int ch[9];
    bool expedge;
    bool expresid;
    bool expfinal;
    bool exptoning;
    bool expnoise;

    int Lmethod;
    Glib::ustring CLmethod;
    Glib::ustring Backmethod;
    Glib::ustring Tilesmethod;
    Glib::ustring daubcoeffmethod;
    Glib::ustring CHmethod;
    Glib::ustring Medgreinf;
    Glib::ustring CHSLmethod;
    Glib::ustring EDmethod;
    Glib::ustring NPmethod;
    Glib::ustring BAmethod;
    Glib::ustring TMmethod;
    Glib::ustring Dirmethod;
    Glib::ustring HSmethod;
    int rescon;
    int resconH;
    int reschro;
    double tmrs;
    double gamma;
    int sup;
    double sky;
    int thres;
    int chroma;
    int chro;
    int threshold;
    int threshold2;
    int edgedetect;
    int edgedetectthr;
    int edgedetectthr2;
    int edgesensi;
    int edgeampli;
    int contrast;
    int edgrad;
    int edgval;
    int edgthresh;
    int thr;
    int thrH;
    double skinprotect;
    Threshold<int> hueskin;
    Threshold<int> hueskin2;
    Threshold<int> hllev;
    Threshold<int> bllev;
    Threshold<int> pastlev;
    Threshold<int> satlev;
    Threshold<int> edgcont;
    Threshold<double> level0noise;
    Threshold<double> level1noise;
    Threshold<double> level2noise;
    Threshold<double> level3noise;

    WaveletParams();

    bool operator ==(const WaveletParams& other) const;
    bool operator !=(const WaveletParams& other) const;

    void getCurves(
        WavCurve& cCurve,
        WavOpacityCurveRG&
        opacityCurveLUTRG,
        WavOpacityCurveBY& opacityCurveLUTBY,
        WavOpacityCurveW& opacityCurveLUTW,
        WavOpacityCurveWL& opacityCurveLUTWL
    ) const;
};

/**
* Directional pyramid equalizer params
*/
struct DirPyrEqualizerParams {
    bool enabled;
    bool gamutlab;
    double mult[6];
    double threshold;
    double skinprotect;
    Threshold<int> hueskin;
    Glib::ustring cbdlMethod;

    DirPyrEqualizerParams();

    bool operator ==(const DirPyrEqualizerParams& other) const;
    bool operator !=(const DirPyrEqualizerParams& other) const;
};

/**
 * HSV equalizer params
 */
struct HSVEqualizerParams {
    bool enabled;
    std::vector<double> hcurve;
    std::vector<double> scurve;
    std::vector<double> vcurve;

    HSVEqualizerParams();

    bool operator ==(const HSVEqualizerParams& other) const;
    bool operator !=(const HSVEqualizerParams& other) const;
};


/**
 *  Film simualtion params
 */
struct FilmSimulationParams {
    bool enabled;
    Glib::ustring clutFilename;
    int strength;

    FilmSimulationParams();

    bool operator ==(const FilmSimulationParams& other) const;
    bool operator !=(const FilmSimulationParams& other) const;
};


struct SoftLightParams {
    bool enabled;
    int strength;

    SoftLightParams();

    bool operator==(const SoftLightParams &other) const;
    bool operator!=(const SoftLightParams &other) const;
};


struct DehazeParams {
    bool enabled;
    int strength;
    bool showDepthMap;
    int depth;

    DehazeParams();

    bool operator==(const DehazeParams &other) const;
    bool operator!=(const DehazeParams &other) const;
};


/**
  * Parameters for RAW demosaicing, common to all sensor type
  */
struct RAWParams {
    /**
     * Parameters for RAW demosaicing specific to Bayer sensors
     */
    struct BayerSensor {
        enum class Method {
            AMAZE,
            AMAZEVNG4,
            RCD,
            RCDVNG4,
            DCB,
            DCBVNG4,
            LMMSE,
            IGV,
            AHD,
            EAHD,
            HPHD,
            VNG4,
            FAST,
            MONO,
            PIXELSHIFT,
            NONE
        };

        enum class PSMotionCorrectionMethod {
            OFF,
            AUTO,
            CUSTOM
        };

        enum class PSDemosaicMethod {
            AMAZE,
            AMAZEVNG4,
            LMMSE
        };

        Glib::ustring method;
        int border;
        int imageNum;
        int ccSteps;
        double black0;
        double black1;
        double black2;
        double black3;
        bool twogreen;
        int linenoise;
        enum class LineNoiseDirection {
            HORIZONTAL = 1,
            VERTICAL,
            BOTH,
            PDAF_LINES = 5
        };
        LineNoiseDirection linenoiseDirection;
        int greenthresh;
        int dcb_iterations;
        int lmmse_iterations;
        bool dualDemosaicAutoContrast;
        double dualDemosaicContrast;
        PSMotionCorrectionMethod pixelShiftMotionCorrectionMethod;
        double pixelShiftEperIso;
        double pixelShiftSigma;
        bool pixelShiftShowMotion;
        bool pixelShiftShowMotionMaskOnly;
        bool pixelShiftHoleFill;
        bool pixelShiftMedian;
        bool pixelShiftGreen;
        bool pixelShiftBlur;
        double pixelShiftSmoothFactor;
        bool pixelShiftEqualBright;
        bool pixelShiftEqualBrightChannel;
        bool pixelShiftNonGreenCross;
        Glib::ustring pixelShiftDemosaicMethod;
        bool dcb_enhance;
        bool pdafLinesFilter;

        BayerSensor();

        bool operator ==(const BayerSensor& other) const;
        bool operator !=(const BayerSensor& other) const;

        void setPixelShiftDefaults();

        static const std::vector<const char*>& getMethodStrings();
        static Glib::ustring getMethodString(Method method);

        static const std::vector<const char*>& getPSDemosaicMethodStrings();
        static Glib::ustring getPSDemosaicMethodString(PSDemosaicMethod method);
    };

    /**
     * Parameters for RAW demosaicing specific to X-Trans sensors
     */
    struct XTransSensor {
        enum class Method {
            FOUR_PASS,
            THREE_PASS,
            TWO_PASS,
            ONE_PASS,
            FAST,
            MONO,
            NONE
        };

        Glib::ustring method;
        bool dualDemosaicAutoContrast;
        double dualDemosaicContrast;
        int ccSteps;
        double blackred;
        double blackgreen;
        double blackblue;

        XTransSensor();

        bool operator ==(const XTransSensor& other) const;
        bool operator !=(const XTransSensor& other) const;

        static const std::vector<const char*>& getMethodStrings();
        static Glib::ustring getMethodString(Method method);
    };

    BayerSensor bayersensor;         ///< RAW parameters for Bayer sensors
    XTransSensor xtranssensor;       ///< RAW parameters for X-Trans sensors

    enum class FlatFieldBlurType {
        AREA,
        V,
        H,
        VH,
    };

    Glib::ustring dark_frame;
    bool df_autoselect;

    Glib::ustring ff_file;
    bool ff_AutoSelect;
    int ff_BlurRadius;
    Glib::ustring ff_BlurType;
    bool ff_AutoClipControl;
    int ff_clipControl;

    bool ca_autocorrect;
    bool ca_avoidcolourshift;
    int caautoiterations;
    double cared;
    double cablue;

    // exposure before interpolation
    double expos;
    double preser;

    bool hotPixelFilter;
    bool deadPixelFilter;
    int hotdeadpix_thresh;

    RAWParams();

    bool operator ==(const RAWParams& other) const;
    bool operator !=(const RAWParams& other) const;

    static const std::vector<const char*>& getFlatFieldBlurTypeStrings();
    static Glib::ustring getFlatFieldBlurTypeString(FlatFieldBlurType type);
};

/**
  * This class holds all the processing parameters applied on the images
  */
class ProcParams
{

public:
    ToneCurveParams         toneCurve;       ///< Tone curve parameters
    LCurveParams            labCurve;        ///< CIELAB luminance curve parameters
    RetinexParams           retinex;         ///< Retinex parameters
    LocalContrastParams     localContrast;   ////< Local contrast parameters
    RGBCurvesParams         rgbCurves;       ///< RGB curves parameters
    ColorToningParams       colorToning;     ///< Color Toning parameters
    SharpeningParams        sharpening;      ///< Sharpening parameters
    SharpeningParams        prsharpening;    ///< Sharpening parameters for post resize sharpening
    SharpenEdgeParams       sharpenEdge;     ///< Sharpen edge parameters
    SharpenMicroParams      sharpenMicro;    ///< Sharpen microcontrast parameters
    VibranceParams          vibrance;        ///< Vibrance parameters
    WBParams                wb;              ///< White balance parameters
    ColorAppearanceParams   colorappearance;
    DefringeParams          defringe;        ///< Defringing parameters
    ImpulseDenoiseParams    impulseDenoise;  ///< Impulse denoising parameters
    DirPyrDenoiseParams     dirpyrDenoise;   ///< Directional Pyramid denoising parameters
    EPDParams               epd;             ///< Edge Preserving Decomposition parameters
    FattalToneMappingParams fattal;          ///< Fattal02 tone mapping
    SHParams                sh;              ///< Shadow/highlight enhancement parameters
    CropParams              crop;            ///< Crop parameters
    CoarseTransformParams   coarse;          ///< Coarse transformation (90, 180, 270 deg rotation, h/v flipping) parameters
    CommonTransformParams   commonTrans;     ///< Common transformation parameters (autofill)
    RotateParams            rotate;          ///< Rotation parameters
    DistortionParams        distortion;      ///< Lens distortion correction parameters
    LensProfParams          lensProf;        ///< Lens correction profile parameters
    PerspectiveParams       perspective;     ///< Perspective correction parameters
    GradientParams          gradient;        ///< Gradient filter parameters
    LocallabParams          locallab;        ///< Local lab parameters
    PCVignetteParams        pcvignette;      ///< Post-crop vignette filter parameters
    CACorrParams            cacorrection;    ///< Lens c/a correction parameters
    VignettingParams        vignetting;      ///< Lens vignetting correction parameters
    ChannelMixerParams      chmixer;         ///< Channel mixer parameters
    BlackWhiteParams        blackwhite;      ///< Black&  White parameters
    ResizeParams            resize;          ///< Resize parameters
    ColorManagementParams   icm;             ///< profiles/color spaces used during the image processing
    RAWParams               raw;             ///< RAW parameters before demosaicing
    WaveletParams           wavelet;         ///< Wavelet parameters
    DirPyrEqualizerParams   dirpyrequalizer; ///< directional pyramid wavelet parameters
    HSVEqualizerParams      hsvequalizer;    ///< hsv wavelet parameters
    FilmSimulationParams    filmSimulation;  ///< film simulation parameters
    SoftLightParams         softlight;       ///< softlight parameters
    DehazeParams            dehaze;          ///< dehaze parameters
    int                     rank;            ///< Custom image quality ranking
    int                     colorlabel;      ///< Custom color label
    bool                    inTrash;         ///< Marks deleted image
    Glib::ustring           appVersion;      ///< Version of the application that generated the parameters
    int                     ppVersion;       ///< Version of the PP file from which the parameters have been read

    MetaDataParams          metadata;        ///< Metadata parameters
    ExifPairs               exif;            ///< List of modifications appplied on the exif tags of the input image
    IPTCPairs               iptc;            ///< The IPTC tags and values to be saved to the output image

    /**
      * The constructor only sets the hand-wired defaults.
      */
    ProcParams();
    /**
      * Sets the hand-wired defaults parameters.
      */
    void setDefaults();
    /**
      * Saves the parameters to possibly two files. This is a performance improvement if a function has to
      * save the same file in two different location, i.e. the cache and the image's directory
      * @param fname   the name of the first file (can be an empty string)
      * @param fname2  the name of the second file (can be an empty string) (optional)
      * @param fnameAbsolute set to false if embedded filenames (if any, darkframe/flatfield) should be stored as relative
      * filenames if they are inside the same directory or in a sub-directory to fname's directory.
      * @param pedited pointer to a ParamsEdited object (optional) to store which values has to be saved
      * @return Error code (=0 if all supplied filenames where created correctly)
      */
    int save(const Glib::ustring& fname, const Glib::ustring& fname2 = Glib::ustring(), bool fnameAbsolute = true, ParamsEdited* pedited = nullptr);
    /**
      * Loads the parameters from a file.
      * @param fname the name of the file
      * @params pedited pointer to a ParamsEdited object (optional) to store which values has been loaded
      * @return Error code (=0 if no error)
      */
    int load(const Glib::ustring& fname, ParamsEdited* pedited = nullptr);

    /** Creates a new instance of ProcParams.
      * @return a pointer to the new ProcParams instance. */
    static ProcParams* create();

    /** Destroys an instance of ProcParams.
      * @param pp a pointer to the ProcParams instance to destroy. */
    static void destroy(ProcParams* pp);

    static void init();
    static void cleanup();

    bool operator ==(const ProcParams& other) const;
    bool operator !=(const ProcParams& other) const;

private:
    /** Write the ProcParams's text in the file of the given name.
    * @param fname the name of the file
    * @param content the text to write
    * @return Error code (=0 if no error)
    * */
    int write(const Glib::ustring& fname, const Glib::ustring& content) const;
};

/**
  * This class associate a ProcParams object and a ParamEdited object through a pointer
  * to instance of each type in order to handle partial pp3 file loading (and later maybe
  * saving too)
  *
  * PartialProfile is not responsible of ProcParams and ParamsEdited object creation
  * and hence is not responsible of their destructions. The function that instantiate
  * PartialProfile object has to handle all this itself.
  */
class PartialProfile :
    public NonCopyable
{
public:
    PartialProfile(bool createInstance = false, bool paramsEditedValue = false);
    PartialProfile(ProcParams* pp, ParamsEdited* pe = nullptr, bool fullCopy = false);
    PartialProfile(const ProcParams* pp, const ParamsEdited* pe = nullptr);
    void deleteInstance();
    void clearGeneral();
    int  load(const Glib::ustring& fName);
    void set(bool v);
    void applyTo(ProcParams* destParams, bool fromLastSaved = false) const ;

    rtengine::procparams::ProcParams* pparams;
    ParamsEdited* pedited;
};

/**
  * This class automatically create the pparams and pedited instance in the constructor,
  * and automatically delete them in the destructor. This class has been mostly created
  * to be used with vectors, which use the default constructor/destructor
  */
class AutoPartialProfile :
    public PartialProfile
{
public:
    AutoPartialProfile();
    ~AutoPartialProfile();
};

}
}<|MERGE_RESOLUTION|>--- conflicted
+++ resolved
@@ -945,7 +945,7 @@
         int centerX;
         int centerY;
         int circrad;
-        Glib::ustring qualityMethod; // std, enh, enhden
+        Glib::ustring qualityMethod; // none, std, enh, enhsup, contr, sob2
         int transit;
         int thresh;
         int iter;
@@ -982,6 +982,13 @@
         bool pastsattog;
         int sensiv;
         std::vector<double> skintonescurve;
+        // Soft Light
+        bool expsoft;
+        int streng;
+        int sensisf;
+        // Lab Region
+        bool explabregion;
+        // ColorToningParams::LabCorrectionRegion Labcorr;
         // Blur & Noise
         bool expblur;
         int radius;
@@ -1004,17 +1011,27 @@
         int chrrt;
         int neigh;
         int vart;
+        int dehaz;
         int sensih;
         std::vector<double> localTgaincurve;
         bool inversret;
         // Sharpening
         bool expsharp;
+        int sharcontrast;
         int sharradius;
         int sharamount;
         int shardamping;
         int shariter;
+        int sharblur;
         int sensisha;
         bool inverssha;
+        // Local Contrast
+        bool expcontrast;
+        int lcradius;
+        int lcamount;
+        int lcdarkness;
+        int lclightness;
+        int sensilc;
         // Contrast by detail levels
         bool expcbdl;
         double mult[5];
@@ -1045,154 +1062,7 @@
     bool enabled;
     int nbspot;
     int selspot;
-<<<<<<< HEAD
     std::vector<LocallabSpot> spots;
-=======
-    // Control spot settings
-    std::vector<int> id;
-    std::vector<Glib::ustring> name;
-    std::vector<int> isvisible;
-    std::vector<Glib::ustring> shape; // ELI, RECT
-    std::vector<Glib::ustring> spotMethod; // norm, exc
-    std::vector<int> sensiexclu;
-    std::vector<int> struc;
-    std::vector<Glib::ustring> shapeMethod; // IND, SYM, INDSL, SYMSL
-    std::vector<int> locX;
-    std::vector<int> locXL;
-    std::vector<int> locY;
-    std::vector<int> locYT;
-    std::vector<int> centerX;
-    std::vector<int> centerY;
-    std::vector<int> circrad;
-    std::vector<Glib::ustring> qualityMethod; // std, enh, enhden
-    std::vector<int> transit;
-    std::vector<int> thresh;
-    std::vector<int> iter;
-    // Color & Light
-    std::vector<int> expcolor;
-    std::vector<int> curvactiv;
-    std::vector<int> lightness;
-    std::vector<int> contrast;
-    std::vector<int> chroma;
-    std::vector<int> sensi;
-    std::vector<Glib::ustring> qualitycurveMethod;
-    std::vector<std::vector<double>> llcurve;
-    std::vector<std::vector<double>> cccurve;
-    std::vector<std::vector<double>> LHcurve;
-    std::vector<std::vector<double>> HHcurve;
-    std::vector<int> invers;
-    // Exposure
-    std::vector<int> expexpose;
-    std::vector<int> expcomp;
-    std::vector<int> hlcompr;
-    std::vector<int> hlcomprthresh;
-    std::vector<int> black;
-    std::vector<int> shcompr;
-    std::vector<int> warm;
-    std::vector<int> sensiex;
-    std::vector<std::vector<double>> excurve;
-    // Vibrance
-    std::vector<int> expvibrance;
-    std::vector<int> saturated;
-    std::vector<int> pastels;
-    std::vector<Threshold<int>> psthreshold;
-    std::vector<int> protectskins;
-    std::vector<int> avoidcolorshift;
-    std::vector<int> pastsattog;
-    std::vector<int> sensiv;
-    std::vector<std::vector<double>> skintonescurve;
-    //Soft Light
-    std::vector<int> expsoft;
-    std::vector<int> streng;
-    std::vector<int> sensisf;
-    //Lab region
-    std::vector<int> explabregion;
-    
-    /*
-    struct LabCorrectionRegion {
-        enum { CHAN_ALL = -1, CHAN_R, CHAN_G, CHAN_B };
-        double a;
-        double b;
-        double saturation;
-        double slope;
-        double offset;
-        double power;
-        std::vector<double> hueMask;
-        std::vector<double> chromaticityMask;
-        std::vector<double> lightnessMask;
-        double maskBlur;
-        int channel;
-
-        LabCorrectionRegion();
-        bool operator==(const LabCorrectionRegion &other) const;
-        bool operator!=(const LabCorrectionRegion &other) const;
-    };
-    std::vector<LabCorrectionRegion> Labcorr;
-*/
-    // Blur & Noise
-    std::vector<int> expblur;
-    std::vector<int> radius;
-    std::vector<int> strength;
-    std::vector<int> sensibn;
-    std::vector<Glib::ustring> blurMethod;
-    std::vector<int> activlum;
-    // Tone Mapping
-    std::vector<int> exptonemap;
-    std::vector<int> stren;
-    std::vector<int> gamma;
-    std::vector<int> estop;
-    std::vector<int> scaltm;
-    std::vector<int> rewei;
-    std::vector<int> sensitm;
-    // Retinex
-    std::vector<int> expreti;
-    std::vector<Glib::ustring> retinexMethod;
-    std::vector<int> str;
-    std::vector<int> chrrt;
-    std::vector<int> neigh;
-    std::vector<int> vart;
-    std::vector<int> dehaz;
-    std::vector<int> sensih;
-    std::vector<std::vector<double>> localTgaincurve;
-    std::vector<int> inversret;
-    // Sharpening
-    std::vector<int> expsharp;
-    std::vector<int> sharcontrast;
-    std::vector<int> sharradius;
-    std::vector<int> sharamount;
-    std::vector<int> shardamping;
-    std::vector<int> shariter;
-    std::vector<int> sensisha;
-    std::vector<int> sharblur;
-    std::vector<int> inverssha;
-    //local contrast
-    std::vector<int> expcontrast;
-    std::vector<int> lcradius;
-    std::vector<int> lcamount;
-    std::vector<int> lcdarkness;
-    std::vector<int> lclightness;
-    std::vector<int> sensilc;
-    // Contrast by detail levels
-    std::vector<int> expcbdl;
-    std::vector<double> mult[5];
-    std::vector<int> chromacbdl;
-    std::vector<double> threshold;
-    std::vector<int> sensicb;
-    // Denoise
-    std::vector<int> expdenoi;
-    std::vector<int> noiselumf;
-    std::vector<int> noiselumc;
-    std::vector<int> noiselumdetail;
-    std::vector<int> noiselequal;
-    std::vector<int> noisechrof;
-    std::vector<int> noisechroc;
-    std::vector<int> noisechrodetail;
-    std::vector<int> adjblur;
-    std::vector<int> bilateral;
-    std::vector<int> sensiden;
-    // Others
-    std::vector<int> avoid;
->>>>>>> cc6cf81c
 
     LocallabParams();
 
