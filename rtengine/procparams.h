--- conflicted
+++ resolved
@@ -1500,13 +1500,8 @@
     PartialProfile      (const ProcParams* pp, const ParamsEdited* pe = nullptr);
     void deleteInstance ();
     int  load           (const Glib::ustring &fName);
-<<<<<<< HEAD
     void set            (bool v, int subPart = ProcParams::FLAGS|ProcParams::EXIF|ProcParams::IPTC|ProcParams::TOOL);
-    const void applyTo  (ProcParams *destParams) const ;
-=======
-    void set            (bool v);
-    void applyTo  (ProcParams *destParams) const ;
->>>>>>> 4d81812d
+    void applyTo        (ProcParams *destParams) const ;
 };
 
 /**
