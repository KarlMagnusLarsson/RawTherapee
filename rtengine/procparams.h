--- conflicted
+++ resolved
@@ -471,11 +471,7 @@
     int            deconviter;
     int            deconvdamping;
 
-<<<<<<< HEAD
-    SharpeningParams() : threshold (20, 80, 2000, 1200, false) {};
-=======
     SharpeningParams();
->>>>>>> 0ecb02af
 };
 class SharpenEdgeParams
 {
@@ -510,11 +506,7 @@
     bool           pastsattog;
     std::vector<double> skintonescurve;
 
-<<<<<<< HEAD
-    VibranceParams() : psthreshold (0, 75,  false) {};
-=======
     VibranceParams();
->>>>>>> 0ecb02af
 };
 
 /**
