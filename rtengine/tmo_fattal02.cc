--- conflicted
+++ resolved
@@ -1126,12 +1126,6 @@
 
     // median filter on the deep shadows, to avoid boosting noise
     {
-<<<<<<< HEAD
-        StopWatch Stop1("Median");
-        const float luminance_noise_floor = 65.535f; // 0.1% -- is this ok?
-        
-=======
->>>>>>> d187c2e2
 #ifdef _OPENMP
         int num_threads = multiThread ? omp_get_max_threads() : 1;
 #else
