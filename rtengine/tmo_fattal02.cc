/* -*- C++ -*-
 *
 *  This file is part of RawTherapee.
 *
 *  Ported from LuminanceHDR by Alberto Griggio <alberto.griggio@gmail.com>
 *
 *  RawTherapee is free software: you can redistribute it and/or modify
 *  it under the terms of the GNU General Public License as published by
 *  the Free Software Foundation, either version 3 of the License, or
 *  (at your option) any later version.
 *
 *  RawTherapee is distributed in the hope that it will be useful,
 *  but WITHOUT ANY WARRANTY; without even the implied warranty of
 *  MERCHANTABILITY or FITNESS FOR A PARTICULAR PURPOSE.  See the
 *  GNU General Public License for more details.
 *
 *  You should have received a copy of the GNU General Public License
 *  along with RawTherapee.  If not, see <https://www.gnu.org/licenses/>.
 */

/**
 * @file tmo_fattal02.cpp
 * @brief TMO: Gradient Domain High Dynamic Range Compression
 *
 * Implementation of Gradient Domain High Dynamic Range Compression
 * by Raanan Fattal, Dani Lischinski, Michael Werman.
 *
 * @author Grzegorz Krawczyk, <krawczyk@mpi-sb.mpg.de>
 *
 *
 * This file is a part of LuminanceHDR package, based on pfstmo.
 * ----------------------------------------------------------------------
 * Copyright (C) 2003,2004 Grzegorz Krawczyk
 *
 *  This program is free software; you can redistribute it and/or modify
 *  it under the terms of the GNU General Public License as published by
 *  the Free Software Foundation; either version 2 of the License, or
 *  (at your option) any later version.
 *
 *  This program is distributed in the hope that it will be useful,
 *  but WITHOUT ANY WARRANTY; without even the implied warranty of
 *  MERCHANTABILITY or FITNESS FOR A PARTICULAR PURPOSE.  See the
 *  GNU General Public License for more details.
 *
 *  You should have received a copy of the GNU General Public License
 *  along with this program; if not, write to the Free Software
 *  Foundation, Inc., 59 Temple Place, Suite 330, Boston, MA  02111-1307  USA
 * ----------------------------------------------------------------------
 *
 * $Id: tmo_fattal02.cpp,v 1.3 2008/11/04 23:43:08 rafm Exp $
 */

#ifdef _OPENMP
#include <omp.h>
#endif

#include <algorithm>
#include <cstdio>
#include <iostream>
#include <iterator>
#include <limits>
#include <vector>

#include <assert.h>
#include <fftw3.h>
#include <math.h>

#include "array2D.h"
#include "color.h"
#include "iccstore.h"
#include "imagefloat.h"
#include "improcfun.h"
#include "opthelper.h"
#include "procparams.h"
#include "rescale.h"
#include "rt_algo.h"
#include "settings.h"
#include "sleef.h"
#include "StopWatch.h"

namespace rtengine
{

/******************************************************************************
 * RT code
 ******************************************************************************/

extern MyMutex *fftwMutex;

using namespace std;

namespace
{

class Array2Df: public array2D<float>
{
    typedef array2D<float> Super;
public:
    Array2Df(): Super() {}
    Array2Df(int w, int h): Super(w, h) {}
    Array2Df(int w, int h, float **data):
        Super(w, h, data, ARRAY2D_BYREFERENCE) {}

    float &operator()(int w, int h)
    {
        return (*this)[h][w];
    }

    const float &operator()(int w, int h) const
    {
        return (*this)[h][w];
    }

    float &operator()(int i)
    {
        return static_cast<float *>(*this)[i];
    }

    const float &operator()(int i) const
    {
        return const_cast<Array2Df &>(*this).operator()(i);
    }

    int getRows() const
    {
        return const_cast<Array2Df &>(*this).height();
    }

    int getCols() const
    {
        return const_cast<Array2Df &>(*this).width();
    }

    float *data()
    {
        return static_cast<float *>(*this);
    }

    const float *data() const
    {
        return const_cast<Array2Df &>(*this).data();
    }
};

// upper bound on image dimension used in tmo_fattal02 -- see the comment there
const int RT_dimension_cap = 1920;

void rescale_bilinear(const Array2Df &src, Array2Df &dst, bool multithread);


/******************************************************************************
 * Luminance HDR code (modifications are marked with an RT comment)
 ******************************************************************************/

void downSample(const Array2Df& A, Array2Df& B)
{
    const int width = B.getCols();
    const int height = B.getRows();

    // Note, I've uncommented all omp directives. They are all ok but are
    // applied to too small problems and in total don't lead to noticeable
    // speed improvements. The main issue is the pde solver and in case of the
    // fft solver uses optimised threaded fftw routines.
    //#pragma omp parallel for
    for (int y = 0 ; y < height ; y++) {
        for (int x = 0 ; x < width ; x++) {
            float p = A(2 * x, 2 * y);
            p += A(2 * x + 1, 2 * y);
            p += A(2 * x, 2 * y + 1);
            p += A(2 * x + 1, 2 * y + 1);
            B(x, y) = p * 0.25f;  // p / 4.0f;
        }
    }
}

void gaussianBlur(const Array2Df& I, Array2Df& L, bool multithread)
{
    const int width = I.getCols();
    const int height = I.getRows();

    if (width < 3 || height < 3) {
        if (&I != &L) {
            for (int i = 0, n = width * height; i < n; ++i) {
                L(i) = I(i);
            }
        }

        return;
    }

    Array2Df T(width, height);

    //--- X blur
#ifdef _OPENMP
    #pragma omp parallel for shared(I, T) if(multithread)
#endif

    for (int y = 0 ; y < height ; y++) {
        for (int x = 1 ; x < width - 1 ; x++) {
            float t = 2.f * I(x, y);
            t += I(x - 1, y);
            t += I(x + 1, y);
            T(x, y) = t * 0.25f;  // t / 4.f;
        }

        T(0, y) = (3.f * I(0, y) + I(1, y)) * 0.25f;      // / 4.f;
        T(width - 1, y) = (3.f * I(width - 1, y) + I(width - 2, y)) * 0.25f;      // / 4.f;
    }

    //--- Y blur
#ifdef _OPENMP
    #pragma omp parallel for if(multithread)
#endif

    for (int x = 0 ; x < width - 7 ; x += 8) {
        for (int y = 1 ; y < height - 1 ; y++) {
            for (int xx = 0; xx < 8; ++xx) {
                float t = 2.f * T(x + xx, y);
                t += T(x + xx, y - 1);
                t += T(x + xx, y + 1);
                L(x + xx, y) = t * 0.25f;  // t/4.0f;
            }
        }

        for (int xx = 0; xx < 8; ++xx) {
            L(x + xx, 0) = (3.f * T(x + xx, 0) + T(x + xx, 1)) * 0.25f;      // / 4.0f;
            L(x + xx, height - 1) = (3.f * T(x + xx, height - 1) + T(x + xx, height - 2)) * 0.25f;      // / 4.0f;
        }
    }

    for (int x = width - (width % 8) ; x < width ; x++) {
        for (int y = 1 ; y < height - 1 ; y++) {
            float t = 2.f * T(x, y);
            t += T(x, y - 1);
            t += T(x, y + 1);
            L(x, y) = t * 0.25f;  // t/4.0f;
        }

        L(x, 0) = (3.f * T(x, 0) + T(x, 1)) * 0.25f;      // / 4.0f;
        L(x, height - 1) = (3.f * T(x, height - 1) + T(x, height - 2)) * 0.25f;      // / 4.0f;
    }
}

void createGaussianPyramids(Array2Df** pyramids, int nlevels, bool multithread)
{
    // pyramids[0] is already set
    int width = pyramids[0]->getCols();
    int height = pyramids[0]->getRows();


    Array2Df* L = new Array2Df(width, height);
    gaussianBlur(*pyramids[0], *L, multithread);

    for (int k = 1 ; k < nlevels ; k++) {
        if (width > 2 && height > 2) {
            width /= 2;
            height /= 2;
            pyramids[k] = new Array2Df(width, height);
            downSample(*L, *pyramids[k]);
        } else {
            // RT - now nlevels is fixed in tmo_fattal02 (see the comment in
            // there), so it might happen that we have to add some padding to
            // the gaussian pyramids
            pyramids[k] = new Array2Df(width, height);

            for (int j = 0, n = width * height; j < n; ++j) {
                (*pyramids[k])(j) = (*L)(j);
            }
        }

        if (k < nlevels - 1) {
            delete L;
            L = new Array2Df(width, height);
            gaussianBlur(*pyramids[k], *L, multithread);
        }
    }

    delete L;
}

//--------------------------------------------------------------------

float calculateGradients(Array2Df* H, Array2Df* G, int k, bool multithread)
{
    const int width = H->getCols();
    const int height = H->getRows();
    const float divider = pow(2.0f, k + 1);
    double avgGrad = 0.0; // use double precision for large summations

#ifdef _OPENMP
    #pragma omp parallel for reduction(+:avgGrad) if(multithread)
#endif

    for (int y = 0 ; y < height ; y++) {
        int n = (y == 0 ? 0 : y - 1);
        int s = (y + 1 == height ? y : y + 1);

        for (int x = 0 ; x < width ; x++) {
            float gx, gy;
            int w, e;
            w = (x == 0 ? 0 : x - 1);
            e = (x + 1 == width ? x : x + 1);

            gx = ((*H)(w, y) - (*H)(e, y));

            gy = ((*H)(x, s) - (*H)(x, n));
            // note this implicitly assumes that H(-1)=H(0)
            // for the fft-pde slover this would need adjustment as H(-1)=H(1)
            // is assumed, which means gx=0.0, gy=0.0 at the boundaries
            // however, the impact is not visible so we ignore this here

            (*G)(x, y) = sqrt(gx * gx + gy * gy) / divider;
            avgGrad += (*G)(x, y);
        }
    }

    return avgGrad / (width * height);
}

//--------------------------------------------------------------------

void upSample(const Array2Df& A, Array2Df& B)
{
    const int width = B.getCols();
    const int height = B.getRows();
    const int awidth = A.getCols();
    const int aheight = A.getRows();

    //#pragma omp parallel for shared(A, B)
    for (int y = 0 ; y < height ; y++) {
        for (int x = 0 ; x < width ; x++) {
            int ax = static_cast<int>(x * 0.5f);  //x / 2.f;
            int ay = static_cast<int>(y * 0.5f);  //y / 2.f;
            ax = (ax < awidth) ? ax : awidth - 1;
            ay = (ay < aheight) ? ay : aheight - 1;

            B(x, y) = A(ax, ay);
        }
    }

//--- this code below produces 'use of uninitialized value error'
//   int width = A->getCols();
//   int height = A->getRows();
//   int x,y;

//   for( y=0 ; y<height ; y++ )
//     for( x=0 ; x<width ; x++ )
//     {
//       (*B)(2*x,2*y) = (*A)(x,y);
//       (*B)(2*x+1,2*y) = (*A)(x,y);
//       (*B)(2*x,2*y+1) = (*A)(x,y);
//       (*B)(2*x+1,2*y+1) = (*A)(x,y);
//     }
}


void calculateFiMatrix(Array2Df* FI, Array2Df* gradients[],
                       float avgGrad[], int nlevels, int detail_level,
                       float alfa, float beta, float noise, bool multithread)
{
    int width = gradients[nlevels - 1]->getCols();
    int height = gradients[nlevels - 1]->getRows();
    Array2Df** fi = new Array2Df*[nlevels];

    fi[nlevels - 1] = new Array2Df(width, height);

#ifdef _OPENMP
    #pragma omp parallel for shared(fi) if(multithread)
#endif

    for (int k = 0 ; k < width * height ; k++) {
        (*fi[nlevels - 1])(k) = 1.0f;
    }

    for (int k = nlevels - 1; k >= 0 ; k--) {
        width = gradients[k]->getCols();
        height = gradients[k]->getRows();

        // only apply gradients to levels>=detail_level but at least to the coarsest
        if ((k >= detail_level || k == nlevels - 1) && beta != 1.f)  {
            //DEBUG_STR << "calculateFiMatrix: apply gradient to level " << k << endl;
#ifdef _OPENMP
            #pragma omp parallel for shared(fi,avgGrad) if(multithread)
#endif

            for (int y = 0; y < height; y++) {
                for (int x = 0; x < width; x++) {
                    float grad = ((*gradients[k])(x, y) < 1e-4f) ? 1e-4 : (*gradients[k])(x, y);
                    float a = alfa * avgGrad[k];
                    float value = pow((grad + noise) / a, beta - 1.0f);

                    (*fi[k])(x, y) *= value;
                }
            }
        }

        // create next level
        if (k > 1) {
            width = gradients[k - 1]->getCols();
            height = gradients[k - 1]->getRows();
            fi[k - 1] = new Array2Df(width, height);
        } else {
            fi[0] = FI;    // highest level -> result
        }

        if (k > 0) {
            upSample(*fi[k], *fi[k - 1]);         // upsample to next level
            gaussianBlur(*fi[k - 1], *fi[k - 1], multithread);
        }
    }

    for (int k = 1 ; k < nlevels ; k++) {
        delete fi[k];
    }

    delete[] fi;
}

void solve_pde_fft(Array2Df *F, Array2Df *U, Array2Df *buf, bool multithread);

void tmo_fattal02(size_t width,
                  size_t height,
                  const Array2Df& Y,
                  Array2Df& L,
                  float alfa,
                  float beta,
                  float noise,
                  int detail_level,
                  bool multithread)
{
// #ifdef TIMER_PROFILING
//     msec_timer stop_watch;
//     stop_watch.start();
// #endif
    // static const float black_point = 0.1f;
    // static const float white_point = 0.5f;
    static const float gamma = 1.0f; // 0.8f;

    // static const int   detail_level = 3;
    if (detail_level < 0) {
        detail_level = 0;
    }

    if (detail_level > 3) {
        detail_level = 3;
    }

    // ph.setValue(2);
    // if (ph.canceled()) return;

    /* RT -- we use a hardcoded value for nlevels, to limit the
     * dependency of the result on the image size. When using an auto computed
     * nlevels value, you would get vastly different results with different
     * image sizes, making it essentially impossible to preview the tool
     * inside RT. With a hardcoded value, the results for the preview are much
     * closer to those for the final image */
    // int MSIZE = 32;         // minimum size of gaussian pyramid
    // // I believe a smaller value than 32 results in slightly better overall
    // // quality but I'm only applying this if the newly implemented fft solver
    // // is used in order not to change behaviour of the old version
    // // TODO: best let the user decide this value
    // // if (fftsolver)
    // {
    //    MSIZE = 8;
    // }


    int size = width * height;

    // find max value, normalize to range 0..100 and take logarithm
    // float minLum = Y (0, 0);
    float maxLum = Y(0, 0);

#ifdef _OPENMP
    #pragma omp parallel for reduction(max:maxLum) if(multithread)
#endif

    for (int i = 0 ; i < size ; i++) {
        maxLum = std::max(maxLum, Y(i));
    }

    Array2Df* H = new Array2Df(width, height);
    float temp = 100.f / maxLum;
#ifdef _OPENMP
    #pragma omp parallel if(multithread)
#endif
    {
        const float eps = 1e-4f;
#ifdef __SSE2__
        const vfloat epsv = F2V(eps);
        const vfloat tempv = F2V(temp);
#endif
#ifdef _OPENMP
        #pragma omp for schedule(dynamic,16)
#endif

        for (size_t i = 0 ; i < height ; ++i) {
            size_t j = 0;
#ifdef __SSE2__

            for (; j < width - 3; j += 4) {
                STVFU((*H)[i][j], xlogf(tempv * LVFU(Y[i][j]) + epsv));
            }

#endif

            for (; j < width; ++j) {
                (*H)[i][j] = xlogf(temp * Y[i][j] + eps);
            }
        }
    }

    /** RT - this is also here to reduce the dependency of the results on the
     * input image size, with the primary aim of having a preview in RT that is
     * reasonably close to the actual output image. Intuitively, what we do is
     * to put a cap on the dimension of the image processed, so that it is close
     * in size to the typical preview that you will see on a normal consumer
     * monitor. (That's where the 1920 value for RT_dimension_cap comes from.)
     * However, we can't simply downscale the input Y array and then upscale it
     * on output, because that would cause a big loss of sharpness (confirmed by
     * testing).
     * So, we use a different method: we downscale the H array, so that we
     * compute a downscaled gaussian pyramid and a downscaled FI matrix. Then,
     * we upscale the FI matrix later on, before it gets combined with the
     * original input luminance array H. This seems to preserve the input
     * sharpness and at the same time significantly reduce the dependency of the
     * result on the input size. Clearly this is a hack, and keep in mind that I
     * do not really know how Fattal works (it comes from LuminanceHDR almost
     * verbatim), so this should probably be revised/reviewed by someone who
     * knows better... also, we use a quite naive bilinear interpolation
     * algorithm (see rescale_bilinear below), which could definitely be
     * improved */
    int fullwidth = width;
    int fullheight = height;
    int dim = std::max(width, height);
    Array2Df *fullH = nullptr;

    if (dim > RT_dimension_cap) {
        float s = float (RT_dimension_cap) / float (dim);
        Array2Df *HH = new Array2Df(width * s, height * s);
        rescale_bilinear(*H, *HH, multithread);
        fullH = H;
        H = HH;
        width = H->getCols();
        height = H->getRows();
    }

    /** RT */

    const int nlevels = 7; // RT -- see above

    Array2Df* pyramids[nlevels];
    pyramids[0] = H;
    createGaussianPyramids(pyramids, nlevels, multithread);

    // calculate gradients and its average values on pyramid levels
    Array2Df* gradients[nlevels];
    float avgGrad[nlevels];

    for (int k = 0 ; k < nlevels ; k++) {
        gradients[k] = new Array2Df(pyramids[k]->getCols(), pyramids[k]->getRows());
        avgGrad[k] = calculateGradients(pyramids[k], gradients[k], k, multithread);

        if (k != 0) { // pyramids[0] is H. Will be deleted later
            delete pyramids[k];
        }
    }


    // calculate fi matrix
    Array2Df* FI = new Array2Df(width, height);
    calculateFiMatrix(FI, gradients, avgGrad, nlevels, detail_level, alfa, beta, noise, multithread);

    for (int i = 0 ; i < nlevels ; i++) {
        delete gradients[i];
    }

    /** - RT - bring back the FI image to the input size if it was downscaled */
    if (fullH) {
        delete H;
        H = fullH;
        Array2Df *FI2 = new Array2Df(fullwidth, fullheight);
        rescale_bilinear(*FI, *FI2, multithread);
        delete FI;
        FI = FI2;
        width = fullwidth;
        height = fullheight;
    }

    /** RT */

    // attenuate gradients
    Array2Df* Gx = new Array2Df(width, height);
    Array2Df* Gy = &L; // use L as buffer for Gy

    // the fft solver solves the Poisson pde but with slightly different
    // boundary conditions, so we need to adjust the assembly of the right hand
    // side accordingly (basically fft solver assumes U(-1) = U(1), whereas zero
    // Neumann conditions assume U(-1)=U(0)), see also divergence calculation
#ifdef _OPENMP
    #pragma omp parallel for if(multithread)
#endif

    for (size_t y = 0 ; y < height ; y++) {
        // sets index+1 based on the boundary assumption H(N+1)=H(N-1)
        unsigned int yp1 = (y + 1 >= height ? height - 2 : y + 1);

        for (size_t x = 0 ; x < width ; x++) {
            // sets index+1 based on the boundary assumption H(N+1)=H(N-1)
            unsigned int xp1 = (x + 1 >= width ?  width - 2  : x + 1);
            // forward differences in H, so need to use between-points approx of FI
            (*Gx)(x, y) = ((*H)(xp1, y) - (*H)(x, y)) * 0.5 * ((*FI)(xp1, y) + (*FI)(x, y));
            (*Gy)(x, y) = ((*H)(x, yp1) - (*H)(x, y)) * 0.5 * ((*FI)(x, yp1) + (*FI)(x, y));
        }
    }

    delete H;

    // calculate divergence
#ifdef _OPENMP
    #pragma omp parallel for if(multithread)
#endif

    for (size_t y = 0; y < height; ++y) {
        for (size_t x = 0; x < width; ++x) {
            (*FI)(x, y) = (*Gx)(x, y) + (*Gy)(x, y);

            if (x > 0) {
                (*FI)(x, y) -= (*Gx)(x - 1, y);
            }

            if (y > 0) {
                (*FI)(x, y) -= (*Gy)(x, y - 1);
            }

            if (x == 0) {
                (*FI)(x, y) += (*Gx)(x, y);
            }

            if (y == 0) {
                (*FI)(x, y) += (*Gy)(x, y);
            }

        }
    }

    //delete Gx; // RT - reused as temp buffer in solve_pde_fft, deleted later

    // solve pde and exponentiate (ie recover compressed image)
    {
        MyMutex::MyLock lock(*fftwMutex);
        solve_pde_fft(FI, &L, Gx, multithread);
    }
    delete Gx;
    delete FI;

#ifdef _OPENMP
    #pragma omp parallel if(multithread)
#endif
    {
#ifdef __SSE2__
        vfloat gammav = F2V(gamma);
#endif
#ifdef _OPENMP
        #pragma omp for schedule(dynamic,16)
#endif

        for (size_t i = 0 ; i < height ; i++) {
            size_t j = 0;
#ifdef __SSE2__

            for (; j < width - 3; j += 4) {
                STVFU(L[i][j], xexpf(gammav * LVFU(L[i][j])));
            }

#endif

            for (; j < width; j++) {
                L[i][j] = xexpf(gamma * L[i][j]);
            }
        }
    }
}


/**
 *
 * @file pde_fft.cpp
 * @brief Direct Poisson solver using the discrete cosine transform
 *
 * @author Tino Kluge (tino.kluge@hrz.tu-chemnitz.de)
 *
 */

//////////////////////////////////////////////////////////////////////
// Direct Poisson solver using the discrete cosine transform
//////////////////////////////////////////////////////////////////////
// by Tino Kluge (tino.kluge@hrz.tu-chemnitz.de)
//
// let U and F be matrices of order (n1,n2), ie n1=height, n2=width
// and L_x of order (n2,n2) and L_y of order (n1,n1) and both
// representing the 1d Laplace operator with Neumann boundary conditions,
// ie L_x and L_y are tridiagonal matrices of the form
//
//  ( -2  2          )
//  (  1 -2  1       )
//  (     .  .  .    )
//  (        1 -2  1 )
//  (           2 -2 )
//
// then this solver computes U given F based on the equation
//
//  -------------------------
//  L_y U + (L_x U^tr)^tr = F
//  -------------------------
//
// Note, if the first and last row of L_x and L_y contained one's instead of
// two's then this equation would be exactly the 2d Poisson equation with
// Neumann boundary conditions. As a simple rule:
// - Neumann: assume U(-1)=U(0) --> U(i-1) - 2 U(i) + U(i+1) becomes
//        i=0: U(0) - 2 U(0) + U(1) = -U(0) + U(1)
// - our system: assume U(-1)=U(1) --> this becomes
//        i=0: U(1) - 2(0) + U(1) = -2 U(0) + 2 U(1)
//
// The multi grid solver solve_pde_multigrid() solves the 2d Poisson pde
// with the right Neumann boundary conditions, U(-1)=U(0), see function
// atimes(). This means the assembly of the right hand side F is different
// for both solvers.


// returns T = EVy A EVx^tr
// note, modifies input data
void transform_ev2normal(Array2Df *A, Array2Df *T, bool multithread)
{
    int width = A->getCols();
    int height = A->getRows();
    assert((int)T->getCols() == width && (int)T->getRows() == height);

    // the discrete cosine transform is not exactly the transform needed
    // need to scale input values to get the right transformation
#ifdef _OPENMP
    #pragma omp parallel for if(multithread)
#endif

    for (int y = 1 ; y < height - 1 ; y++)
        for (int x = 1 ; x < width - 1 ; x++) {
            (*A)(x, y) *= 0.25f;
        }

    for (int x = 1 ; x < width - 1 ; x++) {
        (*A)(x, 0) *= 0.5f;
        (*A)(x, height - 1) *= 0.5f;
    }

    for (int y = 1 ; y < height - 1 ; y++) {
        (*A)(0, y) *= 0.5;
        (*A)(width - 1, y) *= 0.5f;
    }

    // note, fftw provides its own memory allocation routines which
    // ensure that memory is properly 16/32 byte aligned so it can
    // use SSE/AVX operations (2/4 double ops in parallel), if our
    // data is not properly aligned fftw won't use SSE/AVX
    // (I believe new() aligns memory to 16 byte so avoid overhead here)
    //
    // double* in = (double*) fftwf_malloc(sizeof(double) * width*height);
    // fftwf_free(in);

    // executes 2d discrete cosine transform
    fftwf_plan p;
    p = fftwf_plan_r2r_2d(height, width, A->data(), T->data(),
                          FFTW_REDFT00, FFTW_REDFT00, FFTW_ESTIMATE);
    fftwf_execute(p);
    fftwf_destroy_plan(p);
}


// returns T = EVy^-1 * A * (EVx^-1)^tr
void transform_normal2ev(Array2Df *A, Array2Df *T, bool multithread)
{
    int width = A->getCols();
    int height = A->getRows();
    assert((int)T->getCols() == width && (int)T->getRows() == height);

    // executes 2d discrete cosine transform
    fftwf_plan p;
    p = fftwf_plan_r2r_2d(height, width, A->data(), T->data(),
                          FFTW_REDFT00, FFTW_REDFT00, FFTW_ESTIMATE);
    fftwf_execute(p);
    fftwf_destroy_plan(p);

    // need to scale the output matrix to get the right transform
    float factor = (1.0f / ((height - 1) * (width - 1)));
#ifdef _OPENMP
    #pragma omp parallel for if(multithread)
#endif

    for (int y = 0 ; y < height ; y++)
        for (int x = 0 ; x < width ; x++) {
            (*T)(x, y) *= factor;
        }

    for (int x = 0 ; x < width ; x++) {
        (*T)(x, 0) *= 0.5f;
        (*T)(x, height - 1) *= 0.5f;
    }

    for (int y = 0 ; y < height ; y++) {
        (*T)(0, y) *= 0.5f;
        (*T)(width - 1, y) *= 0.5f;
    }
}

// returns the eigenvalues of the 1d laplace operator
std::vector<double> get_lambda(int n)
{
    assert(n > 1);
    std::vector<double> v(n);

    for (int i = 0; i < n; i++) {
        v[i] = -4.0 * SQR(sin((double)i / (2 * (n - 1)) * RT_PI));
    }

    return v;
}

// // makes boundary conditions compatible so that a solution exists
// void make_compatible_boundary(Array2Df *F)
// {
//   int width = F->getCols();
//   int height = F->getRows();

//   double sum=0.0;
//   for(int y=1 ; y<height-1 ; y++ )
//     for(int x=1 ; x<width-1 ; x++ )
//       sum+=(*F)(x,y);

//   for(int x=1 ; x<width-1 ; x++ )
//     sum+=0.5*((*F)(x,0)+(*F)(x,height-1));

//   for(int y=1 ; y<height-1 ; y++ )
//     sum+=0.5*((*F)(0,y)+(*F)(width-1,y));

//   sum+=0.25*((*F)(0,0)+(*F)(0,height-1)+(*F)(width-1,0)+(*F)(width-1,height-1));

//   //DEBUG_STR << "compatible_boundary: int F = " << sum ;
//   //DEBUG_STR << " (should be 0 to be solvable)" << std::endl;

//   double add=-sum/(height+width-3);
//   //DEBUG_STR << "compatible_boundary: adjusting boundary by " << add << std::endl;
//   for(int x=0 ; x<width ; x++ )
//   {
//     (*F)(x,0)+=add;
//     (*F)(x,height-1)+=add;
//   }
//   for(int y=1 ; y<height-1 ; y++ )
//   {
//     (*F)(0,y)+=add;
//     (*F)(width-1,y)+=add;
//   }
// }



// solves Laplace U = F with Neumann boundary conditions
// if adjust_bound is true then boundary values in F are modified so that
// the equation has a solution, if adjust_bound is set to false then F is
// not modified and the equation might not have a solution but an
// approximate solution with a minimum error is then calculated
// double precision version
void solve_pde_fft(Array2Df *F, Array2Df *U, Array2Df *buf, bool multithread)/*, pfs::Progress &ph,
                                              bool adjust_bound)*/
{
    // ph.setValue(20);
    //DEBUG_STR << "solve_pde_fft: solving Laplace U = F ..." << std::endl;
    int width = F->getCols();
    int height = F->getRows();
    assert((int)U->getCols() == width && (int)U->getRows() == height);
    assert(buf->getCols() == width && buf->getRows() == height);

    // activate parallel execution of fft routines
#ifdef RT_FFTW3F_OMP

    if (multithread) {
        fftwf_init_threads();
        fftwf_plan_with_nthreads(omp_get_max_threads());
    }

// #else
//   fftwf_plan_with_nthreads( 2 );
#endif

    // in general there might not be a solution to the Poisson pde
    // with Neumann boundary conditions unless the boundary satisfies
    // an integral condition, this function modifies the boundary so that
    // the condition is exactly satisfied
    // if(adjust_bound)
    // {
    //   //DEBUG_STR << "solve_pde_fft: checking boundary conditions" << std::endl;
    //   make_compatible_boundary(F);
    // }

    // transforms F into eigenvector space: Ftr =
    //DEBUG_STR << "solve_pde_fft: transform F to ev space (fft)" << std::endl;
    Array2Df* F_tr = buf;
    transform_normal2ev(F, F_tr, multithread);
    // TODO: F no longer needed so could release memory, but as it is an
    // input parameter we won't do that


    // in the eigenvector space the solution is very simple
    std::vector<double> l1 = get_lambda(height);
    std::vector<double> l2 = get_lambda(width);

#ifdef _OPENMP
    #pragma omp parallel for if(multithread)
#endif

    for (int y = 0 ; y < height ; y++) {
        for (int x = 0 ; x < width ; x++) {
            (*F_tr)(x, y) = (*F_tr)(x, y) / (l1[y] + l2[x]);
        }
    }

    (*F_tr)(0, 0) = 0.f;  // any value ok, only adds a const to the solution

    // transforms F_tr back to the normal space
    transform_ev2normal(F_tr, U, multithread);

    // the solution U as calculated will satisfy something like int U = 0
    // since for any constant c, U-c is also a solution and we are mainly
    // working in the logspace of (0,1) data we prefer to have
    // a solution which has no positive values: U_new(x,y)=U(x,y)-max
    // (not really needed but good for numerics as we later take exp(U))
    //DEBUG_STR << "solve_pde_fft: removing constant from solution" << std::endl;
    float maxVal = 0.f;
#ifdef _OPENMP
    #pragma omp parallel for reduction(max:maxVal) if(multithread)
#endif

    for (int i = 0; i < width * height; i++) {
        maxVal = std::max(maxVal, (*U)(i));
    }

#ifdef _OPENMP
    #pragma omp parallel for if(multithread)
#endif

    for (int i = 0; i < width * height; i++) {
        (*U)(i) -= maxVal;
    }
}


// ---------------------------------------------------------------------
// the functions below are only for test purposes to check the accuracy
// of the pde solvers


// // returns the norm of (Laplace U - F) of all interior points
// // useful to compare solvers
// float residual_pde(Array2Df* U, Array2Df* F)
// {
//   int width = U->getCols();
//   int height = U->getRows();
//   assert((int)F->getCols()==width && (int)F->getRows()==height);

//   double res=0.0;
//   for(int y=1;y<height-1;y++)
//     for(int x=1;x<width-1;x++)
//     {
//       double laplace=-4.0*(*U)(x,y)+(*U)(x-1,y)+(*U)(x+1,y)
//                      +(*U)(x,y-1)+(*U)(x,y+1);
//       res += SQR( laplace-(*F)(x,y) );
//     }
//   return static_cast<float>( sqrt(res) );
// }


/*****************************************************************************
 * RT code from here on
 *****************************************************************************/

inline void rescale_bilinear(const Array2Df &src, Array2Df &dst, bool multithread)
{
    rescaleBilinear(src, dst, multithread);
}

inline void rescale_nearest(const Array2Df &src, Array2Df &dst, bool multithread)
{
    rescaleNearest(src, dst, multithread);
}


inline float luminance(float r, float g, float b, TMatrix ws)
{
    return Color::rgbLuminance(r, g, b, ws);
}


inline int round_up_pow2(int dim)
{
    // from https://graphics.stanford.edu/~seander/bithacks.html
    assert(dim > 0);
    unsigned int v = dim;
    v--;
    v |= v >> 1;
    v |= v >> 2;
    v |= v >> 4;
    v |= v >> 8;
    v |= v >> 16;
    v++;
    return v;
}

inline int find_fast_dim(int dim)
{
    // as per the FFTW docs:
    //
    //   FFTW is generally best at handling sizes of the form
    //     2^a 3^b 5^c 7^d 11^e 13^f,
    //   where e+f is either 0 or 1.
    //
    // Here, we try to round up to the nearest dim that can be expressed in
    // the above form. This is not exhaustive, but should be ok for pictures
    // up to 100MPix at least

    int d1 = round_up_pow2(dim);
    std::vector<int> d = {
        d1 / 128 * 65,
        d1 / 64 * 33,
        d1 / 512 * 273,
        d1 / 16 * 9,
        d1 / 8 * 5,
        d1 / 16 * 11,
        d1 / 128 * 91,
        d1 / 4 * 3,
        d1 / 64 * 49,
        d1 / 16 * 13,
        d1 / 8 * 7,
        d1
    };

    for (size_t i = 0; i < d.size(); ++i) {
        if (d[i] >= dim) {
            return d[i];
        }
    }

    assert(false);
    return dim;
}



} // namespace


void ImProcFunctions::ToneMapFattal02(Imagefloat *rgb, const FattalToneMappingParams &fatParams, int detail_level)
{
    if (!fatParams.enabled) {
        return;
    }

    BENCHFUN
//    const int detail_level = 3;

    float alpha = 1.f;

    if (fatParams.threshold < 0) {
        alpha += (fatParams.threshold * 0.9f) / 100.f;
    } else if (fatParams.threshold > 0) {
        alpha += fatParams.threshold / 100.f;
    }

    float beta = 1.f - (fatParams.amount * 0.3f) / 100.f;

    // sanity check
    if (alpha <= 0 || beta <= 0) {
        return;
    }

    int w = rgb->getWidth();
    int h = rgb->getHeight();

    Array2Df Yr(w, h);

    constexpr float epsilon = 1e-4f;
    constexpr float luminance_noise_floor = 65.535f;
    constexpr float min_luminance = 1.f;

    TMatrix ws = ICCStore::getInstance()->workingSpaceMatrix(params->icm.workingProfile);

#ifdef _OPENMP
    #pragma omp parallel for if(multiThread)
#endif

    for (int y = 0; y < h; y++) {
        for (int x = 0; x < w; x++) {
            Yr(x, y) = std::max(luminance(rgb->r(y, x), rgb->g(y, x), rgb->b(y, x), ws), min_luminance);       // clip really black pixels
        }
    }

    float oldMedian;
<<<<<<< HEAD
    const float percentile = float(LIM(fatParams.anchor, 1, 100)) / 100.f;
    findMinMaxPercentile(Yr.data(), Yr.getRows() * Yr.getCols(), percentile, oldMedian, percentile, oldMedian, multiThread);
=======
    const float percentile = float(LIM(params->fattal.anchor, 1, 100)) / 100.f;
    findMinMaxPercentile (Yr.data(), static_cast<size_t>(Yr.getRows()) * Yr.getCols(), percentile, oldMedian, percentile, oldMedian, multiThread);
>>>>>>> ec5eaf9c
    // median filter on the deep shadows, to avoid boosting noise
    // because w2 >= w and h2 >= h, we can use the L buffer as temporary buffer for Median_Denoise()
    int w2 = find_fast_dim(w) + 1;
    int h2 = find_fast_dim(h) + 1;
    Array2Df L(w2, h2);
    {
#ifdef _OPENMP
        int num_threads = multiThread ? omp_get_max_threads() : 1;
#else
        int num_threads = 1;
#endif
        float r = float (std::max(w, h)) / float (RT_dimension_cap);
        Median med;

        if (r >= 3) {
            med = Median::TYPE_7X7;
        } else if (r >= 2) {
            med = Median::TYPE_5X5_STRONG;
        } else if (r >= 1) {
            med = Median::TYPE_5X5_SOFT;
        } else {
            med = Median::TYPE_3X3_STRONG;
        }

        Median_Denoise(Yr, Yr, luminance_noise_floor, w, h, med, 1, num_threads, L);
    }

    float noise = alpha * 0.01f;

    if (settings->verbose) {
        std::cout << "ToneMapFattal02: alpha = " << alpha << ", beta = " << beta
                  << ", detail_level = " << detail_level << std::endl;
    }

    rescale_nearest(Yr, L, multiThread);

    tmo_fattal02(w2, h2, L, L, alpha, beta, noise, detail_level, multiThread);

    const float hr = float(h2) / float(h);
    const float wr = float(w2) / float(w);

    float newMedian;
<<<<<<< HEAD
    findMinMaxPercentile(L.data(), L.getRows() * L.getCols(), percentile, newMedian, percentile, newMedian, multiThread);
=======
    findMinMaxPercentile (L.data(), static_cast<size_t>(L.getRows()) * L.getCols(), percentile, newMedian, percentile, newMedian, multiThread);
>>>>>>> ec5eaf9c
    const float scale = (oldMedian == 0.f || newMedian == 0.f) ? 65535.f : (oldMedian / newMedian); // avoid Nan

#ifdef _OPENMP
    #pragma omp parallel for schedule(dynamic,16) if(multiThread)
#endif

    for (int y = 0; y < h; y++) {
        int yy = y * hr + 1;

        for (int x = 0; x < w; x++) {
            int xx = x * wr + 1;

            float Y = std::max(Yr(x, y), epsilon);
            float l = std::max(L(xx, yy), epsilon) * (scale / Y);
            rgb->r(y, x) *= l;
            rgb->g(y, x) *= l;
            rgb->b(y, x) *= l;

            assert(std::isfinite(rgb->r(y, x)));
            assert(std::isfinite(rgb->g(y, x)));
            assert(std::isfinite(rgb->b(y, x)));
        }
    }

}

void buildGradientsMask(int W, int H, float **luminance, float **out,
                        float amount, int nlevels, int detail_level,
                        float alfa, float beta, bool multithread)
{
    Array2Df Y(W, H, luminance);
    const float noise = alfa * 0.01f;

    Array2Df *pyramids[nlevels];
    pyramids[0] = &Y;
    createGaussianPyramids(pyramids, nlevels, multithread);

    // calculate gradients and its average values on pyramid levels
    Array2Df *gradients[nlevels];
    float avgGrad[nlevels];

    for (int k = 0 ; k < nlevels ; k++) {
        gradients[k] = new Array2Df(pyramids[k]->getCols(), pyramids[k]->getRows());
        avgGrad[k] = calculateGradients(pyramids[k], gradients[k], k, multithread);

        if (k != 0) { // pyramids[0] is Y
            delete pyramids[k];
        }
    }


    // calculate fi matrix
    Array2Df FI(W, H, out);
    calculateFiMatrix(&FI, gradients, avgGrad, nlevels, detail_level, alfa, beta, noise, multithread);

    for (int i = 0 ; i < nlevels ; i++) {
        delete gradients[i];
    }

    // rescale the mask
    float m = out[0][0];
#ifdef _OPENMP
    #   pragma omp parallel for reduction(max:m) if (multithread)
#endif

    for (int y = 0; y < H; ++y) {
        for (int x = 0; x < W; ++x) {
            float v = std::abs(out[y][x]);
            out[y][x] = v;
            m = std::max(v, m);
        }
    }

    if (m > 0.f) {
        const float f = amount / m;
#ifdef _OPENMP
        #       pragma omp parallel for reduction(max:m) if (multithread)
#endif

        for (int y = 0; y < H; ++y) {
            for (int x = 0; x < W; ++x) {
                out[y][x] *= f;
            }
        }
    }

    // {
    //     Imagefloat tmp(W, H);
    //     for (int y = 0; y < H; ++y) {
    //         for (int x = 0; x < W; ++x) {
    //             tmp.r(y, x) = tmp.g(y, x) = tmp.b(y, x) = out[y][x] * 65535.f;
    //         }
    //     }
    //     std::ostringstream name;
    //     name << "/tmp/FI-" << W << "x" << H << ".tif";
    //     tmp.saveAsTIFF(name.str(), 16);
    // }
}

} // namespace rtengine<|MERGE_RESOLUTION|>--- conflicted
+++ resolved
@@ -1102,13 +1102,8 @@
     }
 
     float oldMedian;
-<<<<<<< HEAD
     const float percentile = float(LIM(fatParams.anchor, 1, 100)) / 100.f;
-    findMinMaxPercentile(Yr.data(), Yr.getRows() * Yr.getCols(), percentile, oldMedian, percentile, oldMedian, multiThread);
-=======
-    const float percentile = float(LIM(params->fattal.anchor, 1, 100)) / 100.f;
     findMinMaxPercentile (Yr.data(), static_cast<size_t>(Yr.getRows()) * Yr.getCols(), percentile, oldMedian, percentile, oldMedian, multiThread);
->>>>>>> ec5eaf9c
     // median filter on the deep shadows, to avoid boosting noise
     // because w2 >= w and h2 >= h, we can use the L buffer as temporary buffer for Median_Denoise()
     int w2 = find_fast_dim(w) + 1;
@@ -1151,11 +1146,7 @@
     const float wr = float(w2) / float(w);
 
     float newMedian;
-<<<<<<< HEAD
-    findMinMaxPercentile(L.data(), L.getRows() * L.getCols(), percentile, newMedian, percentile, newMedian, multiThread);
-=======
     findMinMaxPercentile (L.data(), static_cast<size_t>(L.getRows()) * L.getCols(), percentile, newMedian, percentile, newMedian, multiThread);
->>>>>>> ec5eaf9c
     const float scale = (oldMedian == 0.f || newMedian == 0.f) ? 65535.f : (oldMedian / newMedian); // avoid Nan
 
 #ifdef _OPENMP
