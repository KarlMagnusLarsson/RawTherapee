--- conflicted
+++ resolved
@@ -36,18 +36,6 @@
 
 inline dfInfo& dfInfo::operator =(const dfInfo &o)
 {
-<<<<<<< HEAD
-    pathname = o.pathname;
-    maker = o.maker;
-    model = o.model;
-    iso = o.iso;
-    shutter = o.shutter;
-    timestamp = o.timestamp;
-
-    if( ri ) {
-        delete ri;
-        ri = nullptr;
-=======
     if (this != &o) {
         pathname = o.pathname;
         maker = o.maker;
@@ -60,7 +48,6 @@
             delete ri;
             ri = NULL;
         }
->>>>>>> cced5756
     }
 
     return *this;
@@ -153,7 +140,7 @@
 
         if( ri->loadRaw(true)) {
             delete ri;
-            ri = nullptr;
+            ri = NULL;
         } else {
             int H = ri->get_height();
             int W = ri->get_width();
@@ -215,7 +202,7 @@
 
         if( ri->loadRaw(true)) {
             delete ri;
-            ri = nullptr;
+            ri = NULL;
         } else {
             ri->compress_image();
         }
@@ -347,11 +334,11 @@
     auto file = Gio::File::create_for_path (filename);
 
     if (!file) {
-        return nullptr;
+        return 0;
     }
 
     if (!file->query_exists ()) {
-        return nullptr;
+        return 0;
     }
 
     try {
@@ -359,11 +346,11 @@
         auto info = file->query_info ();
 
         if (!info && info->get_file_type () == Gio::FILE_TYPE_DIRECTORY) {
-            return nullptr;
+            return 0;
         }
 
         if (!options.fbShowHidden && info->is_hidden ()) {
-            return nullptr;
+            return 0;
         }
 
         Glib::ustring ext;
@@ -374,14 +361,14 @@
         }
 
         if (!options.is_extention_enabled (ext)) {
-            return nullptr;
+            return 0;
         }
 
         RawImage ri (filename);
         int res = ri.loadRaw (false); // Read informations about shot
 
         if (res != 0) {
-            return nullptr;
+            return 0;
         }
 
         dfList_t::iterator iter;
@@ -421,7 +408,7 @@
 
     } catch(Gio::Error&) {}
 
-    return nullptr;
+    return 0;
 }
 
 void DFManager::getStat( int &totFiles, int &totTemplates)
@@ -448,7 +435,7 @@
 dfInfo* DFManager::find( const std::string &mak, const std::string &mod, int isospeed, double shut, time_t t )
 {
     if( dfList.empty() ) {
-        return nullptr;
+        return 0;
     }
 
     std::string key( dfInfo::key(mak, mod, isospeed, shut) );
@@ -482,7 +469,7 @@
             }
         }
 
-        return bestD != INFINITY ? &(bestMatch->second) : nullptr ;
+        return bestD != INFINITY ? &(bestMatch->second) : 0 ;
     }
 }
 
@@ -493,7 +480,7 @@
     if( df ) {
         return df->getRawImage();
     } else {
-        return nullptr;
+        return 0;
     }
 }
 
@@ -511,7 +498,7 @@
         return df->getRawImage();
     }
 
-    return nullptr;
+    return 0;
 }
 std::vector<badPix> *DFManager::getHotPixels ( const Glib::ustring filename )
 {
@@ -521,7 +508,7 @@
         }
     }
 
-    return nullptr;
+    return 0;
 }
 std::vector<badPix> *DFManager::getHotPixels ( const std::string &mak, const std::string &mod, int iso, double shut, time_t t )
 {
@@ -540,7 +527,7 @@
 
         return &df->getHotPixels();
     } else {
-        return nullptr;
+        return 0;
     }
 }
 
@@ -639,7 +626,7 @@
     }
 
     if(!found) {
-        return nullptr;
+        return 0;
     } else {
         return &(iter->second);
     }
