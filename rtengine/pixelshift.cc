--- conflicted
+++ resolved
@@ -301,9 +301,8 @@
     const unsigned cfa[2][2] = {{FC(0,0), FC(0,1)},{FC(1,0),FC(1,1)}};
 
     if(numFrames != 4) { // fallback for non pixelshift files
-<<<<<<< HEAD
         if (plistener) {
-            plistener->setProgressStr (Glib::ustring::compose(M("TP_RAW_DMETHOD_PROGRESSBAR"), RAWParams::BayerSensor::getMethodString(RAWParams::BayerSensor::Method::AMAZE)));
+            plistener->setProgressStr (Glib::ustring::compose(M("TP_RAW_DMETHOD_PROGRESSBAR"), M("TP_RAW_AMAZE")));
             plistener->setProgress(0.0);
         }
         std::function<bool(double)> setProgCancel = [this](double p) -> bool {
@@ -311,9 +310,6 @@
             return false;
         };
         amaze_demosaic(winw, winh, winx, winy, winw, winh, rawData, red, green, blue, cfa, setProgCancel, initialGain, border, 65535.f, 65535.f);
-=======
-        amaze_demosaic_RT(winx, winy, winw, winh, rawData, red, green, blue, options.chunkSizeAMAZE, options.measure);
->>>>>>> f0d32c1d
         return;
     }
 
@@ -339,7 +335,7 @@
             if(bayerParams.pixelShiftMedian) { // We need the demosaiced frames for motion correction
                 if (bayerParams.pixelShiftDemosaicMethod == bayerParams.getPSDemosaicMethodString(RAWParams::BayerSensor::PSDemosaicMethod::LMMSE)) {
                     if (plistener) {
-                        plistener->setProgressStr (Glib::ustring::compose(M("TP_RAW_DMETHOD_PROGRESSBAR"), RAWParams::BayerSensor::getMethodString(RAWParams::BayerSensor::Method::LMMSE)));
+                        plistener->setProgressStr (Glib::ustring::compose(M("TP_RAW_DMETHOD_PROGRESSBAR"), M("TP_RAW_LMMSE")));
                     }
                     std::function<bool(double)> setProgCancel = [this](double p) -> bool {
                         plistener->setProgress(p);
@@ -347,16 +343,15 @@
                     };
                     if (lmmse_demosaic(winw, winh, *(rawDataFrames[0]), red, green, blue, cfa, setProgCancel, bayerParams.lmmse_iterations) == RP_MEMORY_ERROR) {
                         if (plistener) {
-                            plistener->setProgressStr (Glib::ustring::compose(M("TP_RAW_DMETHOD_PROGRESSBAR"), RAWParams::BayerSensor::getMethodString(RAWParams::BayerSensor::Method::IGV)));
+                            plistener->setProgressStr (Glib::ustring::compose(M("TP_RAW_DMETHOD_PROGRESSBAR"), M("TP_RAW_IGV")));
                         }
                         igv_demosaic(winw, winh, *(rawDataFrames[0]), red, green, blue, cfa, setProgCancel);
                     }
                 } else if (bayerParams.pixelShiftDemosaicMethod == bayerParams.getPSDemosaicMethodString(RAWParams::BayerSensor::PSDemosaicMethod::AMAZEVNG4)) {
                     dual_demosaic (true, rawParamsIn, winw, winh, *(rawDataFrames[0]), red, green, blue, bayerParams.dualDemosaicContrast, true);
                 } else {
-<<<<<<< HEAD
                     if (plistener) {
-                        plistener->setProgressStr (Glib::ustring::compose(M("TP_RAW_DMETHOD_PROGRESSBAR"), RAWParams::BayerSensor::getMethodString(RAWParams::BayerSensor::Method::AMAZE)));
+                        plistener->setProgressStr (Glib::ustring::compose(M("TP_RAW_DMETHOD_PROGRESSBAR"), M("TP_RAW_AMAZE")));
                         plistener->setProgress(0.0);
                     }
                     std::function<bool(double)> setProgCancel = [this](double p) -> bool {
@@ -364,9 +359,6 @@
                         return false;
                     };
                     amaze_demosaic(winw, winh, winx, winy, winw, winh, *(rawDataFrames[0]), red, green, blue, cfa, setProgCancel, initialGain, border, 65535.f, 65535.f);
-=======
-                    amaze_demosaic_RT(winx, winy, winw, winh, *(rawDataFrames[0]), red, green, blue, options.chunkSizeAMAZE, options.measure);
->>>>>>> f0d32c1d
                 }
                 multi_array2D<float, 3> redTmp(winw, winh);
                 multi_array2D<float, 3> greenTmp(winw, winh);
@@ -375,7 +367,7 @@
                 for(int i = 0; i < 3; i++) {
                     if (bayerParams.pixelShiftDemosaicMethod == bayerParams.getPSDemosaicMethodString(RAWParams::BayerSensor::PSDemosaicMethod::LMMSE)) {
                         if (plistener) {
-                            plistener->setProgressStr (Glib::ustring::compose(M("TP_RAW_DMETHOD_PROGRESSBAR"), RAWParams::BayerSensor::getMethodString(RAWParams::BayerSensor::Method::LMMSE)));
+                            plistener->setProgressStr (Glib::ustring::compose(M("TP_RAW_DMETHOD_PROGRESSBAR"), M("TP_RAW_LMMSE")));
                         }
                         std::function<bool(double)> setProgCancel = [this](double p) -> bool {
                             plistener->setProgress(p);
@@ -383,16 +375,15 @@
                         };
                         if (lmmse_demosaic(winw, winh, *(rawDataFrames[i + 1]), redTmp[i], greenTmp[i], blueTmp[i], cfa, setProgCancel, bayerParams.lmmse_iterations) == RP_MEMORY_ERROR) {
                             if (plistener) {
-                                plistener->setProgressStr (Glib::ustring::compose(M("TP_RAW_DMETHOD_PROGRESSBAR"), RAWParams::BayerSensor::getMethodString(RAWParams::BayerSensor::Method::IGV)));
+                                plistener->setProgressStr (Glib::ustring::compose(M("TP_RAW_DMETHOD_PROGRESSBAR"), M("TP_RAW_IGV")));
                             }
                             igv_demosaic(winw, winh, *(rawDataFrames[i + 1]), redTmp[i], greenTmp[i], blueTmp[i], cfa, setProgCancel);
                         }
                     } else if (bayerParams.pixelShiftDemosaicMethod == bayerParams.getPSDemosaicMethodString(RAWParams::BayerSensor::PSDemosaicMethod::AMAZEVNG4)) {
                         dual_demosaic (true, rawParamsIn, winw, winh, *(rawDataFrames[i + 1]), redTmp[i], greenTmp[i], blueTmp[i], bayerParams.dualDemosaicContrast, true);
                     } else {
-<<<<<<< HEAD
                         if (plistener) {
-                            plistener->setProgressStr (Glib::ustring::compose(M("TP_RAW_DMETHOD_PROGRESSBAR"), RAWParams::BayerSensor::getMethodString(RAWParams::BayerSensor::Method::AMAZE)));
+                            plistener->setProgressStr (Glib::ustring::compose(M("TP_RAW_DMETHOD_PROGRESSBAR"), M("TP_RAW_AMAZE")));
                             plistener->setProgress(0.0);
                         }
                         std::function<bool(double)> setProgCancel = [this](double p) -> bool {
@@ -400,9 +391,6 @@
                             return false;
                         };
                         amaze_demosaic(winw, winh, winx, winy, winw, winh, *(rawDataFrames[i + 1]), redTmp[i], greenTmp[i], blueTmp[i], cfa, setProgCancel, initialGain, border, 65535.f, 65535.f);
-=======
-                        amaze_demosaic_RT(winx, winy, winw, winh, *(rawDataFrames[i + 1]), redTmp[i], greenTmp[i], blueTmp[i], options.chunkSizeAMAZE, options.measure);
->>>>>>> f0d32c1d
                     }
                 }
 
@@ -426,7 +414,7 @@
             } else {
                 if (bayerParams.pixelShiftDemosaicMethod == bayerParams.getPSDemosaicMethodString(RAWParams::BayerSensor::PSDemosaicMethod::LMMSE)) {
                     if (plistener) {
-                        plistener->setProgressStr (Glib::ustring::compose(M("TP_RAW_DMETHOD_PROGRESSBAR"), RAWParams::BayerSensor::getMethodString(RAWParams::BayerSensor::Method::LMMSE)));
+                        plistener->setProgressStr (Glib::ustring::compose(M("TP_RAW_DMETHOD_PROGRESSBAR"), M("TP_RAW_LMMSE")));
                     }
                     std::function<bool(double)> setProgCancel = [this](double p) -> bool {
                         plistener->setProgress(p);
@@ -434,7 +422,7 @@
                     };
                     if (lmmse_demosaic(winw, winh, rawData, red, green, blue, cfa, setProgCancel, bayerParams.lmmse_iterations) == RP_MEMORY_ERROR) {
                         if (plistener) {
-                            plistener->setProgressStr (Glib::ustring::compose(M("TP_RAW_DMETHOD_PROGRESSBAR"), RAWParams::BayerSensor::getMethodString(RAWParams::BayerSensor::Method::IGV)));
+                            plistener->setProgressStr (Glib::ustring::compose(M("TP_RAW_DMETHOD_PROGRESSBAR"), M("TP_RAW_IGV")));
                         }
                         igv_demosaic(winw, winh, rawData, red, green, blue, cfa, setProgCancel);
                     }
@@ -443,9 +431,8 @@
                     rawParamsTmp.bayersensor.method = RAWParams::BayerSensor::getMethodString(RAWParams::BayerSensor::Method::AMAZEVNG4);
                     dual_demosaic (true, rawParamsTmp, winw, winh, rawData, red, green, blue, bayerParams.dualDemosaicContrast, true);
                 } else {
-<<<<<<< HEAD
                     if (plistener) {
-                        plistener->setProgressStr (Glib::ustring::compose(M("TP_RAW_DMETHOD_PROGRESSBAR"), RAWParams::BayerSensor::getMethodString(RAWParams::BayerSensor::Method::AMAZE)));
+                        plistener->setProgressStr (Glib::ustring::compose(M("TP_RAW_DMETHOD_PROGRESSBAR"), M("TP_RAW_AMAZE")));
                         plistener->setProgress(0.0);
                     }
                     std::function<bool(double)> setProgCancel = [this](double p) -> bool {
@@ -453,9 +440,6 @@
                         return false;
                     };
                     amaze_demosaic(winw, winh, winx, winy, winw, winh, rawData, red, green, blue, cfa, setProgCancel, initialGain, border, 65535.f, 65535.f);
-=======
-                    amaze_demosaic_RT(winx, winy, winw, winh, rawData, red, green, blue, options.chunkSizeAMAZE, options.measure);
->>>>>>> f0d32c1d
                 }
             }
         }
