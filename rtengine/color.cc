/*
*  This file is part of RawTherapee.
*
*  Copyright (c) 2004-2010 Gabor Horvath <hgabor@rawtherapee.com>
*
*  RawTherapee is free software: you can redistribute it and/or modify
*  it under the terms of the GNU General Public License as published by
*  the Free Software Foundation, either version 3 of the License, or
*  (at your option) any later version.
*
*  RawTherapee is distributed in the hope that it will be useful,
*  but WITHOUT ANY WARRANTY; without even the implied warranty of
*  MERCHANTABILITY or FITNESS FOR A PARTICULAR PURPOSE.  See the
*  GNU General Public License for more details.
*
*  You should have received a copy of the GNU General Public License
*  along with RawTherapee.  If not, see <http://www.gnu.org/licenses/>.
*/

#include "rtengine.h"
#include "color.h"
#include "iccmatrices.h"
#include "mytime.h"
#include "sleef.c"
#include "opthelper.h"
#include "iccstore.h"

using namespace std;

namespace rtengine
{

extern const Settings* settings;

cmsToneCurve* Color::linearGammaTRC;
LUTf Color::cachef;
LUTf Color::cachefy;
LUTf Color::gamma2curve;

LUTf Color::gammatab;
LUTuc Color::gammatabThumb;
LUTf Color::igammatab_srgb;
LUTf Color::igammatab_srgb1;
LUTf Color::gammatab_srgb;
LUTf Color::gammatab_srgb1;
LUTf Color::gammatab_srgb327;
LUTf Color::gammatab_bt709;
LUTf Color::igammatab_bt709;

LUTf Color::denoiseGammaTab;
LUTf Color::denoiseIGammaTab;

LUTf Color::igammatab_24_17;
LUTf Color::gammatab_24_17a;
LUTf Color::gammatab_13_2;
LUTf Color::igammatab_13_2;
LUTf Color::gammatab_115_2;
LUTf Color::igammatab_115_2;
LUTf Color::gammatab_145_3;
LUTf Color::igammatab_145_3;

/*
 * Munsell Lch correction
 * Copyright (c) 2011  Jacques Desmis <jdesmis@gmail.com>
*/
// Munsell Lch LUTf : 195 LUT
// about 70% data are corrected with significative corrections
// almost all data are taken for BG, YR, G excepted a few extreme values with a slight correction
// No LUTf for BG and Y : low corrections
// Only between 5B and 5PB for L > 40 : under very low corrections for L < 40

//give hue in function of L and C : Munsell  correction
LUTf Color::_4P10, Color::_4P20, Color::_4P30, Color::_4P40, Color::_4P50, Color::_4P60;
LUTf Color::_1P10, Color::_1P20, Color::_1P30, Color::_1P40, Color::_1P50, Color::_1P60;
LUTf Color::_10PB10, Color::_10PB20, Color::_10PB30, Color::_10PB40, Color::_10PB50, Color::_10PB60;
LUTf Color::_9PB10, Color::_9PB20, Color::_9PB30, Color::_9PB40, Color::_9PB50, Color::_9PB60, Color::_9PB70, Color::_9PB80;
LUTf Color::_75PB10, Color::_75PB20, Color::_75PB30, Color::_75PB40, Color::_75PB50, Color::_75PB60, Color::_75PB70, Color::_75PB80;
LUTf Color::_6PB10, Color::_6PB20, Color::_6PB30, Color::_6PB40, Color::_6PB50, Color::_6PB60, Color::_6PB70, Color::_6PB80;
LUTf Color::_45PB10, Color::_45PB20, Color::_45PB30, Color::_45PB40, Color::_45PB50, Color::_45PB60, Color::_45PB70, Color::_45PB80;
LUTf Color::_3PB10, Color::_3PB20, Color::_3PB30, Color::_3PB40, Color::_3PB50, Color::_3PB60, Color::_3PB70, Color::_3PB80;
LUTf Color::_15PB10, Color::_15PB20, Color::_15PB30, Color::_15PB40, Color::_15PB50, Color::_15PB60, Color::_15PB70, Color::_15PB80;
LUTf Color::_05PB40, Color::_05PB50, Color::_05PB60, Color::_05PB70, Color::_05PB80;
LUTf Color::_10B40, Color::_10B50, Color::_10B60, Color::_10B70, Color::_10B80;
LUTf Color::_9B40, Color::_9B50, Color::_9B60, Color::_9B70, Color::_9B80;
LUTf Color::_7B40, Color::_7B50, Color::_7B60, Color::_7B70, Color::_7B80;
LUTf Color::_5B40, Color::_5B50, Color::_5B60, Color::_5B70, Color::_5B80;
LUTf Color::_10YR20, Color::_10YR30, Color::_10YR40, Color::_10YR50, Color::_10YR60, Color::_10YR70, Color::_10YR80, Color::_10YR90;
LUTf Color::_85YR20, Color::_85YR30, Color::_85YR40, Color::_85YR50, Color::_85YR60, Color::_85YR70, Color::_85YR80, Color::_85YR90;
LUTf Color::_7YR30, Color::_7YR40, Color::_7YR50, Color::_7YR60, Color::_7YR70, Color::_7YR80;
LUTf Color::_55YR30, Color::_55YR40, Color::_55YR50, Color::_55YR60, Color::_55YR70, Color::_55YR80, Color::_55YR90;
LUTf Color::_4YR30, Color::_4YR40, Color::_4YR50, Color::_4YR60, Color::_4YR70, Color::_4YR80;
LUTf Color::_25YR30, Color::_25YR40, Color::_25YR50, Color::_25YR60, Color::_25YR70;
LUTf Color::_10R30, Color::_10R40, Color::_10R50, Color::_10R60, Color::_10R70;
LUTf Color::_9R30, Color::_9R40, Color::_9R50, Color::_9R60, Color::_9R70;
LUTf Color::_7R30, Color::_7R40, Color::_7R50, Color::_7R60, Color::_7R70;
LUTf Color::_5R10, Color::_5R20, Color::_5R30;
LUTf Color::_25R10, Color::_25R20, Color::_25R30;
LUTf Color::_10RP10, Color::_10RP20, Color::_10RP30;
LUTf Color::_7G30, Color::_7G40, Color::_7G50, Color::_7G60, Color::_7G70, Color::_7G80;
LUTf Color::_5G30, Color::_5G40, Color::_5G50, Color::_5G60, Color::_5G70, Color::_5G80;
LUTf Color::_25G30, Color::_25G40, Color::_25G50, Color::_25G60, Color::_25G70, Color::_25G80;
LUTf Color::_1G30, Color::_1G40, Color::_1G50, Color::_1G60, Color::_1G70, Color::_1G80;
LUTf Color::_10GY30, Color::_10GY40, Color::_10GY50, Color::_10GY60, Color::_10GY70, Color::_10GY80;
LUTf Color::_75GY30, Color::_75GY40, Color::_75GY50, Color::_75GY60, Color::_75GY70, Color::_75GY80;
LUTf Color::_5GY30, Color::_5GY40, Color::_5GY50, Color::_5GY60, Color::_5GY70, Color::_5GY80;

#ifdef _DEBUG
MunsellDebugInfo::MunsellDebugInfo()
{
    reinitValues();
}
void MunsellDebugInfo::reinitValues()
{
    maxdhue[0] = maxdhue[1] = maxdhue[2] = maxdhue[3] = 0.0f;
    maxdhuelum[0] = maxdhuelum[1] = maxdhuelum[2] = maxdhuelum[3] = 0.0f;
    depass = depassLum = 0;
}
#endif


void Color::init()
{

    /*******************************************/

    constexpr auto maxindex = 65536;

    cachef(maxindex, LUT_CLIP_BELOW);
    cachefy(maxindex, LUT_CLIP_BELOW);
    gammatab(maxindex, 0);
    gammatabThumb(maxindex, 0);

    igammatab_srgb(maxindex, 0);
    igammatab_bt709(maxindex, 0);
    igammatab_srgb1(maxindex, 0);
    gammatab_srgb(maxindex, 0);
    gammatab_bt709(maxindex, 0);
    gammatab_srgb1(maxindex, 0);
    gammatab_srgb327(32768, 0);

    denoiseGammaTab(maxindex, 0);
    denoiseIGammaTab(maxindex, 0);

    igammatab_24_17(maxindex, 0);
    gammatab_24_17a(maxindex, LUT_CLIP_ABOVE | LUT_CLIP_BELOW);
    gammatab_13_2(maxindex, 0);
    igammatab_13_2(maxindex, 0);
    gammatab_115_2(maxindex, 0);
    igammatab_115_2(maxindex, 0);
    gammatab_145_3(maxindex, 0);
    igammatab_145_3(maxindex, 0);

#ifdef _OPENMP
    #pragma omp parallel sections
#endif
    {
#ifdef _OPENMP
        #pragma omp section
#endif
        {
            int i = 0;
            int epsmaxint = eps_max;

            for (; i <= epsmaxint; i++)
            {
                cachef[i] = 327.68 * ((kappa * i / MAXVALF + 16.0) / 116.0);
            }

            for (; i < maxindex; i++)
            {
                cachef[i] = 327.68 * std::cbrt((double)i / MAXVALF);
            }
        }
#ifdef _OPENMP
        #pragma omp section
#endif
        {
            int i = 0;
            int epsmaxint = eps_max;

            for (; i <= epsmaxint; i++)
            {
                cachefy[i] = 327.68 * (kappa * i / MAXVALF);
            }

            for (; i < maxindex; i++)
            {
                cachefy[i] = 327.68 * (116.0 * std::cbrt((double)i / MAXVALF) - 16.0);
            }
        }
#ifdef _OPENMP
        #pragma omp section
#endif
        {
            for (int i = 0; i < maxindex; i++)
            {
                gammatab_srgb[i] = gammatab_srgb1[i] = gamma2(i / 65535.0);
            }
            gammatab_srgb *= 65535.f;
            gamma2curve.share(gammatab_srgb, LUT_CLIP_BELOW | LUT_CLIP_ABOVE);  // shares the buffer with gammatab_srgb but has different clip flags
        }
#ifdef _OPENMP
        #pragma omp section
#endif
        {
            for (int i = 0; i < 32768; i++)
            {
                gammatab_srgb327[i] = gamma2(i / 32767.0);
            }

            gammatab_srgb327 *= 32767.f;
            //  gamma2curve.share(gammatab_srgb, LUT_CLIP_BELOW | LUT_CLIP_ABOVE); // shares the buffer with gammatab_srgb but has different clip flags
        }

#ifdef _OPENMP
        #pragma omp section
#endif
        {
            for (int i = 0; i < maxindex; i++)
            {
                igammatab_srgb[i] = igammatab_srgb1[i] = igamma2(i / 65535.0);
            }

            igammatab_srgb *= 65535.f;
        }
#ifdef _OPENMP
        #pragma omp section
#endif
        {
            double rsRGBGamma = 1.0 / sRGBGamma;

            for (int i = 0; i < maxindex; i++)
            {
                double val = pow(i / 65535.0, rsRGBGamma);
                gammatab[i] = 65535.0 * val;
                gammatabThumb[i] = (unsigned char)(255.0 * val);
            }
        }

#ifdef _OPENMP
        #pragma omp section
#endif
        // modify arbitrary data for Lab..I have test : nothing, gamma 2.6 11 - gamma 4 5 - gamma 5.5 10
        // we can put other as gamma g=2.6 slope=11, etc.
        // but noting to do with real gamma !!!: it's only for data Lab # data RGB
        // finally I opted for gamma55 and with options we can change

        switch (settings->denoiselabgamma) {
            case 0:
                for (int i = 0; i < maxindex; i++) {
                    denoiseGammaTab[i] = 65535.0 * gamma26_11(i / 65535.0);
                }

                break;

            case 1:
                for (int i = 0; i < maxindex; i++) {
                    denoiseGammaTab[i] = 65535.0 * gamma4(i / 65535.0);
                }

                break;

            default:
                for (int i = 0; i < maxindex; i++) {
                    denoiseGammaTab[i] = 65535.0 * gamma55(i / 65535.0);
                }

                break;
        }

#ifdef _OPENMP
        #pragma omp section
#endif
        // modify arbitrary data for Lab..I have test : nothing, gamma 2.6 11 - gamma 4 5 - gamma 5.5 10
        // we can put other as gamma g=2.6 slope=11, etc.
        // but noting to do with real gamma !!!: it's only for data Lab # data RGB
        // finally I opted for gamma55 and with options we can change

        switch (settings->denoiselabgamma) {
            case 0:
                for (int i = 0; i < maxindex; i++) {
                    denoiseIGammaTab[i] = 65535.0 * igamma26_11(i / 65535.0);
                }

                break;

            case 1:
                for (int i = 0; i < maxindex; i++) {
                    denoiseIGammaTab[i] = 65535.0 * igamma4(i / 65535.0);
                }

                break;

            default:
                for (int i = 0; i < maxindex; i++) {
                    denoiseIGammaTab[i] = 65535.0 * igamma55(i / 65535.0);
                }

                break;
        }

#ifdef _OPENMP
        #pragma omp section
#endif

        for (int i = 0; i < maxindex; i++) {
            gammatab_bt709[i] = 65535.0 * gamma709(i / 65535.0);
        }

#ifdef _OPENMP
        #pragma omp section
#endif

        for (int i = 0; i < maxindex; i++) {
            igammatab_bt709[i] = 65535.0 * igamma709(i / 65535.0);
        }
#ifdef _OPENMP
        #pragma omp section
#endif

        for (int i = 0; i < maxindex; i++) {
            gammatab_13_2[i] = 65535.0 * gamma13_2(i / 65535.0);
        }

#ifdef _OPENMP
        #pragma omp section
#endif

        for (int i = 0; i < maxindex; i++) {
            igammatab_13_2[i] = 65535.0 * igamma13_2(i / 65535.0);
        }

#ifdef _OPENMP
        #pragma omp section
#endif

        for (int i = 0; i < maxindex; i++) {
            gammatab_115_2[i] = 65535.0 * gamma115_2(i / 65535.0);
        }

#ifdef _OPENMP
        #pragma omp section
#endif

        for (int i = 0; i < maxindex; i++) {
            igammatab_115_2[i] = 65535.0 * igamma115_2(i / 65535.0);
        }

#ifdef _OPENMP
        #pragma omp section
#endif

        for (int i = 0; i < maxindex; i++) {
            gammatab_145_3[i] = 65535.0 * gamma145_3(i / 65535.0);
        }

#ifdef _OPENMP
        #pragma omp section
#endif

        for (int i = 0; i < maxindex; i++) {
            igammatab_145_3[i] = 65535.0 * igamma145_3(i / 65535.0);
        }

#ifdef _OPENMP
        #pragma omp section
#endif

        for (int i = 0; i < maxindex; i++) {
            gammatab_24_17a[i] = gamma24_17(i / 65535.0);
        }

#ifdef _OPENMP
        #pragma omp section
#endif

        for (int i = 0; i < maxindex; i++) {
            igammatab_24_17[i] = 65535.0 * igamma24_17(i / 65535.0);
        }

#ifdef _OPENMP
        #pragma omp section
#endif
        initMunsell();

#ifdef _OPENMP
        #pragma omp section
#endif
        linearGammaTRC = cmsBuildGamma(nullptr, 1.0);
    }
}

void Color::cleanup()
{
    if (linearGammaTRC) {
        cmsFreeToneCurve(linearGammaTRC);
    }
}

void Color::rgb2lab01(const Glib::ustring &profile, const Glib::ustring &profileW, float r, float g, float b, float &LAB_l, float &LAB_a, float &LAB_b, bool workingSpace)
{
    // do not use this function in a loop. It really eats processing time caused by Glib::ustring comparisons

    Glib::ustring profileCalc = "sRGB"; //default

    if (workingSpace) {//display working profile
        profileCalc = profileW;

        if (profileW == "sRGB") { //apply sRGB inverse gamma

            if (r > 0.04045f) {
                r = pow_F(((r + 0.055f) / 1.055f), rtengine::Color::sRGBGammaCurve);
            } else {
                r /= 12.92f;
            }

            if (g > 0.04045f) {
                g = pow_F(((g + 0.055f) / 1.055f), rtengine::Color::sRGBGammaCurve);
            } else {
                g /= 12.92f;
            }

            if (b > 0.04045f) {
                b = pow_F(((b + 0.055f) / 1.055f), rtengine::Color::sRGBGammaCurve);
            } else {
                b /= 12.92f;
            }
        } else if (profileW == "ProPhoto") { // apply inverse gamma 1.8
            r = pow_F(r, 1.8f);
            g = pow_F(g, 1.8f);
            b = pow_F(b, 1.8f);
        } else if (profileW == "Rec2020") {
            if (r > 0.0795f) {
                r = pow_F(((r + 0.0954f) / 1.0954f), 2.2f);
            } else {
                r /= 4.5f;
            }

            if (g > 0.0795f) {
                g = pow_F(((g + 0.0954f) / 1.0954f), 2.2f);
            } else {
                g /= 4.5f;
            }

            if (b > 0.0795f) {
                b = pow_F(((b + 0.0954f) / 1.0954f), 2.2f);
            } else {
                b /= 4.5f;
            }
        } else { // apply inverse gamma 2.2
            r = pow_F(r, 2.2f);
            g = pow_F(g, 2.2f);
            b = pow_F(b, 2.2f);
        }
    } else { //display output profile
        if (profile == settings->srgb) {
            // use default "sRGB"
        } else if (profile == "ProPhoto" || profile == settings->prophoto) {
            profileCalc = "ProPhoto";
        } else if (profile == "AdobeRGB1998" || profile == settings->adobe) {
            profileCalc = "Adobe RGB";
        } else if (profile == settings->widegamut) {
            profileCalc = "WideGamut";
        }

        if (profile == settings->srgb || profile == settings->adobe) { //apply sRGB inverse gamma
            if (r > 0.04045f) {
                r = pow_F(((r + 0.055f) / 1.055f), rtengine::Color::sRGBGammaCurve);
            } else {
                r /= 12.92f;
            }

            if (g > 0.04045f) {
                g = pow_F(((g + 0.055f) / 1.055f), rtengine::Color::sRGBGammaCurve);
            } else {
                g /= 12.92f;
            }

            if (b > 0.04045f) {
                b = pow_F(((b + 0.055f) / 1.055f), rtengine::Color::sRGBGammaCurve);
            } else {
                b /= 12.92f;
            }
        } else if (profile == settings->prophoto || profile == settings->rec2020) {
            if (r > 0.0795f) {
                r = pow_F(((r + 0.0954f) / 1.0954f), 2.2f);
            } else {
                r /= 4.5f;
            }

            if (g > 0.0795f) {
                g = pow_F(((g + 0.0954f) / 1.0954f), 2.2f);
            } else {
                g /= 4.5f;
            }

            if (b > 0.0795f) {
                b = pow_F(((b + 0.0954f) / 1.0954f), 2.2f);
            } else {
                b /= 4.5f;
            }

        } else if (profile == "ProPhoto") { // apply inverse gamma 1.8

            r = pow_F(r, 1.8f);
            g = pow_F(g, 1.8f);
            b = pow_F(b, 1.8f);
        } else {// apply inverse gamma 2.2

            r = pow_F(r, 2.2f);
            g = pow_F(g, 2.2f);
            b = pow_F(b, 2.2f);
        }
    }

    const TMatrix wprof = rtengine::ICCStore::getInstance()->workingSpaceMatrix(profileCalc);

    const float xyz_rgb[3][3] = { {static_cast<float>(wprof[0][0]), static_cast<float>(wprof[0][1]), static_cast<float>(wprof[0][2])},
        {static_cast<float>(wprof[1][0]), static_cast<float>(wprof[1][1]), static_cast<float>(wprof[1][2])},
        {static_cast<float>(wprof[2][0]), static_cast<float>(wprof[2][1]), static_cast<float>(wprof[2][2])}
    };

    const float var_X = (xyz_rgb[0][0] * r + xyz_rgb[0][1] * g + xyz_rgb[0][2] * b) / Color::D50x;
    const float var_Y = (xyz_rgb[1][0] * r + xyz_rgb[1][1] * g + xyz_rgb[1][2] * b);
    const float var_Z = (xyz_rgb[2][0] * r + xyz_rgb[2][1] * g + xyz_rgb[2][2] * b) / Color::D50z;

    const float varxx = var_X > epsf ? xcbrtf(var_X) : (kappaf * var_X  + 16.f) / 116.f ;
    const float varyy = var_Y > epsf ? xcbrtf(var_Y) : (kappaf * var_Y  + 16.f) / 116.f ;
    const float varzz = var_Z > epsf ? xcbrtf(var_Z) : (kappaf * var_Z  + 16.f) / 116.f ;

    LAB_l = var_Y > epsf ? (xcbrtf(var_Y) * 116.f) - 16.f : kappaf * var_Y;
    LAB_a = 500.f * (varxx - varyy);
    LAB_b = 200.f * (varyy - varzz);

}

void Color::rgb2hsl(float r, float g, float b, float &h, float &s, float &l)
{

    double var_R = double (r) / 65535.0;
    double var_G = double (g) / 65535.0;
    double var_B = double (b) / 65535.0;

    double m = min(var_R, var_G, var_B);
    double M = max(var_R, var_G, var_B);
    double C = M - m;

    double l_ = (M + m) / 2.;
    l = float (l_);

    if (C < 0.00001 && C > -0.00001) { // no fabs, slow!
        h = 0.f;
        s = 0.f;
    } else {
        double h_;

        if (l_ <= 0.5) {
            s = float ((M - m) / (M + m));
        } else {
            s = float ((M - m) / (2.0 - M - m));
        }

        if (var_R == M) {
            h_ = (var_G - var_B) / C;
        } else if (var_G == M) {
            h_ = 2. + (var_B - var_R) / C;
        } else {
            h_ = 4. + (var_R - var_G) / C;
        }

        h = float (h_ / 6.0);

        if (h < 0.f) {
            h += 1.f;
        }

        if (h > 1.f) {
            h -= 1.f;
        }
    }
}

#ifdef __SSE2__
void Color::rgb2hsl(vfloat r, vfloat g, vfloat b, vfloat &h, vfloat &s, vfloat &l)
{
    vfloat maxv = vmaxf(r, vmaxf(g, b));
    vfloat minv = vminf(r, vminf(g, b));
    vfloat C = maxv - minv;
    vfloat tempv = maxv + minv;
    l = (tempv) * F2V(7.6295109e-6f);
    s = (maxv - minv);
    s /= vself(vmaskf_gt(l, F2V(0.5f)), F2V(131070.f) - tempv, tempv);

    h = F2V(4.f) * C + r - g;
    h = vself(vmaskf_eq(g, maxv), F2V(2.f) * C + b - r, h);
    h = vself(vmaskf_eq(r, maxv), g - b, h);

    h /= (F2V(6.f) * C);
    vfloat onev = F2V(1.f);
    h = vself(vmaskf_lt(h, ZEROV), h + onev, h);

    vmask zeromask = vmaskf_lt(C, F2V(0.65535f));
    h = vself(zeromask, ZEROV, h);
    s = vself(zeromask, ZEROV, s);
}
#endif

double Color::hue2rgb(double p, double q, double t)
{
    if (t < 0.) {
        t += 6.;
    } else if (t > 6.) {
        t -= 6.;
    }

    if (t < 1.) {
        return p + (q - p) * t;
    } else if (t < 3.) {
        return q;
    } else if (t < 4.) {
        return p + (q - p) * (4. - t);
    } else {
        return p;
    }
}

float Color::hue2rgbfloat(float p, float q, float t)
{
    if (t < 0.f) {
        t += 6.f;
    } else if (t > 6.f) {
        t -= 6.f;
    }

    if (t < 1.f) {
        return p + (q - p) * t;
    } else if (t < 3.f) {
        return q;
    } else if (t < 4.f) {
        return p + (q - p) * (4.f - t);
    } else {
        return p;
    }
}

#ifdef __SSE2__
vfloat Color::hue2rgb(vfloat p, vfloat q, vfloat t)
{
    vfloat fourv = F2V(4.f);
    vfloat threev = F2V(3.f);
    vfloat sixv = threev + threev;
    t = vself(vmaskf_lt(t, ZEROV), t + sixv, t);
    t = vself(vmaskf_gt(t, sixv), t - sixv, t);

    vfloat temp1 = p + (q - p) * t;
    vfloat temp2 = p + (q - p) * (fourv - t);
    vfloat result = vself(vmaskf_lt(t, fourv), temp2, p);
    result = vself(vmaskf_lt(t, threev), q, result);
    return vself(vmaskf_lt(t, fourv - threev), temp1, result);
}
#endif

void Color::hsl2rgb(float h, float s, float l, float &r, float &g, float &b)
{

    if (s == 0) {
        r = g = b = 65535.0f * l;    //  achromatic
    } else {
        double m2;
        double h_ = double (h);
        double s_ = double (s);
        double l_ = double (l);

        if (l <= 0.5f) {
            m2 = l_ * (1.0 + s_);
        } else {
            m2 = l_ + s_ - l_ * s_;
        }

        double m1 = 2.0 * l_ - m2;

        r = float (65535.0 * hue2rgb(m1, m2, h_ * 6.0 + 2.0));
        g = float (65535.0 * hue2rgb(m1, m2, h_ * 6.0));
        b = float (65535.0 * hue2rgb(m1, m2, h_ * 6.0 - 2.0));
    }
}

#ifdef __SSE2__
void Color::hsl2rgb(vfloat h, vfloat s, vfloat l, vfloat &r, vfloat &g, vfloat &b)
{

    vfloat m2 = s * l;
    m2 = vself(vmaskf_gt(l, F2V(0.5f)), s - m2, m2);
    m2 += l;

    vfloat twov = F2V(2.f);
    vfloat c65535v = F2V(65535.f);
    vfloat m1 = l + l - m2;

    h *= F2V(6.f);
    r = c65535v * hue2rgb(m1, m2, h + twov);
    g = c65535v * hue2rgb(m1, m2, h);
    b = c65535v * hue2rgb(m1, m2, h - twov);

    vmask selectsMask = vmaskf_eq(ZEROV, s);
    vfloat lc65535v = c65535v * l;
    r = vself(selectsMask, lc65535v, r);
    g = vself(selectsMask, lc65535v, g);
    b = vself(selectsMask, lc65535v, b);
}
#endif

void Color::hsl2rgb01(float h, float s, float l, float &r, float &g, float &b)
{

    if (s == 0) {
        r = g = b = l;    //  achromatic
    } else {
        double m2;
        double h_ = double (h);
        double s_ = double (s);
        double l_ = double (l);

        if (l <= 0.5f) {
            m2 = l_ * (1.0 + s_);
        } else {
            m2 = l_ + s_ - l_ * s_;
        }

        double m1 = 2.0 * l_ - m2;

        r = float (hue2rgb(m1, m2, h_ * 6.0 + 2.0));
        g = float (hue2rgb(m1, m2, h_ * 6.0));
        b = float (hue2rgb(m1, m2, h_ * 6.0 - 2.0));
    }
}

void Color::rgb2hsv(float r, float g, float b, float &h, float &s, float &v)
{
    const double var_R = r / 65535.0;
    const double var_G = g / 65535.0;
    const double var_B = b / 65535.0;

    const double var_Min = min(var_R, var_G, var_B);
    const double var_Max = max(var_R, var_G, var_B);
    const double del_Max = var_Max - var_Min;

    h = 0.f;
    v = var_Max;

    if (del_Max < 0.00001 && del_Max > -0.00001) { // no fabs, slow!
        s = 0.f;
    } else {
        s = del_Max / (var_Max == 0.0 ? 1.0 : var_Max);

        if (var_R == var_Max) {
            h = (var_G - var_B) / del_Max;
        } else if (var_G == var_Max) {
            h = 2.0 + (var_B - var_R) / del_Max;
        } else if (var_B == var_Max) {
            h = 4.0 + (var_R - var_G) / del_Max;
        }

        h /= 6.f;

        if (h < 0.f) {
            h += 1.f;
        }

        if (h > 1.f) {
            h -= 1.f;
        }
    }
}

void Color::rgb2hsv01(float r, float g, float b, float &h, float &s, float &v)
{

    const float minVal = min(r, g, b);
    v = max(r, g, b);
    const float delta = v - minVal;

    h = 0.f;

    if (delta < 0.00001f) {
        s = 0.f;
    } else {
        s = delta / (v == 0.f ? 1.f : v);

        if (r == v) {
            h = (g - b) / delta;
        } else if (g == v) {
            h = 2.f + (b - r) / delta;
        } else if (b == v) {
            h = 4.f + (r - g) / delta;
        }

        h /= 6.f;

        if (h < 0.f) {
            h += 1.f;
        }
    }
}

void Color::hsv2rgb(float h, float s, float v, float &r, float &g, float &b)
{

    float h1 = h * 6.f; // sector 0 to 5
    int i = (int)h1;  // floor() is very slow, and h1 is always >0
    float f = h1 - i; // fractional part of h

    float p = v * (1.f - s);
    float q = v * (1.f - s * f);
    float t = v * (1.f - s * (1.f - f));

    float r1, g1, b1;

    if (i == 1)    {
        r1 = q;
        g1 = v;
        b1 = p;
    } else if (i == 2)    {
        r1 = p;
        g1 = v;
        b1 = t;
    } else if (i == 3)    {
        r1 = p;
        g1 = q;
        b1 = v;
    } else if (i == 4)    {
        r1 = t;
        g1 = p;
        b1 = v;
    } else if (i == 5)    {
        r1 = v;
        g1 = p;
        b1 = q;
    } else { /*i==(0|6)*/
        r1 = v;
        g1 = t;
        b1 = p;
    }

    r = ((r1) * 65535.0f);
    g = ((g1) * 65535.0f);
    b = ((b1) * 65535.0f);
}

// Function copied for speed concerns
// Not exactly the same as above ; this one return a result in the [0.0 ; 1.0] range
void Color::hsv2rgb01(float h, float s, float v, float &r, float &g, float &b)
{
    float h1 = h * 6; // sector 0 to 5
    int i = int (h1);
    float f = h1 - i; // fractional part of h

    float p = v * (1 - s);
    float q = v * (1 - s * f);
    float t = v * (1 - s * (1 - f));

    if (i == 1)    {
        r = q;
        g = v;
        b = p;
    } else if (i == 2)    {
        r = p;
        g = v;
        b = t;
    } else if (i == 3)    {
        r = p;
        g = q;
        b = v;
    } else if (i == 4)    {
        r = t;
        g = p;
        b = v;
    } else if (i == 5)    {
        r = v;
        g = p;
        b = q;
    } else { /*(i==0|6)*/
        r = v;
        g = t;
        b = p;
    }
}

void Color::hsv2rgb(float h, float s, float v, int &r, int &g, int &b)
{

    float h1 = h * 6; // sector 0 to 5
    int i = floor(h1);
    float f = h1 - i; // fractional part of h

    float p = v * (1 - s);
    float q = v * (1 - s * f);
    float t = v * (1 - s * (1 - f));

    float r1, g1, b1;

    if (i == 0) {
        r1 = v;
        g1 = t;
        b1 = p;
    } else if (i == 1) {
        r1 = q;
        g1 = v;
        b1 = p;
    } else if (i == 2) {
        r1 = p;
        g1 = v;
        b1 = t;
    } else if (i == 3) {
        r1 = p;
        g1 = q;
        b1 = v;
    } else if (i == 4) {
        r1 = t;
        g1 = p;
        b1 = v;
    } else { /*if (i == 5)*/
        r1 = v;
        g1 = p;
        b1 = q;
    }

    r = (int)(r1 * 65535);
    g = (int)(g1 * 65535);
    b = (int)(b1 * 65535);
}

//%%%%%%%%%%%%%%%%%%%%%%%%%%%%%%%%%%%%%%%

void Color::xyz2srgb(float x, float y, float z, float &r, float &g, float &b)
{

    //Transform to output color.  Standard sRGB is D65, but internal representation is D50
    //Note that it is only at this point that we should have need of clipping color data

    /*float x65 = d65_d50[0][0]*x + d65_d50[0][1]*y + d65_d50[0][2]*z ;
    float y65 = d65_d50[1][0]*x + d65_d50[1][1]*y + d65_d50[1][2]*z ;
    float z65 = d65_d50[2][0]*x + d65_d50[2][1]*y + d65_d50[2][2]*z ;

    r = sRGB_xyz[0][0]*x65 + sRGB_xyz[0][1]*y65 + sRGB_xyz[0][2]*z65;
    g = sRGB_xyz[1][0]*x65 + sRGB_xyz[1][1]*y65 + sRGB_xyz[1][2]*z65;
    b = sRGB_xyz[2][0]*x65 + sRGB_xyz[2][1]*y65 + sRGB_xyz[2][2]*z65;*/

    /*r = sRGBd65_xyz[0][0]*x + sRGBd65_xyz[0][1]*y + sRGBd65_xyz[0][2]*z ;
    g = sRGBd65_xyz[1][0]*x + sRGBd65_xyz[1][1]*y + sRGBd65_xyz[1][2]*z ;
    b = sRGBd65_xyz[2][0]*x + sRGBd65_xyz[2][1]*y + sRGBd65_xyz[2][2]*z ;*/

    r = ((sRGB_xyz[0][0] * x + sRGB_xyz[0][1] * y + sRGB_xyz[0][2] * z)) ;
    g = ((sRGB_xyz[1][0] * x + sRGB_xyz[1][1] * y + sRGB_xyz[1][2] * z)) ;
    b = ((sRGB_xyz[2][0] * x + sRGB_xyz[2][1] * y + sRGB_xyz[2][2] * z)) ;

}
void Color::xyz2Prophoto(float x, float y, float z, float &r, float &g, float &b)
{
    r = ((prophoto_xyz[0][0] * x + prophoto_xyz[0][1] * y + prophoto_xyz[0][2] * z)) ;
    g = ((prophoto_xyz[1][0] * x + prophoto_xyz[1][1] * y + prophoto_xyz[1][2] * z)) ;
    b = ((prophoto_xyz[2][0] * x + prophoto_xyz[2][1] * y + prophoto_xyz[2][2] * z)) ;
}
void Color::Prophotoxyz(float r, float g, float b, float &x, float &y, float &z)
{
    x = ((xyz_prophoto[0][0] * r + xyz_prophoto[0][1] * g + xyz_prophoto[0][2] * b)) ;
    y = ((xyz_prophoto[1][0] * r + xyz_prophoto[1][1] * g + xyz_prophoto[1][2] * b)) ;
    z = ((xyz_prophoto[2][0] * r + xyz_prophoto[2][1] * g + xyz_prophoto[2][2] * b)) ;
}

void Color::rgbxyz(float r, float g, float b, float &x, float &y, float &z, const double xyz_rgb[3][3])
{
    x = ((xyz_rgb[0][0] * r + xyz_rgb[0][1] * g + xyz_rgb[0][2] * b)) ;
    y = ((xyz_rgb[1][0] * r + xyz_rgb[1][1] * g + xyz_rgb[1][2] * b)) ;
    z = ((xyz_rgb[2][0] * r + xyz_rgb[2][1] * g + xyz_rgb[2][2] * b)) ;
}

void Color::rgbxyz(float r, float g, float b, float &x, float &y, float &z, const float xyz_rgb[3][3])
{
    x = ((xyz_rgb[0][0] * r + xyz_rgb[0][1] * g + xyz_rgb[0][2] * b)) ;
    y = ((xyz_rgb[1][0] * r + xyz_rgb[1][1] * g + xyz_rgb[1][2] * b)) ;
    z = ((xyz_rgb[2][0] * r + xyz_rgb[2][1] * g + xyz_rgb[2][2] * b)) ;
}

#ifdef __SSE2__
void Color::rgbxyz(vfloat r, vfloat g, vfloat b, vfloat &x, vfloat &y, vfloat &z, const vfloat xyz_rgb[3][3])
{
    x = ((xyz_rgb[0][0] * r + xyz_rgb[0][1] * g + xyz_rgb[0][2] * b)) ;
    y = ((xyz_rgb[1][0] * r + xyz_rgb[1][1] * g + xyz_rgb[1][2] * b)) ;
    z = ((xyz_rgb[2][0] * r + xyz_rgb[2][1] * g + xyz_rgb[2][2] * b)) ;
}
#endif

void Color::xyz2rgb(float x, float y, float z, float &r, float &g, float &b, const double rgb_xyz[3][3])
{
    //Transform to output color.  Standard sRGB is D65, but internal representation is D50
    //Note that it is only at this point that we should have need of clipping color data

    /*float x65 = d65_d50[0][0]*x + d65_d50[0][1]*y + d65_d50[0][2]*z ;
    float y65 = d65_d50[1][0]*x + d65_d50[1][1]*y + d65_d50[1][2]*z ;
    float z65 = d65_d50[2][0]*x + d65_d50[2][1]*y + d65_d50[2][2]*z ;

    r = sRGB_xyz[0][0]*x65 + sRGB_xyz[0][1]*y65 + sRGB_xyz[0][2]*z65;
    g = sRGB_xyz[1][0]*x65 + sRGB_xyz[1][1]*y65 + sRGB_xyz[1][2]*z65;
    b = sRGB_xyz[2][0]*x65 + sRGB_xyz[2][1]*y65 + sRGB_xyz[2][2]*z65;*/

    /*r = sRGBd65_xyz[0][0]*x + sRGBd65_xyz[0][1]*y + sRGBd65_xyz[0][2]*z ;
    g = sRGBd65_xyz[1][0]*x + sRGBd65_xyz[1][1]*y + sRGBd65_xyz[1][2]*z ;
    b = sRGBd65_xyz[2][0]*x + sRGBd65_xyz[2][1]*y + sRGBd65_xyz[2][2]*z ;*/

    r = ((rgb_xyz[0][0] * x + rgb_xyz[0][1] * y + rgb_xyz[0][2] * z)) ;
    g = ((rgb_xyz[1][0] * x + rgb_xyz[1][1] * y + rgb_xyz[1][2] * z)) ;
    b = ((rgb_xyz[2][0] * x + rgb_xyz[2][1] * y + rgb_xyz[2][2] * z)) ;
}

void Color::xyz2r(float x, float y, float z, float &r, const double rgb_xyz[3][3])  // for black & white we need only r channel
{
    //Transform to output color.  Standard sRGB is D65, but internal representation is D50
    //Note that it is only at this point that we should have need of clipping color data

    r = ((rgb_xyz[0][0] * x + rgb_xyz[0][1] * y + rgb_xyz[0][2] * z)) ;
}

// same for float
void Color::xyz2rgb(float x, float y, float z, float &r, float &g, float &b, const float rgb_xyz[3][3])
{
    r = ((rgb_xyz[0][0] * x + rgb_xyz[0][1] * y + rgb_xyz[0][2] * z)) ;
    g = ((rgb_xyz[1][0] * x + rgb_xyz[1][1] * y + rgb_xyz[1][2] * z)) ;
    b = ((rgb_xyz[2][0] * x + rgb_xyz[2][1] * y + rgb_xyz[2][2] * z)) ;
}

#ifdef __SSE2__
void Color::xyz2rgb(vfloat x, vfloat y, vfloat z, vfloat &r, vfloat &g, vfloat &b, const vfloat rgb_xyz[3][3])
{
    r = ((rgb_xyz[0][0] * x + rgb_xyz[0][1] * y + rgb_xyz[0][2] * z)) ;
    g = ((rgb_xyz[1][0] * x + rgb_xyz[1][1] * y + rgb_xyz[1][2] * z)) ;
    b = ((rgb_xyz[2][0] * x + rgb_xyz[2][1] * y + rgb_xyz[2][2] * z)) ;
}
#endif // __SSE2__

#ifdef __SSE2__
void Color::trcGammaBW(float &r, float &g, float &b, float gammabwr, float gammabwg, float gammabwb)
{
    // correct gamma for black and white image : pseudo TRC curve of ICC profile
    vfloat rgbv = _mm_set_ps(0.f, r, r, r);  // input channel is always r
    vfloat gammabwv = _mm_set_ps(0.f, gammabwb, gammabwg, gammabwr);
    vfloat c65535v = F2V(65535.f);
    rgbv /= c65535v;
    rgbv = vmaxf(rgbv, ZEROV);
    rgbv = pow_F(rgbv, gammabwv);
    rgbv *= c65535v;
    float temp[4] ALIGNED16;
    STVF(temp[0], rgbv);
    r = temp[0];
    g = temp[1];
    b = temp[2];
}
void Color::trcGammaBWRow(float *r, float *g, float *b, int width, float gammabwr, float gammabwg, float gammabwb)
{
    // correct gamma for black and white image : pseudo TRC curve of ICC profile
    vfloat c65535v = F2V(65535.f);
    vfloat gammabwrv = F2V(gammabwr);
    vfloat gammabwgv = F2V(gammabwg);
    vfloat gammabwbv = F2V(gammabwb);
    int i = 0;

    for (; i < width - 3; i += 4) {
        vfloat inv = _mm_loadu_ps(&r[i]);  // input channel is always r
        inv /= c65535v;
        inv = vmaxf(inv, ZEROV);
        vfloat rv = pow_F(inv, gammabwrv);
        vfloat gv = pow_F(inv, gammabwgv);
        vfloat bv = pow_F(inv, gammabwbv);
        rv *= c65535v;
        gv *= c65535v;
        bv *= c65535v;
        _mm_storeu_ps(&r[i], rv);
        _mm_storeu_ps(&g[i], gv);
        _mm_storeu_ps(&b[i], bv);
    }

    for (; i < width; i++) {
        trcGammaBW(r[i], g[i], b[i], gammabwr, gammabwg, gammabwb);
    }
}

#else
void Color::trcGammaBW(float &r, float &g, float &b, float gammabwr, float gammabwg, float gammabwb)
{
    // correct gamma for black and white image : pseudo TRC curve of ICC profile
    float in = r; // input channel is always r
    in /= 65535.0f;
    in = max(in, 0.f);
    b = pow_F(in, gammabwb);
    b *= 65535.0f;
    r = pow_F(in, gammabwr);
    r *= 65535.0f;
    g = pow_F(in, gammabwg);
    g *= 65535.0f;
}
#endif

/** @brief Compute the B&W constants for the B&W processing and its tool's GUI
 *
 * @param setting BlackWhite::setting
 * @param setting BlackWhite::filter
 */
void Color::computeBWMixerConstants(const Glib::ustring &setting, const Glib::ustring &filter,  const Glib::ustring &algo, float &filcor, float &mixerRed, float &mixerGreen,
                                    float &mixerBlue, float mixerOrange, float mixerYellow, float mixerCyan, float mixerPurple, float mixerMagenta,
                                    bool autoc, bool complement, float &kcorec, double &rrm, double &ggm, double &bbm)
{
    float somm;
    float som = mixerRed + mixerGreen + mixerBlue;

    if (som >= 0.f && som < 1.f) {
        som = 1.f;
    }

    if (som < 0.f && som > -1.f) {
        som = -1.f;
    }


    // rM = mixerRed, gM = mixerGreen, bM = mixerBlue !
    //presets
    if (setting == "RGB-Abs" || setting == "ROYGCBPM-Abs") {
        kcorec = som / 100.f;
    }

    if (!autoc) {
        //if     (setting=="RGB-Abs" || setting=="ROYGCBPM-Abs")  {} //Keep the RGB mixer values as is!
        //else if(setting=="RGB-Rel" || setting=="ROYGCBPM-Rel")  {} //Keep the RGB mixer values as is!
        if (setting == "NormalContrast")    {
            mixerRed = 43.f ;
            mixerGreen = 33.f;
            mixerBlue = 30.f;
        } else if (setting == "Panchromatic")      {
            mixerRed = 33.3f;
            mixerGreen = 33.3f;
            mixerBlue = 33.3f;
        } else if (setting == "HyperPanchromatic") {
            mixerRed = 41.f ;
            mixerGreen = 25.f;
            mixerBlue = 34.f;
        } else if (setting == "LowSensitivity")    {
            mixerRed = 27.f ;
            mixerGreen = 27.f;
            mixerBlue = 46.f;
        } else if (setting == "HighSensitivity")   {
            mixerRed = 30.f ;
            mixerGreen = 28.f;
            mixerBlue = 42.f;
        } else if (setting == "Orthochromatic")    {
            mixerRed = 0.f  ;
            mixerGreen = 42.f;
            mixerBlue = 58.f;
        } else if (setting == "HighContrast")      {
            mixerRed = 40.f ;
            mixerGreen = 34.f;
            mixerBlue = 60.f;
        } else if (setting == "Luminance")         {
            mixerRed = 30.f ;
            mixerGreen = 59.f;
            mixerBlue = 11.f;
        } else if (setting == "Landscape")         {
            mixerRed = 66.f ;
            mixerGreen = 24.f;
            mixerBlue = 10.f;
        } else if (setting == "Portrait")          {
            mixerRed = 54.f ;
            mixerGreen = 44.f;
            mixerBlue = 12.f;
        } else if (setting == "InfraRed")          {
            mixerRed = -40.f;
            mixerGreen = 200.f;
            mixerBlue = -17.f;
        }
    }

    rrm = mixerRed;
    ggm = mixerGreen;
    bbm = mixerBlue;

    somm = mixerRed + mixerGreen + mixerBlue;

    if (somm >= 0.f && somm < 1.f) {
        somm = 1.f;
    }

    if (somm < 0.f && somm > -1.f) {
        somm = -1.f;
    }

    mixerRed = mixerRed / somm;
    mixerGreen = mixerGreen / somm;
    mixerBlue = mixerBlue / somm;
    float koymcp = 0.f;

    if (setting == "ROYGCBPM-Abs" || setting == "ROYGCBPM-Rel") {
        float obM = 0.f;
        float ogM = 0.f;
        float orM = 0.f;

        float ybM = 0.f;
        float yrM = 0.f;
        float ygM = 0.f;

        float mgM = 0.f;
        float mrM = 0.f;
        float mbM = 0.f;

        float pgM = 0.f;
        float prM = 0.f;
        float pbM = 0.f;

        float crM = 0.f;
        float cgM = 0.f;
        float cbM = 0.f;
        //printf("mixred=%f\n",mixerRed);

        float fcompl = 1.f;

        if (complement && algo == "SP") {
            fcompl = 3.f;    //special
        } else if (complement && algo == "LI") {
            fcompl = 1.5f;    //linear
        }

        // ponderate filters: report to R=G=B=33
        // I ponder RGB channel, not only orange or yellow or cyan, etc...it's my choice !
        if (mixerOrange != 33) {
            if (algo == "SP") { //special
                if (mixerOrange >= 33) {
                    orM = fcompl * (mixerOrange * 0.67f - 22.11f) / 100.f;
                } else {
                    orM = fcompl * (-0.3f * mixerOrange + 9.9f) / 100.f;
                }

                if (mixerOrange >= 33) {
                    ogM = fcompl * (-0.164f * mixerOrange + 5.412f) / 100.f;
                } else {
                    ogM = fcompl * (0.4f * mixerOrange - 13.2f) / 100.f;
                }
            } else if (algo == "LI") { //linear
                orM = fcompl * (mixerOrange - 33.f) / 100.f;
                ogM = fcompl * (0.5f * mixerOrange - 16.5f) / 100.f;
            }

            if (complement) {
                obM = (-0.492f * mixerOrange + 16.236f) / 100.f;
            }

            mixerRed   += orM;
            mixerGreen += ogM;
            mixerBlue  += obM;
            koymcp += (orM + ogM + obM);
            //  printf("mixred+ORange=%f\n",mixerRed);

        }

        if (mixerYellow != 33) {
            if (algo == "SP") {
                yrM = fcompl * (-0.134f * mixerYellow + 4.422f) / 100.f;    //22.4
            } else if (algo == "LI") {
                yrM = fcompl * (0.5f * mixerYellow - 16.5f) / 100.f;    //22.4
            }

            ygM = fcompl * (0.5f  * mixerYellow - 16.5f) / 100.f;

            if (complement) {
                ybM = (-0.492f * mixerYellow + 16.236f) / 100.f;
            }

            mixerRed   += yrM;
            mixerGreen += ygM;
            mixerBlue  += ybM;
            koymcp += (yrM + ygM + ybM);
        }

        if (mixerMagenta != 33) {
            if (algo == "SP") {
                if (mixerMagenta >= 33) {
                    mrM = fcompl * (0.67f * mixerMagenta - 22.11f) / 100.f;
                } else {
                    mrM = fcompl * (-0.3f * mixerMagenta + 9.9f) / 100.f;
                }

                if (mixerMagenta >= 33) {
                    mbM = fcompl * (-0.164f * mixerMagenta + 5.412f) / 100.f;
                } else {
                    mbM = fcompl * (0.4f * mixerMagenta - 13.2f) / 100.f;
                }
            } else if (algo == "LI") {
                mrM = fcompl * (mixerMagenta - 33.f) / 100.f;
                mbM = fcompl * (0.5f * mixerMagenta - 16.5f) / 100.f;
            }

            if (complement) {
                mgM = (-0.492f * mixerMagenta + 16.236f) / 100.f;
            }

            mixerRed   += mrM;
            mixerGreen += mgM;
            mixerBlue  += mbM;
            koymcp += (mrM + mgM + mbM);
        }

        if (mixerPurple != 33) {
            if (algo == "SP") {
                prM = fcompl * (-0.134f * mixerPurple + 4.422f) / 100.f;
            } else if (algo == "LI") {
                prM = fcompl * (0.5f * mixerPurple - 16.5f) / 100.f;
            }

            pbM = fcompl * (0.5f * mixerPurple - 16.5f) / 100.f;

            if (complement) {
                pgM = (-0.492f * mixerPurple + 16.236f) / 100.f;
            }

            mixerRed   += prM;
            mixerGreen += pgM;
            mixerBlue  += pbM;
            koymcp += (prM + pgM + pbM);
        }

        if (mixerCyan != 33) {
            if (algo == "SP") {
                cgM = fcompl * (-0.134f * mixerCyan + 4.422f) / 100.f;
            } else if (algo == "LI") {
                cgM = fcompl * (0.5f * mixerCyan - 16.5f) / 100.f;
            }

            cbM = fcompl * (0.5f * mixerCyan - 16.5f) / 100.f;

            if (complement) {
                crM = (-0.492f * mixerCyan + 16.236f) / 100.f;
            }

            mixerRed   += crM;
            mixerGreen += cgM;
            mixerBlue  += cbM;
            koymcp += (crM + cgM + cbM);
        }
    }

    if (setting == "ROYGCBPM-Abs") {
        kcorec = koymcp + som / 100.f;
    }

    //Color filters
    float filred, filgreen, filblue;
    filred = 1.f;
    filgreen = 1.f;
    filblue = 1.f;
    filcor = 1.f;

    if (filter == "None")        {
        filred = 1.f;
        filgreen = 1.f;
        filblue = 1.f;
        filcor = 1.f;
    } else if (filter == "Red")         {
        filred = 1.f;
        filgreen = 0.05f;
        filblue = 0.f;
        filcor = 1.08f;
    } else if (filter == "Orange")      {
        filred = 1.f;
        filgreen = 0.6f;
        filblue = 0.f;
        filcor = 1.35f;
    } else if (filter == "Yellow")      {
        filred = 1.f;
        filgreen = 1.f;
        filblue = 0.05f;
        filcor = 1.23f;
    } else if (filter == "YellowGreen") {
        filred = 0.6f;
        filgreen = 1.f;
        filblue = 0.3f;
        filcor = 1.32f;
    } else if (filter == "Green")       {
        filred = 0.2f;
        filgreen = 1.f;
        filblue = 0.3f;
        filcor = 1.41f;
    } else if (filter == "Cyan")        {
        filred = 0.05f;
        filgreen = 1.f;
        filblue = 1.f;
        filcor = 1.23f;
    } else if (filter == "Blue")        {
        filred = 0.f;
        filgreen = 0.05f;
        filblue = 1.f;
        filcor = 1.20f;
    } else if (filter == "Purple")      {
        filred = 1.f;
        filgreen = 0.05f;
        filblue = 1.f;
        filcor = 1.23f;
    }

    mixerRed   = mixerRed * filred;
    mixerGreen = mixerGreen * filgreen;
    mixerBlue  = mixerBlue  * filblue;

    if (mixerRed + mixerGreen + mixerBlue == 0) {
        mixerRed += 1.f;
    }

    mixerRed   = filcor * mixerRed   / (mixerRed + mixerGreen + mixerBlue);
    mixerGreen = filcor * mixerGreen / (mixerRed + mixerGreen + mixerBlue);
    mixerBlue  = filcor * mixerBlue  / (mixerRed + mixerGreen + mixerBlue);

    if (filter != "None") {
        som = mixerRed + mixerGreen + mixerBlue;

        if (som >= 0.f && som < 1.f) {
            som = 1.f;
        }

        if (som < 0.f && som > -1.f) {
            som = -1.f;
        }

        if (setting == "RGB-Abs" || setting == "ROYGCBPM-Abs") {
            kcorec = kcorec * som;
        }
    }

}

void Color::interpolateRGBColor(const float balance, const float r1, const float g1, const float b1, const float r2, const float g2, const float b2, int toDo, const double xyz_rgb[3][3], const double rgb_xyz[3][3], float &ro, float &go, float &bo)
{
    float X1, Y1, Z1, X2, Y2, Z2, X, Y, Z;
    float L1, L2, a_1, b_1, a_2, b_2, a, b;
    float c1, c2, h1, h2;
    float RR, GG, BB;
    float Lr;

    // converting color 1 to Lch
    Color::rgbxyz(r1, g1, b1, X1, Y1, Z1, xyz_rgb);
    Color::XYZ2Lab(X1, Y1, Z1, L1, a_1, b_1);
    Color::Lab2Lch(a_1, b_1, c1, h1);
    Lr = L1 / 327.68f; //for gamutlch
    //gamut control on r1 g1 b1
#ifndef NDEBUG
    bool neg = false;
    bool more_rgb = false;

    //gamut control : Lab values are in gamut
    Color::gamutLchonly(h1, Lr, c1, RR, GG, BB, xyz_rgb, false, 0.15f, 0.96f, neg, more_rgb);
#else
    Color::gamutLchonly(h1, Lr, c1, RR, GG, BB, xyz_rgb, false, 0.15f, 0.96f);
#endif

    L1 = Lr * 327.68f;

    // converting color 2 to Lch
    Color::rgbxyz(r2, g2, b2, X2, Y2, Z2, xyz_rgb);
    Color::XYZ2Lab(X2, Y2, Z2, L2, a_2, b_2);
    Color::Lab2Lch(a_2, b_2, c2, h2);

    Lr = L2 / 327.68f; //for gamutlch
    //gamut control on r2 g2 b2
#ifndef NDEBUG
    neg = false;
    more_rgb = false;
    //gamut control : Lab values are in gamut
    Color::gamutLchonly(h2, Lr, c2, RR, GG, BB, xyz_rgb, false, 0.15f, 0.96f, neg, more_rgb);
#else
    Color::gamutLchonly(h2, Lr, c2, RR, GG, BB, xyz_rgb, false, 0.15f, 0.96f);
#endif
    L2 = Lr * 327.68f;

    // interpolating Lch values
    if (toDo & CHANNEL_LIGHTNESS)     {
        L1 = L1 + (L2 - L1) * balance;    //do not allow negative L

        if (L1 < 0.f) {
            L1 = 0.f;
        }
    }

    if (toDo & CHANNEL_CHROMATICITY)  {
        c1 = c1 + (c2 - c1) * balance;    //limit C to reasonable value

        if (c1 < 0.f) {
            c1 = 0.f;
        }

        if (c1 > 180.f) {
            c1 = 180.f;
        }
    }

    if (toDo & CHANNEL_HUE) {
        h1 = interpolatePolarHue_PI<float, float> (h1, h2, balance);
    }

    // here I have put gamut control with gamutlchonly  on final process
    Lr = L1 / 327.68f; //for gamutlch
#ifndef NDEBUG
    neg = false;
    more_rgb = false;
    //gamut control : Lab values are in gamut
    Color::gamutLchonly(h1, Lr, c1, RR, GG, BB, xyz_rgb, false, 0.15f, 0.96f, neg, more_rgb);
#else
    //gamut control : Lab values are in gamut
    Color::gamutLchonly(h1, Lr, c1, RR, GG, BB, xyz_rgb, false, 0.15f, 0.96f);
#endif
    //convert CH ==> ab
    L1 = Lr * 327.68f;

    // converting back to rgb
    Color::Lch2Lab(c1, h1, a, b);
    Color::Lab2XYZ(L1, a, b, X, Y, Z);
    Color::xyz2rgb(X, Y, Z, ro, go, bo, rgb_xyz);
}


void Color::interpolateRGBColor(float realL, float iplow, float iphigh, int algm, const float balance, int twoc, int metchrom,
                                float chromat, float luma, const float r1, const float g1, const float b1,
                                const float xl, const float yl, const float zl, const float x2, const float y2, const float z2,
                                const double xyz_rgb[3][3], const double rgb_xyz[3][3], float &ro, float &go, float &bo)
{
    float X1, Y1, Z1, X2, Y2, Z2, X, Y, Z, XL, YL, ZL;
    float L1 = 0.f, L2, LL, a_1 = 0.f, b_1 = 0.f, a_2 = 0.f, b_2 = 0.f, a_L, b_L;

    // converting color 1 to Lab  (image)
    Color::rgbxyz(r1, g1, b1, X1, Y1, Z1, xyz_rgb);

    if (algm == 1) { //use H interpolate
        Color::XYZ2Lab(X1, Y1, Z1, L1, a_1, b_1);
        //Color::Lab2Lch(a_1, b_1, c_1, h_1) ;
    }

    // converting color l lab(low) first color
    if (twoc == 0) { // 2 colours
        //Color::rgbxyz(rl, gl, bl, XL, YL, ZL, xyz_rgb);
        XL = xl;
        YL = yl;
        ZL = zl;

        if (algm <= 1) { //use H interpolate
            Color::XYZ2Lab(XL, YL, ZL, LL, a_L, b_L);
        }
    }

    // converting color 2 to lab (universal or high)
    X2 = x2;
    Y2 = y2;
    Z2 = z2;

    if (algm == 1) {
        Color::XYZ2Lab(X2, Y2, Z2, L2, a_2, b_2);
        //Color::Lab2Lch(a_2, b_2, c_2, h_2) ;
    }

    float cal, calH, calm;
    cal = calH = calm = 1.f - chromat;
    float med = 1.f;
    float medH = 0.f;

    float calan;
    calan = chromat;

    float calby;
    calby = luma;

    if (twoc == 0) { // 2 colours
        calan = chromat;

        //calculate new balance chroma
        if (realL > iplow && realL <= med) {
            cal = realL * calan / (iplow - med) - med * calan / (iplow - med);
        } else if (realL <= iplow) {
            cal = realL * calan / iplow;
        }

        if (realL > medH && realL <= iphigh) {
            calH = realL * calan / (iphigh - medH) - medH * calan / (iphigh - medH);
        } else if (realL > iphigh) {
            calH = realL * calan;    //*(iphigh-1.f) - calan*(iphigh-1.f);//it is better without transition in highlight
        }
    }

    float aaH, bbH;

    if (algm <= 1) {
        if (twoc == 0  && metchrom == 3) { // 2 colours  only with special "ab"
            if (algm == 1) {
                aaH = a_1 + (a_2 - a_1) * calH;
                bbH = b_1 + (b_2 - b_1) * calH; //pass to line after
                a_1 = aaH + (a_L - aaH) * cal * balance;
                b_1 = bbH + (b_L - bbH) * cal * balance;
            }
        } else if (twoc == 1) {
            if (metchrom == 0) {
                a_1 = a_1 + (a_2 - a_1) * balance;
                b_1 = b_1 + (b_2 - b_1) * balance;
            } else if (metchrom == 1) {
                a_1 = a_1 + (a_2 - a_1) * calan * balance;
                b_1 = b_1 + (b_2 - b_1) * calan * balance;
            } else if (metchrom == 2) {
                a_1 = a_1 + (a_2 - a_1) * calan * balance;
                b_1 = b_1 + (b_2 - b_1) * calby * balance;
            }
        }
    }

    Color::Lab2XYZ(L1, a_1, b_1, X, Y, Z);

    Color::xyz2rgb(X, Y, Z, ro, go, bo, rgb_xyz);  // ro go bo in gamut
}

void Color::calcGamma(double pwr, double ts, int mode, GammaValues &gamma)
{
    //from Dcraw (D.Coffin)
    int i;
    double g[6], bnd[2] = {0., 0.};

    g[0] = pwr;
    g[1] = ts;
    g[2] = g[3] = g[4] = 0.;
    bnd[g[1] >= 1.] = 1.;

    if (g[1] && (g[1] - 1.) * (g[0] - 1.) <= 0.) {
        for (i = 0; i < 99; i++) {
            g[2] = (bnd[0] + bnd[1]) / 2.;

            if (g[0]) {
                bnd[(pow(g[2] / g[1], -g[0]) - 1.) / g[0] - 1. / g[2] > -1.] = g[2];
            } else {
                bnd[g[2] / exp(1. - 1. / g[2]) < g[1]] = g[2];
            }
        }

        g[3] = g[2] / g[1];

        if (g[0]) {
            g[4] = g[2] * (1. / g[0] - 1.);
        }
    }

    if (g[0]) {
        g[5] = 1. / (g[1] * SQR(g[3]) / 2. - g[4] * (1. - g[3]) + (1. - pow(g[3], 1. + g[0])) * (1. + g[4]) / (1. + g[0])) - 1.;
    } else {
        g[5] = 1. / (g[1] * SQR(g[3]) / 2. + 1. - g[2] - g[3] - g[2] * g[3] * (log(g[3]) - 1.)) - 1.;
    }

    if (!mode--) {
        gamma[0] = g[0];
        gamma[1] = g[1];
        gamma[2] = g[2];
        gamma[3] = g[3];
        gamma[4] = g[4];
        gamma[5] = g[5];
        gamma[6] = 0.;
        return;
    }
}
void Color::gammaf2lut(LUTf &gammacurve, float gamma, float start, float slope, float divisor, float factor)
{
#ifdef __SSE2__
    // SSE2 version is more than 6 times faster than scalar version
    vfloat iv = _mm_set_ps(3.f, 2.f, 1.f, 0.f);
    vfloat fourv = F2V(4.f);
    vfloat gammav = F2V(1.f / gamma);
    vfloat slopev = F2V((slope / divisor) * factor);
    vfloat divisorv = F2V(xlogf(divisor));
    vfloat factorv = F2V(factor);
    vfloat comparev = F2V(start * divisor);
    int border = start * divisor;
    int border1 = border - (border & 3);
    int border2 = border1 + 4;
    int i = 0;

    for (; i < border1; i += 4) {
        vfloat resultv = iv * slopev;
        STVFU(gammacurve[i], resultv);
        iv += fourv;
    }

    for (; i < border2; i += 4) {
        vfloat result0v = iv * slopev;
        vfloat result1v = xexpf((xlogf(iv) - divisorv) * gammav) * factorv;
        STVFU(gammacurve[i], vself(vmaskf_le(iv, comparev), result0v, result1v));
        iv += fourv;
    }

    for (; i < 65536; i += 4) {
        vfloat resultv = xexpfNoCheck((xlogfNoCheck(iv) - divisorv) * gammav) * factorv;
        STVFU(gammacurve[i], resultv);
        iv += fourv;
    }

#else

    for (int i = 0; i < 65536; ++i) {
        gammacurve[i] = gammaf(static_cast<float>(i) / divisor, gamma, start, slope) * factor;
    }

#endif
}

void Color::gammanf2lut(LUTf &gammacurve, float gamma, float divisor, float factor)            //standard gamma without slope...
{
#ifdef __SSE2__
    // SSE2 version is more than 6 times faster than scalar version
    vfloat iv = _mm_set_ps(3.f, 2.f, 1.f, 0.f);
    vfloat fourv = F2V(4.f);
    vfloat gammav = F2V(1.f / gamma);
    vfloat divisorv = F2V(xlogf(divisor));
    vfloat factorv = F2V(factor);

    // first input value is zero => we have to use the xlogf function which checks this
    vfloat resultv = xexpf((xlogf(iv) - divisorv) * gammav) * factorv;
    STVFU(gammacurve[0], resultv);
    iv += fourv;

    // inside the loop we can use xlogfNoCheck and xexpfNoCheck because we know about the input values
    for (int i = 4; i < 65536; i += 4) {
        resultv = xexpfNoCheck((xlogfNoCheck(iv) - divisorv) * gammav) * factorv;
        STVFU(gammacurve[i], resultv);
        iv += fourv;
    }

#else

    for (int i = 0; i < 65536; ++i) {
        gammacurve[i] = Color::gammanf(static_cast<float>(i) / divisor, gamma) * factor;
    }

#endif
}

void Color::Lab2XYZ(float L, float a, float b, float &x, float &y, float &z)
{
    float LL = L / 327.68f;
    float aa = a / 327.68f;
    float bb = b / 327.68f;
    float fy = (c1By116 * LL) + c16By116; // (L+16)/116
    float fx = (0.002f * aa) + fy;
    float fz = fy - (0.005f * bb);
    x = 65535.0f * f2xyz(fx) * D50x;
    z = 65535.0f * f2xyz(fz) * D50z;
    y = (LL > epskap) ? 65535.0f * fy * fy * fy : 65535.0f * LL / kappa;
}

void Color::L2XYZ(float L, float &x, float &y, float &z)  // for black & white
{
    float LL = L / 327.68f;
    float fy = (c1By116 * LL) + c16By116; // (L+16)/116
    float fxz = 65535.f * f2xyz(fy);
    x = fxz * D50x;
    z = fxz * D50z;
    y = (LL > epskap) ? 65535.0f * fy * fy * fy : 65535.0f * LL / kappa;
}


#ifdef __SSE2__
void Color::Lab2XYZ(vfloat L, vfloat a, vfloat b, vfloat &x, vfloat &y, vfloat &z)
{
    vfloat c327d68 = F2V(327.68f);
    L /= c327d68;
    a /= c327d68;
    b /= c327d68;
    vfloat fy = F2V(c1By116) * L + F2V(c16By116);
    vfloat fx = F2V(0.002f) * a + fy;
    vfloat fz = fy - (F2V(0.005f) * b);
    vfloat c65535 = F2V(65535.f);
    x = c65535 * f2xyz(fx) * F2V(D50x);
    z = c65535 * f2xyz(fz) * F2V(D50z);
    vfloat res1 = fy * fy * fy;
    vfloat res2 = L / F2V(kappa);
    y = vself(vmaskf_gt(L, F2V(epskap)), res1, res2);
    y *= c65535;
}
#endif // __SSE2__

inline float Color::computeXYZ2Lab(float f)
{
    if (f < 0.f) {
        return 327.68 * ((kappa * f / MAXVALF + 16.0) / 116.0);
    } else if (f > 65535.f) {
        return (327.68f * xcbrtf(f / MAXVALF));
    } else {
        return cachef[f];
    }
}


inline float Color::computeXYZ2LabY(float f)
{
    if (f < 0.f) {
        return 327.68 * (kappa * f / MAXVALF);
    } else if (f > 65535.f) {
        return 327.68f * (116.f * xcbrtf(f / MAXVALF) - 16.f);
    } else {
        return cachefy[f];
    }
}


void Color::RGB2Lab(float *R, float *G, float *B, float *L, float *a, float *b, const float wp[3][3], int width)
{

#ifdef __SSE2__
    const vfloat minvalfv = ZEROV;
    const vfloat maxvalfv = F2V(MAXVALF);
    const vfloat c500v = F2V(500.f);
    const vfloat c200v = F2V(200.f);
#endif
    int i = 0;
    
#ifdef __SSE2__

    for (; i < width - 3; i += 4) {
        const vfloat rv = LVFU(R[i]);
        const vfloat gv = LVFU(G[i]);
        const vfloat bv = LVFU(B[i]);
        const vfloat xv = F2V(wp[0][0]) * rv + F2V(wp[0][1]) * gv + F2V(wp[0][2]) * bv;
        const vfloat yv = F2V(wp[1][0]) * rv + F2V(wp[1][1]) * gv + F2V(wp[1][2]) * bv;
        const vfloat zv = F2V(wp[2][0]) * rv + F2V(wp[2][1]) * gv + F2V(wp[2][2]) * bv;

        if (_mm_movemask_ps((vfloat)vorm(vmaskf_gt(vmaxf(xv, vmaxf(yv, zv)), maxvalfv), vmaskf_lt(vminf(xv, vminf(yv, zv)), minvalfv)))) {
            // take slower code path for all 4 pixels if one of the values is > MAXVALF. Still faster than non SSE2 version
            for (int k = 0; k < 4; ++k) {
                float x = xv[k];
                float y = yv[k];
                float z = zv[k];
                float fx = computeXYZ2Lab(x);
                float fy = computeXYZ2Lab(y);
                float fz = computeXYZ2Lab(z);

                L[i + k] = computeXYZ2LabY(y);
                a[i + k] = (500.f * (fx - fy));
                b[i + k] = (200.f * (fy - fz));
            }
        } else {
            const vfloat fx = cachef[xv];
            const vfloat fy = cachef[yv];
            const vfloat fz = cachef[zv];

            STVFU(L[i], cachefy[yv]);
            STVFU(a[i], c500v * (fx - fy));
            STVFU(b[i], c200v * (fy - fz));
        }
    }

#endif

    for (; i < width; ++i) {
        const float rv = R[i];
        const float gv = G[i];
        const float bv = B[i];
        float x = wp[0][0] * rv + wp[0][1] * gv + wp[0][2] * bv;
        float y = wp[1][0] * rv + wp[1][1] * gv + wp[1][2] * bv;
        float z = wp[2][0] * rv + wp[2][1] * gv + wp[2][2] * bv;
        float fx, fy, fz;

        fx = computeXYZ2Lab(x);
        fy = computeXYZ2Lab(y);
        fz = computeXYZ2Lab(z);

        L[i] = computeXYZ2LabY(y);
        a[i] = 500.0f * (fx - fy);
        b[i] = 200.0f * (fy - fz);
    }
}

void Color::RGB2L(float *R, float *G, float *B, float *L, const float wp[3][3], int width)
{

#ifdef __SSE2__
    vfloat minvalfv = F2V(0.f);
    vfloat maxvalfv = F2V(MAXVALF);
#endif
    int i = 0;
    
#ifdef __SSE2__
    for(;i < width - 3; i+=4) {
        const vfloat rv = LVFU(R[i]);
        const vfloat gv = LVFU(G[i]);
        const vfloat bv = LVFU(B[i]);
        const vfloat yv = F2V(wp[1][0]) * rv + F2V(wp[1][1]) * gv + F2V(wp[1][2]) * bv;

        vmask maxMask = vmaskf_gt(yv, maxvalfv);
        vmask minMask = vmaskf_lt(yv, minvalfv);
        if (_mm_movemask_ps((vfloat)vorm(maxMask, minMask))) {
            // take slower code path for all 4 pixels if one of the values is > MAXVALF. Still faster than non SSE2 version
            for(int k = 0; k < 4; ++k) {
                float y = yv[k];
                L[i + k] = computeXYZ2LabY(y);
            }
        } else {
            STVFU(L[i], cachefy[yv]);
        }
    }
#endif
    for(;i < width; ++i) {
        const float rv = R[i];
        const float gv = G[i];
        const float bv = B[i];
        float y = wp[1][0] * rv + wp[1][1] * gv + wp[1][2] * bv;

        L[i] = computeXYZ2LabY(y);
    }
}

void Color::Lab2RGBLimit(float *L, float *a, float *b, float *R, float *G, float *B, const float wp[3][3], float limit, float afactor, float bfactor, int width)
{

    int i = 0;

#ifdef __SSE2__
    const vfloat wpv[3][3] = {
                              {F2V(wp[0][0]), F2V(wp[0][1]), F2V(wp[0][2])},
                              {F2V(wp[1][0]), F2V(wp[1][1]), F2V(wp[1][2])},
                              {F2V(wp[2][0]), F2V(wp[2][1]), F2V(wp[2][2])}
                             };
    const vfloat limitv = F2V(limit);
    const vfloat afactorv = F2V(afactor);
    const vfloat bfactorv = F2V(bfactor);

    for(;i < width - 3; i+=4) {
        const vfloat Lv = LVFU(L[i]);
        vfloat av = LVFU(a[i]);
        vfloat bv = LVFU(b[i]);

        const vmask mask = vmaskf_gt(SQRV(av) + SQRV(bv), limitv);
        av = vself(mask, av * afactorv, av);
        bv = vself(mask, bv * bfactorv, bv);
        vfloat Xv, Yv, Zv;
        Lab2XYZ(Lv, av, bv, Xv, Yv, Zv);
        vfloat Rv, Gv, Bv;
        xyz2rgb(Xv, Yv, Zv, Rv, Gv, Bv, wpv);
        STVFU(R[i], Rv);
        STVFU(G[i], Gv);
        STVFU(B[i], Bv);
    }
#endif
    for(;i < width; ++i) {
        float X, Y, Z;
        float av = a[i];
        float bv = b[i];
        if (SQR(av) + SQR(bv) > limit) {
            av *= afactor;
            bv *= bfactor;
        }
        Lab2XYZ(L[i], av, bv, X, Y, Z);
        xyz2rgb(X, Y, Z, R[i], G[i], B[i], wp);
    }
}

void Color::XYZ2Lab(float X, float Y, float Z, float &L, float &a, float &b)
{

    float x = X / D50x;
    float z = Z / D50z;
    float y = Y;
    float fx, fy, fz;

    fx = computeXYZ2Lab(x);
    fy = computeXYZ2Lab(y);
    fz = computeXYZ2Lab(z);

    L = computeXYZ2LabY(y);
    a = (500.0f * (fx - fy));
    b = (200.0f * (fy - fz));
}

void Color::Lab2Yuv(float L, float a, float b, float &Y, float &u, float &v)
{
    float fy = (c1By116 * L / 327.68) + c16By116; // (L+16)/116
    float fx = (0.002 * a / 327.68) + fy;
    float fz = fy - (0.005 * b / 327.68);
    float LL = L / 327.68;

    float X = 65535.0 * f2xyz(fx) * D50x;
    // Y = 65535.0*f2xyz(fy);
    float Z = 65535.0 * f2xyz(fz) * D50z;
    Y = (LL / 327.68f > epskap) ? 65535.0 * fy * fy * fy : 65535.0 * LL / kappa;

    u = 4.0 * X / (X + 15 * Y + 3 * Z) - u0;
    v = 9.0 * Y / (X + 15 * Y + 3 * Z) - v0;
}

void Color::Yuv2Lab(float Yin, float u, float v, float &L, float &a, float &b, const double wp[3][3])
{
    float u1 = u + u0;
    float v1 = v + v0;

    float Y = Yin;
    float X = (9 * u1 * Y) / (4 * v1 * D50x);
    float Z = (12 - 3 * u1 - 20 * v1) * Y / (4 * v1 * D50z);

    gamutmap(X, Y, Z, wp);

    float fx = computeXYZ2Lab(X);
    float fy = computeXYZ2Lab(Y);
    float fz = computeXYZ2Lab(Z);

    L = computeXYZ2LabY(Y);
    a = (500.0 * (fx - fy));
    b = (200.0 * (fy - fz));
}

void Color::Lab2Lch(float a, float b, float &c, float &h)
{
    c = (sqrtf(a * a + b * b)) / 327.68f;
    h = xatan2f(b, a);
}

#ifdef __SSE2__
void Color::Lab2Lch(float *a, float *b, float *c, float *h, int w)
{
    int i = 0;
    vfloat c327d68v = F2V(327.68f);
    for (; i < w - 3; i += 4) {
        vfloat av = LVFU(a[i]);
        vfloat bv = LVFU(b[i]);
        STVFU(c[i], vsqrtf(SQRV(av) + SQRV(bv)) / c327d68v);
        STVFU(h[i], xatan2f(bv, av));
    }
    for (; i < w; ++i) {
        c[i] = sqrtf(SQR(a[i]) + SQR(b[i])) / 327.68f;
        h[i] = xatan2f(b[i], a[i]);
    }
}
#endif

void Color::Lch2Lab(float c, float h, float &a, float &b)
{
    float2 sincosval = xsincosf(h);
    a = 327.68f * c * sincosval.y;
    b = 327.68f * c * sincosval.x;
}

void Color::Luv2Lch(float u, float v, float &c, float &h)
{
    c = sqrtf(u * u + v * v);
    h = xatan2f(v, u);  //WARNING: should we care of division by zero here?

    if (h < 0.f) {
        h += 1.f;
    }
}

void Color::Lch2Luv(float c, float h, float &u, float &v)
{
    float2 sincosval = xsincosf(h);
    u = c * sincosval.x;
    v = c * sincosval.y;
}

<<<<<<< HEAD
// NOT TESTED
void Color::XYZ2Luv(float X, float Y, float Z, float &L, float &u, float &v)
{

    X /= 65535.f;
    Y /= 65535.f;
    Z /= 65535.f;

    if (Y > float (eps)) {
        L = 116.f * std::cbrt(Y) - 16.f;
    } else {
        L = float (kappa) * Y;
    }

    u = 13.f * L * float (u0);
    v = 13.f * L * float (v0);
}

// NOT TESTED
void Color::Luv2XYZ(float L, float u, float v, float &X, float &Y, float &Z)
{
    if (L > float (epskap)) {
        float t = (L + 16.f) / 116.f;
        Y = t * t * t;
    } else {
        Y = L / float (kappa);
    }

    float a = ((52.f * L) / (u + 13.f * L * float (u0)) - 1.f) / 3.f;
    float d = Y * (((39 * L) / (v + 13 * float (v0))) - 5.f);
    float b = -5.f * Y;
    X = (d - b) / (a + 1.f / 3.f);

    Z = X * a + b;

    X *= 65535.f;
    Y *= 65535.f;
    Z *= 65535.f;
}
=======
>>>>>>> 82e329ca

/*
 * Gamut mapping algorithm
 * Copyright (c) 2010-2011  Emil Martinec <ejmartin@uchicago.edu>
 *
 * Solutions to scaling u and v to XYZ paralleliped boundaries
 * Some equations:
 *
 *    fu(X,Y,Z) = 4 X/(X + 15 Y + 3 Z);
 *    fv(X,Y,Z) = 9 Y/(X + 15 Y + 3 Z);
 *
 * take the plane spanned by X=a*Xr+b*Xg+c*Xb etc with one of a,b,c equal to 0 or 1,
 * and itersect with the line u0+lam*u, or in other words solve
 *
 *    u0+lam*u=fu(X,Y,Z)
 *    v0+lam*v=fv(X,Y,Z)
 *
 * The value of lam is the scale factor that takes the color to the gamut boundary
 * columns of the matrix p=xyz_rgb are RGB tristimulus primaries in XYZ
 * c is the color fixed on the boundary; and m=0 for c=0, m=1 for c=255
 */
void Color::gamutmap(float &X, float &Y, float &Z, const double p[3][3])
{
    float u = 4 * X / (X + 15 * Y + 3 * Z) - u0;
    float v = 9 * Y / (X + 15 * Y + 3 * Z) - v0;

    float lam[3][2];
    float lam_min = 1.0;

    for (int c = 0; c < 3; c++)
        for (int m = 0; m < 2; m++) {

            int c1 = (c + 1) % 3;
            int c2 = (c + 2) % 3;

            lam[c][m] = (- (p[0][c1] * p[1][c] * ((-12 + 3 * u0 + 20 * v0) * Y + 4 * m * 65535 * v0 * p[2][c2])) +
                         p[0][c] * p[1][c1] * ((-12 + 3 * u0 + 20 * v0) * Y + 4 * m * 65535 * v0 * p[2][c2]) -
                         4 * v0 * p[0][c1] * (Y - m * 65535 * p[1][c2]) * p[2][c] + 4 * v0 * p[0][c] * (Y - m * 65535 * p[1][c2]) * p[2][c1] -
                         (4 * m * 65535 * v0 * p[0][c2] - 9 * u0 * Y) * (p[1][c1] * p[2][c] - p[1][c] * p[2][c1]));

            lam[c][m] /= (3 * u * Y * (p[0][c1] * p[1][c] - p[1][c1] * (p[0][c] + 3 * p[2][c]) + 3 * p[1][c] * p[2][c1]) +
                          4 * v * (p[0][c1] * (5 * Y * p[1][c] + m * 65535 * p[1][c] * p[2][c2] + Y * p[2][c] - m * 65535 * p[1][c2] * p[2][c]) -
                                   p[0][c] * (5 * Y * p[1][c1] + m * 65535 * p[1][c1] * p[2][c2] + Y * p[2][c1] - m * 65535 * p[1][c2] * p[2][c1]) +
                                   m * 65535 * p[0][c2] * (p[1][c1] * p[2][c] - p[1][c] * p[2][c1])));

            if (lam[c][m] < lam_min && lam[c][m] > 0) {
                lam_min = lam[c][m];
            }

        }

    u = u * lam_min + u0;
    v = v * lam_min + v0;

    X = (9 * u * Y) / (4 * v);
    Z = (12 - 3 * u - 20 * v) * Y / (4 * v);
}

void Color::skinred(double J, double h, double sres, double Sp, float dred, float protect_red, int sk, float rstprotection, float ko, double &s)
{
    float factorskin, factorsat, factor, factorskinext, interm;
    float scale = 100.0f / 100.1f; //reduction in normal zone
    float scaleext = 1.0f; //reduction in transition zone
    float deltaHH = 0.3f; //HH value transition : I have choice 0.3 radians
    float HH;
    bool doskin = false;

    //rough correspondence between h (JC) and H (lab) that has relatively little importance because transitions that blur the correspondence is not linear
    if ((float)h > 8.6f  && (float)h <= 74.f) {
        HH = (1.15f / 65.4f) * (float)h - 0.0012f;     //H > 0.15   H<1.3
        doskin = true;
    } else if ((float)h > 0.f   && (float)h <= 8.6f) {
        HH = (0.19f / 8.6f) * (float)h - 0.04f;        //H>-0.04 H < 0.15
        doskin = true;
    } else if ((float)h > 355.f && (float)h <= 360.f) {
        HH = (0.11f / 5.0f) * (float)h - 7.96f;        //H>-0.15 <-0.04
        doskin = true;
    } else if ((float)h > 74.f  && (float)h < 95.f) {
        HH = (0.30f / 21.0f) * (float)h + 0.24285f;    //H>1.3  H<1.6
        doskin = true;
    }

    if (doskin) {
        float chromapro = sres / Sp;

        if (sk == 1) { //in C mode to adapt dred to J
            if (J < 16.0) {
                dred = 40.0f;
            } else if (J < 22.0) {
                dred = 2.5f * (float)J;
            } else if (J < 60.0) {
                dred = 55.0f;
            } else if (J < 70.0) {
                dred = -1.5f * (float)J + 145.0f;
            } else {
                dred = 40.0f;
            }
        }

        if (chromapro > 0.0) {
            Color::scalered(rstprotection, chromapro, 0.0, HH, deltaHH, scale, scaleext);      //Scale factor
        }

        if (chromapro > 1.0) {
            interm = (chromapro - 1.0f) * 100.0f;
            factorskin = 1.0f + (interm * scale) / 100.0f;
            factorskinext = 1.0f + (interm * scaleext) / 100.0f;
        } else {
            factorskin = chromapro ;
            factorskinext = chromapro ;
        }

        factorsat = chromapro;
        factor = factorsat;
        Color::transitred(HH, s, dred, factorskin, protect_red, factorskinext, deltaHH, factorsat, factor);     //transition
        s *= factor;
    } else {
        s = ko * sres;
    }

}
void Color::skinredfloat(float J, float h, float sres, float Sp, float dred, float protect_red, int sk, float rstprotection, float ko, float &s)
{
    float HH;
    bool doskin = false;

    //rough correspondence between h (JC) and H (lab) that has relatively little importance because transitions that blur the correspondence is not linear
    if ((float)h > 8.6f  && (float)h <= 74.f) {
        HH = (1.15f / 65.4f) * (float)h - 0.0012f;     //H > 0.15   H<1.3
        doskin = true;
    } else if ((float)h > 0.f   && (float)h <= 8.6f) {
        HH = (0.19f / 8.6f) * (float)h - 0.04f;        //H>-0.04 H < 0.15
        doskin = true;
    } else if ((float)h > 355.f && (float)h <= 360.f) {
        HH = (0.11f / 5.0f) * (float)h - 7.96f;        //H>-0.15 <-0.04
        doskin = true;
    } else if ((float)h > 74.f  && (float)h < 95.f) {
        HH = (0.30f / 21.0f) * (float)h + 0.24285f;    //H>1.3  H<1.6
        doskin = true;
    }

    if (doskin) {
        float factorskin, factorsat, factor, factorskinext;
        float deltaHH = 0.3f; //HH value transition : I have choice 0.3 radians
        float chromapro = sres / Sp;

        if (sk == 1) { //in C mode to adapt dred to J
            if (J < 16.f) {
                dred = 40.f;
            } else if (J < 22.f) {
                dred = 2.5f * J;
            } else if (J < 60.f) {
                dred = 55.f;
            } else if (J < 70.f) {
                dred = 145.f - 1.5f * J;
            } else {
                dred = 40.f;
            }
        }

        if (chromapro > 1.0) {
            float scale = 0.999000999f;  // 100.0f/100.1f; reduction in normal zone
            float scaleext = 1.0f; //reduction in transition zone
            Color::scalered(rstprotection, chromapro, 0.0, HH, deltaHH, scale, scaleext);  //Scale factor
            float interm = (chromapro - 1.0f);
            factorskin = 1.0f + (interm * scale);
            factorskinext = 1.0f + (interm * scaleext);
        } else {
            factorskin = chromapro ;
            factorskinext = chromapro ;
        }

        factorsat = chromapro;
        factor = factorsat;
        Color::transitred(HH, s, dred, factorskin, protect_red, factorskinext, deltaHH, factorsat, factor);     //transition
        s *= factor;
    } else {
        s = ko * sres;
    }

}






void Color::scalered(const float rstprotection, const float param, const float limit, const float HH, const float deltaHH, float &scale, float &scaleext)
{
    if (rstprotection < 99.9999f) {
        if (param > limit) {
            scale = rstprotection / 100.1f;
        }

        if ((HH < (1.3f + deltaHH) && HH >= 1.3f))
            // scaleext=HH*(1.0f-scale)/deltaHH + 1.0f - (1.3f+deltaHH)*(1.0f-scale)/deltaHH;    //transition for Hue (red - yellow)
            // optimized formula
        {
            scaleext = (HH * (1.0f - scale) + deltaHH - (1.3f + deltaHH) * (1.0f - scale)) / deltaHH;    //transition for Hue (red - yellow)
        } else if ((HH < 0.15f && HH > (0.15f - deltaHH)))
            // scaleext=HH*(scale-1.0f)/deltaHH + 1.0f - (0.15f-deltaHH)*(scale-1.0f)/deltaHH;   //transition for hue (red purple)
            // optimized formula
        {
            scaleext = (HH * (scale - 1.0f) + deltaHH - (0.15f - deltaHH) * (scale - 1.0f)) / deltaHH;    //transition for hue (red purple)
        }
    }
}

void Color::transitred(const float HH, float const Chprov1, const float dred, const float factorskin, const float protect_red, const float factorskinext, const float deltaHH, const float factorsat, float &factor)
{
    if (HH >= 0.15f && HH < 1.3f) {
        if (Chprov1 < dred) {
            factor = factorskin;
        } else if (Chprov1 < (dred + protect_red)) {
            factor = ((factorsat - factorskin) * Chprov1 + factorsat * protect_red - (dred + protect_red) * (factorsat - factorskin)) / protect_red;
        }
    } else if (HH > (0.15f - deltaHH) && HH < (1.3f + deltaHH)) {   // test if chroma is in the extended range
        if (Chprov1 < dred) {
            factor = factorskinext;    // C=dred=55 => real max of skin tones
        } else if (Chprov1 < (dred + protect_red)) {// transition
            factor = ((factorsat - factorskinext) * Chprov1 + factorsat * protect_red - (dred + protect_red) * (factorsat - factorskinext)) / protect_red;
        }
    }
}

/*
 * AllMunsellLch correction
 * Copyright (c) 2012  Jacques Desmis <jdesmis@gmail.com>
 *
 * This function corrects the color (hue) for changes in chromaticity and luminance
 * to use in a "for" or "do while" statement
 *
 * Parameters:
 *    bool lumaMuns : true => luminance correction (for delta L > 10) and chroma correction ; false : only chroma
 *    float Lprov1 , Loldd : luminance after and before
 *    float HH: hue before
 *    float Chprov1, CC : chroma after and before
 *    float coorectionHuechroma : correction Hue for chromaticity (saturation)
 *    float correctlum : correction Hue for luminance (brigtness, contrast,...)
 *    MunsellDebugInfo* munsDbgInfo: (Debug target only) object to collect information.
 */
#ifdef _DEBUG
void Color::AllMunsellLch(bool lumaMuns, float Lprov1, float Loldd, float HH, float Chprov1, float CC, float &correctionHuechroma, float &correctlum, MunsellDebugInfo* munsDbgInfo)
#else
void Color::AllMunsellLch(bool lumaMuns, float Lprov1, float Loldd, float HH, float Chprov1, float CC, float &correctionHuechroma, float &correctlum)
#endif
{

    bool contin1, contin2;
    float correctionHue = 0.0, correctionHueLum = 0.0;
    bool correctL;

    if (CC >= 6.0 && CC < 140) {         //if C > 140 we say C=140 (only in Prophoto ...with very large saturation)
        static const float huelimit[8] = { -2.48, -0.55, 0.44, 1.52, 1.87, 3.09, -0.27, 0.44}; //limits hue of blue-purple, red-yellow, green-yellow, red-purple

        if (Chprov1 > 140.f) {
            Chprov1 = 139.f;    //limits of LUTf
        }

        if (Chprov1 < 6.f) {
            Chprov1 = 6.f;
        }

        for (int zo = 1; zo <= 4; zo++) {
            if (HH > huelimit[2 * zo - 2] && HH < huelimit[2 * zo - 1]) {
                //zone=zo;
                contin1 = contin2 = false;
                correctL = false;
                MunsellLch(Lprov1, HH, Chprov1, CC, correctionHue, zo, correctionHueLum, correctL);        //munsell chroma correction
#ifdef _DEBUG
                float absCorrectionHue = fabs(correctionHue);

                if (correctionHue != 0.0) {
                    int idx = zo - 1;
                    #pragma omp critical (maxdhue)
                    {
                        munsDbgInfo->maxdhue[idx] = MAX(munsDbgInfo->maxdhue[idx], absCorrectionHue);
                    }
                }

                if (absCorrectionHue > 0.45)
                    #pragma omp atomic
                    munsDbgInfo->depass++;        //verify if no bug in calculation

#endif
                correctionHuechroma = correctionHue;  //preserve

                if (lumaMuns) {
                    float correctlumprov = 0.f;
                    float correctlumprov2 = 0.f;

                    if (correctL) {
                        //for Munsell luminance correction
                        correctlumprov = correctionHueLum;
                        contin1 = true;
                        correctL = false;
                    }

                    correctionHueLum = 0.0;
                    correctionHue = 0.0;

                    if (fabs(Lprov1 - Loldd) > 6.0) {
                        // correction if delta L significative..Munsell luminance
                        MunsellLch(Loldd, HH, Chprov1, Chprov1, correctionHue, zo, correctionHueLum, correctL);

                        if (correctL) {
                            correctlumprov2 = correctionHueLum;
                            contin2 = true;
                            correctL = false;
                        }

                        correctionHueLum = 0.0;

                        if (contin1 && contin2) {
                            correctlum = correctlumprov2 - correctlumprov;
                        }

#ifdef _DEBUG
                        float absCorrectLum = fabs(correctlum);

                        if (correctlum != 0.0) {
                            int idx = zo - 1;
                            #pragma omp critical (maxdhuelum)
                            {
                                munsDbgInfo->maxdhuelum[idx] = MAX(munsDbgInfo->maxdhuelum[idx], absCorrectLum);
                            }
                        }

                        if (absCorrectLum > 0.35)
                            #pragma omp atomic
                            munsDbgInfo->depassLum++;    //verify if no bug in calculation

#endif
                    }
                }
            }
        }

    }

#ifdef _DEBUG

    if (correctlum < -0.35f) {
        correctlum = -0.35f;
    } else if (correctlum >  0.35f) {
        correctlum = 0.35f;
    }

    if (correctionHuechroma < -0.45f) {
        correctionHuechroma = -0.45f;
    } else if (correctionHuechroma > 0.45f) {
        correctionHuechroma = 0.45f;
    }

#endif

}

/*
 * AllMunsellLch correction
 * Copyright (c) 2012  Jacques Desmis <jdesmis@gmail.com>
 *
 * This function corrects the color (hue) for changes in chromaticity and luminance
 * to use in a "for" or "do while" statement
 *
 * Parameters:
 *    float Lprov1: luminance
 *    float HH: hue before
 *    float Chprov1, CC : chroma after and before
 *    float coorectionHuechroma : correction Hue for chromaticity (saturation)
 */
void Color::AllMunsellLch(float Lprov1, float HH, float Chprov1, float CC, float &correctionHuechroma)
{

    float correctionHue = 0.f, correctionHueLum = 0.f;
    bool correctL;

    if(CC >= 6.f && CC < 140.f) {          //if C > 140 we say C=140 (only in Prophoto ...with very large saturation)
        static const float huelimit[8] = { -2.48f, -0.55f, 0.44f, 1.52f, 1.87f, 3.09f, -0.27f, 0.44f}; //limits hue of blue-purple, red-yellow, green-yellow, red-purple

        if (Chprov1 > 140.f) {
            Chprov1 = 139.f;    //limits of LUTf
        }

        Chprov1 = rtengine::max(Chprov1, 6.f);

        for(int zo = 1; zo <= 4; zo++) {
            if(HH > huelimit[2 * zo - 2] && HH < huelimit[2 * zo - 1]) {
                //zone=zo;
                correctL = false;
                MunsellLch (Lprov1, HH, Chprov1, CC, correctionHue, zo, correctionHueLum, correctL);       //munsell chroma correction
                correctionHuechroma = correctionHue;  //preserve
                break;
            }
        }
    }
}

/*
 * GamutLchonly correction
 * Copyright (c)2012  Jacques Desmis <jdesmis@gmail.com> and Jean-Christophe Frisch <natureh@free.fr>
 *
 * This function puts the data (Lab) in the gamut of "working profile":
 * it returns the corrected values of the chromaticity and luminance
 *
 * float HH : hue
 * float Lprov1 : input luminance value, sent back corrected
 * float Chprov1: input chroma value, sent back corrected
 * float R,G,B : red, green and blue value of the corrected color
 * double wip : working profile
 * bool isHLEnabled : if "highlight reconstruction " is enabled
 * float coef : a float number between [0.95 ; 1.0[... the nearest it is from 1.0, the more precise it will be... and the longer too as more iteration will be necessary)
 * bool neg and moreRGB : only in DEBUG mode to calculate iterations for negatives values and > 65535
 */
#ifdef _DEBUG
void Color::gamutLchonly(float HH, float &Lprov1, float &Chprov1, float &R, float &G, float &B, const double wip[3][3], const bool isHLEnabled, const float lowerCoef, const float higherCoef, bool &neg, bool &more_rgb)
#else
void Color::gamutLchonly(float HH, float &Lprov1, float &Chprov1, float &R, float &G, float &B, const double wip[3][3], const bool isHLEnabled, const float lowerCoef, const float higherCoef)
#endif
{
    const float ClipLevel = 65535.0f;
    bool inGamut;
#ifdef _DEBUG
    neg = false, more_rgb = false;
#endif
    float2  sincosval = xsincosf(HH);

    do {
        inGamut = true;

        //Lprov1=LL;
        float aprov1 = Chprov1 * sincosval.y;
        float bprov1 = Chprov1 * sincosval.x;

        //conversion Lab RGB to limit Lab values - this conversion is useful before Munsell correction
        float fy = (c1By116 * Lprov1) + c16By116;
        float fx = (0.002f * aprov1) + fy;
        float fz = fy - (0.005f * bprov1);

        float x_ = 65535.0f * f2xyz(fx) * D50x;
        // float y_ = 65535.0f * f2xyz(fy);
        float z_ = 65535.0f * f2xyz(fz) * D50z;
        float y_ = (Lprov1 > epskap) ? 65535.0 * fy * fy * fy : 65535.0 * Lprov1 / kappa;

        xyz2rgb(x_, y_, z_, R, G, B, wip);

        // gamut control before saturation to put Lab values in future gamut, but not RGB
        if (R < 0.0f || G < 0.0f || B < 0.0f) {
#ifdef _DEBUG
            neg = true;
#endif

            if (Lprov1 < 0.1f) {
                Lprov1 = 0.1f;
            }

            //gamut for L with ultra blue : we can improve the algorithm ... thinner, and other color ???
            if (HH < -0.9f && HH > -1.55f) {  //ultra blue
                if (Chprov1 > 160.f) if (Lprov1 < 5.f) {
                        Lprov1 = 5.f;    //very very very very high chroma
                    }

                if (Chprov1 > 140.f) if (Lprov1 < 3.5f) {
                        Lprov1 = 3.5f;
                    }

                if (Chprov1 > 120.f) if (Lprov1 < 2.f) {
                        Lprov1 = 2.f;
                    }

                if (Chprov1 > 105.f) if (Lprov1 < 1.f) {
                        Lprov1 = 1.f;
                    }

                if (Chprov1 > 90.f) if (Lprov1 < 0.7f) {
                        Lprov1 = 0.7f;
                    }

                if (Chprov1 > 50.f) if (Lprov1 < 0.5f) {
                        Lprov1 = 0.5f;
                    }

                if (Chprov1 > 20.f) if (Lprov1 < 0.4f) {
                        Lprov1 = 0.4f;
                    }
            }

            Chprov1 *= higherCoef; // decrease the chromaticity value

            if (Chprov1 <= 3.0f) {
                Lprov1 += lowerCoef;
            }

            inGamut = false;
        } else if (!isHLEnabled && rtengine::max(R, G, B) > ClipLevel && rtengine::min(R, G, B) <= ClipLevel) {

            // if "highlight reconstruction" is enabled or the point is completely white (clipped, no color), don't control Gamut
#ifdef _DEBUG
            more_rgb = true;
#endif

            if (Lprov1 > 99.999f) {
                Lprov1 = 99.98f;
            }

            Chprov1 *= higherCoef;

            if (Chprov1 <= 3.0f) {
                Lprov1 -= lowerCoef;
            }

            inGamut = false;
        }
    } while (!inGamut);

    //end first gamut control
}

/*
 * GamutLchonly correction
 * Copyright (c)2012  Jacques Desmis <jdesmis@gmail.com> and Jean-Christophe Frisch <natureh@free.fr>
 *
 * This function puts the data (Lab) in the gamut of "working profile":
 * it returns the corrected values of the chromaticity and luminance
 *
 * float HH : hue
 * float2 sincosval : sin and cos of HH
 * float Lprov1 : input luminance value, sent back corrected
 * float Chprov1: input chroma value, sent back corrected
 * float R,G,B : red, green and blue value of the corrected color
 * double wip : working profile
 * bool isHLEnabled : if "highlight reconstruction " is enabled
 * float coef : a float number between [0.95 ; 1.0[... the nearest it is from 1.0, the more precise it will be... and the longer too as more iteration will be necessary)
 * bool neg and moreRGB : only in DEBUG mode to calculate iterations for negatives values and > 65535
 */
#ifdef _DEBUG
void Color::gamutLchonly(float HH, float2 sincosval, float &Lprov1, float &Chprov1, float &R, float &G, float &B, const double wip[3][3], const bool isHLEnabled, const float lowerCoef, const float higherCoef, bool &neg, bool &more_rgb)
#else
void Color::gamutLchonly(float HH, float2 sincosval, float &Lprov1, float &Chprov1, float &R, float &G, float &B, const double wip[3][3], const bool isHLEnabled, const float lowerCoef, const float higherCoef)
#endif
{
    constexpr float ClipLevel = 65535.0f;
    bool inGamut;
#ifdef _DEBUG
    neg = false, more_rgb = false;
#endif
    float ChprovSave = Chprov1;

    do {
        inGamut = true;

        float aprov1 = Chprov1 * sincosval.y;
        float bprov1 = Chprov1 * sincosval.x;

        //conversion Lab RGB to limit Lab values - this conversion is useful before Munsell correction
        float fy = (c1By116 * Lprov1) + c16By116;
        float fx = (0.002f * aprov1) + fy;
        float fz = fy - (0.005f * bprov1);

        float x_ = 65535.0f * f2xyz(fx) * D50x;
        float z_ = 65535.0f * f2xyz(fz) * D50z;
        float y_ = (Lprov1 > epskap) ? 65535.0f * fy * fy * fy : 65535.0f * Lprov1 / kappa;

        xyz2rgb(x_, y_, z_, R, G, B, wip);

        // gamut control before saturation to put Lab values in future gamut, but not RGB
        if (R < 0.0f || G < 0.0f || B < 0.0f) {
#ifdef _DEBUG
            neg = true;
#endif

            if (isnan(HH)) {
                float atemp = ChprovSave * sincosval.y * 327.68;
                float btemp = ChprovSave * sincosval.x * 327.68;
                HH = xatan2f(btemp, atemp);
            }

            if (Lprov1 < 0.1f) {
                Lprov1 = 0.1f;
            }

            //gamut for L with ultra blue : we can improve the algorithm ... thinner, and other color ???
            if (HH < -0.9f && HH > -1.55f) {  //ultra blue
                if (Chprov1 > 160.f) if (Lprov1 < 5.f) {
                        Lprov1 = 5.f;    //very very very very high chroma
                    }

                if (Chprov1 > 140.f) if (Lprov1 < 3.5f) {
                        Lprov1 = 3.5f;
                    }

                if (Chprov1 > 120.f) if (Lprov1 < 2.f) {
                        Lprov1 = 2.f;
                    }

                if (Chprov1 > 105.f) if (Lprov1 < 1.f) {
                        Lprov1 = 1.f;
                    }

                if (Chprov1 > 90.f) if (Lprov1 < 0.7f) {
                        Lprov1 = 0.7f;
                    }

                if (Chprov1 > 50.f) if (Lprov1 < 0.5f) {
                        Lprov1 = 0.5f;
                    }

                if (Chprov1 > 20.f) if (Lprov1 < 0.4f) {
                        Lprov1 = 0.4f;
                    }
            }

            Chprov1 *= higherCoef; // decrease the chromaticity value

            if (Chprov1 <= 3.0f) {
                Lprov1 += lowerCoef;
            }

            inGamut = false;
        } else if (!isHLEnabled && rtengine::max(R, G, B) > ClipLevel && rtengine::min(R, G, B) <= ClipLevel) {

            // if "highlight reconstruction" is enabled or the point is completely white (clipped, no color), don't control Gamut
#ifdef _DEBUG
            more_rgb = true;
#endif

            if (Lprov1 > 99.999f) {
                Lprov1 = 99.98f;
            }

            Chprov1 *= higherCoef;

            if (Chprov1 <= 3.0f) {
                Lprov1 -= lowerCoef;
            }

            inGamut = false;
        }
    } while (!inGamut);

    //end first gamut control
}

/*
 * GamutLchonly correction
 * Copyright (c)2012  Jacques Desmis <jdesmis@gmail.com> and Jean-Christophe Frisch <natureh@free.fr>
 *
 * This function puts the data (Lab) in the gamut of "working profile":
 * it returns the corrected values of the chromaticity and luminance
 *
 * float HH : hue
 * float2 sincosval : sin and cos of HH
 * float Lprov1 : input luminance value, sent back corrected
 * float Chprov1: input chroma value, sent back corrected
 * float wip : working profile
 * bool isHLEnabled : if "highlight reconstruction " is enabled
 * float coef : a float number between [0.95 ; 1.0[... the nearest it is from 1.0, the more precise it will be... and the longer too as more iteration will be necessary)
 */
void Color::gamutLchonly (float HH, float2 sincosval, float &Lprov1, float &Chprov1, float &saturation, const float wip[3][3], const bool isHLEnabled, const float lowerCoef, const float higherCoef)
{
    constexpr float ClipLevel = 1.f;
    bool inGamut;
    float R, G, B;

    do {
        inGamut = true;

        float aprov1 = Chprov1 * sincosval.y;
        float bprov1 = Chprov1 * sincosval.x;

        //conversion Lab RGB to limit Lab values - this conversion is useful before Munsell correction
        float fy = c1By116 * Lprov1 + c16By116;
        float fx = 0.002f * aprov1 + fy;
        float fz = fy - 0.005f * bprov1;

        float x_ = f2xyz(fx) * D50x;
        float z_ = f2xyz(fz) * D50z;
        float y_ = (Lprov1 > epskap) ? fy * fy * fy : Lprov1 / kappaf;

        xyz2rgb(x_, y_, z_, R, G, B, wip);

        // gamut control before saturation to put Lab values in future gamut, but not RGB
        if (rtengine::min(R, G, B) < 0.f) {

            Lprov1 = rtengine::max(Lprov1, 0.1f);

            //gamut for L with ultra blue : we can improve the algorithm ... thinner, and other color ???
            if(HH < -0.9f && HH > -1.55f ) {//ultra blue
                if(Chprov1 > 160.f) if (Lprov1 < 5.f) {
                        Lprov1 = 5.f;    //very very very very high chroma
                    }

                if(Chprov1 > 140.f) if (Lprov1 < 3.5f) {
                        Lprov1 = 3.5f;
                    }

                if(Chprov1 > 120.f) if (Lprov1 < 2.f) {
                        Lprov1 = 2.f;
                    }

                if(Chprov1 > 105.f) if (Lprov1 < 1.f) {
                        Lprov1 = 1.f;
                    }

                if(Chprov1 > 90.f) if (Lprov1 < 0.7f) {
                        Lprov1 = 0.7f;
                    }

                if(Chprov1 > 50.f) if (Lprov1 < 0.5f) {
                        Lprov1 = 0.5f;
                    }

                if(Chprov1 > 20.f) if (Lprov1 < 0.4f) {
                        Lprov1 = 0.4f;
                    }
            }

            Chprov1 *= higherCoef; // decrease the chromaticity value

            if (Chprov1 <= 3.f) {
                Lprov1 += lowerCoef;
            }

            inGamut = false;
        } else if (!isHLEnabled && rtengine::max(R, G, B) > ClipLevel && rtengine::min(R, G, B) <= ClipLevel) {

            // if "highlight reconstruction" is enabled or the point is completely white (clipped, no color), don't control Gamut

            if (Lprov1 > 99.999f) {
                Lprov1 = 99.98f;
            }

            Chprov1 *= higherCoef;

            if (Chprov1 <= 3.f) {
                Lprov1 -= lowerCoef;
            }

            inGamut = false;
        }
    } while (!inGamut);

    saturation = 1.f - (rtengine::min(R, G, B) / rtengine::max(R, G, B));
    //end first gamut control
}


#ifdef _DEBUG
void Color::gamutLchonly(float2 sincosval, float &Lprov1, float &Chprov1, const float wip[3][3], const bool isHLEnabled, const float lowerCoef, const float higherCoef, bool &neg, bool &more_rgb)
#else
void Color::gamutLchonly(float2 sincosval, float &Lprov1, float &Chprov1, const float wip[3][3], const bool isHLEnabled, const float lowerCoef, const float higherCoef)
#endif
{
    const float ClipLevel = 65535.0f;
    bool inGamut;
#ifdef _DEBUG
    neg = false, more_rgb = false;
#endif

    do {
        inGamut = true;

        //Lprov1=LL;
        float aprov1 = Chprov1 * sincosval.y;
        float bprov1 = Chprov1 * sincosval.x;

        //conversion Lab RGB to limit Lab values - this conversion is useful before Munsell correction
        float fy = (c1By116 * Lprov1) + c16By116;
        float fx = (0.002f * aprov1) + fy;
        float fz = fy - (0.005f * bprov1);

        float x_ = 65535.0f * f2xyz(fx) * D50x;
        // float y_ = 65535.0f * f2xyz(fy);
        float z_ = 65535.0f * f2xyz(fz) * D50z;
        float y_ = (Lprov1 > epskap) ? 65535.0 * fy * fy * fy : 65535.0 * Lprov1 / kappa;

        float R, G, B;
        xyz2rgb(x_, y_, z_, R, G, B, wip);

        // gamut control before saturation to put Lab values in future gamut, but not RGB
        if (R < 0.0f || G < 0.0f || B < 0.0f) {
#ifdef _DEBUG
            neg = true;
#endif

            if (Lprov1 < 0.01f) {
                Lprov1 = 0.01f;
            }

            Chprov1 *= higherCoef; // decrease the chromaticity value

            if (Chprov1 <= 3.0f) {
                Lprov1 += lowerCoef;
            }

            inGamut = false;
        } else if (!isHLEnabled && rtengine::max(R, G, B) > ClipLevel && rtengine::min(R, G, B) <= ClipLevel) {

            // if "highlight reconstruction" is enabled or the point is completely white (clipped, no color), don't control Gamut
#ifdef _DEBUG
            more_rgb = true;
#endif

            if (Lprov1 > 99.999f) {
                Lprov1 = 99.98f;
            }

            Chprov1 *= higherCoef;

            if (Chprov1 <= 3.0f) {
                Lprov1 -= lowerCoef;
            }

            inGamut = false;
        }
    } while (!inGamut);

    //end first gamut control
}
/*
 * LabGamutMunsell
 * Copyright (c) 2012  Jacques Desmis <jdesmis@gmail.com>
 *
 * This function is the overall Munsell's corrections, but only on global statement: I think it's better to use local statement with AllMunsellLch
 * not for use in a "for" or "do while" loop
 * they are named accordingly :  gamutLchonly and AllMunsellLch
 * it can be used before and after treatment (saturation, gamma, luminance, ...)
 *
 * Parameters:
 *    float *labL     :       RT Lab L channel data
 *    float *laba     :       RT Lab a channel data
 *    float *labb     :       RT Lab b channel data
 *    bool corMunsell :       performs Munsell correction
 *    bool lumaMuns   :       (used only if corMuns=true)
 *                            true:  apply luma + chroma Munsell correction if delta L > 10;
 *                            false: only chroma correction only
 *    bool gamut            : performs gamutLch
 *    const double wip[3][3]: matrix for working profile
 *    bool multiThread      : parallelize the loop
 */
void Color::LabGamutMunsell(float *labL, float *laba, float *labb, const int N, bool corMunsell, bool lumaMuns, bool isHLEnabled, bool gamut, const double wip[3][3])
{
#ifdef _DEBUG
    MyTime t1e, t2e;
    t1e.set();
    int negat = 0, moreRGB = 0;
    MunsellDebugInfo* MunsDebugInfo = nullptr;

    if (corMunsell) {
        MunsDebugInfo = new MunsellDebugInfo();
    }

#endif
    float correctlum = 0.f;
    float correctionHuechroma = 0.f;
#ifdef __SSE2__
    // precalculate H and C using SSE
    float HHBuffer[N];
    float CCBuffer[N];
    __m128 c327d68v = _mm_set1_ps(327.68f);
    __m128 av, bv;
    int k;

    for (k = 0; k < N - 3; k += 4) {
        av = LVFU(laba[k]);
        bv = LVFU(labb[k]);
        _mm_storeu_ps(&HHBuffer[k], xatan2f(bv, av));
        _mm_storeu_ps(&CCBuffer[k], vsqrtf(SQRV(av) + SQRV(bv)) / c327d68v);
    }

    for (; k < N; k++) {
        HHBuffer[k] = xatan2f(labb[k], laba[k]);
        CCBuffer[k] = sqrt(SQR(laba[k]) + SQR(labb[k])) / 327.68f;
    }

#endif // __SSE2__

    for (int j = 0; j < N; j++) {
#ifdef __SSE2__
        float HH  = HHBuffer[j];
        float Chprov1 = CCBuffer[j];
#else
        float HH = xatan2f(labb[j], laba[j]);
        float Chprov1 = sqrtf(SQR(laba[j]) + SQR(labb[j])) / 327.68f;
#endif
        float Lprov1 = labL[j] / 327.68f;
        float Loldd = Lprov1;
        float Coldd = Chprov1;
        float2 sincosval;

        if (gamut) {
#ifdef _DEBUG
            bool neg, more_rgb;
#endif
            // According to mathematical laws we can get the sin and cos of HH by simple operations
            float R, G, B;

            if (Chprov1 == 0.f) {
                sincosval.y = 1.f;
                sincosval.x = 0.f;
            } else {
                sincosval.y = laba[j] / (Chprov1 * 327.68f);
                sincosval.x = labb[j] / (Chprov1 * 327.68f);
            }

            //gamut control : Lab values are in gamut
#ifdef _DEBUG
            gamutLchonly(HH, sincosval, Lprov1, Chprov1, R, G, B, wip, isHLEnabled, 0.15f, 0.96f, neg, more_rgb);
#else
            gamutLchonly(HH, sincosval, Lprov1, Chprov1, R, G, B, wip, isHLEnabled, 0.15f, 0.96f);
#endif

#ifdef _DEBUG

            if (neg) {
                negat++;
            }

            if (more_rgb) {
                moreRGB++;
            }

#endif
        }

        labL[j] = Lprov1 * 327.68f;
        correctionHuechroma = 0.f;
        correctlum = 0.f;

        if (corMunsell)
#ifdef _DEBUG
            AllMunsellLch(lumaMuns, Lprov1, Loldd, HH, Chprov1, Coldd, correctionHuechroma, correctlum, MunsDebugInfo);

#else
            AllMunsellLch(lumaMuns, Lprov1, Loldd, HH, Chprov1, Coldd, correctionHuechroma, correctlum);
#endif

        if (correctlum == 0.f && correctionHuechroma == 0.f) {
            if (!gamut) {
                if (Coldd == 0.f) {
                    sincosval.y = 1.f;
                    sincosval.x = 0.f;
                } else {
                    sincosval.y = laba[j] / (Coldd * 327.68f);
                    sincosval.x = labb[j] / (Coldd * 327.68f);
                }
            }

        } else {
            HH += correctlum;      //hue Munsell luminance correction
            sincosval = xsincosf(HH + correctionHuechroma);
        }

        laba[j] = Chprov1 * sincosval.y * 327.68f;
        labb[j] = Chprov1 * sincosval.x * 327.68f;
    }

#ifdef _DEBUG
    t2e.set();

    if (settings->verbose) {
        printf("Color::LabGamutMunsell (correction performed in %d usec):\n", t2e.etime(t1e));
        printf("   Gamut              : G1negat=%iiter G165535=%iiter \n", negat, moreRGB);

        if (MunsDebugInfo) {
            printf("   Munsell chrominance: MaxBP=%1.2frad  MaxRY=%1.2frad  MaxGY=%1.2frad  MaxRP=%1.2frad  depass=%u\n", MunsDebugInfo->maxdhue[0],    MunsDebugInfo->maxdhue[1],    MunsDebugInfo->maxdhue[2],    MunsDebugInfo->maxdhue[3],    MunsDebugInfo->depass);
            printf("   Munsell luminance  : MaxBP=%1.2frad  MaxRY=%1.2frad  MaxGY=%1.2frad  MaxRP=%1.2frad  depass=%u\n", MunsDebugInfo->maxdhuelum[0], MunsDebugInfo->maxdhuelum[1], MunsDebugInfo->maxdhuelum[2], MunsDebugInfo->maxdhuelum[3], MunsDebugInfo->depassLum);
        } else {
            printf("   Munsell correction wasn't requested\n");
        }
    }

    if (MunsDebugInfo) {
        delete MunsDebugInfo;
    }

#endif

}

/*
 * MunsellLch correction
 * Copyright (c) 2012  Jacques Desmis <jdesmis@gmail.com>
 *
 * Find the right LUT and calculate the correction
 */
void Color::MunsellLch(float lum, float hue, float chrom, float memChprov, float &correction, int zone, float &lbe, bool &correctL)
{

    int x = int (memChprov);
    int y = int (chrom);

    //begin PB correction + sky
    if (zone == 1) {
        if (lum > 5.0) {
            if (lum < 15.0) {
                if ((hue >= (_15PB10[x] - 0.035)) && (hue < (_15PB10[x] + 0.052) && x <= 45)) {
                    if (y > 49) {
                        y = 49;
                    }

                    correction =  _15PB10[y] - _15PB10[x] ;
                    lbe = _15PB10[y];
                    correctL = true;
                } else if ((hue >= (_3PB10[x] - 0.052))  && (hue < (_45PB10[x] + _3PB10[x]) / 2.0) && x <= 85) {
                    if (y > 89) {
                        y = 89;
                    }

                    correction =  _3PB10[y] - _3PB10[x];
                    lbe = _3PB10[y];
                    correctL = true;
                } else if ((hue >= (_45PB10[x] + _3PB10[x]) / 2.0)  && (hue < (_45PB10[x] + 0.052)) && x <= 85) {
                    if (y > 89) {
                        y = 89;
                    }

                    correction =  _45PB10[y] - _45PB10[x] ;
                    lbe = _45PB10[y];
                    correctL = true;
                } else if ((hue >= (_6PB10[x] - 0.052)  && (hue < (_6PB10[x] + _75PB10[x]) / 2.0))) {
                    correction =  _6PB10[y] - _6PB10[x] ;
                    lbe = _6PB10[y];
                    correctL = true;
                } else if ((hue >= (_6PB10[x] + _75PB10[x]) / 2.0)  && (hue < (_9PB10[x] + _75PB10[x]) / 2.0)) {
                    correction =  _75PB10[y] - _75PB10[x] ;
                    lbe = _75PB10[y];
                    correctL = true;
                } else if ((hue >= (_9PB10[x] + _75PB10[x]) / 2.0)  && (hue < (_9PB10[x] + _10PB10[x]) / 2.0)) {
                    correction =  _9PB10[y] - _9PB10[x] ;
                    lbe = _9PB10[y];
                    correctL = true;
                } else if ((hue >= (_10PB10[x] + _9PB10[x]) / 2.0)  && (hue < (_1P10[x] + _10PB10[x]) / 2.0)) {
                    correction =  _10PB10[y] - _10PB10[x] ;
                    lbe = _10PB10[y];
                    correctL = true;
                } else if ((hue >= (_10PB10[x] + _1P10[x]) / 2.0)  && (hue < (_1P10[x] + _4P10[x]) / 2.0)) {
                    correction =  _1P10[y] - _1P10[x];
                    lbe = _1P10[y];
                    correctL = true;
                } else if ((hue >= (_1P10[x] + _4P10[x]) / 2.0)  && (hue < (0.035 + _4P10[x]) / 2.0)) {
                    correction =  _4P10[y] - _4P10[x] ;
                    lbe = _4P10[y];
                    correctL = true;
                }
            } else if (lum < 25.0) {
                if ((hue >= (_15PB20[x] - 0.035)) && (hue < (_15PB20[x] + _3PB20[x]) / 2.0) && x <= 85) {
                    if (y > 89) {
                        y = 89;
                    }

                    correction =  _15PB20[y] - _15PB20[x] ;
                    lbe = _15PB20[y];
                    correctL = true;
                } else if ((hue >= (_15PB20[x] + _3PB20[x]) / 2.0)  && (hue < (_45PB20[x] + _3PB20[x]) / 2.0) && x <= 85) {
                    if (y > 89) {
                        y = 89;
                    }

                    correction =  _3PB20[y] - _3PB20[x] ;
                    lbe = _3PB20[y];
                    correctL = true;
                } else if ((hue >= (_45PB20[x] + _3PB20[x]) / 2.0)  && (hue < (_45PB20[x] + 0.052)) && x <= 85) {
                    if (y > 89) {
                        y = 89;
                    }

                    correction =  _45PB20[y] - _45PB20[x] ;
                    lbe = _45PB20[y];
                    correctL = true;
                } else if ((hue >= (_45PB20[x] + 0.052))  && (hue < (_6PB20[x] + _75PB20[x]) / 2.0)) {
                    correction =  _6PB20[y] - _6PB20[x];
                    lbe = _6PB20[y];
                    correctL = true;
                } else if ((hue >= (_6PB20[x] + _75PB20[x]) / 2.0)  && (hue < (_9PB20[x] + _75PB20[x]) / 2.0)) {
                    correction =  _75PB20[y] - _75PB20[x] ;
                    lbe = _75PB20[y];
                    correctL = true;
                } else if ((hue >= (_9PB20[x] + _75PB20[x]) / 2.0)  && (hue < (_9PB20[x] + _10PB20[x]) / 2.0)) {
                    correction =  _9PB20[y] - _9PB20[x] ;
                    lbe = _9PB20[y];
                    correctL = true;
                } else if ((hue >= (_10PB20[x] + _9PB20[x]) / 2.0)  && (hue < (_1P20[x] + _10PB20[x]) / 2.0)) {
                    correction =  _10PB20[y] - _10PB20[x] ;
                    lbe = _10PB20[y];
                    correctL = true;
                } else if ((hue >= (_10PB20[x] + _1P20[x]) / 2.0)  && (hue < (_1P20[x] + _4P20[x]) / 2.0)) {
                    correction =  _1P20[y] - _1P20[x] ;
                    lbe = _1P20[y];
                    correctL = true;
                } else if ((hue >= (_1P20[x] + _4P20[x]) / 2.0)  && (hue < (0.035 + _4P20[x]) / 2.0)) {
                    correction =  _4P20[y] - _4P20[x] ;
                    lbe = _4P20[y];
                    correctL = true;
                }
            } else if (lum < 35.0) {
                if ((hue >= (_15PB30[x] - 0.035)) && (hue < (_15PB30[x] + _3PB30[x]) / 2.0) && x <= 85) {
                    if (y > 89) {
                        y = 89;
                    }

                    correction =  _15PB30[y] - _15PB30[x] ;
                    lbe = _15PB30[y];
                    correctL = true;
                } else if ((hue >= (_15PB30[x] + _3PB30[x]) / 2.0)  && (hue < (_45PB30[x] + _3PB30[x]) / 2.0) && x <= 85) {
                    if (y > 89) {
                        y = 89;
                    }

                    correction =  _3PB30[y] - _3PB30[x] ;
                    lbe = _3PB30[y];
                    correctL = true;
                } else if ((hue >= (_45PB30[x] + _3PB30[x]) / 2.0)  && (hue < (_45PB30[x] + 0.052)) && x <= 85) {
                    if (y > 89) {
                        y = 89;
                    }

                    correction =  _45PB30[y] - _45PB30[x] ;
                    lbe = _45PB30[y];
                    correctL = true;
                } else if ((hue >= (_45PB30[x] + 0.052))  && (hue < (_6PB30[x] + _75PB30[x]) / 2.0)) {
                    correction =  _6PB30[y] - _6PB30[x] ;
                    lbe = _6PB30[y];
                    correctL = true;
                } else if ((hue >= (_6PB30[x] + _75PB30[x]) / 2.0)  && (hue < (_9PB30[x] + _75PB30[x]) / 2.0)) {
                    correction =  _75PB30[y] - _75PB30[x] ;
                    lbe = _75PB30[y] ;
                    correctL = true;
                } else if ((hue >= (_9PB30[x] + _75PB30[x]) / 2.0)  && (hue < (_9PB30[x] + _10PB30[x]) / 2.0)) {
                    correction =  _9PB30[y] - _9PB30[x] ;
                    lbe = _9PB30[y];
                    correctL = true;
                } else if ((hue >= (_10PB30[x] + _9PB30[x]) / 2.0)  && (hue < (_1P30[x] + _10PB30[x]) / 2.0)) {
                    correction =  _10PB30[y] - _10PB30[x] ;
                    lbe = _10PB30[y];
                    correctL = true;
                } else if ((hue >= (_10PB30[x] + _1P30[x]) / 2.0)  && (hue < (_1P30[x] + _4P30[x]) / 2.0)) {
                    correction =  _1P30[y] - _1P30[x] ;
                    lbe = _1P30[y];
                    correctL = true;
                } else if ((hue >= (_1P30[x] + _4P30[x]) / 2.0)  && (hue < (0.035 + _4P30[x]) / 2.0)) {
                    correction =  _4P30[y] - _4P30[x] ;
                    lbe = _4P30[y];
                    correctL = true;
                }
            } else if (lum < 45.0) {
                if ((hue <= (_05PB40[x] + _15PB40[x]) / 2.0) && (hue > (_05PB40[x] + _10B40[x]) / 2.0) && x < 75) {
                    if (y > 75) {
                        y = 75;
                    }

                    correction =  _05PB40[y] - _05PB40[x] ;
                    lbe = _05PB40[y];
                    correctL = true;
                } else if ((hue <= (_05PB40[x] + _10B40[x]) / 2.0) && (hue > (_10B40[x] + _9B40[x]) / 2.0) && x < 70) {
                    if (y > 70) {
                        y = 70;
                    }

                    correction =  _10B40[y] - _10B40[x] ;
                    lbe = _10B40[y];
                    correctL = true;
                } else if ((hue <= (_10B40[x] + _9B40[x]) / 2.0) && (hue > (_9B40[x] + _7B40[x]) / 2.0) && x < 70) {
                    if (y > 70) {
                        y = 70;
                    }

                    correction =  _9B40[y] - _9B40[x] ;
                    lbe = _9B40[y];
                    correctL = true;
                } else if ((hue <= (_9B40[x] + _7B40[x]) / 2.0) && (hue > (_5B40[x] + _7B40[x]) / 2.0) && x < 70) {
                    if (y > 70) {
                        y = 70;
                    }

                    correction =  _7B40[y] - _7B40[x] ;
                    lbe = _7B40[y];
                    correctL = true;
                } else if ((hue <= (_5B40[x] + _7B40[x]) / 2.0)  && (hue > (_5B40[x] - 0.035)) && x < 70) {
                    if (y > 70) {
                        y = 70;    //
                    }

                    correction =  _5B40[y] - _5B40[x] ;
                    lbe =  _5B40[y];
                    correctL = true;
                }

                else if ((hue >= (_15PB40[x] - 0.035)) && (hue < (_15PB40[x] + _3PB40[x]) / 2.0) && x <= 85) {
                    if (y > 89) {
                        y = 89;
                    }

                    correction =  _15PB40[y] - _15PB40[x] ;
                    lbe = _15PB40[y];
                    correctL = true;
                } else if ((hue >= (_15PB40[x] + _3PB40[x]) / 2.0)  && (hue < (_45PB40[x] + _3PB40[x]) / 2.0) && x <= 85) {
                    if (y > 89) {
                        y = 89;
                    }

                    correction =  _3PB40[y] - _3PB40[x] ;
                    lbe = _3PB40[y];
                    correctL = true;
                } else if ((hue >= (_45PB40[x] + _3PB40[x]) / 2.0)  && (hue < (_45PB40[x] + 0.052)) && x <= 85) {
                    if (y > 89) {
                        y = 89;
                    }

                    correction =  _45PB40[y] - _45PB40[x] ;
                    lbe = _45PB40[y] ;
                    correctL = true;
                } else if ((hue >= (_45PB40[x] + 0.052))  && (hue < (_6PB40[x] + _75PB40[x]) / 2.0)) {
                    correction =  _6PB40[y] - _6PB40[x] ;
                    lbe = _6PB40[y];
                    correctL = true;
                } else if ((hue >= (_6PB40[x] + _75PB40[x]) / 2.0)  && (hue < (_9PB40[x] + _75PB40[x]) / 2.0)) {
                    correction =  _75PB40[y] - _75PB40[x] ;
                    lbe = _75PB40[y];
                    correctL = true;
                } else if ((hue >= (_9PB40[x] + _75PB40[x]) / 2.0)  && (hue < (_9PB40[x] + _10PB40[x]) / 2.0)) {
                    correction =  _9PB40[y] - _9PB40[x] ;
                    lbe = _9PB40[y];
                    correctL = true;
                } else if ((hue >= (_10PB40[x] + _9PB40[x]) / 2.0)  && (hue < (_1P40[x] + _10PB40[x]) / 2.0)) {
                    correction =  _10PB40[y] - _10PB40[x] ;
                    lbe = _10PB40[y];
                    correctL = true;
                } else if ((hue >= (_10PB40[x] + _1P40[x]) / 2.0)  && (hue < (_1P40[x] + _4P40[x]) / 2.0)) {
                    correction =  _1P40[y] - _1P40[x] ;
                    lbe = _1P40[y];
                    correctL = true;
                } else if ((hue >= (_1P40[x] + _4P40[x]) / 2.0)  && (hue < (0.035 + _4P40[x]) / 2.0)) {
                    correction =  _4P40[y] - _4P40[x] ;
                    lbe = _4P40[y];
                    correctL = true;
                }
            } else if (lum < 55.0) {
                if ((hue <= (_05PB50[x] + _15PB50[x]) / 2.0) && (hue > (_05PB50[x] + _10B50[x]) / 2.0) && x < 79) {
                    if (y > 79) {
                        y = 79;
                    }

                    correction =  _05PB50[y] - _05PB50[x] ;
                    lbe = _05PB50[y];
                    correctL = true;
                } else if ((hue <= (_05PB50[x] + _10B50[x]) / 2.0) && (hue > (_10B50[x] + _9B50[x]) / 2.0) && x < 79) {
                    if (y > 79) {
                        y = 79;
                    }

                    correction =  _10B50[y] - _10B50[x] ;
                    lbe = _10B50[y];
                    correctL = true;
                } else if ((hue <= (_10B50[x] + _9B50[x]) / 2.0) && (hue > (_9B50[x] + _7B50[x]) / 2.0) && x < 79) {
                    if (y > 79) {
                        y = 79;
                    }

                    correction =  _9B50[y] - _9B50[x] ;
                    lbe = _9B50[y];
                    correctL = true;
                } else if ((hue <= (_9B50[x] + _7B50[x]) / 2.0) && (hue > (_5B50[x] + _7B50[x]) / 2.0) && x < 79) {
                    if (y > 79) {
                        y = 79;
                    }

                    correction =  _7B50[y] - _7B50[x] ;
                    lbe = _7B50[y];
                    correctL = true;
                } else if ((hue <= (_5B50[x] + _7B50[x]) / 2.0)  && (hue > (_5B50[x] - 0.035)) && x < 79) {
                    if (y > 79) {
                        y = 79;    //
                    }

                    correction =  _5B50[y] - _5B50[x] ;
                    lbe = _5B50[y];
                    correctL = true;
                }

                else if ((hue >= (_15PB50[x] - 0.035)) && (hue < (_15PB50[x] + _3PB50[x]) / 2.0) && x <= 85) {
                    if (y > 89) {
                        y = 89;
                    }

                    correction =  _15PB50[y] - _15PB50[x] ;
                    lbe = _15PB50[y];
                    correctL = true;
                } else if ((hue >= (_15PB50[x] + _3PB50[x]) / 2.0)  && (hue < (_45PB50[x] + _3PB50[x]) / 2.0) && x <= 85) {
                    if (y > 89) {
                        y = 89;
                    }

                    correction =  _3PB50[y] - _3PB50[x] ;
                    lbe = _3PB50[y];
                    correctL = true;
                } else if ((hue >= (_45PB50[x] + _3PB50[x]) / 2.0)  && (hue < (_6PB50[x] + _45PB50[x]) / 2.0) && x <= 85) {
                    if (y > 89) {
                        y = 89;
                    }

                    correction =  _45PB50[y] - _45PB50[x] ;
                    lbe = _45PB50[y];
                    correctL = true;
                } else if ((hue >= (_6PB50[x] + _45PB50[x]) / 2.0)  && (hue < (_6PB50[x] + _75PB50[x]) / 2.0) && x <= 85) {
                    if (y > 89) {
                        y = 89;
                    }

                    correction =  _6PB50[y] - _6PB50[x] ;
                    lbe = _6PB50[y];
                    correctL = true;
                } else if ((hue >= (_6PB50[x] + _75PB50[x]) / 2.0)  && (hue < (_9PB50[x] + _75PB50[x]) / 2.0) && x <= 85) {
                    if (y > 89) {
                        y = 89;
                    }

                    correction =  _75PB50[y] - _75PB50[x] ;
                    lbe = _75PB50[y];
                    correctL = true;
                } else if ((hue >= (_9PB50[x] + _75PB50[x]) / 2.0)  && (hue < (_9PB50[x] + _10PB50[x]) / 2.0) && x <= 85) {
                    if (y > 89) {
                        y = 89;
                    }

                    correction =  _9PB50[y] - _9PB50[x] ;
                    lbe = _9PB50[y];
                    correctL = true;
                } else if ((hue >= (_10PB50[x] + _9PB50[x]) / 2.0)  && (hue < (_1P50[x] + _10PB50[x]) / 2.0) && x <= 85) {
                    if (y > 89) {
                        y = 89;
                    }

                    correction =  _10PB50[y] - _10PB50[x] ;
                    lbe = _10PB50[y];
                    correctL = true;
                } else if ((hue >= (_10PB50[x] + _1P50[x]) / 2.0)  && (hue < (_1P50[x] + _4P50[x]) / 2.0) && x <= 85) {
                    if (y > 89) {
                        y = 89;
                    }

                    correction =  _1P50[y] - _1P50[x] ;
                    lbe = _1P50[y];
                    correctL = true;
                } else if ((hue >= (_1P50[x] + _4P50[x]) / 2.0)  && (hue < (0.035 + _4P50[x]) / 2.0) && x <= 85) {
                    if (y > 89) {
                        y = 89;
                    }

                    correction =  _4P50[y] - _4P50[x] ;
                    lbe = _4P50[y];
                    correctL = true;
                }
            } else if (lum < 65.0) {
                if ((hue <= (_05PB60[x] + _15PB60[x]) / 2.0) && (hue > (_05PB60[x] + _10B60[x]) / 2.0) && x < 79) {
                    if (y > 79) {
                        y = 79;
                    }

                    correction =  _05PB60[y] - _05PB60[x] ;
                    lbe = _05PB60[y];
                    correctL = true;
                } else if ((hue <= (_05PB60[x] + _10B60[x]) / 2.0) && (hue > (_10B60[x] + _9B60[x]) / 2.0) && x < 79) {
                    if (y > 79) {
                        y = 79;
                    }

                    correction =  _10B60[y] - _10B60[x] ;
                    lbe = _10B60[y];
                    correctL = true;
                } else if ((hue <= (_10B60[x] + _9B60[x]) / 2.0) && (hue > (_9B60[x] + _7B60[x]) / 2.0) && x < 79) {
                    if (y > 79) {
                        y = 79;
                    }

                    correction =  _9B60[y] - _9B60[x] ;
                    lbe = _9B60[y];
                    correctL = true;
                } else if ((hue <= (_9B60[x] + _7B60[x]) / 2.0) && (hue > (_5B60[x] + _7B60[x]) / 2.0) && x < 79) {
                    if (y > 79) {
                        y = 79;
                    }

                    correction =  _7B60[y] - _7B60[x] ;
                    lbe = _7B60[y];
                    correctL = true;
                } else if ((hue <= (_5B60[x] + _7B60[x]) / 2.0)  && (hue > (_5B60[x] - 0.035)) && x < 79) {
                    if (y > 79) {
                        y = 79;    //
                    }

                    correction =  _5B60[y] - _5B60[x] ;
                    lbe = _5B60[y];
                    correctL = true;
                }

                else if ((hue >= (_15PB60[x] - 0.035)) && (hue < (_15PB60[x] + _3PB60[x]) / 2.0) && x <= 85) {
                    if (y > 89) {
                        y = 89;
                    }

                    correction =  _15PB60[y] - _15PB60[x] ;
                    lbe = _15PB60[y];
                    correctL = true;
                } else if ((hue >= (_15PB60[x] + _3PB60[x]) / 2.0)  && (hue < (_45PB60[x] + _3PB60[x]) / 2.0) && x <= 85) {
                    if (y > 89) {
                        y = 89;
                    }

                    correction =  _3PB60[y] - _3PB60[x] ;
                    lbe = _3PB60[y];
                    correctL = true;
                } else if ((hue >= (_45PB60[x] + _3PB60[x]) / 2.0)  && (hue < (_6PB60[x] + _45PB60[x]) / 2.0) && x <= 85) {
                    if (y > 89) {
                        y = 89;
                    }

                    correction =  _45PB60[y] - _45PB60[x] ;
                    lbe = _45PB60[y];
                    correctL = true;
                } else if ((hue >= (_6PB60[x] + _45PB60[x]) / 2.0)  && (hue < (_6PB60[x] + _75PB60[x]) / 2.0) && x <= 85) {
                    if (y > 89) {
                        y = 89;
                    }

                    correction =  _6PB60[y] - _6PB60[x] ;
                    lbe = _6PB60[y];
                    correctL = true;
                } else if ((hue >= (_6PB60[x] + _75PB60[x]) / 2.0)  && (hue < (_9PB60[x] + _75PB60[x]) / 2.0) && x <= 85) {
                    if (y > 89) {
                        y = 89;
                    }

                    correction =  _75PB60[y] - _75PB60[x] ;
                    lbe = _75PB60[y];
                    correctL = true;
                } else if ((hue >= (_9PB60[x] + _75PB60[x]) / 2.0)  && (hue < (_9PB60[x] + _10PB60[x]) / 2.0) && x <= 85) {
                    if (y > 89) {
                        y = 89;
                    }

                    correction =  _9PB60[y] - _9PB60[x] ;
                    lbe = _9PB60[y];
                    correctL = true;
                } else if ((hue >= (_10PB60[x] + _9PB60[x]) / 2.0)  && (hue < (_1P60[x] + _10PB60[x]) / 2.0) && x <= 85) {
                    if (y > 89) {
                        y = 89;
                    }

                    correction =  _10PB60[y] - _10PB60[x] ;
                    lbe = _10PB60[y];
                    correctL = true;
                } else if ((hue >= (_10PB60[x] + _1P60[x]) / 2.0)  && (hue < (_1P60[x] + _4P60[x]) / 2.0) && x <= 85) {
                    if (y > 89) {
                        y = 89;
                    }

                    correction =  _1P60[y] - _1P60[x] ;
                    lbe = _1P60[y];
                    correctL = true;
                } else if ((hue >= (_1P60[x] + _4P60[x]) / 2.0)  && (hue < (0.035 + _4P60[x]) / 2.0) && x <= 85) {
                    if (y > 89) {
                        y = 89;
                    }

                    correction =  _4P60[y] - _4P60[x] ;
                    lbe = _4P60[y];
                    correctL = true;
                }
            } else if (lum < 75.0) {
                if ((hue <= (_05PB70[x] + _15PB70[x]) / 2.0) && (hue > (_05PB70[x] + _10B70[x]) / 2.0) && x < 50) {
                    if (y > 49) {
                        y = 49;
                    }

                    correction =  _05PB70[y] - _05PB70[x] ;
                    lbe = _05PB70[y];
                    correctL = true;
                } else if ((hue <= (_05PB70[x] + _10B70[x]) / 2.0) && (hue > (_10B70[x] + _9B70[x]) / 2.0) && x < 50) {
                    if (y > 49) {
                        y = 49;
                    }

                    correction =  _10B70[y] - _10B70[x] ;
                    lbe = _10B70[y];
                    correctL = true;
                } else if ((hue <= (_10B70[x] + _9B70[x]) / 2.0) && (hue > (_9B70[x] + _7B70[x]) / 2.0) && x < 50) {
                    if (y > 49) {
                        y = 49;
                    }

                    correction =  _9B70[y] - _9B70[x] ;
                    lbe = _9B70[y];
                    correctL = true;
                } else if ((hue <= (_9B70[x] + _7B70[x]) / 2.0) && (hue > (_5B70[x] + _7B70[x]) / 2.0) && x < 50) {
                    if (y > 49) {
                        y = 49;
                    }

                    correction =  _7B70[y] - _7B70[x] ;
                    lbe = _7B70[y];
                    correctL = true;
                } else if ((hue <= (_5B70[x] + _7B70[x]) / 2.0)  && (hue > (_5B70[x] - 0.035)) && x < 50) {
                    if (y > 49) {
                        y = 49;    //
                    }

                    correction =  _5B70[y] - _5B70[x] ;
                    lbe =  _5B70[y];
                    correctL = true;
                }

                else if ((hue >= (_15PB70[x] - 0.035)) && (hue < (_15PB70[x] + _3PB70[x]) / 2.0) && x < 50) {
                    if (y > 49) {
                        y = 49;
                    }

                    correction =  _15PB70[y] - _15PB70[x] ;
                    lbe = _15PB70[y];
                    correctL = true;
                } else if ((hue >= (_45PB70[x] + _3PB70[x]) / 2.0)  && (hue < (_6PB70[x] + _45PB70[x]) / 2.0) && x < 50) {
                    if (y > 49) {
                        y = 49;
                    }

                    correction =  _45PB70[y] - _45PB70[x] ;
                    lbe = _45PB70[y];
                    correctL = true;
                } else if ((hue >= (_6PB70[x] + _45PB70[x]) / 2.0)  && (hue < (_6PB70[x] + _75PB70[x]) / 2.0) && x < 50) {
                    if (y > 49) {
                        y = 49;
                    }

                    correction =  _6PB70[y] - _6PB70[x] ;
                    lbe = _6PB70[y];
                    correctL = true;
                } else if ((hue >= (_6PB70[x] + _75PB70[x]) / 2.0)  && (hue < (_9PB70[x] + _75PB70[x]) / 2.0) && x < 50) {
                    if (y > 49) {
                        y = 49;
                    }

                    correction =  _75PB70[y] - _75PB70[x] ;
                    lbe = _75PB70[y];
                    correctL = true;
                } else if ((hue >= (_9PB70[x] + _75PB70[x]) / 2.0)  && (hue < (_9PB70[x] + 0.035)) && x < 50) {
                    if (y > 49) {
                        y = 49;
                    }

                    correction =  _9PB70[y] - _9PB70[x] ;
                    lbe = _9PB70[y];
                    correctL = true;
                }
            } else if (lum < 85.0) {
                if ((hue <= (_05PB80[x] + _15PB80[x]) / 2.0) && (hue > (_05PB80[x] + _10B80[x]) / 2.0) && x < 40) {
                    if (y > 39) {
                        y = 39;
                    }

                    correction =  _05PB80[y] - _05PB80[x] ;
                    lbe = _05PB80[y] ;
                    correctL = true;
                } else if ((hue <= (_05PB80[x] + _10B80[x]) / 2.0) && (hue > (_10B80[x] + _9B80[x]) / 2.0) && x < 40) {
                    if (y > 39) {
                        y = 39;
                    }

                    correction =  _10B80[y] - _10B80[x] ;
                    lbe = _10B80[y];
                    correctL = true;
                } else if ((hue <= (_10B80[x] + _9B80[x]) / 2.0) && (hue > (_9B80[x] + _7B80[x]) / 2.0) && x < 40) {
                    if (y > 39) {
                        y = 39;
                    }

                    correction =  _9B80[y] - _9B80[x] ;
                    lbe = _9B80[y];
                    correctL = true;
                } else if ((hue <= (_9B80[x] + _7B80[x]) / 2.0) && (hue > (_5B80[x] + _7B80[x]) / 2.0) && x < 50) {
                    if (y > 49) {
                        y = 49;
                    }

                    correction =  _7B80[y] - _7B80[x] ;
                    lbe = _7B80[y];
                    correctL = true;
                } else if ((hue <= (_5B80[x] + _7B80[x]) / 2.0)  && (hue > (_5B80[x] - 0.035)) && x < 50) {
                    if (y > 49) {
                        y = 49;    //
                    }

                    correction =  _5B80[y] - _5B80[x] ;
                    lbe = _5B80[y];
                    correctL = true;
                }

                else if ((hue >= (_15PB80[x] - 0.035)) && (hue < (_15PB80[x] + _3PB80[x]) / 2.0) && x < 50) {
                    if (y > 49) {
                        y = 49;
                    }

                    correction =  _15PB80[y] - _15PB80[x] ;
                    lbe = _15PB80[y];
                    correctL = true;
                } else if ((hue >= (_45PB80[x] + _3PB80[x]) / 2.0)  && (hue < (_6PB80[x] + _45PB80[x]) / 2.0) && x < 50) {
                    if (y > 49) {
                        y = 49;
                    }

                    correction =  _45PB80[y] - _45PB80[x] ;
                    lbe = _45PB80[y];
                    correctL = true;
                } else if ((hue >= (_6PB80[x] + _45PB80[x]) / 2.0)  && (hue < (_6PB80[x] + _75PB80[x]) / 2.0) && x < 50) {
                    if (y > 49) {
                        y = 49;
                    }

                    correction =  _6PB80[y] - _6PB80[x] ;
                    lbe = _6PB80[y];
                    correctL = true;
                } else if ((hue >= (_6PB80[x] + _75PB80[x]) / 2.0)  && (hue < (_9PB80[x] + _75PB80[x]) / 2.0) && x < 50) {
                    if (y > 49) {
                        y = 49;
                    }

                    correction =  _75PB80[y] - _75PB80[x] ;
                    lbe = _75PB80[y];
                    correctL = true;
                } else if ((hue >= (_9PB80[x] + _75PB80[x]) / 2.0)  && (hue < (_9PB80[x] + 0.035)) && x < 50) {
                    if (y > 49) {
                        y = 49;
                    }

                    correction =  _9PB80[y] - _9PB80[x] ;
                    lbe = _9PB80[y];
                    correctL = true;
                }
            }
        }
    }
    // end PB correction

    //red yellow correction
    else if (zone == 2) {
        if (lum > 15.0) {
            if (lum < 25.0) {
                if ((hue <= (_10YR20[x] + 0.035)) && (hue > (_10YR20[x] + _85YR20[x]) / 2.0) && x <= 45) {
                    if (y > 49) {
                        y = 49;
                    }

                    correction =  _10YR20[y] - _10YR20[x] ;
                    lbe = _10YR20[y];
                    correctL = true;
                } else if ((hue <= (_85YR20[x] + _10YR20[x]) / 2.0)  && (hue > (_85YR20[x] + 0.035) && x <= 45)) {
                    if (y > 49) {
                        y = 49;
                    }

                    correction =  _85YR20[y] - _85YR20[x] ;
                    lbe = _85YR20[y];
                    correctL = true;
                }
            } else if (lum < 35.0) {
                if ((hue <= (_10YR30[x] + 0.035)) && (hue > (_10YR30[x] + _85YR30[x]) / 2.0) && x < 85) {
                    if (y > 89) {
                        y = 89;
                    }

                    correction =  _10YR30[y] - _10YR30[x] ;
                    lbe = _10YR30[y];
                    correctL = true;
                } else if ((hue <= (_10YR30[x] + _85YR30[x]) / 2.0) && (hue > (_85YR30[x] + _7YR30[x]) / 2.0) && x < 85) {
                    if (y > 89) {
                        y = 89;
                    }

                    correction =  _85YR30[y] - _85YR30[x] ;
                    lbe = _85YR30[y];
                    correctL = true;
                } else if ((hue <= (_85YR30[x] + _7YR30[x]) / 2.0)  && (hue > (_7YR30[x] + _55YR30[x]) / 2.0) && x < 85) {
                    if (y > 89) {
                        y = 89;
                    }

                    correction =  _7YR30[y] - _7YR30[x] ;
                    lbe = _7YR30[y];
                    correctL = true;
                } else if ((hue <= (_7YR30[x] + _55YR30[x]) / 2.0)  && (hue > (_55YR30[x] + _4YR30[x]) / 2.0) && x < 85) {
                    if (y > 89) {
                        y = 89;
                    }

                    correction =  _55YR30[y] - _55YR30[x] ;
                    lbe = _55YR30[y];
                    correctL = true;
                } else if ((hue <= (_55YR30[x] + _4YR30[x]) / 2.0)  && (hue > (_4YR30[x] + _25YR30[x]) / 2.0) && x < 85) {
                    if (y > 89) {
                        y = 89;
                    }

                    correction =  _4YR30[y] - _4YR30[x] ;
                    lbe = _4YR30[y];
                    correctL = true;
                } else if ((hue <= (_4YR30[x] + _25YR30[x]) / 2.0)  && (hue > (_25YR30[x] + _10R30[x]) / 2.0) && x < 85) {
                    if (y > 89) {
                        y = 89;
                    }

                    correction =  _25YR30[y] - _25YR30[x] ;
                    lbe = _25YR30[y];
                    correctL = true;
                } else if ((hue <= (_25YR30[x] + _10R30[x]) / 2.0)  && (hue > (_10R30[x] + _9R30[x]) / 2.0) && x < 85) {
                    if (y > 89) {
                        y = 89;
                    }

                    correction =  _10R30[y] - _10R30[x] ;
                    lbe = _10R30[y];
                    correctL = true;
                } else if ((hue <= (_10R30[x] + _9R30[x]) / 2.0)  && (hue > (_9R30[x] + _7R30[x]) / 2.0) && x < 85) {
                    if (y > 89) {
                        y = 89;
                    }

                    correction =  _9R30[y] - _9R30[x] ;
                    lbe = _9R30[y];
                    correctL = true;
                } else if ((hue <= (_9R30[x] + _7R30[x]) / 2.0)  && (hue > (_7R30[x] - 0.035)) && x < 85) {
                    if (y > 89) {
                        y = 89;
                    }

                    correction =  _7R30[y] - _7R30[x] ;
                    lbe = _7R30[y] ;
                    correctL = true;
                }
            } else if (lum < 45.0) {
                if ((hue <= (_10YR40[x] + 0.035)) && (hue > (_10YR40[x] + _85YR40[x]) / 2.0) && x < 85) {
                    if (y > 89) {
                        y = 89;
                    }

                    correction =  _10YR40[y] - _10YR40[x] ;
                    lbe = _10YR40[y];
                    correctL = true;
                } else if ((hue <= (_10YR40[x] + _85YR40[x]) / 2.0) && (hue > (_85YR40[x] + _7YR40[x]) / 2.0) && x < 85) {
                    if (y > 89) {
                        y = 89;
                    }

                    correction =  _85YR40[y] - _85YR40[x] ;
                    lbe = _85YR40[y];
                    correctL = true;
                } else if ((hue <= (_85YR40[x] + _7YR40[x]) / 2.0)  && (hue > (_7YR40[x] + _55YR40[x]) / 2.0) && x < 85) {
                    if (y > 89) {
                        y = 89;
                    }

                    correction =  _7YR40[y] - _7YR40[x] ;
                    lbe = _7YR40[y];
                    correctL = true;
                } else if ((hue <= (_7YR40[x] + _55YR40[x]) / 2.0)  && (hue > (_55YR40[x] + _4YR40[x]) / 2.0) && x < 85) {
                    if (y > 89) {
                        y = 89;
                    }

                    correction =  _55YR40[y] - _55YR40[x] ;
                    lbe = _55YR40[y];
                    correctL = true;
                } else if ((hue <= (_55YR40[x] + _4YR40[x]) / 2.0)  && (hue > (_4YR40[x] + _25YR40[x]) / 2.0) && x < 85) {
                    if (y > 89) {
                        y = 89;
                    }

                    correction =  _4YR40[y] - _4YR40[x] ;
                    lbe = _4YR40[y];
                    correctL = true;
                } else if ((hue <= (_4YR40[x] + _25YR40[x]) / 2.0)  && (hue > (_25YR40[x] + _10R40[x]) / 2.0) && x < 85) {
                    if (y > 89) {
                        y = 89;
                    }

                    correction =  _25YR40[y] - _25YR40[x] ;
                    lbe = _25YR40[y] ;
                    correctL = true;
                } else if ((hue <= (_25YR40[x] + _10R40[x]) / 2.0)  && (hue > (_10R40[x] + _9R40[x]) / 2.0) && x < 85) {
                    if (y > 89) {
                        y = 89;
                    }

                    correction =  _10R40[y] - _10R40[x] ;
                    lbe = _10R40[y];
                    correctL = true;
                } else if ((hue <= (_10R40[x] + _9R40[x]) / 2.0)  && (hue > (_9R40[x] + _7R40[x]) / 2.0) && x < 85) {
                    if (y > 89) {
                        y = 89;
                    }

                    correction =  _9R40[y] - _9R40[x] ;
                    lbe = _9R40[y];
                    correctL = true;
                } else if ((hue <= (_9R40[x] + _7R40[x]) / 2.0)  && (hue > (_7R40[x] - 0.035)) && x < 85) {
                    if (y > 89) {
                        y = 89;
                    }

                    correction =  _7R40[y] - _7R40[x] ;
                    lbe = _7R40[y];
                    correctL = true;
                }
            } else if (lum < 55.0) {
                if ((hue <= (_10YR50[x] + 0.035)) && (hue > (_10YR50[x] + _85YR50[x]) / 2.0) && x < 85) {
                    if (y > 89) {
                        y = 89;
                    }

                    correction =  _10YR50[y] - _10YR50[x] ;
                    lbe = _10YR50[y];
                    correctL = true;
                } else if ((hue <= (_10YR50[x] + _85YR50[x]) / 2.0) && (hue > (_85YR50[x] + _7YR50[x]) / 2.0) && x < 85) {
                    if (y > 89) {
                        y = 89;
                    }

                    correction =  _85YR50[y] - _85YR50[x] ;
                    lbe = _85YR50[y];
                    correctL = true;
                } else if ((hue <= (_85YR50[x] + _7YR50[x]) / 2.0)  && (hue > (_7YR50[x] + _55YR50[x]) / 2.0) && x < 85) {
                    if (y > 89) {
                        y = 89;
                    }

                    correction =  _7YR50[y] - _7YR50[x] ;
                    lbe = _7YR50[y];
                    correctL = true;
                } else if ((hue <= (_7YR50[x] + _55YR50[x]) / 2.0)  && (hue > (_55YR50[x] + _4YR50[x]) / 2.0) && x < 85) {
                    if (y > 89) {
                        y = 89;
                    }

                    correction =  _55YR50[y] - _55YR50[x] ;
                    lbe = _55YR50[y];
                    correctL = true;
                } else if ((hue <= (_55YR50[x] + _4YR50[x]) / 2.0)  && (hue > (_4YR50[x] + _25YR50[x]) / 2.0) && x < 85) {
                    if (y > 89) {
                        y = 89;
                    }

                    correction =  _4YR50[y] - _4YR50[x] ;
                    lbe = _4YR50[y];
                    correctL = true;
                } else if ((hue <= (_4YR50[x] + _25YR50[x]) / 2.0)  && (hue > (_25YR50[x] + _10R50[x]) / 2.0) && x < 85) {
                    if (y > 89) {
                        y = 89;
                    }

                    correction =  _25YR50[y] - _25YR50[x] ;
                    lbe = _25YR50[y];
                    correctL = true;
                } else if ((hue <= (_25YR50[x] + _10R50[x]) / 2.0)  && (hue > (_10R50[x] + _9R50[x]) / 2.0) && x < 85) {
                    if (y > 89) {
                        y = 89;
                    }

                    correction =  _10R50[y] - _10R50[x] ;
                    lbe = _10R50[y];
                    correctL = true;
                } else if ((hue <= (_10R50[x] + _9R50[x]) / 2.0)  && (hue > (_9R50[x] + _7R50[x]) / 2.0) && x < 85) {
                    if (y > 89) {
                        y = 89;
                    }

                    correction =  _9R50[y] - _9R50[x] ;
                    lbe = _9R50[y];
                    correctL = true;
                } else if ((hue <= (_9R50[x] + _7R50[x]) / 2.0)  && (hue > (_7R50[x] - 0.035)) && x < 85) {
                    if (y > 89) {
                        y = 89;
                    }

                    correction =  _7R50[y] - _7R50[x] ;
                    lbe = _7R50[y];
                    correctL = true;
                }
            } else if (lum < 65.0) {
                if ((hue <= (_10YR60[x] + 0.035)) && (hue > (_10YR60[x] + _85YR60[x]) / 2.0)) {
                    ;
                    correction =  _10YR60[y] - _10YR60[x] ;
                    lbe = _10YR60[y];
                    correctL = true;
                } else if ((hue <= (_10YR60[x] + _85YR60[x]) / 2.0) && (hue > (_85YR60[x] + _7YR60[x]) / 2.0)) {
                    ;
                    correction =  _85YR60[y] - _85YR60[x] ;
                    lbe = _85YR60[y];
                    correctL = true;
                } else if ((hue <= (_85YR60[x] + _7YR60[x]) / 2.0)  && (hue > (_7YR60[x] + _55YR60[x]) / 2.0)) {
                    correction =  _7YR60[y] - _7YR60[x] ;
                    lbe = _7YR60[y];
                    correctL = true;
                } else if ((hue <= (_7YR60[x] + _55YR60[x]) / 2.0)  && (hue > (_55YR60[x] + _4YR60[x]) / 2.0)) {
                    correction =  _55YR60[y] - _55YR60[x] ;
                    lbe = _55YR60[y];
                    correctL = true;
                } else if ((hue <= (_55YR60[x] + _4YR60[x]) / 2.0)  && (hue > (_4YR60[x] + _25YR60[x]) / 2.0)) {
                    correction =  _4YR60[y] - _4YR60[x] ;
                    lbe = _4YR60[y];
                    correctL = true;
                } else if ((hue <= (_4YR60[x] + _25YR60[x]) / 2.0)  && (hue > (_25YR60[x] + _10R60[x]) / 2.0) && x < 85) {
                    if (y > 89) {
                        y = 89;
                    }

                    correction =  _25YR60[y] - _25YR60[x] ;
                    lbe = _25YR60[y];
                    correctL = true;
                } else if ((hue <= (_25YR60[x] + _10R60[x]) / 2.0)  && (hue > (_10R60[x] + _9R60[x]) / 2.0) && x < 85) {
                    if (y > 89) {
                        y = 89;
                    }

                    correction =  _10R60[y] - _10R60[x] ;
                    lbe = _10R60[y];
                    correctL = true;
                } else if ((hue <= (_10R60[x] + _9R60[x]) / 2.0)  && (hue > (_9R60[x] + _7R60[x]) / 2.0) && x < 85) {
                    if (y > 89) {
                        y = 89;
                    }

                    correction =  _9R60[y] - _9R60[x] ;
                    lbe = _9R60[y];
                    correctL = true;
                } else if ((hue <= (_9R60[x] + _7R60[x]) / 2.0)  && (hue > (_7R60[x] - 0.035)) && x < 85) {
                    if (y > 89) {
                        y = 89;
                    }

                    correction =  _7R60[y] - _7R60[x] ;
                    lbe = _7R60[y];
                    correctL = true;
                }
            } else if (lum < 75.0) {
                if ((hue <= (_10YR70[x] + 0.035)) && (hue > (_10YR70[x] + _85YR70[x]) / 2.0)) {
                    correction =  _10YR70[y] - _10YR70[x] ;
                    lbe = _10YR70[y];
                    correctL = true;
                } else if ((hue <= (_10YR70[x] + _85YR70[x]) / 2.0) && (hue > (_85YR70[x] + _7YR70[x]) / 2.0)) {
                    correction =  _85YR70[y] - _85YR70[x] ;
                    lbe = _85YR70[y];
                    correctL = true;
                }

                if ((hue <= (_85YR70[x] + _7YR70[x]) / 2.0)  && (hue > (_7YR70[x] + _55YR70[x]) / 2.0)) {
                    correction =  _7YR70[y] - _7YR70[x] ;
                    lbe = _7YR70[y];
                    correctL = true;
                } else if ((hue <= (_7YR70[x] + _55YR70[x]) / 2.0)  && (hue > (_55YR70[x] + _4YR70[x]) / 2.0)) {
                    correction =  _55YR70[y] - _55YR70[x] ;
                    lbe = _55YR70[y];
                    correctL = true;
                } else if ((hue <= (_55YR70[x] + _4YR70[x]) / 2.0)  && (hue > (_4YR70[x] + _25YR70[x]) / 2.0)) {
                    correction =  _4YR70[y] - _4YR70[x] ;
                    lbe = _4YR70[y];
                    correctL = true;
                } else if ((hue <= (_4YR70[x] + _25YR70[x]) / 2.0)  && (hue > (_25YR70[x] + _10R70[x]) / 2.0) && x < 85) {
                    if (y > 89) {
                        y = 89;
                    }

                    correction =  _25YR70[y] - _25YR70[x] ;
                    lbe = _25YR70[y];
                    correctL = true;
                } else if ((hue <= (_25YR70[x] + _10R70[x]) / 2.0)  && (hue > (_10R70[x] + _9R70[x]) / 2.0) && x < 85) {
                    if (y > 89) {
                        y = 89;
                    }

                    correction =  _10R70[y] - _10R70[x] ;
                    lbe = _10R70[y];
                    correctL = true;
                } else if ((hue <= (_10R70[x] + _9R70[x]) / 2.0)  && (hue > (_9R70[x] + _7R70[x]) / 2.0) && x < 85) {
                    if (y > 89) {
                        y = 89;
                    }

                    correction =  _9R70[y] - _9R70[x] ;
                    lbe = _9R70[y] ;
                    correctL = true;
                } else if ((hue <= (_9R70[x] + _7R70[x]) / 2.0)  && (hue > (_7R70[x] - 0.035)) && x < 85) {
                    if (y > 89) {
                        y = 89;
                    }

                    correction =  _7R70[y] - _7R70[x] ;
                    lbe = _7R70[y];
                    correctL = true;
                }
            } else if (lum < 85.0) {
                if ((hue <= (_10YR80[x] + 0.035)) && (hue > (_10YR80[x] + _85YR80[x]) / 2.0)) {
                    correction =  _10YR80[y] - _10YR80[x] ;
                    lbe = _10YR80[y];
                    correctL = true;
                } else if ((hue <= (_10YR80[x] + _85YR80[x]) / 2.0) && (hue > (_85YR80[x] + _7YR80[x]) / 2.0)) {
                    correction =  _85YR80[y] - _85YR80[x] ;
                    lbe = _85YR80[y];
                } else if ((hue <= (_85YR80[x] + _7YR80[x]) / 2.0)  && (hue > (_7YR80[x] + _55YR80[x]) / 2.0) && x < 85) {
                    if (y > 89) {
                        y = 89;
                    }

                    correction =  _7YR80[y] - _7YR80[x] ;
                    lbe = _7YR80[y];
                    correctL = true;
                } else if ((hue <= (_7YR80[x] + _55YR80[x]) / 2.0)  && (hue > (_55YR80[x] + _4YR80[x]) / 2.0) && x < 45) {
                    correction =  _55YR80[y] - _55YR80[x] ;
                    lbe = _55YR80[y];
                    correctL = true;
                } else if ((hue <= (_55YR80[x] + _4YR80[x]) / 2.0)  && (hue > (_4YR80[x] - 0.035) && x < 45)) {
                    if (y > 49) {
                        y = 49;
                    }

                    correction =  _4YR80[y] - _4YR80[x] ;
                    lbe = _4YR80[y] ;
                    correctL = true;
                }
            } else if (lum < 95.0) {
                if ((hue <= (_10YR90[x] + 0.035)) && (hue > (_10YR90[x] - 0.035) && x < 85)) {
                    if (y > 89) {
                        y = 89;
                    }

                    correction =  _10YR90[y] - _10YR90[x] ;
                    lbe = _10YR90[y];
                    correctL = true;
                } else if (hue <= (_85YR90[x] + 0.035)  && hue > (_85YR90[x] - 0.035) && x < 85) {
                    if (y > 89) {
                        y = 89;
                    }

                    correction =  _85YR90[y] - _85YR90[x] ;
                    lbe = _85YR90[y];
                    correctL = true;
                } else if ((hue <= (_55YR90[x] + 0.035)  && (hue > (_55YR90[x] - 0.035) && x < 45))) {
                    if (y > 49) {
                        y = 49;
                    }

                    correction =  _55YR90[y] - _55YR90[x] ;
                    lbe = _55YR90[y];
                    correctL = true;
                }
            }
        }
    }
    //end red yellow

    //Green yellow correction
    else if (zone == 3) {
        if (lum >= 25.0) {
            if (lum < 35.0) {
                if ((hue <= (_7G30[x] + 0.035)) && (hue > (_7G30[x] + _5G30[x]) / 2.0)) {
                    correction =  _7G30[y] - _7G30[x] ;
                    lbe = _7G30[y];
                    correctL = true;
                } else if ((hue <= (_7G30[x] + _5G30[x]) / 2.0) && (hue > (_5G30[x] + _25G30[x]) / 2.0)) {
                    correction =  _5G30[y] - _5G30[x] ;
                    lbe = _5G30[y];
                    correctL = true;
                } else if ((hue <= (_25G30[x] + _5G30[x]) / 2.0)  && (hue > (_25G30[x] + _1G30[x]) / 2.0)) {
                    correction =  _25G30[y] - _25G30[x] ;
                    lbe = _25G30[y];
                    correctL = true;
                } else if ((hue <= (_1G30[x] + _25G30[x]) / 2.0)  && (hue > (_1G30[x] + _10GY30[x]) / 2.0)) {
                    correction =  _1G30[y] - _1G30[x] ;
                    lbe = _1G30[y];
                    correctL = true;
                } else if ((hue <= (_1G30[x] + _10GY30[x]) / 2.0)  && (hue > (_10GY30[x] + _75GY30[x]) / 2.0) && x < 85) {
                    if (y > 89) {
                        y = 89;
                    }

                    correction =  _10GY30[y] - _10GY30[x] ;
                    lbe =  _10GY30[y];
                    correctL = true;
                } else if ((hue <= (_10GY30[x] + _75GY30[x]) / 2.0)  && (hue > (_75GY30[x] + _5GY30[x]) / 2.0) && x < 85) {
                    if (y > 89) {
                        y = 89;
                    }

                    correction =  _75GY30[y] - _75GY30[x] ;
                    lbe = _75GY30[y];
                    correctL = true;
                } else if ((hue <= (_5GY30[x] + _75GY30[x]) / 2.0)  && (hue > (_5GY30[x] - 0.035)) && x < 85) {
                    if (y > 89) {
                        y = 89;
                    }

                    correction =  _5GY30[y] - _5GY30[x] ;
                    lbe = _5GY30[y] ;
                    correctL = true;
                }
            } else if (lum < 45.0) {
                if ((hue <= (_7G40[x] + 0.035)) && (hue > (_7G40[x] + _5G40[x]) / 2.0)) {
                    correction =  _7G40[y] - _7G40[x] ;
                    lbe = _7G40[y];
                    correctL = true;
                } else if ((hue <= (_7G40[x] + _5G40[x]) / 2.0) && (hue > (_5G40[x] + _25G40[x]) / 2.0)) {
                    correction =  _5G40[y] - _5G40[x] ;
                    lbe = _5G40[y];
                    correctL = true;
                } else if ((hue <= (_25G40[x] + _5G40[x]) / 2.0)  && (hue > (_25G40[x] + _1G40[x]) / 2.0)) {
                    correction =  _25G40[y] - _25G40[x] ;
                    lbe = _25G40[y];
                    correctL = true;
                } else if ((hue <= (_1G40[x] + _25G40[x]) / 2.0)  && (hue > (_1G40[x] + _10GY40[x]) / 2.0)) {
                    correction =  _1G40[y] - _1G40[x] ;
                    lbe = _1G40[y];
                    correctL = true;
                } else if ((hue <= (_1G40[x] + _10GY40[x]) / 2.0)  && (hue > (_10GY40[x] + _75GY40[x]) / 2.0) && x < 85) {
                    if (y > 89) {
                        y = 89;
                    }

                    correction =  _10GY40[y] - _10GY40[x] ;
                    lbe = _10GY40[y];
                    correctL = true;
                } else if ((hue <= (_10GY40[x] + _75GY40[x]) / 2.0)  && (hue > (_75GY40[x] + _5GY40[x]) / 2.0) && x < 85) {
                    if (y > 89) {
                        y = 89;
                    }

                    correction =  _75GY40[y] - _75GY40[x] ;
                    lbe = _75GY40[y];
                    correctL = true;
                } else if ((hue <= (_5GY40[x] + _75GY40[x]) / 2.0)  && (hue > (_5GY40[x] - 0.035)) && x < 85) {
                    if (y > 89) {
                        y = 89;    //
                    }

                    correction =  _5GY40[y] - _5GY40[x] ;
                    lbe = _5GY40[y];
                    correctL = true;
                }
            } else if (lum < 55.0) {
                if ((hue <= (_7G50[x] + 0.035)) && (hue > (_7G50[x] + _5G50[x]) / 2.0)) {
                    correction =  _7G50[y] - _7G50[x] ;
                    lbe = _7G50[y];
                    correctL = true;
                } else if ((hue <= (_7G50[x] + _5G50[x]) / 2.0) && (hue > (_5G50[x] + _25G50[x]) / 2.0)) {
                    correction =  _5G50[y] - _5G50[x] ;
                    lbe = _5G50[y];
                    correctL = true;
                } else if ((hue <= (_25G50[x] + _5G50[x]) / 2.0)  && (hue > (_25G50[x] + _1G50[x]) / 2.0)) {
                    correction =  _25G50[y] - _25G50[x] ;
                    lbe = _25G50[y];
                    correctL = true;
                } else if ((hue <= (_1G50[x] + _25G50[x]) / 2.0)  && (hue > (_1G50[x] + _10GY50[x]) / 2.0)) {
                    correction =  _1G50[y] - _1G50[x] ;
                    lbe = _1G50[y];
                    correctL = true;
                } else if ((hue <= (_1G50[x] + _10GY50[x]) / 2.0)  && (hue > (_10GY50[x] + _75GY50[x]) / 2.0)) {
                    correction =  _10GY50[y] - _10GY50[x] ;
                    lbe = _10GY50[y];
                    correctL = true;
                } else if ((hue <= (_10GY50[x] + _75GY50[x]) / 2.0)  && (hue > (_75GY50[x] + _5GY50[x]) / 2.0)) {
                    correction =  _75GY50[y] - _75GY50[x] ;
                    lbe = _75GY50[y];
                    correctL = true;
                } else if ((hue <= (_5GY50[x] + _75GY50[x]) / 2.0)  && (hue > (_5GY50[x] - 0.035))) {
                    correction =  _5GY50[y] - _5GY50[x] ;
                    lbe = _5GY50[y];
                    correctL = true;
                }
            } else if (lum < 65.0) {
                if ((hue <= (_7G60[x] + 0.035)) && (hue > (_7G60[x] + _5G60[x]) / 2.0)) {
                    correction =  _7G60[y] - _7G60[x] ;
                    lbe = _7G60[y];
                    correctL = true;
                } else if ((hue <= (_7G60[x] + _5G60[x]) / 2.0) && (hue > (_5G60[x] + _25G60[x]) / 2.0)) {
                    correction =  _5G60[y] - _5G60[x] ;
                    lbe = _5G60[y];
                    correctL = true;
                } else if ((hue <= (_25G60[x] + _5G60[x]) / 2.0)  && (hue > (_25G60[x] + _1G60[x]) / 2.0)) {
                    correction =  _25G60[y] - _25G60[x] ;
                    lbe = _25G60[y];
                    correctL = true;
                } else if ((hue <= (_1G60[x] + _25G60[x]) / 2.0)  && (hue > (_1G60[x] + _10GY60[x]) / 2.0)) {
                    correction =  _1G60[y] - _1G60[x] ;
                    lbe = _1G60[y];
                    correctL = true;
                } else if ((hue <= (_1G60[x] + _10GY60[x]) / 2.0)  && (hue > (_10GY60[x] + _75GY60[x]) / 2.0)) {
                    correction =  _10GY60[y] - _10GY60[x] ;
                    lbe = _10GY60[y];
                    correctL = true;
                } else if ((hue <= (_10GY60[x] + _75GY60[x]) / 2.0)  && (hue > (_75GY60[x] + _5GY60[x]) / 2.0)) {
                    correction =  _75GY60[y] - _75GY60[x] ;
                    lbe = _75GY60[y] ;
                    correctL = true;
                } else if ((hue <= (_5GY60[x] + _75GY60[x]) / 2.0)  && (hue > (_5GY60[x] - 0.035))) {
                    correction =  _5GY60[y] - _5GY60[x] ;
                    lbe = _5GY60[y];
                    correctL = true;
                }
            } else if (lum < 75.0) {
                if ((hue <= (_7G70[x] + 0.035)) && (hue > (_7G70[x] + _5G70[x]) / 2.0)) {
                    correction =  _7G70[y] - _7G70[x] ;
                    lbe = _7G70[y];
                    correctL = true;
                } else if ((hue <= (_7G70[x] + _5G70[x]) / 2.0) && (hue > (_5G70[x] + _25G70[x]) / 2.0)) {
                    correction =  _5G70[y] - _5G70[x] ;
                    lbe = _5G70[y];
                    correctL = true;
                } else if ((hue <= (_25G70[x] + _5G70[x]) / 2.0)  && (hue > (_25G70[x] + _1G70[x]) / 2.0)) {
                    correction =  _25G70[y] - _25G70[x] ;
                    lbe = _25G70[y];
                    correctL = true;
                } else if ((hue <= (_1G70[x] + _25G70[x]) / 2.0)  && (hue > (_1G70[x] + _10GY70[x]) / 2.0)) {
                    correction =  _1G70[y] - _1G70[x] ;
                    lbe = _1G70[y] ;
                    correctL = true;
                } else if ((hue <= (_1G70[x] + _10GY70[x]) / 2.0)  && (hue > (_10GY70[x] + _75GY70[x]) / 2.0)) {
                    correction =  _10GY70[y] - _10GY70[x] ;
                    lbe = _10GY70[y];
                    correctL = true;
                } else if ((hue <= (_10GY70[x] + _75GY70[x]) / 2.0)  && (hue > (_75GY70[x] + _5GY70[x]) / 2.0)) {
                    correction =  _75GY70[y] - _75GY70[x] ;
                    lbe = _75GY70[y];
                    correctL = true;
                } else if ((hue <= (_5GY70[x] + _75GY70[x]) / 2.0)  && (hue > (_5GY70[x] - 0.035))) {
                    correction =  _5GY70[y] - _5GY70[x] ;
                    lbe =  _5GY70[y];
                    correctL = true;
                }
            } else if (lum < 85.0) {
                if ((hue <= (_7G80[x] + 0.035)) && (hue > (_7G80[x] + _5G80[x]) / 2.0)) {
                    correction =  _7G80[y] - _7G80[x] ;
                    lbe = _7G80[y];
                    correctL = true;
                } else if ((hue <= (_7G80[x] + _5G80[x]) / 2.0) && (hue > (_5G80[x] + _25G80[x]) / 2.0)) {
                    correction =  _5G80[y] - _5G80[x] ;
                    lbe = _5G80[y];
                    correctL = true;
                } else if ((hue <= (_25G80[x] + _5G80[x]) / 2.0)  && (hue > (_25G80[x] + _1G80[x]) / 2.0)) {
                    correction =  _25G80[y] - _25G80[x] ;
                    lbe = _25G80[y];
                    correctL = true;
                } else if ((hue <= (_1G80[x] + _25G80[x]) / 2.0)  && (hue > (_1G80[x] + _10GY80[x]) / 2.0)) {
                    correction =  _1G80[y] - _1G80[x] ;
                    lbe = _1G80[y];
                    correctL = true;
                } else if ((hue <= (_1G80[x] + _10GY80[x]) / 2.0)  && (hue > (_10GY80[x] + _75GY80[x]) / 2.0)) {
                    correction =  _10GY80[y] - _10GY80[x] ;
                    lbe = _10GY80[y];
                    correctL = true;
                } else if ((hue <= (_10GY80[x] + _75GY80[x]) / 2.0)  && (hue > (_75GY80[x] + _5GY80[x]) / 2.0)) {
                    correction =  _75GY80[y] - _75GY80[x] ;
                    lbe = _75GY80[y];
                    correctL = true;
                } else if ((hue <= (_5GY80[x] + _75GY80[x]) / 2.0)  && (hue > (_5GY80[x] - 0.035))) {
                    correction =  _5GY80[y] - _5GY80[x] ;
                    lbe = _5GY80[y];
                    correctL = true;
                }
            }
        }
    }
    //end green yellow

    //Red purple correction : only for L < 30
    else if (zone == 4) {
        if (lum > 5.0) {
            if (lum < 15.0) {
                if ((hue <= (_5R10[x] + 0.035)) && (hue > (_5R10[x] - 0.043)) && x < 45) {
                    if (y > 44) {
                        y = 44;
                    }

                    correction =  _5R10[y] - _5R10[x] ;
                    lbe = _5R10[y];
                    correctL = true;
                } else if ((hue <= (_25R10[x] + 0.043)) && (hue > (_25R10[x] + _10RP10[x]) / 2.0) && x < 45) {
                    if (y > 44) {
                        y = 44;
                    }

                    correction =  _25R10[y] - _25R10[x] ;
                    lbe = _25R10[y];
                    correctL = true;
                } else if ((hue <= (_25R10[x] + _10RP10[x]) / 2.0) && (hue > (_10RP10[x] - 0.035)) && x < 45) {
                    if (y > 44) {
                        y = 44;
                    }

                    correction =  _10RP10[y] - _10RP10[x] ;
                    lbe = _10RP10[y];
                    correctL = true;
                }
            } else if (lum < 25.0) {
                if ((hue <= (_5R20[x] + 0.035)) && (hue > (_5R20[x] + _25R20[x]) / 2.0) && x < 70) {
                    if (y > 70) {
                        y = 70;
                    }

                    correction =  _5R20[y] - _5R20[x] ;
                    lbe = _5R20[y];
                    correctL = true;
                } else if ((hue <= (_5R20[x] + _25R20[x]) / 2.0) && (hue > (_10RP20[x] + _25R20[x]) / 2.0) && x < 70) {
                    if (y > 70) {
                        y = 70;
                    }

                    correction =  _25R20[y] - _25R20[x] ;
                    lbe = _25R20[y];
                    correctL = true;
                } else if ((hue <= (_10RP20[x] + _25R20[x]) / 2.0)  && (hue > (_10RP20[x] - 0.035)) && x < 70) {
                    if (y > 70) {
                        y = 70;
                    }

                    correction =  _10RP20[y] - _10RP20[x] ;
                    lbe = _10RP20[y];
                    correctL = true;
                }
            } else if (lum < 35.0) {
                if ((hue <= (_5R30[x] + 0.035)) && (hue > (_5R30[x] + _25R30[x]) / 2.0) && x < 85) {
                    if (y > 85) {
                        y = 85;
                    }

                    correction =  _5R30[y] - _5R30[x] ;
                    lbe = _5R30[y];
                    correctL = true;
                } else if ((hue <= (_5R30[x] + _25R30[x]) / 2.0) && (hue > (_10RP30[x] + _25R30[x]) / 2.0) && x < 85) {
                    if (y > 85) {
                        y = 85;
                    }

                    correction =  _25R30[y] - _25R30[x] ;
                    lbe = _25R30[y];
                    correctL = true;
                } else if ((hue <= (_10RP30[x] + _25R30[x]) / 2.0)  && (hue > (_10RP30[x] - 0.035)) && x < 85) {
                    if (y > 85) {
                        y = 85;
                    }

                    correction =  _10RP30[y] - _10RP30[x] ;
                    lbe = _10RP30[y];
                    correctL = true;
                }
            }
        }
    }

    //end red purple
}


/*
 * SkinSat
 * Copyright (c)2011  Jacques Desmis <jdesmis@gmail.com>
 *
 * skin color: mixed from NX2 skin color palette, Von Luschan, and photos of people white,
 * black, yellow....there are some little exceptions...cover 99% case
 * pay attention to white balance, and do not change hue and saturation, upstream of the modification
 *
 */
void Color::SkinSat(float lum, float hue, float chrom, float &satreduc)
{

    // to be adapted...by tests
    constexpr float reduction = 0.3f;         // use "reduction" for  "real" skin color : take into account a slightly usage of contrast and saturation in RT if option "skin" = 1
    constexpr float extendedreduction = 0.4f; // use "extendedreduction" for wide area skin color, useful if not accurate colorimetry or if the user has changed hue and saturation
    constexpr float extendedreduction2 = 0.6f; // use "extendedreduction2" for wide area for transition

    constexpr float C9 = 8.f, C8 = 15.f, C7 = 12.f, C4 = 7.f, C3 = 5.f, C2 = 5.f, C1 = 5.f;
    constexpr float H9 = 0.05f, H8 = 0.25f, H7 = 0.1f, H4 = 0.02f, H3 = 0.02f, H2 = 0.1f, H1 = 0.1f, H10 = -0.2f, H11 = -0.2f; //H10 and H11 are curious...H11=-0.8 ??

    if (lum >= 85.f) {
        if ((hue > (0.78f - H9) && hue < (1.18f + H9)) && (chrom > 8.f && chrom < (14.f + C9))) {
            satreduc = reduction;
        } else if (lum >= 92.f) {
            if ((hue > 0.8f && hue < 1.65f) && (chrom > 7.f && chrom < (15.f))) {
                satreduc = extendedreduction;
            } else if ((hue > -0.1f && hue < 1.65f) && (chrom > 7.f && chrom < (18.f))) {
                satreduc = extendedreduction2;
            }
        } else if ((hue > 0.7f && hue < 1.4f) && (chrom > 7.f && chrom < (26.f + C9))) {
            satreduc = extendedreduction;
        } else if (lum < 92.f && (hue > 0.f && hue < 1.65f) && (chrom > 7.f && chrom < (35.f + C9))) {
            satreduc = extendedreduction2;
        }
    } else if (lum >= 70.f) {
        if ((hue > 0.4f && hue < (1.04f + H8)) && (chrom > 8.f && chrom < (35.f + C8))) {
            satreduc = reduction;
        } else if ((hue > (0.02f + H11) && hue < 1.5f) && (chrom > 7.0f && chrom < (48.f + C9))) {
            satreduc = extendedreduction;
        } else if ((hue > (0.02f + H11) && hue < 1.65f) && (chrom > 7.f && chrom < (55.f + C9))) {
            satreduc = extendedreduction2;
        }
    } else if (lum >= 52.f) {
        if ((hue > 0.3f && hue < (1.27f + H7)) && (chrom > 11.f && chrom < (35.f + C7))) {
            satreduc = reduction;
        } else if ((hue > (0.02f + H11) && hue < 1.5f) && (chrom > 7.0f && chrom < (48.f + C9))) {
            satreduc = extendedreduction;
        } else if ((hue > (0.02f + H11) && hue < 1.65f) && (chrom > 7.f && chrom < (55.f + C9))) {
            satreduc = extendedreduction2;
        }
    } else if (lum >= 35.f) {
        if ((hue > 0.3f && hue < (1.25f + H4)) && (chrom > 13.f && chrom < (37.f + C4))) {
            satreduc = reduction;
        } else if ((hue > (0.02f + H11) && hue < 1.5f) && (chrom > 7.0f && chrom < (48.f + C9))) {
            satreduc = extendedreduction;
        } else if ((hue > (0.02f + H11) && hue < 1.65f) && (chrom > 7.f && chrom < (55.f + C9))) {
            satreduc = extendedreduction2;
        }
    } else if (lum >= 20.f) {
        if ((hue > 0.3f && hue < (1.2f + H3)) && (chrom > 7.f && chrom < (35.f + C3))) {
            satreduc = reduction;
        } else if ((hue > (0.02f + H11) && hue < 1.5f) && (chrom > 7.0f && chrom < (48.f + C9))) {
            satreduc = extendedreduction;
        } else if ((hue > (0.02f + H11) && hue < 1.65f) && (chrom > 7.f && chrom < (55.f + C9))) {
            satreduc = extendedreduction2;
        }
    } else if (lum > 10.f) {
        if ((hue > (0.f + H10) && hue < (0.95f + H2)) && (chrom > 8.f && chrom < (23.f + C2))) {
            satreduc = reduction;
        } else if ((hue > (0.02f + H11) && hue < 1.f) && (chrom > 7.f && chrom < (35.f + C1))) {
            satreduc = extendedreduction;
        } else if ((hue > (0.02f + H11) && hue < 1.6f) && (chrom > 7.f && chrom < (45.f + C1))) {
            satreduc = extendedreduction2;
        }
    } else {
        if ((hue > (0.02f + H10) && hue < (0.9f + H1)) && (chrom > 8.f && chrom < (23.f + C1))) {
            satreduc = reduction;    // no data : extrapolate
        } else if ((hue > (0.02f + H11) && hue < 1.f) && (chrom > 7.f && chrom < (35.f + C1))) {
            satreduc = extendedreduction;
        } else if ((hue > (0.02f + H11) && hue < 1.6f) && (chrom > 7.f && chrom < (45.f + C1))) {
            satreduc = extendedreduction2;
        }

    }

}

/*
 * Munsell Lch correction
 * Copyright (c) 2011  Jacques Desmis <jdesmis@gmail.com>
 *
 * data (Munsell ==> Lab) obtained with WallKillcolor and http://www.cis.rit.edu/research/mcsl2/online/munsell.php
 * each LUT give Hue in function of C, for each color Munsell and Luminance
 * eg: _6PB20 : color Munsell 6PB for L=20 c=5 c=45 c=85 c=125..139 when possible: interpolation betwwen values
 * no value for C<5  (gray)
 * low memory footprint -- maximum: 195 LUTf * 140 values
 * errors due to small number of samples in LUT and linearization are very low (1 to 2%)
 * errors due to a different illuminant "Daylight" than "C" are low, about 10%. For example, a theoretical correction of 0.1 radian will be made with a real correction of 0.09 or 0.11 depending on the color illuminant D50
 * errors due to the use of a very different illuminant "C", for example illuminant "A" (tungsten) are higher, about 20%. Theoretical correction of 0.52 radians will be made with a real correction of 0.42
 */
void Color::initMunsell()
{
#ifdef _DEBUG
    MyTime t1e, t2e;
    t1e.set();
#endif

    const int maxInd  = 140;
    const int maxInd2 = 90;
    const int maxInd3 = 50;

    //blue for sky
    _5B40(maxInd2);
    _5B40.clear();

    for (int i = 0; i < maxInd2; i++) {
        if (i < 45 && i > 5) {
            _5B40[i] = -2.3 + 0.0025 * (i - 5);
        } else if (i < 90 && i >= 45) {
            _5B40[i] = -2.2 + 0.00 * (i - 45);
        }
    }

    //printf("5B %1.2f  %1.2f\n",_5B40[44],_5B40[89]);
    _5B50(maxInd2);
    _5B50.clear();

    for (int i = 0; i < maxInd2; i++) {
        if (i < 45 && i > 5) {
            _5B50[i] = -2.34 + 0.0025 * (i - 5);
        } else if (i < 90 && i >= 45) {
            _5B50[i] = -2.24 + 0.0003 * (i - 45);
        }
    }

    //printf("5B %1.2f  %1.2f\n",_5B50[44],_5B50[89]);
    _5B60(maxInd2);
    _5B60.clear();

    for (int i = 0; i < maxInd2; i++) {
        if (i < 45 && i > 5) {
            _5B60[i] = -2.4 + 0.003 * (i - 5);
        } else if (i < 90 && i >= 45) {
            _5B60[i] = -2.28 + 0.0005 * (i - 45);
        }
    }

    //printf("5B %1.2f  %1.2f\n",_5B60[44],_5B60[89]);
    _5B70(maxInd2);
    _5B70.clear();

    for (int i = 0; i < maxInd2; i++) {
        if (i < 45 && i > 5) {
            _5B70[i] = -2.41 + 0.00275 * (i - 5);
        } else if (i < 90 && i >= 45) {
            _5B70[i] = -2.30 + 0.00025 * (i - 45);
        }
    }

    //printf("5B %1.2f  %1.2f\n",_5B70[44],_5B70[89]);
    _5B80(maxInd3);
    _5B80.clear();

    for (int i = 0; i < maxInd3; i++) {
        if (i < 50 && i > 5) {
            _5B80[i] = -2.45 + 0.003 * (i - 5);
        }
    }

    //printf("5B %1.2f\n",_5B80[49]);

    _7B40(maxInd2);
    _7B40.clear();

    for (int i = 0; i < maxInd2; i++) {
        if (i < 45 && i > 5) {
            _7B40[i] = -2.15 + 0.0027 * (i - 5);
        } else if (i < 90 && i >= 45) {
            _7B40[i] = -2.04 + 0.00 * (i - 45);
        }
    }

    //printf("7B %1.2f  %1.2f\n",_7B40[44],_7B40[89]);
    _7B50(maxInd2);
    _7B50.clear();

    for (int i = 0; i < maxInd2; i++) {
        if (i < 45 && i > 5) {
            _7B50[i] = -2.20 + 0.003 * (i - 5);
        } else if (i < 90 && i >= 45) {
            _7B50[i] = -2.08 + 0.001 * (i - 45);
        }
    }

    //printf("7B %1.2f  %1.2f\n",_7B50[44],_7B50[79]);
    _7B60(maxInd2);
    _7B60.clear();

    for (int i = 0; i < maxInd2; i++) {
        if (i < 45 && i > 5) {
            _7B60[i] = -2.26 + 0.0035 * (i - 5);
        } else if (i < 90 && i >= 45) {
            _7B60[i] = -2.12 + 0.001 * (i - 45);
        }
    }

    //printf("7B %1.2f  %1.2f\n",_7B60[44],_7B60[79]);
    _7B70(maxInd2);
    _7B70.clear();

    for (int i = 0; i < maxInd2; i++) {
        if (i < 45 && i > 5) {
            _7B70[i] = -2.28 + 0.003 * (i - 5);
        } else if (i < 90 && i >= 45) {
            _7B70[i] = -2.16 + 0.0015 * (i - 45);
        }
    }

    //printf("7B %1.2f  %1.2f\n",_7B70[44],_7B70[64]);
    _7B80(maxInd3);
    _7B80.clear();

    for (int i = 0; i < maxInd3; i++) {
        if (i < 50 && i > 5) {
            _7B80[i] = -2.30 + 0.0028 * (i - 5);
        }
    }

    //printf("5B %1.2f\n",_7B80[49]);

    _9B40(maxInd2);
    _9B40.clear();

    for (int i = 0; i < maxInd2; i++) {
        if (i < 45 && i > 5) {
            _9B40[i] = -1.99 + 0.0022 * (i - 5);
        } else if (i < 90 && i >= 45) {
            _9B40[i] = -1.90 + 0.0008 * (i - 45);
        }
    }

    //printf("9B %1.2f  %1.2f\n",_9B40[44],_9B40[69]);
    _9B50(maxInd2);
    _9B50.clear();

    for (int i = 0; i < maxInd2; i++) {
        if (i < 45 && i > 5) {
            _9B50[i] = -2.04 + 0.0025 * (i - 5);
        } else if (i < 90 && i >= 45) {
            _9B50[i] = -1.94 + 0.0013 * (i - 45);
        }
    }

    //printf("9B %1.2f  %1.2f\n",_9B50[44],_9B50[77]);
    _9B60(maxInd2);
    _9B60.clear();

    for (int i = 0; i < maxInd2; i++) {
        if (i < 45 && i > 5) {
            _9B60[i] = -2.10 + 0.0033 * (i - 5);
        } else if (i < 90 && i >= 45) {
            _9B60[i] = -1.97 + 0.001 * (i - 45);
        }
    }

    //printf("9B %1.2f  %1.2f\n",_9B60[44],_9B60[79]);
    _9B70(maxInd2);
    _9B70.clear();

    for (int i = 0; i < maxInd2; i++) {
        if (i < 45 && i > 5) {
            _9B70[i] = -2.12 + 0.003 * (i - 5);
        } else if (i < 90 && i >= 45) {
            _9B70[i] = -2.00 + 0.001 * (i - 45);
        }
    }

    //printf("9B %1.2f  %1.2f\n",_9B70[44],_9B70[54]);
    _9B80(maxInd3);
    _9B80.clear();

    for (int i = 0; i < maxInd3; i++) {
        if (i < 50 && i > 5) {
            _9B80[i] = -2.16 + 0.0025 * (i - 5);
        }
    }

    //printf("9B %1.2f\n",_9B80[49]);

    _10B40(maxInd2);
    _10B40.clear();

    for (int i = 0; i < maxInd2; i++) {
        if (i < 45 && i > 5) {
            _10B40[i] = -1.92 + 0.0022 * (i - 5);
        } else if (i < 90 && i >= 45) {
            _10B40[i] = -1.83 + 0.0012 * (i - 45);
        }
    }

    //printf("10B %1.2f  %1.2f\n",_10B40[44],_10B40[76]);
    _10B50(maxInd2);
    _10B50.clear();

    for (int i = 0; i < maxInd2; i++) {
        if (i < 45 && i > 5) {
            _10B50[i] = -1.95 + 0.0022 * (i - 5);
        } else if (i < 90 && i >= 45) {
            _10B50[i] = -1.86 + 0.0008 * (i - 45);
        }
    }

    //printf("10B %1.2f  %1.2f\n",_10B50[44],_10B50[85]);
    _10B60(maxInd2);
    _10B60.clear();

    for (int i = 0; i < maxInd2; i++) {
        if (i < 45 && i > 5) {
            _10B60[i] = -2.01 + 0.0027 * (i - 5);
        } else if (i < 90 && i >= 45) {
            _10B60[i] = -1.90 + 0.0012 * (i - 45);
        }
    }

    //printf("10B %1.2f  %1.2f\n",_10B60[44],_10B60[70]);
    _10B70(maxInd3);
    _10B70.clear();

    for (int i = 0; i < maxInd3; i++) {
        if (i < 50 && i > 5) {
            _10B70[i] = -2.03 + 0.0025 * (i - 5);
        }
    }

    //printf("10B %1.2f\n",_10B70[49]);
    _10B80(maxInd3);
    _10B80.clear();

    for (int i = 0; i < maxInd3; i++) {
        if (i < 50 && i > 5) {
            _10B80[i] = -2.08 + 0.0032 * (i - 5);
        }
    }

    //printf("10B %1.2f\n",_10B80[39]);

    _05PB40(maxInd2);
    _05PB40.clear();

    for (int i = 0; i < maxInd2; i++) {
        if (i < 45 && i > 5) {
            _05PB40[i] = -1.87 + 0.0022 * (i - 5);
        } else if (i < 90 && i >= 45) {
            _05PB40[i] = -1.78 + 0.0015 * (i - 45);
        }
    }

    //printf("05PB %1.2f  %1.2f\n",_05PB40[44],_05PB40[74]);
    _05PB50(maxInd2);
    _05PB50.clear();

    for (int i = 0; i < maxInd2; i++) {
        if (i < 45 && i > 5) {
            _05PB50[i] = -1.91 + 0.0022 * (i - 5);
        } else if (i < 90 && i >= 45) {
            _05PB50[i] = -1.82 + 0.001 * (i - 45);
        }
    }

    //printf("05PB %1.2f  %1.2f\n",_05PB50[44],_05PB50[85]);
    _05PB60(maxInd2);
    _05PB60.clear();

    for (int i = 0; i < maxInd2; i++) {
        if (i < 45 && i > 5) {
            _05PB60[i] = -1.96 + 0.0027 * (i - 5);
        } else if (i < 90 && i >= 45) {
            _05PB60[i] = -1.85 + 0.0013 * (i - 45);
        }
    }

    //printf("05PB %1.2f  %1.2f\n",_05PB60[44],_05PB60[70]);
    _05PB70(maxInd2);
    _05PB70.clear();

    for (int i = 0; i < maxInd2; i++) {
        if (i < 45 && i > 5) {
            _05PB70[i] = -1.99 + 0.0027 * (i - 5);
        } else if (i < 90 && i >= 45) {
            _05PB70[i] = -1.88 + 0.001 * (i - 45);
        }
    }

    //printf("05PB %1.2f  %1.2f\n",_05PB70[44],_05PB70[54]);
    _05PB80(maxInd3);
    _05PB80.clear();

    for (int i = 0; i < maxInd3; i++) {
        if (i < 50 && i > 5) {
            _05PB80[i] = -2.03 + 0.003 * (i - 5);
        }
    }

    //printf("05PB %1.2f\n",_05PB80[39]);



    //blue purple correction
    //between 15PB to 4P
    //maximum deviation 75PB

    //15PB
    _15PB10(maxInd3);
    _15PB10.clear();

    for (int i = 0; i < maxInd3; i++) {
        if (i < 50 && i > 5) {
            _15PB10[i] = -1.66 + 0.0035 * (i - 5);
        }
    }

    //printf("15 %1.2f\n",_15PB10[49]);
    _15PB20(maxInd2);
    _15PB20.clear();

    for (int i = 0; i < maxInd2; i++) {
        if (i < 45 && i > 5) {
            _15PB20[i] = -1.71 + 0.00275 * (i - 5);
        } else if (i < 90 && i >= 45) {
            _15PB20[i] = -1.60 + 0.0012 * (i - 45);
        }
    }

    //printf("15 %1.2f  %1.2f\n",_15PB20[44],_15PB20[89]);

    _15PB30(maxInd2);
    _15PB30.clear();

    for (int i = 0; i < maxInd2; i++) {
        if (i < 45 && i > 5) {
            _15PB30[i] = -1.75 + 0.0025 * (i - 5);
        } else if (i < 90 && i >= 45) {
            _15PB30[i] = -1.65 + 0.002 * (i - 45);
        }
    }

    //printf("15 %1.2f  %1.2f\n",_15PB30[44],_15PB30[89]);

    _15PB40(maxInd2);
    _15PB40.clear();

    for (int i = 0; i < maxInd2; i++) {
        if (i < 45 && i > 5) {
            _15PB40[i] = -1.79 + 0.002 * (i - 5);
        } else if (i < 90 && i >= 45) {
            _15PB40[i] = -1.71 + 0.002 * (i - 45);
        }
    }

    //printf("15 %1.2f  %1.2f\n",_15PB40[44],_15PB40[89]);

    _15PB50(maxInd2);
    _15PB50.clear();

    for (int i = 0; i < maxInd2; i++) {
        if (i < 45 && i > 5) {
            _15PB50[i] = -1.82 + 0.002 * (i - 5);
        } else if (i < 90 && i >= 45) {
            _15PB50[i] = -1.74 + 0.0011 * (i - 45);
        }
    }

    //printf("15 %1.2f  %1.2f\n",_15PB50[44],_15PB50[89]);

    _15PB60(maxInd2);
    _15PB60.clear();

    for (int i = 0; i < maxInd2; i++) {
        if (i < 45 && i > 5) {
            _15PB60[i] = -1.87 + 0.0025 * (i - 5);
        } else if (i < 90 && i >= 45) {
            _15PB60[i] = -1.77 + 0.001 * (i - 45);
        }
    }

    //printf("15 %1.2f  %1.2f\n",_15PB60[44],_15PB60[89]);
    _15PB70(maxInd3);
    _15PB70.clear();

    for (int i = 0; i < maxInd3; i++) {
        if (i < 50 && i > 5) {
            _15PB70[i] = -1.90 + 0.0027 * (i - 5);
        }
    }

    //    printf("15 %1.2f\n",_15PB70[49]);
    _15PB80(maxInd3);
    _15PB80.clear();

    for (int i = 0; i < maxInd3; i++) {
        if (i < 50 && i > 5) {
            _15PB80[i] = -1.93 + 0.0027 * (i - 5);
        }
    }

    //printf("15 %1.2f %1.2f\n",_15PB80[38], _15PB80[49]);

    //3PB
    _3PB10(maxInd2);
    _3PB10.clear();

    for (int i = 0; i < maxInd2; i++) {
        if (i < 45 && i > 5) {
            _3PB10[i] = -1.56 + 0.005 * (i - 5);
        } else if (i < 90 && i >= 45) {
            _3PB10[i] = -1.36 + 0.001 * (i - 45);
        }
    }

    //printf("30 %1.2f  %1.2f\n",_3PB10[44],_3PB10[89]);

    _3PB20(maxInd2);
    _3PB20.clear();

    for (int i = 0; i < maxInd2; i++) {
        if (i < 45 && i > 5) {
            _3PB20[i] = -1.59 + 0.00275 * (i - 5);
        } else if (i < 90 && i >= 45) {
            _3PB20[i] = -1.48 + 0.003 * (i - 45);
        }
    }

    //printf("30 %1.2f  %1.2f\n",_3PB20[44],_3PB20[89]);

    _3PB30(maxInd2);
    _3PB30.clear();

    for (int i = 0; i < maxInd2; i++) {
        if (i < 45 && i > 5) {
            _3PB30[i] = -1.62 + 0.00225 * (i - 5);
        } else if (i < 90 && i >= 45) {
            _3PB30[i] = -1.53 + 0.0032 * (i - 45);
        }
    }

    //printf("30 %1.2f  %1.2f\n",_3PB30[44],_3PB30[89]);

    _3PB40(maxInd2);
    _3PB40.clear();

    for (int i = 0; i < maxInd2; i++) {
        if (i < 45 && i > 5) {
            _3PB40[i] = -1.64 + 0.0015 * (i - 5);
        } else if (i < 90 && i >= 45) {
            _3PB40[i] = -1.58 + 0.0025 * (i - 45);
        }
    }

    //printf("30 %1.2f  %1.2f\n",_3PB40[44],_3PB40[89]);

    _3PB50(maxInd2);
    _3PB50.clear();

    for (int i = 0; i < maxInd2; i++) {
        if (i < 45 && i > 5) {
            _3PB50[i] = -1.69 + 0.00175 * (i - 5);
        } else if (i < 90 && i >= 45) {
            _3PB50[i] = -1.62 + 0.002 * (i - 45);
        }
    }

    //printf("30 %1.2f  %1.2f\n",_3PB50[44],_3PB50[89]);

    _3PB60(maxInd2);
    _3PB60.clear();

    for (int i = 0; i < maxInd2; i++) {
        if (i < 45 && i > 5) {
            _3PB60[i] = -1.73 + 0.002 * (i - 5);
        } else if (i < 90 && i >= 45) {
            _3PB60[i] = -1.65 + 0.0012 * (i - 45);
        }
    }

    //printf("30 %1.2f  %1.2f\n",_3PB60[44],_3PB60[89]);
    _3PB70(maxInd3);
    _3PB70.clear();

    for (int i = 0; i < maxInd3; i++) {
        if (i < 50 && i > 5) {
            _3PB70[i] = -1.76 + 0.002 * (i - 5);
        }
    }

    //printf("30 %1.2f\n",_3PB70[49]);
    _3PB80(maxInd3);
    _3PB80.clear();

    for (int i = 0; i < maxInd3; i++) {
        if (i < 50 && i > 5) {
            _3PB80[i] = -1.78 + 0.0025 * (i - 5);
        }
    }

    //printf("30 %1.2f %1.2f\n",_3PB80[38], _3PB80[49]);

    //45PB
    _45PB10(maxInd2);
    _45PB10.clear();

    for (int i = 0; i < maxInd2; i++) {
        if (i < 45 && i > 5) {
            _45PB10[i] = -1.46 + 0.0045 * (i - 5);
        } else if (i < 90 && i >= 45) {
            _45PB10[i] = -1.28 + 0.0025 * (i - 45);
        }
    }

    //printf("45 %1.2f  %1.2f\n",_45PB10[44],_45PB10[89]);

    _45PB20(maxInd2);
    _45PB20.clear();

    for (int i = 0; i < maxInd2; i++) {
        if (i < 45 && i > 5) {
            _45PB20[i] = -1.48 + 0.00275 * (i - 5);
        } else if (i < 90 && i >= 45) {
            _45PB20[i] = -1.37 + 0.0025 * (i - 45);
        }
    }

    //printf("45 %1.2f  %1.2f\n",_45PB20[44],_45PB20[89]);

    _45PB30(maxInd2);
    _45PB30.clear();

    for (int i = 0; i < maxInd2; i++) {
        if (i < 45 && i > 5) {
            _45PB30[i] = -1.51 + 0.00175 * (i - 5);
        } else if (i < 90 && i >= 45) {
            _45PB30[i] = -1.44 + 0.0035 * (i - 45);
        }
    }

    //printf("45 %1.2f  %1.2f\n",_45PB30[44],_45PB30[89]);

    _45PB40(maxInd2);
    _45PB40.clear();

    for (int i = 0; i < maxInd2; i++) {
        if (i < 45 && i > 5) {
            _45PB40[i] = -1.52 + 0.001 * (i - 5);
        } else if (i < 90 && i >= 45) {
            _45PB40[i] = -1.48 + 0.003 * (i - 45);
        }
    }

    //printf("45 %1.2f  %1.2f\n",_45PB40[44],_45PB40[89]);

    _45PB50(maxInd2);
    _45PB50.clear();

    for (int i = 0; i < maxInd2; i++) {
        if (i < 45 && i > 5) {
            _45PB50[i] = -1.55 + 0.001 * (i - 5);
        } else if (i < 90 && i >= 45) {
            _45PB50[i] = -1.51 + 0.0022 * (i - 45);
        }
    }

    //printf("45 %1.2f  %1.2f\n",_45PB50[44],_45PB50[89]);

    _45PB60(maxInd2);
    _45PB60.clear();

    for (int i = 0; i < maxInd2; i++) {
        if (i < 45 && i > 5) {
            _45PB60[i] = -1.6 + 0.0015 * (i - 5);
        } else if (i < 90 && i >= 45) {
            _45PB60[i] = -1.54 + 0.001 * (i - 45);
        }
    }

    //printf("45 %1.2f  %1.2f\n",_45PB60[44],_45PB60[89]);
    _45PB70(maxInd3);
    _45PB70.clear();

    for (int i = 0; i < maxInd3; i++) {
        if (i < 50 && i > 5) {
            _45PB70[i] = -1.63 + 0.0017 * (i - 5);
        }
    }

    //printf("45 %1.2f\n",_45PB70[49]);
    _45PB80(maxInd3);
    _45PB80.clear();

    for (int i = 0; i < maxInd3; i++) {
        if (i < 50 && i > 5) {
            _45PB80[i] = -1.67 + 0.0025 * (i - 5);
        }
    }

    //printf("45 %1.2f %1.2f\n",_45PB80[38], _45PB80[49]);

    //_6PB
    _6PB10(maxInd);
    _6PB10.clear();

    for (int i = 0; i < maxInd; i++) { //i = chromaticity  0==>140
        if (i < 45 && i > 5) {
            _6PB10[i] = -1.33 + 0.005 * (i - 5);
        } else if (i < 85 && i >= 45) {
            _6PB10[i] = -1.13 + 0.0045 * (i - 45);
        } else if (i < 140 && i >= 85) {
            _6PB10[i] = -0.95 + 0.0015 * (i - 85);
        }
    }

    //printf("60 %1.2f  %1.2f %1.2f\n",_6PB10[44],_6PB10[84],_6PB10[139]);

    _6PB20(maxInd);
    _6PB20.clear();

    for (int i = 0; i < maxInd; i++) { //i = chromaticity  0==>140
        if (i < 45 && i > 5) {
            _6PB20[i] = -1.36 + 0.004 * (i - 5);
        } else if (i < 85 && i >= 45) {
            _6PB20[i] = -1.20 + 0.00375 * (i - 45);
        } else if (i < 140 && i >= 85) {
            _6PB20[i] = -1.05 + 0.0017 * (i - 85);
        }
    }

    //printf("60 %1.2f  %1.2f %1.2f\n",_6PB20[44],_6PB20[84],_6PB20[139]);

    _6PB30(maxInd);
    _6PB30.clear();

    for (int i = 0; i < maxInd; i++) { //i = chromaticity  0==>140
        if (i < 45 && i > 5) {
            _6PB30[i] = -1.38 + 0.00225 * (i - 5);
        } else if (i < 85 && i >= 45) {
            _6PB30[i] = -1.29 + 0.00375 * (i - 45);
        } else if (i < 140 && i >= 85) {
            _6PB30[i] = -1.14 + 0.002 * (i - 85);
        }
    }

    //printf("60 %1.2f  %1.2f %1.2f\n",_6PB30[44],_6PB30[84],_6PB30[139]);

    _6PB40(maxInd);
    _6PB40.clear();

    for (int i = 0; i < maxInd; i++) { //i = chromaticity  0==>140
        if (i < 45 && i > 5) {
            _6PB40[i] = -1.39 + 0.00125 * (i - 5);
        } else if (i < 85 && i >= 45) {
            _6PB40[i] = -1.34 + 0.00275 * (i - 45);
        } else if (i < 140 && i >= 85) {
            _6PB40[i] = -1.23 + 0.002 * (i - 85);
        }
    }

    //printf("60 %1.2f  %1.2f %1.2f\n",_6PB40[44],_6PB40[84],_6PB40[139]);

    _6PB50(maxInd2);  //limits  -1.3   -1.11
    _6PB50.clear();

    for (int i = 0; i < maxInd2; i++) {
        if (i < 45 && i > 5) {
            _6PB50[i] = -1.43 + 0.00125 * (i - 5);
        } else if (i < 90 && i >= 45) {
            _6PB50[i] = -1.38 + 0.00225 * (i - 45);
        }
    }

    //printf("60 %1.2f  %1.2f \n",_6PB50[44],_6PB50[89]);

    _6PB60(maxInd2);  //limits  -1.3   -1.11
    _6PB60.clear();

    for (int i = 0; i < maxInd2; i++) {
        if (i < 45 && i > 5) {
            _6PB60[i] = -1.46 + 0.0012 * (i - 5);
        } else if (i < 90 && i >= 45) {
            _6PB60[i] = -1.40 + 0.000875 * (i - 45);
        }
    }

    //printf("60 %1.2f  %1.2f\n",_6PB60[44],_6PB60[89]);
    _6PB70(maxInd3);
    _6PB70.clear();

    for (int i = 0; i < maxInd3; i++) {
        if (i < 50 && i > 5) {
            _6PB70[i] = -1.49 + 0.0018 * (i - 5);
        }
    }

    //printf("6 %1.2f\n",_6PB70[49]);
    _6PB80(maxInd3);
    _6PB80.clear();

    for (int i = 0; i < maxInd3; i++) {
        if (i < 50 && i > 5) {
            _6PB80[i] = -1.52 + 0.0022 * (i - 5);
        }
    }

    //printf("6 %1.2f %1.2f\n",_6PB80[38], _6PB80[49]);


    //_75PB : notation Munsell for maximum deviation blue purple
    _75PB10(maxInd);  //limits hue -1.23  -0.71  _75PBx   x=Luminance  eg_75PB10 for L >5 and L<=15
    _75PB10.clear();

    for (int i = 0; i < maxInd; i++) { //i = chromaticity  0==>140
        if (i < 45 && i > 5) {
            _75PB10[i] = -1.23 + 0.0065 * (i - 5);
        } else if (i < 85 && i >= 45) {
            _75PB10[i] = -0.97 + 0.00375 * (i - 45);
        } else if (i < 140 && i >= 85) {
            _75PB10[i] = -0.82 + 0.0015 * (i - 85);
        }
    }

    //printf("75 %1.2f  %1.2f %1.2f\n",_75PB10[44],_75PB10[84],_75PB10[139]);

    _75PB20(maxInd);  //limits -1.24  -0.79  for L>15 <=25
    _75PB20.clear();

    for (int i = 0; i < maxInd; i++) {
        if (i < 45 && i > 5) {
            _75PB20[i] = -1.24 + 0.004 * (i - 5);
        } else if (i < 85 && i >= 45) {
            _75PB20[i] = -1.08 + 0.00425 * (i - 45);
        } else if (i < 140 && i >= 85) {
            _75PB20[i] = -0.91 + 0.0017 * (i - 85);
        }
    }

    //printf("75 %1.2f  %1.2f %1.2f\n",_75PB20[44],_75PB20[84],_75PB20[139]);

    _75PB30(maxInd);  //limits -1.25  -0.85
    _75PB30.clear();

    for (int i = 0; i < maxInd; i++) {
        if (i < 45 && i > 5) {
            _75PB30[i] = -1.25 + 0.00275 * (i - 5);
        } else if (i < 85 && i >= 45) {
            _75PB30[i] = -1.14 + 0.004 * (i - 45);
        } else if (i < 140 && i >= 85) {
            _75PB30[i] = -0.98 + 0.0015 * (i - 85);
        }
    }

    //printf("75 %1.2f  %1.2f %1.2f\n",_75PB30[44],_75PB30[84],_75PB30[139]);

    _75PB40(maxInd);  //limits  -1.27  -0.92
    _75PB40.clear();

    for (int i = 0; i < maxInd; i++) {
        if (i < 45 && i > 5) {
            _75PB40[i] = -1.27 + 0.002 * (i - 5);
        } else if (i < 85 && i >= 45) {
            _75PB40[i] = -1.19 + 0.003 * (i - 45);
        } else if (i < 140 && i >= 85) {
            _75PB40[i] = -1.07 + 0.0022 * (i - 85);
        }
    }

    //printf("75 %1.2f  %1.2f %1.2f\n",_75PB40[44],_75PB40[84],_75PB40[139]);

    _75PB50(maxInd2);  //limits  -1.3   -1.11
    _75PB50.clear();

    for (int i = 0; i < maxInd2; i++) {
        if (i < 45 && i > 5) {
            _75PB50[i] = -1.3 + 0.00175 * (i - 5);
        } else if (i < 90 && i >= 45) {
            _75PB50[i] = -1.23 + 0.0025 * (i - 45);
        }
    }

    //printf("75 %1.2f  %1.2f\n",_75PB50[44],_75PB50[89]);

    _75PB60(maxInd2);
    _75PB60.clear();

    for (int i = 0; i < maxInd2; i++) { //limits -1.32  -1.17
        if (i < 45 && i > 5) {
            _75PB60[i] = -1.32 + 0.0015 * (i - 5);
        } else if (i < 90 && i >= 45) {
            _75PB60[i] = -1.26 + 0.002 * (i - 45);
        }
    }

    //printf("75 %1.2f  %1.2f \n",_75PB60[44],_75PB60[89]);

    _75PB70(maxInd3);
    _75PB70.clear();

    for (int i = 0; i < maxInd3; i++) { //limits  -1.34  -1.27
        if (i < 50 && i > 5) {
            _75PB70[i] = -1.34 + 0.002 * (i - 5);
        }
    }

    _75PB80(maxInd3);
    _75PB80.clear();

    for (int i = 0; i < maxInd3; i++) { //limits -1.35  -1.29
        if (i < 50 && i > 5) {
            _75PB80[i] = -1.35 + 0.00125 * (i - 5);
        }
    }


    _9PB10(maxInd);
    _9PB10.clear();

    for (int i = 0; i < maxInd; i++) { //i = chromaticity  0==>140
        if (i < 45 && i > 5) {
            _9PB10[i] = -1.09 + 0.00475 * (i - 5);
        } else if (i < 85 && i >= 45) {
            _9PB10[i] = -0.9 + 0.003 * (i - 45);
        } else if (i < 140 && i >= 85) {
            _9PB10[i] = -0.78 + 0.0013 * (i - 85);
        }
    }

    //printf("90 %1.2f  %1.2f %1.2f\n",_9PB10[44],_9PB10[84],_9PB10[139]);

    _9PB20(maxInd);
    _9PB20.clear();

    for (int i = 0; i < maxInd; i++) { //i = chromaticity  0==>140
        if (i < 45 && i > 5) {
            _9PB20[i] = -1.12 + 0.0035 * (i - 5);
        } else if (i < 85 && i >= 45) {
            _9PB20[i] = -0.98 + 0.00325 * (i - 45);
        } else if (i < 140 && i >= 85) {
            _9PB20[i] = -0.85 + 0.0015 * (i - 85);
        }
    }

    //printf("90 %1.2f  %1.2f %1.2f\n",_9PB20[44],_9PB20[84],_9PB20[139]);

    _9PB30(maxInd);
    _9PB30.clear();

    for (int i = 0; i < maxInd; i++) { //i = chromaticity  0==>140
        if (i < 45 && i > 5) {
            _9PB30[i] = -1.14 + 0.0028 * (i - 5);
        } else if (i < 85 && i >= 45) {
            _9PB30[i] = -1.03 + 0.003 * (i - 45);
        } else if (i < 140 && i >= 85) {
            _9PB30[i] = -0.91 + 0.0017 * (i - 85);
        }
    }

    //printf("90 %1.2f  %1.2f %1.2f\n",_9PB30[44],_9PB30[84],_9PB30[139]);

    _9PB40(maxInd);
    _9PB40.clear();

    for (int i = 0; i < maxInd; i++) { //i = chromaticity  0==>140
        if (i < 45 && i > 5) {
            _9PB40[i] = -1.16 + 0.002 * (i - 5);
        } else if (i < 85 && i >= 45) {
            _9PB40[i] = -1.08 + 0.00275 * (i - 45);
        } else if (i < 140 && i >= 85) {
            _9PB40[i] = -0.97 + 0.0016 * (i - 85);
        }
    }

    //printf("90 %1.2f  %1.2f %1.2f\n",_9PB40[44],_9PB40[84],_9PB40[139]);

    _9PB50(maxInd2);
    _9PB50.clear();

    for (int i = 0; i < maxInd2; i++) {
        if (i < 45 && i > 5) {
            _9PB50[i] = -1.19 + 0.00175 * (i - 5);
        } else if (i < 90 && i >= 45) {
            _9PB50[i] = -1.12 + 0.00225 * (i - 45);
        }
    }

    //printf("90 %1.2f  %1.2f \n",_9PB50[44],_9PB50[84]);

    _9PB60(maxInd2);
    _9PB60.clear();

    for (int i = 0; i < maxInd2; i++) {
        if (i < 45 && i > 5) {
            _9PB60[i] = -1.21 + 0.0015 * (i - 5);
        } else if (i < 90 && i >= 45) {
            _9PB60[i] = -1.15 + 0.002 * (i - 45);
        }
    }

    //printf("90 %1.2f  %1.2f \n",_9PB60[44],_9PB60[89]);
    _9PB70(maxInd3);
    _9PB70.clear();

    for (int i = 0; i < maxInd3; i++) {
        if (i < 50 && i > 5) {
            _9PB70[i] = -1.23 + 0.0018 * (i - 5);
        }
    }

    //printf("9 %1.2f\n",_9PB70[49]);
    _9PB80(maxInd3);
    _9PB80.clear();

    for (int i = 0; i < maxInd3; i++) {
        if (i < 50 && i > 5) {
            _9PB80[i] = -1.24 + 0.002 * (i - 5);
        }
    }

    //printf("9 %1.2f %1.2f\n",_9PB80[38], _9PB80[49]);


    //10PB
    _10PB10(maxInd);
    _10PB10.clear();

    for (int i = 0; i < maxInd; i++) {
        if (i < 45 && i > 5) {
            _10PB10[i] = -1.02 + 0.00425 * (i - 5);
        } else if (i < 85 && i >= 45) {
            _10PB10[i] = -0.85 + 0.0025 * (i - 45);
        } else if (i < 140 && i >= 85) {
            _10PB10[i] = -0.75 + 0.0012 * (i - 85);
        }
    }

    //printf("10 %1.2f  %1.2f %1.2f\n",_10PB10[44],_10PB10[84],_10PB10[139]);

    _10PB20(maxInd);
    _10PB20.clear();

    for (int i = 0; i < maxInd; i++) {
        if (i < 45 && i > 5) {
            _10PB20[i] = -1.05 + 0.00325 * (i - 5);
        } else if (i < 85 && i >= 45) {
            _10PB20[i] = -0.92 + 0.00275 * (i - 45);
        } else if (i < 140 && i >= 85) {
            _10PB20[i] = -0.81 + 0.0014 * (i - 85);
        }
    }

    //printf("10 %1.2f  %1.2f %1.2f\n",_10PB20[44],_10PB20[84],_10PB20[139]);

    _10PB30(maxInd);
    _10PB30.clear();

    for (int i = 0; i < maxInd; i++) {
        if (i < 45 && i > 5) {
            _10PB30[i] = -1.07 + 0.00275 * (i - 5);
        } else if (i < 85 && i >= 45) {
            _10PB30[i] = -0.96 + 0.0025 * (i - 45);
        } else if (i < 140 && i >= 85) {
            _10PB30[i] = -0.86 + 0.0015 * (i - 85);
        }
    }

    //printf("10 %1.2f  %1.2f %1.2f\n",_10PB30[44],_10PB30[84],_10PB30[139]);

    _10PB40(maxInd);
    _10PB40.clear();

    for (int i = 0; i < maxInd; i++) {
        if (i < 45 && i > 5) {
            _10PB40[i] = -1.09 + 0.002 * (i - 5);
        } else if (i < 85 && i >= 45) {
            _10PB40[i] = -1.01 + 0.00225 * (i - 45);
        } else if (i < 140 && i >= 85) {
            _10PB40[i] = -0.92 + 0.0016 * (i - 85);
        }
    }

    //printf("10 %1.2f  %1.2f %1.2f\n",_10PB40[44],_10PB40[84],_10PB40[139]);

    _10PB50(maxInd2);
    _10PB50.clear();

    for (int i = 0; i < maxInd2; i++) {
        if (i < 45 && i > 5) {
            _10PB50[i] = -1.12 + 0.00175 * (i - 5);
        } else if (i < 90 && i >= 45) {
            _10PB50[i] = -1.05 + 0.00225 * (i - 45);
        }
    }

    //printf("10 %1.2f  %1.2f\n",_10PB50[44],_10PB50[84]);

    _10PB60(maxInd2);
    _10PB60.clear();

    for (int i = 0; i < maxInd2; i++) {
        if (i < 45 && i > 5) {
            _10PB60[i] = -1.14 + 0.0015 * (i - 5);
        } else if (i < 90 && i >= 45) {
            _10PB60[i] = -1.08 + 0.00225 * (i - 45);
        }
    }

    //printf("10 %1.2f  %1.2f\n",_10PB60[44],_10PB60[89]);


    //1P
    _1P10(maxInd);
    _1P10.clear();

    for (int i = 0; i < maxInd; i++) {
        if (i < 45 && i > 5) {
            _1P10[i] = -0.96 + 0.00375 * (i - 5);
        } else if (i < 85 && i >= 45) {
            _1P10[i] = -0.81 + 0.00225 * (i - 45);
        } else if (i < 140 && i >= 85) {
            _1P10[i] = -0.72 + 0.001 * (i - 85);
        }
    }

    //printf("1P %1.2f  %1.2f %1.2f\n",_1P10[44],_1P10[84],_1P10[139]);

    _1P20(maxInd);
    _1P20.clear();

    for (int i = 0; i < maxInd; i++) {
        if (i < 45 && i > 5) {
            _1P20[i] = -1.0 + 0.00325 * (i - 5);
        } else if (i < 85 && i >= 45) {
            _1P20[i] = -0.87 + 0.0025 * (i - 45);
        } else if (i < 140 && i >= 85) {
            _1P20[i] = -0.77 + 0.0012 * (i - 85);
        }
    }

    //printf("1P %1.2f  %1.2f %1.2f\n",_1P20[44],_1P20[84],_1P20[139]);

    _1P30(maxInd);
    _1P30.clear();

    for (int i = 0; i < maxInd; i++) {
        if (i < 45 && i > 5) {
            _1P30[i] = -1.02 + 0.00275 * (i - 5);
        } else if (i < 85 && i >= 45) {
            _1P30[i] = -0.91 + 0.00225 * (i - 45);
        } else if (i < 140 && i >= 85) {
            _1P30[i] = -0.82 + 0.0011 * (i - 85);
        }
    }

    //printf("1P %1.2f  %1.2f %1.2f\n",_1P30[44],_1P30[84],_1P30[139]);

    _1P40(maxInd);
    _1P40.clear();

    for (int i = 0; i < maxInd; i++) {
        if (i < 45 && i > 5) {
            _1P40[i] = -1.04 + 0.00225 * (i - 5);
        } else if (i < 85 && i >= 45) {
            _1P40[i] = -0.95 + 0.00225 * (i - 45);
        } else if (i < 140 && i >= 85) {
            _1P40[i] = -0.86 + 0.0015 * (i - 85);
        }
    }

    //printf("1P %1.2f  %1.2f %1.2f\n",_1P40[44],_1P40[84],_1P40[139]);

    _1P50(maxInd2);
    _1P50.clear();

    for (int i = 0; i < maxInd2; i++) {
        if (i < 45 && i > 5) {
            _1P50[i] = -1.06 + 0.002 * (i - 5);
        } else if (i < 90 && i >= 45) {
            _1P50[i] = -0.98 + 0.00175 * (i - 45);
        }
    }

    //printf("1P %1.2f  %1.2f \n",_1P50[44],_1P50[89]);

    _1P60(maxInd2);
    _1P60.clear();

    for (int i = 0; i < maxInd2; i++) {
        if (i < 45 && i > 5) {
            _1P60[i] = -1.07 + 0.0015 * (i - 5);
        } else if (i < 90 && i >= 45) {
            _1P60[i] = -1.01 + 0.00175 * (i - 45);
        }
    }

    //printf("1P %1.2f  %1.2f \n",_1P60[44],_1P60[84],_1P60[139]);

    //4P
    _4P10(maxInd);
    _4P10.clear();

    for (int i = 0; i < maxInd; i++) {
        if (i < 45 && i > 5) {
            _4P10[i] = -0.78 + 0.002 * (i - 5);
        } else if (i < 85 && i >= 45) {
            _4P10[i] = -0.7 + 0.00125 * (i - 45);
        } else if (i < 140 && i >= 85) {
            _4P10[i] = -0.65 + 0.001 * (i - 85);
        }
    }

    //printf("4P %1.2f  %1.2f %1.2f\n",_4P10[44],_4P10[84],_4P10[139]);

    _4P20(maxInd);
    _4P20.clear();

    for (int i = 0; i < maxInd; i++) {
        if (i < 45 && i > 5) {
            _4P20[i] = -0.84 + 0.0025 * (i - 5);
        } else if (i < 85 && i >= 45) {
            _4P20[i] = -0.74 + 0.00175 * (i - 45);
        } else if (i < 140 && i >= 85) {
            _4P20[i] = -0.67 + 0.00085 * (i - 85);
        }
    }

    //printf("4P %1.2f  %1.2f %1.2f\n",_4P20[44],_4P20[84],_4P20[139]);

    _4P30(maxInd);
    _4P30.clear();

    for (int i = 0; i < maxInd; i++) {
        if (i < 45 && i > 5) {
            _4P30[i] = -0.85 + 0.00225 * (i - 5);
        } else if (i < 85 && i >= 45) {
            _4P30[i] = -0.76 + 0.00125 * (i - 45);
        } else if (i < 140 && i >= 85) {
            _4P30[i] = -0.71 + 0.001 * (i - 85);
        }
    }

    //printf("4P %1.2f  %1.2f %1.2f\n",_4P30[44],_4P30[84],_4P30[139]);

    _4P40(maxInd);
    _4P40.clear();

    for (int i = 0; i < maxInd; i++) {
        if (i < 45 && i > 5) {
            _4P40[i] = -0.87 + 0.00175 * (i - 5);
        } else if (i < 85 && i >= 45) {
            _4P40[i] = -0.8 + 0.00175 * (i - 45);
        } else if (i < 140 && i >= 85) {
            _4P40[i] = -0.73 + 0.00075 * (i - 85);
        }
    }

    //printf("4P %1.2f  %1.2f %1.2f\n",_4P40[44],_4P40[84],_4P40[139]);

    _4P50(maxInd2);
    _4P50.clear();

    for (int i = 0; i < maxInd2; i++) {
        if (i < 45 && i > 5) {
            _4P50[i] = -0.88 + 0.0015 * (i - 5);
        } else if (i < 90 && i >= 45) {
            _4P50[i] = -0.82 + 0.0015 * (i - 45);
        }
    }

    //printf("4P %1.2f  %1.2f \n",_4P50[44],_4P50[89]);

    _4P60(maxInd2);
    _4P60.clear();

    for (int i = 0; i < maxInd2; i++) {
        if (i < 45 && i > 5) {
            _4P60[i] = -0.89 + 0.00125 * (i - 5);
        } else if (i < 90 && i >= 45) {
            _4P60[i] = -0.84 + 0.00125 * (i - 45);
        }
    }

    //printf("4P %1.2f  %1.2f\n",_4P60[44],_4P60[89]);


    //red yellow correction
    _10YR20(maxInd2);
    _10YR20.clear();

    for (int i = 0; i < maxInd2; i++) {
        if (i < 45 && i > 5) {
            _10YR20[i] = 1.22 + 0.002 * (i - 5);
        } else if (i < 90 && i >= 45) {
            _10YR20[i] = 1.30 + 0.006 * (i - 45);
        }
    }

    //printf("10YR  %1.2f  %1.2f\n",_10YR20[44],_10YR20[56]);
    _10YR30(maxInd2);
    _10YR30.clear();

    for (int i = 0; i < maxInd2; i++) {
        if (i < 45 && i > 5) {
            _10YR30[i] = 1.27 + 0.00175 * (i - 5);
        } else if (i < 90 && i >= 45) {
            _10YR30[i] = 1.34 + 0.0017 * (i - 45);
        }
    }

    //printf("10YR  %1.2f  %1.2f\n",_10YR30[44],_10YR30[75]);
    _10YR40(maxInd2);
    _10YR40.clear();

    for (int i = 0; i < maxInd2; i++) {
        if (i < 45 && i > 5) {
            _10YR40[i] = 1.32 + 0.00025 * (i - 5);
        } else if (i < 90 && i >= 45) {
            _10YR40[i] = 1.33 + 0.0015 * (i - 45);
        }
    }

    //printf("10YR  %1.2f  %1.2f\n",_10YR40[44],_10YR40[85]);
    _10YR50(maxInd2);
    _10YR50.clear();

    for (int i = 0; i < maxInd2; i++) {
        if (i < 45 && i > 5) {
            _10YR50[i] = 1.35 + 0.000 * (i - 5);
        } else if (i < 90 && i >= 45) {
            _10YR50[i] = 1.35 + 0.0012 * (i - 45);
        }
    }

    //printf("10YR  %1.2f  %1.2f\n",_10YR50[44],_10YR50[80]);
    _10YR60(maxInd);
    _10YR60.clear();

    for (int i = 0; i < maxInd; i++) {
        if (i < 45 && i > 5) {
            _10YR60[i] = 1.38 - 0.00025 * (i - 5);
        } else if (i < 85 && i >= 45) {
            _10YR60[i] = 1.37 + 0.0005 * (i - 45);
        } else if (i < 140 && i >= 85) {
            _10YR60[i] = 1.39 + 0.0013 * (i - 85);
        }
    }

    //printf("10YR  %1.2f  %1.2f %1.2f\n",_10YR60[44],_10YR60[85],_10YR60[139] );
    _10YR70(maxInd);
    _10YR70.clear();

    for (int i = 0; i < maxInd; i++) {
        if (i < 45 && i > 5) {
            _10YR70[i] = 1.41 - 0.0005 * (i - 5);
        } else if (i < 85 && i >= 45) {
            _10YR70[i] = 1.39 + 0.000 * (i - 45);
        } else if (i < 140 && i >= 85) {
            _10YR70[i] = 1.39 + 0.0013 * (i - 85);
        }
    }

    //printf("10YR  %1.2f  %1.2f %1.2f\n",_10YR70[44],_10YR70[85],_10YR70[139] );
    _10YR80(maxInd);
    _10YR80.clear();

    for (int i = 0; i < maxInd; i++) {
        if (i < 45 && i > 5) {
            _10YR80[i] = 1.45 - 0.00125 * (i - 5);
        } else if (i < 85 && i >= 45) {
            _10YR80[i] = 1.40 + 0.000 * (i - 45);
        } else if (i < 140 && i >= 85) {
            _10YR80[i] = 1.40 + 0.00072 * (i - 85);    //1.436
        }
    }

    //printf("10YR  %1.2f  %1.2f %1.2f\n",_10YR80[44],_10YR80[84],_10YR80[139] );
    _10YR90(maxInd2);
    _10YR90.clear();

    for (int i = 0; i < maxInd2; i++) {
        if (i < 45 && i > 5) {
            _10YR90[i] = 1.48 - 0.001 * (i - 5);
        } else if (i < 90 && i >= 45) {
            _10YR90[i] = 1.44 - 0.0009 * (i - 45);
        }
    }

    //printf("10YR  %1.2f  %1.2f\n",_10YR90[45],_10YR90[80]);
    _85YR20(maxInd3);
    _85YR20.clear();

    for (int i = 0; i < maxInd3; i++) {
        if (i < 50 && i > 5) {
            _85YR20[i] = 1.12 + 0.004 * (i - 5);
        }
    }

    //printf("85YR  %1.2f \n",_85YR20[44]);
    _85YR30(maxInd2);
    _85YR30.clear();

    for (int i = 0; i < maxInd2; i++) {
        if (i < 45 && i > 5) {
            _85YR30[i] = 1.16 + 0.0025 * (i - 5);
        } else if (i < 90 && i >= 45) {
            _85YR30[i] = 1.26 + 0.0028 * (i - 45);
        }
    }

    //printf("85YR  %1.2f  %1.2f\n",_85YR30[44],_85YR30[75]);
    _85YR40(maxInd2);
    _85YR40.clear();

    for (int i = 0; i < maxInd2; i++) {
        if (i < 45 && i > 5) {
            _85YR40[i] = 1.20 + 0.0015 * (i - 5);
        } else if (i < 90 && i >= 45) {
            _85YR40[i] = 1.26 + 0.0024 * (i - 45);
        }
    }

    //printf("85YR  %1.2f  %1.2f\n",_85YR40[44],_85YR40[75]);
    _85YR50(maxInd);
    _85YR50.clear();

    for (int i = 0; i < maxInd; i++) {
        if (i < 45 && i > 5) {
            _85YR50[i] = 1.24 + 0.0005 * (i - 5);
        } else if (i < 85 && i >= 45) {
            _85YR50[i] = 1.26 + 0.002 * (i - 45);
        } else if (i < 140 && i >= 85) {
            _85YR50[i] = 1.34 + 0.0015 * (i - 85);
        }
    }

    //printf("85YR  %1.2f  %1.2f %1.2f\n",_85YR50[44],_85YR50[85],_85YR50[110] );
    _85YR60(maxInd);
    _85YR60.clear();

    for (int i = 0; i < maxInd; i++) {
        if (i < 45 && i > 5) {
            _85YR60[i] = 1.27 + 0.00025 * (i - 5);
        } else if (i < 85 && i >= 45) {
            _85YR60[i] = 1.28 + 0.0015 * (i - 45);
        } else if (i < 140 && i >= 85) {
            _85YR60[i] = 1.34 + 0.0012 * (i - 85);
        }
    }

    //printf("85YR  %1.2f  %1.2f %1.2f\n",_85YR60[44],_85YR60[85],_85YR60[139] );

    _85YR70(maxInd);
    _85YR70.clear();

    for (int i = 0; i < maxInd; i++) {
        if (i < 45 && i > 5) {
            _85YR70[i] = 1.31 - 0.00025 * (i - 5);
        } else if (i < 85 && i >= 45) {
            _85YR70[i] = 1.30 + 0.0005 * (i - 45);
        } else if (i < 140 && i >= 85) {
            _85YR70[i] = 1.32 + 0.0012 * (i - 85);
        }
    }

    //printf("85YR  %1.2f  %1.2f %1.2f\n",_85YR70[44],_85YR70[85],_85YR70[139] );
    _85YR80(maxInd);
    _85YR80.clear();

    for (int i = 0; i < maxInd; i++) {
        if (i < 45 && i > 5) {
            _85YR80[i] = 1.35 - 0.00075 * (i - 5);
        } else if (i < 85 && i >= 45) {
            _85YR80[i] = 1.32 + 0.00025 * (i - 45);
        } else if (i < 140 && i >= 85) {
            _85YR80[i] = 1.33 + 0.00125 * (i - 85);
        }
    }

    //printf("85YR  %1.2f  %1.2f %1.2f\n",_85YR80[44],_85YR80[85],_85YR80[139] );
    _85YR90(maxInd2);
    _85YR90.clear();

    for (int i = 0; i < maxInd; i++) {
        if (i < 45 && i > 5) {
            _85YR90[i] = 1.39 - 0.00125 * (i - 5);
        } else if (i < 90 && i >= 45) {
            _85YR90[i] = 1.34 + 0.00 * (i - 45);
        }
    }

    //printf("85YR  %1.2f  %1.2f\n",_85YR90[44],_85YR90[85]);

    //7YR
    _7YR30(maxInd2);
    _7YR30.clear();

    for (int i = 0; i < maxInd2; i++) {
        if (i < 45 && i > 5) {
            _7YR30[i] = 1.06 + 0.0028 * (i - 5);
        } else if (i < 90 && i >= 45) {
            _7YR30[i] = 1.17 + 0.0045 * (i - 45);
        }
    }

    //printf("7YR  %1.2f  %1.2f\n",_7YR30[44],_7YR30[66]);
    _7YR40(maxInd2);
    _7YR40.clear();

    for (int i = 0; i < maxInd2; i++) {
        if (i < 45 && i > 5) {
            _7YR40[i] = 1.10 + 0.0018 * (i - 5);
        } else if (i < 90 && i >= 45) {
            _7YR40[i] = 1.17 + 0.0035 * (i - 45);
        }
    }

    //printf("7YR  %1.2f  %1.2f\n",_7YR40[44],_7YR40[89]);
    _7YR50(maxInd2);
    _7YR50.clear();

    for (int i = 0; i < maxInd2; i++) {
        if (i < 45 && i > 5) {
            _7YR50[i] = 1.14 + 0.00125 * (i - 5);
        } else if (i < 90 && i >= 45) {
            _7YR50[i] = 1.19 + 0.002 * (i - 45);
        }
    }

    //printf("7YR  %1.2f  %1.2f\n",_7YR50[44],_7YR50[89] );
    _7YR60(maxInd);
    _7YR60.clear();

    for (int i = 0; i < maxInd; i++) {
        if (i < 45 && i > 5) {
            _7YR60[i] = 1.17 + 0.00075 * (i - 5);
        } else if (i < 85 && i >= 45) {
            _7YR60[i] = 1.20 + 0.00175 * (i - 45);
        } else if (i < 140 && i >= 85) {
            _7YR60[i] = 1.27 + 0.002 * (i - 85);
        }
    }

    //printf("7YR  %1.2f  %1.2f %1.2f\n",_7YR60[44],_7YR60[84],_7YR60[125] );

    _7YR70(maxInd);
    _7YR70.clear();

    for (int i = 0; i < maxInd; i++) {
        if (i < 45 && i > 5) {
            _7YR70[i] = 1.20 + 0.0005 * (i - 5);
        } else if (i < 85 && i >= 45) {
            _7YR70[i] = 1.22 + 0.00125 * (i - 45);
        } else if (i < 140 && i >= 85) {
            _7YR70[i] = 1.27 + 0.0015 * (i - 85);
        }
    }

    //printf("7YR  %1.2f  %1.2f %1.2f\n",_7YR70[44],_7YR70[84],_7YR70[125] );
    _7YR80(maxInd3);
    _7YR80.clear();

    for (int i = 0; i < maxInd3; i++) {
        if (i < 50 && i > 5) {
            _7YR80[i] = 1.29 - 0.0008 * (i - 5);
        }
    }

    //printf("7YR  %1.2f \n",_7YR80[44] );
    _55YR30(maxInd3);
    _55YR30.clear();

    for (int i = 0; i < maxInd3; i++) {
        if (i < 50 && i > 5) {
            _55YR30[i] = 0.96 + 0.0038 * (i - 5);
        }
    }

    //printf("55YR  %1.2f \n",_55YR30[44] );
    _55YR40(maxInd2);
    _55YR40.clear();

    for (int i = 0; i < maxInd2; i++) {
        if (i < 45 && i > 5) {
            _55YR40[i] = 1.01 + 0.0022 * (i - 5);
        } else if (i < 90 && i >= 45) {
            _55YR40[i] = 1.10 + 0.0037 * (i - 45);
        }
    }

    //printf("55YR  %1.2f  %1.2f\n",_55YR40[44],_55YR40[89] );
    _55YR50(maxInd);
    _55YR50.clear();

    for (int i = 0; i < maxInd; i++) {
        if (i < 45 && i > 5) {
            _55YR50[i] = 1.06 + 0.0015 * (i - 5);
        } else if (i < 85 && i >= 45) {
            _55YR50[i] = 1.12 + 0.00225 * (i - 45);
        } else if (i < 140 && i >= 85) {
            _55YR50[i] = 1.21 + 0.0015 * (i - 85);
        }
    }

    //printf("55YR  %1.2f  %1.2f %1.2f\n",_55YR50[44],_55YR50[84],_55YR50[125] );
    _55YR60(maxInd);
    _55YR60.clear();

    for (int i = 0; i < maxInd; i++) {
        if (i < 45 && i > 5) {
            _55YR60[i] = 1.08 + 0.0012 * (i - 5);
        } else if (i < 85 && i >= 45) {
            _55YR60[i] = 1.13 + 0.0018 * (i - 45);
        } else if (i < 140 && i >= 85) {
            _55YR60[i] = 1.20 + 0.0025 * (i - 85);
        }
    }

    //printf("55YR  %1.2f  %1.2f %1.2f\n",_55YR60[44],_55YR60[84],_55YR60[125] );
    _55YR70(maxInd);
    _55YR70.clear();

    for (int i = 0; i < maxInd; i++) {
        if (i < 45 && i > 5) {
            _55YR70[i] = 1.11 + 0.00075 * (i - 5);
        } else if (i < 85 && i >= 45) {
            _55YR70[i] = 1.14 + 0.0012 * (i - 45);
        } else if (i < 140 && i >= 85) {
            _55YR70[i] = 1.19 + 0.00225 * (i - 85);
        }
    }

    //printf("55YR  %1.2f  %1.2f %1.2f\n",_55YR70[44],_55YR70[84],_55YR70[125] );
    _55YR80(maxInd);
    _55YR80.clear();

    for (int i = 0; i < maxInd; i++) {
        if (i < 45 && i > 5) {
            _55YR80[i] = 1.16 + 0.00 * (i - 5);
        } else if (i < 85 && i >= 45) {
            _55YR80[i] = 1.16 + 0.00075 * (i - 45);
        } else if (i < 140 && i >= 85) {
            _55YR80[i] = 1.19 + 0.00175 * (i - 85);
        }
    }

    //printf("55YR  %1.2f  %1.2f %1.2f\n",_55YR80[44],_55YR80[84],_55YR80[125] );
    _55YR90(maxInd3);
    _55YR90.clear();

    for (int i = 0; i < maxInd3; i++) {
        if (i < 50 && i > 5) {
            _55YR90[i] = 1.19 - 0.0005 * (i - 5);
        }
    }

    //printf("55YR  %1.2f \n",_55YR90[44] );

    _4YR30(maxInd2);
    _4YR30.clear();

    for (int i = 0; i < maxInd2; i++) {
        if (i < 45 && i > 5) {
            _4YR30[i] = 0.87 + 0.0035 * (i - 5);
        } else if (i < 90 && i >= 45) {
            _4YR30[i] = 1.01 + 0.0043 * (i - 45);
        }
    }

    //printf("4YR  %1.2f  %1.2f\n",_4YR30[44],_4YR30[78] );
    _4YR40(maxInd2);
    _4YR40.clear();

    for (int i = 0; i < maxInd2; i++) {
        if (i < 45 && i > 5) {
            _4YR40[i] = 0.92 + 0.0025 * (i - 5);
        } else if (i < 90 && i >= 45) {
            _4YR40[i] = 1.02 + 0.0033 * (i - 45);
        }
    }

    //printf("4YR  %1.2f  %1.2f\n",_4YR40[44],_4YR40[74] );
    _4YR50(maxInd2);
    _4YR50.clear();

    for (int i = 0; i < maxInd2; i++) {
        if (i < 45 && i > 5) {
            _4YR50[i] = 0.97 + 0.0015 * (i - 5);
        } else if (i < 90 && i >= 45) {
            _4YR50[i] = 1.03 + 0.0025 * (i - 45);
        }
    }

    //printf("4YR  %1.2f  %1.2f\n",_4YR50[44],_4YR50[85] );
    _4YR60(maxInd);
    _4YR60.clear();

    for (int i = 0; i < maxInd; i++) {
        if (i < 45 && i > 5) {
            _4YR60[i] = 0.99 + 0.00125 * (i - 5);
        } else if (i < 85 && i >= 45) {
            _4YR60[i] = 1.04 + 0.002 * (i - 45);
        } else if (i < 140 && i >= 85) {
            _4YR60[i] = 1.12 + 0.003 * (i - 85);
        }
    }

    //printf("4YR  %1.2f  %1.2f %1.2f\n",_4YR60[44],_4YR60[84],_4YR60[125] );
    _4YR70(maxInd);
    _4YR70.clear();

    for (int i = 0; i < maxInd; i++) {
        if (i < 45 && i > 5) {
            _4YR70[i] = 1.02 + 0.00075 * (i - 5);
        } else if (i < 85 && i >= 45) {
            _4YR70[i] = 1.05 + 0.00175 * (i - 45);
        } else if (i < 140 && i >= 85) {
            _4YR70[i] = 1.12 + 0.002 * (i - 85);
        }
    }

    //printf("4YR  %1.2f  %1.2f %1.2f\n",_4YR70[44],_4YR70[84],_4YR70[125] );
    _4YR80(maxInd3);
    _4YR80.clear();

    for (int i = 0; i < maxInd3; i++) {
        if (i < 50 && i > 5) {
            _4YR80[i] = 1.09 - 0.0002 * (i - 5);
        }
    }

    //printf("4YR  %1.2f \n",_4YR80[41] );

    _25YR30(maxInd2);
    _25YR30.clear();

    for (int i = 0; i < maxInd2; i++) {
        if (i < 45 && i > 5) {
            _25YR30[i] = 0.77 + 0.004 * (i - 5);
        } else if (i < 90 && i >= 45) {
            _25YR30[i] = 0.94 + 0.004 * (i - 45);
        }
    }

    //printf("25YR  %1.2f  %1.2f\n",_25YR30[44],_25YR30[74] );
    _25YR40(maxInd2);
    _25YR40.clear();

    for (int i = 0; i < maxInd2; i++) {
        if (i < 45 && i > 5) {
            _25YR40[i] = 0.82 + 0.003 * (i - 5);
        } else if (i < 90 && i >= 45) {
            _25YR40[i] = 0.94 + 0.002 * (i - 45);
        }
    }

    //printf("25YR  %1.2f  %1.2f\n",_25YR40[44],_25YR40[84] );
    _25YR50(maxInd2);
    _25YR50.clear();

    for (int i = 0; i < maxInd2; i++) {
        if (i < 45 && i > 5) {
            _25YR50[i] = 0.87 + 0.002 * (i - 5);
        } else if (i < 90 && i >= 45) {
            _25YR50[i] = 0.95 + 0.003 * (i - 45);
        }
    }

    //printf("25YR  %1.2f  %1.2f\n",_25YR50[44],_25YR50[84] );
    _25YR60(maxInd2);
    _25YR60.clear();

    for (int i = 0; i < maxInd2; i++) {
        if (i < 45 && i > 5) {
            _25YR60[i] = 0.89 + 0.0015 * (i - 5);
        } else if (i < 90 && i >= 45) {
            _25YR60[i] = 0.95 + 0.004 * (i - 45);
        }
    }

    //printf("25YR  %1.2f  %1.2f\n",_25YR60[44],_25YR60[84] );
    _25YR70(maxInd2);
    _25YR70.clear();

    for (int i = 0; i < maxInd2; i++) {
        if (i < 45 && i > 5) {
            _25YR70[i] = 0.92 + 0.001 * (i - 5);
        } else if (i < 90 && i >= 45) {
            _25YR70[i] = 0.96 + 0.003 * (i - 45);
        }
    }

    //printf("25YR  %1.2f  %1.2f\n",_25YR70[44],_25YR70[84] );

    _10R30(maxInd2);
    _10R30.clear();

    for (int i = 0; i < maxInd2; i++) {
        if (i < 45 && i > 5) {
            _10R30[i] = 0.62 + 0.00225 * (i - 5);
        } else if (i < 90 && i >= 45) {
            _10R30[i] = 0.71 + 0.003 * (i - 45);
        }
    }

    //printf("10R  %1.2f  %1.2f\n",_10R30[44],_10R30[84] );
    _10R40(maxInd2);
    _10R40.clear();

    for (int i = 0; i < maxInd2; i++) {
        if (i < 45 && i > 5) {
            _10R40[i] = 0.66 + 0.0025 * (i - 5);
        } else if (i < 90 && i >= 45) {
            _10R40[i] = 0.76 + 0.0035 * (i - 45);
        }
    }

    //printf("10R  %1.2f  %1.2f\n",_10R40[44],_10R40[84] );
    _10R50(maxInd2);
    _10R50.clear();

    for (int i = 0; i < maxInd2; i++) {
        if (i < 45 && i > 5) {
            _10R50[i] = 0.71 + 0.002 * (i - 5);
        } else if (i < 90 && i >= 45) {
            _10R50[i] = 0.79 + 0.0043 * (i - 45);
        }
    }

    //printf("10R  %1.2f  %1.2f\n",_10R50[44],_10R50[84] );
    _10R60(maxInd);
    _10R60.clear();

    for (int i = 0; i < maxInd; i++) {
        if (i < 45 && i > 5) {
            _10R60[i] = 0.73 + 0.00175 * (i - 5);
        } else if (i < 85 && i >= 45) {
            _10R60[i] = 0.80 + 0.0033 * (i - 45);
        } else if (i < 140 && i >= 85) {
            _10R60[i] = 0.93 + 0.0018 * (i - 85);
        }
    }

    //printf("10R  %1.2f  %1.2f %1.2f\n",_10R60[44],_10R60[84],_10R60[125] );
    _10R70(maxInd);
    _10R70.clear();

    for (int i = 0; i < maxInd; i++) {
        if (i < 45 && i > 5) {
            _10R70[i] = 0.75 + 0.0015 * (i - 5);
        } else if (i < 85 && i >= 45) {
            _10R70[i] = 0.81 + 0.0017 * (i - 45);
        } else if (i < 140 && i >= 85) {
            _10R70[i] = 0.88 + 0.0025 * (i - 85);
        }
    }

    //printf("10R  %1.2f  %1.2f %1.2f\n",_10R70[44],_10R70[84],_10R70[125] );

    _9R30(maxInd2);
    _9R30.clear();

    for (int i = 0; i < maxInd2; i++) {
        if (i < 45 && i > 5) {
            _9R30[i] = 0.57 + 0.002 * (i - 5);
        } else if (i < 90 && i >= 45) {
            _9R30[i] = 0.65 + 0.0018 * (i - 45);
        }
    }

    //printf("9R  %1.2f  %1.2f\n",_9R30[44],_9R30[84] );
    _9R40(maxInd2);
    _9R40.clear();

    for (int i = 0; i < maxInd2; i++) {
        if (i < 45 && i > 5) {
            _9R40[i] = 0.61 + 0.002 * (i - 5);
        } else if (i < 90 && i >= 45) {
            _9R40[i] = 0.69 + 0.0025 * (i - 45);
        }
    }

    //printf("9R  %1.2f  %1.2f\n",_9R40[44],_9R40[84] );
    _9R50(maxInd);
    _9R50.clear();

    for (int i = 0; i < maxInd; i++) {
        if (i < 45 && i > 5) {
            _9R50[i] = 0.66 + 0.00175 * (i - 5);
        } else if (i < 85 && i >= 45) {
            _9R50[i] = 0.73 + 0.0025 * (i - 45);
        } else if (i < 140 && i >= 85) {
            _9R50[i] = 0.83 + 0.0035 * (i - 85);
        }
    }

    //printf("9R  %1.2f  %1.2f %1.2f\n",_9R50[44],_9R50[84],_9R50[125] );
    _9R60(maxInd);
    _9R60.clear();

    for (int i = 0; i < maxInd; i++) {
        if (i < 45 && i > 5) {
            _9R60[i] = 0.68 + 0.0015 * (i - 5);
        } else if (i < 85 && i >= 45) {
            _9R60[i] = 0.74 + 0.0022 * (i - 45);
        } else if (i < 140 && i >= 85) {
            _9R60[i] = 0.93 + 0.0022 * (i - 85);
        }
    }

    //printf("9R  %1.2f  %1.2f %1.2f\n",_9R60[44],_9R60[84],_9R60[125] );
    _9R70(maxInd2);
    _9R70.clear();

    for (int i = 0; i < maxInd2; i++) {
        if (i < 45 && i > 5) {
            _9R70[i] = 0.70 + 0.0012 * (i - 5);
        } else if (i < 90 && i >= 45) {
            _9R70[i] = 0.75 + 0.0013 * (i - 45);
        }
    }

    //printf("9R  %1.2f  %1.2f\n",_9R70[44],_9R70[84] );

    _7R30(maxInd2);
    _7R30.clear();

    for (int i = 0; i < maxInd2; i++) {
        if (i < 45 && i > 5) {
            _7R30[i] = 0.48 + 0.0015 * (i - 5);
        } else if (i < 90 && i >= 45) {
            _7R30[i] = 0.54 - 0.0005 * (i - 45);
        }
    }

    //printf("7R  %1.2f  %1.2f\n",_7R30[44],_7R30[84] );
    _7R40(maxInd2);
    _7R40.clear();

    for (int i = 0; i < maxInd2; i++) {
        if (i < 45 && i > 5) {
            _7R40[i] = 0.51 + 0.0015 * (i - 5);
        } else if (i < 90 && i >= 45) {
            _7R40[i] = 0.57 + 0.0005 * (i - 45);
        }
    }

    //printf("7R  %1.2f  %1.2f\n",_7R40[44],_7R40[84] );
    _7R50(maxInd);
    _7R50.clear();

    for (int i = 0; i < maxInd; i++) {
        if (i < 45 && i > 5) {
            _7R50[i] = 0.54 + 0.0015 * (i - 5);
        } else if (i < 85 && i >= 45) {
            _7R50[i] = 0.60 + 0.0005 * (i - 45);
        } else if (i < 140 && i >= 85) {
            _7R50[i] = 0.62 + 0.0025 * (i - 85);
        }
    }

    //printf("7R  %1.2f  %1.2f %1.2f\n",_7R50[44],_7R50[84],_7R50[125] );
    _7R60(maxInd);
    _7R60.clear();

    for (int i = 0; i < maxInd; i++) {
        if (i < 45 && i > 5) {
            _7R60[i] = 0.58 + 0.00075 * (i - 5);
        } else if (i < 85 && i >= 45) {
            _7R60[i] = 0.61 + 0.00075 * (i - 45);
        } else if (i < 140 && i >= 85) {
            _7R60[i] = 0.64 + 0.001 * (i - 85);
        }
    }

    //printf("7R  %1.2f  %1.2f %1.2f\n",_7R60[44],_7R60[84],_7R60[107] );
    _7R70(maxInd2);
    _7R70.clear();

    for (int i = 0; i < maxInd2; i++) {
        if (i < 45 && i > 5) {
            _7R70[i] = 0.59 + 0.00075 * (i - 5);
        } else if (i < 90 && i >= 45) {
            _7R70[i] = 0.62 + 0.00075 * (i - 45);
        }
    }

    //printf("7R  %1.2f  %1.2f\n",_7R70[44],_7R70[84] );

    //5R 1 2 3

    //5R
    _5R10(maxInd2);
    _5R10.clear();

    for (int i = 0; i < maxInd2; i++) {
        if (i < 45 && i > 5) {
            _5R10[i] = 0.10 - 0.0018 * (i - 5);
        } else if (i < 90 && i >= 45) {
            _5R10[i] = 0.035 - 0.003 * (i - 45);
        }
    }

    //printf("5R  %1.2f  %1.2f\n",_5R10[44],_5R10[51] );
    _5R20(maxInd2);
    _5R20.clear();

    for (int i = 0; i < maxInd2; i++) {
        if (i < 45 && i > 5) {
            _5R20[i] = 0.26 - 0.00075 * (i - 5);
        } else if (i < 90 && i >= 45) {
            _5R20[i] = 0.023 - 0.0002 * (i - 45);
        }
    }

    //printf("5R  %1.2f  %1.2f\n",_5R20[44],_5R20[70] );
    _5R30(maxInd2);
    _5R30.clear();

    for (int i = 0; i < maxInd2; i++) {
        if (i < 45 && i > 5) {
            _5R30[i] = 0.39 + 0.00075 * (i - 5);
        } else if (i < 90 && i >= 45) {
            _5R30[i] = 0.42 - 0.0007 * (i - 45);
        }
    }

    //printf("5R  %1.2f  %1.2f\n",_5R30[44],_5R30[85] );

    //25R
    _25R10(maxInd3);
    _25R10.clear();

    for (int i = 0; i < maxInd3; i++) {
        if (i < 45 && i > 5) {
            _25R10[i] = -0.03 - 0.002 * (i - 5);
        }
    }

    //printf("25R  %1.2f \n",_25R10[44]);
    _25R20(maxInd2);
    _25R20.clear();

    for (int i = 0; i < maxInd2; i++) {
        if (i < 45 && i > 5) {
            _25R20[i] = 0.13 - 0.0012 * (i - 5);
        } else if (i < 90 && i >= 45) {
            _25R20[i] = 0.08 - 0.002 * (i - 45);
        }
    }

    //printf("25R  %1.2f  %1.2f\n",_25R20[44],_25R20[69] );
    //25R30: 0.28, 0.26, 0.22
    _25R30(maxInd2);
    _25R30.clear();

    for (int i = 0; i < maxInd2; i++) {
        if (i < 45 && i > 5) {
            _25R30[i] = 0.28 - 0.0005 * (i - 5);
        } else if (i < 90 && i >= 45) {
            _25R30[i] = 0.26 - 0.0009 * (i - 45);
        }
    }

    //printf("25R  %1.2f  %1.2f\n",_25R30[44],_25R30[85] );


    _10RP10(maxInd3);
    _10RP10.clear();

    for (int i = 0; i < maxInd3; i++) {
        if (i < 45 && i > 5) {
            _10RP10[i] = -0.16 - 0.0017 * (i - 5);
        }
    }

    //printf("10RP  %1.2f \n",_10RP10[44]);
    _10RP20(maxInd2);
    _10RP20.clear();

    for (int i = 0; i < maxInd2; i++) {
        if (i < 45 && i > 5) {
            _10RP20[i] = 0.0 - 0.0018 * (i - 5);
        } else if (i < 90 && i >= 45) {
            _10RP20[i] = -0.07 - 0.0012 * (i - 45);
        }
    }

    //printf("10RP  %1.2f  %1.2f\n",_10RP20[44],_10RP20[69] );
    _10RP30(maxInd2);
    _10RP30.clear();

    for (int i = 0; i < maxInd2; i++) {
        if (i < 45 && i > 5) {
            _10RP30[i] = 0.15 - 0.001 * (i - 5);
        } else if (i < 90 && i >= 45) {
            _10RP30[i] = 0.11 - 0.0012 * (i - 45);
        }
    }

    //printf("10RP  %1.2f  %1.2f\n",_10RP30[44],_10RP30[85] );

    //7G
    _7G30(maxInd);
    _7G30.clear();

    for (int i = 0; i < maxInd; i++) {
        if (i < 45 && i > 5) {
            _7G30[i] = 2.90 + 0.0027 * (i - 5);
        } else if (i < 85 && i >= 45) {
            _7G30[i] = 3.01 + 0.0005 * (i - 45);
        } else if (i < 140 && i >= 85) {
            _7G30[i] = 3.03 + 0.00075 * (i - 85);
        }
    }

    //printf("7G  %1.2f  %1.2f %1.2f\n",_7G30[44],_7G30[84],_7G30[125] );
    _7G40(maxInd);
    _7G40.clear();

    for (int i = 0; i < maxInd; i++) {
        if (i < 45 && i > 5) {
            _7G40[i] = 2.89 + 0.00125 * (i - 5);
        } else if (i < 85 && i >= 45) {
            _7G40[i] = 2.94 + 0.0015 * (i - 45);
        } else if (i < 140 && i >= 85) {
            _7G40[i] = 3.0 + 0.001 * (i - 85);
        }
    }

    //printf("7G  %1.2f  %1.2f %1.2f\n",_7G40[44],_7G40[84],_7G40[125] );
    _7G50(maxInd);
    _7G50.clear();

    for (int i = 0; i < maxInd; i++) {
        if (i < 45 && i > 5) {
            _7G50[i] = 2.87 + 0.0015 * (i - 5);
        } else if (i < 85 && i >= 45) {
            _7G50[i] = 2.93 + 0.00125 * (i - 45);
        } else if (i < 140 && i >= 85) {
            _7G50[i] = 2.98 + 0.001 * (i - 85);
        }
    }

    //printf("7G  %1.2f  %1.2f %1.2f\n",_7G50[44],_7G50[84],_7G50[125] );
    _7G60(maxInd);
    _7G60.clear();

    for (int i = 0; i < maxInd; i++) {
        if (i < 45 && i > 5) {
            _7G60[i] = 2.86 + 0.00125 * (i - 5);
        } else if (i < 85 && i >= 45) {
            _7G60[i] = 2.91 + 0.00125 * (i - 45);
        } else if (i < 140 && i >= 85) {
            _7G60[i] = 2.96 + 0.00075 * (i - 85);
        }
    }

    //printf("7G  %1.2f  %1.2f %1.2f\n",_7G60[44],_7G60[84],_7G60[125] );
    _7G70(maxInd);
    _7G70.clear();

    for (int i = 0; i < maxInd; i++) {
        if (i < 45 && i > 5) {
            _7G70[i] = 2.85 + 0.001 * (i - 5);
        } else if (i < 85 && i >= 45) {
            _7G70[i] = 2.89 + 0.00125 * (i - 45);
        } else if (i < 140 && i >= 85) {
            _7G70[i] = 2.94 + 0.00075 * (i - 85);
        }
    }

    //printf("7G  %1.2f  %1.2f %1.2f\n",_7G70[44],_7G70[84],_7G70[125] );
    _7G80(maxInd);
    _7G80.clear();

    for (int i = 0; i < maxInd; i++) {
        if (i < 45 && i > 5) {
            _7G80[i] = 2.84 + 0.001 * (i - 5);
        } else if (i < 85 && i >= 45) {
            _7G80[i] = 2.88 + 0.001 * (i - 45);
        } else if (i < 140 && i >= 85) {
            _7G80[i] = 2.92 + 0.001 * (i - 85);
        }
    }

    //printf("7G  %1.2f  %1.2f %1.2f\n",_7G80[44],_7G80[84],_7G80[125] );


    //5G
    _5G30(maxInd);
    _5G30.clear();

    for (int i = 0; i < maxInd; i++) {
        if (i < 45 && i > 5) {
            _5G30[i] = 2.82 + 0.00175 * (i - 5);
        } else if (i < 85 && i >= 45) {
            _5G30[i] = 2.89 + 0.0018 * (i - 45);
        } else if (i < 140 && i >= 85) {
            _5G30[i] = 2.96 + 0.0012 * (i - 85);
        }
    }

    //printf("5G  %1.2f  %1.2f %1.2f\n",_5G30[44],_5G30[84],_5G30[125] );
    _5G40(maxInd);
    _5G40.clear();

    for (int i = 0; i < maxInd; i++) {
        if (i < 45 && i > 5) {
            _5G40[i] = 2.80 + 0.0015 * (i - 5);
        } else if (i < 85 && i >= 45) {
            _5G40[i] = 2.86 + 0.00175 * (i - 45);
        } else if (i < 140 && i >= 85) {
            _5G40[i] = 2.93 + 0.00125 * (i - 85);
        }
    }

    //printf("5G  %1.2f  %1.2f %1.2f\n",_5G40[44],_5G40[84],_5G40[125] );
    _5G50(maxInd);
    _5G50.clear();

    for (int i = 0; i < maxInd; i++) {
        if (i < 45 && i > 5) {
            _5G50[i] = 2.79 + 0.001 * (i - 5);
        } else if (i < 85 && i >= 45) {
            _5G50[i] = 2.84 + 0.0015 * (i - 45);
        } else if (i < 140 && i >= 85) {
            _5G50[i] = 2.90 + 0.0015 * (i - 85);
        }
    }

    //printf("5G  %1.2f  %1.2f %1.2f\n",_5G50[44],_5G50[84],_5G50[125] );
    _5G60(maxInd);
    _5G60.clear();

    for (int i = 0; i < maxInd; i++) {
        if (i < 45 && i > 5) {
            _5G60[i] = 2.78 + 0.001 * (i - 5);
        } else if (i < 85 && i >= 45) {
            _5G60[i] = 2.82 + 0.00175 * (i - 45);
        } else if (i < 140 && i >= 85) {
            _5G60[i] = 2.89 + 0.001 * (i - 85);
        }
    }

    //printf("5G  %1.2f  %1.2f %1.2f\n",_5G60[44],_5G60[84],_5G60[125] );
    _5G70(maxInd);
    _5G70.clear();

    for (int i = 0; i < maxInd; i++) {
        if (i < 45 && i > 5) {
            _5G70[i] = 2.77 + 0.001 * (i - 5);
        } else if (i < 85 && i >= 45) {
            _5G70[i] = 2.81 + 0.00125 * (i - 45);
        } else if (i < 140 && i >= 85) {
            _5G70[i] = 2.86 + 0.00125 * (i - 85);
        }
    }

    //printf("5G  %1.2f  %1.2f %1.2f\n",_5G70[44],_5G70[84],_5G70[125] );
    _5G80(maxInd);
    _5G80.clear();

    for (int i = 0; i < maxInd; i++) {
        if (i < 45 && i > 5) {
            _5G80[i] = 2.76 + 0.001 * (i - 5);
        } else if (i < 85 && i >= 45) {
            _5G80[i] = 2.8 + 0.00125 * (i - 45);
        } else if (i < 140 && i >= 85) {
            _5G80[i] = 2.85 + 0.00125 * (i - 85);
        }
    }

    //printf("5G  %1.2f  %1.2f %1.2f\n",_5G80[44],_5G80[84],_5G80[125] );

    //25G
    _25G30(maxInd);
    _25G30.clear();

    for (int i = 0; i < maxInd; i++) {
        if (i < 45 && i > 5) {
            _25G30[i] = 2.68 + 0.0015 * (i - 5);
        } else if (i < 85 && i >= 45) {
            _25G30[i] = 2.74 + 0.0018 * (i - 45);
        } else if (i < 140 && i >= 85) {
            _25G30[i] = 2.81 + 0.002 * (i - 85);
        }
    }

    //printf("25G  %1.2f  %1.2f %1.2f\n",_25G30[44],_25G30[84],_25G30[125] );
    _25G40(maxInd);
    _25G40.clear();

    for (int i = 0; i < maxInd; i++) {
        if (i < 45 && i > 5) {
            _25G40[i] = 2.68 + 0.00075 * (i - 5);
        } else if (i < 85 && i >= 45) {
            _25G40[i] = 2.71 + 0.0015 * (i - 45);
        } else if (i < 140 && i >= 85) {
            _25G40[i] = 2.77 + 0.00125 * (i - 85);
        }
    }

    //printf("25G  %1.2f  %1.2f %1.2f\n",_25G40[44],_25G40[84],_25G40[125] );
    _25G50(maxInd);
    _25G50.clear();

    for (int i = 0; i < maxInd; i++) {
        if (i < 45 && i > 5) {
            _25G50[i] = 2.65 + 0.00075 * (i - 5);
        } else if (i < 85 && i >= 45) {
            _25G50[i] = 2.68 + 0.00125 * (i - 45);
        } else if (i < 140 && i >= 85) {
            _25G50[i] = 2.73 + 0.00125 * (i - 85);
        }
    }

    //printf("25G  %1.2f  %1.2f %1.2f\n",_25G50[44],_25G50[84],_25G50[125] );
    _25G60(maxInd);
    _25G60.clear();

    for (int i = 0; i < maxInd; i++) {
        if (i < 45 && i > 5) {
            _25G60[i] = 2.64 + 0.0005 * (i - 5);
        } else if (i < 85 && i >= 45) {
            _25G60[i] = 2.66 + 0.001 * (i - 45);
        } else if (i < 140 && i >= 85) {
            _25G60[i] = 2.70 + 0.001 * (i - 85);
        }
    }

    //printf("25G  %1.2f  %1.2f %1.2f\n",_25G60[44],_25G60[84],_25G60[125] );
    _25G70(maxInd);
    _25G70.clear();

    for (int i = 0; i < maxInd; i++) {
        if (i < 45 && i > 5) {
            _25G70[i] = 2.64 + 0.00 * (i - 5);
        } else if (i < 85 && i >= 45) {
            _25G70[i] = 2.64 + 0.00075 * (i - 45);
        } else if (i < 140 && i >= 85) {
            _25G70[i] = 2.67 + 0.001 * (i - 85);
        }
    }

    //printf("25G  %1.2f  %1.2f %1.2f\n",_25G70[44],_25G70[84],_25G70[125] );
    _25G80(maxInd);
    _25G80.clear();

    for (int i = 0; i < maxInd; i++) {
        if (i < 45 && i > 5) {
            _25G80[i] = 2.63 + 0.00 * (i - 5);
        } else if (i < 85 && i >= 45) {
            _25G80[i] = 2.63 + 0.0005 * (i - 45);
        } else if (i < 140 && i >= 85) {
            _25G80[i] = 2.65 + 0.0005 * (i - 85);
        }
    }

    //printf("25G  %1.2f  %1.2f %1.2f\n",_25G80[44],_25G80[84],_25G80[125] );


    //1G
    _1G30(maxInd);
    _1G30.clear();

    for (int i = 0; i < maxInd; i++) {
        if (i < 45 && i > 5) {
            _1G30[i] = 2.58 + 0.00025 * (i - 5);
        } else if (i < 85 && i >= 45) {
            _1G30[i] = 2.59 + 0.001 * (i - 45);
        } else if (i < 140 && i >= 85) {
            _1G30[i] = 2.63 + 0.00125 * (i - 85);
        }
    }

    //printf("1G  %1.2f  %1.2f %1.2f\n",_1G30[44],_1G30[84],_1G30[125] );
    _1G40(maxInd);
    _1G40.clear();

    for (int i = 0; i < maxInd; i++) {
        if (i < 45 && i > 5) {
            _1G40[i] = 2.56 - 0.00025 * (i - 5);
        } else if (i < 85 && i >= 45) {
            _1G40[i] = 2.55 + 0.0005 * (i - 45);
        } else if (i < 140 && i >= 85) {
            _1G40[i] = 2.57 + 0.0005 * (i - 85);
        }
    }

    //printf("1G  %1.2f  %1.2f %1.2f\n",_1G40[44],_1G40[84],_1G40[125] );
    _1G50(maxInd);
    _1G50.clear();

    for (int i = 0; i < maxInd; i++) {
        if (i < 45 && i > 5) {
            _1G50[i] = 2.55 - 0.00025 * (i - 5);
        } else if (i < 85 && i >= 45) {
            _1G50[i] = 2.54 + 0.00025 * (i - 45);
        } else if (i < 140 && i >= 85) {
            _1G50[i] = 2.55 + 0.0005 * (i - 85);
        }
    }

    //printf("1G  %1.2f  %1.2f %1.2f\n",_1G50[44],_1G50[84],_1G50[125] );
    _1G60(maxInd);
    _1G60.clear();

    for (int i = 0; i < maxInd; i++) {
        if (i < 45 && i > 5) {
            _1G60[i] = 2.54 - 0.0005 * (i - 5);
        } else if (i < 85 && i >= 45) {
            _1G60[i] = 2.52 + 0.00025 * (i - 45);
        } else if (i < 140 && i >= 85) {
            _1G60[i] = 2.53 + 0.00025 * (i - 85);
        }
    }

    //printf("1G  %1.2f  %1.2f %1.2f\n",_1G60[44],_1G60[84],_1G60[125] );
    _1G70(maxInd);
    _1G70.clear();

    for (int i = 0; i < maxInd; i++) {
        if (i < 45 && i > 5) {
            _1G70[i] = 2.53 - 0.0005 * (i - 5);
        } else if (i < 85 && i >= 45) {
            _1G70[i] = 2.51 + 0.0 * (i - 45);
        } else if (i < 140 && i >= 85) {
            _1G70[i] = 2.51 + 0.00025 * (i - 85);
        }
    }

    //printf("1G  %1.2f  %1.2f %1.2f\n",_1G70[44],_1G70[84],_1G70[125] );
    _1G80(maxInd);
    _1G80.clear();

    for (int i = 0; i < maxInd; i++) {
        if (i < 45 && i > 5) {
            _1G80[i] = 2.52 - 0.0005 * (i - 5);
        } else if (i < 85 && i >= 45) {
            _1G80[i] = 2.50 + 0.00 * (i - 45);
        } else if (i < 140 && i >= 85) {
            _1G80[i] = 2.50 + 0.00 * (i - 85);
        }
    }

    //printf("1G  %1.2f  %1.2f %1.2f\n",_1G80[44],_1G80[84],_1G80[125] );


    //10GY
    _10GY30(maxInd);
    _10GY30.clear();

    for (int i = 0; i < maxInd; i++) {
        if (i < 45 && i > 5) {
            _10GY30[i] = 2.52 - 0.001 * (i - 5);
        } else if (i < 85 && i >= 45) {
            _10GY30[i] = 2.48 - 0.002 * (i - 45);
        } else if (i < 140 && i >= 85) {
            _10GY30[i] = 2.40 + 0.0025 * (i - 85);
        }
    }

    //printf("10GY  %1.2f  %1.2f %1.2f\n",_10GY30[44],_10GY30[84],_10GY30[125] );
    _10GY40(maxInd);
    _10GY40.clear();

    for (int i = 0; i < maxInd; i++) {
        if (i < 45 && i > 5) {
            _10GY40[i] = 2.48 - 0.0005 * (i - 5);
        } else if (i < 85 && i >= 45) {
            _10GY40[i] = 2.46 - 0.0005 * (i - 45);
        } else if (i < 140 && i >= 85) {
            _10GY40[i] = 2.44 - 0.0015 * (i - 85);
        }
    }

    //printf("10GY  %1.2f  %1.2f %1.2f\n",_10GY40[44],_10GY40[84],_10GY40[125] );
    _10GY50(maxInd);
    _10GY50.clear();

    for (int i = 0; i < maxInd; i++) {
        if (i < 45 && i > 5) {
            _10GY50[i] = 2.48 - 0.00075 * (i - 5);
        } else if (i < 85 && i >= 45) {
            _10GY50[i] = 2.45 - 0.00075 * (i - 45);
        } else if (i < 140 && i >= 85) {
            _10GY50[i] = 2.42 - 0.00175 * (i - 85);
        }
    }

    //printf("10GY  %1.2f  %1.2f %1.2f\n",_10GY50[44],_10GY50[84],_10GY50[125] );
    _10GY60(maxInd);
    _10GY60.clear();

    for (int i = 0; i < maxInd; i++) {
        if (i < 45 && i > 5) {
            _10GY60[i] = 2.47 - 0.00125 * (i - 5);
        } else if (i < 85 && i >= 45) {
            _10GY60[i] = 2.42 - 0.00025 * (i - 45);
        } else if (i < 140 && i >= 85) {
            _10GY60[i] = 2.41 - 0.0005 * (i - 85);
        }
    }

    //printf("10GY  %1.2f  %1.2f %1.2f\n",_10GY60[44],_10GY60[84],_10GY60[125] );
    _10GY70(maxInd);
    _10GY70.clear();

    for (int i = 0; i < maxInd; i++) {
        if (i < 45 && i > 5) {
            _10GY70[i] = 2.46 - 0.001 * (i - 5);
        } else if (i < 85 && i >= 45) {
            _10GY70[i] = 2.42 + 0.0 * (i - 45);
        } else if (i < 140 && i >= 85) {
            _10GY70[i] = 2.42 - 0.001 * (i - 85);
        }
    }

    //printf("10GY %1.2f  %1.2f %1.2f\n",_10GY70[44],_10GY70[84],_10GY70[125] );
    _10GY80(maxInd);
    _10GY80.clear();

    for (int i = 0; i < maxInd; i++) {
        if (i < 45 && i > 5) {
            _10GY80[i] = 2.45 - 0.00075 * (i - 5);
        } else if (i < 85 && i >= 45) {
            _10GY80[i] = 2.42 - 0.0005 * (i - 45);
        } else if (i < 140 && i >= 85) {
            _10GY80[i] = 2.40 - 0.0005 * (i - 85);
        }
    }

    //printf("10GY  %1.2f  %1.2f %1.2f\n",_10GY80[44],_10GY80[84],_10GY80[125] );


    //75GY
    _75GY30(maxInd2);
    _75GY30.clear();

    for (int i = 0; i < maxInd; i++) {
        if (i < 45 && i > 5) {
            _75GY30[i] = 2.36 - 0.0025 * (i - 5);
        } else if (i < 90 && i >= 45) {
            _75GY30[i] = 2.26 - 0.00175 * (i - 45);
        }
    }

    //printf("75GY  %1.2f  %1.2f\n",_75GY30[44],_75GY30[84] );
    _75GY40(maxInd2);
    _75GY40.clear();

    for (int i = 0; i < maxInd; i++) {
        if (i < 45 && i > 5) {
            _75GY40[i] = 2.34 - 0.00175 * (i - 5);
        } else if (i < 90 && i >= 45) {
            _75GY40[i] = 2.27 - 0.00225 * (i - 45);
        }
    }

    //printf("75GY  %1.2f  %1.2f \n",_75GY40[44],_75GY40[84] );
    _75GY50(maxInd);
    _75GY50.clear();

    for (int i = 0; i < maxInd; i++) {
        if (i < 45 && i > 5) {
            _75GY50[i] = 2.32 - 0.0015 * (i - 5);
        } else if (i < 85 && i >= 45) {
            _75GY50[i] = 2.26 - 0.00175 * (i - 45);
        } else if (i < 140 && i >= 85) {
            _75GY50[i] = 2.19 - 0.00325 * (i - 85);
        }
    }

    //printf("75GY  %1.2f  %1.2f %1.2f %1.2f\n",_75GY50[44],_75GY50[84],_75GY50[125],_75GY50[139] );
    _75GY60(maxInd);
    _75GY60.clear();

    for (int i = 0; i < maxInd; i++) {
        if (i < 45 && i > 5) {
            _75GY60[i] = 2.30 - 0.00125 * (i - 5);
        } else if (i < 85 && i >= 45) {
            _75GY60[i] = 2.25 - 0.001 * (i - 45);
        } else if (i < 140 && i >= 85) {
            _75GY60[i] = 2.21 - 0.0027 * (i - 85);
        }
    }

    //printf("75GY  %1.2f  %1.2f %1.2f\n",_75GY60[44],_75GY60[84],_75GY60[125] );
    _75GY70(maxInd);
    _75GY70.clear();

    for (int i = 0; i < maxInd; i++) {
        if (i < 45 && i > 5) {
            _75GY70[i] = 2.29 - 0.00125 * (i - 5);
        } else if (i < 85 && i >= 45) {
            _75GY70[i] = 2.24 - 0.0015 * (i - 45);
        } else if (i < 140 && i >= 85) {
            _75GY70[i] = 2.18 - 0.00175 * (i - 85);
        }
    }

    //printf("75GY %1.2f  %1.2f %1.2f\n",_75GY70[44],_75GY70[84],_75GY70[125] );
    _75GY80(maxInd);
    _75GY80.clear();

    for (int i = 0; i < maxInd; i++) {
        if (i < 45 && i > 5) {
            _75GY80[i] = 2.27 - 0.001 * (i - 5);
        } else if (i < 85 && i >= 45) {
            _75GY80[i] = 2.23 - 0.001 * (i - 45);
        } else if (i < 140 && i >= 85) {
            _75GY80[i] = 2.19 - 0.00175 * (i - 85);
        }
    }

    //printf("75GY  %1.2f  %1.2f %1.2f\n",_75GY80[44],_75GY80[84],_75GY80[125] );


    //55GY
    _5GY30(maxInd2);
    _5GY30.clear();

    for (int i = 0; i < maxInd; i++) {
        if (i < 45 && i > 5) {
            _5GY30[i] = 2.16 - 0.002 * (i - 5);
        } else if (i < 90 && i >= 45) {
            _5GY30[i] = 2.07 - 0.0025 * (i - 45);
        }
    }

    //printf("5GY  %1.2f  %1.2f\n",_5GY30[44],_5GY30[84] );

    //5GY4: 2.14,2.04, 1.96, 1.91 //95

    _5GY40(maxInd2);
    _5GY40.clear();

    for (int i = 0; i < maxInd; i++) {
        if (i < 45 && i > 5) {
            _5GY40[i] = 2.14 - 0.0025 * (i - 5);
        } else if (i < 90 && i >= 45) {
            _5GY40[i] = 2.04 - 0.003 * (i - 45);
        }
    }

    //printf("5GY  %1.2f  %1.2f \n",_5GY40[44],_5GY40[84] );
    _5GY50(maxInd);
    _5GY50.clear();

    for (int i = 0; i < maxInd; i++) {
        if (i < 45 && i > 5) {
            _5GY50[i] = 2.13 - 0.00175 * (i - 5);
        } else if (i < 85 && i >= 45) {
            _5GY50[i] = 2.06 - 0.002 * (i - 45);
        } else if (i < 140 && i >= 85) {
            _5GY50[i] = 1.98 - 0.00225 * (i - 85);
        }
    }

    //printf("5GY  %1.2f  %1.2f %1.2f\n",_5GY50[44],_5GY50[84],_5GY50[125] );
    _5GY60(maxInd);
    _5GY60.clear();

    for (int i = 0; i < maxInd; i++) {
        if (i < 45 && i > 5) {
            _5GY60[i] = 2.11 - 0.0015 * (i - 5);
        } else if (i < 85 && i >= 45) {
            _5GY60[i] = 2.05 - 0.002 * (i - 45);
        } else if (i < 140 && i >= 85) {
            _5GY60[i] = 1.97 - 0.00275 * (i - 85);
        }
    }

    //printf("5GY  %1.2f  %1.2f %1.2f\n",_5GY60[44],_5GY60[84],_5GY60[125] );
    _5GY70(maxInd);
    _5GY70.clear();

    for (int i = 0; i < maxInd; i++) {
        if (i < 45 && i > 5) {
            _5GY70[i] = 2.09 - 0.001 * (i - 5);
        } else if (i < 85 && i >= 45) {
            _5GY70[i] = 2.05 - 0.00175 * (i - 45);
        } else if (i < 140 && i >= 85) {
            _5GY70[i] = 1.98 - 0.002 * (i - 85);
        }
    }

    //printf("5GY %1.2f  %1.2f %1.2f\n",_5GY70[44],_5GY70[84],_5GY70[125] );
    _5GY80(maxInd);
    _5GY80.clear();

    for (int i = 0; i < maxInd; i++) {
        if (i < 45 && i > 5) {
            _5GY80[i] = 2.07 - 0.001 * (i - 5);
        } else if (i < 85 && i >= 45) {
            _5GY80[i] = 2.03 - 0.00075 * (i - 45);
        } else if (i < 140 && i >= 85) {
            _5GY80[i] = 2.0 - 0.002 * (i - 85);
        }
    }

    //printf("5GY  %1.2f  %1.2f %1.2f\n",_5GY80[44],_5GY80[84],_5GY80[125] );

#ifdef _DEBUG
    t2e.set();

    if (settings->verbose) {
        printf("Lutf Munsell  %d usec\n", t2e.etime(t1e));
    }

#endif
}

}<|MERGE_RESOLUTION|>--- conflicted
+++ resolved
@@ -2057,49 +2057,6 @@
     v = c * sincosval.y;
 }
 
-<<<<<<< HEAD
-// NOT TESTED
-void Color::XYZ2Luv(float X, float Y, float Z, float &L, float &u, float &v)
-{
-
-    X /= 65535.f;
-    Y /= 65535.f;
-    Z /= 65535.f;
-
-    if (Y > float (eps)) {
-        L = 116.f * std::cbrt(Y) - 16.f;
-    } else {
-        L = float (kappa) * Y;
-    }
-
-    u = 13.f * L * float (u0);
-    v = 13.f * L * float (v0);
-}
-
-// NOT TESTED
-void Color::Luv2XYZ(float L, float u, float v, float &X, float &Y, float &Z)
-{
-    if (L > float (epskap)) {
-        float t = (L + 16.f) / 116.f;
-        Y = t * t * t;
-    } else {
-        Y = L / float (kappa);
-    }
-
-    float a = ((52.f * L) / (u + 13.f * L * float (u0)) - 1.f) / 3.f;
-    float d = Y * (((39 * L) / (v + 13 * float (v0))) - 5.f);
-    float b = -5.f * Y;
-    X = (d - b) / (a + 1.f / 3.f);
-
-    Z = X * a + b;
-
-    X *= 65535.f;
-    Y *= 65535.f;
-    Z *= 65535.f;
-}
-=======
->>>>>>> 82e329ca
-
 /*
  * Gamut mapping algorithm
  * Copyright (c) 2010-2011  Emil Martinec <ejmartin@uchicago.edu>
