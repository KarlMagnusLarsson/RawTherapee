--- conflicted
+++ resolved
@@ -2619,11 +2619,7 @@
  *    const double wip[3][3]: matrix for working profile
  *    bool multiThread      : parallelize the loop
  */
-<<<<<<< HEAD
-SSEFUNCTION  void Color::LabGamutMunsell (float *labL, float *laba, float *labb, const int N, bool corMunsell, bool lumaMuns, bool isHLEnabled, bool gamut, const double wip[3][3], bool multiThread )
-=======
 SSEFUNCTION  void Color::LabGamutMunsell(float *labL, float *laba, float *labb, const int N, bool corMunsell, bool lumaMuns, bool isHLEnabled, bool gamut, const double wip[3][3])
->>>>>>> 3f1e47d3
 {
 #ifdef _DEBUG
     MyTime t1e, t2e;
