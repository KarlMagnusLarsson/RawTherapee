--- conflicted
+++ resolved
@@ -521,8 +521,7 @@
     RGBCURVE,         // EvRGBEnabled
     LUMINANCECURVE,   // EvLEnabled
     DEMOSAIC,         // EvPdShrEnabled
-<<<<<<< HEAD
-    ALLNORAW,          // EvPdShrMaskToggled
+    CAPTURESHARPEN,    // EvPdShrMaskToggled
     LUMINANCECURVE,   // EvLocallabSpotDeleted
     LUMINANCECURVE,   // EvLocallabSpotSelected
     M_VOID,           // EvLocallabSpotName
@@ -775,10 +774,6 @@
     LUMINANCECURVE,          //Evlocallabfatanchor
     LUMINANCECURVE,          //Evlocallabfatlevel
     LUMINANCECURVE          //EvlocallabSpotCreated
-=======
-    CAPTURESHARPEN    // EvPdShrMaskToggled
-
->>>>>>> 4efc3b88
 };
 
 
