/*
 *  This file is part of RawTherapee.
 *
 *  Copyright (c) 2004-2010 Gabor Horvath <hgabor@rawtherapee.com>
 *
 *  RawTherapee is free software: you can redistribute it and/or modify
 *  it under the terms of the GNU General Public License as published by
 *  the Free Software Foundation, either version 3 of the License, or
 *  (at your option) any later version.
 *
 *  RawTherapee is distributed in the hope that it will be useful,
 *  but WITHOUT ANY WARRANTY; without even the implied warranty of
 *  MERCHANTABILITY or FITNESS FOR A PARTICULAR PURPOSE.  See the
 *  GNU General Public License for more details.
 *
 *  You should have received a copy of the GNU General Public License
 *  along with RawTherapee.  If not, see <http://www.gnu.org/licenses/>.
 */
#include "refreshmap.h"
#include "procevents.h"







// Aligned so the first entry starts on line 30.
int refreshmap[rtengine::NUMOFEVENTS] = {
    ALL,              // EvPhotoLoaded,
    ALL,              // EvProfileLoaded,
    ALL,              // EvProfileChanged,
    ALL,              // EvHistoryBrowsed,
    RGBCURVE,         // EvBrightness,
    RGBCURVE,         // EvContrast,
    RGBCURVE,         // EvBlack,
    RGBCURVE,         // EvExpComp,
    RGBCURVE,         // EvHLCompr,
    RGBCURVE,         // EvSHCompr,
    RGBCURVE,         // EvToneCurve1,
    AUTOEXP,          // EvAutoExp,
    AUTOEXP,          // EvClip,
    LUMINANCECURVE,   // EvLBrightness,
    LUMINANCECURVE,   // EvLContrast,
    LUMINANCECURVE,   // EvLBlack,
    LUMINANCECURVE,   // EvLHLCompr,
    LUMINANCECURVE,   // EvLSHCompr,
    LUMINANCECURVE,   // EvLLCurve,
    SHARPENING,       // EvShrEnabled,
    SHARPENING,       // EvShrRadius,
    SHARPENING,       // EvShrAmount,
    SHARPENING,       // EvShrThresh,
    SHARPENING,       // EvShrEdgeOnly,
    SHARPENING,       // EvShrEdgeRadius,
    SHARPENING,       // EvShrEdgeTolerance,
    SHARPENING,       // EvShrHaloControl,
    SHARPENING,       // EvShrHaloAmount,
    SHARPENING,       // EvShrMethod,
    SHARPENING,       // EvShrDRadius,
    SHARPENING,       // EvShrDAmount,
    SHARPENING,       // EvShrDDamping,
    SHARPENING,       // EvShrDIterations,
    TRANSFORM,        // EvLCPUseDist,
    DARKFRAME,        // EvLCPUseVign,
    TRANSFORM,        // EvLCPUseCA,
    M_VOID,           // EvFixedExp
    ALLNORAW,         // EvWBMethod,
    ALLNORAW,         // EvWBTemp,
    ALLNORAW,         // EvWBGreen,
    RGBCURVE,         // EvToneCurveMode1,
    RGBCURVE,         // EvToneCurve2,
    RGBCURVE,         // EvToneCurveMode2,
    0,                // EvLDNRadius: obsolete,
    0,                // EvLDNEdgeTolerance: obsolete,
    0,                // EvCDNEnabled:obsolete,
    ALL,              // EvBlendCMSMatrix,
    RGBCURVE,         // EvDCPToneCurve,
    ALLNORAW,         // EvDCPIlluminant,
    RETINEX,          // EvSHEnabled,
    RGBCURVE,         // EvSHHighlights,
    RGBCURVE,         // EvSHShadows,
    RGBCURVE,         // EvSHHLTonalW,
    RGBCURVE,         // EvSHSHTonalW,
    RGBCURVE,         // EvSHLContrast,
    RETINEX,          // EvSHRadius,
    ALL,              // EvCTRotate,
    ALL,              // EvCTHFlip,
    ALL,              // EvCTVFlip,
    TRANSFORM,        // EvROTDegree,
    TRANSFORM,        // EvTransAutoFill,
    TRANSFORM,        // EvDISTAmount,
    ALL,              // EvBookmarkSelected,
    CROP,             // EvCrop,
    TRANSFORM,        // EvCACorr,
    ALLNORAW,         // EvHREnabled,
    ALLNORAW,         // EvHRAmount,
    ALLNORAW,         // EvHRMethod,
    DEMOSAIC,         // EvWProfile,
    OUTPUTPROFILE,    // EvOProfile,
    ALLNORAW,         // EvIProfile,
    TRANSFORM,        // EvVignettingAmount,
    RGBCURVE,         // EvChMixer,
    RESIZE,           // EvResizeScale,
    RESIZE,           // EvResizeMethod,
    EXIF,             // EvExif,
    IPTC,             // EvIPTC
    RESIZE,           // EvResizeSpec,
    RESIZE,           // EvResizeWidth
    RESIZE,           // EvResizeHeight
    RESIZE,           // EvResizeEnabled
    ALL,              // EvProfileChangeNotification
    RETINEX,          // EvShrHighQuality
    TRANSFORM,        // EvPerspCorr
    DARKFRAME,        // EvLCPFile
    RGBCURVE,         // EvRGBrCurveLumamode
    IMPULSEDENOISE,   // EvIDNEnabled,
    IMPULSEDENOISE,   // EvIDNThresh,
    ALLNORAW,         // EvDPDNEnabled,
    ALLNORAW,         // EvDPDNLuma,
    ALLNORAW,         // EvDPDNChroma,
    ALLNORAW,         // EvDPDNGamma,
    ALLNORAW,         // EvDirPyrEqualizer,
    ALLNORAW,         // EvDirPyrEqlEnabled,
    LUMINANCECURVE,   // EvLSaturation,
    LUMINANCECURVE,   // EvLaCurve,
    LUMINANCECURVE,   // EvLbCurve,
    DEMOSAIC,         // EvDemosaicMethod
    DARKFRAME,        // EvPreProcessHotPixel
    RGBCURVE,         // EvSaturation,
    RGBCURVE,         // EvHSVEqualizerH,
    RGBCURVE,         // EvHSVEqualizerS,
    RGBCURVE,         // EvHSVEqualizerV,
    RGBCURVE,         // EvHSVEqEnabled,
    DEFRINGE,         // EvDefringeEnabled,
    DEFRINGE,         // EvDefringeRadius,
    DEFRINGE,         // EvDefringeThreshold,
    RGBCURVE,         // EvHLComprThreshold,
    RESIZE,           // EvResizeBoundingBox
    RESIZE,           // EvResizeAppliesTo
    LUMINANCECURVE,   // EvCBAvoidClip,
    LUMINANCECURVE,   // EvCBSatLimiter,
    LUMINANCECURVE,   // EvCBSatLimit,
    DEMOSAIC,         // EvDemosaicDCBIter
    ALLNORAW,         // EvDemosaicFalseColorIter
    DEMOSAIC,         // EvDemosaicDCBEnhanced
    DARKFRAME,        // EvPreProcessCARed
    DARKFRAME,        // EvPreProcessCABlue
    DARKFRAME,        // EvPreProcessLineDenoise
    DARKFRAME,        // EvPreProcessGEquilThresh
    DARKFRAME,        // EvPreProcessAutoCA
    DARKFRAME,        // EvPreProcessAutoDF
    DARKFRAME,        // EvPreProcessDFFile
    DARKFRAME,        // EvPreProcessExpCorrLinear
    DARKFRAME,        // EvPreProcessExpCorrPH
    FLATFIELD,        // EvFlatFieldFile,
    FLATFIELD,        // EvFlatFieldAutoSelect,
    FLATFIELD,        // EvFlatFieldBlurRadius,
    FLATFIELD,        // EvFlatFieldBlurType,
    TRANSFORM,        // EvAutoDIST,
    ALLNORAW,         // EvDPDNLumCurve,
    ALLNORAW,         // EvDPDNChromCurve,
    GAMMA,            // EvGAMMA
    GAMMA,            // EvGAMPOS
    GAMMA,            // EvGAMFREE
    GAMMA,            // EvSLPOS
    DARKFRAME,        // EvPreProcessExpBlackzero
    DARKFRAME,        // EvPreProcessExpBlackone
    DARKFRAME,        // EvPreProcessExpBlacktwo
    DARKFRAME,        // EvPreProcessExpBlackthree
    DARKFRAME,        // EvPreProcessExptwoGreen
    SHARPENING,       // EvSharpenEdgePasses
    SHARPENING,       // EvSharpenEdgeStrength
    SHARPENING,       // EvSharpenMicroStrength
    SHARPENING,       // EvSharpenMicroUniformity
    SHARPENING,       // EvSharpenEdgeEnabled
    SHARPENING,       // EvSharpenEdgeThreechannels
    SHARPENING,       // EvSharpenMicroEnabled
    SHARPENING,       // EvSharpenMicroMatrix
    DEMOSAIC,         // EvDemosaicALLEnhanced Disabled but not removed for now, may be reintroduced some day
    RGBCURVE,         // EvVibranceEnabled
    RGBCURVE,         // EvVibrancePastels
    RGBCURVE,         // EvVibranceSaturated
    RGBCURVE,         // EvVibranceProtectSkins
    RGBCURVE,         // EvVibranceAvoidColorShift
    RGBCURVE,         // EvVibrancePastSatTog
    RGBCURVE,         // EvVibrancePastSatThreshold
    SHARPENING,       // EvEPDStrength
    SHARPENING,       // EvEPDEdgeStopping
    SHARPENING,       // EvEPDScale
    SHARPENING,       // EvEPDReweightingIterates
    SHARPENING,       // EvEPDEnabled
    RGBCURVE,         // EvRGBrCurve
    RGBCURVE,         // EvRGBgCurve
    RGBCURVE,         // EvRGBbCurve
    RGBCURVE,         // EvNeutralExp
    DEMOSAIC | M_PREPROC, // EvDemosaicMethodPreProc
    LUMINANCECURVE,   // EvLCCurve
    LUMINANCECURVE,   // EvLCHCurve
    RGBCURVE,         // EvVibranceSkinTonesCurve
    LUMINANCECURVE,   // EvLLCCurve
    LUMINANCECURVE,   // EvLLCredsk
    ALLNORAW,         // EvDPDNLdetail
    ALLNORAW,         // EvCATEnabled
    LUMINANCECURVE,   // EvCATDegree
    LUMINANCECURVE,   // EvCATMethodsur
    LUMINANCECURVE,   // EvCATAdapscen
    LUMINANCECURVE,   // EvCATAdapLum
    LUMINANCECURVE,   // EvCATMethodWB
    LUMINANCECURVE,   // EvCATJLight
    LUMINANCECURVE,   // EvCATChroma
    LUMINANCECURVE,   // EvCATAutoDegree
    LUMINANCECURVE,   // EvCATContrast
    LUMINANCECURVE,   // EvCATSurr
    LUMINANCECURVE,   // EvCATgamut
    LUMINANCECURVE,   // EvCATmethodalg
    LUMINANCECURVE,   // EvCATRstpro
    LUMINANCECURVE,   // EvCATQbright
    LUMINANCECURVE,   // EvCATQContrast
    LUMINANCECURVE,   // EvCATSChroma
    LUMINANCECURVE,   // EvCATMchroma
    LUMINANCECURVE,   // EvCAThue
    LUMINANCECURVE,   // EvCATcurve1
    LUMINANCECURVE,   // EvCATcurve2
    LUMINANCECURVE,   // EvCATcurvemode1
    LUMINANCECURVE,   // EvCATcurvemode2
    LUMINANCECURVE,   // EvCATcurve3
    LUMINANCECURVE,   // EvCATcurvemode3
    LUMINANCECURVE,   // EvCATdatacie
    LUMINANCECURVE,   // EvCATtonecie
    ALLNORAW,         // EvDPDNbluechro
    ALLNORAW,         // EvDPDNperform
    ALLNORAW,         // EvDPDNmet
    DEMOSAIC,         // EvDemosaicLMMSEIter
    LUMINANCECURVE,   // EvCATbadpix
    LUMINANCECURVE,   // EvCATAutoadap
    DEFRINGE,         // EvPFCurve
    ALLNORAW,         // EvWBequal
    ALLNORAW,         // EvWBequalbo
    TRANSFORM,        // EvGradientDegree
    TRANSFORM,        // EvGradientEnabled
    TRANSFORM,        // EvPCVignetteStrength
    TRANSFORM,        // EvPCVignetteEnabled
    RGBCURVE,         // EvBWChmixEnabled
    RGBCURVE,         // EvBWred
    RGBCURVE,         // EvBWgreen
    RGBCURVE,         // EvBWblue
    RGBCURVE,         // EvBWredgam
    RGBCURVE,         // EvBWgreengam
    RGBCURVE,         // EvBWbluegam
    RGBCURVE,         // EvBWfilter
    RGBCURVE,         // EvBWsetting
    RGBCURVE,         // EvBWoran
    RGBCURVE,         // EvBWyell
    RGBCURVE,         // EvBWcyan
    RGBCURVE,         // EvBWmag
    RGBCURVE,         // EvBpur
    RGBCURVE,         // EvBWLuminanceEqual
    RGBCURVE,         // EvBWChmixEnabledLm
    RGBCURVE,         // EvBWmethod
    RGBCURVE,         // EvBWBeforeCurve
    RGBCURVE,         // EvBWBeforeCurveMode
    RGBCURVE,         // EvBWAfterCurve
    RGBCURVE,         // EvBWAfterCurveMode
    RGBCURVE,         // EvAutoch
    0,                // --unused--
    RGBCURVE,         // EvNeutralBW
    TRANSFORM,        // EvGradientFeather
    TRANSFORM,        // EvGradientStrength
    TRANSFORM,        // EvGradientCenter
    TRANSFORM,        // EvPCVignetteFeather
    TRANSFORM,        // EvPCVignetteRoundness
    TRANSFORM,        // EvVignettingRadius,
    TRANSFORM,        // EvVignettingStrength
    TRANSFORM,        // EvVignettingCenter
    LUMINANCECURVE,   // EvLCLCurve
    LUMINANCECURVE,   // EvLLHCurve
    LUMINANCECURVE,   // EvLHHCurve
    ALLNORAW,         // EvDirPyrEqualizerThreshold
    ALLNORAW,         // EvDPDNenhance
    RGBCURVE,         // EvBWMethodalg
    ALLNORAW,         // EvDirPyrEqualizerSkin
    ALLNORAW,         // EvDirPyrEqlgamutlab
    ALLNORAW,         // EvDirPyrEqualizerHueskin
    ALLNORAW,         // EvDPDNmedian
    ALLNORAW,         // EvDPDNmedmet
    RGBCURVE,         // EvColorToningEnabled
    RGBCURVE,         // EvColorToningColor
    RGBCURVE,         // EvColorToningOpacity
    RGBCURVE,         // EvColorToningCLCurve
    RGBCURVE,         // EvColorToningMethod
    RGBCURVE,         // EvColorToningLLCurve
    RGBCURVE,         // EvColorToningredlow
    RGBCURVE,         // EvColorToninggreenlow
    RGBCURVE,         // EvColorToningbluelow
    RGBCURVE,         // EvColorToningredmed
    RGBCURVE,         // EvColorToninggreenmed
    RGBCURVE,         // EvColorToningbluemed
    RGBCURVE,         // EvColorToningredhigh
    RGBCURVE,         // EvColorToninggreenhigh
    RGBCURVE,         // EvColorToningbluehigh
    RGBCURVE,         // EvColorToningbalance
    RGBCURVE,         // EvColorToningNeutral
    RGBCURVE,         // EvColorToningsatlow
    RGBCURVE,         // EvColorToningsathigh
    RGBCURVE,         // EvColorToningTwocolor
    RGBCURVE,         // EvColorToningNeutralcur
    RGBCURVE,         // EvColorToningLumamode
    RGBCURVE,         // EvColorToningShadows
    RGBCURVE,         // EvColorToningHighights
    RGBCURVE,         // EvColorToningSatProtection
    RGBCURVE,         // EvColorToningSatThreshold
    RGBCURVE,         // EvColorToningStrength
    RGBCURVE,         // EvColorToningautosat
    ALLNORAW,         // EvDPDNmetmed
    ALLNORAW,         // EvDPDNrgbmet
    ALLNORAW,         // EvDPDNpasses
    FLATFIELD,        // EvFlatFieldClipControl
    FLATFIELD,        // EvFlatFieldAutoClipControl
    DARKFRAME,        // EvPreProcessExpBlackRed
    DARKFRAME,        // EvPreProcessExpBlackGreen
    DARKFRAME,        // EvPreProcessExpBlackBlue
    RGBCURVE,         // EvFilmSimulationEnabled
    RGBCURVE,         // EvFilmSimulationStrength
    RGBCURVE,         // EvFilmSimulationFilename
    ALLNORAW,         // EvDPDNLCurve
    ALLNORAW,         // EvDPDNsmet
    DARKFRAME,        // EvPreProcessDeadPixel
    ALLNORAW,         // EvDPDNCCCurve
    ALLNORAW,         // EvDPDNautochroma
    ALLNORAW,         // EvDPDNLmet
    ALLNORAW,         // EvDPDNCmet
    ALLNORAW,         // EvDPDNC2met
    DIRPYREQUALIZER,  // EvWavelet
    DIRPYREQUALIZER,  // EvEnabled
    DIRPYREQUALIZER,  // EvWavLmethod
    DIRPYREQUALIZER,  // EvWavCLmethod
    DIRPYREQUALIZER,  // EvWavDirmethod
    DIRPYREQUALIZER,  // EvWavtiles
    DIRPYREQUALIZER,  // EvWavsky
    DIRPYREQUALIZER,  // EvWavthres
    DIRPYREQUALIZER,  // EvWavthr
    DIRPYREQUALIZER,  // EvWavchroma
    DIRPYREQUALIZER,  // EvWavmedian
    DIRPYREQUALIZER,  // EvWavunif
    DIRPYREQUALIZER,  // EvWavSkin
    DIRPYREQUALIZER,  // EvWavHueSkin
    DIRPYREQUALIZER,  // EvWavThreshold
    DIRPYREQUALIZER,  // EvWavlhl
    DIRPYREQUALIZER,  // EvWavbhl
    DIRPYREQUALIZER,  // EvWavThresHold2
    DIRPYREQUALIZER,  // EvWavavoid
    DIRPYREQUALIZER,  // EvWavCCCurve
    DIRPYREQUALIZER,  // EvWavpast
    DIRPYREQUALIZER,  // EvWavsat
    DIRPYREQUALIZER,  // EvWavCHmet
    DIRPYREQUALIZER,  // EvWavHSmet
    DIRPYREQUALIZER,  // EvWavchro
    DIRPYREQUALIZER,  // EvWavColor
    DIRPYREQUALIZER,  // EvWavOpac
    DIRPYREQUALIZER,  // EvWavsup
    DIRPYREQUALIZER,  // EvWavTilesmet
    DIRPYREQUALIZER,  // EvWavrescon
    DIRPYREQUALIZER,  // EvWavreschro
    DIRPYREQUALIZER,  // EvWavresconH
    DIRPYREQUALIZER,  // EvWavthrH
    DIRPYREQUALIZER,  // EvWavHueskin2
    DIRPYREQUALIZER,  // EvWavedgrad
    DIRPYREQUALIZER,  // EvWavedgval
    DIRPYREQUALIZER,  // EvWavStrngth
    DIRPYREQUALIZER,  // EvWavdaubcoeffmet
    DIRPYREQUALIZER,  // EvWavedgreinf
    DIRPYREQUALIZER,  // EvWaveletch
    DIRPYREQUALIZER,  // EvWavCHSLmet
    DIRPYREQUALIZER,  // EvWavedgcont
    DIRPYREQUALIZER,  // EvWavEDmet
    DIRPYREQUALIZER,  // EvWavlev0nois
    DIRPYREQUALIZER,  // EvWavlev1nois
    DIRPYREQUALIZER,  // EvWavlev2nois
    DIRPYREQUALIZER,  // EvWavmedianlev
    DIRPYREQUALIZER,  // EvWavHHCurve
    DIRPYREQUALIZER,  // EvWavBackmet
    DIRPYREQUALIZER,  // EvWavedgedetect
    DIRPYREQUALIZER,  // EvWavlipst
    DIRPYREQUALIZER,  // EvWavedgedetectthr
    DIRPYREQUALIZER,  // EvWavedgedetectthr2
    DIRPYREQUALIZER,  // EvWavlinkedg
    DIRPYREQUALIZER,  // EvWavCHCurve
    DARKFRAME,        // EvPreProcessHotDeadThresh
    SHARPENING,       // EvEPDgamma
    DIRPYREQUALIZER,  // EvWavtmr
    DIRPYREQUALIZER,  // EvWavTMmet
    DIRPYREQUALIZER,  // EvWavtmrs
    DIRPYREQUALIZER,  // EvWavbalance
    DIRPYREQUALIZER,  // EvWaviter
    DIRPYREQUALIZER,  // EvWavgamma
    DIRPYREQUALIZER,  // EvWavCLCurve
    DIRPYREQUALIZER,  // EvWavopacity
    DIRPYREQUALIZER,  // EvWavBAmet
    DIRPYREQUALIZER,  // EvWavopacityWL
    RESIZE,           // EvPrShrEnabled
    RESIZE,           // EvPrShrRadius
    RESIZE,           // EvPrShrAmount
    RESIZE,           // EvPrShrThresh
    RESIZE,           // EvPrShrEdgeOnly
    RESIZE,           // EvPrShrEdgeRadius=375,
    RESIZE,           // EvPrShrEdgeTolerance=376,
    RESIZE,           // EvPrShrHaloControl=377,
    RESIZE,           // EvPrShrHaloAmount=378,
    RESIZE,           // EvPrShrMethod=379,
    RESIZE,           // EvPrShrDRadius=380,
    RESIZE,           // EvPrShrDAmount=381,
    RESIZE,           // EvPrShrDDamping=382,
    RESIZE,           // EvPrShrDIterations=383,
    DIRPYREQUALIZER,  // EvWavcbenab
    DIRPYREQUALIZER,  // EvWavgreenhigh
    DIRPYREQUALIZER,  // EvWavbluehigh
    DIRPYREQUALIZER,  // EvWavgreenmed
    DIRPYREQUALIZER,  // EvWavbluemed
    DIRPYREQUALIZER,  // EvWavgreenlow
    DIRPYREQUALIZER,  // EvWavbluelow
    DIRPYREQUALIZER,  // EvWavNeutral
    RGBCURVE,         // EvDCPApplyLookTable,
    RGBCURVE,         // EvDCPApplyBaselineExposureOffset,
    ALLNORAW,         // EvDCPApplyHueSatMap
    DIRPYREQUALIZER,  // EvWavenacont
    DIRPYREQUALIZER,  // EvWavenachrom
    DIRPYREQUALIZER,  // EvWavenaedge
    DIRPYREQUALIZER,  // EvWavenares
    DIRPYREQUALIZER,  // EvWavenafin
    DIRPYREQUALIZER,  // EvWavenatoning
    DIRPYREQUALIZER,  // EvWavenanoise
    DIRPYREQUALIZER,  // EvWavedgesensi
    DIRPYREQUALIZER,  // EvWavedgeampli
    DIRPYREQUALIZER,  // EvWavlev3nois
    DIRPYREQUALIZER,  // EvWavNPmet
    DEMOSAIC,         // EvretinexMethod
    RETINEX,          // EvLneigh
    RETINEX,          // EvLgain
    RETINEX,          // EvLoffs
    RETINEX,          // EvLstr
    RETINEX,          // EvLscal
    RETINEX,          // EvLvart
    DEMOSAIC,         // EvLCDCurve
    RETINEX,          // EvRetinextransmission
    DEMOSAIC,         // EvRetinexEnabled
    RETINEX,          // EvRetinexmedianmap
    RETINEX,          // EvLlimd
    DEMOSAIC,         // Evretinexcolorspace
    DEMOSAIC,         // EvLCDHCurve
    DEMOSAIC,         // Evretinexgamma
    DEMOSAIC,         // EvLgam
    DEMOSAIC,         // EvLslope
    RETINEX,          // EvLhighl
    DEMOSAIC,         // EvLbaselog
    DEMOSAIC,         // EvRetinexlhcurve
    OUTPUTPROFILE,    // EvOIntent
    MONITORTRANSFORM, // EvMonitorTransform: no history message
    RETINEX,          // EvLiter
    RETINEX,          // EvLgrad
    RETINEX,          // EvLgrads
    RETINEX,          // EvLhighlights
    RETINEX,          // EvLh_tonalwidth
    RETINEX,          // EvLshadows
    RETINEX,          // EvLs_tonalwidth
    RETINEX,          // EvLradius
    RETINEX,          // EvmapMethod
    DEMOSAIC,         // EvRetinexmapcurve
    DEMOSAIC,         // EvviewMethod
    ALLNORAW,         // EvcbdlMethod
    RETINEX,          // EvRetinexgaintransmission
<<<<<<< HEAD
    RETINEX,         //EvLskal
    OUTPUTPROFILE,     // EvOBPCompens
    LUMINANCECURVE, //EvlocallabEnabled
    LUMINANCECURVE, //EvlocallablocY
    LUMINANCECURVE, //EvlocallablocX
    LUMINANCECURVE,//   EvlocallabCenter
    LUMINANCECURVE, //EvlocallabDegree
    LUMINANCECURVE, //Evlocallablightness
    LUMINANCECURVE, //Evlocallabcontrast
    LUMINANCECURVE, //Evlocallabchroma
    LUMINANCECURVE, //Evlocallabtransit
    LUMINANCECURVE, //Evlocallabavoid
    LUMINANCECURVE, //EvlocallablocYT
    LUMINANCECURVE, //EvlocallablocXL
    LUMINANCECURVE, //EvlocallabSmet
    LUMINANCECURVE, //Evlocallabinvers
    LUMINANCECURVE, //Evlocallabradius
    LUMINANCECURVE, //Evlocallabinversrad
    LUMINANCECURVE, //Evlocallabstrength
    LUMINANCECURVE,  //Evlocallabsensi
    LUMINANCECURVE,  //EvlocallabretinexMethod
    LUMINANCECURVE,  //Evlocallabstr
    LUMINANCECURVE,  //Evlocallabneigh
    LUMINANCECURVE,  //Evlocallabvart
    LUMINANCECURVE,  //EvlocallabCTgainCurve
    LUMINANCECURVE,  //Evlocallabchrrt
    LUMINANCECURVE,  //Evlocallabinversret
    LUMINANCECURVE,  //Evlocallabsensih
    LUMINANCECURVE,  //Evlocallabnbspot
    LUMINANCECURVE,  //Evlocallabactivlum
    LUMINANCECURVE,  //Evlocallabanbspot
    LUMINANCECURVE,  //Evlocallabsharradius
    LUMINANCECURVE,  //Evlocallabsharamount
    LUMINANCECURVE,  //Evlocallabshardamping
    LUMINANCECURVE,  //Evlocallabshariter
    LUMINANCECURVE,  //Evlocallabsensis
    LUMINANCECURVE,  //Evlocallabinverssha
    LUMINANCECURVE,  //Evlocallabcircrad
    LUMINANCECURVE,  //Evlocallabthres
    LUMINANCECURVE,  //Evlocallabproxi
    LUMINANCECURVE,  //EvlocallabqualityMethod
    LUMINANCECURVE,  //Evlocallabnoiselumf
    LUMINANCECURVE,  //Evlocallabnoiselumc
    LUMINANCECURVE,  //Evlocallabnoisechrof
    LUMINANCECURVE,  //Evlocallabnoisechroc
    LUMINANCECURVE,  //EvlocallabThresho
    LUMINANCECURVE,  //EvlocallabEqualizer
    LUMINANCECURVE,  //Evlocallabsensicb
    LUMINANCECURVE,  //Evlocallabsensibn
    LUMINANCECURVE,  //Evlocallabstren
    LUMINANCECURVE,  //Evlocallabgamma
    LUMINANCECURVE,  //Evlocallabestop
    LUMINANCECURVE,  //Evlocallabscaltm
    LUMINANCECURVE,  //Evlocallabrewei
    LUMINANCECURVE,  //Evlocallabsensitm
    LUMINANCECURVE,  //EvlocallabCTgainCurverab
    LUMINANCECURVE,  //Evlocallabretrab
    LUMINANCECURVE,  //Evlocallabllshape
    LUMINANCECURVE,  //Evlocenacolor
    LUMINANCECURVE,  //Evlocenablur
    LUMINANCECURVE,  //Evlocenatonemap
    LUMINANCECURVE,  //Evlocenareti
    LUMINANCECURVE,  //Evlocenasharp
    LUMINANCECURVE,  //Evlocenacbdl
    LUMINANCECURVE,  //Evlocenadenoi
    LUMINANCECURVE,  //EvlocallabLHshape
    LUMINANCECURVE,  //Evlocallabcurvactiv
    LUMINANCECURVE,  //Evlocallabccshape
    LUMINANCECURVE  //EvlocallabqualitycurveMethod


=======
    RETINEX,          // EvLskal
    OUTPUTPROFILE,    // EvOBPCompens
    ALLNORAW          // EvWBtempBias
>>>>>>> ac882d2f

};
<|MERGE_RESOLUTION|>--- conflicted
+++ resolved
@@ -468,7 +468,6 @@
     DEMOSAIC,         // EvviewMethod
     ALLNORAW,         // EvcbdlMethod
     RETINEX,          // EvRetinexgaintransmission
-<<<<<<< HEAD
     RETINEX,         //EvLskal
     OUTPUTPROFILE,     // EvOBPCompens
     LUMINANCECURVE, //EvlocallabEnabled
@@ -537,13 +536,7 @@
     LUMINANCECURVE,  //EvlocallabLHshape
     LUMINANCECURVE,  //Evlocallabcurvactiv
     LUMINANCECURVE,  //Evlocallabccshape
-    LUMINANCECURVE  //EvlocallabqualitycurveMethod
-
-
-=======
-    RETINEX,          // EvLskal
-    OUTPUTPROFILE,    // EvOBPCompens
+    LUMINANCECURVE,  //EvlocallabqualitycurveMethod
     ALLNORAW          // EvWBtempBias
->>>>>>> ac882d2f
 
 };
