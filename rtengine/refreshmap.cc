/*
 *  This file is part of RawTherapee.
 *
 *  Copyright (c) 2004-2010 Gabor Horvath <hgabor@rawtherapee.com>
 *
 *  RawTherapee is free software: you can redistribute it and/or modify
 *  it under the terms of the GNU General Public License as published by
 *  the Free Software Foundation, either version 3 of the License, or
 *  (at your option) any later version.
 *
 *  RawTherapee is distributed in the hope that it will be useful,
 *  but WITHOUT ANY WARRANTY; without even the implied warranty of
 *  MERCHANTABILITY or FITNESS FOR A PARTICULAR PURPOSE.  See the
 *  GNU General Public License for more details.
 *
 *  You should have received a copy of the GNU General Public License
 *  along with RawTherapee.  If not, see <https://www.gnu.org/licenses/>.
 */
#include "refreshmap.h"
#include "procevents.h"







// Aligned so the first entry starts on line 30.
int refreshmap[rtengine::NUMOFEVENTS] = {
    ALL,              // EvPhotoLoaded,
    ALL,              // EvProfileLoaded,
    ALL,              // EvProfileChanged,
    ALL,              // EvHistoryBrowsed,
    RGBCURVE,         // EvBrightness,
    RGBCURVE,         // EvContrast,
    RGBCURVE,         // EvBlack,
    RGBCURVE,         // EvExpComp,
    RGBCURVE,         // EvHLCompr,
    RGBCURVE,         // EvSHCompr,
    RGBCURVE,         // EvToneCurve1,
    AUTOEXP,          // EvAutoExp,
    AUTOEXP,          // EvClip,
    LUMINANCECURVE,   // EvLBrightness,
    LUMINANCECURVE,   // EvLContrast,
    LUMINANCECURVE,   // EvLBlack,
    LUMINANCECURVE,   // EvLHLCompr,
    LUMINANCECURVE,   // EvLSHCompr,
    LUMINANCECURVE,   // EvLLCurve,
    SHARPENING,       // EvShrEnabled,
    SHARPENING,       // EvShrRadius,
    SHARPENING,       // EvShrAmount,
    SHARPENING,       // EvShrThresh,
    SHARPENING,       // EvShrEdgeOnly,
    SHARPENING,       // EvShrEdgeRadius,
    SHARPENING,       // EvShrEdgeTolerance,
    SHARPENING,       // EvShrHaloControl,
    SHARPENING,       // EvShrHaloAmount,
    SHARPENING,       // EvShrMethod,
    SHARPENING,       // EvShrDRadius,
    SHARPENING,       // EvShrDAmount,
    SHARPENING,       // EvShrDDamping,
    SHARPENING,       // EvShrDIterations,
    TRANSFORM,        // EvLCPUseDist,
    DARKFRAME,        // EvLCPUseVign,
    TRANSFORM,        // EvLCPUseCA,
    M_VOID,           // EvFixedExp
    ALLNORAW,         // EvWBMethod,
    ALLNORAW,         // EvWBTemp,
    ALLNORAW,         // EvWBGreen,
    RGBCURVE,         // EvToneCurveMode1,
    RGBCURVE,         // EvToneCurve2,
    RGBCURVE,         // EvToneCurveMode2,
    0,                // EvLDNRadius: obsolete,
    0,                // EvLDNEdgeTolerance: obsolete,
    0,                // EvCDNEnabled:obsolete,
    0,                // free entry
    RGBCURVE | M_AUTOEXP, // EvDCPToneCurve,
    ALLNORAW,         // EvDCPIlluminant,
    RETINEX,          // EvSHEnabled,
    RGBCURVE,         // EvSHHighlights,
    RGBCURVE,         // EvSHShadows,
    RGBCURVE,         // EvSHHLTonalW,
    RGBCURVE,         // EvSHSHTonalW,
    RGBCURVE,         // EvSHLContrast,
    RETINEX,          // EvSHRadius,
    ALLNORAW,         // EvCTRotate,
    ALLNORAW,         // EvCTHFlip,
    ALLNORAW,         // EvCTVFlip,
    TRANSFORM,        // EvROTDegree,
    TRANSFORM,        // EvTransAutoFill,
    TRANSFORM,        // EvDISTAmount,
    ALL,              // EvBookmarkSelected,
    CROP,             // EvCrop,
    TRANSFORM,        // EvCACorr,
    ALLNORAW,         // EvHREnabled,
    ALLNORAW,         // EvHRAmount,
    ALLNORAW,         // EvHRMethod,
    DEMOSAIC,         // EvWProfile,
    OUTPUTPROFILE,    // EvOProfile,
    ALLNORAW,         // EvIProfile,
    TRANSFORM,        // EvVignettingAmount,
    RGBCURVE,         // EvChMixer,
    RESIZE,           // EvResizeScale,
    RESIZE,           // EvResizeMethod,
    EXIF,             // EvExif,
    IPTC,             // EvIPTC
    RESIZE,           // EvResizeSpec,
    RESIZE,           // EvResizeWidth
    RESIZE,           // EvResizeHeight
    RESIZE,           // EvResizeEnabled
    ALL,              // EvProfileChangeNotification
    RETINEX,          // EvShrHighQuality
    TRANSFORM,        // EvPerspCorr
    DARKFRAME,        // EvLCPFile
    RGBCURVE,         // EvRGBrCurveLumamode
    IMPULSEDENOISE,   // EvIDNEnabled,
    IMPULSEDENOISE,   // EvIDNThresh,
    ALLNORAW,         // EvDPDNEnabled,
    ALLNORAW,         // EvDPDNLuma,
    ALLNORAW,         // EvDPDNChroma,
    ALLNORAW,         // EvDPDNGamma,
    ALLNORAW,         // EvDirPyrEqualizer,
    ALLNORAW,         // EvDirPyrEqlEnabled,
    LUMINANCECURVE,   // EvLSaturation,
    LUMINANCECURVE,   // EvLaCurve,
    LUMINANCECURVE,   // EvLbCurve,
    DEMOSAIC,         // EvDemosaicMethod
    DARKFRAME,        // EvPreProcessHotPixel
    RGBCURVE,         // EvSaturation,
    RGBCURVE,         // EvHSVEqualizerH,
    RGBCURVE,         // EvHSVEqualizerS,
    RGBCURVE,         // EvHSVEqualizerV,
    RGBCURVE,         // EvHSVEqEnabled,
    DEFRINGE,         // EvDefringeEnabled,
    DEFRINGE,         // EvDefringeRadius,
    DEFRINGE,         // EvDefringeThreshold,
    RGBCURVE,         // EvHLComprThreshold,
    RESIZE,           // EvResizeBoundingBox
    RESIZE,           // EvResizeAppliesTo
    LUMINANCECURVE,   // EvCBAvoidClip,
    LUMINANCECURVE,   // EvCBSatLimiter,
    LUMINANCECURVE,   // EvCBSatLimit,
    DEMOSAIC,         // EvDemosaicDCBIter
    ALLNORAW,         // EvDemosaicFalseColorIter
    DEMOSAIC,         // EvDemosaicDCBEnhanced
    DARKFRAME,        // EvPreProcessCARed
    DARKFRAME,        // EvPreProcessCABlue
    DARKFRAME,        // EvPreProcessLineDenoise
    DARKFRAME,        // EvPreProcessGEquilThresh
    DARKFRAME,        // EvPreProcessAutoCA
    DARKFRAME,        // EvPreProcessAutoDF
    DARKFRAME,        // EvPreProcessDFFile
    DARKFRAME,        // EvPreProcessExpCorrLinear
    0,                // --unused--
    FLATFIELD,        // EvFlatFieldFile,
    FLATFIELD,        // EvFlatFieldAutoSelect,
    FLATFIELD,        // EvFlatFieldBlurRadius,
    FLATFIELD,        // EvFlatFieldBlurType,
    TRANSFORM,        // EvAutoDIST,
    ALLNORAW,         // EvDPDNLumCurve,
    ALLNORAW,         // EvDPDNChromCurve,
    GAMMA,            // EvGAMMA
    GAMMA,            // EvGAMPOS
    GAMMA,            // EvGAMFREE
    GAMMA,            // EvSLPOS
    DARKFRAME,        // EvPreProcessExpBlackzero
    DARKFRAME,        // EvPreProcessExpBlackone
    DARKFRAME,        // EvPreProcessExpBlacktwo
    DARKFRAME,        // EvPreProcessExpBlackthree
    DARKFRAME,        // EvPreProcessExptwoGreen
    SHARPENING,       // EvSharpenEdgePasses
    SHARPENING,       // EvSharpenEdgeStrength
    SHARPENING,       // EvSharpenMicroStrength
    SHARPENING,       // EvSharpenMicroUniformity
    SHARPENING,       // EvSharpenEdgeEnabled
    SHARPENING,       // EvSharpenEdgeThreechannels
    SHARPENING,       // EvSharpenMicroEnabled
    SHARPENING,       // EvSharpenMicroMatrix
    DEMOSAIC,         // EvDemosaicALLEnhanced Disabled but not removed for now, may be reintroduced some day
    RGBCURVE,         // EvVibranceEnabled
    RGBCURVE,         // EvVibrancePastels
    RGBCURVE,         // EvVibranceSaturated
    RGBCURVE,         // EvVibranceProtectSkins
    RGBCURVE,         // EvVibranceAvoidColorShift
    RGBCURVE,         // EvVibrancePastSatTog
    RGBCURVE,         // EvVibrancePastSatThreshold
    SHARPENING,       // EvEPDStrength
    SHARPENING,       // EvEPDEdgeStopping
    SHARPENING,       // EvEPDScale
    SHARPENING,       // EvEPDReweightingIterates
    SHARPENING,       // EvEPDEnabled
    RGBCURVE,         // EvRGBrCurve
    RGBCURVE,         // EvRGBgCurve
    RGBCURVE,         // EvRGBbCurve
    RGBCURVE,         // EvNeutralExp
    DEMOSAIC | M_PREPROC, // EvDemosaicMethodPreProc
    LUMINANCECURVE,   // EvLCCurve
    LUMINANCECURVE,   // EvLCHCurve
    RGBCURVE,         // EvVibranceSkinTonesCurve
    LUMINANCECURVE,   // EvLLCCurve
    LUMINANCECURVE,   // EvLLCredsk
    ALLNORAW,         // EvDPDNLdetail
    ALLNORAW,         // EvCATEnabled
    LUMINANCECURVE,   // EvCATDegree
    LUMINANCECURVE,   // EvCATMethodsur
    LUMINANCECURVE,   // EvCATAdapscen
    LUMINANCECURVE,   // EvCATAdapLum
    LUMINANCECURVE,   // EvCATMethodWB
    LUMINANCECURVE,   // EvCATJLight
    LUMINANCECURVE,   // EvCATChroma
    LUMINANCECURVE,   // EvCATAutoDegree
    LUMINANCECURVE,   // EvCATContrast
    LUMINANCECURVE,   // EvCATSurr
    LUMINANCECURVE,   // EvCATgamut
    LUMINANCECURVE,   // EvCATmethodalg
    LUMINANCECURVE,   // EvCATRstpro
    LUMINANCECURVE,   // EvCATQbright
    LUMINANCECURVE,   // EvCATQContrast
    LUMINANCECURVE,   // EvCATSChroma
    LUMINANCECURVE,   // EvCATMchroma
    LUMINANCECURVE,   // EvCAThue
    LUMINANCECURVE,   // EvCATcurve1
    LUMINANCECURVE,   // EvCATcurve2
    LUMINANCECURVE,   // EvCATcurvemode1
    LUMINANCECURVE,   // EvCATcurvemode2
    LUMINANCECURVE,   // EvCATcurve3
    LUMINANCECURVE,   // EvCATcurvemode3
    LUMINANCECURVE,   // EvCATdatacie
    LUMINANCECURVE,   // EvCATtonecie
    ALLNORAW,         // EvDPDNbluechro
    ALLNORAW,         // EvDPDNperform
    ALLNORAW,         // EvDPDNmet
    DEMOSAIC,         // EvDemosaicLMMSEIter
    LUMINANCECURVE,   // EvCATbadpix
    LUMINANCECURVE,   // EvCATAutoadap
    DEFRINGE,         // EvPFCurve
    ALLNORAW,         // EvWBequal
    ALLNORAW,         // EvWBequalbo
    TRANSFORM,        // EvGradientDegree
    TRANSFORM,        // EvGradientEnabled
    TRANSFORM,        // EvPCVignetteStrength
    TRANSFORM,        // EvPCVignetteEnabled
    RGBCURVE,         // EvBWChmixEnabled
    RGBCURVE,         // EvBWred
    RGBCURVE,         // EvBWgreen
    RGBCURVE,         // EvBWblue
    RGBCURVE,         // EvBWredgam
    RGBCURVE,         // EvBWgreengam
    RGBCURVE,         // EvBWbluegam
    RGBCURVE,         // EvBWfilter
    RGBCURVE,         // EvBWsetting
    RGBCURVE,         // EvBWoran
    RGBCURVE,         // EvBWyell
    RGBCURVE,         // EvBWcyan
    RGBCURVE,         // EvBWmag
    RGBCURVE,         // EvBpur
    RGBCURVE,         // EvBWLuminanceEqual
    RGBCURVE,         // EvBWChmixEnabledLm
    RGBCURVE,         // EvBWmethod
    RGBCURVE,         // EvBWBeforeCurve
    RGBCURVE,         // EvBWBeforeCurveMode
    RGBCURVE,         // EvBWAfterCurve
    RGBCURVE,         // EvBWAfterCurveMode
    RGBCURVE,         // EvAutoch
    0,                // --unused--
    RGBCURVE,         // EvNeutralBW
    TRANSFORM,        // EvGradientFeather
    TRANSFORM,        // EvGradientStrength
    TRANSFORM,        // EvGradientCenter
    TRANSFORM,        // EvPCVignetteFeather
    TRANSFORM,        // EvPCVignetteRoundness
    TRANSFORM,        // EvVignettingRadius,
    TRANSFORM,        // EvVignettingStrength
    TRANSFORM,        // EvVignettingCenter
    LUMINANCECURVE,   // EvLCLCurve
    LUMINANCECURVE,   // EvLLHCurve
    LUMINANCECURVE,   // EvLHHCurve
    ALLNORAW,         // EvDirPyrEqualizerThreshold
    ALLNORAW,         // EvDPDNenhance
    RGBCURVE,         // EvBWMethodalg
    ALLNORAW,         // EvDirPyrEqualizerSkin
    ALLNORAW,         // EvDirPyrEqlgamutlab
    ALLNORAW,         // EvDirPyrEqualizerHueskin
    ALLNORAW,         // EvDPDNmedian
    ALLNORAW,         // EvDPDNmedmet
    RGBCURVE,         // EvColorToningEnabled
    RGBCURVE,         // EvColorToningColor
    RGBCURVE,         // EvColorToningOpacity
    RGBCURVE,         // EvColorToningCLCurve
    RGBCURVE,         // EvColorToningMethod
    RGBCURVE,         // EvColorToningLLCurve
    RGBCURVE,         // EvColorToningredlow
    RGBCURVE,         // EvColorToninggreenlow
    RGBCURVE,         // EvColorToningbluelow
    RGBCURVE,         // EvColorToningredmed
    RGBCURVE,         // EvColorToninggreenmed
    RGBCURVE,         // EvColorToningbluemed
    RGBCURVE,         // EvColorToningredhigh
    RGBCURVE,         // EvColorToninggreenhigh
    RGBCURVE,         // EvColorToningbluehigh
    RGBCURVE,         // EvColorToningbalance
    RGBCURVE,         // EvColorToningNeutral
    RGBCURVE,         // EvColorToningsatlow
    RGBCURVE,         // EvColorToningsathigh
    RGBCURVE,         // EvColorToningTwocolor
    RGBCURVE,         // EvColorToningNeutralcur
    RGBCURVE,         // EvColorToningLumamode
    RGBCURVE,         // EvColorToningShadows
    RGBCURVE,         // EvColorToningHighights
    RGBCURVE,         // EvColorToningSatProtection
    RGBCURVE,         // EvColorToningSatThreshold
    RGBCURVE,         // EvColorToningStrength
    RGBCURVE,         // EvColorToningautosat
    ALLNORAW,         // EvDPDNmetmed
    ALLNORAW,         // EvDPDNrgbmet
    ALLNORAW,         // EvDPDNpasses
    FLATFIELD,        // EvFlatFieldClipControl
    FLATFIELD,        // EvFlatFieldAutoClipControl
    DARKFRAME,        // EvPreProcessExpBlackRed
    DARKFRAME,        // EvPreProcessExpBlackGreen
    DARKFRAME,        // EvPreProcessExpBlackBlue
    RGBCURVE,         // EvFilmSimulationEnabled
    RGBCURVE,         // EvFilmSimulationStrength
    RGBCURVE,         // EvFilmSimulationFilename
    ALLNORAW,         // EvDPDNLCurve
    ALLNORAW,         // EvDPDNsmet
    DARKFRAME,        // EvPreProcessDeadPixel
    ALLNORAW,         // EvDPDNCCCurve
    ALLNORAW,         // EvDPDNautochroma
    ALLNORAW,         // EvDPDNLmet
    ALLNORAW,         // EvDPDNCmet
    ALLNORAW,         // EvDPDNC2met
    DIRPYREQUALIZER,  // EvWavelet
    DIRPYREQUALIZER,  // EvEnabled
    DIRPYREQUALIZER,  // EvWavLmethod
    DIRPYREQUALIZER,  // EvWavCLmethod
    DIRPYREQUALIZER,  // EvWavDirmethod
    DIRPYREQUALIZER,  // EvWavtiles
    DIRPYREQUALIZER,  // EvWavsky
    DIRPYREQUALIZER,  // EvWavthres
    DIRPYREQUALIZER,  // EvWavthr
    DIRPYREQUALIZER,  // EvWavchroma
    DIRPYREQUALIZER,  // EvWavmedian
    DIRPYREQUALIZER,  // EvWavunif
    DIRPYREQUALIZER,  // EvWavSkin
    DIRPYREQUALIZER,  // EvWavHueSkin
    DIRPYREQUALIZER,  // EvWavThreshold
    DIRPYREQUALIZER,  // EvWavlhl
    DIRPYREQUALIZER,  // EvWavbhl
    DIRPYREQUALIZER,  // EvWavThresHold2
    DIRPYREQUALIZER,  // EvWavavoid
    DIRPYREQUALIZER,  // EvWavCCCurve
    DIRPYREQUALIZER,  // EvWavpast
    DIRPYREQUALIZER,  // EvWavsat
    DIRPYREQUALIZER,  // EvWavCHmet
    DIRPYREQUALIZER,  // EvWavHSmet
    DIRPYREQUALIZER,  // EvWavchro
    DIRPYREQUALIZER,  // EvWavColor
    DIRPYREQUALIZER,  // EvWavOpac
    DIRPYREQUALIZER,  // EvWavsup
    DIRPYREQUALIZER,  // EvWavTilesmet
    DIRPYREQUALIZER,  // EvWavrescon
    DIRPYREQUALIZER,  // EvWavreschro
    DIRPYREQUALIZER,  // EvWavresconH
    DIRPYREQUALIZER,  // EvWavthrH
    DIRPYREQUALIZER,  // EvWavHueskin2
    DIRPYREQUALIZER,  // EvWavedgrad
    DIRPYREQUALIZER,  // EvWavedgval
    DIRPYREQUALIZER,  // EvWavStrngth
    DIRPYREQUALIZER,  // EvWavdaubcoeffmet
    DIRPYREQUALIZER,  // EvWavedgreinf
    DIRPYREQUALIZER,  // EvWaveletch
    DIRPYREQUALIZER,  // EvWavCHSLmet
    DIRPYREQUALIZER,  // EvWavedgcont
    DIRPYREQUALIZER,  // EvWavEDmet
    DIRPYREQUALIZER,  // EvWavlev0nois
    DIRPYREQUALIZER,  // EvWavlev1nois
    DIRPYREQUALIZER,  // EvWavlev2nois
    DIRPYREQUALIZER,  // EvWavmedianlev
    DIRPYREQUALIZER,  // EvWavHHCurve
    DIRPYREQUALIZER,  // EvWavBackmet
    DIRPYREQUALIZER,  // EvWavedgedetect
    DIRPYREQUALIZER,  // EvWavlipst
    DIRPYREQUALIZER,  // EvWavedgedetectthr
    DIRPYREQUALIZER,  // EvWavedgedetectthr2
    DIRPYREQUALIZER,  // EvWavlinkedg
    DIRPYREQUALIZER,  // EvWavCHCurve
    DARKFRAME,        // EvPreProcessHotDeadThresh
    SHARPENING,       // EvEPDgamma
    DIRPYREQUALIZER,  // EvWavtmr
    DIRPYREQUALIZER,  // EvWavTMmet
    DIRPYREQUALIZER,  // EvWavtmrs
    DIRPYREQUALIZER,  // EvWavbalance
    DIRPYREQUALIZER,  // EvWaviter
    DIRPYREQUALIZER,  // EvWavgamma
    DIRPYREQUALIZER,  // EvWavCLCurve
    DIRPYREQUALIZER,  // EvWavopacity
    DIRPYREQUALIZER,  // EvWavBAmet
    DIRPYREQUALIZER,  // EvWavopacityWL
    RESIZE,           // EvPrShrEnabled
    RESIZE,           // EvPrShrRadius
    RESIZE,           // EvPrShrAmount
    RESIZE,           // EvPrShrThresh
    RESIZE,           // EvPrShrEdgeOnly
    RESIZE,           // EvPrShrEdgeRadius=375,
    RESIZE,           // EvPrShrEdgeTolerance=376,
    RESIZE,           // EvPrShrHaloControl=377,
    RESIZE,           // EvPrShrHaloAmount=378,
    RESIZE,           // EvPrShrMethod=379,
    RESIZE,           // EvPrShrDRadius=380,
    RESIZE,           // EvPrShrDAmount=381,
    RESIZE,           // EvPrShrDDamping=382,
    RESIZE,           // EvPrShrDIterations=383,
    DIRPYREQUALIZER,  // EvWavcbenab
    DIRPYREQUALIZER,  // EvWavgreenhigh
    DIRPYREQUALIZER,  // EvWavbluehigh
    DIRPYREQUALIZER,  // EvWavgreenmed
    DIRPYREQUALIZER,  // EvWavbluemed
    DIRPYREQUALIZER,  // EvWavgreenlow
    DIRPYREQUALIZER,  // EvWavbluelow
    DIRPYREQUALIZER,  // EvWavNeutral
    RGBCURVE | M_AUTOEXP, // EvDCPApplyLookTable,
    RGBCURVE | M_AUTOEXP, // EvDCPApplyBaselineExposureOffset,
    ALLNORAW,         // EvDCPApplyHueSatMap
    DIRPYREQUALIZER,  // EvWavenacont
    DIRPYREQUALIZER,  // EvWavenachrom
    DIRPYREQUALIZER,  // EvWavenaedge
    DIRPYREQUALIZER,  // EvWavenares
    DIRPYREQUALIZER,  // EvWavenafin
    DIRPYREQUALIZER,  // EvWavenatoning
    DIRPYREQUALIZER,  // EvWavenanoise
    DIRPYREQUALIZER,  // EvWavedgesensi
    DIRPYREQUALIZER,  // EvWavedgeampli
    DIRPYREQUALIZER,  // EvWavlev3nois
    DIRPYREQUALIZER,  // EvWavNPmet
    DEMOSAIC,         // EvretinexMethod
    RETINEX,          // EvLneigh
    RETINEX,          // EvLgain
    RETINEX,          // EvLoffs
    RETINEX,          // EvLstr
    RETINEX,          // EvLscal
    RETINEX,          // EvLvart
    DEMOSAIC,         // EvLCDCurve
    RETINEX,          // EvRetinextransmission
    DEMOSAIC,         // EvRetinexEnabled
    RETINEX,          // EvRetinexmedianmap
    RETINEX,          // EvLlimd
    DEMOSAIC,         // Evretinexcolorspace
    DEMOSAIC,         // EvLCDHCurve
    DEMOSAIC,         // Evretinexgamma
    DEMOSAIC,         // EvLgam
    DEMOSAIC,         // EvLslope
    RETINEX,          // EvLhighl
    0,                // --unused--
    DEMOSAIC,         // EvRetinexlhcurve
    OUTPUTPROFILE,    // EvOIntent
    MONITORTRANSFORM, // EvMonitorTransform: no history message
    RETINEX,          // EvLiter
    RETINEX,          // EvLgrad
    RETINEX,          // EvLgrads
    RETINEX,          // EvLhighlights
    RETINEX,          // EvLh_tonalwidth
    RETINEX,          // EvLshadows
    RETINEX,          // EvLs_tonalwidth
    RETINEX,          // EvLradius
    RETINEX,          // EvmapMethod
    DEMOSAIC,         // EvRetinexmapcurve
    DEMOSAIC,         // EvviewMethod
    ALLNORAW,         // EvcbdlMethod
    RETINEX,          // EvRetinexgaintransmission
    RETINEX,          // EvLskal
    OUTPUTPROFILE,    // EvOBPCompens
    ALLNORAW,         // EvWBtempBias
    DARKFRAME,        // EvRawImageNum
    0,                // unused
    0,                // unused
    0,                // unused
    DEMOSAIC,         // EvPixelShiftEperIso
    0,                // unused
    0,                // unused
    DEMOSAIC,         // EvPixelshiftShowMotion
    DEMOSAIC,         // EvPixelshiftShowMotionMaskOnly
    0,                // unused
    0,                // unused
    0,                // unused
    DEMOSAIC,         // EvPixelShiftNonGreenCross
    0,                // unused
    0,                // unused
    0,                // unused
    0,                // unused
    DEMOSAIC,         // EvPixelShiftGreen
    0,                // unused
    DEMOSAIC,         // EvPixelShiftBlur
    DEMOSAIC,         // EvPixelShiftSigma
    0,                // unused
    0,                // unused
    DEMOSAIC,         // EvPixelShiftHoleFill
    DEMOSAIC,         // EvPixelShiftMedian
    0,                // unused
    DEMOSAIC,         // EvPixelShiftMotionMethod
    DEMOSAIC,         // EvPixelShiftSmooth
    DEMOSAIC,         // EvPixelShiftLmmse
    DEMOSAIC,         // EvPixelShiftEqualBright
    DEMOSAIC,         // EvPixelShiftEqualBrightChannel
    LUMINANCECURVE,   // EvCATtempout
    LUMINANCECURVE,   // EvCATgreenout
    LUMINANCECURVE,   // EvCATybout
    LUMINANCECURVE,   // EvCATDegreeout
    LUMINANCECURVE,   // EvCATAutoDegreeout
    LUMINANCECURVE,   // EvCATtempsc
    LUMINANCECURVE,   // EvCATgreensc
    LUMINANCECURVE,   // EvCATybscen
    LUMINANCECURVE,   // EvCATAutoyb
    DARKFRAME,        // EvLensCorrMode
    DARKFRAME,        // EvLensCorrLensfunCamera
    DARKFRAME,        // EvLensCorrLensfunLens
    ALLNORAW,         // EvTMFattalEnabled
    HDR,              // EvTMFattalThreshold
    HDR,              // EvTMFattalAmount
    ALLNORAW,         // EvWBEnabled
    RGBCURVE,         // EvRGBEnabled
    LUMINANCECURVE,   // EvLEnabled
<<<<<<< HEAD
    0,                // unused
    LUMINANCECURVE,   // EvLocallabSpotCreated
    LUMINANCECURVE,   // EvLocallabSpotDeleted
    LUMINANCECURVE,   // EvLocallabSpotSelected
    M_VOID,           // EvLocallabSpotName
    M_VOID,           // EvLocallabSpotVisibility
    LUMINANCECURVE,   // EvLocallabSpotShape
    LUMINANCECURVE,   // EvLocallabSpotSpotMethod
    LUMINANCECURVE,   // EvLocallabSpotShapeMethod
    LUMINANCECURVE,   // EvLocallabSpotLocX
    LUMINANCECURVE,   // EvLocallabSpotLocXL
    LUMINANCECURVE,   // EvLocallabSpotLocY
    LUMINANCECURVE,   // EvLocallabSpotLocYT
    LUMINANCECURVE,   // EvLocallabSpotCenter
    LUMINANCECURVE,   // EvLocallabSpotCircrad
    LUMINANCECURVE,   // EvLocallabSpotQualityMethod
    LUMINANCECURVE,   // EvLocallabSpotTransit
    LUMINANCECURVE,   // EvLocallabSpotThresh
    LUMINANCECURVE,   // EvLocallabSpotIter
    LUMINANCECURVE,   // EvLocallabSpotSensiexclu
    LUMINANCECURVE,   // EvLocallabSpotStruc
    LUMINANCECURVE,   // EvlocallabEnabled
    LUMINANCECURVE,   // EvLocenacolor
    LUMINANCECURVE,   // Evlocallabcurvactiv
    LUMINANCECURVE,   // Evlocallablightness
    LUMINANCECURVE,   // Evlocallabcontrast
    LUMINANCECURVE,   // Evlocallabchroma
    LUMINANCECURVE,   // Evlocallabsensi
    LUMINANCECURVE,   // EvlocallabqualitycurveMethod
    LUMINANCECURVE,   // Evlocallabllshape
    LUMINANCECURVE,   // Evlocallabccshape
    LUMINANCECURVE,   // EvlocallabLHshape
    LUMINANCECURVE,   // EvlocallabHHshape
    LUMINANCECURVE,   // Evlocallabinvers
    LUMINANCECURVE,   // EvLocenaexpose
    LUMINANCECURVE,   // Evlocallabexpcomp
    LUMINANCECURVE,   // Evlocallabhlcompr
    LUMINANCECURVE,   // Evlocallabhlcomprthresh
    LUMINANCECURVE,   // Evlocallabblack
    LUMINANCECURVE,   // Evlocallabshcompr
    LUMINANCECURVE,   // Evlocallabwarm
    LUMINANCECURVE,   // Evlocallabsensiex
    LUMINANCECURVE,   // Evlocallabshapeexpos
    LUMINANCECURVE,   // EvLocenavibrance
    LUMINANCECURVE,   // EvlocallabSaturated
    LUMINANCECURVE,   // EvlocallabPastels
    LUMINANCECURVE,   // EvlocallabPastSatThreshold
    LUMINANCECURVE,   // EvlocallabProtectSkins
    LUMINANCECURVE,   // EvlocallabAvoidColorShift
    LUMINANCECURVE,   // EvlocallabPastSatTog
    LUMINANCECURVE,   // Evlocallabsensiv
    LUMINANCECURVE,   // EvlocallabSkinTonesCurve
    LUMINANCECURVE,   // EvLocenablur
    LUMINANCECURVE,   // Evlocallabradius
    LUMINANCECURVE,   // Evlocallabstrength
    LUMINANCECURVE,   // Evlocallabsensibn
    LUMINANCECURVE,   // EvlocallabblurMethod
    LUMINANCECURVE,   // Evlocallabactivlum
    LUMINANCECURVE,   // EvLocenatonemap
    LUMINANCECURVE,   // Evlocallabstren
    LUMINANCECURVE,   // Evlocallabgamma
    LUMINANCECURVE,   // Evlocallabestop
    LUMINANCECURVE,   // Evlocallabscaltm
    LUMINANCECURVE,   // Evlocallabrewei
    LUMINANCECURVE,   // Evlocallabsensitm
    LUMINANCECURVE,   // EvLocenareti
    LUMINANCECURVE,   // EvlocallabretinexMethod
    LUMINANCECURVE,   // Evlocallabstr
    LUMINANCECURVE,   // Evlocallabchrrt
    LUMINANCECURVE,   // Evlocallabneigh
    LUMINANCECURVE,   // Evlocallabvart
    LUMINANCECURVE,   // Evlocallabsensih
    LUMINANCECURVE,   // EvlocallabCTgainCurve
    LUMINANCECURVE,   // Evlocallabinversret
    LUMINANCECURVE,   // EvLocenasharp
    LUMINANCECURVE,   // Evlocallabsharradius
    LUMINANCECURVE,   // Evlocallabsharamount
    LUMINANCECURVE,   // Evlocallabshardamping
    LUMINANCECURVE,   // Evlocallabshariter
    LUMINANCECURVE,   // Evlocallabsensis
    LUMINANCECURVE,   // Evlocallabinverssha
    LUMINANCECURVE,   // EvLocenacbdl
    LUMINANCECURVE,   // EvlocallabEqualizer
    LUMINANCECURVE,   // Evlocallabchromacbdl
    LUMINANCECURVE,   // EvlocallabThresho
    LUMINANCECURVE,   // Evlocallabsensicb
    LUMINANCECURVE,   // EvLocenadenoi
    LUMINANCECURVE,   // Evlocallabnoiselumf
    LUMINANCECURVE,   // Evlocallabnoiselumc
    LUMINANCECURVE,   // Evlocallabnoiselumdetail
    LUMINANCECURVE,   // Evlocallabnoiselequal
    LUMINANCECURVE,   // Evlocallabnoisechrof
    LUMINANCECURVE,   // Evlocallabnoisechroc
    LUMINANCECURVE,   // Evlocallabnoisechrodetail
    LUMINANCECURVE,   // Evlocallabadjblur
    LUMINANCECURVE,   // Evlocallabbilateral
    LUMINANCECURVE,   // Evlocallabsensiden
    LUMINANCECURVE,   // Evlocallabavoid
    LUMINANCECURVE,   // Evlocallabsharcontrast
    LUMINANCECURVE,   // EvLocenacontrast
    LUMINANCECURVE,   // Evlocallablcradius
    LUMINANCECURVE,   // Evlocallablcamount
    LUMINANCECURVE,   // Evlocallablcdarkness
    LUMINANCECURVE,   // Evlocallablclightness
    LUMINANCECURVE,   // Evlocallabsensilc
    LUMINANCECURVE,   // Evlocallabdehaz
    LUMINANCECURVE,   // EvLocenasoft
    LUMINANCECURVE,   // EvLocallabstreng
    LUMINANCECURVE,   // EvLocallabsensisf
    LUMINANCECURVE,   // Evlocallabsharblur
    LUMINANCECURVE,   // EvLocenalabregion
    LUMINANCECURVE,   // EvlocallabshowmaskcolMethod
    LUMINANCECURVE,   // EvlocallabshowmaskexpMethod
    LUMINANCECURVE,   // EvlocallabCCmaskshape
    LUMINANCECURVE,   // EvlocallabLLmaskshape
    LUMINANCECURVE,   // EvlocallabCCmaskexpshape
    LUMINANCECURVE,   // EvlocallabLLmaskexpshape
    LUMINANCECURVE,   // EvlocallabHHmaskshape
    LUMINANCECURVE,   // Evlocallabstructcol
    LUMINANCECURVE,   // Evlocallabstructexp
    LUMINANCECURVE,   // EvlocallabHHmaskexpshape
    LUMINANCECURVE,   // Evlocallabblendmaskcol
    LUMINANCECURVE,   // Evlocallabblendmaskexp
    LUMINANCECURVE,   // Evlocallabblurexpde
    LUMINANCECURVE,   // EvLocallabEnaColorMask
    LUMINANCECURVE,    // EvLocallabEnaExpMask
    LUMINANCECURVE,   // Evlocallabblurcolde
    LUMINANCECURVE,   // Evlocallabinversex
    LUMINANCECURVE,   // Evlocallabstructexclu
    LUMINANCECURVE,   // Evlocallabexpchroma
    LUMINANCECURVE,   //EvLocallabLabGridValue
    LUMINANCECURVE,   //EvLocallabLabstrengthgrid
    LUMINANCECURVE,   //EvLocallabgridMethod
    LUMINANCECURVE,   //EvLocenashadhigh
    LUMINANCECURVE,   //EvLocallabhighlights
    LUMINANCECURVE,   //EvLocallabh_tonalwidth
    LUMINANCECURVE,   //EvLocallabshadows
    LUMINANCECURVE,   //EvLocallabs_tonalwidth
    LUMINANCECURVE,   //EvLocallabsh_radius
    LUMINANCECURVE,   //EvLocallabsensihs
    LUMINANCECURVE,   //Evlocallabradmaskcol
    LUMINANCECURVE,   //Evlocallabradmaskexp
    LUMINANCECURVE,     //EvlocallabshowmaskSHMethod
    LUMINANCECURVE,     //EvlocallabCCmaskSHshape
    LUMINANCECURVE,     //EvlocallabLLmaskSHshape
    LUMINANCECURVE,     //EvlocallabHHmaskSHshape
    LUMINANCECURVE,     //EvlocallabblendmaskSH
    LUMINANCECURVE,     //EvLocallabEnaSHMask
    LUMINANCECURVE,     //EvlocallabradmaskSH
    LUMINANCECURVE,      //EvlocallabblurSHde
    LUMINANCECURVE,      //Evlocallabinverssh
    LUMINANCECURVE,      //EvLocallabSpotbalan
    LUMINANCECURVE,      //EvLocallabchromaskexp
    LUMINANCECURVE,      //EvLocallabgammaskexp
    LUMINANCECURVE,      //EvLocallabslomaskexp
    LUMINANCECURVE,      //EvLocallabsoftradiusexp
    LUMINANCECURVE,      //EvLocallabchromaskcol
    LUMINANCECURVE,      //EvLocallabgammaskcol
    LUMINANCECURVE,      //EvLocallabslomaskcol
    LUMINANCECURVE,      //EvLocallabchromaskSH
    LUMINANCECURVE,      //EvLocallabgammaskSH
    LUMINANCECURVE,      //EvLocallabslomaskSH
    LUMINANCECURVE,      //EvLocallabsoftradiuscol
    LUMINANCECURVE,      //EvLocallabsoftradiusret
    LUMINANCECURVE,      //EvLocallabsoftradiuscb
    LUMINANCECURVE,     // EvLocallabSpotTransitweak
    LUMINANCECURVE,      // EvLocallabclarityml
    LUMINANCECURVE,      // EvLocallabcontresid
    LUMINANCECURVE,      //Evlocallabnoiselumf0 
    LUMINANCECURVE,      //Evlocallabnoiselumf2 
    LUMINANCECURVE,      //Evlocallabblurcbdl
    LUMINANCECURVE,      //Evlocallabblendmaskcb
    LUMINANCECURVE,      // Evlocallabradmaskcb
    LUMINANCECURVE,      //Evlocallabchromaskcb
    LUMINANCECURVE,      //Evlocallabgammaskcb
    LUMINANCECURVE,      //Evlocallabslomaskcb
    LUMINANCECURVE,     //EvlocallabCCmaskcbshape
    LUMINANCECURVE,     //EvlocallabLLmaskcbshape
    LUMINANCECURVE,     //EvlocallabHHmaskcbshape
    LUMINANCECURVE,     //EvLocallabEnacbMask
    LUMINANCECURVE,     //EvlocallabshowmaskcbMethod
    LUMINANCECURVE,     //Evlocallabsoftradiustm
    LUMINANCECURVE,     // EvLocallabSpotTransitgrad
    LUMINANCECURVE,      // Evlocallabamount
    LUMINANCECURVE,       // Evlocallabsatur
    LUMINANCECURVE,     //EvlocallabCCmaskretishape
    LUMINANCECURVE,     //EvlocallabLLmaskretishape
    LUMINANCECURVE,     //EvlocallabHHmaskretishape
    LUMINANCECURVE,     //EvLocallabEnaretiMask
    LUMINANCECURVE,      //Evlocallabblendmaskreti
    LUMINANCECURVE,      // Evlocallabradmaskreti
    LUMINANCECURVE,      //Evlocallabchromaskreti
    LUMINANCECURVE,      //Evlocallabgammaskreti
    LUMINANCECURVE,      //Evlocallabslomaskreti
    LUMINANCECURVE,     //EvlocallabshowmaskretiMethod
    LUMINANCECURVE,     //EvLocallabEnaretiMasktmap
    LUMINANCECURVE,      //Evlocallabscalereti
    LUMINANCECURVE,      //Evlocallabdarkness
    LUMINANCECURVE,      //Evlocallablightnessreti
    LUMINANCECURVE,      //Evlocallablimd
    LUMINANCECURVE,      //Evlocallablaplace
    LUMINANCECURVE,      //EvlocallabsoftMethod
    LUMINANCECURVE,       // Evlocallabequilret
    LUMINANCECURVE,       // Evlocallabequiltm
    LUMINANCECURVE,       // Evlocallabfftwlc
    LUMINANCECURVE,       // Evlocallabfftwreti
    LUMINANCECURVE,       //EvlocallabshowmasksoftMethod
    LUMINANCECURVE,       //Evlocallabshadex
    LUMINANCECURVE,       // EvlocallabexpMethod
    LUMINANCECURVE,       //EvLocallablaplacexp
    LUMINANCECURVE,        //EvLocallabbalanexp
    LUMINANCECURVE,        //EvLocallablinear
    LUMINANCECURVE,         // EvlocallabCCmasktmshape
    LUMINANCECURVE,         //EvlocallabLLmasktmshape
    LUMINANCECURVE,         //EvlocallabHHmasktmshape
    LUMINANCECURVE,         //EvLocallabEnatmMask
    LUMINANCECURVE,         //Evlocallabblendmasktm
    LUMINANCECURVE,         //Evlocallabradmasktm
    LUMINANCECURVE,         //Evlocallabchromasktm
    LUMINANCECURVE,         //Evlocallabgammasktm
    LUMINANCECURVE,         //Evlocallabslomasktm
    LUMINANCECURVE,         //EvlocallabshowmasktmMethod
    LUMINANCECURVE,         //EvlocallablocalcontMethod
    LUMINANCECURVE,         //Evlocallabwavcurve
    LUMINANCECURVE,          //Evlocallablevelwav
    LUMINANCECURVE,          //Evlocallabresidcont
    LUMINANCECURVE,         // EvlocallabCCmaskblshape
    LUMINANCECURVE,         //EvlocallabLLmaskblshape
    LUMINANCECURVE,         //EvlocallabHHmaskblshape
    LUMINANCECURVE,         //EvLocallabEnablMask
    LUMINANCECURVE,         //EvlocallabshowmaskblMethod
    LUMINANCECURVE,         //Evlocallabblendmaskbl
    LUMINANCECURVE,         //Evlocallabradmaskbl
    LUMINANCECURVE,         //Evlocallabchromaskbl
    LUMINANCECURVE,         //Evlocallabgammaskbl
    LUMINANCECURVE,         //Evlocallabslomaskbl
    LUMINANCECURVE,          // EvlocallabblMethod
    LUMINANCECURVE,          // EvlocallabmedMethod
    LUMINANCECURVE,           // Evlocallabitera
    LUMINANCECURVE,           // Evlocallabguidbl
    LUMINANCECURVE,           // Evlocallabepsbl
    LUMINANCECURVE,          // EvlocallabshowmaskcolMethodinv
    LUMINANCECURVE,          // EvlocallabshowmaskexpMethodinv
    LUMINANCECURVE,          // EvlocallabshowmaskSHMethodinv
    LUMINANCECURVE,          //Evlocallabclarilres
    LUMINANCECURVE,          //Evlocallabclarisoft
    LUMINANCECURVE,          //Evlocallabclaricres
    LUMINANCECURVE,          //Evlocallabresidchro
    LUMINANCECURVE,          //Evlocallabgamm
    LUMINANCECURVE,          //Evlocallabfatamount
    LUMINANCECURVE,          //Evlocallabfatdetail
    LUMINANCECURVE,          //Evlocallabfatanchor
    LUMINANCECURVE          //Evlocallabfatlevel
=======
    DEMOSAIC,         // EvPdShrEnabled
    ALLNORAW          // EvPdShrMaskToggled

>>>>>>> ba434372
};


namespace rtengine
{

RefreshMapper::RefreshMapper():
    next_event_(rtengine::NUMOFEVENTS)
{
    for (int event = 0; event < rtengine::NUMOFEVENTS; ++event) {
        actions_[event] = refreshmap[event];
    }
}


ProcEvent RefreshMapper::newEvent()
{
    return ProcEvent(++next_event_);
}


void RefreshMapper::mapEvent(ProcEvent event, int action)
{
    actions_[event] = action;
}


int RefreshMapper::getAction(ProcEvent event) const
{
    auto it = actions_.find(event);

    if (it == actions_.end()) {
        return 0;
    } else {
        return it->second;
    }
}


RefreshMapper *RefreshMapper::getInstance()
{
    static RefreshMapper instance;
    return &instance;
}

} // namespace rtengine<|MERGE_RESOLUTION|>--- conflicted
+++ resolved
@@ -520,9 +520,8 @@
     ALLNORAW,         // EvWBEnabled
     RGBCURVE,         // EvRGBEnabled
     LUMINANCECURVE,   // EvLEnabled
-<<<<<<< HEAD
-    0,                // unused
-    LUMINANCECURVE,   // EvLocallabSpotCreated
+    DEMOSAIC,         // EvPdShrEnabled
+    ALLNORAW,          // EvPdShrMaskToggled
     LUMINANCECURVE,   // EvLocallabSpotDeleted
     LUMINANCECURVE,   // EvLocallabSpotSelected
     M_VOID,           // EvLocallabSpotName
@@ -773,12 +772,8 @@
     LUMINANCECURVE,          //Evlocallabfatamount
     LUMINANCECURVE,          //Evlocallabfatdetail
     LUMINANCECURVE,          //Evlocallabfatanchor
-    LUMINANCECURVE          //Evlocallabfatlevel
-=======
-    DEMOSAIC,         // EvPdShrEnabled
-    ALLNORAW          // EvPdShrMaskToggled
-
->>>>>>> ba434372
+    LUMINANCECURVE,          //Evlocallabfatlevel
+    LUMINANCECURVE          //EvlocallabSpotCreated
 };
 
 
