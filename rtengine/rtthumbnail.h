/*
 *  This file is part of RawTherapee.
 *
 *  Copyright (c) 2004-2010 Gabor Horvath <hgabor@rawtherapee.com>
 *
 *  RawTherapee is free software: you can redistribute it and/or modify
 *  it under the terms of the GNU General Public License as published by
 *  the Free Software Foundation, either version 3 of the License, or
 *  (at your option) any later version.
 *
 *  RawTherapee is distributed in the hope that it will be useful,
 *  but WITHOUT ANY WARRANTY; without even the implied warranty of
 *  MERCHANTABILITY or FITNESS FOR A PARTICULAR PURPOSE.  See the
 *  GNU General Public License for more details.
 *
 *  You should have received a copy of the GNU General Public License
 *  along with RawTherapee.  If not, see <https://www.gnu.org/licenses/>.
 */
#pragma once

<<<<<<< HEAD
=======
#include <glibmm.h>
>>>>>>> 28f0bc14
#include <lcms2.h>

#include "image16.h"
#include "image8.h"
#include "imagefloat.h"
#include "LUT.h"
#include "rawmetadatalocation.h"

#include "../rtgui/threadutils.h"

namespace Glib
{

class ustring;

}

namespace rtengine
{

class Thumbnail
{

    MyMutex thumbMutex;

    cmsHPROFILE camProfile;
    double iColorMatrix[3][3];
    double cam2xyz[3][3];

    void transformPixel (int x, int y, int tran, int& tx, int& ty);

    ImageIO* thumbImg;
    double camwbRed;
    double camwbGreen;
    double camwbBlue;
    double redAWBMul, greenAWBMul, blueAWBMul;  // multipliers for auto WB
    double autoWBTemp, autoWBGreen, wbEqual, wbTempBias;    // autoWBTemp and autoWBGreen are updated each time autoWB is requested and if wbEqual has been modified
    LUTu aeHistogram;
    int  aeHistCompression;
    bool aeValid;
    double aeExposureCompensation;
    int aeLightness;
    int aeContrast;
    int aeBlack;
    int aeHighlightCompression;
    int aeHighlightCompressionThreshold;
    int embProfileLength;
    unsigned char* embProfileData;
    cmsHPROFILE embProfile;
    double redMultiplier;
    double greenMultiplier;
    double blueMultiplier;
    double scale;
    double defGain;
    int scaleForSave;
    bool gammaCorrected;
    double colorMatrix[3][3];
    double scaleGain;

    void processFilmNegative(const procparams::ProcParams& params, const Imagefloat* baseImg, int rwidth, int rheight);

public:

    bool isRaw;

    ~Thumbnail ();
    Thumbnail ();

    void init ();

    IImage8* processImage   (const procparams::ProcParams& pparams, eSensorType sensorType, int rheight, TypeInterpolation interp, const FramesMetaData *metadata, double& scale, bool forMonitor=true, bool forHistogramMatching = false);
    IImage8* quickProcessImage   (const procparams::ProcParams& pparams, int rheight, TypeInterpolation interp);
    int      getImageWidth  (const procparams::ProcParams& pparams, int rheight, float &ratio);
    void     getDimensions  (int& w, int& h, double& scaleFac);

    static Thumbnail* loadQuickFromRaw (const Glib::ustring& fname, eSensorType &sensorType, int &w, int &h, int fixwh, bool rotate, bool inspectorMode = false, bool forHistogramMatching = false);
    static Thumbnail* loadFromRaw (const Glib::ustring& fname, eSensorType &sensorType, int &w, int &h, int fixwh, double wbEq, bool rotate, bool forHistogramMatching = false);
    static Thumbnail* loadFromImage (const Glib::ustring& fname, int &w, int &h, int fixwh, double wbEq, bool inspectorMode = false);

    void getCamWB     (double& temp, double& green);
    void getAutoWB    (double& temp, double& green, double equal, double tempBias);
    void getAutoWBMultipliers (double& rm, double& gm, double& bm);
    void getSpotWB    (const procparams::ProcParams& params, int x, int y, int rect, double& temp, double& green);
    void applyAutoExp (procparams::ProcParams& pparams);

    unsigned char* getGrayscaleHistEQ (int trim_width);
    bool writeImage (const Glib::ustring& fname);
    bool readImage (const Glib::ustring& fname);

    bool readData  (const Glib::ustring& fname);
    bool writeData  (const Glib::ustring& fname);

    bool readEmbProfile  (const Glib::ustring& fname);
    bool writeEmbProfile (const Glib::ustring& fname);

    unsigned char* getImage8Data();  // accessor to the 8bit image if it is one, which should be the case for the "Inspector" mode.

    // Hombre: ... let's hope that proper template can make this cleaner

    static ImageIO* resizeToSameType(int nw, int nh, TypeInterpolation interp, ImageIO* srcImg)
    {
        ImageIO* imgPtr = nullptr;

        if (srcImg->getType() == sImage8) {
            Image8* castedSrcImg = static_cast<Image8*>(srcImg);
            Image8* img8 = new Image8 (nw, nh);
            castedSrcImg->resizeImgTo(nw, nh, interp, img8);
            imgPtr = img8;
        } else if (srcImg->getType() == sImage16) {
            Image16* castedSrcImg = static_cast<Image16*>(srcImg);
            Image16* img16 = new Image16 (nw, nh);
            castedSrcImg->resizeImgTo(nw, nh, interp, img16);
            imgPtr = img16;
        } else if (srcImg->getType() == sImagefloat) {
            Imagefloat* castedSrcImg = static_cast<Imagefloat*>(srcImg);
            Imagefloat* imgfloat = new Imagefloat (nw, nh);
            castedSrcImg->resizeImgTo(nw, nh, interp, imgfloat);
            imgPtr = imgfloat;
        }

        return imgPtr;
    }

    template<class IC>
    static IC* resizeTo(int nw, int nh, TypeInterpolation interp, ImageIO* srcImg)
    {

        IC* imgPtr = new IC (nw, nh);

        // Hombre: ... let's hope that proper template can make this cleaner

        if (srcImg->getType() == sImage8) {
            Image8* castedSrcImg = static_cast<Image8*>(srcImg);
            castedSrcImg->resizeImgTo<>(nw, nh, interp, imgPtr);
        } else if (srcImg->getType() == sImage16) {
            Image16* castedSrcImg = static_cast<Image16*>(srcImg);
            castedSrcImg->resizeImgTo<>(nw, nh, interp, imgPtr);
        } else if (srcImg->getType() == sImagefloat) {
            Imagefloat* castedSrcImg = static_cast<Imagefloat*>(srcImg);
            castedSrcImg->resizeImgTo<>(nw, nh, interp, imgPtr);
        }

        return imgPtr;
    }
};
}<|MERGE_RESOLUTION|>--- conflicted
+++ resolved
@@ -18,10 +18,6 @@
  */
 #pragma once
 
-<<<<<<< HEAD
-=======
-#include <glibmm.h>
->>>>>>> 28f0bc14
 #include <lcms2.h>
 
 #include "image16.h"
