/*
 *  This file is part of RawTherapee.
 *
 *  Copyright (c) 2004-2010 Gabor Horvath <hgabor@rawtherapee.com>
 *
 *  RawTherapee is free software: you can redistribute it and/or modify
 *  it under the terms of the GNU General Public License as published by
 *  it under the terms of the GNU General Public License as published by
 *  the Free Software Foundation, either version 3 of the License, or
 *  (at your option) any later version.
 *
 *  RawTherapee is distributed in the hope that it will be useful,
 *  but WITHOUT ANY WARRANTY; without even the implied warranty of
 *  MERCHANTABILITY or FITNESS FOR A PARTICULAR PURPOSE.  See the
 *  GNU General Public License for more details.
 *
 *  You should have received a copy of the GNU General Public License
 *  along with RawTherapee.  If not, see <http://www.gnu.org/licenses/>.
 */
#include "curves.h"
#include "dcrop.h"
#include "mytime.h"
#include "procparams.h"
#include "refreshmap.h"
#include "rt_math.h"
<<<<<<< HEAD
#include <iostream>
#include <fstream>
#include <string>
#include <unistd.h>

//#include <chrono>
// "ceil" rounding
//#define SKIPS(a,b) ((a) / (b) + ((a) % (b) > 0))
=======
#include "../rtgui/editcallbacks.h"
>>>>>>> 46408585

namespace
{

// "ceil" rounding
template<typename T>
constexpr T skips(T a, T b)
{
    return a / b + static_cast<bool>(a % b);
}

}

namespace rtengine
{

extern const Settings* settings;

Crop::Crop(ImProcCoordinator* parent, EditDataProvider *editDataProvider, bool isDetailWindow)
    : PipetteBuffer(editDataProvider), origCrop(nullptr), laboCrop(nullptr), labnCrop(nullptr), reservCrop(nullptr),
      cropImg(nullptr), shbuf_real(nullptr), transCrop(nullptr), cieCrop(nullptr), shbuffer(nullptr),
      updating(false), newUpdatePending(false), skip(10),
      cropx(0), cropy(0), cropw(-1), croph(-1),
      trafx(0), trafy(0), trafw(-1), trafh(-1),
      rqcropx(0), rqcropy(0), rqcropw(-1), rqcroph(-1),
      borderRequested(32), upperBorder(0), leftBorder(0),
      cropAllocated(false),
      cropImageListener(nullptr), parent(parent), isDetailWindow(isDetailWindow)
{
    parent->crops.push_back(this);
}

Crop::~Crop()
{

    MyMutex::MyLock cropLock(cropMutex);

    std::vector<Crop*>::iterator i = std::find(parent->crops.begin(), parent->crops.end(), this);

    if (i != parent->crops.end()) {
        parent->crops.erase(i);
    }

    MyMutex::MyLock processingLock(parent->mProcessing);
    freeAll();
}

void Crop::destroy()
{
    MyMutex::MyLock lock(cropMutex);
    MyMutex::MyLock processingLock(parent->mProcessing);
    freeAll();
}

void Crop::setListener(DetailedCropListener* il)
{
    // We can make reads in the IF, because the mProcessing lock is only needed for change
    if (cropImageListener != il) {
        MyMutex::MyLock lock(cropMutex);
        cropImageListener = il;
    }
}

EditUniqueID Crop::getCurrEditID()
{
    EditSubscriber *subscriber = PipetteBuffer::dataProvider ? PipetteBuffer::dataProvider->getCurrSubscriber() : nullptr;
    return subscriber ? subscriber->getEditID() : EUID_None;
}

/*
 * Delete the edit image buffer if there's no subscriber anymore.
 * If allocation has to be done, it is deferred to Crop::update
 */
void Crop::setEditSubscriber(EditSubscriber* newSubscriber)
{
    MyMutex::MyLock lock(cropMutex);

    // At this point, editCrop.dataProvider->currSubscriber is the old subscriber
    EditSubscriber *oldSubscriber = PipetteBuffer::dataProvider ? PipetteBuffer::dataProvider->getCurrSubscriber() : nullptr;

    if (newSubscriber == nullptr || (oldSubscriber != nullptr && oldSubscriber->getPipetteBufferType() != newSubscriber->getPipetteBufferType())) {
        if (PipetteBuffer::imgFloatBuffer != nullptr) {
            delete PipetteBuffer::imgFloatBuffer;
            PipetteBuffer::imgFloatBuffer = nullptr;
        }

        if (PipetteBuffer::LabBuffer != nullptr) {
            delete PipetteBuffer::LabBuffer;
            PipetteBuffer::LabBuffer = nullptr;
        }

        if (PipetteBuffer::singlePlaneBuffer.getWidth() != -1) {
            PipetteBuffer::singlePlaneBuffer.flushData();
        }
    }

    // If oldSubscriber == NULL && newSubscriber != NULL && newSubscriber->getEditingType() == ET_PIPETTE-> the image will be allocated when necessary
}

bool Crop::hasListener()
{
    MyMutex::MyLock cropLock(cropMutex);
    return cropImageListener;
}

void Crop::update(int todo)
{
    MyMutex::MyLock cropLock(cropMutex);

    ProcParams& params = *parent->params;
//       CropGUIListener* cropgl;

    // No need to update todo here, since it has already been changed in ImprocCoordinator::updatePreviewImage,
    // and Crop::update ask to do ALL anyway

    // give possibility to the listener to modify crop window (as the full image dimensions are already known at this point)
    int wx, wy, ww, wh, ws;
    const bool overrideWindow = cropImageListener;

    if (overrideWindow) {
        cropImageListener->getWindow(wx, wy, ww, wh, ws);
    }

    // re-allocate sub-images and arrays if their dimensions changed
    bool needsinitupdate = false;

    if (!overrideWindow) {
        needsinitupdate = setCropSizes(rqcropx, rqcropy, rqcropw, rqcroph, skip, true);
    } else {
        needsinitupdate = setCropSizes(wx, wy, ww, wh, ws, true);     // this set skip=ws
    }

    // it something has been reallocated, all processing steps have to be performed
    if (needsinitupdate || (todo & M_HIGHQUAL)) {
        todo = ALL;
    }

    // Tells to the ImProcFunctions' tool what is the preview scale, which may lead to some simplifications
    parent->ipf.setScale(skip);

    Imagefloat* baseCrop = origCrop;
    int widIm = parent->fw;//full image
    int heiIm = parent->fh;

    bool needstransform  = parent->ipf.needsTransform();

    if (todo & (M_INIT | M_LINDENOISE | M_HDR)) {
        MyMutex::MyLock lock(parent->minit);  // Also used in improccoord

        int tr = getCoarseBitMask(params.coarse);

        if (!needsinitupdate) {
            setCropSizes(rqcropx, rqcropy, rqcropw, rqcroph, skip, true);
        }

        //       printf("x=%d y=%d crow=%d croh=%d skip=%d\n",rqcropx, rqcropy, rqcropw, rqcroph, skip);
        //      printf("trafx=%d trafyy=%d trafwsk=%d trafHs=%d \n",trafx, trafy, trafw*skip, trafh*skip);

        Imagefloat *calclum = nullptr;//for Luminance denoise curve
        NoiseCurve noiseLCurve;
        NoiseCurve noiseCCurve;
        float autoNR = (float) settings->nrauto;//
        float autoNRmax = (float) settings->nrautomax;//

        params.dirpyrDenoise.getCurves(noiseLCurve, noiseCCurve);

        int tilesize;
        int overlap;

        if (settings->leveldnti == 0) {
            tilesize = 1024;
            overlap = 128;
        }

        if (settings->leveldnti == 1) {
            tilesize = 768;
            overlap = 96;
        }

        int numtiles_W, numtiles_H, tilewidth, tileheight, tileWskip, tileHskip;
        int kall = 2;

        parent->ipf.Tile_calc(tilesize, overlap, kall, widIm, heiIm, numtiles_W, numtiles_H, tilewidth, tileheight, tileWskip, tileHskip);
        kall = 0;

        float *min_b = new float [9];
        float *min_r = new float [9];
        float *lumL = new float [9];
        float *chromC = new float [9];
        float *ry = new float [9];
        float *sk = new float [9];
        float *pcsk = new float [9];
        int *centerTile_X = new int [numtiles_W];
        int *centerTile_Y = new int [numtiles_H];

        for (int cX = 0; cX < numtiles_W; cX++) {
            centerTile_X[cX] = tileWskip / 2 + tileWskip * cX;
        }

        for (int cY = 0; cY < numtiles_H; cY++) {
            centerTile_Y[cY] = tileHskip / 2 + tileHskip * cY;
        }

        if (settings->leveldnautsimpl == 1) {
            if (params.dirpyrDenoise.Cmethod == "MAN" || params.dirpyrDenoise.Cmethod == "PON")  {
                PreviewProps pp(trafx, trafy, trafw * skip, trafh * skip, skip);
                parent->imgsrc->getImage(parent->currWB, tr, origCrop, pp, params.toneCurve, params.raw);
            }
        } else {
            if (params.dirpyrDenoise.C2method == "MANU")  {
                PreviewProps pp(trafx, trafy, trafw * skip, trafh * skip, skip);
                parent->imgsrc->getImage(parent->currWB, tr, origCrop, pp, params.toneCurve, params.raw);
            }
        }

        if ((settings->leveldnautsimpl == 1 && params.dirpyrDenoise.Cmethod == "PRE") || (settings->leveldnautsimpl == 0 && params.dirpyrDenoise.C2method == "PREV")) {
            PreviewProps pp(trafx, trafy, trafw * skip, trafh * skip, skip);
            parent->imgsrc->getImage(parent->currWB, tr, origCrop, pp, params.toneCurve, params.raw);

            if ((!isDetailWindow) && parent->adnListener && skip == 1 && params.dirpyrDenoise.enabled) {
                float lowdenoise = 1.f;
                int levaut = settings->leveldnaut;

                if (levaut == 1) { //Standard
                    lowdenoise = 0.7f;
                }

                int CenterPreview_X = trafx + (trafw * skip) / 2;
                int CenterPreview_Y = trafy + (trafh * skip) / 2;
                int minimuX = 20000;
                int minimuY = 20000;
                int poscenterX = 0;
                int poscenterY = 0;

                for (int cc = 0; cc < numtiles_W; cc++) {
                    if (abs(centerTile_X[cc] - CenterPreview_X) < minimuX) {
                        minimuX = abs(centerTile_X[cc] - CenterPreview_X);
                        poscenterX = cc;
                    }
                }

                for (int cc = 0; cc < numtiles_H; cc++) {
                    if (abs(centerTile_Y[cc] - CenterPreview_Y) < minimuY) {
                        minimuY = abs(centerTile_Y[cc] - CenterPreview_Y);
                        poscenterY = cc;
                    }
                }

                //  printf("TileCX=%d  TileCY=%d  prevX=%d  prevY=%d \n",centerTile_X[poscenterX],centerTile_Y[poscenterY],CenterPreview_X,CenterPreview_Y);
                int crW;

                if (settings->leveldnv == 0) {
                    crW = 100;
                }

                if (settings->leveldnv == 1) {
                    crW = 250;
                }

                //  if(settings->leveldnv ==2) {crW=int(tileWskip/2);crH=int((tileWskip/2));}//adapted to scale of preview
                if (settings->leveldnv == 2) {
                    crW = int (tileWskip / 2);
                }

                if (settings->leveldnv == 3) {
                    crW = tileWskip - 10;
                }

                float adjustr = 1.f;

                if (params.icm.workingProfile == "ProPhoto")   {
                    adjustr = 1.f;
                } else if (params.icm.workingProfile == "Adobe RGB")  {
                    adjustr = 1.f / 1.3f;
                } else if (params.icm.workingProfile == "sRGB")       {
                    adjustr = 1.f / 1.3f;
                } else if (params.icm.workingProfile == "WideGamut")  {
                    adjustr = 1.f / 1.1f;
                } else if (params.icm.workingProfile == "Beta RGB")   {
                    adjustr = 1.f / 1.2f;
                } else if (params.icm.workingProfile == "BestRGB")    {
                    adjustr = 1.f / 1.2f;
                } else if (params.icm.workingProfile == "BruceRGB")   {
                    adjustr = 1.f / 1.2f;
                }

                if (parent->adnListener) {
                    parent->adnListener->noiseTilePrev(centerTile_X[poscenterX], centerTile_Y[poscenterY], CenterPreview_X, CenterPreview_Y, crW, trafw * skip);
                }

                // I have tried "blind" some solutions..to move review ...but GUI is not my truc !
                //  int W,H;
                //  cropgl->cropMoved (centerTile_X[poscenterX],centerTile_Y[poscenterY] , W, H);
                //   cropImageListener->setPosition (int x, int y, bool update=true);
                //   bool update;
                //   cropImageListener->setPosition (centerTile_X[poscenterX],centerTile_Y[poscenterY] , true);
                //setCropSizes (centerTile_X[poscenterX], centerTile_Y[poscenterY], trafw*skip,trafh*skip , skip, true);

                // we only need image reduced to 1/4 here
                int W = origCrop->getWidth();
                int H = origCrop->getHeight();
                Imagefloat *provicalc = new Imagefloat((W + 1) / 2, (H + 1) / 2);  //for denoise curves

                for (int ii = 0; ii < H; ii += 2) {
                    for (int jj = 0; jj < W; jj += 2) {
                        provicalc->r(ii >> 1, jj >> 1) = origCrop->r(ii, jj);
                        provicalc->g(ii >> 1, jj >> 1) = origCrop->g(ii, jj);
                        provicalc->b(ii >> 1, jj >> 1) = origCrop->b(ii, jj);
                    }
                }

                parent->imgsrc->convertColorSpace(provicalc, params.icm, parent->currWB);  //for denoise luminance curve

                float maxr = 0.f;
                float maxb = 0.f;
                float chaut, redaut, blueaut, maxredaut, maxblueaut, minredaut, minblueaut, chromina, sigma, lumema, sigma_L, redyel, skinc, nsknc;
                int Nb;

                chaut = 0.f;
                redaut = 0.f;
                blueaut = 0.f;
                maxredaut = 0.f;
                maxblueaut = 0.f;
                minredaut = 0.f;
                minblueaut = 0.f;
                LUTf gamcurve(65536, 0);
                float gam, gamthresh, gamslope;
                parent->ipf.RGB_denoise_infoGamCurve(params.dirpyrDenoise, parent->imgsrc->isRAW(), gamcurve, gam, gamthresh, gamslope);
                parent->ipf.RGB_denoise_info(origCrop, provicalc, parent->imgsrc->isRAW(), gamcurve, gam, gamthresh, gamslope, params.dirpyrDenoise, parent->imgsrc->getDirPyrDenoiseExpComp(), chaut, Nb, redaut, blueaut, maxredaut, maxblueaut, minredaut, minblueaut, chromina, sigma, lumema, sigma_L, redyel, skinc, nsknc, true);
//                  printf("redy=%f skin=%f pcskin=%f\n",redyel, skinc,nsknc);
//                  printf("DCROP skip=%d cha=%4.0f Nb=%d red=%4.0f bl=%4.0f redM=%4.0f bluM=%4.0f  L=%4.0f sigL=%4.0f Ch=%4.0f Si=%4.0f\n",skip, chaut,Nb, redaut,blueaut, maxredaut, maxblueaut, lumema, sigma_L, chromina, sigma);
                float multip = 1.f;

                if (!parent->imgsrc->isRAW()) {
                    multip = 2.f;    //take into account gamma for TIF / JPG approximate value...not good for gamma=1
                }

                float maxmax = max(maxredaut, maxblueaut);
                float delta;
                int mode = 0;
                //  float redyel, skinc, nsknc;
                int lissage = settings->leveldnliss;
                parent->ipf.calcautodn_info(chaut, delta, Nb, levaut, maxmax, lumema, chromina, mode, lissage, redyel, skinc, nsknc);


                if (maxredaut > maxblueaut) {
                    //  maxr=(maxredaut-chaut)/((autoNRmax*multip*adjustr)/2.f);
                    maxr = (delta) / ((autoNRmax * multip * adjustr * lowdenoise) / 2.f);

                    if (minblueaut <= minredaut  && minblueaut < chaut) {
                        maxb = (-chaut + minblueaut) / (autoNRmax * multip * adjustr * lowdenoise);
                    }
                } else {
                    //  maxb=(maxblueaut-chaut)/((autoNRmax*multip*adjustr)/2.f);
                    maxb = (delta) / ((autoNRmax * multip * adjustr * lowdenoise) / 2.f);

                    if (minredaut <= minblueaut  && minredaut < chaut) {
                        maxr = (-chaut + minredaut) / (autoNRmax * multip * adjustr * lowdenoise);
                    }
                }//maxb mxr - empirical evaluation red / blue


                params.dirpyrDenoise.chroma = chaut / (autoNR * multip * adjustr * lowdenoise);
                params.dirpyrDenoise.redchro = maxr;
                params.dirpyrDenoise.bluechro = maxb;
                parent->adnListener->chromaChanged(params.dirpyrDenoise.chroma, params.dirpyrDenoise.redchro, params.dirpyrDenoise.bluechro);

                delete provicalc;
            }
        }

        if (skip == 1 && params.dirpyrDenoise.enabled && !parent->denoiseInfoStore.valid && ((settings->leveldnautsimpl == 1 && params.dirpyrDenoise.Cmethod == "AUT")  || (settings->leveldnautsimpl == 0 && params.dirpyrDenoise.C2method == "AUTO"))) {
            MyTime t1aue, t2aue;
            t1aue.set();

            int crW = 100; // settings->leveldnv == 0
            int crH = 100; // settings->leveldnv == 0

            if (settings->leveldnv == 1) {
                crW = 250;
                crH = 250;
            }

            //  if(settings->leveldnv ==2) {crW=int(tileWskip/2);crH=int((tileWskip/2));}//adapted to scale of preview
            if (settings->leveldnv == 2) {
                crW = int (tileWskip / 2);
                crH = int (tileHskip / 2);
            }

            if (settings->leveldnv == 3) {
                crW = tileWskip - 10;
                crH = tileHskip - 10;
            }

            float lowdenoise = 1.f;
            int levaut = settings->leveldnaut;

            if (levaut == 1) { //Standard
                lowdenoise = 0.7f;
            }

            LUTf gamcurve(65536, 0);
            float gam, gamthresh, gamslope;
            parent->ipf.RGB_denoise_infoGamCurve(params.dirpyrDenoise, parent->imgsrc->isRAW(), gamcurve, gam, gamthresh, gamslope);
            int Nb[9];
#ifdef _OPENMP
            #pragma omp parallel
#endif
            {
                Imagefloat *origCropPart = new Imagefloat(crW, crH); //allocate memory
                Imagefloat *provicalc = new Imagefloat((crW + 1) / 2, (crH + 1) / 2);  //for denoise curves

                int  coordW[3];//coordinate of part of image to measure noise
                int  coordH[3];
                int begW = 50;
                int begH = 50;
                coordW[0] = begW;
                coordW[1] = widIm / 2 - crW / 2;
                coordW[2] = widIm - crW - begW;
                coordH[0] = begH;
                coordH[1] = heiIm / 2 - crH / 2;
                coordH[2] = heiIm - crH - begH;
#ifdef _OPENMP
                #pragma omp for schedule(dynamic) collapse(2) nowait
#endif

                for (int wcr = 0; wcr <= 2; wcr++) {
                    for (int hcr = 0; hcr <= 2; hcr++) {
                        PreviewProps ppP(coordW[wcr], coordH[hcr], crW, crH, 1);
                        parent->imgsrc->getImage(parent->currWB, tr, origCropPart, ppP, params.toneCurve, params.raw);

                        // we only need image reduced to 1/4 here
                        for (int ii = 0; ii < crH; ii += 2) {
                            for (int jj = 0; jj < crW; jj += 2) {
                                provicalc->r(ii >> 1, jj >> 1) = origCropPart->r(ii, jj);
                                provicalc->g(ii >> 1, jj >> 1) = origCropPart->g(ii, jj);
                                provicalc->b(ii >> 1, jj >> 1) = origCropPart->b(ii, jj);
                            }
                        }

                        parent->imgsrc->convertColorSpace(provicalc, params.icm, parent->currWB);  //for denoise luminance curve

                        float pondcorrec = 1.0f;
                        float chaut = 0.f, redaut = 0.f, blueaut = 0.f, maxredaut = 0.f, maxblueaut = 0.f, minredaut = 0.f, minblueaut = 0.f, chromina = 0.f, sigma = 0.f, lumema = 0.f, sigma_L = 0.f, redyel = 0.f, skinc = 0.f, nsknc = 0.f;
                        int nb = 0;
                        parent->ipf.RGB_denoise_info(origCropPart, provicalc, parent->imgsrc->isRAW(), gamcurve, gam, gamthresh, gamslope, params.dirpyrDenoise, parent->imgsrc->getDirPyrDenoiseExpComp(), chaut, nb, redaut, blueaut, maxredaut, maxblueaut, minredaut, minblueaut, chromina, sigma, lumema, sigma_L, redyel, skinc, nsknc);

                        //printf("DCROP skip=%d cha=%f red=%f bl=%f redM=%f bluM=%f chrom=%f sigm=%f lum=%f\n",skip, chaut,redaut,blueaut, maxredaut, maxblueaut, chromina, sigma, lumema);
                        Nb[hcr * 3 + wcr] = nb;
                        parent->denoiseInfoStore.ch_M[hcr * 3 + wcr] = pondcorrec * chaut;
                        parent->denoiseInfoStore.max_r[hcr * 3 + wcr] = pondcorrec * maxredaut;
                        parent->denoiseInfoStore.max_b[hcr * 3 + wcr] = pondcorrec * maxblueaut;
                        min_r[hcr * 3 + wcr] = pondcorrec * minredaut;
                        min_b[hcr * 3 + wcr] = pondcorrec * minblueaut;
                        lumL[hcr * 3 + wcr] = lumema;
                        chromC[hcr * 3 + wcr] = chromina;
                        ry[hcr * 3 + wcr] = redyel;
                        sk[hcr * 3 + wcr] = skinc;
                        pcsk[hcr * 3 + wcr] = nsknc;

                    }
                }

                delete provicalc;
                delete origCropPart;
            }
            float chM = 0.f;
            float MaxR = 0.f;
            float MaxB = 0.f;
            float MinR = 100000000000.f;
            float MinB = 100000000000.f;
            float maxr = 0.f;
            float maxb = 0.f;
            float Max_R[9] = {0.f, 0.f, 0.f, 0.f, 0.f, 0.f, 0.f, 0.f, 0.f};
            float Max_B[9] = {0.f, 0.f, 0.f, 0.f, 0.f, 0.f, 0.f, 0.f, 0.f};
            float Min_R[9];
            float Min_B[9];
            float MaxRMoy = 0.f;
            float MaxBMoy = 0.f;
            float MinRMoy = 0.f;
            float MinBMoy = 0.f;

            float multip = 1.f;

            if (!parent->imgsrc->isRAW()) {
                multip = 2.f;    //take into account gamma for TIF / JPG approximate value...not good for gamma=1
            }

            float adjustr = 1.f;

            if (params.icm.workingProfile == "ProPhoto")   {
                adjustr = 1.f;   //
            } else if (params.icm.workingProfile == "Adobe RGB")  {
                adjustr = 1.f / 1.3f;
            } else if (params.icm.workingProfile == "sRGB")       {
                adjustr = 1.f / 1.3f;
            } else if (params.icm.workingProfile == "WideGamut")  {
                adjustr = 1.f / 1.1f;
            } else if (params.icm.workingProfile == "Beta RGB")   {
                adjustr = 1.f / 1.2f;
            } else if (params.icm.workingProfile == "BestRGB")    {
                adjustr = 1.f / 1.2f;
            } else if (params.icm.workingProfile == "BruceRGB")   {
                adjustr = 1.f / 1.2f;
            }

            float delta[9];
            int mode = 1;
            int lissage = settings->leveldnliss;

            for (int k = 0; k < 9; k++) {
                float maxmax = max(parent->denoiseInfoStore.max_r[k], parent->denoiseInfoStore.max_b[k]);
                parent->ipf.calcautodn_info(parent->denoiseInfoStore.ch_M[k], delta[k], Nb[k], levaut, maxmax, lumL[k], chromC[k], mode, lissage, ry[k], sk[k], pcsk[k]);
                //  printf("ch_M=%f delta=%f\n",ch_M[k], delta[k]);
            }

            for (int k = 0; k < 9; k++) {
                if (parent->denoiseInfoStore.max_r[k] > parent->denoiseInfoStore.max_b[k]) {
                    Max_R[k] = (delta[k]) / ((autoNRmax * multip * adjustr * lowdenoise) / 2.f);
                    Min_B[k] = - (parent->denoiseInfoStore.ch_M[k] - min_b[k]) / (autoNRmax * multip * adjustr * lowdenoise);
                    Max_B[k] = 0.f;
                    Min_R[k] = 0.f;
                } else {
                    Max_B[k] = (delta[k]) / ((autoNRmax * multip * adjustr * lowdenoise) / 2.f);
                    Min_R[k] = - (parent->denoiseInfoStore.ch_M[k] - min_r[k])   / (autoNRmax * multip * adjustr * lowdenoise);
                    Min_B[k] = 0.f;
                    Max_R[k] = 0.f;
                }
            }

            for (int k = 0; k < 9; k++) {
                //  printf("ch_M= %f Max_R=%f Max_B=%f min_r=%f min_b=%f\n",ch_M[k],Max_R[k], Max_B[k],Min_R[k], Min_B[k]);
                chM += parent->denoiseInfoStore.ch_M[k];
                MaxBMoy += Max_B[k];
                MaxRMoy += Max_R[k];
                MinRMoy += Min_R[k];
                MinBMoy += Min_B[k];

                if (Max_R[k] > MaxR) {
                    MaxR = Max_R[k];
                }

                if (Max_B[k] > MaxB) {
                    MaxB = Max_B[k];
                }

                if (Min_R[k] < MinR) {
                    MinR = Min_R[k];
                }

                if (Min_B[k] < MinB) {
                    MinB = Min_B[k];
                }
            }

            chM /= 9;
            MaxBMoy /= 9;
            MaxRMoy /= 9;
            MinBMoy /= 9;
            MinRMoy /= 9;

            if (MaxR > MaxB) {
                maxr = MaxRMoy + (MaxR - MaxRMoy) * 0.66f; //#std Dev
                //maxb=MinB;
                maxb = MinBMoy + (MinB - MinBMoy) * 0.66f;
            } else {
                maxb = MaxBMoy + (MaxB - MaxBMoy) * 0.66f;
                maxr = MinRMoy + (MinR - MinRMoy) * 0.66f;
            }

//                  printf("DCROP skip=%d cha=%f red=%f bl=%f \n",skip, chM,maxr,maxb);
            params.dirpyrDenoise.chroma = chM / (autoNR * multip * adjustr);
            params.dirpyrDenoise.redchro = maxr;
            params.dirpyrDenoise.bluechro = maxb;
            parent->denoiseInfoStore.valid = true;

            if (parent->adnListener) {
                parent->adnListener->chromaChanged(params.dirpyrDenoise.chroma, params.dirpyrDenoise.redchro, params.dirpyrDenoise.bluechro);
            }

            if (settings->verbose) {
                t2aue.set();
                printf("Info denoise auto performed in %d usec:\n", t2aue.etime(t1aue));
            }

            //end evaluate noise
        }

        //  if(params.dirpyrDenoise.Cmethod=="AUT" || params.dirpyrDenoise.Cmethod=="PON") {//reinit origCrop after Auto
        if ((settings->leveldnautsimpl == 1 && params.dirpyrDenoise.Cmethod == "AUT")  || (settings->leveldnautsimpl == 0 && params.dirpyrDenoise.C2method == "AUTO")) { //reinit origCrop after Auto
            PreviewProps pp(trafx, trafy, trafw * skip, trafh * skip, skip);
            parent->imgsrc->getImage(parent->currWB, tr, origCrop, pp, params.toneCurve, params.raw);
        }

        DirPyrDenoiseParams denoiseParams = params.dirpyrDenoise;

        if (params.dirpyrDenoise.Lmethod == "CUR") {
            if (noiseLCurve) {
                denoiseParams.luma = 0.5f;    //very small value to init process - select curve or slider
            } else {
                denoiseParams.luma = 0.0f;
            }
        } else if (denoiseParams.Lmethod == "SLI") {
            noiseLCurve.Reset();
        }

        if ((noiseLCurve || noiseCCurve) && skip == 1 && denoiseParams.enabled)   {  //only allocate memory if enabled and skip
            // we only need image reduced to 1/4 here
            int W = origCrop->getWidth();
            int H = origCrop->getHeight();
            calclum = new Imagefloat((W + 1) / 2, (H + 1) / 2);  //for denoise curves

            for (int ii = 0; ii < H; ii += 2) {
                for (int jj = 0; jj < W; jj += 2) {
                    calclum->r(ii >> 1, jj >> 1) = origCrop->r(ii, jj);
                    calclum->g(ii >> 1, jj >> 1) = origCrop->g(ii, jj);
                    calclum->b(ii >> 1, jj >> 1) = origCrop->b(ii, jj);
                }
            }

            parent->imgsrc->convertColorSpace(calclum, params.icm, parent->currWB);  //for denoise luminance curve
        }

        if (skip != 1) if (parent->adnListener) {
                parent->adnListener->noiseChanged(0.f, 0.f);
            }

        if (todo & M_LINDENOISE) {
            if (skip == 1 && denoiseParams.enabled) {
                int kall = 0;

                float nresi, highresi;
                parent->ipf.RGB_denoise(kall, origCrop, origCrop, calclum, parent->denoiseInfoStore.ch_M, parent->denoiseInfoStore.max_r, parent->denoiseInfoStore.max_b, parent->imgsrc->isRAW(), /*Roffset,*/ denoiseParams, parent->imgsrc->getDirPyrDenoiseExpComp(), noiseLCurve, noiseCCurve, nresi, highresi);

                if (parent->adnListener) {
                    parent->adnListener->noiseChanged(nresi, highresi);
                }

                if (settings->leveldnautsimpl == 1) {
                    if ((denoiseParams.Cmethod == "AUT" || denoiseParams.Cmethod == "PRE") && (parent->adnListener)) { // force display value of sliders
                        parent->adnListener->chromaChanged(denoiseParams.chroma, denoiseParams.redchro, denoiseParams.bluechro);
                    }
                } else {
                    if ((denoiseParams.C2method == "AUTO" || denoiseParams.C2method == "PREV") && (parent->adnListener)) { // force display value of sliders
                        parent->adnListener->chromaChanged(denoiseParams.chroma, denoiseParams.redchro, denoiseParams.bluechro);
                    }
                }

            }
        }

        parent->imgsrc->convertColorSpace(origCrop, params.icm, parent->currWB);

        delete [] min_r;
        delete [] min_b;
        delete [] lumL;
        delete [] chromC;
        delete [] ry;
        delete [] sk;
        delete [] pcsk;
        delete [] centerTile_X;
        delete [] centerTile_Y;

    }

    // has to be called after setCropSizes! Tools prior to this point can't handle the Edit mechanism, but that shouldn't be a problem.
    createBuffer(cropw, croph);

    std::unique_ptr<Imagefloat> fattalCrop;

    if ((todo & M_HDR) && (params.fattal.enabled || params.dehaze.enabled)) {
        Imagefloat *f = origCrop;
        int fw = skips(parent->fw, skip);
        int fh = skips(parent->fh, skip);
        bool need_cropping = false;
        bool need_fattal = true;

        if (trafx || trafy || trafw != fw || trafh != fh) {
            need_cropping = true;

            // fattal needs to work on the full image. So here we get the full
            // image from imgsrc, and replace the denoised crop in case
            if (!params.dirpyrDenoise.enabled && skip == 1 && parent->fattal_11_dcrop_cache) {
                f = parent->fattal_11_dcrop_cache;
                need_fattal = false;
            } else {
                f = new Imagefloat(fw, fh);
                fattalCrop.reset(f);
                PreviewProps pp(0, 0, parent->fw, parent->fh, skip);
                int tr = getCoarseBitMask(params.coarse);
                parent->imgsrc->getImage(parent->currWB, tr, f, pp, params.toneCurve, params.raw);
                parent->imgsrc->convertColorSpace(f, params.icm, parent->currWB);

                if (params.dirpyrDenoise.enabled) {
                    // copy the denoised crop
                    int oy = trafy / skip;
                    int ox = trafx / skip;
#ifdef _OPENMP
                    #pragma omp parallel for
#endif

                    for (int y = 0; y < baseCrop->getHeight(); ++y) {
                        int dy = oy + y;

                        for (int x = 0; x < baseCrop->getWidth(); ++x) {
                            int dx = ox + x;
                            f->r(dy, dx) = baseCrop->r(y, x);
                            f->g(dy, dx) = baseCrop->g(y, x);
                            f->b(dy, dx) = baseCrop->b(y, x);
                        }
                    }
                } else if (skip == 1) {
                    parent->fattal_11_dcrop_cache = f; // cache this globally
                    fattalCrop.release();
                }
            }
        }

        if (need_fattal) {
            parent->ipf.dehaze(f);
            parent->ipf.ToneMapFattal02(f);
        }

        // crop back to the size expected by the rest of the pipeline
        if (need_cropping) {
            Imagefloat *c = origCrop;

            int oy = trafy / skip;
            int ox = trafx / skip;
#ifdef _OPENMP
            #pragma omp parallel for
#endif

            for (int y = 0; y < trafh; ++y) {
                int cy = y + oy;

                for (int x = 0; x < trafw; ++x) {
                    int cx = x + ox;
                    c->r(y, x) = f->r(cy, cx);
                    c->g(y, x) = f->g(cy, cx);
                    c->b(y, x) = f->b(cy, cx);
                }
            }

            baseCrop = c;
        } else {
            baseCrop = f;
        }
    }

    // transform
    if (needstransform || ((todo & (M_TRANSFORM | M_RGBCURVE))  && params.dirpyrequalizer.cbdlMethod == "bef" && params.dirpyrequalizer.enabled && !params.colorappearance.enabled)) {
        if (!transCrop) {
            transCrop = new Imagefloat(cropw, croph);
        }

        if (needstransform)
            parent->ipf.transform(baseCrop, transCrop, cropx / skip, cropy / skip, trafx / skip, trafy / skip, skips(parent->fw, skip), skips(parent->fh, skip), parent->getFullWidth(), parent->getFullHeight(),
                                  parent->imgsrc->getMetaData(),
                                  parent->imgsrc->getRotateDegree(), false);
        else {
            baseCrop->copyData(transCrop);
        }

        if (transCrop) {
            baseCrop = transCrop;
        }
    } else {
        if (transCrop) {
            delete transCrop;
        }

        transCrop = nullptr;
    }

    if ((todo & (M_TRANSFORM | M_RGBCURVE))  && params.dirpyrequalizer.cbdlMethod == "bef" && params.dirpyrequalizer.enabled && !params.colorappearance.enabled) {

        const int W = baseCrop->getWidth();
        const int H = baseCrop->getHeight();
        LabImage labcbdl(W, H);
        parent->ipf.rgb2lab(*baseCrop, labcbdl, params.icm.workingProfile);
        parent->ipf.dirpyrequalizer(&labcbdl, skip);
        parent->ipf.lab2rgb(labcbdl, *baseCrop, params.icm.workingProfile);

    }

    if (todo & M_RGBCURVE) {
        Imagefloat *workingCrop = baseCrop;

        if (params.icm.workingTRC == "Custom") { //exec TRC IN free
            const Glib::ustring profile = params.icm.workingProfile;

            if (profile == "sRGB" || profile == "Adobe RGB" || profile == "ProPhoto" || profile == "WideGamut" || profile == "BruceRGB" || profile == "Beta RGB" || profile == "BestRGB" || profile == "Rec2020" || profile == "ACESp0" || profile == "ACESp1") {
                const int cw = baseCrop->getWidth();
                const int ch = baseCrop->getHeight();
                workingCrop = new Imagefloat(cw, ch);
                //first put gamma TRC to 1
                parent->ipf.workingtrc(baseCrop, workingCrop, cw, ch, -5, params.icm.workingProfile, 2.4, 12.92310, parent->getCustomTransformIn(), true, false, true);
                //adjust gamma TRC
                parent->ipf.workingtrc(workingCrop, workingCrop, cw, ch, 5, params.icm.workingProfile, params.icm.workingTRCGamma, params.icm.workingTRCSlope, parent->getCustomTransformOut(), false, true, true);
            }
        }
        double rrm, ggm, bbm;
        DCPProfile::ApplyState as;
        DCPProfile *dcpProf = parent->imgsrc->getDCP(params.icm, as);

        LUTu histToneCurve;
        parent->ipf.rgbProc (workingCrop, laboCrop, this, parent->hltonecurve, parent->shtonecurve, parent->tonecurve, 
                            params.toneCurve.saturation, parent->rCurve, parent->gCurve, parent->bCurve, parent->colourToningSatLimit, parent->colourToningSatLimitOpacity, parent->ctColorCurve, parent->ctOpacityCurve, parent->opautili, parent->clToningcurve, parent->cl2Toningcurve,
                            parent->customToneCurve1, parent->customToneCurve2, parent->beforeToneCurveBW, parent->afterToneCurveBW, rrm, ggm, bbm,
                            parent->bwAutoR, parent->bwAutoG, parent->bwAutoB, dcpProf, as, histToneCurve);
        if (workingCrop != baseCrop) {
            delete workingCrop;
        }
    }

    /*xref=000;yref=000;
    if (colortest && cropw>115 && croph>115)
    for(int j=1;j<5;j++){
        xref+=j*30;yref+=j*30;
        if (settings->verbose) {
            printf("after rgbProc RGB Xr%i Yr%i Skip=%d  R=%f  G=%f  B=%f  \n",xref,yref,skip,
                   baseCrop->r[(int)(xref/skip)][(int)(yref/skip)]/256,
                   baseCrop->g[(int)(xref/skip)][(int)(yref/skip)]/256,
                   baseCrop->b[(int)(xref/skip)][(int)(yref/skip)]/256);
            printf("after rgbProc Lab Xr%i Yr%i Skip=%d  l=%f  a=%f  b=%f  \n",xref,yref,skip,
                   laboCrop->L[(int)(xref/skip)][(int)(yref/skip)]/327,
                   laboCrop->a[(int)(xref/skip)][(int)(yref/skip)]/327,
                   laboCrop->b[(int)(xref/skip)][(int)(yref/skip)]/327);
        }
    }*/

    // apply luminance operations
    //bool tutu = true;
    if (todo & (M_LUMINANCE + M_COLOR)) { //
        //if (tutu) { //
        //I made a little change here. Rather than have luminanceCurve (and others) use in/out lab images, we can do more if we copy right here.
        labnCrop->CopyFrom(laboCrop);
        reservCrop->CopyFrom(laboCrop);


        //parent->ipf.luminanceCurve (labnCrop, labnCrop, parent->lumacurve);
        bool utili = parent->utili;
        bool autili = parent->autili;
        bool butili = parent->butili;
        bool ccutili = parent->ccutili;
        bool clcutili = parent->clcutili;
        bool cclutili = parent->cclutili;

        bool locallutili = parent->locallutili;
        LUTf lllocalcurve2(65536, 0);
        bool localcutili = parent->locallutili;
        LUTf cclocalcurve2(65536, 0);
        bool localskutili = parent->localskutili;
        LUTf sklocalcurve2(65536, 0);
        bool localexutili = parent->localexutili;
        LUTf exlocalcurve2(65536, 0);
        LUTf hltonecurveloc2(65536, 0); //65536
        LUTf shtonecurveloc2(65536, 0);
        LUTf tonecurveloc2(65536, 0);
        LUTf lightCurveloc2(32770, 0);
        bool LHutili = parent->LHutili;
        bool HHutili = parent->HHutili;
        bool llmasutili = parent->llmasutili;
        bool lhmasutili = parent->lhmasutili;
        bool lcmasutili = parent->lcmasutili;
        bool lhmasexputili = parent->lhmasexputili;
        bool lcmasexputili = parent->lcmasexputili;
        bool llmasexputili = parent->llmasexputili;
        bool lhmasSHutili = parent->lhmasSHutili;
        bool lcmasSHutili = parent->lcmasSHutili;
        bool llmasSHutili = parent->llmasSHutili;
        
        float avg = parent->avg;
        LUTu dummy;
        bool needslocal = params.locallab.enabled;
        LocretigainCurve locRETgainCurve;
        LocLHCurve loclhCurve;
        LocHHCurve lochhCurve;
        LocCCmaskCurve locccmasCurve;
        LocLLmaskCurve locllmasCurve;
        LocHHmaskCurve lochhmasCurve;
        LocCCmaskexpCurve locccmasexpCurve;
        LocLLmaskexpCurve locllmasexpCurve;
        LocHHmaskexpCurve lochhmasexpCurve;
        LocCCmaskSHCurve locccmasSHCurve;
        LocLLmaskSHCurve locllmasSHCurve;
        LocHHmaskSHCurve lochhmasSHCurve;

        LocretigainCurverab locRETgainCurverab;
        locallutili = false;
        int sca = skip;

        //     bool tyty = false;
     //   int maxspot = 1;

        if (needslocal) {
            for (int sp = 0; sp < params.locallab.nbspot && sp < (int)params.locallab.spots.size(); sp++) {
                locRETgainCurve.Set(params.locallab.spots.at(sp).localTgaincurve);
                loclhCurve.Set(params.locallab.spots.at(sp).LHcurve, LHutili);
                lochhCurve.Set(params.locallab.spots.at(sp).HHcurve, HHutili);
                locccmasCurve.Set(params.locallab.spots.at(sp).CCmaskcurve, lcmasutili);
                locllmasCurve.Set(params.locallab.spots.at(sp).LLmaskcurve, llmasutili);
                lochhmasCurve.Set(params.locallab.spots.at(sp).HHmaskcurve, lhmasutili);
                locccmasexpCurve.Set(params.locallab.spots.at(sp).CCmaskexpcurve, lcmasexputili);
                locllmasexpCurve.Set(params.locallab.spots.at(sp).LLmaskexpcurve, llmasexputili);
                lochhmasexpCurve.Set(params.locallab.spots.at(sp).HHmaskexpcurve, lhmasexputili);
                locccmasSHCurve.Set(params.locallab.spots.at(sp).CCmaskSHcurve, lcmasSHutili);
                locllmasSHCurve.Set(params.locallab.spots.at(sp).LLmaskSHcurve, llmasSHutili);
                lochhmasSHCurve.Set(params.locallab.spots.at(sp).HHmaskSHcurve, lhmasSHutili);
                locallutili = false;
                CurveFactory::curveLocal(locallutili, params.locallab.spots.at(sp).llcurve, lllocalcurve2, sca);
                localcutili = false;
                CurveFactory::curveCCLocal(localcutili, params.locallab.spots.at(sp).cccurve, cclocalcurve2, sca);
                //localskutili = false;
                CurveFactory::curveskLocal(localskutili, params.locallab.spots.at(sp).skintonescurve, sklocalcurve2, sca);
                CurveFactory::curveexLocal(localexutili, params.locallab.spots.at(sp).excurve, exlocalcurve2, sca);


                double ecomp = params.locallab.spots.at(sp).expcomp;
                double black = params.locallab.spots.at(sp).black;
                double hlcompr = params.locallab.spots.at(sp).hlcompr;
                double hlcomprthresh = params.locallab.spots.at(sp).hlcomprthresh;
                double shcompr = params.locallab.spots.at(sp).shcompr;
                double br = params.locallab.spots.at(sp).lightness;

                double cont = params.locallab.spots.at(sp).contrast;
                double huere, chromare, lumare, huerefblu, chromarefblu, lumarefblu, sobelre;
                huerefblu = parent->huerefblurs[sp];
                chromarefblu = parent->chromarefblurs[sp];
                lumarefblu = parent->lumarefblurs[sp];
                huere = parent->huerefs[sp];
                chromare = parent->chromarefs[sp];
                lumare = parent->lumarefs[sp];
                sobelre = parent->sobelrefs[sp];
                CurveFactory::complexCurvelocal(ecomp, black / 65535., hlcompr, hlcomprthresh, shcompr, br, cont, lumare,
                                                hltonecurveloc2, shtonecurveloc2, tonecurveloc2, lightCurveloc2, avg,
                                                sca);
                // Locallab mask are only shown for selected spot
                if (sp == params.locallab.selspot) {
                    parent->ipf.Lab_Local(1, sp, (float**)shbuffer, labnCrop, labnCrop, reservCrop, cropx / skip, cropy / skip, skips(parent->fw, skip), skips(parent->fh, skip), skip, locRETgainCurve, lllocalcurve2,locallutili,
                                      loclhCurve, lochhCurve, locccmasCurve, lcmasutili, locllmasCurve, llmasutili, lochhmasCurve, lhmasutili, locccmasexpCurve, lcmasexputili, locllmasexpCurve, llmasexputili, lochhmasexpCurve, lhmasexputili,
                                      locccmasSHCurve, lcmasSHutili, locllmasSHCurve, llmasSHutili, lochhmasSHCurve, lhmasSHutili,
                                      LHutili, HHutili, cclocalcurve2, localcutili, localskutili, sklocalcurve2, localexutili, exlocalcurve2, hltonecurveloc2, shtonecurveloc2, tonecurveloc2, lightCurveloc2, huerefblu, chromarefblu, lumarefblu, huere, chromare, lumare, sobelre, parent->locallColorMask, parent->locallExpMask, parent->locallSHMask);
                } else {
                    parent->ipf.Lab_Local(1, sp, (float**)shbuffer, labnCrop, labnCrop, reservCrop, cropx / skip, cropy / skip, skips(parent->fw, skip), skips(parent->fh, skip), skip, locRETgainCurve, lllocalcurve2,locallutili,
                                      loclhCurve, lochhCurve, locccmasCurve, lcmasutili, locllmasCurve, llmasutili, lochhmasCurve, lhmasutili, locccmasexpCurve, lcmasexputili, locllmasexpCurve, llmasexputili, lochhmasexpCurve, lhmasexputili, 
                                      locccmasSHCurve, lcmasSHutili, locllmasSHCurve, llmasSHutili, lochhmasSHCurve, lhmasSHutili,
                                      LHutili, HHutili, cclocalcurve2, localcutili, localskutili, sklocalcurve2, localexutili, exlocalcurve2, hltonecurveloc2, shtonecurveloc2, tonecurveloc2, lightCurveloc2, huerefblu, chromarefblu, lumarefblu, huere, chromare, lumare, sobelre, 0, 0, 0);
                }
                lllocalcurve2.clear();
                cclocalcurve2.clear();
                sklocalcurve2.clear();
                exlocalcurve2.clear();
                locRETgainCurve.Reset();
                loclhCurve.Reset();
                lochhCurve.Reset();
                locccmasCurve.Reset();
                locllmasCurve.Reset();
                lochhmasCurve.Reset();
                locllmasexpCurve.Reset();
                locccmasexpCurve.Reset();
                lochhmasexpCurve.Reset();

                if (skip <= 2) {
                    usleep(settings->cropsleep);    //wait to avoid crash when crop 100% and move window
                }
            }
        }

        //   int moderetinex;
        parent->ipf.chromiLuminanceCurve(this, 1, labnCrop, labnCrop, parent->chroma_acurve, parent->chroma_bcurve, parent->satcurve, parent->lhskcurve,  parent->clcurve, parent->lumacurve, utili, autili, butili, ccutili, cclutili, clcutili, dummy, dummy);
        parent->ipf.vibrance(labnCrop);
        parent->ipf.labColorCorrectionRegions(labnCrop);

        if ((params.colorappearance.enabled && !params.colorappearance.tonecie) || (!params.colorappearance.enabled)) {
            parent->ipf.EPDToneMap(labnCrop, 5, skip);
        }

        //parent->ipf.EPDToneMap(labnCrop, 5, 1);    //Go with much fewer than normal iterates for fast redisplay.
        // for all treatments Defringe, Sharpening, Contrast detail , Microcontrast they are activated if "CIECAM" function are disabled
        if (skip == 1) {
            if ((params.colorappearance.enabled && !settings->autocielab)  || (!params.colorappearance.enabled)) {
                parent->ipf.impulsedenoise(labnCrop);
            }

            if ((params.colorappearance.enabled && !settings->autocielab) || (!params.colorappearance.enabled)) {
                parent->ipf.defringe(labnCrop);
            }

            parent->ipf.MLsharpen(labnCrop);

            if ((params.colorappearance.enabled && !settings->autocielab)  || (!params.colorappearance.enabled)) {
                parent->ipf.MLmicrocontrast(labnCrop);
                parent->ipf.sharpening(labnCrop, params.sharpening, parent->sharpMask);
            }
        }

        //   if (skip==1) {
        WaveletParams WaveParams = params.wavelet;

        if (params.dirpyrequalizer.cbdlMethod == "aft") {
            if (((params.colorappearance.enabled && !settings->autocielab)  || (!params.colorappearance.enabled))) {
                parent->ipf.dirpyrequalizer(labnCrop, skip);
                //  parent->ipf.Lanczoslab (labnCrop,labnCrop , 1.f/skip);
            }
        }

        int kall = 0;
        int minwin = min(labnCrop->W, labnCrop->H);
        int maxlevelcrop = 10;

        //  if(cp.mul[9]!=0)maxlevelcrop=10;
        // adap maximum level wavelet to size of crop
        if (minwin * skip < 1024) {
            maxlevelcrop = 9;    //sampling wavelet 512
        }

        if (minwin * skip < 512) {
            maxlevelcrop = 8;    //sampling wavelet 256
        }

        if (minwin * skip < 256) {
            maxlevelcrop = 7;    //sampling 128
        }

        if (minwin * skip < 128) {
            maxlevelcrop = 6;
        }

        if (minwin < 64) {
            maxlevelcrop = 5;
        }

        int realtile;

        if (params.wavelet.Tilesmethod == "big") {
            realtile = 22;
        } else /*if (params.wavelet.Tilesmethod == "lit")*/ {
            realtile = 12;
        }

        int tilesize = 128 * realtile;
        int overlap = (int) tilesize * 0.125f;

        int numtiles_W, numtiles_H, tilewidth, tileheight, tileWskip, tileHskip;

        parent->ipf.Tile_calc(tilesize, overlap, kall, labnCrop->W, labnCrop->H, numtiles_W, numtiles_H, tilewidth, tileheight, tileWskip, tileHskip);
        //now we have tile dimensions, overlaps
        //%%%%%%%%%%%%%%%%%%%%%%%%%%%%%%%%%%%%%%%%%%%%%%%%%%%%%%
        int minsizetile = min(tilewidth, tileheight);
        int maxlev2 = 10;

        if (minsizetile < 1024 && maxlevelcrop == 10) {
            maxlev2 = 9;
        }

        if (minsizetile < 512) {
            maxlev2 = 8;
        }

        if (minsizetile < 256) {
            maxlev2 = 7;
        }

        if (minsizetile < 128) {
            maxlev2 = 6;
        }

        int maxL = min(maxlev2, maxlevelcrop);

        if (parent->awavListener) {
            parent->awavListener->wavChanged(float (maxL));
        }

        if ((params.wavelet.enabled)) {
            WavCurve wavCLVCurve;
            WavOpacityCurveRG waOpacityCurveRG;
            WavOpacityCurveBY waOpacityCurveBY;
            WavOpacityCurveW waOpacityCurveW;
            WavOpacityCurveWL waOpacityCurveWL;

            LUTf wavclCurve;
            LUTu dummy;

            params.wavelet.getCurves(wavCLVCurve, waOpacityCurveRG, waOpacityCurveBY, waOpacityCurveW, waOpacityCurveWL);

            parent->ipf.ip_wavelet(labnCrop, labnCrop, kall, WaveParams, wavCLVCurve, waOpacityCurveRG, waOpacityCurveBY, waOpacityCurveW, waOpacityCurveWL, parent->wavclCurve, skip);
        }

        parent->ipf.softLight(labnCrop);        

        //     }

        //   }
        if (params.colorappearance.enabled) {
            float fnum = parent->imgsrc->getMetaData()->getFNumber();          // F number
            float fiso = parent->imgsrc->getMetaData()->getISOSpeed() ;        // ISO
            float fspeed = parent->imgsrc->getMetaData()->getShutterSpeed() ;  // Speed
            double fcomp = parent->imgsrc->getMetaData()->getExpComp();        // Compensation +/-
            double adap; // Scene's luminosity adaptation factor

            if (fnum < 0.3f || fiso < 5.f || fspeed < 0.00001f) { //if no exif data or wrong
                adap = 2000.;
            } else {
                double E_V = fcomp + log2(double ((fnum * fnum) / fspeed / (fiso / 100.f)));
                E_V += params.toneCurve.expcomp;// exposure compensation in tonecurve ==> direct EV
                E_V += log2(params.raw.expos);  // exposure raw white point ; log2 ==> linear to EV
                adap = pow(2., E_V - 3.);  // cd / m2
                // end calculation adaptation scene luminosity
            }

            bool execsharp = false;

            if (skip == 1) {
                execsharp = true;
            }

            if (!cieCrop) {
                cieCrop = new CieImage(cropw, croph);
            }

            float d, dj, yb; // not used after this block
            parent->ipf.ciecam_02float(cieCrop, float (adap), 1, 2, labnCrop, &params, parent->customColCurve1, parent->customColCurve2, parent->customColCurve3,
                                       dummy, dummy, parent->CAMBrightCurveJ, parent->CAMBrightCurveQ, parent->CAMMean, 5, skip, execsharp, d, dj, yb, 1, parent->sharpMask);
        } else {
            // CIECAM is disabled, we free up its image buffer to save some space
            if (cieCrop) {
                delete cieCrop;
            }

            cieCrop = nullptr;
        }
    }

    // all pipette buffer processing should be finished now
    PipetteBuffer::setReady();

    // Computing the preview image, i.e. converting from lab->Monitor color space (soft-proofing disabled) or lab->Output profile->Monitor color space (soft-proofing enabled)
    parent->ipf.lab2monitorRgb(labnCrop, cropImg);

    if (cropImageListener) {
        // Computing the internal image for analysis, i.e. conversion from lab->Output profile (rtSettings.HistogramWorking disabled) or lab->WCS (rtSettings.HistogramWorking enabled)

        // internal image in output color space for analysis
        Image8 *cropImgtrue = parent->ipf.lab2rgb(labnCrop, 0, 0, cropw, croph, params.icm);

        int finalW = rqcropw;

        if (cropImg->getWidth() - leftBorder < finalW) {
            finalW = cropImg->getWidth() - leftBorder;
        }

        int finalH = rqcroph;

        if (cropImg->getHeight() - upperBorder < finalH) {
            finalH = cropImg->getHeight() - upperBorder;
        }

        Image8* final = new Image8(finalW, finalH);
        Image8* finaltrue = new Image8(finalW, finalH);

        for (int i = 0; i < finalH; i++) {
            memcpy(final->data + 3 * i * finalW, cropImg->data + 3 * (i + upperBorder)*cropw + 3 * leftBorder, 3 * finalW);
            memcpy(finaltrue->data + 3 * i * finalW, cropImgtrue->data + 3 * (i + upperBorder)*cropw + 3 * leftBorder, 3 * finalW);
        }

        cropImageListener->setDetailedCrop(final, finaltrue, params.icm, params.crop, rqcropx, rqcropy, rqcropw, rqcroph, skip);
        delete final;
        delete finaltrue;
        delete cropImgtrue;
    }
}

void Crop::freeAll()
{

    if (cropAllocated) {
        if (origCrop) {
            delete    origCrop;
            origCrop = nullptr;
        }

        if (transCrop) {
            delete    transCrop;
            transCrop = nullptr;
        }

        if (laboCrop) {
            delete    laboCrop;
            laboCrop = nullptr;
        }


        if (labnCrop) {
            delete    labnCrop;
            labnCrop = nullptr;
        }

        if (reservCrop) {
            delete    reservCrop;
            reservCrop = nullptr;
        }


        /*        if (lablocCrop ) {
                    delete    lablocCrop;
                    lablocCrop = NULL;
                }
        */
        if (cropImg) {
            delete    cropImg;
            cropImg = nullptr;
        }

        if (cieCrop) {
            delete    cieCrop;
            cieCrop = nullptr;
        }

        if (shbuffer) {
            delete [] shbuffer;
            shbuffer = nullptr;
        }

        PipetteBuffer::flush();
    }

    cropAllocated = false;
}


namespace
{

bool check_need_larger_crop_for_lcp_distortion(int fw, int fh, int x, int y, int w, int h, const procparams::ProcParams &params)
{
    if (x == 0 && y == 0 && w == fw && h == fh) {
        return false;
    }

    return (params.lensProf.useDist && (params.lensProf.useLensfun() || params.lensProf.useLcp()));
}

} // namespace

/** @brief Handles crop's image buffer reallocation and trigger sizeChanged of SizeListener[s]
 * If the scale changes, this method will free all buffers and reallocate ones of the new size.
 * It will then tell to the SizeListener that size has changed (sizeChanged)
 */
bool Crop::setCropSizes(int rcx, int rcy, int rcw, int rch, int skip, bool internal)
{

    if (!internal) {
        cropMutex.lock();
    }

    bool changed = false;

    rqcropx = rcx;
    rqcropy = rcy;
    rqcropw = rcw;
    rqcroph = rch;

    // store and set requested crop size
    int rqx1 = LIM(rqcropx, 0, parent->fullw - 1);
    int rqy1 = LIM(rqcropy, 0, parent->fullh - 1);
    int rqx2 = rqx1 + rqcropw - 1;
    int rqy2 = rqy1 + rqcroph - 1;
    rqx2 = LIM(rqx2, 0, parent->fullw - 1);
    rqy2 = LIM(rqy2, 0, parent->fullh - 1);

    this->skip = skip;

    // add border, if possible
    int bx1 = rqx1 - skip * borderRequested;
    int by1 = rqy1 - skip * borderRequested;
    int bx2 = rqx2 + skip * borderRequested;
    int by2 = rqy2 + skip * borderRequested;
    // clip it to fit into image area
    bx1 = LIM(bx1, 0, parent->fullw - 1);
    by1 = LIM(by1, 0, parent->fullh - 1);
    bx2 = LIM(bx2, 0, parent->fullw - 1);
    by2 = LIM(by2, 0, parent->fullh - 1);
    int bw = bx2 - bx1 + 1;
    int bh = by2 - by1 + 1;

    // determine which part of the source image is required to compute the crop rectangle
    int orx, ory, orw, orh;
    orx = bx1;
    ory = by1;
    orw = bw;
    orh = bh;

    parent->ipf.transCoord(parent->fw, parent->fh, bx1, by1, bw, bh, orx, ory, orw, orh);

    if (check_need_larger_crop_for_lcp_distortion(parent->fw, parent->fh, orx, ory, orw, orh, *parent->params)) {
        // TODO - this is an estimate of the max distortion relative to the image size. ATM it is hardcoded to be 15%, which seems enough. If not, need to revise
        int dW = int (double (parent->fw) * 0.15 / (2 * skip));
        int dH = int (double (parent->fh) * 0.15 / (2 * skip));
        int x1 = orx - dW;
        int x2 = orx + orw + dW;
        int y1 = ory - dH;
        int y2 = ory + orh + dH;

        if (x1 < 0) {
            x2 += -x1;
            x1 = 0;
        }

        if (x2 > parent->fw) {
            x1 -= x2 - parent->fw;
            x2 = parent->fw;
        }

        if (y1 < 0) {
            y2 += -y1;
            y1 = 0;
        }

        if (y2 > parent->fh) {
            y1 -= y2 - parent->fh;
            y2 = parent->fh;
        }

        orx = max(x1, 0);
        ory = max(y1, 0);
        orw = min(x2 - x1, parent->fw - orx);
        orh = min(y2 - y1, parent->fh - ory);
    }

    leftBorder  = skips(rqx1 - bx1, skip);
    upperBorder = skips(rqy1 - by1, skip);

    PreviewProps cp(orx, ory, orw, orh, skip);
    int orW, orH;
    parent->imgsrc->getSize(cp, orW, orH);

    trafx = orx;
    trafy = ory;

    int cw = skips(bw, skip);
    int ch = skips(bh, skip);

    EditType editType = ET_PIPETTE;

    if (const auto editProvider = PipetteBuffer::getDataProvider()) {
        if (const auto editSubscriber = editProvider->getCurrSubscriber()) {
            editType = editSubscriber->getEditingType();
        }
    }

    if (cw != cropw || ch != croph || orW != trafw || orH != trafh) {

        cropw = cw;
        croph = ch;
        trafw = orW;
        trafh = orH;

        if (!origCrop) {
            origCrop = new Imagefloat;
        }

        origCrop->allocate(trafw, trafh);  // Resizing the buffer (optimization)

        // if transCrop doesn't exist yet, it'll be created where necessary
        if (transCrop) {
            transCrop->allocate(cropw, croph);
        }

        if (laboCrop) {
            delete laboCrop;    // laboCrop can't be resized
        }

        laboCrop = new LabImage(cropw, croph);

        //     if (translabCrop) translabCrop->reallocLab();

        if (labnCrop) {
            delete labnCrop;    // labnCrop can't be resized
        }

        labnCrop = new LabImage(cropw, croph);

        if (reservCrop) {
            delete reservCrop;    // labnCrop can't be resized
        }

        reservCrop = new LabImage(cropw, croph);


        /*        if (lablocCrop) {
                    delete lablocCrop;    // labnCrop can't be resized
                }

                lablocCrop = new LabImage (cropw, croph);
        */
        if (!cropImg) {
            cropImg = new Image8;
        }

        cropImg->allocate(cropw, croph);  // Resizing the buffer (optimization)

        //cieCrop is only used in Crop::update, it is destroyed now but will be allocated on first use
        if (cieCrop) {
            delete cieCrop;
            cieCrop = nullptr;
        }

        if (shbuffer) {
            delete [] shbuffer;
        }

        if (shbuf_real) {
            delete [] shbuf_real;
        }

        shbuffer = new float*[croph];
        shbuf_real = new float[(croph + 2)*cropw];

        for (int i = 0; i < croph; i++) {
            shbuffer[i] = shbuf_real + cropw * i + cropw;
        }

        if (editType == ET_PIPETTE) {
            PipetteBuffer::resize(cropw, croph);
        } else if (PipetteBuffer::bufferCreated()) {
            PipetteBuffer::flush();
        }

        cropAllocated = true;

        changed = true;
    }

    cropx = bx1;
    cropy = by1;

    if (!internal) {
        cropMutex.unlock();
    }

    return changed;
}

/** @brief Look out if a new thread has to be started to process the update
  *
  * @return If true, a new updating thread has to be created. If false, the current updating thread will be used
  */
bool Crop::tryUpdate()
{
    bool needsNewThread = true;

    if (updating) {
        // tells to the updater thread that a new update is pending
        newUpdatePending = true;
        // no need for a new thread, the current one will do the job
        needsNewThread = false;
    } else
        // the crop is now being updated ...well, when fullUpdate will be called
    {
        updating = true;
    }

    return needsNewThread;
}

/* @brief Handles Crop updating in its own thread
 *
 * This method will cycle updates as long as Crop::newUpdatePending will be true. During the processing,
 * intermediary update will be automatically flushed by Crop::tryUpdate.
 *
 * This method is called when the visible part of the crop has changed (resize, zoom, etc..), so it needs a full update
 */
void Crop::fullUpdate()
{

    parent->updaterThreadStart.lock();

    if (parent->updaterRunning && parent->thread) {
        // Do NOT reset changes here, since in a long chain of events it will lead to chroma_scale not being updated,
        // causing Color::lab2rgb to return a black image on some opens
        //parent->changeSinceLast = 0;
        parent->thread->join();
    }

    if (parent->plistener) {
        parent->plistener->setProgressState(true);
    }

    // If there are more update request, the following WHILE will collect it
    newUpdatePending = true;

    while (newUpdatePending) {
        newUpdatePending = false;
        update(ALL);
    }

    updating = false;  // end of crop update

    if (parent->plistener) {
        parent->plistener->setProgressState(false);
    }

    parent->updaterThreadStart.unlock();
}

int Crop::get_skip()
{
    MyMutex::MyLock lock(cropMutex);
    return skip;
}

int Crop::getLeftBorder()
{
    MyMutex::MyLock lock(cropMutex);
    return leftBorder;
}

int Crop::getUpperBorder()
{
    MyMutex::MyLock lock(cropMutex);
    return upperBorder;
}

}<|MERGE_RESOLUTION|>--- conflicted
+++ resolved
@@ -23,7 +23,6 @@
 #include "procparams.h"
 #include "refreshmap.h"
 #include "rt_math.h"
-<<<<<<< HEAD
 #include <iostream>
 #include <fstream>
 #include <string>
@@ -32,9 +31,7 @@
 //#include <chrono>
 // "ceil" rounding
 //#define SKIPS(a,b) ((a) / (b) + ((a) % (b) > 0))
-=======
 #include "../rtgui/editcallbacks.h"
->>>>>>> 46408585
 
 namespace
 {
