/*
 *  This file is part of RawTherapee.
 *
 *  Copyright (c) 2004-2010 Gabor Horvath <hgabor@rawtherapee.com>
 *
 *  RawTherapee is free software: you can redistribute it and/or modify
 *  it under the terms of the GNU General Public License as published by
 *  it under the terms of the GNU General Public License as published by
 *  the Free Software Foundation, either version 3 of the License, or
 *  (at your option) any later version.
 *
 *  RawTherapee is distributed in the hope that it will be useful,
 *  but WITHOUT ANY WARRANTY; without even the implied warranty of
 *  MERCHANTABILITY or FITNESS FOR A PARTICULAR PURPOSE.  See the
 *  GNU General Public License for more details.
 *
 *  You should have received a copy of the GNU General Public License
 *  along with RawTherapee.  If not, see <http://www.gnu.org/licenses/>.
 */

#include "dcrop.h"
#include "curves.h"
#include "mytime.h"
#include "refreshmap.h"
#include "rt_math.h"
#include <iostream>
#include <fstream>
#include <string>
#include <unistd.h>

//#include <chrono>
// "ceil" rounding
//#define SKIPS(a,b) ((a) / (b) + ((a) % (b) > 0))

namespace
{

// "ceil" rounding
template<typename T>
constexpr T skips(T a, T b)
{
    return a / b + static_cast<bool>(a % b);
}

}

namespace rtengine
{

extern const Settings* settings;

Crop::Crop(ImProcCoordinator* parent, EditDataProvider *editDataProvider, bool isDetailWindow)
    : PipetteBuffer(editDataProvider), origCrop(nullptr), laboCrop(nullptr), labnCrop(nullptr), reservCrop(nullptr),
      cropImg(nullptr), shbuf_real(nullptr), transCrop(nullptr), cieCrop(nullptr), shbuffer(nullptr),
      updating(false), newUpdatePending(false), skip(10),
      cropx(0), cropy(0), cropw(-1), croph(-1),
      trafx(0), trafy(0), trafw(-1), trafh(-1),
      rqcropx(0), rqcropy(0), rqcropw(-1), rqcroph(-1),
      borderRequested(32), upperBorder(0), leftBorder(0),
      cropAllocated(false),
      cropImageListener(nullptr), parent(parent), isDetailWindow(isDetailWindow)
{
    parent->crops.push_back(this);
}

Crop::~Crop()
{

    MyMutex::MyLock cropLock(cropMutex);

    std::vector<Crop*>::iterator i = std::find(parent->crops.begin(), parent->crops.end(), this);

    if (i != parent->crops.end()) {
        parent->crops.erase(i);
    }

    MyMutex::MyLock processingLock(parent->mProcessing);
    freeAll();
}

void Crop::destroy()
{
    MyMutex::MyLock lock(cropMutex);
    MyMutex::MyLock processingLock(parent->mProcessing);
    freeAll();
}

void Crop::setListener(DetailedCropListener* il)
{
    // We can make reads in the IF, because the mProcessing lock is only needed for change
    if (cropImageListener != il) {
        MyMutex::MyLock lock(cropMutex);
        cropImageListener = il;
    }
}

EditUniqueID Crop::getCurrEditID()
{
    EditSubscriber *subscriber = PipetteBuffer::dataProvider ? PipetteBuffer::dataProvider->getCurrSubscriber() : nullptr;
    return subscriber ? subscriber->getEditID() : EUID_None;
}

/*
 * Delete the edit image buffer if there's no subscriber anymore.
 * If allocation has to be done, it is deferred to Crop::update
 */
void Crop::setEditSubscriber(EditSubscriber* newSubscriber)
{
    MyMutex::MyLock lock(cropMutex);

    // At this point, editCrop.dataProvider->currSubscriber is the old subscriber
    EditSubscriber *oldSubscriber = PipetteBuffer::dataProvider ? PipetteBuffer::dataProvider->getCurrSubscriber() : nullptr;

    if (newSubscriber == nullptr || (oldSubscriber != nullptr && oldSubscriber->getPipetteBufferType() != newSubscriber->getPipetteBufferType())) {
        if (PipetteBuffer::imgFloatBuffer != nullptr) {
            delete PipetteBuffer::imgFloatBuffer;
            PipetteBuffer::imgFloatBuffer = nullptr;
        }

        if (PipetteBuffer::LabBuffer != nullptr) {
            delete PipetteBuffer::LabBuffer;
            PipetteBuffer::LabBuffer = nullptr;
        }

        if (PipetteBuffer::singlePlaneBuffer.getWidth() != -1) {
            PipetteBuffer::singlePlaneBuffer.flushData();
        }
    }

    // If oldSubscriber == NULL && newSubscriber != NULL && newSubscriber->getEditingType() == ET_PIPETTE-> the image will be allocated when necessary
}

bool Crop::hasListener()
{
    MyMutex::MyLock cropLock(cropMutex);
    return cropImageListener;
}

void Crop::update(int todo)
{
    MyMutex::MyLock cropLock(cropMutex);

    ProcParams& params = parent->params;
//       CropGUIListener* cropgl;

    // No need to update todo here, since it has already been changed in ImprocCoordinator::updatePreviewImage,
    // and Crop::update ask to do ALL anyway

    // give possibility to the listener to modify crop window (as the full image dimensions are already known at this point)
    int wx, wy, ww, wh, ws;
    const bool overrideWindow = cropImageListener;

    if (overrideWindow) {
        cropImageListener->getWindow(wx, wy, ww, wh, ws);
    }

    // re-allocate sub-images and arrays if their dimensions changed
    bool needsinitupdate = false;

    if (!overrideWindow) {
        needsinitupdate = setCropSizes(rqcropx, rqcropy, rqcropw, rqcroph, skip, true);
    } else {
        needsinitupdate = setCropSizes(wx, wy, ww, wh, ws, true);     // this set skip=ws
    }

    // it something has been reallocated, all processing steps have to be performed
    if (needsinitupdate || (todo & M_HIGHQUAL)) {
        todo = ALL;
    }

    // Tells to the ImProcFunctions' tool what is the preview scale, which may lead to some simplifications
    parent->ipf.setScale(skip);

    Imagefloat* baseCrop = origCrop;
    int widIm = parent->fw;//full image
    int heiIm = parent->fh;

    bool needstransform  = parent->ipf.needsTransform();

    if (todo & (M_INIT | M_LINDENOISE | M_HDR)) {
        MyMutex::MyLock lock(parent->minit);  // Also used in improccoord

        int tr = getCoarseBitMask(params.coarse);

        if (!needsinitupdate) {
            setCropSizes(rqcropx, rqcropy, rqcropw, rqcroph, skip, true);
        }

        //       printf("x=%d y=%d crow=%d croh=%d skip=%d\n",rqcropx, rqcropy, rqcropw, rqcroph, skip);
        //      printf("trafx=%d trafyy=%d trafwsk=%d trafHs=%d \n",trafx, trafy, trafw*skip, trafh*skip);

        Imagefloat *calclum = nullptr;//for Luminance denoise curve
        NoiseCurve noiseLCurve;
        NoiseCurve noiseCCurve;
        float autoNR = (float) settings->nrauto;//
        float autoNRmax = (float) settings->nrautomax;//

        params.dirpyrDenoise.getCurves(noiseLCurve, noiseCCurve);

        int tilesize;
        int overlap;

        if (settings->leveldnti == 0) {
            tilesize = 1024;
            overlap = 128;
        }

        if (settings->leveldnti == 1) {
            tilesize = 768;
            overlap = 96;
        }

        int numtiles_W, numtiles_H, tilewidth, tileheight, tileWskip, tileHskip;
        int kall = 2;

        parent->ipf.Tile_calc(tilesize, overlap, kall, widIm, heiIm, numtiles_W, numtiles_H, tilewidth, tileheight, tileWskip, tileHskip);
        kall = 0;

        float *min_b = new float [9];
        float *min_r = new float [9];
        float *lumL = new float [9];
        float *chromC = new float [9];
        float *ry = new float [9];
        float *sk = new float [9];
        float *pcsk = new float [9];
        int *centerTile_X = new int [numtiles_W];
        int *centerTile_Y = new int [numtiles_H];

        for (int cX = 0; cX < numtiles_W; cX++) {
            centerTile_X[cX] = tileWskip / 2 + tileWskip * cX;
        }

        for (int cY = 0; cY < numtiles_H; cY++) {
            centerTile_Y[cY] = tileHskip / 2 + tileHskip * cY;
        }

        if (settings->leveldnautsimpl == 1) {
            if (params.dirpyrDenoise.Cmethod == "MAN" || params.dirpyrDenoise.Cmethod == "PON")  {
                PreviewProps pp(trafx, trafy, trafw * skip, trafh * skip, skip);
                parent->imgsrc->getImage(parent->currWB, tr, origCrop, pp, params.toneCurve, params.raw);
            }
        } else {
            if (params.dirpyrDenoise.C2method == "MANU")  {
                PreviewProps pp(trafx, trafy, trafw * skip, trafh * skip, skip);
                parent->imgsrc->getImage(parent->currWB, tr, origCrop, pp, params.toneCurve, params.raw);
            }
        }

        if ((settings->leveldnautsimpl == 1 && params.dirpyrDenoise.Cmethod == "PRE") || (settings->leveldnautsimpl == 0 && params.dirpyrDenoise.C2method == "PREV")) {
            PreviewProps pp(trafx, trafy, trafw * skip, trafh * skip, skip);
            parent->imgsrc->getImage(parent->currWB, tr, origCrop, pp, params.toneCurve, params.raw);

            if ((!isDetailWindow) && parent->adnListener && skip == 1 && params.dirpyrDenoise.enabled) {
                float lowdenoise = 1.f;
                int levaut = settings->leveldnaut;

                if (levaut == 1) { //Standard
                    lowdenoise = 0.7f;
                }

                int CenterPreview_X = trafx + (trafw * skip) / 2;
                int CenterPreview_Y = trafy + (trafh * skip) / 2;
                int minimuX = 20000;
                int minimuY = 20000;
                int poscenterX = 0;
                int poscenterY = 0;

                for (int cc = 0; cc < numtiles_W; cc++) {
                    if (abs(centerTile_X[cc] - CenterPreview_X) < minimuX) {
                        minimuX = abs(centerTile_X[cc] - CenterPreview_X);
                        poscenterX = cc;
                    }
                }

                for (int cc = 0; cc < numtiles_H; cc++) {
                    if (abs(centerTile_Y[cc] - CenterPreview_Y) < minimuY) {
                        minimuY = abs(centerTile_Y[cc] - CenterPreview_Y);
                        poscenterY = cc;
                    }
                }

                //  printf("TileCX=%d  TileCY=%d  prevX=%d  prevY=%d \n",centerTile_X[poscenterX],centerTile_Y[poscenterY],CenterPreview_X,CenterPreview_Y);
                int crW;

                if (settings->leveldnv == 0) {
                    crW = 100;
                }

                if (settings->leveldnv == 1) {
                    crW = 250;
                }

                //  if(settings->leveldnv ==2) {crW=int(tileWskip/2);crH=int((tileWskip/2));}//adapted to scale of preview
                if (settings->leveldnv == 2) {
                    crW = int (tileWskip / 2);
                }

                if (settings->leveldnv == 3) {
                    crW = tileWskip - 10;
                }

                float adjustr = 1.f;

                if (params.icm.workingProfile == "ProPhoto")   {
                    adjustr = 1.f;
                } else if (params.icm.workingProfile == "Adobe RGB")  {
                    adjustr = 1.f / 1.3f;
                } else if (params.icm.workingProfile == "sRGB")       {
                    adjustr = 1.f / 1.3f;
                } else if (params.icm.workingProfile == "WideGamut")  {
                    adjustr = 1.f / 1.1f;
                } else if (params.icm.workingProfile == "Beta RGB")   {
                    adjustr = 1.f / 1.2f;
                } else if (params.icm.workingProfile == "BestRGB")    {
                    adjustr = 1.f / 1.2f;
                } else if (params.icm.workingProfile == "BruceRGB")   {
                    adjustr = 1.f / 1.2f;
                }

                if (parent->adnListener) {
                    parent->adnListener->noiseTilePrev(centerTile_X[poscenterX], centerTile_Y[poscenterY], CenterPreview_X, CenterPreview_Y, crW, trafw * skip);
                }

                // I have tried "blind" some solutions..to move review ...but GUI is not my truc !
                //  int W,H;
                //  cropgl->cropMoved (centerTile_X[poscenterX],centerTile_Y[poscenterY] , W, H);
                //   cropImageListener->setPosition (int x, int y, bool update=true);
                //   bool update;
                //   cropImageListener->setPosition (centerTile_X[poscenterX],centerTile_Y[poscenterY] , true);
                //setCropSizes (centerTile_X[poscenterX], centerTile_Y[poscenterY], trafw*skip,trafh*skip , skip, true);

                // we only need image reduced to 1/4 here
                int W = origCrop->getWidth();
                int H = origCrop->getHeight();
                Imagefloat *provicalc = new Imagefloat((W + 1) / 2, (H + 1) / 2);  //for denoise curves

                for (int ii = 0; ii < H; ii += 2) {
                    for (int jj = 0; jj < W; jj += 2) {
                        provicalc->r(ii >> 1, jj >> 1) = origCrop->r(ii, jj);
                        provicalc->g(ii >> 1, jj >> 1) = origCrop->g(ii, jj);
                        provicalc->b(ii >> 1, jj >> 1) = origCrop->b(ii, jj);
                    }
                }

                parent->imgsrc->convertColorSpace(provicalc, params.icm, parent->currWB);  //for denoise luminance curve

                float maxr = 0.f;
                float maxb = 0.f;
                float chaut, redaut, blueaut, maxredaut, maxblueaut, minredaut, minblueaut, chromina, sigma, lumema, sigma_L, redyel, skinc, nsknc;
                int Nb;

                chaut = 0.f;
                redaut = 0.f;
                blueaut = 0.f;
                maxredaut = 0.f;
                maxblueaut = 0.f;
                minredaut = 0.f;
                minblueaut = 0.f;
                LUTf gamcurve(65536, 0);
                float gam, gamthresh, gamslope;
                parent->ipf.RGB_denoise_infoGamCurve(params.dirpyrDenoise, parent->imgsrc->isRAW(), gamcurve, gam, gamthresh, gamslope);
                parent->ipf.RGB_denoise_info(origCrop, provicalc, parent->imgsrc->isRAW(), gamcurve, gam, gamthresh, gamslope, params.dirpyrDenoise, parent->imgsrc->getDirPyrDenoiseExpComp(), chaut, Nb, redaut, blueaut, maxredaut, maxblueaut, minredaut, minblueaut, chromina, sigma, lumema, sigma_L, redyel, skinc, nsknc, true);
//                  printf("redy=%f skin=%f pcskin=%f\n",redyel, skinc,nsknc);
//                  printf("DCROP skip=%d cha=%4.0f Nb=%d red=%4.0f bl=%4.0f redM=%4.0f bluM=%4.0f  L=%4.0f sigL=%4.0f Ch=%4.0f Si=%4.0f\n",skip, chaut,Nb, redaut,blueaut, maxredaut, maxblueaut, lumema, sigma_L, chromina, sigma);
                float multip = 1.f;

                if (!parent->imgsrc->isRAW()) {
                    multip = 2.f;    //take into account gamma for TIF / JPG approximate value...not good for gamma=1
                }

                float maxmax = max(maxredaut, maxblueaut);
                float delta;
                int mode = 0;
                //  float redyel, skinc, nsknc;
                int lissage = settings->leveldnliss;
                parent->ipf.calcautodn_info(chaut, delta, Nb, levaut, maxmax, lumema, chromina, mode, lissage, redyel, skinc, nsknc);


                if (maxredaut > maxblueaut) {
                    //  maxr=(maxredaut-chaut)/((autoNRmax*multip*adjustr)/2.f);
                    maxr = (delta) / ((autoNRmax * multip * adjustr * lowdenoise) / 2.f);

                    if (minblueaut <= minredaut  && minblueaut < chaut) {
                        maxb = (-chaut + minblueaut) / (autoNRmax * multip * adjustr * lowdenoise);
                    }
                } else {
                    //  maxb=(maxblueaut-chaut)/((autoNRmax*multip*adjustr)/2.f);
                    maxb = (delta) / ((autoNRmax * multip * adjustr * lowdenoise) / 2.f);

                    if (minredaut <= minblueaut  && minredaut < chaut) {
                        maxr = (-chaut + minredaut) / (autoNRmax * multip * adjustr * lowdenoise);
                    }
                }//maxb mxr - empirical evaluation red / blue


                params.dirpyrDenoise.chroma = chaut / (autoNR * multip * adjustr * lowdenoise);
                params.dirpyrDenoise.redchro = maxr;
                params.dirpyrDenoise.bluechro = maxb;
                parent->adnListener->chromaChanged(params.dirpyrDenoise.chroma, params.dirpyrDenoise.redchro, params.dirpyrDenoise.bluechro);

                delete provicalc;
            }
        }

        if (skip == 1 && params.dirpyrDenoise.enabled && !parent->denoiseInfoStore.valid && ((settings->leveldnautsimpl == 1 && params.dirpyrDenoise.Cmethod == "AUT")  || (settings->leveldnautsimpl == 0 && params.dirpyrDenoise.C2method == "AUTO"))) {
            MyTime t1aue, t2aue;
            t1aue.set();

            int crW = 100; // settings->leveldnv == 0
            int crH = 100; // settings->leveldnv == 0

            if (settings->leveldnv == 1) {
                crW = 250;
                crH = 250;
            }

            //  if(settings->leveldnv ==2) {crW=int(tileWskip/2);crH=int((tileWskip/2));}//adapted to scale of preview
            if (settings->leveldnv == 2) {
                crW = int (tileWskip / 2);
                crH = int (tileHskip / 2);
            }

            if (settings->leveldnv == 3) {
                crW = tileWskip - 10;
                crH = tileHskip - 10;
            }

            float lowdenoise = 1.f;
            int levaut = settings->leveldnaut;

            if (levaut == 1) { //Standard
                lowdenoise = 0.7f;
            }

            LUTf gamcurve(65536, 0);
            float gam, gamthresh, gamslope;
            parent->ipf.RGB_denoise_infoGamCurve(params.dirpyrDenoise, parent->imgsrc->isRAW(), gamcurve, gam, gamthresh, gamslope);
            int Nb[9];
#ifdef _OPENMP
            #pragma omp parallel
#endif
            {
                Imagefloat *origCropPart = new Imagefloat(crW, crH); //allocate memory
                Imagefloat *provicalc = new Imagefloat((crW + 1) / 2, (crH + 1) / 2);  //for denoise curves

                int  coordW[3];//coordinate of part of image to measure noise
                int  coordH[3];
                int begW = 50;
                int begH = 50;
                coordW[0] = begW;
                coordW[1] = widIm / 2 - crW / 2;
                coordW[2] = widIm - crW - begW;
                coordH[0] = begH;
                coordH[1] = heiIm / 2 - crH / 2;
                coordH[2] = heiIm - crH - begH;
#ifdef _OPENMP
                #pragma omp for schedule(dynamic) collapse(2) nowait
#endif

                for (int wcr = 0; wcr <= 2; wcr++) {
                    for (int hcr = 0; hcr <= 2; hcr++) {
                        PreviewProps ppP(coordW[wcr], coordH[hcr], crW, crH, 1);
                        parent->imgsrc->getImage(parent->currWB, tr, origCropPart, ppP, params.toneCurve, params.raw);

                        // we only need image reduced to 1/4 here
                        for (int ii = 0; ii < crH; ii += 2) {
                            for (int jj = 0; jj < crW; jj += 2) {
                                provicalc->r(ii >> 1, jj >> 1) = origCropPart->r(ii, jj);
                                provicalc->g(ii >> 1, jj >> 1) = origCropPart->g(ii, jj);
                                provicalc->b(ii >> 1, jj >> 1) = origCropPart->b(ii, jj);
                            }
                        }

                        parent->imgsrc->convertColorSpace(provicalc, params.icm, parent->currWB);  //for denoise luminance curve

                        float pondcorrec = 1.0f;
                        float chaut = 0.f, redaut = 0.f, blueaut = 0.f, maxredaut = 0.f, maxblueaut = 0.f, minredaut = 0.f, minblueaut = 0.f, chromina = 0.f, sigma = 0.f, lumema = 0.f, sigma_L = 0.f, redyel = 0.f, skinc = 0.f, nsknc = 0.f;
                        int nb = 0;
                        parent->ipf.RGB_denoise_info(origCropPart, provicalc, parent->imgsrc->isRAW(), gamcurve, gam, gamthresh, gamslope, params.dirpyrDenoise, parent->imgsrc->getDirPyrDenoiseExpComp(), chaut, nb, redaut, blueaut, maxredaut, maxblueaut, minredaut, minblueaut, chromina, sigma, lumema, sigma_L, redyel, skinc, nsknc);

                        //printf("DCROP skip=%d cha=%f red=%f bl=%f redM=%f bluM=%f chrom=%f sigm=%f lum=%f\n",skip, chaut,redaut,blueaut, maxredaut, maxblueaut, chromina, sigma, lumema);
                        Nb[hcr * 3 + wcr] = nb;
                        parent->denoiseInfoStore.ch_M[hcr * 3 + wcr] = pondcorrec * chaut;
                        parent->denoiseInfoStore.max_r[hcr * 3 + wcr] = pondcorrec * maxredaut;
                        parent->denoiseInfoStore.max_b[hcr * 3 + wcr] = pondcorrec * maxblueaut;
                        min_r[hcr * 3 + wcr] = pondcorrec * minredaut;
                        min_b[hcr * 3 + wcr] = pondcorrec * minblueaut;
                        lumL[hcr * 3 + wcr] = lumema;
                        chromC[hcr * 3 + wcr] = chromina;
                        ry[hcr * 3 + wcr] = redyel;
                        sk[hcr * 3 + wcr] = skinc;
                        pcsk[hcr * 3 + wcr] = nsknc;

                    }
                }

                delete provicalc;
                delete origCropPart;
            }
            float chM = 0.f;
            float MaxR = 0.f;
            float MaxB = 0.f;
            float MinR = 100000000000.f;
            float MinB = 100000000000.f;
            float maxr = 0.f;
            float maxb = 0.f;
            float Max_R[9] = {0.f, 0.f, 0.f, 0.f, 0.f, 0.f, 0.f, 0.f, 0.f};
            float Max_B[9] = {0.f, 0.f, 0.f, 0.f, 0.f, 0.f, 0.f, 0.f, 0.f};
            float Min_R[9];
            float Min_B[9];
            float MaxRMoy = 0.f;
            float MaxBMoy = 0.f;
            float MinRMoy = 0.f;
            float MinBMoy = 0.f;

            float multip = 1.f;

            if (!parent->imgsrc->isRAW()) {
                multip = 2.f;    //take into account gamma for TIF / JPG approximate value...not good for gamma=1
            }

            float adjustr = 1.f;

            if (params.icm.workingProfile == "ProPhoto")   {
                adjustr = 1.f;   //
            } else if (params.icm.workingProfile == "Adobe RGB")  {
                adjustr = 1.f / 1.3f;
            } else if (params.icm.workingProfile == "sRGB")       {
                adjustr = 1.f / 1.3f;
            } else if (params.icm.workingProfile == "WideGamut")  {
                adjustr = 1.f / 1.1f;
            } else if (params.icm.workingProfile == "Beta RGB")   {
                adjustr = 1.f / 1.2f;
            } else if (params.icm.workingProfile == "BestRGB")    {
                adjustr = 1.f / 1.2f;
            } else if (params.icm.workingProfile == "BruceRGB")   {
                adjustr = 1.f / 1.2f;
            }

            float delta[9];
            int mode = 1;
            int lissage = settings->leveldnliss;

            for (int k = 0; k < 9; k++) {
                float maxmax = max(parent->denoiseInfoStore.max_r[k], parent->denoiseInfoStore.max_b[k]);
                parent->ipf.calcautodn_info(parent->denoiseInfoStore.ch_M[k], delta[k], Nb[k], levaut, maxmax, lumL[k], chromC[k], mode, lissage, ry[k], sk[k], pcsk[k]);
                //  printf("ch_M=%f delta=%f\n",ch_M[k], delta[k]);
            }

            for (int k = 0; k < 9; k++) {
                if (parent->denoiseInfoStore.max_r[k] > parent->denoiseInfoStore.max_b[k]) {
                    Max_R[k] = (delta[k]) / ((autoNRmax * multip * adjustr * lowdenoise) / 2.f);
                    Min_B[k] = - (parent->denoiseInfoStore.ch_M[k] - min_b[k]) / (autoNRmax * multip * adjustr * lowdenoise);
                    Max_B[k] = 0.f;
                    Min_R[k] = 0.f;
                } else {
                    Max_B[k] = (delta[k]) / ((autoNRmax * multip * adjustr * lowdenoise) / 2.f);
                    Min_R[k] = - (parent->denoiseInfoStore.ch_M[k] - min_r[k])   / (autoNRmax * multip * adjustr * lowdenoise);
                    Min_B[k] = 0.f;
                    Max_R[k] = 0.f;
                }
            }

            for (int k = 0; k < 9; k++) {
                //  printf("ch_M= %f Max_R=%f Max_B=%f min_r=%f min_b=%f\n",ch_M[k],Max_R[k], Max_B[k],Min_R[k], Min_B[k]);
                chM += parent->denoiseInfoStore.ch_M[k];
                MaxBMoy += Max_B[k];
                MaxRMoy += Max_R[k];
                MinRMoy += Min_R[k];
                MinBMoy += Min_B[k];

                if (Max_R[k] > MaxR) {
                    MaxR = Max_R[k];
                }

                if (Max_B[k] > MaxB) {
                    MaxB = Max_B[k];
                }

                if (Min_R[k] < MinR) {
                    MinR = Min_R[k];
                }

                if (Min_B[k] < MinB) {
                    MinB = Min_B[k];
                }
            }

            chM /= 9;
            MaxBMoy /= 9;
            MaxRMoy /= 9;
            MinBMoy /= 9;
            MinRMoy /= 9;

            if (MaxR > MaxB) {
                maxr = MaxRMoy + (MaxR - MaxRMoy) * 0.66f; //#std Dev
                //maxb=MinB;
                maxb = MinBMoy + (MinB - MinBMoy) * 0.66f;
            } else {
                maxb = MaxBMoy + (MaxB - MaxBMoy) * 0.66f;
                maxr = MinRMoy + (MinR - MinRMoy) * 0.66f;
            }

//                  printf("DCROP skip=%d cha=%f red=%f bl=%f \n",skip, chM,maxr,maxb);
            params.dirpyrDenoise.chroma = chM / (autoNR * multip * adjustr);
            params.dirpyrDenoise.redchro = maxr;
            params.dirpyrDenoise.bluechro = maxb;
            parent->denoiseInfoStore.valid = true;

            if (parent->adnListener) {
                parent->adnListener->chromaChanged(params.dirpyrDenoise.chroma, params.dirpyrDenoise.redchro, params.dirpyrDenoise.bluechro);
            }

            if (settings->verbose) {
                t2aue.set();
                printf("Info denoise auto performed in %d usec:\n", t2aue.etime(t1aue));
            }

            //end evaluate noise
        }

        //  if(params.dirpyrDenoise.Cmethod=="AUT" || params.dirpyrDenoise.Cmethod=="PON") {//reinit origCrop after Auto
        if ((settings->leveldnautsimpl == 1 && params.dirpyrDenoise.Cmethod == "AUT")  || (settings->leveldnautsimpl == 0 && params.dirpyrDenoise.C2method == "AUTO")) { //reinit origCrop after Auto
            PreviewProps pp(trafx, trafy, trafw * skip, trafh * skip, skip);
            parent->imgsrc->getImage(parent->currWB, tr, origCrop, pp, params.toneCurve, params.raw);
        }

        DirPyrDenoiseParams denoiseParams = params.dirpyrDenoise;

        if (params.dirpyrDenoise.Lmethod == "CUR") {
            if (noiseLCurve) {
                denoiseParams.luma = 0.5f;    //very small value to init process - select curve or slider
            } else {
                denoiseParams.luma = 0.0f;
            }
        } else if (denoiseParams.Lmethod == "SLI") {
            noiseLCurve.Reset();
        }

        if ((noiseLCurve || noiseCCurve) && skip == 1 && denoiseParams.enabled)   {  //only allocate memory if enabled and skip
            // we only need image reduced to 1/4 here
            int W = origCrop->getWidth();
            int H = origCrop->getHeight();
            calclum = new Imagefloat((W + 1) / 2, (H + 1) / 2);  //for denoise curves

            for (int ii = 0; ii < H; ii += 2) {
                for (int jj = 0; jj < W; jj += 2) {
                    calclum->r(ii >> 1, jj >> 1) = origCrop->r(ii, jj);
                    calclum->g(ii >> 1, jj >> 1) = origCrop->g(ii, jj);
                    calclum->b(ii >> 1, jj >> 1) = origCrop->b(ii, jj);
                }
            }

            parent->imgsrc->convertColorSpace(calclum, params.icm, parent->currWB);  //for denoise luminance curve
        }

        if (skip != 1) if (parent->adnListener) {
                parent->adnListener->noiseChanged(0.f, 0.f);
            }

        if (todo & M_LINDENOISE) {
            if (skip == 1 && denoiseParams.enabled) {
                int kall = 0;

                float nresi, highresi;
                parent->ipf.RGB_denoise(kall, origCrop, origCrop, calclum, parent->denoiseInfoStore.ch_M, parent->denoiseInfoStore.max_r, parent->denoiseInfoStore.max_b, parent->imgsrc->isRAW(), /*Roffset,*/ denoiseParams, parent->imgsrc->getDirPyrDenoiseExpComp(), noiseLCurve, noiseCCurve, nresi, highresi);

                if (parent->adnListener) {
                    parent->adnListener->noiseChanged(nresi, highresi);
                }

                if (settings->leveldnautsimpl == 1) {
                    if ((denoiseParams.Cmethod == "AUT" || denoiseParams.Cmethod == "PRE") && (parent->adnListener)) { // force display value of sliders
                        parent->adnListener->chromaChanged(denoiseParams.chroma, denoiseParams.redchro, denoiseParams.bluechro);
                    }
                } else {
                    if ((denoiseParams.C2method == "AUTO" || denoiseParams.C2method == "PREV") && (parent->adnListener)) { // force display value of sliders
                        parent->adnListener->chromaChanged(denoiseParams.chroma, denoiseParams.redchro, denoiseParams.bluechro);
                    }
                }

            }
        }

        parent->imgsrc->convertColorSpace(origCrop, params.icm, parent->currWB);

        delete [] min_r;
        delete [] min_b;
        delete [] lumL;
        delete [] chromC;
        delete [] ry;
        delete [] sk;
        delete [] pcsk;
        delete [] centerTile_X;
        delete [] centerTile_Y;

    }

    // has to be called after setCropSizes! Tools prior to this point can't handle the Edit mechanism, but that shouldn't be a problem.
    createBuffer(cropw, croph);

    std::unique_ptr<Imagefloat> fattalCrop;

    if ((todo & M_HDR) && (params.fattal.enabled || params.dehaze.enabled)) {
        Imagefloat *f = origCrop;
        int fw = skips(parent->fw, skip);
        int fh = skips(parent->fh, skip);
        bool need_cropping = false;
        bool need_fattal = true;

        if (trafx || trafy || trafw != fw || trafh != fh) {
            need_cropping = true;

            // fattal needs to work on the full image. So here we get the full
            // image from imgsrc, and replace the denoised crop in case
            if (!params.dirpyrDenoise.enabled && skip == 1 && parent->fattal_11_dcrop_cache) {
                f = parent->fattal_11_dcrop_cache;
                need_fattal = false;
            } else {
                f = new Imagefloat(fw, fh);
                fattalCrop.reset(f);
                PreviewProps pp(0, 0, parent->fw, parent->fh, skip);
                int tr = getCoarseBitMask(params.coarse);
                parent->imgsrc->getImage(parent->currWB, tr, f, pp, params.toneCurve, params.raw);
                parent->imgsrc->convertColorSpace(f, params.icm, parent->currWB);

                if (params.dirpyrDenoise.enabled) {
                    // copy the denoised crop
                    int oy = trafy / skip;
                    int ox = trafx / skip;
#ifdef _OPENMP
                    #pragma omp parallel for
#endif

                    for (int y = 0; y < baseCrop->getHeight(); ++y) {
                        int dy = oy + y;

                        for (int x = 0; x < baseCrop->getWidth(); ++x) {
                            int dx = ox + x;
                            f->r(dy, dx) = baseCrop->r(y, x);
                            f->g(dy, dx) = baseCrop->g(y, x);
                            f->b(dy, dx) = baseCrop->b(y, x);
                        }
                    }
                } else if (skip == 1) {
                    parent->fattal_11_dcrop_cache = f; // cache this globally
                    fattalCrop.release();
                }
            }
        }

        if (need_fattal) {
            parent->ipf.dehaze(f);
            parent->ipf.ToneMapFattal02(f);
        }

        // crop back to the size expected by the rest of the pipeline
        if (need_cropping) {
            Imagefloat *c = origCrop;

            int oy = trafy / skip;
            int ox = trafx / skip;
#ifdef _OPENMP
            #pragma omp parallel for
#endif

            for (int y = 0; y < trafh; ++y) {
                int cy = y + oy;

                for (int x = 0; x < trafw; ++x) {
                    int cx = x + ox;
                    c->r(y, x) = f->r(cy, cx);
                    c->g(y, x) = f->g(cy, cx);
                    c->b(y, x) = f->b(cy, cx);
                }
            }

            baseCrop = c;
        } else {
            baseCrop = f;
        }
    }

    // transform
    if (needstransform || ((todo & (M_TRANSFORM | M_RGBCURVE))  && params.dirpyrequalizer.cbdlMethod == "bef" && params.dirpyrequalizer.enabled && !params.colorappearance.enabled)) {
        if (!transCrop) {
            transCrop = new Imagefloat(cropw, croph);
        }

        if (needstransform)
            parent->ipf.transform(baseCrop, transCrop, cropx / skip, cropy / skip, trafx / skip, trafy / skip, skips(parent->fw, skip), skips(parent->fh, skip), parent->getFullWidth(), parent->getFullHeight(),
                                  parent->imgsrc->getMetaData(),
                                  parent->imgsrc->getRotateDegree(), false);
        else {
            baseCrop->copyData(transCrop);
        }

        if (transCrop) {
            baseCrop = transCrop;
        }
    } else {
        if (transCrop) {
            delete transCrop;
        }

        transCrop = nullptr;
    }

    if ((todo & (M_TRANSFORM | M_RGBCURVE))  && params.dirpyrequalizer.cbdlMethod == "bef" && params.dirpyrequalizer.enabled && !params.colorappearance.enabled) {

        const int W = baseCrop->getWidth();
        const int H = baseCrop->getHeight();
        LabImage labcbdl(W, H);
        parent->ipf.rgb2lab(*baseCrop, labcbdl, params.icm.workingProfile);
        parent->ipf.dirpyrequalizer(&labcbdl, skip);
        parent->ipf.lab2rgb(labcbdl, *baseCrop, params.icm.workingProfile);

    }

    if (todo & M_RGBCURVE) {
        Imagefloat *workingCrop = baseCrop;

        if (params.icm.workingTRC == "Custom") { //exec TRC IN free
            const Glib::ustring profile = params.icm.workingProfile;

            if (profile == "sRGB" || profile == "Adobe RGB" || profile == "ProPhoto" || profile == "WideGamut" || profile == "BruceRGB" || profile == "Beta RGB" || profile == "BestRGB" || profile == "Rec2020" || profile == "ACESp0" || profile == "ACESp1") {
                const int cw = baseCrop->getWidth();
                const int ch = baseCrop->getHeight();
                workingCrop = new Imagefloat(cw, ch);
                //first put gamma TRC to 1
                parent->ipf.workingtrc(baseCrop, workingCrop, cw, ch, -5, params.icm.workingProfile, 2.4, 12.92310, parent->getCustomTransformIn(), true, false, true);
                //adjust gamma TRC
                parent->ipf.workingtrc(workingCrop, workingCrop, cw, ch, 5, params.icm.workingProfile, params.icm.workingTRCGamma, params.icm.workingTRCSlope, parent->getCustomTransformOut(), false, true, true);
            }
        }
        double rrm, ggm, bbm;
        DCPProfile::ApplyState as;
        DCPProfile *dcpProf = parent->imgsrc->getDCP(params.icm, as);

        LUTu histToneCurve;
        parent->ipf.rgbProc (workingCrop, laboCrop, this, parent->hltonecurve, parent->shtonecurve, parent->tonecurve, 
                            params.toneCurve.saturation, parent->rCurve, parent->gCurve, parent->bCurve, parent->colourToningSatLimit, parent->colourToningSatLimitOpacity, parent->ctColorCurve, parent->ctOpacityCurve, parent->opautili, parent->clToningcurve, parent->cl2Toningcurve,
                            parent->customToneCurve1, parent->customToneCurve2, parent->beforeToneCurveBW, parent->afterToneCurveBW, rrm, ggm, bbm,
                            parent->bwAutoR, parent->bwAutoG, parent->bwAutoB, dcpProf, as, histToneCurve);
        if (workingCrop != baseCrop) {
            delete workingCrop;
        }
    }

    /*xref=000;yref=000;
    if (colortest && cropw>115 && croph>115)
    for(int j=1;j<5;j++){
        xref+=j*30;yref+=j*30;
        if (settings->verbose) {
            printf("after rgbProc RGB Xr%i Yr%i Skip=%d  R=%f  G=%f  B=%f  \n",xref,yref,skip,
                   baseCrop->r[(int)(xref/skip)][(int)(yref/skip)]/256,
                   baseCrop->g[(int)(xref/skip)][(int)(yref/skip)]/256,
                   baseCrop->b[(int)(xref/skip)][(int)(yref/skip)]/256);
            printf("after rgbProc Lab Xr%i Yr%i Skip=%d  l=%f  a=%f  b=%f  \n",xref,yref,skip,
                   laboCrop->L[(int)(xref/skip)][(int)(yref/skip)]/327,
                   laboCrop->a[(int)(xref/skip)][(int)(yref/skip)]/327,
                   laboCrop->b[(int)(xref/skip)][(int)(yref/skip)]/327);
        }
    }*/

    // apply luminance operations
    //bool tutu = true;
    if (todo & (M_LUMINANCE + M_COLOR)) { //
        //if (tutu) { //
        //I made a little change here. Rather than have luminanceCurve (and others) use in/out lab images, we can do more if we copy right here.
        labnCrop->CopyFrom(laboCrop);
        reservCrop->CopyFrom(laboCrop);


        //parent->ipf.luminanceCurve (labnCrop, labnCrop, parent->lumacurve);
        bool utili = parent->utili;
        bool autili = parent->autili;
        bool butili = parent->butili;
        bool ccutili = parent->ccutili;
        bool clcutili = parent->clcutili;
        bool cclutili = parent->cclutili;

        bool locallutili = parent->locallutili;
        LUTf lllocalcurve2(65536, 0);
        bool localcutili = parent->locallutili;
        LUTf cclocalcurve2(65536, 0);
        bool localskutili = parent->localskutili;
        LUTf sklocalcurve2(65536, 0);
        bool localexutili = parent->localexutili;
        LUTf exlocalcurve2(65536, 0);
        LUTf hltonecurveloc2(65536, 0); //65536
        LUTf shtonecurveloc2(65536, 0);
        LUTf tonecurveloc2(65536, 0);
        LUTf lightCurveloc2(32770, 0);
        bool LHutili = parent->LHutili;
        bool HHutili = parent->HHutili;

        LUTu dummy;
<<<<<<< HEAD
        bool needslocal = params.locallab.enabled;
        LocretigainCurve locRETgainCurve;
        LocLHCurve loclhCurve;
        LocHHCurve lochhCurve;

        LocretigainCurverab locRETgainCurverab;
        locallutili = false;
        int sca = skip;

        //     bool tyty = false;
        int maxspot = 1;

        if (needslocal) {
            for (int sp = 0; sp < params.locallab.nbspot; sp++) {
                locRETgainCurve.Set(params.locallab.localTgaincurve.at(sp));
                loclhCurve.Set(params.locallab.LHcurve.at(sp), LHutili);
                lochhCurve.Set(params.locallab.HHcurve.at(sp), HHutili);
                locallutili = false;
                CurveFactory::curveLocal(locallutili, params.locallab.llcurve.at(sp), lllocalcurve2, sca);
                localcutili = false;
                CurveFactory::curveCCLocal(localcutili, params.locallab.cccurve.at(sp), cclocalcurve2, sca);
                //localskutili = false;
                CurveFactory::curveskLocal(localskutili, params.locallab.skintonescurve.at(sp), sklocalcurve2, sca);
                CurveFactory::curveexLocal(localexutili, params.locallab.excurve.at(sp), exlocalcurve2, sca);


                double ecomp = params.locallab.expcomp.at(sp);
                double black = params.locallab.black.at(sp);
                double hlcompr = params.locallab.hlcompr.at(sp);
                double hlcomprthresh = params.locallab.hlcomprthresh.at(sp);
                double shcompr = params.locallab.shcompr.at(sp);
                double br = params.locallab.lightness.at(sp);

                CurveFactory::complexCurvelocal(ecomp, black / 65535., hlcompr, hlcomprthresh, shcompr, br,
                                                hltonecurveloc2, shtonecurveloc2, tonecurveloc2, lightCurveloc2,
                                                sca);

                double huere, chromare, lumare, huerefblu, sobelre;
                huerefblu = parent->huerefblurs[sp];
                huere = parent->huerefs[sp];
                chromare = parent->chromarefs[sp];
                lumare = parent->lumarefs[sp];
                sobelre = parent->sobelrefs[sp];

                parent->ipf.Lab_Local(1, maxspot, sp, parent->huerefs, parent->sobelrefs, parent->centerx, parent->centery, (float**)shbuffer, labnCrop, labnCrop, reservCrop, cropx / skip, cropy / skip, skips(parent->fw, skip), skips(parent->fh, skip), skip, locRETgainCurve, lllocalcurve2,
                                      loclhCurve, lochhCurve, LHutili, HHutili, cclocalcurve2, localskutili, sklocalcurve2, localexutili, exlocalcurve2, hltonecurveloc2, shtonecurveloc2, tonecurveloc2, lightCurveloc2, huerefblu, huere, chromare, lumare, sobelre);

                lllocalcurve2.clear();
                cclocalcurve2.clear();
                sklocalcurve2.clear();
                exlocalcurve2.clear();

                if (skip <= 2) {
                    usleep(settings->cropsleep);    //wait to avoid crash when crop 100% and move window
                }
            }
        }

        //   int moderetinex;
        //    parent->ipf.MSR(labnCrop, labnCrop->W, labnCrop->H, 1);
=======

>>>>>>> 516be465
        parent->ipf.chromiLuminanceCurve(this, 1, labnCrop, labnCrop, parent->chroma_acurve, parent->chroma_bcurve, parent->satcurve, parent->lhskcurve,  parent->clcurve, parent->lumacurve, utili, autili, butili, ccutili, cclutili, clcutili, dummy, dummy);
        parent->ipf.vibrance(labnCrop);
        parent->ipf.labColorCorrectionRegions(labnCrop);

        if ((params.colorappearance.enabled && !params.colorappearance.tonecie) || (!params.colorappearance.enabled)) {
            parent->ipf.EPDToneMap(labnCrop, 5, skip);
        }

        //parent->ipf.EPDToneMap(labnCrop, 5, 1);    //Go with much fewer than normal iterates for fast redisplay.
        // for all treatments Defringe, Sharpening, Contrast detail , Microcontrast they are activated if "CIECAM" function are disabled
        if (skip == 1) {
            if ((params.colorappearance.enabled && !settings->autocielab)  || (!params.colorappearance.enabled)) {
                parent->ipf.impulsedenoise(labnCrop);
            }

            if ((params.colorappearance.enabled && !settings->autocielab) || (!params.colorappearance.enabled)) {
                parent->ipf.defringe(labnCrop);
            }

            parent->ipf.MLsharpen(labnCrop);

            if ((params.colorappearance.enabled && !settings->autocielab)  || (!params.colorappearance.enabled)) {
                parent->ipf.MLmicrocontrast(labnCrop);
                parent->ipf.sharpening(labnCrop, params.sharpening, parent->sharpMask);
            }
        }

        //   if (skip==1) {
        WaveletParams WaveParams = params.wavelet;

        if (params.dirpyrequalizer.cbdlMethod == "aft") {
            if (((params.colorappearance.enabled && !settings->autocielab)  || (!params.colorappearance.enabled))) {
                parent->ipf.dirpyrequalizer(labnCrop, skip);
                //  parent->ipf.Lanczoslab (labnCrop,labnCrop , 1.f/skip);
            }
        }

        int kall = 0;
        int minwin = min(labnCrop->W, labnCrop->H);
        int maxlevelcrop = 10;

        //  if(cp.mul[9]!=0)maxlevelcrop=10;
        // adap maximum level wavelet to size of crop
        if (minwin * skip < 1024) {
            maxlevelcrop = 9;    //sampling wavelet 512
        }

        if (minwin * skip < 512) {
            maxlevelcrop = 8;    //sampling wavelet 256
        }

        if (minwin * skip < 256) {
            maxlevelcrop = 7;    //sampling 128
        }

        if (minwin * skip < 128) {
            maxlevelcrop = 6;
        }

        if (minwin < 64) {
            maxlevelcrop = 5;
        }

        int realtile;

        if (params.wavelet.Tilesmethod == "big") {
            realtile = 22;
        } else /*if (params.wavelet.Tilesmethod == "lit")*/ {
            realtile = 12;
        }

        int tilesize = 128 * realtile;
        int overlap = (int) tilesize * 0.125f;

        int numtiles_W, numtiles_H, tilewidth, tileheight, tileWskip, tileHskip;

        parent->ipf.Tile_calc(tilesize, overlap, kall, labnCrop->W, labnCrop->H, numtiles_W, numtiles_H, tilewidth, tileheight, tileWskip, tileHskip);
        //now we have tile dimensions, overlaps
        //%%%%%%%%%%%%%%%%%%%%%%%%%%%%%%%%%%%%%%%%%%%%%%%%%%%%%%
        int minsizetile = min(tilewidth, tileheight);
        int maxlev2 = 10;

        if (minsizetile < 1024 && maxlevelcrop == 10) {
            maxlev2 = 9;
        }

        if (minsizetile < 512) {
            maxlev2 = 8;
        }

        if (minsizetile < 256) {
            maxlev2 = 7;
        }

        if (minsizetile < 128) {
            maxlev2 = 6;
        }

        int maxL = min(maxlev2, maxlevelcrop);

        if (parent->awavListener) {
            parent->awavListener->wavChanged(float (maxL));
        }

        if ((params.wavelet.enabled)) {
            WavCurve wavCLVCurve;
            WavOpacityCurveRG waOpacityCurveRG;
            WavOpacityCurveBY waOpacityCurveBY;
            WavOpacityCurveW waOpacityCurveW;
            WavOpacityCurveWL waOpacityCurveWL;

            LUTf wavclCurve;
            LUTu dummy;

            params.wavelet.getCurves(wavCLVCurve, waOpacityCurveRG, waOpacityCurveBY, waOpacityCurveW, waOpacityCurveWL);

            parent->ipf.ip_wavelet(labnCrop, labnCrop, kall, WaveParams, wavCLVCurve, waOpacityCurveRG, waOpacityCurveBY, waOpacityCurveW, waOpacityCurveWL, parent->wavclCurve, skip);
        }

        parent->ipf.softLight(labnCrop);        

        //     }

        //   }
        if (params.colorappearance.enabled) {
            float fnum = parent->imgsrc->getMetaData()->getFNumber();          // F number
            float fiso = parent->imgsrc->getMetaData()->getISOSpeed() ;        // ISO
            float fspeed = parent->imgsrc->getMetaData()->getShutterSpeed() ;  // Speed
            double fcomp = parent->imgsrc->getMetaData()->getExpComp();        // Compensation +/-
            double adap; // Scene's luminosity adaptation factor

            if (fnum < 0.3f || fiso < 5.f || fspeed < 0.00001f) { //if no exif data or wrong
                adap = 2000.;
            } else {
                double E_V = fcomp + log2(double ((fnum * fnum) / fspeed / (fiso / 100.f)));
                E_V += params.toneCurve.expcomp;// exposure compensation in tonecurve ==> direct EV
                E_V += log2(params.raw.expos);  // exposure raw white point ; log2 ==> linear to EV
                adap = pow(2., E_V - 3.);  // cd / m2
                // end calculation adaptation scene luminosity
            }

            bool execsharp = false;

            if (skip == 1) {
                execsharp = true;
            }

            if (!cieCrop) {
                cieCrop = new CieImage(cropw, croph);
            }

            float d, dj, yb; // not used after this block
            parent->ipf.ciecam_02float(cieCrop, float (adap), 1, 2, labnCrop, &params, parent->customColCurve1, parent->customColCurve2, parent->customColCurve3,
                                       dummy, dummy, parent->CAMBrightCurveJ, parent->CAMBrightCurveQ, parent->CAMMean, 5, skip, execsharp, d, dj, yb, 1, parent->sharpMask);
        } else {
            // CIECAM is disabled, we free up its image buffer to save some space
            if (cieCrop) {
                delete cieCrop;
            }

            cieCrop = nullptr;
        }
    }

    // all pipette buffer processing should be finished now
    PipetteBuffer::setReady();

    // Computing the preview image, i.e. converting from lab->Monitor color space (soft-proofing disabled) or lab->Output profile->Monitor color space (soft-proofing enabled)
    parent->ipf.lab2monitorRgb(labnCrop, cropImg);

    if (cropImageListener) {
        // Computing the internal image for analysis, i.e. conversion from lab->Output profile (rtSettings.HistogramWorking disabled) or lab->WCS (rtSettings.HistogramWorking enabled)

        // internal image in output color space for analysis
        Image8 *cropImgtrue = parent->ipf.lab2rgb(labnCrop, 0, 0, cropw, croph, params.icm);

        int finalW = rqcropw;

        if (cropImg->getWidth() - leftBorder < finalW) {
            finalW = cropImg->getWidth() - leftBorder;
        }

        int finalH = rqcroph;

        if (cropImg->getHeight() - upperBorder < finalH) {
            finalH = cropImg->getHeight() - upperBorder;
        }

        Image8* final = new Image8(finalW, finalH);
        Image8* finaltrue = new Image8(finalW, finalH);

        for (int i = 0; i < finalH; i++) {
            memcpy(final->data + 3 * i * finalW, cropImg->data + 3 * (i + upperBorder)*cropw + 3 * leftBorder, 3 * finalW);
            memcpy(finaltrue->data + 3 * i * finalW, cropImgtrue->data + 3 * (i + upperBorder)*cropw + 3 * leftBorder, 3 * finalW);
        }

        cropImageListener->setDetailedCrop(final, finaltrue, params.icm, params.crop, rqcropx, rqcropy, rqcropw, rqcroph, skip);
        delete final;
        delete finaltrue;
        delete cropImgtrue;
    }
}

void Crop::freeAll()
{

    if (cropAllocated) {
        if (origCrop) {
            delete    origCrop;
            origCrop = nullptr;
        }

        if (transCrop) {
            delete    transCrop;
            transCrop = nullptr;
        }

        if (laboCrop) {
            delete    laboCrop;
            laboCrop = nullptr;
        }


        if (labnCrop) {
            delete    labnCrop;
            labnCrop = nullptr;
        }

        if (reservCrop) {
            delete    reservCrop;
            reservCrop = nullptr;
        }


        /*        if (lablocCrop ) {
                    delete    lablocCrop;
                    lablocCrop = NULL;
                }
        */
        if (cropImg) {
            delete    cropImg;
            cropImg = nullptr;
        }

        if (cieCrop) {
            delete    cieCrop;
            cieCrop = nullptr;
        }

        if (shbuffer) {
            delete [] shbuffer;
            shbuffer = nullptr;
        }

        PipetteBuffer::flush();
    }

    cropAllocated = false;
}


namespace
{

bool check_need_larger_crop_for_lcp_distortion(int fw, int fh, int x, int y, int w, int h, const ProcParams &params)
{
    if (x == 0 && y == 0 && w == fw && h == fh) {
        return false;
    }

    return (params.lensProf.useDist && (params.lensProf.useLensfun() || params.lensProf.useLcp()));
}

} // namespace

/** @brief Handles crop's image buffer reallocation and trigger sizeChanged of SizeListener[s]
 * If the scale changes, this method will free all buffers and reallocate ones of the new size.
 * It will then tell to the SizeListener that size has changed (sizeChanged)
 */
bool Crop::setCropSizes(int rcx, int rcy, int rcw, int rch, int skip, bool internal)
{

    if (!internal) {
        cropMutex.lock();
    }

    bool changed = false;

    rqcropx = rcx;
    rqcropy = rcy;
    rqcropw = rcw;
    rqcroph = rch;

    // store and set requested crop size
    int rqx1 = LIM(rqcropx, 0, parent->fullw - 1);
    int rqy1 = LIM(rqcropy, 0, parent->fullh - 1);
    int rqx2 = rqx1 + rqcropw - 1;
    int rqy2 = rqy1 + rqcroph - 1;
    rqx2 = LIM(rqx2, 0, parent->fullw - 1);
    rqy2 = LIM(rqy2, 0, parent->fullh - 1);

    this->skip = skip;

    // add border, if possible
    int bx1 = rqx1 - skip * borderRequested;
    int by1 = rqy1 - skip * borderRequested;
    int bx2 = rqx2 + skip * borderRequested;
    int by2 = rqy2 + skip * borderRequested;
    // clip it to fit into image area
    bx1 = LIM(bx1, 0, parent->fullw - 1);
    by1 = LIM(by1, 0, parent->fullh - 1);
    bx2 = LIM(bx2, 0, parent->fullw - 1);
    by2 = LIM(by2, 0, parent->fullh - 1);
    int bw = bx2 - bx1 + 1;
    int bh = by2 - by1 + 1;

    // determine which part of the source image is required to compute the crop rectangle
    int orx, ory, orw, orh;
    orx = bx1;
    ory = by1;
    orw = bw;
    orh = bh;

    parent->ipf.transCoord(parent->fw, parent->fh, bx1, by1, bw, bh, orx, ory, orw, orh);

    if (check_need_larger_crop_for_lcp_distortion(parent->fw, parent->fh, orx, ory, orw, orh, parent->params)) {
        // TODO - this is an estimate of the max distortion relative to the image size. ATM it is hardcoded to be 15%, which seems enough. If not, need to revise
        int dW = int (double (parent->fw) * 0.15 / (2 * skip));
        int dH = int (double (parent->fh) * 0.15 / (2 * skip));
        int x1 = orx - dW;
        int x2 = orx + orw + dW;
        int y1 = ory - dH;
        int y2 = ory + orh + dH;

        if (x1 < 0) {
            x2 += -x1;
            x1 = 0;
        }

        if (x2 > parent->fw) {
            x1 -= x2 - parent->fw;
            x2 = parent->fw;
        }

        if (y1 < 0) {
            y2 += -y1;
            y1 = 0;
        }

        if (y2 > parent->fh) {
            y1 -= y2 - parent->fh;
            y2 = parent->fh;
        }

        orx = max(x1, 0);
        ory = max(y1, 0);
        orw = min(x2 - x1, parent->fw - orx);
        orh = min(y2 - y1, parent->fh - ory);
    }

    leftBorder  = skips(rqx1 - bx1, skip);
    upperBorder = skips(rqy1 - by1, skip);

    PreviewProps cp(orx, ory, orw, orh, skip);
    int orW, orH;
    parent->imgsrc->getSize(cp, orW, orH);

    trafx = orx;
    trafy = ory;

    int cw = skips(bw, skip);
    int ch = skips(bh, skip);

    EditType editType = ET_PIPETTE;

    if (const auto editProvider = PipetteBuffer::getDataProvider()) {
        if (const auto editSubscriber = editProvider->getCurrSubscriber()) {
            editType = editSubscriber->getEditingType();
        }
    }

    if (cw != cropw || ch != croph || orW != trafw || orH != trafh) {

        cropw = cw;
        croph = ch;
        trafw = orW;
        trafh = orH;

        if (!origCrop) {
            origCrop = new Imagefloat;
        }

        origCrop->allocate(trafw, trafh);  // Resizing the buffer (optimization)

        // if transCrop doesn't exist yet, it'll be created where necessary
        if (transCrop) {
            transCrop->allocate(cropw, croph);
        }

        if (laboCrop) {
            delete laboCrop;    // laboCrop can't be resized
        }

        laboCrop = new LabImage(cropw, croph);

        //     if (translabCrop) translabCrop->reallocLab();

        if (labnCrop) {
            delete labnCrop;    // labnCrop can't be resized
        }

        labnCrop = new LabImage(cropw, croph);

        if (reservCrop) {
            delete reservCrop;    // labnCrop can't be resized
        }

        reservCrop = new LabImage(cropw, croph);


        /*        if (lablocCrop) {
                    delete lablocCrop;    // labnCrop can't be resized
                }

                lablocCrop = new LabImage (cropw, croph);
        */
        if (!cropImg) {
            cropImg = new Image8;
        }

        cropImg->allocate(cropw, croph);  // Resizing the buffer (optimization)

        //cieCrop is only used in Crop::update, it is destroyed now but will be allocated on first use
        if (cieCrop) {
            delete cieCrop;
            cieCrop = nullptr;
        }

        if (shbuffer) {
            delete [] shbuffer;
        }

        if (shbuf_real) {
            delete [] shbuf_real;
        }

        shbuffer = new float*[croph];
        shbuf_real = new float[(croph + 2)*cropw];

        for (int i = 0; i < croph; i++) {
            shbuffer[i] = shbuf_real + cropw * i + cropw;
        }

        if (editType == ET_PIPETTE) {
            PipetteBuffer::resize(cropw, croph);
        } else if (PipetteBuffer::bufferCreated()) {
            PipetteBuffer::flush();
        }

        cropAllocated = true;

        changed = true;
    }

    cropx = bx1;
    cropy = by1;

    if (!internal) {
        cropMutex.unlock();
    }

    return changed;
}

/** @brief Look out if a new thread has to be started to process the update
  *
  * @return If true, a new updating thread has to be created. If false, the current updating thread will be used
  */
bool Crop::tryUpdate()
{
    bool needsNewThread = true;

    if (updating) {
        // tells to the updater thread that a new update is pending
        newUpdatePending = true;
        // no need for a new thread, the current one will do the job
        needsNewThread = false;
    } else
        // the crop is now being updated ...well, when fullUpdate will be called
    {
        updating = true;
    }

    return needsNewThread;
}

/* @brief Handles Crop updating in its own thread
 *
 * This method will cycle updates as long as Crop::newUpdatePending will be true. During the processing,
 * intermediary update will be automatically flushed by Crop::tryUpdate.
 *
 * This method is called when the visible part of the crop has changed (resize, zoom, etc..), so it needs a full update
 */
void Crop::fullUpdate()
{

    parent->updaterThreadStart.lock();

    if (parent->updaterRunning && parent->thread) {
        // Do NOT reset changes here, since in a long chain of events it will lead to chroma_scale not being updated,
        // causing Color::lab2rgb to return a black image on some opens
        //parent->changeSinceLast = 0;
        parent->thread->join();
    }

    if (parent->plistener) {
        parent->plistener->setProgressState(true);
    }

    // If there are more update request, the following WHILE will collect it
    newUpdatePending = true;

    while (newUpdatePending) {
        newUpdatePending = false;
        update(ALL);
    }

    updating = false;  // end of crop update

    if (parent->plistener) {
        parent->plistener->setProgressState(false);
    }

    parent->updaterThreadStart.unlock();
}

int Crop::get_skip()
{
    MyMutex::MyLock lock(cropMutex);
    return skip;
}

int Crop::getLeftBorder()
{
    MyMutex::MyLock lock(cropMutex);
    return leftBorder;
}

int Crop::getUpperBorder()
{
    MyMutex::MyLock lock(cropMutex);
    return upperBorder;
}

}<|MERGE_RESOLUTION|>--- conflicted
+++ resolved
@@ -896,7 +896,6 @@
         bool HHutili = parent->HHutili;
 
         LUTu dummy;
-<<<<<<< HEAD
         bool needslocal = params.locallab.enabled;
         LocretigainCurve locRETgainCurve;
         LocLHCurve loclhCurve;
@@ -956,10 +955,6 @@
         }
 
         //   int moderetinex;
-        //    parent->ipf.MSR(labnCrop, labnCrop->W, labnCrop->H, 1);
-=======
-
->>>>>>> 516be465
         parent->ipf.chromiLuminanceCurve(this, 1, labnCrop, labnCrop, parent->chroma_acurve, parent->chroma_bcurve, parent->satcurve, parent->lhskcurve,  parent->clcurve, parent->lumacurve, utili, autili, butili, ccutili, cclutili, clcutili, dummy, dummy);
         parent->ipf.vibrance(labnCrop);
         parent->ipf.labColorCorrectionRegions(labnCrop);
