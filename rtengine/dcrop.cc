--- conflicted
+++ resolved
@@ -31,15 +31,9 @@
 extern const Settings* settings;
 
 Crop::Crop (ImProcCoordinator* parent, EditDataProvider *editDataProvider, bool isDetailWindow)
-<<<<<<< HEAD
-    : PipetteBuffer(editDataProvider), origCrop(NULL), spotCrop(NULL), laboCrop(NULL), labnCrop(NULL),
-      cropImg(NULL), cbuf_real(NULL), cshmap(NULL), transCrop(NULL), cieCrop(NULL), cbuffer(NULL),
-      updating(false), newUpdatePending(false), skip(10),
-=======
-    : PipetteBuffer(editDataProvider), origCrop(nullptr), laboCrop(nullptr), labnCrop(nullptr),
+    : PipetteBuffer(editDataProvider), origCrop(nullptr), spotCrop(nullptr), laboCrop(nullptr), labnCrop(nullptr),
       cropImg(nullptr), cbuf_real(nullptr), cshmap(nullptr), transCrop(nullptr), cieCrop(nullptr), cbuffer(nullptr),
       updating(false), newUpdatePending(false), skip(10), padding(0),
->>>>>>> cc8dae26
       cropx(0), cropy(0), cropw(-1), croph(-1),
       trafx(0), trafy(0), trafw(-1), trafh(-1),
       rqcropx(0), rqcropy(0), rqcropw(-1), rqcroph(-1),
@@ -340,11 +334,7 @@
                 LUTf gamcurve(65536, 0);
                 float gam, gamthresh, gamslope;
                 parent->ipf.RGB_denoise_infoGamCurve(params.dirpyrDenoise, parent->imgsrc->isRAW(), gamcurve, gam, gamthresh, gamslope);
-<<<<<<< HEAD
-                parent->ipf.RGB_denoise_info(baseCrop, provicalc, parent->imgsrc->isRAW(), gamcurve, gam, gamthresh, gamslope, params.dirpyrDenoise, parent->imgsrc->getDirPyrDenoiseExpComp(), chaut, Nb, redaut, blueaut, maxredaut, maxblueaut, minredaut, minblueaut, nresi, highresi, chromina, sigma, lumema, sigma_L, redyel, skinc, nsknc, true);
-=======
-                parent->ipf.RGB_denoise_info(origCrop, provicalc, parent->imgsrc->isRAW(), gamcurve, gam, gamthresh, gamslope, params.dirpyrDenoise, parent->imgsrc->getDirPyrDenoiseExpComp(), chaut, Nb, redaut, blueaut, maxredaut, maxblueaut, minredaut, minblueaut, chromina, sigma, lumema, sigma_L, redyel, skinc, nsknc, true);
->>>>>>> cc8dae26
+                parent->ipf.RGB_denoise_info(baseCrop, provicalc, parent->imgsrc->isRAW(), gamcurve, gam, gamthresh, gamslope, params.dirpyrDenoise, parent->imgsrc->getDirPyrDenoiseExpComp(), chaut, Nb, redaut, blueaut, maxredaut, maxblueaut, minredaut, minblueaut, chromina, sigma, lumema, sigma_L, redyel, skinc, nsknc, true);
 //                  printf("redy=%f skin=%f pcskin=%f\n",redyel, skinc,nsknc);
 //                  printf("DCROP skip=%d cha=%4.0f Nb=%d red=%4.0f bl=%4.0f redM=%4.0f bluM=%4.0f  L=%4.0f sigL=%4.0f Ch=%4.0f Si=%4.0f\n",skip, chaut,Nb, redaut,blueaut, maxredaut, maxblueaut, lumema, sigma_L, chromina, sigma);
                 float multip = 1.f;
