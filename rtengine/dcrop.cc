--- conflicted
+++ resolved
@@ -41,21 +41,9 @@
 
 extern const Settings* settings;
 
-<<<<<<< HEAD
-Crop::Crop (ImProcCoordinator* parent, EditDataProvider *editDataProvider, bool isDetailWindow)
-    : PipetteBuffer (editDataProvider), origCrop (nullptr), spotCrop(nullptr), laboCrop (nullptr), labnCrop (nullptr),
-      cropImg (nullptr), cbuf_real (nullptr), cshmap (nullptr), transCrop (nullptr), cieCrop (nullptr), cbuffer (nullptr),
-      updating (false), newUpdatePending (false), skip (10),/* padding(0),*/
-      cropx (0), cropy (0), cropw (-1), croph (-1),
-      trafx (0), trafy (0), trafw (-1), trafh (-1),
-      rqcropx (0), rqcropy (0), rqcropw (-1), rqcroph (-1),
-      borderRequested (32), upperBorder (0), leftBorder (0),
-      cropAllocated (false),
-      cropImageListener (nullptr), parent (parent), isDetailWindow (isDetailWindow)
-=======
 Crop::Crop(ImProcCoordinator* parent, EditDataProvider *editDataProvider, bool isDetailWindow)
-    : PipetteBuffer(editDataProvider), origCrop(nullptr), laboCrop(nullptr), labnCrop(nullptr),
-      cropImg (nullptr), transCrop (nullptr), cieCrop (nullptr),
+    : PipetteBuffer(editDataProvider), origCrop(nullptr), spotCrop(nullptr), laboCrop(nullptr),
+      labnCrop(nullptr), cropImg (nullptr), transCrop (nullptr), cieCrop (nullptr),
       updating(false), newUpdatePending(false), skip(10),
       cropx(0), cropy(0), cropw(-1), croph(-1),
       trafx(0), trafy(0), trafw(-1), trafh(-1),
@@ -63,7 +51,6 @@
       borderRequested(32), upperBorder(0), leftBorder(0),
       cropAllocated(false),
       cropImageListener(nullptr), parent(parent), isDetailWindow(isDetailWindow)
->>>>>>> a09e3192
 {
     parent->crops.push_back(this);
 }
