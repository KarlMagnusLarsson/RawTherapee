/*
 *  This file is part of RawTherapee.
 *
 *  Copyright (c) 2004-2010 Gabor Horvath <hgabor@rawtherapee.com>
 *
 *  RawTherapee is free software: you can redistribute it and/or modify
 *  it under the terms of the GNU General Public License as published by
 *  it under the terms of the GNU General Public License as published by
 *  the Free Software Foundation, either version 3 of the License, or
 *  (at your option) any later version.
 *
 *  RawTherapee is distributed in the hope that it will be useful,
 *  but WITHOUT ANY WARRANTY; without even the implied warranty of
 *  MERCHANTABILITY or FITNESS FOR A PARTICULAR PURPOSE.  See the
 *  GNU General Public License for more details.
 *
 *  You should have received a copy of the GNU General Public License
 *  along with RawTherapee.  If not, see <http://www.gnu.org/licenses/>.
 */

#include "dcrop.h"
#include "curves.h"
#include "mytime.h"
#include "refreshmap.h"
#include "rt_math.h"
#include <iostream>
#include <fstream>
#include <string>
#include <unistd.h>

//#include <chrono>
// "ceil" rounding
//#define SKIPS(a,b) ((a) / (b) + ((a) % (b) > 0))

namespace
{

// "ceil" rounding
template<typename T>
constexpr T skips(T a, T b)
{
    return a / b + static_cast<bool>(a % b);
}

}

namespace rtengine
{

extern const Settings* settings;

Crop::Crop(ImProcCoordinator* parent, EditDataProvider *editDataProvider, bool isDetailWindow)
    : PipetteBuffer(editDataProvider), origCrop(nullptr), laboCrop(nullptr), labnCrop(nullptr), reservCrop(nullptr),
      cropImg(nullptr), shbuf_real(nullptr), transCrop(nullptr), cieCrop(nullptr), shbuffer(nullptr),
      updating(false), newUpdatePending(false), skip(10),
      cropx(0), cropy(0), cropw(-1), croph(-1),
      trafx(0), trafy(0), trafw(-1), trafh(-1),
      rqcropx(0), rqcropy(0), rqcropw(-1), rqcroph(-1),
      borderRequested(32), upperBorder(0), leftBorder(0),
      cropAllocated(false),
      cropImageListener(nullptr), parent(parent), isDetailWindow(isDetailWindow)
{
    parent->crops.push_back(this);
}

Crop::~Crop()
{

    MyMutex::MyLock cropLock(cropMutex);

    std::vector<Crop*>::iterator i = std::find(parent->crops.begin(), parent->crops.end(), this);

    if (i != parent->crops.end()) {
        parent->crops.erase(i);
    }

    MyMutex::MyLock processingLock(parent->mProcessing);
    freeAll();
}

void Crop::destroy()
{
    MyMutex::MyLock lock(cropMutex);
    MyMutex::MyLock processingLock(parent->mProcessing);
    freeAll();
}

void Crop::setListener(DetailedCropListener* il)
{
    // We can make reads in the IF, because the mProcessing lock is only needed for change
    if (cropImageListener != il) {
        MyMutex::MyLock lock(cropMutex);
        cropImageListener = il;
    }
}

EditUniqueID Crop::getCurrEditID()
{
    EditSubscriber *subscriber = PipetteBuffer::dataProvider ? PipetteBuffer::dataProvider->getCurrSubscriber() : nullptr;
    return subscriber ? subscriber->getEditID() : EUID_None;
}

/*
 * Delete the edit image buffer if there's no subscriber anymore.
 * If allocation has to be done, it is deferred to Crop::update
 */
void Crop::setEditSubscriber(EditSubscriber* newSubscriber)
{
    MyMutex::MyLock lock(cropMutex);

    // At this point, editCrop.dataProvider->currSubscriber is the old subscriber
    EditSubscriber *oldSubscriber = PipetteBuffer::dataProvider ? PipetteBuffer::dataProvider->getCurrSubscriber() : nullptr;

    if (newSubscriber == nullptr || (oldSubscriber != nullptr && oldSubscriber->getPipetteBufferType() != newSubscriber->getPipetteBufferType())) {
        if (PipetteBuffer::imgFloatBuffer != nullptr) {
            delete PipetteBuffer::imgFloatBuffer;
            PipetteBuffer::imgFloatBuffer = nullptr;
        }

        if (PipetteBuffer::LabBuffer != nullptr) {
            delete PipetteBuffer::LabBuffer;
            PipetteBuffer::LabBuffer = nullptr;
        }

        if (PipetteBuffer::singlePlaneBuffer.getWidth() != -1) {
            PipetteBuffer::singlePlaneBuffer.flushData();
        }
    }

    // If oldSubscriber == NULL && newSubscriber != NULL && newSubscriber->getEditingType() == ET_PIPETTE-> the image will be allocated when necessary
}

bool Crop::hasListener()
{
    MyMutex::MyLock cropLock(cropMutex);
    return cropImageListener;
}

void Crop::update(int todo)
{
    MyMutex::MyLock cropLock(cropMutex);

    ProcParams& params = parent->params;
//       CropGUIListener* cropgl;

    // No need to update todo here, since it has already been changed in ImprocCoordinator::updatePreviewImage,
    // and Crop::update ask to do ALL anyway

    // give possibility to the listener to modify crop window (as the full image dimensions are already known at this point)
    int wx, wy, ww, wh, ws;
    const bool overrideWindow = cropImageListener;

    if (overrideWindow) {
        cropImageListener->getWindow(wx, wy, ww, wh, ws);
    }

    // re-allocate sub-images and arrays if their dimensions changed
    bool needsinitupdate = false;

    if (!overrideWindow) {
        needsinitupdate = setCropSizes(rqcropx, rqcropy, rqcropw, rqcroph, skip, true);
    } else {
        needsinitupdate = setCropSizes(wx, wy, ww, wh, ws, true);     // this set skip=ws
    }

    // it something has been reallocated, all processing steps have to be performed
    if (needsinitupdate || (todo & M_HIGHQUAL)) {
        todo = ALL;
    }

    // Tells to the ImProcFunctions' tool what is the preview scale, which may lead to some simplifications
    parent->ipf.setScale(skip);

    Imagefloat* baseCrop = origCrop;
    int widIm = parent->fw;//full image
    int heiIm = parent->fh;

    bool needstransform  = parent->ipf.needsTransform();

    if (todo & (M_INIT | M_LINDENOISE | M_HDR)) {
        MyMutex::MyLock lock(parent->minit);  // Also used in improccoord

        int tr = getCoarseBitMask(params.coarse);

        if (!needsinitupdate) {
            setCropSizes(rqcropx, rqcropy, rqcropw, rqcroph, skip, true);
        }

        //       printf("x=%d y=%d crow=%d croh=%d skip=%d\n",rqcropx, rqcropy, rqcropw, rqcroph, skip);
        //      printf("trafx=%d trafyy=%d trafwsk=%d trafHs=%d \n",trafx, trafy, trafw*skip, trafh*skip);

        Imagefloat *calclum = nullptr;//for Luminance denoise curve
        NoiseCurve noiseLCurve;
        NoiseCurve noiseCCurve;
        float autoNR = (float) settings->nrauto;//
        float autoNRmax = (float) settings->nrautomax;//

        params.dirpyrDenoise.getCurves(noiseLCurve, noiseCCurve);

        int tilesize;
        int overlap;

        if (settings->leveldnti == 0) {
            tilesize = 1024;
            overlap = 128;
        }

        if (settings->leveldnti == 1) {
            tilesize = 768;
            overlap = 96;
        }

        int numtiles_W, numtiles_H, tilewidth, tileheight, tileWskip, tileHskip;
        int kall = 2;

        parent->ipf.Tile_calc(tilesize, overlap, kall, widIm, heiIm, numtiles_W, numtiles_H, tilewidth, tileheight, tileWskip, tileHskip);
        kall = 0;

        float *min_b = new float [9];
        float *min_r = new float [9];
        float *lumL = new float [9];
        float *chromC = new float [9];
        float *ry = new float [9];
        float *sk = new float [9];
        float *pcsk = new float [9];
        int *centerTile_X = new int [numtiles_W];
        int *centerTile_Y = new int [numtiles_H];

        for (int cX = 0; cX < numtiles_W; cX++) {
            centerTile_X[cX] = tileWskip / 2 + tileWskip * cX;
        }

        for (int cY = 0; cY < numtiles_H; cY++) {
            centerTile_Y[cY] = tileHskip / 2 + tileHskip * cY;
        }

        if (settings->leveldnautsimpl == 1) {
            if (params.dirpyrDenoise.Cmethod == "MAN" || params.dirpyrDenoise.Cmethod == "PON")  {
                PreviewProps pp(trafx, trafy, trafw * skip, trafh * skip, skip);
                parent->imgsrc->getImage(parent->currWB, tr, origCrop, pp, params.toneCurve, params.raw);
            }
        } else {
            if (params.dirpyrDenoise.C2method == "MANU")  {
                PreviewProps pp(trafx, trafy, trafw * skip, trafh * skip, skip);
                parent->imgsrc->getImage(parent->currWB, tr, origCrop, pp, params.toneCurve, params.raw);
            }
        }

        if ((settings->leveldnautsimpl == 1 && params.dirpyrDenoise.Cmethod == "PRE") || (settings->leveldnautsimpl == 0 && params.dirpyrDenoise.C2method == "PREV")) {
            PreviewProps pp(trafx, trafy, trafw * skip, trafh * skip, skip);
            parent->imgsrc->getImage(parent->currWB, tr, origCrop, pp, params.toneCurve, params.raw);

            if ((!isDetailWindow) && parent->adnListener && skip == 1 && params.dirpyrDenoise.enabled) {
                float lowdenoise = 1.f;
                int levaut = settings->leveldnaut;

                if (levaut == 1) { //Standard
                    lowdenoise = 0.7f;
                }

                int CenterPreview_X = trafx + (trafw * skip) / 2;
                int CenterPreview_Y = trafy + (trafh * skip) / 2;
                int minimuX = 20000;
                int minimuY = 20000;
                int poscenterX = 0;
                int poscenterY = 0;

                for (int cc = 0; cc < numtiles_W; cc++) {
                    if (abs(centerTile_X[cc] - CenterPreview_X) < minimuX) {
                        minimuX = abs(centerTile_X[cc] - CenterPreview_X);
                        poscenterX = cc;
                    }
                }

                for (int cc = 0; cc < numtiles_H; cc++) {
                    if (abs(centerTile_Y[cc] - CenterPreview_Y) < minimuY) {
                        minimuY = abs(centerTile_Y[cc] - CenterPreview_Y);
                        poscenterY = cc;
                    }
                }

                //  printf("TileCX=%d  TileCY=%d  prevX=%d  prevY=%d \n",centerTile_X[poscenterX],centerTile_Y[poscenterY],CenterPreview_X,CenterPreview_Y);
                int crW;

                if (settings->leveldnv == 0) {
                    crW = 100;
                }

                if (settings->leveldnv == 1) {
                    crW = 250;
                }

                //  if(settings->leveldnv ==2) {crW=int(tileWskip/2);crH=int((tileWskip/2));}//adapted to scale of preview
                if (settings->leveldnv == 2) {
                    crW = int (tileWskip / 2);
                }

                if (settings->leveldnv == 3) {
                    crW = tileWskip - 10;
                }

                float adjustr = 1.f;

                if (params.icm.workingProfile == "ProPhoto")   {
                    adjustr = 1.f;
                } else if (params.icm.workingProfile == "Adobe RGB")  {
                    adjustr = 1.f / 1.3f;
                } else if (params.icm.workingProfile == "sRGB")       {
                    adjustr = 1.f / 1.3f;
                } else if (params.icm.workingProfile == "WideGamut")  {
                    adjustr = 1.f / 1.1f;
                } else if (params.icm.workingProfile == "Beta RGB")   {
                    adjustr = 1.f / 1.2f;
                } else if (params.icm.workingProfile == "BestRGB")    {
                    adjustr = 1.f / 1.2f;
                } else if (params.icm.workingProfile == "BruceRGB")   {
                    adjustr = 1.f / 1.2f;
                }

                if (parent->adnListener) {
                    parent->adnListener->noiseTilePrev(centerTile_X[poscenterX], centerTile_Y[poscenterY], CenterPreview_X, CenterPreview_Y, crW, trafw * skip);
                }

                // I have tried "blind" some solutions..to move review ...but GUI is not my truc !
                //  int W,H;
                //  cropgl->cropMoved (centerTile_X[poscenterX],centerTile_Y[poscenterY] , W, H);
                //   cropImageListener->setPosition (int x, int y, bool update=true);
                //   bool update;
                //   cropImageListener->setPosition (centerTile_X[poscenterX],centerTile_Y[poscenterY] , true);
                //setCropSizes (centerTile_X[poscenterX], centerTile_Y[poscenterY], trafw*skip,trafh*skip , skip, true);

                // we only need image reduced to 1/4 here
                int W = origCrop->getWidth();
                int H = origCrop->getHeight();
                Imagefloat *provicalc = new Imagefloat((W + 1) / 2, (H + 1) / 2);  //for denoise curves

                for (int ii = 0; ii < H; ii += 2) {
                    for (int jj = 0; jj < W; jj += 2) {
                        provicalc->r(ii >> 1, jj >> 1) = origCrop->r(ii, jj);
                        provicalc->g(ii >> 1, jj >> 1) = origCrop->g(ii, jj);
                        provicalc->b(ii >> 1, jj >> 1) = origCrop->b(ii, jj);
                    }
                }

                parent->imgsrc->convertColorSpace(provicalc, params.icm, parent->currWB);  //for denoise luminance curve

                float maxr = 0.f;
                float maxb = 0.f;
                float chaut, redaut, blueaut, maxredaut, maxblueaut, minredaut, minblueaut, chromina, sigma, lumema, sigma_L, redyel, skinc, nsknc;
                int Nb;

                chaut = 0.f;
                redaut = 0.f;
                blueaut = 0.f;
                maxredaut = 0.f;
                maxblueaut = 0.f;
                minredaut = 0.f;
                minblueaut = 0.f;
                LUTf gamcurve(65536, 0);
                float gam, gamthresh, gamslope;
                parent->ipf.RGB_denoise_infoGamCurve(params.dirpyrDenoise, parent->imgsrc->isRAW(), gamcurve, gam, gamthresh, gamslope);
                parent->ipf.RGB_denoise_info(origCrop, provicalc, parent->imgsrc->isRAW(), gamcurve, gam, gamthresh, gamslope, params.dirpyrDenoise, parent->imgsrc->getDirPyrDenoiseExpComp(), chaut, Nb, redaut, blueaut, maxredaut, maxblueaut, minredaut, minblueaut, chromina, sigma, lumema, sigma_L, redyel, skinc, nsknc, true);
//                  printf("redy=%f skin=%f pcskin=%f\n",redyel, skinc,nsknc);
//                  printf("DCROP skip=%d cha=%4.0f Nb=%d red=%4.0f bl=%4.0f redM=%4.0f bluM=%4.0f  L=%4.0f sigL=%4.0f Ch=%4.0f Si=%4.0f\n",skip, chaut,Nb, redaut,blueaut, maxredaut, maxblueaut, lumema, sigma_L, chromina, sigma);
                float multip = 1.f;

                if (!parent->imgsrc->isRAW()) {
                    multip = 2.f;    //take into account gamma for TIF / JPG approximate value...not good for gamma=1
                }

                float maxmax = max(maxredaut, maxblueaut);
                float delta;
                int mode = 0;
                //  float redyel, skinc, nsknc;
                int lissage = settings->leveldnliss;
                parent->ipf.calcautodn_info(chaut, delta, Nb, levaut, maxmax, lumema, chromina, mode, lissage, redyel, skinc, nsknc);


                if (maxredaut > maxblueaut) {
                    //  maxr=(maxredaut-chaut)/((autoNRmax*multip*adjustr)/2.f);
                    maxr = (delta) / ((autoNRmax * multip * adjustr * lowdenoise) / 2.f);

                    if (minblueaut <= minredaut  && minblueaut < chaut) {
                        maxb = (-chaut + minblueaut) / (autoNRmax * multip * adjustr * lowdenoise);
                    }
                } else {
                    //  maxb=(maxblueaut-chaut)/((autoNRmax*multip*adjustr)/2.f);
                    maxb = (delta) / ((autoNRmax * multip * adjustr * lowdenoise) / 2.f);

                    if (minredaut <= minblueaut  && minredaut < chaut) {
                        maxr = (-chaut + minredaut) / (autoNRmax * multip * adjustr * lowdenoise);
                    }
                }//maxb mxr - empirical evaluation red / blue


                params.dirpyrDenoise.chroma = chaut / (autoNR * multip * adjustr * lowdenoise);
                params.dirpyrDenoise.redchro = maxr;
                params.dirpyrDenoise.bluechro = maxb;
                parent->adnListener->chromaChanged(params.dirpyrDenoise.chroma, params.dirpyrDenoise.redchro, params.dirpyrDenoise.bluechro);

                delete provicalc;
            }
        }

        if (skip == 1 && params.dirpyrDenoise.enabled && !parent->denoiseInfoStore.valid && ((settings->leveldnautsimpl == 1 && params.dirpyrDenoise.Cmethod == "AUT")  || (settings->leveldnautsimpl == 0 && params.dirpyrDenoise.C2method == "AUTO"))) {
            MyTime t1aue, t2aue;
            t1aue.set();

            int crW = 100; // settings->leveldnv == 0
            int crH = 100; // settings->leveldnv == 0

            if (settings->leveldnv == 1) {
                crW = 250;
                crH = 250;
            }

            //  if(settings->leveldnv ==2) {crW=int(tileWskip/2);crH=int((tileWskip/2));}//adapted to scale of preview
            if (settings->leveldnv == 2) {
                crW = int (tileWskip / 2);
                crH = int (tileHskip / 2);
            }

            if (settings->leveldnv == 3) {
                crW = tileWskip - 10;
                crH = tileHskip - 10;
            }

            float lowdenoise = 1.f;
            int levaut = settings->leveldnaut;

            if (levaut == 1) { //Standard
                lowdenoise = 0.7f;
            }

            LUTf gamcurve(65536, 0);
            float gam, gamthresh, gamslope;
            parent->ipf.RGB_denoise_infoGamCurve(params.dirpyrDenoise, parent->imgsrc->isRAW(), gamcurve, gam, gamthresh, gamslope);
            int Nb[9];
#ifdef _OPENMP
            #pragma omp parallel
#endif
            {
                Imagefloat *origCropPart = new Imagefloat(crW, crH); //allocate memory
                Imagefloat *provicalc = new Imagefloat((crW + 1) / 2, (crH + 1) / 2);  //for denoise curves

                int  coordW[3];//coordinate of part of image to measure noise
                int  coordH[3];
                int begW = 50;
                int begH = 50;
                coordW[0] = begW;
                coordW[1] = widIm / 2 - crW / 2;
                coordW[2] = widIm - crW - begW;
                coordH[0] = begH;
                coordH[1] = heiIm / 2 - crH / 2;
                coordH[2] = heiIm - crH - begH;
#ifdef _OPENMP
                #pragma omp for schedule(dynamic) collapse(2) nowait
#endif

                for (int wcr = 0; wcr <= 2; wcr++) {
                    for (int hcr = 0; hcr <= 2; hcr++) {
                        PreviewProps ppP(coordW[wcr], coordH[hcr], crW, crH, 1);
                        parent->imgsrc->getImage(parent->currWB, tr, origCropPart, ppP, params.toneCurve, params.raw);

                        // we only need image reduced to 1/4 here
                        for (int ii = 0; ii < crH; ii += 2) {
                            for (int jj = 0; jj < crW; jj += 2) {
                                provicalc->r(ii >> 1, jj >> 1) = origCropPart->r(ii, jj);
                                provicalc->g(ii >> 1, jj >> 1) = origCropPart->g(ii, jj);
                                provicalc->b(ii >> 1, jj >> 1) = origCropPart->b(ii, jj);
                            }
                        }

                        parent->imgsrc->convertColorSpace(provicalc, params.icm, parent->currWB);  //for denoise luminance curve

                        float pondcorrec = 1.0f;
                        float chaut = 0.f, redaut = 0.f, blueaut = 0.f, maxredaut = 0.f, maxblueaut = 0.f, minredaut = 0.f, minblueaut = 0.f, chromina = 0.f, sigma = 0.f, lumema = 0.f, sigma_L = 0.f, redyel = 0.f, skinc = 0.f, nsknc = 0.f;
                        int nb = 0;
                        parent->ipf.RGB_denoise_info(origCropPart, provicalc, parent->imgsrc->isRAW(), gamcurve, gam, gamthresh, gamslope, params.dirpyrDenoise, parent->imgsrc->getDirPyrDenoiseExpComp(), chaut, nb, redaut, blueaut, maxredaut, maxblueaut, minredaut, minblueaut, chromina, sigma, lumema, sigma_L, redyel, skinc, nsknc);

                        //printf("DCROP skip=%d cha=%f red=%f bl=%f redM=%f bluM=%f chrom=%f sigm=%f lum=%f\n",skip, chaut,redaut,blueaut, maxredaut, maxblueaut, chromina, sigma, lumema);
                        Nb[hcr * 3 + wcr] = nb;
                        parent->denoiseInfoStore.ch_M[hcr * 3 + wcr] = pondcorrec * chaut;
                        parent->denoiseInfoStore.max_r[hcr * 3 + wcr] = pondcorrec * maxredaut;
                        parent->denoiseInfoStore.max_b[hcr * 3 + wcr] = pondcorrec * maxblueaut;
                        min_r[hcr * 3 + wcr] = pondcorrec * minredaut;
                        min_b[hcr * 3 + wcr] = pondcorrec * minblueaut;
                        lumL[hcr * 3 + wcr] = lumema;
                        chromC[hcr * 3 + wcr] = chromina;
                        ry[hcr * 3 + wcr] = redyel;
                        sk[hcr * 3 + wcr] = skinc;
                        pcsk[hcr * 3 + wcr] = nsknc;

                    }
                }

                delete provicalc;
                delete origCropPart;
            }
            float chM = 0.f;
            float MaxR = 0.f;
            float MaxB = 0.f;
            float MinR = 100000000000.f;
            float MinB = 100000000000.f;
            float maxr = 0.f;
            float maxb = 0.f;
            float Max_R[9] = {0.f, 0.f, 0.f, 0.f, 0.f, 0.f, 0.f, 0.f, 0.f};
            float Max_B[9] = {0.f, 0.f, 0.f, 0.f, 0.f, 0.f, 0.f, 0.f, 0.f};
            float Min_R[9];
            float Min_B[9];
            float MaxRMoy = 0.f;
            float MaxBMoy = 0.f;
            float MinRMoy = 0.f;
            float MinBMoy = 0.f;

            float multip = 1.f;

            if (!parent->imgsrc->isRAW()) {
                multip = 2.f;    //take into account gamma for TIF / JPG approximate value...not good for gamma=1
            }

            float adjustr = 1.f;

            if (params.icm.workingProfile == "ProPhoto")   {
                adjustr = 1.f;   //
            } else if (params.icm.workingProfile == "Adobe RGB")  {
                adjustr = 1.f / 1.3f;
            } else if (params.icm.workingProfile == "sRGB")       {
                adjustr = 1.f / 1.3f;
            } else if (params.icm.workingProfile == "WideGamut")  {
                adjustr = 1.f / 1.1f;
            } else if (params.icm.workingProfile == "Beta RGB")   {
                adjustr = 1.f / 1.2f;
            } else if (params.icm.workingProfile == "BestRGB")    {
                adjustr = 1.f / 1.2f;
            } else if (params.icm.workingProfile == "BruceRGB")   {
                adjustr = 1.f / 1.2f;
            }

            float delta[9];
            int mode = 1;
            int lissage = settings->leveldnliss;

            for (int k = 0; k < 9; k++) {
                float maxmax = max(parent->denoiseInfoStore.max_r[k], parent->denoiseInfoStore.max_b[k]);
                parent->ipf.calcautodn_info(parent->denoiseInfoStore.ch_M[k], delta[k], Nb[k], levaut, maxmax, lumL[k], chromC[k], mode, lissage, ry[k], sk[k], pcsk[k]);
                //  printf("ch_M=%f delta=%f\n",ch_M[k], delta[k]);
            }

            for (int k = 0; k < 9; k++) {
                if (parent->denoiseInfoStore.max_r[k] > parent->denoiseInfoStore.max_b[k]) {
                    Max_R[k] = (delta[k]) / ((autoNRmax * multip * adjustr * lowdenoise) / 2.f);
                    Min_B[k] = - (parent->denoiseInfoStore.ch_M[k] - min_b[k]) / (autoNRmax * multip * adjustr * lowdenoise);
                    Max_B[k] = 0.f;
                    Min_R[k] = 0.f;
                } else {
                    Max_B[k] = (delta[k]) / ((autoNRmax * multip * adjustr * lowdenoise) / 2.f);
                    Min_R[k] = - (parent->denoiseInfoStore.ch_M[k] - min_r[k])   / (autoNRmax * multip * adjustr * lowdenoise);
                    Min_B[k] = 0.f;
                    Max_R[k] = 0.f;
                }
            }

            for (int k = 0; k < 9; k++) {
                //  printf("ch_M= %f Max_R=%f Max_B=%f min_r=%f min_b=%f\n",ch_M[k],Max_R[k], Max_B[k],Min_R[k], Min_B[k]);
                chM += parent->denoiseInfoStore.ch_M[k];
                MaxBMoy += Max_B[k];
                MaxRMoy += Max_R[k];
                MinRMoy += Min_R[k];
                MinBMoy += Min_B[k];

                if (Max_R[k] > MaxR) {
                    MaxR = Max_R[k];
                }

                if (Max_B[k] > MaxB) {
                    MaxB = Max_B[k];
                }

                if (Min_R[k] < MinR) {
                    MinR = Min_R[k];
                }

                if (Min_B[k] < MinB) {
                    MinB = Min_B[k];
                }
            }

            chM /= 9;
            MaxBMoy /= 9;
            MaxRMoy /= 9;
            MinBMoy /= 9;
            MinRMoy /= 9;

            if (MaxR > MaxB) {
                maxr = MaxRMoy + (MaxR - MaxRMoy) * 0.66f; //#std Dev
                //maxb=MinB;
                maxb = MinBMoy + (MinB - MinBMoy) * 0.66f;
            } else {
                maxb = MaxBMoy + (MaxB - MaxBMoy) * 0.66f;
                maxr = MinRMoy + (MinR - MinRMoy) * 0.66f;
            }

//                  printf("DCROP skip=%d cha=%f red=%f bl=%f \n",skip, chM,maxr,maxb);
            params.dirpyrDenoise.chroma = chM / (autoNR * multip * adjustr);
            params.dirpyrDenoise.redchro = maxr;
            params.dirpyrDenoise.bluechro = maxb;
            parent->denoiseInfoStore.valid = true;

            if (parent->adnListener) {
                parent->adnListener->chromaChanged(params.dirpyrDenoise.chroma, params.dirpyrDenoise.redchro, params.dirpyrDenoise.bluechro);
            }

            if (settings->verbose) {
                t2aue.set();
                printf("Info denoise auto performed in %d usec:\n", t2aue.etime(t1aue));
            }

            //end evaluate noise
        }

        //  if(params.dirpyrDenoise.Cmethod=="AUT" || params.dirpyrDenoise.Cmethod=="PON") {//reinit origCrop after Auto
        if ((settings->leveldnautsimpl == 1 && params.dirpyrDenoise.Cmethod == "AUT")  || (settings->leveldnautsimpl == 0 && params.dirpyrDenoise.C2method == "AUTO")) { //reinit origCrop after Auto
            PreviewProps pp(trafx, trafy, trafw * skip, trafh * skip, skip);
            parent->imgsrc->getImage(parent->currWB, tr, origCrop, pp, params.toneCurve, params.raw);
        }

        DirPyrDenoiseParams denoiseParams = params.dirpyrDenoise;

        if (params.dirpyrDenoise.Lmethod == "CUR") {
            if (noiseLCurve) {
                denoiseParams.luma = 0.5f;    //very small value to init process - select curve or slider
            } else {
                denoiseParams.luma = 0.0f;
            }
        } else if (denoiseParams.Lmethod == "SLI") {
            noiseLCurve.Reset();
        }

        if ((noiseLCurve || noiseCCurve) && skip == 1 && denoiseParams.enabled)   {  //only allocate memory if enabled and skip
            // we only need image reduced to 1/4 here
            int W = origCrop->getWidth();
            int H = origCrop->getHeight();
            calclum = new Imagefloat((W + 1) / 2, (H + 1) / 2);  //for denoise curves

            for (int ii = 0; ii < H; ii += 2) {
                for (int jj = 0; jj < W; jj += 2) {
                    calclum->r(ii >> 1, jj >> 1) = origCrop->r(ii, jj);
                    calclum->g(ii >> 1, jj >> 1) = origCrop->g(ii, jj);
                    calclum->b(ii >> 1, jj >> 1) = origCrop->b(ii, jj);
                }
            }

            parent->imgsrc->convertColorSpace(calclum, params.icm, parent->currWB);  //for denoise luminance curve
        }

        if (skip != 1) if (parent->adnListener) {
                parent->adnListener->noiseChanged(0.f, 0.f);
            }

        if (todo & M_LINDENOISE) {
            if (skip == 1 && denoiseParams.enabled) {
                int kall = 0;

                float nresi, highresi;
                parent->ipf.RGB_denoise(kall, origCrop, origCrop, calclum, parent->denoiseInfoStore.ch_M, parent->denoiseInfoStore.max_r, parent->denoiseInfoStore.max_b, parent->imgsrc->isRAW(), /*Roffset,*/ denoiseParams, parent->imgsrc->getDirPyrDenoiseExpComp(), noiseLCurve, noiseCCurve, nresi, highresi);

                if (parent->adnListener) {
                    parent->adnListener->noiseChanged(nresi, highresi);
                }

                if (settings->leveldnautsimpl == 1) {
                    if ((denoiseParams.Cmethod == "AUT" || denoiseParams.Cmethod == "PRE") && (parent->adnListener)) { // force display value of sliders
                        parent->adnListener->chromaChanged(denoiseParams.chroma, denoiseParams.redchro, denoiseParams.bluechro);
                    }
                } else {
                    if ((denoiseParams.C2method == "AUTO" || denoiseParams.C2method == "PREV") && (parent->adnListener)) { // force display value of sliders
                        parent->adnListener->chromaChanged(denoiseParams.chroma, denoiseParams.redchro, denoiseParams.bluechro);
                    }
                }

            }
        }

        parent->imgsrc->convertColorSpace(origCrop, params.icm, parent->currWB);

        delete [] min_r;
        delete [] min_b;
        delete [] lumL;
        delete [] chromC;
        delete [] ry;
        delete [] sk;
        delete [] pcsk;
        delete [] centerTile_X;
        delete [] centerTile_Y;

    }

    // has to be called after setCropSizes! Tools prior to this point can't handle the Edit mechanism, but that shouldn't be a problem.
    createBuffer(cropw, croph);

    std::unique_ptr<Imagefloat> fattalCrop;

    if ((todo & M_HDR) && (params.fattal.enabled || params.dehaze.enabled)) {
        Imagefloat *f = origCrop;
        int fw = skips(parent->fw, skip);
        int fh = skips(parent->fh, skip);
        bool need_cropping = false;
        bool need_fattal = true;

        if (trafx || trafy || trafw != fw || trafh != fh) {
            need_cropping = true;

            // fattal needs to work on the full image. So here we get the full
            // image from imgsrc, and replace the denoised crop in case
            if (!params.dirpyrDenoise.enabled && skip == 1 && parent->fattal_11_dcrop_cache) {
                f = parent->fattal_11_dcrop_cache;
                need_fattal = false;
            } else {
                f = new Imagefloat(fw, fh);
                fattalCrop.reset(f);
                PreviewProps pp(0, 0, parent->fw, parent->fh, skip);
                int tr = getCoarseBitMask(params.coarse);
                parent->imgsrc->getImage(parent->currWB, tr, f, pp, params.toneCurve, params.raw);
                parent->imgsrc->convertColorSpace(f, params.icm, parent->currWB);

                if (params.dirpyrDenoise.enabled) {
                    // copy the denoised crop
                    int oy = trafy / skip;
                    int ox = trafx / skip;
#ifdef _OPENMP
                    #pragma omp parallel for
#endif

                    for (int y = 0; y < baseCrop->getHeight(); ++y) {
                        int dy = oy + y;

                        for (int x = 0; x < baseCrop->getWidth(); ++x) {
                            int dx = ox + x;
                            f->r(dy, dx) = baseCrop->r(y, x);
                            f->g(dy, dx) = baseCrop->g(y, x);
                            f->b(dy, dx) = baseCrop->b(y, x);
                        }
                    }
                } else if (skip == 1) {
                    parent->fattal_11_dcrop_cache = f; // cache this globally
                    fattalCrop.release();
                }
            }
        }

        if (need_fattal) {
            parent->ipf.dehaze(f);
            parent->ipf.ToneMapFattal02(f);
        }

        // crop back to the size expected by the rest of the pipeline
        if (need_cropping) {
            Imagefloat *c = origCrop;

            int oy = trafy / skip;
            int ox = trafx / skip;
#ifdef _OPENMP
            #pragma omp parallel for
#endif

            for (int y = 0; y < trafh; ++y) {
                int cy = y + oy;

                for (int x = 0; x < trafw; ++x) {
                    int cx = x + ox;
                    c->r(y, x) = f->r(cy, cx);
                    c->g(y, x) = f->g(cy, cx);
                    c->b(y, x) = f->b(cy, cx);
                }
            }

            baseCrop = c;
        } else {
            baseCrop = f;
        }
    }

    // transform
    if (needstransform || ((todo & (M_TRANSFORM | M_RGBCURVE))  && params.dirpyrequalizer.cbdlMethod == "bef" && params.dirpyrequalizer.enabled && !params.colorappearance.enabled)) {
        if (!transCrop) {
            transCrop = new Imagefloat(cropw, croph);
        }

        if (needstransform)
            parent->ipf.transform(baseCrop, transCrop, cropx / skip, cropy / skip, trafx / skip, trafy / skip, skips(parent->fw, skip), skips(parent->fh, skip), parent->getFullWidth(), parent->getFullHeight(),
                                  parent->imgsrc->getMetaData(),
                                  parent->imgsrc->getRotateDegree(), false);
        else {
            baseCrop->copyData(transCrop);
        }

        if (transCrop) {
            baseCrop = transCrop;
        }
    } else {
        if (transCrop) {
            delete transCrop;
        }

        transCrop = nullptr;
    }

    if ((todo & (M_TRANSFORM | M_RGBCURVE))  && params.dirpyrequalizer.cbdlMethod == "bef" && params.dirpyrequalizer.enabled && !params.colorappearance.enabled) {

        const int W = baseCrop->getWidth();
        const int H = baseCrop->getHeight();
        LabImage labcbdl(W, H);
        parent->ipf.rgb2lab(*baseCrop, labcbdl, params.icm.workingProfile);
        parent->ipf.dirpyrequalizer(&labcbdl, skip);
        parent->ipf.lab2rgb(labcbdl, *baseCrop, params.icm.workingProfile);

    }

    if (todo & M_RGBCURVE) {
        Imagefloat *workingCrop = baseCrop;

        if (params.icm.workingTRC == "Custom") { //exec TRC IN free
            const Glib::ustring profile = params.icm.workingProfile;

            if (profile == "sRGB" || profile == "Adobe RGB" || profile == "ProPhoto" || profile == "WideGamut" || profile == "BruceRGB" || profile == "Beta RGB" || profile == "BestRGB" || profile == "Rec2020" || profile == "ACESp0" || profile == "ACESp1") {
                const int cw = baseCrop->getWidth();
                const int ch = baseCrop->getHeight();
                workingCrop = new Imagefloat(cw, ch);
                //first put gamma TRC to 1
                parent->ipf.workingtrc(baseCrop, workingCrop, cw, ch, -5, params.icm.workingProfile, 2.4, 12.92310, parent->getCustomTransformIn(), true, false, true);
                //adjust gamma TRC
                parent->ipf.workingtrc(workingCrop, workingCrop, cw, ch, 5, params.icm.workingProfile, params.icm.workingTRCGamma, params.icm.workingTRCSlope, parent->getCustomTransformOut(), false, true, true);
            }
        }
        double rrm, ggm, bbm;
        DCPProfile::ApplyState as;
        DCPProfile *dcpProf = parent->imgsrc->getDCP(params.icm, as);

        LUTu histToneCurve;
        parent->ipf.rgbProc (workingCrop, laboCrop, this, parent->hltonecurve, parent->shtonecurve, parent->tonecurve, 
                            params.toneCurve.saturation, parent->rCurve, parent->gCurve, parent->bCurve, parent->colourToningSatLimit, parent->colourToningSatLimitOpacity, parent->ctColorCurve, parent->ctOpacityCurve, parent->opautili, parent->clToningcurve, parent->cl2Toningcurve,
                            parent->customToneCurve1, parent->customToneCurve2, parent->beforeToneCurveBW, parent->afterToneCurveBW, rrm, ggm, bbm,
                            parent->bwAutoR, parent->bwAutoG, parent->bwAutoB, dcpProf, as, histToneCurve);
        if (workingCrop != baseCrop) {
            delete workingCrop;
        }
    }

    /*xref=000;yref=000;
    if (colortest && cropw>115 && croph>115)
    for(int j=1;j<5;j++){
        xref+=j*30;yref+=j*30;
        if (settings->verbose) {
            printf("after rgbProc RGB Xr%i Yr%i Skip=%d  R=%f  G=%f  B=%f  \n",xref,yref,skip,
                   baseCrop->r[(int)(xref/skip)][(int)(yref/skip)]/256,
                   baseCrop->g[(int)(xref/skip)][(int)(yref/skip)]/256,
                   baseCrop->b[(int)(xref/skip)][(int)(yref/skip)]/256);
            printf("after rgbProc Lab Xr%i Yr%i Skip=%d  l=%f  a=%f  b=%f  \n",xref,yref,skip,
                   laboCrop->L[(int)(xref/skip)][(int)(yref/skip)]/327,
                   laboCrop->a[(int)(xref/skip)][(int)(yref/skip)]/327,
                   laboCrop->b[(int)(xref/skip)][(int)(yref/skip)]/327);
        }
    }*/

    // apply luminance operations
    //bool tutu = true;
    if (todo & (M_LUMINANCE + M_COLOR)) { //
        //if (tutu) { //
        //I made a little change here. Rather than have luminanceCurve (and others) use in/out lab images, we can do more if we copy right here.
        labnCrop->CopyFrom(laboCrop);
        reservCrop->CopyFrom(laboCrop);


        //parent->ipf.luminanceCurve (labnCrop, labnCrop, parent->lumacurve);
        bool utili = parent->utili;
        bool autili = parent->autili;
        bool butili = parent->butili;
        bool ccutili = parent->ccutili;
        bool clcutili = parent->clcutili;
        bool cclutili = parent->cclutili;

        bool locallutili = parent->locallutili;
        LUTf lllocalcurve2(65536, 0);
        bool localcutili = parent->locallutili;
        LUTf cclocalcurve2(65536, 0);
        bool localskutili = parent->localskutili;
        LUTf sklocalcurve2(65536, 0);
        bool localexutili = parent->localexutili;
        LUTf exlocalcurve2(65536, 0);
        LUTf hltonecurveloc2(65536, 0); //65536
        LUTf shtonecurveloc2(65536, 0);
        LUTf tonecurveloc2(65536, 0);
        LUTf lightCurveloc2(32770, 0);
        LUTu lhist16loc2(32770, 0);
        bool LHutili = parent->LHutili;
        bool HHutili = parent->HHutili;
        bool llmasutili = parent->llmasutili;
        bool lhmasutili = parent->lhmasutili;
        bool lcmasutili = parent->lcmasutili;
        bool lhmasexputili = parent->lhmasexputili;
        bool lcmasexputili = parent->lcmasexputili;
        bool llmasexputili = parent->llmasexputili;
        
        float avg = parent->avg;
        LUTu dummy;
        bool needslocal = params.locallab.enabled;
        LocretigainCurve locRETgainCurve;
        LocLHCurve loclhCurve;
        LocHHCurve lochhCurve;
        LocCCmaskCurve locccmasCurve;
        LocLLmaskCurve locllmasCurve;
        LocHHmaskCurve lochhmasCurve;
        LocCCmaskexpCurve locccmasexpCurve;
        LocLLmaskexpCurve locllmasexpCurve;
        LocHHmaskexpCurve lochhmasexpCurve;

        LocretigainCurverab locRETgainCurverab;
        locallutili = false;
        int sca = skip;

        //     bool tyty = false;
     //   int maxspot = 1;

        if (needslocal) {
            for (int sp = 0; sp < params.locallab.nbspot && sp < (int)params.locallab.spots.size(); sp++) {
                locRETgainCurve.Set(params.locallab.spots.at(sp).localTgaincurve);
                loclhCurve.Set(params.locallab.spots.at(sp).LHcurve, LHutili);
                lochhCurve.Set(params.locallab.spots.at(sp).HHcurve, HHutili);
                locccmasCurve.Set(params.locallab.spots.at(sp).CCmaskcurve, lcmasutili);
                locllmasCurve.Set(params.locallab.spots.at(sp).LLmaskcurve, llmasutili);
                lochhmasCurve.Set(params.locallab.spots.at(sp).HHmaskcurve, lhmasutili);
                locccmasexpCurve.Set(params.locallab.spots.at(sp).CCmaskexpcurve, lcmasexputili);
                locllmasexpCurve.Set(params.locallab.spots.at(sp).LLmaskexpcurve, llmasexputili);
                lochhmasexpCurve.Set(params.locallab.spots.at(sp).HHmaskexpcurve, lhmasexputili);
                locallutili = false;
                CurveFactory::curveLocal(locallutili, params.locallab.spots.at(sp).llcurve, lllocalcurve2, sca);
                localcutili = false;
                CurveFactory::curveCCLocal(localcutili, params.locallab.spots.at(sp).cccurve, cclocalcurve2, sca);
                //localskutili = false;
                CurveFactory::curveskLocal(localskutili, params.locallab.spots.at(sp).skintonescurve, sklocalcurve2, sca);
                CurveFactory::curveexLocal(localexutili, params.locallab.spots.at(sp).excurve, exlocalcurve2, sca);


                double ecomp = params.locallab.spots.at(sp).expcomp;
                double black = params.locallab.spots.at(sp).black;
                double hlcompr = params.locallab.spots.at(sp).hlcompr;
                double hlcomprthresh = params.locallab.spots.at(sp).hlcomprthresh;
                double shcompr = params.locallab.spots.at(sp).shcompr;
                double br = params.locallab.spots.at(sp).lightness;

                double cont = params.locallab.spots.at(sp).contrast;
                lhist16loc2 = parent->lhist16loc;
                double huere, chromare, lumare, huerefblu, sobelre;
                huerefblu = parent->huerefblurs[sp];
                huere = parent->huerefs[sp];
                chromare = parent->chromarefs[sp];
                lumare = parent->lumarefs[sp];
                sobelre = parent->sobelrefs[sp];
                CurveFactory::complexCurvelocal(ecomp, black / 65535., hlcompr, hlcomprthresh, shcompr, br, cont, lhist16loc2, lumare,
                                                hltonecurveloc2, shtonecurveloc2, tonecurveloc2, lightCurveloc2, avg,
                                                sca);

<<<<<<< HEAD
                // Locallab mask are only shown for selected spot
                if (sp == parent->params.locallab.selspot) {
                    parent->ipf.Lab_Local(1, sp, parent->sobelrefs, (float**)shbuffer, labnCrop, labnCrop, reservCrop, cropx / skip, cropy / skip, skips(parent->fw, skip), skips(parent->fh, skip), skip, locRETgainCurve, lllocalcurve2,
                                          loclhCurve, lochhCurve, locccmasCurve, locllmasCurve, lochhmasCurve, locccmasexpCurve, locllmasexpCurve, LHutili, HHutili, cclocalcurve2, localskutili, sklocalcurve2, localexutili, exlocalcurve2, hltonecurveloc2, shtonecurveloc2, tonecurveloc2, lightCurveloc2, huerefblu, huere, chromare, lumare, sobelre, parent->locallColorMask, parent->locallExpMask);
                } else {
                    parent->ipf.Lab_Local(1, sp, parent->sobelrefs, (float**)shbuffer, labnCrop, labnCrop, reservCrop, cropx / skip, cropy / skip, skips(parent->fw, skip), skips(parent->fh, skip), skip, locRETgainCurve, lllocalcurve2,
                                          loclhCurve, lochhCurve, locccmasCurve, locllmasCurve, lochhmasCurve, locccmasexpCurve, locllmasexpCurve, LHutili, HHutili, cclocalcurve2, localskutili, sklocalcurve2, localexutili, exlocalcurve2, hltonecurveloc2, shtonecurveloc2, tonecurveloc2, lightCurveloc2, huerefblu, huere, chromare, lumare, sobelre, 0, 0);
                }
=======
                parent->ipf.Lab_Local(1, sp, (float**)shbuffer, labnCrop, labnCrop, reservCrop, cropx / skip, cropy / skip, skips(parent->fw, skip), skips(parent->fh, skip), skip, locRETgainCurve, lllocalcurve2, 
                                      loclhCurve, lochhCurve, locccmasCurve, lcmasutili, locllmasCurve, llmasutili, lochhmasCurve, lhmasutili, locccmasexpCurve, lcmasexputili, locllmasexpCurve, llmasexputili, lochhmasexpCurve, lhmasexputili, LHutili, HHutili, cclocalcurve2, localskutili, sklocalcurve2, localexutili, exlocalcurve2, hltonecurveloc2, shtonecurveloc2, tonecurveloc2, lightCurveloc2, huerefblu, huere, chromare, lumare, sobelre);
>>>>>>> 1101484e

                lllocalcurve2.clear();
                cclocalcurve2.clear();
                sklocalcurve2.clear();
                exlocalcurve2.clear();
                locRETgainCurve.Reset();
                loclhCurve.Reset();
                lochhCurve.Reset();
                locccmasCurve.Reset();
                locllmasCurve.Reset();
                lochhmasCurve.Reset();
                locllmasexpCurve.Reset();
                locccmasexpCurve.Reset();
                lochhmasexpCurve.Reset();

                if (skip <= 2) {
                    usleep(settings->cropsleep);    //wait to avoid crash when crop 100% and move window
                }
            }
        }

        //   int moderetinex;
        parent->ipf.chromiLuminanceCurve(this, 1, labnCrop, labnCrop, parent->chroma_acurve, parent->chroma_bcurve, parent->satcurve, parent->lhskcurve,  parent->clcurve, parent->lumacurve, utili, autili, butili, ccutili, cclutili, clcutili, dummy, dummy);
        parent->ipf.vibrance(labnCrop);
        parent->ipf.labColorCorrectionRegions(labnCrop);

        if ((params.colorappearance.enabled && !params.colorappearance.tonecie) || (!params.colorappearance.enabled)) {
            parent->ipf.EPDToneMap(labnCrop, 5, skip);
        }

        //parent->ipf.EPDToneMap(labnCrop, 5, 1);    //Go with much fewer than normal iterates for fast redisplay.
        // for all treatments Defringe, Sharpening, Contrast detail , Microcontrast they are activated if "CIECAM" function are disabled
        if (skip == 1) {
            if ((params.colorappearance.enabled && !settings->autocielab)  || (!params.colorappearance.enabled)) {
                parent->ipf.impulsedenoise(labnCrop);
            }

            if ((params.colorappearance.enabled && !settings->autocielab) || (!params.colorappearance.enabled)) {
                parent->ipf.defringe(labnCrop);
            }

            parent->ipf.MLsharpen(labnCrop);

            if ((params.colorappearance.enabled && !settings->autocielab)  || (!params.colorappearance.enabled)) {
                parent->ipf.MLmicrocontrast(labnCrop);
                parent->ipf.sharpening(labnCrop, params.sharpening, parent->sharpMask);
            }
        }

        //   if (skip==1) {
        WaveletParams WaveParams = params.wavelet;

        if (params.dirpyrequalizer.cbdlMethod == "aft") {
            if (((params.colorappearance.enabled && !settings->autocielab)  || (!params.colorappearance.enabled))) {
                parent->ipf.dirpyrequalizer(labnCrop, skip);
                //  parent->ipf.Lanczoslab (labnCrop,labnCrop , 1.f/skip);
            }
        }

        int kall = 0;
        int minwin = min(labnCrop->W, labnCrop->H);
        int maxlevelcrop = 10;

        //  if(cp.mul[9]!=0)maxlevelcrop=10;
        // adap maximum level wavelet to size of crop
        if (minwin * skip < 1024) {
            maxlevelcrop = 9;    //sampling wavelet 512
        }

        if (minwin * skip < 512) {
            maxlevelcrop = 8;    //sampling wavelet 256
        }

        if (minwin * skip < 256) {
            maxlevelcrop = 7;    //sampling 128
        }

        if (minwin * skip < 128) {
            maxlevelcrop = 6;
        }

        if (minwin < 64) {
            maxlevelcrop = 5;
        }

        int realtile;

        if (params.wavelet.Tilesmethod == "big") {
            realtile = 22;
        } else /*if (params.wavelet.Tilesmethod == "lit")*/ {
            realtile = 12;
        }

        int tilesize = 128 * realtile;
        int overlap = (int) tilesize * 0.125f;

        int numtiles_W, numtiles_H, tilewidth, tileheight, tileWskip, tileHskip;

        parent->ipf.Tile_calc(tilesize, overlap, kall, labnCrop->W, labnCrop->H, numtiles_W, numtiles_H, tilewidth, tileheight, tileWskip, tileHskip);
        //now we have tile dimensions, overlaps
        //%%%%%%%%%%%%%%%%%%%%%%%%%%%%%%%%%%%%%%%%%%%%%%%%%%%%%%
        int minsizetile = min(tilewidth, tileheight);
        int maxlev2 = 10;

        if (minsizetile < 1024 && maxlevelcrop == 10) {
            maxlev2 = 9;
        }

        if (minsizetile < 512) {
            maxlev2 = 8;
        }

        if (minsizetile < 256) {
            maxlev2 = 7;
        }

        if (minsizetile < 128) {
            maxlev2 = 6;
        }

        int maxL = min(maxlev2, maxlevelcrop);

        if (parent->awavListener) {
            parent->awavListener->wavChanged(float (maxL));
        }

        if ((params.wavelet.enabled)) {
            WavCurve wavCLVCurve;
            WavOpacityCurveRG waOpacityCurveRG;
            WavOpacityCurveBY waOpacityCurveBY;
            WavOpacityCurveW waOpacityCurveW;
            WavOpacityCurveWL waOpacityCurveWL;

            LUTf wavclCurve;
            LUTu dummy;

            params.wavelet.getCurves(wavCLVCurve, waOpacityCurveRG, waOpacityCurveBY, waOpacityCurveW, waOpacityCurveWL);

            parent->ipf.ip_wavelet(labnCrop, labnCrop, kall, WaveParams, wavCLVCurve, waOpacityCurveRG, waOpacityCurveBY, waOpacityCurveW, waOpacityCurveWL, parent->wavclCurve, skip);
        }

        parent->ipf.softLight(labnCrop);        

        //     }

        //   }
        if (params.colorappearance.enabled) {
            float fnum = parent->imgsrc->getMetaData()->getFNumber();          // F number
            float fiso = parent->imgsrc->getMetaData()->getISOSpeed() ;        // ISO
            float fspeed = parent->imgsrc->getMetaData()->getShutterSpeed() ;  // Speed
            double fcomp = parent->imgsrc->getMetaData()->getExpComp();        // Compensation +/-
            double adap; // Scene's luminosity adaptation factor

            if (fnum < 0.3f || fiso < 5.f || fspeed < 0.00001f) { //if no exif data or wrong
                adap = 2000.;
            } else {
                double E_V = fcomp + log2(double ((fnum * fnum) / fspeed / (fiso / 100.f)));
                E_V += params.toneCurve.expcomp;// exposure compensation in tonecurve ==> direct EV
                E_V += log2(params.raw.expos);  // exposure raw white point ; log2 ==> linear to EV
                adap = pow(2., E_V - 3.);  // cd / m2
                // end calculation adaptation scene luminosity
            }

            bool execsharp = false;

            if (skip == 1) {
                execsharp = true;
            }

            if (!cieCrop) {
                cieCrop = new CieImage(cropw, croph);
            }

            float d, dj, yb; // not used after this block
            parent->ipf.ciecam_02float(cieCrop, float (adap), 1, 2, labnCrop, &params, parent->customColCurve1, parent->customColCurve2, parent->customColCurve3,
                                       dummy, dummy, parent->CAMBrightCurveJ, parent->CAMBrightCurveQ, parent->CAMMean, 5, skip, execsharp, d, dj, yb, 1, parent->sharpMask);
        } else {
            // CIECAM is disabled, we free up its image buffer to save some space
            if (cieCrop) {
                delete cieCrop;
            }

            cieCrop = nullptr;
        }
    }

    // all pipette buffer processing should be finished now
    PipetteBuffer::setReady();

    // Computing the preview image, i.e. converting from lab->Monitor color space (soft-proofing disabled) or lab->Output profile->Monitor color space (soft-proofing enabled)
    parent->ipf.lab2monitorRgb(labnCrop, cropImg);

    if (cropImageListener) {
        // Computing the internal image for analysis, i.e. conversion from lab->Output profile (rtSettings.HistogramWorking disabled) or lab->WCS (rtSettings.HistogramWorking enabled)

        // internal image in output color space for analysis
        Image8 *cropImgtrue = parent->ipf.lab2rgb(labnCrop, 0, 0, cropw, croph, params.icm);

        int finalW = rqcropw;

        if (cropImg->getWidth() - leftBorder < finalW) {
            finalW = cropImg->getWidth() - leftBorder;
        }

        int finalH = rqcroph;

        if (cropImg->getHeight() - upperBorder < finalH) {
            finalH = cropImg->getHeight() - upperBorder;
        }

        Image8* final = new Image8(finalW, finalH);
        Image8* finaltrue = new Image8(finalW, finalH);

        for (int i = 0; i < finalH; i++) {
            memcpy(final->data + 3 * i * finalW, cropImg->data + 3 * (i + upperBorder)*cropw + 3 * leftBorder, 3 * finalW);
            memcpy(finaltrue->data + 3 * i * finalW, cropImgtrue->data + 3 * (i + upperBorder)*cropw + 3 * leftBorder, 3 * finalW);
        }

        cropImageListener->setDetailedCrop(final, finaltrue, params.icm, params.crop, rqcropx, rqcropy, rqcropw, rqcroph, skip);
        delete final;
        delete finaltrue;
        delete cropImgtrue;
    }
}

void Crop::freeAll()
{

    if (cropAllocated) {
        if (origCrop) {
            delete    origCrop;
            origCrop = nullptr;
        }

        if (transCrop) {
            delete    transCrop;
            transCrop = nullptr;
        }

        if (laboCrop) {
            delete    laboCrop;
            laboCrop = nullptr;
        }


        if (labnCrop) {
            delete    labnCrop;
            labnCrop = nullptr;
        }

        if (reservCrop) {
            delete    reservCrop;
            reservCrop = nullptr;
        }


        /*        if (lablocCrop ) {
                    delete    lablocCrop;
                    lablocCrop = NULL;
                }
        */
        if (cropImg) {
            delete    cropImg;
            cropImg = nullptr;
        }

        if (cieCrop) {
            delete    cieCrop;
            cieCrop = nullptr;
        }

        if (shbuffer) {
            delete [] shbuffer;
            shbuffer = nullptr;
        }

        PipetteBuffer::flush();
    }

    cropAllocated = false;
}


namespace
{

bool check_need_larger_crop_for_lcp_distortion(int fw, int fh, int x, int y, int w, int h, const ProcParams &params)
{
    if (x == 0 && y == 0 && w == fw && h == fh) {
        return false;
    }

    return (params.lensProf.useDist && (params.lensProf.useLensfun() || params.lensProf.useLcp()));
}

} // namespace

/** @brief Handles crop's image buffer reallocation and trigger sizeChanged of SizeListener[s]
 * If the scale changes, this method will free all buffers and reallocate ones of the new size.
 * It will then tell to the SizeListener that size has changed (sizeChanged)
 */
bool Crop::setCropSizes(int rcx, int rcy, int rcw, int rch, int skip, bool internal)
{

    if (!internal) {
        cropMutex.lock();
    }

    bool changed = false;

    rqcropx = rcx;
    rqcropy = rcy;
    rqcropw = rcw;
    rqcroph = rch;

    // store and set requested crop size
    int rqx1 = LIM(rqcropx, 0, parent->fullw - 1);
    int rqy1 = LIM(rqcropy, 0, parent->fullh - 1);
    int rqx2 = rqx1 + rqcropw - 1;
    int rqy2 = rqy1 + rqcroph - 1;
    rqx2 = LIM(rqx2, 0, parent->fullw - 1);
    rqy2 = LIM(rqy2, 0, parent->fullh - 1);

    this->skip = skip;

    // add border, if possible
    int bx1 = rqx1 - skip * borderRequested;
    int by1 = rqy1 - skip * borderRequested;
    int bx2 = rqx2 + skip * borderRequested;
    int by2 = rqy2 + skip * borderRequested;
    // clip it to fit into image area
    bx1 = LIM(bx1, 0, parent->fullw - 1);
    by1 = LIM(by1, 0, parent->fullh - 1);
    bx2 = LIM(bx2, 0, parent->fullw - 1);
    by2 = LIM(by2, 0, parent->fullh - 1);
    int bw = bx2 - bx1 + 1;
    int bh = by2 - by1 + 1;

    // determine which part of the source image is required to compute the crop rectangle
    int orx, ory, orw, orh;
    orx = bx1;
    ory = by1;
    orw = bw;
    orh = bh;

    parent->ipf.transCoord(parent->fw, parent->fh, bx1, by1, bw, bh, orx, ory, orw, orh);

    if (check_need_larger_crop_for_lcp_distortion(parent->fw, parent->fh, orx, ory, orw, orh, parent->params)) {
        // TODO - this is an estimate of the max distortion relative to the image size. ATM it is hardcoded to be 15%, which seems enough. If not, need to revise
        int dW = int (double (parent->fw) * 0.15 / (2 * skip));
        int dH = int (double (parent->fh) * 0.15 / (2 * skip));
        int x1 = orx - dW;
        int x2 = orx + orw + dW;
        int y1 = ory - dH;
        int y2 = ory + orh + dH;

        if (x1 < 0) {
            x2 += -x1;
            x1 = 0;
        }

        if (x2 > parent->fw) {
            x1 -= x2 - parent->fw;
            x2 = parent->fw;
        }

        if (y1 < 0) {
            y2 += -y1;
            y1 = 0;
        }

        if (y2 > parent->fh) {
            y1 -= y2 - parent->fh;
            y2 = parent->fh;
        }

        orx = max(x1, 0);
        ory = max(y1, 0);
        orw = min(x2 - x1, parent->fw - orx);
        orh = min(y2 - y1, parent->fh - ory);
    }

    leftBorder  = skips(rqx1 - bx1, skip);
    upperBorder = skips(rqy1 - by1, skip);

    PreviewProps cp(orx, ory, orw, orh, skip);
    int orW, orH;
    parent->imgsrc->getSize(cp, orW, orH);

    trafx = orx;
    trafy = ory;

    int cw = skips(bw, skip);
    int ch = skips(bh, skip);

    EditType editType = ET_PIPETTE;

    if (const auto editProvider = PipetteBuffer::getDataProvider()) {
        if (const auto editSubscriber = editProvider->getCurrSubscriber()) {
            editType = editSubscriber->getEditingType();
        }
    }

    if (cw != cropw || ch != croph || orW != trafw || orH != trafh) {

        cropw = cw;
        croph = ch;
        trafw = orW;
        trafh = orH;

        if (!origCrop) {
            origCrop = new Imagefloat;
        }

        origCrop->allocate(trafw, trafh);  // Resizing the buffer (optimization)

        // if transCrop doesn't exist yet, it'll be created where necessary
        if (transCrop) {
            transCrop->allocate(cropw, croph);
        }

        if (laboCrop) {
            delete laboCrop;    // laboCrop can't be resized
        }

        laboCrop = new LabImage(cropw, croph);

        //     if (translabCrop) translabCrop->reallocLab();

        if (labnCrop) {
            delete labnCrop;    // labnCrop can't be resized
        }

        labnCrop = new LabImage(cropw, croph);

        if (reservCrop) {
            delete reservCrop;    // labnCrop can't be resized
        }

        reservCrop = new LabImage(cropw, croph);


        /*        if (lablocCrop) {
                    delete lablocCrop;    // labnCrop can't be resized
                }

                lablocCrop = new LabImage (cropw, croph);
        */
        if (!cropImg) {
            cropImg = new Image8;
        }

        cropImg->allocate(cropw, croph);  // Resizing the buffer (optimization)

        //cieCrop is only used in Crop::update, it is destroyed now but will be allocated on first use
        if (cieCrop) {
            delete cieCrop;
            cieCrop = nullptr;
        }

        if (shbuffer) {
            delete [] shbuffer;
        }

        if (shbuf_real) {
            delete [] shbuf_real;
        }

        shbuffer = new float*[croph];
        shbuf_real = new float[(croph + 2)*cropw];

        for (int i = 0; i < croph; i++) {
            shbuffer[i] = shbuf_real + cropw * i + cropw;
        }

        if (editType == ET_PIPETTE) {
            PipetteBuffer::resize(cropw, croph);
        } else if (PipetteBuffer::bufferCreated()) {
            PipetteBuffer::flush();
        }

        cropAllocated = true;

        changed = true;
    }

    cropx = bx1;
    cropy = by1;

    if (!internal) {
        cropMutex.unlock();
    }

    return changed;
}

/** @brief Look out if a new thread has to be started to process the update
  *
  * @return If true, a new updating thread has to be created. If false, the current updating thread will be used
  */
bool Crop::tryUpdate()
{
    bool needsNewThread = true;

    if (updating) {
        // tells to the updater thread that a new update is pending
        newUpdatePending = true;
        // no need for a new thread, the current one will do the job
        needsNewThread = false;
    } else
        // the crop is now being updated ...well, when fullUpdate will be called
    {
        updating = true;
    }

    return needsNewThread;
}

/* @brief Handles Crop updating in its own thread
 *
 * This method will cycle updates as long as Crop::newUpdatePending will be true. During the processing,
 * intermediary update will be automatically flushed by Crop::tryUpdate.
 *
 * This method is called when the visible part of the crop has changed (resize, zoom, etc..), so it needs a full update
 */
void Crop::fullUpdate()
{

    parent->updaterThreadStart.lock();

    if (parent->updaterRunning && parent->thread) {
        // Do NOT reset changes here, since in a long chain of events it will lead to chroma_scale not being updated,
        // causing Color::lab2rgb to return a black image on some opens
        //parent->changeSinceLast = 0;
        parent->thread->join();
    }

    if (parent->plistener) {
        parent->plistener->setProgressState(true);
    }

    // If there are more update request, the following WHILE will collect it
    newUpdatePending = true;

    while (newUpdatePending) {
        newUpdatePending = false;
        update(ALL);
    }

    updating = false;  // end of crop update

    if (parent->plistener) {
        parent->plistener->setProgressState(false);
    }

    parent->updaterThreadStart.unlock();
}

int Crop::get_skip()
{
    MyMutex::MyLock lock(cropMutex);
    return skip;
}

int Crop::getLeftBorder()
{
    MyMutex::MyLock lock(cropMutex);
    return leftBorder;
}

int Crop::getUpperBorder()
{
    MyMutex::MyLock lock(cropMutex);
    return upperBorder;
}

}<|MERGE_RESOLUTION|>--- conflicted
+++ resolved
@@ -961,19 +961,14 @@
                                                 hltonecurveloc2, shtonecurveloc2, tonecurveloc2, lightCurveloc2, avg,
                                                 sca);
 
-<<<<<<< HEAD
                 // Locallab mask are only shown for selected spot
                 if (sp == parent->params.locallab.selspot) {
-                    parent->ipf.Lab_Local(1, sp, parent->sobelrefs, (float**)shbuffer, labnCrop, labnCrop, reservCrop, cropx / skip, cropy / skip, skips(parent->fw, skip), skips(parent->fh, skip), skip, locRETgainCurve, lllocalcurve2,
-                                          loclhCurve, lochhCurve, locccmasCurve, locllmasCurve, lochhmasCurve, locccmasexpCurve, locllmasexpCurve, LHutili, HHutili, cclocalcurve2, localskutili, sklocalcurve2, localexutili, exlocalcurve2, hltonecurveloc2, shtonecurveloc2, tonecurveloc2, lightCurveloc2, huerefblu, huere, chromare, lumare, sobelre, parent->locallColorMask, parent->locallExpMask);
+                    parent->ipf.Lab_Local(1, sp, (float**)shbuffer, labnCrop, labnCrop, reservCrop, cropx / skip, cropy / skip, skips(parent->fw, skip), skips(parent->fh, skip), skip, locRETgainCurve, lllocalcurve2,
+                                      loclhCurve, lochhCurve, locccmasCurve, lcmasutili, locllmasCurve, llmasutili, lochhmasCurve, lhmasutili, locccmasexpCurve, lcmasexputili, locllmasexpCurve, llmasexputili, lochhmasexpCurve, lhmasexputili, LHutili, HHutili, cclocalcurve2, localskutili, sklocalcurve2, localexutili, exlocalcurve2, hltonecurveloc2, shtonecurveloc2, tonecurveloc2, lightCurveloc2, huerefblu, huere, chromare, lumare, sobelre, parent->locallColorMask, parent->locallExpMask);
                 } else {
-                    parent->ipf.Lab_Local(1, sp, parent->sobelrefs, (float**)shbuffer, labnCrop, labnCrop, reservCrop, cropx / skip, cropy / skip, skips(parent->fw, skip), skips(parent->fh, skip), skip, locRETgainCurve, lllocalcurve2,
-                                          loclhCurve, lochhCurve, locccmasCurve, locllmasCurve, lochhmasCurve, locccmasexpCurve, locllmasexpCurve, LHutili, HHutili, cclocalcurve2, localskutili, sklocalcurve2, localexutili, exlocalcurve2, hltonecurveloc2, shtonecurveloc2, tonecurveloc2, lightCurveloc2, huerefblu, huere, chromare, lumare, sobelre, 0, 0);
-                }
-=======
-                parent->ipf.Lab_Local(1, sp, (float**)shbuffer, labnCrop, labnCrop, reservCrop, cropx / skip, cropy / skip, skips(parent->fw, skip), skips(parent->fh, skip), skip, locRETgainCurve, lllocalcurve2, 
-                                      loclhCurve, lochhCurve, locccmasCurve, lcmasutili, locllmasCurve, llmasutili, lochhmasCurve, lhmasutili, locccmasexpCurve, lcmasexputili, locllmasexpCurve, llmasexputili, lochhmasexpCurve, lhmasexputili, LHutili, HHutili, cclocalcurve2, localskutili, sklocalcurve2, localexutili, exlocalcurve2, hltonecurveloc2, shtonecurveloc2, tonecurveloc2, lightCurveloc2, huerefblu, huere, chromare, lumare, sobelre);
->>>>>>> 1101484e
+                    parent->ipf.Lab_Local(1, sp, (float**)shbuffer, labnCrop, labnCrop, reservCrop, cropx / skip, cropy / skip, skips(parent->fw, skip), skips(parent->fh, skip), skip, locRETgainCurve, lllocalcurve2,
+                                      loclhCurve, lochhCurve, locccmasCurve, lcmasutili, locllmasCurve, llmasutili, lochhmasCurve, lhmasutili, locccmasexpCurve, lcmasexputili, locllmasexpCurve, llmasexputili, lochhmasexpCurve, lhmasexputili, LHutili, HHutili, cclocalcurve2, localskutili, sklocalcurve2, localexutili, exlocalcurve2, hltonecurveloc2, shtonecurveloc2, tonecurveloc2, lightCurveloc2, huerefblu, huere, chromare, lumare, sobelre, 0, 0);
+                }
 
                 lllocalcurve2.clear();
                 cclocalcurve2.clear();
