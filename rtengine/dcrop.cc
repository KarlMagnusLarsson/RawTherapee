--- conflicted
+++ resolved
@@ -52,11 +52,7 @@
 
 Crop::Crop (ImProcCoordinator* parent, EditDataProvider *editDataProvider, bool isDetailWindow)
     : PipetteBuffer (editDataProvider), origCrop (nullptr), laboCrop (nullptr), labnCrop (nullptr),
-<<<<<<< HEAD
       cropImg (nullptr), cbuf_real (nullptr),   cshmap (nullptr), shbuf_real (nullptr), transCrop (nullptr), cieCrop (nullptr), cbuffer (nullptr), shbuffer (nullptr),
-=======
-      cropImg (nullptr), cbuf_real (nullptr), cshmap (nullptr), transCrop (nullptr), cieCrop (nullptr), cbuffer (nullptr),
->>>>>>> 8aed0100
       updating (false), newUpdatePending (false), skip (10),
       cropx (0), cropy (0), cropw (-1), croph (-1),
       trafx (0), trafy (0), trafw (-1), trafh (-1),
@@ -464,11 +460,7 @@
 
                 for (int wcr = 0; wcr <= 2; wcr++) {
                     for (int hcr = 0; hcr <= 2; hcr++) {
-<<<<<<< HEAD
-                        PreviewProps ppP (coordW[wcr] , coordH[hcr], crW, crH, 1);
-=======
                         PreviewProps ppP (coordW[wcr], coordH[hcr], crW, crH, 1);
->>>>>>> 8aed0100
                         parent->imgsrc->getImage (parent->currWB, tr, origCropPart, ppP, params.toneCurve, params.icm, params.raw );
 
                         // we only need image reduced to 1/4 here
@@ -1624,15 +1616,9 @@
             }
 
             if (settings->ciecamfloat) {
-<<<<<<< HEAD
-                float d; // not used after this block
-                parent->ipf.ciecam_02float (cieCrop, float(adap), begh, endh, 1, 2, labnCrop, &params, parent->customColCurve1, parent->customColCurve2, parent->customColCurve3,
-                                            dummy, dummy, parent->CAMBrightCurveJ, parent->CAMBrightCurveQ, parent->CAMMean, 5, skip, execsharp, d, 1);
-=======
                 float d, dj, yb; // not used after this block
                 parent->ipf.ciecam_02float (cieCrop, float (adap), begh, endh, 1, 2, labnCrop, &params, parent->customColCurve1, parent->customColCurve2, parent->customColCurve3,
                                             dummy, dummy, parent->CAMBrightCurveJ, parent->CAMBrightCurveQ, parent->CAMMean, 5, skip, execsharp, d, dj, yb, 1);
->>>>>>> 8aed0100
             } else {
                 double dd, dj, yb; // not used after this block
 
@@ -1968,7 +1954,6 @@
             cbuffer[i] = cbuf_real + cropw * i + cropw;
         }
 
-<<<<<<< HEAD
         shbuffer = new float*[croph];
         shbuf_real = new float[ (croph + 2)*cropw];
 
@@ -1976,8 +1961,6 @@
             shbuffer[i] = shbuf_real + cropw * i + cropw;
         }
 
-=======
->>>>>>> 8aed0100
         if (params.sh.enabled) {
             cshmap = new SHMap (cropw, croph, true);
         }
