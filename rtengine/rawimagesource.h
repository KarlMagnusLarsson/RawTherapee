/*
 *  This file is part of RawTherapee.
 *
 *  Copyright (c) 2004-2010 Gabor Horvath <hgabor@rawtherapee.com>
 *
 *  RawTherapee is free software: you can redistribute it and/or modify
 *  it under the terms of the GNU General Public License as published by
 *  the Free Software Foundation, either version 3 of the License, or
 *  (at your option) any later version.
 *
 *  RawTherapee is distributed in the hope that it will be useful,
 *  but WITHOUT ANY WARRANTY; without even the implied warranty of
 *  MERCHANTABILITY or FITNESS FOR A PARTICULAR PURPOSE.  See the
 *  GNU General Public License for more details.
 *
 *  You should have received a copy of the GNU General Public License
 *  along with RawTherapee.  If not, see <http://www.gnu.org/licenses/>.
 */
#ifndef _RAWIMAGESOURCE_
#define _RAWIMAGESOURCE_

#include <iostream>
#include <memory>

#include "array2D.h"
#include "color.h"
#include "curves.h"
#include "dcp.h"
#include "iimage.h"
#include "imagesource.h"
#include "pixelsmap.h"

#define HR_SCALE 2

namespace rtengine
{

class RawImageSource : public ImageSource
{

private:
    static DiagonalCurve *phaseOneIccCurve;
    static DiagonalCurve *phaseOneIccCurveInv;
    static LUTf invGrad;  // for fast_demosaic
    static LUTf initInvGrad ();
    static void colorSpaceConversion_ (Imagefloat* im, const procparams::ColorManagementParams& cmp, const ColorTemp &wb, double pre_mul[3], cmsHPROFILE embedded, cmsHPROFILE camprofile, double cam[3][3], const std::string &camName);
    int  defTransform (int tran);

protected:
    MyMutex getImageMutex;  // locks getImage

    int W, H;
    ColorTemp camera_wb;
    ProgressListener* plistener;
    float scale_mul[4]; // multiplier for each color
    float c_black[4]; // copy of cblack Dcraw for black level
    float c_white[4];
    float cblacksom[4];
    float ref_pre_mul[4];
    double refwb_red;
    double refwb_green;
    double refwb_blue;
    double rgb_cam[3][3];
    double cam_rgb[3][3];
    double xyz_cam[3][3];
    double cam_xyz[3][3];
    bool fuji;
    bool d1x;
    int border;
    float chmax[4], hlmax[4], clmax[4];
    double initialGain; // initial gain calculated after scale_colors
    double camInitialGain;
    double defGain;
    cmsHPROFILE camProfile;
    bool rgbSourceModified;

    RawImage* ri;  // Copy of raw pixels, NOT corrected for initial gain, blackpoint etc.
    RawImage* riFrames[4] = {nullptr};
    unsigned int currFrame = 0;
    unsigned int numFrames = 0;
    int flatFieldAutoClipValue = 0;
    array2D<float> rawData;  // holds preprocessed pixel values, rowData[i][j] corresponds to the ith row and jth column
    array2D<float> *rawDataFrames[4] = {nullptr};
    array2D<float> *rawDataBuffer[3] = {nullptr};

    // the interpolated green plane:
    array2D<float> green;
    // the interpolated red plane:
    array2D<float> red;
    // the interpolated blue plane:
    array2D<float> blue;
    bool rawDirty;
    float psRedBrightness[4];
    float psGreenBrightness[4];
    float psBlueBrightness[4];

    std::vector<double> histMatchingCache;
    const std::unique_ptr<procparams::ColorManagementParams> histMatchingParams;

    void processFalseColorCorrectionThread(Imagefloat* im, array2D<float> &rbconv_Y, array2D<float> &rbconv_I, array2D<float> &rbconv_Q, array2D<float> &rbout_I, array2D<float> &rbout_Q, const int row_from, const int row_to);
    void hlRecovery(const std::string &method, float* red, float* green, float* blue, int width, float* hlmax);
    void transformRect(const PreviewProps &pp, int tran, int &sx1, int &sy1, int &width, int &height, int &fw);
    void transformPosition(int x, int y, int tran, int& tx, int& ty);

    unsigned FC(int row, int col) const
    {
        return ri->FC(row, col);
    }
    inline void getRowStartEnd(int x, int &start, int &end);
    static void getProfilePreprocParams(cmsHPROFILE in, float& gammafac, float& lineFac, float& lineSum);


public:
    RawImageSource ();
    ~RawImageSource () override;

    int load(const Glib::ustring &fname) override { return load(fname, false); }
    int load(const Glib::ustring &fname, bool firstFrameOnly);
    void        preprocess  (const procparams::RAWParams &raw, const procparams::LensProfParams &lensProf, const procparams::CoarseTransformParams& coarse, bool prepareDenoise = true) override;
    void        demosaic    (const procparams::RAWParams &raw, bool autoContrast, double &contrastThreshold) override;
    void        retinex       (const procparams::ColorManagementParams& cmp, const procparams::RetinexParams &deh, const procparams::ToneCurveParams& Tc, LUTf & cdcurve, LUTf & mapcurve, const RetinextransmissionCurve & dehatransmissionCurve, const RetinexgaintransmissionCurve & dehagaintransmissionCurve, multi_array2D<float, 4> &conversionBuffer, bool dehacontlutili, bool mapcontlutili, bool useHsl, float &minCD, float &maxCD, float &mini, float &maxi, float &Tmean, float &Tsigma, float &Tmin, float &Tmax, LUTu &histLRETI) override;
    void        retinexPrepareCurves       (const procparams::RetinexParams &retinexParams, LUTf &cdcurve, LUTf &mapcurve, RetinextransmissionCurve &retinextransmissionCurve, RetinexgaintransmissionCurve &retinexgaintransmissionCurve, bool &retinexcontlutili, bool &mapcontlutili, bool &useHsl, LUTu & lhist16RETI, LUTu & histLRETI) override;
    void        retinexPrepareBuffers      (const procparams::ColorManagementParams& cmp, const procparams::RetinexParams &retinexParams, multi_array2D<float, 4> &conversionBuffer, LUTu &lhist16RETI) override;
    void        flushRawData      () override;
    void        flushRGB          () override;
    void        HLRecovery_Global (const procparams::ToneCurveParams &hrp) override;
    void        refinement_lassus (int PassCount);
    void        refinement(int PassCount);
    void        setBorder(unsigned int rawBorder) override {border = rawBorder;}
    bool        isRGBSourceModified() const override
    {
        return rgbSourceModified;   // tracks whether cached rgb output of demosaic has been modified
    }

    void        processFlatField(const RAWParams &raw, RawImage *riFlatFile, unsigned short black[4]);
    void        copyOriginalPixels(const RAWParams &raw, RawImage *ri, RawImage *riDark, RawImage *riFlatFile, array2D<float> &rawData);
    void        cfaboxblur(RawImage *riFlatFile, float* cfablur, int boxH, int boxW);
    void        scaleColors(int winx, int winy, int winw, int winh, const RAWParams &raw, array2D<float> &rawData);  // raw for cblack

    void        getImage    (const ColorTemp &ctemp, int tran, Imagefloat* image, const PreviewProps &pp, const procparams::ToneCurveParams &hrp, const procparams::RAWParams &raw) override;
    eSensorType getSensorType () const override
    {
        return ri != nullptr ? ri->getSensorType() : ST_NONE;
    }
    bool        isMono () const override
    {
        return ri->get_colors() == 1;
    }
    ColorTemp   getWB       () const override
    {
        return camera_wb;
    }
    void        getAutoWBMultipliers (double &rm, double &gm, double &bm) override;
    ColorTemp   getSpotWB   (std::vector<Coord2D> &red, std::vector<Coord2D> &green, std::vector<Coord2D> &blue, int tran, double equal) override;
    bool        isWBProviderReady () override
    {
        return rawData;
    }

    double      getDefGain  () const override
    {
        return defGain;
    }

    void        getFullSize (int& w, int& h, int tr = TR_NONE) override;
    void        getSize     (const PreviewProps &pp, int& w, int& h) override;
    int         getRotateDegree() const override
    {
        return ri->get_rotateDegree();
    }

    ImageMatrices* getImageMatrices () override
    {
        return &imatrices;
    }
    bool        isRAW() const override
    {
        return true;
    }

    void        setProgressListener (ProgressListener* pl) override
    {
        plistener = pl;
    }
    void        getAutoExpHistogram (LUTu & histogram, int& histcompr) override;
    void        getRAWHistogram (LUTu & histRedRaw, LUTu & histGreenRaw, LUTu & histBlueRaw) override;
    void getAutoMatchedToneCurve(const procparams::ColorManagementParams &cp, std::vector<double> &outCurve) override;
    DCPProfile *getDCP(const procparams::ColorManagementParams &cmp, DCPProfile::ApplyState &as) override;

    void convertColorSpace(Imagefloat* image, const procparams::ColorManagementParams &cmp, const ColorTemp &wb) override;
    static bool findInputProfile(Glib::ustring inProfile, cmsHPROFILE embedded, std::string camName, DCPProfile **dcpProf, cmsHPROFILE& in);
    static void colorSpaceConversion(Imagefloat* im, const ColorManagementParams& cmp, const ColorTemp &wb, double pre_mul[3], cmsHPROFILE embedded, cmsHPROFILE camprofile, double cam[3][3], const std::string &camName)
    {
        colorSpaceConversion_(im, cmp, wb, pre_mul, embedded, camprofile, cam, camName);
    }
    static void inverse33(const double (*coeff)[3], double (*icoeff)[3]);

    void boxblur2(float** src, float** dst, float** temp, int H, int W, int box);
    void boxblur_resamp(float **src, float **dst, float** temp, int H, int W, int box, int samp);
    void MSR(float** luminance, float **originalLuminance, float **exLuminance,  LUTf & mapcurve, bool &mapcontlutili, int width, int height, const RetinexParams &deh, const RetinextransmissionCurve & dehatransmissionCurve, const RetinexgaintransmissionCurve & dehagaintransmissionCurve, float &minCD, float &maxCD, float &mini, float &maxi, float &Tmean, float &Tsigma, float &Tmin, float &Tmax);
    void HLRecovery_inpaint (float** red, float** green, float** blue) override;
    static void HLRecovery_Luminance (float* rin, float* gin, float* bin, float* rout, float* gout, float* bout, int width, float maxval);
    static void HLRecovery_CIELab (float* rin, float* gin, float* bin, float* rout, float* gout, float* bout, int width, float maxval, double cam[3][3], double icam[3][3]);
    static void HLRecovery_blend (float* rin, float* gin, float* bin, int width, float maxval, float* hlmax);
    static void init ();
    static void cleanup ();
    void setCurrentFrame(unsigned int frameNum) override {
        if (numFrames == 2 && frameNum == 2) { // special case for averaging of two frames
            currFrame = frameNum;
            ri = riFrames[0];
        } else  {
            currFrame = std::min(numFrames - 1, frameNum);
            ri = riFrames[currFrame];
        }
    }
    int getFrameCount() override {return numFrames;}
    int getFlatFieldAutoClipValue() override {return flatFieldAutoClipValue;}

    class GreenEqulibrateThreshold {
    public:
        explicit GreenEqulibrateThreshold(float thresh): thresh_(thresh) {}
        virtual ~GreenEqulibrateThreshold() {}
        virtual float operator()(int row, int column) const { return thresh_; }
    protected:
        const float thresh_;
    };

    class CFALineDenoiseRowBlender {
    public:
        virtual ~CFALineDenoiseRowBlender() {}
        virtual float operator()(int row) const { return 1.f; }
    };
    
protected:
    typedef unsigned short ushort;
    void processFalseColorCorrection(Imagefloat* i, const int steps);
    inline  void convert_row_to_YIQ(const float* const r, const float* const g, const float* const b, float* Y, float* I, float* Q, const int W);
    inline  void convert_row_to_RGB(float* r, float* g, float* b, const float* const Y, const float* const I, const float* const Q, const int W);
    inline  void convert_to_RGB(float &r, float &g, float &b, const float Y, const float I, const float Q);

    inline  void interpolate_row_g (float* agh, float* agv, int i);
    inline  void interpolate_row_rb (float* ar, float* ab, float* pg, float* cg, float* ng, int i);
    inline  void interpolate_row_rb_mul_pp (const array2D<float> &rawData, float* ar, float* ab, float* pg, float* cg, float* ng, int i, float r_mul, float g_mul, float b_mul, int x1, int width, int skip);

    float* CA_correct_RT(
        bool autoCA,
        size_t autoIterations,
        double cared,
        double cablue,
        bool avoidColourshift,
        const array2D<float> &rawData,
        double* fitParamsTransfer,
        bool fitParamsIn,
        bool fitParamsOut,
        float* buffer,
        bool freeBuffer,
        size_t chunkSize = 1,
        bool measure = false
    );
    void ddct8x8s(int isgn, float a[8][8]);

<<<<<<< HEAD
    int  interpolateBadPixelsBayer(PixelsMap &bitmapBads, array2D<float> &rawData);
    int  interpolateBadPixelsNColours(PixelsMap &bitmapBads, const int colours);
    int  interpolateBadPixelsXtrans(PixelsMap &bitmapBads);
    int  findHotDeadPixels(PixelsMap &bpMap, float thresh, bool findHotPixels, bool findDeadPixels);

=======
    int interpolateBadPixelsBayer(const PixelsMap &bitmapBads, array2D<float> &rawData);
    int interpolateBadPixelsNColours(const PixelsMap &bitmapBads, int colours);
    int interpolateBadPixelsXtrans(const PixelsMap &bitmapBads);
    int findHotDeadPixels(PixelsMap &bpMap, float thresh, bool findHotPixels, bool findDeadPixels) const;
    int findZeroPixels(PixelsMap &bpMap) const;
>>>>>>> 66c9cd61
    void cfa_linedn (float linenoiselevel, bool horizontal, bool vertical, const CFALineDenoiseRowBlender &rowblender);//Emil's line denoise

    void green_equilibrate_global(array2D<float> &rawData);
    void green_equilibrate (const GreenEqulibrateThreshold &greenthresh, array2D<float> &rawData);//Emil's green equilibration

    void nodemosaic(bool bw);
    void eahd_demosaic();
    void hphd_demosaic();
    void vng4_demosaic(const array2D<float> &rawData, array2D<float> &red, array2D<float> &green, array2D<float> &blue);
    void ppg_demosaic();
    void jdl_interpolate_omp();
    void igv_interpolate(int winw, int winh);
    void lmmse_interpolate_omp(int winw, int winh, array2D<float> &rawData, array2D<float> &red, array2D<float> &green, array2D<float> &blue, int iterations);
    void amaze_demosaic_RT(int winx, int winy, int winw, int winh, const array2D<float> &rawData, array2D<float> &red, array2D<float> &green, array2D<float> &blue, size_t chunkSize = 1, bool measure = false);//Emil's code for AMaZE
    void dual_demosaic_RT(bool isBayer, const RAWParams &raw, int winw, int winh, const array2D<float> &rawData, array2D<float> &red, array2D<float> &green, array2D<float> &blue, double &contrast, bool autoContrast = false);
    void fast_demosaic();//Emil's code for fast demosaicing
    void dcb_demosaic(int iterations, bool dcb_enhance);
    void ahd_demosaic();
    void rcd_demosaic(size_t chunkSize = 1, bool measure = false);
    void border_interpolate(unsigned int border, float (*image)[4], unsigned int start = 0, unsigned int end = 0);
    void border_interpolate2(int winw, int winh, int lborders, const array2D<float> &rawData, array2D<float> &red, array2D<float> &green, array2D<float> &blue);
    void dcb_initTileLimits(int &colMin, int &rowMin, int &colMax, int &rowMax, int x0, int y0, int border);
    void fill_raw(float (*cache)[3], int x0, int y0, float** rawData);
    void fill_border(float (*cache)[3], int border, int x0, int y0);
    void copy_to_buffer(float (*image2)[2], float (*image)[3]);
    void dcb_hid(float (*image)[3], int x0, int y0);
    void dcb_color(float (*image)[3], int x0, int y0);
    void dcb_hid2(float (*image)[3], int x0, int y0);
    void dcb_map(float (*image)[3], uint8_t *map, int x0, int y0);
    void dcb_correction(float (*image)[3], uint8_t *map, int x0, int y0);
    void dcb_pp(float (*image)[3], int x0, int y0);
    void dcb_correction2(float (*image)[3], uint8_t *map, int x0, int y0);
    void restore_from_buffer(float (*image)[3], float (*image2)[2]);
    void dcb_refinement(float (*image)[3], uint8_t *map, int x0, int y0);
    void dcb_color_full(float (*image)[3], int x0, int y0, float (*chroma)[2]);
    void cielab(const float (*rgb)[3], float* l, float* a, float *b, const int width, const int height, const int labWidth, const float xyz_cam[3][3]);
    void xtransborder_interpolate (int border, array2D<float> &red, array2D<float> &green, array2D<float> &blue);
    void xtrans_interpolate (const int passes, const bool useCieLab, size_t chunkSize = 1, bool measure = false);
    void fast_xtrans_interpolate (const array2D<float> &rawData, array2D<float> &red, array2D<float> &green, array2D<float> &blue);
    void pixelshift(int winx, int winy, int winw, int winh, const RAWParams &rawParams, unsigned int frame, const std::string &make, const std::string &model, float rawWpCorrection);
    void    hflip       (Imagefloat* im);
    void    vflip       (Imagefloat* im);
    void getRawValues(int x, int y, int rotate, int &R, int &G, int &B) override;

};
}
#endif<|MERGE_RESOLUTION|>--- conflicted
+++ resolved
@@ -259,19 +259,11 @@
     );
     void ddct8x8s(int isgn, float a[8][8]);
 
-<<<<<<< HEAD
-    int  interpolateBadPixelsBayer(PixelsMap &bitmapBads, array2D<float> &rawData);
-    int  interpolateBadPixelsNColours(PixelsMap &bitmapBads, const int colours);
-    int  interpolateBadPixelsXtrans(PixelsMap &bitmapBads);
-    int  findHotDeadPixels(PixelsMap &bpMap, float thresh, bool findHotPixels, bool findDeadPixels);
-
-=======
     int interpolateBadPixelsBayer(const PixelsMap &bitmapBads, array2D<float> &rawData);
     int interpolateBadPixelsNColours(const PixelsMap &bitmapBads, int colours);
     int interpolateBadPixelsXtrans(const PixelsMap &bitmapBads);
     int findHotDeadPixels(PixelsMap &bpMap, float thresh, bool findHotPixels, bool findDeadPixels) const;
     int findZeroPixels(PixelsMap &bpMap) const;
->>>>>>> 66c9cd61
     void cfa_linedn (float linenoiselevel, bool horizontal, bool vertical, const CFALineDenoiseRowBlender &rowblender);//Emil's line denoise
 
     void green_equilibrate_global(array2D<float> &rawData);
