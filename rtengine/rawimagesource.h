/*
 *  This file is part of RawTherapee.
 *
 *  Copyright (c) 2004-2010 Gabor Horvath <hgabor@rawtherapee.com>
 *
 *  RawTherapee is free software: you can redistribute it and/or modify
 *  it under the terms of the GNU General Public License as published by
 *  the Free Software Foundation, either version 3 of the License, or
 *  (at your option) any later version.
 *
 *  RawTherapee is distributed in the hope that it will be useful,
 *  but WITHOUT ANY WARRANTY; without even the implied warranty of
 *  MERCHANTABILITY or FITNESS FOR A PARTICULAR PURPOSE.  See the
 *  GNU General Public License for more details.
 *
 *  You should have received a copy of the GNU General Public License
 *  along with RawTherapee.  If not, see <http://www.gnu.org/licenses/>.
 */
#ifndef _RAWIMAGESOURCE_
#define _RAWIMAGESOURCE_

#include "imagesource.h"
#include "dcp.h"
#include "array2D.h"
#include "curves.h"
#include "color.h"
#include "iimage.h"
#include <iostream>
#define HR_SCALE 2

namespace rtengine
{

class RawImageSource : public ImageSource
{

private:
    static DiagonalCurve *phaseOneIccCurve;
    static DiagonalCurve *phaseOneIccCurveInv;
    static LUTf invGrad;  // for fast_demosaic
    static LUTf initInvGrad();
    static void colorSpaceConversion_(Imagefloat* im, const ColorManagementParams& cmp, const ColorTemp &wb, double pre_mul[3], cmsHPROFILE embedded, cmsHPROFILE camprofile, double cam[3][3], const std::string &camName);
    int  defTransform(int tran);

protected:
    MyMutex getImageMutex;  // locks getImage

    int W, H;
    ColorTemp camera_wb;
    ProgressListener* plistener;
    float scale_mul[4]; // multiplier for each color
    float c_black[4]; // copy of cblack Dcraw for black level
    float c_white[4];
    float cblacksom[4];
    float ref_pre_mul[4];
    double refwb_red;
    double refwb_green;
    double refwb_blue;
    double rgb_cam[3][3];
    double cam_rgb[3][3];
    double xyz_cam[3][3];
    double cam_xyz[3][3];
    bool fuji;
    bool d1x;
    int border;
    float chmax[4], hlmax[4], clmax[4];
    double initialGain; // initial gain calculated after scale_colors
    double camInitialGain;
    double defGain;
    cmsHPROFILE camProfile;
    bool rgbSourceModified;

    RawImage* ri;  // Copy of raw pixels, NOT corrected for initial gain, blackpoint etc.
    RawImage* riFrames[4] = {nullptr};
    unsigned int currFrame = 0;
    unsigned int numFrames = 0;
    int flatFieldAutoClipValue = 0;
    array2D<float> rawData;  // holds preprocessed pixel values, rowData[i][j] corresponds to the ith row and jth column
    array2D<float> *rawDataFrames[4] = {nullptr};
    array2D<float> *rawDataBuffer[3] = {nullptr};

    // the interpolated green plane:
    array2D<float> green;
    // the interpolated red plane:
    array2D<float> red;
    // the interpolated blue plane:
    array2D<float> blue;
    bool rawDirty;
    float psRedBrightness[4];
    float psGreenBrightness[4];
    float psBlueBrightness[4];

    std::vector<double> histMatchingCache;
    ColorManagementParams histMatchingParams;

    void processFalseColorCorrectionThread(Imagefloat* im, array2D<float> &rbconv_Y, array2D<float> &rbconv_I, array2D<float> &rbconv_Q, array2D<float> &rbout_I, array2D<float> &rbout_Q, const int row_from, const int row_to);
    void hlRecovery(const std::string &method, float* red, float* green, float* blue, int width, float* hlmax);
    void transformRect(const PreviewProps &pp, int tran, int &sx1, int &sy1, int &width, int &height, int &fw);
    void transformPosition(int x, int y, int tran, int& tx, int& ty);

    unsigned FC(int row, int col)
    {
        return ri->FC(row, col);
    }
    inline void getRowStartEnd(int x, int &start, int &end);
    static void getProfilePreprocParams(cmsHPROFILE in, float& gammafac, float& lineFac, float& lineSum);


public:
    RawImageSource ();
    ~RawImageSource () override;

    int load(const Glib::ustring &fname) override { return load(fname, false); }
    int load(const Glib::ustring &fname, bool firstFrameOnly);
    void        preprocess  (const RAWParams &raw, const LensProfParams &lensProf, const CoarseTransformParams& coarse, bool prepareDenoise = true) override;
    void        demosaic    (const RAWParams &raw, bool autoContrast, double &contrastThreshold) override;
    void        retinex       (const ColorManagementParams& cmp, const RetinexParams &deh, const ToneCurveParams& Tc, LUTf & cdcurve, LUTf & mapcurve, const RetinextransmissionCurve & dehatransmissionCurve, const RetinexgaintransmissionCurve & dehagaintransmissionCurve, multi_array2D<float, 4> &conversionBuffer, bool dehacontlutili, bool mapcontlutili, bool useHsl, float &minCD, float &maxCD, float &mini, float &maxi, float &Tmean, float &Tsigma, float &Tmin, float &Tmax, LUTu &histLRETI) override;
    void        retinexPrepareCurves       (const RetinexParams &retinexParams, LUTf &cdcurve, LUTf &mapcurve, RetinextransmissionCurve &retinextransmissionCurve, RetinexgaintransmissionCurve &retinexgaintransmissionCurve, bool &retinexcontlutili, bool &mapcontlutili, bool &useHsl, LUTu & lhist16RETI, LUTu & histLRETI) override;
    void        retinexPrepareBuffers      (const ColorManagementParams& cmp, const RetinexParams &retinexParams, multi_array2D<float, 4> &conversionBuffer, LUTu &lhist16RETI) override;
    void        flushRawData      () override;
    void        flushRGB          () override;
    void        HLRecovery_Global (const ToneCurveParams &hrp) override;
    void        refinement_lassus (int PassCount);
    void        refinement(int PassCount);
    void        setBorder(unsigned int rawBorder) override {border = rawBorder;}
    bool        isRGBSourceModified() const override
    {
        return rgbSourceModified;   // tracks whether cached rgb output of demosaic has been modified
    }

    void        processFlatField(const RAWParams &raw, RawImage *riFlatFile, unsigned short black[4]);
    void        copyOriginalPixels(const RAWParams &raw, RawImage *ri, RawImage *riDark, RawImage *riFlatFile, array2D<float> &rawData);
    void        cfaboxblur(RawImage *riFlatFile, float* cfablur, int boxH, int boxW);
    void        scaleColors(int winx, int winy, int winw, int winh, const RAWParams &raw, array2D<float> &rawData);  // raw for cblack

    void        getImage    (const ColorTemp &ctemp, int tran, Imagefloat* image, const PreviewProps &pp, const ToneCurveParams &hrp, const RAWParams &raw) override;
    eSensorType getSensorType () const override
    {
        return ri != nullptr ? ri->getSensorType() : ST_NONE;
    }
    bool        isMono () const override
    {
        return ri->get_colors() == 1;
    }
    ColorTemp   getWB       () const override
    {
        return camera_wb;
    }
    void        getAutoWBMultipliers (double &rm, double &gm, double &bm) override;
    ColorTemp   getSpotWB   (std::vector<Coord2D> &red, std::vector<Coord2D> &green, std::vector<Coord2D> &blue, int tran, double equal) override;
    bool        isWBProviderReady () override
    {
        return rawData;
    }

    double      getDefGain  () const override
    {
        return defGain;
    }

    void        getFullSize (int& w, int& h, int tr = TR_NONE) override;
    void        getSize     (const PreviewProps &pp, int& w, int& h) override;
    int         getRotateDegree() const override
    {
        return ri->get_rotateDegree();
    }

    ImageMatrices* getImageMatrices () override
    {
        return &imatrices;
    }
    bool        isRAW() const override
    {
        return true;
    }

    void        setProgressListener (ProgressListener* pl) override
    {
        plistener = pl;
    }
    void        getAutoExpHistogram (LUTu & histogram, int& histcompr) override;
    void        getRAWHistogram (LUTu & histRedRaw, LUTu & histGreenRaw, LUTu & histBlueRaw) override;
    void getAutoMatchedToneCurve(const ColorManagementParams &cp, std::vector<double> &outCurve) override;
    DCPProfile *getDCP(const ColorManagementParams &cmp, DCPProfile::ApplyState &as) override;

    void convertColorSpace(Imagefloat* image, const ColorManagementParams &cmp, const ColorTemp &wb) override;
    static bool findInputProfile(Glib::ustring inProfile, cmsHPROFILE embedded, std::string camName, DCPProfile **dcpProf, cmsHPROFILE& in);
    static void colorSpaceConversion(Imagefloat* im, const ColorManagementParams& cmp, const ColorTemp &wb, double pre_mul[3], cmsHPROFILE embedded, cmsHPROFILE camprofile, double cam[3][3], const std::string &camName)
    {
        colorSpaceConversion_(im, cmp, wb, pre_mul, embedded, camprofile, cam, camName);
    }
    static void inverse33(const double (*coeff)[3], double (*icoeff)[3]);

    void boxblur2(float** src, float** dst, float** temp, int H, int W, int box);
    void boxblur_resamp(float **src, float **dst, float** temp, int H, int W, int box, int samp);
    void MSR(float** luminance, float **originalLuminance, float **exLuminance,  LUTf & mapcurve, bool &mapcontlutili, int width, int height, const RetinexParams &deh, const RetinextransmissionCurve & dehatransmissionCurve, const RetinexgaintransmissionCurve & dehagaintransmissionCurve, float &minCD, float &maxCD, float &mini, float &maxi, float &Tmean, float &Tsigma, float &Tmin, float &Tmax);
    void HLRecovery_inpaint (float** red, float** green, float** blue) override;
    static void HLRecovery_Luminance (float* rin, float* gin, float* bin, float* rout, float* gout, float* bout, int width, float maxval);
    static void HLRecovery_CIELab (float* rin, float* gin, float* bin, float* rout, float* gout, float* bout, int width, float maxval, double cam[3][3], double icam[3][3]);
    static void HLRecovery_blend (float* rin, float* gin, float* bin, int width, float maxval, float* hlmax);
    static void init ();
    static void cleanup ();
    void setCurrentFrame(unsigned int frameNum) override {
        if (numFrames == 2 && frameNum == 2) { // special case for averaging of two frames
            currFrame = frameNum;
            ri = riFrames[0];
        } else  {
            currFrame = std::min(numFrames - 1, frameNum);
            ri = riFrames[currFrame];
        }
    }
    int getFrameCount() override {return numFrames;}
    int getFlatFieldAutoClipValue() override {return flatFieldAutoClipValue;}

    class GreenEqulibrateThreshold {
    public:
        explicit GreenEqulibrateThreshold(float thresh): thresh_(thresh) {}
        virtual ~GreenEqulibrateThreshold() {}
        virtual float operator()(int row, int column) const { return thresh_; }
    protected:
        const float thresh_;
    };

    class CFALineDenoiseRowBlender {
    public:
        virtual ~CFALineDenoiseRowBlender() {}
        virtual float operator()(int row) const { return 1.f; }
    };
    
protected:
    typedef unsigned short ushort;
    void processFalseColorCorrection(Imagefloat* i, const int steps);
    inline  void convert_row_to_YIQ(const float* const r, const float* const g, const float* const b, float* Y, float* I, float* Q, const int W);
    inline  void convert_row_to_RGB(float* r, float* g, float* b, const float* const Y, const float* const I, const float* const Q, const int W);
    inline  void convert_to_RGB(float &r, float &g, float &b, const float Y, const float I, const float Q);

    inline  void interpolate_row_g (float* agh, float* agv, int i);
    inline  void interpolate_row_rb (float* ar, float* ab, float* pg, float* cg, float* ng, int i);
    inline  void interpolate_row_rb_mul_pp (const array2D<float> &rawData, float* ar, float* ab, float* pg, float* cg, float* ng, int i, float r_mul, float g_mul, float b_mul, int x1, int width, int skip);

    float* CA_correct_RT(
        bool autoCA,
        size_t autoIterations,
        double cared,
        double cablue,
        bool avoidColourshift,
        const array2D<float> &rawData,
        double* fitParamsTransfer,
        bool fitParamsIn,
        bool fitParamsOut,
        float* buffer,
        bool freeBuffer
    );
    void ddct8x8s(int isgn, float a[8][8]);
<<<<<<< HEAD
    void processRawWhitepoint(float expos, float preser, array2D<float> &rawData);   // exposure before interpolation
=======
>>>>>>> cd6da9db

    int  interpolateBadPixelsBayer(PixelsMap &bitmapBads, array2D<float> &rawData);
    int  interpolateBadPixelsNColours(PixelsMap &bitmapBads, const int colours);
    int  interpolateBadPixelsXtrans(PixelsMap &bitmapBads);
    int  findHotDeadPixels(PixelsMap &bpMap, float thresh, bool findHotPixels, bool findDeadPixels);

    void cfa_linedn (float linenoiselevel, bool horizontal, bool vertical, const CFALineDenoiseRowBlender &rowblender);//Emil's line denoise

    void green_equilibrate_global(array2D<float> &rawData);
    void green_equilibrate (const GreenEqulibrateThreshold &greenthresh, array2D<float> &rawData);//Emil's green equilibration

    void nodemosaic(bool bw);
    void eahd_demosaic();
    void hphd_demosaic();
    void vng4_demosaic(const array2D<float> &rawData, array2D<float> &red, array2D<float> &green, array2D<float> &blue);
    void ppg_demosaic();
    void jdl_interpolate_omp();
    void igv_interpolate(int winw, int winh);
    void lmmse_interpolate_omp(int winw, int winh, array2D<float> &rawData, array2D<float> &red, array2D<float> &green, array2D<float> &blue, int iterations);
    void amaze_demosaic_RT(int winx, int winy, int winw, int winh, const array2D<float> &rawData, array2D<float> &red, array2D<float> &green, array2D<float> &blue);//Emil's code for AMaZE
    void dual_demosaic_RT(bool isBayer, const RAWParams &raw, int winw, int winh, const array2D<float> &rawData, array2D<float> &red, array2D<float> &green, array2D<float> &blue, double &contrast, bool autoContrast = false);
    void fast_demosaic();//Emil's code for fast demosaicing
    void dcb_demosaic(int iterations, bool dcb_enhance);
    void ahd_demosaic();
    void rcd_demosaic();
    void border_interpolate(unsigned int border, float (*image)[4], unsigned int start = 0, unsigned int end = 0);
    void border_interpolate2(int winw, int winh, int lborders, const array2D<float> &rawData, array2D<float> &red, array2D<float> &green, array2D<float> &blue);
    void dcb_initTileLimits(int &colMin, int &rowMin, int &colMax, int &rowMax, int x0, int y0, int border);
    void fill_raw(float (*cache)[3], int x0, int y0, float** rawData);
    void fill_border(float (*cache)[3], int border, int x0, int y0);
    void copy_to_buffer(float (*image2)[2], float (*image)[3]);
    void dcb_hid(float (*image)[3], int x0, int y0);
    void dcb_color(float (*image)[3], int x0, int y0);
    void dcb_hid2(float (*image)[3], int x0, int y0);
    void dcb_map(float (*image)[3], uint8_t *map, int x0, int y0);
    void dcb_correction(float (*image)[3], uint8_t *map, int x0, int y0);
    void dcb_pp(float (*image)[3], int x0, int y0);
    void dcb_correction2(float (*image)[3], uint8_t *map, int x0, int y0);
    void restore_from_buffer(float (*image)[3], float (*image2)[2]);
    void dcb_refinement(float (*image)[3], uint8_t *map, int x0, int y0);
    void dcb_color_full(float (*image)[3], int x0, int y0, float (*chroma)[2]);
    void cielab(const float (*rgb)[3], float* l, float* a, float *b, const int width, const int height, const int labWidth, const float xyz_cam[3][3]);
    void xtransborder_interpolate (int border, array2D<float> &red, array2D<float> &green, array2D<float> &blue);
    void xtrans_interpolate(const int passes, const bool useCieLab);
    void fast_xtrans_interpolate (const array2D<float> &rawData, array2D<float> &red, array2D<float> &green, array2D<float> &blue);
    void pixelshift(int winx, int winy, int winw, int winh, const RAWParams &rawParams, unsigned int frame, const std::string &make, const std::string &model, float rawWpCorrection);
    void    hflip       (Imagefloat* im);
    void    vflip       (Imagefloat* im);
    void getRawValues(int x, int y, int rotate, int &R, int &G, int &B) override;

};
}
#endif<|MERGE_RESOLUTION|>--- conflicted
+++ resolved
@@ -252,10 +252,6 @@
         bool freeBuffer
     );
     void ddct8x8s(int isgn, float a[8][8]);
-<<<<<<< HEAD
-    void processRawWhitepoint(float expos, float preser, array2D<float> &rawData);   // exposure before interpolation
-=======
->>>>>>> cd6da9db
 
     int  interpolateBadPixelsBayer(PixelsMap &bitmapBads, array2D<float> &rawData);
     int  interpolateBadPixelsNColours(PixelsMap &bitmapBads, const int colours);
