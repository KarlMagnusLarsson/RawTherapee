--- conflicted
+++ resolved
@@ -109,16 +109,8 @@
     void transformRect(const PreviewProps &pp, int tran, int &sx1, int &sy1, int &width, int &height, int &fw);
     void transformPosition(int x, int y, int tran, int& tx, int& ty);
 
-<<<<<<< HEAD
-    unsigned FC(int row, int col) const
-    {
-        return ri->FC(row, col);
-    }
-    inline void getRowStartEnd(int x, int &start, int &end);
-=======
     unsigned FC(int row, int col) const;
     inline void getRowStartEnd (int x, int &start, int &end);
->>>>>>> ec5eaf9c
     static void getProfilePreprocParams(cmsHPROFILE in, float& gammafac, float& lineFac, float& lineSum);
 
 public:
@@ -145,15 +137,9 @@
         return rgbSourceModified;   // tracks whether cached rgb output of demosaic has been modified
     }
 
-<<<<<<< HEAD
-    void        processFlatField(const RAWParams &raw, const RawImage *riFlatFile, const unsigned short black[4]);
-    void        copyOriginalPixels(const RAWParams &raw, RawImage *ri, RawImage *riDark, RawImage *riFlatFile, array2D<float> &rawData);
-    void        scaleColors(int winx, int winy, int winw, int winh, const RAWParams &raw, array2D<float> &rawData);  // raw for cblack
-=======
     void        processFlatField(const procparams::RAWParams &raw, const RawImage *riFlatFile, const unsigned short black[4]);
     void        copyOriginalPixels(const procparams::RAWParams &raw, RawImage *ri, RawImage *riDark, RawImage *riFlatFile, array2D<float> &rawData  );
     void        scaleColors (int winx, int winy, int winw, int winh, const procparams::RAWParams &raw, array2D<float> &rawData); // raw for cblack
->>>>>>> ec5eaf9c
 
     void        getImage    (const ColorTemp &ctemp, int tran, Imagefloat* image, const PreviewProps &pp, const procparams::ToneCurveParams &hrp, const procparams::RAWParams &raw) override;
     eSensorType getSensorType () const override;
@@ -198,11 +184,7 @@
 
     void convertColorSpace(Imagefloat* image, const procparams::ColorManagementParams &cmp, const ColorTemp &wb) override;
     static bool findInputProfile(Glib::ustring inProfile, cmsHPROFILE embedded, std::string camName, DCPProfile **dcpProf, cmsHPROFILE& in);
-<<<<<<< HEAD
-    static void colorSpaceConversion(Imagefloat* im, const ColorManagementParams& cmp, const ColorTemp &wb, double pre_mul[3], cmsHPROFILE embedded, cmsHPROFILE camprofile, double cam[3][3], const std::string &camName)
-=======
-    static void colorSpaceConversion   (Imagefloat* im, const procparams::ColorManagementParams& cmp, const ColorTemp &wb, double pre_mul[3], cmsHPROFILE embedded, cmsHPROFILE camprofile, double cam[3][3], const std::string &camName)
->>>>>>> ec5eaf9c
+    static void colorSpaceConversion(Imagefloat* im, const procparams::ColorManagementParams& cmp, const ColorTemp &wb, double pre_mul[3], cmsHPROFILE embedded, cmsHPROFILE camprofile, double cam[3][3], const std::string &camName)
     {
         colorSpaceConversion_(im, cmp, wb, pre_mul, embedded, camprofile, cam, camName);
     }
