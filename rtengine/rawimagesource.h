/*
 *  This file is part of RawTherapee.
 *
 *  Copyright (c) 2004-2010 Gabor Horvath <hgabor@rawtherapee.com>
 *
 *  RawTherapee is free software: you can redistribute it and/or modify
 *  it under the terms of the GNU General Public License as published by
 *  the Free Software Foundation, either version 3 of the License, or
 *  (at your option) any later version.
 *
 *  RawTherapee is distributed in the hope that it will be useful,
 *  but WITHOUT ANY WARRANTY; without even the implied warranty of
 *  MERCHANTABILITY or FITNESS FOR A PARTICULAR PURPOSE.  See the
 *  GNU General Public License for more details.
 *
 *  You should have received a copy of the GNU General Public License
 *  along with RawTherapee.  If not, see <https://www.gnu.org/licenses/>.
 */
#pragma once

#include <array>
#include <iostream>
#include <memory>

#include "array2D.h"
#include "color.h"
#include "curves.h"
#include "dcp.h"
#include "iimage.h"
#include "imagesource.h"
#include "pixelsmap.h"

#define HR_SCALE 2

namespace rtengine
{

class RawImageSource : public ImageSource
{
private:
    static DiagonalCurve *phaseOneIccCurve;
    static DiagonalCurve *phaseOneIccCurveInv;
    static LUTf invGrad;  // for fast_demosaic
    static LUTf initInvGrad ();
    static void colorSpaceConversion_ (Imagefloat* im, const procparams::ColorManagementParams& cmp, const ColorTemp &wb, double pre_mul[3], cmsHPROFILE embedded, cmsHPROFILE camprofile, double cam[3][3], const std::string &camName);
    int  defTransform        (int tran);

protected:
    MyMutex getImageMutex;  // locks getImage

    int W, H;
    ColorTemp camera_wb;
    ProgressListener* plistener;
    float scale_mul[4]; // multiplier for each color
    float c_black[4]; // copy of cblack Dcraw for black level
    float c_white[4];
    float cblacksom[4];
    float ref_pre_mul[4];
    double refwb_red;
    double refwb_green;
    double refwb_blue;
    double rgb_cam[3][3];
    double cam_rgb[3][3];
    double xyz_cam[3][3];
    double cam_xyz[3][3];
    bool fuji;
    bool d1x;
    int border;
    float chmax[4], hlmax[4], clmax[4];
    double initialGain; // initial gain calculated after scale_colors
    double camInitialGain;
    double defGain;
    cmsHPROFILE camProfile;
    bool rgbSourceModified;

    RawImage* ri;  // Copy of raw pixels, NOT corrected for initial gain, blackpoint etc.
    RawImage* riFrames[6] = {nullptr};
    unsigned int currFrame = 0;
    unsigned int numFrames = 0;
    int flatFieldAutoClipValue = 0;
    array2D<float> rawData;  // holds preprocessed pixel values, rowData[i][j] corresponds to the ith row and jth column
    array2D<float> *rawDataFrames[6] = {nullptr};
    array2D<float> *rawDataBuffer[5] = {nullptr};

    // the interpolated green plane:
    array2D<float> green;
    array2D<float> greenloc;
    // the interpolated red plane:
    array2D<float> red;
    array2D<float> redloc;
    // the interpolated blue plane:
    array2D<float> blue;
<<<<<<< HEAD
    array2D<float> blueloc;
=======
    // the interpolated green plane:
    array2D<float>* greenCache;
    // the interpolated red plane:
    array2D<float>* redCache;
    // the interpolated blue plane:
    array2D<float>* blueCache;
>>>>>>> ba434372
    bool rawDirty;
    float psRedBrightness[4];
    float psGreenBrightness[4];
    float psBlueBrightness[4];

    std::vector<double> histMatchingCache;
    const std::unique_ptr<procparams::ColorManagementParams> histMatchingParams;

    void processFalseColorCorrectionThread (Imagefloat* im, array2D<float> &rbconv_Y, array2D<float> &rbconv_I, array2D<float> &rbconv_Q, array2D<float> &rbout_I, array2D<float> &rbout_Q, const int row_from, const int row_to);
    void hlRecovery          (const std::string &method, float* red, float* green, float* blue, int width, float* hlmax);
    void transformRect       (const PreviewProps &pp, int tran, int &sx1, int &sy1, int &width, int &height, int &fw);
    void transformPosition   (int x, int y, int tran, int& tx, int& ty);
    void ItcWB(bool extra, double &tempref, double &greenref, double &tempitc, double &greenitc, float &studgood, array2D<float> &redloc, array2D<float> &greenloc, array2D<float> &blueloc, int bfw, int bfh, double &avg_rm, double &avg_gm, double &avg_bm, const ColorManagementParams &cmp, const RAWParams &raw, const WBParams & wbpar);

    unsigned FC(int row, int col) const
    {
        return ri->FC(row, col);
    }
    inline void getRowStartEnd (int x, int &start, int &end);
    static void getProfilePreprocParams(cmsHPROFILE in, float& gammafac, float& lineFac, float& lineSum);

public:
    RawImageSource ();
    ~RawImageSource () override;

    int load(const Glib::ustring &fname) override { return load(fname, false); }
    int load(const Glib::ustring &fname, bool firstFrameOnly);
    void        preprocess  (const procparams::RAWParams &raw, const procparams::LensProfParams &lensProf, const procparams::CoarseTransformParams& coarse, bool prepareDenoise = true) override;
    void        filmNegativeProcess (const procparams::FilmNegativeParams &params) override;
    bool        getFilmNegativeExponents (Coord2D spotA, Coord2D spotB, int tran, const FilmNegativeParams &currentParams, std::array<float, 3>& newExps) override;
    void        demosaic    (const procparams::RAWParams &raw, bool autoContrast, double &contrastThreshold, bool cache = false) override;
    void        retinex       (const procparams::ColorManagementParams& cmp, const procparams::RetinexParams &deh, const procparams::ToneCurveParams& Tc, LUTf & cdcurve, LUTf & mapcurve, const RetinextransmissionCurve & dehatransmissionCurve, const RetinexgaintransmissionCurve & dehagaintransmissionCurve, multi_array2D<float, 4> &conversionBuffer, bool dehacontlutili, bool mapcontlutili, bool useHsl, float &minCD, float &maxCD, float &mini, float &maxi, float &Tmean, float &Tsigma, float &Tmin, float &Tmax, LUTu &histLRETI) override;
    void        retinexPrepareCurves       (const procparams::RetinexParams &retinexParams, LUTf &cdcurve, LUTf &mapcurve, RetinextransmissionCurve &retinextransmissionCurve, RetinexgaintransmissionCurve &retinexgaintransmissionCurve, bool &retinexcontlutili, bool &mapcontlutili, bool &useHsl, LUTu & lhist16RETI, LUTu & histLRETI) override;
    void        retinexPrepareBuffers      (const procparams::ColorManagementParams& cmp, const procparams::RetinexParams &retinexParams, multi_array2D<float, 4> &conversionBuffer, LUTu &lhist16RETI) override;
    void        flushRawData      () override;
    void        flushRGB          () override;
    void        HLRecovery_Global (const procparams::ToneCurveParams &hrp) override;
    void        refinement_lassus (int PassCount);
    void        refinement(int PassCount);
    void        setBorder(unsigned int rawBorder) override {border = rawBorder;}
    bool        isRGBSourceModified() const override
    {
        return rgbSourceModified;   // tracks whether cached rgb output of demosaic has been modified
    }

    void        processFlatField(const RAWParams &raw, RawImage *riFlatFile, unsigned short black[4]);
    void        copyOriginalPixels(const RAWParams &raw, RawImage *ri, RawImage *riDark, RawImage *riFlatFile, array2D<float> &rawData  );
    void        cfaboxblur  (RawImage *riFlatFile, float* cfablur, int boxH, int boxW);
    void        scaleColors (int winx, int winy, int winw, int winh, const RAWParams &raw, array2D<float> &rawData); // raw for cblack
    void        WBauto(double &tempref, double &greenref, array2D<float> &redloc, array2D<float> &greenloc, array2D<float> &blueloc, int bfw, int bfh, double &avg_rm, double &avg_gm, double &avg_bm, double &tempitc, double &greenitc, float &studgood, bool &twotimes, const WBParams & wbpar, int begx, int begy, int yEn, int xEn, int cx, int cy, const ColorManagementParams &cmp, const RAWParams &raw);
    void        getAutoWBMultipliersitc(double &tempref, double &greenref, double &tempitc, double &greenitc, float &studgood, int begx, int begy, int yEn, int xEn, int cx, int cy, int bf_h, int bf_w, double &rm, double &gm, double &bm, const WBParams & wbpar, const ColorManagementParams &cmp, const RAWParams &raw);
    void        getrgbloc(bool local, bool gamma, bool cat02, int begx, int begy, int yEn, int xEn, int cx, int cy, int bf_h, int bf_w);

    void        getImage    (const ColorTemp &ctemp, int tran, Imagefloat* image, const PreviewProps &pp, const procparams::ToneCurveParams &hrp, const procparams::RAWParams &raw) override;
    eSensorType getSensorType () const override
    {
        return ri != nullptr ? ri->getSensorType() : ST_NONE;
    }
    bool        isMono () const override
    {
        return ri->get_colors() == 1;
    }
    ColorTemp   getWB       () const override
    {
        return camera_wb;
    }
    void        getAutoWBMultipliers (double &rm, double &gm, double &bm) override;
    ColorTemp   getSpotWB   (std::vector<Coord2D> &red, std::vector<Coord2D> &green, std::vector<Coord2D> &blue, int tran, double equal) override;
    bool        isWBProviderReady () override
    {
        return rawData;
    }

    double      getDefGain  () const override
    {
        return defGain;
    }

    void        getFullSize (int& w, int& h, int tr = TR_NONE) override;
    void        getSize     (const PreviewProps &pp, int& w, int& h) override;
    int         getRotateDegree() const override
    {
        return ri->get_rotateDegree();
    }

    ImageMatrices* getImageMatrices () override
    {
        return &imatrices;
    }
    bool        isRAW() const override
    {
        return true;
    }

    void        setProgressListener (ProgressListener* pl) override
    {
        plistener = pl;
    }
    void        getAutoExpHistogram (LUTu & histogram, int& histcompr) override;
    void        getRAWHistogram (LUTu & histRedRaw, LUTu & histGreenRaw, LUTu & histBlueRaw) override;
    void getAutoMatchedToneCurve(const procparams::ColorManagementParams &cp, std::vector<double> &outCurve) override;
    DCPProfile *getDCP(const procparams::ColorManagementParams &cmp, DCPProfile::ApplyState &as) override;

    void convertColorSpace(Imagefloat* image, const procparams::ColorManagementParams &cmp, const ColorTemp &wb) override;
    static bool findInputProfile(Glib::ustring inProfile, cmsHPROFILE embedded, std::string camName, DCPProfile **dcpProf, cmsHPROFILE& in);
    static void colorSpaceConversion   (Imagefloat* im, const ColorManagementParams& cmp, const ColorTemp &wb, double pre_mul[3], cmsHPROFILE embedded, cmsHPROFILE camprofile, double cam[3][3], const std::string &camName)
    {
        colorSpaceConversion_ (im, cmp, wb, pre_mul, embedded, camprofile, cam, camName);
    }
    static void inverse33 (const double (*coeff)[3], double (*icoeff)[3]);

    void MSR(float** luminance, float **originalLuminance, float **exLuminance,  LUTf & mapcurve, bool &mapcontlutili, int width, int height, const RetinexParams &deh, const RetinextransmissionCurve & dehatransmissionCurve, const RetinexgaintransmissionCurve & dehagaintransmissionCurve, float &minCD, float &maxCD, float &mini, float &maxi, float &Tmean, float &Tsigma, float &Tmin, float &Tmax);
    void HLRecovery_inpaint (float** red, float** green, float** blue) override;
    static void HLRecovery_Luminance (float* rin, float* gin, float* bin, float* rout, float* gout, float* bout, int width, float maxval);
    static void HLRecovery_CIELab (float* rin, float* gin, float* bin, float* rout, float* gout, float* bout, int width, float maxval, double cam[3][3], double icam[3][3]);
    static void HLRecovery_blend (float* rin, float* gin, float* bin, int width, float maxval, float* hlmax);
    static void init ();
    static void cleanup ();
    void setCurrentFrame(unsigned int frameNum) override {
        if (numFrames == 2 && frameNum == 2) { // special case for averaging of two frames
            currFrame = frameNum;
            ri = riFrames[0];
        } else  {
            currFrame = std::min(numFrames - 1, frameNum);
            ri = riFrames[currFrame];
        }
    }
    int getFrameCount() override {return numFrames;}
    int getFlatFieldAutoClipValue() override {return flatFieldAutoClipValue;}

    class GreenEqulibrateThreshold {
    public:
        explicit GreenEqulibrateThreshold(float thresh): thresh_(thresh) {}
        virtual ~GreenEqulibrateThreshold() {}
        virtual float operator()(int row, int column) const { return thresh_; }
    protected:
        const float thresh_;
    };

    class CFALineDenoiseRowBlender {
    public:
        virtual ~CFALineDenoiseRowBlender() {}
        virtual float operator()(int row) const { return 1.f; }
    };
    
protected:
    typedef unsigned short ushort;
    void processFalseColorCorrection (Imagefloat* i, const int steps);
    inline  void convert_row_to_YIQ (const float* const r, const float* const g, const float* const b, float* Y, float* I, float* Q, const int W);
    inline  void convert_row_to_RGB (float* r, float* g, float* b, const float* const Y, const float* const I, const float* const Q, const int W);
    inline  void convert_to_RGB (float &r, float &g, float &b, const float Y, const float I, const float Q);

    inline  void interpolate_row_g (float* agh, float* agv, int i);
    inline  void interpolate_row_rb (float* ar, float* ab, float* pg, float* cg, float* ng, int i);
    inline  void interpolate_row_rb_mul_pp (const array2D<float> &rawData, float* ar, float* ab, float* pg, float* cg, float* ng, int i, float r_mul, float g_mul, float b_mul, int x1, int width, int skip);

    float* CA_correct_RT(
        bool autoCA,
        size_t autoIterations,
        double cared,
        double cablue,
        bool avoidColourshift,
        const array2D<float> &rawData,
        double* fitParamsTransfer,
        bool fitParamsIn,
        bool fitParamsOut,
        float* buffer,
        bool freeBuffer,
        size_t chunkSize = 1,
        bool measure = false
    );
    void ddct8x8s(int isgn, float a[8][8]);

    int interpolateBadPixelsBayer(const PixelsMap &bitmapBads, array2D<float> &rawData);
    int interpolateBadPixelsNColours(const PixelsMap &bitmapBads, int colours);
    int interpolateBadPixelsXtrans(const PixelsMap &bitmapBads);
    int findHotDeadPixels(PixelsMap &bpMap, float thresh, bool findHotPixels, bool findDeadPixels) const;
    int findZeroPixels(PixelsMap &bpMap) const;
    void cfa_linedn (float linenoiselevel, bool horizontal, bool vertical, const CFALineDenoiseRowBlender &rowblender);//Emil's line denoise

    void green_equilibrate_global (array2D<float> &rawData);
    void green_equilibrate (const GreenEqulibrateThreshold &greenthresh, array2D<float> &rawData);//Emil's green equilibration

    void nodemosaic(bool bw);
    void eahd_demosaic();
    void hphd_demosaic();
    void vng4_demosaic(const array2D<float> &rawData, array2D<float> &red, array2D<float> &green, array2D<float> &blue);
    void ppg_demosaic();
    void jdl_interpolate_omp();
    void igv_interpolate(int winw, int winh);
    void lmmse_interpolate_omp(int winw, int winh, array2D<float> &rawData, array2D<float> &red, array2D<float> &green, array2D<float> &blue, int iterations);
    void amaze_demosaic_RT(int winx, int winy, int winw, int winh, const array2D<float> &rawData, array2D<float> &red, array2D<float> &green, array2D<float> &blue, size_t chunkSize = 1, bool measure = false);//Emil's code for AMaZE
    void dual_demosaic_RT(bool isBayer, const RAWParams &raw, int winw, int winh, const array2D<float> &rawData, array2D<float> &red, array2D<float> &green, array2D<float> &blue, double &contrast, bool autoContrast = false);
    void fast_demosaic();//Emil's code for fast demosaicing
    void dcb_demosaic(int iterations, bool dcb_enhance);
    void ahd_demosaic();
    void rcd_demosaic(size_t chunkSize = 1, bool measure = false);
    void border_interpolate(unsigned int border, float (*image)[4], unsigned int start = 0, unsigned int end = 0);
    void border_interpolate2(int winw, int winh, int lborders, const array2D<float> &rawData, array2D<float> &red, array2D<float> &green, array2D<float> &blue);
    void dcb_initTileLimits(int &colMin, int &rowMin, int &colMax, int &rowMax, int x0, int y0, int border);
    void fill_raw( float (*cache )[3], int x0, int y0, float** rawData);
    void fill_border( float (*cache )[3], int border, int x0, int y0);
    void copy_to_buffer(float (*image2)[2], float (*image)[3]);
    void dcb_hid(float (*image)[3], int x0, int y0);
    void dcb_color(float (*image)[3], int x0, int y0);
    void dcb_hid2(float (*image)[3], int x0, int y0);
    void dcb_map(float (*image)[3], uint8_t *map, int x0, int y0);
    void dcb_correction(float (*image)[3], uint8_t *map, int x0, int y0);
    void dcb_pp(float (*image)[3], int x0, int y0);
    void dcb_correction2(float (*image)[3], uint8_t *map, int x0, int y0);
    void restore_from_buffer(float (*image)[3], float (*image2)[2]);
    void dcb_refinement(float (*image)[3], uint8_t *map, int x0, int y0);
    void dcb_color_full(float (*image)[3], int x0, int y0, float (*chroma)[2]);
    void cielab (const float (*rgb)[3], float* l, float* a, float *b, const int width, const int height, const int labWidth, const float xyz_cam[3][3]);
    void xtransborder_interpolate (int border, array2D<float> &red, array2D<float> &green, array2D<float> &blue);
    void xtrans_interpolate (const int passes, const bool useCieLab, size_t chunkSize = 1, bool measure = false);
    void fast_xtrans_interpolate (const array2D<float> &rawData, array2D<float> &red, array2D<float> &green, array2D<float> &blue);
    void pixelshift(int winx, int winy, int winw, int winh, const RAWParams &rawParams, unsigned int frame, const std::string &make, const std::string &model, float rawWpCorrection);
    void    hflip       (Imagefloat* im);
    void    vflip       (Imagefloat* im);
    void getRawValues(int x, int y, int rotate, int &R, int &G, int &B) override;
    void captureSharpening(const procparams::CaptureSharpeningParams &sharpeningParams, bool showMask, double &conrastThreshold) override;
};

}<|MERGE_RESOLUTION|>--- conflicted
+++ resolved
@@ -90,16 +90,12 @@
     array2D<float> redloc;
     // the interpolated blue plane:
     array2D<float> blue;
-<<<<<<< HEAD
     array2D<float> blueloc;
-=======
-    // the interpolated green plane:
     array2D<float>* greenCache;
     // the interpolated red plane:
     array2D<float>* redCache;
     // the interpolated blue plane:
     array2D<float>* blueCache;
->>>>>>> ba434372
     bool rawDirty;
     float psRedBrightness[4];
     float psGreenBrightness[4];
