--- conflicted
+++ resolved
@@ -138,16 +138,9 @@
         return rgbSourceModified;   // tracks whether cached rgb output of demosaic has been modified
     }
 
-<<<<<<< HEAD
-    void        processFlatField(const RAWParams &raw, RawImage *riFlatFile, unsigned short black[4]);
+    void        processFlatField(const RAWParams &raw, const RawImage *riFlatFile, const unsigned short black[4]);
     void        copyOriginalPixels(const RAWParams &raw, RawImage *ri, RawImage *riDark, RawImage *riFlatFile, array2D<float> &rawData);
-    void        cfaboxblur(RawImage *riFlatFile, float* cfablur, int boxH, int boxW);
     void        scaleColors(int winx, int winy, int winw, int winh, const RAWParams &raw, array2D<float> &rawData);  // raw for cblack
-=======
-    void        processFlatField(const RAWParams &raw, const RawImage *riFlatFile, const unsigned short black[4]);
-    void        copyOriginalPixels(const RAWParams &raw, RawImage *ri, RawImage *riDark, RawImage *riFlatFile, array2D<float> &rawData  );
-    void        scaleColors (int winx, int winy, int winw, int winh, const RAWParams &raw, array2D<float> &rawData); // raw for cblack
->>>>>>> 58f44e96
 
     void        getImage    (const ColorTemp &ctemp, int tran, Imagefloat* image, const PreviewProps &pp, const procparams::ToneCurveParams &hrp, const procparams::RAWParams &raw) override;
     eSensorType getSensorType () const override
