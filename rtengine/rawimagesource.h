--- conflicted
+++ resolved
@@ -19,21 +19,15 @@
 #ifndef _RAWIMAGESOURCE_
 #define _RAWIMAGESOURCE_
 
-<<<<<<< HEAD
+#include <iostream>
+#include <memory>
 #include <rtprocess/librtprocess.h>
 #include "imagesource.h"
 #include "dcp.h"
-=======
-#include <iostream>
-#include <memory>
-
->>>>>>> f0d32c1d
 #include "array2D.h"
 #include "color.h"
 #include "curves.h"
-#include "dcp.h"
 #include "iimage.h"
-#include "imagesource.h"
 
 #define HR_SCALE 2
 
@@ -132,13 +126,7 @@
     void        retinexPrepareBuffers      (const procparams::ColorManagementParams& cmp, const procparams::RetinexParams &retinexParams, multi_array2D<float, 4> &conversionBuffer, LUTu &lhist16RETI) override;
     void        flushRawData      () override;
     void        flushRGB          () override;
-<<<<<<< HEAD
-    void        HLRecovery_Global (const ToneCurveParams &hrp) override;
-=======
     void        HLRecovery_Global (const procparams::ToneCurveParams &hrp) override;
-    void        refinement_lassus (int PassCount);
-    void        refinement(int PassCount);
->>>>>>> f0d32c1d
     void        setBorder(unsigned int rawBorder) override {border = rawBorder;}
     bool        isRGBSourceModified() const override
     {
@@ -255,24 +243,6 @@
     inline  void interpolate_row_rb (float* ar, float* ab, float* pg, float* cg, float* ng, int i);
     inline  void interpolate_row_rb_mul_pp (const array2D<float> &rawData, float* ar, float* ab, float* pg, float* cg, float* ng, int i, float r_mul, float g_mul, float b_mul, int x1, int width, int skip);
 
-<<<<<<< HEAD
-=======
-    float* CA_correct_RT(
-        bool autoCA,
-        size_t autoIterations,
-        double cared,
-        double cablue,
-        bool avoidColourshift,
-        const array2D<float> &rawData,
-        double* fitParamsTransfer,
-        bool fitParamsIn,
-        bool fitParamsOut,
-        float* buffer,
-        bool freeBuffer,
-        size_t chunkSize = 1,
-        bool measure = false
-    );
->>>>>>> f0d32c1d
     void ddct8x8s(int isgn, float a[8][8]);
 
     int  interpolateBadPixelsBayer( PixelsMap &bitmapBads, array2D<float> &rawData );
@@ -289,27 +259,10 @@
     void eahd_demosaic();
     void ppg_demosaic();
     void jdl_interpolate_omp();
-<<<<<<< HEAD
     void dual_demosaic(bool isBayer, const RAWParams &raw, int winw, int winh, array2D<float> &rawData, array2D<float> &red, array2D<float> &green, array2D<float> &blue, double &contrast, bool autoContrast = false);
-=======
-    void igv_interpolate(int winw, int winh);
-    void lmmse_interpolate_omp(int winw, int winh, array2D<float> &rawData, array2D<float> &red, array2D<float> &green, array2D<float> &blue, int iterations);
-    void amaze_demosaic_RT(int winx, int winy, int winw, int winh, const array2D<float> &rawData, array2D<float> &red, array2D<float> &green, array2D<float> &blue, size_t chunkSize = 1, bool measure = false);//Emil's code for AMaZE
-    void dual_demosaic_RT(bool isBayer, const RAWParams &raw, int winw, int winh, const array2D<float> &rawData, array2D<float> &red, array2D<float> &green, array2D<float> &blue, double &contrast, bool autoContrast = false);
-    void fast_demosaic();//Emil's code for fast demosaicing
-    void dcb_demosaic(int iterations, bool dcb_enhance);
-    void ahd_demosaic();
-    void rcd_demosaic(size_t chunkSize = 1, bool measure = false);
->>>>>>> f0d32c1d
     void border_interpolate(unsigned int border, float (*image)[4], unsigned int start = 0, unsigned int end = 0);
     void border_interpolate2(int winw, int winh, int lborders, const array2D<float> &rawData, array2D<float> &red, array2D<float> &green, array2D<float> &blue);
     void cielab (const float (*rgb)[3], float* l, float* a, float *b, const int width, const int height, const int labWidth, const float xyz_cam[3][3]);
-<<<<<<< HEAD
-=======
-    void xtransborder_interpolate (int border, array2D<float> &red, array2D<float> &green, array2D<float> &blue);
-    void xtrans_interpolate (const int passes, const bool useCieLab, size_t chunkSize = 1, bool measure = false);
-    void fast_xtrans_interpolate (const array2D<float> &rawData, array2D<float> &red, array2D<float> &green, array2D<float> &blue);
->>>>>>> f0d32c1d
     void pixelshift(int winx, int winy, int winw, int winh, const RAWParams &rawParams, unsigned int frame, const std::string &make, const std::string &model, float rawWpCorrection);
     void    hflip       (Imagefloat* im);
     void    vflip       (Imagefloat* im);
