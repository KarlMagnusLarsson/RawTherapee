--- conflicted
+++ resolved
@@ -31,19 +31,6 @@
 
 inline ffInfo& ffInfo::operator =(const ffInfo &o)
 {
-<<<<<<< HEAD
-    pathname = o.pathname;
-    maker = o.maker;
-    model = o.model;
-    lens = o.lens;
-    shutter = o.shutter;
-    focallength = o.focallength;
-    timestamp = o.timestamp;
-
-    if( ri ) {
-        delete ri;
-        ri = nullptr;
-=======
     if (this != &o) {
         pathname = o.pathname;
         maker = o.maker;
@@ -57,7 +44,6 @@
             delete ri;
             ri = NULL;
         }
->>>>>>> cced5756
     }
 
     return *this;
@@ -147,7 +133,7 @@
 
         if( ri->loadRaw(true)) {
             delete ri;
-            ri = nullptr;
+            ri = NULL;
         } else {
             int H = ri->get_height();
             int W = ri->get_width();
@@ -209,7 +195,7 @@
 
         if( ri->loadRaw(true)) {
             delete ri;
-            ri = nullptr;
+            ri = NULL;
         } else {
             ri->compress_image();
         }
@@ -307,11 +293,11 @@
     auto file = Gio::File::create_for_path (filename);
 
     if (!file ) {
-        return nullptr;
+        return 0;
     }
 
     if (!file->query_exists ()) {
-        return nullptr;
+        return 0;
     }
 
     try {
@@ -319,11 +305,11 @@
         auto info = file->query_info ();
 
         if (!info || info->get_file_type () == Gio::FILE_TYPE_DIRECTORY) {
-            return nullptr;
+            return 0;
         }
 
         if (!options.fbShowHidden && info->is_hidden ()) {
-            return nullptr;
+            return 0;
         }
 
         Glib::ustring ext;
@@ -335,7 +321,7 @@
         }
 
         if (!options.is_extention_enabled (ext)) {
-            return nullptr;
+            return 0;
         }
 
 
@@ -343,7 +329,7 @@
         int res = ri.loadRaw (false); // Read informations about shot
 
         if (res != 0) {
-            return nullptr;
+            return 0;
         }
 
         ffList_t::iterator iter;
@@ -383,7 +369,7 @@
 
     } catch (Gio::Error&) {}
 
-    return nullptr;
+    return 0;
 }
 
 void FFManager::getStat( int &totFiles, int &totTemplates)
@@ -410,7 +396,7 @@
 ffInfo* FFManager::find( const std::string &mak, const std::string &mod, const std::string &len, double focal, double apert, time_t t )
 {
     if( ffList.empty() ) {
-        return nullptr;
+        return 0;
     }
 
     std::string key( ffInfo::key(mak, mod, len, focal, apert) );
@@ -444,7 +430,7 @@
             }
         }
 
-        return bestD != INFINITY ? &(bestMatch->second) : nullptr ;
+        return bestD != INFINITY ? &(bestMatch->second) : 0 ;
     }
 }
 
@@ -455,7 +441,7 @@
     if( ff ) {
         return ff->getRawImage();
     } else {
-        return nullptr;
+        return 0;
     }
 }
 
@@ -473,7 +459,7 @@
         return ff->getRawImage();
     }
 
-    return nullptr;
+    return 0;
 }
 
 
