/*
 *  This file is part of RawTherapee.
 *
 *  Copyright (c) 2004-2010 Gabor Horvath <hgabor@rawtherapee.com>
 *
 *  RawTherapee is free software: you can redistribute it and/or modify
 *  it under the terms of the GNU General Public License as published by
 *  the Free Software Foundation, either version 3 of the License, or
 *  (at your option) any later version.
 *
 *  RawTherapee is distributed in the hope that it will be useful,
 *  but WITHOUT ANY WARRANTY; without even the implied warranty of
 *  MERCHANTABILITY or FITNESS FOR A PARTICULAR PURPOSE.  See the
 *  GNU General Public License for more details.
 *
 *  You should have received a copy of the GNU General Public License
 *  along with RawTherapee.  If not, see <http://www.gnu.org/licenses/>.
 */
#ifndef _IMPROCFUN_H_
#define _IMPROCFUN_H_

#include "imagefloat.h"
#include "image16.h"
#include "image8.h"
#include "shmap.h"
#include "coord2d.h"
#include "color.h"
#include "labimage.h"
#include "cieimage.h"
#include "LUT.h"
#include "lcp.h"
#include "dcp.h"
#include "curves.h"
#include "cplx_wavelet_dec.h"
#include "pipettebuffer.h"
#include "gamutwarning.h"
#include "jaggedarray.h"

namespace rtengine
{

namespace procparams
{

class ProcParams;

struct DehazeParams;
struct DirPyrDenoiseParams;
struct LocalContrastParams;
struct LocallabParams;
struct SharpeningParams;
struct SoftLightParams;
struct VibranceParams;
struct VignettingParams;
struct WaveletParams;

}

enum RenderingIntent : int;

class ImProcFunctions
{
    cmsHTRANSFORM monitorTransform;
    std::unique_ptr<GamutWarning> gamutWarning;

    const ProcParams* params;
    double scale;
    bool multiThread;

    bool lastcutpast;
    int lastcxbuf;
    int lastcybuf;
    int lastcount;
    LabImage *spotbuffer;

    void calcVignettingParams(int oW, int oH, const procparams::VignettingParams& vignetting, double &w2, double &h2, double& maxRadius, double &v, double &b, double &mul);

    void transformLuminanceOnly(Imagefloat* original, Imagefloat* transformed, int cx, int cy, int oW, int oH, int fW, int fH);
    void transformGeneral(bool highQuality, Imagefloat *original, Imagefloat *transformed, int cx, int cy, int sx, int sy, int oW, int oH, int fW, int fH, const LensCorrection *pLCPMap);
    void transformLCPCAOnly(Imagefloat *original, Imagefloat *transformed, int cx, int cy, const LensCorrection *pLCPMap);

    bool needsCA();
    bool needsDistortion();
    bool needsRotation();
    bool needsPerspective();
    bool needsGradient();
    bool needsVignetting();
    bool needsLCP();
    bool needsLensfun();
//   static cmsUInt8Number* Mempro = NULL;


    inline void interpolateTransformCubic(Imagefloat* src, int xs, int ys, double Dx, double Dy, float *r, float *g, float *b, double mul)
    {
        const double A = -0.85;

        double w[4];

        {
            double t1, t2;
            t1 = -A * (Dx - 1.0) * Dx;
            t2 = (3.0 - 2.0 * Dx) * Dx * Dx;
            w[3] = t1 * Dx;
            w[2] = t1 * (Dx - 1.0) + t2;
            w[1] = -t1 * Dx + 1.0 - t2;
            w[0] = -t1 * (Dx - 1.0);
        }

        double rd, gd, bd;
        double yr[4] = {0.0}, yg[4] = {0.0}, yb[4] = {0.0};

        for (int k = ys, kx = 0; k < ys + 4; k++, kx++) {
            rd = gd = bd = 0.0;

            for (int i = xs, ix = 0; i < xs + 4; i++, ix++) {
                rd += src->r(k, i) * w[ix];
                gd += src->g(k, i) * w[ix];
                bd += src->b(k, i) * w[ix];
            }

            yr[kx] = rd;
            yg[kx] = gd;
            yb[kx] = bd;
        }


        {
            double t1, t2;

            t1 = -A * (Dy - 1.0) * Dy;
            t2 = (3.0 - 2.0 * Dy) * Dy * Dy;
            w[3] = t1 * Dy;
            w[2] = t1 * (Dy - 1.0) + t2;
            w[1] = -t1 * Dy + 1.0 - t2;
            w[0] = -t1 * (Dy - 1.0);
        }

        rd = gd = bd = 0.0;

        for (int i = 0; i < 4; i++) {
            rd += yr[i] * w[i];
            gd += yg[i] * w[i];
            bd += yb[i] * w[i];
        }

        *r = rd * mul;
        *g = gd * mul;
        *b = bd * mul;

        //  if (xs==100 && ys==100)
        //    printf ("r=%g, g=%g\n", *r, *g);
    }

    inline void interpolateTransformChannelsCubic(float** src, int xs, int ys, double Dx, double Dy, float *r, double mul)
    {
        const double A = -0.85;

        double w[4];

        {
            double t1, t2;
            t1 = -A * (Dx - 1.0) * Dx;
            t2 = (3.0 - 2.0 * Dx) * Dx * Dx;
            w[3] = t1 * Dx;
            w[2] = t1 * (Dx - 1.0) + t2;
            w[1] = -t1 * Dx + 1.0 - t2;
            w[0] = -t1 * (Dx - 1.0);
        }

        double rd;
        double yr[4] = {0.0};

        for (int k = ys, kx = 0; k < ys + 4; k++, kx++) {
            rd = 0.0;

            for (int i = xs, ix = 0; i < xs + 4; i++, ix++) {
                rd += src[k][i] * w[ix];
            }

            yr[kx] = rd;
        }


        {
            double t1, t2;
            t1 = -A * (Dy - 1.0) * Dy;
            t2 = (3.0 - 2.0 * Dy) * Dy * Dy;
            w[3] = t1 * Dy;
            w[2] = t1 * (Dy - 1.0) + t2;
            w[1] = -t1 * Dy + 1.0 - t2;
            w[0] = -t1 * (Dy - 1.0);
        }

        rd = 0.0;

        for (int i = 0; i < 4; i++) {
            rd += yr[i] * w[i];
        }

        *r = rd * mul;
    }


public:
    enum class Median {
        TYPE_3X3_SOFT,
        TYPE_3X3_STRONG,
        TYPE_5X5_SOFT,
        TYPE_5X5_STRONG,
        TYPE_7X7,
        TYPE_9X9
    };

    double lumimul[3];

    explicit ImProcFunctions(const ProcParams* iparams, bool imultiThread = true)
        : monitorTransform(nullptr), params(iparams), scale(1), multiThread(imultiThread), lumimul{} {}
    ~ImProcFunctions();
    bool needsLuminanceOnly()
    {
        return !(needsCA() || needsDistortion() || needsRotation() || needsPerspective() || needsLCP() || needsLensfun()) && (needsVignetting() || needsPCVignetting() || needsGradient());
    }
    void setScale(double iscale);

    bool needsTransform();
    bool needsPCVignetting();

    void firstAnalysis(const Imagefloat* const working, const procparams::ProcParams &params, LUTu & vhist16);
    void updateColorProfiles(const Glib::ustring& monitorProfile, RenderingIntent monitorIntent, bool softProof, bool gamutCheck);
    void rgbProc(Imagefloat* working, LabImage* lab, PipetteBuffer *pipetteBuffer, LUTf & hltonecurve, LUTf & shtonecurve, LUTf & tonecurve,
                 int sat, LUTf & rCurve, LUTf & gCurve, LUTf & bCurve, float satLimit, float satLimitOpacity, const ColorGradientCurve & ctColorCurve, const OpacityCurve & ctOpacityCurve, bool opautili, LUTf & clcurve, LUTf & cl2curve, const ToneCurve & customToneCurve1, const ToneCurve & customToneCurve2,
                 const ToneCurve & customToneCurvebw1, const ToneCurve & customToneCurvebw2, double &rrm, double &ggm, double &bbm, float &autor, float &autog, float &autob, DCPProfile *dcpProf, const DCPProfile::ApplyState &asIn, LUTu &histToneCurve, size_t chunkSize = 1, bool measure = false);
    void rgbProc(Imagefloat* working, LabImage* lab, PipetteBuffer *pipetteBuffer, LUTf & hltonecurve, LUTf & shtonecurve, LUTf & tonecurve,
                 int sat, LUTf & rCurve, LUTf & gCurve, LUTf & bCurve, float satLimit, float satLimitOpacity, const ColorGradientCurve & ctColorCurve, const OpacityCurve & ctOpacityCurve, bool opautili, LUTf & clcurve, LUTf & cl2curve, const ToneCurve & customToneCurve1, const ToneCurve & customToneCurve2,
                 const ToneCurve & customToneCurvebw1, const ToneCurve & customToneCurvebw2, double &rrm, double &ggm, double &bbm, float &autor, float &autog, float &autob,
                 double expcomp, int hlcompr, int hlcomprthresh, DCPProfile *dcpProf, const DCPProfile::ApplyState &asIn, LUTu &histToneCurve, size_t chunkSize = 1, bool measure = false);
    void labtoning(float r, float g, float b, float &ro, float &go, float &bo, int algm, int metchrom, int twoc, float satLimit, float satLimitOpacity, const ColorGradientCurve & ctColorCurve, const OpacityCurve & ctOpacityCurve, LUTf & clToningcurve, LUTf & cl2Toningcurve, float iplow, float iphigh, double wp[3][3], double wip[3][3]);
    void toning2col(float r, float g, float b, float &ro, float &go, float &bo, float iplow, float iphigh, float rl, float gl, float bl, float rh, float gh, float bh, float SatLow, float SatHigh, float balanS, float balanH, float reducac, int mode, int preser, float strProtect);
    void toningsmh(float r, float g, float b, float &ro, float &go, float &bo, float RedLow, float GreenLow, float BlueLow, float RedMed, float GreenMed, float BlueMed, float RedHigh, float GreenHigh, float BlueHigh, float reducac, int mode, float strProtect);
    void toningsmh2(float r, float g, float b, float &ro, float &go, float &bo, float low[3], float satLow, float med[3], float satMed, float high[3], float satHigh, float reducac, int mode, int preser);
    void secondeg_begin(float reducac, float vend, float &aam, float &bbm);
    void secondeg_end(float reducac, float vinf, float &aa, float &bb, float &cc);

    void retreavergb(float &r, float &g, float &b);
    void moyeqt(Imagefloat* working, float &moyS, float &eqty);

    void luminanceCurve(LabImage* lold, LabImage* lnew, LUTf &curve);

    void ciecamloc_02float(int sp, LabImage* lab);

    void ciecam_02float(CieImage* ncie, float adap, int pW, int pwb, LabImage* lab, const ProcParams* params,
                        const ColorAppearance & customColCurve1, const ColorAppearance & customColCurve, const ColorAppearance & customColCurve3,
                        LUTu &histLCAM, LUTu &histCCAM, LUTf & CAMBrightCurveJ, LUTf & CAMBrightCurveQ, float &mean, int Iterates, int scale, bool execsharp, float &d, float &dj, float &yb, int rtt,
                        bool showSharpMask = false);
    void chromiLuminanceCurve(PipetteBuffer *pipetteBuffer, int pW, LabImage* lold, LabImage* lnew, LUTf &acurve, LUTf &bcurve, LUTf & satcurve, LUTf & satclcurve, LUTf &clcurve, LUTf &curve, bool utili, bool autili, bool butili, bool ccutili, bool cclutili, bool clcutili, LUTu &histCCurve, LUTu &histLurve);
    void vibrance(LabImage* lab, const procparams::VibranceParams &vibranceParams, bool highlight, const Glib::ustring &workingProfile);         //Jacques' vibrance
    void softprocess(const LabImage* bufcolorig, array2D<float> &buflight, /* float ** bufchro, float ** buf_a, float ** buf_b, */ float rad, int bfh, int bfw, double epsilmax, double epsilmin,  float thres, int sk, bool multiThread);
    void softproc(const LabImage* bufcolorig, const LabImage* bufcolfin, float rad, int bfh, int bfw, double epsilmax, double epsilmin, float thres, int sk, bool multiThread);
//    void colorCurve       (LabImage* lold, LabImage* lnew);
    void sharpening(LabImage* lab, const procparams::SharpeningParams &sharpenParam, bool showMask = false);
    void sharpeningcam(CieImage* ncie, float** buffer, bool showMask = false);
    void transform(Imagefloat* original, Imagefloat* transformed, int cx, int cy, int sx, int sy, int oW, int oH, int fW, int fH, const FramesMetaData *metadata, int rawRotationDeg, bool fullImage);
    float resizeScale(const ProcParams* params, int fw, int fh, int &imw, int &imh);
    void lab2monitorRgb(LabImage* lab, Image8* image);
    void resize(Imagefloat* src, Imagefloat* dst, float dScale);
    void Lanczos(const LabImage* src, LabImage* dst, float scale);
    void Lanczos(const Imagefloat* src, Imagefloat* dst, float scale);

    void deconvsharpening(float** luminance, float** buffer, int W, int H, const procparams::SharpeningParams &sharpenParam);
    void deconvsharpeningloc(float** luminance, float** buffer, int W, int H, float** loctemp, int damp, double radi, int ite, int amo, int contrast, double blurrad);

    void MLsharpen(LabImage* lab); // Manuel's clarity / sharpening
    void MLmicrocontrast(float** luminance, int W, int H);   //Manuel's microcontrast
    void MLmicrocontrast(LabImage* lab);   //Manuel's microcontrast
    void MLmicrocontrastcam(CieImage* ncie);   //Manuel's microcontrast

    void impulsedenoise(LabImage* lab);   //Emil's impulse denoise
    void impulsedenoisecam(CieImage* ncie, float **buffers[3]);
    void impulse_nr(LabImage* lab, double thresh);
    void impulse_nrcam(CieImage* ncie, double thresh, float **buffers[3]);

    void dirpyrdenoise(LabImage* src);    //Emil's pyramid denoise
    void dirpyrequalizer(LabImage* lab, int scale);  //Emil's wavelet


    void EPDToneMapResid(float * WavCoeffs_L0, unsigned int Iterates,  int skip, struct cont_params& cp, int W_L, int H_L, float max0, float min0);
    void CompressDR(float *Source, int W_L, int H_L, float Compression, float DetailBoost);
    void ContrastResid(float * WavCoeffs_L0, struct cont_params &cp, int W_L, int H_L, float max0, float min0);

    void EPDToneMap(LabImage *lab, unsigned int Iterates = 0, int skip = 1);
    void EPDToneMaplocal(int sp, LabImage *lab, LabImage *tmp1, unsigned int Iterates, int skip);
    void EPDToneMapCIE(CieImage *ncie, float a_w, float c_, int Wid, int Hei, float minQ, float maxQ, unsigned int Iterates = 0, int skip = 1);

    // pyramid denoise
//    procparams::DirPyrDenoiseParams dnparams;
    void dirpyr(LabImage* data_fine, LabImage* data_coarse, int level, LUTf &rangefn_L, LUTf &rangefn_ab,
                int pitch, int scale, const int luma, int chroma); 
    void idirpyr(LabImage* data_coarse, LabImage* data_fine, int level, LUTf &rangefn_L, LUTf & nrwt_l, LUTf & nrwt_ab,
                 int pitch, int scale, const int luma, const int chroma/*, LUTf & Lcurve, LUTf & abcurve*/);
    //locallab
    void normalize_mean_dt(float *data, const float *ref, size_t size, float mod);
    void retinex_pde(float *datain, float * dataout, int bfw, int bfh, float thresh, float multy, float *dE, int show);
    void exposure_pde(float *dataor, float *datain, float * dataout, int bfw, int bfh, float thresh, float mod);
    void fftw_convol_blur(float *input, float *output, int bfw, int bfh, float radius, int fftkern, int algo);
    void fftw_convol_blur2(float **input2, float **output2, int bfw, int bfh, float radius, int fftkern, int algo);
    void fftw_tile_blur(int GW, int GH, int tilssize , int max_numblox_W, int min_numblox_W, float **tmp1, int numThreads, double radius);

    void MSRLocal(int sp, bool fftw, int lum, LabImage * bufreti, LabImage * bufmask, LabImage * buforig, LabImage * buforigmas, float** luminance, float** templ, const float* const *originalLuminance, const int width, const int height, const procparams::LocallabParams &loc, const int skip, const LocretigainCurve &locRETgainCcurve, const int chrome, const int scall, const float krad, float &minCD, float &maxCD, float &mini, float &maxi, float &Tmean, float &Tsigma, float &Tmin, float &Tmax,
       const LocCCmaskretiCurve & locccmasretiCurve, bool &lcmasretiutili, const  LocLLmaskretiCurve & locllmasretiCurve, bool &llmasretiutili, const  LocHHmaskretiCurve & lochhmasretiCurve, bool & lhmasretiutili, int llretiMask, LabImage * transformed, bool retiMasktmap, bool retiMask);
    void calc_ref(int sp, LabImage* original, LabImage* transformed, int cx, int cy, int oW, int oH, int sk, double &huerefblur, double &chromarefblur, double &lumarefblur, double &hueref, double &chromaref, double &lumaref, double &sobelref, float &avg);
    void copy_ref(LabImage* spotbuffer, LabImage* original, LabImage* transformed, int cx, int cy, int sk, const struct local_params & lp, double &huerefspot, double &chromarefspot, double &lumarefspot);
    void paste_ref(LabImage* spotbuffer, LabImage* transformed, int cx, int cy, int sk, const struct local_params & lp);
    void Lab_Local(int call, int sp, float** shbuffer, LabImage* original, LabImage* transformed, LabImage* reserved, int cx, int cy, int oW, int oH, int sk, const LocretigainCurve & locRETgainCcurve, LUTf & lllocalcurve,  bool & locallutili, const LocLHCurve & loclhCurve,  const LocHHCurve & lochhCurve, const LocCCmaskCurve & locccmasCurve, bool & lcmasutili, const  LocLLmaskCurve & locllmasCurve, bool & llmasutili, const  LocHHmaskCurve & lochhmasCurve, bool & lhmasutili, const LocCCmaskexpCurve & locccmasexpCurve, bool &lcmasexputili, const  LocLLmaskexpCurve & locllmasexpCurve, bool &llmasexputili, const  LocHHmaskexpCurve & lochhmasexpCurve, bool & lhmasexputili, 
                  const LocCCmaskSHCurve & locccmasSHCurve, bool &lcmasSHutili, const  LocLLmaskSHCurve & locllmasSHCurve, bool &llmasSHutili, const  LocHHmaskSHCurve & lochhmasSHCurve, bool & lhmasSHutili,
                  const LocCCmaskcbCurve & locccmascbCurve, bool &lcmascbutili, const  LocLLmaskcbCurve & locllmascbCurve, bool &llmascbutili, const  LocHHmaskcbCurve & lochhmascbCurve, bool & lhmascbutili,
                  const LocCCmaskretiCurve & locccmasretiCurve, bool &lcmasretiutili, const  LocLLmaskretiCurve & locllmasretiCurve, bool &llmasretiutili, const  LocHHmaskretiCurve & lochhmasretiCurve, bool & lhmasretiutili,
                  const LocCCmasktmCurve & locccmastmCurve, bool &lcmastmutili, const  LocLLmasktmCurve & locllmastmCurve, bool &llmastmutili, const  LocHHmasktmCurve & lochhmastmCurve, bool & lhmastmutili,
                  const LocCCmaskblCurve & locccmasblCurve, bool &lcmasblutili, const  LocLLmaskblCurve & locllmasblCurve, bool &llmasblutili, const  LocHHmaskblCurve & lochhmasblCurve, bool & lhmasblutili,
                  const LocwavCurve & locwavCurve,
                  bool &LHutili, bool &HHutili, LUTf & cclocalcurve, bool & localcutili, bool & localexutili, LUTf & exlocalcurve, LUTf & hltonecurveloc, LUTf & shtonecurveloc, LUTf & tonecurveloc, LUTf & lightCurveloc, double & huerefblur, double &chromarefblur, double & lumarefblur, double &hueref, double &chromaref, double &lumaref, double &sobelref, int llColorMask, 
                  int llExpMask, int llSHMask, int llcbMask, int llretiMask, int llsoftMask, int lltmMask, int llblMask);
    void addGaNoise(LabImage *lab, LabImage *dst, const float mean, const float variance, const int sk);
    void BlurNoise_Localold(int call, const struct local_params& lp, LabImage* original, LabImage* transformed, const LabImage* const tmp1, int cx, int cy);
    void InverseBlurNoise_Local(LabImage * originalmask, float **bufchro, const struct local_params& lp, const float hueref, const float chromaref,  const float lumaref, LabImage* original, LabImage* transformed, const LabImage* const tmp1, int cx, int cy, int sk);
    void InverseReti_Local(const struct local_params& lp, const float hueref, const float chromaref,  const float lumaref, LabImage* original, LabImage* transformed, const LabImage* const tmp1, int cx, int cy, int chro, int sk);
    void BlurNoise_Local(LabImage* tmp1, LabImage * originalmask, float **bufchro, const float hueref, const float chromaref, const float lumaref, const local_params& lp, LabImage* original, LabImage* transformed, int cx, int cy, int sk);
    static void strcurv_data(std::string retistr, int *s_datc, int &siz);
    void blendstruc(int bfw, int bfh, LabImage* bufcolorig, float radius, float stru, array2D<float> & blend2, int sk, bool multiThread);

    void transit_shapedetect_retinex(int senstype, LabImage * bufexporig, LabImage * bufmask, LabImage * buforigmas, float **buflight, float **bufchro, const float hueref, const float chromaref,  const float lumaref, const struct local_params & lp, LabImage * original, LabImage * transformed, int cx, int cy, int sk);
    void transit_shapedetect(int senstype, const LabImage *bufexporig, LabImage * originalmask, float **buflight, float **bufchro, float **buf_a_cat, float ** buf_b_cat, float ** bufhh, bool HHutili, const float hueref, const float chromaref, const float lumaref, float sobelref, float meansobel, float ** blend2, const struct local_params & lp, LabImage * original, LabImage * transformed, int cx, int cy, int sk);
    void exlabLocal(const local_params& lp, int bfh, int bfw, LabImage* bufexporig, LabImage* lab,  LUTf & hltonecurve, LUTf & shtonecurve, LUTf & tonecurve, float mean);
    void Exclude_Local(float **deltaso, float hueref, float chromaref, float lumaref, float sobelref, float meansobel, const struct local_params & lp, const LabImage * original, LabImage * transformed, const LabImage * rsv, const LabImage * reserv, int cx, int cy, int sk);

    void DeNoise_Local(int call, const struct local_params& lp, int levred, float hueref, float lumaref, float chromaref, LabImage* original, LabImage* transformed, LabImage &tmp1, int cx, int cy, int sk);


    void fftw_denoise(int GW, int GH, int max_numblox_W, int min_numblox_W, float **tmp1, array2D<float> *Lin,  int numThreads, const struct local_params & lp, int chrom);

    void ColorLight_Local(float moddE, float powdE, int call, LabImage * bufcolorig, LabImage * originalmask, float **buflight, float **bufchro, float **bufchroslid, float ** bufhh, float ** buflightslid, bool &LHutili, bool &HHutili, const float hueplus, const float huemoins, const float hueref, const float dhue, const float chromaref, const float lumaref, float sobelref, float ** blend2, LUTf & lllocalcurve, const LocLHCurve & loclhCurve, const LocHHCurve & lochhCurve, LUTf & lightCurveloc, const local_params& lp, LabImage* original, LabImage* transformed, int cx, int cy, int sk);
    void InverseColorLight_Local(int sp, int senstype, const struct local_params& lp, LUTf & lightCurveloc, LUTf & hltonecurveloc, LUTf & shtonecurveloc, LUTf & tonecurveloc, LUTf & exlocalcurve, LUTf & cclocalcurve, float adjustr, bool localcutili, LUTf & lllocalcurve, bool locallutili, LabImage* original, LabImage* transformed, int cx, int cy, const float hueref, const float chromaref, const float lumaref, int sk);
    void Sharp_Local(int call, float **loctemp,  int senstype, const float hueref,  const float chromaref, const float lumaref, const local_params & lp, LabImage * original, LabImage * transformed, int cx, int cy, int sk);

//    void Sharp_Local(int call, float **loctemp,  int senstype, const float hueplus, const float huemoins, const float hueref, const float dhue, const float chromaref, const local_params& lp, LabImage* original, LabImage* transformed, int cx, int cy, int sk);
    void InverseSharp_Local(float **loctemp, const float hueref, const float lumaref, const float chromaref, const local_params& lp, LabImage* original, LabImage* transformed, int cx, int cy, int sk);


    void Tile_calc(int tilesize, int overlap, int kall, int imwidth, int imheight, int &numtiles_W, int &numtiles_H, int &tilewidth, int &tileheight, int &tileWskip, int &tileHskip);
    void ip_wavelet(LabImage * lab, LabImage * dst, int kall, const procparams::WaveletParams & waparams, const WavCurve & wavCLVCcurve, const WavOpacityCurveRG & waOpacityCurveRG, const WavOpacityCurveBY & waOpacityCurveBY,  const WavOpacityCurveW & waOpacityCurveW, const WavOpacityCurveWL & waOpacityCurveWL, LUTf &wavclCurve, int skip);

    void WaveletcontAllL(LabImage * lab, float **varhue, float **varchrom, wavelet_decomposition &WaveletCoeffs_L,
                         struct cont_params &cp, int skip, float *mean, float *sigma, float *MaxP, float *MaxN,  const WavCurve & wavCLVCcurve, const WavOpacityCurveW & waOpacityCurveW, FlatCurve* ChCurve, bool Chutili);
    void WaveletcontAllLfinal(wavelet_decomposition &WaveletCoeffs_L, struct cont_params &cp, float *mean, float *sigma, float *MaxP, const WavOpacityCurveWL & waOpacityCurveWL);
    void WaveletcontAllAB(LabImage * lab, float **varhue, float **varchrom, wavelet_decomposition &WaveletCoeffs_a, const WavOpacityCurveW & waOpacityCurveW,
                          struct cont_params &cp, const bool useChannelA);
    void WaveletAandBAllAB(wavelet_decomposition &WaveletCoeffs_a, wavelet_decomposition &WaveletCoeffs_b,
                           struct cont_params &cp, FlatCurve* hhcurve, bool hhutili);
    void ContAllL(float **koeLi, float *maxkoeLi, bool lipschitz, int maxlvl, LabImage * lab, float **varhue, float **varchrom, float ** WavCoeffs_L, float * WavCoeffs_L0, int level, int dir, struct cont_params &cp,
                  int W_L, int H_L, int skip, float *mean, float *sigma, float *MaxP, float *MaxN,  const WavCurve & wavCLVCcurve, const WavOpacityCurveW & waOpacityCurveW, FlatCurve* ChCurve, bool Chutili);
    void finalContAllL(float ** WavCoeffs_L, float * WavCoeffs_L0, int level, int dir, struct cont_params &cp,
                       int W_L, int H_L, float *mean, float *sigma, float *MaxP, const WavOpacityCurveWL & waOpacityCurveWL);
    void ContAllAB(LabImage * lab, int maxlvl, float **varhue, float **varchrom, float ** WavCoeffs_a, float * WavCoeffs_a0, int level, int dir, const WavOpacityCurveW & waOpacityCurveW, struct cont_params &cp,
                   int W_ab, int H_ab, const bool useChannelA);
    void Evaluate2(wavelet_decomposition &WaveletCoeffs_L,
                   float *mean, float *meanN, float *sigma, float *sigmaN, float *MaxP, float *MaxN);
    void Eval2(float ** WavCoeffs_L, int level,
               int W_L, int H_L, float *mean, float *meanN, float *sigma, float *sigmaN, float *MaxP, float *MaxN);

    void Aver(float * HH_Coeffs, int datalen, float &averagePlus, float &averageNeg, float &max, float &min);
    void Sigma(float * HH_Coeffs, int datalen, float averagePlus, float averageNeg, float &sigmaPlus, float &sigmaNeg);
    void calckoe(float ** WavCoeffs_LL, const struct cont_params& cp, float ** koeLi, int level, int dir, int W_L, int H_L, float edd, float *maxkoeLi, float **tmC = nullptr);



    void Median_Denoise(float **src, float **dst, int width, int height, Median medianType, int iterations, int numThreads, float **buffer = nullptr);
    void Median_Denoise(float **src, float **dst, float upperBound, int width, int height, Median medianType, int iterations, int numThreads, float **buffer = nullptr);
    void RGB_denoise(int kall, Imagefloat * src, Imagefloat * dst, Imagefloat * calclum, float * ch_M, float *max_r, float *max_b, bool isRAW, const procparams::DirPyrDenoiseParams & dnparams, const double expcomp, const NoiseCurve & noiseLCurve, const NoiseCurve & noiseCCurve, float &nresi, float &highresi);
    void RGB_denoise_infoGamCurve(const procparams::DirPyrDenoiseParams & dnparams, const bool isRAW, LUTf &gamcurve, float &gam, float &gamthresh, float &gamslope);
    void RGB_denoise_info(Imagefloat * src, Imagefloat * provicalc, bool isRAW, LUTf &gamcurve, float gam, float gamthresh, float gamslope, const procparams::DirPyrDenoiseParams & dnparams, const double expcomp, float &chaut, int &Nb, float &redaut, float &blueaut, float &maxredaut, float & maxblueaut, float &minredaut, float & minblueaut, float &chromina, float &sigma, float &lumema, float &sigma_L, float &redyel, float &skinc, float &nsknc, bool multiThread = false);
    void RGBtile_denoise(float * fLblox, int hblproc, float noisevar_Ldetail, float * nbrwt, float * blurbuffer);     //for DCT
    void RGBoutput_tile_row(float *bloxrow_L, float ** Ldetail, float ** tilemask_out, int height, int width, int top);
    bool WaveletDenoiseAllL(wavelet_decomposition &WaveletCoeffs_L, float *noisevarlum, float madL[8][3], float * vari, int edge, int denoiseNestedLevels);
    bool WaveletDenoiseAllAB(wavelet_decomposition &WaveletCoeffs_L, wavelet_decomposition &WaveletCoeffs_ab, float *noisevarchrom, float madL[8][3], float *variC, int local, float noisevar_ab, const bool useNoiseCCurve, bool autoch, bool denoiseMethodRgb, int denoiseNestedLevels);
    bool WaveletDenoiseAll_BiShrinkAB(wavelet_decomposition &WaveletCoeffs_L, wavelet_decomposition &WaveletCoeffs_ab, float *noisevarchrom, float madL[8][3], float *variC, int local, float noisevar_ab, const bool useNoiseCCurve,  bool autoch, bool denoiseMethodRgb, int denoiseNestedLevels);

    void WaveletDenoiseAll_info(int levwav, wavelet_decomposition &WaveletCoeffs_a,
                                wavelet_decomposition &WaveletCoeffs_b, float **noisevarlum, float **noisevarchrom, float **noisevarhue, float &chaut, int &Nb, float &redaut, float &blueaut, float &maxredaut, float &maxblueaut, float &minredaut, float & minblueaut, int schoice, float &chromina, float &sigma, float &lumema, float &sigma_L, float &redyel, float &skinc, float &nsknc,
                                float &maxchred, float &maxchblue, float &minchred, float &minchblue, int &nb, float &chau, float &chred, float &chblue, bool denoiseMethodRgb);

    bool WaveletDenoiseAll_BiShrinkL(wavelet_decomposition &WaveletCoeffs_L, float *noisevarlum, float madL[8][3], float * vari, int edge, int denoiseNestedLevels);
    void ShrinkAllL(wavelet_decomposition &WaveletCoeffs_L, float **buffer, int level, int dir, float *noisevarlum, float * madL, float * vari, int edge);
    void ShrinkAllAB(wavelet_decomposition &WaveletCoeffs_L, wavelet_decomposition &WaveletCoeffs_ab, float **buffer, int level, int dir,
                     float *noisevarchrom, float noisevar_ab, const bool useNoiseCCurve, bool autoch, bool denoiseMethodRgb, float * madL, float * variC, int local, float * madaab = nullptr, bool madCalculated = false);
    void ShrinkAll_info(float ** WavCoeffs_a, float ** WavCoeffs_b,
                        int W_ab, int H_ab, float **noisevarlum, float **noisevarchrom, float **noisevarhue, float &chaut, int &Nb, float &redaut, float &blueaut, float &maxredaut, float &maxblueaut, float &minredaut, float &minblueaut, int schoice, int lvl, float &chromina, float &sigma, float &lumema, float &sigma_L, float &redyel, float &skinc, float &nsknc,
                        float &maxchred, float &maxchblue, float &minchred, float &minchblue, int &nb, float &chau, float &chred, float &chblue, bool denoiseMethodRgb);
    void Noise_residualAB(const wavelet_decomposition &WaveletCoeffs_ab, float &chresid, float &chmaxresid, bool denoiseMethodRgb);
    void calcautodn_info(float &chaut, float &delta, int Nb, int levaut, float maxmax, float lumema, float chromina, int mode, int lissage, float redyel, float skinc, float nsknc);
    float Mad(const float * DataList, int datalen);
    float MadRgb(const float * DataList, int datalen);

    // pyramid wavelet
<<<<<<< HEAD
    void cbdl_local_temp(float ** src, float ** loctemp, int srcwidth, int srcheight, const float * mult, float kchro, const double dirpyrThreshold, const float mergeL, const float contres, const float blurcb, const double skinprot, const bool gamutlab, float b_l, float t_l, float t_r, float b_r,  int choice, int scale, bool multiThread);
    void idirpyr_eq_channel_loc(float ** data_coarse, float ** data_fine, float ** buffer, int width, int height, int level, float multi[6], const float blucb, const double dirpyrThreshold, float ** l_a_h, float ** l_b_c, const double skinprot, const bool gamutlab, float b_l, float t_l, float t_r, float b_r,  int choice, int scaleprev, bool multiThread);
    void dirpyr_equalizer(float ** src, float ** dst, int srcwidth, int srcheight, float ** l_a, float ** l_b, const double * mult, const double dirpyrThreshold, const double skinprot, float b_l, float t_l, float t_r, int scale);    //Emil's directional pyramid wavelet
    void dirpyr_equalizercam(CieImage* ncie, float ** src, float ** dst, int srcwidth, int srcheight, float ** h_p, float ** C_p,  const double * mult, const double dirpyrThreshold, const double skinprot, bool execdir, float b_l, float t_l, float t_r, int scale);    //Emil's directional pyramid wavelet
    void dirpyr_channel(float ** data_fine, float ** data_coarse, int width, int height, int level, int scale);
    void idirpyr_eq_channel(float ** data_coarse, float ** data_fine, float ** buffer, int width, int height, int level, float multi[6], const double dirpyrThreshold, float ** l_a_h, float ** l_b_c, const double skinprot, float b_l, float t_l, float t_r);
    void idirpyr_eq_channelcam(float ** data_coarse, float ** data_fine, float ** buffer, int width, int height, int level, float multi[6], const double dirpyrThreshold, float ** l_a_h, float ** l_b_c, const double skinprot, float b_l, float t_l, float t_r);
=======
    void dirpyr_equalizer(const float * const * src, float ** dst, int srcwidth, int srcheight, const float * const * l_a, const float * const * l_b, const double * mult, double dirpyrThreshold, double skinprot, float b_l, float t_l, float t_r, int scale);    //Emil's directional pyramid wavelet
    void dirpyr_equalizercam(const CieImage* ncie, float ** src, float ** dst, int srcwidth, int srcheight, const float * const * h_p, const float * const * C_p,  const double * mult, const double dirpyrThreshold, const double skinprot, float b_l, float t_l, float t_r, int scale);    //Emil's directional pyramid wavelet
>>>>>>> 82e329ca
    void defringe(LabImage* lab);
    void defringecam(CieImage* ncie);
    void badpixcam(CieImage* ncie, double rad, int thr, int mode, float chrom, bool hotbad);
    void badpixlab(LabImage* lab, double rad, int thr, float chrom);

    void PF_correct_RT(LabImage * lab, double radius, int thresh);
    void PF_correct_RTcam(CieImage * ncie, double radius, int thresh);
    void Badpixelscam(CieImage * ncie, double radius, int thresh, int mode, float chrom, bool hotbad);
    void BadpixelsLab(LabImage * lab, double radius, int thresh, float chrom);

    void dehaze(Imagefloat *rgb, const DehazeParams &dehazeParams);
    void ToneMapFattal02(Imagefloat *rgb);
    void localContrast(LabImage *lab, float **destination, const LocalContrastParams &localContrastParams, bool fftwlc, double scale);
    void colorToningLabGrid(LabImage *lab, int xstart, int xend, int ystart, int yend, bool MultiThread);
   // void shadowsHighlights(LabImage *lab);
    void shadowsHighlights(LabImage *lab, bool ena, int labmode, int hightli, int shado, int rad, int scal, int hltonal, int shtonal);
    
    void softLight(LabImage *lab, const SoftLightParams &softLightParams);
    void labColorCorrectionRegions(LabImage *lab);

    Image8*     lab2rgb(LabImage* lab, int cx, int cy, int cw, int ch, const procparams::ColorManagementParams &icm, bool consider_histogram_settings = true);
    Imagefloat*    lab2rgbOut(LabImage* lab, int cx, int cy, int cw, int ch, const procparams::ColorManagementParams &icm);
    // CieImage *ciec;
    void workingtrc(const Imagefloat* src, Imagefloat* dst, int cw, int ch, int mul, const Glib::ustring &profile, double gampos, double slpos, cmsHTRANSFORM &transform, bool normalizeIn = true, bool normalizeOut = true, bool keepTransForm = false) const;

    bool transCoord(int W, int H, int x, int y, int w, int h, int& xv, int& yv, int& wv, int& hv, double ascaleDef = -1, const LensCorrection *pLCPMap = nullptr);
    bool transCoord(int W, int H, const std::vector<Coord2D> &src, std::vector<Coord2D> &red,  std::vector<Coord2D> &green, std::vector<Coord2D> &blue, double ascaleDef = -1, const LensCorrection *pLCPMap = nullptr);
    static void getAutoExp(const LUTu & histogram, int histcompr, double clip, double& expcomp, int& bright, int& contr, int& black, int& hlcompr, int& hlcomprthresh);
    static double getAutoDistor(const Glib::ustring& fname, int thumb_size);
    double getTransformAutoFill(int oW, int oH, const LensCorrection *pLCPMap = nullptr);
    void rgb2lab(const Imagefloat &src, LabImage &dst, const Glib::ustring &workingSpace);
    void lab2rgb(const LabImage &src, Imagefloat &dst, const Glib::ustring &workingSpace);
};
}
#endif<|MERGE_RESOLUTION|>--- conflicted
+++ resolved
@@ -400,18 +400,9 @@
     float MadRgb(const float * DataList, int datalen);
 
     // pyramid wavelet
-<<<<<<< HEAD
     void cbdl_local_temp(float ** src, float ** loctemp, int srcwidth, int srcheight, const float * mult, float kchro, const double dirpyrThreshold, const float mergeL, const float contres, const float blurcb, const double skinprot, const bool gamutlab, float b_l, float t_l, float t_r, float b_r,  int choice, int scale, bool multiThread);
-    void idirpyr_eq_channel_loc(float ** data_coarse, float ** data_fine, float ** buffer, int width, int height, int level, float multi[6], const float blucb, const double dirpyrThreshold, float ** l_a_h, float ** l_b_c, const double skinprot, const bool gamutlab, float b_l, float t_l, float t_r, float b_r,  int choice, int scaleprev, bool multiThread);
-    void dirpyr_equalizer(float ** src, float ** dst, int srcwidth, int srcheight, float ** l_a, float ** l_b, const double * mult, const double dirpyrThreshold, const double skinprot, float b_l, float t_l, float t_r, int scale);    //Emil's directional pyramid wavelet
-    void dirpyr_equalizercam(CieImage* ncie, float ** src, float ** dst, int srcwidth, int srcheight, float ** h_p, float ** C_p,  const double * mult, const double dirpyrThreshold, const double skinprot, bool execdir, float b_l, float t_l, float t_r, int scale);    //Emil's directional pyramid wavelet
-    void dirpyr_channel(float ** data_fine, float ** data_coarse, int width, int height, int level, int scale);
-    void idirpyr_eq_channel(float ** data_coarse, float ** data_fine, float ** buffer, int width, int height, int level, float multi[6], const double dirpyrThreshold, float ** l_a_h, float ** l_b_c, const double skinprot, float b_l, float t_l, float t_r);
-    void idirpyr_eq_channelcam(float ** data_coarse, float ** data_fine, float ** buffer, int width, int height, int level, float multi[6], const double dirpyrThreshold, float ** l_a_h, float ** l_b_c, const double skinprot, float b_l, float t_l, float t_r);
-=======
     void dirpyr_equalizer(const float * const * src, float ** dst, int srcwidth, int srcheight, const float * const * l_a, const float * const * l_b, const double * mult, double dirpyrThreshold, double skinprot, float b_l, float t_l, float t_r, int scale);    //Emil's directional pyramid wavelet
     void dirpyr_equalizercam(const CieImage* ncie, float ** src, float ** dst, int srcwidth, int srcheight, const float * const * h_p, const float * const * C_p,  const double * mult, const double dirpyrThreshold, const double skinprot, float b_l, float t_l, float t_r, int scale);    //Emil's directional pyramid wavelet
->>>>>>> 82e329ca
     void defringe(LabImage* lab);
     void defringecam(CieImage* ncie);
     void badpixcam(CieImage* ncie, double rad, int thr, int mode, float chrom, bool hotbad);
