/*
 *  This file is part of RawTherapee.
 *
 *  Copyright (c) 2004-2010 Gabor Horvath <hgabor@rawtherapee.com>
 *
 *  RawTherapee is free software: you can redistribute it and/or modify
 *  it under the terms of the GNU General Public License as published by
 *  the Free Software Foundation, either version 3 of the License, or
 *  (at your option) any later version.
 *
 *  RawTherapee is distributed in the hope that it will be useful,
 *  but WITHOUT ANY WARRANTY; without even the implied warranty of
 *  MERCHANTABILITY or FITNESS FOR A PARTICULAR PURPOSE.  See the
 *  GNU General Public License for more details.
 *
 *  You should have received a copy of the GNU General Public License
 *  along with RawTherapee.  If not, see <https://www.gnu.org/licenses/>.
 */
#pragma once

#include <memory>
#include <vector>

#include "coord2d.h"
#include "gamutwarning.h"
#include "jaggedarray.h"
#include "pipettebuffer.h"
#include "array2D.h"
#include "imagesource.h"
#include <cairomm/cairomm.h>

namespace Glib
{

class ustring;

}
template<typename T>
class LUT;

using LUTu = LUT<uint32_t>;
using LUTf = LUT<float>;

template<typename T, const size_t num>
class multi_array2D;
namespace rtengine
{

class ColorAppearance;
class ColorGradientCurve;
class DCPProfile;
class DCPProfileApplyState;
class FlatCurve;
class FramesMetaData;
class LensCorrection;
class LocCCmaskCurve;
class LocLLmaskCurve;
class LocHHmaskCurve;
class LocwavCurve;
class LocretigainCurve;
class LocretitransCurve;
class LocLHCurve;
class LocHHCurve;
class NoiseCurve;
class OpacityCurve;
class PipetteBuffer;
class ToneCurve;
class WavCurve;
class Wavblcurve;
class WavOpacityCurveBY;
class WavOpacityCurveSH;
class WavOpacityCurveRG;
class WavOpacityCurveW;
class WavOpacityCurveWL;

class CieImage;
class Image8;
class Imagefloat;
class LabImage;
class wavelet_decomposition;

namespace procparams
{

class ProcParams;

struct DehazeParams;
struct FattalToneMappingParams;
struct ColorManagementParams;
struct DirPyrDenoiseParams;
struct LocalContrastParams;
struct LocallabParams;
struct SharpeningParams;
struct SoftLightParams;
struct VibranceParams;
struct VignettingParams;
struct WaveletParams;

}

enum RenderingIntent : int;

class ImProcFunctions
{
    cmsHTRANSFORM monitorTransform;
    std::unique_ptr<GamutWarning> gamutWarning;
    Cairo::RefPtr<Cairo::ImageSurface> locImage;

    const procparams::ProcParams* params;
    double scale;
    bool multiThread;

    bool lastcutpast;
    int lastcxbuf;
    int lastcybuf;
    int lastcount;
    LabImage *spotbuffer;

    void calcVignettingParams(int oW, int oH, const procparams::VignettingParams& vignetting, double &w2, double &h2, double& maxRadius, double &v, double &b, double &mul);

    void transformLuminanceOnly(Imagefloat* original, Imagefloat* transformed, int cx, int cy, int oW, int oH, int fW, int fH);
    void transformGeneral(bool highQuality, Imagefloat *original, Imagefloat *transformed, int cx, int cy, int sx, int sy, int oW, int oH, int fW, int fH, const LensCorrection *pLCPMap, bool useOriginalBuffer);
    void transformLCPCAOnly(Imagefloat *original, Imagefloat *transformed, int cx, int cy, const LensCorrection *pLCPMap, bool useOriginalBuffer);

    bool needsCA() const;
    bool needsDistortion() const;
    bool needsRotation() const;
    bool needsPerspective() const;
    bool needsGradient() const;
    bool needsVignetting() const;
    bool needsLCP() const;
    bool needsLensfun() const;
//   static cmsUInt8Number* Mempro = NULL;

public:
    enum class Median {
        TYPE_3X3_SOFT,
        TYPE_3X3_STRONG,
        TYPE_5X5_SOFT,
        TYPE_5X5_STRONG,
        TYPE_7X7,
        TYPE_9X9
    };

    double lumimul[3];

    explicit ImProcFunctions(const procparams::ProcParams* iparams, bool imultiThread = true)
        : monitorTransform(nullptr), params(iparams), scale(1), multiThread(imultiThread), lumimul{} {}
    ~ImProcFunctions();
    bool needsLuminanceOnly()
    {
        return !(needsCA() || needsDistortion() || needsRotation() || needsPerspective() || needsLCP() || needsLensfun()) && (needsVignetting() || needsPCVignetting() || needsGradient());
    }
    void setScale(double iscale);

    bool needsTransform(int oW, int oH, int rawRotationDeg, const FramesMetaData *metadata) const;
    bool needsPCVignetting() const;
    float calcGradientFactor (const struct grad_params& gp, int x, int y);
    void firstAnalysis(const Imagefloat* const working, const procparams::ProcParams &params, LUTu & vhist16);
    void updateColorProfiles(const Glib::ustring& monitorProfile, RenderingIntent monitorIntent, bool softProof, bool gamutCheck);
    void rgbProc(Imagefloat* working, LabImage* lab, PipetteBuffer *pipetteBuffer, const LUTf& hltonecurve, const LUTf& shtonecurve, const LUTf& tonecurve,
                 int sat, const LUTf& rCurve, const LUTf& gCurve, const LUTf& bCurve, float satLimit, float satLimitOpacity, const ColorGradientCurve& ctColorCurve,
                 const OpacityCurve& ctOpacityCurve, bool opautili, const LUTf& clcurve, const LUTf& cl2curve, const ToneCurve& customToneCurve1,
                 const ToneCurve& customToneCurve2, const ToneCurve& customToneCurvebw1, const ToneCurve& customToneCurvebw2,
                 double &rrm, double &ggm, double &bbm, float &autor, float &autog, float &autob, DCPProfile *dcpProf,
                 const DCPProfileApplyState& asIn, LUTu& histToneCurve, size_t chunkSize = 1, bool measure = false);
    void rgbProc(Imagefloat* working, LabImage* lab, PipetteBuffer *pipetteBuffer, const LUTf& hltonecurve, const LUTf& shtonecurve, const LUTf& tonecurve,
                 int sat, const LUTf& rCurve, const LUTf& gCurve, const LUTf& bCurve, float satLimit, float satLimitOpacity, const ColorGradientCurve& ctColorCurve,
                 const OpacityCurve& ctOpacityCurve, bool opautili, const LUTf& clcurve, const LUTf& cl2curve, const ToneCurve& customToneCurve1,
                 const ToneCurve& customToneCurve2, const ToneCurve& customToneCurvebw1, const ToneCurve& customToneCurvebw2,
                 double &rrm, double &ggm, double &bbm, float &autor, float &autog, float &autob, double expcomp, int hlcompr,
                 int hlcomprthresh, DCPProfile *dcpProf, const DCPProfileApplyState& asIn, LUTu& histToneCurve, size_t chunkSize = 1, bool measure = false);
    void labtoning(float r, float g, float b, float &ro, float &go, float &bo, int algm, int metchrom, int twoc, float satLimit, float satLimitOpacity, const ColorGradientCurve & ctColorCurve, const OpacityCurve & ctOpacityCurve, const LUTf & clToningcurve, const LUTf & cl2Toningcurve, float iplow, float iphigh, double wp[3][3], double wip[3][3]);
    void toning2col(float r, float g, float b, float &ro, float &go, float &bo, float iplow, float iphigh, float rl, float gl, float bl, float rh, float gh, float bh, float SatLow, float SatHigh, float balanS, float balanH, float reducac, int mode, int preser, float strProtect);
    void toningsmh(float r, float g, float b, float &ro, float &go, float &bo, float RedLow, float GreenLow, float BlueLow, float RedMed, float GreenMed, float BlueMed, float RedHigh, float GreenHigh, float BlueHigh, float reducac, int mode, float strProtect);
    void toningsmh2(float r, float g, float b, float &ro, float &go, float &bo, float low[3], float satLow, float med[3], float satMed, float high[3], float satHigh, float reducac, int mode, int preser);
    void secondeg_begin(float reducac, float vend, float &aam, float &bbm);
    void secondeg_end(float reducac, float vinf, float &aa, float &bb, float &cc);

    void retreavergb(float &r, float &g, float &b);
    void moyeqt(Imagefloat* working, float &moyS, float &eqty);

    void luminanceCurve(LabImage* lold, LabImage* lnew, const LUTf &curve);
    void ciecamloc_02float(int sp, LabImage* lab);

    void ciecam_02float(CieImage* ncie, float adap, int pW, int pwb, LabImage* lab, const procparams::ProcParams* params,
                        const ColorAppearance & customColCurve1, const ColorAppearance & customColCurve, const ColorAppearance & customColCurve3,
                        LUTu &histLCAM, LUTu &histCCAM, LUTf & CAMBrightCurveJ, LUTf & CAMBrightCurveQ, float &mean, int Iterates, int scale, bool execsharp, float &d, float &dj, float &yb, int rtt,
                        bool showSharpMask = false);
    void chromiLuminanceCurve(PipetteBuffer *pipetteBuffer, int pW, LabImage* lold, LabImage* lnew, const LUTf& acurve, const LUTf& bcurve, const LUTf& satcurve, const LUTf& satclcurve, const LUTf& clcurve, LUTf &curve, bool utili, bool autili, bool butili, bool ccutili, bool cclutili, bool clcutili, LUTu &histCCurve, LUTu &histLurve);
    void vibrance(LabImage* lab, const procparams::VibranceParams &vibranceParams, bool highlight, const Glib::ustring &workingProfile);         //Jacques' vibrance
    void softprocess(const LabImage* bufcolorig, array2D<float> &buflight, /* float ** bufchro, float ** buf_a, float ** buf_b, */ float rad, int bfh, int bfw, double epsilmax, double epsilmin,  float thres, int sk, bool multiThread);
    void softproc(const LabImage* bufcolorig, const LabImage* bufcolfin, float rad, int bfh, int bfw, double epsilmax, double epsilmin, float thres, int sk, bool multiThread, int flag);
//    void colorCurve       (LabImage* lold, LabImage* lnew);
    void sharpening(LabImage* lab, const procparams::SharpeningParams &sharpenParam, bool showMask = false);
    void sharpeningcam(CieImage* ncie, float** buffer, bool showMask = false);
    void transform(Imagefloat* original, Imagefloat* transformed, int cx, int cy, int sx, int sy, int oW, int oH, int fW, int fH, const FramesMetaData *metadata, int rawRotationDeg, bool fullImage, bool useOriginalBuffer = false);
    float resizeScale(const procparams::ProcParams* params, int fw, int fh, int &imw, int &imh);
    void lab2monitorRgb(LabImage* lab, Image8* image);
    void resize(Imagefloat* src, Imagefloat* dst, float dScale);
    void Lanczos(const LabImage* src, LabImage* dst, float scale);
    void Lanczos(const Imagefloat* src, Imagefloat* dst, float scale);

    void deconvsharpening(float** luminance, float** buffer, const float* const * blend, int W, int H, const procparams::SharpeningParams &sharpenParam, double Scale);
    void deconvsharpeningloc(float** luminance, float** buffer, int W, int H, float** loctemp, int damp, double radi, int ite, int amo, int contrast, double blurrad);

    void MLsharpen(LabImage* lab); // Manuel's clarity / sharpening
    void MLmicrocontrast(float** luminance, int W, int H);   //Manuel's microcontrast
    void MLmicrocontrast(LabImage* lab);   //Manuel's microcontrast
    void MLmicrocontrastcam(CieImage* ncie);   //Manuel's microcontrast

    void impulsedenoise(LabImage* lab);   //Emil's impulse denoise
    void impulsedenoisecam(CieImage* ncie, float **buffers[3]);
    void impulse_nr(LabImage* lab, double thresh);
    void impulse_nrcam(CieImage* ncie, double thresh, float **buffers[3]);

    void dirpyrdenoise(LabImage* src);    //Emil's pyramid denoise
    void dirpyrequalizer(LabImage* lab, int scale);  //Emil's wavelet


    void EPDToneMapResid(float * WavCoeffs_L0, unsigned int Iterates,  int skip, struct cont_params& cp, int W_L, int H_L, float max0, float min0);
    void CompressDR(float *Source, int W_L, int H_L, float Compression, float DetailBoost);
<<<<<<< HEAD
    void Compresslevels(float **Source, int W_L, int H_L, float compression, float detailattenuator, float thres, float mean, float maxp, float meanN, float maxN, float madL);
    void Compresslevels2(float **Source, int W_L, int H_L, float compression, float detailattenuator, float thres, float mean, float maxp, float meanN, float maxN, float madL);
=======
>>>>>>> 85cb2086
    void ContrastResid(float * WavCoeffs_L0, struct cont_params &cp, int W_L, int H_L, float max0, float min0);

    void EPDToneMap(LabImage *lab, unsigned int Iterates = 0, int skip = 1);
    void EPDToneMaplocal(int sp, LabImage *lab, LabImage *tmp1, unsigned int Iterates, int skip);
    void EPDToneMapCIE(CieImage *ncie, float a_w, float c_, int Wid, int Hei, float minQ, float maxQ, unsigned int Iterates = 0, int skip = 1);

    // pyramid denoise
//    procparams::DirPyrDenoiseParams dnparams;
    void dirpyr(LabImage* data_fine, LabImage* data_coarse, int level, LUTf &rangefn_L, LUTf &rangefn_ab,
                int pitch, int scale, const int luma, int chroma); 
    void idirpyr(LabImage* data_coarse, LabImage* data_fine, int level, LUTf &rangefn_L, LUTf & nrwt_l, LUTf & nrwt_ab,
                 int pitch, int scale, const int luma, const int chroma/*, LUTf & Lcurve, LUTf & abcurve*/);
    //locallab
    void maskcalccol(int call, bool invmask, bool pde, int bfw, int bfh, int xstart, int ystart, int sk, int cx, int cy, LabImage* bufcolorig, LabImage* bufmaskblurcol, LabImage* originalmaskcol, LabImage* original, LabImage* reserved, int inv, struct local_params & lp,
                 float strumask, bool astool,
                 const LocCCmaskCurve & locccmasCurve, bool & lcmasutili, 
                 const LocLLmaskCurve & locllmasCurve, bool & llmasutili, 
                 const LocHHmaskCurve & lochhmasCurve, bool &lhmasutili, const LocHHmaskCurve & lochhhmasCurve, bool &lhhmasutili, 
                 bool multiThread, bool enaMask, bool showmaske, bool deltaE, bool modmask, bool zero, bool modif, float chrom, float rad, float lap, float gamma, float slope, float blendm, int shado, float amountcd, float anchorcd,
                 LUTf & lmasklocalcurve, bool & localmaskutili,
                 const LocwavCurve & loclmasCurvecolwav, bool & lmasutilicolwav, int level_bl, int level_hl, int level_br, int level_hr,
                 int shortcu, bool delt, const float hueref, const float chromaref, const float lumaref,
                 float maxdE, float mindE, float maxdElim,  float mindElim, float iterat, float limscope, int scope);
                 
    void deltaEforMask(float **rdE, int bfw, int bfh, LabImage* bufcolorig, const float hueref, const float chromaref, const float lumaref,
                          float maxdE, float mindE, float maxdElim,  float mindElim, float iterat, float limscope, int scope, float balance, float balanceh);
    void discrete_laplacian_threshold(float * data_out, const float * data_in, size_t nx, size_t ny, float t);
    void rex_poisson_dct(float * data, size_t nx, size_t ny, double m);
    void mean_dt(const float * data, size_t size, double * mean_p, double * dt_p);
    double *cos_table(size_t size);

    void normalize_mean_dt(float *data, float *ref, size_t size, float mod, float sigm);
    void retinex_pde(float *datain, float * dataout, int bfw, int bfh, float thresh, float multy, float *dE, int show, int dEenable, int normalize);
    void exposure_pde(float *dataor, float *datain, float * dataout, int bfw, int bfh, float thresh, float mod);
    void fftw_convol_blur(float *input, float *output, int bfw, int bfh, float radius, int fftkern, int algo);
    void fftw_convol_blur2(float **input2, float **output2, int bfw, int bfh, float radius, int fftkern, int algo);
    void fftw_tile_blur(int GW, int GH, int tilssize , int max_numblox_W, int min_numblox_W, float **tmp1, int numThreads, double radius);

    void maskforretinex(int sp, int before, float ** luminance, float ** out, int W_L, int H_L, int skip,
         const LocCCmaskCurve & locccmasretiCurve, bool &lcmasretiutili, const  LocLLmaskCurve & locllmasretiCurve, bool &llmasretiutili, const  LocHHmaskCurve & lochhmasretiCurve, bool & lhmasretiutili,
         int llretiMask, bool retiMasktmap, bool retiMask, float rad, float lap, bool pde, float gamm, float slop, float chro, float blend,
         LUTf & lmaskretilocalcurve, bool & localmaskretiutili,
         LabImage * bufreti, LabImage * bufmask, LabImage * buforig, LabImage * buforigmas, bool multiThread,
         bool delt, const float hueref, const float chromaref, const float lumaref,
         float maxdE, float mindE, float maxdElim,  float mindElim, float iterat, float limscope, int scope, float balance, float balanceh, float lumask);

    //3 functions from Alberto Griggio, adapted J.Desmis 2019
    void filmGrain(Imagefloat *rgb, int isogr, int strengr, int scalegr, int bfw, int bfh);
    void log_encode(Imagefloat *rgb, struct local_params & lp, float scale, bool multiThread, int bfw, int bfh);
    void getAutoLogloc(int sp, ImageSource *imgsrc, float *sourceg, float *blackev, float *whiteev, bool *Autogr, int fw, int fh, float xsta, float xend, float ysta, float yend, int SCALE);

    void MSRLocal(int call, int sp, bool fftw, int lum, float** reducDE, LabImage * bufreti, LabImage * bufmask, LabImage * buforig, LabImage * buforigmas, float** luminance, float** templ, const float* const *originalLuminance,
        const int width, const int height, int bfwr, int bfhr, const procparams::LocallabParams &loc, const int skip, const LocretigainCurve &locRETgainCcurve, const LocretitransCurve &locRETtransCcurve,
        const int chrome, const int scall, const float krad, float &minCD, float &maxCD, float &mini, float &maxi, float &Tmean, float &Tsigma, float &Tmin, float &Tmax,
        const LocCCmaskCurve & locccmasretiCurve, bool &lcmasretiutili, const  LocLLmaskCurve & locllmasretiCurve, bool &llmasretiutili, const  LocHHmaskCurve & lochhmasretiCurve, bool & lhmasretiutili, int llretiMask,
        LUTf & lmaskretilocalcurve, bool & localmaskretiutili,
        LabImage * transformed, bool retiMasktmap, bool retiMask,
        bool delt, const float hueref, const float chromaref, const float lumaref,
        float maxdE, float mindE, float maxdElim,  float mindElim, float iterat, float limscope, int scope, float balance, float balanceh, float lumask);


    void calc_ref(int sp, LabImage* original, LabImage* transformed, int cx, int cy, int oW, int oH, int sk, double &huerefblur, double &chromarefblur, double &lumarefblur, double &hueref, double &chromaref, double &lumaref, double &sobelref, float &avg, const LocwavCurve & locwavCurveden, bool & locwavdenutili);
    void copy_ref(LabImage* spotbuffer, LabImage* original, LabImage* transformed, int cx, int cy, int sk, const struct local_params & lp, double &huerefspot, double &chromarefspot, double &lumarefspot);
    void paste_ref(LabImage* spotbuffer, LabImage* transformed, int cx, int cy, int sk, const struct local_params & lp);
    void Lab_Local(int call, int sp, float** shbuffer, LabImage* original, LabImage* transformed, LabImage* reserved, LabImage* lastorig, int cx, int cy, int oW, int oH, int sk, const LocretigainCurve & locRETgainCcurve, const LocretitransCurve &locRETtransCcurve, 
                LUTf & lllocalcurve,  bool & locallutili, 
                LUTf & cllocalcurve, bool & localclutili,
                LUTf & lclocalcurve, bool & locallcutili,
                const LocLHCurve & loclhCurve,  const LocHHCurve & lochhCurve,
                LUTf & lmasklocalcurve, bool & localmaskutili,
                LUTf & lmaskexplocalcurve, bool & localmaskexputili,
                LUTf & lmaskSHlocalcurve, bool & localmaskSHutili,
                LUTf & lmaskviblocalcurve, bool & localmaskvibutili,
                LUTf & lmasktmlocalcurve, bool & localmasktmutili,
                LUTf & lmaskretilocalcurve, bool & localmaskretiutili,
                LUTf & lmaskcblocalcurve, bool & localmaskcbutili,
                LUTf & lmaskbllocalcurve, bool & localmaskblutili,
                LUTf & lmasklclocalcurve, bool & localmasklcutili,
                const LocCCmaskCurve & locccmasCurve, bool & lcmasutili, const  LocLLmaskCurve & locllmasCurve, bool & llmasutili, const  LocHHmaskCurve & lochhmasCurve, bool & lhmasutili, const  LocHHmaskCurve & lochhhmasCurve, bool & lhhmasutili,
                const LocCCmaskCurve & locccmasexpCurve, bool &lcmasexputili, const  LocLLmaskCurve & locllmasexpCurve, bool &llmasexputili, const  LocHHmaskCurve & lochhmasexpCurve, bool & lhmasexputili, 
                const LocCCmaskCurve & locccmasSHCurve, bool &lcmasSHutili, const  LocLLmaskCurve & locllmasSHCurve, bool &llmasSHutili, const  LocHHmaskCurve & lochhmasSHCurve, bool & lhmasSHutili,
                const LocCCmaskCurve & locccmasvibCurve, bool &lcmasvibutili, const  LocLLmaskCurve & locllmasvibCurve, bool &llmasvibutili, const  LocHHmaskCurve & lochhmasvibCurve, bool & lhmasvibutili,
                const LocCCmaskCurve & locccmascbCurve, bool &lcmascbutili, const  LocLLmaskCurve & locllmascbCurve, bool &llmascbutili, const  LocHHmaskCurve & lochhmascbCurve, bool & lhmascbutili,
                const LocCCmaskCurve & locccmasretiCurve, bool &lcmasretiutili, const  LocLLmaskCurve & locllmasretiCurve, bool &llmasretiutili, const  LocHHmaskCurve & lochhmasretiCurve, bool & lhmasretiutili,
                const LocCCmaskCurve & locccmastmCurve, bool &lcmastmutili, const  LocLLmaskCurve & locllmastmCurve, bool &llmastmutili, const  LocHHmaskCurve & lochhmastmCurve, bool & lhmastmutili,
                const LocCCmaskCurve & locccmasblCurve, bool &lcmasblutili, const  LocLLmaskCurve & locllmasblCurve, bool &llmasblutili, const  LocHHmaskCurve & lochhmasblCurve, bool & lhmasblutili,
                const LocCCmaskCurve & locccmaslcCurve, bool &lcmaslcutili, const  LocLLmaskCurve & locllmaslcCurve, bool &llmaslcutili, const  LocHHmaskCurve & lochhmaslcCurve, bool & lhmaslcutili,
                const LocwavCurve & loclmasCurveblwav, bool & lmasutiliblwav,
                const LocwavCurve & loclmasCurvecolwav, bool & lmasutilicolwav,
                const LocwavCurve & locwavCurve, bool & locwavutili,
                const LocwavCurve & loclevwavCurve, bool & loclevwavutili,
                const LocwavCurve & locconwavCurve, bool & locconwavutili,
                const LocwavCurve & loccompwavCurve, bool & loccompwavutili,
                const LocwavCurve & loccomprewavCurve, bool & loccomprewavutili,
                const LocwavCurve & locwavCurveden, bool & locwavdenutili,
                const LocwavCurve & locedgwavCurve, bool & locedgwavutili,
                bool &LHutili, bool &HHutili, LUTf & cclocalcurve, bool & localcutili, LUTf & rgblocalcurve, bool & localrgbutili, bool & localexutili, LUTf & exlocalcurve, LUTf & hltonecurveloc, LUTf & shtonecurveloc, LUTf & tonecurveloc, LUTf & lightCurveloc,
                double & huerefblur, double &chromarefblur, double & lumarefblur, double &hueref, double &chromaref, double &lumaref, double &sobelref, int &lastsav,
                bool prevDeltaE, int llColorMask, int llColorMaskinv, int llExpMask, int llExpMaskinv, int llSHMask, int llSHMaskinv, int llvibMask, int lllcMask, int llsharMask, int llcbMask, int llretiMask, int llsoftMask, int lltmMask, int llblMask,
                float &minCD, float &maxCD, float &mini, float &maxi, float &Tmean, float &Tsigma, float &Tmin, float &Tmax);

    void addGaNoise(LabImage *lab, LabImage *dst, const float mean, const float variance, const int sk);
    void BlurNoise_Localold(int call, const struct local_params& lp, LabImage* original, LabImage* transformed, const LabImage* const tmp1, int cx, int cy);
    void InverseBlurNoise_Local(LabImage * originalmask, float **bufchro, const struct local_params& lp, const float hueref, const float chromaref,  const float lumaref, LabImage* original, LabImage* transformed, const LabImage* const tmp1, int cx, int cy, int sk);
    void InverseReti_Local(const struct local_params& lp, const float hueref, const float chromaref,  const float lumaref, LabImage* original, LabImage* transformed, const LabImage* const tmp1, int cx, int cy, int chro, int sk);
    void BlurNoise_Local(LabImage* tmp1, LabImage * originalmask, float **bufchro, const float hueref, const float chromaref, const float lumaref, local_params& lp, LabImage* original, LabImage* transformed, int cx, int cy, int sk);
    static void strcurv_data(std::string retistr, int *s_datc, int &siz);
    void blendstruc(int bfw, int bfh, LabImage* bufcolorig, float radius, float stru, array2D<float> & blend2, int sk, bool multiThread);

    void wavcontrast4(struct local_params& lp, float ** tmp, float ** tmpa, float ** tmpb, float contrast, float radblur, float radlevblur, int bfw, int bfh, int level_bl, int level_hl, int level_br, int level_hr, int sk, bool numThreads, const LocwavCurve & locwavCurve, bool & locwavutili, bool wavcurve,
        const LocwavCurve & loclevwavCurve, bool & loclevwavutili, bool wavcurvelev, 
        const LocwavCurve & locconwavCurve, bool & locconwavutili, bool wavcurvecon, 
        const LocwavCurve & loccompwavCurve, bool & loccompwavutili, bool wavcurvecomp, 
        const LocwavCurve & loccomprewavCurve, bool & loccomprewavutili, bool wavcurvecompre, 
        const LocwavCurve & locedgwavCurve, bool & locedgwavutili,
        float sigm, float offs,int & maxlvl, float fatdet, float fatanch, float chromalev, float chromablu, bool blurlc, bool blurena, bool levelena, bool comprena, bool compreena, float compress, float thres);
        
    void wavcont(struct local_params& lp, float ** tmp, wavelet_decomposition &wdspot, float ****templevel, int level_bl, int maxlvl, 
                const LocwavCurve & loclevwavCurve, bool & loclevwavutili, 
                const LocwavCurve & loccompwavCurve, bool & loccompwavutili,
                const LocwavCurve & loccomprewavCurve, bool & loccomprewavutili,
                float radlevblur, int process, float chromablu, float thres, float sigmadc, float deltad);

    void wavcbd(wavelet_decomposition &wdspot, int level_bl, int maxlvl,
                const LocwavCurve & locconwavCurve, bool & locconwavutili, float sigm, float offs, float chromalev, int sk);

    void transit_shapedetect2(int call, int senstype, const LabImage * bufexporig, const LabImage * bufexpfin, LabImage * originalmask, const float hueref, const float chromaref, const float lumaref, float sobelref, float meansobel, float ** blend2, struct local_params & lp, LabImage * original, LabImage * transformed, int cx, int cy, int sk);

    void transit_shapedetect_retinex(int call, int senstype, LabImage * bufexporig, LabImage * bufmask, LabImage * buforigmas, float **buflight, float **bufchro, const float hueref, const float chromaref,  const float lumaref, const struct local_params & lp, LabImage * original, LabImage * transformed, int cx, int cy, int sk);
    void transit_shapedetect(int senstype, const LabImage *bufexporig, LabImage * originalmask, float **bufchro, bool HHutili, const float hueref, const float chromaref, const float lumaref, float sobelref, float meansobel, float ** blend2, const struct local_params & lp, LabImage * original, LabImage * transformed, int cx, int cy, int sk);
    void exlabLocal(local_params& lp, int bfh, int bfw, LabImage* bufexporig, LabImage* lab,  LUTf & hltonecurve, LUTf & shtonecurve, LUTf & tonecurve, float mean);
    void Exclude_Local(float **deltaso, float hueref, float chromaref, float lumaref, float sobelref, float meansobel, const struct local_params & lp, const LabImage * original, LabImage * transformed, const LabImage * rsv, const LabImage * reserv, int cx, int cy, int sk);

    void DeNoise_Local(int call, struct local_params& lp, LabImage * originalmask, int levred, float hueref, float lumaref, float chromaref, LabImage* original, LabImage* transformed, LabImage &tmp1, int cx, int cy, int sk);
    void DeNoise(int call, int del,  float * slidL, float * slida, float * slidb, int aut, bool noiscfactiv, struct local_params& lp, LabImage* originalmaskbl, int levred, float huerefblur, float lumarefblur, float chromarefblur, LabImage* original, LabImage* transformed, int cx, int cy, int sk);


    void fftw_denoise(int GW, int GH, int max_numblox_W, int min_numblox_W, float **tmp1, array2D<float> *Lin,  int numThreads, const struct local_params & lp, int chrom);

    void ColorLight_Local(float moddE, float powdE, int call, LabImage * bufcolorig, LabImage * originalmask, float **buflight, float **bufchro, float **bufchroslid, float ** bufhh, float ** buflightslid, bool &LHutili, bool &HHutili, const float hueplus, const float huemoins, const float hueref, const float dhue, const float chromaref, const float lumaref, float sobelref, float ** blend2, LUTf & lllocalcurve, const LocLHCurve & loclhCurve, const LocHHCurve & lochhCurve, LUTf & lightCurveloc, const local_params& lp, LabImage* original, LabImage* transformed, int cx, int cy, int sk);
    void InverseColorLight_Local(bool tonequ, bool tonecurv, int sp, int senstype, struct local_params& lp, LabImage * originalmask, LUTf & lightCurveloc, LUTf & hltonecurveloc, LUTf & shtonecurveloc, LUTf & tonecurveloc, LUTf & exlocalcurve, LUTf & cclocalcurve, float adjustr, bool localcutili, LUTf & lllocalcurve, bool locallutili, LabImage* original, LabImage* transformed, int cx, int cy, const float hueref, const float chromaref, const float lumaref, int sk);
    void Sharp_Local(int call, float **loctemp,  int senstype, const float hueref,  const float chromaref, const float lumaref, local_params & lp, LabImage * original, LabImage * transformed, int cx, int cy, int sk);

//    void Sharp_Local(int call, float **loctemp,  int senstype, const float hueplus, const float huemoins, const float hueref, const float dhue, const float chromaref, const local_params& lp, LabImage* original, LabImage* transformed, int cx, int cy, int sk);
    void InverseSharp_Local(float **loctemp, const float hueref, const float lumaref, const float chromaref, local_params& lp, LabImage* original, LabImage* transformed, int cx, int cy, int sk);


    void Tile_calc(int tilesize, int overlap, int kall, int imwidth, int imheight, int &numtiles_W, int &numtiles_H, int &tilewidth, int &tileheight, int &tileWskip, int &tileHskip);
    void ip_wavelet(LabImage * lab, LabImage * dst, int kall, const procparams::WaveletParams & waparams, const WavCurve & wavCLVCcurve, const Wavblcurve & wavblcurve, const WavOpacityCurveRG & waOpacityCurveRG, const WavOpacityCurveSH & waOpacityCurveSH, const WavOpacityCurveBY & waOpacityCurveBY,  const WavOpacityCurveW & waOpacityCurveW, const WavOpacityCurveWL & waOpacityCurveWL, const LUTf &wavclCurve, int skip);

    void WaveletcontAllL(LabImage * lab, float **varhue, float **varchrom, const wavelet_decomposition &WaveletCoeffs_L, const Wavblcurve & wavblcurve,
            struct cont_params &cp, int skip, float *mean, float *sigma, float *MaxP, float *MaxN,  const WavCurve & wavCLVCcurve, const WavOpacityCurveW & waOpacityCurveW, const WavOpacityCurveSH & waOpacityCurveSH, FlatCurve* ChCurve, bool Chutili);
    void WaveletcontAllLfinal(const wavelet_decomposition &WaveletCoeffs_L, const cont_params &cp, float *mean, float *sigma, float *MaxP, const WavOpacityCurveWL & waOpacityCurveWL);
    void WaveletcontAllAB(LabImage * lab, float **varhue, float **varchrom, const wavelet_decomposition &WaveletCoeffs_a, const Wavblcurve & wavblcurve, const WavOpacityCurveW & waOpacityCurveW,
            struct cont_params &cp, const bool useChannelA, int skip, float *meanab, float *sigmaab);
    void WaveletAandBAllAB(const wavelet_decomposition &WaveletCoeffs_a, const wavelet_decomposition &WaveletCoeffs_b,
            const cont_params &cp, FlatCurve* hhcurve, bool hhutili);
    void ContAllL(float **koeLi, float *maxkoeLi, bool lipschitz, int maxlvl, LabImage * lab, float **varhue, float **varchrom, float ** WavCoeffs_L, float * WavCoeffs_L0, int level, int dir, struct cont_params &cp,
            int W_L, int H_L, int skip, float *mean, float *sigma, float *MaxP, float *MaxN,  const WavCurve & wavCLVCcurve, const WavOpacityCurveW & waOpacityCurveW, const WavOpacityCurveSH & waOpacityCurveSH, FlatCurve* ChCurve, bool Chutili);
   void finalContAllL(float ** WavCoeffs_L, float * WavCoeffs_L0, int level, int dir, const cont_params &cp,
            int W_L, int H_L, float *mean, float *sigma, float *MaxP, const WavOpacityCurveWL & waOpacityCurveWL);
    void ContAllAB(LabImage * lab, int maxlvl, float **varhue, float **varchrom, float ** WavCoeffs_a, float * WavCoeffs_a0, int level, int dir, const WavOpacityCurveW & waOpacityCurveW, struct cont_params &cp,
            int W_ab, int H_ab, const bool useChannelA, float *meanab, float *sigmaab);
    void Evaluate2(const wavelet_decomposition &WaveletCoeffs_L,
            float *mean, float *meanN, float *sigma, float *sigmaN, float *MaxP, float *MaxN);
    void Eval2(float ** WavCoeffs_L, int level,
            int W_L, int H_L, float *mean, float *meanN, float *sigma, float *sigmaN, float *MaxP, float *MaxN);

    void calceffect(int level, float *mean, float *sigma, float *mea, float effect, float offs);

    void Aver(float * HH_Coeffs, int datalen, float &averagePlus, float &averageNeg, float &max, float &min);
    void Sigma(float * HH_Coeffs, int datalen, float averagePlus, float averageNeg, float &sigmaPlus, float &sigmaNeg);
<<<<<<< HEAD
//    void calckoe(float ** WavCoeffs_LL, const cont_params& cp, float ** koeLi, int level, int dir, int W_L, int H_L, float edd, float *maxkoeLi, float **tmC = nullptr);
   // void calckoe(float ** WavCoeffs_LL, const struct cont_params& cp, float ** koeLi, int level, int dir, int W_L, int H_L, float edd, float *maxkoeLi, float **tmC = nullptr);
    void calckoe(float ** WavCoeffs_LL, float gradw, float tloww, float ** koeLi, int level, int dir, int W_L, int H_L, float edd, float *maxkoeLi, float **tmC = nullptr);
    void softproc2(const LabImage* bufcolorig, const LabImage* bufcolfin, float rad, int bfh, int bfw, double epsilmax, double epsilmin, float thres, int sk, bool multiThread, int flag);

=======
    void calckoe(float ** WavCoeffs_LL, const cont_params& cp, float ** koeLi, int level, int dir, int W_L, int H_L, float edd, float *maxkoeLi, float **tmC = nullptr);
>>>>>>> 85cb2086

    void Median_Denoise(float **src, float **dst, int width, int height, Median medianType, int iterations, int numThreads, float **buffer = nullptr);
    void Median_Denoise(float **src, float **dst, float upperBound, int width, int height, Median medianType, int iterations, int numThreads, float **buffer = nullptr);
    void RGB_denoise(int kall, Imagefloat * src, Imagefloat * dst, Imagefloat * calclum, float * ch_M, float *max_r, float *max_b, bool isRAW, const procparams::DirPyrDenoiseParams & dnparams, const double expcomp, const NoiseCurve & noiseLCurve, const NoiseCurve & noiseCCurve, float &nresi, float &highresi);
    void RGB_denoise_infoGamCurve(const procparams::DirPyrDenoiseParams & dnparams, const bool isRAW, LUTf &gamcurve, float &gam, float &gamthresh, float &gamslope);
    void RGB_denoise_info(Imagefloat * src, Imagefloat * provicalc, bool isRAW, const LUTf &gamcurve, float gam, float gamthresh, float gamslope, const procparams::DirPyrDenoiseParams & dnparams, const double expcomp, float &chaut, int &Nb, float &redaut, float &blueaut, float &maxredaut, float & maxblueaut, float &minredaut, float & minblueaut, float &chromina, float &sigma, float &lumema, float &sigma_L, float &redyel, float &skinc, float &nsknc, bool multiThread = false);
    void RGBtile_denoise(float * fLblox, int hblproc, float noisevar_Ldetail);     //for DCT
    void RGBoutput_tile_row(float *bloxrow_L, float ** Ldetail, float ** tilemask_out, int height, int width, int top);

    void WaveletDenoiseAll_info(int levwav, const wavelet_decomposition &WaveletCoeffs_a,
                                const wavelet_decomposition &WaveletCoeffs_b, float **noisevarlum, float **noisevarchrom, float **noisevarhue, float &chaut, int &Nb, float &redaut, float &blueaut, float &maxredaut, float &maxblueaut, float &minredaut, float & minblueaut, int schoice, float &chromina, float &sigma, float &lumema, float &sigma_L, float &redyel, float &skinc, float &nsknc,
                                float &maxchred, float &maxchblue, float &minchred, float &minchblue, int &nb, float &chau, float &chred, float &chblue, bool denoiseMethodRgb);

    bool WaveletDenoiseAllL(const wavelet_decomposition &WaveletCoeffs_L, float *noisevarlum, float madL[8][3], float * vari, int edge, int denoiseNestedLevels);
    bool WaveletDenoiseAllAB(const wavelet_decomposition &WaveletCoeffs_L, const wavelet_decomposition &WaveletCoeffs_ab, float *noisevarchrom, float madL[8][3], float *variC, int local, float noisevar_ab, const bool useNoiseCCurve, bool autoch, bool denoiseMethodRgb, int denoiseNestedLevels);

    bool WaveletDenoiseAll_BiShrinkL(const wavelet_decomposition &WaveletCoeffs_L, float *noisevarlum, float madL[8][3], float * vari, int edge, int denoiseNestedLevels);
    bool WaveletDenoiseAll_BiShrinkAB(const wavelet_decomposition &WaveletCoeffs_L, const wavelet_decomposition &WaveletCoeffs_ab, float *noisevarchrom, float madL[8][3], float *variC, int local, float noisevar_ab, const bool useNoiseCCurve,  bool autoch, bool denoiseMethodRgb, int denoiseNestedLevels);

    void ShrinkAllL(const wavelet_decomposition &WaveletCoeffs_L, float **buffer, int level, int dir, float *noisevarlum, float * madL, float * vari, int edge);
    void ShrinkAllAB(const wavelet_decomposition &WaveletCoeffs_L, const wavelet_decomposition &WaveletCoeffs_ab, float **buffer, int level, int dir,
                     float *noisevarchrom, float noisevar_ab, const bool useNoiseCCurve, bool autoch, bool denoiseMethodRgb, float * madL, float * variC, int local, float * madaab = nullptr, bool madCalculated = false);


    void ShrinkAll_info(float ** WavCoeffs_a, float ** WavCoeffs_b,
                        int W_ab, int H_ab, float **noisevarlum, float **noisevarchrom, float **noisevarhue, float &chaut, int &Nb, float &redaut, float &blueaut, float &maxredaut, float &maxblueaut, float &minredaut, float &minblueaut, int schoice, int lvl, float &chromina, float &sigma, float &lumema, float &sigma_L, float &redyel, float &skinc, float &nsknc,
                        float &maxchred, float &maxchblue, float &minchred, float &minchblue, int &nb, float &chau, float &chred, float &chblue, bool denoiseMethodRgb);
    void Noise_residualAB(const wavelet_decomposition &WaveletCoeffs_ab, float &chresid, float &chmaxresid, bool denoiseMethodRgb);
    void calcautodn_info(float &chaut, float &delta, int Nb, int levaut, float maxmax, float lumema, float chromina, int mode, int lissage, float redyel, float skinc, float nsknc);
    float Mad(const float * DataList, int datalen);
    float MadRgb(const float * DataList, int datalen);

    // pyramid wavelet
    void cbdl_local_temp(float ** src, float ** loctemp, int srcwidth, int srcheight, const float * mult, float kchro, const double dirpyrThreshold, const float mergeL, const float contres, const float blurcb, const double skinprot, const bool gamutlab, float b_l, float t_l, float t_r, float b_r,  int choice, int scale, bool multiThread);
    void dirpyr_equalizer(const float * const * src, float ** dst, int srcwidth, int srcheight, const float * const * l_a, const float * const * l_b, const double * mult, double dirpyrThreshold, double skinprot, float b_l, float t_l, float t_r, int scale);    //Emil's directional pyramid wavelet
    void dirpyr_equalizercam(const CieImage* ncie, float ** src, float ** dst, int srcwidth, int srcheight, const float * const * h_p, const float * const * C_p,  const double * mult, const double dirpyrThreshold, const double skinprot, float b_l, float t_l, float t_r, int scale);    //Emil's directional pyramid wavelet
    void defringe(LabImage* lab);
    void defringecam(CieImage* ncie);
    void badpixcam(CieImage* ncie, double rad, int thr, int mode, float chrom, bool hotbad);
    void badpixlab(LabImage* lab, double rad, int thr, float chrom);

    void PF_correct_RT(LabImage * lab, double radius, int thresh);
    void PF_correct_RTcam(CieImage * ncie, double radius, int thresh);
    void Badpixelscam(CieImage * ncie, double radius, int thresh, int mode, float chrom, bool hotbad);
    void BadpixelsLab(LabImage * lab, double radius, int thresh, float chrom);

    void dehaze(Imagefloat *rgb, const procparams::DehazeParams &dehazeParams);
    void dehazeloc(Imagefloat *rgb, const procparams::DehazeParams &dehazeParams);
    void ToneMapFattal02(Imagefloat *rgb, const procparams::FattalToneMappingParams &fatParams, int detail_level, int Lalone, float **Lum, int WW, int HH, int algo);
    void localContrast(LabImage *lab, float **destination, const procparams::LocalContrastParams &localContrastParams, bool fftwlc, double scale);
    void colorToningLabGrid(LabImage *lab, int xstart, int xend, int ystart, int yend, bool MultiThread);
    //void shadowsHighlights(LabImage *lab);
    void shadowsHighlights(LabImage *lab, bool ena, int labmode, int hightli, int shado, int rad, int scal, int hltonal, int shtonal);
    
    void softLight(LabImage *lab, const procparams::SoftLightParams &softLightParams);
    void labColorCorrectionRegions(LabImage *lab);

    Image8*     lab2rgb(LabImage* lab, int cx, int cy, int cw, int ch, const procparams::ColorManagementParams &icm, bool consider_histogram_settings = true);
    Imagefloat*    lab2rgbOut(LabImage* lab, int cx, int cy, int cw, int ch, const procparams::ColorManagementParams &icm);
    // CieImage *ciec;
    void workingtrc(const Imagefloat* src, Imagefloat* dst, int cw, int ch, int mul, const Glib::ustring &profile, double gampos, double slpos, cmsHTRANSFORM &transform, bool normalizeIn = true, bool normalizeOut = true, bool keepTransForm = false) const;

    bool transCoord(int W, int H, int x, int y, int w, int h, int& xv, int& yv, int& wv, int& hv, double ascaleDef = -1, const LensCorrection *pLCPMap = nullptr) const;
    bool transCoord(int W, int H, const std::vector<Coord2D> &src, std::vector<Coord2D> &red,  std::vector<Coord2D> &green, std::vector<Coord2D> &blue, double ascaleDef = -1, const LensCorrection *pLCPMap = nullptr) const;
    static void getAutoExp(const LUTu & histogram, int histcompr, double clip, double& expcomp, int& bright, int& contr, int& black, int& hlcompr, int& hlcomprthresh);
    static double getAutoDistor(const Glib::ustring& fname, int thumb_size);
    double getTransformAutoFill(int oW, int oH, const LensCorrection *pLCPMap = nullptr) const;
    void rgb2lab(const Imagefloat &src, LabImage &dst, const Glib::ustring &workingSpace);
    void lab2rgb(const LabImage &src, Imagefloat &dst, const Glib::ustring &workingSpace);
};

}<|MERGE_RESOLUTION|>--- conflicted
+++ resolved
@@ -220,11 +220,7 @@
 
     void EPDToneMapResid(float * WavCoeffs_L0, unsigned int Iterates,  int skip, struct cont_params& cp, int W_L, int H_L, float max0, float min0);
     void CompressDR(float *Source, int W_L, int H_L, float Compression, float DetailBoost);
-<<<<<<< HEAD
     void Compresslevels(float **Source, int W_L, int H_L, float compression, float detailattenuator, float thres, float mean, float maxp, float meanN, float maxN, float madL);
-    void Compresslevels2(float **Source, int W_L, int H_L, float compression, float detailattenuator, float thres, float mean, float maxp, float meanN, float maxN, float madL);
-=======
->>>>>>> 85cb2086
     void ContrastResid(float * WavCoeffs_L0, struct cont_params &cp, int W_L, int H_L, float max0, float min0);
 
     void EPDToneMap(LabImage *lab, unsigned int Iterates = 0, int skip = 1);
@@ -237,7 +233,7 @@
                 int pitch, int scale, const int luma, int chroma); 
     void idirpyr(LabImage* data_coarse, LabImage* data_fine, int level, LUTf &rangefn_L, LUTf & nrwt_l, LUTf & nrwt_ab,
                  int pitch, int scale, const int luma, const int chroma/*, LUTf & Lcurve, LUTf & abcurve*/);
-    //locallab
+    //locallab Local adjustments
     void maskcalccol(int call, bool invmask, bool pde, int bfw, int bfh, int xstart, int ystart, int sk, int cx, int cy, LabImage* bufcolorig, LabImage* bufmaskblurcol, LabImage* originalmaskcol, LabImage* original, LabImage* reserved, int inv, struct local_params & lp,
                  float strumask, bool astool,
                  const LocCCmaskCurve & locccmasCurve, bool & lcmasutili, 
@@ -368,10 +364,9 @@
     void InverseColorLight_Local(bool tonequ, bool tonecurv, int sp, int senstype, struct local_params& lp, LabImage * originalmask, LUTf & lightCurveloc, LUTf & hltonecurveloc, LUTf & shtonecurveloc, LUTf & tonecurveloc, LUTf & exlocalcurve, LUTf & cclocalcurve, float adjustr, bool localcutili, LUTf & lllocalcurve, bool locallutili, LabImage* original, LabImage* transformed, int cx, int cy, const float hueref, const float chromaref, const float lumaref, int sk);
     void Sharp_Local(int call, float **loctemp,  int senstype, const float hueref,  const float chromaref, const float lumaref, local_params & lp, LabImage * original, LabImage * transformed, int cx, int cy, int sk);
 
-//    void Sharp_Local(int call, float **loctemp,  int senstype, const float hueplus, const float huemoins, const float hueref, const float dhue, const float chromaref, const local_params& lp, LabImage* original, LabImage* transformed, int cx, int cy, int sk);
     void InverseSharp_Local(float **loctemp, const float hueref, const float lumaref, const float chromaref, local_params& lp, LabImage* original, LabImage* transformed, int cx, int cy, int sk);
 
-
+//Wavelet and denoise
     void Tile_calc(int tilesize, int overlap, int kall, int imwidth, int imheight, int &numtiles_W, int &numtiles_H, int &tilewidth, int &tileheight, int &tileWskip, int &tileHskip);
     void ip_wavelet(LabImage * lab, LabImage * dst, int kall, const procparams::WaveletParams & waparams, const WavCurve & wavCLVCcurve, const Wavblcurve & wavblcurve, const WavOpacityCurveRG & waOpacityCurveRG, const WavOpacityCurveSH & waOpacityCurveSH, const WavOpacityCurveBY & waOpacityCurveBY,  const WavOpacityCurveW & waOpacityCurveW, const WavOpacityCurveWL & waOpacityCurveWL, const LUTf &wavclCurve, int skip);
 
@@ -397,15 +392,7 @@
 
     void Aver(float * HH_Coeffs, int datalen, float &averagePlus, float &averageNeg, float &max, float &min);
     void Sigma(float * HH_Coeffs, int datalen, float averagePlus, float averageNeg, float &sigmaPlus, float &sigmaNeg);
-<<<<<<< HEAD
-//    void calckoe(float ** WavCoeffs_LL, const cont_params& cp, float ** koeLi, int level, int dir, int W_L, int H_L, float edd, float *maxkoeLi, float **tmC = nullptr);
-   // void calckoe(float ** WavCoeffs_LL, const struct cont_params& cp, float ** koeLi, int level, int dir, int W_L, int H_L, float edd, float *maxkoeLi, float **tmC = nullptr);
     void calckoe(float ** WavCoeffs_LL, float gradw, float tloww, float ** koeLi, int level, int dir, int W_L, int H_L, float edd, float *maxkoeLi, float **tmC = nullptr);
-    void softproc2(const LabImage* bufcolorig, const LabImage* bufcolfin, float rad, int bfh, int bfw, double epsilmax, double epsilmin, float thres, int sk, bool multiThread, int flag);
-
-=======
-    void calckoe(float ** WavCoeffs_LL, const cont_params& cp, float ** koeLi, int level, int dir, int W_L, int H_L, float edd, float *maxkoeLi, float **tmC = nullptr);
->>>>>>> 85cb2086
 
     void Median_Denoise(float **src, float **dst, int width, int height, Median medianType, int iterations, int numThreads, float **buffer = nullptr);
     void Median_Denoise(float **src, float **dst, float upperBound, int width, int height, Median medianType, int iterations, int numThreads, float **buffer = nullptr);
