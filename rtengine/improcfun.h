--- conflicted
+++ resolved
@@ -219,11 +219,8 @@
 
     void EPDToneMapResid(float * WavCoeffs_L0, unsigned int Iterates,  int skip, struct cont_params& cp, int W_L, int H_L, float max0, float min0);
     void CompressDR(float *Source, int W_L, int H_L, float Compression, float DetailBoost);
-<<<<<<< HEAD
     void Compresslevels(float **Source, int W_L, int H_L, float compression, float detailattenuator, float thres, float mean, float maxp, float meanN, float maxN, float madL);
-=======
     void Compresslevels2(float **Source, int W_L, int H_L, float compression, float detailattenuator, float thres, float mean, float maxp, float meanN, float maxN, float madL);
->>>>>>> bae1897b
     void ContrastResid(float * WavCoeffs_L0, struct cont_params &cp, int W_L, int H_L, float max0, float min0);
 
     void EPDToneMap(LabImage *lab, unsigned int Iterates = 0, int skip = 1);
@@ -394,15 +391,10 @@
 
     void Aver(float * HH_Coeffs, int datalen, float &averagePlus, float &averageNeg, float &max, float &min);
     void Sigma(float * HH_Coeffs, int datalen, float averagePlus, float averageNeg, float &sigmaPlus, float &sigmaNeg);
-<<<<<<< HEAD
 //    void calckoe(float ** WavCoeffs_LL, const cont_params& cp, float ** koeLi, int level, int dir, int W_L, int H_L, float edd, float *maxkoeLi, float **tmC = nullptr);
    // void calckoe(float ** WavCoeffs_LL, const struct cont_params& cp, float ** koeLi, int level, int dir, int W_L, int H_L, float edd, float *maxkoeLi, float **tmC = nullptr);
     void calckoe(float ** WavCoeffs_LL, float gradw, float tloww, float ** koeLi, int level, int dir, int W_L, int H_L, float edd, float *maxkoeLi, float **tmC = nullptr);
-=======
-    void calckoe(float ** WavCoeffs_LL, const cont_params& cp, float ** koeLi, int level, int dir, int W_L, int H_L, float edd, float *maxkoeLi, float **tmC = nullptr);
-
     void softproc2(const LabImage* bufcolorig, const LabImage* bufcolfin, float rad, int bfh, int bfw, double epsilmax, double epsilmin, float thres, int sk, bool multiThread, int flag);
->>>>>>> bae1897b
 
 
     void Median_Denoise(float **src, float **dst, int width, int height, Median medianType, int iterations, int numThreads, float **buffer = nullptr);
