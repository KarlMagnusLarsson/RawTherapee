/*
 *  This file is part of RawTherapee.
 *
 *  Copyright (c) 2004-2010 Gabor Horvath <hgabor@rawtherapee.com>
 *
 *  RawTherapee is free software: you can redistribute it and/or modify
 *  it under the terms of the GNU General Public License as published by
 *  the Free Software Foundation, either version 3 of the License, or
 *  (at your option) any later version.
 *
 *  RawTherapee is distributed in the hope that it will be useful,
 *  but WITHOUT ANY WARRANTY; without even the implied warranty of
 *  MERCHANTABILITY or FITNESS FOR A PARTICULAR PURPOSE.  See the
 *  GNU General Public License for more details.
 *
 *  You should have received a copy of the GNU General Public License
 *  along with RawTherapee.  If not, see <http://www.gnu.org/licenses/>.
 */
#ifndef _IMPROCFUN_H_
#define _IMPROCFUN_H_

#include "imagefloat.h"
#include "image16.h"
#include "image8.h"
<<<<<<< HEAD
#include "procparams.h"
#include <fftw3.h>

=======
>>>>>>> 86690f1c
#include "shmap.h"
#include "coord2d.h"
#include "color.h"
#include "labimage.h"
#include "cieimage.h"
#include "LUT.h"
#include "lcp.h"
#include "dcp.h"
#include "curves.h"
#include "cplx_wavelet_dec.h"
#include "pipettebuffer.h"
#include "gamutwarning.h"
#include "jaggedarray.h"

namespace rtengine
{

namespace procparams
{

class ProcParams;

struct DirPyrDenoiseParams;
struct SharpeningParams;
struct VignettingParams;
struct WaveletParams;

}

enum RenderingIntent : int;

<<<<<<< HEAD

    bool lastcutpast;
    int lastcxbuf;
    int lastcybuf;
    int lastcount;
    LabImage *spotbuffer;

=======
class ImProcFunctions
{
>>>>>>> 86690f1c
    cmsHTRANSFORM monitorTransform;
    std::unique_ptr<GamutWarning> gamutWarning;

    const ProcParams* params;
    double scale;
    bool multiThread;

    void calcVignettingParams(int oW, int oH, const procparams::VignettingParams& vignetting, double &w2, double &h2, double& maxRadius, double &v, double &b, double &mul);

    void transformLuminanceOnly(Imagefloat* original, Imagefloat* transformed, int cx, int cy, int oW, int oH, int fW, int fH);
    void transformGeneral(bool highQuality, Imagefloat *original, Imagefloat *transformed, int cx, int cy, int sx, int sy, int oW, int oH, int fW, int fH, const LensCorrection *pLCPMap);
    void transformLCPCAOnly(Imagefloat *original, Imagefloat *transformed, int cx, int cy, const LensCorrection *pLCPMap);

    bool needsCA();
    bool needsDistortion();
    bool needsRotation();
    bool needsPerspective();
    bool needsGradient();
    bool needsVignetting();
    bool needsLCP();
    bool needsLensfun();
//   static cmsUInt8Number* Mempro = NULL;


    inline void interpolateTransformCubic(Imagefloat* src, int xs, int ys, double Dx, double Dy, float *r, float *g, float *b, double mul)
    {
        const double A = -0.85;

        double w[4];

        {
            double t1, t2;
            t1 = -A * (Dx - 1.0) * Dx;
            t2 = (3.0 - 2.0 * Dx) * Dx * Dx;
            w[3] = t1 * Dx;
            w[2] = t1 * (Dx - 1.0) + t2;
            w[1] = -t1 * Dx + 1.0 - t2;
            w[0] = -t1 * (Dx - 1.0);
        }

        double rd, gd, bd;
        double yr[4] = {0.0}, yg[4] = {0.0}, yb[4] = {0.0};

        for (int k = ys, kx = 0; k < ys + 4; k++, kx++) {
            rd = gd = bd = 0.0;

            for (int i = xs, ix = 0; i < xs + 4; i++, ix++) {
                rd += src->r(k, i) * w[ix];
                gd += src->g(k, i) * w[ix];
                bd += src->b(k, i) * w[ix];
            }

            yr[kx] = rd;
            yg[kx] = gd;
            yb[kx] = bd;
        }


        {
            double t1, t2;

            t1 = -A * (Dy - 1.0) * Dy;
            t2 = (3.0 - 2.0 * Dy) * Dy * Dy;
            w[3] = t1 * Dy;
            w[2] = t1 * (Dy - 1.0) + t2;
            w[1] = -t1 * Dy + 1.0 - t2;
            w[0] = -t1 * (Dy - 1.0);
        }

        rd = gd = bd = 0.0;

        for (int i = 0; i < 4; i++) {
            rd += yr[i] * w[i];
            gd += yg[i] * w[i];
            bd += yb[i] * w[i];
        }

        *r = rd * mul;
        *g = gd * mul;
        *b = bd * mul;

        //  if (xs==100 && ys==100)
        //    printf ("r=%g, g=%g\n", *r, *g);
    }

    inline void interpolateTransformChannelsCubic(float** src, int xs, int ys, double Dx, double Dy, float *r, double mul)
    {
        const double A = -0.85;

        double w[4];

        {
            double t1, t2;
            t1 = -A * (Dx - 1.0) * Dx;
            t2 = (3.0 - 2.0 * Dx) * Dx * Dx;
            w[3] = t1 * Dx;
            w[2] = t1 * (Dx - 1.0) + t2;
            w[1] = -t1 * Dx + 1.0 - t2;
            w[0] = -t1 * (Dx - 1.0);
        }

        double rd;
        double yr[4] = {0.0};

        for (int k = ys, kx = 0; k < ys + 4; k++, kx++) {
            rd = 0.0;

            for (int i = xs, ix = 0; i < xs + 4; i++, ix++) {
                rd += src[k][i] * w[ix];
            }

            yr[kx] = rd;
        }


        {
            double t1, t2;
            t1 = -A * (Dy - 1.0) * Dy;
            t2 = (3.0 - 2.0 * Dy) * Dy * Dy;
            w[3] = t1 * Dy;
            w[2] = t1 * (Dy - 1.0) + t2;
            w[1] = -t1 * Dy + 1.0 - t2;
            w[0] = -t1 * (Dy - 1.0);
        }

        rd = 0.0;

        for (int i = 0; i < 4; i++) {
            rd += yr[i] * w[i];
        }

        *r = rd * mul;
    }


public:
    enum class Median {
        TYPE_3X3_SOFT,
        TYPE_3X3_STRONG,
        TYPE_5X5_SOFT,
        TYPE_5X5_STRONG,
        TYPE_7X7,
        TYPE_9X9
    };

    double lumimul[3];

    ImProcFunctions(const ProcParams* iparams, bool imultiThread = true)
        : monitorTransform(nullptr), params(iparams), scale(1), multiThread(imultiThread), lumimul{} {}
    ~ImProcFunctions();
    bool needsLuminanceOnly()
    {
        return !(needsCA() || needsDistortion() || needsRotation() || needsPerspective() || needsLCP() || needsLensfun()) && (needsVignetting() || needsPCVignetting() || needsGradient());
    }
    void setScale(double iscale);

    bool needsTransform();
    bool needsPCVignetting();

    void firstAnalysis(const Imagefloat* const working, const procparams::ProcParams &params, LUTu & vhist16);
    void updateColorProfiles(const Glib::ustring& monitorProfile, RenderingIntent monitorIntent, bool softProof, bool gamutCheck);
    void rgbProc(Imagefloat* working, LabImage* lab, PipetteBuffer *pipetteBuffer, LUTf & hltonecurve, LUTf & shtonecurve, LUTf & tonecurve,
                 int sat, LUTf & rCurve, LUTf & gCurve, LUTf & bCurve, float satLimit, float satLimitOpacity, const ColorGradientCurve & ctColorCurve, const OpacityCurve & ctOpacityCurve, bool opautili, LUTf & clcurve, LUTf & cl2curve, const ToneCurve & customToneCurve1, const ToneCurve & customToneCurve2,
                 const ToneCurve & customToneCurvebw1, const ToneCurve & customToneCurvebw2, double &rrm, double &ggm, double &bbm, float &autor, float &autog, float &autob, DCPProfile *dcpProf, const DCPProfile::ApplyState &asIn, LUTu &histToneCurve, size_t chunkSize = 1, bool measure = false);
    void rgbProc(Imagefloat* working, LabImage* lab, PipetteBuffer *pipetteBuffer, LUTf & hltonecurve, LUTf & shtonecurve, LUTf & tonecurve,
                 int sat, LUTf & rCurve, LUTf & gCurve, LUTf & bCurve, float satLimit, float satLimitOpacity, const ColorGradientCurve & ctColorCurve, const OpacityCurve & ctOpacityCurve, bool opautili, LUTf & clcurve, LUTf & cl2curve, const ToneCurve & customToneCurve1, const ToneCurve & customToneCurve2,
                 const ToneCurve & customToneCurvebw1, const ToneCurve & customToneCurvebw2, double &rrm, double &ggm, double &bbm, float &autor, float &autog, float &autob,
                 double expcomp, int hlcompr, int hlcomprthresh, DCPProfile *dcpProf, const DCPProfile::ApplyState &asIn, LUTu &histToneCurve, size_t chunkSize = 1, bool measure = false);
    void labtoning(float r, float g, float b, float &ro, float &go, float &bo, int algm, int metchrom, int twoc, float satLimit, float satLimitOpacity, const ColorGradientCurve & ctColorCurve, const OpacityCurve & ctOpacityCurve, LUTf & clToningcurve, LUTf & cl2Toningcurve, float iplow, float iphigh, double wp[3][3], double wip[3][3]);
    void toning2col(float r, float g, float b, float &ro, float &go, float &bo, float iplow, float iphigh, float rl, float gl, float bl, float rh, float gh, float bh, float SatLow, float SatHigh, float balanS, float balanH, float reducac, int mode, int preser, float strProtect);
    void toningsmh(float r, float g, float b, float &ro, float &go, float &bo, float RedLow, float GreenLow, float BlueLow, float RedMed, float GreenMed, float BlueMed, float RedHigh, float GreenHigh, float BlueHigh, float reducac, int mode, float strProtect);
    void toningsmh2(float r, float g, float b, float &ro, float &go, float &bo, float low[3], float satLow, float med[3], float satMed, float high[3], float satHigh, float reducac, int mode, int preser);
    void secondeg_begin(float reducac, float vend, float &aam, float &bbm);
    void secondeg_end(float reducac, float vinf, float &aa, float &bb, float &cc);

    void retreavergb(float &r, float &g, float &b);
    void moyeqt(Imagefloat* working, float &moyS, float &eqty);

    void luminanceCurve(LabImage* lold, LabImage* lnew, LUTf &curve);

    void ciecamloc_02float(int sp, LabImage* lab, LabImage* dest);

    void ciecam_02float(CieImage* ncie, float adap, int pW, int pwb, LabImage* lab, const ProcParams* params,
                        const ColorAppearance & customColCurve1, const ColorAppearance & customColCurve, const ColorAppearance & customColCurve3,
                        LUTu &histLCAM, LUTu &histCCAM, LUTf & CAMBrightCurveJ, LUTf & CAMBrightCurveQ, float &mean, int Iterates, int scale, bool execsharp, float &d, float &dj, float &yb, int rtt,
                        bool showSharpMask = false);
    void chromiLuminanceCurve(PipetteBuffer *pipetteBuffer, int pW, LabImage* lold, LabImage* lnew, LUTf &acurve, LUTf &bcurve, LUTf & satcurve, LUTf & satclcurve, LUTf &clcurve, LUTf &curve, bool utili, bool autili, bool butili, bool ccutili, bool cclutili, bool clcutili, LUTu &histCCurve, LUTu &histLurve);
    void vibrance(LabImage* lab);         //Jacques' vibrance
//    void colorCurve       (LabImage* lold, LabImage* lnew);
    void sharpening(LabImage* lab, const procparams::SharpeningParams &sharpenParam, bool showMask = false);
    void sharpeningcam(CieImage* ncie, float** buffer, bool showMask = false);
    void transform(Imagefloat* original, Imagefloat* transformed, int cx, int cy, int sx, int sy, int oW, int oH, int fW, int fH, const FramesMetaData *metadata, int rawRotationDeg, bool fullImage);
    float resizeScale(const ProcParams* params, int fw, int fh, int &imw, int &imh);
    void lab2monitorRgb(LabImage* lab, Image8* image);
    void resize(Imagefloat* src, Imagefloat* dst, float dScale);
    void Lanczos(const LabImage* src, LabImage* dst, float scale);
    void Lanczos(const Imagefloat* src, Imagefloat* dst, float scale);

<<<<<<< HEAD
    void deconvsharpening(float** luminance, float** buffer, int W, int H, const SharpeningParams &sharpenParam);
    void deconvsharpeningloc(float** luminance, float** buffer, int W, int H, float** loctemp, int damp, double radi, int ite, int amo, int contrast, double blurrad);

=======
    void deconvsharpening(float** luminance, float** buffer, int W, int H, const procparams::SharpeningParams &sharpenParam);
>>>>>>> 86690f1c
    void MLsharpen(LabImage* lab); // Manuel's clarity / sharpening
    void MLmicrocontrast(float** luminance, int W, int H);   //Manuel's microcontrast
    void MLmicrocontrast(LabImage* lab);   //Manuel's microcontrast
    void MLmicrocontrastcam(CieImage* ncie);   //Manuel's microcontrast

    void impulsedenoise(LabImage* lab);   //Emil's impulse denoise
    void impulsedenoisecam(CieImage* ncie, float **buffers[3]);
    void impulse_nr(LabImage* lab, double thresh);
    void impulse_nrcam(CieImage* ncie, double thresh, float **buffers[3]);

    void dirpyrdenoise(LabImage* src);    //Emil's pyramid denoise
    void dirpyrequalizer(LabImage* lab, int scale);  //Emil's wavelet


    void EPDToneMapResid(float * WavCoeffs_L0, unsigned int Iterates,  int skip, struct cont_params& cp, int W_L, int H_L, float max0, float min0);
    void CompressDR(float *Source, int W_L, int H_L, float Compression, float DetailBoost);
    void ContrastResid(float * WavCoeffs_L0, struct cont_params &cp, int W_L, int H_L, float max0, float min0);

    void EPDToneMap(LabImage *lab, unsigned int Iterates = 0, int skip = 1);
    void EPDToneMaplocal(int sp, LabImage *lab, LabImage *tmp1, unsigned int Iterates, int skip);
    void EPDToneMapCIE(CieImage *ncie, float a_w, float c_, int Wid, int Hei, float minQ, float maxQ, unsigned int Iterates = 0, int skip = 1);

    // pyramid denoise
//    procparams::DirPyrDenoiseParams dnparams;
    void dirpyr(LabImage* data_fine, LabImage* data_coarse, int level, LUTf &rangefn_L, LUTf &rangefn_ab,
                int pitch, int scale, const int luma, int chroma); 
    void idirpyr(LabImage* data_coarse, LabImage* data_fine, int level, LUTf &rangefn_L, LUTf & nrwt_l, LUTf & nrwt_ab,
                 int pitch, int scale, const int luma, const int chroma/*, LUTf & Lcurve, LUTf & abcurve*/);
    //locallab
    void MSRLocal(int sp, float** luminance, float** templ, const float* const *originalLuminance, const int width, const int height, const LocallabParams &loc, const int skip, const LocretigainCurve &locRETgainCcurve, const int chrome, const int scall, const float krad, float &minCD, float &maxCD, float &mini, float &maxi, float &Tmean, float &Tsigma, float &Tmin, float &Tmax);
    void calc_ref(int sp, LabImage* original, LabImage* transformed, int cx, int cy, int oW, int oH, int sk, double &huerefblur, double &chromarefblur, double &lumarefblur, double &huere, double &chromare, double &lumare, double &sobelref, float &avg);
    void copy_ref(LabImage* spotbuffer, LabImage* original, LabImage* transformed, int cx, int cy, int sk, const struct local_params & lp, double &huerefspot, double &chromarefspot, double &lumarefspot);
    void paste_ref(LabImage* spotbuffer, LabImage* transformed, int cx, int cy, int sk, const struct local_params & lp);
    void Lab_Local(int call, int sp, float** shbuffer, LabImage* original, LabImage* transformed, LabImage* reserved, int cx, int cy, int oW, int oH, int sk, const LocretigainCurve & locRETgainCcurve, LUTf & lllocalcurve,  bool & locallutili, const LocLHCurve & loclhCurve,  const LocHHCurve & lochhCurve, const LocCCmaskCurve & locccmasCurve, bool & lcmasutili, const  LocLLmaskCurve & locllmasCurve, bool & llmasutili, const  LocHHmaskCurve & lochhmasCurve, bool & lhmasutili, const LocCCmaskexpCurve & locccmasexpCurve, bool &lcmasexputili, const  LocLLmaskexpCurve & locllmasexpCurve, bool &llmasexputili, const  LocHHmaskexpCurve & lochhmasexpCurve, bool & lhmasexputili, 
                  const LocCCmaskSHCurve & locccmasSHCurve, bool &lcmasSHutili, const  LocLLmaskSHCurve & locllmasSHCurve, bool &llmasSHutili, const  LocHHmaskSHCurve & lochhmasSHCurve, bool & lhmasSHutili,
                  bool &LHutili, bool &HHutili, LUTf & cclocalcurve, bool & localcutili, bool & localskutili, LUTf & sklocalcurve, bool & localexutili, LUTf & exlocalcurve, LUTf & hltonecurve, LUTf & shtonecurve, LUTf & tonecurve, LUTf & lightCurveloc, double & huerefblur, double &chromarefblur, double & lumarefblur, double &hueref, double &chromaref, double &lumaref, double &sobelref, int llColorMask, int llExpMask, int llSHMask);
    void addGaNoise(LabImage *lab, LabImage *dst, const float mean, const float variance, const int sk);
    void BlurNoise_Localold(int call, const struct local_params& lp, LabImage* original, LabImage* transformed, const LabImage* const tmp1, int cx, int cy);
    void InverseBlurNoise_Local(const struct local_params& lp, LabImage* original, LabImage* transformed, const LabImage* const tmp1, int cx, int cy);
    void InverseReti_Local(const struct local_params& lp, const float hueref, const float chromaref,  const float lumaref, LabImage* original, LabImage* transformed, const LabImage* const tmp1, int cx, int cy, int chro, int sk);
    void BlurNoise_Local(int call, LabImage* tmp1, LabImage* tmp2, float ** buflight, float ** bufchro, const float hueref, const float chromaref, const float lumaref, const local_params& lp, LabImage* original, LabImage* transformed, int cx, int cy, int sk);
    static void strcurv_data(std::string retistr, int *s_datc, int &siz);
    void blendstruc(int bfw, int bfh, LabImage* bufcolorig, float radius, float stru, JaggedArray<float> & blend2, int sk, bool multiThread, float & meansob);

    void vibrancelocal(int sp, int bfw, int bfh, LabImage* lab,  LabImage* dest, bool & localskutili, LUTf & sklocalcurve);
    void transit_shapedetect(int senstype, LabImage * bufexporig, LabImage * originalmask, float **buflight, float **bufchro, float **buf_a_cat, float ** buf_b_cat, float ** bufhh, bool HHutili, const float hueref, const float chromaref, const float lumaref, float sobelref, float meansobel, float ** blend2, const struct local_params & lp, LabImage * original, LabImage * transformed, int cx, int cy, int sk);
    void exlabLocal(const local_params& lp, int bfh, int bfw, LabImage* bufexporig, LabImage* lab,  LUTf & hltonecurve, LUTf & shtonecurve, LUTf & tonecurve);
    void Exclude_Local(int sen, float **deltaso, const float hueref, const float chromaref, const float lumaref, float sobelref, float meansobel, const struct local_params & lp, LabImage * original, LabImage * transformed, LabImage * rsv, LabImage * reserv, int cx, int cy, int sk);

    void DeNoise_Local(int call, const struct local_params& lp, int levred, float hueref, float lumaref, float chromaref, LabImage* original, LabImage* transformed, LabImage &tmp1, int cx, int cy, int sk);


    void fftw_denoise(int GW, int GH, int max_numblox_W, int min_numblox_W, float **tmp1, array2D<float> *Lin,  int numThreads, const struct local_params & lp, int chrom);

    void ColorLight_Local(float moddE, float powdE, int call, LabImage * bufcolorig, LabImage * originalmask, float **buflight, float **bufchro, float **bufchroslid, float ** bufhh, float ** buflightslid, bool &LHutili, bool &HHutili, const float hueplus, const float huemoins, const float hueref, const float dhue, const float chromaref, const float lumaref, float sobelref, float ** blend2, LUTf & lllocalcurve, const LocLHCurve & loclhCurve, const LocHHCurve & lochhCurve, LUTf & lightCurveloc, const local_params& lp, LabImage* original, LabImage* transformed, int cx, int cy, int sk);
    void InverseColorLight_Local(int sp, int senstype, const struct local_params& lp, LUTf & lightCurveloc, LUTf & hltonecurveloc, LUTf & shtonecurveloc, LUTf & tonecurveloc, LUTf & exlocalcurve, LUTf & cclocalcurve, float adjustr, bool localcutili, LUTf & lllocalcurve, bool locallutili, LabImage* original, LabImage* transformed, int cx, int cy, const float hueref, const float chromaref, const float lumaref, int sk);
    void Sharp_Local(int call, float **loctemp,  int senstype, const float hueref,  const float chromaref, const float lumaref, const local_params & lp, LabImage * original, LabImage * transformed, int cx, int cy, int sk);

//    void Sharp_Local(int call, float **loctemp,  int senstype, const float hueplus, const float huemoins, const float hueref, const float dhue, const float chromaref, const local_params& lp, LabImage* original, LabImage* transformed, int cx, int cy, int sk);
    void InverseSharp_Local(float **loctemp, const float hueref, const float lumaref, const float chromaref, const local_params& lp, LabImage* original, LabImage* transformed, int cx, int cy, int sk);


    void Tile_calc(int tilesize, int overlap, int kall, int imwidth, int imheight, int &numtiles_W, int &numtiles_H, int &tilewidth, int &tileheight, int &tileWskip, int &tileHskip);
    void ip_wavelet(LabImage * lab, LabImage * dst, int kall, const procparams::WaveletParams & waparams, const WavCurve & wavCLVCcurve, const WavOpacityCurveRG & waOpacityCurveRG, const WavOpacityCurveBY & waOpacityCurveBY,  const WavOpacityCurveW & waOpacityCurveW, const WavOpacityCurveWL & waOpacityCurveWL, LUTf &wavclCurve, int skip);

    void WaveletcontAllL(LabImage * lab, float **varhue, float **varchrom, wavelet_decomposition &WaveletCoeffs_L,
                         struct cont_params &cp, int skip, float *mean, float *sigma, float *MaxP, float *MaxN,  const WavCurve & wavCLVCcurve, const WavOpacityCurveW & waOpacityCurveW, FlatCurve* ChCurve, bool Chutili);
    void WaveletcontAllLfinal(wavelet_decomposition &WaveletCoeffs_L, struct cont_params &cp, float *mean, float *sigma, float *MaxP, const WavOpacityCurveWL & waOpacityCurveWL);
    void WaveletcontAllAB(LabImage * lab, float **varhue, float **varchrom, wavelet_decomposition &WaveletCoeffs_a, const WavOpacityCurveW & waOpacityCurveW,
                          struct cont_params &cp, const bool useChannelA);
    void WaveletAandBAllAB(wavelet_decomposition &WaveletCoeffs_a, wavelet_decomposition &WaveletCoeffs_b,
                           struct cont_params &cp, FlatCurve* hhcurve, bool hhutili);
    void ContAllL(float **koeLi, float *maxkoeLi, bool lipschitz, int maxlvl, LabImage * lab, float **varhue, float **varchrom, float ** WavCoeffs_L, float * WavCoeffs_L0, int level, int dir, struct cont_params &cp,
                  int W_L, int H_L, int skip, float *mean, float *sigma, float *MaxP, float *MaxN,  const WavCurve & wavCLVCcurve, const WavOpacityCurveW & waOpacityCurveW, FlatCurve* ChCurve, bool Chutili);
    void finalContAllL(float ** WavCoeffs_L, float * WavCoeffs_L0, int level, int dir, struct cont_params &cp,
                       int W_L, int H_L, float *mean, float *sigma, float *MaxP, const WavOpacityCurveWL & waOpacityCurveWL);
    void ContAllAB(LabImage * lab, int maxlvl, float **varhue, float **varchrom, float ** WavCoeffs_a, float * WavCoeffs_a0, int level, int dir, const WavOpacityCurveW & waOpacityCurveW, struct cont_params &cp,
                   int W_ab, int H_ab, const bool useChannelA);
    void Evaluate2(wavelet_decomposition &WaveletCoeffs_L,
                   float *mean, float *meanN, float *sigma, float *sigmaN, float *MaxP, float *MaxN);
    void Eval2(float ** WavCoeffs_L, int level,
               int W_L, int H_L, float *mean, float *meanN, float *sigma, float *sigmaN, float *MaxP, float *MaxN);

    void Aver(float * HH_Coeffs, int datalen, float &averagePlus, float &averageNeg, float &max, float &min);
    void Sigma(float * HH_Coeffs, int datalen, float averagePlus, float averageNeg, float &sigmaPlus, float &sigmaNeg);
    void calckoe(float ** WavCoeffs_LL, const struct cont_params& cp, float ** koeLi, int level, int dir, int W_L, int H_L, float edd, float *maxkoeLi, float **tmC = nullptr);



    void Median_Denoise(float **src, float **dst, int width, int height, Median medianType, int iterations, int numThreads, float **buffer = nullptr);
    void Median_Denoise(float **src, float **dst, float upperBound, int width, int height, Median medianType, int iterations, int numThreads, float **buffer = nullptr);
    void RGB_denoise(int kall, Imagefloat * src, Imagefloat * dst, Imagefloat * calclum, float * ch_M, float *max_r, float *max_b, bool isRAW, const procparams::DirPyrDenoiseParams & dnparams, const double expcomp, const NoiseCurve & noiseLCurve, const NoiseCurve & noiseCCurve, float &nresi, float &highresi);
    void RGB_denoise_infoGamCurve(const procparams::DirPyrDenoiseParams & dnparams, const bool isRAW, LUTf &gamcurve, float &gam, float &gamthresh, float &gamslope);
    void RGB_denoise_info(Imagefloat * src, Imagefloat * provicalc, bool isRAW, LUTf &gamcurve, float gam, float gamthresh, float gamslope, const procparams::DirPyrDenoiseParams & dnparams, const double expcomp, float &chaut, int &Nb, float &redaut, float &blueaut, float &maxredaut, float & maxblueaut, float &minredaut, float & minblueaut, float &chromina, float &sigma, float &lumema, float &sigma_L, float &redyel, float &skinc, float &nsknc, bool multiThread = false);
    void RGBtile_denoise(float * fLblox, int hblproc, float noisevar_Ldetail, float * nbrwt, float * blurbuffer);     //for DCT
    void RGBoutput_tile_row(float *bloxrow_L, float ** Ldetail, float ** tilemask_out, int height, int width, int top);
    bool WaveletDenoiseAllL(wavelet_decomposition &WaveletCoeffs_L, float *noisevarlum, float madL[8][3], float * vari, int edge, int denoiseNestedLevels);
    bool WaveletDenoiseAllAB(wavelet_decomposition &WaveletCoeffs_L, wavelet_decomposition &WaveletCoeffs_ab, float *noisevarchrom, float madL[8][3], float *variC, int local, float noisevar_ab, const bool useNoiseCCurve, bool autoch, bool denoiseMethodRgb, int denoiseNestedLevels);
    bool WaveletDenoiseAll_BiShrinkAB(wavelet_decomposition &WaveletCoeffs_L, wavelet_decomposition &WaveletCoeffs_ab, float *noisevarchrom, float madL[8][3], float *variC, int local, float noisevar_ab, const bool useNoiseCCurve,  bool autoch, bool denoiseMethodRgb, int denoiseNestedLevels);

    void WaveletDenoiseAll_info(int levwav, wavelet_decomposition &WaveletCoeffs_a,
                                wavelet_decomposition &WaveletCoeffs_b, float **noisevarlum, float **noisevarchrom, float **noisevarhue, float &chaut, int &Nb, float &redaut, float &blueaut, float &maxredaut, float &maxblueaut, float &minredaut, float & minblueaut, int schoice, float &chromina, float &sigma, float &lumema, float &sigma_L, float &redyel, float &skinc, float &nsknc,
                                float &maxchred, float &maxchblue, float &minchred, float &minchblue, int &nb, float &chau, float &chred, float &chblue, bool denoiseMethodRgb);

    bool WaveletDenoiseAll_BiShrinkL(wavelet_decomposition &WaveletCoeffs_L, float *noisevarlum, float madL[8][3], float * vari, int edge, int denoiseNestedLevels);
    void ShrinkAllL(wavelet_decomposition &WaveletCoeffs_L, float **buffer, int level, int dir, float *noisevarlum, float * madL, float * vari, int edge);
    void ShrinkAllAB(wavelet_decomposition &WaveletCoeffs_L, wavelet_decomposition &WaveletCoeffs_ab, float **buffer, int level, int dir,
                     float *noisevarchrom, float noisevar_ab, const bool useNoiseCCurve, bool autoch, bool denoiseMethodRgb, float * madL, float * variC, int local, float * madaab = nullptr, bool madCalculated = false);
    void ShrinkAll_info(float ** WavCoeffs_a, float ** WavCoeffs_b,
                        int W_ab, int H_ab, float **noisevarlum, float **noisevarchrom, float **noisevarhue, float &chaut, int &Nb, float &redaut, float &blueaut, float &maxredaut, float &maxblueaut, float &minredaut, float &minblueaut, int schoice, int lvl, float &chromina, float &sigma, float &lumema, float &sigma_L, float &redyel, float &skinc, float &nsknc,
                        float &maxchred, float &maxchblue, float &minchred, float &minchblue, int &nb, float &chau, float &chred, float &chblue, bool denoiseMethodRgb);
    void Noise_residualAB(wavelet_decomposition &WaveletCoeffs_ab, float &chresid, float &chmaxresid, bool denoiseMethodRgb);
    void calcautodn_info(float &chaut, float &delta, int Nb, int levaut, float maxmax, float lumema, float chromina, int mode, int lissage, float redyel, float skinc, float nsknc);
    float MadMax(float * DataList, int &max, int datalen);
    float Mad(float * DataList, const int datalen);
    float MadRgb(float * DataList, const int datalen);

    // pyramid wavelet
    void cbdl_local_temp(float ** src, float ** dst, float ** loctemp, int srcwidth, int srcheight, const float * mult, float kchro, const double dirpyrThreshold, const double skinprot, const bool gamutlab, float b_l, float t_l, float t_r, float b_r,  int choice, int scale);
    void idirpyr_eq_channel_loc(float ** data_coarse, float ** data_fine, float ** loctemp, float ** buffer, int width, int height, int level, float multi[5], const double dirpyrThreshold, float ** l_a_h, float ** l_b_c, const double skinprot, const bool gamutlab, float b_l, float t_l, float t_r, float b_r,  int choice);
    void dirpyr_equalizer(float ** src, float ** dst, int srcwidth, int srcheight, float ** l_a, float ** l_b, const double * mult, const double dirpyrThreshold, const double skinprot, float b_l, float t_l, float t_r, int scale);    //Emil's directional pyramid wavelet
    void dirpyr_equalizercam(CieImage* ncie, float ** src, float ** dst, int srcwidth, int srcheight, float ** h_p, float ** C_p,  const double * mult, const double dirpyrThreshold, const double skinprot, bool execdir, float b_l, float t_l, float t_r, int scale);    //Emil's directional pyramid wavelet
    void dirpyr_channel(float ** data_fine, float ** data_coarse, int width, int height, int level, int scale);
    void idirpyr_eq_channel(float ** data_coarse, float ** data_fine, float ** buffer, int width, int height, int level, float multi[6], const double dirpyrThreshold, float ** l_a_h, float ** l_b_c, const double skinprot, float b_l, float t_l, float t_r);
    void idirpyr_eq_channelcam(float ** data_coarse, float ** data_fine, float ** buffer, int width, int height, int level, float multi[6], const double dirpyrThreshold, float ** l_a_h, float ** l_b_c, const double skinprot, float b_l, float t_l, float t_r);
    void defringe(LabImage* lab);
    void defringecam(CieImage* ncie);
    void badpixcam(CieImage* ncie, double rad, int thr, int mode, float chrom, bool hotbad);
    void badpixlab(LabImage* lab, double rad, int thr, float chrom);

    void PF_correct_RT(LabImage * lab, double radius, int thresh);
    void PF_correct_RTcam(CieImage * ncie, double radius, int thresh);
    void Badpixelscam(CieImage * ncie, double radius, int thresh, int mode, float chrom, bool hotbad);
    void BadpixelsLab(LabImage * lab, double radius, int thresh, float chrom);

    void dehaze(Imagefloat *rgb);
    void dehazeloc(Imagefloat *rgb, float deha, float depth);
    void ToneMapFattal02(Imagefloat *rgb);
    void localContrast(LabImage *lab);
    void localContrastloc(LabImage *lab, int scale,  int rad, float amo, float darkn, float lightn, float **loctemp);
    void colorToningLabGrid(LabImage *lab, int xstart, int xend, int ystart, int yend, bool MultiThread);
   // void shadowsHighlights(LabImage *lab);
    void shadowsHighlights(LabImage *lab, bool ena, int labmode, int hightli, int shado, int rad, int scal, int hltonal, int shtonal);
    
    void softLight(LabImage *lab);
    void softLightloc(LabImage *lab, LabImage *dst, float blend);
    void labColorCorrectionRegions(LabImage *lab);

    Image8*     lab2rgb(LabImage* lab, int cx, int cy, int cw, int ch, const procparams::ColorManagementParams &icm, bool consider_histogram_settings = true);
    Imagefloat*    lab2rgbOut(LabImage* lab, int cx, int cy, int cw, int ch, const procparams::ColorManagementParams &icm);
    // CieImage *ciec;
    void workingtrc(const Imagefloat* src, Imagefloat* dst, int cw, int ch, int mul, const Glib::ustring &profile, double gampos, double slpos, cmsHTRANSFORM &transform, bool normalizeIn = true, bool normalizeOut = true, bool keepTransForm = false) const;

    bool transCoord(int W, int H, int x, int y, int w, int h, int& xv, int& yv, int& wv, int& hv, double ascaleDef = -1, const LensCorrection *pLCPMap = nullptr);
    bool transCoord(int W, int H, const std::vector<Coord2D> &src, std::vector<Coord2D> &red,  std::vector<Coord2D> &green, std::vector<Coord2D> &blue, double ascaleDef = -1, const LensCorrection *pLCPMap = nullptr);
    static void getAutoExp(const LUTu & histogram, int histcompr, double clip, double& expcomp, int& bright, int& contr, int& black, int& hlcompr, int& hlcomprthresh);
    static double getAutoDistor(const Glib::ustring& fname, int thumb_size);
    double getTransformAutoFill(int oW, int oH, const LensCorrection *pLCPMap = nullptr);
    void rgb2lab(const Imagefloat &src, LabImage &dst, const Glib::ustring &workingSpace);
    void lab2rgb(const LabImage &src, Imagefloat &dst, const Glib::ustring &workingSpace);
};
}
#endif<|MERGE_RESOLUTION|>--- conflicted
+++ resolved
@@ -22,12 +22,6 @@
 #include "imagefloat.h"
 #include "image16.h"
 #include "image8.h"
-<<<<<<< HEAD
-#include "procparams.h"
-#include <fftw3.h>
-
-=======
->>>>>>> 86690f1c
 #include "shmap.h"
 #include "coord2d.h"
 #include "color.h"
@@ -54,29 +48,26 @@
 struct SharpeningParams;
 struct VignettingParams;
 struct WaveletParams;
+struct LocallabParams;
 
 }
 
 enum RenderingIntent : int;
 
-<<<<<<< HEAD
+class ImProcFunctions
+{
+    cmsHTRANSFORM monitorTransform;
+    std::unique_ptr<GamutWarning> gamutWarning;
+
+    const ProcParams* params;
+    double scale;
+    bool multiThread;
 
     bool lastcutpast;
     int lastcxbuf;
     int lastcybuf;
     int lastcount;
     LabImage *spotbuffer;
-
-=======
-class ImProcFunctions
-{
->>>>>>> 86690f1c
-    cmsHTRANSFORM monitorTransform;
-    std::unique_ptr<GamutWarning> gamutWarning;
-
-    const ProcParams* params;
-    double scale;
-    bool multiThread;
 
     void calcVignettingParams(int oW, int oH, const procparams::VignettingParams& vignetting, double &w2, double &h2, double& maxRadius, double &v, double &b, double &mul);
 
@@ -269,13 +260,9 @@
     void Lanczos(const LabImage* src, LabImage* dst, float scale);
     void Lanczos(const Imagefloat* src, Imagefloat* dst, float scale);
 
-<<<<<<< HEAD
-    void deconvsharpening(float** luminance, float** buffer, int W, int H, const SharpeningParams &sharpenParam);
+    void deconvsharpening(float** luminance, float** buffer, int W, int H, const procparams::SharpeningParams &sharpenParam);
     void deconvsharpeningloc(float** luminance, float** buffer, int W, int H, float** loctemp, int damp, double radi, int ite, int amo, int contrast, double blurrad);
 
-=======
-    void deconvsharpening(float** luminance, float** buffer, int W, int H, const procparams::SharpeningParams &sharpenParam);
->>>>>>> 86690f1c
     void MLsharpen(LabImage* lab); // Manuel's clarity / sharpening
     void MLmicrocontrast(float** luminance, int W, int H);   //Manuel's microcontrast
     void MLmicrocontrast(LabImage* lab);   //Manuel's microcontrast
@@ -305,7 +292,7 @@
     void idirpyr(LabImage* data_coarse, LabImage* data_fine, int level, LUTf &rangefn_L, LUTf & nrwt_l, LUTf & nrwt_ab,
                  int pitch, int scale, const int luma, const int chroma/*, LUTf & Lcurve, LUTf & abcurve*/);
     //locallab
-    void MSRLocal(int sp, float** luminance, float** templ, const float* const *originalLuminance, const int width, const int height, const LocallabParams &loc, const int skip, const LocretigainCurve &locRETgainCcurve, const int chrome, const int scall, const float krad, float &minCD, float &maxCD, float &mini, float &maxi, float &Tmean, float &Tsigma, float &Tmin, float &Tmax);
+    void MSRLocal(int sp, float** luminance, float** templ, const float* const *originalLuminance, const int width, const int height, const procparams::LocallabParams &loc, const int skip, const LocretigainCurve &locRETgainCcurve, const int chrome, const int scall, const float krad, float &minCD, float &maxCD, float &mini, float &maxi, float &Tmean, float &Tsigma, float &Tmin, float &Tmax);
     void calc_ref(int sp, LabImage* original, LabImage* transformed, int cx, int cy, int oW, int oH, int sk, double &huerefblur, double &chromarefblur, double &lumarefblur, double &huere, double &chromare, double &lumare, double &sobelref, float &avg);
     void copy_ref(LabImage* spotbuffer, LabImage* original, LabImage* transformed, int cx, int cy, int sk, const struct local_params & lp, double &huerefspot, double &chromarefspot, double &lumarefspot);
     void paste_ref(LabImage* spotbuffer, LabImage* transformed, int cx, int cy, int sk, const struct local_params & lp);
