/*
 *  This file is part of RawTherapee.
 *
 *  Copyright (c) 2004-2010 Gabor Horvath <hgabor@rawtherapee.com>
 *
 *  RawTherapee is free software: you can redistribute it and/or modify
 *  it under the terms of the GNU General Public License as published by
 *  the Free Software Foundation, either version 3 of the License, or
 *  (at your option) any later version.
 *
 *  RawTherapee is distributed in the hope that it will be useful,
 *  but WITHOUT ANY WARRANTY; without even the implied warranty of
 *  MERCHANTABILITY or FITNESS FOR A PARTICULAR PURPOSE.  See the
 *  GNU General Public License for more details.
 *
 *  You should have received a copy of the GNU General Public License
 *  along with RawTherapee.  If not, see <https://www.gnu.org/licenses/>.
 */
#pragma once

#include <memory>
#include <vector>

#include "coord2d.h"
#include "gamutwarning.h"

namespace Glib
{

class ustring;

}
template<typename T>
class LUT;

using LUTu = LUT<uint32_t>;
using LUTf = LUT<float>;

template<typename T, const size_t num>
class multi_array2D;
namespace rtengine
{

class ColorAppearance;
class ColorGradientCurve;
class DCPProfile;
class DCPProfileApplyState;
class FlatCurve;
class FramesMetaData;
class LensCorrection;
class NoiseCurve;
class OpacityCurve;
class PipetteBuffer;
class ToneCurve;
class WavCurve;
class Wavblcurve;
class WavOpacityCurveBY;
class WavOpacityCurveSH;
class WavOpacityCurveRG;
class WavOpacityCurveW;
class WavOpacityCurveWL;

class CieImage;
class Image8;
class Imagefloat;
class LabImage;
class wavelet_decomposition;

namespace procparams
{

class ProcParams;

struct ColorManagementParams;
struct DirPyrDenoiseParams;
struct SharpeningParams;
struct VignettingParams;
struct WaveletParams;

}

enum RenderingIntent : int;

class ImProcFunctions
{
    cmsHTRANSFORM monitorTransform;
    std::unique_ptr<GamutWarning> gamutWarning;

    const procparams::ProcParams* params;
    double scale;
    bool multiThread;

    void calcVignettingParams(int oW, int oH, const procparams::VignettingParams& vignetting, double &w2, double &h2, double& maxRadius, double &v, double &b, double &mul);

    void transformLuminanceOnly(Imagefloat* original, Imagefloat* transformed, int cx, int cy, int oW, int oH, int fW, int fH);
    void transformGeneral(bool highQuality, Imagefloat *original, Imagefloat *transformed, int cx, int cy, int sx, int sy, int oW, int oH, int fW, int fH, const LensCorrection *pLCPMap, bool useOriginalBuffer);
    void transformLCPCAOnly(Imagefloat *original, Imagefloat *transformed, int cx, int cy, const LensCorrection *pLCPMap, bool useOriginalBuffer);

    bool needsCA() const;
    bool needsDistortion() const;
    bool needsRotation() const;
    bool needsPerspective() const;
    bool needsGradient() const;
    bool needsVignetting() const;
    bool needsLCP() const;
    bool needsLensfun() const;
//   static cmsUInt8Number* Mempro = NULL;


public:
    enum class Median {
        TYPE_3X3_SOFT,
        TYPE_3X3_STRONG,
        TYPE_5X5_SOFT,
        TYPE_5X5_STRONG,
        TYPE_7X7,
        TYPE_9X9
    };

    double lumimul[3];

    explicit ImProcFunctions(const procparams::ProcParams* iparams, bool imultiThread = true)
        : monitorTransform(nullptr), params(iparams), scale(1), multiThread(imultiThread), lumimul{} {}
    ~ImProcFunctions();
    bool needsLuminanceOnly()
    {
        return !(needsCA() || needsDistortion() || needsRotation() || needsPerspective() || needsLCP() || needsLensfun()) && (needsVignetting() || needsPCVignetting() || needsGradient());
    }
    void setScale(double iscale);

    bool needsTransform(int oW, int oH, int rawRotationDeg, const FramesMetaData *metadata) const;
    bool needsPCVignetting() const;

    void firstAnalysis(const Imagefloat* const working, const procparams::ProcParams &params, LUTu & vhist16);
    void updateColorProfiles(const Glib::ustring& monitorProfile, RenderingIntent monitorIntent, bool softProof, bool gamutCheck);
    void rgbProc(Imagefloat* working, LabImage* lab, PipetteBuffer *pipetteBuffer, const LUTf& hltonecurve, const LUTf& shtonecurve, const LUTf& tonecurve,
                 int sat, const LUTf& rCurve, const LUTf& gCurve, const LUTf& bCurve, float satLimit, float satLimitOpacity, const ColorGradientCurve& ctColorCurve,
                 const OpacityCurve& ctOpacityCurve, bool opautili, const LUTf& clcurve, const LUTf& cl2curve, const ToneCurve& customToneCurve1,
                 const ToneCurve& customToneCurve2, const ToneCurve& customToneCurvebw1, const ToneCurve& customToneCurvebw2,
                 double &rrm, double &ggm, double &bbm, float &autor, float &autog, float &autob, DCPProfile *dcpProf,
                 const DCPProfileApplyState& asIn, LUTu& histToneCurve, size_t chunkSize = 1, bool measure = false);
    void rgbProc(Imagefloat* working, LabImage* lab, PipetteBuffer *pipetteBuffer, const LUTf& hltonecurve, const LUTf& shtonecurve, const LUTf& tonecurve,
                 int sat, const LUTf& rCurve, const LUTf& gCurve, const LUTf& bCurve, float satLimit, float satLimitOpacity, const ColorGradientCurve& ctColorCurve,
                 const OpacityCurve& ctOpacityCurve, bool opautili, const LUTf& clcurve, const LUTf& cl2curve, const ToneCurve& customToneCurve1,
                 const ToneCurve& customToneCurve2, const ToneCurve& customToneCurvebw1, const ToneCurve& customToneCurvebw2,
                 double &rrm, double &ggm, double &bbm, float &autor, float &autog, float &autob, double expcomp, int hlcompr,
                 int hlcomprthresh, DCPProfile *dcpProf, const DCPProfileApplyState& asIn, LUTu& histToneCurve, size_t chunkSize = 1, bool measure = false);
    void labtoning(float r, float g, float b, float &ro, float &go, float &bo, int algm, int metchrom, int twoc, float satLimit, float satLimitOpacity, const ColorGradientCurve & ctColorCurve, const OpacityCurve & ctOpacityCurve, const LUTf & clToningcurve, const LUTf & cl2Toningcurve, float iplow, float iphigh, double wp[3][3], double wip[3][3]);
    void toning2col(float r, float g, float b, float &ro, float &go, float &bo, float iplow, float iphigh, float rl, float gl, float bl, float rh, float gh, float bh, float SatLow, float SatHigh, float balanS, float balanH, float reducac, int mode, int preser, float strProtect);
    void toningsmh(float r, float g, float b, float &ro, float &go, float &bo, float RedLow, float GreenLow, float BlueLow, float RedMed, float GreenMed, float BlueMed, float RedHigh, float GreenHigh, float BlueHigh, float reducac, int mode, float strProtect);
    void toningsmh2(float r, float g, float b, float &ro, float &go, float &bo, float low[3], float satLow, float med[3], float satMed, float high[3], float satHigh, float reducac, int mode, int preser);
    void secondeg_begin(float reducac, float vend, float &aam, float &bbm);
    void secondeg_end(float reducac, float vinf, float &aa, float &bb, float &cc);

    void retreavergb(float &r, float &g, float &b);
    void moyeqt(Imagefloat* working, float &moyS, float &eqty);

    void luminanceCurve(LabImage* lold, LabImage* lnew, const LUTf &curve);
    void ciecam_02float(CieImage* ncie, float adap, int pW, int pwb, LabImage* lab, const procparams::ProcParams* params,
                        const ColorAppearance & customColCurve1, const ColorAppearance & customColCurve, const ColorAppearance & customColCurve3,
                        LUTu &histLCAM, LUTu &histCCAM, LUTf & CAMBrightCurveJ, LUTf & CAMBrightCurveQ, float &mean, int Iterates, int scale, bool execsharp, float &d, float &dj, float &yb, int rtt,
                        bool showSharpMask = false);
    void chromiLuminanceCurve(PipetteBuffer *pipetteBuffer, int pW, LabImage* lold, LabImage* lnew, const LUTf& acurve, const LUTf& bcurve, const LUTf& satcurve, const LUTf& satclcurve, const LUTf& clcurve, LUTf &curve, bool utili, bool autili, bool butili, bool ccutili, bool cclutili, bool clcutili, LUTu &histCCurve, LUTu &histLurve);
    void vibrance(LabImage* lab);         //Jacques' vibrance
//    void colorCurve       (LabImage* lold, LabImage* lnew);
    void sharpening(LabImage* lab, const procparams::SharpeningParams &sharpenParam, bool showMask = false);
    void sharpeningcam(CieImage* ncie, float** buffer, bool showMask = false);
    void transform(Imagefloat* original, Imagefloat* transformed, int cx, int cy, int sx, int sy, int oW, int oH, int fW, int fH, const FramesMetaData *metadata, int rawRotationDeg, bool fullImage, bool useOriginalBuffer = false);
    float resizeScale(const procparams::ProcParams* params, int fw, int fh, int &imw, int &imh);
    void lab2monitorRgb(LabImage* lab, Image8* image);
    void resize(Imagefloat* src, Imagefloat* dst, float dScale);
    void Lanczos(const LabImage* src, LabImage* dst, float scale);
    void Lanczos(const Imagefloat* src, Imagefloat* dst, float scale);

    void deconvsharpening(float** luminance, float** buffer, const float* const * blend, int W, int H, const procparams::SharpeningParams &sharpenParam, double Scale);
    void MLsharpen(LabImage* lab); // Manuel's clarity / sharpening
    void MLmicrocontrast(float** luminance, int W, int H);   //Manuel's microcontrast
    void MLmicrocontrast(LabImage* lab);   //Manuel's microcontrast
    void MLmicrocontrastcam(CieImage* ncie);   //Manuel's microcontrast

    void impulsedenoise(LabImage* lab);   //Emil's impulse denoise
    void impulsedenoisecam(CieImage* ncie, float **buffers[3]);
    void impulse_nr(LabImage* lab, double thresh);
    void impulse_nrcam(CieImage* ncie, double thresh, float **buffers[3]);

    void dirpyrdenoise(LabImage* src);    //Emil's pyramid denoise
    void dirpyrequalizer(LabImage* lab, int scale);  //Emil's wavelet


    void EPDToneMapResid(float * WavCoeffs_L0, unsigned int Iterates, int skip, const struct cont_params& cp, int W_L, int H_L, float max0);
    void CompressDR(float *Source, int W_L, int H_L, float Compression, float DetailBoost);
    void ContrastResid(float * WavCoeffs_L0, const struct cont_params &cp, int W_L, int H_L, float max0);

    void EPDToneMap(LabImage *lab, unsigned int Iterates = 0, int skip = 1);
    void EPDToneMapCIE(CieImage *ncie, float a_w, float c_, int Wid, int Hei, float minQ, float maxQ, unsigned int Iterates = 0, int skip = 1);

    // pyramid denoise
//    procparams::DirPyrDenoiseParams dnparams;
    void dirpyr(LabImage* data_fine, LabImage* data_coarse, int level, LUTf &rangefn_L, LUTf &rangefn_ab,
                int pitch, int scale, const int luma, int chroma);
    void idirpyr(LabImage* data_coarse, LabImage* data_fine, int level, LUTf &rangefn_L, LUTf & nrwt_l, LUTf & nrwt_ab,
                 int pitch, int scale, const int luma, const int chroma/*, LUTf & Lcurve, LUTf & abcurve*/);

    void Tile_calc(int tilesize, int overlap, int kall, int imwidth, int imheight, int &numtiles_W, int &numtiles_H, int &tilewidth, int &tileheight, int &tileWskip, int &tileHskip);
    void ip_wavelet(LabImage * lab, LabImage * dst, int kall, const procparams::WaveletParams & waparams, const WavCurve & wavCLVCcurve, const Wavblcurve & wavblcurve, const WavOpacityCurveRG & waOpacityCurveRG, const WavOpacityCurveSH & waOpacityCurveSH, const WavOpacityCurveBY & waOpacityCurveBY,  const WavOpacityCurveW & waOpacityCurveW, const WavOpacityCurveWL & waOpacityCurveWL, const LUTf &wavclCurve, int skip);

    void WaveletcontAllL(LabImage * lab, float **varhue, float **varchrom, wavelet_decomposition& WaveletCoeffs_L, const Wavblcurve & wavblcurve,
            struct cont_params &cp, int skip, float *mean, float *sigma, float *MaxP, float *MaxN,  const WavCurve & wavCLVCcurve, const WavOpacityCurveW & waOpacityCurveW, const WavOpacityCurveSH & waOpacityCurveSH, FlatCurve* ChCurve, bool Chutili);
    void WaveletcontAllLfinal(wavelet_decomposition& WaveletCoeffs_L, const cont_params &cp, float *mean, float *sigma, float *MaxP, const WavOpacityCurveWL & waOpacityCurveWL);
    void WaveletcontAllAB(LabImage * lab, float **varhue, float **varchrom, wavelet_decomposition& WaveletCoeffs_a, const Wavblcurve & wavblcurve, const WavOpacityCurveW & waOpacityCurveW,
            struct cont_params &cp, const bool useChannelA, int skip, float *meanab, float *sigmaab);
    void WaveletAandBAllAB(wavelet_decomposition& WaveletCoeffs_a, wavelet_decomposition& WaveletCoeffs_b,
            const cont_params &cp, FlatCurve* hhcurve, bool hhutili);
<<<<<<< HEAD
    void ContAllL(float **koeLi, float maxkoeLi, bool lipschitz, int maxlvl, LabImage * lab, float **varhue, float **varchrom, float ** WavCoeffs_L, float * WavCoeffs_L0, int level, int dir, struct cont_params &cp,
=======
    void ContAllL(float** koeLi, float *maxkoeLi, bool lipschitz, int maxlvl, LabImage * lab, const float* const* varhue, const float* const* varchrom, float* const* WavCoeffs_L, float * WavCoeffs_L0, int level, int dir, struct cont_params &cp,
>>>>>>> 38f0a236
            int W_L, int H_L, int skip, float *mean, float *sigma, float *MaxP, float *MaxN,  const WavCurve & wavCLVCcurve, const WavOpacityCurveW & waOpacityCurveW, const WavOpacityCurveSH & waOpacityCurveSH, FlatCurve* ChCurve, bool Chutili);
    void finalContAllL(float* const* WavCoeffs_L, float * WavCoeffs_L0, int level, int dir, const cont_params &cp,
            int W_L, int H_L, float *mean, float *sigma, float *MaxP, const WavOpacityCurveWL & waOpacityCurveWL);
    void ContAllAB(LabImage * lab, int maxlvl, float **varhue, float **varchrom, float* const* WavCoeffs_a, float * WavCoeffs_a0, int level, int dir, const WavOpacityCurveW & waOpacityCurveW, struct cont_params &cp,
            int W_ab, int H_ab, const bool useChannelA, float *meanab, float *sigmaab);
    void Evaluate2(const wavelet_decomposition &WaveletCoeffs_L,
            float *mean, float *meanN, float *sigma, float *sigmaN, float *MaxP, float *MaxN);
    void Eval2(const float* const* WavCoeffs_L, int level,
            int W_L, int H_L, float *mean, float *meanN, float *sigma, float *sigmaN, float *MaxP, float *MaxN);

    void calceffect(int level, float *mean, float *sigma, float *mea, float effect, float offs);

<<<<<<< HEAD
    void Aver(float * HH_Coeffs, int datalen, float &averagePlus, float &averageNeg, float &max, float &min);
    void Sigma(float * HH_Coeffs, int datalen, float averagePlus, float averageNeg, float &sigmaPlus, float &sigmaNeg);
    void calckoe(float ** WavCoeffs_LL, const cont_params& cp, float ** koeLi, int level, int dir, int W_L, int H_L, float edd, float& maxkoeLi, float **tmC = nullptr);
=======
    void Aver(const float* HH_Coeffs, int datalen, float &averagePlus, float &averageNeg, float &max, float &min);
    void Sigma(const float* HH_Coeffs, int datalen, float averagePlus, float averageNeg, float &sigmaPlus, float &sigmaNeg);
    void calckoe(const float* const* WavCoeffs_LL, const cont_params& cp, float ** koeLi, int level, int dir, int W_L, int H_L, float edd, float *maxkoeLi, float **tmC = nullptr);
>>>>>>> 38f0a236

    void Median_Denoise(float **src, float **dst, int width, int height, Median medianType, int iterations, int numThreads, float **buffer = nullptr);
    void Median_Denoise(float **src, float **dst, float upperBound, int width, int height, Median medianType, int iterations, int numThreads, float **buffer = nullptr);
    void RGB_denoise(int kall, Imagefloat * src, Imagefloat * dst, Imagefloat * calclum, float * ch_M, float *max_r, float *max_b, bool isRAW, const procparams::DirPyrDenoiseParams & dnparams, const double expcomp, const NoiseCurve & noiseLCurve, const NoiseCurve & noiseCCurve, float &nresi, float &highresi);
    void RGB_denoise_infoGamCurve(const procparams::DirPyrDenoiseParams & dnparams, const bool isRAW, LUTf &gamcurve, float &gam, float &gamthresh, float &gamslope);
    void RGB_denoise_info(Imagefloat * src, Imagefloat * provicalc, bool isRAW, const LUTf &gamcurve, float gam, float gamthresh, float gamslope, const procparams::DirPyrDenoiseParams & dnparams, const double expcomp, float &chaut, int &Nb, float &redaut, float &blueaut, float &maxredaut, float & maxblueaut, float &minredaut, float & minblueaut, float &chromina, float &sigma, float &lumema, float &sigma_L, float &redyel, float &skinc, float &nsknc, bool multiThread = false);
    void RGBtile_denoise(float * fLblox, int hblproc, float noisevar_Ldetail);     //for DCT
    void RGBoutput_tile_row(float *bloxrow_L, float ** Ldetail, float ** tilemask_out, int height, int width, int top);

    void WaveletDenoiseAll_info(int levwav, const wavelet_decomposition &WaveletCoeffs_a,
                                const wavelet_decomposition &WaveletCoeffs_b, float **noisevarlum, float **noisevarchrom, float **noisevarhue, float &chaut, int &Nb, float &redaut, float &blueaut, float &maxredaut, float &maxblueaut, float &minredaut, float & minblueaut, int schoice, float &chromina, float &sigma, float &lumema, float &sigma_L, float &redyel, float &skinc, float &nsknc,
                                float &maxchred, float &maxchblue, float &minchred, float &minchblue, int &nb, float &chau, float &chred, float &chblue, bool denoiseMethodRgb);

    bool WaveletDenoiseAllL(wavelet_decomposition& WaveletCoeffs_L, float *noisevarlum, float madL[8][3], float * vari, int edge, int denoiseNestedLevels);
    bool WaveletDenoiseAllAB(wavelet_decomposition& WaveletCoeffs_L, wavelet_decomposition& WaveletCoeffs_ab, float *noisevarchrom, float madL[8][3], float *variC, int local, float noisevar_ab, const bool useNoiseCCurve, bool autoch, bool denoiseMethodRgb, int denoiseNestedLevels);

    bool WaveletDenoiseAll_BiShrinkL(wavelet_decomposition& WaveletCoeffs_L, float *noisevarlum, float madL[8][3], float * vari, int edge, int denoiseNestedLevels);
    bool WaveletDenoiseAll_BiShrinkAB(wavelet_decomposition& WaveletCoeffs_L, wavelet_decomposition& WaveletCoeffs_ab, float *noisevarchrom, float madL[8][3], float *variC, int local, float noisevar_ab, const bool useNoiseCCurve,  bool autoch, bool denoiseMethodRgb, int denoiseNestedLevels);

    void ShrinkAllL(wavelet_decomposition& WaveletCoeffs_L, float **buffer, int level, int dir, float *noisevarlum, float * madL, float * vari, int edge);
    void ShrinkAllAB(wavelet_decomposition& WaveletCoeffs_L, wavelet_decomposition& WaveletCoeffs_ab, float **buffer, int level, int dir,
                     float *noisevarchrom, float noisevar_ab, const bool useNoiseCCurve, bool autoch, bool denoiseMethodRgb, float * madL, float * variC, int local, float * madaab = nullptr, bool madCalculated = false);


    void ShrinkAll_info(const float* const* WavCoeffs_a, const float* const* WavCoeffs_b,
                        int W_ab, int H_ab, float **noisevarlum, float **noisevarchrom, float **noisevarhue, float &chaut, int &Nb, float &redaut, float &blueaut, float &maxredaut, float &maxblueaut, float &minredaut, float &minblueaut, int schoice, int lvl, float &chromina, float &sigma, float &lumema, float &sigma_L, float &redyel, float &skinc, float &nsknc,
                        float &maxchred, float &maxchblue, float &minchred, float &minchblue, int &nb, float &chau, float &chred, float &chblue, bool denoiseMethodRgb);
    void Noise_residualAB(const wavelet_decomposition &WaveletCoeffs_ab, float &chresid, float &chmaxresid, bool denoiseMethodRgb);
    void calcautodn_info(float &chaut, float &delta, int Nb, int levaut, float maxmax, float lumema, float chromina, int mode, int lissage, float redyel, float skinc, float nsknc);
    float Mad(const float * DataList, int datalen);
    float MadRgb(const float * DataList, int datalen);

    // pyramid wavelet
    void dirpyr_equalizer(const float * const * src, float ** dst, int srcwidth, int srcheight, const float * const * l_a, const float * const * l_b, const double * mult, double dirpyrThreshold, double skinprot, float b_l, float t_l, float t_r, int scale);    //Emil's directional pyramid wavelet
    void dirpyr_equalizercam(const CieImage* ncie, float ** src, float ** dst, int srcwidth, int srcheight, const float * const * h_p, const float * const * C_p,  const double * mult, const double dirpyrThreshold, const double skinprot, float b_l, float t_l, float t_r, int scale);    //Emil's directional pyramid wavelet
    void defringe(LabImage* lab);
    void defringecam(CieImage* ncie);
    void badpixcam(CieImage* ncie, double rad, int thr, int mode, float chrom, bool hotbad);
    void badpixlab(LabImage* lab, double rad, int thr, float chrom);

    void PF_correct_RT(LabImage * lab, double radius, int thresh);
    void PF_correct_RTcam(CieImage * ncie, double radius, int thresh);
    void Badpixelscam(CieImage * ncie, double radius, int thresh, int mode, float chrom, bool hotbad);
    void BadpixelsLab(LabImage * lab, double radius, int thresh, float chrom);

    void dehaze(Imagefloat *rgb);
    void ToneMapFattal02(Imagefloat *rgb);
    void localContrast(LabImage *lab);
    void colorToningLabGrid(LabImage *lab, int xstart, int xend, int ystart, int yend, bool MultiThread);
    //void shadowsHighlights(LabImage *lab);
    void shadowsHighlights(LabImage *lab, bool ena, int labmode, int hightli, int shado, int rad, int scal, int hltonal, int shtonal);
    void softLight(LabImage *lab);
    void labColorCorrectionRegions(LabImage *lab);

    Image8*     lab2rgb(LabImage* lab, int cx, int cy, int cw, int ch, const procparams::ColorManagementParams &icm, bool consider_histogram_settings = true);
    Imagefloat*    lab2rgbOut(LabImage* lab, int cx, int cy, int cw, int ch, const procparams::ColorManagementParams &icm);
    // CieImage *ciec;
    void workingtrc(const Imagefloat* src, Imagefloat* dst, int cw, int ch, int mul, const Glib::ustring &profile, double gampos, double slpos, cmsHTRANSFORM &transform, bool normalizeIn = true, bool normalizeOut = true, bool keepTransForm = false) const;

    bool transCoord(int W, int H, int x, int y, int w, int h, int& xv, int& yv, int& wv, int& hv, double ascaleDef = -1, const LensCorrection *pLCPMap = nullptr) const;
    bool transCoord(int W, int H, const std::vector<Coord2D> &src, std::vector<Coord2D> &red,  std::vector<Coord2D> &green, std::vector<Coord2D> &blue, double ascaleDef = -1, const LensCorrection *pLCPMap = nullptr) const;
    static void getAutoExp(const LUTu & histogram, int histcompr, double clip, double& expcomp, int& bright, int& contr, int& black, int& hlcompr, int& hlcomprthresh);
    static double getAutoDistor(const Glib::ustring& fname, int thumb_size);
    double getTransformAutoFill(int oW, int oH, const LensCorrection *pLCPMap = nullptr) const;
    void rgb2lab(const Imagefloat &src, LabImage &dst, const Glib::ustring &workingSpace);
    void lab2rgb(const LabImage &src, Imagefloat &dst, const Glib::ustring &workingSpace);
};

}<|MERGE_RESOLUTION|>--- conflicted
+++ resolved
@@ -211,11 +211,7 @@
             struct cont_params &cp, const bool useChannelA, int skip, float *meanab, float *sigmaab);
     void WaveletAandBAllAB(wavelet_decomposition& WaveletCoeffs_a, wavelet_decomposition& WaveletCoeffs_b,
             const cont_params &cp, FlatCurve* hhcurve, bool hhutili);
-<<<<<<< HEAD
-    void ContAllL(float **koeLi, float maxkoeLi, bool lipschitz, int maxlvl, LabImage * lab, float **varhue, float **varchrom, float ** WavCoeffs_L, float * WavCoeffs_L0, int level, int dir, struct cont_params &cp,
-=======
-    void ContAllL(float** koeLi, float *maxkoeLi, bool lipschitz, int maxlvl, LabImage * lab, const float* const* varhue, const float* const* varchrom, float* const* WavCoeffs_L, float * WavCoeffs_L0, int level, int dir, struct cont_params &cp,
->>>>>>> 38f0a236
+    void ContAllL(float** koeLi, float maxkoeLi, bool lipschitz, int maxlvl, LabImage * lab, const float* const* varhue, const float* const* varchrom, float* const* WavCoeffs_L, float * WavCoeffs_L0, int level, int dir, struct cont_params &cp,
             int W_L, int H_L, int skip, float *mean, float *sigma, float *MaxP, float *MaxN,  const WavCurve & wavCLVCcurve, const WavOpacityCurveW & waOpacityCurveW, const WavOpacityCurveSH & waOpacityCurveSH, FlatCurve* ChCurve, bool Chutili);
     void finalContAllL(float* const* WavCoeffs_L, float * WavCoeffs_L0, int level, int dir, const cont_params &cp,
             int W_L, int H_L, float *mean, float *sigma, float *MaxP, const WavOpacityCurveWL & waOpacityCurveWL);
@@ -228,15 +224,9 @@
 
     void calceffect(int level, float *mean, float *sigma, float *mea, float effect, float offs);
 
-<<<<<<< HEAD
-    void Aver(float * HH_Coeffs, int datalen, float &averagePlus, float &averageNeg, float &max, float &min);
-    void Sigma(float * HH_Coeffs, int datalen, float averagePlus, float averageNeg, float &sigmaPlus, float &sigmaNeg);
-    void calckoe(float ** WavCoeffs_LL, const cont_params& cp, float ** koeLi, int level, int dir, int W_L, int H_L, float edd, float& maxkoeLi, float **tmC = nullptr);
-=======
     void Aver(const float* HH_Coeffs, int datalen, float &averagePlus, float &averageNeg, float &max, float &min);
     void Sigma(const float* HH_Coeffs, int datalen, float averagePlus, float averageNeg, float &sigmaPlus, float &sigmaNeg);
-    void calckoe(const float* const* WavCoeffs_LL, const cont_params& cp, float ** koeLi, int level, int dir, int W_L, int H_L, float edd, float *maxkoeLi, float **tmC = nullptr);
->>>>>>> 38f0a236
+    void calckoe(const float* const* WavCoeffs_LL, const cont_params& cp, float ** koeLi, int level, int dir, int W_L, int H_L, float edd, float maxkoeLi, float **tmC = nullptr);
 
     void Median_Denoise(float **src, float **dst, int width, int height, Median medianType, int iterations, int numThreads, float **buffer = nullptr);
     void Median_Denoise(float **src, float **dst, float upperBound, int width, int height, Median medianType, int iterations, int numThreads, float **buffer = nullptr);
