/*
 *  This file is part of RawTherapee.
 *
 *  Copyright (c) 2004-2010 Gabor Horvath <hgabor@rawtherapee.com>
 *
 *  RawTherapee is free software: you can redistribute it and/or modify
 *  it under the terms of the GNU General Public License as published by
 *  the Free Software Foundation, either version 3 of the License, or
 *  (at your option) any later version.
 *
 *  RawTherapee is distributed in the hope that it will be useful,
 *  but WITHOUT ANY WARRANTY; without even the implied warranty of
 *  MERCHANTABILITY or FITNESS FOR A PARTICULAR PURPOSE.  See the
 *  GNU General Public License for more details.
 *
 *  You should have received a copy of the GNU General Public License
 *  along with RawTherapee.  If not, see <https://www.gnu.org/licenses/>.
 */
#include "improccoordinator.h"
#include "curves.h"
#include "mytime.h"
#include "refreshmap.h"
#include "../rtgui/ppversion.h"
#include "colortemp.h"
#include "improcfun.h"
#include <iostream>
#include <fstream>
#include <string>
#include <unistd.h>
#include "jaggedarray.h"

#include "iccstore.h"
#include "procparams.h"
#include <iostream>
#include <fstream>
#include <string>
#include "color.h"
#ifdef _OPENMP
#include <omp.h>
#endif
namespace rtengine
{

extern const Settings* settings;

ImProcCoordinator::ImProcCoordinator() :
    orig_prev(nullptr),
    oprevi(nullptr),
    oprevl(nullptr),
    nprevl(nullptr),
    fattal_11_dcrop_cache(nullptr),
    previmg(nullptr),
    workimg(nullptr),
    ncie (nullptr),
    imgsrc (nullptr),
    lastAwbEqual (0.),
    lastAwbTempBias (0.0),
    monitorIntent (RI_RELATIVE),
    softProof(false),
    gamutCheck(false),
    sharpMask(false),
    sharpMaskChanged(false),
    scale(10),
    highDetailPreprocessComputed(false),
    highDetailRawComputed(false),
    allocated(false),
    bwAutoR(-9000.f),
    bwAutoG(-9000.f),
    bwAutoB(-9000.f),
    CAMMean(NAN),
    hltonecurve(65536),
    shtonecurve(65536),
    tonecurve(65536, 0),  //,1);
    lumacurve(32770, 0),  // lumacurve[32768] and lumacurve[32769] will be set to 32768 and 32769 later to allow linear interpolation
    chroma_acurve(65536, 0),
    chroma_bcurve(65536, 0),
    satcurve(65536, 0),
    lhskcurve(65536, 0),
    clcurve(65536, 0),
    conversionBuffer(1, 1),
    wavclCurve(65536, 0),
    clToningcurve(65536, 0),
    cl2Toningcurve(65536, 0),
    Noisecurve(65536, 0),
    NoiseCCcurve(65536, 0),
    vhist16(65536), vhist16bw(65536),
    lhist16CAM(65536),
    lhist16CCAM(65536),
    lhist16RETI(),
    lhist16LClad(65536),
    histRed(256), histRedRaw(256),
    histGreen(256), histGreenRaw(256),
    histBlue(256), histBlueRaw(256),
    histLuma(256),
    histToneCurve(256),
    histToneCurveBW(256),
    histLCurve(256),
    histCCurve(256),
    histLLCurve(256),

    histLCAM(256),
    histCCAM(256),
    histClad(256),
    bcabhist(256),
    histChroma(256),

    histLRETI(256),

    CAMBrightCurveJ(), CAMBrightCurveQ(),

    rCurve(),
    gCurve(),
    bCurve(),
    ctColorCurve(),
    rcurvehist(256), rcurvehistCropped(256), rbeforehist(256),
    gcurvehist(256), gcurvehistCropped(256), gbeforehist(256),
    bcurvehist(256), bcurvehistCropped(256), bbeforehist(256),
    fw(0), fh(0), tr(0),
    fullw(1), fullh(1),
    pW(-1), pH(-1),
    plistener(nullptr),
    imageListener(nullptr),
    aeListener(nullptr),
    acListener(nullptr),
    abwListener(nullptr),
    awbListener(nullptr),
    flatFieldAutoClipListener(nullptr),
    bayerAutoContrastListener(nullptr),
    xtransAutoContrastListener(nullptr),
    pdSharpenAutoContrastListener(nullptr),
    frameCountListener(nullptr),
    imageTypeListener(nullptr),
    actListener(nullptr),
    adnListener(nullptr),
    awavListener(nullptr),
    dehaListener(nullptr),
    hListener(nullptr),
    resultValid(false),
    params(new procparams::ProcParams),
    lastOutputProfile("BADFOOD"),
    lastOutputIntent(RI__COUNT),
    lastOutputBPC(false),
    thread(nullptr),
    changeSinceLast(0),
    updaterRunning(false),
    nextParams(new procparams::ProcParams),
    destroying(false),
    utili(false),
    autili(false),
    butili(false),
    ccutili(false),
    cclutili(false),
    clcutili(false),
    opautili(false),
    wavcontlutili(false),
    colourToningSatLimit(0.f),
    colourToningSatLimitOpacity(0.f),
    highQualityComputed(false),
    customTransformIn(nullptr),
    customTransformOut(nullptr),
    ipf(params.get(), true),
  //locallab
    locallListener(nullptr),
    reserv(nullptr),
    coordX(0), coordY(0), localX(0), localY(0),
    lllocalcurve(65536, 0),
    cclocalcurve(65536, 0),
    exlocalcurve(65536, 0),
    hltonecurveloc(65536, 0), //32768
    shtonecurveloc(65536, 0),
    tonecurveloc(65536, 0),
    lightCurveloc(32770, 0),
    locallutili(false), 
    localcutili(false), 
    localexutili(false),
    llmasutili(false),
    lhmasutili(false),
    lcmasutili(false),
    lcmasexputili(false),
    lhmasexputili(false),
    llmasexputili(false),
    lcmasSHutili(false),
    lhmasSHutili(false),
    llmasSHutili(false),    
    lcmascbutili(false),
    lhmascbutili(false),
    llmascbutili(false),    
    LHutili(false), 
    HHutili(false),
    huerefs(500, -100000.f),
    huerefblurs(500, -100000.f),
    chromarefblurs(500, -100000.f),
    lumarefblurs(500, -100000.f),
    chromarefs(500, -100000.f),
    lumarefs(500, -100000.f),
    sobelrefs(500, -100000.f),
    avgs(500, -100000.f),
    huer(0),
    huerblu(0),
    chromarblu(0),
    lumarblu(0),
    chromar(0),
    lumar(0),
    sobeler(0),
    avg(0),
    lastspotdup(false),
    locallColorMask(0),
    locallColorMaskinv(0),
    locallExpMask(0),
    locallExpMaskinv(0),
    locallSHMask(0),
    locallSHMaskinv(0),
    locallcbMask(0),
    locallretiMask(0),
    locallsoftMask(0),
    retistrsav(nullptr)

{
}

ImProcCoordinator::~ImProcCoordinator()
{

    destroying = true;
    updaterThreadStart.lock();

    if (updaterRunning && thread) {
        thread->join();
    }

    mProcessing.lock();
    mProcessing.unlock();
    freeAll();

    if (fattal_11_dcrop_cache) {
        delete fattal_11_dcrop_cache;
        fattal_11_dcrop_cache = nullptr;
    }

    std::vector<Crop*> toDel = crops;

    for (size_t i = 0; i < toDel.size(); i++) {
        delete toDel[i];
    }

    imgsrc->decreaseRef();

    if(customTransformIn) {
        cmsDeleteTransform(customTransformIn);
        customTransformIn = nullptr;
    }

    if(customTransformOut) {
        cmsDeleteTransform(customTransformOut);
        customTransformOut = nullptr;
    }

    updaterThreadStart.unlock();
}

void ImProcCoordinator::assign(ImageSource* imgsrc)
{
    this->imgsrc = imgsrc;
}

void ImProcCoordinator::getParams(procparams::ProcParams* dst)
{
    *dst = *params;
}

DetailedCrop* ImProcCoordinator::createCrop(::EditDataProvider *editDataProvider, bool isDetailWindow)
{

    return new Crop(this, editDataProvider, isDetailWindow);
}


// todo: bitmask containing desired actions, taken from changesSinceLast
void ImProcCoordinator::updatePreviewImage(int todo, bool panningRelatedChange)
{
    // TODO Locallab printf
    printf("updatePreviewImage\n");

    MyMutex::MyLock processingLock(mProcessing);

    constexpr int numofphases = 14;
    int readyphase = 0;

    bool highDetailNeeded = options.prevdemo == PD_Sidecar ? true : (todo & M_HIGHQUAL);

    // Check if any detail crops need high detail. If not, take a fast path short cut
    if (!highDetailNeeded) {
        for (size_t i = 0; i < crops.size(); i++) {
            if (crops[i]->get_skip() == 1) {   // skip=1 -> full resolution
                highDetailNeeded = true;
                break;
            }
        }
    }

    if (((todo & ALL) == ALL) || (todo & M_MONITOR) || panningRelatedChange || (highDetailNeeded && options.prevdemo != PD_Sidecar)) {
        bwAutoR = bwAutoG = bwAutoB = -9000.f;

        if (todo == CROP && ipf.needsPCVignetting()) {
            todo |= TRANSFORM;    // Change about Crop does affect TRANSFORM
        }

        RAWParams rp = params->raw;
        ColorManagementParams cmp = params->icm;
        LCurveParams  lcur = params->labCurve;

        if (!highDetailNeeded) {
            // if below 100% magnification, take a fast path
            if (rp.bayersensor.method != RAWParams::BayerSensor::getMethodString(RAWParams::BayerSensor::Method::NONE) && rp.bayersensor.method != RAWParams::BayerSensor::getMethodString(RAWParams::BayerSensor::Method::MONO)) {
                rp.bayersensor.method = RAWParams::BayerSensor::getMethodString(RAWParams::BayerSensor::Method::FAST);
            }

            //bayerrp.all_enhance = false;

            if (rp.xtranssensor.method != RAWParams::XTransSensor::getMethodString(RAWParams::XTransSensor::Method::NONE) && rp.xtranssensor.method != RAWParams::XTransSensor::getMethodString(RAWParams::XTransSensor::Method::MONO)) {
                rp.xtranssensor.method = RAWParams::XTransSensor::getMethodString(RAWParams::XTransSensor::Method::FAST);
            }

            rp.bayersensor.ccSteps = 0;
            rp.xtranssensor.ccSteps = 0;
            //rp.deadPixelFilter = rp.hotPixelFilter = false;
        }

        progress("Applying white balance, color correction & sRGB conversion...", 100 * readyphase / numofphases);

        if (frameCountListener) {
            frameCountListener->FrameCountChanged(imgsrc->getFrameCount(), params->raw.bayersensor.imageNum);
        }

        // raw auto CA is bypassed if no high detail is needed, so we have to compute it when high detail is needed
        if ((todo & M_PREPROC) || (!highDetailPreprocessComputed && highDetailNeeded)) {
            imgsrc->setCurrentFrame(params->raw.bayersensor.imageNum);

            imgsrc->preprocess(rp, params->lensProf, params->coarse);
            if (flatFieldAutoClipListener && rp.ff_AutoClipControl) {
                flatFieldAutoClipListener->flatFieldAutoClipValueChanged(imgsrc->getFlatFieldAutoClipValue());
            }
            imgsrc->getRAWHistogram(histRedRaw, histGreenRaw, histBlueRaw);

            highDetailPreprocessComputed = highDetailNeeded;

            // After preprocess, run film negative processing if enabled
            if (
                (todo & M_RAW)
                && (
                    imgsrc->getSensorType() == ST_BAYER
                    || imgsrc->getSensorType() == ST_FUJI_XTRANS
                )
                && params->filmNegative.enabled
            ) {
                imgsrc->filmNegativeProcess(params->filmNegative);
            }
        }

        /*
        Demosaic is kicked off only when
        Detail considerations:
            accurate detail is not displayed yet needed based on preview specifics (driven via highDetailNeeded flag)
        OR
        HLR considerations:
            Color HLR alters rgb output of demosaic, so re-demosaic is needed when Color HLR is being turned off;
            if HLR is enabled and changing method *from* Color to any other method
            OR HLR gets disabled when Color method was selected
        */
        // If high detail (=100%) is newly selected, do a demosaic update, since the last was just with FAST

        if (imageTypeListener) {
            imageTypeListener->imageTypeChanged(imgsrc->isRAW(), imgsrc->getSensorType() == ST_BAYER, imgsrc->getSensorType() == ST_FUJI_XTRANS, imgsrc->isMono());
        }

        if ((todo & M_RAW)
                || (!highDetailRawComputed && highDetailNeeded)
                || (params->toneCurve.hrenabled && params->toneCurve.method != "Color" && imgsrc->isRGBSourceModified())
                || (!params->toneCurve.hrenabled && params->toneCurve.method == "Color" && imgsrc->isRGBSourceModified())) {

            if (settings->verbose) {
                if (imgsrc->getSensorType() == ST_BAYER) {
                    printf("Demosaic Bayer image n.%d using method: %s\n", rp.bayersensor.imageNum + 1, rp.bayersensor.method.c_str());
                } else if (imgsrc->getSensorType() == ST_FUJI_XTRANS) {
                    printf("Demosaic X-Trans image with using method: %s\n", rp.xtranssensor.method.c_str());
                }
            }
            if(imgsrc->getSensorType() == ST_BAYER) {
                if(params->raw.bayersensor.method != RAWParams::BayerSensor::getMethodString(RAWParams::BayerSensor::Method::PIXELSHIFT)) {
                    imgsrc->setBorder(params->raw.bayersensor.border);
                } else {
                    imgsrc->setBorder(std::max(params->raw.bayersensor.border, 2));
                }
            } else if (imgsrc->getSensorType() == ST_FUJI_XTRANS) {
                imgsrc->setBorder(params->raw.xtranssensor.border);
            }
            bool autoContrast = imgsrc->getSensorType() == ST_BAYER ? params->raw.bayersensor.dualDemosaicAutoContrast : params->raw.xtranssensor.dualDemosaicAutoContrast;
            double contrastThreshold = imgsrc->getSensorType() == ST_BAYER ? params->raw.bayersensor.dualDemosaicContrast : params->raw.xtranssensor.dualDemosaicContrast;
            imgsrc->demosaic(rp, autoContrast, contrastThreshold, params->pdsharpening.enabled);

            if (imgsrc->getSensorType() == ST_BAYER && bayerAutoContrastListener && autoContrast) {
                bayerAutoContrastListener->autoContrastChanged(contrastThreshold);
            } else if (imgsrc->getSensorType() == ST_FUJI_XTRANS && xtransAutoContrastListener && autoContrast) {
                xtransAutoContrastListener->autoContrastChanged(autoContrast ? contrastThreshold : -1.0);
            }
            // if a demosaic happened we should also call getimage later, so we need to set the M_INIT flag
            todo |= (M_INIT | M_CSHARP);

        }

        if ((todo & (M_RAW | M_CSHARP)) && params->pdsharpening.enabled) {
            double pdSharpencontrastThreshold = params->pdsharpening.contrast;
            imgsrc->captureSharpening(params->pdsharpening, sharpMask, pdSharpencontrastThreshold);
            if (pdSharpenAutoContrastListener && params->pdsharpening.autoContrast) {
                pdSharpenAutoContrastListener->autoContrastChanged(pdSharpencontrastThreshold);
            }
        }


        if ((todo & M_RAW)
                || (!highDetailRawComputed && highDetailNeeded)
                || (params->toneCurve.hrenabled && params->toneCurve.method != "Color" && imgsrc->isRGBSourceModified())
                || (!params->toneCurve.hrenabled && params->toneCurve.method == "Color" && imgsrc->isRGBSourceModified())) {
            if (highDetailNeeded) {
                highDetailRawComputed = true;
            } else {
                highDetailRawComputed = false;
            }

            if (params->retinex.enabled) {
                lhist16RETI(32768);
                lhist16RETI.clear();

                imgsrc->retinexPrepareBuffers(params->icm, params->retinex, conversionBuffer, lhist16RETI);
            }
        }

        if ((todo & (M_RETINEX | M_INIT)) && params->retinex.enabled) {
            bool dehacontlutili = false;
            bool mapcontlutili = false;
            bool useHsl = false;
            LUTf cdcurve(65536, 0);
            LUTf mapcurve(65536, 0);

            imgsrc->retinexPrepareCurves(params->retinex, cdcurve, mapcurve, dehatransmissionCurve, dehagaintransmissionCurve, dehacontlutili, mapcontlutili, useHsl, lhist16RETI, histLRETI);
            float minCD, maxCD, mini, maxi, Tmean, Tsigma, Tmin, Tmax;
            imgsrc->retinex(params->icm, params->retinex,  params->toneCurve, cdcurve, mapcurve, dehatransmissionCurve, dehagaintransmissionCurve, conversionBuffer, dehacontlutili, mapcontlutili, useHsl, minCD, maxCD, mini, maxi, Tmean, Tsigma, Tmin, Tmax, histLRETI);   //enabled Retinex

            if (dehaListener) {
                dehaListener->minmaxChanged(maxCD, minCD, mini, maxi, Tmean, Tsigma, Tmin, Tmax);
            }
        }

        if (todo & (M_INIT | M_LINDENOISE | M_HDR)) {
            MyMutex::MyLock initLock(minit);  // Also used in crop window

            imgsrc->HLRecovery_Global(params->toneCurve);   // this handles Color HLRecovery


            if (settings->verbose) {
                printf("Applying white balance, color correction & sRBG conversion...\n");
            }

            currWB = ColorTemp(params->wb.temperature, params->wb.green, params->wb.equal, params->wb.method);

            if (!params->wb.enabled) {
                currWB = ColorTemp();
            } else if (params->wb.method == "Camera") {
                currWB = imgsrc->getWB();
            } else if (params->wb.method == "Auto") {
                if (lastAwbEqual != params->wb.equal || lastAwbTempBias != params->wb.tempBias) {
                    double rm, gm, bm;
                    imgsrc->getAutoWBMultipliers(rm, gm, bm);

                    if (rm != -1.) {
                        autoWB.update(rm, gm, bm, params->wb.equal, params->wb.tempBias);
                        lastAwbEqual = params->wb.equal;
                        lastAwbTempBias = params->wb.tempBias;
                    } else {
                        lastAwbEqual = -1.;
                        lastAwbTempBias = 0.0;
                        autoWB.useDefaults(params->wb.equal);
                    }

                    //double rr,gg,bb;
                    //autoWB.getMultipliers(rr,gg,bb);
                }

                currWB = autoWB;
            }

            if (params->wb.enabled) {
                params->wb.temperature = currWB.getTemp();
                params->wb.green = currWB.getGreen();
            }

            if (params->wb.method == "Auto" && awbListener && params->wb.enabled) {
                awbListener->WBChanged(params->wb.temperature, params->wb.green);
            }

            /*
                    GammaValues g_a;
                    double pwr = 1.0 / params->icm.gampos;
                    double ts = params->icm.slpos;


                    int mode = 0;
                    Color::calcGamma(pwr, ts, mode, g_a); // call to calcGamma with selected gamma and slope
                        printf("ga[0]=%f ga[1]=%f ga[2]=%f ga[3]=%f ga[4]=%f\n", g_a[0],g_a[1],g_a[2],g_a[3],g_a[4]);

                        Glib::ustring datal;
                        datal = "lutsrgb.txt";
                                ofstream fou(datal, ios::out | ios::trunc);

                    for(int i=0; i < 212; i++) {
                        //printf("igamma2=%i\n", (int) 65535.f*Color::igamma2(i/212.0));
                                float gam = Color::igamma2(i/211.0);
                                int lutga = nearbyint(65535.f* gam);
                              //  fou << 65535*(int)Color::igamma2(i/212.0) << endl;
                                fou << i << " " << lutga << endl;

                    }
                            fou.close();
            */
            int tr = getCoarseBitMask(params->coarse);

            imgsrc->getFullSize(fw, fh, tr);

            // Will (re)allocate the preview's buffers
            setScale(scale);
            PreviewProps pp(0, 0, fw, fh, scale);
            // Tells to the ImProcFunctions' tools what is the preview scale, which may lead to some simplifications
            ipf.setScale(scale);

            imgsrc->getImage(currWB, tr, orig_prev, pp, params->toneCurve, params->raw);
            denoiseInfoStore.valid = false;
            //ColorTemp::CAT02 (orig_prev, &params) ;
            //   printf("orig_prevW=%d\n  scale=%d",orig_prev->width, scale);
            /* Issue 2785, disabled some 1:1 tools
                    if (todo & M_LINDENOISE) {
                        DirPyrDenoiseParams denoiseParams = params->dirpyrDenoise;
                        if (denoiseParams.enabled && (scale==1)) {
                            Imagefloat *calclum = NULL ;

                            denoiseParams.getCurves(noiseLCurve,noiseCCurve);
                            int nbw=6;//nb tile W
                            int nbh=4;//

                            float ch_M[nbw*nbh];
                            float max_r[nbw*nbh];
                            float max_b[nbw*nbh];

                            if(denoiseParams.Lmethod == "CUR") {
                                if(noiseLCurve)
                                    denoiseParams.luma = 0.5f;
                                else
                                    denoiseParams.luma = 0.0f;
                            } else if(denoiseParams.Lmethod == "SLI")
                                noiseLCurve.Reset();


                            if(noiseLCurve || noiseCCurve){//only allocate memory if enabled and scale=1
                                // we only need image reduced to 1/4 here
                                calclum = new Imagefloat ((pW+1)/2, (pH+1)/2);//for luminance denoise curve
                                for(int ii=0;ii<pH;ii+=2){
                                    for(int jj=0;jj<pW;jj+=2){
                                        calclum->r(ii>>1,jj>>1) = orig_prev->r(ii,jj);
                                        calclum->g(ii>>1,jj>>1) = orig_prev->g(ii,jj);
                                        calclum->b(ii>>1,jj>>1) = orig_prev->b(ii,jj);
                                    }
                                }
                                imgsrc->convertColorSpace(calclum, params->icm, currWB);//calculate values after colorspace conversion
                            }

                            int kall=1;
                            ipf.RGB_denoise(kall, orig_prev, orig_prev, calclum, ch_M, max_r, max_b, imgsrc->isRAW(), denoiseParams, imgsrc->getDirPyrDenoiseExpComp(), noiseLCurve, noiseCCurve, chaut, redaut, blueaut, maxredaut, maxblueaut, nresi, highresi);
                        }
                    }
            */
            imgsrc->convertColorSpace(orig_prev, params->icm, currWB);

            ipf.firstAnalysis(orig_prev, *params, vhist16);
        }

        readyphase++;

        if ((todo & M_HDR) && (params->fattal.enabled || params->dehaze.enabled)) {
            if (fattal_11_dcrop_cache) {
                delete fattal_11_dcrop_cache;
                fattal_11_dcrop_cache = nullptr;
            }

            ipf.dehaze(orig_prev, params->dehaze);
            ipf.ToneMapFattal02(orig_prev, params->fattal, 3);

            if (oprevi != orig_prev) {
                delete oprevi;
            }
        }

        oprevi = orig_prev;

        progress("Rotate / Distortion...", 100 * readyphase / numofphases);
        // Remove transformation if unneeded
        bool needstransform = ipf.needsTransform();

        if ((needstransform || ((todo & (M_TRANSFORM | M_RGBCURVE))  && params->dirpyrequalizer.cbdlMethod == "bef" && params->dirpyrequalizer.enabled && !params->colorappearance.enabled))) {
            assert(oprevi);
            Imagefloat *op = oprevi;
            oprevi = new Imagefloat(pW, pH);

            if (needstransform)
                ipf.transform(op, oprevi, 0, 0, 0, 0, pW, pH, fw, fh,
                              imgsrc->getMetaData(), imgsrc->getRotateDegree(), false);
            else {
                op->copyData(oprevi);
            }
        }

        if ((todo & (M_TRANSFORM | M_RGBCURVE))  && params->dirpyrequalizer.cbdlMethod == "bef" && params->dirpyrequalizer.enabled && !params->colorappearance.enabled) {
            const int W = oprevi->getWidth();
            const int H = oprevi->getHeight();
            LabImage labcbdl(W, H);
            ipf.rgb2lab(*oprevi, labcbdl, params->icm.workingProfile);
            ipf.dirpyrequalizer(&labcbdl, scale);
            ipf.lab2rgb(labcbdl, *oprevi, params->icm.workingProfile);
        }

        readyphase++;
        progress("Preparing shadow/highlight map...", 100 * readyphase / numofphases);

        readyphase++;

        if (todo & M_AUTOEXP) {
            if (params->toneCurve.autoexp) {
                LUTu aehist;
                int aehistcompr;
                imgsrc->getAutoExpHistogram(aehist, aehistcompr);
                ipf.getAutoExp(aehist, aehistcompr, params->toneCurve.clip, params->toneCurve.expcomp,
                               params->toneCurve.brightness, params->toneCurve.contrast, params->toneCurve.black, params->toneCurve.hlcompr, params->toneCurve.hlcomprthresh);

                if (aeListener)
                    aeListener->autoExpChanged(params->toneCurve.expcomp, params->toneCurve.brightness, params->toneCurve.contrast,
                                               params->toneCurve.black, params->toneCurve.hlcompr, params->toneCurve.hlcomprthresh, params->toneCurve.hrenabled);
            }

            if (params->toneCurve.histmatching) {
                if (!params->toneCurve.fromHistMatching) {
                    imgsrc->getAutoMatchedToneCurve(params->icm, params->toneCurve.curve);
                }

                if (params->toneCurve.autoexp) {
                    params->toneCurve.expcomp = 0.0;
                }

                params->toneCurve.autoexp = false;
                params->toneCurve.curveMode = ToneCurveMode::FILMLIKE;
                params->toneCurve.curve2 = { 0 };
                params->toneCurve.brightness = 0;
                params->toneCurve.contrast = 0;
                params->toneCurve.black = 0;
                params->toneCurve.fromHistMatching = true;

                if (aeListener) {
                    aeListener->autoMatchedToneCurveChanged(params->toneCurve.curveMode, params->toneCurve.curve);
                }
            }
        }

        progress("Exposure curve & CIELAB conversion...", 100 * readyphase / numofphases);

        if (todo &  (M_AUTOEXP | M_RGBCURVE)) {
            if (params->icm.workingTRC == "Custom") { //exec TRC IN free
                if (oprevi == orig_prev) {
                    oprevi = new Imagefloat(pW, pH);
                    orig_prev->copyData(oprevi);
                }

                const Glib::ustring profile = params->icm.workingProfile;

                if (profile == "sRGB" || profile == "Adobe RGB" || profile == "ProPhoto" || profile == "WideGamut" || profile == "BruceRGB" || profile == "Beta RGB" || profile == "BestRGB" || profile == "Rec2020" || profile == "ACESp0" || profile == "ACESp1") {
                    const int cw = oprevi->getWidth();
                    const int ch = oprevi->getHeight();
                    // put gamma TRC to 1
                    if(customTransformIn) {
                        cmsDeleteTransform(customTransformIn);
                        customTransformIn = nullptr;
                    }
                    ipf.workingtrc(oprevi, oprevi, cw, ch, -5, params->icm.workingProfile, 2.4, 12.92310, customTransformIn, true, false, true);
                    //adjust TRC
                    if(customTransformOut) {
                        cmsDeleteTransform(customTransformOut);
                        customTransformOut = nullptr;
                    }
                    ipf.workingtrc(oprevi, oprevi, cw, ch, 5, params->icm.workingProfile, params->icm.workingTRCGamma, params->icm.workingTRCSlope, customTransformOut, false, true, true);
                }
            }
        }


        if ((todo & M_RGBCURVE) || (todo & M_CROP)) {
    //        if (hListener) oprevi->calcCroppedHistogram(params, scale, histCropped);

            //complexCurve also calculated pre-curves histogram depending on crop
            CurveFactory::complexCurve(params->toneCurve.expcomp, params->toneCurve.black / 65535.0,
                                       params->toneCurve.hlcompr, params->toneCurve.hlcomprthresh,
                                       params->toneCurve.shcompr, params->toneCurve.brightness, params->toneCurve.contrast,
                                       params->toneCurve.curve, params->toneCurve.curve2,
                                       vhist16, hltonecurve, shtonecurve, tonecurve, histToneCurve, customToneCurve1, customToneCurve2, 1);

            CurveFactory::RGBCurve(params->rgbCurves.rcurve, rCurve, 1);
            CurveFactory::RGBCurve(params->rgbCurves.gcurve, gCurve, 1);
            CurveFactory::RGBCurve(params->rgbCurves.bcurve, bCurve, 1);


            opautili = false;

            if (params->colorToning.enabled) {
                TMatrix wprof = ICCStore::getInstance()->workingSpaceMatrix(params->icm.workingProfile);
                double wp[3][3] = {
                    {wprof[0][0], wprof[0][1], wprof[0][2]},
                    {wprof[1][0], wprof[1][1], wprof[1][2]},
                    {wprof[2][0], wprof[2][1], wprof[2][2]}
                };
                params->colorToning.getCurves(ctColorCurve, ctOpacityCurve, wp, opautili);
                CurveFactory::curveToning(params->colorToning.clcurve, clToningcurve, scale == 1 ? 1 : 16);
                CurveFactory::curveToning(params->colorToning.cl2curve, cl2Toningcurve, scale == 1 ? 1 : 16);
            }

            if (params->blackwhite.enabled) {
                CurveFactory::curveBW(params->blackwhite.beforeCurve, params->blackwhite.afterCurve, vhist16bw, histToneCurveBW, beforeToneCurveBW, afterToneCurveBW, 1);
            }

            colourToningSatLimit = float (params->colorToning.satProtectionThreshold) / 100.f * 0.7f + 0.3f;
            colourToningSatLimitOpacity = 1.f - (float (params->colorToning.saturatedOpacity) / 100.f);

            int satTH = 80;
            int satPR = 30;
            int indi = 0;

            if (params->colorToning.enabled  && params->colorToning.autosat && params->colorToning.method != "LabGrid") { //for colortoning evaluation of saturation settings
                float moyS = 0.f;
                float eqty = 0.f;
                ipf.moyeqt(oprevi, moyS, eqty); //return image : mean saturation and standard dev of saturation
                //printf("moy=%f ET=%f\n", moyS,eqty);
                float satp = ((moyS + 1.5f * eqty) - 0.3f) / 0.7f; //1.5 sigma ==> 93% pixels with high saturation -0.3 / 0.7 convert to Hombre scale

                if (satp >= 0.92f) {
                    satp = 0.92f;    //avoid values too high (out of gamut)
                }

                if (satp <= 0.15f) {
                    satp = 0.15f;    //avoid too low values
                }

                //satTH=(int) 100.f*satp;
                //satPR=(int) 100.f*(moyS-0.85f*eqty);//-0.85 sigma==>20% pixels with low saturation
                colourToningSatLimit = 100.f * satp;
                satTH = (int) 100.f * satp;

                colourToningSatLimitOpacity = 100.f * (moyS - 0.85f * eqty); //-0.85 sigma==>20% pixels with low saturation
                satPR = (int) 100.f * (moyS - 0.85f * eqty);
            }

            if (actListener && params->colorToning.enabled) {
                if (params->blackwhite.enabled && params->colorToning.autosat) {
                    actListener->autoColorTonChanged(0, satTH, satPR);    //hide sliders only if autosat
                    indi = 0;
                } else {
                    if (params->colorToning.autosat) {
                        if (params->colorToning.method == "Lab") {
                            indi = 1;
                        } else if (params->colorToning.method == "RGBCurves") {
                            indi = 1;
                        } else if (params->colorToning.method == "RGBSliders") {
                            indi = 1;
                        } else if (params->colorToning.method == "Splico") {
                            indi = 2;
                        } else if (params->colorToning.method == "Splitlr") {
                            indi = 2;
                        }
                    }
                }
            }

            // if it's just crop we just need the histogram, no image updates
            if (todo & M_RGBCURVE) {
                //initialize rrm bbm ggm different from zero to avoid black screen in some cases
                double rrm = 33.;
                double ggm = 33.;
                double bbm = 33.;

                DCPProfile::ApplyState as;
                DCPProfile *dcpProf = imgsrc->getDCP(params->icm, as);

                ipf.rgbProc (oprevi, oprevl, nullptr, hltonecurve, shtonecurve, tonecurve, params->toneCurve.saturation,
                            rCurve, gCurve, bCurve, colourToningSatLimit, colourToningSatLimitOpacity, ctColorCurve, ctOpacityCurve, opautili, clToningcurve, cl2Toningcurve, customToneCurve1, customToneCurve2, beforeToneCurveBW, afterToneCurveBW, rrm, ggm, bbm, bwAutoR, bwAutoG, bwAutoB, params->toneCurve.expcomp, params->toneCurve.hlcompr, params->toneCurve.hlcomprthresh, dcpProf, as, histToneCurve);

                if (params->blackwhite.enabled && params->blackwhite.autoc && abwListener) {
                    if (settings->verbose) {
                        printf("ImProcCoordinator / Auto B&W coefs:   R=%.2f   G=%.2f   B=%.2f\n", bwAutoR, bwAutoG, bwAutoB);
                    }

                    abwListener->BWChanged((float) rrm, (float) ggm, (float) bbm);
                }

                if (params->colorToning.enabled && params->colorToning.autosat && actListener) {
                    actListener->autoColorTonChanged(indi, (int) colourToningSatLimit, (int)colourToningSatLimitOpacity);  //change sliders autosat
                }

                // correct GUI black and white with value
            }

        //  ipf.Lab_Tile(oprevl, oprevl, scale);

            // compute L channel histogram
            int x1, y1, x2, y2;
            params->crop.mapToResized(pW, pH, scale, x1, x2,  y1, y2);
        }

        readyphase++;
//    lhist16(32768);

        if (todo & (M_LUMACURVE | M_CROP)) {
            LUTu lhist16(32768);
            lhist16.clear();
#ifdef _OPENMP
            const int numThreads = min(max(pW * pH / (int)lhist16.getSize(), 1), omp_get_max_threads());
            #pragma omp parallel num_threads(numThreads) if(numThreads>1)
#endif
            {
                LUTu lhist16thr(lhist16.getSize());
                lhist16thr.clear();
#ifdef _OPENMP
                #pragma omp for nowait
#endif

                for (int x = 0; x < pH; x++)
                    for (int y = 0; y < pW; y++) {
                        int pos = (int)(oprevl->L[x][y]);
                        lhist16thr[pos]++;
                    }

#ifdef _OPENMP
                #pragma omp critical
#endif
                lhist16 += lhist16thr;
            }
#ifdef _OPENMP
            static_cast<void>(numThreads);  // to silence cppcheck warning
#endif
            CurveFactory::complexLCurve(params->labCurve.brightness, params->labCurve.contrast, params->labCurve.lcurve, lhist16, lumacurve, histLCurve, scale == 1 ? 1 : 16, utili);
        }

        if (todo & M_LUMACURVE) {

            CurveFactory::curveCL(clcutili, params->labCurve.clcurve, clcurve, scale == 1 ? 1 : 16);

            CurveFactory::complexsgnCurve(autili, butili, ccutili, cclutili, params->labCurve.acurve, params->labCurve.bcurve, params->labCurve.cccurve,
                                          params->labCurve.lccurve, chroma_acurve, chroma_bcurve, satcurve, lhskcurve, scale == 1 ? 1 : 16);
        }

    //scale = 1;
        if (todo & (M_LUMINANCE + M_COLOR)) {
            nprevl->CopyFrom(oprevl);
        reserv->CopyFrom(oprevl);

      //  int maxspot = 1;
        progress("Applying Color Boost...", 100 * readyphase / numofphases);

        //*************************************************************
        // locallab
        //*************************************************************

        if (params->locallab.enabled) {
            /*
             *  This file is part of RawTherapee.
             *
             *  Copyright (c) 2004-2010 Gabor Horvath <hgabor@rawtherapee.com>
             *
             *  RawTherapee is free software: you can redistribute it and/or modify
             *  it under the terms of the GNU General Public License as published by
             *  the Free Software Foundation, either version 3 of the License, or
             *  (at your option) any later version.
             *
             *  RawTherapee is distributed in the hope that it will be useful,
             *  but WITHOUT ANY WARRANTY; without even the implied warranty of
             *  MERCHANTABILITY or FITNESS FOR A PARTICULAR PURPOSE.  See the
             *  GNU General Public License for more details.
             *
             *  You should have received a copy of the GNU General Public License
             *  along with RawTherapee.  If not, see <http://www.gnu.org/licenses/>.
             *  2017 2018 Jacques Desmis <jdesmis@gmail.com>
             *  2018 Pierre Cabrera <pierre.cab@gmail.com>
             */

            float **shbuffer = nullptr;
            int sca = 1;
            double huere, chromare, lumare, huerefblu, chromarefblu, lumarefblu, sobelre;
            float avge;

            for (int sp = 0; sp < params->locallab.nbspot && sp < (int)params->locallab.spots.size(); sp++) {
                // Set local curves of current spot to LUT
                LHutili = false;
                HHutili = false;
                locallutili = false;
                localexutili = false;
                localcutili = false;
                llmasutili = false;
                lcmasexputili = false;
                lhmasexputili = false;
                llmasexputili = false;
                lcmasSHutili = false;
                lhmasSHutili = false;
                llmasSHutili = false;
                lcmascbutili = false;
                lhmascbutili = false;
                llmascbutili = false;
                lcmasretiutili = false;
                lhmasretiutili = false;
                llmasretiutili = false;
                lcmastmutili = false;
                lhmastmutili = false;
                llmastmutili = false;
                lcmasblutili = false;
                lhmasblutili = false;
                llmasblutili = false;
                lhmasutili = false;
                lcmasutili = false;
                locwavutili = false;
                locRETgainCurve.Set(params->locallab.spots.at(sp).localTgaincurve);
                loclhCurve.Set(params->locallab.spots.at(sp).LHcurve, LHutili);
                lochhCurve.Set(params->locallab.spots.at(sp).HHcurve, HHutili);
                locccmasCurve.Set(params->locallab.spots.at(sp).CCmaskcurve, lcmasutili);
                locllmasCurve.Set(params->locallab.spots.at(sp).LLmaskcurve, llmasutili);
                lochhmasCurve.Set(params->locallab.spots.at(sp).HHmaskcurve, lhmasutili);
                locllmasexpCurve.Set(params->locallab.spots.at(sp).LLmaskexpcurve, llmasexputili);
                locccmasexpCurve.Set(params->locallab.spots.at(sp).CCmaskexpcurve, lcmasexputili);
                lochhmasexpCurve.Set(params->locallab.spots.at(sp).HHmaskexpcurve, lhmasexputili);
                locllmasSHCurve.Set(params->locallab.spots.at(sp).LLmaskSHcurve, llmasSHutili);
                locccmasSHCurve.Set(params->locallab.spots.at(sp).CCmaskSHcurve, lcmasSHutili);
                lochhmasSHCurve.Set(params->locallab.spots.at(sp).HHmaskSHcurve, lhmasSHutili);
                locllmascbCurve.Set(params->locallab.spots.at(sp).LLmaskcbcurve, llmascbutili);
                locccmascbCurve.Set(params->locallab.spots.at(sp).CCmaskcbcurve, lcmascbutili);
                lochhmascbCurve.Set(params->locallab.spots.at(sp).HHmaskcbcurve, lhmascbutili);
                locllmasretiCurve.Set(params->locallab.spots.at(sp).LLmaskreticurve, llmasretiutili);
                locccmasretiCurve.Set(params->locallab.spots.at(sp).CCmaskreticurve, lcmasretiutili);
                lochhmasretiCurve.Set(params->locallab.spots.at(sp).HHmaskreticurve, lhmasretiutili);
                locllmastmCurve.Set(params->locallab.spots.at(sp).LLmasktmcurve, llmastmutili);
                locccmastmCurve.Set(params->locallab.spots.at(sp).CCmasktmcurve, lcmastmutili);
                lochhmastmCurve.Set(params->locallab.spots.at(sp).HHmasktmcurve, lhmastmutili);
                locllmasblCurve.Set(params->locallab.spots.at(sp).LLmaskblcurve, llmasblutili);
                locccmasblCurve.Set(params->locallab.spots.at(sp).CCmaskblcurve, lcmasblutili);
                lochhmasblCurve.Set(params->locallab.spots.at(sp).HHmaskblcurve, lhmasblutili);
                locwavCurve.Set(params->locallab.spots.at(sp).locwavcurve, locwavutili);
                CurveFactory::curveLocal(locallutili, params->locallab.spots.at(sp).llcurve, lllocalcurve, sca);
                CurveFactory::curveCCLocal(localcutili, params->locallab.spots.at(sp).cccurve, cclocalcurve, sca);
                CurveFactory::curveexLocal(localexutili, params->locallab.spots.at(sp).excurve, exlocalcurve, sca);
                double ecomp = params->locallab.spots.at(sp).expcomp;
                double black = params->locallab.spots.at(sp).black;
                double hlcompr = params->locallab.spots.at(sp).hlcompr;
                double hlcomprthresh = params->locallab.spots.at(sp).hlcomprthresh;
                double shcompr = params->locallab.spots.at(sp).shcompr;
                double br = params->locallab.spots.at(sp).lightness;
                double cont = params->locallab.spots.at(sp).contrast;
                if(black < 0. && params->locallab.spots.at(sp).expMethod == "pde" ) {
                    black *= 1.5;
                }
                // Reference parameters  computation
                if (params->locallab.spots.at(sp).spotMethod == "exc") {
                    ipf.calc_ref(sp, reserv, reserv, 0, 0, pW, pH, scale, huerefblu, chromarefblu, lumarefblu, huere, chromare, lumare, sobelre, avge);
                } else {
                    ipf.calc_ref(sp, nprevl, nprevl, 0, 0, pW, pH, scale, huerefblu, chromarefblu, lumarefblu, huere, chromare, lumare, sobelre, avge);
                }

//                printf("improc avg=%f\n", avg);
                huerblu = huerefblurs[sp] = huerefblu;
                chromarblu = chromarefblurs[sp] = chromarefblu;
                lumarblu = lumarefblurs[sp] = lumarefblu;
                huer = huerefs[sp] = huere;
                chromar = chromarefs[sp] = chromare;
                lumar = lumarefs[sp] = lumare ;
                sobeler = sobelrefs[sp] = sobelre;
                avg = avgs[sp] = avge;
                CurveFactory::complexCurvelocal(ecomp, black / 65535., hlcompr, hlcomprthresh, shcompr, br, cont, lumar,
                                                hltonecurveloc, shtonecurveloc, tonecurveloc, lightCurveloc, avg,
                                                sca);

                // Locallab mask curve references are only shown for selected spot
                if (sp == params->locallab.selspot) {
                    if (locallListener) {
                        locallListener->refChanged(huer, lumar, chromar);
                    }
                }

                // Locallab tools computation
                /* Notes:
                 * - shbuffer is used as nullptr
                 */
                // Locallab mask are only shown for selected spot
                if (sp == params->locallab.selspot) {
                    ipf.Lab_Local(3, sp, (float**)shbuffer, nprevl, nprevl, reserv, 0, 0, pW, pH, scale, locRETgainCurve, lllocalcurve, locallutili, loclhCurve,  lochhCurve, locccmasCurve, lcmasutili, locllmasCurve, llmasutili, lochhmasCurve, lhmasutili, locccmasexpCurve, lcmasexputili, locllmasexpCurve, llmasexputili, lochhmasexpCurve, lhmasexputili,
                                                    locccmasSHCurve, lcmasSHutili, locllmasSHCurve, llmasSHutili, lochhmasSHCurve, lhmasSHutili,
                                                    locccmascbCurve, lcmascbutili, locllmascbCurve, llmascbutili, lochhmascbCurve, lhmascbutili,
                                                    locccmasretiCurve, lcmasretiutili, locllmasretiCurve, llmasretiutili, lochhmasretiCurve, lhmasretiutili,
                                                    locccmastmCurve, lcmastmutili, locllmastmCurve, llmastmutili, lochhmastmCurve, lhmastmutili,
                                                    locccmasblCurve, lcmasblutili, locllmasblCurve, llmasblutili, lochhmasblCurve, lhmasblutili,
                                                    locwavCurve, locwavutili,
                                                    LHutili, HHutili, cclocalcurve, localcutili, localexutili, exlocalcurve, hltonecurveloc, shtonecurveloc, tonecurveloc, lightCurveloc, huerblu, chromarblu, lumarblu, huer, chromar, lumar, sobeler, 
                                                    locallColorMask, locallColorMaskinv, locallExpMask, locallExpMaskinv, locallSHMask, locallSHMaskinv, locallcbMask, locallretiMask, locallsoftMask, localltmMask, locallblMask);
                } else {
                    ipf.Lab_Local(3, sp, (float**)shbuffer, nprevl, nprevl, reserv, 0, 0, pW, pH, scale, locRETgainCurve, lllocalcurve, locallutili, loclhCurve,  lochhCurve, locccmasCurve, lcmasutili, locllmasCurve, llmasutili, lochhmasCurve, lhmasutili, locccmasexpCurve, lcmasexputili, locllmasexpCurve, llmasexputili, lochhmasexpCurve, lhmasexputili,
                                                    locccmasSHCurve, lcmasSHutili, locllmasSHCurve, llmasSHutili, lochhmasSHCurve, lhmasSHutili,
                                                    locccmascbCurve, lcmascbutili, locllmascbCurve, llmascbutili, lochhmascbCurve, lhmascbutili,
                                                    locccmasretiCurve, lcmasretiutili, locllmasretiCurve, llmasretiutili, lochhmasretiCurve, lhmasretiutili,
                                                    locccmastmCurve, lcmastmutili, locllmastmCurve, llmastmutili, lochhmastmCurve, lhmastmutili,
                                                    locccmasblCurve, lcmasblutili, locllmasblCurve, llmasblutili, lochhmasblCurve, lhmasblutili,
                                                    locwavCurve, locwavutili,
                                                    LHutili, HHutili, cclocalcurve, localcutili, localexutili, exlocalcurve, hltonecurveloc, shtonecurveloc, tonecurveloc, lightCurveloc, huerblu, chromarblu, lumarblu, huer, chromar, lumar, sobeler, 0, 0, 0, 0, 0, 0, 0, 0, 0, 0, 0);
                }
                //recalculate references after
                if (params->locallab.spots.at(sp).spotMethod == "exc") {
                    ipf.calc_ref(sp, reserv, reserv, 0, 0, pW, pH, scale, huerefblu, chromarefblu, lumarefblu, huere, chromare, lumare, sobelre, avg);
                } else {
                    ipf.calc_ref(sp, nprevl, nprevl, 0, 0, pW, pH, scale, huerefblu, chromarefblu, lumarefblu, huere, chromare, lumare, sobelre, avg);
                }

                lllocalcurve.clear();
                lightCurveloc.clear();
                cclocalcurve.clear();
                exlocalcurve.clear();
                hltonecurveloc.clear();
                shtonecurveloc.clear();
                tonecurveloc.clear();
                locRETgainCurve.Reset();
                loclhCurve.Reset();
                lochhCurve.Reset();
                locccmasCurve.Reset();
                locllmasCurve.Reset();
                lochhmasCurve.Reset();
                locllmasexpCurve.Reset();
                locccmasexpCurve.Reset();
                lochhmasexpCurve.Reset();
                locllmasSHCurve.Reset();
                locccmasSHCurve.Reset();
                lochhmasSHCurve.Reset();
                locllmascbCurve.Reset();
                locccmascbCurve.Reset();
                lochhmascbCurve.Reset();
                locllmasretiCurve.Reset();
                locccmasretiCurve.Reset();
                lochhmasretiCurve.Reset();
                locllmastmCurve.Reset();
                locccmastmCurve.Reset();
                lochhmastmCurve.Reset();
                locllmasblCurve.Reset();
                locccmasblCurve.Reset();
                lochhmasblCurve.Reset();
                locwavCurve.Reset();

            }
        }
            
        //*************************************************************
        // end locallab
        //*************************************************************

            histCCurve.clear();
            histLCurve.clear();
            ipf.chromiLuminanceCurve(nullptr, pW, nprevl, nprevl, chroma_acurve, chroma_bcurve, satcurve, lhskcurve, clcurve, lumacurve, utili, autili, butili, ccutili, cclutili, clcutili, histCCurve, histLCurve);
            ipf.vibrance(nprevl, params->vibrance, params->toneCurve.hrenabled, params->icm.workingProfile);
            ipf.labColorCorrectionRegions(nprevl);

            if ((params->colorappearance.enabled && !params->colorappearance.tonecie) || (!params->colorappearance.enabled)) {
                ipf.EPDToneMap(nprevl, 0, scale);
            }

            // for all treatments Defringe, Sharpening, Contrast detail , Microcontrast they are activated if "CIECAM" function are disabled
            readyphase++;

            /* Issue 2785, disabled some 1:1 tools
                    if (scale==1) {
                        if((params->colorappearance.enabled && !settings->autocielab) || (!params->colorappearance.enabled)){
                            progress ("Denoising luminance impulse...",100*readyphase/numofphases);
                            ipf.impulsedenoise (nprevl);
                            readyphase++;
                        }
                        if((params->colorappearance.enabled && !settings->autocielab) || (!params->colorappearance.enabled)){
                            progress ("Defringing...",100*readyphase/numofphases);
                            ipf.defringe (nprevl);
                            readyphase++;
                        }
                        if (params->sharpenEdge.enabled) {
                            progress ("Edge sharpening...",100*readyphase/numofphases);
                            ipf.MLsharpen (nprevl);
                            readyphase++;
                        }
                        if (params->sharpenMicro.enabled) {
                            if(( params->colorappearance.enabled && !settings->autocielab) || (!params->colorappearance.enabled)){
                                progress ("Microcontrast...",100*readyphase/numofphases);
                                ipf.MLmicrocontrast (nprevl);
                                readyphase++;
                            }
                        }
                        if(((params->colorappearance.enabled && !settings->autocielab) || (!params->colorappearance.enabled)) && params->sharpening.enabled) {
                            progress ("Sharpening...",100*readyphase/numofphases);

                            float **buffer = new float*[pH];
                            for (int i=0; i<pH; i++)
                                buffer[i] = new float[pW];

                            ipf.sharpening (nprevl, (float**)buffer);

                            for (int i=0; i<pH; i++)
                                delete [] buffer[i];
                            delete [] buffer;
                            readyphase++;
                        }
                    }
            */
            if (params->dirpyrequalizer.cbdlMethod == "aft") {
                if (((params->colorappearance.enabled && !settings->autocielab) || (!params->colorappearance.enabled))) {
                    progress("Pyramid wavelet...", 100 * readyphase / numofphases);
                    ipf.dirpyrequalizer(nprevl, scale);
                    //ipf.Lanczoslab (ip_wavelet(LabImage * lab, LabImage * dst, const procparams::EqualizerParams & eqparams), nprevl, 1.f/scale);
                    readyphase++;
                }
            }


            wavcontlutili = false;
            //CurveFactory::curveWavContL ( wavcontlutili,params->wavelet.lcurve, wavclCurve, LUTu & histogramwavcl, LUTu & outBeforeWavCLurveHistogram,int skip);
            CurveFactory::curveWavContL(wavcontlutili, params->wavelet.wavclCurve, wavclCurve, scale == 1 ? 1 : 16);


            if ((params->wavelet.enabled)) {
                WaveletParams WaveParams = params->wavelet;
                //      WaveParams.getCurves(wavCLVCurve, waOpacityCurveRG, waOpacityCurveBY);
                WaveParams.getCurves(wavCLVCurve, waOpacityCurveRG, waOpacityCurveBY, waOpacityCurveW, waOpacityCurveWL);

                int kall = 0;
                progress("Wavelet...", 100 * readyphase / numofphases);
                //  ipf.ip_wavelet(nprevl, nprevl, kall, WaveParams, wavCLVCurve, waOpacityCurveRG, waOpacityCurveBY, scale);
                ipf.ip_wavelet(nprevl, nprevl, kall, WaveParams, wavCLVCurve, waOpacityCurveRG, waOpacityCurveBY, waOpacityCurveW, waOpacityCurveWL, wavclCurve, scale);

            }

            ipf.softLight(nprevl, params->softlight);

            if (params->colorappearance.enabled) {
                //L histo  and Chroma histo for ciecam
                // histogram well be for Lab (Lch) values, because very difficult to do with J,Q, M, s, C
                int x1, y1, x2, y2;
                params->crop.mapToResized(pW, pH, scale, x1, x2,  y1, y2);
                lhist16CAM.clear();
                lhist16CCAM.clear();

                if (!params->colorappearance.datacie) {
                    for (int x = 0; x < pH; x++)
                        for (int y = 0; y < pW; y++) {
                            int pos = CLIP((int)(nprevl->L[x][y]));
                            int posc = CLIP((int)sqrt(nprevl->a[x][y] * nprevl->a[x][y] + nprevl->b[x][y] * nprevl->b[x][y]));
                            lhist16CAM[pos]++;
                            lhist16CCAM[posc]++;
                        }
                }

                CurveFactory::curveLightBrightColor(params->colorappearance.curve, params->colorappearance.curve2, params->colorappearance.curve3,
                                                    lhist16CAM, histLCAM, lhist16CCAM, histCCAM,
                                                    customColCurve1, customColCurve2, customColCurve3, 1);

                const FramesMetaData* metaData = imgsrc->getMetaData();
                int imgNum = 0;

                if (imgsrc->isRAW()) {
                    if (imgsrc->getSensorType() == ST_BAYER) {
                        imgNum = rtengine::LIM<unsigned int>(params->raw.bayersensor.imageNum, 0, metaData->getFrameCount() - 1);
                    } else if (imgsrc->getSensorType() == ST_FUJI_XTRANS) {
                        //imgNum = rtengine::LIM<unsigned int>(params->raw.xtranssensor.imageNum, 0, metaData->getFrameCount() - 1);
                    }
                }

                float fnum = metaData->getFNumber(imgNum);          // F number
                float fiso = metaData->getISOSpeed(imgNum) ;        // ISO
                float fspeed = metaData->getShutterSpeed(imgNum) ;  // Speed
                double fcomp = metaData->getExpComp(imgNum);        // Compensation +/-
                double adap;

                if (fnum < 0.3f || fiso < 5.f || fspeed < 0.00001f) { //if no exif data or wrong
                    adap = 2000.;
                } else {
                    double E_V = fcomp + log2(double ((fnum * fnum) / fspeed / (fiso / 100.f)));
                    E_V += params->toneCurve.expcomp;// exposure compensation in tonecurve ==> direct EV
                    E_V += log2(params->raw.expos);  // exposure raw white point ; log2 ==> linear to EV
                    adap = powf(2.f, E_V - 3.f);  // cd / m2
                    // end calculation adaptation scene luminosity
                }

                float d, dj, yb;
                bool execsharp = false;

                if (!ncie) {
                    ncie = new CieImage(pW, pH);
                }

                if (!CAMBrightCurveJ && (params->colorappearance.algo == "JC" || params->colorappearance.algo == "JS" || params->colorappearance.algo == "ALL")) {
                    CAMBrightCurveJ(32768, 0);
                }

                if (!CAMBrightCurveQ && (params->colorappearance.algo == "QM" || params->colorappearance.algo == "ALL")) {
                    CAMBrightCurveQ(32768, 0);
                }

                // Issue 2785, only float version of ciecam02 for navigator and pan background
                CAMMean = NAN;
                CAMBrightCurveJ.dirty = true;
                CAMBrightCurveQ.dirty = true;

                ipf.ciecam_02float(ncie, float (adap), pW, 2, nprevl, params.get(), customColCurve1, customColCurve2, customColCurve3, histLCAM, histCCAM, CAMBrightCurveJ, CAMBrightCurveQ, CAMMean, 0 , scale, execsharp, d, dj, yb, 1);

                if ((params->colorappearance.autodegree || params->colorappearance.autodegreeout) && acListener && params->colorappearance.enabled) {
                    acListener->autoCamChanged(100.* (double)d, 100.* (double)dj);
                }

                if (params->colorappearance.autoadapscen && acListener && params->colorappearance.enabled) {
                    acListener->adapCamChanged(adap);    //real value of adapt scene
                }

                if (params->colorappearance.autoybscen && acListener && params->colorappearance.enabled) {
                    acListener->ybCamChanged((int) yb);    //real value Yb scene
                }

                readyphase++;
            } else {
                // CIECAM is disabled, we free up its image buffer to save some space
                if (ncie) {
                    delete ncie;
                }

                ncie = nullptr;

                if (CAMBrightCurveJ) {
                    CAMBrightCurveJ.reset();
                }

                if (CAMBrightCurveQ) {
                    CAMBrightCurveQ.reset();
                }
            }
        }

        // Update the monitor color transform if necessary
        if ((todo & M_MONITOR) || (lastOutputProfile != params->icm.outputProfile) || lastOutputIntent != params->icm.outputIntent || lastOutputBPC != params->icm.outputBPC) {
            lastOutputProfile = params->icm.outputProfile;
            lastOutputIntent = params->icm.outputIntent;
            lastOutputBPC = params->icm.outputBPC;
            ipf.updateColorProfiles(monitorProfile, monitorIntent, softProof, gamutCheck);
        }
    }

// process crop, if needed
    for (size_t i = 0; i < crops.size(); i++)
        if (crops[i]->hasListener() && (panningRelatedChange || (highDetailNeeded && options.prevdemo != PD_Sidecar) || (todo & (M_MONITOR | M_RGBCURVE | M_LUMACURVE)) || crops[i]->get_skip() == 1)) {
            crops[i]->update(todo);     // may call ourselves
        }
    if (panningRelatedChange || (todo & M_MONITOR)) {
        progress("Conversion to RGB...", 100 * readyphase / numofphases);

        if ((todo != CROP && todo != MINUPDATE) || (todo & M_MONITOR)) {
            MyMutex::MyLock prevImgLock(previmg->getMutex());

            try {
                // Computing the preview image, i.e. converting from WCS->Monitor color space (soft-proofing disabled) or WCS->Printer profile->Monitor color space (soft-proofing enabled)
                ipf.lab2monitorRgb(nprevl, previmg);

                // Computing the internal image for analysis, i.e. conversion from WCS->Output profile
                delete workimg;
                workimg = ipf.lab2rgb(nprevl, 0, 0, pW, pH, params->icm);
            } catch (char * str) {
                progress("Error converting file...", 0);
                return;
            }
        }

        if (!resultValid) {
            resultValid = true;

            if (imageListener) {
                imageListener->setImage(previmg, scale, params->crop);
            }
        }

        if (imageListener)
            // TODO: The WB tool should be advertised too in order to get the AutoWB's temp and green values
        {
            imageListener->imageReady(params->crop);
        }

        readyphase++;

        if (hListener) {
            updateLRGBHistograms();
            hListener->histogramChanged(histRed, histGreen, histBlue, histLuma, histToneCurve, histLCurve, histCCurve, /*histCLurve, histLLCurve,*/ histLCAM, histCCAM, histRedRaw, histGreenRaw, histBlueRaw, histChroma, histLRETI);
        }
    }
    if (orig_prev != oprevi) {
        delete oprevi;
        oprevi = nullptr;
    }


}


void ImProcCoordinator::freeAll()
{

    if (allocated) {
        if (orig_prev != oprevi) {
            delete oprevi;
        }

        oprevi    = nullptr;
        delete orig_prev;
        orig_prev = nullptr;
        delete oprevl;
        oprevl    = nullptr;
        delete nprevl;
        nprevl    = nullptr;
        delete reserv;
        reserv    = nullptr;

        if (ncie) {
            delete ncie;
        }

        ncie      = nullptr;

        if (imageListener) {
            imageListener->delImage(previmg);
        } else {
            delete previmg;
        }

        delete workimg;

    }

    allocated = false;
}

/** @brief Handles image buffer (re)allocation and trigger sizeChanged of SizeListener[s]
 * If the scale change, this method will free all buffers and reallocate ones of the new size.
 * It will then tell to the SizeListener that size has changed (sizeChanged)
 *
 * @param prevscale New Preview's scale.
 */
void ImProcCoordinator::setScale(int prevscale)
{

    tr = getCoarseBitMask(params->coarse);

    int nW, nH;
    imgsrc->getFullSize(fw, fh, tr);

    prevscale++;

    do {
        prevscale--;
        PreviewProps pp(0, 0, fw, fh, prevscale);
        imgsrc->getSize(pp, nW, nH);
    } while (nH < 400 && prevscale > 1 && (nW * nH < 1000000));  // sctually hardcoded values, perhaps a better choice is possible

    if (nW != pW || nH != pH) {

        freeAll();

        pW = nW;
        pH = nH;

        orig_prev = new Imagefloat(pW, pH);
        oprevi = orig_prev;
        oprevl = new LabImage(pW, pH);
        nprevl = new LabImage(pW, pH);
        reserv = new LabImage(pW, pH);

        //  nprevloc = new LabImage (pW, pH);
        //ncie is only used in ImProcCoordinator::updatePreviewImage, it will be allocated on first use and deleted if not used anymore
        previmg = new Image8(pW, pH);
        workimg = new Image8(pW, pH);

        allocated = true;
    }

    scale = prevscale;
    resultValid = false;
    fullw = fw;
    fullh = fh;

    if (!sizeListeners.empty())
        for (size_t i = 0; i < sizeListeners.size(); i++) {
            sizeListeners[i]->sizeChanged(fullw, fullh, fw, fh);
        }
}


void ImProcCoordinator::updateLRGBHistograms()
{

    int x1, y1, x2, y2;
    params->crop.mapToResized(pW, pH, scale, x1, x2, y1, y2);

#ifdef _OPENMP
    #pragma omp parallel sections
#endif
    {
#ifdef _OPENMP
        #pragma omp section
#endif
        {
            histChroma.clear();

            for (int i = y1; i < y2; i++)
                for (int j = x1; j < x2; j++)
                {
                    histChroma[(int)(sqrtf(SQR(nprevl->a[i][j]) + SQR(nprevl->b[i][j])) / 188.f)]++;      //188 = 48000/256
                }
        }
#ifdef _OPENMP
        #pragma omp section
#endif
        {
            histLuma.clear();

            for (int i = y1; i < y2; i++)
                for (int j = x1; j < x2; j++)
                {
                    histLuma[(int)(nprevl->L[i][j] / 128.f)]++;
                }
        }
#ifdef _OPENMP
        #pragma omp section
#endif
        {
            histRed.clear();
            histGreen.clear();
            histBlue.clear();

            for (int i = y1; i < y2; i++)
            {
                int ofs = (i * pW + x1) * 3;

                for (int j = x1; j < x2; j++) {
                    int r = workimg->data[ofs++];
                    int g = workimg->data[ofs++];
                    int b = workimg->data[ofs++];

                    histRed[r]++;
                    histGreen[g]++;
                    histBlue[b]++;
                }
            }
        }
    }

}

void ImProcCoordinator::progress(Glib::ustring str, int pr)
{

    /*  if (plistener) {
        plistener->setProgressStr (str);
        plistener->setProgress ((double)pr / 100.0);
      }*/
}

bool ImProcCoordinator::getAutoWB(double& temp, double& green, double equal, double tempBias)
{

    if (imgsrc) {
        if (lastAwbEqual != equal || lastAwbTempBias != tempBias) {
// Issue 2500            MyMutex::MyLock lock(minit);  // Also used in crop window
            double rm, gm, bm;
            imgsrc->getAutoWBMultipliers(rm, gm, bm);

            if (rm != -1) {
                autoWB.update(rm, gm, bm, equal, tempBias);
                lastAwbEqual = equal;
                lastAwbTempBias = tempBias;
            } else {
                lastAwbEqual = -1.;
                autoWB.useDefaults(equal);
                lastAwbTempBias = 0.0;
            }
        }

        temp = autoWB.getTemp();
        green = autoWB.getGreen();
        return true;
    } else {
        //temp = autoWB.getTemp();
        temp = -1.0;
        green = -1.0;
        return false;
    }
}

void ImProcCoordinator::getCamWB(double& temp, double& green)
{

    if (imgsrc) {
        temp = imgsrc->getWB().getTemp();
        green = imgsrc->getWB().getGreen();
    }
}

void ImProcCoordinator::getSpotWB(int x, int y, int rect, double& temp, double& tgreen)
{

    ColorTemp ret;

    {
        MyMutex::MyLock lock(mProcessing);
        std::vector<Coord2D> points, red, green, blue;

        for (int i = y - rect; i <= y + rect; i++)
            for (int j = x - rect; j <= x + rect; j++) {
                points.push_back(Coord2D(j, i));
            }

        ipf.transCoord(fw, fh, points, red, green, blue);

        int tr = getCoarseBitMask(params->coarse);

        ret = imgsrc->getSpotWB(red, green, blue, tr, params->wb.equal);
        currWB = ColorTemp(params->wb.temperature, params->wb.green, params->wb.equal, params->wb.method);
        //double rr,gg,bb;
        //currWB.getMultipliers(rr,gg,bb);

    } // end of mutex lockong

    if (ret.getTemp() > 0) {
        temp = ret.getTemp();
        tgreen = ret.getGreen();
    } else {
        temp = currWB.getTemp();
        tgreen = currWB.getGreen();
    }
}

bool ImProcCoordinator::getFilmNegativeExponents(int xA, int yA, int xB, int yB, std::array<float, 3>& newExps)
{
    MyMutex::MyLock lock(mProcessing);

    const auto xlate =
        [this](int x, int y) -> Coord2D
        {
            const std::vector<Coord2D> points = {Coord2D(x, y)};

            std::vector<Coord2D> red;
            std::vector<Coord2D> green;
            std::vector<Coord2D> blue;
            ipf.transCoord(fw, fh, points, red, green, blue);

            return green[0];
        };

    const int tr = getCoarseBitMask(params->coarse);

    const Coord2D p1 = xlate(xA, yA);
    const Coord2D p2 = xlate(xB, yB);

    return imgsrc->getFilmNegativeExponents(p1, p2, tr, params->filmNegative, newExps);
}

void ImProcCoordinator::getAutoCrop(double ratio, int &x, int &y, int &w, int &h)
{

    MyMutex::MyLock lock(mProcessing);

    LensCorrection *pLCPMap = nullptr;

    if (params->lensProf.useLcp() && imgsrc->getMetaData()->getFocalLen() > 0) {
        const std::shared_ptr<LCPProfile> pLCPProf = LCPStore::getInstance()->getProfile(params->lensProf.lcpFile);

        if (pLCPProf) pLCPMap = new LCPMapper(pLCPProf, imgsrc->getMetaData()->getFocalLen(), imgsrc->getMetaData()->getFocalLen35mm(), imgsrc->getMetaData()->getFocusDist(),
                                                  0, false, params->lensProf.useDist, fullw, fullh, params->coarse, imgsrc->getRotateDegree());
    }

    double fillscale = ipf.getTransformAutoFill(fullw, fullh, pLCPMap);

    if (ratio > 0) {
        w = fullw * fillscale;
        h = w / ratio;

        if (h > fullh * fillscale) {
            h = fullh * fillscale;
            w = h * ratio;
        }
    } else {
        w = fullw * fillscale;
        h = fullh * fillscale;
    }

    x = (fullw - w) / 2;
    y = (fullh - h) / 2;
}

void ImProcCoordinator::setMonitorProfile(const Glib::ustring& profile, RenderingIntent intent)
{
    monitorProfile = profile;
    monitorIntent = intent;
}

void ImProcCoordinator::getMonitorProfile(Glib::ustring& profile, RenderingIntent& intent) const
{
    profile = monitorProfile;
    intent = monitorIntent;
}

void ImProcCoordinator::setSoftProofing(bool softProof, bool gamutCheck)
{
    this->softProof = softProof;
    this->gamutCheck = gamutCheck;
}

void ImProcCoordinator::getSoftProofing(bool &softProof, bool &gamutCheck)
{
    softProof = this->softProof;
    gamutCheck = this->gamutCheck;
}

<<<<<<< HEAD
void ImProcCoordinator::setSharpMask(bool sharpMask)
=======
ProcEvent ImProcCoordinator::setSharpMask (bool sharpMask)
>>>>>>> ba434372
{
    if (this->sharpMask != sharpMask) {
        sharpMaskChanged = true;
        this->sharpMask = sharpMask;
        return params->pdsharpening.enabled ? rtengine::EvPdShrMaskToggled : rtengine::EvShrEnabled;
    } else {
        sharpMaskChanged = false;
        return rtengine::EvShrEnabled;
    }
}

void ImProcCoordinator::saveInputICCReference(const Glib::ustring& fname, bool apply_wb)
{

    MyMutex::MyLock lock(mProcessing);

    int fW, fH;

    int tr = getCoarseBitMask(params->coarse);

    imgsrc->getFullSize(fW, fH, tr);
    PreviewProps pp(0, 0, fW, fH, 1);
    ProcParams ppar = *params;
    ppar.toneCurve.hrenabled = false;
    ppar.icm.inputProfile = "(none)";
    Imagefloat* im = new Imagefloat(fW, fH);
    imgsrc->preprocess(ppar.raw, ppar.lensProf, ppar.coarse);
    double dummy = 0.0;
    imgsrc->demosaic(ppar.raw, false, dummy);
    ColorTemp currWB = ColorTemp(params->wb.temperature, params->wb.green, params->wb.equal, params->wb.method);

    if (params->wb.method == "Camera") {
        currWB = imgsrc->getWB();
    } else if (params->wb.method == "Auto") {
        if (lastAwbEqual != params->wb.equal || lastAwbTempBias != params->wb.tempBias) {
            double rm, gm, bm;
            imgsrc->getAutoWBMultipliers(rm, gm, bm);

            if (rm != -1.) {
                autoWB.update(rm, gm, bm, params->wb.equal, params->wb.tempBias);
                lastAwbEqual = params->wb.equal;
                lastAwbTempBias = params->wb.tempBias;
            } else {
                lastAwbEqual = -1.;
                lastAwbTempBias = 0.0;
                autoWB.useDefaults(params->wb.equal);
            }
        }

        currWB = autoWB;
    }

    if (!apply_wb) {
        currWB = ColorTemp(); // = no white balance
    }

    imgsrc->getImage(currWB, tr, im, pp, ppar.toneCurve, ppar.raw);
    ImProcFunctions ipf(&ppar, true);

    if (ipf.needsTransform()) {
        Imagefloat* trImg = new Imagefloat(fW, fH);
        ipf.transform(im, trImg, 0, 0, 0, 0, fW, fH, fW, fH,
                      imgsrc->getMetaData(), imgsrc->getRotateDegree(), true);
        delete im;
        im = trImg;
    }

    if (params->crop.enabled) {
        Imagefloat *tmpim = new Imagefloat(params->crop.w, params->crop.h);
        int cx = params->crop.x;
        int cy = params->crop.y;
        int cw = params->crop.w;
        int ch = params->crop.h;
#ifdef _OPENMP
        #pragma omp parallel for
#endif

        for (int i = cy; i < cy + ch; i++) {
            for (int j = cx; j < cx + cw; j++) {
                tmpim->r(i - cy, j - cx) = im->r(i, j);
                tmpim->g(i - cy, j - cx) = im->g(i, j);
                tmpim->b(i - cy, j - cx) = im->b(i, j);
            }
        }

        delete im;
        im = tmpim;
    }

    // image may contain out of range samples, clip them to avoid wrap-arounds
#ifdef _OPENMP
    #pragma omp parallel for
#endif

    for (int i = 0; i < im->getHeight(); i++) {
        for (int j = 0; j < im->getWidth(); j++) {
            im->r(i, j) = CLIP(im->r(i, j));
            im->g(i, j) = CLIP(im->g(i, j));
            im->b(i, j) = CLIP(im->b(i, j));
        }
    }

    int imw, imh;
    double tmpScale = ipf.resizeScale(params.get(), fW, fH, imw, imh);

    if (tmpScale != 1.0) {
        Imagefloat* tempImage = new Imagefloat(imw, imh);
        ipf.resize(im, tempImage, tmpScale);
        delete im;
        im = tempImage;
    }

    im->setMetadata(imgsrc->getMetaData()->getRootExifData());

    im->saveTIFF(fname, 16, false, true);
    delete im;

    if (plistener) {
        plistener->setProgressState(false);
    }

    //im->saveJPEG (fname, 85);
}

void ImProcCoordinator::stopProcessing()
{

    updaterThreadStart.lock();

    if (updaterRunning && thread) {
        changeSinceLast = 0;
        thread->join();
    }

    updaterThreadStart.unlock();
}

void ImProcCoordinator::startProcessing()
{

#undef THREAD_PRIORITY_NORMAL

    if (!destroying) {
        if (!updaterRunning) {
            updaterThreadStart.lock();
            thread = nullptr;
            updaterRunning = true;
            updaterThreadStart.unlock();

            //batchThread->yield(); //the running batch should wait other threads to avoid conflict

            thread = Glib::Thread::create(sigc::mem_fun(*this, &ImProcCoordinator::process), 0, true, true, Glib::THREAD_PRIORITY_NORMAL);

        }
    }
}

void ImProcCoordinator::startProcessing(int changeCode)
{
    paramsUpdateMutex.lock();
    changeSinceLast |= changeCode;
    paramsUpdateMutex.unlock();

    startProcessing();
}

void ImProcCoordinator::process()
{
    if (plistener) {
        plistener->setProgressState(true);
    }

    paramsUpdateMutex.lock();

    while (changeSinceLast) {
        const bool panningRelatedChange =
               params->toneCurve.isPanningRelatedChange(nextParams->toneCurve)
            || params->labCurve != nextParams->labCurve
            || params->locallab != nextParams->locallab
            || params->localContrast != nextParams->localContrast
            || params->rgbCurves != nextParams->rgbCurves
            || params->colorToning != nextParams->colorToning
            || params->vibrance != nextParams->vibrance
            || params->wb.isPanningRelatedChange(nextParams->wb)
            || params->colorappearance != nextParams->colorappearance
            || params->epd != nextParams->epd
            || params->fattal != nextParams->fattal
            || params->sh != nextParams->sh
            || params->crop != nextParams->crop
            || params->coarse != nextParams->coarse
            || params->commonTrans != nextParams->commonTrans
            || params->rotate != nextParams->rotate
            || params->distortion != nextParams->distortion
            || params->lensProf != nextParams->lensProf
            || params->perspective != nextParams->perspective
            || params->gradient != nextParams->gradient
            || params->pcvignette != nextParams->pcvignette
            || params->cacorrection != nextParams->cacorrection
            || params->vignetting != nextParams->vignetting
            || params->chmixer != nextParams->chmixer
            || params->blackwhite != nextParams->blackwhite
            || params->icm != nextParams->icm
            || params->hsvequalizer != nextParams->hsvequalizer
            || params->filmSimulation != nextParams->filmSimulation
            || params->softlight != nextParams->softlight
            || params->raw != nextParams->raw
            || params->retinex != nextParams->retinex
            || params->wavelet != nextParams->wavelet
            || params->dirpyrequalizer != nextParams->dirpyrequalizer
            || params->dehaze != nextParams->dehaze
            || params->pdsharpening != nextParams->pdsharpening
            || sharpMaskChanged;

        sharpMaskChanged = false;
        *params = *nextParams;
        int change = changeSinceLast;
        changeSinceLast = 0;
        paramsUpdateMutex.unlock();

        // M_VOID means no update, and is a bit higher that the rest
        if (change & (M_VOID - 1)) {
            updatePreviewImage(change, panningRelatedChange);
        }

        paramsUpdateMutex.lock();
    }

    paramsUpdateMutex.unlock();
    updaterRunning = false;

    if (plistener) {
        plistener->setProgressState(false);
    }
}

ProcParams* ImProcCoordinator::beginUpdateParams()
{
    paramsUpdateMutex.lock();

    return nextParams.get();
}

void ImProcCoordinator::endUpdateParams(ProcEvent change)
{
    int action = RefreshMapper::getInstance()->getAction(change);
    endUpdateParams(action);
}

void ImProcCoordinator::endUpdateParams(int changeFlags)
{
    changeSinceLast |= changeFlags;

    paramsUpdateMutex.unlock();
    startProcessing();
}

bool ImProcCoordinator::getHighQualComputed()
{
    // this function may only be called from detail windows
    if (!highQualityComputed) {
        if (options.prevdemo == PD_Sidecar) {
            // we already have high quality preview
            setHighQualComputed();
        } else {
            for (size_t i = 0; i < crops.size() - 1; ++i) { // -1, because last entry is the freshly created detail window
                if (crops[i]->get_skip() == 1) {   // there is at least one crop with skip == 1 => we already have high quality preview
                    setHighQualComputed();
                    break;
                }
            }
        }
    }

    return highQualityComputed;
}

void ImProcCoordinator::setHighQualComputed()
{
    highQualityComputed = true;
}

}<|MERGE_RESOLUTION|>--- conflicted
+++ resolved
@@ -1630,11 +1630,7 @@
     gamutCheck = this->gamutCheck;
 }
 
-<<<<<<< HEAD
-void ImProcCoordinator::setSharpMask(bool sharpMask)
-=======
 ProcEvent ImProcCoordinator::setSharpMask (bool sharpMask)
->>>>>>> ba434372
 {
     if (this->sharpMask != sharpMask) {
         sharpMaskChanged = true;
