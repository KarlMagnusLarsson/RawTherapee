/*
 *  This file is part of RawTherapee.
 *
 *  Copyright (c) 2004-2010 Gabor Horvath <hgabor@rawtherapee.com>
 *
 *  RawTherapee is free software: you can redistribute it and/or modify
 *  it under the terms of the GNU General Public License as published by
 *  the Free Software Foundation, either version 3 of the License, or
 *  (at your option) any later version.
 *
 *  RawTherapee is distributed in the hope that it will be useful,
 *  but WITHOUT ANY WARRANTY; without even the implied warranty of
 *  MERCHANTABILITY or FITNESS FOR A PARTICULAR PURPOSE.  See the
 *  GNU General Public License for more details.
 *
 *  You should have received a copy of the GNU General Public License
 *  along with RawTherapee.  If not, see <http://www.gnu.org/licenses/>.
 */
#include "improccoordinator.h"
#include "curves.h"
#include "mytime.h"
#include "refreshmap.h"
#include "../rtgui/ppversion.h"
#include "colortemp.h"
#include "improcfun.h"
#include <iostream>
#include <fstream>
#include <string>
#include "../rtgui/md5helper.h"
#include "../rtgui/thresholdselector.h"
#include <unistd.h>

#include "iccstore.h"
#ifdef _OPENMP
#include <omp.h>
#endif
namespace rtengine
{

extern const Settings* settings;

ImProcCoordinator::ImProcCoordinator()
    : orig_prev(nullptr), oprevi(nullptr), oprevl(nullptr), nprevl(nullptr), reserv(nullptr), fattal_11_dcrop_cache(nullptr), previmg(nullptr), workimg(nullptr),
      ncie(nullptr), imgsrc(nullptr), shmap(nullptr), lastAwbEqual(0.), lastAwbTempBias(0.0), ipf(&params, true), monitorIntent(RI_RELATIVE),
      softProof(false), gamutCheck(false), scale(10), highDetailPreprocessComputed(false), highDetailRawComputed(false),
      allocated(false), bwAutoR(-9000.f), bwAutoG(-9000.f), bwAutoB(-9000.f), CAMMean(NAN), coordX(0), coordY(0), localX(0), localY(0),
      ctColorCurve(),
      hltonecurve(65536),
      shtonecurve(65536),
      tonecurve(65536, 0),  //,1);
      lumacurve(32770, 0),  // lumacurve[32768] and lumacurve[32769] will be set to 32768 and 32769 later to allow linear interpolation
      chroma_acurve(65536, 0),
      chroma_bcurve(65536, 0),
      satcurve(65536, 0),
      lhskcurve(65536, 0),
      clcurve(65536, 0),
      conversionBuffer(1, 1),
      wavclCurve(65536, 0),
      clToningcurve(65536, 0),
      lllocalcurve(65536, 0),
      cclocalcurve(65536, 0),
      sklocalcurve(65536, 0),
      exlocalcurve(65536, 0),
      hltonecurveloc(32768, 0), //32768
      shtonecurveloc(32768, 0),
      tonecurveloc(32768, 0),
      cl2Toningcurve(65536, 0),
      Noisecurve(65536, 0),
      NoiseCCcurve(65536, 0),
      vhist16(65536), vhist16bw(65536),
      lhist16CAM(65536),
      lhist16CCAM(65536),
      lhist16RETI(),
      lhist16LClad(65536),
      histRed(256), histRedRaw(256),
      histGreen(256), histGreenRaw(256),
      histBlue(256), histBlueRaw(256),
      histLuma(256),
      histToneCurve(256),
      histToneCurveBW(256),
      histLCurve(256),
      histCCurve(256),
      histLLCurve(256),
      histLCAM(256),
      histCCAM(256),
      histClad(256),
      bcabhist(256),
      histChroma(256),
      histLRETI(256),
      CAMBrightCurveJ(), CAMBrightCurveQ(),
      rCurve(),
      gCurve(),
      bCurve(),
<<<<<<< HEAD
      rcurvehist(256), rcurvehistCropped(256), rbeforehist(256),
      gcurvehist(256), gcurvehistCropped(256), gbeforehist(256),
      bcurvehist(256), bcurvehistCropped(256), bbeforehist(256),
      fw(0), fh(0), tr(0),
      fullw(1), fullh(1),
      pW(-1), pH(-1),
      plistener(nullptr), awbListener(nullptr), imageListener(nullptr), aeListener(nullptr), acListener(nullptr), abwListener(nullptr),  aloListener(nullptr), actListener(nullptr), adnListener(nullptr), awavListener(nullptr), dehaListener(nullptr), frameCountListener(nullptr), imageTypeListener(nullptr), hListener(nullptr),
      resultValid(false), lastOutputProfile("BADFOOD"), lastOutputIntent(RI__COUNT), lastOutputBPC(false), thread(nullptr), changeSinceLast(0), updaterRunning(false), destroying(false), utili(false), autili(false),
      butili(false), ccutili(false), cclutili(false), clcutili(false), opautili(false),  wavcontlutili(false),
      dataspot(nullptr), maxdata(0), retistr(nullptr), llstr(nullptr), lhstr(nullptr), ccstr(nullptr), hhstr(nullptr), skinstr(nullptr), pthstr(nullptr), exstr(nullptr),
      circrads(500, -10000),
      centerx(500, -10000),
      centery(500, -10000),
      centerxbufs(500, -10000),
      centerybufs(500, -10000),
      adjblurs(500, -10000),
      cutpasts(500, -10000),
      lastdusts(500, -10000),
      blurmets(500, -10000),
      dustmets(500, -10000),

      locx(500, -10000),
      locy(500, -10000),
      locxl(500, -10000),
      locyt(500, -10000),
      lights(500, -100000),
      contrs(500, -10000),
      chroms(500, -10000),
      sensis(500, -10000),
      expcomps(500, -10000),
      blacks(500, -10000),
      hlcomprs(500, -10000),
      hlcomprthreshs(500, -10000),
      shcomprs(500, -10000),
      sensiexs(500, -10000),

      transits(500, -10000),

      inverss(500, -10000),
      curvactivs(500, -10000),
      smeths(500, -10000),
      curens(500, -10000),
      radiuss(500, -10000),
      strengths(500, -10000),
      sensibns(500, -10000),
      inversrads(500, -10000),
      strs(500, 10000),
      chrrts(500, -10000),
      neighs(500, -10000),
      varts(500, -10000),
      sensihs(500, -10000),
      inversrets(500, -10000),
      retinexs(500, -10000),
      sps(500, -10000),
      sharradiuss(500, -10000),
      sharamounts(500, -10000),
      shardampings(500, -10000),
      inversshas(500, -10000),
      shariters(500, -10000),
      sensishas(500, -10000),
      qualitys(500, -10000),
      thress(500, -10000),
      proxis(500, -10000),
      noiselumfs(500, -10000),
      noiselumcs(500, -10000),
      noiselumdetails(500, -10000),
      noiselequals(500, -10000),
      noisechrodetails(500, -10000),
      bilaterals(500, -10000),
      sensidens(500, -10000),
      noisechrofs(500, -10000),
      noisechrocs(500, -10000),
      mult0s(500, -10000),
      mult1s(500, -10000),
      mult2s(500, -10000),
      mult3s(500, -10000),
      mult4s(500, -10000),
      chromacbdls(500, -10000),
      thresholds(500, -10000),
      sensicbs(500, -10000),
      activlums(500, -10000),
      versionmip(0),
      mipver(0),
      strens(500, -10000),
      gammas(500, -10000),
      estops(500, -10000),
      scaltms(500, -10000),
      reweis(500, -10000),
      sensitms(500, -10000),
      qualitycurves(500, -10000),
      sizeretics(500, -10000),
      reticurvs(25000, -10000),  //allow 500 values for each control point * 500
      retrabs(500, -10000),
      llcurvs(25000, -10000),  //allow 500 values for each control point * 500
      sizellcs(500, -10000),
      lhcurvs(25000, -10000),  //allow 500 values for each control point * 500
      hhcurvs(25000, -10000),  //allow 500 values for each control point * 500
      sizelhcs(500, -10000),
      sizehhcs(500, -10000),
      cccurvs(25000, -10000),  //allow 500 values for each control point * 500
      sizecccs(500, -10000),
      sensivs(500, -10000),
      saturateds(500, -10000),
      pastels(500, -10000),
      psthresholds(500, -10000),
      protectskinss(500, -10000),
      avoidcolorshifts(500, -10000),
      pastsattogs(500, -10000),
      skintonescurves(25000, -10000),
      sizeskintonecurves(500, -10000),
      excurves(25000, -10000),
      sizeexcurves(500, -10000),
      shapemets(500, -1000),
      exclumets(500, -1000),
      sensiexclus(500, -1000),
      strucs(500, -1000),
      warms(500, -1000),
      expdenois(500, -10000),
      expcolors(500, -10000),
      expvibrances(500, -10000),
      expblurs(500, -10000),
      exptonemaps(500, -10000),
      expretis(500, -10000),
      expsharps(500, -10000),
      expcbdls(500, -10000),
      expexposes(500, -10000),


      huerefs(500, -100000.f),
      huerefblurs(500, -100000.f),
      chromarefs(500, -100000.f),
      lumarefs(500, -100000.f),
      sobelrefs(500, -100000.f),
      huer(0),
      huerblu(0),
      chromar(0),
      lumar(0),
      sobeler(0),
      colourToningSatLimit(0.f), colourToningSatLimitOpacity(0.f), lastspotdup(false),

      retistrsav(nullptr)
      /*
      =======
            plistener (nullptr), imageListener (nullptr), aeListener (nullptr), acListener (nullptr), abwListener (nullptr), awbListener (nullptr), frameCountListener (nullptr), imageTypeListener (nullptr), actListener (nullptr), adnListener (nullptr), awavListener (nullptr), dehaListener (nullptr), hListener (nullptr),
            resultValid (false), lastOutputProfile ("BADFOOD"), lastOutputIntent (RI__COUNT), lastOutputBPC (false), thread (nullptr), changeSinceLast (0), updaterRunning (false), destroying (false), utili (false), autili (false),
            butili (false), ccutili (false), cclutili (false), clcutili (false), opautili (false), wavcontlutili (false), colourToningSatLimit (0.f), colourToningSatLimitOpacity (0.f)
      >>>>>>> dev
      */
=======
      ctColorCurve(),
      rcurvehist (256), rcurvehistCropped (256), rbeforehist (256),
      gcurvehist (256), gcurvehistCropped (256), gbeforehist (256),
      bcurvehist (256), bcurvehistCropped (256), bbeforehist (256),
      fw (0), fh (0), tr (0),
      fullw (1), fullh (1),
      pW (-1), pH (-1),
      plistener (nullptr), imageListener (nullptr), aeListener (nullptr), acListener (nullptr), abwListener (nullptr), awbListener (nullptr), frameCountListener (nullptr), imageTypeListener (nullptr), actListener (nullptr), adnListener (nullptr), awavListener (nullptr), dehaListener (nullptr), hListener (nullptr),
      resultValid (false), lastOutputProfile ("BADFOOD"), lastOutputIntent (RI__COUNT), lastOutputBPC (false), thread (nullptr), changeSinceLast (0), updaterRunning (false), destroying (false), utili (false), autili (false),
      butili (false), ccutili (false), cclutili (false), clcutili (false), opautili (false), wavcontlutili (false), colourToningSatLimit (0.f), colourToningSatLimitOpacity (0.f), highQualityComputed (false)
>>>>>>> e6265cdf
{}

void ImProcCoordinator::assign(ImageSource* imgsrc)
{
    this->imgsrc = imgsrc;
}

ImProcCoordinator::~ImProcCoordinator()
{

    destroying = true;
    updaterThreadStart.lock();

    if (updaterRunning && thread) {
        thread->join();
    }

    mProcessing.lock();
    mProcessing.unlock();
    freeAll();

    if (fattal_11_dcrop_cache) {
        delete fattal_11_dcrop_cache;
        fattal_11_dcrop_cache = nullptr;
    }

    std::vector<Crop*> toDel = crops;

    for (size_t i = 0; i < toDel.size(); i++) {
        delete toDel[i];
    }

    imgsrc->decreaseRef();
    updaterThreadStart.unlock();
}

DetailedCrop* ImProcCoordinator::createCrop(::EditDataProvider *editDataProvider, bool isDetailWindow)
{

    return new Crop(this, editDataProvider, isDetailWindow);
}


// todo: bitmask containing desired actions, taken from changesSinceLast
// cropCall: calling crop, used to prevent self-updates  ...doesn't seem to be used
void ImProcCoordinator::updatePreviewImage(int todo, Crop* cropCall)
{

    MyMutex::MyLock processingLock(mProcessing);
    int numofphases = 14;
    int readyphase = 0;

    bwAutoR = bwAutoG = bwAutoB = -9000.f;

    if (todo == CROP && ipf.needsPCVignetting()) {
        todo |= TRANSFORM;    // Change about Crop does affect TRANSFORM
    }

    bool highDetailNeeded = false;

    if (options.prevdemo == PD_Sidecar) {
        highDetailNeeded = true;    //i#2664
    } else {
        highDetailNeeded = (todo & M_HIGHQUAL);
    }

    // Check if any detail crops need high detail. If not, take a fast path short cut
    if (!highDetailNeeded) {
        for (size_t i = 0; i < crops.size(); i++)
            if (crops[i]->get_skip() == 1) {   // skip=1 -> full resolution
                highDetailNeeded = true;
                break;
            }
    }

    RAWParams rp = params.raw;
    ColorManagementParams cmp = params.icm;
    LCurveParams  lcur = params.labCurve;

    if (!highDetailNeeded) {
        // if below 100% magnification, take a fast path
        if (rp.bayersensor.method != RAWParams::BayerSensor::getMethodString(RAWParams::BayerSensor::Method::NONE) && rp.bayersensor.method != RAWParams::BayerSensor::getMethodString(RAWParams::BayerSensor::Method::NONE)) {
            rp.bayersensor.method = RAWParams::BayerSensor::getMethodString(RAWParams::BayerSensor::Method::FAST);
        }

        //bayerrp.all_enhance = false;

        if (rp.xtranssensor.method != RAWParams::XTransSensor::getMethodString(RAWParams::XTransSensor::Method::NONE) && rp.xtranssensor.method != RAWParams::XTransSensor::getMethodString(RAWParams::XTransSensor::Method::NONE)) {
            rp.xtranssensor.method = RAWParams::XTransSensor::getMethodString(RAWParams::XTransSensor::Method::FAST);
        }

        rp.bayersensor.ccSteps = 0;
        rp.xtranssensor.ccSteps = 0;
        //rp.deadPixelFilter = rp.hotPixelFilter = false;
    }

    progress("Applying white balance, color correction & sRGB conversion...", 100 * readyphase / numofphases);

    if (frameCountListener) {
        frameCountListener->FrameCountChanged(imgsrc->getFrameCount(), params.raw.bayersensor.imageNum);
    }

    // raw auto CA is bypassed if no high detail is needed, so we have to compute it when high detail is needed
    if ((todo & M_PREPROC) || (!highDetailPreprocessComputed && highDetailNeeded)) {
        imgsrc->setCurrentFrame(params.raw.bayersensor.imageNum);

        imgsrc->preprocess(rp, params.lensProf, params.coarse);
        imgsrc->getRAWHistogram(histRedRaw, histGreenRaw, histBlueRaw);

        highDetailPreprocessComputed = highDetailNeeded;
    }

    /*
    Demosaic is kicked off only when
    Detail considerations:
        accurate detail is not displayed yet needed based on preview specifics (driven via highDetailNeeded flag)
    OR
    HLR considerations:
        Color HLR alters rgb output of demosaic, so re-demosaic is needed when Color HLR is being turned off;
        if HLR is enabled and changing method *from* Color to any other method
        OR HLR gets disabled when Color method was selected
    */
    // If high detail (=100%) is newly selected, do a demosaic update, since the last was just with FAST

    if (imageTypeListener) {
        imageTypeListener->imageTypeChanged(imgsrc->isRAW(), imgsrc->getSensorType() == ST_BAYER, imgsrc->getSensorType() == ST_FUJI_XTRANS);
    }

    if ((todo & M_RAW)
            || (!highDetailRawComputed && highDetailNeeded)
            || (params.toneCurve.hrenabled && params.toneCurve.method != "Color" && imgsrc->isRGBSourceModified())
            || (!params.toneCurve.hrenabled && params.toneCurve.method == "Color" && imgsrc->isRGBSourceModified())) {

        if (settings->verbose) {
            if (imgsrc->getSensorType() == ST_BAYER) {
                printf("Demosaic Bayer image n.%d using method: %s\n", rp.bayersensor.imageNum + 1, rp.bayersensor.method.c_str());
            } else if (imgsrc->getSensorType() == ST_FUJI_XTRANS) {
                printf("Demosaic X-Trans image with using method: %s\n", rp.xtranssensor.method.c_str());
            }
        }

        imgsrc->demosaic(rp);   //enabled demosaic
        // if a demosaic happened we should also call getimage later, so we need to set the M_INIT flag
        todo |= M_INIT;

        if (highDetailNeeded) {
            highDetailRawComputed = true;
        } else {
            highDetailRawComputed = false;
        }

        if (params.retinex.enabled) {
            lhist16RETI(32768);
            lhist16RETI.clear();

            imgsrc->retinexPrepareBuffers(params.icm, params.retinex, conversionBuffer, lhist16RETI);
        }
    }

    if ((todo & (M_RETINEX | M_INIT)) && params.retinex.enabled) {
        bool dehacontlutili = false;
        bool mapcontlutili = false;
        bool useHsl = false;
        LUTf cdcurve(65536, 0);
        LUTf mapcurve(65536, 0);

        imgsrc->retinexPrepareCurves(params.retinex, cdcurve, mapcurve, dehatransmissionCurve, dehagaintransmissionCurve, dehacontlutili, mapcontlutili, useHsl, lhist16RETI, histLRETI);
        float minCD, maxCD, mini, maxi, Tmean, Tsigma, Tmin, Tmax;
        imgsrc->retinex(params.icm, params.retinex,  params.toneCurve, cdcurve, mapcurve, dehatransmissionCurve, dehagaintransmissionCurve, conversionBuffer, dehacontlutili, mapcontlutili, useHsl, minCD, maxCD, mini, maxi, Tmean, Tsigma, Tmin, Tmax, histLRETI);   //enabled Retinex

        if (dehaListener) {
            dehaListener->minmaxChanged(maxCD, minCD, mini, maxi, Tmean, Tsigma, Tmin, Tmax);
        }
    }

    if (todo & (M_INIT | M_LINDENOISE | M_HDR)) {
        MyMutex::MyLock initLock(minit);  // Also used in crop window

        imgsrc->HLRecovery_Global(params.toneCurve);   // this handles Color HLRecovery


        if (settings->verbose) {
            printf("Applying white balance, color correction & sRBG conversion...\n");
        }

        currWB = ColorTemp(params.wb.temperature, params.wb.green, params.wb.equal, params.wb.method);

        if (!params.wb.enabled) {
            currWB = ColorTemp();
        } else if (params.wb.method == "Camera") {
            currWB = imgsrc->getWB();
        } else if (params.wb.method == "Auto") {
            if (lastAwbEqual != params.wb.equal || lastAwbTempBias != params.wb.tempBias) {
                double rm, gm, bm;
                imgsrc->getAutoWBMultipliers(rm, gm, bm);

                if (rm != -1.) {
                    autoWB.update(rm, gm, bm, params.wb.equal, params.wb.tempBias);
                    lastAwbEqual = params.wb.equal;
                    lastAwbTempBias = params.wb.tempBias;
                } else {
                    lastAwbEqual = -1.;
                    lastAwbTempBias = 0.0;
                    autoWB.useDefaults(params.wb.equal);
                }

                //double rr,gg,bb;
                //autoWB.getMultipliers(rr,gg,bb);
            }

            currWB = autoWB;
        }

        if (params.wb.enabled) {
            params.wb.temperature = currWB.getTemp();
            params.wb.green = currWB.getGreen();
        }

        if (params.wb.method == "Auto" && awbListener && params.wb.enabled) {
            awbListener->WBChanged(params.wb.temperature, params.wb.green);
        }

        int tr = getCoarseBitMask(params.coarse);

        imgsrc->getFullSize(fw, fh, tr);

        // Will (re)allocate the preview's buffers
        setScale(scale);
        PreviewProps pp(0, 0, fw, fh, scale);
        // Tells to the ImProcFunctions' tools what is the preview scale, which may lead to some simplifications
        ipf.setScale(scale);

        imgsrc->getImage(currWB, tr, orig_prev, pp, params.toneCurve, params.raw);
        denoiseInfoStore.valid = false;
        //ColorTemp::CAT02 (orig_prev, &params) ;
        //   printf("orig_prevW=%d\n  scale=%d",orig_prev->width, scale);
        /* Issue 2785, disabled some 1:1 tools
                if (todo & M_LINDENOISE) {
                    DirPyrDenoiseParams denoiseParams = params.dirpyrDenoise;
                    if (denoiseParams.enabled && (scale==1)) {
                        Imagefloat *calclum = NULL ;

                        denoiseParams.getCurves(noiseLCurve,noiseCCurve);
                        int nbw=6;//nb tile W
                        int nbh=4;//

                        float ch_M[nbw*nbh];
                        float max_r[nbw*nbh];
                        float max_b[nbw*nbh];

                        if(denoiseParams.Lmethod == "CUR") {
                            if(noiseLCurve)
                                denoiseParams.luma = 0.5f;
                            else
                                denoiseParams.luma = 0.0f;
                        } else if(denoiseParams.Lmethod == "SLI")
                            noiseLCurve.Reset();


                        if(noiseLCurve || noiseCCurve){//only allocate memory if enabled and scale=1
                            // we only need image reduced to 1/4 here
                            calclum = new Imagefloat ((pW+1)/2, (pH+1)/2);//for luminance denoise curve
                            for(int ii=0;ii<pH;ii+=2){
                                for(int jj=0;jj<pW;jj+=2){
                                    calclum->r(ii>>1,jj>>1) = orig_prev->r(ii,jj);
                                    calclum->g(ii>>1,jj>>1) = orig_prev->g(ii,jj);
                                    calclum->b(ii>>1,jj>>1) = orig_prev->b(ii,jj);
                                }
                            }
                            imgsrc->convertColorSpace(calclum, params.icm, currWB);//claculate values after colorspace conversion
                        }

                        int kall=1;
                        ipf.RGB_denoise(kall, orig_prev, orig_prev, calclum, ch_M, max_r, max_b, imgsrc->isRAW(), denoiseParams, imgsrc->getDirPyrDenoiseExpComp(), noiseLCurve, noiseCCurve, chaut, redaut, blueaut, maxredaut, maxblueaut, nresi, highresi);
                    }
                }
        */
        imgsrc->convertColorSpace(orig_prev, params.icm, currWB);

        ipf.firstAnalysis(orig_prev, params, vhist16);
    }

    readyphase++;

    if ((todo & M_HDR) && params.fattal.enabled) {
        if (fattal_11_dcrop_cache) {
            delete fattal_11_dcrop_cache;
            fattal_11_dcrop_cache = nullptr;
        }

        ipf.ToneMapFattal02(orig_prev);

        if (oprevi != orig_prev) {
            delete oprevi;
        }
    }

    oprevi = orig_prev;

    progress("Rotate / Distortion...", 100 * readyphase / numofphases);
    // Remove transformation if unneeded
    bool needstransform = ipf.needsTransform();

    if ((needstransform || ((todo & (M_TRANSFORM | M_RGBCURVE))  && params.dirpyrequalizer.cbdlMethod == "bef" && params.dirpyrequalizer.enabled && !params.colorappearance.enabled))) {
        assert(oprevi);
        Imagefloat *op = oprevi;
        oprevi = new Imagefloat(pW, pH);

        if (needstransform)
            ipf.transform(op, oprevi, 0, 0, 0, 0, pW, pH, fw, fh,
                          imgsrc->getMetaData(), imgsrc->getRotateDegree(), false);
        else {
            op->copyData(oprevi);
        }
    }

    if ((todo & (M_TRANSFORM | M_RGBCURVE))  && params.dirpyrequalizer.cbdlMethod == "bef" && params.dirpyrequalizer.enabled && !params.colorappearance.enabled) {
        const int W = oprevi->getWidth();
        const int H = oprevi->getHeight();
        LabImage labcbdl(W, H);
        ipf.rgb2lab(*oprevi, labcbdl, params.icm.working);
        ipf.dirpyrequalizer(&labcbdl, scale);
        ipf.lab2rgb(labcbdl, *oprevi, params.icm.working);
    }

    readyphase++;
    progress("Preparing shadow/highlight map...", 100 * readyphase / numofphases);

    if ((todo & M_BLURMAP) && params.sh.enabled) {
        double radius = sqrt(double (pW * pW + pH * pH)) / 2.0;
        double shradius = params.sh.radius;

        if (!params.sh.hq) {
            shradius *= radius / 1800.0;
        }

        if (!shmap) {
            shmap = new SHMap(pW, pH, true);
        }

        shmap->update(oprevi, shradius, ipf.lumimul, params.sh.hq, scale);
    }



    readyphase++;

    if (todo & M_AUTOEXP) {
        if (params.toneCurve.autoexp) {
            LUTu aehist;
            int aehistcompr;
            imgsrc->getAutoExpHistogram(aehist, aehistcompr);
            ipf.getAutoExp(aehist, aehistcompr, params.toneCurve.clip, params.toneCurve.expcomp,
                           params.toneCurve.brightness, params.toneCurve.contrast, params.toneCurve.black, params.toneCurve.hlcompr, params.toneCurve.hlcomprthresh);

            if (aeListener)
                aeListener->autoExpChanged(params.toneCurve.expcomp, params.toneCurve.brightness, params.toneCurve.contrast,
                                           params.toneCurve.black, params.toneCurve.hlcompr, params.toneCurve.hlcomprthresh, params.toneCurve.hrenabled);
        }

        if (params.toneCurve.histmatching) {
            imgsrc->getAutoMatchedToneCurve(params.icm, params.toneCurve.curve);

            if (params.toneCurve.autoexp) {
                params.toneCurve.expcomp = 0.0;
            }

            params.toneCurve.autoexp = false;
            params.toneCurve.curveMode = ToneCurveParams::TcMode::FILMLIKE;
            params.toneCurve.curve2 = { 0 };
            params.toneCurve.brightness = 0;
            params.toneCurve.contrast = 0;
            params.toneCurve.black = 0;

            if (aeListener) {
                aeListener->autoMatchedToneCurveChanged(params.toneCurve.curveMode, params.toneCurve.curve);
            }
        }
    }

    progress("Exposure curve & CIELAB conversion...", 100 * readyphase / numofphases);

    if ((todo & M_RGBCURVE) || (todo & M_CROP)) {
//        if (hListener) oprevi->calcCroppedHistogram(params, scale, histCropped);

        //complexCurve also calculated pre-curves histogram depending on crop
        CurveFactory::complexCurve(params.toneCurve.expcomp, params.toneCurve.black / 65535.0,
                                   params.toneCurve.hlcompr, params.toneCurve.hlcomprthresh,
                                   params.toneCurve.shcompr, params.toneCurve.brightness, params.toneCurve.contrast,
                                   params.toneCurve.curve, params.toneCurve.curve2,
                                   vhist16, hltonecurve, shtonecurve, tonecurve, histToneCurve, customToneCurve1, customToneCurve2, 1);

        CurveFactory::RGBCurve(params.rgbCurves.rcurve, rCurve, 1);
        CurveFactory::RGBCurve(params.rgbCurves.gcurve, gCurve, 1);
        CurveFactory::RGBCurve(params.rgbCurves.bcurve, bCurve, 1);


        opautili = false;

        if (params.colorToning.enabled) {
            TMatrix wprof = ICCStore::getInstance()->workingSpaceMatrix(params.icm.working);
            double wp[3][3] = {
                {wprof[0][0], wprof[0][1], wprof[0][2]},
                {wprof[1][0], wprof[1][1], wprof[1][2]},
                {wprof[2][0], wprof[2][1], wprof[2][2]}
            };
            params.colorToning.getCurves(ctColorCurve, ctOpacityCurve, wp, opautili);
            CurveFactory::curveToning(params.colorToning.clcurve, clToningcurve, scale == 1 ? 1 : 16);
            CurveFactory::curveToning(params.colorToning.cl2curve, cl2Toningcurve, scale == 1 ? 1 : 16);
        }

        if (params.blackwhite.enabled) {
            CurveFactory::curveBW(params.blackwhite.beforeCurve, params.blackwhite.afterCurve, vhist16bw, histToneCurveBW, beforeToneCurveBW, afterToneCurveBW, 1);
        }

        colourToningSatLimit = float (params.colorToning.satProtectionThreshold) / 100.f * 0.7f + 0.3f;
        colourToningSatLimitOpacity = 1.f - (float (params.colorToning.saturatedOpacity) / 100.f);

        int satTH = 80;
        int satPR = 30;
        int indi = 0;

        if (params.colorToning.enabled  && params.colorToning.autosat && params.colorToning.method != "LabGrid") { //for colortoning evaluation of saturation settings
            float moyS = 0.f;
            float eqty = 0.f;
            ipf.moyeqt(oprevi, moyS, eqty); //return image : mean saturation and standard dev of saturation
            //printf("moy=%f ET=%f\n", moyS,eqty);
            float satp = ((moyS + 1.5f * eqty) - 0.3f) / 0.7f; //1.5 sigma ==> 93% pixels with high saturation -0.3 / 0.7 convert to Hombre scale

            if (satp >= 0.92f) {
                satp = 0.92f;    //avoid values too high (out of gamut)
            }

            if (satp <= 0.15f) {
                satp = 0.15f;    //avoid too low values
            }

            //satTH=(int) 100.f*satp;
            //satPR=(int) 100.f*(moyS-0.85f*eqty);//-0.85 sigma==>20% pixels with low saturation
            colourToningSatLimit = 100.f * satp;
            satTH = (int) 100.f * satp;

            colourToningSatLimitOpacity = 100.f * (moyS - 0.85f * eqty); //-0.85 sigma==>20% pixels with low saturation
            satPR = (int) 100.f * (moyS - 0.85f * eqty);
        }

        if (actListener) {
            //if(params.blackwhite.enabled) {actListener->autoColorTonChanged(0, satTH, satPR);}
            if (params.blackwhite.enabled && params.colorToning.autosat) {
                actListener->autoColorTonChanged(0, satTH, satPR);    //hide sliders only if autosat
                indi = 0;
            } else {
                if (params.colorToning.autosat) {
                    if (params.colorToning.method == "Lab") {
                        indi = 1;
                    } else if (params.colorToning.method == "RGBCurves") {
                        indi = 1;
                    } else if (params.colorToning.method == "RGBSliders") {
                        indi = 1;
                    } else if (params.colorToning.method == "Splico") {
                        indi = 2;
                    } else if (params.colorToning.method == "Splitlr") {
                        indi = 2;
                    }

                    //actListener->autoColorTonChanged(indi, satTH, satPR);
                }
            }
        }

        // if it's just crop we just need the histogram, no image updates
        if (todo & M_RGBCURVE) {
            //initialize rrm bbm ggm different from zero to avoid black screen in some cases
            double rrm = 33.;
            double ggm = 33.;
            double bbm = 33.;

            DCPProfile::ApplyState as;
            DCPProfile *dcpProf = imgsrc->getDCP(params.icm, as);

            ipf.rgbProc(oprevi, oprevl, nullptr, hltonecurve, shtonecurve, tonecurve, shmap, params.toneCurve.saturation,
                        rCurve, gCurve, bCurve, colourToningSatLimit, colourToningSatLimitOpacity, ctColorCurve, ctOpacityCurve, opautili, clToningcurve, cl2Toningcurve, customToneCurve1, customToneCurve2, beforeToneCurveBW, afterToneCurveBW, rrm, ggm, bbm, bwAutoR, bwAutoG, bwAutoB, params.toneCurve.expcomp, params.toneCurve.hlcompr, params.toneCurve.hlcomprthresh, dcpProf, as, histToneCurve);

            if (params.blackwhite.enabled && params.blackwhite.autoc && abwListener) {
                if (settings->verbose) {
                    printf("ImProcCoordinator / Auto B&W coefs:   R=%.2f   G=%.2f   B=%.2f\n", bwAutoR, bwAutoG, bwAutoB);
                }

                abwListener->BWChanged((float) rrm, (float) ggm, (float) bbm);
            }

            if (params.colorToning.autosat && actListener) {
                if (settings->verbose) {
                    printf("ImProcCoordinator / Auto CT:  indi=%d   satH=%d  satPR=%d\n", indi, (int)colourToningSatLimit, (int) colourToningSatLimitOpacity);
                }

                actListener->autoColorTonChanged(indi, (int) colourToningSatLimit, (int)colourToningSatLimitOpacity);  //change sliders autosat
            }

            // correct GUI black and white with value
        }

        //  ipf.Lab_Tile(oprevl, oprevl, scale);

        // compute L channel histogram
        int x1, y1, x2, y2;
        params.crop.mapToResized(pW, pH, scale, x1, x2,  y1, y2);
    }

    readyphase++;
    lhist16(32768);

    if (todo & (M_LUMACURVE | M_CROP)) {
        lhist16.clear();
#ifdef _OPENMP
        const int numThreads = min(max(pW * pH / (int)lhist16.getSize(), 1), omp_get_max_threads());
        #pragma omp parallel num_threads(numThreads) if(numThreads>1)
#endif
        {
            LUTu lhist16thr(lhist16.getSize());
            lhist16thr.clear();
#ifdef _OPENMP
            #pragma omp for nowait
#endif

            for (int x = 0; x < pH; x++)
                for (int y = 0; y < pW; y++) {
                    int pos = (int)(oprevl->L[x][y]);
                    lhist16thr[pos]++;
                }

#ifdef _OPENMP
            #pragma omp critical
#endif
            lhist16 += lhist16thr;
        }
#ifdef _OPENMP
        static_cast<void>(numThreads);  // to silence cppcheck warning
#endif
        CurveFactory::complexLCurve(params.labCurve.brightness, params.labCurve.contrast, params.labCurve.lcurve, lhist16, lumacurve, histLCurve, scale == 1 ? 1 : 16, utili);
    }

    if (todo & M_LUMACURVE) {

        CurveFactory::curveCL(clcutili, params.labCurve.clcurve, clcurve, scale == 1 ? 1 : 16);

        CurveFactory::complexsgnCurve(autili, butili, ccutili, cclutili, params.labCurve.acurve, params.labCurve.bcurve, params.labCurve.cccurve,
                                      params.labCurve.lccurve, chroma_acurve, chroma_bcurve, satcurve, lhskcurve, scale == 1 ? 1 : 16);
    }

    //scale = 1;
    if (todo & (M_LUMINANCE + M_COLOR)) {
        nprevl->CopyFrom(oprevl);
        reserv->CopyFrom(oprevl);

        int maxspot = settings->nspot + 1;
        progress("Applying Color Boost...", 100 * readyphase / numofphases);


        if (params.locallab.enabled) {
            /*
             *  This file is part of RawTherapee.
             *
             *  Copyright (c) 2004-2010 Gabor Horvath <hgabor@rawtherapee.com>
             *
             *  RawTherapee is free software: you can redistribute it and/or modify
             *  it under the terms of the GNU General Public License as published by
             *  the Free Software Foundation, either version 3 of the License, or
             *  (at your option) any later version.
             *
             *  RawTherapee is distributed in the hope that it will be useful,
             *  but WITHOUT ANY WARRANTY; without even the implied warranty of
             *  MERCHANTABILITY or FITNESS FOR A PARTICULAR PURPOSE.  See the
             *  GNU General Public License for more details.
             *
             *  You should have received a copy of the GNU General Public License
             *  along with RawTherapee.  If not, see <http://www.gnu.org/licenses/>.
             *  2017 2018 Jacques Desmis <jdesmis@gmail.com>
             */


            //*********************************************************
            //advertissment
            //we can probably put all these function outside main process
            // but for now, I think it s mode readable
            // we have similar process in dcrop. and simpleprocess.cc
            // see rawpedia for all "fantaisies"
            // all this code is probably not optimal...but actually it run :)
            //there are probably errors...
            //***********************************************************

            bool isascii = true;
            std::string mdfive = getMD5(imgsrc->getFileName());


            Glib::ustring datainterm = imgsrc->getFileName() + ".ii";//extansion ii arbitrary to test if mip file is possible

            ofstream finterm(datainterm, ios::out);

            if (finterm.fail()) {
                printf("Non ascii Mip file possible..switch to Profiles\n");
                isascii = false;
            } else {
                printf("ascii Mip file possible!\n");
            }

            finterm.close();

            if (isascii == true) {
                if (std::remove(datainterm.c_str()) != 0) {
                    perror("Error deleting test ii file");
                } else {
                    puts("Test ii file successfully deleted");
                }
            }

            Glib::ustring pop = options.cacheBaseDir + "/mip/";

            Glib::ustring datal;

            if (options.mip == MI_opt || !isascii) {
                datal = pop + Glib::path_get_basename(imgsrc->getFileName() + "." + mdfive + ".mip");
            }

            if (options.mip == MI_prev && isascii) {//&& isascii
                datal = imgsrc->getFileName() + ".mip";
            }

            /*
            //test to see if wofstream and wifstream works with NON ASCII, but it's bad
                        wofstream test(datal, ios::out);
                        if(test.fail()) printf("ca va pas\n");
                        else ("ca va bien\n");
                        test.close();
            */
            ifstream fic0(datal, ios::in);

            printf("mip files in=%s\n", datal.c_str());
            //    if(! fic0.fail())    {
            float **shbuffer = nullptr;
            versionmip = 0;
            //   int maxdat;
            int sca = 1;
            //string delim ==> delimiter to separate integer in a string, 70 is largely enough for curves : noramlly 3 to 21 must be suffisant
            //curious method, but I am a poor informatic scientist...
            std::string delim[69] = {"A", "B", "C", "D", "E", "F", "G", "H", "I", "J", "K", "L", "M", "N", "O", "P", "Q", "R", "S", "T", "U", "V", "W", "X", "Y", "Z",
                                     "a", "b", "c", "d", "e", "f", "g", "h", "i", "j", "k", "l", "m", "n", "o", "p", "q", "r", "s", "t", "u", "v", "w", "x", "y", "z",
                                     "&", "#", "{", "[", "]", "}", "$", "*", "?", ">", "!", ";", "<", "(", ")", "+", "-"
                                    };


            maxdata = 102; //101 10023 //100 10022 //99 10021 // 90 10020 //88 10019//87 10018  //86 10017 //85 10016;// 82 10015//78;//73 for 10011
            //same value in simpleprocess.cc
            //same value in locallab.h for int nextdatasp[102];//102 = maxdata

            if (fic0) {
                //find current version mip
                std::string line;
                std::string spotline;
                //       int cont = 0;

                while (getline(fic0, line)) {
                    spotline = line;
                    std::size_t pos = spotline.find("=");
                    std::size_t posend = spotline.find("@");  //in case of for futur use

                    if (spotline.substr(0, pos) == "Mipversion") {
                        std::string strversion = spotline.substr(pos + 1, (posend - pos));
                        versionmip = std::stoi(strversion.c_str());
                    }


                }

                fic0.close();
            }

            printf("current mipvers=%i\n", versionmip);
            ifstream fic(datal, ios::in);



            if (fic.fail() || versionmip == 0  || params.locallab.nbspot == 0) { //initialize mip with default values if no file or old file to prevent crash

                ofstream fic(datal, ios::out | ios::trunc);  // ouverture en écriture avec effacement du fichier ouvert

                if (params.locallab.nbspot == 0) {
                    params.locallab.nbspot = 1;
                }


                if (fic) {
                    mipver = 10024;//to actualize  for each change, must be change also at the end just before save all datas mip files

                    //***************************************************************************************
                    //initialize new values when first utilisation of Locallab. Prepare creation of Mip files
                    //****************************************************************************************
                    for (int sp = 1; sp < maxspot; sp++) { // spots default
                        int t_sp = sp;
                        int t_mipversion = mipver;//new value for each change neads here, if it is first use
                        int t_circrad = 18;
                        int t_locX = 250;
                        int t_locY = 250;
                        int t_locYT = 250;
                        int t_locXL = 250;
                        int t_centerX = 0;
                        int t_centerY = 0;
                        int t_lightness = 0;
                        int t_contrast = 0;
                        int t_chroma = 0;
                        int t_sensi = 19;
                        int t_transit = 60;
                        int t_invers = 0;
                        int t_Smeth = 0;
                        int t_currentspot = 1;
                        int t_radius = 1;
                        int t_strength = 0;
                        int t_sensibn = 40;
                        int t_inversrad = 0;
                        int t_str = 0;
                        int t_chrrt = 0;
                        int t_neigh = 50;
                        int t_vart = 200;
                        int t_sensih = 19;
                        int t_inversret = 0;
                        int t_retinexMethod = 2;
                        int t_sharradius = 40;
                        int t_sharamount = 75;
                        int t_shardamping = 75;
                        int t_shariter = 30;
                        int t_sensisha = 19;
                        int t_inverssha = 0;
                        int t_qualityMethod = 1;
                        int t_thres = 18;
                        int t_proxi = 0;
                        int t_noiselumf = 0;
                        int t_noiselumc = 0;
                        int t_noisechrof = 0;
                        int t_noisechroc = 0;
                        int t_mult0 = 100;
                        int t_mult1 = 100;
                        int t_mult2 = 100;
                        int t_mult3 = 100;
                        int t_mult4 = 100;
                        int t_threshold = 20;
                        int t_sensicb = 19;
                        int t_activlum = 0;

                        // end versionmip = 10000

                        //begin versionmip = 10001 Tone mapping
                        int t_stren = 0;
                        int t_gamma = 100;
                        int t_estop = 140;
                        int t_scaltm = 10;
                        int t_rewei = 0;
                        int t_sensitm = 19;

                        //versionmip = 10002 Reticurv
                        int t_retrab = 500;

                        std::string t_curvret = "1000A0B120C350D350E700F500G350H350I1000J120K350L350M";//12 points
                        //10003
                        //std::string t_curvll = "0A";
                        std::string t_curvll = "3000A0B0C1000D1000E"; //"3000A0B0C499D501E1000F1000G";// "3000A0B0C1000D1000E";//with that it works !

                        //versionmip = 10004 LHcurv
                        std::string t_curvlh = "1000A0B500C350D350E166F500G350H350I333J500K350L350M500N500O350P350Q666R500S350T350U833V500W350X350Y";
                        //10005
                        int t_curvactiv = 0;
                        //10006
                        std::string t_curvcc = "3000A0B0C1000D1000E"; //"3000A0B0C499D501E1000F1000G";// "3000A0B0C1000D1000E";//with that it works !

                        //10007
                        int t_qualitycurveMethod = 0;
                        //versionmip = 10008 HHcurv
                        std::string t_curvhh = "1000A0B500C350D350E166F500G350H350I333J500K350L350M500N500O350P350Q666R500S350T350U833V500W350X350Y";

                        //10009
                        int t_sensiv = 19;
                        int t_pastel = 0;
                        int t_saturated = 0;
                        std::string t_psthres = "0A75B";
                        int t_proskin = 0;
                        int t_avoidcsh = 0;
                        int t_pastsat = 0;
                        std::string t_curvskin = "3000A0B0C1000D1000E"; //"3000A0B0C499D501E1000F1000G";// "3000A0B0C1000D1000E";//with that it works !

                        //10010
                        int t_expcomp       = 0;
                        int t_black         = 0;
                        int t_hlcompr       = 20;
                        int t_hlcomprthresh = 33;
                        int t_shcompr       = 50;
                        int t_sensiex = 19;

                        //10011
                        std::string t_curvex = "3000A0B0C1000D1000E";

                        //10012
                        int t_centerXbuf = 0;
                        int t_centerYbuf = 0;
                        int t_adjblur = 0;
                        int t_cutpast = 0;

                        //10013
                        int t_chromacbdl = 0;

                        //10014
                        int t_lastdust = 0;
                        int t_blurMethod = 0;
                        int t_dustMethod = 1;

                        //10016
                        int t_excludemeth = 0;
                        int t_sensiexclu = 19;
                        int t_struc = 0;

                        //10017
                        int t_warm = 0;
                        //10018
                        int t_noiselumdetail = 0;
                        //10019
                        int t_noisechrodetail = 0;
                        //10019
                        int t_sensiden = 30;

                        //10021
                        int t_expdenoi = 0;

                        //10022
                        int t_bilateral = 0;

                        int t_expcolor = 0;
                        int t_expvibrance = 0;
                        int t_expblur = 0;
                        int t_exptonemap = 0;
                        int t_expreti = 0;
                        int t_expsharp = 0;
                        int t_expcbdl = 0;
                        int t_expexpose = 0;
                        //10023
                        int t_noiselequal = 7;

                        //10024
                        int t_shapemeth = 0;

                        //all variables except locRETgainCurve 'coomon for all)
                        fic << "Mipversion=" << t_mipversion << '@' << endl;
                        fic << "Spot=" << t_sp << '@' << endl;
                        fic << "Circrad=" << t_circrad << '@' << endl;
                        fic << "LocX=" << t_locX << '@' << endl;
                        fic << "LocY=" << t_locY << '@' << endl;
                        fic << "LocYT=" << t_locYT << '@' << endl;
                        fic << "LocXL=" << t_locXL << '@' << endl ;
                        fic << "CenterX=" << t_centerX << '@' << endl;
                        fic << "CenterY=" << t_centerY << '@' << endl;
                        fic << "Lightness=" << t_lightness << '@' << endl;
                        fic << "Contrast=" << t_contrast << '@' <<  endl;
                        fic << "Chroma=" << t_chroma << '@' << endl;
                        fic << "Sensi=" << t_sensi << '@' << endl;
                        fic << "Transit=" << t_transit << '@' << endl;
                        fic << "Invers=" << t_invers << '@' << endl;
                        fic << "Smethod=" << t_Smeth << '@' << endl;
                        fic << "Currentspot=" << t_currentspot << '@' << endl;
                        fic << "Radius=" << t_radius << '@' << endl;
                        fic << "Strength=" << t_strength << '@' << endl;
                        fic << "Sensibn=" << t_sensibn << '@' << endl;
                        fic << "Inversrad=" << t_inversrad << '@' << endl;
                        fic << "Str=" << t_str << '@' << endl;
                        fic << "Chroma=" << t_chrrt << '@' << endl;
                        fic << "Neigh=" << t_neigh << '@' << endl;
                        fic << "Vart=" << t_vart << '@' << endl;
                        fic << "Sensih=" << t_sensih << '@' << endl;
                        fic << "Inversret=" << t_inversret << '@' << endl;
                        fic << "retinexMethod=" << t_retinexMethod << '@' << endl;
                        fic << "Sharradius=" << t_sharradius << '@' << endl;
                        fic << "Sharamount=" << t_sharamount << '@' << endl;
                        fic << "Shardamping=" << t_shardamping << '@' << endl;
                        fic << "Shariter=" << t_shariter << '@' << endl;
                        fic << "Sensisha=" << t_sensisha << '@' << endl;
                        fic << "Inverssha=" << t_inverssha << '@' << endl;
                        fic << "qualityMethod=" << t_qualityMethod << '@' << endl;
                        fic << "Thres=" << t_thres << '@' << endl;
                        fic << "Proxi=" << t_proxi << '@' << endl;
                        fic << "Noiselumf=" << t_noiselumf << '@' << endl;
                        fic << "Noiselumc=" << t_noiselumc << '@' << endl;
                        fic << "Noisechrof=" << t_noisechrof << '@' << endl;
                        fic << "Noisechroc=" << t_noisechroc << '@' << endl;
                        fic << "Mult0=" << t_mult0 << '@' << endl;
                        fic << "Mult1=" << t_mult1 << '@' << endl;
                        fic << "Mult2=" << t_mult2 << '@' << endl;
                        fic << "Mult3=" << t_mult3 << '@' << endl;
                        fic << "Mult4=" << t_mult4 << '@' << endl;
                        fic << "Threshold=" << t_threshold << '@' << endl;
                        fic << "Sensicb=" << t_sensicb << '@' << endl;
                        fic << "Activblurlum=" << t_activlum << '@' << endl;

                        fic << "Stren=" << t_stren << '@' << endl;
                        fic << "Gamma=" << t_gamma << '@' << endl;
                        fic << "Estop=" << t_estop << '@' << endl;
                        fic << "Scaltm=" << t_scaltm << '@' << endl;
                        fic << "Rewei=" << t_rewei << '@' << endl;
                        fic << "Sensitm=" << t_sensitm << '@' << endl;

                        fic << "Retrab=" << t_retrab << '@' << endl;
                        fic << "Curvactiv=" << t_curvactiv << '@' << endl;
                        fic << "qualitycurveMethod=" << t_qualitycurveMethod << '@' << endl;

                        fic << "Sensiv=" << t_sensiv << '@' << endl;
                        fic << "Pastel=" << t_pastel << '@' << endl;
                        fic << "Saturated=" << t_saturated << '@' << endl;
                        fic << "Proskin=" << t_proskin << '@' << endl;
                        fic << "Avoidcsh=" << t_avoidcsh << '@' << endl;
                        fic << "Pastsat=" << t_pastsat << '@' << endl;


                        fic << "Expcomp=" << t_expcomp << '@' << endl;
                        fic << "Black=" << t_black << '@' << endl;
                        fic << "Hlcompr=" << t_hlcompr << '@' << endl;
                        fic << "Hlcomprthresh=" << t_hlcomprthresh << '@' << endl;
                        fic << "Shcompr=" << t_shcompr  << '@' << endl;
                        fic << "Sensiex=" << t_sensiex << '@' << endl;

                        fic << "CenterXbuf=" << t_centerXbuf << '@' << endl;
                        fic << "CenterYbuf=" << t_centerYbuf << '@' << endl;
                        fic << "Adjblur=" << t_adjblur << '@' << endl;
                        fic << "Cutpast=" << t_cutpast << '@' <<  endl;

                        fic << "Chromacbdl=" << t_chromacbdl << '@' <<  endl;

                        fic << "Lastdust=" << t_lastdust << '@' <<  endl;
                        fic << "BlurMethod=" << t_blurMethod << '@' <<  endl;
                        fic << "DustMethod=" << t_dustMethod << '@' <<  endl;

                        fic << "ExcludeMethod=" << t_excludemeth << '@' <<  endl;
                        fic << "Sensiexclu=" << t_sensiexclu << '@' << endl;
                        fic << "Struc=" << t_struc << '@' << endl;
                        fic << "Warm=" << t_warm << '@' << endl;
                        fic << "Noiselumdetail=" << t_noiselumdetail << '@' << endl;
                        fic << "Noisechrodetail=" << t_noisechrodetail << '@' << endl;

                        fic << "Sensiden=" << t_sensiden << '@' << endl;
                        fic << "Expdenoi=" << t_expdenoi << '@' << endl;
                        fic << "Expcolor=" << t_expcolor << '@' << endl;
                        fic << "Expvibrance=" << t_expvibrance << '@' << endl;
                        fic << "Expblur=" << t_expblur << '@' << endl;
                        fic << "Exptonemap=" << t_exptonemap << '@' << endl;
                        fic << "Expreti=" << t_expreti << '@' << endl;
                        fic << "Expsharp=" << t_expsharp << '@' << endl;
                        fic << "Expcbdl=" << t_expcbdl << '@' << endl;
                        fic << "Expexpose=" << t_expexpose << '@' << endl;

                        fic << "Bilateral=" << t_bilateral << '@' << endl;
                        fic << "Noiselequal=" << t_noiselequal << '@' << endl;
                        fic << "ShapeMethod=" << t_shapemeth << '@' <<  endl;

                        fic << "curveReti=" << t_curvret << '@' << endl;
                        fic << "curveLL=" << t_curvll << '@' << endl;
                        fic << "curveLH=" << t_curvlh << '@' << endl;
                        fic << "curveCC=" << t_curvcc << '@' << endl;
                        fic << "curveHH=" << t_curvhh << '@' << endl;
                        fic << "curveskin=" << t_curvskin << '@' << endl;
                        fic << "pthres=" << t_psthres << '@' << endl;
                        fic << "curveex=" << t_curvex << '@' << endl;
                        fic << endl;
                    }

                    fic.close();

                } else

                {
                    cerr << "can't open file !" << endl;
                }

            }

            //***************************************************************************************
            //End initialize new values when first utilisation of Locallab. Prepare creation of Mip files
            //****************************************************************************************


            int realspot = params.locallab.nbspot;

            if (realspot >= maxspot) {
                params.locallab.nbspot = realspot = 1;
            }

            std::string inser;

            //create data for mip files
            dataspot = new int*[maxdata];

            //initilize data "0" with params
            for (int i = 0; i < maxdata; i++) {
                dataspot[i] = new int[maxspot];
            }

            retistr = new std::string[maxspot];
            llstr = new std::string[maxspot];
            lhstr = new std::string[maxspot];
            ccstr = new std::string[maxspot];
            hhstr = new std::string[maxspot];
            skinstr = new std::string[maxspot];
            pthstr = new std::string[maxspot];
            exstr = new std::string[maxspot];

            //******************************************************************
            //initialize data[xx][0] and Lut cache with params
            //******************************************************************
            {
                sps[0] = 0;
                dataspot[2][0] =  circrads[0] = params.locallab.circrad;//copy params in dataspot and in LUTi
                dataspot[3][0] =  locx[0] = params.locallab.locX;
                dataspot[4][0] =  locy[0] = params.locallab.locY;
                dataspot[5][0] =  locyt[0] = params.locallab.locYT;
                dataspot[6][0] =  locxl[0] = params.locallab.locXL;
                dataspot[7][0] =  centerx[0] = params.locallab.centerX;
                dataspot[8][0] =  centery[0] = params.locallab.centerY;
                dataspot[9][0] =  lights[0] = params.locallab.lightness;
                dataspot[10][0] =  contrs[0] = params.locallab.contrast;
                dataspot[11][0] =  chroms[0] = params.locallab.chroma;
                dataspot[12][0] =  sensis[0] = params.locallab.sensi;
                dataspot[13][0] =  transits[0] = params. locallab.transit;

                if (!params.locallab.invers) {
                    dataspot[14][0] = inverss[0] = 0;
                } else {
                    dataspot[14][0] = inverss[0] = 1;
                }

                if (params.locallab.Smethod == "IND") {
                    dataspot[15][0] = smeths[0] =  0;
                } else if (params.locallab.Smethod == "SYM") {
                    dataspot[15][0] = smeths[0] =  1;
                } else if (params.locallab.Smethod == "INDSL") {
                    dataspot[15][0] = smeths[0] =  2;
                } else if (params.locallab.Smethod == "SYMSL") {
                    dataspot[15][0] =  smeths[0] = 3;
                }

                dataspot[16][0] = curens[0] = params.locallab.nbspot;
                dataspot[17][0] =  radiuss[0] = params.locallab.radius;
                dataspot[18][0] =  strengths[0] = params.locallab.strength;
                dataspot[19][0] =  sensibns[0] = params.locallab.sensibn;


                if (!params.locallab.inversrad) {
                    dataspot[20][0] =  inversrads[0] = 0;
                } else {
                    dataspot[20][0] =  inversrads[0] = 1;
                }

                dataspot[21][0] = strs[0] = params.locallab.str;
                dataspot[22][0] = chrrts[0] = params.locallab.chrrt;
                dataspot[23][0] = neighs[0] = params.locallab.neigh;
                dataspot[24][0] = varts[0] = params.locallab.vart;
                dataspot[25][0] = sensihs[0] = params.locallab.sensih;

                if (!params.locallab.inversret) {
                    dataspot[26][0] =  inversrets[0] = 0;
                } else {
                    dataspot[26][0] =  inversrets[0] = 1;
                }

                if (params.locallab.retinexMethod == "low") {
                    dataspot[27][0] =  retinexs[0] = 0;
                } else if (params.locallab.retinexMethod == "uni") {
                    dataspot[27][0] =  retinexs[0] = 1;
                } else if (params.locallab.retinexMethod == "high") {
                    dataspot[27][0] =  retinexs[0] = 2;
                }

                dataspot[28][0] = sharradiuss[0] = params.locallab.sharradius;
                dataspot[29][0] = sharamounts[0] = params.locallab.sharamount;
                dataspot[30][0] = shardampings[0] = params.locallab.shardamping;
                dataspot[31][0] = shariters[0] = params.locallab.shariter;
                dataspot[32][0] = sensishas[0] = params.locallab.sensisha;

                if (!params.locallab.inverssha) {
                    dataspot[33][0] =  inversshas[0] = 0;
                } else {
                    dataspot[33][0] =  inversshas[0] = 1;
                }

                if (params.locallab.qualityMethod == "std") {
                    dataspot[34][0] =  qualitys[0] = 0;
                } else if (params.locallab.qualityMethod == "enh") {
                    dataspot[34][0] =  qualitys[0] = 1;
                } else if (params.locallab.qualityMethod == "enhden") {
                    dataspot[34][0] =  qualitys[0] = 2;
                }

                dataspot[35][0] = thress[0] = params.locallab.thres;
                dataspot[36][0] = proxis[0] = params.locallab.proxi;
                dataspot[37][0] = noiselumfs[0] = params.locallab.noiselumf;
                dataspot[38][0] = noiselumcs[0] = params.locallab.noiselumc;
                dataspot[39][0] = noisechrofs[0] = params.locallab.noisechrof;
                dataspot[40][0] = noisechrocs[0] = params.locallab.noisechroc;

                dataspot[41][0] = mult0s[0] = params.locallab.mult[0];
                dataspot[42][0] = mult1s[0] = params.locallab.mult[1];
                dataspot[43][0] = mult2s[0] = params.locallab.mult[2];
                dataspot[44][0] = mult3s[0] = params.locallab.mult[3];
                dataspot[45][0] = mult4s[0] = params.locallab.mult[4];
                dataspot[46][0] = thresholds[0] = params.locallab.threshold;
                dataspot[47][0] = sensicbs[0] = params.locallab.sensicb;

                if (!params.locallab.activlum) {
                    dataspot[48][0] =  activlums[0] = 0;
                } else {
                    dataspot[48][0] =  activlums[0] = 1;
                }

                dataspot[49][0] = strens[0] = params.locallab.stren;
                dataspot[50][0] = gammas[0] = params.locallab.gamma;
                dataspot[51][0] = estops[0] = params.locallab.estop;
                dataspot[52][0] = scaltms[0] = params.locallab.scaltm;
                dataspot[53][0] = reweis[0] = params.locallab.rewei;
                dataspot[54][0] = sensitms[0] = params.locallab.sensitm;
                dataspot[55][0] = retrabs[0] = params.locallab.retrab;

                if (!params.locallab.curvactiv) {
                    dataspot[56][0] = curvactivs[0] = 0;
                } else {
                    dataspot[56][0] = curvactivs[0] = 1;
                }

                if (params.locallab.qualitycurveMethod == "none") {
                    dataspot[57][0] =  qualitycurves[0] = 0;
                } else if (params.locallab.qualitycurveMethod == "std") {
                    dataspot[57][0] =  qualitycurves[0] = 1;
                } else if (params.locallab.qualitycurveMethod == "enh") {
                    dataspot[57][0] =  qualitycurves[0] = 2;
                }


                dataspot[58][0] = sensivs[0] = params.locallab.sensiv;
                dataspot[59][0] = pastels[0] = params.locallab.pastels;
                dataspot[60][0] = saturateds[0] = params.locallab.saturated;

                if (!params.locallab.protectskins) {
                    dataspot[61][0] = protectskinss[0] = 0;
                } else {
                    dataspot[61][0] = protectskinss[0] = 1;
                }

                if (!params.locallab.avoidcolorshift) {
                    dataspot[62][0] = avoidcolorshifts[0] = 0;
                } else {
                    dataspot[62][0] = avoidcolorshifts[0] = 1;
                }

                if (!params.locallab.pastsattog) {
                    dataspot[63][0] = pastsattogs[0] = 0;
                } else {
                    dataspot[63][0] = pastsattogs[0] = 1;
                }

                dataspot[64][0] = expcomps[0] = params.locallab.expcomp;
                dataspot[65][0] = blacks[0] = params.locallab.black;
                dataspot[66][0] = hlcomprs[0] = params.locallab.hlcompr;
                dataspot[67][0] = hlcomprthreshs[0] = params.locallab.hlcomprthresh;
                dataspot[68][0] = shcomprs[0] = params.locallab.shcompr;
                dataspot[69][0] = sensiexs[0] = params.locallab.sensiex;

                dataspot[70][0] = centerxbufs[0] = params.locallab.centerXbuf;
                dataspot[71][0] = centerybufs[0] = params.locallab.centerYbuf;
                dataspot[72][0] = adjblurs[0] = params.locallab.adjblur;

                if (!params.locallab.cutpast) {
                    dataspot[73][0] = cutpasts[0] = 0;
                } else {
                    dataspot[73][0] = cutpasts[0] = 1;
                }


                dataspot[74][0] = chromacbdls[0] = params.locallab.chromacbdl;

                if (!params.locallab.lastdust) {
                    dataspot[75][0] = lastdusts[0] = 0;
                } else {
                    dataspot[75][0] = lastdusts[0] = 1;
                }

                if (params.locallab.blurMethod == "norm") {
                    dataspot[76][0] =  blurmets[0] = 0;
                } else if (params.locallab.blurMethod == "inv") {
                    dataspot[76][0] =  blurmets[0] = 1;
                } else if (params.locallab.blurMethod == "sym") {
                    dataspot[76][0] =  blurmets[0] = 2;
                }

                if (params.locallab.dustMethod == "cop") {
                    dataspot[77][0] =  dustmets[0] = 0;
                } else if (params.locallab.dustMethod == "mov") {
                    dataspot[77][0] =  dustmets[0] = 1;
                } else if (params.locallab.dustMethod == "pas") {
                    dataspot[77][0] =  dustmets[0] = 2;
                }

                if (params.locallab.Exclumethod == "norm") {
                    dataspot[78][0] =  exclumets[0] = 0;
                } else if (params.locallab.Exclumethod == "exc") {
                    dataspot[78][0] =  exclumets[0] = 1;
                }

                dataspot[79][0] = sensiexclus[0] = params.locallab.sensiexclu;
                dataspot[80][0] = strucs[0] = params.locallab.struc;
                dataspot[81][0] = warms[0] = params.locallab.warm;
                dataspot[82][0] = noiselumdetails[0] = params.locallab.noiselumdetail;
                dataspot[83][0] = noisechrodetails[0] = params.locallab.noisechrodetail;
                dataspot[84][0] = sensidens[0] = params.locallab.sensiden;

                if (!params.locallab.expdenoi) {
                    dataspot[85][0] = expdenois[0] = 0;
                } else {
                    dataspot[85][0] = expdenois[0] = 1;
                }

                if (!params.locallab.expcolor) {
                    dataspot[86][0] = expcolors[0] = 0;
                } else {
                    dataspot[86][0] = expcolors[0] = 1;
                }

                if (!params.locallab.expvibrance) {
                    dataspot[87][0] = expvibrances[0] = 0;
                } else {
                    dataspot[87][0] = expvibrances[0] = 1;
                }

                if (!params.locallab.expblur) {
                    dataspot[88][0] = expblurs[0] = 0;
                } else {
                    dataspot[88][0] = expblurs[0] = 1;
                }

                if (!params.locallab.exptonemap) {
                    dataspot[89][0] = exptonemaps[0] = 0;
                } else {
                    dataspot[89][0] = exptonemaps[0] = 1;
                }

                if (!params.locallab.expreti) {
                    dataspot[90][0] = expretis[0] = 0;
                } else {
                    dataspot[90][0] = expretis[0] = 1;
                }

                if (!params.locallab.expsharp) {
                    dataspot[91][0] = expsharps[0] = 0;
                } else {
                    dataspot[91][0] = expsharps[0] = 1;
                }

                if (!params.locallab.expcbdl) {
                    dataspot[92][0] = expcbdls[0] = 0;
                } else {
                    dataspot[92][0] = expcbdls[0] = 1;
                }

                if (!params.locallab.expexpose) {
                    dataspot[93][0] = expexposes[0] = 0;
                } else {
                    dataspot[93][0] = expexposes[0] = 1;
                }

                dataspot[94][0] = bilaterals[0] = params.locallab.bilateral;
                dataspot[95][0] = noiselequals[0] = params.locallab.noiselequal;

                if (params.locallab.shapemethod == "ELI") {
                    dataspot[96][0] =  shapemets[0] = 0;
                } else if (params.locallab.shapemethod == "RECT") {
                    dataspot[96][0] =  shapemets[0] = 1;
                }

                // for all curves work around - I do not know how to do with params curves...
                //curve Reti local
                int siz = params.locallab.localTgaincurve.size();

                if (siz > 69) {//max due to codage with strcurv_data ()
                    siz = 69;    //to avoid crash
                }

                int s_datcur[siz + 1];

                for (int j = 0; j < siz; j++) {
                    s_datcur[j] = reticurvs[0 + j] = (int)(1000. * params.locallab.localTgaincurve[j]);
                }

                std::string cur_str = "";

                for (int j = 0; j < siz; j++) {
                    cur_str = cur_str + std::to_string(s_datcur[j]) + delim[j];
                }

                inser = retistr[0] = cur_str + "@";
                //end retistr

                //curve local L Lum
                int sizl = params.locallab.llcurve.size();

                if (sizl > 69) {
                    sizl = 69;//to avoid crash
                }

                int s_datcurl[sizl + 1];

                for (int j = 0; j < sizl; j++) {
                    s_datcurl[j] = llcurvs[0 + j] = (int)(1000. * params.locallab.llcurve[j]);
                }

                std::string ll_str = "";

                for (int j = 0; j < sizl; j++) {
                    ll_str = ll_str + std::to_string(s_datcurl[j]) + delim[j];
                }

                llstr[0] = ll_str + "@";
                //end local L f(L)

                //curve local C chrom
                int sizc = params.locallab.cccurve.size();

                if (sizc > 69) {//max
                    sizc = 69;//to avoid crash
                }

                int s_datcurc[sizc + 1];

                for (int j = 0; j < sizc; j++) {
                    s_datcurc[j] = cccurvs[0 + j] = (int)(1000. * params.locallab.cccurve[j]);
                }

                std::string cc_str = "";

                for (int j = 0; j < sizc; j++) {
                    cc_str = cc_str + std::to_string(s_datcurc[j]) + delim[j];
                }

                ccstr[0] = cc_str + "@";
                //end local C f(C)


                //curve local L f(H)
                int sizh = params.locallab.LHcurve.size();

                if (sizh > 69) {
                    sizh = 69;//to avoid crash
                }

                //     int s_curh[sizh + 1];
                int s_datcurh[sizh + 1];

                for (int j = 0; j < sizh; j++) {
                    s_datcurh[j] = lhcurvs[0 + j] = (int)(1000. * params.locallab.LHcurve[j]);
                }

                std::string lh_str = "";

                for (int j = 0; j < sizh; j++) {
                    lh_str = lh_str + std::to_string(s_datcurh[j]) + delim[j];
                }

                lhstr[0] = lh_str + "@";


                //HH curve
                //curve local H f(H)
                int sizhh = params.locallab.HHcurve.size();

                if (sizhh > 69) {
                    sizhh = 69;//to avoid crash
                }


                int s_datcurhh[sizhh + 1];

                for (int j = 0; j < sizhh; j++) {
                    s_datcurhh[j] = hhcurvs[0 + j] = (int)(1000. * params.locallab.HHcurve[j]);
                }

                std::string hh_str = "";

                for (int j = 0; j < sizhh; j++) {
                    hh_str = hh_str + std::to_string(s_datcurhh[j]) + delim[j];
                }

                hhstr[0] = hh_str + "@";

                //end local L = f(H)

                //Skin curve
                int sizsk = params.locallab.skintonescurve.size();

                if (sizsk > 69) {
                    sizsk = 69;//to avoid crash
                }


                int s_datcursk[sizsk + 1];

                for (int j = 0; j < sizsk; j++) {
                    s_datcursk[j] = skintonescurves[0 + j] = (int)(1000. * params.locallab.skintonescurve[j]);
                }

                std::string sk_str = "";

                for (int j = 0; j < sizsk; j++) {
                    sk_str = sk_str + std::to_string(s_datcursk[j]) + delim[j];
                }

                skinstr[0] = sk_str + "@";

                //end local skin


                //PSThreshold
                int sizps = 2;
                int s_datps[sizps + 1];
                s_datps[1] =  psthresholds[1] =  static_cast<int>(params.locallab.psthreshold.getTopLeft());

                s_datps[0] =  psthresholds[0] = static_cast<int>(params.locallab.psthreshold.getBottomLeft());

                std::string ps_str = "";

                ps_str = ps_str  + std::to_string(s_datps[0]) +  delim[0] + std::to_string(s_datps[1]) +  delim[1];

                pthstr[0] = ps_str + "@";
                //end local ps


                //Exp curve
                int sizex = params.locallab.excurve.size();

                if (sizex > 69) {
                    sizex = 69;//to avoid crash
                }


                int s_datcurex[sizex + 1];

                for (int j = 0; j < sizex; j++) {
                    s_datcurex[j] = excurves[0 + j] = (int)(1000. * params.locallab.excurve[j]);
                }

                std::string ex_str = "";

                for (int j = 0; j < sizex; j++) {
                    ex_str = ex_str + std::to_string(s_datcurex[j]) + delim[j];
                }

                exstr[0] = ex_str + "@";

                //end local Exp



                if (params.locallab.anbspot == 0) {
                    //update GUI and MIP after current spot ==> params, shift with the other alolistener
                    if (aloListener  && params.locallab.anbspot == 0) {
                        aloListener->localretChanged(dataspot, retistr[0], llstr[0], lhstr[0], ccstr[0], hhstr[0], skinstr[0], pthstr[0], exstr[0], 0, 1);
                    }
                }

                locallutili = false;

            }
            //******************************************************************
            //end initialize data[xx][0] and cache with params
            //******************************************************************


            //********************************************************************
            //read mip file
            //********************************************************************
            int ns = 0;
            //    int realsp = params.locallab.nbspot;
            bool excurvret = true;
            bool excurvll = true;
            bool excurvlh = true;
            bool excurvcc = true;
            bool excurvhh = true;
            bool excurvsk = true;
            bool excpth = true;
            bool excurvex = true;

            ifstream fich(datal, ios::in);

            //read mip file
            if (fich) {//may be a file with versionmip = 10000
                //we must add new fields at the good place
                std::string line;
                std::string spotline;
                int cont = 0;
                int maxind = maxdata - 4 ; //

                if (versionmip == 10000) {
                    maxind = 49;
                    excurvret = false;
                    excurvll = false;
                    excurvlh = false;
                    excurvhh = false;
                    excurvsk = false;
                    excpth = false;
                    excurvex = false;

                }

                if (versionmip == 10001) {
                    maxind = 55;
                    excurvret = false;
                    excurvll = false;
                    excurvlh = false;
                    excurvhh = false;
                    excurvsk = false;
                    excpth = false;
                    excurvex = false;

                }

                if (versionmip == 10004) {
                    maxind = 56;
                }

                if (versionmip == 10005) {
                    excurvcc = false;
                }

                if (versionmip == 10006) {
                    maxind = 57;
                }

                if (versionmip == 10008) {
                    maxind = 58;
                }

                if (versionmip == 10009) {
                    maxind = 69;
                }

// I have forgotten 10010  ==> probably crash...but now it's passed...
//enabled this code after...
                if (versionmip == 10011) {
                    maxind = 70;
                }

                if (versionmip == 10012) {
                    maxind = 74;
                }

                if (versionmip == 10013) {
                    maxind = 77;
                }

                if (versionmip == 10015) {
                    maxind = 77;
                }

                if (versionmip == 10016) {
                    maxind = 80;
                }

                if (versionmip == 10017) {
                    maxind = 81;
                }

                if (versionmip == 10018) {
                    maxind = 82;
                }

                if (versionmip == 10019) {
                    maxind = 83;
                }

                if (versionmip == 10020) {
                    maxind = 84;
                }

                if (versionmip == 10021) {
                    maxind = 92;
                }

                if (versionmip == 10022) {
                    maxind = 93;
                }

                if (versionmip == 10023) {
                    maxind = 94;
                }

                while (getline(fich, line)) {
                    spotline = line;
                    std::size_t pos = spotline.find("=");
                    std::size_t posend = spotline.find("@");  //in case of for futur use

                    if (spotline.substr(0, pos) == "Mipversion") {
                        std::string strversion = spotline.substr(pos + 1, (posend - pos));
                        versionmip = std::stoi(strversion.c_str());
                    }

                    if (spotline.substr(0, pos) == "Spot") {
                        cont = 0;
                    }

                    cont++;
                    std::string str3 = spotline.substr(pos + 1, (posend - pos));

                    if (cont == 1) {
                        ns =  std::stoi(str3.c_str());
                    }

                    if (ns < maxspot) {
                        if (cont >= 2  && cont < 16) {
                            dataspot[cont][ns] = std::stoi(str3.c_str());
                        }

                        if (spotline.substr(0, pos) == "Currentspot") {
                            dataspot[16][0] = std::stoi(str3.c_str());
                        }

                        if (cont > 16  && cont < maxind) {
                            dataspot[cont][ns] = std::stoi(str3.c_str());
                        }


                        if (excurvret && spotline.substr(0, pos) == "curveReti") {
                            retistr[ns] = str3;
                        }

                        if (excurvll && spotline.substr(0, pos) == "curveLL") {
                            llstr[ns] = str3;
                        }


                        if (excurvlh && spotline.substr(0, pos) == "curveLH") {

                            lhstr[ns] = str3;
                        }

                        if (excurvcc && spotline.substr(0, pos) == "curveCC") {
                            ccstr[ns] = str3;
                        }

                        if (excurvhh && spotline.substr(0, pos) == "curveHH") {
                            hhstr[ns] = str3;
                        }

                        if (excurvsk && spotline.substr(0, pos) == "curveskin") {
                            skinstr[ns] = str3;
                        }

                        if (excpth && spotline.substr(0, pos) == "pthres") {
                            pthstr[ns] = str3;
                        }

                        if (excurvex && spotline.substr(0, pos) == "curveex") {
                            exstr[ns] = str3;
                        }
                    }

                }

                fich.close();
            }

            //new filed for each update
            //new fields for TM
            if (versionmip == 10000) {
                for (int sp = 1; sp < maxspot; sp++) { // spots default
                    dataspot[49][sp] = 0; //stren
                    dataspot[50][sp] = 100; //gamma
                    dataspot[51][sp] = 140; //estop
                    dataspot[52][sp] = 10; //scaltm
                    dataspot[53][sp] = 0; //rewei
                    dataspot[54][sp] = 40; //sensitm

                }
            }

            if (versionmip <= 10001) {

                for (int sp = 1; sp < maxspot; sp++) { // spots default
                    dataspot[55][sp] = 500; //retrab
                    std::string cur_str = "1000A0B120C350D350E700F500G350H350I1000J120K350L350M";//12 points
                    retistr[sp] = cur_str + "@";
                }
            }

            if (versionmip <= 10002) {

                for (int sp = 1; sp < maxspot; sp++) { // spots default
                    std::string ll_str = "3000A0B0C1000D1000E"; //"3000A0B0C499D501E1000F1000G"; //"3000A0B0C1000D1000E"; //"3000A0B0C200D200E800F800G1000H1000I";//"0A"
                    llstr[sp] = ll_str + "@";
                }
            }

            if (versionmip <= 10003) {

                for (int sp = 1; sp < maxspot; sp++) { // spots default
                    std::string lh_str = "1000A0B500C350D350E166F500G350H350I333J500K350L350M500N500O350P350Q666R500S350T350U833V500W350X350Y";
                    lhstr[sp] = lh_str + "@";
                }
            }

            if (versionmip <= 10004) {

                for (int sp = 1; sp < maxspot; sp++) { // spots default
                    dataspot[56][sp] = 0; //curvactiv
                }
            }

            if (versionmip <= 10005) {

                for (int sp = 1; sp < maxspot; sp++) { // spots default
                    std::string cc_str = "3000A0B0C1000D1000E";
                    ccstr[sp] = cc_str + "@";
                }
            }

            if (versionmip <= 10006) {

                for (int sp = 1; sp < maxspot; sp++) { // spots default
                    dataspot[57][sp] = 0; //qualitycurveMethod
                }
            }

            if (versionmip <= 10007) {

                for (int sp = 1; sp < maxspot; sp++) { // spots default
                    std::string hh_str = "1000A0B500C350D350E166F500G350H350I333J500K350L350M500N500O350P350Q666R500S350T350U833V500W350X350Y";
                    hhstr[sp] = hh_str + "@";
                }
            }

            if (versionmip <= 10008) {
                //vibrance
                for (int sp = 1; sp < maxspot; sp++) { // spots default

                    dataspot[58][sp] = 19;
                    dataspot[59][sp] = 0;
                    dataspot[60][sp] = 0;
                    dataspot[61][sp] = 0;
                    dataspot[62][sp] = 0;
                    dataspot[63][sp] = 0;
                    std::string sk_str = "3000A0B0C1000D1000E";
                    skinstr[sp] = sk_str + "@";
                    pthstr[sp] = "0A75B@";
                }
            }

            if (versionmip <= 10009) {//exposure
                for (int sp = 1; sp < maxspot; sp++) { // spots default
                    dataspot[64][sp] = 0;
                    dataspot[65][sp] = 0;
                    dataspot[66][sp] = 20;
                    dataspot[67][sp] = 33;
                    dataspot[68][sp] = 50;
                    dataspot[69][sp] = 19;

                }
            }

            if (versionmip <= 10010) {

                for (int sp = 1; sp < maxspot; sp++) { // spots default
                    std::string ex_str = "3000A0B0C1000D1000E";
                    exstr[sp] = ex_str + "@";
                }
            }

            if (versionmip <= 10011) {//
                for (int sp = 1; sp < maxspot; sp++) { // spots default
                    dataspot[70][sp] = 0;
                    dataspot[71][sp] = 0;
                    dataspot[72][sp] = 0;
                    dataspot[73][sp] = 0;

                }
            }

            if (versionmip <= 10012) {//
                for (int sp = 1; sp < maxspot; sp++) { // spots default
                    dataspot[74][sp] = 0;

                }
            }

            if (versionmip <= 10013) {//
                for (int sp = 1; sp < maxspot; sp++) { // spots default
                    dataspot[75][sp] = 0;
                    dataspot[76][sp] = 0;
                    dataspot[77][sp] = 1;

                }
            }

            if (versionmip <= 10015) {//
                for (int sp = 1; sp < maxspot; sp++) { // spots default
                    dataspot[78][sp] = 0;
                    dataspot[79][sp] = 19;
                    dataspot[80][sp] = 0;

                }
            }

            if (versionmip <= 10016) {//
                for (int sp = 1; sp < maxspot; sp++) { // spots default
                    dataspot[81][sp] = 0;
                }
            }

            if (versionmip <= 10017) {//
                for (int sp = 1; sp < maxspot; sp++) { // spots default
                    dataspot[82][sp] = 0;
                }
            }

            if (versionmip <= 10018) {//
                for (int sp = 1; sp < maxspot; sp++) { // spots default
                    dataspot[83][sp] = 0;
                }
            }

            if (versionmip <= 10019) {//
                for (int sp = 1; sp < maxspot; sp++) { // spots default
                    dataspot[84][sp] = 30;
                }
            }

            if (versionmip <= 10020) {//
                for (int sp = 1; sp < maxspot; sp++) { // spots default
                    dataspot[85][sp] = 0;
                    dataspot[86][sp] = 0;
                    dataspot[87][sp] = 0;
                    dataspot[88][sp] = 0;
                    dataspot[89][sp] = 0;
                    dataspot[90][sp] = 0;
                    dataspot[91][sp] = 0;
                    dataspot[92][sp] = 0;
                    dataspot[93][sp] = 0;
                }
            }

            if (versionmip <= 10021) {//
                for (int sp = 1; sp < maxspot; sp++) { // spots default
                    dataspot[94][sp] = 0;

                }
            }

            if (versionmip <= 10022) {//
                for (int sp = 1; sp < maxspot; sp++) { // spots default
                    dataspot[95][sp] = 7;

                }
            }

            if (versionmip <= 10023) {//
                for (int sp = 1; sp < maxspot; sp++) { // spots default
                    dataspot[96][sp] = 0;

                }
            }

            //**************************************************************
            //here we change the number of spot if change in options
            //**************************************************************
            if (ns < (maxspot - 1)) { //only for increasing, in case of decreasing, datas are "forgoten"
                changenumberofspot(dataspot, maxdata, maxspot, ns, datal, versionmip);

            }

            //**************************************************************************
            //end change number of spots
            //**************************************************************************

            //************************************************************************************************
            //duplicated spot
            //************************************************************************************************
            int spottodupli = dataspot[16][0];//current value

            if (params.locallab.spotduplicated) {
                lastspotdup = true;//probably unused
            }

            if (params.locallab.spotduplicated && spottodupli >= 1) {

                spotduplic(dataspot, spottodupli, maxdata);

                if (aloListener && params.locallab.spotduplicated) {
                    //update GUI and MIP
                    int sp = spottodupli;
                    int maxreal = maxdata;
                    aloListener->localChanged(dataspot, retistr[sp], llstr[sp], lhstr[sp], ccstr[sp], hhstr[sp], skinstr[sp], pthstr[sp], exstr[sp], sp, maxreal);
                    aloListener->spotdupChanged(false);//put checkbox to false, and spotduplicated to false
                    params.locallab.spotduplicated = false;

                }

            }

            //************************************************
            //end duplicated spot
            //************************************************

            //*************************************************************************
            //main algorithm for all spots
            //*************************************************************************

            for (int sp = 1; sp < maxspot; sp++) { //spots default
                params.locallab.huerefblur = dataspot[maxdata - 5][sp] / 100.;
                params.locallab.hueref = dataspot[maxdata - 4][sp] / 100.;
                params.locallab.chromaref = dataspot[maxdata - 3][sp];
                params.locallab.lumaref = dataspot[maxdata - 2][sp];
                params.locallab.sobelref = dataspot[maxdata - 1][sp];
                params.locallab.circrad = circrads[sp] = dataspot[2][sp];
                params.locallab.locX = locx[sp] = dataspot[3][sp];
                params.locallab.locY = locy[sp] = dataspot[4][sp];
                params.locallab.locYT = locyt[sp] = dataspot[5][sp];
                params.locallab.locXL = locxl[sp] = dataspot[6][sp];
                params.locallab.centerX = centerx[sp] = dataspot[7][sp];
                params.locallab.centerY = centery[sp] = dataspot[8][sp];
                params.locallab.lightness = lights[sp] = dataspot[9][sp];
                params.locallab.contrast = contrs[sp] = dataspot[10][sp];
                params.locallab.chroma = chroms[sp] = dataspot[11][sp];
                params.locallab.sensi = sensis[sp] = dataspot[12][sp];
                params.locallab.transit = transits[sp] = dataspot[13][sp];
                sps[sp] = sp;

                if (dataspot[14][sp] ==  0) {
                    inverss[sp] = 0;
                    params.locallab.invers = false;
                } else {
                    inverss[sp] = 1;
                    params.locallab.invers = true;
                }

                if (dataspot[15][sp] ==  0) {
                    smeths[sp] = 0;
                    params.locallab.Smethod = "IND" ;
                } else if (dataspot[15][sp] ==  1) {
                    smeths[sp] = 1;
                    params.locallab.Smethod = "SYM" ;
                } else if (dataspot[15][sp] ==  2) {
                    smeths[sp] = 2;
                    params.locallab.Smethod = "INDSL";
                } else if (dataspot[15][sp] ==  3) {
                    smeths[sp] = 3;
                    params.locallab.Smethod = "SYMSL";
                }

                radiuss[sp] = dataspot[17][sp];
                strengths[sp] = dataspot[18][sp];
                params.locallab.radius = dataspot[17][sp];
                params.locallab.strength = dataspot[18][sp];
                params.locallab.sensibn = sensibns[sp] = dataspot[19][sp];

                if (dataspot[20][sp] ==  0) {
                    inversrads[sp] = 0;
                    params.locallab.inversrad = false;
                } else {
                    inversrads[sp] = 1;
                    params.locallab.inversrad = true;
                }


                params.locallab.str = strs[sp] = dataspot[21][sp];
                params.locallab.chrrt = chrrts[sp] = dataspot[22][sp];
                params.locallab.neigh = neighs[sp] = dataspot[23][sp];
                params.locallab.vart = varts[sp] = dataspot[24][sp];
                params.locallab.sensih = sensihs[sp] = dataspot[25][sp];

                if (dataspot[26][sp] ==  0) {
                    inversrets[sp] = 0;
                    params.locallab.inversret = false;
                } else {
                    inversrets[sp] = 1;
                    params.locallab.inversret = true;
                }

                if (dataspot[27][sp] ==  0) {
                    retinexs[sp] = 0;
                    params.locallab.retinexMethod = "low" ;
                } else if (dataspot[27][sp] ==  1) {
                    retinexs[sp] = 1;
                    params.locallab.retinexMethod = "uni" ;
                } else if (dataspot[27][sp] ==  2) {
                    retinexs[sp] = 2;
                    params.locallab.retinexMethod = "high";
                }

                sharradiuss[sp] = dataspot[28][sp];
                params.locallab.sharradius = dataspot[28][sp];

                params.locallab.sharamount = sharamounts[sp] = dataspot[29][sp];
                params.locallab.shardamping = shardampings[sp] = dataspot[30][sp];
                params.locallab.shariter = shariters[sp] = dataspot[31][sp];
                params.locallab.sensisha = sensishas[sp] = dataspot[32][sp];

                if (dataspot[33][sp] ==  0) {
                    inversshas[sp] = 0;
                    params.locallab.inverssha = false;
                } else {
                    inversshas[sp] = 1;
                    params.locallab.inverssha = true;
                }

                if (dataspot[34][sp] ==  0) {
                    qualitys[sp] = 0;
                    params.locallab.qualityMethod = "std" ;
                } else if (dataspot[34][sp] ==  1) {
                    qualitys[sp] = 1;
                    params.locallab.qualityMethod = "enh" ;
                } else if (dataspot[34][sp] ==  2) {
                    qualitys[sp] = 2;
                    params.locallab.qualityMethod = "enhden" ;
                }

                params.locallab.thres = thress[sp] = dataspot[35][sp];
                params.locallab.proxi = proxis[sp] = dataspot[36][sp];
                params.locallab.noiselumf = noiselumfs[sp] = dataspot[37][sp];
                params.locallab.noiselumc = noiselumcs[sp] = dataspot[38][sp];
                params.locallab.noisechrof = noisechrofs[sp] = dataspot[39][sp];
                params.locallab.noisechroc = noisechrocs[sp] = dataspot[40][sp];
                params.locallab.mult[0] = mult0s[sp] = dataspot[41][sp];
                params.locallab.mult[1] = mult1s[sp] = dataspot[42][sp];
                params.locallab.mult[2] = mult2s[sp] = dataspot[43][sp];
                params.locallab.mult[3] = mult3s[sp] = dataspot[44][sp];
                params.locallab.mult[4] = mult4s[sp] = dataspot[45][sp];
                params.locallab.threshold = thresholds[sp] = dataspot[46][sp];
                params.locallab.sensicb = sensicbs[sp] = dataspot[47][sp];

                if (dataspot[48][sp] ==  0) {
                    activlums[sp] = 0;
                    params.locallab.activlum = false;
                } else {
                    activlums[sp] = 1;
                    params.locallab.activlum = true;
                }

                params.locallab.stren = strens[sp] = dataspot[49][sp];
                params.locallab.gamma = gammas[sp] = dataspot[50][sp];
                params.locallab.estop = estops[sp] = dataspot[51][sp];
                params.locallab.scaltm = scaltms[sp] = dataspot[52][sp];
                params.locallab.rewei = reweis[sp] = dataspot[53][sp];
                params.locallab.sensitm = sensitms[sp] = dataspot[54][sp];
                params.locallab.retrab = retrabs[sp] = dataspot[55][sp];

                if (dataspot[56][sp] ==  0) {
                    curvactivs[sp] = 0;
                    params.locallab.curvactiv = false;
                } else {
                    curvactivs[sp] = 1;
                    params.locallab.curvactiv = true;
                }

                if (dataspot[57][sp] ==  0) {
                    qualitycurves[sp] = 0;
                    params.locallab.qualitycurveMethod = "none" ;
                } else if (dataspot[57][sp] ==  1) {
                    qualitycurves[sp] = 1;
                    params.locallab.qualitycurveMethod = "std" ;
                } else if (dataspot[57][sp] ==  2) {
                    qualitycurves[sp] = 2;
                    params.locallab.qualitycurveMethod = "enh" ;
                }

                params.locallab.sensiv = sensivs[sp] = dataspot[58][sp];
                params.locallab.pastels = pastels[sp] =  dataspot[59][sp];
                params.locallab.saturated = saturateds[sp] = dataspot[60][sp];

                if (dataspot[61][sp] ==  0) {
                    protectskinss[sp] = 0;
                    params.locallab.protectskins = false;
                } else {
                    protectskinss[sp] = 1;
                    params.locallab.protectskins  = true;
                }

                if (dataspot[62][sp] ==  0) {
                    avoidcolorshifts[sp] = 0;
                    params.locallab.avoidcolorshift = false;
                } else {
                    avoidcolorshifts[sp] = 1;
                    params.locallab.avoidcolorshift  = true;
                }

                if (dataspot[63][sp] ==  0) {
                    pastsattogs[sp] = 0;
                    params.locallab.pastsattog = false;
                } else {
                    pastsattogs[sp] = 1;
                    params.locallab.pastsattog  = true;
                }



                params.locallab.expcomp = expcomps[sp] = dataspot[64][sp];
                params.locallab.black = blacks[sp] = dataspot[65][sp];
                params.locallab.hlcompr = hlcomprs[sp] = dataspot[66][sp];
                params.locallab.hlcomprthresh = hlcomprthreshs[sp] = dataspot[67][sp];
                params.locallab.shcompr = shcomprs[sp] = dataspot[68][sp];
                params.locallab.sensiex = sensiexs[sp] = dataspot[69][sp];

                params.locallab.centerXbuf = centerxbufs[sp] = dataspot[70][sp];
                params.locallab.centerYbuf = centerybufs[sp] = dataspot[71][sp];
                params.locallab.adjblur = adjblurs[sp] = dataspot[72][sp];

                if (dataspot[73][sp] ==  0) {
                    cutpasts[sp] = 0;
                    params.locallab.cutpast = false;
                } else {
                    cutpasts[sp] = 1;
                    params.locallab.cutpast  = true;
                }

                params.locallab.chromacbdl = chromacbdls[sp] = dataspot[74][sp];

                if (dataspot[75][sp] ==  0) {
                    lastdusts[sp] = 0;
                    params.locallab.lastdust = false;
                } else {
                    lastdusts[sp] = 1;
                    params.locallab.lastdust  = true;
                }

                if (dataspot[76][sp] ==  0) {
                    blurmets[sp] = 0;
                    params.locallab.blurMethod = "norm" ;
                } else if (dataspot[76][sp] ==  1) {
                    blurmets[sp] = 1;
                    params.locallab.blurMethod = "inv" ;
                } else if (dataspot[76][sp] ==  2) {
                    blurmets[sp] = 2;
                    params.locallab.blurMethod = "sym" ;
                }

                if (dataspot[77][sp] ==  0) {
                    dustmets[sp] = 0;
                    params.locallab.dustMethod = "cop" ;
                } else if (dataspot[77][sp] ==  1) {
                    dustmets[sp] = 1;
                    params.locallab.dustMethod = "mov" ;
                } else if (dataspot[77][sp] ==  2) {
                    dustmets[sp] = 2;
                    params.locallab.dustMethod = "pas" ;
                }

                if (dataspot[78][sp] ==  0) {
                    exclumets[sp] = 0;
                    params.locallab.Exclumethod = "norm" ;
                } else if (dataspot[78][sp] ==  1) {
                    exclumets[sp] = 1;
                    params.locallab.Exclumethod = "exc" ;
                }

                params.locallab.sensiexclu = sensiexclus[sp] = dataspot[79][sp];
                params.locallab.struc = strucs[sp] = dataspot[80][sp];
                params.locallab.warm = warms[sp] = dataspot[81][sp];
                params.locallab.noiselumdetail = noiselumdetails[sp] = dataspot[82][sp];
                params.locallab.noisechrodetail = noisechrodetails[sp] = dataspot[83][sp];
                params.locallab.sensiden = sensidens[sp] = dataspot[84][sp];

                if (dataspot[85][sp] ==  0) {
                    expdenois[sp] = 0;
                    params.locallab.expdenoi = false;
                } else {
                    expdenois[sp] = 1;
                    params.locallab.expdenoi = true;
                }

                if (dataspot[86][sp] ==  0) {
                    expcolors[sp] = 0;
                    params.locallab.expcolor = false;
                } else {
                    expcolors[sp] = 1;
                    params.locallab.expcolor = true;
                }

                if (dataspot[87][sp] ==  0) {
                    expvibrances[sp] = 0;
                    params.locallab.expvibrance = false;
                } else {
                    expvibrances[sp] = 1;
                    params.locallab.expvibrance = true;
                }

                if (dataspot[88][sp] ==  0) {
                    expblurs[sp] = 0;
                    params.locallab.expblur = false;
                } else {
                    expblurs[sp] = 1;
                    params.locallab.expblur = true;
                }

                if (dataspot[89][sp] ==  0) {
                    exptonemaps[sp] = 0;
                    params.locallab.exptonemap = false;
                } else {
                    exptonemaps[sp] = 1;
                    params.locallab.exptonemap = true;
                }

                if (dataspot[90][sp] ==  0) {
                    expretis[sp] = 0;
                    params.locallab.expreti = false;
                } else {
                    expretis[sp] = 1;
                    params.locallab.expreti = true;
                }

                if (dataspot[91][sp] ==  0) {
                    expsharps[sp] = 0;
                    params.locallab.expsharp = false;
                } else {
                    expsharps[sp] = 1;
                    params.locallab.expsharp = true;
                }

                if (dataspot[92][sp] ==  0) {
                    expcbdls[sp] = 0;
                    params.locallab.expcbdl = false;
                } else {
                    expcbdls[sp] = 1;
                    params.locallab.expcbdl = true;
                }

                if (dataspot[93][sp] ==  0) {
                    expexposes[sp] = 0;
                    params.locallab.expexpose = false;
                } else {
                    expcbdls[sp] = 1;
                    params.locallab.expexpose = true;
                }

                params.locallab.bilateral = bilaterals[sp] = dataspot[94][sp];
                params.locallab.noiselequal = noiselequals[sp] = dataspot[95][sp];

                if (dataspot[96][sp] ==  0) {
                    shapemets[sp] = 0;
                    params.locallab.shapemethod = "ELI" ;
                } else if (dataspot[96][sp] ==  1) {
                    shapemets[sp] = 1;
                    params.locallab.shapemethod = "RECT" ;
                }

                int *s_datc;
                s_datc = new int[70];
                int siz;

                ipf.strcurv_data(retistr[sp], s_datc, siz); //convert data in int string with strcurv_data () - it is a work around !

                sizeretics[sp] = siz;

                std::vector<double>   cretiend;

                for (int j = 0; j < siz; j++) {
                    reticurvs[sp * 500 + j] =  s_datc[j];
                    cretiend.push_back((double)(s_datc[j]) / 1000.);
                }

                delete [] s_datc;

                int *s_datcl;
                s_datcl = new int[70];
                int sizl;

                ipf.strcurv_data(llstr[sp], s_datcl, sizl);

                sizellcs[sp] = sizl;

                std::vector<double>   cllend;

                for (int j = 0; j < sizl; j++) {
                    llcurvs[sp * 500 + j] =  s_datcl[j];
                    cllend.push_back((double)(s_datcl[j]) / 1000.);
                }

                delete [] s_datcl;


                int *s_datcc;
                s_datcc = new int[70];
                int sizc;

                ipf.strcurv_data(ccstr[sp], s_datcc, sizc);

                sizecccs[sp] = sizc;

                std::vector<double>   cccend;

                for (int j = 0; j < sizc; j++) {
                    cccurvs[sp * 500 + j] =  s_datcc[j];
                    cccend.push_back((double)(s_datcc[j]) / 1000.);
                }

                delete [] s_datcc;

                int *s_datch;
                s_datch = new int[70];
                int sizh;

                ipf.strcurv_data(lhstr[sp], s_datch, sizh);

                sizelhcs[sp] = sizh;

                std::vector<double>   clhend;

                for (int j = 0; j < sizh; j++) {
                    lhcurvs[sp * 500 + j] =  s_datch[j];
                    clhend.push_back((double)(s_datch[j]) / 1000.);
                }

                delete [] s_datch;


                int *s_datchh;
                s_datchh = new int[70];
                int sizhh;

                ipf.strcurv_data(hhstr[sp], s_datchh, sizhh);

                sizehhcs[sp] = sizhh;

                std::vector<double>   chhend;

                for (int j = 0; j < sizhh; j++) {
                    hhcurvs[sp * 500 + j] =  s_datchh[j];
                    chhend.push_back((double)(s_datchh[j]) / 1000.);
                }

                delete [] s_datchh;


                int *s_datcsk;
                s_datcsk = new int[70];
                int sizsk;

                ipf.strcurv_data(skinstr[sp], s_datcsk, sizsk);

                sizeskintonecurves[sp] = sizsk;

                std::vector<double>   cskend;

                for (int j = 0; j < sizsk; j++) {
                    skintonescurves[sp * 500 + j] =  s_datcsk[j];
                    cskend.push_back((double)(s_datcsk[j]) / 1000.);
                }

                delete [] s_datcsk;

                //PSThreshold + 1
                int sizps = 2;
                int s_datcps[sizps + 1];
                ipf.strcurv_data(pthstr[sp], s_datcps, sizps);

                psthresholds[sp * 500] = s_datcps[0];
                psthresholds[sp * 500 + 1] = s_datcps[1];
                //  printf("A 0=%i 1=%i\n", s_datcps[0], s_datcps[1]);
                params.locallab.psthreshold.setValues(s_datcps[0], s_datcps[1]);

                //end local PS

                //exposure
                int *s_datcexx;
                s_datcexx = new int[70];
                int sizexx;

                ipf.strcurv_data(exstr[sp], s_datcexx, sizexx);

                sizeexcurves[sp] = sizexx;

                std::vector<double>   cexend;

                for (int j = 0; j < sizexx; j++) {
                    excurves[sp * 500 + j] =  s_datcexx[j];
                    cexend.push_back((double)(s_datcexx[j]) / 1000.);
                }

                delete [] s_datcexx;


                params.locallab.localTgaincurve.clear();
                params.locallab.localTgaincurve = cretiend;

                //       int lenc = params.locallab.localTgaincurve.size();

                params.locallab.llcurve.clear();
                params.locallab.llcurve = cllend;

                params.locallab.LHcurve.clear();
                params.locallab.LHcurve = clhend;

                params.locallab.cccurve.clear();
                params.locallab.cccurve = cccend;

                params.locallab.HHcurve.clear();
                params.locallab.HHcurve = chhend;

                params.locallab.skintonescurve.clear();
                params.locallab.skintonescurve = cskend;


                params.locallab.excurve.clear();
                params.locallab.excurve = cexend;

                locallutili = false;
                localcutili = false;
                localskutili = false;
                localexutili = false;

                LHutili = false;
                HHutili = false;
                std::string t_curvhhref = "1000A0B500C350D350E166F500G350H350I333J500K350L350M500N500O350P350Q666R500S350T350U833V500W350X350Y@";

                if (lhstr[sp].c_str() != t_curvhhref) {
                    LHutili = true;
                }

                if (hhstr[sp].c_str() != t_curvhhref) {
                    HHutili = true;
                }

                std::string t_curvskinref = "3000A0B0C1000D1000E@";
                std::string t_none = "0A@";

                if (skinstr[sp].c_str() != t_curvskinref  && skinstr[sp].c_str() != t_none) {
                    localskutili = true;
                }

                std::string t_curvexref = "3000A0B0C1000D1000E@";

                if (exstr[sp].c_str() != t_curvexref  && exstr[sp].c_str() != t_none) {
                    localexutili = true;
                }

                params.locallab.getCurves(locRETgainCurve, locRETgainCurverab, loclhCurve, lochhCurve, LHutili, HHutili);
                CurveFactory::curveLocal(locallutili, params.locallab.llcurve, lllocalcurve, sca);
                CurveFactory::curveCCLocal(localcutili, params.locallab.cccurve, cclocalcurve, sca);
                CurveFactory::curveskLocal(localskutili, params.locallab.skintonescurve, sklocalcurve, sca);
                CurveFactory::curveexLocal(localexutili, params.locallab.excurve, exlocalcurve, sca);
                //provisory
                double br = 0.;
                double contr = 0.;
                double ecomp = params.locallab.expcomp;
                double black = params.locallab.black;
                double hlcompr = params.locallab.hlcompr;
                double hlcomprthresh = params.locallab.hlcomprthresh;
                double shcompr = params.locallab.shcompr;

                CurveFactory::complexCurvelocal(ecomp, black / 65535., hlcompr, hlcomprthresh, shcompr, br, contr,
                                                lhist16, hltonecurveloc, shtonecurveloc, tonecurveloc,
                                                sca);

                double huere, chromare, lumare, huerefblu;
                double sobelre;

                ipf.calc_ref(nprevl, nprevl, 0, 0, pW, pH, scale, huerefblu, huere, chromare, lumare, sobelre);
                huerblu = huerefblu;
                huer = huere;
                chromar = chromare;
                lumar = lumare ;
                sobeler = sobelre;
                params.locallab.huerefblur = huerblu;
                params.locallab.hueref = huer;
                params.locallab.chromaref = chromar;
                params.locallab.lumaref = lumar;
                params.locallab.sobelref = sobeler;

                dataspot[maxdata - 5][sp] = huerefblurs[sp] = 100.f * params.locallab.huerefblur;
                dataspot[maxdata - 4][sp] = huerefs[sp] = 100.f * params.locallab.hueref;
                dataspot[maxdata - 3][sp] = chromarefs[sp] = params.locallab.chromaref;
                dataspot[maxdata - 2][sp] = lumarefs[sp] = params.locallab.lumaref;
                dataspot[maxdata - 1][sp] = sobelrefs[sp] = params.locallab.sobelref;
                //printf("sp=%i huerefsp=%f\n", sp, huerefs[sp]);
                ipf.Lab_Local(3, maxspot, sp, huerefs, sobelrefs, centerx, centery, (float**)shbuffer, nprevl, nprevl, reserv, 0, 0, pW, pH, scale, locRETgainCurve, lllocalcurve, loclhCurve,  lochhCurve,
                              LHutili, HHutili, cclocalcurve, localskutili, sklocalcurve, localexutili, exlocalcurve, hltonecurveloc, shtonecurveloc, tonecurveloc, params.locallab.huerefblur, params.locallab.hueref, params.locallab.chromaref, params.locallab.lumaref, params.locallab.sobelref);
                lllocalcurve.clear();
                cclocalcurve.clear();
                sklocalcurve.clear();
                exlocalcurve.clear();

            }

            //***********************************************************
            //end main algoritm
            //***********************************************************

            int sp ;
            sp = realspot;
            //now for current spot
            int maxreal = maxdata;

            //*************************************************************
            //update GUI and Mip files
            //*************************************************************
            if (aloListener && realspot != dataspot[16][0]) {
                //update GUI and MIP
                aloListener->localChanged(dataspot, retistr[sp], llstr[sp], lhstr[sp], ccstr[sp], hhstr[sp], skinstr[sp], pthstr[sp], exstr[sp], sp, maxreal);
            }


            //****************************************************************
            //now works on current spot
            //****************************************************************
            params.locallab.huerefblur = INFINITY;
            params.locallab.hueref = INFINITY;
            params.locallab.chromaref = INFINITY;
            params.locallab.lumaref = INFINITY;
            params.locallab.sobelref = INFINITY;
            locallutili = false;

            sps[sp] = sp;
            dataspot[2][sp] = circrads[sp] = params.locallab.circrad = dataspot[2][0];
            dataspot[3][sp] = locx[sp] = params.locallab.locX = dataspot[3][0];
            dataspot[4][sp] = locy[sp] = params.locallab.locY = dataspot[4][0];
            dataspot[5][sp] = locyt[sp] = params.locallab.locYT = dataspot[5][0];
            dataspot[6][sp] = locxl[sp] = params.locallab.locXL = dataspot[6][0];
            dataspot[7][sp] = centerx[sp] = params.locallab.centerX = dataspot[7][0];
            dataspot[8][sp] = centery[sp] = params.locallab.centerY = dataspot[8][0];
            dataspot[9][sp] = lights[sp] = params.locallab.lightness = dataspot[9][0];
            dataspot[10][sp] = contrs[sp] = params.locallab.contrast = dataspot[10][0];
            dataspot[11][sp] = chroms[sp] = params.locallab.chroma = dataspot[11][0];
            dataspot[12][sp] = sensis[sp] = params.locallab.sensi = dataspot[12][0];
            dataspot[13][sp] = transits[sp] = params.locallab.transit = dataspot[13][0];

            if (dataspot[14][0] == 0) {
                params.locallab.invers = false;
                dataspot[14][sp] = 0;
                inverss[sp] = 0;
            } else {
                params.locallab.invers = true;
                dataspot[14][sp] = 1;
                inverss[sp] = 1;
            }

            if (dataspot[15][0] == 0) {
                params.locallab.Smethod = "IND" ;
                smeths[sp] = 0;
                dataspot[15][sp] = 0;
            } else if (dataspot[15][0] == 1) {
                params.locallab.Smethod = "SYM" ;
                smeths[sp] = 1;
                dataspot[15][sp] = 1;

            } else if (dataspot[15][0] == 2) {
                params.locallab.Smethod = "INDSL" ;
                smeths[sp] = 2;
                dataspot[15][sp] = 2;
            } else if (dataspot[15][0] == 3) {
                params.locallab.Smethod = "SYMSL" ;
                smeths[sp] = 3;
                dataspot[15][sp] = 3;
            }

            params.locallab.radius = dataspot[17][0];
            params.locallab.strength = dataspot[18][0];
            params.locallab.sensibn = dataspot[19][0];

            dataspot[17][sp] = radiuss[sp] = params.locallab.radius;
            dataspot[18][sp] = strengths[sp] = params.locallab.strength;
            dataspot[19][sp] = sensibns[sp] = params.locallab.sensibn;

            if (dataspot[20][0] == 0) {
                params.locallab.inversrad = false;
                dataspot[20][sp] = 0;
                inversrads[sp] = 0;
            } else {
                params.locallab.inversrad = true;
                dataspot[20][sp] = 1;
                inversrads[sp] = 1;
            }

            dataspot[21][sp] = strs[sp] = params.locallab.str = dataspot[21][0];
            dataspot[22][sp] = chrrts[sp] = params.locallab.chrrt = dataspot[22][0];
            dataspot[23][sp] = neighs[sp] = params.locallab.neigh = dataspot[23][0];
            dataspot[24][sp] = varts[sp] = params.locallab.vart = dataspot[24][0];
            dataspot[25][sp] = sensihs[sp] = params.locallab.sensih = dataspot[25][0];

            if (dataspot[26][0] == 0) {
                params.locallab.inversret = false;
                inversrets[sp] = 0;
                dataspot[26][sp] = 0;
            } else {
                params.locallab.inversret = true;
                inversrets[sp] = 1;
                dataspot[26][sp] = 1;
            }

            if (dataspot[27][0] == 0) {
                params.locallab.retinexMethod = "low" ;
                retinexs[sp] = 0;
                dataspot[27][sp] = 0;
            } else if (dataspot[27][0] == 1) {
                params.locallab.retinexMethod = "uni" ;
                retinexs[sp] = 1;
                dataspot[27][sp] = 1;
            } else if (dataspot[27][0] == 2) {
                params.locallab.Smethod = "high" ;
                retinexs[sp] = 2;
                dataspot[27][sp] = 2;
            }

            dataspot[28][sp] = sharradiuss[sp] = params.locallab.sharradius = dataspot[28][0];

            dataspot[29][sp] = sharamounts[sp] = params.locallab.sharamount = dataspot[29][0];
            dataspot[30][sp] = shardampings[sp] = params.locallab.shardamping = dataspot[30][0];
            dataspot[31][sp] = shariters[sp] = params.locallab.shariter = dataspot[31][0];
            dataspot[32][sp] = sensishas[sp] = params.locallab.sensisha = dataspot[32][0];

            if (dataspot[33][0] == 0) {
                params.locallab.inverssha = 0;
                inversshas[sp] = 0;
                dataspot[33][sp] = 0;
            } else {
                params.locallab.inverssha = 1;
                inversshas[sp] = 1;
                dataspot[33][sp] = 1;
            }

            if (dataspot[34][0] == 0) {
                params.locallab.qualityMethod = "std" ;
                qualitys[sp] = 0;
                dataspot[34][sp] = 0;
            } else if (dataspot[34][0] == 1) {
                params.locallab.qualityMethod = "enh" ;
                qualitys[sp] = 1;
                dataspot[34][sp] = 1;
            } else if (dataspot[34][0] == 2) {
                params.locallab.qualityMethod = "enhden" ;
                qualitys[sp] = 2;
                dataspot[34][sp] = 2;
            }

            dataspot[35][sp] = thress[sp] = params.locallab.thres = dataspot[35][0];
            dataspot[36][sp] = proxis[sp] = params.locallab.proxi = dataspot[36][0];
            dataspot[37][sp] = noiselumfs[sp] = params.locallab.noiselumf = dataspot[37][0];
            dataspot[38][sp] = noiselumcs[sp] = params.locallab.noiselumc = dataspot[38][0];
            dataspot[39][sp] = noisechrofs[sp] = params.locallab.noisechrof = dataspot[39][0];
            dataspot[40][sp] = noisechrocs[sp] = params.locallab.noisechroc = dataspot[40][0];
            dataspot[41][sp] = mult0s[sp] = params.locallab.mult[0] = dataspot[41][0];
            dataspot[42][sp] = mult1s[sp] = params.locallab.mult[1] = dataspot[42][0];
            dataspot[43][sp] = mult2s[sp] = params.locallab.mult[2] = dataspot[43][0];
            dataspot[44][sp] = mult3s[sp] = params.locallab.mult[3] = dataspot[44][0];
            dataspot[45][sp] = mult4s[sp] = params.locallab.mult[4] = dataspot[45][0];
            dataspot[46][sp] = thresholds[sp] = params.locallab.threshold = dataspot[46][0];
            dataspot[47][sp] = sensicbs[sp] = params.locallab.sensicb = dataspot[47][0];

            if (dataspot[48][0] == 0) {
                params.locallab.activlum = 0;
                activlums[sp] = 0;
                dataspot[48][sp] = 0;
            } else {
                params.locallab.activlum = 1;
                activlums[sp] = 1;
                dataspot[48][sp] = 1;
            }

            dataspot[49][sp] = strens[sp] = params.locallab.stren = dataspot[49][0];
            dataspot[50][sp] = gammas[sp] = params.locallab.gamma = dataspot[50][0];
            dataspot[51][sp] = estops[sp] = params.locallab.estop = dataspot[51][0];
            dataspot[52][sp] = scaltms[sp] = params.locallab.scaltm = dataspot[52][0];
            dataspot[53][sp] = reweis[sp] = params.locallab.rewei = dataspot[53][0];
            dataspot[54][sp] = sensitms[sp] = params.locallab.sensitm = dataspot[54][0];
            dataspot[55][sp] = retrabs[sp] = params.locallab.retrab = dataspot[55][0];

            if (dataspot[56][0] == 0) {
                params.locallab.curvactiv = false;
                dataspot[56][sp] = 0;
                curvactivs[sp] = 0;
            } else {
                params.locallab.curvactiv = true;
                dataspot[56][sp] = 1;
                curvactivs[sp] = 1;
            }

            if (dataspot[57][0] == 0) {
                params.locallab.qualitycurveMethod = "none" ;
                qualitycurves[sp] = 0;
                dataspot[57][sp] = 0;
            } else if (dataspot[57][0] == 1) {
                params.locallab.qualitycurveMethod = "std" ;
                qualitycurves[sp] = 1;
                dataspot[57][sp] = 1;
            } else if (dataspot[57][0] == 2) {
                params.locallab.qualitycurveMethod = "enh" ;
                qualitycurves[sp] = 2;
                dataspot[57][sp] = 2;
            }

            dataspot[58][sp] = sensivs[sp] = params.locallab.sensiv = dataspot[58][0];
            dataspot[59][sp] = pastels[sp] = params.locallab.pastels = dataspot[59][0];
            dataspot[60][sp] = saturateds[sp] = params.locallab.saturated = dataspot[60][0];

            if (dataspot[61][0] == 0) {
                params.locallab.protectskins = false;
                dataspot[61][sp] = 0;
                protectskinss[sp] = 0;
            } else {
                params.locallab.protectskins = true;
                dataspot[61][sp] = 1;
                protectskinss[sp] = 1;
            }

            if (dataspot[62][0] == 0) {
                params.locallab.avoidcolorshift = false;
                dataspot[62][sp] = 0;
                avoidcolorshifts[sp] = 0;
            } else {
                params.locallab.avoidcolorshift = true;
                dataspot[62][sp] = 1;
                avoidcolorshifts[sp] = 1;
            }

            if (dataspot[63][0] == 0) {
                params.locallab.pastsattog = false;
                dataspot[63][sp] = 0;
                pastsattogs[sp] = 0;
            } else {
                params.locallab.pastsattog = true;
                dataspot[63][sp] = 1;
                pastsattogs[sp] = 1;
            }

            dataspot[64][sp] = expcomps[sp] = params.locallab.expcomp = dataspot[64][0];
            dataspot[65][sp] = blacks[sp] = params.locallab.black = dataspot[65][0];
            dataspot[66][sp] = hlcomprs[sp] = params.locallab.hlcompr = dataspot[66][0];
            dataspot[67][sp] = hlcomprthreshs[sp] = params.locallab.hlcomprthresh = dataspot[67][0];
            dataspot[68][sp] = shcomprs[sp] = params.locallab.shcompr = dataspot[68][0];
            dataspot[69][sp] = sensiexs[sp] = params.locallab.sensiex = dataspot[69][0];

            dataspot[70][sp] = centerxbufs[sp] = params.locallab.centerXbuf = dataspot[70][0];
            dataspot[71][sp] = centerybufs[sp] = params.locallab.centerYbuf = dataspot[71][0];
            dataspot[72][sp] = adjblurs[sp] = params.locallab.adjblur = dataspot[72][0];

            if (dataspot[73][0] == 0) {
                params.locallab.cutpast = false;
                dataspot[73][sp] = 0;
                cutpasts[sp] = 0;
            } else {
                params.locallab.cutpast = true;
                dataspot[73][sp] = 1;
                cutpasts[sp] = 1;
            }

            dataspot[74][sp] = chromacbdls[sp] = params.locallab.chromacbdl = dataspot[74][0];

            if (dataspot[75][0] == 0) {
                params.locallab.lastdust = false;
                dataspot[75][sp] = 0;
                lastdusts[sp] = 0;
            } else {
                params.locallab.lastdust = true;
                dataspot[75][sp] = 1;
                lastdusts[sp] = 1;
            }

            if (dataspot[76][0] == 0) {
                params.locallab.blurMethod = "norm" ;
                blurmets[sp] = 0;
                dataspot[76][sp] = 0;
            } else if (dataspot[76][0] == 1) {
                params.locallab.blurMethod = "inv" ;
                blurmets[sp] = 1;
                dataspot[76][sp] = 1;
            } else if (dataspot[76][0] == 2) {
                params.locallab.blurMethod = "sym" ;
                blurmets[sp] = 2;
                dataspot[76][sp] = 2;
            }

            if (dataspot[77][0] == 0) {
                params.locallab.dustMethod = "cop" ;
                dustmets[sp] = 0;
                dataspot[77][sp] = 0;
            } else if (dataspot[77][0] == 1) {
                params.locallab.dustMethod = "mov" ;
                dustmets[sp] = 1;
                dataspot[77][sp] = 1;
            } else if (dataspot[77][0] == 2) {
                params.locallab.dustMethod = "pas" ;
                dustmets[sp] = 2;
                dataspot[77][sp] = 2;
            }

            if (dataspot[78][0] == 0) {
                params.locallab.Exclumethod = "norm" ;
                exclumets[sp] = 0;
                dataspot[78][sp] = 0;
            } else if (dataspot[78][0] == 1) {
                params.locallab.Exclumethod = "exc" ;
                exclumets[sp] = 1;
                dataspot[78][sp] = 1;
            }

            dataspot[79][sp] = sensiexclus[sp] = params.locallab.sensiexclu = dataspot[79][0];
            dataspot[80][sp] = strucs[sp] = params.locallab.struc = dataspot[80][0];
            dataspot[81][sp] = warms[sp] = params.locallab.warm = dataspot[81][0];
            dataspot[82][sp] = noiselumdetails[sp] = params.locallab.noiselumdetail = dataspot[82][0];
            dataspot[83][sp] = noisechrodetails[sp] = params.locallab.noisechrodetail = dataspot[83][0];
            dataspot[84][sp] = sensidens[sp] = params.locallab.sensiden = dataspot[84][0];

            if (dataspot[85][0] == 0) {
                params.locallab.expdenoi = false;
                dataspot[85][sp] = 0;
                expdenois[sp] = 0;
            } else {
                params.locallab.expdenoi = true;
                dataspot[85][sp] = 1;
                expdenois[sp] = 1;
            }

            if (dataspot[86][0] == 0) {
                params.locallab.expcolor = false;
                dataspot[86][sp] = 0;
                expcolors[sp] = 0;
            } else {
                params.locallab.expcolor = true;
                dataspot[86][sp] = 1;
                expcolors[sp] = 1;
            }

            if (dataspot[87][0] == 0) {
                params.locallab.expvibrance = false;
                dataspot[87][sp] = 0;
                expvibrances[sp] = 0;
            } else {
                params.locallab.expvibrance = true;
                dataspot[87][sp] = 1;
                expvibrances[sp] = 1;
            }

            if (dataspot[88][0] == 0) {
                params.locallab.expblur = false;
                dataspot[88][sp] = 0;
                expblurs[sp] = 0;
            } else {
                params.locallab.expblur = true;
                dataspot[88][sp] = 1;
                expblurs[sp] = 1;
            }

            if (dataspot[89][0] == 0) {
                params.locallab.exptonemap = false;
                dataspot[89][sp] = 0;
                exptonemaps[sp] = 0;
            } else {
                params.locallab.exptonemap = true;
                dataspot[89][sp] = 1;
                exptonemaps[sp] = 1;
            }

            if (dataspot[90][0] == 0) {
                params.locallab.expreti = false;
                dataspot[90][sp] = 0;
                expretis[sp] = 0;
            } else {
                params.locallab.expreti = true;
                dataspot[90][sp] = 1;
                expretis[sp] = 1;
            }

            if (dataspot[91][0] == 0) {
                params.locallab.expsharp = false;
                dataspot[91][sp] = 0;
                expsharps[sp] = 0;
            } else {
                params.locallab.expsharp = true;
                dataspot[91][sp] = 1;
                expsharps[sp] = 1;
            }

            if (dataspot[92][0] == 0) {
                params.locallab.expcbdl = false;
                dataspot[92][sp] = 0;
                expcbdls[sp] = 0;
            } else {
                params.locallab.expcbdl = true;
                dataspot[92][sp] = 1;
                expcbdls[sp] = 1;
            }

            if (dataspot[93][0] == 0) {
                params.locallab.expexpose = false;
                dataspot[93][sp] = 0;
                expexposes[sp] = 0;
            } else {
                params.locallab.expexpose = true;
                dataspot[93][sp] = 1;
                expexposes[sp] = 1;
            }

            dataspot[94][sp] = bilaterals[sp] = params.locallab.bilateral = dataspot[94][0];
            dataspot[95][sp] = noiselequals[sp] = params.locallab.noiselequal = dataspot[95][0];

            if (dataspot[96][0] == 0) {
                params.locallab.shapemethod = "ELI" ;
                shapemets[sp] = 0;
                dataspot[96][sp] = 0;
            } else if (dataspot[96][0] == 1) {
                params.locallab.shapemethod = "RECT" ;
                shapemets[sp] = 1;
                dataspot[96][sp] = 1;
            }

            int *s_datc;
            s_datc = new int[70];
            int siz;

            ipf.strcurv_data(retistr[0], s_datc, siz);
            sizeretics[sp] = siz;
            std::vector<double>   cretiend;

            retistr[sp] = retistr[0];

            for (int j = 0; j < siz; j++) {
                reticurvs[sp * 500 + j] = s_datc[j];
                cretiend.push_back((double)(s_datc[j]) / 1000.);

            }

            params.locallab.localTgaincurve.clear();
            params.locallab.localTgaincurve = cretiend;

            delete [] s_datc;

            int *s_datcl;
            s_datcl = new int[70];
            int sizl;

            ipf.strcurv_data(llstr[0], s_datcl, sizl);
            sizellcs[sp] = sizl;
            std::vector<double>   cllend;

            llstr[sp] = llstr[0];

            for (int j = 0; j < sizl; j++) {
                llcurvs[sp * 500 + j] = s_datcl[j];
                cllend.push_back((double)(s_datcl[j]) / 1000.);

            }

            params.locallab.llcurve.clear();
            params.locallab.llcurve = cllend;

            delete [] s_datcl;


            int *s_datcc;
            s_datcc = new int[70];
            int sizc;

            ipf.strcurv_data(ccstr[0], s_datcc, sizc);
            sizecccs[sp] = sizc;
            std::vector<double>   cccend;

            ccstr[sp] = ccstr[0];

            for (int j = 0; j < sizc; j++) {
                cccurvs[sp * 500 + j] = s_datcc[j];
                cccend.push_back((double)(s_datcc[j]) / 1000.);

            }

            params.locallab.cccurve.clear();
            params.locallab.cccurve = cccend;

            delete [] s_datcc;

            int *s_datch;
            s_datch = new int[70];
            int sizh;

            ipf.strcurv_data(lhstr[0], s_datch, sizh);
            sizelhcs[sp] = sizh;
            std::vector<double>   clhend;

            lhstr[sp] = lhstr[0];

            for (int j = 0; j < sizh; j++) {
                lhcurvs[sp * 500 + j] = s_datch[j];
                clhend.push_back((double)(s_datch[j]) / 1000.);

            }

            params.locallab.LHcurve.clear();
            params.locallab.LHcurve = clhend;

            delete [] s_datch;

            int *s_datchh;
            s_datchh = new int[70];
            int sizhh;

            ipf.strcurv_data(hhstr[0], s_datchh, sizhh);
            sizehhcs[sp] = sizhh;
            std::vector<double>   chhend;

            hhstr[sp] = hhstr[0];

            for (int j = 0; j < sizhh; j++) {
                hhcurvs[sp * 500 + j] = s_datchh[j];
                chhend.push_back((double)(s_datchh[j]) / 1000.);

            }

            params.locallab.HHcurve.clear();
            params.locallab.HHcurve = chhend;

            delete [] s_datchh;

            int *s_datcsk;
            s_datcsk = new int[70];
            int sizsk;

            ipf.strcurv_data(skinstr[0], s_datcsk, sizsk);
            sizeskintonecurves[sp] = sizsk;
            std::vector<double>   cskend;

            skinstr[sp] = skinstr[0];

            for (int j = 0; j < sizsk; j++) {
                skintonescurves[sp * 500 + j] = s_datcsk[j];
                cskend.push_back((double)(s_datcsk[j]) / 1000.);

            }

            params.locallab.skintonescurve.clear();
            params.locallab.skintonescurve = cskend;

            delete [] s_datcsk;



            //PSThreshold + 1
            int sizps = 2;
            int s_datcps[sizps + 1];
            ipf.strcurv_data(pthstr[0], s_datcps, sizps);

            psthresholds[sp * 500] = s_datcps[0];
            psthresholds[sp * 500 + 1] = s_datcps[1];
//          printf("B 0=%i 1=%i\n", s_datcps[0], s_datcps[1]);
            std::string ps_str2 = "";

            ps_str2 = ps_str2  + std::to_string(s_datcps[0]) +  delim[0] + std::to_string(s_datcps[1]) +  delim[1];
            pthstr[0] = ps_str2 + "@";

            pthstr[sp] = pthstr[0];
            params.locallab.psthreshold.setValues(s_datcps[0], s_datcps[1]);

            //end local PS

            //expos
            int *s_datcex;
            s_datcex = new int[70];
            int sizex;
            //   printf ("ex0=%s \n", exstr[0].c_str());
            ipf.strcurv_data(exstr[0], s_datcex, sizex);
            sizeexcurves[sp] = sizex;
            std::vector<double>   cexend;

            exstr[sp] = exstr[0];

            for (int j = 0; j < sizex; j++) {
                excurves[sp * 500 + j] = s_datcex[j];
                cexend.push_back((double)(s_datcex[j]) / 1000.);

            }

            params.locallab.excurve.clear();
            params.locallab.excurve = cexend;

            delete [] s_datcex;

            LHutili = false;
            HHutili = false;

            std::string t_curvhhref2 = "1000A0B500C350D350E166F500G350H350I333J500K350L350M500N500O350P350Q666R500S350T350U833V500W350X350Y@";

            if (hhstr[sp].c_str() != t_curvhhref2) {
                HHutili = true;
            }

            if (lhstr[sp].c_str() != t_curvhhref2) {
                LHutili = true;
            }

            params.locallab.getCurves(locRETgainCurve, locRETgainCurverab, loclhCurve, lochhCurve, LHutili, HHutili);
            locallutili = false;
            localcutili = false;
            localskutili = false;
            localexutili = false;

            std::string t_curvskinref2 = "3000A0B0C1000D1000E@";
            std::string t_none2 = "0A@";

            if (skinstr[sp].c_str() != t_curvskinref2 && skinstr[sp].c_str() != t_none2) {
                localskutili = true;
            }

            std::string t_curvexref2 = "3000A0B0C1000D1000E@";

            if (exstr[sp].c_str() != t_curvexref2 && exstr[sp].c_str() != t_none2) {
                localexutili = true;
            }

            double br = 0.;
            double contr = 0.;
            double ecomp = params.locallab.expcomp;
            double black = params.locallab.black;
            double hlcompr = params.locallab.hlcompr;
            double hlcomprthresh = params.locallab.hlcomprthresh;
            double shcompr = params.locallab.shcompr;

            CurveFactory::complexCurvelocal(ecomp, black / 65535., hlcompr, hlcomprthresh, shcompr, br, contr,
                                            lhist16, hltonecurveloc, shtonecurveloc, tonecurveloc,
                                            sca);

            CurveFactory::curveLocal(locallutili, params.locallab.llcurve, lllocalcurve, sca);
            CurveFactory::curveCCLocal(localcutili, params.locallab.cccurve, cclocalcurve, sca);
            CurveFactory::curveskLocal(localskutili, params.locallab.skintonescurve, sklocalcurve, sca);
            CurveFactory::curveexLocal(localexutili, params.locallab.excurve, exlocalcurve, sca);

            params.locallab.huerefblur = huerefblurs[sp] / 100.;
            params.locallab.hueref = huerefs[sp] / 100.;
            params.locallab.chromaref = chromarefs[sp];
            params.locallab.lumaref = lumarefs[sp];
            params.locallab.sobelref = sobelrefs[sp];
            ipf.Lab_Local(3, maxspot, sp, huerefs, sobelrefs, centerx, centery, (float**)shbuffer, nprevl, nprevl, reserv, 0, 0, pW, pH, scale, locRETgainCurve, lllocalcurve, loclhCurve, lochhCurve, LHutili, HHutili, cclocalcurve,
                          localskutili, sklocalcurve, localexutili, exlocalcurve, hltonecurveloc, shtonecurveloc, tonecurveloc, params.locallab.huerefblur, params.locallab.hueref, params.locallab.chromaref, params.locallab.lumaref, params.locallab.sobelref);
            lllocalcurve.clear();
            cclocalcurve.clear();
            sklocalcurve.clear();
            exlocalcurve.clear();

            //*******************************************************
            //end current spot
            //*******************************************************

            //*******************************************************
            //write mip file in real time
            //*******************************************************

            ofstream fou(datal, ios::out | ios::trunc);

            if (fou) {
                mipver = 10024; //confirm new versionmip - last - same value as at beginning,

                for (int spe = 1; spe < maxspot; spe++) {
                    int t_sp = spe;
                    int t_mipversion = mipver;//actualize for current usage
                    int t_circrad  = dataspot[2][spe];
                    int t_locX  = dataspot[3][spe];
                    int t_locY  = dataspot[4][spe];
                    int t_locYT  = dataspot[5][spe];
                    int t_locXL  = dataspot[6][spe];
                    int t_centerX  = dataspot[7][spe];
                    int t_centerY  = dataspot[8][spe];
                    int t_lightness  = dataspot[9][spe];
                    int t_contrast  = dataspot[10][spe];
                    int t_chroma  = dataspot[11][spe];
                    int t_sensi  = dataspot[12][spe];
                    int t_transit  = dataspot[13][spe];
                    int t_invers = dataspot[14][spe];
                    int t_Smeth = dataspot[15][spe];
                    int t_currentspot  = realspot;
                    int t_radius = dataspot[17][spe];
                    int t_strength = dataspot[18][spe];
                    int t_sensibn = dataspot[19][spe];
                    int t_inversrad = dataspot[20][spe];
                    int t_str = dataspot[21][spe];
                    int t_chrrt = dataspot[22][spe];
                    int t_neigh = dataspot[23][spe];
                    int t_vart = dataspot[24][spe];
                    int t_sensih = dataspot[25][spe];
                    int t_inversret = dataspot[26][spe];
                    int t_retinexMethod = dataspot[27][spe];
                    int t_sharradius = dataspot[28][spe];
                    int t_sharamount = dataspot[29][spe];
                    int t_shardamping = dataspot[30][spe];
                    int t_shariter = dataspot[31][spe];
                    int t_sensisha = dataspot[32][spe];
                    int t_inverssha = dataspot[33][spe];
                    int t_qualityMethod =  dataspot[34][spe];
                    int t_thres =  dataspot[35][spe];
                    int t_proxi =  dataspot[36][spe];
                    int t_noiselumf = dataspot[37][spe];
                    int t_noiselumc = dataspot[38][spe];
                    int t_noisechrof = dataspot[39][spe];
                    int t_noisechroc = dataspot[40][spe];
                    int t_mult0 = dataspot[41][spe];
                    int t_mult1 = dataspot[42][spe];
                    int t_mult2 = dataspot[43][spe];
                    int t_mult3 = dataspot[44][spe];
                    int t_mult4 = dataspot[45][spe];
                    int t_threshold = dataspot[46][spe];
                    int t_sensicb = dataspot[47][spe];
                    int t_activlum = dataspot[48][spe];

                    int t_stren = dataspot[49][spe];
                    int t_gamma = dataspot[50][spe];
                    int t_estop = dataspot[51][spe];
                    int t_scaltm = dataspot[52][spe];
                    int t_rewei = dataspot[53][spe];
                    int t_sensitm = dataspot[54][spe];
                    int t_retrab = dataspot[55][spe];
                    int t_curvactiv = dataspot[56][spe];
                    int t_qualitycurveMethod =  dataspot[57][spe];

                    int t_sensiv = dataspot[58][spe];
                    int t_pastel = dataspot[59][spe];
                    int t_saturated = dataspot[60][spe];
                    int t_proskin = dataspot[61][spe];
                    int t_avoidcsh = dataspot[62][spe];
                    int t_pastsat = dataspot[63][spe];

                    int t_expcomp = dataspot[64][spe];
                    int t_black = dataspot[65][spe];
                    int t_hlcompr = dataspot[66][spe];
                    int t_hlcomprthresh = dataspot[67][spe];
                    int t_shcompr = dataspot[68][spe];
                    int t_sensiex = dataspot[69][spe];

                    int t_centerXbuf = dataspot[70][spe];
                    int t_centerYbuf = dataspot[71][spe];
                    int t_adjblur = dataspot[72][spe];
                    int t_cutpast = dataspot[73][spe];

                    int t_chromacbdl = dataspot[74][spe];

                    int t_lastdust = dataspot[75][spe];
                    int t_blurMethod = dataspot[76][spe];
                    int t_dustMethod = dataspot[77][spe];

                    int t_excludemeth = dataspot[78][spe];
                    int t_sensiexclu = dataspot[79][spe];
                    int t_struc = dataspot[80][spe];
                    int t_warm = dataspot[81][spe];
                    int t_noiselumdetail = dataspot[82][spe];
                    int t_noisechrodetail = dataspot[83][spe];
                    int t_sensiden = dataspot[84][spe];
                    int t_expdenoi = dataspot[85][spe];

                    int t_expcolor = dataspot[86][spe];
                    int t_expvibrance = dataspot[87][spe];
                    int t_expblur = dataspot[88][spe];
                    int t_exptonemap = dataspot[89][spe];
                    int t_expreti = dataspot[90][spe];
                    int t_expsharp = dataspot[91][spe];
                    int t_expcbdl = dataspot[92][spe];
                    int t_expexpose = dataspot[93][spe];

                    int t_bilateral = dataspot[94][spe];
                    int t_noiselequal = dataspot[95][spe];
                    int t_shapemeth = dataspot[96][spe];

                    int t_huerefblur = dataspot[maxdata - 5][spe];
                    int t_hueref = dataspot[maxdata - 4][spe];
                    int t_chromaref = dataspot[maxdata - 3][spe];
                    int t_lumaref = dataspot[maxdata - 2][spe];
                    int t_sobelref = dataspot[maxdata - 1][spe];



                    std::string t_curvret = retistr[spe];
                    std::string t_curvll = llstr[spe];
                    std::string t_curvlh = lhstr[spe];
                    std::string t_curvcc = ccstr[spe];
                    std::string t_curvhh = hhstr[spe];
                    std::string t_curvskin = skinstr[spe];
                    std::string t_psthres = pthstr[spe];
                    std::string t_curvex = exstr[spe];

                    fou << "Mipversion=" << t_mipversion << '@' << endl;
                    fou << "Spot=" << t_sp << '@' << endl;
                    fou << "Circrad=" << t_circrad << '@' << endl;
                    fou << "LocX=" << t_locX << '@' << endl;
                    fou << "LocY=" << t_locY << '@' << endl;
                    fou << "LocYT=" << t_locYT << '@' << endl;
                    fou << "LocXL=" << t_locXL << '@' << endl ;
                    fou << "CenterX=" << t_centerX << '@' << endl;
                    fou << "CenterY=" << t_centerY << '@' << endl;
                    fou << "Lightness=" << t_lightness << '@' << endl;
                    fou << "Contrast=" << t_contrast << '@' <<  endl;
                    fou << "Chroma=" << t_chroma << '@' << endl;
                    fou << "Sensi=" << t_sensi << '@' << endl;
                    fou << "Transit=" << t_transit << '@' << endl;
                    fou << "Invers=" << t_invers << '@' << endl;
                    fou << "Smethod=" << t_Smeth << '@' << endl;
                    fou << "Currentspot=" << t_currentspot << '@' << endl;
                    fou << "Radius=" << t_radius << '@' << endl;
                    fou << "Strength=" << t_strength << '@' << endl;
                    fou << "Sesibn=" << t_sensibn << '@' << endl;
                    fou << "Inversrad=" << t_inversrad << '@' << endl;
                    fou << "Str=" << t_str << '@' << endl;
                    fou << "Chroma=" << t_chrrt << '@' << endl;
                    fou << "Neigh=" << t_neigh << '@' << endl;
                    fou << "Vart=" << t_vart << '@' << endl;
                    fou << "Sensih=" << t_sensih << '@' << endl;
                    fou << "Inversret=" << t_inversret << '@' << endl;
                    fou << "retinexMethod=" << t_retinexMethod << '@' << endl;
                    fou << "Sharradius=" << t_sharradius << '@' << endl;
                    fou << "Sharamount=" << t_sharamount << '@' << endl;
                    fou << "Shardamping=" << t_shardamping << '@' << endl;
                    fou << "Shariter=" << t_shariter << '@' << endl;
                    fou << "Sensisha=" << t_sensisha << '@' << endl;
                    fou << "Inverssha=" << t_inverssha << '@' << endl;
                    fou << "qualityMethod=" << t_qualityMethod << '@' << endl;
                    fou << "Thres=" << t_thres << '@' << endl;
                    fou << "Proxi=" << t_proxi << '@' << endl;
                    fou << "Noiselumf=" << t_noiselumf << '@' << endl;
                    fou << "Noiselumc=" << t_noiselumc << '@' << endl;
                    fou << "Noisechrof=" << t_noisechrof << '@' << endl;
                    fou << "Noisechroc=" << t_noisechroc << '@' << endl;
                    fou << "Mult0=" << t_mult0 << '@' << endl;
                    fou << "Mult1=" << t_mult1 << '@' << endl;
                    fou << "Mult2=" << t_mult2 << '@' << endl;
                    fou << "Mult3=" << t_mult3 << '@' << endl;
                    fou << "Mult4=" << t_mult4 << '@' << endl;
                    fou << "Threshold=" << t_threshold << '@' << endl;
                    fou << "Sensicb=" << t_sensicb << '@' << endl;
                    fou << "Activblurlum=" << t_activlum << '@' << endl;

                    fou << "Stren=" << t_stren << '@' << endl;
                    fou << "Gamma=" << t_gamma << '@' << endl;
                    fou << "Estop=" << t_estop << '@' << endl;
                    fou << "Scaltm=" << t_scaltm << '@' << endl;
                    fou << "Rewei=" << t_rewei << '@' << endl;
                    fou << "Sensitm=" << t_sensitm << '@' << endl;

                    fou << "Retrab=" << t_retrab << '@' << endl;
                    fou << "Curvactiv=" << t_curvactiv << '@' << endl;
                    fou << "qualitycurveMethod=" << t_qualitycurveMethod << '@' << endl;

                    fou << "Sensiv=" << t_sensiv << '@' << endl;
                    fou << "Pastel=" << t_pastel << '@' << endl;
                    fou << "Saturated=" << t_saturated << '@' << endl;
                    fou << "Proskin=" << t_proskin << '@' << endl;
                    fou << "Avoidcsh=" << t_avoidcsh << '@' << endl;
                    fou << "Pastsat=" << t_pastsat << '@' << endl;

                    fou << "Expcomp=" << t_expcomp << '@' << endl;
                    fou << "Black=" << t_black << '@' << endl;
                    fou << "Hlcompr=" << t_hlcompr << '@' << endl;
                    fou << "Hlcomprthresh=" << t_hlcomprthresh << '@' << endl;
                    fou << "Shcompr=" << t_shcompr  << '@' << endl;
                    fou << "Sensiex=" << t_sensiex << '@' << endl;

                    fou << "CenterXbuf=" << t_centerXbuf << '@' << endl;
                    fou << "CenterYbuf=" << t_centerYbuf << '@' << endl;
                    fou << "Adjblur=" << t_adjblur << '@' << endl;
                    fou << "Cutpast=" << t_cutpast << '@' <<  endl;

                    fou << "Chromacbdl=" << t_chromacbdl << '@' <<  endl;
                    fou << "Lastdust=" << t_lastdust << '@' <<  endl;
                    fou << "BlurMethod=" << t_blurMethod << '@' <<  endl;
                    fou << "DustMethod=" << t_dustMethod << '@' <<  endl;

                    fou << "ExcludeMethod=" << t_excludemeth << '@' <<  endl;
                    fou << "Sensiexclu=" << t_sensiexclu << '@' << endl;
                    fou << "Struc=" << t_struc << '@' << endl;
                    fou << "Warm=" << t_warm << '@' << endl;
                    fou << "Noiselumdetail=" << t_noiselumdetail << '@' << endl;
                    fou << "Noisechrodetail=" << t_noisechrodetail << '@' << endl;
                    fou << "Sensiden=" << t_sensiden << '@' << endl;
                    fou << "Expdenoi=" << t_expdenoi << '@' << endl;
                    fou << "Expcolor=" << t_expcolor << '@' << endl;
                    fou << "Expvibrance=" << t_expvibrance << '@' << endl;
                    fou << "Expblur=" << t_expblur << '@' << endl;
                    fou << "Exptonemap=" << t_exptonemap << '@' << endl;
                    fou << "Expreti=" << t_expreti << '@' << endl;
                    fou << "Expsharp=" << t_expsharp << '@' << endl;
                    fou << "Expcbdl=" << t_expcbdl << '@' << endl;
                    fou << "Expexpose=" << t_expexpose << '@' << endl;

                    fou << "Bilateral=" << t_bilateral << '@' << endl;
                    fou << "Noiselequal=" << t_noiselequal << '@' << endl;
                    fou << "ShapeMethod=" << t_shapemeth << '@' <<  endl;

                    fou << "huerefblur=" << t_huerefblur << '@' << endl;
                    fou << "hueref=" << t_hueref << '@' << endl;
                    fou << "chromaref=" << t_chromaref << '@' << endl;
                    fou << "lumaref=" << t_lumaref << '@' << endl;
                    fou << "sobelref=" << t_sobelref << '@' << endl;
                    fou << "curveReti=" << t_curvret << endl;
                    fou << "curveLL=" << t_curvll  << endl;
                    fou << "curveLH=" << t_curvlh  << endl;
                    fou << "curveCC=" << t_curvcc  << endl;
                    fou << "curveHH=" << t_curvhh   << endl;
                    fou << "curveskin=" << t_curvskin  << endl;
                    fou << "pthres=" << t_psthres  << endl;
                    fou << "curveex=" << t_curvex  << endl;

                    fou << endl;
                }

                fou.close();
            }

            //********************************************************
            //end write mip file
            //*********************************************************

            //clean all
            for (int i = 0; i < maxdata; i++) {
                delete [] dataspot[i];
            }

            delete [] dataspot;

            delete [] retistr;
            delete [] llstr;
            delete [] lhstr;
            delete [] ccstr;
            delete [] hhstr;
            delete [] skinstr;
            delete [] pthstr;
            delete [] exstr;

        }

        //*************************************************************
        // end locallab
        //*************************************************************

        histCCurve.clear();
        histLCurve.clear();
        ipf.chromiLuminanceCurve(nullptr, pW, nprevl, nprevl, chroma_acurve, chroma_bcurve, satcurve, lhskcurve, clcurve, lumacurve, utili, autili, butili, ccutili, cclutili, clcutili, histCCurve, histLCurve);
        ipf.vibrance(nprevl);

        if ((params.colorappearance.enabled && !params.colorappearance.tonecie) || (!params.colorappearance.enabled)) {
            ipf.EPDToneMap(nprevl, 5, scale);
        }

        // for all treatments Defringe, Sharpening, Contrast detail , Microcontrast they are activated if "CIECAM" function are disabled
        readyphase++;

        /* Issue 2785, disabled some 1:1 tools
                if (scale==1) {
                    if((params.colorappearance.enabled && !settings->autocielab) || (!params.colorappearance.enabled)){
                        progress ("Denoising luminance impulse...",100*readyphase/numofphases);
                        ipf.impulsedenoise (nprevl);
                        readyphase++;
                    }
                    if((params.colorappearance.enabled && !settings->autocielab) || (!params.colorappearance.enabled)){
                        progress ("Defringing...",100*readyphase/numofphases);
                        ipf.defringe (nprevl);
                        readyphase++;
                    }
                    if (params.sharpenEdge.enabled) {
                        progress ("Edge sharpening...",100*readyphase/numofphases);
                        ipf.MLsharpen (nprevl);
                        readyphase++;
                    }
                    if (params.sharpenMicro.enabled) {
                        if(( params.colorappearance.enabled && !settings->autocielab) || (!params.colorappearance.enabled)){
                            progress ("Microcontrast...",100*readyphase/numofphases);
                            ipf.MLmicrocontrast (nprevl);
                            readyphase++;
                        }
                    }
                    if(((params.colorappearance.enabled && !settings->autocielab) || (!params.colorappearance.enabled)) && params.sharpening.enabled) {
                        progress ("Sharpening...",100*readyphase/numofphases);

                        float **buffer = new float*[pH];
                        for (int i=0; i<pH; i++)
                            buffer[i] = new float[pW];

                        ipf.sharpening (nprevl, (float**)buffer);

                        for (int i=0; i<pH; i++)
                            delete [] buffer[i];
                        delete [] buffer;
                        readyphase++;
                    }
                }
        */
        if (params.dirpyrequalizer.cbdlMethod == "aft") {
            if (((params.colorappearance.enabled && !settings->autocielab) || (!params.colorappearance.enabled))) {
                progress("Pyramid wavelet...", 100 * readyphase / numofphases);
                ipf.dirpyrequalizer(nprevl, scale);
                //ipf.Lanczoslab (ip_wavelet(LabImage * lab, LabImage * dst, const procparams::EqualizerParams & eqparams), nprevl, 1.f/scale);
                readyphase++;
            }
        }


        wavcontlutili = false;
        //CurveFactory::curveWavContL ( wavcontlutili,params.wavelet.lcurve, wavclCurve, LUTu & histogramwavcl, LUTu & outBeforeWavCLurveHistogram,int skip);
        CurveFactory::curveWavContL(wavcontlutili, params.wavelet.wavclCurve, wavclCurve, scale == 1 ? 1 : 16);


        if ((params.wavelet.enabled)) {
            WaveletParams WaveParams = params.wavelet;
            //      WaveParams.getCurves(wavCLVCurve, waOpacityCurveRG, waOpacityCurveBY);
            WaveParams.getCurves(wavCLVCurve, waOpacityCurveRG, waOpacityCurveBY, waOpacityCurveW, waOpacityCurveWL);

            int kall = 0;
            progress("Wavelet...", 100 * readyphase / numofphases);
            //  ipf.ip_wavelet(nprevl, nprevl, kall, WaveParams, wavCLVCurve, waOpacityCurveRG, waOpacityCurveBY, scale);
            ipf.ip_wavelet(nprevl, nprevl, kall, WaveParams, wavCLVCurve, waOpacityCurveRG, waOpacityCurveBY, waOpacityCurveW, waOpacityCurveWL, wavclCurve, scale);

        }


        if (params.colorappearance.enabled) {
            //L histo  and Chroma histo for ciecam
            // histogram well be for Lab (Lch) values, because very difficult to do with J,Q, M, s, C
            int x1, y1, x2, y2;
            params.crop.mapToResized(pW, pH, scale, x1, x2,  y1, y2);
            lhist16CAM.clear();
            lhist16CCAM.clear();

            if (!params.colorappearance.datacie) {
                for (int x = 0; x < pH; x++)
                    for (int y = 0; y < pW; y++) {
                        int pos = CLIP((int)(nprevl->L[x][y]));
                        int posc = CLIP((int)sqrt(nprevl->a[x][y] * nprevl->a[x][y] + nprevl->b[x][y] * nprevl->b[x][y]));
                        lhist16CAM[pos]++;
                        lhist16CCAM[posc]++;
                    }
            }

            CurveFactory::curveLightBrightColor(params.colorappearance.curve, params.colorappearance.curve2, params.colorappearance.curve3,
                                                lhist16CAM, histLCAM, lhist16CCAM, histCCAM,
                                                customColCurve1, customColCurve2, customColCurve3, 1);

            const FramesMetaData* metaData = imgsrc->getMetaData();
            int imgNum = 0;

            if (imgsrc->isRAW()) {
                if (imgsrc->getSensorType() == ST_BAYER) {
                    imgNum = rtengine::LIM<unsigned int> (params.raw.bayersensor.imageNum, 0, metaData->getFrameCount() - 1);
                } else if (imgsrc->getSensorType() == ST_FUJI_XTRANS) {
                    //imgNum = rtengine::LIM<unsigned int>(params.raw.xtranssensor.imageNum, 0, metaData->getFrameCount() - 1);
                }
            }

            float fnum = metaData->getFNumber(imgNum);          // F number
            float fiso = metaData->getISOSpeed(imgNum) ;        // ISO
            float fspeed = metaData->getShutterSpeed(imgNum) ;  // Speed
            double fcomp = metaData->getExpComp(imgNum);        // Compensation +/-
            double adap;

            if (fnum < 0.3f || fiso < 5.f || fspeed < 0.00001f) { //if no exif data or wrong
                adap = 2000.;
            } else {
                double E_V = fcomp + log2(double ((fnum * fnum) / fspeed / (fiso / 100.f)));
                E_V += params.toneCurve.expcomp;// exposure compensation in tonecurve ==> direct EV
                E_V += log2(params.raw.expos);  // exposure raw white point ; log2 ==> linear to EV
                adap = powf(2.f, E_V - 3.f);  // cd / m2
                // end calculation adaptation scene luminosity
            }

            float d, dj, yb;
            bool execsharp = false;

            if (!ncie) {
                ncie = new CieImage(pW, pH);
            }

            if (!CAMBrightCurveJ && (params.colorappearance.algo == "JC" || params.colorappearance.algo == "JS" || params.colorappearance.algo == "ALL")) {
                CAMBrightCurveJ(32768, 0);
            }

            if (!CAMBrightCurveQ && (params.colorappearance.algo == "QM" || params.colorappearance.algo == "ALL")) {
                CAMBrightCurveQ(32768, 0);
            }

            // Issue 2785, only float version of ciecam02 for navigator and pan background
            CAMMean = NAN;
            CAMBrightCurveJ.dirty = true;
            CAMBrightCurveQ.dirty = true;

            ipf.ciecam_02float(ncie, float (adap), pW, 2, nprevl, &params, customColCurve1, customColCurve2, customColCurve3, histLCAM, histCCAM, CAMBrightCurveJ, CAMBrightCurveQ, CAMMean, 5, scale, execsharp, d, dj, yb, 1);

            if ((params.colorappearance.autodegree || params.colorappearance.autodegreeout) && acListener && params.colorappearance.enabled) {
                acListener->autoCamChanged(100.* (double)d, 100.* (double)dj);
            }

            if (params.colorappearance.autoadapscen && acListener && params.colorappearance.enabled) {
                acListener->adapCamChanged(adap);    //real value of adapt scene
            }

            if (params.colorappearance.autoybscen && acListener && params.colorappearance.enabled) {
                acListener->ybCamChanged((int) yb);    //real value Yb scene
            }

            readyphase++;
        } else {
            // CIECAM is disabled, we free up its image buffer to save some space
            if (ncie) {
                delete ncie;
            }

            ncie = nullptr;

            if (CAMBrightCurveJ) {
                CAMBrightCurveJ.reset();
            }

            if (CAMBrightCurveQ) {
                CAMBrightCurveQ.reset();
            }
        }
    }

    // Update the monitor color transform if necessary
    if ((todo & M_MONITOR) || (lastOutputProfile != params.icm.output) || lastOutputIntent != params.icm.outputIntent || lastOutputBPC != params.icm.outputBPC) {
        lastOutputProfile = params.icm.output;
        lastOutputIntent = params.icm.outputIntent;
        lastOutputBPC = params.icm.outputBPC;
        ipf.updateColorProfiles(monitorProfile, monitorIntent, softProof, gamutCheck);
    }

// process crop, if needed
    for (size_t i = 0; i < crops.size(); i++)
        if (crops[i]->hasListener() && cropCall != crops[i]) {
            crops[i]->update(todo);     // may call ourselves
        }

    progress("Conversion to RGB...", 100 * readyphase / numofphases);

    if ((todo != CROP && todo != MINUPDATE) || (todo & M_MONITOR)) {
        MyMutex::MyLock prevImgLock(previmg->getMutex());

        try {
            // Computing the preview image, i.e. converting from WCS->Monitor color space (soft-proofing disabled) or WCS->Printer profile->Monitor color space (soft-proofing enabled)
            ipf.lab2monitorRgb(nprevl, previmg);

            // Computing the internal image for analysis, i.e. conversion from WCS->Output profile
            delete workimg;
            workimg = ipf.lab2rgb(nprevl, 0, 0, pW, pH, params.icm);
        } catch (char * str) {
            progress("Error converting file...", 0);
            return;
        }
    }

    if (!resultValid) {
        resultValid = true;

        if (imageListener) {
            imageListener->setImage(previmg, scale, params.crop);
        }
    }

    if (imageListener)
        // TODO: The WB tool should be advertised too in order to get the AutoWB's temp and green values
    {
        imageListener->imageReady(params.crop);
    }

    readyphase++;

    if (hListener) {
        updateLRGBHistograms();
        hListener->histogramChanged(histRed, histGreen, histBlue, histLuma, histToneCurve, histLCurve, histCCurve, /*histCLurve, histLLCurve,*/ histLCAM, histCCAM, histRedRaw, histGreenRaw, histBlueRaw, histChroma, histLRETI);
    }

}


void ImProcCoordinator::freeAll()
{

    if (settings->verbose) {
        printf("freeall starts %d\n", (int)allocated);
    }

    if (allocated) {
        if (orig_prev != oprevi) {
            delete oprevi;
        }

        oprevi    = nullptr;
        delete orig_prev;
        orig_prev = nullptr;
        delete oprevl;
        oprevl    = nullptr;
        delete nprevl;
        nprevl    = nullptr;
        delete reserv;
        reserv    = nullptr;

        if (ncie) {
            delete ncie;
        }

        ncie      = nullptr;

        if (imageListener) {
            imageListener->delImage(previmg);
        } else {
            delete previmg;
        }

        delete workimg;

        if (shmap) {
            delete shmap;
        }

        shmap = nullptr;

    }

    allocated = false;
}

/** @brief Handles image buffer (re)allocation and trigger sizeChanged of SizeListener[s]
 * If the scale change, this method will free all buffers and reallocate ones of the new size.
 * It will then tell to the SizeListener that size has changed (sizeChanged)
 *
 * @param prevscale New Preview's scale.
 */
void ImProcCoordinator::setScale(int prevscale)
{

    if (settings->verbose) {
        printf("setscale before lock\n");
    }

    tr = getCoarseBitMask(params.coarse);

    int nW, nH;
    imgsrc->getFullSize(fw, fh, tr);

    prevscale++;

    do {
        prevscale--;
        PreviewProps pp(0, 0, fw, fh, prevscale);
        imgsrc->getSize(pp, nW, nH);
    } while (nH < 400 && prevscale > 1 && (nW * nH < 1000000));  // sctually hardcoded values, perhaps a better choice is possible

    if (settings->verbose) {
        printf("setscale starts (%d, %d)\n", nW, nH);
    }

    if (nW != pW || nH != pH) {

        freeAll();

        pW = nW;
        pH = nH;

        orig_prev = new Imagefloat(pW, pH);
        oprevi = orig_prev;
        oprevl = new LabImage(pW, pH);
        nprevl = new LabImage(pW, pH);
        reserv = new LabImage(pW, pH);

        //  nprevloc = new LabImage (pW, pH);
        //ncie is only used in ImProcCoordinator::updatePreviewImage, it will be allocated on first use and deleted if not used anymore
        previmg = new Image8(pW, pH);
        workimg = new Image8(pW, pH);

        if (params.sh.enabled) {
            shmap = new SHMap(pW, pH, true);
        }

        allocated = true;
    }

    scale = prevscale;
    resultValid = false;
    fullw = fw;
    fullh = fh;

    if (settings->verbose) {
        printf("setscale ends\n");
    }

    if (!sizeListeners.empty())
        for (size_t i = 0; i < sizeListeners.size(); i++) {
            sizeListeners[i]->sizeChanged(fullw, fullh, fw, fh);
        }

    if (settings->verbose) {
        printf("setscale ends2\n");
    }

}


void ImProcCoordinator::updateLRGBHistograms()
{

    int x1, y1, x2, y2;
    params.crop.mapToResized(pW, pH, scale, x1, x2, y1, y2);

    #pragma omp parallel sections
    {
        #pragma omp section
        {
            histChroma.clear();

            for (int i = y1; i < y2; i++)
                for (int j = x1; j < x2; j++)
                {
                    histChroma[(int)(sqrtf(SQR(nprevl->a[i][j]) + SQR(nprevl->b[i][j])) / 188.f)]++;      //188 = 48000/256
                }
        }
        #pragma omp section
        {
            histLuma.clear();

            for (int i = y1; i < y2; i++)
                for (int j = x1; j < x2; j++)
                {
                    histLuma[(int)(nprevl->L[i][j] / 128.f)]++;
                }
        }
        #pragma omp section
        {
            histRed.clear();
            histGreen.clear();
            histBlue.clear();

            for (int i = y1; i < y2; i++)
            {
                int ofs = (i * pW + x1) * 3;

                for (int j = x1; j < x2; j++) {
                    int r = workimg->data[ofs++];
                    int g = workimg->data[ofs++];
                    int b = workimg->data[ofs++];

                    histRed[r]++;
                    histGreen[g]++;
                    histBlue[b]++;
                }
            }
        }
    }

}

void ImProcCoordinator::progress(Glib::ustring str, int pr)
{

    /*  if (plistener) {
        plistener->setProgressStr (str);
        plistener->setProgress ((double)pr / 100.0);
      }*/
}

bool ImProcCoordinator::getAutoWB(double& temp, double& green, double equal, double tempBias)
{

    if (imgsrc) {
        if (lastAwbEqual != equal || lastAwbTempBias != tempBias) {
// Issue 2500            MyMutex::MyLock lock(minit);  // Also used in crop window
            double rm, gm, bm;
            imgsrc->getAutoWBMultipliers(rm, gm, bm);

            if (rm != -1) {
                autoWB.update(rm, gm, bm, equal, tempBias);
                lastAwbEqual = equal;
                lastAwbTempBias = tempBias;
            } else {
                lastAwbEqual = -1.;
                autoWB.useDefaults(equal);
                lastAwbTempBias = 0.0;
            }
        }

        temp = autoWB.getTemp();
        green = autoWB.getGreen();
        return true;
    } else {
        //temp = autoWB.getTemp();
        temp = -1.0;
        green = -1.0;
        return false;
    }
}

void ImProcCoordinator::getCamWB(double & temp, double & green)
{

    if (imgsrc) {
        temp = imgsrc->getWB().getTemp();
        green = imgsrc->getWB().getGreen();
    }
}

void ImProcCoordinator::getSpotWB(int x, int y, int rect, double & temp, double & tgreen)
{

    ColorTemp ret;

    {
        MyMutex::MyLock lock(mProcessing);
        std::vector<Coord2D> points, red, green, blue;

        for (int i = y - rect; i <= y + rect; i++)
            for (int j = x - rect; j <= x + rect; j++) {
                points.push_back(Coord2D(j, i));
            }

        ipf.transCoord(fw, fh, points, red, green, blue);

        int tr = getCoarseBitMask(params.coarse);

        ret = imgsrc->getSpotWB(red, green, blue, tr, params.wb.equal);
        currWB = ColorTemp(params.wb.temperature, params.wb.green, params.wb.equal, params.wb.method);
        //double rr,gg,bb;
        //currWB.getMultipliers(rr,gg,bb);

    } // end of mutex lockong

    if (ret.getTemp() > 0) {
        temp = ret.getTemp();
        tgreen = ret.getGreen();
    } else {
        temp = currWB.getTemp();
        tgreen = currWB.getGreen();
    }
}

void ImProcCoordinator::getAutoCrop(double ratio, int &x, int &y, int &w, int &h)
{

    MyMutex::MyLock lock(mProcessing);

    LensCorrection *pLCPMap = nullptr;

    if (params.lensProf.useLcp() && imgsrc->getMetaData()->getFocalLen() > 0) {
        const std::shared_ptr<LCPProfile> pLCPProf = LCPStore::getInstance()->getProfile(params.lensProf.lcpFile);

        if (pLCPProf) pLCPMap = new LCPMapper(pLCPProf, imgsrc->getMetaData()->getFocalLen(), imgsrc->getMetaData()->getFocalLen35mm(), imgsrc->getMetaData()->getFocusDist(),
                                                  0, false, params.lensProf.useDist, fullw, fullh, params.coarse, imgsrc->getRotateDegree());
    }

    double fillscale = ipf.getTransformAutoFill(fullw, fullh, pLCPMap);

    if (ratio > 0) {
        w = fullw * fillscale;
        h = w / ratio;

        if (h > fullh * fillscale) {
            h = fullh * fillscale;
            w = h * ratio;
        }
    } else {
        w = fullw * fillscale;
        h = fullh * fillscale;
    }

    x = (fullw - w) / 2;
    y = (fullh - h) / 2;
}

void ImProcCoordinator::setMonitorProfile(const Glib::ustring & profile, RenderingIntent intent)
{
    monitorProfile = profile;
    monitorIntent = intent;
}

void ImProcCoordinator::getMonitorProfile(Glib::ustring & profile, RenderingIntent & intent) const
{
    profile = monitorProfile;
    intent = monitorIntent;
}

void ImProcCoordinator::setSoftProofing(bool softProof, bool gamutCheck)
{
    this->softProof = softProof;
    this->gamutCheck = gamutCheck;
}

void ImProcCoordinator::getSoftProofing(bool & softProof, bool & gamutCheck)
{
    softProof = this->softProof;
    gamutCheck = this->gamutCheck;
}

void ImProcCoordinator::saveInputICCReference(const Glib::ustring & fname, bool apply_wb)
{

    MyMutex::MyLock lock(mProcessing);

    int fW, fH;

    int tr = getCoarseBitMask(params.coarse);

    imgsrc->getFullSize(fW, fH, tr);
    PreviewProps pp(0, 0, fW, fH, 1);
    ProcParams ppar = params;
    ppar.toneCurve.hrenabled = false;
    ppar.icm.input = "(none)";
    Imagefloat* im = new Imagefloat(fW, fH);
    imgsrc->preprocess(ppar.raw, ppar.lensProf, ppar.coarse);
    imgsrc->demosaic(ppar.raw);
    ColorTemp currWB = ColorTemp(params.wb.temperature, params.wb.green, params.wb.equal, params.wb.method);

    if (params.wb.method == "Camera") {
        currWB = imgsrc->getWB();
    } else if (params.wb.method == "Auto") {
        if (lastAwbEqual != params.wb.equal || lastAwbTempBias != params.wb.tempBias) {
            double rm, gm, bm;
            imgsrc->getAutoWBMultipliers(rm, gm, bm);

            if (rm != -1.) {
                autoWB.update(rm, gm, bm, params.wb.equal, params.wb.tempBias);
                lastAwbEqual = params.wb.equal;
                lastAwbTempBias = params.wb.tempBias;
            } else {
                lastAwbEqual = -1.;
                lastAwbTempBias = 0.0;
                autoWB.useDefaults(params.wb.equal);
            }
        }

        currWB = autoWB;
    }

    if (!apply_wb) {
        currWB = ColorTemp(); // = no white balance
    }

    imgsrc->getImage(currWB, tr, im, pp, ppar.toneCurve, ppar.raw);
    ImProcFunctions ipf(&ppar, true);

    if (ipf.needsTransform()) {
        Imagefloat* trImg = new Imagefloat(fW, fH);
        ipf.transform(im, trImg, 0, 0, 0, 0, fW, fH, fW, fH,
                      imgsrc->getMetaData(), imgsrc->getRotateDegree(), true);
        delete im;
        im = trImg;
    }

    if (params.crop.enabled) {
        Imagefloat *tmpim = new Imagefloat(params.crop.w, params.crop.h);
        int cx = params.crop.x;
        int cy = params.crop.y;
        int cw = params.crop.w;
        int ch = params.crop.h;
        #pragma omp parallel for

        for (int i = cy; i < cy + ch; i++) {
            for (int j = cx; j < cx + cw; j++) {
                tmpim->r(i - cy, j - cx) = im->r(i, j);
                tmpim->g(i - cy, j - cx) = im->g(i, j);
                tmpim->b(i - cy, j - cx) = im->b(i, j);
            }
        }

        delete im;
        im = tmpim;
    }

    // image may contain out of range samples, clip them to avoid wrap-arounds
    #pragma omp parallel for

    for (int i = 0; i < im->getHeight(); i++) {
        for (int j = 0; j < im->getWidth(); j++) {
            im->r(i, j) = CLIP(im->r(i, j));
            im->g(i, j) = CLIP(im->g(i, j));
            im->b(i, j) = CLIP(im->b(i, j));
        }
    }

    int imw, imh;
    double tmpScale = ipf.resizeScale(&params, fW, fH, imw, imh);

    if (tmpScale != 1.0) {
        Imagefloat* tempImage = new Imagefloat(imw, imh);
        ipf.resize(im, tempImage, tmpScale);
        delete im;
        im = tempImage;
    }

    im->setMetadata(imgsrc->getMetaData()->getRootExifData());

    im->saveTIFF(fname, 16, true);
    delete im;

    if (plistener) {
        plistener->setProgressState(false);
    }

    //im->saveJPEG (fname, 85);
}

void ImProcCoordinator::stopProcessing()
{

    updaterThreadStart.lock();

    if (updaterRunning && thread) {
        changeSinceLast = 0;
        thread->join();
    }

    updaterThreadStart.unlock();
}

void ImProcCoordinator::startProcessing()
{

#undef THREAD_PRIORITY_NORMAL

    if (!destroying) {
        if (!updaterRunning) {
            updaterThreadStart.lock();
            thread = nullptr;
            updaterRunning = true;
            updaterThreadStart.unlock();

            //batchThread->yield(); //the running batch should wait other threads to avoid conflict

            thread = Glib::Thread::create(sigc::mem_fun(*this, &ImProcCoordinator::process), 0, true, true, Glib::THREAD_PRIORITY_NORMAL);

        }
    }
}

void ImProcCoordinator::startProcessing(int changeCode)
{
    paramsUpdateMutex.lock();
    changeSinceLast |= changeCode;
    paramsUpdateMutex.unlock();

    startProcessing();
}

void ImProcCoordinator::process()
{
    if (plistener) {
        plistener->setProgressState(true);
    }

    paramsUpdateMutex.lock();

    while (changeSinceLast) {
        params = nextParams;
        int change = changeSinceLast;
        changeSinceLast = 0;
        paramsUpdateMutex.unlock();

        // M_VOID means no update, and is a bit higher that the rest
        if (change & (M_VOID - 1)) {
            updatePreviewImage(change);
        }

        paramsUpdateMutex.lock();
    }

    paramsUpdateMutex.unlock();
    updaterRunning = false;

    if (plistener) {
        plistener->setProgressState(false);
    }
}

ProcParams* ImProcCoordinator::beginUpdateParams()
{
    paramsUpdateMutex.lock();

    return &nextParams;
}

void ImProcCoordinator::endUpdateParams(ProcEvent change)
{
    int action = RefreshMapper::getInstance()->getAction(change);
    endUpdateParams(action);
}

void ImProcCoordinator::endUpdateParams(int changeFlags)
{
    changeSinceLast |= changeFlags;

    paramsUpdateMutex.unlock();
    startProcessing();
}

void ImProcCoordinator::spotduplic(int **dataspot, int spottodupli, int maxdata)
{
    //perhaps some datas are redondant..to verify
    circrads[0] = circrads[spottodupli] = dataspot[2][0] = dataspot[2][spottodupli] = dataspot[2][spottodupli - 1];
    locx[0] = locx[spottodupli] = dataspot[3][0] = dataspot[3][spottodupli] = dataspot[3][spottodupli - 1];
    locy[0] = locy[spottodupli] = dataspot[4][0] =  dataspot[4][spottodupli] = dataspot[4][spottodupli - 1];
    locyt[0] = locyt[spottodupli] = dataspot[5][0] = dataspot[5][spottodupli] = dataspot[5][spottodupli - 1];
    locxl[0] =  locxl[spottodupli] = dataspot[6][0] = dataspot[6][spottodupli] = dataspot[6][spottodupli - 1];
    //change only center position to 200 200 to see changes
    centerx[0] = centerx[spottodupli]  = dataspot[7][0] = dataspot[7][spottodupli] = 200; //not to center
    centery[0] = centery[spottodupli]  = dataspot[8][0] = dataspot[8][spottodupli] = 200;//not to center to see it is a duplicated spot
    //
    lights[0] = lights[spottodupli] = dataspot[9][0] = dataspot[9][spottodupli] = dataspot[9][spottodupli - 1];
    contrs[0] = contrs[spottodupli] = dataspot[10][0] = dataspot[10][spottodupli] = dataspot[10][spottodupli - 1];
    chroms[0] = chroms[spottodupli] = dataspot[11][0] = dataspot[11][spottodupli] = dataspot[11][spottodupli - 1];
    sensis[0] = sensis[spottodupli] = dataspot[12][0] = dataspot[12][spottodupli] = dataspot[12][spottodupli - 1];
    transits[0] = transits[spottodupli] = dataspot[13][0] = dataspot[13][spottodupli] = dataspot[13][spottodupli - 1];
    inverss[0] = inverss[spottodupli] = dataspot[14][0] = dataspot[14][spottodupli] = dataspot[14][spottodupli - 1];
    smeths[0]  = smeths[spottodupli] = dataspot[15][0] = dataspot[15][spottodupli] = dataspot[15][spottodupli - 1];
    //no chnage to spot current value  16
    radiuss[0]  = radiuss[spottodupli] = dataspot[17][0] = dataspot[17][spottodupli] = dataspot[17][spottodupli - 1];
    strengths[0]  = strengths[spottodupli] = dataspot[18][0] = dataspot[18][spottodupli] = dataspot[18][spottodupli - 1];
    sensibns[0]  = sensibns[spottodupli] = dataspot[19][0] = dataspot[19][spottodupli] = dataspot[19][spottodupli - 1];
    inversrads[0]  = inversrads[spottodupli] = dataspot[20][0] = dataspot[20][spottodupli] = dataspot[20][spottodupli - 1];
    strs[0]  = strs[spottodupli] = dataspot[21][0] = dataspot[21][spottodupli] = dataspot[21][spottodupli - 1];
    chrrts[0]  = chrrts[spottodupli] = dataspot[22][0] = dataspot[22][spottodupli] = dataspot[22][spottodupli - 1];
    neighs[0]  = neighs[spottodupli] = dataspot[23][0] = dataspot[23][spottodupli] = dataspot[23][spottodupli - 1];
    varts[0]  = varts[spottodupli] = dataspot[24][0] = dataspot[24][spottodupli] = dataspot[24][spottodupli - 1];
    sensihs[0]  = sensihs[spottodupli] = dataspot[25][0] = dataspot[25][spottodupli] = dataspot[25][spottodupli - 1];
    inversrets[0]  = inversrets[spottodupli] = dataspot[26][0] = dataspot[26][spottodupli] = dataspot[26][spottodupli - 1];
    retinexs[0]  = retinexs[spottodupli] = dataspot[27][0] = dataspot[27][spottodupli] = dataspot[27][spottodupli - 1];
    sharradiuss[0]  = sharradiuss[spottodupli] = dataspot[28][0] = dataspot[28][spottodupli] = dataspot[28][spottodupli - 1];
    sharamounts[0]  = sharamounts[spottodupli] = dataspot[29][0] = dataspot[29][spottodupli] = dataspot[29][spottodupli - 1];
    shardampings[0]  = shardampings[spottodupli] = dataspot[30][0] = dataspot[30][spottodupli] = dataspot[30][spottodupli - 1];
    shariters[0]  = shariters[spottodupli] = dataspot[31][0] = dataspot[31][spottodupli] = dataspot[31][spottodupli - 1];
    sensishas[0]  = sensishas[spottodupli] = dataspot[32][0] = dataspot[32][spottodupli] = dataspot[32][spottodupli - 1];
    inversshas[0]  = inversshas[spottodupli] = dataspot[33][0] = dataspot[33][spottodupli] = dataspot[33][spottodupli - 1];
    qualitys[0]  = qualitys[spottodupli] = dataspot[34][0] = dataspot[34][spottodupli] = dataspot[34][spottodupli - 1];
    thress[0]  = thress[spottodupli] = dataspot[35][0] = dataspot[35][spottodupli] = dataspot[35][spottodupli - 1];
    proxis[0]  = proxis[spottodupli] = dataspot[36][0] = dataspot[36][spottodupli] = dataspot[36][spottodupli - 1];
    noiselumfs[0]  = noiselumfs[spottodupli] = dataspot[37][0] = dataspot[37][spottodupli] = dataspot[37][spottodupli - 1];
    noiselumcs[0]  = noiselumcs[spottodupli] = dataspot[38][0] = dataspot[38][spottodupli] = dataspot[38][spottodupli - 1];
    noisechrofs[0]  = noisechrofs[spottodupli] = dataspot[39][0] = dataspot[39][spottodupli] = dataspot[39][spottodupli - 1];
    noisechrocs[0]  = noisechrocs[spottodupli] = dataspot[40][0] = dataspot[40][spottodupli] = dataspot[40][spottodupli - 1];
    mult0s[0]  = mult0s[spottodupli] = dataspot[41][0] = dataspot[41][spottodupli] = dataspot[41][spottodupli - 1];
    mult1s[0]  = mult1s[spottodupli] = dataspot[42][0] = dataspot[42][spottodupli] = dataspot[42][spottodupli - 1];
    mult2s[0]  = mult2s[spottodupli] = dataspot[43][0] = dataspot[43][spottodupli] = dataspot[43][spottodupli - 1];
    mult3s[0]  = mult3s[spottodupli] = dataspot[44][0] = dataspot[44][spottodupli] = dataspot[44][spottodupli - 1];
    mult4s[0]  = mult4s[spottodupli] = dataspot[45][0] = dataspot[45][spottodupli] = dataspot[45][spottodupli - 1];
    thresholds[0]  = thresholds[spottodupli] = dataspot[46][0] = dataspot[46][spottodupli] = dataspot[46][spottodupli - 1];
    sensicbs[0]  = sensicbs[spottodupli] = dataspot[47][0] = dataspot[47][spottodupli] = dataspot[47][spottodupli - 1];
    activlums[0]  = activlums[spottodupli] = dataspot[48][0] = dataspot[48][spottodupli] = dataspot[48][spottodupli - 1];
    strens[0]  = strens[spottodupli] = dataspot[49][0] = dataspot[49][spottodupli] = dataspot[49][spottodupli - 1];
    gammas[0]  = gammas[spottodupli] = dataspot[50][0] = dataspot[50][spottodupli] = dataspot[50][spottodupli - 1];
    estops[0]  = estops[spottodupli] = dataspot[51][0] = dataspot[51][spottodupli] = dataspot[51][spottodupli - 1];
    scaltms[0]  = scaltms[spottodupli] = dataspot[52][0] = dataspot[52][spottodupli] = dataspot[52][spottodupli - 1];
    reweis[0]  = reweis[spottodupli] = dataspot[53][0] = dataspot[53][spottodupli] = dataspot[53][spottodupli - 1];
    sensitms[0]  = sensitms[spottodupli] = dataspot[54][0] = dataspot[54][spottodupli] = dataspot[54][spottodupli - 1];
    retrabs[0]  = retrabs[spottodupli] = dataspot[55][0] = dataspot[55][spottodupli] = dataspot[55][spottodupli - 1];
    curvactivs[0]  = curvactivs[spottodupli] = dataspot[56][0] = dataspot[56][spottodupli] = dataspot[56][spottodupli - 1];
    qualitycurves[0]  = qualitycurves[spottodupli] = dataspot[57][0] = dataspot[57][spottodupli] = dataspot[57][spottodupli - 1];
    sensivs[0]  = sensivs[spottodupli] = dataspot[58][0] = dataspot[58][spottodupli] = dataspot[58][spottodupli - 1];
    pastels[0]  = pastels[spottodupli] = dataspot[59][0] = dataspot[59][spottodupli] = dataspot[59][spottodupli - 1];
    saturateds[0]  = saturateds[spottodupli] = dataspot[60][0] = dataspot[60][spottodupli] = dataspot[60][spottodupli - 1];
    protectskinss[0]  = protectskinss[spottodupli] = dataspot[61][0] = dataspot[61][spottodupli] = dataspot[61][spottodupli - 1];
    avoidcolorshifts[0]  = avoidcolorshifts[spottodupli] = dataspot[62][0] = dataspot[62][spottodupli] = dataspot[62][spottodupli - 1];
    pastsattogs[0]  = pastsattogs[spottodupli] = dataspot[63][0] = dataspot[63][spottodupli] = dataspot[63][spottodupli - 1];
    expcomps[0]  = expcomps[spottodupli] = dataspot[64][0] = dataspot[64][spottodupli] = dataspot[64][spottodupli - 1];
    blacks[0]  = blacks[spottodupli] = dataspot[65][0] = dataspot[65][spottodupli] = dataspot[65][spottodupli - 1];
    hlcomprs[0]  = hlcomprs[spottodupli] = dataspot[66][0] = dataspot[66][spottodupli] = dataspot[66][spottodupli - 1];
    hlcomprthreshs[0]  = hlcomprthreshs[spottodupli] = dataspot[67][0] = dataspot[67][spottodupli] = dataspot[67][spottodupli - 1];
    shcomprs[0]  = shcomprs[spottodupli] = dataspot[68][0] = dataspot[68][spottodupli] = dataspot[68][spottodupli - 1];
    sensiexs[0]  = sensiexs[spottodupli] = dataspot[69][0] = dataspot[69][spottodupli] = dataspot[69][spottodupli - 1];
    centerxbufs[0]  = centerxbufs[spottodupli] = dataspot[70][0] = dataspot[70][spottodupli] = dataspot[70][spottodupli - 1];
    centerybufs[0]  = centerybufs[spottodupli] = dataspot[71][0] = dataspot[71][spottodupli] = dataspot[71][spottodupli - 1];
    adjblurs[0]  = adjblurs[spottodupli] = dataspot[72][0] = dataspot[72][spottodupli] = dataspot[72][spottodupli - 1];
    cutpasts[0]  = cutpasts[spottodupli] = dataspot[73][0] = dataspot[73][spottodupli] = dataspot[73][spottodupli - 1];
    chromacbdls[0]  = chromacbdls[spottodupli] = dataspot[74][0] = dataspot[74][spottodupli] = dataspot[74][spottodupli - 1];
    lastdusts[0]  = lastdusts[spottodupli] = dataspot[75][0] = dataspot[75][spottodupli] = dataspot[75][spottodupli - 1];
    blurmets[0]  = blurmets[spottodupli] = dataspot[76][0] = dataspot[76][spottodupli] = dataspot[76][spottodupli - 1];
    dustmets[0]  = dustmets[spottodupli] = dataspot[77][0] = dataspot[77][spottodupli] = dataspot[77][spottodupli - 1];
    exclumets[0]  = exclumets[spottodupli] = dataspot[78][0] = dataspot[78][spottodupli] = dataspot[78][spottodupli - 1];
    sensiexclus[0]  = sensiexclus[spottodupli] = dataspot[79][0] = dataspot[79][spottodupli] = dataspot[79][spottodupli - 1];
    strucs[0]  = strucs[spottodupli] = dataspot[80][0] = dataspot[80][spottodupli] = dataspot[80][spottodupli - 1];
    warms[0]  = warms[spottodupli] = dataspot[81][0] = dataspot[81][spottodupli] = dataspot[81][spottodupli - 1];
    noiselumdetails[0]  = noiselumdetails[spottodupli] = dataspot[82][0] = dataspot[82][spottodupli] = dataspot[82][spottodupli - 1];
    noisechrodetails[0]  = noisechrodetails[spottodupli] = dataspot[83][0] = dataspot[83][spottodupli] = dataspot[83][spottodupli - 1];
    sensidens[0]  = sensidens[spottodupli] = dataspot[84][0] = dataspot[84][spottodupli] = dataspot[84][spottodupli - 1];
    expdenois[0]  = expdenois[spottodupli] = dataspot[85][0] = dataspot[85][spottodupli] = dataspot[85][spottodupli - 1];
    expcolors[0]  = expcolors[spottodupli] = dataspot[86][0] = dataspot[86][spottodupli] = dataspot[86][spottodupli - 1];
    expvibrances[0]  = expvibrances[spottodupli] = dataspot[87][0] = dataspot[87][spottodupli] = dataspot[87][spottodupli - 1];
    expblurs[0]  = expblurs[spottodupli] = dataspot[88][0] = dataspot[88][spottodupli] = dataspot[88][spottodupli - 1];
    exptonemaps[0]  = exptonemaps[spottodupli] = dataspot[89][0] = dataspot[89][spottodupli] = dataspot[89][spottodupli - 1];
    expretis[0]  = expretis[spottodupli] = dataspot[90][0] = dataspot[90][spottodupli] = dataspot[90][spottodupli - 1];
    expsharps[0]  = expsharps[spottodupli] = dataspot[91][0] = dataspot[91][spottodupli] = dataspot[91][spottodupli - 1];
    expcbdls[0]  = expcbdls[spottodupli] = dataspot[92][0] = dataspot[92][spottodupli] = dataspot[92][spottodupli - 1];
    expexposes[0]  = expexposes[spottodupli] = dataspot[93][0] = dataspot[93][spottodupli] = dataspot[93][spottodupli - 1];
    bilaterals[0]  = bilaterals[spottodupli] = dataspot[94][0] = dataspot[94][spottodupli] = dataspot[94][spottodupli - 1];
    noiselequals[0]  = noiselequals[spottodupli] = dataspot[95][0] = dataspot[95][spottodupli] = dataspot[95][spottodupli - 1];
    shapemets[0]  = shapemets[spottodupli] = dataspot[96][0] = dataspot[96][spottodupli] = dataspot[96][spottodupli - 1];

    //datas for end ... references hue, etc.
    huerefblurs[0] = huerefblurs[spottodupli] = dataspot[maxdata - 5][0] = dataspot[maxdata - 5][spottodupli] = dataspot[maxdata - 5][spottodupli - 1];
    huerefs[0] = huerefs[spottodupli] = dataspot[maxdata - 4][0] = dataspot[maxdata - 4][spottodupli] = dataspot[maxdata - 4][spottodupli - 1];
    chromarefs[0] = chromarefs[spottodupli] = dataspot[maxdata - 3][0] = dataspot[maxdata - 3][spottodupli] = dataspot[maxdata - 3][spottodupli - 1];
    lumarefs[0] = lumarefs[spottodupli] = dataspot[maxdata - 2][0] = dataspot[maxdata - 2][spottodupli] = dataspot[maxdata - 2][spottodupli - 1];
    sobelrefs[0] = sobelrefs[spottodupli] = dataspot[maxdata - 1][0] = dataspot[maxdata - 1][spottodupli] = dataspot[maxdata - 1][spottodupli - 1];

    //perhaps not good after ?? to verify and to complete ?? difficult but "only" curves
    retistr[spottodupli] = retistr[spottodupli - 1];
    llstr[spottodupli] = llstr[spottodupli - 1];
    lhstr[spottodupli] = lhstr[spottodupli - 1];
    ccstr[spottodupli] = ccstr[spottodupli - 1];
    hhstr[spottodupli] = hhstr[spottodupli - 1];
    skinstr[spottodupli] = skinstr[spottodupli - 1];
    pthstr[spottodupli] = pthstr[spottodupli - 1];
    exstr[spottodupli] = exstr[spottodupli - 1];

}

<<<<<<< HEAD
void ImProcCoordinator::changenumberofspot(int **dataspot, int maxdata, int maxspot, int ns, Glib::ustring datal, int versionmip)
{
    ofstream fic(datal, ios::out | ios::app);  // ouverture en écriture avec effacement du fichier ouvert


    for (int sp = ns + 1 ; sp < maxspot; sp++) { // spots default
        int t_sp = sp;
        int t_mipversion = versionmip;
        int t_circrad = 18;
        int t_locX = 250;
        int t_locY = 250;
        int t_locYT = 250;
        int t_locXL = 250;
        int t_centerX = 0;
        int t_centerY = 0;
        int t_lightness = 0;
        int t_contrast = 0;
        int t_chroma = 0;
        int t_sensi = 19;
        int t_transit = 60;
        int t_invers = 0;
        int t_Smeth = 0;
        int t_currentspot = 1;
        int t_radius = 1;
        int t_strength = 0;
        int t_sensibn = 40;
        int t_inversrad = 0;
        int t_str = 0;
        int t_chrrt = 0;
        int t_neigh = 50;
        int t_vart = 200;
        int t_sensih = 19;
        int t_inversret = 0;
        int t_retinexMethod = 2;
        int t_sharradius = 40;
        int t_sharamount = 75;
        int t_shardamping = 75;
        int t_shariter = 30;
        int t_sensisha = 19;
        int t_inverssha = 0;
        int t_qualityMethod = 1;
        int t_thres = 18;
        int t_proxi = 0;
        int t_noiselumf = 0;
        int t_noiselumc = 0;
        int t_noisechrof = 0;
        int t_noisechroc = 0;
        int t_mult0 = 100;
        int t_mult1 = 100;
        int t_mult2 = 100;
        int t_mult3 = 100;
        int t_mult4 = 100;
        int t_threshold = 20;
        int t_sensicb = 19;
        int t_activlum = 0;
        //10001 TM
        int t_stren = 0;
        int t_gamma = 100;
        int t_estop = 140;
        int t_scaltm = 10;
        int t_rewei = 0;
        int t_sensitm = 19;

        //10002 curve
        int t_retrab = 500;

        std::string t_curvret = "1000A0B120C350D350E700F500G350H350I1000J120K350L350M";//12 points
        //10003
        std::string t_curvll = "3000A0B0C1000D1000E"; //"3000A0B0C499D501E1000F1000G"; //"3000A0B0C1000D1000E";//0 points with marks
        //10004
        std::string t_curvlh = "1000A0B500C350D350E166F500G350H350I333J500K350L350M500N500O350P350Q666R500S350T350U833V500W350X350Y";
        //10005
        int t_curvactiv = 0;
        //10006
        std::string t_curvcc = "3000A0B0C1000D1000E";
        //10007
        int t_qualitycurveMethod = 0;
        //10008
        std::string t_curvhh = "1000A0B500C350D350E166F500G350H350I333J500K350L350M500N500O350P350Q666R500S350T350U833V500W350X350Y";

        //10009
        int t_sensiv = 19;
        int t_pastel = 0;
        int t_saturated = 0;
        std::string t_psthres = "0A75B";
        int t_proskin = 0;
        int t_avoidcsh = 0;
        int t_pastsat = 0;
        std::string t_curvskin = "3000A0B0C1000D1000E"; //"3000A0B0C499D501E1000F1000G"; //"3000A0B0C1000D1000E";//0 points with marks

        int t_expcomp       = 0;
        int t_black         = 0;
        int t_hlcompr       = 20;
        int t_hlcomprthresh = 33;
        int t_shcompr       = 50;
        int t_sensiex = 19;
        //10010
        std::string t_curvex = "3000A0B0C1000D1000E";

        //10012
        int t_centerXbuf = 0;
        int t_centerYbuf = 0;
        int t_adjblur = 0;
        int t_cutpast = 0;

        //10013
        int t_chromacbdl = 0;

        //10014
        int t_lastdust = 0;
        int t_blurMethod = 0;
        int t_dustMethod = 1;

        //10016
        int t_excludemeth = 0;
        int t_sensiexclu = 19;
        int t_struc = 0;

        //10017
        int t_warm = 0;
        //10018
        int t_noiselumdetail = 0;
        //10019
        int t_noisechrodetail = 0;
        //10020
        int t_sensiden = 30;

        //10021
        int t_expdenoi = 0;

        int t_expcolor = 0;
        int t_expvibrance = 0;
        int t_expblur = 0;
        int t_exptonemap = 0;
        int t_expreti = 0;
        int t_expsharp = 0;
        int t_expcbdl = 0;
        int t_expexpose = 0;

        //10022
        int t_bilateral = 0;

        //10023
        int t_noiselequal = 7;
        //10024
        int t_shapemeth = 0;

        fic << "Mipversion=" << t_mipversion << '@' << endl;
        fic << "Spot=" << t_sp << '@' << endl;
        fic << "Circrad=" << t_circrad << '@' << endl;
        fic << "LocX=" << t_locX << '@' << endl;
        fic << "LocY=" << t_locY << '@' << endl;
        fic << "LocYT=" << t_locYT << '@' << endl;
        fic << "LocXL=" << t_locXL << '@' << endl ;
        fic << "CenterX=" << t_centerX << '@' << endl;
        fic << "CenterY=" << t_centerY << '@' << endl;
        fic << "Lightness=" << t_lightness << '@' << endl;
        fic << "Contrast=" << t_contrast << '@' <<  endl;
        fic << "Chroma=" << t_chroma << '@' << endl;
        fic << "Sensi=" << t_sensi << '@' << endl;
        fic << "Transit=" << t_transit << '@' << endl;
        fic << "Invers=" << t_invers << '@' << endl;
        fic << "Smethod=" << t_Smeth << '@' << endl;
        fic << "Currentspot=" << t_currentspot << '@' << endl;
        fic << "Radius=" << t_radius << '@' << endl;
        fic << "Strength=" << t_strength << '@' << endl;
        fic << "Sensibn=" << t_sensibn << '@' << endl;
        fic << "Inversrad=" << t_inversrad << '@' << endl;
        fic << "Str=" << t_str << '@' << endl;
        fic << "Chroma=" << t_chrrt << '@' << endl;
        fic << "Neigh=" << t_neigh << '@' << endl;
        fic << "Vart=" << t_vart << '@' << endl;
        fic << "Sensih=" << t_sensih << '@' << endl;
        fic << "Inversret=" << t_inversret << '@' << endl;
        fic << "retinexMethod=" << t_retinexMethod << '@' << endl;
        fic << "Sharradius=" << t_sharradius << '@' << endl;
        fic << "Sharamount=" << t_sharamount << '@' << endl;
        fic << "Shardamping=" << t_shardamping << '@' << endl;
        fic << "Shariter=" << t_shariter << '@' << endl;
        fic << "Sensisha=" << t_sensisha << '@' << endl;
        fic << "Inverssha=" << t_inverssha << '@' << endl;
        fic << "qualityMethod=" << t_qualityMethod << '@' << endl;
        fic << "Thres=" << t_thres << '@' << endl;
        fic << "Proxi=" << t_proxi << '@' << endl;
        fic << "Noiselumf=" << t_noiselumf << '@' << endl;
        fic << "Noiselumc=" << t_noiselumc << '@' << endl;
        fic << "Noisechrof=" << t_noisechrof << '@' << endl;
        fic << "Noisechroc=" << t_noisechroc << '@' << endl;
        fic << "Mult0=" << t_mult0 << '@' << endl;
        fic << "Mult1=" << t_mult1 << '@' << endl;
        fic << "Mult2=" << t_mult2 << '@' << endl;
        fic << "Mult3=" << t_mult3 << '@' << endl;
        fic << "Mult4=" << t_mult4 << '@' << endl;
        fic << "Threshold=" << t_threshold << '@' << endl;
        fic << "Sensicb=" << t_sensicb << '@' << endl;
        fic << "Activblurlum=" << t_activlum << '@' << endl;

        fic << "Stren=" << t_stren << '@' << endl;
        fic << "Gamma=" << t_gamma << '@' << endl;
        fic << "Estop=" << t_estop << '@' << endl;
        fic << "Scaltm=" << t_scaltm << '@' << endl;
        fic << "Rewei=" << t_rewei << '@' << endl;
        fic << "Sensitm=" << t_sensitm << '@' << endl;
        fic << "Retrab=" << t_retrab << '@' << endl;
        fic << "Curvactiv=" << t_curvactiv << '@' << endl;
        fic << "qualitycurveMethod=" << t_qualitycurveMethod << '@' << endl;

        fic << "Sensiv=" << t_sensiv << '@' << endl;
        fic << "Pastel=" << t_pastel << '@' << endl;
        fic << "Saturated=" << t_saturated << '@' << endl;
        fic << "Proskin=" << t_proskin << '@' << endl;
        fic << "Avoidcsh=" << t_avoidcsh << '@' << endl;
        fic << "Pastsat=" << t_pastsat << '@' << endl;

        fic << "Expcomp=" << t_expcomp << '@' << endl;
        fic << "Black=" << t_black << '@' << endl;
        fic << "Hlcompr=" << t_hlcompr << '@' << endl;
        fic << "Hlcomprthresh=" << t_hlcomprthresh << '@' << endl;
        fic << "Shcompr=" << t_shcompr  << '@' << endl;
        fic << "Sensiex=" << t_sensiex << '@' << endl;

        fic << "CenterXbuf=" << t_centerXbuf << '@' << endl;
        fic << "CenterYbuf=" << t_centerYbuf << '@' << endl;
        fic << "Adjblur=" << t_adjblur << '@' << endl;
        fic << "Cutpast=" << t_cutpast << '@' <<  endl;

        fic << "Chromacbdl=" << t_chromacbdl << '@' <<  endl;
        fic << "Lastdust=" << t_lastdust << '@' <<  endl;
        fic << "BlurMethod=" << t_blurMethod << '@' <<  endl;
        fic << "DustMethod=" << t_dustMethod << '@' <<  endl;

        fic << "ExcludeMethod=" << t_excludemeth << '@' <<  endl;
        fic << "Sensiexclu=" << t_sensiexclu << '@' << endl;
        fic << "Struc=" << t_struc << '@' << endl;
        fic << "Warm=" << t_warm << '@' << endl;
        fic << "Noiselumdetail=" << t_noiselumdetail << '@' << endl;
        fic << "Noisechrodetail=" << t_noisechrodetail << '@' << endl;

        fic << "Sensiden=" << t_sensiden << '@' << endl;
        fic << "Expdenoi=" << t_expdenoi << '@' << endl;
        fic << "Expcolor=" << t_expcolor << '@' << endl;
        fic << "Expvibrance=" << t_expvibrance << '@' << endl;
        fic << "Expblur=" << t_expblur << '@' << endl;
        fic << "Exptonemap=" << t_exptonemap << '@' << endl;
        fic << "Expreti=" << t_expreti << '@' << endl;
        fic << "Expsharp=" << t_expsharp << '@' << endl;
        fic << "Expcbdl=" << t_expcbdl << '@' << endl;
        fic << "Expexpose=" << t_expexpose << '@' << endl;

        fic << "Bilateral=" << t_bilateral << '@' << endl;
        fic << "Noiselequal=" << t_noiselequal << '@' << endl;
        fic << "ShapeMethod=" << t_shapemeth << '@' <<  endl;

        fic << "curveReti=" << t_curvret << '@' << endl;
        fic << "curveLL=" << t_curvll << '@' << endl;
        fic << "curveLH=" << t_curvlh << '@' << endl;
        fic << "curveCC=" << t_curvcc << '@' << endl;
        fic << "curveHH=" << t_curvhh << '@' << endl;
        fic << "curveskin=" << t_curvskin << '@' << endl;
        fic << "pthres=" << t_psthres << '@' << endl;
        fic << "curveex=" << t_curvex << '@' << endl;



        fic << endl;
    }

    fic.close();

    ifstream fich2(datal, ios::in);

    if (fich2) {

        std::string line2;
        std::string spotline2;
        int cont2 = 0;
        int ns2 = 0;
        int maxin = maxdata - 5; //70 ;//64

        while (getline(fich2, line2)) {
            spotline2 = line2;
            std::size_t pos2 = spotline2.find("=");
            std::size_t posend2 = spotline2.find("@");  //in case of for futur use

            if (spotline2.substr(0, pos2) == "Mipversion") {
                std::string strversion = spotline2.substr(pos2 + 1, (posend2 - pos2));
                versionmip = std::stoi(strversion.c_str());
            }

            if (spotline2.substr(0, pos2) == "Spot") {
                cont2 = 0;
            }

            cont2++;
            std::string str32 = spotline2.substr(pos2 + 1, (posend2 - pos2));

            if (cont2 == 1) {
                ns2 =  std::stoi(str32.c_str());
            }

            if (cont2 >= 2  && cont2 < 16) {
                dataspot[cont2][ns2] = std::stoi(str32.c_str());
            }

            if (spotline2.substr(0, pos2) == "Currentspot") {
                dataspot[16][0] = std::stoi(str32.c_str());
            }

            if (cont2 > 16  && cont2 < maxin) {
                dataspot[cont2][ns2] = std::stoi(str32.c_str());
            }

            if (spotline2.substr(0, pos2) == "curveReti") {
                retistr[ns2] = str32;
            }

            if (spotline2.substr(0, pos2) == "curveLL") {
                llstr[ns2] = str32;
            }

            if (spotline2.substr(0, pos2) == "curveLH") {
                lhstr[ns2] = str32;
            }

            if (spotline2.substr(0, pos2) == "curveCC") {
                ccstr[ns2] = str32;
            }

            if (spotline2.substr(0, pos2) == "curveHH") {
                hhstr[ns2] = str32;
            }

            if (spotline2.substr(0, pos2) == "curveskin") {
                skinstr[ns2] = str32;
            }

            if (spotline2.substr(0, pos2) == "pthres") {
                pthstr[ns2] = str32;
            }

            if (spotline2.substr(0, pos2) == "curveex") {
                exstr[ns2] = str32;
            }

        }

        fich2.close() ;
    }

=======
bool ImProcCoordinator::getHighQualComputed() {
    // this function may only be called from detail windows
    if(!highQualityComputed) {
        if(options.prevdemo == PD_Sidecar) {
            // we already have high quality preview
            setHighQualComputed();
        } else {
            for (size_t i = 0; i < crops.size() - 1; ++i) { // -1, because last entry is the freshly created detail window
                if (crops[i]->get_skip() == 1 ) {  // there is at least one crop with skip == 1 => we already have high quality preview
                    setHighQualComputed();
                    break;
                }
            }
        }
    }
    return highQualityComputed;
}

void ImProcCoordinator::setHighQualComputed() {
    highQualityComputed = true;
>>>>>>> e6265cdf
}

}<|MERGE_RESOLUTION|>--- conflicted
+++ resolved
@@ -91,7 +91,6 @@
       rCurve(),
       gCurve(),
       bCurve(),
-<<<<<<< HEAD
       rcurvehist(256), rcurvehistCropped(256), rbeforehist(256),
       gcurvehist(256), gcurvehistCropped(256), gbeforehist(256),
       bcurvehist(256), bcurvehistCropped(256), bbeforehist(256),
@@ -230,28 +229,9 @@
       chromar(0),
       lumar(0),
       sobeler(0),
-      colourToningSatLimit(0.f), colourToningSatLimitOpacity(0.f), lastspotdup(false),
+      colourToningSatLimit(0.f), colourToningSatLimitOpacity(0.f), lastspotdup(false), highQualityComputed (false), 
 
       retistrsav(nullptr)
-      /*
-      =======
-            plistener (nullptr), imageListener (nullptr), aeListener (nullptr), acListener (nullptr), abwListener (nullptr), awbListener (nullptr), frameCountListener (nullptr), imageTypeListener (nullptr), actListener (nullptr), adnListener (nullptr), awavListener (nullptr), dehaListener (nullptr), hListener (nullptr),
-            resultValid (false), lastOutputProfile ("BADFOOD"), lastOutputIntent (RI__COUNT), lastOutputBPC (false), thread (nullptr), changeSinceLast (0), updaterRunning (false), destroying (false), utili (false), autili (false),
-            butili (false), ccutili (false), cclutili (false), clcutili (false), opautili (false), wavcontlutili (false), colourToningSatLimit (0.f), colourToningSatLimitOpacity (0.f)
-      >>>>>>> dev
-      */
-=======
-      ctColorCurve(),
-      rcurvehist (256), rcurvehistCropped (256), rbeforehist (256),
-      gcurvehist (256), gcurvehistCropped (256), gbeforehist (256),
-      bcurvehist (256), bcurvehistCropped (256), bbeforehist (256),
-      fw (0), fh (0), tr (0),
-      fullw (1), fullh (1),
-      pW (-1), pH (-1),
-      plistener (nullptr), imageListener (nullptr), aeListener (nullptr), acListener (nullptr), abwListener (nullptr), awbListener (nullptr), frameCountListener (nullptr), imageTypeListener (nullptr), actListener (nullptr), adnListener (nullptr), awavListener (nullptr), dehaListener (nullptr), hListener (nullptr),
-      resultValid (false), lastOutputProfile ("BADFOOD"), lastOutputIntent (RI__COUNT), lastOutputBPC (false), thread (nullptr), changeSinceLast (0), updaterRunning (false), destroying (false), utili (false), autili (false),
-      butili (false), ccutili (false), cclutili (false), clcutili (false), opautili (false), wavcontlutili (false), colourToningSatLimit (0.f), colourToningSatLimitOpacity (0.f), highQualityComputed (false)
->>>>>>> e6265cdf
 {}
 
 void ImProcCoordinator::assign(ImageSource* imgsrc)
@@ -4555,7 +4535,6 @@
 
 }
 
-<<<<<<< HEAD
 void ImProcCoordinator::changenumberofspot(int **dataspot, int maxdata, int maxspot, int ns, Glib::ustring datal, int versionmip)
 {
     ofstream fic(datal, ios::out | ios::app);  // ouverture en écriture avec effacement du fichier ouvert
@@ -4904,8 +4883,7 @@
 
         fich2.close() ;
     }
-
-=======
+}
 bool ImProcCoordinator::getHighQualComputed() {
     // this function may only be called from detail windows
     if(!highQualityComputed) {
@@ -4926,7 +4904,6 @@
 
 void ImProcCoordinator::setHighQualComputed() {
     highQualityComputed = true;
->>>>>>> e6265cdf
 }
 
 }