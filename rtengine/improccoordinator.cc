--- conflicted
+++ resolved
@@ -39,13 +39,12 @@
 extern const Settings* settings;
 
 ImProcCoordinator::ImProcCoordinator ()
-<<<<<<< HEAD
     : orig_prev (nullptr), oprevi (nullptr), oprevl (nullptr), nprevl (nullptr), previmg (nullptr), workimg (nullptr),
       ncie (nullptr), imgsrc (nullptr), shmap (nullptr), lastAwbEqual (0.), lastAwbTempBias (0.0), ipf (&params, true), monitorIntent (RI_RELATIVE),
       softProof (false), gamutCheck (false), scale (10), highDetailPreprocessComputed (false), highDetailRawComputed (false),
       allocated (false), bwAutoR (-9000.f), bwAutoG (-9000.f), bwAutoB (-9000.f), CAMMean (NAN), coordX (0), coordY (0), localX (0), localY (0),
-      dataspot (nullptr), retistr (nullptr), retistrsav (nullptr), llstr (nullptr), lhstr (nullptr), ccstr (nullptr),
-      ctColorCurve(),
+      dataspot (nullptr), retistr (nullptr), llstr (nullptr), lhstr (nullptr), ccstr (nullptr), retistrsav (nullptr),
+//     ctColorCurve(),
 //      localcurve(65536, 0),
       hltonecurve (65536),
       shtonecurve (65536),
@@ -56,6 +55,7 @@
       satcurve (65536, 0),
       lhskcurve (65536, 0),
       clcurve (65536, 0),
+      conversionBuffer (1, 1),
       wavclCurve (65536, 0),
       clToningcurve (65536, 0),
       lllocalcurve (65536, 0),
@@ -67,31 +67,6 @@
       vhist16 (65536), vhist16bw (65536),
       lhist16CAM (65536),
       lhist16CCAM (65536),
-=======
-    : orig_prev(nullptr), oprevi(nullptr), oprevl(nullptr), nprevl(nullptr), previmg(nullptr), workimg(nullptr),
-      ncie(nullptr), imgsrc(nullptr), shmap(nullptr), lastAwbEqual(0.), lastAwbTempBias(0.0), ipf(&params, true), monitorIntent(RI_RELATIVE),
-      softProof(false), gamutCheck(false), scale(10), highDetailPreprocessComputed(false), highDetailRawComputed(false),
-      allocated(false), bwAutoR(-9000.f), bwAutoG(-9000.f), bwAutoB(-9000.f), CAMMean(NAN),
-
-      hltonecurve(65536),
-      shtonecurve(65536),
-      tonecurve(65536, 0), //,1);
-      lumacurve(32770, 0), // lumacurve[32768] and lumacurve[32769] will be set to 32768 and 32769 later to allow linear interpolation
-      chroma_acurve(65536, 0),
-      chroma_bcurve(65536, 0),
-      satcurve(65536, 0),
-      lhskcurve(65536, 0),
-      clcurve(65536, 0),
-      conversionBuffer(1, 1), 
-      wavclCurve(65536, 0),
-      clToningcurve(65536, 0),
-      cl2Toningcurve(65536, 0),
-      Noisecurve(65536, 0),
-      NoiseCCcurve(65536, 0),
-      vhist16(65536), vhist16bw(65536),
-      lhist16CAM(65536),
-      lhist16CCAM(65536),
->>>>>>> 73e14702
       lhist16RETI(),
       lhist16LClad (65536),
       histRed (256), histRedRaw (256),
@@ -191,21 +166,16 @@
       gCurve(),
       bCurve(),
       ctColorCurve(),
-      rcurvehist(256), rcurvehistCropped(256), rbeforehist(256),
-      gcurvehist(256), gcurvehistCropped(256), gbeforehist(256),
-      bcurvehist(256), bcurvehistCropped(256), bbeforehist(256),
-      fw(0), fh(0), tr(0),
-      fullw(1), fullh(1),
-      pW(-1), pH(-1),
-<<<<<<< HEAD
-      plistener(nullptr), imageListener(nullptr), aeListener(nullptr), acListener(nullptr), abwListener(nullptr), awbListener(nullptr), aloListener(nullptr), actListener(nullptr), adnListener(nullptr), awavListener(nullptr), dehaListener(nullptr), frameCountListener(nullptr), imageTypeListener(nullptr), hListener(nullptr),
-      resultValid(false), lastOutputProfile("BADFOOD"), lastOutputIntent(RI__COUNT), lastOutputBPC(false), thread(nullptr), changeSinceLast(0), updaterRunning(false), destroying(false), utili(false), autili(false), wavcontlutili(false),
-      butili(false), ccutili(false), cclutili(false), clcutili(false), opautili(false), conversionBuffer(1, 1), colourToningSatLimit(0.f), colourToningSatLimitOpacity(0.f)
-=======
-      plistener(nullptr), imageListener(nullptr), aeListener(nullptr), acListener(nullptr), abwListener(nullptr), awbListener(nullptr), frameCountListener(nullptr), imageTypeListener(nullptr), actListener(nullptr), adnListener(nullptr), awavListener(nullptr), dehaListener(nullptr), hListener(nullptr),
-      resultValid(false), lastOutputProfile("BADFOOD"), lastOutputIntent(RI__COUNT), lastOutputBPC(false), thread(nullptr), changeSinceLast(0), updaterRunning(false), destroying(false), utili(false), autili(false),
-      butili(false), ccutili(false), cclutili(false), clcutili(false), opautili(false), wavcontlutili(false), colourToningSatLimit(0.f), colourToningSatLimitOpacity(0.f)
->>>>>>> 73e14702
+      rcurvehist (256), rcurvehistCropped (256), rbeforehist (256),
+      gcurvehist (256), gcurvehistCropped (256), gbeforehist (256),
+      bcurvehist (256), bcurvehistCropped (256), bbeforehist (256),
+      fw (0), fh (0), tr (0),
+      fullw (1), fullh (1),
+      pW (-1), pH (-1),
+      //conversionBuffer(1, 1),
+      plistener (nullptr), imageListener (nullptr), aeListener (nullptr), acListener (nullptr), abwListener (nullptr), awbListener (nullptr), aloListener (nullptr), actListener (nullptr), adnListener (nullptr), awavListener (nullptr), dehaListener (nullptr), frameCountListener (nullptr), imageTypeListener (nullptr), hListener (nullptr),
+      resultValid (false), lastOutputProfile ("BADFOOD"), lastOutputIntent (RI__COUNT), lastOutputBPC (false), thread (nullptr), changeSinceLast (0), updaterRunning (false), destroying (false), utili (false), autili (false), wavcontlutili (false),
+      butili (false), ccutili (false), cclutili (false), clcutili (false), opautili (false),  colourToningSatLimit (0.f), colourToningSatLimitOpacity (0.f)
 {}
 
 void ImProcCoordinator::assign (ImageSource* imgsrc)
@@ -299,16 +269,16 @@
 
     progress ("Applying white balance, color correction & sRGB conversion...", 100 * readyphase / numofphases);
 
-    if(frameCountListener) {
-        frameCountListener->FrameCountChanged(imgsrc->getFrameCount(), params.raw.bayersensor.imageNum);
+    if (frameCountListener) {
+        frameCountListener->FrameCountChanged (imgsrc->getFrameCount(), params.raw.bayersensor.imageNum);
     }
 
     // raw auto CA is bypassed if no high detail is needed, so we have to compute it when high detail is needed
     if ( (todo & M_PREPROC) || (!highDetailPreprocessComputed && highDetailNeeded)) {
-        imgsrc->setCurrentFrame(params.raw.bayersensor.imageNum);
-
-        imgsrc->preprocess( rp, params.lensProf, params.coarse );
-        imgsrc->getRAWHistogram( histRedRaw, histGreenRaw, histBlueRaw );
+        imgsrc->setCurrentFrame (params.raw.bayersensor.imageNum);
+
+        imgsrc->preprocess ( rp, params.lensProf, params.coarse );
+        imgsrc->getRAWHistogram ( histRedRaw, histGreenRaw, histBlueRaw );
 
         if (highDetailNeeded) {
             highDetailPreprocessComputed = true;
@@ -329,8 +299,8 @@
     */
     // If high detail (=100%) is newly selected, do a demosaic update, since the last was just with FAST
 
-    if(imageTypeListener) {
-        imageTypeListener->imageTypeChanged(imgsrc->isRAW(), imgsrc->getSensorType() == ST_BAYER, imgsrc->getSensorType() == ST_FUJI_XTRANS);
+    if (imageTypeListener) {
+        imageTypeListener->imageTypeChanged (imgsrc->isRAW(), imgsrc->getSensorType() == ST_BAYER, imgsrc->getSensorType() == ST_FUJI_XTRANS);
     }
 
     if (   (todo & M_RAW)
@@ -340,7 +310,7 @@
 
         if (settings->verbose) {
             if (imgsrc->getSensorType() == ST_BAYER) {
-                printf("Demosaic Bayer image n.%d using method: %s\n", rp.bayersensor.imageNum + 1, rp.bayersensor.method.c_str());
+                printf ("Demosaic Bayer image n.%d using method: %s\n", rp.bayersensor.imageNum + 1, rp.bayersensor.method.c_str());
             } else if (imgsrc->getSensorType() == ST_FUJI_XTRANS) {
                 printf ("Demosaic X-Trans image with using method: %s\n", rp.xtranssensor.method.c_str());
             }
@@ -586,7 +556,7 @@
 
         opautili = false;
 
-        if(params.colorToning.enabled) {
+        if (params.colorToning.enabled) {
             TMatrix wprof = ICCStore::getInstance()->workingSpaceMatrix (params.icm.working);
             double wp[3][3] = {
                 {wprof[0][0], wprof[0][1], wprof[0][2]},
@@ -820,7 +790,7 @@
 
             printf ("mip files in=%s\n", datal.c_str());
             //    if(! fic0.fail())    {
-            float **shbuffer;
+            float **shbuffer = nullptr;
             versionmip = 0;
             int maxdat;
             int sca = 1;
@@ -1294,7 +1264,7 @@
             //end save
 
 
-            int ns;
+            int ns = 0;
             int realsp = params.locallab.nbspot;
             bool excurvret = true;
             bool excurvll = true;
@@ -1673,7 +1643,7 @@
                     std::string line2;
                     std::string spotline2;
                     int cont2 = 0;
-                    int ns2;
+                    int ns2 = 0;
                     int maxin = 58;
                     int sizecu2;
                     int sizell2;
@@ -1803,7 +1773,7 @@
             for (int sp = 1; sp < maxspot; sp++) { //spots default
                 params.locallab.hueref = dataspot[58][sp] / 100.;
                 params.locallab.chromaref = dataspot[59][sp];
-                bool locutili = locutili;
+                bool locutili = false;
                 params.locallab.lumaref = dataspot[60][sp];
                 params.locallab.circrad = circrads[sp] = dataspot[2][sp];
                 params.locallab.locX = locx[sp] = dataspot[3][sp];
