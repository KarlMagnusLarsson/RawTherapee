/*
 *  This file is part of RawTherapee.
 *
 *  Copyright (c) 2004-2010 Gabor Horvath <hgabor@rawtherapee.com>
 *
 *  RawTherapee is free software: you can redistribute it and/or modify
 *  it under the terms of the GNU General Public License as published by
 *  the Free Software Foundation, either version 3 of the License, or
 *  (at your option) any later version.
 *
 *  RawTherapee is distributed in the hope that it will be useful,
 *  but WITHOUT ANY WARRANTY; without even the implied warranty of
 *  MERCHANTABILITY or FITNESS FOR A PARTICULAR PURPOSE.  See the
 *  GNU General Public License for more details.
 *
 *  You should have received a copy of the GNU General Public License
 *  along with RawTherapee.  If not, see <http://www.gnu.org/licenses/>.
 */
#include "improccoordinator.h"
#include "curves.h"
#include "mytime.h"
#include "refreshmap.h"
#include "../rtgui/ppversion.h"
#include "colortemp.h"
#include "improcfun.h"
#include "iccstore.h"
#include <iostream>
#include <fstream>
#include <string>
#include "color.h"

#ifdef _OPENMP
#include <omp.h>
#endif
namespace rtengine
{

extern const Settings* settings;

ImProcCoordinator::ImProcCoordinator()
    : orig_prev(nullptr), oprevi(nullptr), oprevl(nullptr), nprevl(nullptr), fattal_11_dcrop_cache(nullptr), previmg(nullptr), workimg(nullptr),
      ncie (nullptr), imgsrc (nullptr), lastAwbEqual (0.), lastAwbTempBias (0.0), ipf (&params, true), monitorIntent (RI_RELATIVE),
      softProof(false), gamutCheck(false), sharpMask(false), scale(10), highDetailPreprocessComputed(false), highDetailRawComputed(false),
      allocated(false), bwAutoR(-9000.f), bwAutoG(-9000.f), bwAutoB(-9000.f), CAMMean(NAN),

      hltonecurve(65536),
      shtonecurve(65536),
      tonecurve(65536, 0),  //,1);
      lumacurve(32770, 0),  // lumacurve[32768] and lumacurve[32769] will be set to 32768 and 32769 later to allow linear interpolation
      chroma_acurve(65536, 0),
      chroma_bcurve(65536, 0),
      satcurve(65536, 0),
      lhskcurve(65536, 0),
      clcurve(65536, 0),
      conversionBuffer(1, 1),
      wavclCurve(65536, 0),
      clToningcurve(65536, 0),
      cl2Toningcurve(65536, 0),
      Noisecurve(65536, 0),
      NoiseCCcurve(65536, 0),
      vhist16(65536), vhist16bw(65536),
      lhist16CAM(65536),
      lhist16CCAM(65536),
      lhist16RETI(),
      lhist16LClad(65536),
      histRed(256), histRedRaw(256),
      histGreen(256), histGreenRaw(256),
      histBlue(256), histBlueRaw(256),
      histLuma(256),
      histToneCurve(256),
      histToneCurveBW(256),
      histLCurve(256),
      histCCurve(256),
      histLLCurve(256),

      histLCAM(256),
      histCCAM(256),
      histClad(256),
      bcabhist(256),
      histChroma(256),

      histLRETI(256),

      CAMBrightCurveJ(), CAMBrightCurveQ(),

      rCurve(),
      gCurve(),
      bCurve(),
      ctColorCurve(),
      rcurvehist(256), rcurvehistCropped(256), rbeforehist(256),
      gcurvehist(256), gcurvehistCropped(256), gbeforehist(256),
      bcurvehist(256), bcurvehistCropped(256), bbeforehist(256),
      fw(0), fh(0), tr(0),
      fullw(1), fullh(1),
      pW(-1), pH(-1),
      plistener(nullptr), imageListener(nullptr), aeListener(nullptr), acListener(nullptr), abwListener(nullptr), awbListener(nullptr), frameCountListener(nullptr), imageTypeListener(nullptr), actListener(nullptr), adnListener(nullptr), awavListener(nullptr), dehaListener(nullptr), hListener(nullptr),
      resultValid(false), lastOutputProfile("BADFOOD"), lastOutputIntent(RI__COUNT), lastOutputBPC(false), thread(nullptr), changeSinceLast(0), updaterRunning(false), destroying(false), utili(false), autili(false),
      butili(false), ccutili(false), cclutili(false), clcutili(false), opautili(false), wavcontlutili(false), colourToningSatLimit(0.f), colourToningSatLimitOpacity(0.f), highQualityComputed(false)
{}

void ImProcCoordinator::assign(ImageSource* imgsrc)
{
    this->imgsrc = imgsrc;
}

ImProcCoordinator::~ImProcCoordinator()
{

    destroying = true;
    updaterThreadStart.lock();

    if (updaterRunning && thread) {
        thread->join();
    }

    mProcessing.lock();
    mProcessing.unlock();
    freeAll();

    if (fattal_11_dcrop_cache) {
        delete fattal_11_dcrop_cache;
        fattal_11_dcrop_cache = nullptr;
    }

    std::vector<Crop*> toDel = crops;

    for (size_t i = 0; i < toDel.size(); i++) {
        delete toDel[i];
    }

    imgsrc->decreaseRef();
    updaterThreadStart.unlock();
}

DetailedCrop* ImProcCoordinator::createCrop(::EditDataProvider *editDataProvider, bool isDetailWindow)
{

    return new Crop(this, editDataProvider, isDetailWindow);
}


// todo: bitmask containing desired actions, taken from changesSinceLast
// cropCall: calling crop, used to prevent self-updates  ...doesn't seem to be used
void ImProcCoordinator::updatePreviewImage(int todo, Crop* cropCall)
{

    MyMutex::MyLock processingLock(mProcessing);
    int numofphases = 14;
    int readyphase = 0;

    bwAutoR = bwAutoG = bwAutoB = -9000.f;

    if (todo == CROP && ipf.needsPCVignetting()) {
        todo |= TRANSFORM;    // Change about Crop does affect TRANSFORM
    }

    bool highDetailNeeded = false;

    if (options.prevdemo == PD_Sidecar) {
        highDetailNeeded = true;    //i#2664
    } else {
        highDetailNeeded = (todo & M_HIGHQUAL);
    }

    // Check if any detail crops need high detail. If not, take a fast path short cut
    if (!highDetailNeeded) {
        for (size_t i = 0; i < crops.size(); i++)
            if (crops[i]->get_skip() == 1) {   // skip=1 -> full resolution
                highDetailNeeded = true;
                break;
            }
    }

    RAWParams rp = params.raw;
    ColorManagementParams cmp = params.icm;
    LCurveParams  lcur = params.labCurve;

    if (!highDetailNeeded) {
        // if below 100% magnification, take a fast path
        if (rp.bayersensor.method != RAWParams::BayerSensor::getMethodString(RAWParams::BayerSensor::Method::NONE) && rp.bayersensor.method != RAWParams::BayerSensor::getMethodString(RAWParams::BayerSensor::Method::NONE)) {
            rp.bayersensor.method = RAWParams::BayerSensor::getMethodString(RAWParams::BayerSensor::Method::FAST);
        }

        //bayerrp.all_enhance = false;

        if (rp.xtranssensor.method != RAWParams::XTransSensor::getMethodString(RAWParams::XTransSensor::Method::NONE) && rp.xtranssensor.method != RAWParams::XTransSensor::getMethodString(RAWParams::XTransSensor::Method::NONE)) {
            rp.xtranssensor.method = RAWParams::XTransSensor::getMethodString(RAWParams::XTransSensor::Method::FAST);
        }

        rp.bayersensor.ccSteps = 0;
        rp.xtranssensor.ccSteps = 0;
        //rp.deadPixelFilter = rp.hotPixelFilter = false;
    }

    progress("Applying white balance, color correction & sRGB conversion...", 100 * readyphase / numofphases);

    if (frameCountListener) {
        frameCountListener->FrameCountChanged(imgsrc->getFrameCount(), params.raw.bayersensor.imageNum);
    }

    // raw auto CA is bypassed if no high detail is needed, so we have to compute it when high detail is needed
    if ((todo & M_PREPROC) || (!highDetailPreprocessComputed && highDetailNeeded)) {
        imgsrc->setCurrentFrame(params.raw.bayersensor.imageNum);

        imgsrc->preprocess(rp, params.lensProf, params.coarse);
        imgsrc->getRAWHistogram(histRedRaw, histGreenRaw, histBlueRaw);

        highDetailPreprocessComputed = highDetailNeeded;
    }

    /*
    Demosaic is kicked off only when
    Detail considerations:
        accurate detail is not displayed yet needed based on preview specifics (driven via highDetailNeeded flag)
    OR
    HLR considerations:
        Color HLR alters rgb output of demosaic, so re-demosaic is needed when Color HLR is being turned off;
        if HLR is enabled and changing method *from* Color to any other method
        OR HLR gets disabled when Color method was selected
    */
    // If high detail (=100%) is newly selected, do a demosaic update, since the last was just with FAST

    if (imageTypeListener) {
        imageTypeListener->imageTypeChanged(imgsrc->isRAW(), imgsrc->getSensorType() == ST_BAYER, imgsrc->getSensorType() == ST_FUJI_XTRANS, imgsrc->isMono());
    }

    if ((todo & M_RAW)
            || (!highDetailRawComputed && highDetailNeeded)
            || (params.toneCurve.hrenabled && params.toneCurve.method != "Color" && imgsrc->isRGBSourceModified())
            || (!params.toneCurve.hrenabled && params.toneCurve.method == "Color" && imgsrc->isRGBSourceModified())) {

        if (settings->verbose) {
            if (imgsrc->getSensorType() == ST_BAYER) {
                printf("Demosaic Bayer image n.%d using method: %s\n", rp.bayersensor.imageNum + 1, rp.bayersensor.method.c_str());
            } else if (imgsrc->getSensorType() == ST_FUJI_XTRANS) {
                printf("Demosaic X-Trans image with using method: %s\n", rp.xtranssensor.method.c_str());
            }
        }
        bool autoContrast = false;
        double contrastThreshold = 0.f;
        imgsrc->demosaic (rp, autoContrast, contrastThreshold); //enabled demosaic

<<<<<<< HEAD
        imgsrc->demosaic(rp);   //enabled demosaic
=======
>>>>>>> ae9ea3d3
        // if a demosaic happened we should also call getimage later, so we need to set the M_INIT flag
        todo |= M_INIT;

        if (highDetailNeeded) {
            highDetailRawComputed = true;
        } else {
            highDetailRawComputed = false;
        }

        if (params.retinex.enabled) {
            lhist16RETI(32768);
            lhist16RETI.clear();

            imgsrc->retinexPrepareBuffers(params.icm, params.retinex, conversionBuffer, lhist16RETI);
        }
    }

    if ((todo & (M_RETINEX | M_INIT)) && params.retinex.enabled) {
        bool dehacontlutili = false;
        bool mapcontlutili = false;
        bool useHsl = false;
        LUTf cdcurve(65536, 0);
        LUTf mapcurve(65536, 0);

        imgsrc->retinexPrepareCurves(params.retinex, cdcurve, mapcurve, dehatransmissionCurve, dehagaintransmissionCurve, dehacontlutili, mapcontlutili, useHsl, lhist16RETI, histLRETI);
        float minCD, maxCD, mini, maxi, Tmean, Tsigma, Tmin, Tmax;
        imgsrc->retinex(params.icm, params.retinex,  params.toneCurve, cdcurve, mapcurve, dehatransmissionCurve, dehagaintransmissionCurve, conversionBuffer, dehacontlutili, mapcontlutili, useHsl, minCD, maxCD, mini, maxi, Tmean, Tsigma, Tmin, Tmax, histLRETI);   //enabled Retinex

        if (dehaListener) {
            dehaListener->minmaxChanged(maxCD, minCD, mini, maxi, Tmean, Tsigma, Tmin, Tmax);
        }
    }

    if (todo & (M_INIT | M_LINDENOISE | M_HDR)) {
        MyMutex::MyLock initLock(minit);  // Also used in crop window

        imgsrc->HLRecovery_Global(params.toneCurve);   // this handles Color HLRecovery


        if (settings->verbose) {
            printf("Applying white balance, color correction & sRBG conversion...\n");
        }

        currWB = ColorTemp(params.wb.temperature, params.wb.green, params.wb.equal, params.wb.method);

        if (!params.wb.enabled) {
            currWB = ColorTemp();
        } else if (params.wb.method == "Camera") {
            currWB = imgsrc->getWB();
        } else if (params.wb.method == "Auto") {
            if (lastAwbEqual != params.wb.equal || lastAwbTempBias != params.wb.tempBias) {
                double rm, gm, bm;
                imgsrc->getAutoWBMultipliers(rm, gm, bm);

                if (rm != -1.) {
                    autoWB.update(rm, gm, bm, params.wb.equal, params.wb.tempBias);
                    lastAwbEqual = params.wb.equal;
                    lastAwbTempBias = params.wb.tempBias;
                } else {
                    lastAwbEqual = -1.;
                    lastAwbTempBias = 0.0;
                    autoWB.useDefaults(params.wb.equal);
                }

                //double rr,gg,bb;
                //autoWB.getMultipliers(rr,gg,bb);
            }

            currWB = autoWB;
        }

        if (params.wb.enabled) {
            params.wb.temperature = currWB.getTemp();
            params.wb.green = currWB.getGreen();
        }

        if (params.wb.method == "Auto" && awbListener && params.wb.enabled) {
            awbListener->WBChanged(params.wb.temperature, params.wb.green);
        }

        /*
                GammaValues g_a;
                double pwr = 1.0 / params.icm.gampos;
                double ts = params.icm.slpos;


                int mode = 0;
                Color::calcGamma(pwr, ts, mode, g_a); // call to calcGamma with selected gamma and slope
                    printf("ga[0]=%f ga[1]=%f ga[2]=%f ga[3]=%f ga[4]=%f\n", g_a[0],g_a[1],g_a[2],g_a[3],g_a[4]);

                    Glib::ustring datal;
                    datal = "lutsrgb.txt";
                            ofstream fou(datal, ios::out | ios::trunc);

                for(int i=0; i < 212; i++) {
                    //printf("igamma2=%i\n", (int) 65535.f*Color::igamma2(i/212.0));
                            float gam = Color::igamma2(i/211.0);
                            int lutga = nearbyint(65535.f* gam);
                          //  fou << 65535*(int)Color::igamma2(i/212.0) << endl;
                            fou << i << " " << lutga << endl;

                }
                        fou.close();
        */
        int tr = getCoarseBitMask(params.coarse);

        imgsrc->getFullSize(fw, fh, tr);

        // Will (re)allocate the preview's buffers
        setScale(scale);
        PreviewProps pp(0, 0, fw, fh, scale);
        // Tells to the ImProcFunctions' tools what is the preview scale, which may lead to some simplifications
        ipf.setScale(scale);

        imgsrc->getImage(currWB, tr, orig_prev, pp, params.toneCurve, params.raw);
        denoiseInfoStore.valid = false;
        //ColorTemp::CAT02 (orig_prev, &params) ;
        //   printf("orig_prevW=%d\n  scale=%d",orig_prev->width, scale);
        /* Issue 2785, disabled some 1:1 tools
                if (todo & M_LINDENOISE) {
                    DirPyrDenoiseParams denoiseParams = params.dirpyrDenoise;
                    if (denoiseParams.enabled && (scale==1)) {
                        Imagefloat *calclum = NULL ;

                        denoiseParams.getCurves(noiseLCurve,noiseCCurve);
                        int nbw=6;//nb tile W
                        int nbh=4;//

                        float ch_M[nbw*nbh];
                        float max_r[nbw*nbh];
                        float max_b[nbw*nbh];

                        if(denoiseParams.Lmethod == "CUR") {
                            if(noiseLCurve)
                                denoiseParams.luma = 0.5f;
                            else
                                denoiseParams.luma = 0.0f;
                        } else if(denoiseParams.Lmethod == "SLI")
                            noiseLCurve.Reset();


                        if(noiseLCurve || noiseCCurve){//only allocate memory if enabled and scale=1
                            // we only need image reduced to 1/4 here
                            calclum = new Imagefloat ((pW+1)/2, (pH+1)/2);//for luminance denoise curve
                            for(int ii=0;ii<pH;ii+=2){
                                for(int jj=0;jj<pW;jj+=2){
                                    calclum->r(ii>>1,jj>>1) = orig_prev->r(ii,jj);
                                    calclum->g(ii>>1,jj>>1) = orig_prev->g(ii,jj);
                                    calclum->b(ii>>1,jj>>1) = orig_prev->b(ii,jj);
                                }
                            }
                            imgsrc->convertColorSpace(calclum, params.icm, currWB);//calculate values after colorspace conversion
                        }

                        int kall=1;
                        ipf.RGB_denoise(kall, orig_prev, orig_prev, calclum, ch_M, max_r, max_b, imgsrc->isRAW(), denoiseParams, imgsrc->getDirPyrDenoiseExpComp(), noiseLCurve, noiseCCurve, chaut, redaut, blueaut, maxredaut, maxblueaut, nresi, highresi);
                    }
                }
        */
        imgsrc->convertColorSpace(orig_prev, params.icm, currWB);

        ipf.firstAnalysis(orig_prev, params, vhist16);
    }

    readyphase++;

    if ((todo & M_HDR) && params.fattal.enabled) {
        if (fattal_11_dcrop_cache) {
            delete fattal_11_dcrop_cache;
            fattal_11_dcrop_cache = nullptr;
        }

        ipf.ToneMapFattal02(orig_prev);

        if (oprevi != orig_prev) {
            delete oprevi;
        }
    }

    oprevi = orig_prev;

    progress("Rotate / Distortion...", 100 * readyphase / numofphases);
    // Remove transformation if unneeded
    bool needstransform = ipf.needsTransform();

    if ((needstransform || ((todo & (M_TRANSFORM | M_RGBCURVE))  && params.dirpyrequalizer.cbdlMethod == "bef" && params.dirpyrequalizer.enabled && !params.colorappearance.enabled))) {
        assert(oprevi);
        Imagefloat *op = oprevi;
        oprevi = new Imagefloat(pW, pH);

        if (needstransform)
            ipf.transform(op, oprevi, 0, 0, 0, 0, pW, pH, fw, fh,
                          imgsrc->getMetaData(), imgsrc->getRotateDegree(), false);
        else {
            op->copyData(oprevi);
        }
    }

    if ((todo & (M_TRANSFORM | M_RGBCURVE))  && params.dirpyrequalizer.cbdlMethod == "bef" && params.dirpyrequalizer.enabled && !params.colorappearance.enabled) {
        const int W = oprevi->getWidth();
        const int H = oprevi->getHeight();
        LabImage labcbdl(W, H);
        ipf.rgb2lab(*oprevi, labcbdl, params.icm.workingProfile);
        ipf.dirpyrequalizer(&labcbdl, scale);
        ipf.lab2rgb(labcbdl, *oprevi, params.icm.workingProfile);
    }

    readyphase++;
    progress("Preparing shadow/highlight map...", 100 * readyphase / numofphases);

    readyphase++;

    if (todo & M_AUTOEXP) {
        if (params.toneCurve.autoexp) {
            LUTu aehist;
            int aehistcompr;
            imgsrc->getAutoExpHistogram(aehist, aehistcompr);
            ipf.getAutoExp(aehist, aehistcompr, params.toneCurve.clip, params.toneCurve.expcomp,
                           params.toneCurve.brightness, params.toneCurve.contrast, params.toneCurve.black, params.toneCurve.hlcompr, params.toneCurve.hlcomprthresh);

            if (aeListener)
                aeListener->autoExpChanged(params.toneCurve.expcomp, params.toneCurve.brightness, params.toneCurve.contrast,
                                           params.toneCurve.black, params.toneCurve.hlcompr, params.toneCurve.hlcomprthresh, params.toneCurve.hrenabled);
        }

        if (params.toneCurve.histmatching) {
            imgsrc->getAutoMatchedToneCurve(params.icm, params.toneCurve.curve);

            if (params.toneCurve.autoexp) {
                params.toneCurve.expcomp = 0.0;
            }

            params.toneCurve.autoexp = false;
            params.toneCurve.curveMode = ToneCurveParams::TcMode::FILMLIKE;
            params.toneCurve.curve2 = { 0 };
            params.toneCurve.brightness = 0;
            params.toneCurve.contrast = 0;
            params.toneCurve.black = 0;

            if (aeListener) {
                aeListener->autoMatchedToneCurveChanged(params.toneCurve.curveMode, params.toneCurve.curve);
            }
        }
    }

    progress("Exposure curve & CIELAB conversion...", 100 * readyphase / numofphases);

    if (todo &  M_INIT) {
        if (params.icm.workingTRC == "Custom") { //exec TRC IN free
            Glib::ustring profile;
            profile = params.icm.workingProfile;

            if (profile == "sRGB" || profile == "Adobe RGB" || profile == "ProPhoto" || profile == "WideGamut" || profile == "BruceRGB" || profile == "Beta RGB" || profile == "BestRGB" || profile == "Rec2020" || profile == "ACESp0" || profile == "ACESp1") {
                int  cw = oprevi->getWidth();
                int  ch = oprevi->getHeight();
                // put gamma TRC to 1
                Imagefloat* readyImg0 = NULL;
                readyImg0 = ipf.workingtrc(oprevi, cw, ch, -5, params.icm.workingProfile, 2.4, 12.92310);
                #pragma omp parallel for

                for (int row = 0; row < ch; row++) {
                    for (int col = 0; col < cw; col++) {
                        oprevi->r(row, col) = (float)readyImg0->r(row, col);
                        oprevi->g(row, col) = (float)readyImg0->g(row, col);
                        oprevi->b(row, col) = (float)readyImg0->b(row, col);
                    }
                }

                delete readyImg0;
                //adjust TRC
                Imagefloat* readyImg = NULL;
                readyImg = ipf.workingtrc(oprevi, cw, ch, 5, params.icm.workingProfile, params.icm.workingTRCGamma, params.icm.workingTRCSlope);
                #pragma omp parallel for

                for (int row = 0; row < ch; row++) {
                    for (int col = 0; col < cw; col++) {
                        oprevi->r(row, col) = (float)readyImg->r(row, col);
                        oprevi->g(row, col) = (float)readyImg->g(row, col);
                        oprevi->b(row, col) = (float)readyImg->b(row, col);
                    }
                }

                delete readyImg;

            }
        }
    }


    if ((todo & M_RGBCURVE) || (todo & M_CROP)) {
//        if (hListener) oprevi->calcCroppedHistogram(params, scale, histCropped);

        //complexCurve also calculated pre-curves histogram depending on crop
        CurveFactory::complexCurve(params.toneCurve.expcomp, params.toneCurve.black / 65535.0,
                                   params.toneCurve.hlcompr, params.toneCurve.hlcomprthresh,
                                   params.toneCurve.shcompr, params.toneCurve.brightness, params.toneCurve.contrast,
                                   params.toneCurve.curve, params.toneCurve.curve2,
                                   vhist16, hltonecurve, shtonecurve, tonecurve, histToneCurve, customToneCurve1, customToneCurve2, 1);

        CurveFactory::RGBCurve(params.rgbCurves.rcurve, rCurve, 1);
        CurveFactory::RGBCurve(params.rgbCurves.gcurve, gCurve, 1);
        CurveFactory::RGBCurve(params.rgbCurves.bcurve, bCurve, 1);


        opautili = false;

        if (params.colorToning.enabled) {
            TMatrix wprof = ICCStore::getInstance()->workingSpaceMatrix(params.icm.workingProfile);
            double wp[3][3] = {
                {wprof[0][0], wprof[0][1], wprof[0][2]},
                {wprof[1][0], wprof[1][1], wprof[1][2]},
                {wprof[2][0], wprof[2][1], wprof[2][2]}
            };
            params.colorToning.getCurves(ctColorCurve, ctOpacityCurve, wp, opautili);
            CurveFactory::curveToning(params.colorToning.clcurve, clToningcurve, scale == 1 ? 1 : 16);
            CurveFactory::curveToning(params.colorToning.cl2curve, cl2Toningcurve, scale == 1 ? 1 : 16);
        }

        if (params.blackwhite.enabled) {
            CurveFactory::curveBW(params.blackwhite.beforeCurve, params.blackwhite.afterCurve, vhist16bw, histToneCurveBW, beforeToneCurveBW, afterToneCurveBW, 1);
        }

        colourToningSatLimit = float (params.colorToning.satProtectionThreshold) / 100.f * 0.7f + 0.3f;
        colourToningSatLimitOpacity = 1.f - (float (params.colorToning.saturatedOpacity) / 100.f);

        int satTH = 80;
        int satPR = 30;
        int indi = 0;

        if (params.colorToning.enabled  && params.colorToning.autosat && params.colorToning.method != "LabGrid") { //for colortoning evaluation of saturation settings
            float moyS = 0.f;
            float eqty = 0.f;
            ipf.moyeqt(oprevi, moyS, eqty); //return image : mean saturation and standard dev of saturation
            //printf("moy=%f ET=%f\n", moyS,eqty);
            float satp = ((moyS + 1.5f * eqty) - 0.3f) / 0.7f; //1.5 sigma ==> 93% pixels with high saturation -0.3 / 0.7 convert to Hombre scale

            if (satp >= 0.92f) {
                satp = 0.92f;    //avoid values too high (out of gamut)
            }

            if (satp <= 0.15f) {
                satp = 0.15f;    //avoid too low values
            }

            //satTH=(int) 100.f*satp;
            //satPR=(int) 100.f*(moyS-0.85f*eqty);//-0.85 sigma==>20% pixels with low saturation
            colourToningSatLimit = 100.f * satp;
            satTH = (int) 100.f * satp;

            colourToningSatLimitOpacity = 100.f * (moyS - 0.85f * eqty); //-0.85 sigma==>20% pixels with low saturation
            satPR = (int) 100.f * (moyS - 0.85f * eqty);
        }

        if (actListener) {
            //if(params.blackwhite.enabled) {actListener->autoColorTonChanged(0, satTH, satPR);}
            if (params.blackwhite.enabled && params.colorToning.autosat) {
                actListener->autoColorTonChanged(0, satTH, satPR);    //hide sliders only if autosat
                indi = 0;
            } else {
                if (params.colorToning.autosat) {
                    if (params.colorToning.method == "Lab") {
                        indi = 1;
                    } else if (params.colorToning.method == "RGBCurves") {
                        indi = 1;
                    } else if (params.colorToning.method == "RGBSliders") {
                        indi = 1;
                    } else if (params.colorToning.method == "Splico") {
                        indi = 2;
                    } else if (params.colorToning.method == "Splitlr") {
                        indi = 2;
                    }

                    //actListener->autoColorTonChanged(indi, satTH, satPR);
                }
            }
        }

        // if it's just crop we just need the histogram, no image updates
        if (todo & M_RGBCURVE) {
            //initialize rrm bbm ggm different from zero to avoid black screen in some cases
            double rrm = 33.;
            double ggm = 33.;
            double bbm = 33.;

            DCPProfile::ApplyState as;
            DCPProfile *dcpProf = imgsrc->getDCP(params.icm, as);

            ipf.rgbProc (oprevi, oprevl, nullptr, hltonecurve, shtonecurve, tonecurve, params.toneCurve.saturation,
                        rCurve, gCurve, bCurve, colourToningSatLimit, colourToningSatLimitOpacity, ctColorCurve, ctOpacityCurve, opautili, clToningcurve, cl2Toningcurve, customToneCurve1, customToneCurve2, beforeToneCurveBW, afterToneCurveBW, rrm, ggm, bbm, bwAutoR, bwAutoG, bwAutoB, params.toneCurve.expcomp, params.toneCurve.hlcompr, params.toneCurve.hlcomprthresh, dcpProf, as, histToneCurve);

            if (params.blackwhite.enabled && params.blackwhite.autoc && abwListener) {
                if (settings->verbose) {
                    printf("ImProcCoordinator / Auto B&W coefs:   R=%.2f   G=%.2f   B=%.2f\n", bwAutoR, bwAutoG, bwAutoB);
                }

                abwListener->BWChanged((float) rrm, (float) ggm, (float) bbm);
            }

            if (params.colorToning.autosat && actListener) {
                if (settings->verbose) {
                    printf("ImProcCoordinator / Auto CT:  indi=%d   satH=%d  satPR=%d\n", indi, (int)colourToningSatLimit, (int) colourToningSatLimitOpacity);
                }

                actListener->autoColorTonChanged(indi, (int) colourToningSatLimit, (int)colourToningSatLimitOpacity);  //change sliders autosat
            }

            // correct GUI black and white with value
        }

        // compute L channel histogram
        int x1, y1, x2, y2;
        params.crop.mapToResized(pW, pH, scale, x1, x2,  y1, y2);
    }

    readyphase++;

    if (todo & (M_LUMACURVE | M_CROP)) {
        LUTu lhist16(32768);
        lhist16.clear();
#ifdef _OPENMP
        const int numThreads = min(max(pW * pH / (int)lhist16.getSize(), 1), omp_get_max_threads());
        #pragma omp parallel num_threads(numThreads) if(numThreads>1)
#endif
        {
            LUTu lhist16thr(lhist16.getSize());
            lhist16thr.clear();
#ifdef _OPENMP
            #pragma omp for nowait
#endif

            for (int x = 0; x < pH; x++)
                for (int y = 0; y < pW; y++) {
                    int pos = (int)(oprevl->L[x][y]);
                    lhist16thr[pos]++;
                }

#ifdef _OPENMP
            #pragma omp critical
#endif
            lhist16 += lhist16thr;
        }
#ifdef _OPENMP
        static_cast<void>(numThreads);  // to silence cppcheck warning
#endif
        CurveFactory::complexLCurve(params.labCurve.brightness, params.labCurve.contrast, params.labCurve.lcurve, lhist16, lumacurve, histLCurve, scale == 1 ? 1 : 16, utili);
    }

    if (todo & M_LUMACURVE) {

        CurveFactory::curveCL(clcutili, params.labCurve.clcurve, clcurve, scale == 1 ? 1 : 16);

        CurveFactory::complexsgnCurve(autili, butili, ccutili, cclutili, params.labCurve.acurve, params.labCurve.bcurve, params.labCurve.cccurve,
                                      params.labCurve.lccurve, chroma_acurve, chroma_bcurve, satcurve, lhskcurve, scale == 1 ? 1 : 16);
    }

    if (todo & (M_LUMINANCE + M_COLOR)) {
        nprevl->CopyFrom(oprevl);

        progress("Applying Color Boost...", 100 * readyphase / numofphases);
        //   ipf.MSR(nprevl, nprevl->W, nprevl->H, 1);
        histCCurve.clear();
        histLCurve.clear();
        ipf.chromiLuminanceCurve(nullptr, pW, nprevl, nprevl, chroma_acurve, chroma_bcurve, satcurve, lhskcurve, clcurve, lumacurve, utili, autili, butili, ccutili, cclutili, clcutili, histCCurve, histLCurve);
        ipf.vibrance(nprevl);

        if ((params.colorappearance.enabled && !params.colorappearance.tonecie) || (!params.colorappearance.enabled)) {
            ipf.EPDToneMap(nprevl, 5, scale);
        }

        // for all treatments Defringe, Sharpening, Contrast detail , Microcontrast they are activated if "CIECAM" function are disabled
        readyphase++;

        /* Issue 2785, disabled some 1:1 tools
                if (scale==1) {
                    if((params.colorappearance.enabled && !settings->autocielab) || (!params.colorappearance.enabled)){
                        progress ("Denoising luminance impulse...",100*readyphase/numofphases);
                        ipf.impulsedenoise (nprevl);
                        readyphase++;
                    }
                    if((params.colorappearance.enabled && !settings->autocielab) || (!params.colorappearance.enabled)){
                        progress ("Defringing...",100*readyphase/numofphases);
                        ipf.defringe (nprevl);
                        readyphase++;
                    }
                    if (params.sharpenEdge.enabled) {
                        progress ("Edge sharpening...",100*readyphase/numofphases);
                        ipf.MLsharpen (nprevl);
                        readyphase++;
                    }
                    if (params.sharpenMicro.enabled) {
                        if(( params.colorappearance.enabled && !settings->autocielab) || (!params.colorappearance.enabled)){
                            progress ("Microcontrast...",100*readyphase/numofphases);
                            ipf.MLmicrocontrast (nprevl);
                            readyphase++;
                        }
                    }
                    if(((params.colorappearance.enabled && !settings->autocielab) || (!params.colorappearance.enabled)) && params.sharpening.enabled) {
                        progress ("Sharpening...",100*readyphase/numofphases);

                        float **buffer = new float*[pH];
                        for (int i=0; i<pH; i++)
                            buffer[i] = new float[pW];

                        ipf.sharpening (nprevl, (float**)buffer);

                        for (int i=0; i<pH; i++)
                            delete [] buffer[i];
                        delete [] buffer;
                        readyphase++;
                    }
                }
        */
        if (params.dirpyrequalizer.cbdlMethod == "aft") {
            if (((params.colorappearance.enabled && !settings->autocielab) || (!params.colorappearance.enabled))) {
                progress("Pyramid wavelet...", 100 * readyphase / numofphases);
                ipf.dirpyrequalizer(nprevl, scale);
                //ipf.Lanczoslab (ip_wavelet(LabImage * lab, LabImage * dst, const procparams::EqualizerParams & eqparams), nprevl, 1.f/scale);
                readyphase++;
            }
        }


        wavcontlutili = false;
        //CurveFactory::curveWavContL ( wavcontlutili,params.wavelet.lcurve, wavclCurve, LUTu & histogramwavcl, LUTu & outBeforeWavCLurveHistogram,int skip);
        CurveFactory::curveWavContL(wavcontlutili, params.wavelet.wavclCurve, wavclCurve, scale == 1 ? 1 : 16);


        if ((params.wavelet.enabled)) {
            WaveletParams WaveParams = params.wavelet;
            //      WaveParams.getCurves(wavCLVCurve, waOpacityCurveRG, waOpacityCurveBY);
            WaveParams.getCurves(wavCLVCurve, waOpacityCurveRG, waOpacityCurveBY, waOpacityCurveW, waOpacityCurveWL);

            int kall = 0;
            progress("Wavelet...", 100 * readyphase / numofphases);
            //  ipf.ip_wavelet(nprevl, nprevl, kall, WaveParams, wavCLVCurve, waOpacityCurveRG, waOpacityCurveBY, scale);
            ipf.ip_wavelet(nprevl, nprevl, kall, WaveParams, wavCLVCurve, waOpacityCurveRG, waOpacityCurveBY, waOpacityCurveW, waOpacityCurveWL, wavclCurve, scale);

        }


        if (params.colorappearance.enabled) {
            //L histo  and Chroma histo for ciecam
            // histogram well be for Lab (Lch) values, because very difficult to do with J,Q, M, s, C
            int x1, y1, x2, y2;
            params.crop.mapToResized(pW, pH, scale, x1, x2,  y1, y2);
            lhist16CAM.clear();
            lhist16CCAM.clear();

            if (!params.colorappearance.datacie) {
                for (int x = 0; x < pH; x++)
                    for (int y = 0; y < pW; y++) {
                        int pos = CLIP((int)(nprevl->L[x][y]));
                        int posc = CLIP((int)sqrt(nprevl->a[x][y] * nprevl->a[x][y] + nprevl->b[x][y] * nprevl->b[x][y]));
                        lhist16CAM[pos]++;
                        lhist16CCAM[posc]++;
                    }
            }

            CurveFactory::curveLightBrightColor(params.colorappearance.curve, params.colorappearance.curve2, params.colorappearance.curve3,
                                                lhist16CAM, histLCAM, lhist16CCAM, histCCAM,
                                                customColCurve1, customColCurve2, customColCurve3, 1);

            const FramesMetaData* metaData = imgsrc->getMetaData();
            int imgNum = 0;

            if (imgsrc->isRAW()) {
                if (imgsrc->getSensorType() == ST_BAYER) {
                    imgNum = rtengine::LIM<unsigned int>(params.raw.bayersensor.imageNum, 0, metaData->getFrameCount() - 1);
                } else if (imgsrc->getSensorType() == ST_FUJI_XTRANS) {
                    //imgNum = rtengine::LIM<unsigned int>(params.raw.xtranssensor.imageNum, 0, metaData->getFrameCount() - 1);
                }
            }

            float fnum = metaData->getFNumber(imgNum);          // F number
            float fiso = metaData->getISOSpeed(imgNum) ;        // ISO
            float fspeed = metaData->getShutterSpeed(imgNum) ;  // Speed
            double fcomp = metaData->getExpComp(imgNum);        // Compensation +/-
            double adap;

            if (fnum < 0.3f || fiso < 5.f || fspeed < 0.00001f) { //if no exif data or wrong
                adap = 2000.;
            } else {
                double E_V = fcomp + log2(double ((fnum * fnum) / fspeed / (fiso / 100.f)));
                E_V += params.toneCurve.expcomp;// exposure compensation in tonecurve ==> direct EV
                E_V += log2(params.raw.expos);  // exposure raw white point ; log2 ==> linear to EV
                adap = powf(2.f, E_V - 3.f);  // cd / m2
                // end calculation adaptation scene luminosity
            }

            float d, dj, yb;
            bool execsharp = false;

            if (!ncie) {
                ncie = new CieImage(pW, pH);
            }

            if (!CAMBrightCurveJ && (params.colorappearance.algo == "JC" || params.colorappearance.algo == "JS" || params.colorappearance.algo == "ALL")) {
                CAMBrightCurveJ(32768, 0);
            }

            if (!CAMBrightCurveQ && (params.colorappearance.algo == "QM" || params.colorappearance.algo == "ALL")) {
                CAMBrightCurveQ(32768, 0);
            }

            // Issue 2785, only float version of ciecam02 for navigator and pan background
            CAMMean = NAN;
            CAMBrightCurveJ.dirty = true;
            CAMBrightCurveQ.dirty = true;

            ipf.ciecam_02float(ncie, float (adap), pW, 2, nprevl, &params, customColCurve1, customColCurve2, customColCurve3, histLCAM, histCCAM, CAMBrightCurveJ, CAMBrightCurveQ, CAMMean, 5, scale, execsharp, d, dj, yb, 1);

            if ((params.colorappearance.autodegree || params.colorappearance.autodegreeout) && acListener && params.colorappearance.enabled) {
                acListener->autoCamChanged(100.* (double)d, 100.* (double)dj);
            }

            if (params.colorappearance.autoadapscen && acListener && params.colorappearance.enabled) {
                acListener->adapCamChanged(adap);    //real value of adapt scene
            }

            if (params.colorappearance.autoybscen && acListener && params.colorappearance.enabled) {
                acListener->ybCamChanged((int) yb);    //real value Yb scene
            }

            readyphase++;
        } else {
            // CIECAM is disabled, we free up its image buffer to save some space
            if (ncie) {
                delete ncie;
            }

            ncie = nullptr;

            if (CAMBrightCurveJ) {
                CAMBrightCurveJ.reset();
            }

            if (CAMBrightCurveQ) {
                CAMBrightCurveQ.reset();
            }
        }
    }

    // Update the monitor color transform if necessary
    if ((todo & M_MONITOR) || (lastOutputProfile != params.icm.outputProfile) || lastOutputIntent != params.icm.outputIntent || lastOutputBPC != params.icm.outputBPC) {
        lastOutputProfile = params.icm.outputProfile;
        lastOutputIntent = params.icm.outputIntent;
        lastOutputBPC = params.icm.outputBPC;
        ipf.updateColorProfiles(monitorProfile, monitorIntent, softProof, gamutCheck);
    }

    // process crop, if needed
    for (size_t i = 0; i < crops.size(); i++)
        if (crops[i]->hasListener() && cropCall != crops[i]) {
            crops[i]->update(todo);     // may call ourselves
        }

    progress("Conversion to RGB...", 100 * readyphase / numofphases);

    if ((todo != CROP && todo != MINUPDATE) || (todo & M_MONITOR)) {
        MyMutex::MyLock prevImgLock(previmg->getMutex());

        try {
            // Computing the preview image, i.e. converting from WCS->Monitor color space (soft-proofing disabled) or WCS->Printer profile->Monitor color space (soft-proofing enabled)
            ipf.lab2monitorRgb(nprevl, previmg);

            // Computing the internal image for analysis, i.e. conversion from WCS->Output profile
            delete workimg;
            workimg = ipf.lab2rgb(nprevl, 0, 0, pW, pH, params.icm);
        } catch (char * str) {
            progress("Error converting file...", 0);
            return;
        }
    }

    if (!resultValid) {
        resultValid = true;

        if (imageListener) {
            imageListener->setImage(previmg, scale, params.crop);
        }
    }

    if (imageListener)
        // TODO: The WB tool should be advertised too in order to get the AutoWB's temp and green values
    {
        imageListener->imageReady(params.crop);
    }

    readyphase++;

    if (hListener) {
        updateLRGBHistograms();
        hListener->histogramChanged(histRed, histGreen, histBlue, histLuma, histToneCurve, histLCurve, histCCurve, /*histCLurve, histLLCurve,*/ histLCAM, histCCAM, histRedRaw, histGreenRaw, histBlueRaw, histChroma, histLRETI);
    }

}


void ImProcCoordinator::freeAll()
{

    if (settings->verbose) {
        printf("freeall starts %d\n", (int)allocated);
    }

    if (allocated) {
        if (orig_prev != oprevi) {
            delete oprevi;
        }

        oprevi    = nullptr;
        delete orig_prev;
        orig_prev = nullptr;
        delete oprevl;
        oprevl    = nullptr;
        delete nprevl;
        nprevl    = nullptr;

        if (ncie) {
            delete ncie;
        }

        ncie      = nullptr;

        if (imageListener) {
            imageListener->delImage(previmg);
        } else {
            delete previmg;
        }

        delete workimg;

    }

    allocated = false;
}

/** @brief Handles image buffer (re)allocation and trigger sizeChanged of SizeListener[s]
 * If the scale change, this method will free all buffers and reallocate ones of the new size.
 * It will then tell to the SizeListener that size has changed (sizeChanged)
 *
 * @param prevscale New Preview's scale.
 */
void ImProcCoordinator::setScale(int prevscale)
{

    if (settings->verbose) {
        printf("setscale before lock\n");
    }

    tr = getCoarseBitMask(params.coarse);

    int nW, nH;
    imgsrc->getFullSize(fw, fh, tr);

    prevscale++;

    do {
        prevscale--;
        PreviewProps pp(0, 0, fw, fh, prevscale);
        imgsrc->getSize(pp, nW, nH);
    } while (nH < 400 && prevscale > 1 && (nW * nH < 1000000));  // sctually hardcoded values, perhaps a better choice is possible

    if (settings->verbose) {
        printf("setscale starts (%d, %d)\n", nW, nH);
    }

    if (nW != pW || nH != pH) {

        freeAll();

        pW = nW;
        pH = nH;

        orig_prev = new Imagefloat(pW, pH);
        oprevi = orig_prev;
        oprevl = new LabImage(pW, pH);
        nprevl = new LabImage(pW, pH);
        //ncie is only used in ImProcCoordinator::updatePreviewImage, it will be allocated on first use and deleted if not used anymore
        previmg = new Image8(pW, pH);
        workimg = new Image8(pW, pH);

        allocated = true;
    }

    scale = prevscale;
    resultValid = false;
    fullw = fw;
    fullh = fh;

    if (settings->verbose) {
        printf("setscale ends\n");
    }

    if (!sizeListeners.empty())
        for (size_t i = 0; i < sizeListeners.size(); i++) {
            sizeListeners[i]->sizeChanged(fullw, fullh, fw, fh);
        }

    if (settings->verbose) {
        printf("setscale ends2\n");
    }

}


void ImProcCoordinator::updateLRGBHistograms()
{

    int x1, y1, x2, y2;
    params.crop.mapToResized(pW, pH, scale, x1, x2, y1, y2);

    #pragma omp parallel sections
    {
        #pragma omp section
        {
            histChroma.clear();

            for (int i = y1; i < y2; i++)
                for (int j = x1; j < x2; j++)
                {
                    histChroma[(int)(sqrtf(SQR(nprevl->a[i][j]) + SQR(nprevl->b[i][j])) / 188.f)]++;      //188 = 48000/256
                }
        }
        #pragma omp section
        {
            histLuma.clear();

            for (int i = y1; i < y2; i++)
                for (int j = x1; j < x2; j++)
                {
                    histLuma[(int)(nprevl->L[i][j] / 128.f)]++;
                }
        }
        #pragma omp section
        {
            histRed.clear();
            histGreen.clear();
            histBlue.clear();

            for (int i = y1; i < y2; i++)
            {
                int ofs = (i * pW + x1) * 3;

                for (int j = x1; j < x2; j++) {
                    int r = workimg->data[ofs++];
                    int g = workimg->data[ofs++];
                    int b = workimg->data[ofs++];

                    histRed[r]++;
                    histGreen[g]++;
                    histBlue[b]++;
                }
            }
        }
    }

}

void ImProcCoordinator::progress(Glib::ustring str, int pr)
{

    /*  if (plistener) {
        plistener->setProgressStr (str);
        plistener->setProgress ((double)pr / 100.0);
      }*/
}

bool ImProcCoordinator::getAutoWB(double& temp, double& green, double equal, double tempBias)
{

    if (imgsrc) {
        if (lastAwbEqual != equal || lastAwbTempBias != tempBias) {
// Issue 2500            MyMutex::MyLock lock(minit);  // Also used in crop window
            double rm, gm, bm;
            imgsrc->getAutoWBMultipliers(rm, gm, bm);

            if (rm != -1) {
                autoWB.update(rm, gm, bm, equal, tempBias);
                lastAwbEqual = equal;
                lastAwbTempBias = tempBias;
            } else {
                lastAwbEqual = -1.;
                autoWB.useDefaults(equal);
                lastAwbTempBias = 0.0;
            }
        }

        temp = autoWB.getTemp();
        green = autoWB.getGreen();
        return true;
    } else {
        //temp = autoWB.getTemp();
        temp = -1.0;
        green = -1.0;
        return false;
    }
}

void ImProcCoordinator::getCamWB(double& temp, double& green)
{

    if (imgsrc) {
        temp = imgsrc->getWB().getTemp();
        green = imgsrc->getWB().getGreen();
    }
}

void ImProcCoordinator::getSpotWB(int x, int y, int rect, double& temp, double& tgreen)
{

    ColorTemp ret;

    {
        MyMutex::MyLock lock(mProcessing);
        std::vector<Coord2D> points, red, green, blue;

        for (int i = y - rect; i <= y + rect; i++)
            for (int j = x - rect; j <= x + rect; j++) {
                points.push_back(Coord2D(j, i));
            }

        ipf.transCoord(fw, fh, points, red, green, blue);

        int tr = getCoarseBitMask(params.coarse);

        ret = imgsrc->getSpotWB(red, green, blue, tr, params.wb.equal);
        currWB = ColorTemp(params.wb.temperature, params.wb.green, params.wb.equal, params.wb.method);
        //double rr,gg,bb;
        //currWB.getMultipliers(rr,gg,bb);

    } // end of mutex lockong

    if (ret.getTemp() > 0) {
        temp = ret.getTemp();
        tgreen = ret.getGreen();
    } else {
        temp = currWB.getTemp();
        tgreen = currWB.getGreen();
    }
}

void ImProcCoordinator::getAutoCrop(double ratio, int &x, int &y, int &w, int &h)
{

    MyMutex::MyLock lock(mProcessing);

    LensCorrection *pLCPMap = nullptr;

    if (params.lensProf.useLcp() && imgsrc->getMetaData()->getFocalLen() > 0) {
        const std::shared_ptr<LCPProfile> pLCPProf = LCPStore::getInstance()->getProfile(params.lensProf.lcpFile);

        if (pLCPProf) pLCPMap = new LCPMapper(pLCPProf, imgsrc->getMetaData()->getFocalLen(), imgsrc->getMetaData()->getFocalLen35mm(), imgsrc->getMetaData()->getFocusDist(),
                                                  0, false, params.lensProf.useDist, fullw, fullh, params.coarse, imgsrc->getRotateDegree());
    }

    double fillscale = ipf.getTransformAutoFill(fullw, fullh, pLCPMap);

    if (ratio > 0) {
        w = fullw * fillscale;
        h = w / ratio;

        if (h > fullh * fillscale) {
            h = fullh * fillscale;
            w = h * ratio;
        }
    } else {
        w = fullw * fillscale;
        h = fullh * fillscale;
    }

    x = (fullw - w) / 2;
    y = (fullh - h) / 2;
}

void ImProcCoordinator::setMonitorProfile(const Glib::ustring& profile, RenderingIntent intent)
{
    monitorProfile = profile;
    monitorIntent = intent;
}

void ImProcCoordinator::getMonitorProfile(Glib::ustring& profile, RenderingIntent& intent) const
{
    profile = monitorProfile;
    intent = monitorIntent;
}

void ImProcCoordinator::setSoftProofing(bool softProof, bool gamutCheck)
{
    this->softProof = softProof;
    this->gamutCheck = gamutCheck;
}

void ImProcCoordinator::getSoftProofing(bool &softProof, bool &gamutCheck)
{
    softProof = this->softProof;
    gamutCheck = this->gamutCheck;
}

void ImProcCoordinator::setSharpMask (bool sharpMask)
{
    this->sharpMask = sharpMask;
}

void ImProcCoordinator::saveInputICCReference(const Glib::ustring& fname, bool apply_wb)
{

    MyMutex::MyLock lock(mProcessing);

    int fW, fH;

    int tr = getCoarseBitMask(params.coarse);

    imgsrc->getFullSize(fW, fH, tr);
    PreviewProps pp(0, 0, fW, fH, 1);
    ProcParams ppar = params;
    ppar.toneCurve.hrenabled = false;
<<<<<<< HEAD
    ppar.icm.inputProfile = "(none)";
    Imagefloat* im = new Imagefloat(fW, fH);
    imgsrc->preprocess(ppar.raw, ppar.lensProf, ppar.coarse);
    imgsrc->demosaic(ppar.raw);
    ColorTemp currWB = ColorTemp(params.wb.temperature, params.wb.green, params.wb.equal, params.wb.method);
=======
    ppar.icm.input = "(none)";
    Imagefloat* im = new Imagefloat (fW, fH);
    imgsrc->preprocess ( ppar.raw, ppar.lensProf, ppar.coarse );
    double dummy = 0.0;
    imgsrc->demosaic (ppar.raw, false, dummy);
    ColorTemp currWB = ColorTemp (params.wb.temperature, params.wb.green, params.wb.equal, params.wb.method);
>>>>>>> ae9ea3d3

    if (params.wb.method == "Camera") {
        currWB = imgsrc->getWB();
    } else if (params.wb.method == "Auto") {
        if (lastAwbEqual != params.wb.equal || lastAwbTempBias != params.wb.tempBias) {
            double rm, gm, bm;
            imgsrc->getAutoWBMultipliers(rm, gm, bm);

            if (rm != -1.) {
                autoWB.update(rm, gm, bm, params.wb.equal, params.wb.tempBias);
                lastAwbEqual = params.wb.equal;
                lastAwbTempBias = params.wb.tempBias;
            } else {
                lastAwbEqual = -1.;
                lastAwbTempBias = 0.0;
                autoWB.useDefaults(params.wb.equal);
            }
        }

        currWB = autoWB;
    }

    if (!apply_wb) {
        currWB = ColorTemp(); // = no white balance
    }

    imgsrc->getImage(currWB, tr, im, pp, ppar.toneCurve, ppar.raw);
    ImProcFunctions ipf(&ppar, true);

    if (ipf.needsTransform()) {
        Imagefloat* trImg = new Imagefloat(fW, fH);
        ipf.transform(im, trImg, 0, 0, 0, 0, fW, fH, fW, fH,
                      imgsrc->getMetaData(), imgsrc->getRotateDegree(), true);
        delete im;
        im = trImg;
    }

    if (params.crop.enabled) {
        Imagefloat *tmpim = new Imagefloat(params.crop.w, params.crop.h);
        int cx = params.crop.x;
        int cy = params.crop.y;
        int cw = params.crop.w;
        int ch = params.crop.h;
        #pragma omp parallel for

        for (int i = cy; i < cy + ch; i++) {
            for (int j = cx; j < cx + cw; j++) {
                tmpim->r(i - cy, j - cx) = im->r(i, j);
                tmpim->g(i - cy, j - cx) = im->g(i, j);
                tmpim->b(i - cy, j - cx) = im->b(i, j);
            }
        }

        delete im;
        im = tmpim;
    }

    // image may contain out of range samples, clip them to avoid wrap-arounds
    #pragma omp parallel for

    for (int i = 0; i < im->getHeight(); i++) {
        for (int j = 0; j < im->getWidth(); j++) {
            im->r(i, j) = CLIP(im->r(i, j));
            im->g(i, j) = CLIP(im->g(i, j));
            im->b(i, j) = CLIP(im->b(i, j));
        }
    }

    int imw, imh;
    double tmpScale = ipf.resizeScale(&params, fW, fH, imw, imh);

    if (tmpScale != 1.0) {
        Imagefloat* tempImage = new Imagefloat(imw, imh);
        ipf.resize(im, tempImage, tmpScale);
        delete im;
        im = tempImage;
    }

    im->setMetadata(imgsrc->getMetaData()->getRootExifData());

    im->saveTIFF(fname, 16, true);
    delete im;

    if (plistener) {
        plistener->setProgressState(false);
    }

    //im->saveJPEG (fname, 85);
}

void ImProcCoordinator::stopProcessing()
{

    updaterThreadStart.lock();

    if (updaterRunning && thread) {
        changeSinceLast = 0;
        thread->join();
    }

    updaterThreadStart.unlock();
}

void ImProcCoordinator::startProcessing()
{

#undef THREAD_PRIORITY_NORMAL

    if (!destroying) {
        if (!updaterRunning) {
            updaterThreadStart.lock();
            thread = nullptr;
            updaterRunning = true;
            updaterThreadStart.unlock();

            //batchThread->yield(); //the running batch should wait other threads to avoid conflict

            thread = Glib::Thread::create(sigc::mem_fun(*this, &ImProcCoordinator::process), 0, true, true, Glib::THREAD_PRIORITY_NORMAL);

        }
    }
}

void ImProcCoordinator::startProcessing(int changeCode)
{
    paramsUpdateMutex.lock();
    changeSinceLast |= changeCode;
    paramsUpdateMutex.unlock();

    startProcessing();
}

void ImProcCoordinator::process()
{
    if (plistener) {
        plistener->setProgressState(true);
    }

    paramsUpdateMutex.lock();

    while (changeSinceLast) {
        params = nextParams;
        int change = changeSinceLast;
        changeSinceLast = 0;
        paramsUpdateMutex.unlock();

        // M_VOID means no update, and is a bit higher that the rest
        if (change & (M_VOID - 1)) {
            updatePreviewImage(change);
        }

        paramsUpdateMutex.lock();
    }

    paramsUpdateMutex.unlock();
    updaterRunning = false;

    if (plistener) {
        plistener->setProgressState(false);
    }
}

ProcParams* ImProcCoordinator::beginUpdateParams()
{
    paramsUpdateMutex.lock();

    return &nextParams;
}

void ImProcCoordinator::endUpdateParams(ProcEvent change)
{
    int action = RefreshMapper::getInstance()->getAction(change);
    endUpdateParams(action);
}

void ImProcCoordinator::endUpdateParams(int changeFlags)
{
    changeSinceLast |= changeFlags;

    paramsUpdateMutex.unlock();
    startProcessing();
}

bool ImProcCoordinator::getHighQualComputed()
{
    // this function may only be called from detail windows
    if (!highQualityComputed) {
        if (options.prevdemo == PD_Sidecar) {
            // we already have high quality preview
            setHighQualComputed();
        } else {
            for (size_t i = 0; i < crops.size() - 1; ++i) { // -1, because last entry is the freshly created detail window
                if (crops[i]->get_skip() == 1) {   // there is at least one crop with skip == 1 => we already have high quality preview
                    setHighQualComputed();
                    break;
                }
            }
        }
    }

    return highQualityComputed;
}

void ImProcCoordinator::setHighQualComputed()
{
    highQualityComputed = true;
}

}<|MERGE_RESOLUTION|>--- conflicted
+++ resolved
@@ -238,12 +238,8 @@
         }
         bool autoContrast = false;
         double contrastThreshold = 0.f;
-        imgsrc->demosaic (rp, autoContrast, contrastThreshold); //enabled demosaic
-
-<<<<<<< HEAD
-        imgsrc->demosaic(rp);   //enabled demosaic
-=======
->>>>>>> ae9ea3d3
+        imgsrc->demosaic(rp, autoContrast, contrastThreshold); //enabled demosaic
+
         // if a demosaic happened we should also call getimage later, so we need to set the M_INIT flag
         todo |= M_INIT;
 
@@ -1261,20 +1257,12 @@
     PreviewProps pp(0, 0, fW, fH, 1);
     ProcParams ppar = params;
     ppar.toneCurve.hrenabled = false;
-<<<<<<< HEAD
     ppar.icm.inputProfile = "(none)";
     Imagefloat* im = new Imagefloat(fW, fH);
     imgsrc->preprocess(ppar.raw, ppar.lensProf, ppar.coarse);
-    imgsrc->demosaic(ppar.raw);
+    double dummy = 0.0;
+    imgsrc->demosaic(ppar.raw, false, dummy);
     ColorTemp currWB = ColorTemp(params.wb.temperature, params.wb.green, params.wb.equal, params.wb.method);
-=======
-    ppar.icm.input = "(none)";
-    Imagefloat* im = new Imagefloat (fW, fH);
-    imgsrc->preprocess ( ppar.raw, ppar.lensProf, ppar.coarse );
-    double dummy = 0.0;
-    imgsrc->demosaic (ppar.raw, false, dummy);
-    ColorTemp currWB = ColorTemp (params.wb.temperature, params.wb.green, params.wb.equal, params.wb.method);
->>>>>>> ae9ea3d3
 
     if (params.wb.method == "Camera") {
         currWB = imgsrc->getWB();
