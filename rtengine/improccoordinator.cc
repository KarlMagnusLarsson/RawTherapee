/*
 *  This file is part of RawTherapee.
 *
 *  Copyright (c) 2004-2010 Gabor Horvath <hgabor@rawtherapee.com>
 *
 *  RawTherapee is free software: you can redistribute it and/or modify
 *  it under the terms of the GNU General Public License as published by
 *  the Free Software Foundation, either version 3 of the License, or
 *  (at your option) any later version.
 *
 *  RawTherapee is distributed in the hope that it will be useful,
 *  but WITHOUT ANY WARRANTY; without even the implied warranty of
 *  MERCHANTABILITY or FITNESS FOR A PARTICULAR PURPOSE.  See the
 *  GNU General Public License for more details.
 *
 *  You should have received a copy of the GNU General Public License
 *  along with RawTherapee.  If not, see <http://www.gnu.org/licenses/>.
 */
#include "improccoordinator.h"
#include "curves.h"
#include "mytime.h"
#include "refreshmap.h"
#include "../rtgui/ppversion.h"
#include "colortemp.h"
#include "improcfun.h"
#include <iostream>
#include <fstream>
#include <string>
#include "../rtgui/md5helper.h"
#include "../rtgui/thresholdselector.h"
#include <unistd.h>

#include "iccstore.h"
#ifdef _OPENMP
#include <omp.h>
#endif
namespace rtengine
{

extern const Settings* settings;

ImProcCoordinator::ImProcCoordinator()
    : orig_prev(nullptr), oprevi(nullptr), oprevl(nullptr), nprevl(nullptr), reserv(nullptr), fattal_11_dcrop_cache(nullptr), previmg(nullptr), workimg(nullptr),
      ncie (nullptr), imgsrc (nullptr), lastAwbEqual (0.), lastAwbTempBias (0.0), ipf (&params, true), monitorIntent (RI_RELATIVE),
      softProof (false), gamutCheck (false), sharpMask(false), scale (10), highDetailPreprocessComputed (false), highDetailRawComputed (false),
      allocated(false), bwAutoR(-9000.f), bwAutoG(-9000.f), bwAutoB(-9000.f), CAMMean(NAN), coordX(0), coordY(0), localX(0), localY(0),
      ctColorCurve(),
      hltonecurve(65536),
      shtonecurve(65536),
      tonecurve(65536, 0),  //,1);
      lumacurve(32770, 0),  // lumacurve[32768] and lumacurve[32769] will be set to 32768 and 32769 later to allow linear interpolation
      chroma_acurve(65536, 0),
      chroma_bcurve(65536, 0),
      satcurve(65536, 0),
      lhskcurve(65536, 0),
      clcurve(65536, 0),
      conversionBuffer(1, 1),
      wavclCurve(65536, 0),
      clToningcurve(65536, 0),
      lllocalcurve(65536, 0),
      cclocalcurve(65536, 0),
      sklocalcurve(65536, 0),
      exlocalcurve(65536, 0),
      hltonecurveloc(65536, 0), //32768
      shtonecurveloc(65536, 0),
      tonecurveloc(65536, 0),
      lightCurveloc(32770, 0),
      cl2Toningcurve(65536, 0),
      Noisecurve(65536, 0),
      NoiseCCcurve(65536, 0),
      vhist16(65536), vhist16bw(65536),
      lhist16CAM(65536),
      lhist16CCAM(65536),
      lhist16RETI(),
      lhist16LClad(65536),
      histRed(256), histRedRaw(256),
      histGreen(256), histGreenRaw(256),
      histBlue(256), histBlueRaw(256),
      histLuma(256),
      histToneCurve(256),
      histToneCurveBW(256),
      histLCurve(256),
      histCCurve(256),
      histLLCurve(256),
      histLCAM(256),
      histCCAM(256),
      histClad(256),
      bcabhist(256),
      histChroma(256),
      histLRETI(256),
      CAMBrightCurveJ(), CAMBrightCurveQ(),
      rCurve(),
      gCurve(),
      bCurve(),
      rcurvehist(256), rcurvehistCropped(256), rbeforehist(256),
      gcurvehist(256), gcurvehistCropped(256), gbeforehist(256),
      bcurvehist(256), bcurvehistCropped(256), bbeforehist(256),
      fw(0), fh(0), tr(0),
      fullw(1), fullh(1),
      pW(-1), pH(-1),
      plistener(nullptr), awbListener(nullptr), imageListener(nullptr), aeListener(nullptr), acListener(nullptr), abwListener(nullptr),  aloListener(nullptr), actListener(nullptr), adnListener(nullptr), awavListener(nullptr), dehaListener(nullptr), frameCountListener(nullptr), imageTypeListener(nullptr), hListener(nullptr),
      resultValid(false), lastOutputProfile("BADFOOD"), lastOutputIntent(RI__COUNT), lastOutputBPC(false), thread(nullptr), changeSinceLast(0), updaterRunning(false), destroying(false), utili(false), autili(false),
      butili(false), ccutili(false), cclutili(false), clcutili(false), opautili(false),  wavcontlutili(false),
      dataspot(nullptr), maxdata(0), retistr(nullptr), llstr(nullptr), lhstr(nullptr), ccstr(nullptr), hhstr(nullptr), skinstr(nullptr), pthstr(nullptr), exstr(nullptr),
      circrads(500, -10000),
      centerx(500, -10000),
      centery(500, -10000),
      centerxbufs(500, -10000),
      centerybufs(500, -10000),
      adjblurs(500, -10000),
      cutpasts(500, -10000),
      lastdusts(500, -10000),
      blurmets(500, -10000),
      dustmets(500, -10000),

      locx(500, -10000),
      locy(500, -10000),
      locxl(500, -10000),
      locyt(500, -10000),
      lights(500, -100000),
      contrs(500, -10000),
      chroms(500, -10000),
      sensis(500, -10000),
      expcomps(500, -10000),
      blacks(500, -10000),
      hlcomprs(500, -10000),
      hlcomprthreshs(500, -10000),
      shcomprs(500, -10000),
      sensiexs(500, -10000),

      transits(500, -10000),

      inverss(500, -10000),
      curvactivs(500, -10000),
      smeths(500, -10000),
      curens(500, -10000),
      radiuss(500, -10000),
      strengths(500, -10000),
      sensibns(500, -10000),
      inversrads(500, -10000),
      strs(500, 10000),
      chrrts(500, -10000),
      neighs(500, -10000),
      varts(500, -10000),
      sensihs(500, -10000),
      inversrets(500, -10000),
      retinexs(500, -10000),
      sps(500, -10000),
      sharradiuss(500, -10000),
      sharamounts(500, -10000),
      shardampings(500, -10000),
      inversshas(500, -10000),
      shariters(500, -10000),
      sensishas(500, -10000),
      qualitys(500, -10000),
      thress(500, -10000),
      proxis(500, -10000),
      noiselumfs(500, -10000),
      noiselumcs(500, -10000),
      noiselumdetails(500, -10000),
      noiselequals(500, -10000),
      noisechrodetails(500, -10000),
      bilaterals(500, -10000),
      sensidens(500, -10000),
      noisechrofs(500, -10000),
      noisechrocs(500, -10000),
      mult0s(500, -10000),
      mult1s(500, -10000),
      mult2s(500, -10000),
      mult3s(500, -10000),
      mult4s(500, -10000),
      chromacbdls(500, -10000),
      thresholds(500, -10000),
      sensicbs(500, -10000),
      activlums(500, -10000),
      versionmip(0),
      mipver(0),
      strens(500, -10000),
      gammas(500, -10000),
      estops(500, -10000),
      scaltms(500, -10000),
      reweis(500, -10000),
      sensitms(500, -10000),
      qualitycurves(500, -10000),
      sizeretics(500, -10000),
      reticurvs(25000, -10000),  //allow 500 values for each control point * 500
      retrabs(500, -10000),
      llcurvs(25000, -10000),  //allow 500 values for each control point * 500
      sizellcs(500, -10000),
      lhcurvs(25000, -10000),  //allow 500 values for each control point * 500
      hhcurvs(25000, -10000),  //allow 500 values for each control point * 500
      sizelhcs(500, -10000),
      sizehhcs(500, -10000),
      cccurvs(25000, -10000),  //allow 500 values for each control point * 500
      sizecccs(500, -10000),
      sensivs(500, -10000),
      saturateds(500, -10000),
      pastels(500, -10000),
      psthresholds(500, -10000),
      protectskinss(500, -10000),
      avoidcolorshifts(500, -10000),
      pastsattogs(500, -10000),
      skintonescurves(25000, -10000),
      sizeskintonecurves(500, -10000),
      excurves(25000, -10000),
      sizeexcurves(500, -10000),
      shapemets(500, -1000),
      exclumets(500, -1000),
      sensiexclus(500, -1000),
      strucs(500, -1000),
      warms(500, -1000),
      expdenois(500, -10000),
      expcolors(500, -10000),
      expvibrances(500, -10000),
      expblurs(500, -10000),
      exptonemaps(500, -10000),
      expretis(500, -10000),
      expsharps(500, -10000),
      expcbdls(500, -10000),
      expexposes(500, -10000),


      huerefs(500, -100000.f),
      huerefblurs(500, -100000.f),
      chromarefs(500, -100000.f),
      lumarefs(500, -100000.f),
      sobelrefs(500, -100000.f),
      huer(0),
      huerblu(0),
      chromar(0),
      lumar(0),
      sobeler(0),
      colourToningSatLimit(0.f), colourToningSatLimitOpacity(0.f), lastspotdup(false), highQualityComputed(false),

      retistrsav(nullptr)
{}

void ImProcCoordinator::assign(ImageSource* imgsrc)
{
    this->imgsrc = imgsrc;
}

ImProcCoordinator::~ImProcCoordinator()
{

    destroying = true;
    updaterThreadStart.lock();

    if (updaterRunning && thread) {
        thread->join();
    }

    mProcessing.lock();
    mProcessing.unlock();
    freeAll();

    if (fattal_11_dcrop_cache) {
        delete fattal_11_dcrop_cache;
        fattal_11_dcrop_cache = nullptr;
    }

    std::vector<Crop*> toDel = crops;

    for (size_t i = 0; i < toDel.size(); i++) {
        delete toDel[i];
    }

    imgsrc->decreaseRef();
    updaterThreadStart.unlock();
}

DetailedCrop* ImProcCoordinator::createCrop(::EditDataProvider *editDataProvider, bool isDetailWindow)
{

    return new Crop(this, editDataProvider, isDetailWindow);
}


// todo: bitmask containing desired actions, taken from changesSinceLast
// cropCall: calling crop, used to prevent self-updates  ...doesn't seem to be used
void ImProcCoordinator::updatePreviewImage(int todo, Crop* cropCall)
{

    MyMutex::MyLock processingLock(mProcessing);
    int numofphases = 14;
    int readyphase = 0;

    bwAutoR = bwAutoG = bwAutoB = -9000.f;

    if (todo == CROP && ipf.needsPCVignetting()) {
        todo |= TRANSFORM;    // Change about Crop does affect TRANSFORM
    }

    bool highDetailNeeded = false;

    if (options.prevdemo == PD_Sidecar) {
        highDetailNeeded = true;    //i#2664
    } else {
        highDetailNeeded = (todo & M_HIGHQUAL);
    }

    // Check if any detail crops need high detail. If not, take a fast path short cut
    if (!highDetailNeeded) {
        for (size_t i = 0; i < crops.size(); i++)
            if (crops[i]->get_skip() == 1) {   // skip=1 -> full resolution
                highDetailNeeded = true;
                break;
            }
    }

    RAWParams rp = params.raw;
    ColorManagementParams cmp = params.icm;
    LCurveParams  lcur = params.labCurve;

    if (!highDetailNeeded) {
        // if below 100% magnification, take a fast path
        if (rp.bayersensor.method != RAWParams::BayerSensor::getMethodString(RAWParams::BayerSensor::Method::NONE) && rp.bayersensor.method != RAWParams::BayerSensor::getMethodString(RAWParams::BayerSensor::Method::NONE)) {
            rp.bayersensor.method = RAWParams::BayerSensor::getMethodString(RAWParams::BayerSensor::Method::FAST);
        }

        //bayerrp.all_enhance = false;

        if (rp.xtranssensor.method != RAWParams::XTransSensor::getMethodString(RAWParams::XTransSensor::Method::NONE) && rp.xtranssensor.method != RAWParams::XTransSensor::getMethodString(RAWParams::XTransSensor::Method::NONE)) {
            rp.xtranssensor.method = RAWParams::XTransSensor::getMethodString(RAWParams::XTransSensor::Method::FAST);
        }

        rp.bayersensor.ccSteps = 0;
        rp.xtranssensor.ccSteps = 0;
        //rp.deadPixelFilter = rp.hotPixelFilter = false;
    }

    progress("Applying white balance, color correction & sRGB conversion...", 100 * readyphase / numofphases);

    if (frameCountListener) {
        frameCountListener->FrameCountChanged(imgsrc->getFrameCount(), params.raw.bayersensor.imageNum);
    }

    // raw auto CA is bypassed if no high detail is needed, so we have to compute it when high detail is needed
    if ((todo & M_PREPROC) || (!highDetailPreprocessComputed && highDetailNeeded)) {
        imgsrc->setCurrentFrame(params.raw.bayersensor.imageNum);

        imgsrc->preprocess(rp, params.lensProf, params.coarse);
        imgsrc->getRAWHistogram(histRedRaw, histGreenRaw, histBlueRaw);

        highDetailPreprocessComputed = highDetailNeeded;
    }

    /*
    Demosaic is kicked off only when
    Detail considerations:
        accurate detail is not displayed yet needed based on preview specifics (driven via highDetailNeeded flag)
    OR
    HLR considerations:
        Color HLR alters rgb output of demosaic, so re-demosaic is needed when Color HLR is being turned off;
        if HLR is enabled and changing method *from* Color to any other method
        OR HLR gets disabled when Color method was selected
    */
    // If high detail (=100%) is newly selected, do a demosaic update, since the last was just with FAST

    if (imageTypeListener) {
        imageTypeListener->imageTypeChanged (imgsrc->isRAW(), imgsrc->getSensorType() == ST_BAYER, imgsrc->getSensorType() == ST_FUJI_XTRANS, imgsrc->isMono());
    }

    if ((todo & M_RAW)
            || (!highDetailRawComputed && highDetailNeeded)
            || (params.toneCurve.hrenabled && params.toneCurve.method != "Color" && imgsrc->isRGBSourceModified())
            || (!params.toneCurve.hrenabled && params.toneCurve.method == "Color" && imgsrc->isRGBSourceModified())) {

        if (settings->verbose) {
            if (imgsrc->getSensorType() == ST_BAYER) {
                printf("Demosaic Bayer image n.%d using method: %s\n", rp.bayersensor.imageNum + 1, rp.bayersensor.method.c_str());
            } else if (imgsrc->getSensorType() == ST_FUJI_XTRANS) {
                printf("Demosaic X-Trans image with using method: %s\n", rp.xtranssensor.method.c_str());
            }
        }
        if(imgsrc->getSensorType() == ST_BAYER) {
            if(params.raw.bayersensor.method != RAWParams::BayerSensor::getMethodString(RAWParams::BayerSensor::Method::PIXELSHIFT)) {
                imgsrc->setBorder(params.raw.bayersensor.border);
            } else {
                imgsrc->setBorder(std::max(params.raw.bayersensor.border, 2));
            }
        }
        bool autoContrast = false;
        double contrastThreshold = 0.f;
        imgsrc->demosaic (rp, autoContrast, contrastThreshold); //enabled demosaic

        // if a demosaic happened we should also call getimage later, so we need to set the M_INIT flag
        todo |= M_INIT;

        if (highDetailNeeded) {
            highDetailRawComputed = true;
        } else {
            highDetailRawComputed = false;
        }

        if (params.retinex.enabled) {
            lhist16RETI(32768);
            lhist16RETI.clear();

            imgsrc->retinexPrepareBuffers(params.icm, params.retinex, conversionBuffer, lhist16RETI);
        }
    }

    if ((todo & (M_RETINEX | M_INIT)) && params.retinex.enabled) {
        bool dehacontlutili = false;
        bool mapcontlutili = false;
        bool useHsl = false;
        LUTf cdcurve(65536, 0);
        LUTf mapcurve(65536, 0);

        imgsrc->retinexPrepareCurves(params.retinex, cdcurve, mapcurve, dehatransmissionCurve, dehagaintransmissionCurve, dehacontlutili, mapcontlutili, useHsl, lhist16RETI, histLRETI);
        float minCD, maxCD, mini, maxi, Tmean, Tsigma, Tmin, Tmax;
        imgsrc->retinex(params.icm, params.retinex,  params.toneCurve, cdcurve, mapcurve, dehatransmissionCurve, dehagaintransmissionCurve, conversionBuffer, dehacontlutili, mapcontlutili, useHsl, minCD, maxCD, mini, maxi, Tmean, Tsigma, Tmin, Tmax, histLRETI);   //enabled Retinex

        if (dehaListener) {
            dehaListener->minmaxChanged(maxCD, minCD, mini, maxi, Tmean, Tsigma, Tmin, Tmax);
        }
    }

    if (todo & (M_INIT | M_LINDENOISE | M_HDR)) {
        MyMutex::MyLock initLock(minit);  // Also used in crop window

        imgsrc->HLRecovery_Global(params.toneCurve);   // this handles Color HLRecovery


        if (settings->verbose) {
            printf("Applying white balance, color correction & sRBG conversion...\n");
        }

        currWB = ColorTemp(params.wb.temperature, params.wb.green, params.wb.equal, params.wb.method);

        if (!params.wb.enabled) {
            currWB = ColorTemp();
        } else if (params.wb.method == "Camera") {
            currWB = imgsrc->getWB();
        } else if (params.wb.method == "Auto") {
            if (lastAwbEqual != params.wb.equal || lastAwbTempBias != params.wb.tempBias) {
                double rm, gm, bm;
                imgsrc->getAutoWBMultipliers(rm, gm, bm);

                if (rm != -1.) {
                    autoWB.update(rm, gm, bm, params.wb.equal, params.wb.tempBias);
                    lastAwbEqual = params.wb.equal;
                    lastAwbTempBias = params.wb.tempBias;
                } else {
                    lastAwbEqual = -1.;
                    lastAwbTempBias = 0.0;
                    autoWB.useDefaults(params.wb.equal);
                }

                //double rr,gg,bb;
                //autoWB.getMultipliers(rr,gg,bb);
            }

            currWB = autoWB;
        }

        if (params.wb.enabled) {
            params.wb.temperature = currWB.getTemp();
            params.wb.green = currWB.getGreen();
        }

        if (params.wb.method == "Auto" && awbListener && params.wb.enabled) {
            awbListener->WBChanged(params.wb.temperature, params.wb.green);
        }

        int tr = getCoarseBitMask(params.coarse);

        imgsrc->getFullSize(fw, fh, tr);

        // Will (re)allocate the preview's buffers
        setScale(scale);
        PreviewProps pp(0, 0, fw, fh, scale);
        // Tells to the ImProcFunctions' tools what is the preview scale, which may lead to some simplifications
        ipf.setScale(scale);

        imgsrc->getImage(currWB, tr, orig_prev, pp, params.toneCurve, params.raw);
        denoiseInfoStore.valid = false;
        //ColorTemp::CAT02 (orig_prev, &params) ;
        //   printf("orig_prevW=%d\n  scale=%d",orig_prev->width, scale);
        /* Issue 2785, disabled some 1:1 tools
                if (todo & M_LINDENOISE) {
                    DirPyrDenoiseParams denoiseParams = params.dirpyrDenoise;
                    if (denoiseParams.enabled && (scale==1)) {
                        Imagefloat *calclum = NULL ;

                        denoiseParams.getCurves(noiseLCurve,noiseCCurve);
                        int nbw=6;//nb tile W
                        int nbh=4;//

                        float ch_M[nbw*nbh];
                        float max_r[nbw*nbh];
                        float max_b[nbw*nbh];

                        if(denoiseParams.Lmethod == "CUR") {
                            if(noiseLCurve)
                                denoiseParams.luma = 0.5f;
                            else
                                denoiseParams.luma = 0.0f;
                        } else if(denoiseParams.Lmethod == "SLI")
                            noiseLCurve.Reset();


                        if(noiseLCurve || noiseCCurve){//only allocate memory if enabled and scale=1
                            // we only need image reduced to 1/4 here
                            calclum = new Imagefloat ((pW+1)/2, (pH+1)/2);//for luminance denoise curve
                            for(int ii=0;ii<pH;ii+=2){
                                for(int jj=0;jj<pW;jj+=2){
                                    calclum->r(ii>>1,jj>>1) = orig_prev->r(ii,jj);
                                    calclum->g(ii>>1,jj>>1) = orig_prev->g(ii,jj);
                                    calclum->b(ii>>1,jj>>1) = orig_prev->b(ii,jj);
                                }
                            }
                            imgsrc->convertColorSpace(calclum, params.icm, currWB);//calculate values after colorspace conversion
                        }

                        int kall=1;
                        ipf.RGB_denoise(kall, orig_prev, orig_prev, calclum, ch_M, max_r, max_b, imgsrc->isRAW(), denoiseParams, imgsrc->getDirPyrDenoiseExpComp(), noiseLCurve, noiseCCurve, chaut, redaut, blueaut, maxredaut, maxblueaut, nresi, highresi);
                    }
                }
        */
        imgsrc->convertColorSpace(orig_prev, params.icm, currWB);

        ipf.firstAnalysis(orig_prev, params, vhist16);
    }

    readyphase++;

    if ((todo & M_HDR) && params.fattal.enabled) {
        if (fattal_11_dcrop_cache) {
            delete fattal_11_dcrop_cache;
            fattal_11_dcrop_cache = nullptr;
        }

        ipf.ToneMapFattal02(orig_prev);

        if (oprevi != orig_prev) {
            delete oprevi;
        }
    }

    oprevi = orig_prev;

    progress("Rotate / Distortion...", 100 * readyphase / numofphases);
    // Remove transformation if unneeded
    bool needstransform = ipf.needsTransform();

    if ((needstransform || ((todo & (M_TRANSFORM | M_RGBCURVE))  && params.dirpyrequalizer.cbdlMethod == "bef" && params.dirpyrequalizer.enabled && !params.colorappearance.enabled))) {
        assert(oprevi);
        Imagefloat *op = oprevi;
        oprevi = new Imagefloat(pW, pH);

        if (needstransform)
            ipf.transform(op, oprevi, 0, 0, 0, 0, pW, pH, fw, fh,
                          imgsrc->getMetaData(), imgsrc->getRotateDegree(), false);
        else {
            op->copyData(oprevi);
        }
    }

    if ((todo & (M_TRANSFORM | M_RGBCURVE))  && params.dirpyrequalizer.cbdlMethod == "bef" && params.dirpyrequalizer.enabled && !params.colorappearance.enabled) {
        const int W = oprevi->getWidth();
        const int H = oprevi->getHeight();
        LabImage labcbdl(W, H);
        ipf.rgb2lab(*oprevi, labcbdl, params.icm.working);
        ipf.dirpyrequalizer(&labcbdl, scale);
        ipf.lab2rgb(labcbdl, *oprevi, params.icm.working);
    }

    readyphase++;
    progress("Preparing shadow/highlight map...", 100 * readyphase / numofphases);

    readyphase++;

    if (todo & M_AUTOEXP) {
        if (params.toneCurve.autoexp) {
            LUTu aehist;
            int aehistcompr;
            imgsrc->getAutoExpHistogram(aehist, aehistcompr);
            ipf.getAutoExp(aehist, aehistcompr, params.toneCurve.clip, params.toneCurve.expcomp,
                           params.toneCurve.brightness, params.toneCurve.contrast, params.toneCurve.black, params.toneCurve.hlcompr, params.toneCurve.hlcomprthresh);

            if (aeListener)
                aeListener->autoExpChanged(params.toneCurve.expcomp, params.toneCurve.brightness, params.toneCurve.contrast,
                                           params.toneCurve.black, params.toneCurve.hlcompr, params.toneCurve.hlcomprthresh, params.toneCurve.hrenabled);
        }

        if (params.toneCurve.histmatching) {
            imgsrc->getAutoMatchedToneCurve(params.icm, params.toneCurve.curve);

            if (params.toneCurve.autoexp) {
                params.toneCurve.expcomp = 0.0;
            }

            params.toneCurve.autoexp = false;
            params.toneCurve.curveMode = ToneCurveParams::TcMode::FILMLIKE;
            params.toneCurve.curve2 = { 0 };
            params.toneCurve.brightness = 0;
            params.toneCurve.contrast = 0;
            params.toneCurve.black = 0;

            if (aeListener) {
                aeListener->autoMatchedToneCurveChanged(params.toneCurve.curveMode, params.toneCurve.curve);
            }
        }
    }

    progress("Exposure curve & CIELAB conversion...", 100 * readyphase / numofphases);

    if ((todo & M_RGBCURVE) || (todo & M_CROP)) {
//        if (hListener) oprevi->calcCroppedHistogram(params, scale, histCropped);

        //complexCurve also calculated pre-curves histogram depending on crop
        CurveFactory::complexCurve(params.toneCurve.expcomp, params.toneCurve.black / 65535.0,
                                   params.toneCurve.hlcompr, params.toneCurve.hlcomprthresh,
                                   params.toneCurve.shcompr, params.toneCurve.brightness, params.toneCurve.contrast,
                                   params.toneCurve.curve, params.toneCurve.curve2,
                                   vhist16, hltonecurve, shtonecurve, tonecurve, histToneCurve, customToneCurve1, customToneCurve2, 1);

        CurveFactory::RGBCurve(params.rgbCurves.rcurve, rCurve, 1);
        CurveFactory::RGBCurve(params.rgbCurves.gcurve, gCurve, 1);
        CurveFactory::RGBCurve(params.rgbCurves.bcurve, bCurve, 1);


        opautili = false;

        if (params.colorToning.enabled) {
            TMatrix wprof = ICCStore::getInstance()->workingSpaceMatrix(params.icm.working);
            double wp[3][3] = {
                {wprof[0][0], wprof[0][1], wprof[0][2]},
                {wprof[1][0], wprof[1][1], wprof[1][2]},
                {wprof[2][0], wprof[2][1], wprof[2][2]}
            };
            params.colorToning.getCurves(ctColorCurve, ctOpacityCurve, wp, opautili);
            CurveFactory::curveToning(params.colorToning.clcurve, clToningcurve, scale == 1 ? 1 : 16);
            CurveFactory::curveToning(params.colorToning.cl2curve, cl2Toningcurve, scale == 1 ? 1 : 16);
        }

        if (params.blackwhite.enabled) {
            CurveFactory::curveBW(params.blackwhite.beforeCurve, params.blackwhite.afterCurve, vhist16bw, histToneCurveBW, beforeToneCurveBW, afterToneCurveBW, 1);
        }

        colourToningSatLimit = float (params.colorToning.satProtectionThreshold) / 100.f * 0.7f + 0.3f;
        colourToningSatLimitOpacity = 1.f - (float (params.colorToning.saturatedOpacity) / 100.f);

        int satTH = 80;
        int satPR = 30;
        int indi = 0;

        if (params.colorToning.enabled  && params.colorToning.autosat && params.colorToning.method != "LabGrid") { //for colortoning evaluation of saturation settings
            float moyS = 0.f;
            float eqty = 0.f;
            ipf.moyeqt(oprevi, moyS, eqty); //return image : mean saturation and standard dev of saturation
            //printf("moy=%f ET=%f\n", moyS,eqty);
            float satp = ((moyS + 1.5f * eqty) - 0.3f) / 0.7f; //1.5 sigma ==> 93% pixels with high saturation -0.3 / 0.7 convert to Hombre scale

            if (satp >= 0.92f) {
                satp = 0.92f;    //avoid values too high (out of gamut)
            }

            if (satp <= 0.15f) {
                satp = 0.15f;    //avoid too low values
            }

            //satTH=(int) 100.f*satp;
            //satPR=(int) 100.f*(moyS-0.85f*eqty);//-0.85 sigma==>20% pixels with low saturation
            colourToningSatLimit = 100.f * satp;
            satTH = (int) 100.f * satp;

            colourToningSatLimitOpacity = 100.f * (moyS - 0.85f * eqty); //-0.85 sigma==>20% pixels with low saturation
            satPR = (int) 100.f * (moyS - 0.85f * eqty);
        }

        if (actListener) {
            //if(params.blackwhite.enabled) {actListener->autoColorTonChanged(0, satTH, satPR);}
            if (params.blackwhite.enabled && params.colorToning.autosat) {
                actListener->autoColorTonChanged(0, satTH, satPR);    //hide sliders only if autosat
                indi = 0;
            } else {
                if (params.colorToning.autosat) {
                    if (params.colorToning.method == "Lab") {
                        indi = 1;
                    } else if (params.colorToning.method == "RGBCurves") {
                        indi = 1;
                    } else if (params.colorToning.method == "RGBSliders") {
                        indi = 1;
                    } else if (params.colorToning.method == "Splico") {
                        indi = 2;
                    } else if (params.colorToning.method == "Splitlr") {
                        indi = 2;
                    }

                    //actListener->autoColorTonChanged(indi, satTH, satPR);
                }
            }
        }

        // if it's just crop we just need the histogram, no image updates
        if (todo & M_RGBCURVE) {
            //initialize rrm bbm ggm different from zero to avoid black screen in some cases
            double rrm = 33.;
            double ggm = 33.;
            double bbm = 33.;

            DCPProfile::ApplyState as;
            DCPProfile *dcpProf = imgsrc->getDCP(params.icm, as);

            ipf.rgbProc (oprevi, oprevl, nullptr, hltonecurve, shtonecurve, tonecurve, params.toneCurve.saturation,
                        rCurve, gCurve, bCurve, colourToningSatLimit, colourToningSatLimitOpacity, ctColorCurve, ctOpacityCurve, opautili, clToningcurve, cl2Toningcurve, customToneCurve1, customToneCurve2, beforeToneCurveBW, afterToneCurveBW, rrm, ggm, bbm, bwAutoR, bwAutoG, bwAutoB, params.toneCurve.expcomp, params.toneCurve.hlcompr, params.toneCurve.hlcomprthresh, dcpProf, as, histToneCurve);

            if (params.blackwhite.enabled && params.blackwhite.autoc && abwListener) {
                if (settings->verbose) {
                    printf("ImProcCoordinator / Auto B&W coefs:   R=%.2f   G=%.2f   B=%.2f\n", bwAutoR, bwAutoG, bwAutoB);
                }

                abwListener->BWChanged((float) rrm, (float) ggm, (float) bbm);
            }

            if (params.colorToning.autosat && actListener) {
                if (settings->verbose) {
                    printf("ImProcCoordinator / Auto CT:  indi=%d   satH=%d  satPR=%d\n", indi, (int)colourToningSatLimit, (int) colourToningSatLimitOpacity);
                }

                actListener->autoColorTonChanged(indi, (int) colourToningSatLimit, (int)colourToningSatLimitOpacity);  //change sliders autosat
            }

            // correct GUI black and white with value
        }

        //  ipf.Lab_Tile(oprevl, oprevl, scale);

        // compute L channel histogram
        int x1, y1, x2, y2;
        params.crop.mapToResized(pW, pH, scale, x1, x2,  y1, y2);
    }

    readyphase++;
    lhist16(32768);

    if (todo & (M_LUMACURVE | M_CROP)) {
        lhist16.clear();
#ifdef _OPENMP
        const int numThreads = min(max(pW * pH / (int)lhist16.getSize(), 1), omp_get_max_threads());
        #pragma omp parallel num_threads(numThreads) if(numThreads>1)
#endif
        {
            LUTu lhist16thr(lhist16.getSize());
            lhist16thr.clear();
#ifdef _OPENMP
            #pragma omp for nowait
#endif

            for (int x = 0; x < pH; x++)
                for (int y = 0; y < pW; y++) {
                    int pos = (int)(oprevl->L[x][y]);
                    lhist16thr[pos]++;
                }

#ifdef _OPENMP
            #pragma omp critical
#endif
            lhist16 += lhist16thr;
        }
#ifdef _OPENMP
        static_cast<void>(numThreads);  // to silence cppcheck warning
#endif
        CurveFactory::complexLCurve(params.labCurve.brightness, params.labCurve.contrast, params.labCurve.lcurve, lhist16, lumacurve, histLCurve, scale == 1 ? 1 : 16, utili);
    }

    if (todo & M_LUMACURVE) {

        CurveFactory::curveCL(clcutili, params.labCurve.clcurve, clcurve, scale == 1 ? 1 : 16);

        CurveFactory::complexsgnCurve(autili, butili, ccutili, cclutili, params.labCurve.acurve, params.labCurve.bcurve, params.labCurve.cccurve,
                                      params.labCurve.lccurve, chroma_acurve, chroma_bcurve, satcurve, lhskcurve, scale == 1 ? 1 : 16);
    }

    //scale = 1;
    if (todo & (M_LUMINANCE + M_COLOR)) {
        nprevl->CopyFrom(oprevl);
        reserv->CopyFrom(oprevl);

        int maxspot = settings->nspot + 1;
        progress("Applying Color Boost...", 100 * readyphase / numofphases);


        if (params.locallab.enabled) {
            /*
             *  This file is part of RawTherapee.
             *
             *  Copyright (c) 2004-2010 Gabor Horvath <hgabor@rawtherapee.com>
             *
             *  RawTherapee is free software: you can redistribute it and/or modify
             *  it under the terms of the GNU General Public License as published by
             *  the Free Software Foundation, either version 3 of the License, or
             *  (at your option) any later version.
             *
             *  RawTherapee is distributed in the hope that it will be useful,
             *  but WITHOUT ANY WARRANTY; without even the implied warranty of
             *  MERCHANTABILITY or FITNESS FOR A PARTICULAR PURPOSE.  See the
             *  GNU General Public License for more details.
             *
             *  You should have received a copy of the GNU General Public License
             *  along with RawTherapee.  If not, see <http://www.gnu.org/licenses/>.
             *  2017 2018 Jacques Desmis <jdesmis@gmail.com>
             */


            //*********************************************************
            //advertissment
            //we can probably put all these function outside main process
            // but for now, I think it s mode readable
            // we have similar process in dcrop. and simpleprocess.cc
            // see rawpedia for all "fantaisies"
            // all this code is probably not optimal...but actually it run :)
            //there are probably errors...
            //***********************************************************

            bool isascii = true;
            std::string mdfive = getMD5(imgsrc->getFileName());


            Glib::ustring datainterm = imgsrc->getFileName() + ".ii";//extansion ii arbitrary to test if mip file is possible

            ofstream finterm(datainterm, ios::out);

            if (finterm.fail()) {
                printf("Non ascii Mip file possible..switch to Profiles\n");
                isascii = false;
            } else {
                printf("ascii Mip file possible!\n");
            }

            finterm.close();

            if (isascii == true) {
                if (std::remove(datainterm.c_str()) != 0) {
                    perror("Error deleting test ii file");
                } else {
                    puts("Test ii file successfully deleted");
                }
            }

            Glib::ustring pop = options.cacheBaseDir + "/mip/";

            Glib::ustring datal;

            if (options.mip == MI_opt || !isascii) {
                datal = pop + Glib::path_get_basename(imgsrc->getFileName() + "." + mdfive + ".mip");
            }

            if (options.mip == MI_prev && isascii) {//&& isascii
                datal = imgsrc->getFileName() + ".mip";
            }

            /*
            //test to see if wofstream and wifstream works with NON ASCII, but it's bad
                        wofstream test(datal, ios::out);
                        if(test.fail()) printf("ca va pas\n");
                        else ("ca va bien\n");
                        test.close();
            */
            ifstream fic0(datal, ios::in);

            printf("mip files in=%s\n", datal.c_str());
            //    if(! fic0.fail())    {
            float **shbuffer = nullptr;
            versionmip = 0;
            //   int maxdat;
            int sca = 1;
            //string delim ==> delimiter to separate integer in a string, 70 is largely enough for curves : noramlly 3 to 21 must be suffisant
            //curious method, but I am a poor informatic scientist...
            std::string delim[69] = {"A", "B", "C", "D", "E", "F", "G", "H", "I", "J", "K", "L", "M", "N", "O", "P", "Q", "R", "S", "T", "U", "V", "W", "X", "Y", "Z",
                                     "a", "b", "c", "d", "e", "f", "g", "h", "i", "j", "k", "l", "m", "n", "o", "p", "q", "r", "s", "t", "u", "v", "w", "x", "y", "z",
                                     "&", "#", "{", "[", "]", "}", "$", "*", "?", ">", "!", ";", "<", "(", ")", "+", "-"
                                    };


            maxdata = 102; //101 10023 //100 10022 //99 10021 // 90 10020 //88 10019//87 10018  //86 10017 //85 10016;// 82 10015//78;//73 for 10011
            //same value in simpleprocess.cc
            //same value in locallab.h for int nextdatasp[102];//102 = maxdata

            if (fic0) {
                //find current version mip
                std::string line;
                std::string spotline;
                //       int cont = 0;

                while (getline(fic0, line)) {
                    spotline = line;
                    std::size_t pos = spotline.find("=");
                    std::size_t posend = spotline.find("@");  //in case of for futur use

                    if (spotline.substr(0, pos) == "Mipversion") {
                        std::string strversion = spotline.substr(pos + 1, (posend - pos));
                        versionmip = std::stoi(strversion.c_str());
                    }


                }

                fic0.close();
            }

            printf("current mipvers=%i\n", versionmip);
            ifstream fic(datal, ios::in);



            if (fic.fail() || versionmip == 0  || params.locallab.nbspot == 0) { //initialize mip with default values if no file or old file to prevent crash

                ofstream fic(datal, ios::out | ios::trunc);  // ouverture en écriture avec effacement du fichier ouvert

                if (params.locallab.nbspot == 0) {
                    params.locallab.nbspot = 1;
                }


                if (fic) {
                    mipver = 10024;//to actualize  for each change, must be change also at the end just before save all datas mip files

                    //***************************************************************************************
                    //initialize new values when first utilisation of Locallab. Prepare creation of Mip files
                    //****************************************************************************************
                    for (int sp = 1; sp < maxspot; sp++) { // spots default
                        int t_sp = sp;
                        int t_mipversion = mipver;//new value for each change neads here, if it is first use
                        int t_circrad = 18;
                        int t_locX = 250;
                        int t_locY = 250;
                        int t_locYT = 250;
                        int t_locXL = 250;
                        int t_centerX = 0;
                        int t_centerY = 0;
                        int t_lightness = 0;
                        int t_contrast = 0;
                        int t_chroma = 0;
                        int t_sensi = 19;
                        int t_transit = 60;
                        int t_invers = 0;
                        int t_Smeth = 0;
                        int t_currentspot = 1;
                        int t_radius = 1;
                        int t_strength = 0;
                        int t_sensibn = 40;
                        int t_inversrad = 0;
                        int t_str = 0;
                        int t_chrrt = 0;
                        int t_neigh = 50;
                        int t_vart = 200;
                        int t_sensih = 19;
                        int t_inversret = 0;
                        int t_retinexMethod = 2;
                        int t_sharradius = 40;
                        int t_sharamount = 75;
                        int t_shardamping = 75;
                        int t_shariter = 30;
                        int t_sensisha = 19;
                        int t_inverssha = 0;
                        int t_qualityMethod = 1;
                        int t_thres = 18;
                        int t_proxi = 0;
                        int t_noiselumf = 0;
                        int t_noiselumc = 0;
                        int t_noisechrof = 0;
                        int t_noisechroc = 0;
                        int t_mult0 = 100;
                        int t_mult1 = 100;
                        int t_mult2 = 100;
                        int t_mult3 = 100;
                        int t_mult4 = 100;
                        int t_threshold = 20;
                        int t_sensicb = 19;
                        int t_activlum = 0;

                        // end versionmip = 10000

                        //begin versionmip = 10001 Tone mapping
                        int t_stren = 0;
                        int t_gamma = 100;
                        int t_estop = 140;
                        int t_scaltm = 10;
                        int t_rewei = 0;
                        int t_sensitm = 19;

                        //versionmip = 10002 Reticurv
                        int t_retrab = 500;

                        std::string t_curvret = "1000A0B120C350D350E700F500G350H350I1000J120K350L350M";//12 points
                        //10003
                        //std::string t_curvll = "0A";
                        std::string t_curvll = "3000A0B0C1000D1000E"; //"3000A0B0C499D501E1000F1000G";// "3000A0B0C1000D1000E";//with that it works !

                        //versionmip = 10004 LHcurv
                        std::string t_curvlh = "1000A0B500C350D350E166F500G350H350I333J500K350L350M500N500O350P350Q666R500S350T350U833V500W350X350Y";
                        //10005
                        int t_curvactiv = 0;
                        //10006
                        std::string t_curvcc = "3000A0B0C1000D1000E"; //"3000A0B0C499D501E1000F1000G";// "3000A0B0C1000D1000E";//with that it works !

                        //10007
                        int t_qualitycurveMethod = 0;
                        //versionmip = 10008 HHcurv
                        std::string t_curvhh = "1000A0B500C350D350E166F500G350H350I333J500K350L350M500N500O350P350Q666R500S350T350U833V500W350X350Y";

                        //10009
                        int t_sensiv = 19;
                        int t_pastel = 0;
                        int t_saturated = 0;
                        std::string t_psthres = "0A75B";
                        int t_proskin = 0;
                        int t_avoidcsh = 0;
                        int t_pastsat = 0;
                        std::string t_curvskin = "3000A0B0C1000D1000E"; //"3000A0B0C499D501E1000F1000G";// "3000A0B0C1000D1000E";//with that it works !

                        //10010
                        int t_expcomp       = 0;
                        int t_black         = 0;
                        int t_hlcompr       = 20;
                        int t_hlcomprthresh = 33;
                        int t_shcompr       = 50;
                        int t_sensiex = 19;

                        //10011
                        std::string t_curvex = "3000A0B0C1000D1000E";

                        //10012
                        int t_centerXbuf = 0;
                        int t_centerYbuf = 0;
                        int t_adjblur = 0;
                        int t_cutpast = 0;

                        //10013
                        int t_chromacbdl = 0;

                        //10014
                        int t_lastdust = 0;
                        int t_blurMethod = 0;
                        int t_dustMethod = 1;

                        //10016
                        int t_excludemeth = 0;
                        int t_sensiexclu = 19;
                        int t_struc = 0;

                        //10017
                        int t_warm = 0;
                        //10018
                        int t_noiselumdetail = 0;
                        //10019
                        int t_noisechrodetail = 0;
                        //10019
                        int t_sensiden = 30;

                        //10021
                        int t_expdenoi = 0;

                        //10022
                        int t_bilateral = 0;

                        int t_expcolor = 0;
                        int t_expvibrance = 0;
                        int t_expblur = 0;
                        int t_exptonemap = 0;
                        int t_expreti = 0;
                        int t_expsharp = 0;
                        int t_expcbdl = 0;
                        int t_expexpose = 0;
                        //10023
                        int t_noiselequal = 7;

                        //10024
                        int t_shapemeth = 0;

                        //all variables except locRETgainCurve 'coomon for all)
                        fic << "Mipversion=" << t_mipversion << '@' << endl;
                        fic << "Spot=" << t_sp << '@' << endl;
                        fic << "Circrad=" << t_circrad << '@' << endl;
                        fic << "LocX=" << t_locX << '@' << endl;
                        fic << "LocY=" << t_locY << '@' << endl;
                        fic << "LocYT=" << t_locYT << '@' << endl;
                        fic << "LocXL=" << t_locXL << '@' << endl ;
                        fic << "CenterX=" << t_centerX << '@' << endl;
                        fic << "CenterY=" << t_centerY << '@' << endl;
                        fic << "Lightness=" << t_lightness << '@' << endl;
                        fic << "Contrast=" << t_contrast << '@' <<  endl;
                        fic << "Chroma=" << t_chroma << '@' << endl;
                        fic << "Sensi=" << t_sensi << '@' << endl;
                        fic << "Transit=" << t_transit << '@' << endl;
                        fic << "Invers=" << t_invers << '@' << endl;
                        fic << "Smethod=" << t_Smeth << '@' << endl;
                        fic << "Currentspot=" << t_currentspot << '@' << endl;
                        fic << "Radius=" << t_radius << '@' << endl;
                        fic << "Strength=" << t_strength << '@' << endl;
                        fic << "Sensibn=" << t_sensibn << '@' << endl;
                        fic << "Inversrad=" << t_inversrad << '@' << endl;
                        fic << "Str=" << t_str << '@' << endl;
                        fic << "Chroma=" << t_chrrt << '@' << endl;
                        fic << "Neigh=" << t_neigh << '@' << endl;
                        fic << "Vart=" << t_vart << '@' << endl;
                        fic << "Sensih=" << t_sensih << '@' << endl;
                        fic << "Inversret=" << t_inversret << '@' << endl;
                        fic << "retinexMethod=" << t_retinexMethod << '@' << endl;
                        fic << "Sharradius=" << t_sharradius << '@' << endl;
                        fic << "Sharamount=" << t_sharamount << '@' << endl;
                        fic << "Shardamping=" << t_shardamping << '@' << endl;
                        fic << "Shariter=" << t_shariter << '@' << endl;
                        fic << "Sensisha=" << t_sensisha << '@' << endl;
                        fic << "Inverssha=" << t_inverssha << '@' << endl;
                        fic << "qualityMethod=" << t_qualityMethod << '@' << endl;
                        fic << "Thres=" << t_thres << '@' << endl;
                        fic << "Proxi=" << t_proxi << '@' << endl;
                        fic << "Noiselumf=" << t_noiselumf << '@' << endl;
                        fic << "Noiselumc=" << t_noiselumc << '@' << endl;
                        fic << "Noisechrof=" << t_noisechrof << '@' << endl;
                        fic << "Noisechroc=" << t_noisechroc << '@' << endl;
                        fic << "Mult0=" << t_mult0 << '@' << endl;
                        fic << "Mult1=" << t_mult1 << '@' << endl;
                        fic << "Mult2=" << t_mult2 << '@' << endl;
                        fic << "Mult3=" << t_mult3 << '@' << endl;
                        fic << "Mult4=" << t_mult4 << '@' << endl;
                        fic << "Threshold=" << t_threshold << '@' << endl;
                        fic << "Sensicb=" << t_sensicb << '@' << endl;
                        fic << "Activblurlum=" << t_activlum << '@' << endl;

                        fic << "Stren=" << t_stren << '@' << endl;
                        fic << "Gamma=" << t_gamma << '@' << endl;
                        fic << "Estop=" << t_estop << '@' << endl;
                        fic << "Scaltm=" << t_scaltm << '@' << endl;
                        fic << "Rewei=" << t_rewei << '@' << endl;
                        fic << "Sensitm=" << t_sensitm << '@' << endl;

                        fic << "Retrab=" << t_retrab << '@' << endl;
                        fic << "Curvactiv=" << t_curvactiv << '@' << endl;
                        fic << "qualitycurveMethod=" << t_qualitycurveMethod << '@' << endl;

                        fic << "Sensiv=" << t_sensiv << '@' << endl;
                        fic << "Pastel=" << t_pastel << '@' << endl;
                        fic << "Saturated=" << t_saturated << '@' << endl;
                        fic << "Proskin=" << t_proskin << '@' << endl;
                        fic << "Avoidcsh=" << t_avoidcsh << '@' << endl;
                        fic << "Pastsat=" << t_pastsat << '@' << endl;


                        fic << "Expcomp=" << t_expcomp << '@' << endl;
                        fic << "Black=" << t_black << '@' << endl;
                        fic << "Hlcompr=" << t_hlcompr << '@' << endl;
                        fic << "Hlcomprthresh=" << t_hlcomprthresh << '@' << endl;
                        fic << "Shcompr=" << t_shcompr  << '@' << endl;
                        fic << "Sensiex=" << t_sensiex << '@' << endl;

                        fic << "CenterXbuf=" << t_centerXbuf << '@' << endl;
                        fic << "CenterYbuf=" << t_centerYbuf << '@' << endl;
                        fic << "Adjblur=" << t_adjblur << '@' << endl;
                        fic << "Cutpast=" << t_cutpast << '@' <<  endl;

                        fic << "Chromacbdl=" << t_chromacbdl << '@' <<  endl;

                        fic << "Lastdust=" << t_lastdust << '@' <<  endl;
                        fic << "BlurMethod=" << t_blurMethod << '@' <<  endl;
                        fic << "DustMethod=" << t_dustMethod << '@' <<  endl;

                        fic << "ExcludeMethod=" << t_excludemeth << '@' <<  endl;
                        fic << "Sensiexclu=" << t_sensiexclu << '@' << endl;
                        fic << "Struc=" << t_struc << '@' << endl;
                        fic << "Warm=" << t_warm << '@' << endl;
                        fic << "Noiselumdetail=" << t_noiselumdetail << '@' << endl;
                        fic << "Noisechrodetail=" << t_noisechrodetail << '@' << endl;

                        fic << "Sensiden=" << t_sensiden << '@' << endl;
                        fic << "Expdenoi=" << t_expdenoi << '@' << endl;
                        fic << "Expcolor=" << t_expcolor << '@' << endl;
                        fic << "Expvibrance=" << t_expvibrance << '@' << endl;
                        fic << "Expblur=" << t_expblur << '@' << endl;
                        fic << "Exptonemap=" << t_exptonemap << '@' << endl;
                        fic << "Expreti=" << t_expreti << '@' << endl;
                        fic << "Expsharp=" << t_expsharp << '@' << endl;
                        fic << "Expcbdl=" << t_expcbdl << '@' << endl;
                        fic << "Expexpose=" << t_expexpose << '@' << endl;

                        fic << "Bilateral=" << t_bilateral << '@' << endl;
                        fic << "Noiselequal=" << t_noiselequal << '@' << endl;
                        fic << "ShapeMethod=" << t_shapemeth << '@' <<  endl;

                        fic << "curveReti=" << t_curvret << '@' << endl;
                        fic << "curveLL=" << t_curvll << '@' << endl;
                        fic << "curveLH=" << t_curvlh << '@' << endl;
                        fic << "curveCC=" << t_curvcc << '@' << endl;
                        fic << "curveHH=" << t_curvhh << '@' << endl;
                        fic << "curveskin=" << t_curvskin << '@' << endl;
                        fic << "pthres=" << t_psthres << '@' << endl;
                        fic << "curveex=" << t_curvex << '@' << endl;
                        fic << endl;
                    }

                    fic.close();

                } else

                {
                    cerr << "can't open file !" << endl;
                }

            }

            //***************************************************************************************
            //End initialize new values when first utilisation of Locallab. Prepare creation of Mip files
            //****************************************************************************************


            int realspot = params.locallab.nbspot;

            if (realspot >= maxspot) {
                params.locallab.nbspot = realspot = 1;
            }

            std::string inser;

            //create data for mip files
            dataspot = new int*[maxdata];

            //initilize data "0" with params
            for (int i = 0; i < maxdata; i++) {
                dataspot[i] = new int[maxspot];
            }

            retistr = new std::string[maxspot];
            llstr = new std::string[maxspot];
            lhstr = new std::string[maxspot];
            ccstr = new std::string[maxspot];
            hhstr = new std::string[maxspot];
            skinstr = new std::string[maxspot];
            pthstr = new std::string[maxspot];
            exstr = new std::string[maxspot];

            //******************************************************************
            //initialize data[xx][0] and Lut cache with params
            //******************************************************************
            {
                sps[0] = 0;
                dataspot[2][0] =  circrads[0] = params.locallab.circrad;//copy params in dataspot and in LUTi
                dataspot[3][0] =  locx[0] = params.locallab.locX;
                dataspot[4][0] =  locy[0] = params.locallab.locY;
                dataspot[5][0] =  locyt[0] = params.locallab.locYT;
                dataspot[6][0] =  locxl[0] = params.locallab.locXL;
                dataspot[7][0] =  centerx[0] = params.locallab.centerX;
                dataspot[8][0] =  centery[0] = params.locallab.centerY;
                dataspot[9][0] =  lights[0] = params.locallab.lightness;
                dataspot[10][0] =  contrs[0] = params.locallab.contrast;
                dataspot[11][0] =  chroms[0] = params.locallab.chroma;
                dataspot[12][0] =  sensis[0] = params.locallab.sensi;
                dataspot[13][0] =  transits[0] = params. locallab.transit;

                if (!params.locallab.invers) {
                    dataspot[14][0] = inverss[0] = 0;
                } else {
                    dataspot[14][0] = inverss[0] = 1;
                }

                if (params.locallab.Smethod == "IND") {
                    dataspot[15][0] = smeths[0] =  0;
                } else if (params.locallab.Smethod == "SYM") {
                    dataspot[15][0] = smeths[0] =  1;
                } else if (params.locallab.Smethod == "INDSL") {
                    dataspot[15][0] = smeths[0] =  2;
                } else if (params.locallab.Smethod == "SYMSL") {
                    dataspot[15][0] =  smeths[0] = 3;
                }

                dataspot[16][0] = curens[0] = params.locallab.nbspot;
                dataspot[17][0] =  radiuss[0] = params.locallab.radius;
                dataspot[18][0] =  strengths[0] = params.locallab.strength;
                dataspot[19][0] =  sensibns[0] = params.locallab.sensibn;


                if (!params.locallab.inversrad) {
                    dataspot[20][0] =  inversrads[0] = 0;
                } else {
                    dataspot[20][0] =  inversrads[0] = 1;
                }

                dataspot[21][0] = strs[0] = params.locallab.str;
                dataspot[22][0] = chrrts[0] = params.locallab.chrrt;
                dataspot[23][0] = neighs[0] = params.locallab.neigh;
                dataspot[24][0] = varts[0] = params.locallab.vart;
                dataspot[25][0] = sensihs[0] = params.locallab.sensih;

                if (!params.locallab.inversret) {
                    dataspot[26][0] =  inversrets[0] = 0;
                } else {
                    dataspot[26][0] =  inversrets[0] = 1;
                }

                if (params.locallab.retinexMethod == "low") {
                    dataspot[27][0] =  retinexs[0] = 0;
                } else if (params.locallab.retinexMethod == "uni") {
                    dataspot[27][0] =  retinexs[0] = 1;
                } else if (params.locallab.retinexMethod == "high") {
                    dataspot[27][0] =  retinexs[0] = 2;
                }

                dataspot[28][0] = sharradiuss[0] = params.locallab.sharradius;
                dataspot[29][0] = sharamounts[0] = params.locallab.sharamount;
                dataspot[30][0] = shardampings[0] = params.locallab.shardamping;
                dataspot[31][0] = shariters[0] = params.locallab.shariter;
                dataspot[32][0] = sensishas[0] = params.locallab.sensisha;

                if (!params.locallab.inverssha) {
                    dataspot[33][0] =  inversshas[0] = 0;
                } else {
                    dataspot[33][0] =  inversshas[0] = 1;
                }

                if (params.locallab.qualityMethod == "std") {
                    dataspot[34][0] =  qualitys[0] = 0;
                } else if (params.locallab.qualityMethod == "enh") {
                    dataspot[34][0] =  qualitys[0] = 1;
                } else if (params.locallab.qualityMethod == "enhden") {
                    dataspot[34][0] =  qualitys[0] = 2;
                }

                dataspot[35][0] = thress[0] = params.locallab.thres;
                dataspot[36][0] = proxis[0] = params.locallab.proxi;
                dataspot[37][0] = noiselumfs[0] = params.locallab.noiselumf;
                dataspot[38][0] = noiselumcs[0] = params.locallab.noiselumc;
                dataspot[39][0] = noisechrofs[0] = params.locallab.noisechrof;
                dataspot[40][0] = noisechrocs[0] = params.locallab.noisechroc;

                dataspot[41][0] = mult0s[0] = params.locallab.mult[0];
                dataspot[42][0] = mult1s[0] = params.locallab.mult[1];
                dataspot[43][0] = mult2s[0] = params.locallab.mult[2];
                dataspot[44][0] = mult3s[0] = params.locallab.mult[3];
                dataspot[45][0] = mult4s[0] = params.locallab.mult[4];
                dataspot[46][0] = thresholds[0] = params.locallab.threshold;
                dataspot[47][0] = sensicbs[0] = params.locallab.sensicb;

                if (!params.locallab.activlum) {
                    dataspot[48][0] =  activlums[0] = 0;
                } else {
                    dataspot[48][0] =  activlums[0] = 1;
                }

                dataspot[49][0] = strens[0] = params.locallab.stren;
                dataspot[50][0] = gammas[0] = params.locallab.gamma;
                dataspot[51][0] = estops[0] = params.locallab.estop;
                dataspot[52][0] = scaltms[0] = params.locallab.scaltm;
                dataspot[53][0] = reweis[0] = params.locallab.rewei;
                dataspot[54][0] = sensitms[0] = params.locallab.sensitm;
                dataspot[55][0] = retrabs[0] = params.locallab.retrab;

                if (!params.locallab.curvactiv) {
                    dataspot[56][0] = curvactivs[0] = 0;
                } else {
                    dataspot[56][0] = curvactivs[0] = 1;
                }

                if (params.locallab.qualitycurveMethod == "none") {
                    dataspot[57][0] =  qualitycurves[0] = 0;
                } else if (params.locallab.qualitycurveMethod == "std") {
                    dataspot[57][0] =  qualitycurves[0] = 1;
                } else if (params.locallab.qualitycurveMethod == "enh") {
                    dataspot[57][0] =  qualitycurves[0] = 2;
                }


                dataspot[58][0] = sensivs[0] = params.locallab.sensiv;
                dataspot[59][0] = pastels[0] = params.locallab.pastels;
                dataspot[60][0] = saturateds[0] = params.locallab.saturated;

                if (!params.locallab.protectskins) {
                    dataspot[61][0] = protectskinss[0] = 0;
                } else {
                    dataspot[61][0] = protectskinss[0] = 1;
                }

                if (!params.locallab.avoidcolorshift) {
                    dataspot[62][0] = avoidcolorshifts[0] = 0;
                } else {
                    dataspot[62][0] = avoidcolorshifts[0] = 1;
                }

                if (!params.locallab.pastsattog) {
                    dataspot[63][0] = pastsattogs[0] = 0;
                } else {
                    dataspot[63][0] = pastsattogs[0] = 1;
                }

                dataspot[64][0] = expcomps[0] = params.locallab.expcomp;
                dataspot[65][0] = blacks[0] = params.locallab.black;
                dataspot[66][0] = hlcomprs[0] = params.locallab.hlcompr;
                dataspot[67][0] = hlcomprthreshs[0] = params.locallab.hlcomprthresh;
                dataspot[68][0] = shcomprs[0] = params.locallab.shcompr;
                dataspot[69][0] = sensiexs[0] = params.locallab.sensiex;

                dataspot[70][0] = centerxbufs[0] = params.locallab.centerXbuf;
                dataspot[71][0] = centerybufs[0] = params.locallab.centerYbuf;
                dataspot[72][0] = adjblurs[0] = params.locallab.adjblur;

                if (!params.locallab.cutpast) {
                    dataspot[73][0] = cutpasts[0] = 0;
                } else {
                    dataspot[73][0] = cutpasts[0] = 1;
                }


                dataspot[74][0] = chromacbdls[0] = params.locallab.chromacbdl;

                if (!params.locallab.lastdust) {
                    dataspot[75][0] = lastdusts[0] = 0;
                } else {
                    dataspot[75][0] = lastdusts[0] = 1;
                }

                if (params.locallab.blurMethod == "norm") {
                    dataspot[76][0] =  blurmets[0] = 0;
                } else if (params.locallab.blurMethod == "inv") {
                    dataspot[76][0] =  blurmets[0] = 1;
                } else if (params.locallab.blurMethod == "sym") {
                    dataspot[76][0] =  blurmets[0] = 2;
                }

                if (params.locallab.dustMethod == "cop") {
                    dataspot[77][0] =  dustmets[0] = 0;
                } else if (params.locallab.dustMethod == "mov") {
                    dataspot[77][0] =  dustmets[0] = 1;
                } else if (params.locallab.dustMethod == "pas") {
                    dataspot[77][0] =  dustmets[0] = 2;
                }

                if (params.locallab.Exclumethod == "norm") {
                    dataspot[78][0] =  exclumets[0] = 0;
                } else if (params.locallab.Exclumethod == "exc") {
                    dataspot[78][0] =  exclumets[0] = 1;
                }

                dataspot[79][0] = sensiexclus[0] = params.locallab.sensiexclu;
                dataspot[80][0] = strucs[0] = params.locallab.struc;
                dataspot[81][0] = warms[0] = params.locallab.warm;
                dataspot[82][0] = noiselumdetails[0] = params.locallab.noiselumdetail;
                dataspot[83][0] = noisechrodetails[0] = params.locallab.noisechrodetail;
                dataspot[84][0] = sensidens[0] = params.locallab.sensiden;

                if (!params.locallab.expdenoi) {
                    dataspot[85][0] = expdenois[0] = 0;
                } else {
                    dataspot[85][0] = expdenois[0] = 1;
                }

                if (!params.locallab.expcolor) {
                    dataspot[86][0] = expcolors[0] = 0;
                } else {
                    dataspot[86][0] = expcolors[0] = 1;
                }

                if (!params.locallab.expvibrance) {
                    dataspot[87][0] = expvibrances[0] = 0;
                } else {
                    dataspot[87][0] = expvibrances[0] = 1;
                }

                if (!params.locallab.expblur) {
                    dataspot[88][0] = expblurs[0] = 0;
                } else {
                    dataspot[88][0] = expblurs[0] = 1;
                }

                if (!params.locallab.exptonemap) {
                    dataspot[89][0] = exptonemaps[0] = 0;
                } else {
                    dataspot[89][0] = exptonemaps[0] = 1;
                }

                if (!params.locallab.expreti) {
                    dataspot[90][0] = expretis[0] = 0;
                } else {
                    dataspot[90][0] = expretis[0] = 1;
                }

                if (!params.locallab.expsharp) {
                    dataspot[91][0] = expsharps[0] = 0;
                } else {
                    dataspot[91][0] = expsharps[0] = 1;
                }

                if (!params.locallab.expcbdl) {
                    dataspot[92][0] = expcbdls[0] = 0;
                } else {
                    dataspot[92][0] = expcbdls[0] = 1;
                }

                if (!params.locallab.expexpose) {
                    dataspot[93][0] = expexposes[0] = 0;
                } else {
                    dataspot[93][0] = expexposes[0] = 1;
                }

                dataspot[94][0] = bilaterals[0] = params.locallab.bilateral;
                dataspot[95][0] = noiselequals[0] = params.locallab.noiselequal;

                if (params.locallab.shapemethod == "ELI") {
                    dataspot[96][0] =  shapemets[0] = 0;
                } else if (params.locallab.shapemethod == "RECT") {
                    dataspot[96][0] =  shapemets[0] = 1;
                }

                // for all curves work around - I do not know how to do with params curves...
                //curve Reti local
                int siz = params.locallab.localTgaincurve.size();

                if (siz > 69) {//max due to codage with strcurv_data ()
                    siz = 69;    //to avoid crash
                }

                int s_datcur[siz + 1];

                for (int j = 0; j < siz; j++) {
                    s_datcur[j] = reticurvs[0 + j] = (int)(1000. * params.locallab.localTgaincurve[j]);
                }

                std::string cur_str = "";

                for (int j = 0; j < siz; j++) {
                    cur_str = cur_str + std::to_string(s_datcur[j]) + delim[j];
                }

                inser = retistr[0] = cur_str + "@";
                //end retistr

                //curve local L Lum
                int sizl = params.locallab.llcurve.size();

                if (sizl > 69) {
                    sizl = 69;//to avoid crash
                }

                int s_datcurl[sizl + 1];

                for (int j = 0; j < sizl; j++) {
                    s_datcurl[j] = llcurvs[0 + j] = (int)(1000. * params.locallab.llcurve[j]);
                }

                std::string ll_str = "";

                for (int j = 0; j < sizl; j++) {
                    ll_str = ll_str + std::to_string(s_datcurl[j]) + delim[j];
                }

                llstr[0] = ll_str + "@";
                //end local L f(L)

                //curve local C chrom
                int sizc = params.locallab.cccurve.size();

                if (sizc > 69) {//max
                    sizc = 69;//to avoid crash
                }

                int s_datcurc[sizc + 1];

                for (int j = 0; j < sizc; j++) {
                    s_datcurc[j] = cccurvs[0 + j] = (int)(1000. * params.locallab.cccurve[j]);
                }

                std::string cc_str = "";

                for (int j = 0; j < sizc; j++) {
                    cc_str = cc_str + std::to_string(s_datcurc[j]) + delim[j];
                }

                ccstr[0] = cc_str + "@";
                //end local C f(C)


                //curve local L f(H)
                int sizh = params.locallab.LHcurve.size();

                if (sizh > 69) {
                    sizh = 69;//to avoid crash
                }

                //     int s_curh[sizh + 1];
                int s_datcurh[sizh + 1];

                for (int j = 0; j < sizh; j++) {
                    s_datcurh[j] = lhcurvs[0 + j] = (int)(1000. * params.locallab.LHcurve[j]);
                }

                std::string lh_str = "";

                for (int j = 0; j < sizh; j++) {
                    lh_str = lh_str + std::to_string(s_datcurh[j]) + delim[j];
                }

                lhstr[0] = lh_str + "@";


                //HH curve
                //curve local H f(H)
                int sizhh = params.locallab.HHcurve.size();

                if (sizhh > 69) {
                    sizhh = 69;//to avoid crash
                }


                int s_datcurhh[sizhh + 1];

                for (int j = 0; j < sizhh; j++) {
                    s_datcurhh[j] = hhcurvs[0 + j] = (int)(1000. * params.locallab.HHcurve[j]);
                }

                std::string hh_str = "";

                for (int j = 0; j < sizhh; j++) {
                    hh_str = hh_str + std::to_string(s_datcurhh[j]) + delim[j];
                }

                hhstr[0] = hh_str + "@";

                //end local L = f(H)

                //Skin curve
                int sizsk = params.locallab.skintonescurve.size();

                if (sizsk > 69) {
                    sizsk = 69;//to avoid crash
                }


                int s_datcursk[sizsk + 1];

                for (int j = 0; j < sizsk; j++) {
                    s_datcursk[j] = skintonescurves[0 + j] = (int)(1000. * params.locallab.skintonescurve[j]);
                }

                std::string sk_str = "";

                for (int j = 0; j < sizsk; j++) {
                    sk_str = sk_str + std::to_string(s_datcursk[j]) + delim[j];
                }

                skinstr[0] = sk_str + "@";

                //end local skin


                //PSThreshold
                int sizps = 2;
                int s_datps[sizps + 1];
                s_datps[1] =  psthresholds[1] =  static_cast<int>(params.locallab.psthreshold.getTopLeft());

                s_datps[0] =  psthresholds[0] = static_cast<int>(params.locallab.psthreshold.getBottomLeft());

                std::string ps_str = "";

                ps_str = ps_str  + std::to_string(s_datps[0]) +  delim[0] + std::to_string(s_datps[1]) +  delim[1];

                pthstr[0] = ps_str + "@";
                //end local ps


                //Exp curve
                int sizex = params.locallab.excurve.size();

                if (sizex > 69) {
                    sizex = 69;//to avoid crash
                }


                int s_datcurex[sizex + 1];

                for (int j = 0; j < sizex; j++) {
                    s_datcurex[j] = excurves[0 + j] = (int)(1000. * params.locallab.excurve[j]);
                }

                std::string ex_str = "";

                for (int j = 0; j < sizex; j++) {
                    ex_str = ex_str + std::to_string(s_datcurex[j]) + delim[j];
                }

                exstr[0] = ex_str + "@";

                //end local Exp



                if (params.locallab.anbspot == 0) {
                    //update GUI and MIP after current spot ==> params, shift with the other alolistener
                    if (aloListener  && params.locallab.anbspot == 0) {
                        aloListener->localretChanged(dataspot, retistr[0], llstr[0], lhstr[0], ccstr[0], hhstr[0], skinstr[0], pthstr[0], exstr[0], 0, 1);
                    }
                }

                locallutili = false;
                localexutili = false;
                localcutili = false;
                localskutili = false;

                LHutili = false;
                HHutili = false;

            }
            //******************************************************************
            //end initialize data[xx][0] and cache with params
            //******************************************************************


            //********************************************************************
            //read mip file
            //********************************************************************
            int ns = 0;
            //    int realsp = params.locallab.nbspot;
            bool excurvret = true;
            bool excurvll = true;
            bool excurvlh = true;
            bool excurvcc = true;
            bool excurvhh = true;
            bool excurvsk = true;
            bool excpth = true;
            bool excurvex = true;

            ifstream fich(datal, ios::in);

            //read mip file
            if (fich) {//may be a file with versionmip = 10000
                //we must add new fields at the good place
                std::string line;
                std::string spotline;
                int cont = 0;
                int maxind = maxdata - 4 ; //

                if (versionmip == 10000) {
                    maxind = 49;
                    excurvret = false;
                    excurvll = false;
                    excurvlh = false;
                    excurvhh = false;
                    excurvsk = false;
                    excpth = false;
                    excurvex = false;

                }

                if (versionmip == 10001) {
                    maxind = 55;
                    excurvret = false;
                    excurvll = false;
                    excurvlh = false;
                    excurvhh = false;
                    excurvsk = false;
                    excpth = false;
                    excurvex = false;

                }

                if (versionmip == 10004) {
                    maxind = 56;
                }

                if (versionmip == 10005) {
                    excurvcc = false;
                }

                if (versionmip == 10006) {
                    maxind = 57;
                }

                if (versionmip == 10008) {
                    maxind = 58;
                }

                if (versionmip == 10009) {
                    maxind = 69;
                }

// I have forgotten 10010  ==> probably crash...but now it's passed...
//enabled this code after...
                if (versionmip == 10011) {
                    maxind = 70;
                }

                if (versionmip == 10012) {
                    maxind = 74;
                }

                if (versionmip == 10013) {
                    maxind = 77;
                }

                if (versionmip == 10015) {
                    maxind = 77;
                }

                if (versionmip == 10016) {
                    maxind = 80;
                }

                if (versionmip == 10017) {
                    maxind = 81;
                }

                if (versionmip == 10018) {
                    maxind = 82;
                }

                if (versionmip == 10019) {
                    maxind = 83;
                }

                if (versionmip == 10020) {
                    maxind = 84;
                }

                if (versionmip == 10021) {
                    maxind = 92;
                }

                if (versionmip == 10022) {
                    maxind = 93;
                }

                if (versionmip == 10023) {
                    maxind = 94;
                }

                while (getline(fich, line)) {
                    spotline = line;
                    std::size_t pos = spotline.find("=");
                    std::size_t posend = spotline.find("@");  //in case of for futur use

                    if (spotline.substr(0, pos) == "Mipversion") {
                        std::string strversion = spotline.substr(pos + 1, (posend - pos));
                        versionmip = std::stoi(strversion.c_str());
                    }

                    if (spotline.substr(0, pos) == "Spot") {
                        cont = 0;
                    }

                    cont++;
                    std::string str3 = spotline.substr(pos + 1, (posend - pos));

                    if (cont == 1) {
                        ns =  std::stoi(str3.c_str());
                    }

                    if (ns < maxspot) {
                        if (cont >= 2  && cont < 16) {
                            dataspot[cont][ns] = std::stoi(str3.c_str());
                        }

                        if (spotline.substr(0, pos) == "Currentspot") {
                            dataspot[16][0] = std::stoi(str3.c_str());
                        }

                        if (cont > 16  && cont < maxind) {
                            dataspot[cont][ns] = std::stoi(str3.c_str());
                        }


                        if (excurvret && spotline.substr(0, pos) == "curveReti") {
                            retistr[ns] = str3;
                        }

                        if (excurvll && spotline.substr(0, pos) == "curveLL") {
                            llstr[ns] = str3;
                        }


                        if (excurvlh && spotline.substr(0, pos) == "curveLH") {

                            lhstr[ns] = str3;
                        }

                        if (excurvcc && spotline.substr(0, pos) == "curveCC") {
                            ccstr[ns] = str3;
                        }

                        if (excurvhh && spotline.substr(0, pos) == "curveHH") {
                            hhstr[ns] = str3;
                        }

                        if (excurvsk && spotline.substr(0, pos) == "curveskin") {
                            skinstr[ns] = str3;
                        }

                        if (excpth && spotline.substr(0, pos) == "pthres") {
                            pthstr[ns] = str3;
                        }

                        if (excurvex && spotline.substr(0, pos) == "curveex") {
                            exstr[ns] = str3;
                        }
                    }

                }

                fich.close();
            }

            //new filed for each update
            //new fields for TM
            if (versionmip == 10000) {
                for (int sp = 1; sp < maxspot; sp++) { // spots default
                    dataspot[49][sp] = 0; //stren
                    dataspot[50][sp] = 100; //gamma
                    dataspot[51][sp] = 140; //estop
                    dataspot[52][sp] = 10; //scaltm
                    dataspot[53][sp] = 0; //rewei
                    dataspot[54][sp] = 40; //sensitm

                }
            }

            if (versionmip <= 10001) {

                for (int sp = 1; sp < maxspot; sp++) { // spots default
                    dataspot[55][sp] = 500; //retrab
                    std::string cur_str = "1000A0B120C350D350E700F500G350H350I1000J120K350L350M";//12 points
                    retistr[sp] = cur_str + "@";
                }
            }

            if (versionmip <= 10002) {

                for (int sp = 1; sp < maxspot; sp++) { // spots default
                    std::string ll_str = "3000A0B0C1000D1000E"; //"3000A0B0C499D501E1000F1000G"; //"3000A0B0C1000D1000E"; //"3000A0B0C200D200E800F800G1000H1000I";//"0A"
                    llstr[sp] = ll_str + "@";
                }
            }

            if (versionmip <= 10003) {

                for (int sp = 1; sp < maxspot; sp++) { // spots default
                    std::string lh_str = "1000A0B500C350D350E166F500G350H350I333J500K350L350M500N500O350P350Q666R500S350T350U833V500W350X350Y";
                    lhstr[sp] = lh_str + "@";
                }
            }

            if (versionmip <= 10004) {

                for (int sp = 1; sp < maxspot; sp++) { // spots default
                    dataspot[56][sp] = 0; //curvactiv
                }
            }

            if (versionmip <= 10005) {

                for (int sp = 1; sp < maxspot; sp++) { // spots default
                    std::string cc_str = "3000A0B0C1000D1000E";
                    ccstr[sp] = cc_str + "@";
                }
            }

            if (versionmip <= 10006) {

                for (int sp = 1; sp < maxspot; sp++) { // spots default
                    dataspot[57][sp] = 0; //qualitycurveMethod
                }
            }

            if (versionmip <= 10007) {

                for (int sp = 1; sp < maxspot; sp++) { // spots default
                    std::string hh_str = "1000A0B500C350D350E166F500G350H350I333J500K350L350M500N500O350P350Q666R500S350T350U833V500W350X350Y";
                    hhstr[sp] = hh_str + "@";
                }
            }

            if (versionmip <= 10008) {
                //vibrance
                for (int sp = 1; sp < maxspot; sp++) { // spots default

                    dataspot[58][sp] = 19;
                    dataspot[59][sp] = 0;
                    dataspot[60][sp] = 0;
                    dataspot[61][sp] = 0;
                    dataspot[62][sp] = 0;
                    dataspot[63][sp] = 0;
                    std::string sk_str = "3000A0B0C1000D1000E";
                    skinstr[sp] = sk_str + "@";
                    pthstr[sp] = "0A75B@";
                }
            }

            if (versionmip <= 10009) {//exposure
                for (int sp = 1; sp < maxspot; sp++) { // spots default
                    dataspot[64][sp] = 0;
                    dataspot[65][sp] = 0;
                    dataspot[66][sp] = 20;
                    dataspot[67][sp] = 33;
                    dataspot[68][sp] = 50;
                    dataspot[69][sp] = 19;

                }
            }

            if (versionmip <= 10010) {

                for (int sp = 1; sp < maxspot; sp++) { // spots default
                    std::string ex_str = "3000A0B0C1000D1000E";
                    exstr[sp] = ex_str + "@";
                }
            }

            if (versionmip <= 10011) {//
                for (int sp = 1; sp < maxspot; sp++) { // spots default
                    dataspot[70][sp] = 0;
                    dataspot[71][sp] = 0;
                    dataspot[72][sp] = 0;
                    dataspot[73][sp] = 0;

                }
            }

            if (versionmip <= 10012) {//
                for (int sp = 1; sp < maxspot; sp++) { // spots default
                    dataspot[74][sp] = 0;

                }
            }

            if (versionmip <= 10013) {//
                for (int sp = 1; sp < maxspot; sp++) { // spots default
                    dataspot[75][sp] = 0;
                    dataspot[76][sp] = 0;
                    dataspot[77][sp] = 1;

                }
            }

            if (versionmip <= 10015) {//
                for (int sp = 1; sp < maxspot; sp++) { // spots default
                    dataspot[78][sp] = 0;
                    dataspot[79][sp] = 19;
                    dataspot[80][sp] = 0;

                }
            }

            if (versionmip <= 10016) {//
                for (int sp = 1; sp < maxspot; sp++) { // spots default
                    dataspot[81][sp] = 0;
                }
            }

            if (versionmip <= 10017) {//
                for (int sp = 1; sp < maxspot; sp++) { // spots default
                    dataspot[82][sp] = 0;
                }
            }

            if (versionmip <= 10018) {//
                for (int sp = 1; sp < maxspot; sp++) { // spots default
                    dataspot[83][sp] = 0;
                }
            }

            if (versionmip <= 10019) {//
                for (int sp = 1; sp < maxspot; sp++) { // spots default
                    dataspot[84][sp] = 30;
                }
            }

            if (versionmip <= 10020) {//
                for (int sp = 1; sp < maxspot; sp++) { // spots default
                    dataspot[85][sp] = 0;
                    dataspot[86][sp] = 0;
                    dataspot[87][sp] = 0;
                    dataspot[88][sp] = 0;
                    dataspot[89][sp] = 0;
                    dataspot[90][sp] = 0;
                    dataspot[91][sp] = 0;
                    dataspot[92][sp] = 0;
                    dataspot[93][sp] = 0;
                }
            }

            if (versionmip <= 10021) {//
                for (int sp = 1; sp < maxspot; sp++) { // spots default
                    dataspot[94][sp] = 0;

                }
            }

            if (versionmip <= 10022) {//
                for (int sp = 1; sp < maxspot; sp++) { // spots default
                    dataspot[95][sp] = 7;

                }
            }

            if (versionmip <= 10023) {//
                for (int sp = 1; sp < maxspot; sp++) { // spots default
                    dataspot[96][sp] = 0;

                }
            }

            //**************************************************************
            //here we change the number of spot if change in options
            //**************************************************************
            if (ns < (maxspot - 1)) { //only for increasing, in case of decreasing, datas are "forgoten"
                changenumberofspot(dataspot, maxdata, maxspot, ns, datal, versionmip);

            }

            //**************************************************************************
            //end change number of spots
            //**************************************************************************

            //************************************************************************************************
            //duplicated spot
            //************************************************************************************************
            int spottodupli = dataspot[16][0];//current value

            if (params.locallab.spotduplicated) {
                lastspotdup = true;//probably unused
            }

            if (params.locallab.spotduplicated && spottodupli >= 1) {

                spotduplic(dataspot, spottodupli, maxdata);

                if (aloListener && params.locallab.spotduplicated) {
                    //update GUI and MIP
                    int sp = spottodupli;
                    int maxreal = maxdata;
                    aloListener->localChanged(dataspot, retistr[sp], llstr[sp], lhstr[sp], ccstr[sp], hhstr[sp], skinstr[sp], pthstr[sp], exstr[sp], sp, maxreal);
                    aloListener->spotdupChanged(false);//put checkbox to false, and spotduplicated to false
                    params.locallab.spotduplicated = false;

                }

            }

            //************************************************
            //end duplicated spot
            //************************************************

            //*************************************************************************
            //main algorithm for all spots
            //*************************************************************************

            for (int sp = 1; sp < maxspot; sp++) { //spots default
                params.locallab.huerefblur = dataspot[maxdata - 5][sp] / 100.;
                params.locallab.hueref = dataspot[maxdata - 4][sp] / 100.;
                params.locallab.chromaref = dataspot[maxdata - 3][sp];
                params.locallab.lumaref = dataspot[maxdata - 2][sp];
                params.locallab.sobelref = dataspot[maxdata - 1][sp];
                params.locallab.circrad = circrads[sp] = dataspot[2][sp];
                params.locallab.locX = locx[sp] = dataspot[3][sp];
                params.locallab.locY = locy[sp] = dataspot[4][sp];
                params.locallab.locYT = locyt[sp] = dataspot[5][sp];
                params.locallab.locXL = locxl[sp] = dataspot[6][sp];
                params.locallab.centerX = centerx[sp] = dataspot[7][sp];
                params.locallab.centerY = centery[sp] = dataspot[8][sp];
                params.locallab.lightness = lights[sp] = dataspot[9][sp];
                params.locallab.contrast = contrs[sp] = dataspot[10][sp];
                params.locallab.chroma = chroms[sp] = dataspot[11][sp];
                params.locallab.sensi = sensis[sp] = dataspot[12][sp];
                params.locallab.transit = transits[sp] = dataspot[13][sp];
                sps[sp] = sp;

                if (dataspot[14][sp] ==  0) {
                    inverss[sp] = 0;
                    params.locallab.invers = false;
                } else {
                    inverss[sp] = 1;
                    params.locallab.invers = true;
                }

                if (dataspot[15][sp] ==  0) {
                    smeths[sp] = 0;
                    params.locallab.Smethod = "IND" ;
                } else if (dataspot[15][sp] ==  1) {
                    smeths[sp] = 1;
                    params.locallab.Smethod = "SYM" ;
                } else if (dataspot[15][sp] ==  2) {
                    smeths[sp] = 2;
                    params.locallab.Smethod = "INDSL";
                } else if (dataspot[15][sp] ==  3) {
                    smeths[sp] = 3;
                    params.locallab.Smethod = "SYMSL";
                }

                radiuss[sp] = dataspot[17][sp];
                strengths[sp] = dataspot[18][sp];
                params.locallab.radius = dataspot[17][sp];
                params.locallab.strength = dataspot[18][sp];
                params.locallab.sensibn = sensibns[sp] = dataspot[19][sp];

                if (dataspot[20][sp] ==  0) {
                    inversrads[sp] = 0;
                    params.locallab.inversrad = false;
                } else {
                    inversrads[sp] = 1;
                    params.locallab.inversrad = true;
                }


                params.locallab.str = strs[sp] = dataspot[21][sp];
                params.locallab.chrrt = chrrts[sp] = dataspot[22][sp];
                params.locallab.neigh = neighs[sp] = dataspot[23][sp];
                params.locallab.vart = varts[sp] = dataspot[24][sp];
                params.locallab.sensih = sensihs[sp] = dataspot[25][sp];

                if (dataspot[26][sp] ==  0) {
                    inversrets[sp] = 0;
                    params.locallab.inversret = false;
                } else {
                    inversrets[sp] = 1;
                    params.locallab.inversret = true;
                }

                if (dataspot[27][sp] ==  0) {
                    retinexs[sp] = 0;
                    params.locallab.retinexMethod = "low" ;
                } else if (dataspot[27][sp] ==  1) {
                    retinexs[sp] = 1;
                    params.locallab.retinexMethod = "uni" ;
                } else if (dataspot[27][sp] ==  2) {
                    retinexs[sp] = 2;
                    params.locallab.retinexMethod = "high";
                }

                sharradiuss[sp] = dataspot[28][sp];
                params.locallab.sharradius = dataspot[28][sp];

                params.locallab.sharamount = sharamounts[sp] = dataspot[29][sp];
                params.locallab.shardamping = shardampings[sp] = dataspot[30][sp];
                params.locallab.shariter = shariters[sp] = dataspot[31][sp];
                params.locallab.sensisha = sensishas[sp] = dataspot[32][sp];

                if (dataspot[33][sp] ==  0) {
                    inversshas[sp] = 0;
                    params.locallab.inverssha = false;
                } else {
                    inversshas[sp] = 1;
                    params.locallab.inverssha = true;
                }

                if (dataspot[34][sp] ==  0) {
                    qualitys[sp] = 0;
                    params.locallab.qualityMethod = "std" ;
                } else if (dataspot[34][sp] ==  1) {
                    qualitys[sp] = 1;
                    params.locallab.qualityMethod = "enh" ;
                } else if (dataspot[34][sp] ==  2) {
                    qualitys[sp] = 2;
                    params.locallab.qualityMethod = "enhden" ;
                }

                params.locallab.thres = thress[sp] = dataspot[35][sp];
                params.locallab.proxi = proxis[sp] = dataspot[36][sp];
                params.locallab.noiselumf = noiselumfs[sp] = dataspot[37][sp];
                params.locallab.noiselumc = noiselumcs[sp] = dataspot[38][sp];
                params.locallab.noisechrof = noisechrofs[sp] = dataspot[39][sp];
                params.locallab.noisechroc = noisechrocs[sp] = dataspot[40][sp];
                params.locallab.mult[0] = mult0s[sp] = dataspot[41][sp];
                params.locallab.mult[1] = mult1s[sp] = dataspot[42][sp];
                params.locallab.mult[2] = mult2s[sp] = dataspot[43][sp];
                params.locallab.mult[3] = mult3s[sp] = dataspot[44][sp];
                params.locallab.mult[4] = mult4s[sp] = dataspot[45][sp];
                params.locallab.threshold = thresholds[sp] = dataspot[46][sp];
                params.locallab.sensicb = sensicbs[sp] = dataspot[47][sp];

                if (dataspot[48][sp] ==  0) {
                    activlums[sp] = 0;
                    params.locallab.activlum = false;
                } else {
                    activlums[sp] = 1;
                    params.locallab.activlum = true;
                }

                params.locallab.stren = strens[sp] = dataspot[49][sp];
                params.locallab.gamma = gammas[sp] = dataspot[50][sp];
                params.locallab.estop = estops[sp] = dataspot[51][sp];
                params.locallab.scaltm = scaltms[sp] = dataspot[52][sp];
                params.locallab.rewei = reweis[sp] = dataspot[53][sp];
                params.locallab.sensitm = sensitms[sp] = dataspot[54][sp];
                params.locallab.retrab = retrabs[sp] = dataspot[55][sp];

                if (dataspot[56][sp] ==  0) {
                    curvactivs[sp] = 0;
                    params.locallab.curvactiv = false;
                } else {
                    curvactivs[sp] = 1;
                    params.locallab.curvactiv = true;
                }

                if (dataspot[57][sp] ==  0) {
                    qualitycurves[sp] = 0;
                    params.locallab.qualitycurveMethod = "none" ;
                } else if (dataspot[57][sp] ==  1) {
                    qualitycurves[sp] = 1;
                    params.locallab.qualitycurveMethod = "std" ;
                } else if (dataspot[57][sp] ==  2) {
                    qualitycurves[sp] = 2;
                    params.locallab.qualitycurveMethod = "enh" ;
                }

                params.locallab.sensiv = sensivs[sp] = dataspot[58][sp];
                params.locallab.pastels = pastels[sp] =  dataspot[59][sp];
                params.locallab.saturated = saturateds[sp] = dataspot[60][sp];

                if (dataspot[61][sp] ==  0) {
                    protectskinss[sp] = 0;
                    params.locallab.protectskins = false;
                } else {
                    protectskinss[sp] = 1;
                    params.locallab.protectskins  = true;
                }

                if (dataspot[62][sp] ==  0) {
                    avoidcolorshifts[sp] = 0;
                    params.locallab.avoidcolorshift = false;
                } else {
                    avoidcolorshifts[sp] = 1;
                    params.locallab.avoidcolorshift  = true;
                }

                if (dataspot[63][sp] ==  0) {
                    pastsattogs[sp] = 0;
                    params.locallab.pastsattog = false;
                } else {
                    pastsattogs[sp] = 1;
                    params.locallab.pastsattog  = true;
                }



                params.locallab.expcomp = expcomps[sp] = dataspot[64][sp];
                params.locallab.black = blacks[sp] = dataspot[65][sp];
                params.locallab.hlcompr = hlcomprs[sp] = dataspot[66][sp];
                params.locallab.hlcomprthresh = hlcomprthreshs[sp] = dataspot[67][sp];
                params.locallab.shcompr = shcomprs[sp] = dataspot[68][sp];
                params.locallab.sensiex = sensiexs[sp] = dataspot[69][sp];

                params.locallab.centerXbuf = centerxbufs[sp] = dataspot[70][sp];
                params.locallab.centerYbuf = centerybufs[sp] = dataspot[71][sp];
                params.locallab.adjblur = adjblurs[sp] = dataspot[72][sp];

                if (dataspot[73][sp] ==  0) {
                    cutpasts[sp] = 0;
                    params.locallab.cutpast = false;
                } else {
                    cutpasts[sp] = 1;
                    params.locallab.cutpast  = true;
                }

                params.locallab.chromacbdl = chromacbdls[sp] = dataspot[74][sp];

                if (dataspot[75][sp] ==  0) {
                    lastdusts[sp] = 0;
                    params.locallab.lastdust = false;
                } else {
                    lastdusts[sp] = 1;
                    params.locallab.lastdust  = true;
                }

                if (dataspot[76][sp] ==  0) {
                    blurmets[sp] = 0;
                    params.locallab.blurMethod = "norm" ;
                } else if (dataspot[76][sp] ==  1) {
                    blurmets[sp] = 1;
                    params.locallab.blurMethod = "inv" ;
                } else if (dataspot[76][sp] ==  2) {
                    blurmets[sp] = 2;
                    params.locallab.blurMethod = "sym" ;
                }

                if (dataspot[77][sp] ==  0) {
                    dustmets[sp] = 0;
                    params.locallab.dustMethod = "cop" ;
                } else if (dataspot[77][sp] ==  1) {
                    dustmets[sp] = 1;
                    params.locallab.dustMethod = "mov" ;
                } else if (dataspot[77][sp] ==  2) {
                    dustmets[sp] = 2;
                    params.locallab.dustMethod = "pas" ;
                }

                if (dataspot[78][sp] ==  0) {
                    exclumets[sp] = 0;
                    params.locallab.Exclumethod = "norm" ;
                } else if (dataspot[78][sp] ==  1) {
                    exclumets[sp] = 1;
                    params.locallab.Exclumethod = "exc" ;
                }

                params.locallab.sensiexclu = sensiexclus[sp] = dataspot[79][sp];
                params.locallab.struc = strucs[sp] = dataspot[80][sp];
                params.locallab.warm = warms[sp] = dataspot[81][sp];
                params.locallab.noiselumdetail = noiselumdetails[sp] = dataspot[82][sp];
                params.locallab.noisechrodetail = noisechrodetails[sp] = dataspot[83][sp];
                params.locallab.sensiden = sensidens[sp] = dataspot[84][sp];

                if (dataspot[85][sp] ==  0) {
                    expdenois[sp] = 0;
                    params.locallab.expdenoi = false;
                } else {
                    expdenois[sp] = 1;
                    params.locallab.expdenoi = true;
                }

                if (dataspot[86][sp] ==  0) {
                    expcolors[sp] = 0;
                    params.locallab.expcolor = false;
                } else {
                    expcolors[sp] = 1;
                    params.locallab.expcolor = true;
                }

                if (dataspot[87][sp] ==  0) {
                    expvibrances[sp] = 0;
                    params.locallab.expvibrance = false;
                } else {
                    expvibrances[sp] = 1;
                    params.locallab.expvibrance = true;
                }

                if (dataspot[88][sp] ==  0) {
                    expblurs[sp] = 0;
                    params.locallab.expblur = false;
                } else {
                    expblurs[sp] = 1;
                    params.locallab.expblur = true;
                }

                if (dataspot[89][sp] ==  0) {
                    exptonemaps[sp] = 0;
                    params.locallab.exptonemap = false;
                } else {
                    exptonemaps[sp] = 1;
                    params.locallab.exptonemap = true;
                }

                if (dataspot[90][sp] ==  0) {
                    expretis[sp] = 0;
                    params.locallab.expreti = false;
                } else {
                    expretis[sp] = 1;
                    params.locallab.expreti = true;
                }

                if (dataspot[91][sp] ==  0) {
                    expsharps[sp] = 0;
                    params.locallab.expsharp = false;
                } else {
                    expsharps[sp] = 1;
                    params.locallab.expsharp = true;
                }

                if (dataspot[92][sp] ==  0) {
                    expcbdls[sp] = 0;
                    params.locallab.expcbdl = false;
                } else {
                    expcbdls[sp] = 1;
                    params.locallab.expcbdl = true;
                }

                if (dataspot[93][sp] ==  0) {
                    expexposes[sp] = 0;
                    params.locallab.expexpose = false;
                } else {
                    expcbdls[sp] = 1;
                    params.locallab.expexpose = true;
                }

                params.locallab.bilateral = bilaterals[sp] = dataspot[94][sp];
                params.locallab.noiselequal = noiselequals[sp] = dataspot[95][sp];

                if (dataspot[96][sp] ==  0) {
                    shapemets[sp] = 0;
                    params.locallab.shapemethod = "ELI" ;
                } else if (dataspot[96][sp] ==  1) {
                    shapemets[sp] = 1;
                    params.locallab.shapemethod = "RECT" ;
                }

                int *s_datc;
                s_datc = new int[70];
                int siz;

                ipf.strcurv_data(retistr[sp], s_datc, siz); //convert data in int string with strcurv_data () - it is a work around !

                sizeretics[sp] = siz;

                std::vector<double>   cretiend;

                for (int j = 0; j < siz; j++) {
                    reticurvs[sp * 500 + j] =  s_datc[j];
                    cretiend.push_back((double)(s_datc[j]) / 1000.);
                }

                delete [] s_datc;

                int *s_datcl;
                s_datcl = new int[70];
                int sizl;

                ipf.strcurv_data(llstr[sp], s_datcl, sizl);

                sizellcs[sp] = sizl;

                std::vector<double>   cllend;

                for (int j = 0; j < sizl; j++) {
                    llcurvs[sp * 500 + j] =  s_datcl[j];
                    cllend.push_back((double)(s_datcl[j]) / 1000.);
                }

                delete [] s_datcl;


                int *s_datcc;
                s_datcc = new int[70];
                int sizc;

                ipf.strcurv_data(ccstr[sp], s_datcc, sizc);

                sizecccs[sp] = sizc;

                std::vector<double>   cccend;

                for (int j = 0; j < sizc; j++) {
                    cccurvs[sp * 500 + j] =  s_datcc[j];
                    cccend.push_back((double)(s_datcc[j]) / 1000.);
                }

                delete [] s_datcc;

                int *s_datch;
                s_datch = new int[70];
                int sizh;

                ipf.strcurv_data(lhstr[sp], s_datch, sizh);

                sizelhcs[sp] = sizh;

                std::vector<double>   clhend;

                for (int j = 0; j < sizh; j++) {
                    lhcurvs[sp * 500 + j] =  s_datch[j];
                    clhend.push_back((double)(s_datch[j]) / 1000.);
                }

                delete [] s_datch;


                int *s_datchh;
                s_datchh = new int[70];
                int sizhh;

                ipf.strcurv_data(hhstr[sp], s_datchh, sizhh);

                sizehhcs[sp] = sizhh;

                std::vector<double>   chhend;

                for (int j = 0; j < sizhh; j++) {
                    hhcurvs[sp * 500 + j] =  s_datchh[j];
                    chhend.push_back((double)(s_datchh[j]) / 1000.);
                }

                delete [] s_datchh;


                int *s_datcsk;
                s_datcsk = new int[70];
                int sizsk;

                ipf.strcurv_data(skinstr[sp], s_datcsk, sizsk);

                sizeskintonecurves[sp] = sizsk;

                std::vector<double>   cskend;

                for (int j = 0; j < sizsk; j++) {
                    skintonescurves[sp * 500 + j] =  s_datcsk[j];
                    cskend.push_back((double)(s_datcsk[j]) / 1000.);
                }

                delete [] s_datcsk;

                //PSThreshold + 1
                int sizps = 2;
                int s_datcps[sizps + 1];
                ipf.strcurv_data(pthstr[sp], s_datcps, sizps);

                psthresholds[sp * 500] = s_datcps[0];
                psthresholds[sp * 500 + 1] = s_datcps[1];
                //  printf("A 0=%i 1=%i\n", s_datcps[0], s_datcps[1]);
                params.locallab.psthreshold.setValues(s_datcps[0], s_datcps[1]);

                //end local PS

                //exposure
                int *s_datcexx;
                s_datcexx = new int[70];
                int sizexx;

                ipf.strcurv_data(exstr[sp], s_datcexx, sizexx);

                sizeexcurves[sp] = sizexx;

                std::vector<double>   cexend;

                for (int j = 0; j < sizexx; j++) {
                    excurves[sp * 500 + j] =  s_datcexx[j];
                    cexend.push_back((double)(s_datcexx[j]) / 1000.);
                }

                delete [] s_datcexx;


                params.locallab.localTgaincurve.clear();
                params.locallab.localTgaincurve = cretiend;

                //       int lenc = params.locallab.localTgaincurve.size();

                params.locallab.llcurve.clear();
                params.locallab.llcurve = cllend;

                params.locallab.LHcurve.clear();
                params.locallab.LHcurve = clhend;

                params.locallab.cccurve.clear();
                params.locallab.cccurve = cccend;

                params.locallab.HHcurve.clear();
                params.locallab.HHcurve = chhend;

                params.locallab.skintonescurve.clear();
                params.locallab.skintonescurve = cskend;


                params.locallab.excurve.clear();
                params.locallab.excurve = cexend;

                locallutili = false;
                localcutili = false;
                localskutili = false;
                localexutili = false;

                LHutili = false;
                HHutili = false;
                std::string t_curvhhref = "1000A0B500C350D350E166F500G350H350I333J500K350L350M500N500O350P350Q666R500S350T350U833V500W350X350Y@";

                if (lhstr[sp].c_str() != t_curvhhref) {
                    //LHutili = true;
                }

                if (hhstr[sp].c_str() != t_curvhhref) {
                    //  HHutili = true;
                }

                std::string t_curvskinref = "3000A0B0C1000D1000E@";
                std::string t_none = "0A@";

                if (skinstr[sp].c_str() != t_curvskinref  && skinstr[sp].c_str() != t_none) {
                    //   localskutili = true;
                }

                std::string t_curvexref = "3000A0B0C1000D1000E@";

                if (exstr[sp].c_str() != t_curvexref  && exstr[sp].c_str() != t_none) {
                    //  localexutili = true;
                }

                params.locallab.getCurves(locRETgainCurve, locRETgainCurverab, loclhCurve, lochhCurve, LHutili, HHutili);
                CurveFactory::curveLocal(locallutili, params.locallab.llcurve, lllocalcurve, sca);
                CurveFactory::curveCCLocal(localcutili, params.locallab.cccurve, cclocalcurve, sca);
                CurveFactory::curveskLocal(localskutili, params.locallab.skintonescurve, sklocalcurve, sca);
                CurveFactory::curveexLocal(localexutili, params.locallab.excurve, exlocalcurve, sca);
                //provisory
                double ecomp = params.locallab.expcomp;
                double black = params.locallab.black;
                double hlcompr = params.locallab.hlcompr;
                double hlcomprthresh = params.locallab.hlcomprthresh;
                double shcompr = params.locallab.shcompr;
                double br = params.locallab.lightness;
                CurveFactory::complexCurvelocal(ecomp, black / 65535., hlcompr, hlcomprthresh, shcompr, br,
                                                hltonecurveloc, shtonecurveloc, tonecurveloc, lightCurveloc,
                                                sca);

                double huere, chromare, lumare, huerefblu;
                double sobelre;

                if (params.locallab.Exclumethod == "exc") {
                    ipf.calc_ref(reserv, reserv, 0, 0, pW, pH, scale, huerefblu, huere, chromare, lumare, sobelre);
                } else {
                    ipf.calc_ref(nprevl, nprevl, 0, 0, pW, pH, scale, huerefblu, huere, chromare, lumare, sobelre);
                }

                huerblu = huerefblu;
                huer = huere;
                chromar = chromare;
                lumar = lumare ;
                sobeler = sobelre;
                params.locallab.huerefblur = huerblu;
                params.locallab.hueref = huer;
                params.locallab.chromaref = chromar;
                params.locallab.lumaref = lumar;
                params.locallab.sobelref = sobeler;

                dataspot[maxdata - 5][sp] = huerefblurs[sp] = 100.f * params.locallab.huerefblur;
                dataspot[maxdata - 4][sp] = huerefs[sp] = 100.f * params.locallab.hueref;
                dataspot[maxdata - 3][sp] = chromarefs[sp] = params.locallab.chromaref;
                dataspot[maxdata - 2][sp] = lumarefs[sp] = params.locallab.lumaref;
                dataspot[maxdata - 1][sp] = sobelrefs[sp] = params.locallab.sobelref;
                //printf("sp=%i huerefsp=%f\n", sp, huerefs[sp]);
                ipf.Lab_Local(3, maxspot, sp, huerefs, sobelrefs, centerx, centery, (float**)shbuffer, nprevl, nprevl, reserv, 0, 0, pW, pH, scale, locRETgainCurve, lllocalcurve, loclhCurve,  lochhCurve,
                              LHutili, HHutili, cclocalcurve, localskutili, sklocalcurve, localexutili, exlocalcurve, hltonecurveloc, shtonecurveloc, tonecurveloc, lightCurveloc, params.locallab.huerefblur, params.locallab.hueref, params.locallab.chromaref, params.locallab.lumaref, params.locallab.sobelref);
                lllocalcurve.clear();
                cclocalcurve.clear();
                sklocalcurve.clear();
                exlocalcurve.clear();

            }

            //***********************************************************
            //end main algoritm
            //***********************************************************

            int sp ;
            sp = realspot;
            //now for current spot
            int maxreal = maxdata;

            //*************************************************************
            //update GUI and Mip files
            //*************************************************************
            if (aloListener && realspot != dataspot[16][0]) {
                //update GUI and MIP
                aloListener->localChanged(dataspot, retistr[sp], llstr[sp], lhstr[sp], ccstr[sp], hhstr[sp], skinstr[sp], pthstr[sp], exstr[sp], sp, maxreal);
            }


            //****************************************************************
            //now works on current spot
            //****************************************************************
            params.locallab.huerefblur = INFINITY;
            params.locallab.hueref = INFINITY;
            params.locallab.chromaref = INFINITY;
            params.locallab.lumaref = INFINITY;
            params.locallab.sobelref = INFINITY;
            locallutili = false;
            localexutili = false;
            //  locallutili = false;
            localcutili = false;
            localskutili = false;
            //   localexutili = false;

            LHutili = false;
            HHutili = false;

            sps[sp] = sp;
            dataspot[2][sp] = circrads[sp] = params.locallab.circrad = dataspot[2][0];
            dataspot[3][sp] = locx[sp] = params.locallab.locX = dataspot[3][0];
            dataspot[4][sp] = locy[sp] = params.locallab.locY = dataspot[4][0];
            dataspot[5][sp] = locyt[sp] = params.locallab.locYT = dataspot[5][0];
            dataspot[6][sp] = locxl[sp] = params.locallab.locXL = dataspot[6][0];
            dataspot[7][sp] = centerx[sp] = params.locallab.centerX = dataspot[7][0];
            dataspot[8][sp] = centery[sp] = params.locallab.centerY = dataspot[8][0];
            dataspot[9][sp] = lights[sp] = params.locallab.lightness = dataspot[9][0];
            dataspot[10][sp] = contrs[sp] = params.locallab.contrast = dataspot[10][0];
            dataspot[11][sp] = chroms[sp] = params.locallab.chroma = dataspot[11][0];
            dataspot[12][sp] = sensis[sp] = params.locallab.sensi = dataspot[12][0];
            dataspot[13][sp] = transits[sp] = params.locallab.transit = dataspot[13][0];

            if (dataspot[14][0] == 0) {
                params.locallab.invers = false;
                dataspot[14][sp] = 0;
                inverss[sp] = 0;
            } else {
                params.locallab.invers = true;
                dataspot[14][sp] = 1;
                inverss[sp] = 1;
            }

            if (dataspot[15][0] == 0) {
                params.locallab.Smethod = "IND" ;
                smeths[sp] = 0;
                dataspot[15][sp] = 0;
            } else if (dataspot[15][0] == 1) {
                params.locallab.Smethod = "SYM" ;
                smeths[sp] = 1;
                dataspot[15][sp] = 1;

            } else if (dataspot[15][0] == 2) {
                params.locallab.Smethod = "INDSL" ;
                smeths[sp] = 2;
                dataspot[15][sp] = 2;
            } else if (dataspot[15][0] == 3) {
                params.locallab.Smethod = "SYMSL" ;
                smeths[sp] = 3;
                dataspot[15][sp] = 3;
            }

            params.locallab.radius = dataspot[17][0];
            params.locallab.strength = dataspot[18][0];
            params.locallab.sensibn = dataspot[19][0];

            dataspot[17][sp] = radiuss[sp] = params.locallab.radius;
            dataspot[18][sp] = strengths[sp] = params.locallab.strength;
            dataspot[19][sp] = sensibns[sp] = params.locallab.sensibn;

            if (dataspot[20][0] == 0) {
                params.locallab.inversrad = false;
                dataspot[20][sp] = 0;
                inversrads[sp] = 0;
            } else {
                params.locallab.inversrad = true;
                dataspot[20][sp] = 1;
                inversrads[sp] = 1;
            }

            dataspot[21][sp] = strs[sp] = params.locallab.str = dataspot[21][0];
            dataspot[22][sp] = chrrts[sp] = params.locallab.chrrt = dataspot[22][0];
            dataspot[23][sp] = neighs[sp] = params.locallab.neigh = dataspot[23][0];
            dataspot[24][sp] = varts[sp] = params.locallab.vart = dataspot[24][0];
            dataspot[25][sp] = sensihs[sp] = params.locallab.sensih = dataspot[25][0];

            if (dataspot[26][0] == 0) {
                params.locallab.inversret = false;
                inversrets[sp] = 0;
                dataspot[26][sp] = 0;
            } else {
                params.locallab.inversret = true;
                inversrets[sp] = 1;
                dataspot[26][sp] = 1;
            }

            if (dataspot[27][0] == 0) {
                params.locallab.retinexMethod = "low" ;
                retinexs[sp] = 0;
                dataspot[27][sp] = 0;
            } else if (dataspot[27][0] == 1) {
                params.locallab.retinexMethod = "uni" ;
                retinexs[sp] = 1;
                dataspot[27][sp] = 1;
            } else if (dataspot[27][0] == 2) {
                params.locallab.Smethod = "high" ;
                retinexs[sp] = 2;
                dataspot[27][sp] = 2;
            }

            dataspot[28][sp] = sharradiuss[sp] = params.locallab.sharradius = dataspot[28][0];

            dataspot[29][sp] = sharamounts[sp] = params.locallab.sharamount = dataspot[29][0];
            dataspot[30][sp] = shardampings[sp] = params.locallab.shardamping = dataspot[30][0];
            dataspot[31][sp] = shariters[sp] = params.locallab.shariter = dataspot[31][0];
            dataspot[32][sp] = sensishas[sp] = params.locallab.sensisha = dataspot[32][0];

            if (dataspot[33][0] == 0) {
                params.locallab.inverssha = 0;
                inversshas[sp] = 0;
                dataspot[33][sp] = 0;
            } else {
                params.locallab.inverssha = 1;
                inversshas[sp] = 1;
                dataspot[33][sp] = 1;
            }

            if (dataspot[34][0] == 0) {
                params.locallab.qualityMethod = "std" ;
                qualitys[sp] = 0;
                dataspot[34][sp] = 0;
            } else if (dataspot[34][0] == 1) {
                params.locallab.qualityMethod = "enh" ;
                qualitys[sp] = 1;
                dataspot[34][sp] = 1;
            } else if (dataspot[34][0] == 2) {
                params.locallab.qualityMethod = "enhden" ;
                qualitys[sp] = 2;
                dataspot[34][sp] = 2;
            }

            dataspot[35][sp] = thress[sp] = params.locallab.thres = dataspot[35][0];
            dataspot[36][sp] = proxis[sp] = params.locallab.proxi = dataspot[36][0];
            dataspot[37][sp] = noiselumfs[sp] = params.locallab.noiselumf = dataspot[37][0];
            dataspot[38][sp] = noiselumcs[sp] = params.locallab.noiselumc = dataspot[38][0];
            dataspot[39][sp] = noisechrofs[sp] = params.locallab.noisechrof = dataspot[39][0];
            dataspot[40][sp] = noisechrocs[sp] = params.locallab.noisechroc = dataspot[40][0];
            dataspot[41][sp] = mult0s[sp] = params.locallab.mult[0] = dataspot[41][0];
            dataspot[42][sp] = mult1s[sp] = params.locallab.mult[1] = dataspot[42][0];
            dataspot[43][sp] = mult2s[sp] = params.locallab.mult[2] = dataspot[43][0];
            dataspot[44][sp] = mult3s[sp] = params.locallab.mult[3] = dataspot[44][0];
            dataspot[45][sp] = mult4s[sp] = params.locallab.mult[4] = dataspot[45][0];
            dataspot[46][sp] = thresholds[sp] = params.locallab.threshold = dataspot[46][0];
            dataspot[47][sp] = sensicbs[sp] = params.locallab.sensicb = dataspot[47][0];

            if (dataspot[48][0] == 0) {
                params.locallab.activlum = 0;
                activlums[sp] = 0;
                dataspot[48][sp] = 0;
            } else {
                params.locallab.activlum = 1;
                activlums[sp] = 1;
                dataspot[48][sp] = 1;
            }

            dataspot[49][sp] = strens[sp] = params.locallab.stren = dataspot[49][0];
            dataspot[50][sp] = gammas[sp] = params.locallab.gamma = dataspot[50][0];
            dataspot[51][sp] = estops[sp] = params.locallab.estop = dataspot[51][0];
            dataspot[52][sp] = scaltms[sp] = params.locallab.scaltm = dataspot[52][0];
            dataspot[53][sp] = reweis[sp] = params.locallab.rewei = dataspot[53][0];
            dataspot[54][sp] = sensitms[sp] = params.locallab.sensitm = dataspot[54][0];
            dataspot[55][sp] = retrabs[sp] = params.locallab.retrab = dataspot[55][0];

            if (dataspot[56][0] == 0) {
                params.locallab.curvactiv = false;
                dataspot[56][sp] = 0;
                curvactivs[sp] = 0;
            } else {
                params.locallab.curvactiv = true;
                dataspot[56][sp] = 1;
                curvactivs[sp] = 1;
            }

            if (dataspot[57][0] == 0) {
                params.locallab.qualitycurveMethod = "none" ;
                qualitycurves[sp] = 0;
                dataspot[57][sp] = 0;
            } else if (dataspot[57][0] == 1) {
                params.locallab.qualitycurveMethod = "std" ;
                qualitycurves[sp] = 1;
                dataspot[57][sp] = 1;
            } else if (dataspot[57][0] == 2) {
                params.locallab.qualitycurveMethod = "enh" ;
                qualitycurves[sp] = 2;
                dataspot[57][sp] = 2;
            }

            dataspot[58][sp] = sensivs[sp] = params.locallab.sensiv = dataspot[58][0];
            dataspot[59][sp] = pastels[sp] = params.locallab.pastels = dataspot[59][0];
            dataspot[60][sp] = saturateds[sp] = params.locallab.saturated = dataspot[60][0];

            if (dataspot[61][0] == 0) {
                params.locallab.protectskins = false;
                dataspot[61][sp] = 0;
                protectskinss[sp] = 0;
            } else {
                params.locallab.protectskins = true;
                dataspot[61][sp] = 1;
                protectskinss[sp] = 1;
            }

            if (dataspot[62][0] == 0) {
                params.locallab.avoidcolorshift = false;
                dataspot[62][sp] = 0;
                avoidcolorshifts[sp] = 0;
            } else {
                params.locallab.avoidcolorshift = true;
                dataspot[62][sp] = 1;
                avoidcolorshifts[sp] = 1;
            }

            if (dataspot[63][0] == 0) {
                params.locallab.pastsattog = false;
                dataspot[63][sp] = 0;
                pastsattogs[sp] = 0;
            } else {
                params.locallab.pastsattog = true;
                dataspot[63][sp] = 1;
                pastsattogs[sp] = 1;
            }

            dataspot[64][sp] = expcomps[sp] = params.locallab.expcomp = dataspot[64][0];
            dataspot[65][sp] = blacks[sp] = params.locallab.black = dataspot[65][0];
            dataspot[66][sp] = hlcomprs[sp] = params.locallab.hlcompr = dataspot[66][0];
            dataspot[67][sp] = hlcomprthreshs[sp] = params.locallab.hlcomprthresh = dataspot[67][0];
            dataspot[68][sp] = shcomprs[sp] = params.locallab.shcompr = dataspot[68][0];
            dataspot[69][sp] = sensiexs[sp] = params.locallab.sensiex = dataspot[69][0];

            dataspot[70][sp] = centerxbufs[sp] = params.locallab.centerXbuf = dataspot[70][0];
            dataspot[71][sp] = centerybufs[sp] = params.locallab.centerYbuf = dataspot[71][0];
            dataspot[72][sp] = adjblurs[sp] = params.locallab.adjblur = dataspot[72][0];

            if (dataspot[73][0] == 0) {
                params.locallab.cutpast = false;
                dataspot[73][sp] = 0;
                cutpasts[sp] = 0;
            } else {
                params.locallab.cutpast = true;
                dataspot[73][sp] = 1;
                cutpasts[sp] = 1;
            }

            dataspot[74][sp] = chromacbdls[sp] = params.locallab.chromacbdl = dataspot[74][0];

            if (dataspot[75][0] == 0) {
                params.locallab.lastdust = false;
                dataspot[75][sp] = 0;
                lastdusts[sp] = 0;
            } else {
                params.locallab.lastdust = true;
                dataspot[75][sp] = 1;
                lastdusts[sp] = 1;
            }

            if (dataspot[76][0] == 0) {
                params.locallab.blurMethod = "norm" ;
                blurmets[sp] = 0;
                dataspot[76][sp] = 0;
            } else if (dataspot[76][0] == 1) {
                params.locallab.blurMethod = "inv" ;
                blurmets[sp] = 1;
                dataspot[76][sp] = 1;
            } else if (dataspot[76][0] == 2) {
                params.locallab.blurMethod = "sym" ;
                blurmets[sp] = 2;
                dataspot[76][sp] = 2;
            }

            if (dataspot[77][0] == 0) {
                params.locallab.dustMethod = "cop" ;
                dustmets[sp] = 0;
                dataspot[77][sp] = 0;
            } else if (dataspot[77][0] == 1) {
                params.locallab.dustMethod = "mov" ;
                dustmets[sp] = 1;
                dataspot[77][sp] = 1;
            } else if (dataspot[77][0] == 2) {
                params.locallab.dustMethod = "pas" ;
                dustmets[sp] = 2;
                dataspot[77][sp] = 2;
            }

            if (dataspot[78][0] == 0) {
                params.locallab.Exclumethod = "norm" ;
                exclumets[sp] = 0;
                dataspot[78][sp] = 0;
            } else if (dataspot[78][0] == 1) {
                params.locallab.Exclumethod = "exc" ;
                exclumets[sp] = 1;
                dataspot[78][sp] = 1;
            }

            dataspot[79][sp] = sensiexclus[sp] = params.locallab.sensiexclu = dataspot[79][0];
            dataspot[80][sp] = strucs[sp] = params.locallab.struc = dataspot[80][0];
            dataspot[81][sp] = warms[sp] = params.locallab.warm = dataspot[81][0];
            dataspot[82][sp] = noiselumdetails[sp] = params.locallab.noiselumdetail = dataspot[82][0];
            dataspot[83][sp] = noisechrodetails[sp] = params.locallab.noisechrodetail = dataspot[83][0];
            dataspot[84][sp] = sensidens[sp] = params.locallab.sensiden = dataspot[84][0];

            if (dataspot[85][0] == 0) {
                params.locallab.expdenoi = false;
                dataspot[85][sp] = 0;
                expdenois[sp] = 0;
            } else {
                params.locallab.expdenoi = true;
                dataspot[85][sp] = 1;
                expdenois[sp] = 1;
            }

            if (dataspot[86][0] == 0) {
                params.locallab.expcolor = false;
                dataspot[86][sp] = 0;
                expcolors[sp] = 0;
            } else {
                params.locallab.expcolor = true;
                dataspot[86][sp] = 1;
                expcolors[sp] = 1;
            }

            if (dataspot[87][0] == 0) {
                params.locallab.expvibrance = false;
                dataspot[87][sp] = 0;
                expvibrances[sp] = 0;
            } else {
                params.locallab.expvibrance = true;
                dataspot[87][sp] = 1;
                expvibrances[sp] = 1;
            }

            if (dataspot[88][0] == 0) {
                params.locallab.expblur = false;
                dataspot[88][sp] = 0;
                expblurs[sp] = 0;
            } else {
                params.locallab.expblur = true;
                dataspot[88][sp] = 1;
                expblurs[sp] = 1;
            }

            if (dataspot[89][0] == 0) {
                params.locallab.exptonemap = false;
                dataspot[89][sp] = 0;
                exptonemaps[sp] = 0;
            } else {
                params.locallab.exptonemap = true;
                dataspot[89][sp] = 1;
                exptonemaps[sp] = 1;
            }

            if (dataspot[90][0] == 0) {
                params.locallab.expreti = false;
                dataspot[90][sp] = 0;
                expretis[sp] = 0;
            } else {
                params.locallab.expreti = true;
                dataspot[90][sp] = 1;
                expretis[sp] = 1;
            }

            if (dataspot[91][0] == 0) {
                params.locallab.expsharp = false;
                dataspot[91][sp] = 0;
                expsharps[sp] = 0;
            } else {
                params.locallab.expsharp = true;
                dataspot[91][sp] = 1;
                expsharps[sp] = 1;
            }

            if (dataspot[92][0] == 0) {
                params.locallab.expcbdl = false;
                dataspot[92][sp] = 0;
                expcbdls[sp] = 0;
            } else {
                params.locallab.expcbdl = true;
                dataspot[92][sp] = 1;
                expcbdls[sp] = 1;
            }

            if (dataspot[93][0] == 0) {
                params.locallab.expexpose = false;
                dataspot[93][sp] = 0;
                expexposes[sp] = 0;
            } else {
                params.locallab.expexpose = true;
                dataspot[93][sp] = 1;
                expexposes[sp] = 1;
            }

            dataspot[94][sp] = bilaterals[sp] = params.locallab.bilateral = dataspot[94][0];
            dataspot[95][sp] = noiselequals[sp] = params.locallab.noiselequal = dataspot[95][0];

            if (dataspot[96][0] == 0) {
                params.locallab.shapemethod = "ELI" ;
                shapemets[sp] = 0;
                dataspot[96][sp] = 0;
            } else if (dataspot[96][0] == 1) {
                params.locallab.shapemethod = "RECT" ;
                shapemets[sp] = 1;
                dataspot[96][sp] = 1;
            }

            int *s_datc;
            s_datc = new int[70];
            int siz;

            ipf.strcurv_data(retistr[0], s_datc, siz);
            sizeretics[sp] = siz;
            std::vector<double>   cretiend;

            retistr[sp] = retistr[0];

            for (int j = 0; j < siz; j++) {
                reticurvs[sp * 500 + j] = s_datc[j];
                cretiend.push_back((double)(s_datc[j]) / 1000.);

            }

            params.locallab.localTgaincurve.clear();
            params.locallab.localTgaincurve = cretiend;

            delete [] s_datc;

            int *s_datcl;
            s_datcl = new int[70];
            int sizl;

            ipf.strcurv_data(llstr[0], s_datcl, sizl);
            sizellcs[sp] = sizl;
            std::vector<double>   cllend;

            llstr[sp] = llstr[0];

            for (int j = 0; j < sizl; j++) {
                llcurvs[sp * 500 + j] = s_datcl[j];
                cllend.push_back((double)(s_datcl[j]) / 1000.);

            }

            params.locallab.llcurve.clear();
            params.locallab.llcurve = cllend;

            delete [] s_datcl;


            int *s_datcc;
            s_datcc = new int[70];
            int sizc;

            ipf.strcurv_data(ccstr[0], s_datcc, sizc);
            sizecccs[sp] = sizc;
            std::vector<double>   cccend;

            ccstr[sp] = ccstr[0];

            for (int j = 0; j < sizc; j++) {
                cccurvs[sp * 500 + j] = s_datcc[j];
                cccend.push_back((double)(s_datcc[j]) / 1000.);

            }

            params.locallab.cccurve.clear();
            params.locallab.cccurve = cccend;

            delete [] s_datcc;

            int *s_datch;
            s_datch = new int[70];
            int sizh;

            ipf.strcurv_data(lhstr[0], s_datch, sizh);
            sizelhcs[sp] = sizh;
            std::vector<double>   clhend;

            lhstr[sp] = lhstr[0];

            for (int j = 0; j < sizh; j++) {
                lhcurvs[sp * 500 + j] = s_datch[j];
                clhend.push_back((double)(s_datch[j]) / 1000.);

            }

            params.locallab.LHcurve.clear();
            params.locallab.LHcurve = clhend;

            delete [] s_datch;

            int *s_datchh;
            s_datchh = new int[70];
            int sizhh;

            ipf.strcurv_data(hhstr[0], s_datchh, sizhh);
            sizehhcs[sp] = sizhh;
            std::vector<double>   chhend;

            hhstr[sp] = hhstr[0];

            for (int j = 0; j < sizhh; j++) {
                hhcurvs[sp * 500 + j] = s_datchh[j];
                chhend.push_back((double)(s_datchh[j]) / 1000.);

            }

            params.locallab.HHcurve.clear();
            params.locallab.HHcurve = chhend;

            delete [] s_datchh;

            int *s_datcsk;
            s_datcsk = new int[70];
            int sizsk;

<<<<<<< HEAD
            ipf.strcurv_data(skinstr[0], s_datcsk, sizsk);
            sizeskintonecurves[sp] = sizsk;
            std::vector<double>   cskend;
=======
            if (aeListener)
                aeListener->autoExpChanged (params.toneCurve.expcomp, params.toneCurve.brightness, params.toneCurve.contrast,
                                            params.toneCurve.black, params.toneCurve.hlcompr, params.toneCurve.hlcomprthresh, params.toneCurve.hrenabled);
        }
        if (params.toneCurve.histmatching) {
            if (!params.toneCurve.fromHistMatching) {
                imgsrc->getAutoMatchedToneCurve(params.icm, params.toneCurve.curve);
            }
>>>>>>> d73e5428

            skinstr[sp] = skinstr[0];

<<<<<<< HEAD
            for (int j = 0; j < sizsk; j++) {
                skintonescurves[sp * 500 + j] = s_datcsk[j];
                cskend.push_back((double)(s_datcsk[j]) / 1000.);
=======
            params.toneCurve.autoexp = false;
            params.toneCurve.curveMode = ToneCurveParams::TcMode::FILMLIKE;
            params.toneCurve.curve2 = { 0 };
            params.toneCurve.brightness = 0;
            params.toneCurve.contrast = 0;
            params.toneCurve.black = 0;
            params.toneCurve.fromHistMatching = true;
>>>>>>> d73e5428

            }

            params.locallab.skintonescurve.clear();
            params.locallab.skintonescurve = cskend;

            delete [] s_datcsk;



            //PSThreshold + 1
            int sizps = 2;
            int s_datcps[sizps + 1];
            ipf.strcurv_data(pthstr[0], s_datcps, sizps);

            psthresholds[sp * 500] = s_datcps[0];
            psthresholds[sp * 500 + 1] = s_datcps[1];
//          printf("B 0=%i 1=%i\n", s_datcps[0], s_datcps[1]);
            std::string ps_str2 = "";

            ps_str2 = ps_str2  + std::to_string(s_datcps[0]) +  delim[0] + std::to_string(s_datcps[1]) +  delim[1];
            pthstr[0] = ps_str2 + "@";

            pthstr[sp] = pthstr[0];
            params.locallab.psthreshold.setValues(s_datcps[0], s_datcps[1]);

            //end local PS


            //expos
            int *s_datcex;
            s_datcex = new int[70];
            int sizex;
            //   printf ("ex0=%s \n", exstr[0].c_str());
            ipf.strcurv_data(exstr[0], s_datcex, sizex);
            sizeexcurves[sp] = sizex;
            std::vector<double>   cexend;

            exstr[sp] = exstr[0];

            for (int j = 0; j < sizex; j++) {
                excurves[sp * 500 + j] = s_datcex[j];
                cexend.push_back((double)(s_datcex[j]) / 1000.);

            }

            params.locallab.excurve.clear();
            params.locallab.excurve = cexend;

            delete [] s_datcex;

            LHutili = false;
            HHutili = false;

            std::string t_curvhhref2 = "1000A0B500C350D350E166F500G350H350I333J500K350L350M500N500O350P350Q666R500S350T350U833V500W350X350Y@";

            if (hhstr[sp].c_str() != t_curvhhref2) {
                //  HHutili = true;
            }

            if (lhstr[sp].c_str() != t_curvhhref2) {
                //   LHutili = true;
            }

            params.locallab.getCurves(locRETgainCurve, locRETgainCurverab, loclhCurve, lochhCurve, LHutili, HHutili);
            locallutili = false;
            localcutili = false;
            localskutili = false;
            localexutili = false;

            std::string t_curvskinref2 = "3000A0B0C1000D1000E@";
            std::string t_none2 = "0A@";

            if (skinstr[sp].c_str() != t_curvskinref2 && skinstr[sp].c_str() != t_none2) {
                // localskutili = true;
            }

            std::string t_curvexref2 = "3000A0B0C1000D1000E@";

            if (exstr[sp].c_str() != t_curvexref2 && exstr[sp].c_str() != t_none2) {
                //  localexutili = true;
            }

            double ecomp = params.locallab.expcomp;
            double black = params.locallab.black;
            double hlcompr = params.locallab.hlcompr;
            double hlcomprthresh = params.locallab.hlcomprthresh;
            double shcompr = params.locallab.shcompr;
            double br = params.locallab.lightness;

            CurveFactory::complexCurvelocal(ecomp, black / 65535., hlcompr, hlcomprthresh, shcompr, br,
                                            hltonecurveloc, shtonecurveloc, tonecurveloc, lightCurveloc,
                                            sca);

            CurveFactory::curveLocal(locallutili, params.locallab.llcurve, lllocalcurve, sca);
            CurveFactory::curveCCLocal(localcutili, params.locallab.cccurve, cclocalcurve, sca);
            CurveFactory::curveskLocal(localskutili, params.locallab.skintonescurve, sklocalcurve, sca);
            CurveFactory::curveexLocal(localexutili, params.locallab.excurve, exlocalcurve, sca);

            params.locallab.huerefblur = huerefblurs[sp] / 100.;
            params.locallab.hueref = huerefs[sp] / 100.;
            params.locallab.chromaref = chromarefs[sp];
            params.locallab.lumaref = lumarefs[sp];
            params.locallab.sobelref = sobelrefs[sp];
            ipf.Lab_Local(3, maxspot, sp, huerefs, sobelrefs, centerx, centery, (float**)shbuffer, nprevl, nprevl, reserv, 0, 0, pW, pH, scale, locRETgainCurve, lllocalcurve, loclhCurve, lochhCurve, LHutili, HHutili, cclocalcurve,
                          localskutili, sklocalcurve, localexutili, exlocalcurve, hltonecurveloc, shtonecurveloc, tonecurveloc, lightCurveloc, params.locallab.huerefblur, params.locallab.hueref, params.locallab.chromaref, params.locallab.lumaref, params.locallab.sobelref);
            lllocalcurve.clear();
            cclocalcurve.clear();
            sklocalcurve.clear();
            exlocalcurve.clear();

            //*******************************************************
            //end current spot
            //*******************************************************

            //*******************************************************
            //write mip file in real time
            //*******************************************************

            ofstream fou(datal, ios::out | ios::trunc);

            if (fou) {
                mipver = 10024; //confirm new versionmip - last - same value as at beginning,

                for (int spe = 1; spe < maxspot; spe++) {
                    int t_sp = spe;
                    int t_mipversion = mipver;//actualize for current usage
                    int t_circrad  = dataspot[2][spe];
                    int t_locX  = dataspot[3][spe];
                    int t_locY  = dataspot[4][spe];
                    int t_locYT  = dataspot[5][spe];
                    int t_locXL  = dataspot[6][spe];
                    int t_centerX  = dataspot[7][spe];
                    int t_centerY  = dataspot[8][spe];
                    int t_lightness  = dataspot[9][spe];
                    int t_contrast  = dataspot[10][spe];
                    int t_chroma  = dataspot[11][spe];
                    int t_sensi  = dataspot[12][spe];
                    int t_transit  = dataspot[13][spe];
                    int t_invers = dataspot[14][spe];
                    int t_Smeth = dataspot[15][spe];
                    int t_currentspot  = realspot;
                    int t_radius = dataspot[17][spe];
                    int t_strength = dataspot[18][spe];
                    int t_sensibn = dataspot[19][spe];
                    int t_inversrad = dataspot[20][spe];
                    int t_str = dataspot[21][spe];
                    int t_chrrt = dataspot[22][spe];
                    int t_neigh = dataspot[23][spe];
                    int t_vart = dataspot[24][spe];
                    int t_sensih = dataspot[25][spe];
                    int t_inversret = dataspot[26][spe];
                    int t_retinexMethod = dataspot[27][spe];
                    int t_sharradius = dataspot[28][spe];
                    int t_sharamount = dataspot[29][spe];
                    int t_shardamping = dataspot[30][spe];
                    int t_shariter = dataspot[31][spe];
                    int t_sensisha = dataspot[32][spe];
                    int t_inverssha = dataspot[33][spe];
                    int t_qualityMethod =  dataspot[34][spe];
                    int t_thres =  dataspot[35][spe];
                    int t_proxi =  dataspot[36][spe];
                    int t_noiselumf = dataspot[37][spe];
                    int t_noiselumc = dataspot[38][spe];
                    int t_noisechrof = dataspot[39][spe];
                    int t_noisechroc = dataspot[40][spe];
                    int t_mult0 = dataspot[41][spe];
                    int t_mult1 = dataspot[42][spe];
                    int t_mult2 = dataspot[43][spe];
                    int t_mult3 = dataspot[44][spe];
                    int t_mult4 = dataspot[45][spe];
                    int t_threshold = dataspot[46][spe];
                    int t_sensicb = dataspot[47][spe];
                    int t_activlum = dataspot[48][spe];

                    int t_stren = dataspot[49][spe];
                    int t_gamma = dataspot[50][spe];
                    int t_estop = dataspot[51][spe];
                    int t_scaltm = dataspot[52][spe];
                    int t_rewei = dataspot[53][spe];
                    int t_sensitm = dataspot[54][spe];
                    int t_retrab = dataspot[55][spe];
                    int t_curvactiv = dataspot[56][spe];
                    int t_qualitycurveMethod =  dataspot[57][spe];

                    int t_sensiv = dataspot[58][spe];
                    int t_pastel = dataspot[59][spe];
                    int t_saturated = dataspot[60][spe];
                    int t_proskin = dataspot[61][spe];
                    int t_avoidcsh = dataspot[62][spe];
                    int t_pastsat = dataspot[63][spe];

                    int t_expcomp = dataspot[64][spe];
                    int t_black = dataspot[65][spe];
                    int t_hlcompr = dataspot[66][spe];
                    int t_hlcomprthresh = dataspot[67][spe];
                    int t_shcompr = dataspot[68][spe];
                    int t_sensiex = dataspot[69][spe];

                    int t_centerXbuf = dataspot[70][spe];
                    int t_centerYbuf = dataspot[71][spe];
                    int t_adjblur = dataspot[72][spe];
                    int t_cutpast = dataspot[73][spe];

                    int t_chromacbdl = dataspot[74][spe];

                    int t_lastdust = dataspot[75][spe];
                    int t_blurMethod = dataspot[76][spe];
                    int t_dustMethod = dataspot[77][spe];

                    int t_excludemeth = dataspot[78][spe];
                    int t_sensiexclu = dataspot[79][spe];
                    int t_struc = dataspot[80][spe];
                    int t_warm = dataspot[81][spe];
                    int t_noiselumdetail = dataspot[82][spe];
                    int t_noisechrodetail = dataspot[83][spe];
                    int t_sensiden = dataspot[84][spe];
                    int t_expdenoi = dataspot[85][spe];

                    int t_expcolor = dataspot[86][spe];
                    int t_expvibrance = dataspot[87][spe];
                    int t_expblur = dataspot[88][spe];
                    int t_exptonemap = dataspot[89][spe];
                    int t_expreti = dataspot[90][spe];
                    int t_expsharp = dataspot[91][spe];
                    int t_expcbdl = dataspot[92][spe];
                    int t_expexpose = dataspot[93][spe];

                    int t_bilateral = dataspot[94][spe];
                    int t_noiselequal = dataspot[95][spe];
                    int t_shapemeth = dataspot[96][spe];

                    int t_huerefblur = dataspot[maxdata - 5][spe];
                    int t_hueref = dataspot[maxdata - 4][spe];
                    int t_chromaref = dataspot[maxdata - 3][spe];
                    int t_lumaref = dataspot[maxdata - 2][spe];
                    int t_sobelref = dataspot[maxdata - 1][spe];



                    std::string t_curvret = retistr[spe];
                    std::string t_curvll = llstr[spe];
                    std::string t_curvlh = lhstr[spe];
                    std::string t_curvcc = ccstr[spe];
                    std::string t_curvhh = hhstr[spe];
                    std::string t_curvskin = skinstr[spe];
                    std::string t_psthres = pthstr[spe];
                    std::string t_curvex = exstr[spe];

                    fou << "Mipversion=" << t_mipversion << '@' << endl;
                    fou << "Spot=" << t_sp << '@' << endl;
                    fou << "Circrad=" << t_circrad << '@' << endl;
                    fou << "LocX=" << t_locX << '@' << endl;
                    fou << "LocY=" << t_locY << '@' << endl;
                    fou << "LocYT=" << t_locYT << '@' << endl;
                    fou << "LocXL=" << t_locXL << '@' << endl ;
                    fou << "CenterX=" << t_centerX << '@' << endl;
                    fou << "CenterY=" << t_centerY << '@' << endl;
                    fou << "Lightness=" << t_lightness << '@' << endl;
                    fou << "Contrast=" << t_contrast << '@' <<  endl;
                    fou << "Chroma=" << t_chroma << '@' << endl;
                    fou << "Sensi=" << t_sensi << '@' << endl;
                    fou << "Transit=" << t_transit << '@' << endl;
                    fou << "Invers=" << t_invers << '@' << endl;
                    fou << "Smethod=" << t_Smeth << '@' << endl;
                    fou << "Currentspot=" << t_currentspot << '@' << endl;
                    fou << "Radius=" << t_radius << '@' << endl;
                    fou << "Strength=" << t_strength << '@' << endl;
                    fou << "Sesibn=" << t_sensibn << '@' << endl;
                    fou << "Inversrad=" << t_inversrad << '@' << endl;
                    fou << "Str=" << t_str << '@' << endl;
                    fou << "Chroma=" << t_chrrt << '@' << endl;
                    fou << "Neigh=" << t_neigh << '@' << endl;
                    fou << "Vart=" << t_vart << '@' << endl;
                    fou << "Sensih=" << t_sensih << '@' << endl;
                    fou << "Inversret=" << t_inversret << '@' << endl;
                    fou << "retinexMethod=" << t_retinexMethod << '@' << endl;
                    fou << "Sharradius=" << t_sharradius << '@' << endl;
                    fou << "Sharamount=" << t_sharamount << '@' << endl;
                    fou << "Shardamping=" << t_shardamping << '@' << endl;
                    fou << "Shariter=" << t_shariter << '@' << endl;
                    fou << "Sensisha=" << t_sensisha << '@' << endl;
                    fou << "Inverssha=" << t_inverssha << '@' << endl;
                    fou << "qualityMethod=" << t_qualityMethod << '@' << endl;
                    fou << "Thres=" << t_thres << '@' << endl;
                    fou << "Proxi=" << t_proxi << '@' << endl;
                    fou << "Noiselumf=" << t_noiselumf << '@' << endl;
                    fou << "Noiselumc=" << t_noiselumc << '@' << endl;
                    fou << "Noisechrof=" << t_noisechrof << '@' << endl;
                    fou << "Noisechroc=" << t_noisechroc << '@' << endl;
                    fou << "Mult0=" << t_mult0 << '@' << endl;
                    fou << "Mult1=" << t_mult1 << '@' << endl;
                    fou << "Mult2=" << t_mult2 << '@' << endl;
                    fou << "Mult3=" << t_mult3 << '@' << endl;
                    fou << "Mult4=" << t_mult4 << '@' << endl;
                    fou << "Threshold=" << t_threshold << '@' << endl;
                    fou << "Sensicb=" << t_sensicb << '@' << endl;
                    fou << "Activblurlum=" << t_activlum << '@' << endl;

                    fou << "Stren=" << t_stren << '@' << endl;
                    fou << "Gamma=" << t_gamma << '@' << endl;
                    fou << "Estop=" << t_estop << '@' << endl;
                    fou << "Scaltm=" << t_scaltm << '@' << endl;
                    fou << "Rewei=" << t_rewei << '@' << endl;
                    fou << "Sensitm=" << t_sensitm << '@' << endl;

                    fou << "Retrab=" << t_retrab << '@' << endl;
                    fou << "Curvactiv=" << t_curvactiv << '@' << endl;
                    fou << "qualitycurveMethod=" << t_qualitycurveMethod << '@' << endl;

                    fou << "Sensiv=" << t_sensiv << '@' << endl;
                    fou << "Pastel=" << t_pastel << '@' << endl;
                    fou << "Saturated=" << t_saturated << '@' << endl;
                    fou << "Proskin=" << t_proskin << '@' << endl;
                    fou << "Avoidcsh=" << t_avoidcsh << '@' << endl;
                    fou << "Pastsat=" << t_pastsat << '@' << endl;

                    fou << "Expcomp=" << t_expcomp << '@' << endl;
                    fou << "Black=" << t_black << '@' << endl;
                    fou << "Hlcompr=" << t_hlcompr << '@' << endl;
                    fou << "Hlcomprthresh=" << t_hlcomprthresh << '@' << endl;
                    fou << "Shcompr=" << t_shcompr  << '@' << endl;
                    fou << "Sensiex=" << t_sensiex << '@' << endl;

                    fou << "CenterXbuf=" << t_centerXbuf << '@' << endl;
                    fou << "CenterYbuf=" << t_centerYbuf << '@' << endl;
                    fou << "Adjblur=" << t_adjblur << '@' << endl;
                    fou << "Cutpast=" << t_cutpast << '@' <<  endl;

                    fou << "Chromacbdl=" << t_chromacbdl << '@' <<  endl;
                    fou << "Lastdust=" << t_lastdust << '@' <<  endl;
                    fou << "BlurMethod=" << t_blurMethod << '@' <<  endl;
                    fou << "DustMethod=" << t_dustMethod << '@' <<  endl;

                    fou << "ExcludeMethod=" << t_excludemeth << '@' <<  endl;
                    fou << "Sensiexclu=" << t_sensiexclu << '@' << endl;
                    fou << "Struc=" << t_struc << '@' << endl;
                    fou << "Warm=" << t_warm << '@' << endl;
                    fou << "Noiselumdetail=" << t_noiselumdetail << '@' << endl;
                    fou << "Noisechrodetail=" << t_noisechrodetail << '@' << endl;
                    fou << "Sensiden=" << t_sensiden << '@' << endl;
                    fou << "Expdenoi=" << t_expdenoi << '@' << endl;
                    fou << "Expcolor=" << t_expcolor << '@' << endl;
                    fou << "Expvibrance=" << t_expvibrance << '@' << endl;
                    fou << "Expblur=" << t_expblur << '@' << endl;
                    fou << "Exptonemap=" << t_exptonemap << '@' << endl;
                    fou << "Expreti=" << t_expreti << '@' << endl;
                    fou << "Expsharp=" << t_expsharp << '@' << endl;
                    fou << "Expcbdl=" << t_expcbdl << '@' << endl;
                    fou << "Expexpose=" << t_expexpose << '@' << endl;

                    fou << "Bilateral=" << t_bilateral << '@' << endl;
                    fou << "Noiselequal=" << t_noiselequal << '@' << endl;
                    fou << "ShapeMethod=" << t_shapemeth << '@' <<  endl;

                    fou << "huerefblur=" << t_huerefblur << '@' << endl;
                    fou << "hueref=" << t_hueref << '@' << endl;
                    fou << "chromaref=" << t_chromaref << '@' << endl;
                    fou << "lumaref=" << t_lumaref << '@' << endl;
                    fou << "sobelref=" << t_sobelref << '@' << endl;
                    fou << "curveReti=" << t_curvret << endl;
                    fou << "curveLL=" << t_curvll  << endl;
                    fou << "curveLH=" << t_curvlh  << endl;
                    fou << "curveCC=" << t_curvcc  << endl;
                    fou << "curveHH=" << t_curvhh   << endl;
                    fou << "curveskin=" << t_curvskin  << endl;
                    fou << "pthres=" << t_psthres  << endl;
                    fou << "curveex=" << t_curvex  << endl;

                    fou << endl;
                }

                fou.close();
            }

            //********************************************************
            //end write mip file
            //*********************************************************

            //clean all
            for (int i = 0; i < maxdata; i++) {
                delete [] dataspot[i];
            }

            delete [] dataspot;

            delete [] retistr;
            delete [] llstr;
            delete [] lhstr;
            delete [] ccstr;
            delete [] hhstr;
            delete [] skinstr;
            delete [] pthstr;
            delete [] exstr;

        }

        //*************************************************************
        // end locallab
        //*************************************************************

        histCCurve.clear();
        histLCurve.clear();
        ipf.chromiLuminanceCurve(nullptr, pW, nprevl, nprevl, chroma_acurve, chroma_bcurve, satcurve, lhskcurve, clcurve, lumacurve, utili, autili, butili, ccutili, cclutili, clcutili, histCCurve, histLCurve);
        ipf.vibrance(nprevl);

        if ((params.colorappearance.enabled && !params.colorappearance.tonecie) || (!params.colorappearance.enabled)) {
            ipf.EPDToneMap(nprevl, 5, scale);
        }

        // for all treatments Defringe, Sharpening, Contrast detail , Microcontrast they are activated if "CIECAM" function are disabled
        readyphase++;

        /* Issue 2785, disabled some 1:1 tools
                if (scale==1) {
                    if((params.colorappearance.enabled && !settings->autocielab) || (!params.colorappearance.enabled)){
                        progress ("Denoising luminance impulse...",100*readyphase/numofphases);
                        ipf.impulsedenoise (nprevl);
                        readyphase++;
                    }
                    if((params.colorappearance.enabled && !settings->autocielab) || (!params.colorappearance.enabled)){
                        progress ("Defringing...",100*readyphase/numofphases);
                        ipf.defringe (nprevl);
                        readyphase++;
                    }
                    if (params.sharpenEdge.enabled) {
                        progress ("Edge sharpening...",100*readyphase/numofphases);
                        ipf.MLsharpen (nprevl);
                        readyphase++;
                    }
                    if (params.sharpenMicro.enabled) {
                        if(( params.colorappearance.enabled && !settings->autocielab) || (!params.colorappearance.enabled)){
                            progress ("Microcontrast...",100*readyphase/numofphases);
                            ipf.MLmicrocontrast (nprevl);
                            readyphase++;
                        }
                    }
                    if(((params.colorappearance.enabled && !settings->autocielab) || (!params.colorappearance.enabled)) && params.sharpening.enabled) {
                        progress ("Sharpening...",100*readyphase/numofphases);

                        float **buffer = new float*[pH];
                        for (int i=0; i<pH; i++)
                            buffer[i] = new float[pW];

                        ipf.sharpening (nprevl, (float**)buffer);

                        for (int i=0; i<pH; i++)
                            delete [] buffer[i];
                        delete [] buffer;
                        readyphase++;
                    }
                }
        */
        if (params.dirpyrequalizer.cbdlMethod == "aft") {
            if (((params.colorappearance.enabled && !settings->autocielab) || (!params.colorappearance.enabled))) {
                progress("Pyramid wavelet...", 100 * readyphase / numofphases);
                ipf.dirpyrequalizer(nprevl, scale);
                //ipf.Lanczoslab (ip_wavelet(LabImage * lab, LabImage * dst, const procparams::EqualizerParams & eqparams), nprevl, 1.f/scale);
                readyphase++;
            }
        }


        wavcontlutili = false;
        //CurveFactory::curveWavContL ( wavcontlutili,params.wavelet.lcurve, wavclCurve, LUTu & histogramwavcl, LUTu & outBeforeWavCLurveHistogram,int skip);
        CurveFactory::curveWavContL(wavcontlutili, params.wavelet.wavclCurve, wavclCurve, scale == 1 ? 1 : 16);


        if ((params.wavelet.enabled)) {
            WaveletParams WaveParams = params.wavelet;
            //      WaveParams.getCurves(wavCLVCurve, waOpacityCurveRG, waOpacityCurveBY);
            WaveParams.getCurves(wavCLVCurve, waOpacityCurveRG, waOpacityCurveBY, waOpacityCurveW, waOpacityCurveWL);

            int kall = 0;
            progress("Wavelet...", 100 * readyphase / numofphases);
            //  ipf.ip_wavelet(nprevl, nprevl, kall, WaveParams, wavCLVCurve, waOpacityCurveRG, waOpacityCurveBY, scale);
            ipf.ip_wavelet(nprevl, nprevl, kall, WaveParams, wavCLVCurve, waOpacityCurveRG, waOpacityCurveBY, waOpacityCurveW, waOpacityCurveWL, wavclCurve, scale);

        }


        if (params.colorappearance.enabled) {
            //L histo  and Chroma histo for ciecam
            // histogram well be for Lab (Lch) values, because very difficult to do with J,Q, M, s, C
            int x1, y1, x2, y2;
            params.crop.mapToResized(pW, pH, scale, x1, x2,  y1, y2);
            lhist16CAM.clear();
            lhist16CCAM.clear();

            if (!params.colorappearance.datacie) {
                for (int x = 0; x < pH; x++)
                    for (int y = 0; y < pW; y++) {
                        int pos = CLIP((int)(nprevl->L[x][y]));
                        int posc = CLIP((int)sqrt(nprevl->a[x][y] * nprevl->a[x][y] + nprevl->b[x][y] * nprevl->b[x][y]));
                        lhist16CAM[pos]++;
                        lhist16CCAM[posc]++;
                    }
            }

            CurveFactory::curveLightBrightColor(params.colorappearance.curve, params.colorappearance.curve2, params.colorappearance.curve3,
                                                lhist16CAM, histLCAM, lhist16CCAM, histCCAM,
                                                customColCurve1, customColCurve2, customColCurve3, 1);

            const FramesMetaData* metaData = imgsrc->getMetaData();
            int imgNum = 0;

            if (imgsrc->isRAW()) {
                if (imgsrc->getSensorType() == ST_BAYER) {
                    imgNum = rtengine::LIM<unsigned int> (params.raw.bayersensor.imageNum, 0, metaData->getFrameCount() - 1);
                } else if (imgsrc->getSensorType() == ST_FUJI_XTRANS) {
                    //imgNum = rtengine::LIM<unsigned int>(params.raw.xtranssensor.imageNum, 0, metaData->getFrameCount() - 1);
                }
            }

            float fnum = metaData->getFNumber(imgNum);          // F number
            float fiso = metaData->getISOSpeed(imgNum) ;        // ISO
            float fspeed = metaData->getShutterSpeed(imgNum) ;  // Speed
            double fcomp = metaData->getExpComp(imgNum);        // Compensation +/-
            double adap;

            if (fnum < 0.3f || fiso < 5.f || fspeed < 0.00001f) { //if no exif data or wrong
                adap = 2000.;
            } else {
                double E_V = fcomp + log2(double ((fnum * fnum) / fspeed / (fiso / 100.f)));
                E_V += params.toneCurve.expcomp;// exposure compensation in tonecurve ==> direct EV
                E_V += log2(params.raw.expos);  // exposure raw white point ; log2 ==> linear to EV
                adap = powf(2.f, E_V - 3.f);  // cd / m2
                // end calculation adaptation scene luminosity
            }

            float d, dj, yb;
            bool execsharp = false;

            if (!ncie) {
                ncie = new CieImage(pW, pH);
            }

            if (!CAMBrightCurveJ && (params.colorappearance.algo == "JC" || params.colorappearance.algo == "JS" || params.colorappearance.algo == "ALL")) {
                CAMBrightCurveJ(32768, 0);
            }

            if (!CAMBrightCurveQ && (params.colorappearance.algo == "QM" || params.colorappearance.algo == "ALL")) {
                CAMBrightCurveQ(32768, 0);
            }

            // Issue 2785, only float version of ciecam02 for navigator and pan background
            CAMMean = NAN;
            CAMBrightCurveJ.dirty = true;
            CAMBrightCurveQ.dirty = true;

            ipf.ciecam_02float(ncie, float (adap), pW, 2, nprevl, &params, customColCurve1, customColCurve2, customColCurve3, histLCAM, histCCAM, CAMBrightCurveJ, CAMBrightCurveQ, CAMMean, 5, scale, execsharp, d, dj, yb, 1);

            if ((params.colorappearance.autodegree || params.colorappearance.autodegreeout) && acListener && params.colorappearance.enabled) {
                acListener->autoCamChanged(100.* (double)d, 100.* (double)dj);
            }

            if (params.colorappearance.autoadapscen && acListener && params.colorappearance.enabled) {
                acListener->adapCamChanged(adap);    //real value of adapt scene
            }

            if (params.colorappearance.autoybscen && acListener && params.colorappearance.enabled) {
                acListener->ybCamChanged((int) yb);    //real value Yb scene
            }

            readyphase++;
        } else {
            // CIECAM is disabled, we free up its image buffer to save some space
            if (ncie) {
                delete ncie;
            }

            ncie = nullptr;

            if (CAMBrightCurveJ) {
                CAMBrightCurveJ.reset();
            }

            if (CAMBrightCurveQ) {
                CAMBrightCurveQ.reset();
            }
        }
    }

    // Update the monitor color transform if necessary
    if ((todo & M_MONITOR) || (lastOutputProfile != params.icm.output) || lastOutputIntent != params.icm.outputIntent || lastOutputBPC != params.icm.outputBPC) {
        lastOutputProfile = params.icm.output;
        lastOutputIntent = params.icm.outputIntent;
        lastOutputBPC = params.icm.outputBPC;
        ipf.updateColorProfiles(monitorProfile, monitorIntent, softProof, gamutCheck);
    }

// process crop, if needed
    for (size_t i = 0; i < crops.size(); i++)
        if (crops[i]->hasListener() && cropCall != crops[i]) {
            crops[i]->update(todo);     // may call ourselves
        }

    progress("Conversion to RGB...", 100 * readyphase / numofphases);

    if ((todo != CROP && todo != MINUPDATE) || (todo & M_MONITOR)) {
        MyMutex::MyLock prevImgLock(previmg->getMutex());

        try {
            // Computing the preview image, i.e. converting from WCS->Monitor color space (soft-proofing disabled) or WCS->Printer profile->Monitor color space (soft-proofing enabled)
            ipf.lab2monitorRgb(nprevl, previmg);

            // Computing the internal image for analysis, i.e. conversion from WCS->Output profile
            delete workimg;
            workimg = ipf.lab2rgb(nprevl, 0, 0, pW, pH, params.icm);
        } catch (char * str) {
            progress("Error converting file...", 0);
            return;
        }
    }

    if (!resultValid) {
        resultValid = true;

        if (imageListener) {
            imageListener->setImage(previmg, scale, params.crop);
        }
    }

    if (imageListener)
        // TODO: The WB tool should be advertised too in order to get the AutoWB's temp and green values
    {
        imageListener->imageReady(params.crop);
    }

    readyphase++;

    if (hListener) {
        updateLRGBHistograms();
        hListener->histogramChanged(histRed, histGreen, histBlue, histLuma, histToneCurve, histLCurve, histCCurve, /*histCLurve, histLLCurve,*/ histLCAM, histCCAM, histRedRaw, histGreenRaw, histBlueRaw, histChroma, histLRETI);
    }

}


void ImProcCoordinator::freeAll()
{

    if (settings->verbose) {
        printf("freeall starts %d\n", (int)allocated);
    }

    if (allocated) {
        if (orig_prev != oprevi) {
            delete oprevi;
        }

        oprevi    = nullptr;
        delete orig_prev;
        orig_prev = nullptr;
        delete oprevl;
        oprevl    = nullptr;
        delete nprevl;
        nprevl    = nullptr;
        delete reserv;
        reserv    = nullptr;

        if (ncie) {
            delete ncie;
        }

        ncie      = nullptr;

        if (imageListener) {
            imageListener->delImage(previmg);
        } else {
            delete previmg;
        }

        delete workimg;

    }

    allocated = false;
}

/** @brief Handles image buffer (re)allocation and trigger sizeChanged of SizeListener[s]
 * If the scale change, this method will free all buffers and reallocate ones of the new size.
 * It will then tell to the SizeListener that size has changed (sizeChanged)
 *
 * @param prevscale New Preview's scale.
 */
void ImProcCoordinator::setScale(int prevscale)
{

    if (settings->verbose) {
        printf("setscale before lock\n");
    }

    tr = getCoarseBitMask(params.coarse);

    int nW, nH;
    imgsrc->getFullSize(fw, fh, tr);

    prevscale++;

    do {
        prevscale--;
        PreviewProps pp(0, 0, fw, fh, prevscale);
        imgsrc->getSize(pp, nW, nH);
    } while (nH < 400 && prevscale > 1 && (nW * nH < 1000000));  // sctually hardcoded values, perhaps a better choice is possible

    if (settings->verbose) {
        printf("setscale starts (%d, %d)\n", nW, nH);
    }

    if (nW != pW || nH != pH) {

        freeAll();

        pW = nW;
        pH = nH;

        orig_prev = new Imagefloat(pW, pH);
        oprevi = orig_prev;
        oprevl = new LabImage(pW, pH);
        nprevl = new LabImage(pW, pH);
        reserv = new LabImage(pW, pH);

        //  nprevloc = new LabImage (pW, pH);
        //ncie is only used in ImProcCoordinator::updatePreviewImage, it will be allocated on first use and deleted if not used anymore
        previmg = new Image8(pW, pH);
        workimg = new Image8(pW, pH);

        allocated = true;
    }

    scale = prevscale;
    resultValid = false;
    fullw = fw;
    fullh = fh;

    if (settings->verbose) {
        printf("setscale ends\n");
    }

    if (!sizeListeners.empty())
        for (size_t i = 0; i < sizeListeners.size(); i++) {
            sizeListeners[i]->sizeChanged(fullw, fullh, fw, fh);
        }

    if (settings->verbose) {
        printf("setscale ends2\n");
    }

}


void ImProcCoordinator::updateLRGBHistograms()
{

    int x1, y1, x2, y2;
    params.crop.mapToResized(pW, pH, scale, x1, x2, y1, y2);

    #pragma omp parallel sections
    {
        #pragma omp section
        {
            histChroma.clear();

            for (int i = y1; i < y2; i++)
                for (int j = x1; j < x2; j++)
                {
                    histChroma[(int)(sqrtf(SQR(nprevl->a[i][j]) + SQR(nprevl->b[i][j])) / 188.f)]++;      //188 = 48000/256
                }
        }
        #pragma omp section
        {
            histLuma.clear();

            for (int i = y1; i < y2; i++)
                for (int j = x1; j < x2; j++)
                {
                    histLuma[(int)(nprevl->L[i][j] / 128.f)]++;
                }
        }
        #pragma omp section
        {
            histRed.clear();
            histGreen.clear();
            histBlue.clear();

            for (int i = y1; i < y2; i++)
            {
                int ofs = (i * pW + x1) * 3;

                for (int j = x1; j < x2; j++) {
                    int r = workimg->data[ofs++];
                    int g = workimg->data[ofs++];
                    int b = workimg->data[ofs++];

                    histRed[r]++;
                    histGreen[g]++;
                    histBlue[b]++;
                }
            }
        }
    }

}

void ImProcCoordinator::progress(Glib::ustring str, int pr)
{

    /*  if (plistener) {
        plistener->setProgressStr (str);
        plistener->setProgress ((double)pr / 100.0);
      }*/
}

bool ImProcCoordinator::getAutoWB(double& temp, double& green, double equal, double tempBias)
{

    if (imgsrc) {
        if (lastAwbEqual != equal || lastAwbTempBias != tempBias) {
// Issue 2500            MyMutex::MyLock lock(minit);  // Also used in crop window
            double rm, gm, bm;
            imgsrc->getAutoWBMultipliers(rm, gm, bm);

            if (rm != -1) {
                autoWB.update(rm, gm, bm, equal, tempBias);
                lastAwbEqual = equal;
                lastAwbTempBias = tempBias;
            } else {
                lastAwbEqual = -1.;
                autoWB.useDefaults(equal);
                lastAwbTempBias = 0.0;
            }
        }

        temp = autoWB.getTemp();
        green = autoWB.getGreen();
        return true;
    } else {
        //temp = autoWB.getTemp();
        temp = -1.0;
        green = -1.0;
        return false;
    }
}

void ImProcCoordinator::getCamWB(double & temp, double & green)
{

    if (imgsrc) {
        temp = imgsrc->getWB().getTemp();
        green = imgsrc->getWB().getGreen();
    }
}

void ImProcCoordinator::getSpotWB(int x, int y, int rect, double & temp, double & tgreen)
{

    ColorTemp ret;

    {
        MyMutex::MyLock lock(mProcessing);
        std::vector<Coord2D> points, red, green, blue;

        for (int i = y - rect; i <= y + rect; i++)
            for (int j = x - rect; j <= x + rect; j++) {
                points.push_back(Coord2D(j, i));
            }

        ipf.transCoord(fw, fh, points, red, green, blue);

        int tr = getCoarseBitMask(params.coarse);

        ret = imgsrc->getSpotWB(red, green, blue, tr, params.wb.equal);
        currWB = ColorTemp(params.wb.temperature, params.wb.green, params.wb.equal, params.wb.method);
        //double rr,gg,bb;
        //currWB.getMultipliers(rr,gg,bb);

    } // end of mutex lockong

    if (ret.getTemp() > 0) {
        temp = ret.getTemp();
        tgreen = ret.getGreen();
    } else {
        temp = currWB.getTemp();
        tgreen = currWB.getGreen();
    }
}

void ImProcCoordinator::getAutoCrop(double ratio, int &x, int &y, int &w, int &h)
{

    MyMutex::MyLock lock(mProcessing);

    LensCorrection *pLCPMap = nullptr;

    if (params.lensProf.useLcp() && imgsrc->getMetaData()->getFocalLen() > 0) {
        const std::shared_ptr<LCPProfile> pLCPProf = LCPStore::getInstance()->getProfile(params.lensProf.lcpFile);

        if (pLCPProf) pLCPMap = new LCPMapper(pLCPProf, imgsrc->getMetaData()->getFocalLen(), imgsrc->getMetaData()->getFocalLen35mm(), imgsrc->getMetaData()->getFocusDist(),
                                                  0, false, params.lensProf.useDist, fullw, fullh, params.coarse, imgsrc->getRotateDegree());
    }

    double fillscale = ipf.getTransformAutoFill(fullw, fullh, pLCPMap);

    if (ratio > 0) {
        w = fullw * fillscale;
        h = w / ratio;

        if (h > fullh * fillscale) {
            h = fullh * fillscale;
            w = h * ratio;
        }
    } else {
        w = fullw * fillscale;
        h = fullh * fillscale;
    }

    x = (fullw - w) / 2;
    y = (fullh - h) / 2;
}

void ImProcCoordinator::setMonitorProfile(const Glib::ustring & profile, RenderingIntent intent)
{
    monitorProfile = profile;
    monitorIntent = intent;
}

void ImProcCoordinator::getMonitorProfile(Glib::ustring & profile, RenderingIntent & intent) const
{
    profile = monitorProfile;
    intent = monitorIntent;
}

void ImProcCoordinator::setSoftProofing(bool softProof, bool gamutCheck)
{
    this->softProof = softProof;
    this->gamutCheck = gamutCheck;
}

void ImProcCoordinator::getSoftProofing(bool & softProof, bool & gamutCheck)
{
    softProof = this->softProof;
    gamutCheck = this->gamutCheck;
}

void ImProcCoordinator::setSharpMask (bool sharpMask)
{
    this->sharpMask = sharpMask;
}

void ImProcCoordinator::saveInputICCReference(const Glib::ustring & fname, bool apply_wb)
{

    MyMutex::MyLock lock(mProcessing);

    int fW, fH;

    int tr = getCoarseBitMask(params.coarse);

    imgsrc->getFullSize(fW, fH, tr);
    PreviewProps pp(0, 0, fW, fH, 1);
    ProcParams ppar = params;
    ppar.toneCurve.hrenabled = false;
    ppar.icm.input = "(none)";
    Imagefloat* im = new Imagefloat(fW, fH);
    imgsrc->preprocess(ppar.raw, ppar.lensProf, ppar.coarse);
    double dummy = 0.0;
    imgsrc->demosaic (ppar.raw, false, dummy);
    ColorTemp currWB = ColorTemp(params.wb.temperature, params.wb.green, params.wb.equal, params.wb.method);

    if (params.wb.method == "Camera") {
        currWB = imgsrc->getWB();
    } else if (params.wb.method == "Auto") {
        if (lastAwbEqual != params.wb.equal || lastAwbTempBias != params.wb.tempBias) {
            double rm, gm, bm;
            imgsrc->getAutoWBMultipliers(rm, gm, bm);

            if (rm != -1.) {
                autoWB.update(rm, gm, bm, params.wb.equal, params.wb.tempBias);
                lastAwbEqual = params.wb.equal;
                lastAwbTempBias = params.wb.tempBias;
            } else {
                lastAwbEqual = -1.;
                lastAwbTempBias = 0.0;
                autoWB.useDefaults(params.wb.equal);
            }
        }

        currWB = autoWB;
    }

    if (!apply_wb) {
        currWB = ColorTemp(); // = no white balance
    }

    imgsrc->getImage(currWB, tr, im, pp, ppar.toneCurve, ppar.raw);
    ImProcFunctions ipf(&ppar, true);

    if (ipf.needsTransform()) {
        Imagefloat* trImg = new Imagefloat(fW, fH);
        ipf.transform(im, trImg, 0, 0, 0, 0, fW, fH, fW, fH,
                      imgsrc->getMetaData(), imgsrc->getRotateDegree(), true);
        delete im;
        im = trImg;
    }

    if (params.crop.enabled) {
        Imagefloat *tmpim = new Imagefloat(params.crop.w, params.crop.h);
        int cx = params.crop.x;
        int cy = params.crop.y;
        int cw = params.crop.w;
        int ch = params.crop.h;
        #pragma omp parallel for

        for (int i = cy; i < cy + ch; i++) {
            for (int j = cx; j < cx + cw; j++) {
                tmpim->r(i - cy, j - cx) = im->r(i, j);
                tmpim->g(i - cy, j - cx) = im->g(i, j);
                tmpim->b(i - cy, j - cx) = im->b(i, j);
            }
        }

        delete im;
        im = tmpim;
    }

    // image may contain out of range samples, clip them to avoid wrap-arounds
    #pragma omp parallel for

    for (int i = 0; i < im->getHeight(); i++) {
        for (int j = 0; j < im->getWidth(); j++) {
            im->r(i, j) = CLIP(im->r(i, j));
            im->g(i, j) = CLIP(im->g(i, j));
            im->b(i, j) = CLIP(im->b(i, j));
        }
    }

    int imw, imh;
    double tmpScale = ipf.resizeScale(&params, fW, fH, imw, imh);

    if (tmpScale != 1.0) {
        Imagefloat* tempImage = new Imagefloat(imw, imh);
        ipf.resize(im, tempImage, tmpScale);
        delete im;
        im = tempImage;
    }

    im->setMetadata(imgsrc->getMetaData()->getRootExifData());

    im->saveTIFF(fname, 16, true);
    delete im;

    if (plistener) {
        plistener->setProgressState(false);
    }

    //im->saveJPEG (fname, 85);
}

void ImProcCoordinator::stopProcessing()
{

    updaterThreadStart.lock();

    if (updaterRunning && thread) {
        changeSinceLast = 0;
        thread->join();
    }

    updaterThreadStart.unlock();
}

void ImProcCoordinator::startProcessing()
{

#undef THREAD_PRIORITY_NORMAL

    if (!destroying) {
        if (!updaterRunning) {
            updaterThreadStart.lock();
            thread = nullptr;
            updaterRunning = true;
            updaterThreadStart.unlock();

            //batchThread->yield(); //the running batch should wait other threads to avoid conflict

            thread = Glib::Thread::create(sigc::mem_fun(*this, &ImProcCoordinator::process), 0, true, true, Glib::THREAD_PRIORITY_NORMAL);

        }
    }
}

void ImProcCoordinator::startProcessing(int changeCode)
{
    paramsUpdateMutex.lock();
    changeSinceLast |= changeCode;
    paramsUpdateMutex.unlock();

    startProcessing();
}

void ImProcCoordinator::process()
{
    if (plistener) {
        plistener->setProgressState(true);
    }

    paramsUpdateMutex.lock();

    while (changeSinceLast) {
        params = nextParams;
        int change = changeSinceLast;
        changeSinceLast = 0;
        paramsUpdateMutex.unlock();

        // M_VOID means no update, and is a bit higher that the rest
        if (change & (M_VOID - 1)) {
            updatePreviewImage(change);
        }

        paramsUpdateMutex.lock();
    }

    paramsUpdateMutex.unlock();
    updaterRunning = false;

    if (plistener) {
        plistener->setProgressState(false);
    }
}

ProcParams* ImProcCoordinator::beginUpdateParams()
{
    paramsUpdateMutex.lock();

    return &nextParams;
}

void ImProcCoordinator::endUpdateParams(ProcEvent change)
{
    int action = RefreshMapper::getInstance()->getAction(change);
    endUpdateParams(action);
}

void ImProcCoordinator::endUpdateParams(int changeFlags)
{
    changeSinceLast |= changeFlags;

    paramsUpdateMutex.unlock();
    startProcessing();
}

void ImProcCoordinator::spotduplic(int **dataspot, int spottodupli, int maxdata)
{
    //perhaps some datas are redondant..to verify
    circrads[0] = circrads[spottodupli] = dataspot[2][0] = dataspot[2][spottodupli] = dataspot[2][spottodupli - 1];
    locx[0] = locx[spottodupli] = dataspot[3][0] = dataspot[3][spottodupli] = dataspot[3][spottodupli - 1];
    locy[0] = locy[spottodupli] = dataspot[4][0] =  dataspot[4][spottodupli] = dataspot[4][spottodupli - 1];
    locyt[0] = locyt[spottodupli] = dataspot[5][0] = dataspot[5][spottodupli] = dataspot[5][spottodupli - 1];
    locxl[0] =  locxl[spottodupli] = dataspot[6][0] = dataspot[6][spottodupli] = dataspot[6][spottodupli - 1];
    //change only center position to 200 200 to see changes
    centerx[0] = centerx[spottodupli]  = dataspot[7][0] = dataspot[7][spottodupli] = 200; //not to center
    centery[0] = centery[spottodupli]  = dataspot[8][0] = dataspot[8][spottodupli] = 200;//not to center to see it is a duplicated spot
    //
    lights[0] = lights[spottodupli] = dataspot[9][0] = dataspot[9][spottodupli] = dataspot[9][spottodupli - 1];
    contrs[0] = contrs[spottodupli] = dataspot[10][0] = dataspot[10][spottodupli] = dataspot[10][spottodupli - 1];
    chroms[0] = chroms[spottodupli] = dataspot[11][0] = dataspot[11][spottodupli] = dataspot[11][spottodupli - 1];
    sensis[0] = sensis[spottodupli] = dataspot[12][0] = dataspot[12][spottodupli] = dataspot[12][spottodupli - 1];
    transits[0] = transits[spottodupli] = dataspot[13][0] = dataspot[13][spottodupli] = dataspot[13][spottodupli - 1];
    inverss[0] = inverss[spottodupli] = dataspot[14][0] = dataspot[14][spottodupli] = dataspot[14][spottodupli - 1];
    smeths[0]  = smeths[spottodupli] = dataspot[15][0] = dataspot[15][spottodupli] = dataspot[15][spottodupli - 1];
    //no chnage to spot current value  16
    radiuss[0]  = radiuss[spottodupli] = dataspot[17][0] = dataspot[17][spottodupli] = dataspot[17][spottodupli - 1];
    strengths[0]  = strengths[spottodupli] = dataspot[18][0] = dataspot[18][spottodupli] = dataspot[18][spottodupli - 1];
    sensibns[0]  = sensibns[spottodupli] = dataspot[19][0] = dataspot[19][spottodupli] = dataspot[19][spottodupli - 1];
    inversrads[0]  = inversrads[spottodupli] = dataspot[20][0] = dataspot[20][spottodupli] = dataspot[20][spottodupli - 1];
    strs[0]  = strs[spottodupli] = dataspot[21][0] = dataspot[21][spottodupli] = dataspot[21][spottodupli - 1];
    chrrts[0]  = chrrts[spottodupli] = dataspot[22][0] = dataspot[22][spottodupli] = dataspot[22][spottodupli - 1];
    neighs[0]  = neighs[spottodupli] = dataspot[23][0] = dataspot[23][spottodupli] = dataspot[23][spottodupli - 1];
    varts[0]  = varts[spottodupli] = dataspot[24][0] = dataspot[24][spottodupli] = dataspot[24][spottodupli - 1];
    sensihs[0]  = sensihs[spottodupli] = dataspot[25][0] = dataspot[25][spottodupli] = dataspot[25][spottodupli - 1];
    inversrets[0]  = inversrets[spottodupli] = dataspot[26][0] = dataspot[26][spottodupli] = dataspot[26][spottodupli - 1];
    retinexs[0]  = retinexs[spottodupli] = dataspot[27][0] = dataspot[27][spottodupli] = dataspot[27][spottodupli - 1];
    sharradiuss[0]  = sharradiuss[spottodupli] = dataspot[28][0] = dataspot[28][spottodupli] = dataspot[28][spottodupli - 1];
    sharamounts[0]  = sharamounts[spottodupli] = dataspot[29][0] = dataspot[29][spottodupli] = dataspot[29][spottodupli - 1];
    shardampings[0]  = shardampings[spottodupli] = dataspot[30][0] = dataspot[30][spottodupli] = dataspot[30][spottodupli - 1];
    shariters[0]  = shariters[spottodupli] = dataspot[31][0] = dataspot[31][spottodupli] = dataspot[31][spottodupli - 1];
    sensishas[0]  = sensishas[spottodupli] = dataspot[32][0] = dataspot[32][spottodupli] = dataspot[32][spottodupli - 1];
    inversshas[0]  = inversshas[spottodupli] = dataspot[33][0] = dataspot[33][spottodupli] = dataspot[33][spottodupli - 1];
    qualitys[0]  = qualitys[spottodupli] = dataspot[34][0] = dataspot[34][spottodupli] = dataspot[34][spottodupli - 1];
    thress[0]  = thress[spottodupli] = dataspot[35][0] = dataspot[35][spottodupli] = dataspot[35][spottodupli - 1];
    proxis[0]  = proxis[spottodupli] = dataspot[36][0] = dataspot[36][spottodupli] = dataspot[36][spottodupli - 1];
    noiselumfs[0]  = noiselumfs[spottodupli] = dataspot[37][0] = dataspot[37][spottodupli] = dataspot[37][spottodupli - 1];
    noiselumcs[0]  = noiselumcs[spottodupli] = dataspot[38][0] = dataspot[38][spottodupli] = dataspot[38][spottodupli - 1];
    noisechrofs[0]  = noisechrofs[spottodupli] = dataspot[39][0] = dataspot[39][spottodupli] = dataspot[39][spottodupli - 1];
    noisechrocs[0]  = noisechrocs[spottodupli] = dataspot[40][0] = dataspot[40][spottodupli] = dataspot[40][spottodupli - 1];
    mult0s[0]  = mult0s[spottodupli] = dataspot[41][0] = dataspot[41][spottodupli] = dataspot[41][spottodupli - 1];
    mult1s[0]  = mult1s[spottodupli] = dataspot[42][0] = dataspot[42][spottodupli] = dataspot[42][spottodupli - 1];
    mult2s[0]  = mult2s[spottodupli] = dataspot[43][0] = dataspot[43][spottodupli] = dataspot[43][spottodupli - 1];
    mult3s[0]  = mult3s[spottodupli] = dataspot[44][0] = dataspot[44][spottodupli] = dataspot[44][spottodupli - 1];
    mult4s[0]  = mult4s[spottodupli] = dataspot[45][0] = dataspot[45][spottodupli] = dataspot[45][spottodupli - 1];
    thresholds[0]  = thresholds[spottodupli] = dataspot[46][0] = dataspot[46][spottodupli] = dataspot[46][spottodupli - 1];
    sensicbs[0]  = sensicbs[spottodupli] = dataspot[47][0] = dataspot[47][spottodupli] = dataspot[47][spottodupli - 1];
    activlums[0]  = activlums[spottodupli] = dataspot[48][0] = dataspot[48][spottodupli] = dataspot[48][spottodupli - 1];
    strens[0]  = strens[spottodupli] = dataspot[49][0] = dataspot[49][spottodupli] = dataspot[49][spottodupli - 1];
    gammas[0]  = gammas[spottodupli] = dataspot[50][0] = dataspot[50][spottodupli] = dataspot[50][spottodupli - 1];
    estops[0]  = estops[spottodupli] = dataspot[51][0] = dataspot[51][spottodupli] = dataspot[51][spottodupli - 1];
    scaltms[0]  = scaltms[spottodupli] = dataspot[52][0] = dataspot[52][spottodupli] = dataspot[52][spottodupli - 1];
    reweis[0]  = reweis[spottodupli] = dataspot[53][0] = dataspot[53][spottodupli] = dataspot[53][spottodupli - 1];
    sensitms[0]  = sensitms[spottodupli] = dataspot[54][0] = dataspot[54][spottodupli] = dataspot[54][spottodupli - 1];
    retrabs[0]  = retrabs[spottodupli] = dataspot[55][0] = dataspot[55][spottodupli] = dataspot[55][spottodupli - 1];
    curvactivs[0]  = curvactivs[spottodupli] = dataspot[56][0] = dataspot[56][spottodupli] = dataspot[56][spottodupli - 1];
    qualitycurves[0]  = qualitycurves[spottodupli] = dataspot[57][0] = dataspot[57][spottodupli] = dataspot[57][spottodupli - 1];
    sensivs[0]  = sensivs[spottodupli] = dataspot[58][0] = dataspot[58][spottodupli] = dataspot[58][spottodupli - 1];
    pastels[0]  = pastels[spottodupli] = dataspot[59][0] = dataspot[59][spottodupli] = dataspot[59][spottodupli - 1];
    saturateds[0]  = saturateds[spottodupli] = dataspot[60][0] = dataspot[60][spottodupli] = dataspot[60][spottodupli - 1];
    protectskinss[0]  = protectskinss[spottodupli] = dataspot[61][0] = dataspot[61][spottodupli] = dataspot[61][spottodupli - 1];
    avoidcolorshifts[0]  = avoidcolorshifts[spottodupli] = dataspot[62][0] = dataspot[62][spottodupli] = dataspot[62][spottodupli - 1];
    pastsattogs[0]  = pastsattogs[spottodupli] = dataspot[63][0] = dataspot[63][spottodupli] = dataspot[63][spottodupli - 1];
    expcomps[0]  = expcomps[spottodupli] = dataspot[64][0] = dataspot[64][spottodupli] = dataspot[64][spottodupli - 1];
    blacks[0]  = blacks[spottodupli] = dataspot[65][0] = dataspot[65][spottodupli] = dataspot[65][spottodupli - 1];
    hlcomprs[0]  = hlcomprs[spottodupli] = dataspot[66][0] = dataspot[66][spottodupli] = dataspot[66][spottodupli - 1];
    hlcomprthreshs[0]  = hlcomprthreshs[spottodupli] = dataspot[67][0] = dataspot[67][spottodupli] = dataspot[67][spottodupli - 1];
    shcomprs[0]  = shcomprs[spottodupli] = dataspot[68][0] = dataspot[68][spottodupli] = dataspot[68][spottodupli - 1];
    sensiexs[0]  = sensiexs[spottodupli] = dataspot[69][0] = dataspot[69][spottodupli] = dataspot[69][spottodupli - 1];
    centerxbufs[0]  = centerxbufs[spottodupli] = dataspot[70][0] = dataspot[70][spottodupli] = dataspot[70][spottodupli - 1];
    centerybufs[0]  = centerybufs[spottodupli] = dataspot[71][0] = dataspot[71][spottodupli] = dataspot[71][spottodupli - 1];
    adjblurs[0]  = adjblurs[spottodupli] = dataspot[72][0] = dataspot[72][spottodupli] = dataspot[72][spottodupli - 1];
    cutpasts[0]  = cutpasts[spottodupli] = dataspot[73][0] = dataspot[73][spottodupli] = dataspot[73][spottodupli - 1];
    chromacbdls[0]  = chromacbdls[spottodupli] = dataspot[74][0] = dataspot[74][spottodupli] = dataspot[74][spottodupli - 1];
    lastdusts[0]  = lastdusts[spottodupli] = dataspot[75][0] = dataspot[75][spottodupli] = dataspot[75][spottodupli - 1];
    blurmets[0]  = blurmets[spottodupli] = dataspot[76][0] = dataspot[76][spottodupli] = dataspot[76][spottodupli - 1];
    dustmets[0]  = dustmets[spottodupli] = dataspot[77][0] = dataspot[77][spottodupli] = dataspot[77][spottodupli - 1];
    exclumets[0]  = exclumets[spottodupli] = dataspot[78][0] = dataspot[78][spottodupli] = dataspot[78][spottodupli - 1];
    sensiexclus[0]  = sensiexclus[spottodupli] = dataspot[79][0] = dataspot[79][spottodupli] = dataspot[79][spottodupli - 1];
    strucs[0]  = strucs[spottodupli] = dataspot[80][0] = dataspot[80][spottodupli] = dataspot[80][spottodupli - 1];
    warms[0]  = warms[spottodupli] = dataspot[81][0] = dataspot[81][spottodupli] = dataspot[81][spottodupli - 1];
    noiselumdetails[0]  = noiselumdetails[spottodupli] = dataspot[82][0] = dataspot[82][spottodupli] = dataspot[82][spottodupli - 1];
    noisechrodetails[0]  = noisechrodetails[spottodupli] = dataspot[83][0] = dataspot[83][spottodupli] = dataspot[83][spottodupli - 1];
    sensidens[0]  = sensidens[spottodupli] = dataspot[84][0] = dataspot[84][spottodupli] = dataspot[84][spottodupli - 1];
    expdenois[0]  = expdenois[spottodupli] = dataspot[85][0] = dataspot[85][spottodupli] = dataspot[85][spottodupli - 1];
    expcolors[0]  = expcolors[spottodupli] = dataspot[86][0] = dataspot[86][spottodupli] = dataspot[86][spottodupli - 1];
    expvibrances[0]  = expvibrances[spottodupli] = dataspot[87][0] = dataspot[87][spottodupli] = dataspot[87][spottodupli - 1];
    expblurs[0]  = expblurs[spottodupli] = dataspot[88][0] = dataspot[88][spottodupli] = dataspot[88][spottodupli - 1];
    exptonemaps[0]  = exptonemaps[spottodupli] = dataspot[89][0] = dataspot[89][spottodupli] = dataspot[89][spottodupli - 1];
    expretis[0]  = expretis[spottodupli] = dataspot[90][0] = dataspot[90][spottodupli] = dataspot[90][spottodupli - 1];
    expsharps[0]  = expsharps[spottodupli] = dataspot[91][0] = dataspot[91][spottodupli] = dataspot[91][spottodupli - 1];
    expcbdls[0]  = expcbdls[spottodupli] = dataspot[92][0] = dataspot[92][spottodupli] = dataspot[92][spottodupli - 1];
    expexposes[0]  = expexposes[spottodupli] = dataspot[93][0] = dataspot[93][spottodupli] = dataspot[93][spottodupli - 1];
    bilaterals[0]  = bilaterals[spottodupli] = dataspot[94][0] = dataspot[94][spottodupli] = dataspot[94][spottodupli - 1];
    noiselequals[0]  = noiselequals[spottodupli] = dataspot[95][0] = dataspot[95][spottodupli] = dataspot[95][spottodupli - 1];
    shapemets[0]  = shapemets[spottodupli] = dataspot[96][0] = dataspot[96][spottodupli] = dataspot[96][spottodupli - 1];

    //datas for end ... references hue, etc.
    huerefblurs[0] = huerefblurs[spottodupli] = dataspot[maxdata - 5][0] = dataspot[maxdata - 5][spottodupli] = dataspot[maxdata - 5][spottodupli - 1];
    huerefs[0] = huerefs[spottodupli] = dataspot[maxdata - 4][0] = dataspot[maxdata - 4][spottodupli] = dataspot[maxdata - 4][spottodupli - 1];
    chromarefs[0] = chromarefs[spottodupli] = dataspot[maxdata - 3][0] = dataspot[maxdata - 3][spottodupli] = dataspot[maxdata - 3][spottodupli - 1];
    lumarefs[0] = lumarefs[spottodupli] = dataspot[maxdata - 2][0] = dataspot[maxdata - 2][spottodupli] = dataspot[maxdata - 2][spottodupli - 1];
    sobelrefs[0] = sobelrefs[spottodupli] = dataspot[maxdata - 1][0] = dataspot[maxdata - 1][spottodupli] = dataspot[maxdata - 1][spottodupli - 1];

    //perhaps not good after ?? to verify and to complete ?? difficult but "only" curves
    retistr[spottodupli] = retistr[spottodupli - 1];
    llstr[spottodupli] = llstr[spottodupli - 1];
    lhstr[spottodupli] = lhstr[spottodupli - 1];
    ccstr[spottodupli] = ccstr[spottodupli - 1];
    hhstr[spottodupli] = hhstr[spottodupli - 1];
    skinstr[spottodupli] = skinstr[spottodupli - 1];
    pthstr[spottodupli] = pthstr[spottodupli - 1];
    exstr[spottodupli] = exstr[spottodupli - 1];

}

void ImProcCoordinator::changenumberofspot(int **dataspot, int maxdata, int maxspot, int ns, Glib::ustring datal, int versionmip)
{
    ofstream fic(datal, ios::out | ios::app);  // ouverture en écriture avec effacement du fichier ouvert


    for (int sp = ns + 1 ; sp < maxspot; sp++) { // spots default
        int t_sp = sp;
        int t_mipversion = versionmip;
        int t_circrad = 18;
        int t_locX = 250;
        int t_locY = 250;
        int t_locYT = 250;
        int t_locXL = 250;
        int t_centerX = 0;
        int t_centerY = 0;
        int t_lightness = 0;
        int t_contrast = 0;
        int t_chroma = 0;
        int t_sensi = 19;
        int t_transit = 60;
        int t_invers = 0;
        int t_Smeth = 0;
        int t_currentspot = 1;
        int t_radius = 1;
        int t_strength = 0;
        int t_sensibn = 40;
        int t_inversrad = 0;
        int t_str = 0;
        int t_chrrt = 0;
        int t_neigh = 50;
        int t_vart = 200;
        int t_sensih = 19;
        int t_inversret = 0;
        int t_retinexMethod = 2;
        int t_sharradius = 40;
        int t_sharamount = 75;
        int t_shardamping = 75;
        int t_shariter = 30;
        int t_sensisha = 19;
        int t_inverssha = 0;
        int t_qualityMethod = 1;
        int t_thres = 18;
        int t_proxi = 0;
        int t_noiselumf = 0;
        int t_noiselumc = 0;
        int t_noisechrof = 0;
        int t_noisechroc = 0;
        int t_mult0 = 100;
        int t_mult1 = 100;
        int t_mult2 = 100;
        int t_mult3 = 100;
        int t_mult4 = 100;
        int t_threshold = 20;
        int t_sensicb = 19;
        int t_activlum = 0;
        //10001 TM
        int t_stren = 0;
        int t_gamma = 100;
        int t_estop = 140;
        int t_scaltm = 10;
        int t_rewei = 0;
        int t_sensitm = 19;

        //10002 curve
        int t_retrab = 500;

        std::string t_curvret = "1000A0B120C350D350E700F500G350H350I1000J120K350L350M";//12 points
        //10003
        std::string t_curvll = "3000A0B0C1000D1000E"; //"3000A0B0C499D501E1000F1000G"; //"3000A0B0C1000D1000E";//0 points with marks
        //10004
        std::string t_curvlh = "1000A0B500C350D350E166F500G350H350I333J500K350L350M500N500O350P350Q666R500S350T350U833V500W350X350Y";
        //10005
        int t_curvactiv = 0;
        //10006
        std::string t_curvcc = "3000A0B0C1000D1000E";
        //10007
        int t_qualitycurveMethod = 0;
        //10008
        std::string t_curvhh = "1000A0B500C350D350E166F500G350H350I333J500K350L350M500N500O350P350Q666R500S350T350U833V500W350X350Y";

        //10009
        int t_sensiv = 19;
        int t_pastel = 0;
        int t_saturated = 0;
        std::string t_psthres = "0A75B";
        int t_proskin = 0;
        int t_avoidcsh = 0;
        int t_pastsat = 0;
        std::string t_curvskin = "3000A0B0C1000D1000E"; //"3000A0B0C499D501E1000F1000G"; //"3000A0B0C1000D1000E";//0 points with marks

        int t_expcomp       = 0;
        int t_black         = 0;
        int t_hlcompr       = 20;
        int t_hlcomprthresh = 33;
        int t_shcompr       = 50;
        int t_sensiex = 19;
        //10010
        std::string t_curvex = "3000A0B0C1000D1000E";

        //10012
        int t_centerXbuf = 0;
        int t_centerYbuf = 0;
        int t_adjblur = 0;
        int t_cutpast = 0;

        //10013
        int t_chromacbdl = 0;

        //10014
        int t_lastdust = 0;
        int t_blurMethod = 0;
        int t_dustMethod = 1;

        //10016
        int t_excludemeth = 0;
        int t_sensiexclu = 19;
        int t_struc = 0;

        //10017
        int t_warm = 0;
        //10018
        int t_noiselumdetail = 0;
        //10019
        int t_noisechrodetail = 0;
        //10020
        int t_sensiden = 30;

        //10021
        int t_expdenoi = 0;

        int t_expcolor = 0;
        int t_expvibrance = 0;
        int t_expblur = 0;
        int t_exptonemap = 0;
        int t_expreti = 0;
        int t_expsharp = 0;
        int t_expcbdl = 0;
        int t_expexpose = 0;

        //10022
        int t_bilateral = 0;

        //10023
        int t_noiselequal = 7;
        //10024
        int t_shapemeth = 0;

        fic << "Mipversion=" << t_mipversion << '@' << endl;
        fic << "Spot=" << t_sp << '@' << endl;
        fic << "Circrad=" << t_circrad << '@' << endl;
        fic << "LocX=" << t_locX << '@' << endl;
        fic << "LocY=" << t_locY << '@' << endl;
        fic << "LocYT=" << t_locYT << '@' << endl;
        fic << "LocXL=" << t_locXL << '@' << endl ;
        fic << "CenterX=" << t_centerX << '@' << endl;
        fic << "CenterY=" << t_centerY << '@' << endl;
        fic << "Lightness=" << t_lightness << '@' << endl;
        fic << "Contrast=" << t_contrast << '@' <<  endl;
        fic << "Chroma=" << t_chroma << '@' << endl;
        fic << "Sensi=" << t_sensi << '@' << endl;
        fic << "Transit=" << t_transit << '@' << endl;
        fic << "Invers=" << t_invers << '@' << endl;
        fic << "Smethod=" << t_Smeth << '@' << endl;
        fic << "Currentspot=" << t_currentspot << '@' << endl;
        fic << "Radius=" << t_radius << '@' << endl;
        fic << "Strength=" << t_strength << '@' << endl;
        fic << "Sensibn=" << t_sensibn << '@' << endl;
        fic << "Inversrad=" << t_inversrad << '@' << endl;
        fic << "Str=" << t_str << '@' << endl;
        fic << "Chroma=" << t_chrrt << '@' << endl;
        fic << "Neigh=" << t_neigh << '@' << endl;
        fic << "Vart=" << t_vart << '@' << endl;
        fic << "Sensih=" << t_sensih << '@' << endl;
        fic << "Inversret=" << t_inversret << '@' << endl;
        fic << "retinexMethod=" << t_retinexMethod << '@' << endl;
        fic << "Sharradius=" << t_sharradius << '@' << endl;
        fic << "Sharamount=" << t_sharamount << '@' << endl;
        fic << "Shardamping=" << t_shardamping << '@' << endl;
        fic << "Shariter=" << t_shariter << '@' << endl;
        fic << "Sensisha=" << t_sensisha << '@' << endl;
        fic << "Inverssha=" << t_inverssha << '@' << endl;
        fic << "qualityMethod=" << t_qualityMethod << '@' << endl;
        fic << "Thres=" << t_thres << '@' << endl;
        fic << "Proxi=" << t_proxi << '@' << endl;
        fic << "Noiselumf=" << t_noiselumf << '@' << endl;
        fic << "Noiselumc=" << t_noiselumc << '@' << endl;
        fic << "Noisechrof=" << t_noisechrof << '@' << endl;
        fic << "Noisechroc=" << t_noisechroc << '@' << endl;
        fic << "Mult0=" << t_mult0 << '@' << endl;
        fic << "Mult1=" << t_mult1 << '@' << endl;
        fic << "Mult2=" << t_mult2 << '@' << endl;
        fic << "Mult3=" << t_mult3 << '@' << endl;
        fic << "Mult4=" << t_mult4 << '@' << endl;
        fic << "Threshold=" << t_threshold << '@' << endl;
        fic << "Sensicb=" << t_sensicb << '@' << endl;
        fic << "Activblurlum=" << t_activlum << '@' << endl;

        fic << "Stren=" << t_stren << '@' << endl;
        fic << "Gamma=" << t_gamma << '@' << endl;
        fic << "Estop=" << t_estop << '@' << endl;
        fic << "Scaltm=" << t_scaltm << '@' << endl;
        fic << "Rewei=" << t_rewei << '@' << endl;
        fic << "Sensitm=" << t_sensitm << '@' << endl;
        fic << "Retrab=" << t_retrab << '@' << endl;
        fic << "Curvactiv=" << t_curvactiv << '@' << endl;
        fic << "qualitycurveMethod=" << t_qualitycurveMethod << '@' << endl;

        fic << "Sensiv=" << t_sensiv << '@' << endl;
        fic << "Pastel=" << t_pastel << '@' << endl;
        fic << "Saturated=" << t_saturated << '@' << endl;
        fic << "Proskin=" << t_proskin << '@' << endl;
        fic << "Avoidcsh=" << t_avoidcsh << '@' << endl;
        fic << "Pastsat=" << t_pastsat << '@' << endl;

        fic << "Expcomp=" << t_expcomp << '@' << endl;
        fic << "Black=" << t_black << '@' << endl;
        fic << "Hlcompr=" << t_hlcompr << '@' << endl;
        fic << "Hlcomprthresh=" << t_hlcomprthresh << '@' << endl;
        fic << "Shcompr=" << t_shcompr  << '@' << endl;
        fic << "Sensiex=" << t_sensiex << '@' << endl;

        fic << "CenterXbuf=" << t_centerXbuf << '@' << endl;
        fic << "CenterYbuf=" << t_centerYbuf << '@' << endl;
        fic << "Adjblur=" << t_adjblur << '@' << endl;
        fic << "Cutpast=" << t_cutpast << '@' <<  endl;

        fic << "Chromacbdl=" << t_chromacbdl << '@' <<  endl;
        fic << "Lastdust=" << t_lastdust << '@' <<  endl;
        fic << "BlurMethod=" << t_blurMethod << '@' <<  endl;
        fic << "DustMethod=" << t_dustMethod << '@' <<  endl;

        fic << "ExcludeMethod=" << t_excludemeth << '@' <<  endl;
        fic << "Sensiexclu=" << t_sensiexclu << '@' << endl;
        fic << "Struc=" << t_struc << '@' << endl;
        fic << "Warm=" << t_warm << '@' << endl;
        fic << "Noiselumdetail=" << t_noiselumdetail << '@' << endl;
        fic << "Noisechrodetail=" << t_noisechrodetail << '@' << endl;

        fic << "Sensiden=" << t_sensiden << '@' << endl;
        fic << "Expdenoi=" << t_expdenoi << '@' << endl;
        fic << "Expcolor=" << t_expcolor << '@' << endl;
        fic << "Expvibrance=" << t_expvibrance << '@' << endl;
        fic << "Expblur=" << t_expblur << '@' << endl;
        fic << "Exptonemap=" << t_exptonemap << '@' << endl;
        fic << "Expreti=" << t_expreti << '@' << endl;
        fic << "Expsharp=" << t_expsharp << '@' << endl;
        fic << "Expcbdl=" << t_expcbdl << '@' << endl;
        fic << "Expexpose=" << t_expexpose << '@' << endl;

        fic << "Bilateral=" << t_bilateral << '@' << endl;
        fic << "Noiselequal=" << t_noiselequal << '@' << endl;
        fic << "ShapeMethod=" << t_shapemeth << '@' <<  endl;

        fic << "curveReti=" << t_curvret << '@' << endl;
        fic << "curveLL=" << t_curvll << '@' << endl;
        fic << "curveLH=" << t_curvlh << '@' << endl;
        fic << "curveCC=" << t_curvcc << '@' << endl;
        fic << "curveHH=" << t_curvhh << '@' << endl;
        fic << "curveskin=" << t_curvskin << '@' << endl;
        fic << "pthres=" << t_psthres << '@' << endl;
        fic << "curveex=" << t_curvex << '@' << endl;



        fic << endl;
    }

    fic.close();

    ifstream fich2(datal, ios::in);

    if (fich2) {

        std::string line2;
        std::string spotline2;
        int cont2 = 0;
        int ns2 = 0;
        int maxin = maxdata - 5; //70 ;//64

        while (getline(fich2, line2)) {
            spotline2 = line2;
            std::size_t pos2 = spotline2.find("=");
            std::size_t posend2 = spotline2.find("@");  //in case of for futur use

            if (spotline2.substr(0, pos2) == "Mipversion") {
                std::string strversion = spotline2.substr(pos2 + 1, (posend2 - pos2));
                versionmip = std::stoi(strversion.c_str());
            }

            if (spotline2.substr(0, pos2) == "Spot") {
                cont2 = 0;
            }

            cont2++;
            std::string str32 = spotline2.substr(pos2 + 1, (posend2 - pos2));

            if (cont2 == 1) {
                ns2 =  std::stoi(str32.c_str());
            }

            if (cont2 >= 2  && cont2 < 16) {
                dataspot[cont2][ns2] = std::stoi(str32.c_str());
            }

            if (spotline2.substr(0, pos2) == "Currentspot") {
                dataspot[16][0] = std::stoi(str32.c_str());
            }

            if (cont2 > 16  && cont2 < maxin) {
                dataspot[cont2][ns2] = std::stoi(str32.c_str());
            }

            if (spotline2.substr(0, pos2) == "curveReti") {
                retistr[ns2] = str32;
            }

            if (spotline2.substr(0, pos2) == "curveLL") {
                llstr[ns2] = str32;
            }

            if (spotline2.substr(0, pos2) == "curveLH") {
                lhstr[ns2] = str32;
            }

            if (spotline2.substr(0, pos2) == "curveCC") {
                ccstr[ns2] = str32;
            }

            if (spotline2.substr(0, pos2) == "curveHH") {
                hhstr[ns2] = str32;
            }

            if (spotline2.substr(0, pos2) == "curveskin") {
                skinstr[ns2] = str32;
            }

            if (spotline2.substr(0, pos2) == "pthres") {
                pthstr[ns2] = str32;
            }

            if (spotline2.substr(0, pos2) == "curveex") {
                exstr[ns2] = str32;
            }

        }

        fich2.close() ;
    }
}
bool ImProcCoordinator::getHighQualComputed()
{
    // this function may only be called from detail windows
    if (!highQualityComputed) {
        if (options.prevdemo == PD_Sidecar) {
            // we already have high quality preview
            setHighQualComputed();
        } else {
            for (size_t i = 0; i < crops.size() - 1; ++i) { // -1, because last entry is the freshly created detail window
                if (crops[i]->get_skip() == 1) {   // there is at least one crop with skip == 1 => we already have high quality preview
                    setHighQualComputed();
                    break;
                }
            }
        }
    }

    return highQualityComputed;
}

void ImProcCoordinator::setHighQualComputed()
{
    highQualityComputed = true;
}

}<|MERGE_RESOLUTION|>--- conflicted
+++ resolved
@@ -586,7 +586,9 @@
         }
 
         if (params.toneCurve.histmatching) {
-            imgsrc->getAutoMatchedToneCurve(params.icm, params.toneCurve.curve);
+            if (!params.toneCurve.fromHistMatching) {
+                imgsrc->getAutoMatchedToneCurve(params.icm, params.toneCurve.curve);
+            }
 
             if (params.toneCurve.autoexp) {
                 params.toneCurve.expcomp = 0.0;
@@ -598,6 +600,7 @@
             params.toneCurve.brightness = 0;
             params.toneCurve.contrast = 0;
             params.toneCurve.black = 0;
+            params.toneCurve.fromHistMatching = true;
 
             if (aeListener) {
                 aeListener->autoMatchedToneCurveChanged(params.toneCurve.curveMode, params.toneCurve.curve);
@@ -3260,36 +3263,15 @@
             s_datcsk = new int[70];
             int sizsk;
 
-<<<<<<< HEAD
             ipf.strcurv_data(skinstr[0], s_datcsk, sizsk);
             sizeskintonecurves[sp] = sizsk;
             std::vector<double>   cskend;
-=======
-            if (aeListener)
-                aeListener->autoExpChanged (params.toneCurve.expcomp, params.toneCurve.brightness, params.toneCurve.contrast,
-                                            params.toneCurve.black, params.toneCurve.hlcompr, params.toneCurve.hlcomprthresh, params.toneCurve.hrenabled);
-        }
-        if (params.toneCurve.histmatching) {
-            if (!params.toneCurve.fromHistMatching) {
-                imgsrc->getAutoMatchedToneCurve(params.icm, params.toneCurve.curve);
-            }
->>>>>>> d73e5428
 
             skinstr[sp] = skinstr[0];
 
-<<<<<<< HEAD
             for (int j = 0; j < sizsk; j++) {
                 skintonescurves[sp * 500 + j] = s_datcsk[j];
                 cskend.push_back((double)(s_datcsk[j]) / 1000.);
-=======
-            params.toneCurve.autoexp = false;
-            params.toneCurve.curveMode = ToneCurveParams::TcMode::FILMLIKE;
-            params.toneCurve.curve2 = { 0 };
-            params.toneCurve.brightness = 0;
-            params.toneCurve.contrast = 0;
-            params.toneCurve.black = 0;
-            params.toneCurve.fromHistMatching = true;
->>>>>>> d73e5428
 
             }
 
