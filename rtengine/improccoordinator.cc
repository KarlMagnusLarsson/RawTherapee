/*
 *  This file is part of RawTherapee.
 *
 *  Copyright (c) 2004-2010 Gabor Horvath <hgabor@rawtherapee.com>
 *
 *  RawTherapee is free software: you can redistribute it and/or modify
 *  it under the terms of the GNU General Public License as published by
 *  the Free Software Foundation, either version 3 of the License, or
 *  (at your option) any later version.
 *
 *  RawTherapee is distributed in the hope that it will be useful,
 *  but WITHOUT ANY WARRANTY; without even the implied warranty of
 *  MERCHANTABILITY or FITNESS FOR A PARTICULAR PURPOSE.  See the
 *  GNU General Public License for more details.
 *
 *  You should have received a copy of the GNU General Public License
 *  along with RawTherapee.  If not, see <https://www.gnu.org/licenses/>.
 */
#include <fstream>
#include <iostream>
#include <string>
#include <glibmm/thread.h>

#include "improccoordinator.h"

#include "cieimage.h"
#include "color.h"
#include "colortemp.h"
#include "jaggedarray.h"
#include "curves.h"
#include "dcp.h"
#include "iccstore.h"
#include "image8.h"
#include "imagefloat.h"
#include "improcfun.h"
#include "labimage.h"
#include "lcp.h"
#include "procparams.h"
#include "refreshmap.h"
#include "guidedfilter.h"

#include "../rtgui/options.h"

#ifdef _OPENMP
#include <omp.h>
#endif

namespace
{
using rtengine::Coord2D;
Coord2D translateCoord(const rtengine::ImProcFunctions& ipf, int fw, int fh, int x, int y) {

    const std::vector<Coord2D> points = {Coord2D(x, y)};

    std::vector<Coord2D> red;
    std::vector<Coord2D> green;
    std::vector<Coord2D> blue;
    ipf.transCoord(fw, fh, points, red, green, blue);

    return green[0];
}

}

namespace rtengine
{

ImProcCoordinator::ImProcCoordinator() :
    orig_prev(nullptr),
    oprevi(nullptr),
    oprevl(nullptr),
    nprevl(nullptr),
    fattal_11_dcrop_cache(nullptr),
    previmg(nullptr),
    workimg(nullptr),
    ncie(nullptr),
    imgsrc(nullptr),
    lastAwbEqual(0.),
    lastAwbTempBias(0.0),
    lastAwbauto(""),
    monitorIntent(RI_RELATIVE),
    softProof(false),
    gamutCheck(false),
    sharpMask(false),
    sharpMaskChanged(false),
    scale(10),
    highDetailPreprocessComputed(false),
    highDetailRawComputed(false),
    allocated(false),
    bwAutoR(-9000.f),
    bwAutoG(-9000.f),
    bwAutoB(-9000.f),
    CAMMean(NAN),
    hltonecurve(65536),
    shtonecurve(65536),
    tonecurve(65536, 0),  //,1);
    lumacurve(32770, 0),  // lumacurve[32768] and lumacurve[32769] will be set to 32768 and 32769 later to allow linear interpolation
    chroma_acurve(65536, 0),
    chroma_bcurve(65536, 0),
    satcurve(65536, 0),
    lhskcurve(65536, 0),
    clcurve(65536, 0),
    conversionBuffer(1, 1),
    wavclCurve(65536, 0),
    clToningcurve(65536, 0),
    cl2Toningcurve(65536, 0),
    Noisecurve(65536, 0),
    NoiseCCcurve(65536, 0),
    vhist16(65536), vhist16bw(65536),
    lhist16CAM(65536),
    lhist16CCAM(65536),
    lhist16RETI(),
    lhist16LClad(65536),
    histRed(256), histRedRaw(256),
    histGreen(256), histGreenRaw(256),
    histBlue(256), histBlueRaw(256),
    histLuma(256),
    histToneCurve(256),
    histToneCurveBW(256),
    histLCurve(256),
    histCCurve(256),
    histLLCurve(256),

    histLCAM(256),
    histCCAM(256),
    histClad(256),
    bcabhist(256),
    histChroma(256),

    histLRETI(256),

    CAMBrightCurveJ(), CAMBrightCurveQ(),

    rCurve(),
    gCurve(),
    bCurve(),
    ctColorCurve(),
    rcurvehist(256), rcurvehistCropped(256), rbeforehist(256),
    gcurvehist(256), gcurvehistCropped(256), gbeforehist(256),
    bcurvehist(256), bcurvehistCropped(256), bbeforehist(256),
    fw(0), fh(0), tr(0),
    fullw(1), fullh(1),
    pW(-1), pH(-1),
    plistener(nullptr),
    imageListener(nullptr),
    aeListener(nullptr),
    acListener(nullptr),
    abwListener(nullptr),
    awbListener(nullptr),
    flatFieldAutoClipListener(nullptr),
    bayerAutoContrastListener(nullptr),
    xtransAutoContrastListener(nullptr),
    pdSharpenAutoContrastListener(nullptr),
    pdSharpenAutoRadiusListener(nullptr),
    frameCountListener(nullptr),
    imageTypeListener(nullptr),
    filmNegListener(nullptr),
    actListener(nullptr),
    adnListener(nullptr),
    awavListener(nullptr),
    dehaListener(nullptr),
    hListener(nullptr),
    resultValid(false),
    params(new procparams::ProcParams),
    lastOutputProfile("BADFOOD"),
    lastOutputIntent(RI__COUNT),
    lastOutputBPC(false),
    thread(nullptr),
    changeSinceLast(0),
    updaterRunning(false),
    nextParams(new procparams::ProcParams),
    destroying(false),
    utili(false),
    autili(false),
    butili(false),
    ccutili(false),
    cclutili(false),
    clcutili(false),
    opautili(false),
    wavcontlutili(false),
    colourToningSatLimit(0.f),
    colourToningSatLimitOpacity(0.f),
    highQualityComputed(false),
    customTransformIn(nullptr),
    customTransformOut(nullptr),
    ipf(params.get(), true),

    // Locallab
    locallListener(nullptr),
<<<<<<< HEAD
    lllocalcurve(65536, LUT_CLIP_OFF),
    cllocalcurve(65536, LUT_CLIP_OFF),
    lclocalcurve(65536, LUT_CLIP_OFF),
    cclocalcurve(65536, LUT_CLIP_OFF),
    rgblocalcurve(65536, LUT_CLIP_OFF),
    exlocalcurve(65536, LUT_CLIP_OFF),
    hltonecurveloc(65536, LUT_CLIP_OFF), //32768
    shtonecurveloc(65536, LUT_CLIP_OFF),
    tonecurveloc(65536, LUT_CLIP_OFF),
    lightCurveloc(32770, LUT_CLIP_OFF),
    lmasklocalcurve(65536, LUT_CLIP_OFF),
    lmaskexplocalcurve(65536, LUT_CLIP_OFF),
    lmaskSHlocalcurve(65536, LUT_CLIP_OFF),
    lmaskviblocalcurve(65536, LUT_CLIP_OFF),
    lmasktmlocalcurve(65536, LUT_CLIP_OFF),
    lmaskretilocalcurve(65536, LUT_CLIP_OFF),
    lmaskcblocalcurve(65536, LUT_CLIP_OFF),
    lmaskbllocalcurve(65536, LUT_CLIP_OFF),
    lmasklclocalcurve(65536, LUT_CLIP_OFF),
=======
    reserv(nullptr),
    lastorigimp(nullptr),
    coordX(0), coordY(0), localX(0), localY(0),
    lllocalcurve(65536, 0),
    cllocalcurve(65536, 0),
    lclocalcurve(65536, 0),
    cclocalcurve(65536, 0),
    rgblocalcurve(65536, 0),
    exlocalcurve(65536, 0),
    hltonecurveloc(65536, 0), //32768
    shtonecurveloc(65536, 0),
    tonecurveloc(65536, 0),
    lightCurveloc(32770, 0),
    lmasklocalcurve(65536, 0),
    lmaskexplocalcurve(65536, 0),
    lmaskSHlocalcurve(65536, 0),
    lmaskviblocalcurve(65536, 0),
    lmasktmlocalcurve(65536, 0),
    lmaskretilocalcurve(65536, 0),
    lmaskcblocalcurve(65536, 0),
    lmaskbllocalcurve(65536, 0),
    lmasklclocalcurve(65536, 0),
    lmasklocal_curve(65536, 0),
    locallutili(false),
    localclutili(false),
    locallcutili(false),
    localcutili(false),
    localrgbutili(false),
    localexutili(false),
    llmasutili(false),
    lhmasutili(false),
    lhhmasutili(false),
    lcmasutili(false),
    localmaskutili(false),
    localmaskexputili(false),
    localmaskSHutili(false),
    localmaskvibutili(false),
    localmasktmutili(false),
    localmaskretiutili(false),
    localmaskcbutili(false),
    localmaskblutili(false),
    localmasklcutili(false),
    localmask_utili(false),
    lcmasexputili(false),
    lhmasexputili(false),
    llmasexputili(false),
    lcmasSHutili(false),
    lhmasSHutili(false),
    llmasSHutili(false),
    lcmasvibutili(false),
    lhmasvibutili(false),
    llmasvibutili(false),
    lcmaslcutili(false),
    lhmaslcutili(false),
    llmaslcutili(false),
    lcmascbutili(false),
    lhmascbutili(false),
    llmascbutili(false),
    lcmasretiutili(false),
    lhmasretiutili(false),
    llmasretiutili(false),
    lcmastmutili(false),
    lhmastmutili(false),
    llmastmutili(false),
    lcmasblutili(false),
    lhmasblutili(false),
    llmasblutili(false),
    llmas_utili(false),
    lhmas_utili(false),
    lcmas_utili(false),
    lhhmas_utili(false),

    locwavutili(false),
    locwavdenutili(false),
    loclevwavutili(false),
    locconwavutili(false),
    loccompwavutili(false),
    loccomprewavutili(false),
    locedgwavutili(false),
    lmasutiliblwav(false),
    lmasutilicolwav(false),
    lmasutili_wav(false),
    LHutili(false),
    HHutili(false),
    lastsavrests(500, -10000),
    huerefs(500, -100000.f),
    huerefblurs(500, -100000.f),
    chromarefblurs(500, -100000.f),
    lumarefblurs(500, -100000.f),
    chromarefs(500, -100000.f),
    lumarefs(500, -100000.f),
    sobelrefs(500, -100000.f),
    avgs(500, -100000.f),
    huer(0),
    huerblu(0),
    chromarblu(0),
    lumarblu(0),
    chromar(0),
    lumar(0),
    sobeler(0),
    lastsav(0),
    avg(0),
>>>>>>> 18c00788
    lastspotdup(false),
    previewDeltaE(false),
    locallColorMask(0),
    locallColorMaskinv(0),
    locallExpMask(0),
    locallExpMaskinv(0),
    locallSHMask(0),
    locallSHMaskinv(0),
    locallvibMask(0),
    localllcMask(0),
    locallcbMask(0),
    locallretiMask(0),
    locallsoftMask(0),
    localltmMask(0),
    locallblMask(0),
    locallsharMask(0),
    locall_Mask(0),
    retistrsav(nullptr)
{
}

ImProcCoordinator::~ImProcCoordinator()
{

    destroying = true;
    updaterThreadStart.lock();

    if (updaterRunning && thread) {
        thread->join();
    }

    mProcessing.lock();
    mProcessing.unlock();
    freeAll();

    if (fattal_11_dcrop_cache) {
        delete fattal_11_dcrop_cache;
        fattal_11_dcrop_cache = nullptr;
    }

    std::vector<Crop*> toDel = crops;

    for (size_t i = 0; i < toDel.size(); i++) {
        delete toDel[i];
    }

    imgsrc->decreaseRef();

    if (customTransformIn) {
        cmsDeleteTransform(customTransformIn);
        customTransformIn = nullptr;
    }

    if (customTransformOut) {
        cmsDeleteTransform(customTransformOut);
        customTransformOut = nullptr;
    }

    updaterThreadStart.unlock();
}

void ImProcCoordinator::assign(ImageSource* imgsrc)
{
    this->imgsrc = imgsrc;
}

void ImProcCoordinator::getParams(procparams::ProcParams* dst)
{
    *dst = *params;
}

DetailedCrop* ImProcCoordinator::createCrop(::EditDataProvider *editDataProvider, bool isDetailWindow)
{

    return new Crop(this, editDataProvider, isDetailWindow);
}


// todo: bitmask containing desired actions, taken from changesSinceLast
void ImProcCoordinator::updatePreviewImage(int todo, bool panningRelatedChange)
{
    // TODO Locallab printf

    MyMutex::MyLock processingLock(mProcessing);

    bool highDetailNeeded = options.prevdemo == PD_Sidecar ? true : (todo & M_HIGHQUAL);
                //    printf("metwb=%s \n", params->wb.method.c_str());

    // Check if any detail crops need high detail. If not, take a fast path short cut
    if (!highDetailNeeded) {
        for (size_t i = 0; i < crops.size(); i++) {
            if (crops[i]->get_skip() == 1) {   // skip=1 -> full  resolution
                highDetailNeeded = true;
                break;
            }
        }
    }

    if (((todo & ALL) == ALL) || (todo & M_MONITOR) || panningRelatedChange || (highDetailNeeded && options.prevdemo != PD_Sidecar)) {
        bwAutoR = bwAutoG = bwAutoB = -9000.f;

        if (todo == CROP && ipf.needsPCVignetting()) {
            todo |= TRANSFORM;    // Change about Crop does affect TRANSFORM
        }

        RAWParams rp = params->raw;
        ColorManagementParams cmp = params->icm;
        LCurveParams  lcur = params->labCurve;
        
        if (!highDetailNeeded) {
            // if below 100% magnification, take a fast path
            if (rp.bayersensor.method != RAWParams::BayerSensor::getMethodString(RAWParams::BayerSensor::Method::NONE) && rp.bayersensor.method != RAWParams::BayerSensor::getMethodString(RAWParams::BayerSensor::Method::MONO)) {
                rp.bayersensor.method = RAWParams::BayerSensor::getMethodString(RAWParams::BayerSensor::Method::FAST);
            }

            //bayerrp.all_enhance = false;

            if (rp.xtranssensor.method != RAWParams::XTransSensor::getMethodString(RAWParams::XTransSensor::Method::NONE) && rp.xtranssensor.method != RAWParams::XTransSensor::getMethodString(RAWParams::XTransSensor::Method::MONO)) {
                rp.xtranssensor.method = RAWParams::XTransSensor::getMethodString(RAWParams::XTransSensor::Method::FAST);
            }

            rp.bayersensor.ccSteps = 0;
            rp.xtranssensor.ccSteps = 0;
            //rp.deadPixelFilter = rp.hotPixelFilter = false;
        }

        if (frameCountListener) {
            frameCountListener->FrameCountChanged(imgsrc->getFrameCount(), params->raw.bayersensor.imageNum);
        }

        // raw auto CA is bypassed if no high detail is needed, so we have to compute it when high detail is needed
        if ((todo & M_PREPROC) || (!highDetailPreprocessComputed && highDetailNeeded)) {
            imgsrc->setCurrentFrame(params->raw.bayersensor.imageNum);

            imgsrc->preprocess(rp, params->lensProf, params->coarse);

            if (flatFieldAutoClipListener && rp.ff_AutoClipControl) {
                flatFieldAutoClipListener->flatFieldAutoClipValueChanged(imgsrc->getFlatFieldAutoClipValue());
            }

            imgsrc->getRAWHistogram(histRedRaw, histGreenRaw, histBlueRaw);

            highDetailPreprocessComputed = highDetailNeeded;

            // After preprocess, run film negative processing if enabled
            if (
                (todo & M_RAW)
                && (
                    imgsrc->getSensorType() == ST_BAYER
                    || imgsrc->getSensorType() == ST_FUJI_XTRANS
                )
                && params->filmNegative.enabled
            ) {
                std::array<float, 3> filmBaseValues = {
                    static_cast<float>(params->filmNegative.redBase),
                    static_cast<float>(params->filmNegative.greenBase),
                    static_cast<float>(params->filmNegative.blueBase)
                };
                imgsrc->filmNegativeProcess(params->filmNegative, filmBaseValues);
                if (filmNegListener && params->filmNegative.redBase <= 0.f) {
                    filmNegListener->filmBaseValuesChanged(filmBaseValues);
                }
            }
        }

        /*
        Demosaic is kicked off only when
        Detail considerations:
            accurate detail is not displayed yet needed based on preview specifics (driven via highDetailNeeded flag)
        OR
        HLR considerations:
            Color HLR alters rgb output of demosaic, so re-demosaic is needed when Color HLR is being turned off;
            if HLR is enabled and changing method *from* Color to any other method
            OR HLR gets disabled when Color method was selected
        */
        // If high detail (=100%) is newly selected, do a demosaic update, since the last was just with FAST

        if (imageTypeListener) {
            imageTypeListener->imageTypeChanged(imgsrc->isRAW(), imgsrc->getSensorType() == ST_BAYER, imgsrc->getSensorType() == ST_FUJI_XTRANS, imgsrc->isMono());
        }

        if ((todo & M_RAW)
                || (!highDetailRawComputed && highDetailNeeded)
                || (params->toneCurve.hrenabled && params->toneCurve.method != "Color" && imgsrc->isRGBSourceModified())
                || (!params->toneCurve.hrenabled && params->toneCurve.method == "Color" && imgsrc->isRGBSourceModified())) {

            if (settings->verbose) {
                if (imgsrc->getSensorType() == ST_BAYER) {
                    printf("Demosaic Bayer image n.%d using method: %s\n", rp.bayersensor.imageNum + 1, rp.bayersensor.method.c_str());
                } else if (imgsrc->getSensorType() == ST_FUJI_XTRANS) {
                    printf("Demosaic X-Trans image with using method: %s\n", rp.xtranssensor.method.c_str());
                }
            }

            if (imgsrc->getSensorType() == ST_BAYER) {
                if (params->raw.bayersensor.method != RAWParams::BayerSensor::getMethodString(RAWParams::BayerSensor::Method::PIXELSHIFT)) {
                    imgsrc->setBorder(params->raw.bayersensor.border);
                } else {
                    imgsrc->setBorder(std::max(params->raw.bayersensor.border, 2));
                }
            } else if (imgsrc->getSensorType() == ST_FUJI_XTRANS) {
                imgsrc->setBorder(params->raw.xtranssensor.border);
            }

            bool autoContrast = imgsrc->getSensorType() == ST_BAYER ? params->raw.bayersensor.dualDemosaicAutoContrast : params->raw.xtranssensor.dualDemosaicAutoContrast;
            double contrastThreshold = imgsrc->getSensorType() == ST_BAYER ? params->raw.bayersensor.dualDemosaicContrast : params->raw.xtranssensor.dualDemosaicContrast;
            imgsrc->demosaic(rp, autoContrast, contrastThreshold, params->pdsharpening.enabled);

            if (imgsrc->getSensorType() == ST_BAYER && bayerAutoContrastListener && autoContrast) {
                bayerAutoContrastListener->autoContrastChanged(contrastThreshold);
            } else if (imgsrc->getSensorType() == ST_FUJI_XTRANS && xtransAutoContrastListener && autoContrast) {

                xtransAutoContrastListener->autoContrastChanged(contrastThreshold);
            }

            // if a demosaic happened we should also call getimage later, so we need to set the M_INIT flag
            todo |= (M_INIT | M_CSHARP);

        }

        if ((todo & (M_RAW | M_CSHARP)) && params->pdsharpening.enabled) {
            double pdSharpencontrastThreshold = params->pdsharpening.contrast;
            double pdSharpenRadius = params->pdsharpening.deconvradius;
            imgsrc->captureSharpening(params->pdsharpening, sharpMask, pdSharpencontrastThreshold, pdSharpenRadius);

            if (pdSharpenAutoContrastListener && params->pdsharpening.autoContrast) {
                pdSharpenAutoContrastListener->autoContrastChanged(pdSharpencontrastThreshold);
            }

            if (pdSharpenAutoRadiusListener && params->pdsharpening.autoRadius) {
                pdSharpenAutoRadiusListener->autoRadiusChanged(pdSharpenRadius);
            }
        }


        if ((todo & M_RAW)
                || (!highDetailRawComputed && highDetailNeeded)
                || (params->toneCurve.hrenabled && params->toneCurve.method != "Color" && imgsrc->isRGBSourceModified())
                || (!params->toneCurve.hrenabled && params->toneCurve.method == "Color" && imgsrc->isRGBSourceModified())) {
            if (highDetailNeeded) {
                highDetailRawComputed = true;
            } else {
                highDetailRawComputed = false;
            }

            if (params->retinex.enabled) {
                lhist16RETI(32768);
                lhist16RETI.clear();

                imgsrc->retinexPrepareBuffers(params->icm, params->retinex, conversionBuffer, lhist16RETI);
            }
        }

        if (todo & (M_INIT | M_LINDENOISE | M_HDR)) {
            if (params->wb.method == "autitcgreen") {
                imgsrc->getrgbloc(0, 0, fh, fw, 0, 0, fh, fw);
            }
        }

        if ((todo & (M_RETINEX | M_INIT)) && params->retinex.enabled) {
            bool dehacontlutili = false;
            bool mapcontlutili = false;
            bool useHsl = false;
            LUTf cdcurve(65536, 0);
            LUTf mapcurve(65536, 0);

            imgsrc->retinexPrepareCurves(params->retinex, cdcurve, mapcurve, dehatransmissionCurve, dehagaintransmissionCurve, dehacontlutili, mapcontlutili, useHsl, lhist16RETI, histLRETI);
            float minCD, maxCD, mini, maxi, Tmean, Tsigma, Tmin, Tmax;
            imgsrc->retinex(params->icm, params->retinex,  params->toneCurve, cdcurve, mapcurve, dehatransmissionCurve, dehagaintransmissionCurve, conversionBuffer, dehacontlutili, mapcontlutili, useHsl, minCD, maxCD, mini, maxi, Tmean, Tsigma, Tmin, Tmax, histLRETI);   //enabled Retinex

            if (dehaListener) {
                dehaListener->minmaxChanged(maxCD, minCD, mini, maxi, Tmean, Tsigma, Tmin, Tmax);
            }
        }

        const bool autowb = (params->wb.method == "autold" || params->wb.method == "autitcgreen");
        if (settings->verbose) {
            printf("automethod=%s \n", params->wb.method.c_str());
        }
        if (todo & (M_INIT | M_LINDENOISE | M_HDR)) {
            MyMutex::MyLock initLock(minit);  // Also used in crop window

            imgsrc->HLRecovery_Global(params->toneCurve);   // this handles Color HLRecovery


            if (settings->verbose) {
                printf("Applying white balance, color correction & sRBG conversion...\n");
            }

            currWB = ColorTemp(params->wb.temperature, params->wb.green, params->wb.equal, params->wb.method);
            float studgood = 1000.f;

            if (!params->wb.enabled) {
                currWB = ColorTemp();
            } else if (params->wb.method == "Camera") {
                currWB = imgsrc->getWB();
                lastAwbauto = ""; //reinitialize auto
            } else if (autowb) {
                if (params->wb.method == "autitcgreen" || lastAwbEqual != params->wb.equal || lastAwbTempBias != params->wb.tempBias || lastAwbauto != params->wb.method) {
                    double rm, gm, bm;
                    double tempitc = 5000.f;
                    double greenitc = 1.;
                    currWBitc = imgsrc->getWB();
                    double tempref = currWBitc.getTemp() * (1. + params->wb.tempBias);
                    double greenref = currWBitc.getGreen();
                    if (settings->verbose && params->wb.method ==  "autitcgreen") {
                        printf("tempref=%f greref=%f\n", tempref, greenref);
                    }

                    imgsrc->getAutoWBMultipliersitc(tempref, greenref, tempitc, greenitc, studgood, 0, 0, fh, fw, 0, 0, fh, fw, rm, gm, bm,  params->wb, params->icm, params->raw);

                    if (params->wb.method ==  "autitcgreen") {
                        params->wb.temperature = tempitc;
                        params->wb.green = greenitc;
                        currWB = ColorTemp(params->wb.temperature, params->wb.green, 1., params->wb.method);
                        currWB.getMultipliers(rm, gm, bm);
                    }

                    if (rm != -1.) {
                        double bias = params->wb.tempBias;

                        if (params->wb.method ==  "autitcgreen") {
                            bias = 0.;
                        }

                        autoWB.update(rm, gm, bm, params->wb.equal, bias);
                        lastAwbEqual = params->wb.equal;
                        lastAwbTempBias = params->wb.tempBias;
                        lastAwbauto = params->wb.method;
                    } else {
                        lastAwbEqual = -1.;
                        lastAwbTempBias = 0.0;
                        lastAwbauto = "";
                        autoWB.useDefaults(params->wb.equal);
                    }
                    
                    
                }

                currWB = autoWB;
            }

            if (params->wb.enabled) {
                params->wb.temperature = currWB.getTemp();
                params->wb.green = currWB.getGreen();
            }

            if (autowb && awbListener && params->wb.method ==  "autitcgreen") {
                awbListener->WBChanged(params->wb.temperature, params->wb.green, studgood);
            } 

            if (autowb && awbListener && params->wb.method ==  "autold") {
                awbListener->WBChanged(params->wb.temperature, params->wb.green, -1.f);
            } 

            /*
                    GammaValues g_a;
                    double pwr = 1.0 / params->icm.gampos;
                    double ts = params->icm.slpos;


                    int mode = 0;
                    Color::calcGamma(pwr, ts, mode, g_a); // call to calcGamma with selected gamma and slope
                        printf("ga[0]=%f ga[1]=%f ga[2]=%f ga[3]=%f ga[4]=%f\n", g_a[0],g_a[1],g_a[2],g_a[3],g_a[4]);

                        Glib::ustring datal;
                        datal = "lutsrgb.txt";
                                ofstream fou(datal, ios::out | ios::trunc);

                    for(int i=0; i < 212; i++) {
                        //printf("igamma2=%i\n", (int) 65535.f*Color::igamma2(i/212.0));
                                float gam = Color::igamma2(i/211.0);
                                int lutga = nearbyint(65535.f* gam);
                              //  fou << 65535*(int)Color::igamma2(i/212.0) << endl;
                                fou << i << " " << lutga << endl;

                    }
                            fou.close();
            */
            int tr = getCoarseBitMask(params->coarse);

            imgsrc->getFullSize(fw, fh, tr);

            // Will (re)allocate the preview's buffers
            setScale(scale);
            PreviewProps pp(0, 0, fw, fh, scale);
            // Tells to the ImProcFunctions' tools what is the preview scale, which may lead to some simplifications
            ipf.setScale(scale);

            imgsrc->getImage(currWB, tr, orig_prev, pp, params->toneCurve, params->raw);
            denoiseInfoStore.valid = false;
            //ColorTemp::CAT02 (orig_prev, &params) ;
            //   printf("orig_prevW=%d\n  scale=%d",orig_prev->width, scale);
            /* Issue 2785, disabled some 1:1 tools
                    if (todo & M_LINDENOISE) {
                        DirPyrDenoiseParams denoiseParams = params->dirpyrDenoise;
                        if (denoiseParams.enabled && (scale==1)) {
                            Imagefloat *calclum = NULL ;

                            denoiseParams.getCurves(noiseLCurve,noiseCCurve);
                            int nbw=6;//nb tile W
                            int nbh=4;//

                            float ch_M[nbw*nbh];
                            float max_r[nbw*nbh];
                            float max_b[nbw*nbh];

                            if(denoiseParams.Lmethod == "CUR") {
                                if(noiseLCurve)
                                    denoiseParams.luma = 0.5f;
                                else
                                    denoiseParams.luma = 0.0f;
                            } else if(denoiseParams.Lmethod == "SLI")
                                noiseLCurve.Reset();


                            if(noiseLCurve || noiseCCurve){//only allocate memory if enabled and scale=1
                                // we only need image reduced to 1/4 here
                                calclum = new Imagefloat ((pW+1)/2, (pH+1)/2);//for luminance denoise curve
                                for(int ii=0;ii<pH;ii+=2){
                                    for(int jj=0;jj<pW;jj+=2){
                                        calclum->r(ii>>1,jj>>1) = orig_prev->r(ii,jj);
                                        calclum->g(ii>>1,jj>>1) = orig_prev->g(ii,jj);
                                        calclum->b(ii>>1,jj>>1) = orig_prev->b(ii,jj);
                                    }
                                }
                                imgsrc->convertColorSpace(calclum, params->icm, currWB);//calculate values after colorspace conversion
                            }

                            int kall=1;
                            ipf.RGB_denoise(kall, orig_prev, orig_prev, calclum, ch_M, max_r, max_b, imgsrc->isRAW(), denoiseParams, imgsrc->getDirPyrDenoiseExpComp(), noiseLCurve, noiseCCurve, chaut, redaut, blueaut, maxredaut, maxblueaut, nresi, highresi);
                        }
                    }
            */
            imgsrc->convertColorSpace(orig_prev, params->icm, currWB);

            ipf.firstAnalysis(orig_prev, *params, vhist16);
        }

        if ((todo & M_HDR) && (params->fattal.enabled || params->dehaze.enabled)) {
            if (fattal_11_dcrop_cache) {
                delete fattal_11_dcrop_cache;
                fattal_11_dcrop_cache = nullptr;
            }

            ipf.dehaze(orig_prev, params->dehaze);
            ipf.ToneMapFattal02(orig_prev, params->fattal, 3, 0, nullptr, 0, 0, 0);

            if (oprevi != orig_prev) {
                delete oprevi;
            }
        }

        oprevi = orig_prev;

        // Remove transformation if unneeded
        bool needstransform = ipf.needsTransform(fw, fh, imgsrc->getRotateDegree(), imgsrc->getMetaData());

        if ((needstransform || ((todo & (M_TRANSFORM | M_RGBCURVE))  && params->dirpyrequalizer.cbdlMethod == "bef" && params->dirpyrequalizer.enabled && !params->colorappearance.enabled))) {
            assert(oprevi);
            Imagefloat *op = oprevi;
            oprevi = new Imagefloat(pW, pH);

            if (needstransform)
                ipf.transform(op, oprevi, 0, 0, 0, 0, pW, pH, fw, fh,
                              imgsrc->getMetaData(), imgsrc->getRotateDegree(), false);
            else {
                op->copyData(oprevi);
            }
        }

        if ((todo & (M_TRANSFORM | M_RGBCURVE))  && params->dirpyrequalizer.cbdlMethod == "bef" && params->dirpyrequalizer.enabled && !params->colorappearance.enabled) {
            const int W = oprevi->getWidth();
            const int H = oprevi->getHeight();
            LabImage labcbdl(W, H);
            ipf.rgb2lab(*oprevi, labcbdl, params->icm.workingProfile);
            ipf.dirpyrequalizer(&labcbdl, scale);
            ipf.lab2rgb(labcbdl, *oprevi, params->icm.workingProfile);
        }

        if (todo & M_AUTOEXP) {
            if (params->toneCurve.autoexp) {
                LUTu aehist;
                int aehistcompr;
                imgsrc->getAutoExpHistogram(aehist, aehistcompr);
                ipf.getAutoExp(aehist, aehistcompr, params->toneCurve.clip, params->toneCurve.expcomp,
                               params->toneCurve.brightness, params->toneCurve.contrast, params->toneCurve.black, params->toneCurve.hlcompr, params->toneCurve.hlcomprthresh);

                if (aeListener)
                    aeListener->autoExpChanged(params->toneCurve.expcomp, params->toneCurve.brightness, params->toneCurve.contrast,
                                               params->toneCurve.black, params->toneCurve.hlcompr, params->toneCurve.hlcomprthresh, params->toneCurve.hrenabled);
            }

            if (params->toneCurve.histmatching) {
                if (!params->toneCurve.fromHistMatching) {
                    imgsrc->getAutoMatchedToneCurve(params->icm, params->toneCurve.curve);
                }

                if (params->toneCurve.autoexp) {
                    params->toneCurve.expcomp = 0.0;
                }

                params->toneCurve.autoexp = false;
                params->toneCurve.curveMode = ToneCurveMode::FILMLIKE;
                params->toneCurve.curve2 = { 0 };
                params->toneCurve.brightness = 0;
                params->toneCurve.contrast = 0;
                params->toneCurve.black = 0;
                params->toneCurve.fromHistMatching = true;

                if (aeListener) {
                    aeListener->autoMatchedToneCurveChanged(params->toneCurve.curveMode, params->toneCurve.curve);
                }
            }

            // Encoding log with locallab
            if (params->locallab.enabled && !params->locallab.spots.empty()) {
                const int sizespot = (int)params->locallab.spots.size();

                float *sourceg = nullptr;
                sourceg = new float[sizespot];
                float *targetg = nullptr;
                targetg = new float[sizespot];
                bool *log = nullptr;
                log = new bool[sizespot];
                bool *autocomput = nullptr;
                autocomput = new bool[sizespot];
                float *blackev = nullptr;
                blackev = new float[sizespot];
                float *whiteev = nullptr;
                whiteev = new float[sizespot];
                bool *Autogr = nullptr;
                Autogr = new bool[sizespot];
                
                float *locx = nullptr;
                locx = new float[sizespot];
                float *locy = nullptr;
                locy = new float[sizespot];
                float *locxL = nullptr;
                locxL = new float[sizespot];
                float *locyT = nullptr;
                locyT = new float[sizespot];
                float *centx = nullptr;
                centx = new float[sizespot];
                float *centy = nullptr;
                centy = new float[sizespot];
                
                for (int sp = 0; sp < sizespot; sp++) {
                    log[sp] = params->locallab.spots.at(sp).explog;
                    autocomput[sp] = params->locallab.spots.at(sp).autocompute;
                    blackev[sp] = params->locallab.spots.at(sp).blackEv;
                    whiteev[sp] = params->locallab.spots.at(sp).whiteEv;
                    sourceg[sp] = params->locallab.spots.at(sp).sourceGray;
                    Autogr[sp] = params->locallab.spots.at(sp).Autogray;
                    targetg[sp] = params->locallab.spots.at(sp).targetGray;
                    locx[sp] = params->locallab.spots.at(sp).loc.at(0) / 2000.0;
                    locy[sp] = params->locallab.spots.at(sp).loc.at(2) / 2000.0;
                    locxL[sp] = params->locallab.spots.at(sp).loc.at(1) / 2000.0;
                    locyT[sp] = params->locallab.spots.at(sp).loc.at(3) / 2000.0;
                    centx[sp] = params->locallab.spots.at(sp).centerX / 2000.0 + 0.5;
                    centy[sp] = params->locallab.spots.at(sp).centerY / 2000.0 + 0.5;

                    const bool fullim = params->locallab.spots.at(sp).fullimage;

                    if (log[sp] && autocomput[sp]) {
                        constexpr int SCALE = 10;
                        int fw, fh, tr = TR_NONE;
                        imgsrc->getFullSize(fw, fh, tr);
                        PreviewProps pp(0, 0, fw, fh, SCALE);

                        float ysta = std::max(static_cast<float>(centy[sp] - locyT[sp]), 0.f);
                        float yend = std::min(static_cast<float>(centy[sp] + locy[sp]), 1.f);
                        float xsta = std::max(static_cast<float>(centx[sp] - locxL[sp]), 0.f);
                        float xend = std::min(static_cast<float>(centx[sp] + locx[sp]), 1.f);

                        if (fullim) {
                            ysta = 0.f;
                            yend = 1.f;
                            xsta = 0.f;
                            xend = 1.f;
                        }

                        ipf.getAutoLogloc(sp, imgsrc, sourceg, blackev, whiteev, Autogr, fw, fh, xsta, xend, ysta, yend, SCALE);

                        params->locallab.spots.at(sp).blackEv = blackev[sp];
                        params->locallab.spots.at(sp).whiteEv = whiteev[sp];
                        params->locallab.spots.at(sp).sourceGray = sourceg[sp];

                        if (locallListener) {
                            locallListener->logencodChanged(blackev[sp], whiteev[sp], sourceg[sp], targetg[sp]);
                        }
                    }
                }

                delete [] locx;
                delete [] locy;
                delete [] locxL;
                delete [] locyT;
                delete [] centx;
                delete [] centy;

                delete [] Autogr;
                delete [] whiteev;
                delete [] blackev;
                delete [] targetg;
                delete [] sourceg;
                delete [] log;
                delete [] autocomput;
            }
        }

        if (todo & (M_AUTOEXP | M_RGBCURVE)) {
            if (params->icm.workingTRC == "Custom") { //exec TRC IN free
                if (oprevi == orig_prev) {
                    oprevi = new Imagefloat(pW, pH);
                    orig_prev->copyData(oprevi);
                }

                const Glib::ustring profile = params->icm.workingProfile;

                if (profile == "sRGB" || profile == "Adobe RGB" || profile == "ProPhoto" || profile == "WideGamut" || profile == "BruceRGB" || profile == "Beta RGB" || profile == "BestRGB" || profile == "Rec2020" || profile == "ACESp0" || profile == "ACESp1") {
                    const int cw = oprevi->getWidth();
                    const int ch = oprevi->getHeight();

                    // put gamma TRC to 1
                    if (customTransformIn) {
                        cmsDeleteTransform(customTransformIn);
                        customTransformIn = nullptr;
                    }

                    ipf.workingtrc(oprevi, oprevi, cw, ch, -5, params->icm.workingProfile, 2.4, 12.92310, customTransformIn, true, false, true);

                    //adjust TRC
                    if (customTransformOut) {
                        cmsDeleteTransform(customTransformOut);
                        customTransformOut = nullptr;
                    }

                    ipf.workingtrc(oprevi, oprevi, cw, ch, 5, params->icm.workingProfile, params->icm.workingTRCGamma, params->icm.workingTRCSlope, customTransformOut, false, true, true);
                }
            }
        }


        if ((todo & M_RGBCURVE) || (todo & M_CROP)) {
            //        if (hListener) oprevi->calcCroppedHistogram(params, scale, histCropped);

            //complexCurve also calculated pre-curves histogram depending on crop
            CurveFactory::complexCurve(params->toneCurve.expcomp, params->toneCurve.black / 65535.0,
                                       params->toneCurve.hlcompr, params->toneCurve.hlcomprthresh,
                                       params->toneCurve.shcompr, params->toneCurve.brightness, params->toneCurve.contrast,
                                       params->toneCurve.curve, params->toneCurve.curve2,
                                       vhist16, hltonecurve, shtonecurve, tonecurve, histToneCurve, customToneCurve1, customToneCurve2, 1);

            CurveFactory::RGBCurve(params->rgbCurves.rcurve, rCurve, 1);
            CurveFactory::RGBCurve(params->rgbCurves.gcurve, gCurve, 1);
            CurveFactory::RGBCurve(params->rgbCurves.bcurve, bCurve, 1);


            opautili = false;

            if (params->colorToning.enabled) {
                TMatrix wprof = ICCStore::getInstance()->workingSpaceMatrix(params->icm.workingProfile);
                double wp[3][3] = {
                    {wprof[0][0], wprof[0][1], wprof[0][2]},
                    {wprof[1][0], wprof[1][1], wprof[1][2]},
                    {wprof[2][0], wprof[2][1], wprof[2][2]}
                };
                params->colorToning.getCurves(ctColorCurve, ctOpacityCurve, wp, opautili);
                CurveFactory::curveToning(params->colorToning.clcurve, clToningcurve, scale == 1 ? 1 : 16);
                CurveFactory::curveToning(params->colorToning.cl2curve, cl2Toningcurve, scale == 1 ? 1 : 16);
            }

            if (params->blackwhite.enabled) {
                CurveFactory::curveBW(params->blackwhite.beforeCurve, params->blackwhite.afterCurve, vhist16bw, histToneCurveBW, beforeToneCurveBW, afterToneCurveBW, 1);
            }

            colourToningSatLimit = float (params->colorToning.satProtectionThreshold) / 100.f * 0.7f + 0.3f;
            colourToningSatLimitOpacity = 1.f - (float (params->colorToning.saturatedOpacity) / 100.f);

            int satTH = 80;
            int satPR = 30;
            int indi = 0;

            if (params->colorToning.enabled  && params->colorToning.autosat && params->colorToning.method != "LabGrid") { //for colortoning evaluation of saturation settings
                float moyS = 0.f;
                float eqty = 0.f;
                ipf.moyeqt(oprevi, moyS, eqty); //return image : mean saturation and standard dev of saturation
                //printf("moy=%f ET=%f\n", moyS,eqty);
                float satp = ((moyS + 1.5f * eqty) - 0.3f) / 0.7f; //1.5 sigma ==> 93% pixels with high saturation -0.3 / 0.7 convert to Hombre scale

                if (satp >= 0.92f) {
                    satp = 0.92f;    //avoid values too high (out of gamut)
                }

                if (satp <= 0.15f) {
                    satp = 0.15f;    //avoid too low values
                }

                //satTH=(int) 100.f*satp;
                //satPR=(int) 100.f*(moyS-0.85f*eqty);//-0.85 sigma==>20% pixels with low saturation
                colourToningSatLimit = 100.f * satp;
                satTH = (int) 100.f * satp;

                colourToningSatLimitOpacity = 100.f * (moyS - 0.85f * eqty); //-0.85 sigma==>20% pixels with low saturation
                satPR = (int) 100.f * (moyS - 0.85f * eqty);
            }

            if (actListener && params->colorToning.enabled) {
                if (params->blackwhite.enabled && params->colorToning.autosat) {
                    actListener->autoColorTonChanged(0, satTH, satPR);    //hide sliders only if autosat
                    indi = 0;
                } else {
                    if (params->colorToning.autosat) {
                        if (params->colorToning.method == "Lab") {
                            indi = 1;
                        } else if (params->colorToning.method == "RGBCurves") {
                            indi = 1;
                        } else if (params->colorToning.method == "RGBSliders") {
                            indi = 1;
                        } else if (params->colorToning.method == "Splico") {
                            indi = 2;
                        } else if (params->colorToning.method == "Splitlr") {
                            indi = 2;
                        }
                    }
                }
            }

            // if it's just crop we just need the histogram, no image updates
            if (todo & M_RGBCURVE) {
                //initialize rrm bbm ggm different from zero to avoid black screen in some cases
                double rrm = 33.;
                double ggm = 33.;
                double bbm = 33.;

                DCPProfileApplyState as;
                DCPProfile *dcpProf = imgsrc->getDCP(params->icm, as);

                ipf.rgbProc(oprevi, oprevl, nullptr, hltonecurve, shtonecurve, tonecurve, params->toneCurve.saturation,
                            rCurve, gCurve, bCurve, colourToningSatLimit, colourToningSatLimitOpacity, ctColorCurve, ctOpacityCurve, opautili, clToningcurve, cl2Toningcurve, customToneCurve1, customToneCurve2, beforeToneCurveBW, afterToneCurveBW, rrm, ggm, bbm, bwAutoR, bwAutoG, bwAutoB, params->toneCurve.expcomp, params->toneCurve.hlcompr, params->toneCurve.hlcomprthresh, dcpProf, as, histToneCurve);

                if (params->blackwhite.enabled && params->blackwhite.autoc && abwListener) {
                    if (settings->verbose) {
                        printf("ImProcCoordinator / Auto B&W coefs:   R=%.2f   G=%.2f   B=%.2f\n", static_cast<double>(bwAutoR), static_cast<double>(bwAutoG), static_cast<double>(bwAutoB));
                    }

                    abwListener->BWChanged((float) rrm, (float) ggm, (float) bbm);
                }

                if (params->colorToning.enabled && params->colorToning.autosat && actListener) {
                    actListener->autoColorTonChanged(indi, (int) colourToningSatLimit, (int)colourToningSatLimitOpacity);  //change sliders autosat
                }

                // correct GUI black and white with value
            }

            //  ipf.Lab_Tile(oprevl, oprevl, scale);

            // compute L channel histogram
            int x1, y1, x2, y2;
            params->crop.mapToResized(pW, pH, scale, x1, x2,  y1, y2);
        }

//    lhist16(32768);
        if (todo & (M_LUMACURVE | M_CROP)) {
            LUTu lhist16(32768);
            lhist16.clear();
#ifdef _OPENMP
            const int numThreads = min(max(pW * pH / (int)lhist16.getSize(), 1), omp_get_max_threads());
            #pragma omp parallel num_threads(numThreads) if(numThreads>1)
#endif
            {
                LUTu lhist16thr(lhist16.getSize());
                lhist16thr.clear();
#ifdef _OPENMP
                #pragma omp for nowait
#endif

                for (int x = 0; x < pH; x++)
                    for (int y = 0; y < pW; y++) {
                        int pos = (int)(oprevl->L[x][y]);
                        lhist16thr[pos]++;
                    }

#ifdef _OPENMP
                #pragma omp critical
#endif
                lhist16 += lhist16thr;
            }
#ifdef _OPENMP
            static_cast<void>(numThreads);  // to silence cppcheck warning
#endif
            CurveFactory::complexLCurve(params->labCurve.brightness, params->labCurve.contrast, params->labCurve.lcurve, lhist16, lumacurve, histLCurve, scale == 1 ? 1 : 16, utili);
        }

        if (todo & M_LUMACURVE) {

            CurveFactory::curveCL(clcutili, params->labCurve.clcurve, clcurve, scale == 1 ? 1 : 16);

            CurveFactory::complexsgnCurve(autili, butili, ccutili, cclutili, params->labCurve.acurve, params->labCurve.bcurve, params->labCurve.cccurve,
                                          params->labCurve.lccurve, chroma_acurve, chroma_bcurve, satcurve, lhskcurve, scale == 1 ? 1 : 16);
        }

        //scale = 1;

        if ((todo & (M_LUMINANCE + M_COLOR)) || (todo & M_AUTOEXP)) {
            nprevl->CopyFrom(oprevl);

            //  int maxspot = 1;
            //*************************************************************
            // locallab
            //*************************************************************

            if (params->locallab.enabled && !params->locallab.spots.empty()) {
                /*
                 *  This file is part of RawTherapee.
                 *
                 *  Copyright (c) 2004-2010 Gabor Horvath <hgabor@rawtherapee.com>
                 *
                 *  RawTherapee is free software: you can redistribute it and/or modify
                 *  it under the terms of the GNU General Public License as published by
                 *  the Free Software Foundation, either version 3 of the License, or
                 *  (at your option) any later version.
                 *
                 *  RawTherapee is distributed in the hope that it will be useful,
                 *  but WITHOUT ANY WARRANTY; without even the implied warranty of
                 *  MERCHANTABILITY or FITNESS FOR A PARTICULAR PURPOSE.  See the
                 *  GNU General Public License for more details.
                 *
                 *  You should have received a copy of the GNU General Public License
                 *  along with RawTherapee.  If not, see <http://www.gnu.org/licenses/>.
                 *  2017 2018 Jacques Desmis <jdesmis@gmail.com>
                 *  2019 Pierre Cabrera <pierre.cab@gmail.com>
                 */
                const std::unique_ptr<LabImage> reserv(new LabImage(*oprevl, true));
                const std::unique_ptr<LabImage> lastorigimp(new LabImage(*oprevl, true));
                float **shbuffer = nullptr;
                int sca = 1;
                double huere, chromare, lumare, huerefblu, chromarefblu, lumarefblu, sobelre;
                float avge;
                std::vector<LocallabListener::locallabRef> locallref;
                std::vector<LocallabListener::locallabRetiMinMax> locallretiminmax;
                huerefs.resize(params->locallab.spots.size());
                huerefblurs.resize(params->locallab.spots.size());
                chromarefblurs.resize(params->locallab.spots.size());
                lumarefblurs.resize(params->locallab.spots.size());
                chromarefs.resize(params->locallab.spots.size());
                lumarefs.resize(params->locallab.spots.size());
                sobelrefs.resize(params->locallab.spots.size());
                avgs.resize(params->locallab.spots.size());

                for (int sp = 0; sp < (int)params->locallab.spots.size(); sp++) {
                    // Set local curves of current spot to LUT
<<<<<<< HEAD
                    locRETgainCurve.Set(params->locallab.spots.at(sp).localTgaincurve);
                    locRETtransCurve.Set(params->locallab.spots.at(sp).localTtranscurve);
                    const bool LHutili = loclhCurve.Set(params->locallab.spots.at(sp).LHcurve);
                    const bool HHutili = lochhCurve.Set(params->locallab.spots.at(sp).HHcurve);
                    const bool lcmasutili = locccmasCurve.Set(params->locallab.spots.at(sp).CCmaskcurve);
                    const bool llmasutili = locllmasCurve.Set(params->locallab.spots.at(sp).LLmaskcurve);
                    const bool lhmasutili = lochhmasCurve.Set(params->locallab.spots.at(sp).HHmaskcurve);
                    const bool lhhmasutili = lochhhmasCurve.Set(params->locallab.spots.at(sp).HHhmaskcurve);
                    const bool llmasexputili = locllmasexpCurve.Set(params->locallab.spots.at(sp).LLmaskexpcurve);
                    const bool lcmasexputili = locccmasexpCurve.Set(params->locallab.spots.at(sp).CCmaskexpcurve);
                    const bool lhmasexputili = lochhmasexpCurve.Set(params->locallab.spots.at(sp).HHmaskexpcurve);
                    const bool llmasSHutili = locllmasSHCurve.Set(params->locallab.spots.at(sp).LLmaskSHcurve);
                    const bool lcmasSHutili = locccmasSHCurve.Set(params->locallab.spots.at(sp).CCmaskSHcurve);
                    const bool lhmasSHutili = lochhmasSHCurve.Set(params->locallab.spots.at(sp).HHmaskSHcurve);
                    const bool llmasvibutili = locllmasvibCurve.Set(params->locallab.spots.at(sp).LLmaskvibcurve);
                    const bool lcmasvibutili = locccmasvibCurve.Set(params->locallab.spots.at(sp).CCmaskvibcurve);
                    const bool lhmasvibutili = lochhmasvibCurve.Set(params->locallab.spots.at(sp).HHmaskvibcurve);
                    const bool llmascbutili = locllmascbCurve.Set(params->locallab.spots.at(sp).LLmaskcbcurve);
                    const bool lcmascbutili = locccmascbCurve.Set(params->locallab.spots.at(sp).CCmaskcbcurve);
                    const bool lhmascbutili = lochhmascbCurve.Set(params->locallab.spots.at(sp).HHmaskcbcurve);
                    const bool llmaslcutili = locllmaslcCurve.Set(params->locallab.spots.at(sp).LLmasklccurve);
                    const bool lcmaslcutili = locccmaslcCurve.Set(params->locallab.spots.at(sp).CCmasklccurve);
                    const bool lhmaslcutili = lochhmaslcCurve.Set(params->locallab.spots.at(sp).HHmasklccurve);
                    const bool llmasretiutili = locllmasretiCurve.Set(params->locallab.spots.at(sp).LLmaskreticurve);
                    const bool lcmasretiutili = locccmasretiCurve.Set(params->locallab.spots.at(sp).CCmaskreticurve);
                    const bool lhmasretiutili = lochhmasretiCurve.Set(params->locallab.spots.at(sp).HHmaskreticurve);
                    const bool llmastmutili = locllmastmCurve.Set(params->locallab.spots.at(sp).LLmasktmcurve);
                    const bool lcmastmutili = locccmastmCurve.Set(params->locallab.spots.at(sp).CCmasktmcurve);
                    const bool lhmastmutili = lochhmastmCurve.Set(params->locallab.spots.at(sp).HHmasktmcurve);
                    const bool llmasblutili = locllmasblCurve.Set(params->locallab.spots.at(sp).LLmaskblcurve);
                    const bool lcmasblutili = locccmasblCurve.Set(params->locallab.spots.at(sp).CCmaskblcurve);
                    const bool lhmasblutili = lochhmasblCurve.Set(params->locallab.spots.at(sp).HHmaskblcurve);
                    const bool lmasutiliblwav = loclmasCurveblwav.Set(params->locallab.spots.at(sp).LLmaskblcurvewav);
                    const bool lmasutilicolwav = loclmasCurvecolwav.Set(params->locallab.spots.at(sp).LLmaskcolcurvewav);
                    const bool locwavutili = locwavCurve.Set(params->locallab.spots.at(sp).locwavcurve);
                    const bool loclevwavutili = loclevwavCurve.Set(params->locallab.spots.at(sp).loclevwavcurve);
                    const bool locconwavutili = locconwavCurve.Set(params->locallab.spots.at(sp).locconwavcurve);
                    const bool loccompwavutili = loccompwavCurve.Set(params->locallab.spots.at(sp).loccompwavcurve);
                    const bool loccomprewavutili = loccomprewavCurve.Set(params->locallab.spots.at(sp).loccomprewavcurve);
                    const bool locwavdenutili = locwavCurveden.Set(params->locallab.spots.at(sp).locwavcurveden);
                    const bool locedgwavutili = locedgwavCurve.Set(params->locallab.spots.at(sp).locedgwavcurve);
                    const bool locallutili = CurveFactory::curveLocal(params->locallab.spots.at(sp).llcurve, lllocalcurve, sca);
                    const bool localclutili = CurveFactory::curveLocal(params->locallab.spots.at(sp).clcurve, cllocalcurve, sca);
                    const bool locallcutili = CurveFactory::curveLocal(params->locallab.spots.at(sp).lccurve, lclocalcurve, sca);
                    const bool localcutili = CurveFactory::curveLocal(params->locallab.spots.at(sp).cccurve, cclocalcurve, sca);
                    const bool localrgbutili = CurveFactory::curveLocal(params->locallab.spots.at(sp).rgbcurve, rgblocalcurve, sca);
                    const bool localexutili = CurveFactory::curveLocal(params->locallab.spots.at(sp).excurve, exlocalcurve, sca);
                    const bool localmaskutili = CurveFactory::curveLocal(params->locallab.spots.at(sp).Lmaskcurve, lmasklocalcurve, sca);
                    const bool localmaskexputili = CurveFactory::curveLocal(params->locallab.spots.at(sp).Lmaskexpcurve, lmaskexplocalcurve, sca);
                    const bool localmaskSHutili = CurveFactory::curveLocal(params->locallab.spots.at(sp).LmaskSHcurve, lmaskSHlocalcurve, sca);
                    const bool localmaskvibutili = CurveFactory::curveLocal(params->locallab.spots.at(sp).Lmaskvibcurve, lmaskviblocalcurve, sca);
                    const bool localmasktmutili = CurveFactory::curveLocal(params->locallab.spots.at(sp).Lmasktmcurve, lmasktmlocalcurve, sca);
                    const bool localmaskretiutili = CurveFactory::curveLocal(params->locallab.spots.at(sp).Lmaskreticurve, lmaskretilocalcurve, sca);
                    const bool localmaskcbutili = CurveFactory::curveLocal(params->locallab.spots.at(sp).Lmaskcbcurve, lmaskcblocalcurve, sca);
                    const bool localmaskblutili = CurveFactory::curveLocal(params->locallab.spots.at(sp).Lmaskblcurve, lmaskbllocalcurve, sca);
                    const bool localmasklcutili = CurveFactory::curveLocal(params->locallab.spots.at(sp).Lmasklccurve, lmasklclocalcurve, sca);
=======
                    LHutili = false;
                    HHutili = false;
                    locallutili = false;
                    localclutili = false;
                    locallcutili = false;
                    localexutili = false;
                    localrgbutili = false;
                    localcutili = false;
                    llmasutili = false;
                    lhmasutili = false;
                    lhhmasutili = false;
                    lcmasutili = false;
                    localmaskutili = false;
                    lcmasexputili = false;
                    lhmasexputili = false;
                    llmasexputili = false;
                    localmaskexputili = false;
                    localmaskSHutili = false;
                    localmaskvibutili = false;
                    localmasktmutili = false;
                    localmaskretiutili = false;
                    localmaskcbutili = false;
                    localmaskblutili = false;
                    localmasklcutili = false;
                    localmask_utili = false;
                    lcmasSHutili = false;
                    lhmasSHutili = false;
                    llmasSHutili = false;
                    lcmasvibutili = false;
                    lhmasvibutili = false;
                    llmasvibutili = false;
                    lcmascbutili = false;
                    lhmascbutili = false;
                    llmascbutili = false;
                    lcmaslcutili = false;
                    lhmaslcutili = false;
                    llmaslcutili = false;
                    lcmasretiutili = false;
                    lhmasretiutili = false;
                    llmasretiutili = false;
                    lcmastmutili = false;
                    lhmastmutili = false;
                    llmastmutili = false;
                    lcmasblutili = false;
                    lhmasblutili = false;
                    llmasblutili = false;
                    llmas_utili = false;
                    lhmas_utili = false;
                    lcmas_utili = false;
                    lhhmas_utili = false;

                    locwavutili = false;
                    locwavdenutili = false;
                    loclevwavutili = false;
                    locconwavutili = false;
                    loccompwavutili = false;
                    loccomprewavutili = false;
                    locedgwavutili = false;
                    lmasutiliblwav = false;
                    lmasutilicolwav = false;
                    lmasutili_wav = false;
                    locRETgainCurve.Set(params->locallab.spots.at(sp).localTgaincurve);
                    locRETtransCurve.Set(params->locallab.spots.at(sp).localTtranscurve);
                    loclhCurve.Set(params->locallab.spots.at(sp).LHcurve, LHutili);
                    lochhCurve.Set(params->locallab.spots.at(sp).HHcurve, HHutili);
                    locccmasCurve.Set(params->locallab.spots.at(sp).CCmaskcurve, lcmasutili);
                    locllmasCurve.Set(params->locallab.spots.at(sp).LLmaskcurve, llmasutili);
                    lochhmasCurve.Set(params->locallab.spots.at(sp).HHmaskcurve, lhmasutili);
                    lochhhmasCurve.Set(params->locallab.spots.at(sp).HHhmaskcurve, lhhmasutili);
                    locllmasexpCurve.Set(params->locallab.spots.at(sp).LLmaskexpcurve, llmasexputili);
                    locccmasexpCurve.Set(params->locallab.spots.at(sp).CCmaskexpcurve, lcmasexputili);
                    lochhmasexpCurve.Set(params->locallab.spots.at(sp).HHmaskexpcurve, lhmasexputili);
                    locllmasSHCurve.Set(params->locallab.spots.at(sp).LLmaskSHcurve, llmasSHutili);
                    locccmasSHCurve.Set(params->locallab.spots.at(sp).CCmaskSHcurve, lcmasSHutili);
                    lochhmasSHCurve.Set(params->locallab.spots.at(sp).HHmaskSHcurve, lhmasSHutili);
                    locllmasvibCurve.Set(params->locallab.spots.at(sp).LLmaskvibcurve, llmasvibutili);
                    locccmasvibCurve.Set(params->locallab.spots.at(sp).CCmaskvibcurve, lcmasvibutili);
                    lochhmasvibCurve.Set(params->locallab.spots.at(sp).HHmaskvibcurve, lhmasvibutili);
                    locllmascbCurve.Set(params->locallab.spots.at(sp).LLmaskcbcurve, llmascbutili);
                    locccmascbCurve.Set(params->locallab.spots.at(sp).CCmaskcbcurve, lcmascbutili);
                    lochhmascbCurve.Set(params->locallab.spots.at(sp).HHmaskcbcurve, lhmascbutili);
                    locllmaslcCurve.Set(params->locallab.spots.at(sp).LLmasklccurve, llmaslcutili);
                    locccmaslcCurve.Set(params->locallab.spots.at(sp).CCmasklccurve, lcmaslcutili);
                    lochhmaslcCurve.Set(params->locallab.spots.at(sp).HHmasklccurve, lhmaslcutili);
                    locllmasretiCurve.Set(params->locallab.spots.at(sp).LLmaskreticurve, llmasretiutili);
                    locccmasretiCurve.Set(params->locallab.spots.at(sp).CCmaskreticurve, lcmasretiutili);
                    lochhmasretiCurve.Set(params->locallab.spots.at(sp).HHmaskreticurve, lhmasretiutili);
                    locllmastmCurve.Set(params->locallab.spots.at(sp).LLmasktmcurve, llmastmutili);
                    locccmastmCurve.Set(params->locallab.spots.at(sp).CCmasktmcurve, lcmastmutili);
                    lochhmastmCurve.Set(params->locallab.spots.at(sp).HHmasktmcurve, lhmastmutili);
                    locllmasblCurve.Set(params->locallab.spots.at(sp).LLmaskblcurve, llmasblutili);
                    locccmasblCurve.Set(params->locallab.spots.at(sp).CCmaskblcurve, lcmasblutili);
                    lochhmasblCurve.Set(params->locallab.spots.at(sp).HHmaskblcurve, lhmasblutili);
                    locccmas_Curve.Set(params->locallab.spots.at(sp).CCmask_curve, lcmas_utili);
                    locllmas_Curve.Set(params->locallab.spots.at(sp).LLmask_curve, llmas_utili);
                    lochhmas_Curve.Set(params->locallab.spots.at(sp).HHmask_curve, lhmas_utili);
                    lochhhmas_Curve.Set(params->locallab.spots.at(sp).HHhmask_curve, lhhmas_utili);
                    
                    loclmasCurveblwav.Set(params->locallab.spots.at(sp).LLmaskblcurvewav, lmasutiliblwav);
                    loclmasCurvecolwav.Set(params->locallab.spots.at(sp).LLmaskcolcurvewav, lmasutilicolwav);
                    locwavCurve.Set(params->locallab.spots.at(sp).locwavcurve, locwavutili);
                    loclevwavCurve.Set(params->locallab.spots.at(sp).loclevwavcurve, loclevwavutili);
                    locconwavCurve.Set(params->locallab.spots.at(sp).locconwavcurve, locconwavutili);
                    loccompwavCurve.Set(params->locallab.spots.at(sp).loccompwavcurve, loccompwavutili);
                    loccomprewavCurve.Set(params->locallab.spots.at(sp).loccomprewavcurve, loccomprewavutili);
                    locwavCurveden.Set(params->locallab.spots.at(sp).locwavcurveden, locwavdenutili);
                    locedgwavCurve.Set(params->locallab.spots.at(sp).locedgwavcurve, locedgwavutili);
                    loclmasCurve_wav.Set(params->locallab.spots.at(sp).LLmask_curvewav, lmasutili_wav);
                    
                    CurveFactory::curveLocal(locallutili, params->locallab.spots.at(sp).llcurve, lllocalcurve, sca);
                    CurveFactory::curveLocal(localclutili, params->locallab.spots.at(sp).clcurve, cllocalcurve, sca);
                    CurveFactory::curveLocal(locallcutili, params->locallab.spots.at(sp).lccurve, lclocalcurve, sca);
                    CurveFactory::curveCCLocal(localcutili, params->locallab.spots.at(sp).cccurve, cclocalcurve, sca);
                    CurveFactory::curveLocal(localrgbutili, params->locallab.spots.at(sp).rgbcurve, rgblocalcurve, sca);
                    CurveFactory::curveexLocal(localexutili, params->locallab.spots.at(sp).excurve, exlocalcurve, sca);
                    CurveFactory::curvemaskLocal(localmaskutili, params->locallab.spots.at(sp).Lmaskcurve, lmasklocalcurve, sca);
                    CurveFactory::curvemaskLocal(localmaskexputili, params->locallab.spots.at(sp).Lmaskexpcurve, lmaskexplocalcurve, sca);
                    CurveFactory::curvemaskLocal(localmaskSHutili, params->locallab.spots.at(sp).LmaskSHcurve, lmaskSHlocalcurve, sca);
                    CurveFactory::curvemaskLocal(localmaskvibutili, params->locallab.spots.at(sp).Lmaskvibcurve, lmaskviblocalcurve, sca);
                    CurveFactory::curvemaskLocal(localmasktmutili, params->locallab.spots.at(sp).Lmasktmcurve, lmasktmlocalcurve, sca);
                    CurveFactory::curvemaskLocal(localmaskretiutili, params->locallab.spots.at(sp).Lmaskreticurve, lmaskretilocalcurve, sca);
                    CurveFactory::curvemaskLocal(localmaskcbutili, params->locallab.spots.at(sp).Lmaskcbcurve, lmaskcblocalcurve, sca);
                    CurveFactory::curvemaskLocal(localmaskblutili, params->locallab.spots.at(sp).Lmaskblcurve, lmaskbllocalcurve, sca);
                    CurveFactory::curvemaskLocal(localmasklcutili, params->locallab.spots.at(sp).Lmasklccurve, lmasklclocalcurve, sca);
                    CurveFactory::curvemaskLocal(localmask_utili, params->locallab.spots.at(sp).Lmask_curve, lmasklocal_curve, sca);
>>>>>>> 18c00788
                    double ecomp = params->locallab.spots.at(sp).expcomp;
                    double black = params->locallab.spots.at(sp).black;
                    double hlcompr = params->locallab.spots.at(sp).hlcompr;
                    double hlcomprthresh = params->locallab.spots.at(sp).hlcomprthresh;
                    double shcompr = params->locallab.spots.at(sp).shcompr;
                    double br = params->locallab.spots.at(sp).lightness;
                    double cont = params->locallab.spots.at(sp).contrast;

                    if (black < 0. && params->locallab.spots.at(sp).expMethod == "pde") {
                        black *= 1.5;
                    }

                    // Reference parameters computation
                    if (params->locallab.spots.at(sp).spotMethod == "exc") {
                        ipf.calc_ref(sp, reserv.get(), reserv.get(), 0, 0, pW, pH, scale, huerefblu, chromarefblu, lumarefblu, huere, chromare, lumare, sobelre, avge, locwavCurveden, locwavdenutili);
                    } else {
                        ipf.calc_ref(sp, nprevl, nprevl, 0, 0, pW, pH, scale, huerefblu, chromarefblu, lumarefblu, huere, chromare, lumare, sobelre, avge, locwavCurveden, locwavdenutili);
                    }

                    double huerblu = huerefblurs[sp] = huerefblu;
                    double chromarblu = chromarefblurs[sp] = chromarefblu;
                    double lumarblu = lumarefblurs[sp] = lumarefblu;
                    double huer = huerefs[sp] = huere;
                    double chromar = chromarefs[sp] = chromare;
                    double lumar = lumarefs[sp] = lumare ;
                    double sobeler = sobelrefs[sp] = sobelre;
                    float avg = avgs[sp] = avge;
                    CurveFactory::complexCurvelocal(ecomp, black / 65535., hlcompr, hlcomprthresh, shcompr, br, cont, lumar,
                                                    hltonecurveloc, shtonecurveloc, tonecurveloc, lightCurveloc, avg,
                                                    sca);

                    // Save Locallab mask curve references for current spot
                    LocallabListener::locallabRef spotref;
                    spotref.huer = huer;
                    spotref.lumar = lumar;
                    spotref.chromar = chromar;
                    locallref.push_back(spotref);

                    // Locallab tools computation
                    /* Notes:
                     * - shbuffer is used as nullptr
                     */
                    // Locallab mask is only showed in detailed image
                    float minCD;
                    float maxCD;
                    float mini;
                    float maxi;
                    float Tmean;
                    float Tsigma;
                    float Tmin;
                    float Tmax;
                    int lastsav;
                    ipf.Lab_Local(3, sp, (float**)shbuffer, nprevl, nprevl, reserv.get(), lastorigimp.get(), 0, 0, pW, pH, scale, locRETgainCurve, locRETtransCurve,
                                  lllocalcurve, locallutili,
                                  cllocalcurve, localclutili,
                                  lclocalcurve, locallcutili,
                                  loclhCurve,  lochhCurve,
                                  lmasklocalcurve, localmaskutili,
                                  lmaskexplocalcurve, localmaskexputili,
                                  lmaskSHlocalcurve, localmaskSHutili,
                                  lmaskviblocalcurve, localmaskvibutili,
                                  lmasktmlocalcurve, localmasktmutili,
                                  lmaskretilocalcurve, localmaskretiutili,
                                  lmaskcblocalcurve, localmaskcbutili,
                                  lmaskbllocalcurve, localmaskblutili,
                                  lmasklclocalcurve, localmasklcutili,
                                  lmasklocal_curve, localmask_utili,

                                  locccmasCurve, lcmasutili, locllmasCurve, llmasutili, lochhmasCurve, lhmasutili, lochhhmasCurve, lhhmasutili, locccmasexpCurve, lcmasexputili, locllmasexpCurve, llmasexputili, lochhmasexpCurve, lhmasexputili,
                                  locccmasSHCurve, lcmasSHutili, locllmasSHCurve, llmasSHutili, lochhmasSHCurve, lhmasSHutili,
                                  locccmasvibCurve, lcmasvibutili, locllmasvibCurve, llmasvibutili, lochhmasvibCurve, lhmasvibutili,
                                  locccmascbCurve, lcmascbutili, locllmascbCurve, llmascbutili, lochhmascbCurve, lhmascbutili,
                                  locccmasretiCurve, lcmasretiutili, locllmasretiCurve, llmasretiutili, lochhmasretiCurve, lhmasretiutili,
                                  locccmastmCurve, lcmastmutili, locllmastmCurve, llmastmutili, lochhmastmCurve, lhmastmutili,
                                  locccmasblCurve, lcmasblutili, locllmasblCurve, llmasblutili, lochhmasblCurve, lhmasblutili,
                                  locccmaslcCurve, lcmaslcutili, locllmaslcCurve, llmaslcutili, lochhmaslcCurve, lhmaslcutili,
                                  locccmas_Curve, lcmas_utili, locllmas_Curve, llmas_utili, lochhmas_Curve, lhmas_utili,
                                  lochhhmas_Curve, lhhmas_utili,
                                  loclmasCurveblwav, lmasutiliblwav,
                                  loclmasCurvecolwav, lmasutilicolwav,
                                  locwavCurve, locwavutili,
                                  loclevwavCurve, loclevwavutili,
                                  locconwavCurve, locconwavutili,
                                  loccompwavCurve, loccompwavutili,
                                  loccomprewavCurve, loccomprewavutili,
                                  locwavCurveden, locwavdenutili,
                                  locedgwavCurve, locedgwavutili,
                                  loclmasCurve_wav, lmasutili_wav,
                                  LHutili, HHutili, cclocalcurve, localcutili, rgblocalcurve, localrgbutili, localexutili, exlocalcurve, hltonecurveloc, shtonecurveloc, tonecurveloc, lightCurveloc,
                                  huerblu, chromarblu, lumarblu, huer, chromar, lumar, sobeler, lastsav, false, 0, 0, 0, 0, 0, 0, 0, 0, 0, 0, 0, 0, 0, 0, 0,
                                  minCD, maxCD, mini, maxi, Tmean, Tsigma, Tmin, Tmax);

                    if (sp + 1u < params->locallab.spots.size()) {
                        // do not copy for last spot as it is not needed anymore
                        lastorigimp->CopyFrom(nprevl);
                    }

                    // Save Locallab Retinex min/max for current spot
                    LocallabListener::locallabRetiMinMax retiMinMax;
                    retiMinMax.cdma = maxCD;
                    retiMinMax.cdmin = minCD;
                    retiMinMax.mini = mini;
                    retiMinMax.maxi = maxi;
                    retiMinMax.Tmean = Tmean;
                    retiMinMax.Tsigma = Tsigma;
                    retiMinMax.Tmin = Tmin;
                    retiMinMax.Tmax = Tmax;
                    locallretiminmax.push_back(retiMinMax);

                    // Recalculate references after
                    if (params->locallab.spots.at(sp).spotMethod == "exc") {
                        ipf.calc_ref(sp, reserv.get(), reserv.get(), 0, 0, pW, pH, scale, huerefblu, chromarefblu, lumarefblu, huer, chromar, lumar, sobeler, avg, locwavCurveden, locwavdenutili);
                    } else {
                        ipf.calc_ref(sp, nprevl, nprevl, 0, 0, pW, pH, scale, huerefblu, chromarefblu, lumarefblu, huer, chromar, lumar, sobeler, avg, locwavCurveden, locwavdenutili);
                    }

                    // Update Locallab reference values according to recurs parameter
                    if (params->locallab.spots.at(sp).recurs) {
                        locallref.at(sp).chromar = chromar;
                        locallref.at(sp).lumar = lumar;
                        locallref.at(sp).huer = huer;
                    }
                }

                // Transmit Locallab reference values and Locallab Retinex min/max to LocallabListener
                if (locallListener) {
                    locallListener->refChanged(locallref, params->locallab.selspot);
                    locallListener->minmaxChanged(locallretiminmax, params->locallab.selspot);
                }
            }

            //*************************************************************
            // end locallab
            //*************************************************************

            histCCurve.clear();
            histLCurve.clear();
            ipf.chromiLuminanceCurve(nullptr, pW, nprevl, nprevl, chroma_acurve, chroma_bcurve, satcurve, lhskcurve, clcurve, lumacurve, utili, autili, butili, ccutili, cclutili, clcutili, histCCurve, histLCurve);
            ipf.vibrance(nprevl, params->vibrance, params->toneCurve.hrenabled, params->icm.workingProfile);
            ipf.labColorCorrectionRegions(nprevl);

            if ((params->colorappearance.enabled && !params->colorappearance.tonecie) || (!params->colorappearance.enabled)) {
                ipf.EPDToneMap(nprevl, 0, scale);
            }

            if (params->dirpyrequalizer.cbdlMethod == "aft") {
                if (((params->colorappearance.enabled && !settings->autocielab) || (!params->colorappearance.enabled))) {
                    ipf.dirpyrequalizer(nprevl, scale);
                }
            }


            wavcontlutili = false;
            CurveFactory::curveWavContL(wavcontlutili, params->wavelet.wavclCurve, wavclCurve, scale == 1 ? 1 : 16);

            if ((params->wavelet.enabled)) {
                WaveletParams WaveParams = params->wavelet;
                WaveParams.getCurves(wavCLVCurve, wavblcurve, waOpacityCurveRG, waOpacityCurveSH, waOpacityCurveBY, waOpacityCurveW, waOpacityCurveWL);
                int kall = 0;
                LabImage *unshar = nullptr;
                Glib::ustring provis;
                LabImage *provradius = nullptr;
                bool procont = WaveParams.expcontrast;
                bool prochro = WaveParams.expchroma;
                bool proedge = WaveParams.expedge;
                bool profin = WaveParams.expfinal;
                bool proton = WaveParams.exptoning;
                bool pronois = WaveParams.expnoise; 

                if(WaveParams.showmask) {
                 //   WaveParams.showmask = false;
                 //   WaveParams.expclari = true;
                }

                if (WaveParams.softrad > 0.f) {
                    provradius = new LabImage(*nprevl, true);
                }

                if ((WaveParams.ushamethod == "sharp" || WaveParams.ushamethod == "clari") && WaveParams.expclari && WaveParams.CLmethod != "all") {
                    provis = params->wavelet.CLmethod;
                    params->wavelet.CLmethod = "all";
                    ipf.ip_wavelet(nprevl, nprevl, kall, WaveParams, wavCLVCurve, wavblcurve, waOpacityCurveRG, waOpacityCurveSH, waOpacityCurveBY, waOpacityCurveW, waOpacityCurveWL, wavclCurve, scale);
                    unshar = new LabImage(*nprevl, true);

                    params->wavelet.CLmethod = provis;

                    WaveParams.expcontrast = false;
                    WaveParams.expchroma = false;
                    WaveParams.expedge = false;
                    WaveParams.expfinal = false;
                    WaveParams.exptoning = false;
                    WaveParams.expnoise = false; 
                }

                ipf.ip_wavelet(nprevl, nprevl, kall, WaveParams, wavCLVCurve, wavblcurve, waOpacityCurveRG, waOpacityCurveSH, waOpacityCurveBY, waOpacityCurveW, waOpacityCurveWL, wavclCurve, scale);


                if ((WaveParams.ushamethod == "sharp" || WaveParams.ushamethod == "clari") && WaveParams.expclari && WaveParams.CLmethod != "all") {
                    WaveParams.expcontrast = procont;
                    WaveParams.expchroma = prochro;
                    WaveParams.expedge = proedge;
                    WaveParams.expfinal = profin;
                    WaveParams.exptoning = proton;
                    WaveParams.expnoise = pronois;
                    
                    if (WaveParams.softrad > 0.f) {

                        array2D<float> ble(pW, pH);
                        array2D<float> guid(pW, pH);
                        Imagefloat *tmpImage = nullptr;
                        tmpImage = new Imagefloat(pW, pH);

#ifdef _OPENMP
                        #pragma omp parallel for
#endif

                        for (int ir = 0; ir < pH; ir++)
                            for (int jr = 0; jr < pW; jr++) {
                                float X, Y, Z;
                                float L = provradius->L[ir][jr];
                                float a = provradius->a[ir][jr];
                                float b = provradius->b[ir][jr];
                                Color::Lab2XYZ(L, a, b, X, Y, Z);

                                guid[ir][jr] = Y / 32768.f;
                                float La = nprevl->L[ir][jr];
                                float aa = nprevl->a[ir][jr];
                                float ba = nprevl->b[ir][jr];
                                Color::Lab2XYZ(La, aa, ba, X, Y, Z);
                                tmpImage->r(ir, jr) = X;
                                tmpImage->g(ir, jr) = Y;
                                tmpImage->b(ir, jr) = Z;
                                ble[ir][jr] = Y / 32768.f;
                            }
    
                        double epsilmax = 0.0001;
                        double epsilmin = 0.00001;
                        double aepsil = (epsilmax - epsilmin) / 100.f;
                        double bepsil = epsilmin; //epsilmax - 100.f * aepsil;
                        double epsil = aepsil * WaveParams.softrad + bepsil;

                        float blur = 10.f / scale * (0.5f + 0.8f * WaveParams.softrad);
                        // rtengine::guidedFilter(guid, ble, ble, blur, 0.001, multiTh);
                        rtengine::guidedFilter(guid, ble, ble, blur, epsil, false);



#ifdef _OPENMP
                        #pragma omp parallel for
#endif

                        for (int ir = 0; ir < pH; ir++)
                            for (int jr = 0; jr < pW; jr++) {
                                float X = tmpImage->r(ir, jr);
                                float Y = 32768.f * ble[ir][jr];
                                float Z = tmpImage->b(ir, jr);
                                float L, a, b;
                                Color::XYZ2Lab(X, Y, Z, L, a, b);
                                nprevl->L[ir][jr] =  L;
                            }
      
                    delete tmpImage;

                    }
                    
                }

                if ((WaveParams.ushamethod == "sharp" || WaveParams.ushamethod == "clari")  && WaveParams.expclari && WaveParams.CLmethod != "all") {
                    float mL = (float)(WaveParams.mergeL / 100.f);
                    float mC = (float)(WaveParams.mergeC / 100.f);
                    float mL0;
                    float mC0;
                    float background = 0.f;
                    int show = 0; 



                    if ((WaveParams.CLmethod == "one" || WaveParams.CLmethod == "inf")  && WaveParams.Backmethod == "black") {
                        mL0 = mC0 = 0.f;
                        mL = - 1.5f * mL;
                        mC = -mC;
                        background = 12000.f;
                        show = 0;
                    } else if (WaveParams.CLmethod == "sup" && WaveParams.Backmethod == "resid") {
                        mL0 = mL;
                        mC0 = mC;
                        background = 0.f;
                        show = 0;
                    } else {
                        mL0 = mL = mC0 = mC = 0.f;
                        background = 0.f;
                        show = 0;
                    }
                float indic = 1.f;

                if(WaveParams.showmask){
                    mL0 = mC0 = -1.f;
                    indic = -1.f;
                    mL = fabs(mL);
                    mC = fabs(mC);
                    show = 1;
                }
#ifdef _OPENMP
                    #pragma omp parallel for
#endif

                    for (int x = 0; x < pH; x++)
                        for (int y = 0; y < pW; y++) {
                            nprevl->L[x][y] = LIM((1.f + mL0) * (unshar->L[x][y]) + show * background - mL * indic * nprevl->L[x][y], 0.f, 32768.f);
                            nprevl->a[x][y] = (1.f + mC0) * (unshar->a[x][y]) - mC * indic * nprevl->a[x][y];
                            nprevl->b[x][y] = (1.f + mC0) * (unshar->b[x][y]) - mC * indic * nprevl->b[x][y];
                        }

                    delete unshar;
                    unshar    = NULL;
/*
                    if (WaveParams.softrad > 0.f) {
                        array2D<float> ble(pW, pH);
                        array2D<float> guid(pW, pH);
#ifdef _OPENMP
                        #pragma omp parallel for
#endif

                        for (int ir = 0; ir < pH; ir++)
                            for (int jr = 0; jr < pW; jr++) {
                                ble[ir][jr] = (nprevl->L[ir][jr]  - provradius->L[ir][jr]) / 32768.f;
                                guid[ir][jr] = provradius->L[ir][jr] / 32768.f;
                            }
                        double epsilmax = 0.001;
                        double epsilmin = 0.0001;
                        double aepsil = (epsilmax - epsilmin) / 90.f;
                        double bepsil = epsilmax - 100.f * aepsil;
                        double epsil = aepsil * WaveParams.softrad + bepsil;

                        float blur = 10.f / scale * (0.001f + 0.8f * WaveParams.softrad);
                        // rtengine::guidedFilter(guid, ble, ble, blur, 0.001, multiTh);
                        rtengine::guidedFilter(guid, ble, ble, blur, epsil, false);



#ifdef _OPENMP
                        #pragma omp parallel for
#endif

                        for (int ir = 0; ir < pH; ir++)
                            for (int jr = 0; jr < pW; jr++) {
                                nprevl->L[ir][jr] =  provradius->L[ir][jr] + 32768.f * ble[ir][jr];
                            }
                    }
*/
                    if (WaveParams.softrad > 0.f) {

                        delete provradius;
                        provradius    = NULL;

                    }


                }
               
            }

            ipf.softLight(nprevl, params->softlight);

            if (params->colorappearance.enabled) {
                // L histo  and Chroma histo for ciecam
                // histogram well be for Lab (Lch) values, because very difficult to do with J,Q, M, s, C
                int x1, y1, x2, y2;
                params->crop.mapToResized(pW, pH, scale, x1, x2,  y1, y2);
                lhist16CAM.clear();
                lhist16CCAM.clear();

                if (!params->colorappearance.datacie) {
                    for (int x = 0; x < pH; x++)
                        for (int y = 0; y < pW; y++) {
                            int pos = CLIP((int)(nprevl->L[x][y]));
                            int posc = CLIP((int)sqrt(nprevl->a[x][y] * nprevl->a[x][y] + nprevl->b[x][y] * nprevl->b[x][y]));
                            lhist16CAM[pos]++;
                            lhist16CCAM[posc]++;
                        }
                }

                CurveFactory::curveLightBrightColor(params->colorappearance.curve, params->colorappearance.curve2, params->colorappearance.curve3,
                                                    lhist16CAM, histLCAM, lhist16CCAM, histCCAM,
                                                    customColCurve1, customColCurve2, customColCurve3, 1);

                const FramesMetaData* metaData = imgsrc->getMetaData();
                int imgNum = 0;

                if (imgsrc->isRAW()) {
                    if (imgsrc->getSensorType() == ST_BAYER) {
                        imgNum = rtengine::LIM<unsigned int>(params->raw.bayersensor.imageNum, 0, metaData->getFrameCount() - 1);
                    } else if (imgsrc->getSensorType() == ST_FUJI_XTRANS) {
                        //imgNum = rtengine::LIM<unsigned int>(params->raw.xtranssensor.imageNum, 0, metaData->getFrameCount() - 1);
                    }
                }

                float fnum = metaData->getFNumber(imgNum);          // F number
                float fiso = metaData->getISOSpeed(imgNum) ;        // ISO
                float fspeed = metaData->getShutterSpeed(imgNum) ;  // Speed
                double fcomp = metaData->getExpComp(imgNum);        // Compensation +/-
                double adap;

                if (fnum < 0.3f || fiso < 5.f || fspeed < 0.00001f) { //if no exif data or wrong
                    adap = 2000.;
                } else {
                    double E_V = fcomp + log2(double ((fnum * fnum) / fspeed / (fiso / 100.f)));
                    E_V += params->toneCurve.expcomp;// exposure compensation in tonecurve ==> direct EV
                    E_V += log2(params->raw.expos);  // exposure raw white point ; log2 ==> linear to EV
                    adap = pow(2.0, E_V - 3.0);  // cd / m2
                    // end calculation adaptation scene luminosity
                }

                float d, dj, yb;
                bool execsharp = false;

                if (!ncie) {
                    ncie = new CieImage(pW, pH);
                }

                if (!CAMBrightCurveJ && (params->colorappearance.algo == "JC" || params->colorappearance.algo == "JS" || params->colorappearance.algo == "ALL")) {
                    CAMBrightCurveJ(32768, 0);
                }

                if (!CAMBrightCurveQ && (params->colorappearance.algo == "QM" || params->colorappearance.algo == "ALL")) {
                    CAMBrightCurveQ(32768, 0);
                }

                // Issue 2785, only float version of ciecam02 for navigator and pan background
                CAMMean = NAN;
                CAMBrightCurveJ.dirty = true;
                CAMBrightCurveQ.dirty = true;

                ipf.ciecam_02float(ncie, float (adap), pW, 2, nprevl, params.get(), customColCurve1, customColCurve2, customColCurve3, histLCAM, histCCAM, CAMBrightCurveJ, CAMBrightCurveQ, CAMMean, 0, scale, execsharp, d, dj, yb, 1);

                if ((params->colorappearance.autodegree || params->colorappearance.autodegreeout) && acListener && params->colorappearance.enabled && !params->colorappearance.presetcat02) {
                    acListener->autoCamChanged(100.* (double)d, 100.* (double)dj);
                }

                if (params->colorappearance.autoadapscen && acListener && params->colorappearance.enabled && !params->colorappearance.presetcat02) {
                    acListener->adapCamChanged(adap);    //real value of adapt scene
                }

                if (params->colorappearance.autoybscen && acListener && params->colorappearance.enabled && !params->colorappearance.presetcat02) {
                    acListener->ybCamChanged((int) yb);    //real value Yb scene
                }

                if (params->colorappearance.enabled && params->colorappearance.presetcat02  && params->colorappearance.autotempout) {
              //      acListener->wbCamChanged(params->wb.temperature, params->wb.green);    //real temp and tint
                    acListener->wbCamChanged(params->wb.temperature, 1.f);    //real temp and tint = 1.
                }
                
            } else {
                // CIECAM is disabled, we free up its image buffer to save some space
                if (ncie) {
                    delete ncie;
                }

                ncie = nullptr;

                if (CAMBrightCurveJ) {
                    CAMBrightCurveJ.reset();
                }

                if (CAMBrightCurveQ) {
                    CAMBrightCurveQ.reset();
                }
            }
        }

        // Update the monitor color transform if necessary
        if ((todo & M_MONITOR) || (lastOutputProfile != params->icm.outputProfile) || lastOutputIntent != params->icm.outputIntent || lastOutputBPC != params->icm.outputBPC) {
            lastOutputProfile = params->icm.outputProfile;
            lastOutputIntent = params->icm.outputIntent;
            lastOutputBPC = params->icm.outputBPC;
            ipf.updateColorProfiles(monitorProfile, monitorIntent, softProof, gamutCheck);
        }
    }

// process crop, if needed
    for (size_t i = 0; i < crops.size(); i++)
        if (crops[i]->hasListener() && (panningRelatedChange || (highDetailNeeded && options.prevdemo != PD_Sidecar) || (todo & (M_MONITOR | M_RGBCURVE | M_LUMACURVE)) || crops[i]->get_skip() == 1)) {
            crops[i]->update(todo);     // may call ourselves
        }

    if (panningRelatedChange || (todo & M_MONITOR)) {
        if ((todo != CROP && todo != MINUPDATE) || (todo & M_MONITOR)) {
            MyMutex::MyLock prevImgLock(previmg->getMutex());

            try {
                // Computing the preview image, i.e. converting from WCS->Monitor color space (soft-proofing disabled) or WCS->Printer profile->Monitor color space (soft-proofing enabled)
                ipf.lab2monitorRgb(nprevl, previmg);

                // Computing the internal image for analysis, i.e. conversion from WCS->Output profile
                delete workimg;
                workimg = ipf.lab2rgb(nprevl, 0, 0, pW, pH, params->icm);
            } catch (char * str) {
                return;
            }
        }

        if (!resultValid) {
            resultValid = true;

            if (imageListener) {
                imageListener->setImage(previmg, scale, params->crop);
            }
        }

        if (imageListener)
            // TODO: The WB tool should be advertised too in order to get the AutoWB's temp and green values
        {
            imageListener->imageReady(params->crop);
        }

        if (hListener) {
            updateLRGBHistograms();
            hListener->histogramChanged(histRed, histGreen, histBlue, histLuma, histToneCurve, histLCurve, histCCurve, /*histCLurve, histLLCurve,*/ histLCAM, histCCAM, histRedRaw, histGreenRaw, histBlueRaw, histChroma, histLRETI);
        }
    }

    if (orig_prev != oprevi) {
        delete oprevi;
        oprevi = nullptr;
    }


}


void ImProcCoordinator::freeAll()
{

    if (allocated) {
        if (orig_prev != oprevi) {
            delete oprevi;
        }

        oprevi    = nullptr;
        delete orig_prev;
        orig_prev = nullptr;
        delete oprevl;
        oprevl    = nullptr;
        delete nprevl;
        nprevl    = nullptr;

        if (ncie) {
            delete ncie;
        }

        ncie      = nullptr;

        if (imageListener) {
            imageListener->delImage(previmg);
        } else {
            delete previmg;
        }

        delete workimg;

    }

    allocated = false;
}

/** @brief Handles image buffer (re)allocation and trigger sizeChanged of SizeListener[s]
 * If the scale change, this method will free all buffers and reallocate ones of the new size.
 * It will then tell to the SizeListener that size has changed (sizeChanged)
 *
 * @param prevscale New Preview's scale.
 */
void ImProcCoordinator::setScale(int prevscale)
{

    tr = getCoarseBitMask(params->coarse);

    int nW, nH;
    imgsrc->getFullSize(fw, fh, tr);

    prevscale++;

    do {
        prevscale--;
        PreviewProps pp(0, 0, fw, fh, prevscale);
        imgsrc->getSize(pp, nW, nH);
    } while (nH < 400 && prevscale > 1 && (nW * nH < 1000000));  // sctually hardcoded values, perhaps a better choice is possible

    if (nW != pW || nH != pH) {

        freeAll();

        pW = nW;
        pH = nH;

        orig_prev = new Imagefloat(pW, pH);
        oprevi = orig_prev;
        oprevl = new LabImage(pW, pH);
        nprevl = new LabImage(pW, pH);

        //ncie is only used in ImProcCoordinator::updatePreviewImage, it will be allocated on first use and deleted if not used anymore
        previmg = new Image8(pW, pH);
        workimg = new Image8(pW, pH);

        allocated = true;
    }

    scale = prevscale;
    resultValid = false;
    fullw = fw;
    fullh = fh;

    if (!sizeListeners.empty())
        for (size_t i = 0; i < sizeListeners.size(); i++) {
            sizeListeners[i]->sizeChanged(fullw, fullh, fw, fh);
        }
}


void ImProcCoordinator::updateLRGBHistograms()
{

    int x1, y1, x2, y2;
    params->crop.mapToResized(pW, pH, scale, x1, x2, y1, y2);

#ifdef _OPENMP
    #pragma omp parallel sections
#endif
    {
#ifdef _OPENMP
        #pragma omp section
#endif
        {
            histChroma.clear();

            for (int i = y1; i < y2; i++)
                for (int j = x1; j < x2; j++)
                {
                    histChroma[(int)(sqrtf(SQR(nprevl->a[i][j]) + SQR(nprevl->b[i][j])) / 188.f)]++;      //188 = 48000/256
                }
        }
#ifdef _OPENMP
        #pragma omp section
#endif
        {
            histLuma.clear();

            for (int i = y1; i < y2; i++)
                for (int j = x1; j < x2; j++)
                {
                    histLuma[(int)(nprevl->L[i][j] / 128.f)]++;
                }
        }
#ifdef _OPENMP
        #pragma omp section
#endif
        {
            histRed.clear();
            histGreen.clear();
            histBlue.clear();

            for (int i = y1; i < y2; i++)
            {
                int ofs = (i * pW + x1) * 3;

                for (int j = x1; j < x2; j++) {
                    int r = workimg->data[ofs++];
                    int g = workimg->data[ofs++];
                    int b = workimg->data[ofs++];

                    histRed[r]++;
                    histGreen[g]++;
                    histBlue[b]++;
                }
            }
        }
    }

}

bool ImProcCoordinator::getAutoWB(double& temp, double& green, double equal, double tempBias)
{

    if (imgsrc) {
        if (lastAwbEqual != equal || lastAwbTempBias != tempBias || lastAwbauto != params->wb.method) {
// Issue 2500            MyMutex::MyLock lock(minit);  // Also used in crop window
            double rm, gm, bm;
            params->wb.method = "autold";//same result as before muliple Auto WB
            
           // imgsrc->getAutoWBMultipliers(rm, gm, bm);
            double tempitc = 5000.;
            double greenitc = 1.;
            float studgood = 1000.f;
            double tempref, greenref;
            imgsrc->getAutoWBMultipliersitc(tempref, greenref, tempitc, greenitc, studgood,  0, 0, fh, fw, 0, 0, fh, fw, rm, gm, bm,  params->wb, params->icm, params->raw);

            if (rm != -1) {
                autoWB.update(rm, gm, bm, equal, tempBias);
                lastAwbEqual = equal;
                lastAwbTempBias = tempBias;
                lastAwbauto = params->wb.method;
            } else {
                lastAwbEqual = -1.;
                autoWB.useDefaults(equal);
                lastAwbauto = "";
                lastAwbTempBias = 0.0;
            }
        }

        temp = autoWB.getTemp();
        green = autoWB.getGreen();
        return true;
    } else {
        //temp = autoWB.getTemp();
        temp = -1.0;
        green = -1.0;
        return false;
    }
}

void ImProcCoordinator::getCamWB(double& temp, double& green)
{

    if (imgsrc) {
        temp = imgsrc->getWB().getTemp();
        green = imgsrc->getWB().getGreen();
    }
}

void ImProcCoordinator::getSpotWB(int x, int y, int rect, double& temp, double& tgreen)
{

    ColorTemp ret;

    {
        MyMutex::MyLock lock(mProcessing);
        std::vector<Coord2D> points, red, green, blue;

        for (int i = y - rect; i <= y + rect; i++)
            for (int j = x - rect; j <= x + rect; j++) {
                points.push_back(Coord2D(j, i));
            }

        ipf.transCoord(fw, fh, points, red, green, blue);

        int tr = getCoarseBitMask(params->coarse);

        ret = imgsrc->getSpotWB(red, green, blue, tr, params->wb.equal);
        currWB = ColorTemp(params->wb.temperature, params->wb.green, params->wb.equal, params->wb.method);
        //double rr,gg,bb;
        //currWB.getMultipliers(rr,gg,bb);

    } // end of mutex lockong

    if (ret.getTemp() > 0) {
        temp = ret.getTemp();
        tgreen = ret.getGreen();
    } else {
        temp = currWB.getTemp();
        tgreen = currWB.getGreen();
    }
}

bool ImProcCoordinator::getFilmNegativeExponents(int xA, int yA, int xB, int yB, std::array<float, 3>& newExps)
{
    MyMutex::MyLock lock(mProcessing);

    const int tr = getCoarseBitMask(params->coarse);

    const Coord2D p1 = translateCoord(ipf, fw, fh, xA, yA);
    const Coord2D p2 = translateCoord(ipf, fw, fh, xB, yB);

    return imgsrc->getFilmNegativeExponents(p1, p2, tr, params->filmNegative, newExps);
}

bool ImProcCoordinator::getRawSpotValues(int x, int y, int spotSize, std::array<float, 3>& rawValues)
{
    MyMutex::MyLock lock(mProcessing);

    return imgsrc->getRawSpotValues(translateCoord(ipf, fw, fh, x, y), spotSize,
        getCoarseBitMask(params->coarse), params->filmNegative, rawValues);
}

void ImProcCoordinator::getAutoCrop(double ratio, int &x, int &y, int &w, int &h)
{

    MyMutex::MyLock lock(mProcessing);

    LensCorrection *pLCPMap = nullptr;

    if (params->lensProf.useLcp() && imgsrc->getMetaData()->getFocalLen() > 0) {
        const std::shared_ptr<LCPProfile> pLCPProf = LCPStore::getInstance()->getProfile(params->lensProf.lcpFile);

        if (pLCPProf) pLCPMap = new LCPMapper(pLCPProf, imgsrc->getMetaData()->getFocalLen(), imgsrc->getMetaData()->getFocalLen35mm(), imgsrc->getMetaData()->getFocusDist(),
                                                  0, false, params->lensProf.useDist, fullw, fullh, params->coarse, imgsrc->getRotateDegree());
    }

    double fillscale = ipf.getTransformAutoFill(fullw, fullh, pLCPMap);

    if (ratio > 0) {
        w = fullw * fillscale;
        h = w / ratio;

        if (h > fullh * fillscale) {
            h = fullh * fillscale;
            w = h * ratio;
        }
    } else {
        w = fullw * fillscale;
        h = fullh * fillscale;
    }

    x = (fullw - w) / 2;
    y = (fullh - h) / 2;
}

void ImProcCoordinator::setMonitorProfile(const Glib::ustring& profile, RenderingIntent intent)
{
    monitorProfile = profile;
    monitorIntent = intent;
}

void ImProcCoordinator::getMonitorProfile(Glib::ustring& profile, RenderingIntent& intent) const
{
    profile = monitorProfile;
    intent = monitorIntent;
}

void ImProcCoordinator::setSoftProofing(bool softProof, bool gamutCheck)
{
    this->softProof = softProof;
    this->gamutCheck = gamutCheck;
}

void ImProcCoordinator::getSoftProofing(bool &softProof, bool &gamutCheck)
{
    softProof = this->softProof;
    gamutCheck = this->gamutCheck;
}

ProcEvent ImProcCoordinator::setSharpMask(bool sharpMask)
{
    if (this->sharpMask != sharpMask) {
        sharpMaskChanged = true;
        this->sharpMask = sharpMask;
        return params->pdsharpening.enabled ? rtengine::EvPdShrMaskToggled : rtengine::EvShrEnabled;
    } else {
        sharpMaskChanged = false;
        return rtengine::EvShrEnabled;
    }
}

void ImProcCoordinator::saveInputICCReference(const Glib::ustring& fname, bool apply_wb)
{

    MyMutex::MyLock lock(mProcessing);

    int fW, fH;

    int tr = getCoarseBitMask(params->coarse);

    imgsrc->getFullSize(fW, fH, tr);
    PreviewProps pp(0, 0, fW, fH, 1);
    ProcParams ppar = *params;
    ppar.toneCurve.hrenabled = false;
    ppar.icm.inputProfile = "(none)";
    Imagefloat* im = new Imagefloat(fW, fH);
    imgsrc->preprocess(ppar.raw, ppar.lensProf, ppar.coarse);
    double dummy = 0.0;
    imgsrc->demosaic(ppar.raw, false, dummy);
    ColorTemp currWB = ColorTemp(params->wb.temperature, params->wb.green, params->wb.equal, params->wb.method);

    if (params->wb.method == "Camera") {
        currWB = imgsrc->getWB();
    } else if (params->wb.method == "autold") {
        if (lastAwbEqual != params->wb.equal || lastAwbTempBias != params->wb.tempBias) {
            double rm, gm, bm;
            imgsrc->getAutoWBMultipliers(rm, gm, bm);

            if (rm != -1.) {
                autoWB.update(rm, gm, bm, params->wb.equal, params->wb.tempBias);
                lastAwbEqual = params->wb.equal;
                lastAwbTempBias = params->wb.tempBias;
            } else {
                lastAwbEqual = -1.;
                lastAwbTempBias = 0.0;
                autoWB.useDefaults(params->wb.equal);
            }
        }

        currWB = autoWB;
    }

    if (!apply_wb) {
        currWB = ColorTemp(); // = no white balance
    }

    imgsrc->getImage(currWB, tr, im, pp, ppar.toneCurve, ppar.raw);
    ImProcFunctions ipf(&ppar, true);

    if (ipf.needsTransform(fW, fH, imgsrc->getRotateDegree(), imgsrc->getMetaData())) {
        Imagefloat* trImg = new Imagefloat(fW, fH);
        ipf.transform(im, trImg, 0, 0, 0, 0, fW, fH, fW, fH,
                      imgsrc->getMetaData(), imgsrc->getRotateDegree(), true);
        delete im;
        im = trImg;
    }

    if (params->crop.enabled) {
        Imagefloat *tmpim = new Imagefloat(params->crop.w, params->crop.h);
        int cx = params->crop.x;
        int cy = params->crop.y;
        int cw = params->crop.w;
        int ch = params->crop.h;
#ifdef _OPENMP
        #pragma omp parallel for
#endif

        for (int i = cy; i < cy + ch; i++) {
            for (int j = cx; j < cx + cw; j++) {
                tmpim->r(i - cy, j - cx) = im->r(i, j);
                tmpim->g(i - cy, j - cx) = im->g(i, j);
                tmpim->b(i - cy, j - cx) = im->b(i, j);
            }
        }

        delete im;
        im = tmpim;
    }

    // image may contain out of range samples, clip them to avoid wrap-arounds
#ifdef _OPENMP
    #pragma omp parallel for
#endif

    for (int i = 0; i < im->getHeight(); i++) {
        for (int j = 0; j < im->getWidth(); j++) {
            im->r(i, j) = CLIP(im->r(i, j));
            im->g(i, j) = CLIP(im->g(i, j));
            im->b(i, j) = CLIP(im->b(i, j));
        }
    }

    int imw, imh;
    double tmpScale = ipf.resizeScale(params.get(), fW, fH, imw, imh);

    if (tmpScale != 1.0) {
        Imagefloat* tempImage = new Imagefloat(imw, imh);
        ipf.resize(im, tempImage, tmpScale);
        delete im;
        im = tempImage;
    }

    im->setMetadata(imgsrc->getMetaData()->getRootExifData());

    im->saveTIFF(fname, 16, false, true);
    delete im;

    if (plistener) {
        plistener->setProgressState(false);
    }

    //im->saveJPEG (fname, 85);
}

void ImProcCoordinator::stopProcessing()
{

    updaterThreadStart.lock();

    if (updaterRunning && thread) {
        changeSinceLast = 0;
        thread->join();
    }

    updaterThreadStart.unlock();
}

void ImProcCoordinator::startProcessing()
{

#undef THREAD_PRIORITY_NORMAL

    if (!destroying) {
        if (!updaterRunning) {
            updaterThreadStart.lock();
            thread = nullptr;
            updaterRunning = true;
            updaterThreadStart.unlock();

            //batchThread->yield(); //the running batch should wait other threads to avoid conflict

            thread = Glib::Thread::create(sigc::mem_fun(*this, &ImProcCoordinator::process), 0, true, true, Glib::THREAD_PRIORITY_NORMAL);

        }
    }
}

void ImProcCoordinator::startProcessing(int changeCode)
{
    paramsUpdateMutex.lock();
    changeSinceLast |= changeCode;
    paramsUpdateMutex.unlock();

    startProcessing();
}

void ImProcCoordinator::process()
{
    if (plistener) {
        plistener->setProgressState(true);
    }

    paramsUpdateMutex.lock();

    while (changeSinceLast) {
        const bool panningRelatedChange =
            params->toneCurve.isPanningRelatedChange(nextParams->toneCurve)
            || params->labCurve != nextParams->labCurve
            || params->locallab != nextParams->locallab
            || params->localContrast != nextParams->localContrast
            || params->rgbCurves != nextParams->rgbCurves
            || params->colorToning != nextParams->colorToning
            || params->vibrance != nextParams->vibrance
            || params->wb.isPanningRelatedChange(nextParams->wb)
            || params->colorappearance != nextParams->colorappearance
            || params->epd != nextParams->epd
            || params->fattal != nextParams->fattal
            || params->sh != nextParams->sh
            || params->crop != nextParams->crop
            || params->coarse != nextParams->coarse
            || params->commonTrans != nextParams->commonTrans
            || params->rotate != nextParams->rotate
            || params->distortion != nextParams->distortion
            || params->lensProf != nextParams->lensProf
            || params->perspective != nextParams->perspective
            || params->gradient != nextParams->gradient
            || params->pcvignette != nextParams->pcvignette
            || params->cacorrection != nextParams->cacorrection
            || params->vignetting != nextParams->vignetting
            || params->chmixer != nextParams->chmixer
            || params->blackwhite != nextParams->blackwhite
            || params->icm != nextParams->icm
            || params->hsvequalizer != nextParams->hsvequalizer
            || params->filmSimulation != nextParams->filmSimulation
            || params->softlight != nextParams->softlight
            || params->raw != nextParams->raw
            || params->retinex != nextParams->retinex
            || params->wavelet != nextParams->wavelet
            || params->dirpyrequalizer != nextParams->dirpyrequalizer
            || params->dehaze != nextParams->dehaze
            || params->pdsharpening != nextParams->pdsharpening
            || sharpMaskChanged;

        sharpMaskChanged = false;
        *params = *nextParams;
        int change = changeSinceLast;
        changeSinceLast = 0;
        paramsUpdateMutex.unlock();

        // M_VOID means no update, and is a bit higher that the rest
        if (change & (M_VOID - 1)) {
            updatePreviewImage(change, panningRelatedChange);
        }

        paramsUpdateMutex.lock();
    }

    paramsUpdateMutex.unlock();
    updaterRunning = false;

    if (plistener) {
        plistener->setProgressState(false);
    }
}

ProcParams* ImProcCoordinator::beginUpdateParams()
{
    paramsUpdateMutex.lock();

    return nextParams.get();
}

void ImProcCoordinator::endUpdateParams(ProcEvent change)
{
    int action = RefreshMapper::getInstance()->getAction(change);
    endUpdateParams(action);
}

void ImProcCoordinator::endUpdateParams(int changeFlags)
{
    changeSinceLast |= changeFlags;

    paramsUpdateMutex.unlock();
    startProcessing();
}

bool ImProcCoordinator::getHighQualComputed()
{
    // this function may only be called from detail windows
    if (!highQualityComputed) {
        if (options.prevdemo == PD_Sidecar) {
            // we already have high quality preview
            setHighQualComputed();
        } else {
            for (size_t i = 0; i < crops.size() - 1; ++i) { // -1, because last entry is the freshly created detail window
                if (crops[i]->get_skip() == 1) {   // there is at least one crop with skip == 1 => we already have high quality preview
                    setHighQualComputed();
                    break;
                }
            }
        }
    }

    return highQualityComputed;
}

void ImProcCoordinator::setHighQualComputed()
{
    highQualityComputed = true;
}

}<|MERGE_RESOLUTION|>--- conflicted
+++ resolved
@@ -187,7 +187,6 @@
 
     // Locallab
     locallListener(nullptr),
-<<<<<<< HEAD
     lllocalcurve(65536, LUT_CLIP_OFF),
     cllocalcurve(65536, LUT_CLIP_OFF),
     lclocalcurve(65536, LUT_CLIP_OFF),
@@ -207,110 +206,7 @@
     lmaskcblocalcurve(65536, LUT_CLIP_OFF),
     lmaskbllocalcurve(65536, LUT_CLIP_OFF),
     lmasklclocalcurve(65536, LUT_CLIP_OFF),
-=======
-    reserv(nullptr),
-    lastorigimp(nullptr),
-    coordX(0), coordY(0), localX(0), localY(0),
-    lllocalcurve(65536, 0),
-    cllocalcurve(65536, 0),
-    lclocalcurve(65536, 0),
-    cclocalcurve(65536, 0),
-    rgblocalcurve(65536, 0),
-    exlocalcurve(65536, 0),
-    hltonecurveloc(65536, 0), //32768
-    shtonecurveloc(65536, 0),
-    tonecurveloc(65536, 0),
-    lightCurveloc(32770, 0),
-    lmasklocalcurve(65536, 0),
-    lmaskexplocalcurve(65536, 0),
-    lmaskSHlocalcurve(65536, 0),
-    lmaskviblocalcurve(65536, 0),
-    lmasktmlocalcurve(65536, 0),
-    lmaskretilocalcurve(65536, 0),
-    lmaskcblocalcurve(65536, 0),
-    lmaskbllocalcurve(65536, 0),
-    lmasklclocalcurve(65536, 0),
-    lmasklocal_curve(65536, 0),
-    locallutili(false),
-    localclutili(false),
-    locallcutili(false),
-    localcutili(false),
-    localrgbutili(false),
-    localexutili(false),
-    llmasutili(false),
-    lhmasutili(false),
-    lhhmasutili(false),
-    lcmasutili(false),
-    localmaskutili(false),
-    localmaskexputili(false),
-    localmaskSHutili(false),
-    localmaskvibutili(false),
-    localmasktmutili(false),
-    localmaskretiutili(false),
-    localmaskcbutili(false),
-    localmaskblutili(false),
-    localmasklcutili(false),
-    localmask_utili(false),
-    lcmasexputili(false),
-    lhmasexputili(false),
-    llmasexputili(false),
-    lcmasSHutili(false),
-    lhmasSHutili(false),
-    llmasSHutili(false),
-    lcmasvibutili(false),
-    lhmasvibutili(false),
-    llmasvibutili(false),
-    lcmaslcutili(false),
-    lhmaslcutili(false),
-    llmaslcutili(false),
-    lcmascbutili(false),
-    lhmascbutili(false),
-    llmascbutili(false),
-    lcmasretiutili(false),
-    lhmasretiutili(false),
-    llmasretiutili(false),
-    lcmastmutili(false),
-    lhmastmutili(false),
-    llmastmutili(false),
-    lcmasblutili(false),
-    lhmasblutili(false),
-    llmasblutili(false),
-    llmas_utili(false),
-    lhmas_utili(false),
-    lcmas_utili(false),
-    lhhmas_utili(false),
-
-    locwavutili(false),
-    locwavdenutili(false),
-    loclevwavutili(false),
-    locconwavutili(false),
-    loccompwavutili(false),
-    loccomprewavutili(false),
-    locedgwavutili(false),
-    lmasutiliblwav(false),
-    lmasutilicolwav(false),
-    lmasutili_wav(false),
-    LHutili(false),
-    HHutili(false),
-    lastsavrests(500, -10000),
-    huerefs(500, -100000.f),
-    huerefblurs(500, -100000.f),
-    chromarefblurs(500, -100000.f),
-    lumarefblurs(500, -100000.f),
-    chromarefs(500, -100000.f),
-    lumarefs(500, -100000.f),
-    sobelrefs(500, -100000.f),
-    avgs(500, -100000.f),
-    huer(0),
-    huerblu(0),
-    chromarblu(0),
-    lumarblu(0),
-    chromar(0),
-    lumar(0),
-    sobeler(0),
-    lastsav(0),
-    avg(0),
->>>>>>> 18c00788
+    lmasklocal_curve(65536, LUT_CLIP_OFF),
     lastspotdup(false),
     previewDeltaE(false),
     locallColorMask(0),
@@ -1165,7 +1061,6 @@
 
                 for (int sp = 0; sp < (int)params->locallab.spots.size(); sp++) {
                     // Set local curves of current spot to LUT
-<<<<<<< HEAD
                     locRETgainCurve.Set(params->locallab.spots.at(sp).localTgaincurve);
                     locRETtransCurve.Set(params->locallab.spots.at(sp).localTtranscurve);
                     const bool LHutili = loclhCurve.Set(params->locallab.spots.at(sp).LHcurve);
@@ -1198,6 +1093,10 @@
                     const bool llmasblutili = locllmasblCurve.Set(params->locallab.spots.at(sp).LLmaskblcurve);
                     const bool lcmasblutili = locccmasblCurve.Set(params->locallab.spots.at(sp).CCmaskblcurve);
                     const bool lhmasblutili = lochhmasblCurve.Set(params->locallab.spots.at(sp).HHmaskblcurve);
+                    const bool lcmas_utili = locccmas_Curve.Set(params->locallab.spots.at(sp).CCmask_curve);
+                    const bool llmas_utili = locllmas_Curve.Set(params->locallab.spots.at(sp).LLmask_curve);
+                    const bool lhmas_utili = lochhmas_Curve.Set(params->locallab.spots.at(sp).HHmask_curve);
+                    const bool lhhmas_utili = lochhhmas_Curve.Set(params->locallab.spots.at(sp).HHhmask_curve);
                     const bool lmasutiliblwav = loclmasCurveblwav.Set(params->locallab.spots.at(sp).LLmaskblcurvewav);
                     const bool lmasutilicolwav = loclmasCurvecolwav.Set(params->locallab.spots.at(sp).LLmaskcolcurvewav);
                     const bool locwavutili = locwavCurve.Set(params->locallab.spots.at(sp).locwavcurve);
@@ -1207,6 +1106,7 @@
                     const bool loccomprewavutili = loccomprewavCurve.Set(params->locallab.spots.at(sp).loccomprewavcurve);
                     const bool locwavdenutili = locwavCurveden.Set(params->locallab.spots.at(sp).locwavcurveden);
                     const bool locedgwavutili = locedgwavCurve.Set(params->locallab.spots.at(sp).locedgwavcurve);
+                    const bool lmasutili_wav = loclmasCurve_wav.Set(params->locallab.spots.at(sp).LLmask_curvewav);
                     const bool locallutili = CurveFactory::curveLocal(params->locallab.spots.at(sp).llcurve, lllocalcurve, sca);
                     const bool localclutili = CurveFactory::curveLocal(params->locallab.spots.at(sp).clcurve, cllocalcurve, sca);
                     const bool locallcutili = CurveFactory::curveLocal(params->locallab.spots.at(sp).lccurve, lclocalcurve, sca);
@@ -1222,133 +1122,7 @@
                     const bool localmaskcbutili = CurveFactory::curveLocal(params->locallab.spots.at(sp).Lmaskcbcurve, lmaskcblocalcurve, sca);
                     const bool localmaskblutili = CurveFactory::curveLocal(params->locallab.spots.at(sp).Lmaskblcurve, lmaskbllocalcurve, sca);
                     const bool localmasklcutili = CurveFactory::curveLocal(params->locallab.spots.at(sp).Lmasklccurve, lmasklclocalcurve, sca);
-=======
-                    LHutili = false;
-                    HHutili = false;
-                    locallutili = false;
-                    localclutili = false;
-                    locallcutili = false;
-                    localexutili = false;
-                    localrgbutili = false;
-                    localcutili = false;
-                    llmasutili = false;
-                    lhmasutili = false;
-                    lhhmasutili = false;
-                    lcmasutili = false;
-                    localmaskutili = false;
-                    lcmasexputili = false;
-                    lhmasexputili = false;
-                    llmasexputili = false;
-                    localmaskexputili = false;
-                    localmaskSHutili = false;
-                    localmaskvibutili = false;
-                    localmasktmutili = false;
-                    localmaskretiutili = false;
-                    localmaskcbutili = false;
-                    localmaskblutili = false;
-                    localmasklcutili = false;
-                    localmask_utili = false;
-                    lcmasSHutili = false;
-                    lhmasSHutili = false;
-                    llmasSHutili = false;
-                    lcmasvibutili = false;
-                    lhmasvibutili = false;
-                    llmasvibutili = false;
-                    lcmascbutili = false;
-                    lhmascbutili = false;
-                    llmascbutili = false;
-                    lcmaslcutili = false;
-                    lhmaslcutili = false;
-                    llmaslcutili = false;
-                    lcmasretiutili = false;
-                    lhmasretiutili = false;
-                    llmasretiutili = false;
-                    lcmastmutili = false;
-                    lhmastmutili = false;
-                    llmastmutili = false;
-                    lcmasblutili = false;
-                    lhmasblutili = false;
-                    llmasblutili = false;
-                    llmas_utili = false;
-                    lhmas_utili = false;
-                    lcmas_utili = false;
-                    lhhmas_utili = false;
-
-                    locwavutili = false;
-                    locwavdenutili = false;
-                    loclevwavutili = false;
-                    locconwavutili = false;
-                    loccompwavutili = false;
-                    loccomprewavutili = false;
-                    locedgwavutili = false;
-                    lmasutiliblwav = false;
-                    lmasutilicolwav = false;
-                    lmasutili_wav = false;
-                    locRETgainCurve.Set(params->locallab.spots.at(sp).localTgaincurve);
-                    locRETtransCurve.Set(params->locallab.spots.at(sp).localTtranscurve);
-                    loclhCurve.Set(params->locallab.spots.at(sp).LHcurve, LHutili);
-                    lochhCurve.Set(params->locallab.spots.at(sp).HHcurve, HHutili);
-                    locccmasCurve.Set(params->locallab.spots.at(sp).CCmaskcurve, lcmasutili);
-                    locllmasCurve.Set(params->locallab.spots.at(sp).LLmaskcurve, llmasutili);
-                    lochhmasCurve.Set(params->locallab.spots.at(sp).HHmaskcurve, lhmasutili);
-                    lochhhmasCurve.Set(params->locallab.spots.at(sp).HHhmaskcurve, lhhmasutili);
-                    locllmasexpCurve.Set(params->locallab.spots.at(sp).LLmaskexpcurve, llmasexputili);
-                    locccmasexpCurve.Set(params->locallab.spots.at(sp).CCmaskexpcurve, lcmasexputili);
-                    lochhmasexpCurve.Set(params->locallab.spots.at(sp).HHmaskexpcurve, lhmasexputili);
-                    locllmasSHCurve.Set(params->locallab.spots.at(sp).LLmaskSHcurve, llmasSHutili);
-                    locccmasSHCurve.Set(params->locallab.spots.at(sp).CCmaskSHcurve, lcmasSHutili);
-                    lochhmasSHCurve.Set(params->locallab.spots.at(sp).HHmaskSHcurve, lhmasSHutili);
-                    locllmasvibCurve.Set(params->locallab.spots.at(sp).LLmaskvibcurve, llmasvibutili);
-                    locccmasvibCurve.Set(params->locallab.spots.at(sp).CCmaskvibcurve, lcmasvibutili);
-                    lochhmasvibCurve.Set(params->locallab.spots.at(sp).HHmaskvibcurve, lhmasvibutili);
-                    locllmascbCurve.Set(params->locallab.spots.at(sp).LLmaskcbcurve, llmascbutili);
-                    locccmascbCurve.Set(params->locallab.spots.at(sp).CCmaskcbcurve, lcmascbutili);
-                    lochhmascbCurve.Set(params->locallab.spots.at(sp).HHmaskcbcurve, lhmascbutili);
-                    locllmaslcCurve.Set(params->locallab.spots.at(sp).LLmasklccurve, llmaslcutili);
-                    locccmaslcCurve.Set(params->locallab.spots.at(sp).CCmasklccurve, lcmaslcutili);
-                    lochhmaslcCurve.Set(params->locallab.spots.at(sp).HHmasklccurve, lhmaslcutili);
-                    locllmasretiCurve.Set(params->locallab.spots.at(sp).LLmaskreticurve, llmasretiutili);
-                    locccmasretiCurve.Set(params->locallab.spots.at(sp).CCmaskreticurve, lcmasretiutili);
-                    lochhmasretiCurve.Set(params->locallab.spots.at(sp).HHmaskreticurve, lhmasretiutili);
-                    locllmastmCurve.Set(params->locallab.spots.at(sp).LLmasktmcurve, llmastmutili);
-                    locccmastmCurve.Set(params->locallab.spots.at(sp).CCmasktmcurve, lcmastmutili);
-                    lochhmastmCurve.Set(params->locallab.spots.at(sp).HHmasktmcurve, lhmastmutili);
-                    locllmasblCurve.Set(params->locallab.spots.at(sp).LLmaskblcurve, llmasblutili);
-                    locccmasblCurve.Set(params->locallab.spots.at(sp).CCmaskblcurve, lcmasblutili);
-                    lochhmasblCurve.Set(params->locallab.spots.at(sp).HHmaskblcurve, lhmasblutili);
-                    locccmas_Curve.Set(params->locallab.spots.at(sp).CCmask_curve, lcmas_utili);
-                    locllmas_Curve.Set(params->locallab.spots.at(sp).LLmask_curve, llmas_utili);
-                    lochhmas_Curve.Set(params->locallab.spots.at(sp).HHmask_curve, lhmas_utili);
-                    lochhhmas_Curve.Set(params->locallab.spots.at(sp).HHhmask_curve, lhhmas_utili);
-                    
-                    loclmasCurveblwav.Set(params->locallab.spots.at(sp).LLmaskblcurvewav, lmasutiliblwav);
-                    loclmasCurvecolwav.Set(params->locallab.spots.at(sp).LLmaskcolcurvewav, lmasutilicolwav);
-                    locwavCurve.Set(params->locallab.spots.at(sp).locwavcurve, locwavutili);
-                    loclevwavCurve.Set(params->locallab.spots.at(sp).loclevwavcurve, loclevwavutili);
-                    locconwavCurve.Set(params->locallab.spots.at(sp).locconwavcurve, locconwavutili);
-                    loccompwavCurve.Set(params->locallab.spots.at(sp).loccompwavcurve, loccompwavutili);
-                    loccomprewavCurve.Set(params->locallab.spots.at(sp).loccomprewavcurve, loccomprewavutili);
-                    locwavCurveden.Set(params->locallab.spots.at(sp).locwavcurveden, locwavdenutili);
-                    locedgwavCurve.Set(params->locallab.spots.at(sp).locedgwavcurve, locedgwavutili);
-                    loclmasCurve_wav.Set(params->locallab.spots.at(sp).LLmask_curvewav, lmasutili_wav);
-                    
-                    CurveFactory::curveLocal(locallutili, params->locallab.spots.at(sp).llcurve, lllocalcurve, sca);
-                    CurveFactory::curveLocal(localclutili, params->locallab.spots.at(sp).clcurve, cllocalcurve, sca);
-                    CurveFactory::curveLocal(locallcutili, params->locallab.spots.at(sp).lccurve, lclocalcurve, sca);
-                    CurveFactory::curveCCLocal(localcutili, params->locallab.spots.at(sp).cccurve, cclocalcurve, sca);
-                    CurveFactory::curveLocal(localrgbutili, params->locallab.spots.at(sp).rgbcurve, rgblocalcurve, sca);
-                    CurveFactory::curveexLocal(localexutili, params->locallab.spots.at(sp).excurve, exlocalcurve, sca);
-                    CurveFactory::curvemaskLocal(localmaskutili, params->locallab.spots.at(sp).Lmaskcurve, lmasklocalcurve, sca);
-                    CurveFactory::curvemaskLocal(localmaskexputili, params->locallab.spots.at(sp).Lmaskexpcurve, lmaskexplocalcurve, sca);
-                    CurveFactory::curvemaskLocal(localmaskSHutili, params->locallab.spots.at(sp).LmaskSHcurve, lmaskSHlocalcurve, sca);
-                    CurveFactory::curvemaskLocal(localmaskvibutili, params->locallab.spots.at(sp).Lmaskvibcurve, lmaskviblocalcurve, sca);
-                    CurveFactory::curvemaskLocal(localmasktmutili, params->locallab.spots.at(sp).Lmasktmcurve, lmasktmlocalcurve, sca);
-                    CurveFactory::curvemaskLocal(localmaskretiutili, params->locallab.spots.at(sp).Lmaskreticurve, lmaskretilocalcurve, sca);
-                    CurveFactory::curvemaskLocal(localmaskcbutili, params->locallab.spots.at(sp).Lmaskcbcurve, lmaskcblocalcurve, sca);
-                    CurveFactory::curvemaskLocal(localmaskblutili, params->locallab.spots.at(sp).Lmaskblcurve, lmaskbllocalcurve, sca);
-                    CurveFactory::curvemaskLocal(localmasklcutili, params->locallab.spots.at(sp).Lmasklccurve, lmasklclocalcurve, sca);
-                    CurveFactory::curvemaskLocal(localmask_utili, params->locallab.spots.at(sp).Lmask_curve, lmasklocal_curve, sca);
->>>>>>> 18c00788
+                    const bool localmask_utili = CurveFactory::curveLocal(params->locallab.spots.at(sp).Lmask_curve, lmasklocal_curve, sca);
                     double ecomp = params->locallab.spots.at(sp).expcomp;
                     double black = params->locallab.spots.at(sp).black;
                     double hlcompr = params->locallab.spots.at(sp).hlcompr;
