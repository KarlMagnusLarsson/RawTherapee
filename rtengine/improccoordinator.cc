--- conflicted
+++ resolved
@@ -609,7 +609,7 @@
 
             if (actListener && params.colorToning.enabled) {
                 if (params.blackwhite.enabled && params.colorToning.autosat) {
-                    actListener->autoColorTonChanged(satTH, satPR);    //hide sliders only if autosat
+                    actListener->autoColorTonChanged(0, satTH, satPR);    //hide sliders only if autosat
                     indi = 0;
                 } else {
                     if (params.colorToning.autosat) {
@@ -650,15 +650,7 @@
                 }
 
                 if (params.colorToning.enabled && params.colorToning.autosat && actListener) {
-<<<<<<< HEAD
-                    if (settings->verbose) {
-                        printf("ImProcCoordinator / Auto CT:  indi=%d   satH=%d  satPR=%d\n", indi, (int)colourToningSatLimit, (int) colourToningSatLimitOpacity);
-                    }
-
-                    actListener->autoColorTonChanged((int) colourToningSatLimit, (int)colourToningSatLimitOpacity);  //change sliders autosat
-=======
                     actListener->autoColorTonChanged(indi, (int) colourToningSatLimit, (int)colourToningSatLimitOpacity);  //change sliders autosat
->>>>>>> b968f956
                 }
 
                 // correct GUI black and white with value
