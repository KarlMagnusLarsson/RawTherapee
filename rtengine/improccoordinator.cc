/*
 *  This file is part of RawTherapee.
 *
 *  Copyright (c) 2004-2010 Gabor Horvath <hgabor@rawtherapee.com>
 *
 *  RawTherapee is free software: you can redistribute it and/or modify
 *  it under the terms of the GNU General Public License as published by
 *  the Free Software Foundation, either version 3 of the License, or
 *  (at your option) any later version.
 *
 *  RawTherapee is distributed in the hope that it will be useful,
 *  but WITHOUT ANY WARRANTY; without even the implied warranty of
 *  MERCHANTABILITY or FITNESS FOR A PARTICULAR PURPOSE.  See the
 *  GNU General Public License for more details.
 *
 *  You should have received a copy of the GNU General Public License
 *  along with RawTherapee.  If not, see <https://www.gnu.org/licenses/>.
 */
#include <fstream>
#include <iostream>
#include <string>
#include <glibmm/thread.h>

#include "improccoordinator.h"

#include "cieimage.h"
#include "color.h"
#include "colortemp.h"
#include "jaggedarray.h"
#include "curves.h"
#include "dcp.h"
#include "iccstore.h"
#include "image8.h"
#include "imagefloat.h"
#include "improcfun.h"
#include "labimage.h"
#include "lcp.h"
#include "procparams.h"
#include "refreshmap.h"
#include "guidedfilter.h"

#include "../rtgui/options.h"

#ifdef _OPENMP
#include <omp.h>
#endif

namespace
{
using rtengine::Coord2D;
Coord2D translateCoord(const rtengine::ImProcFunctions& ipf, int fw, int fh, int x, int y) {

    const std::vector<Coord2D> points = {Coord2D(x, y)};

    std::vector<Coord2D> red;
    std::vector<Coord2D> green;
    std::vector<Coord2D> blue;
    ipf.transCoord(fw, fh, points, red, green, blue);

    return green[0];
}

}

namespace rtengine
{

ImProcCoordinator::ImProcCoordinator() :
    orig_prev(nullptr),
    oprevi(nullptr),
    oprevl(nullptr),
    nprevl(nullptr),
    fattal_11_dcrop_cache(nullptr),
    previmg(nullptr),
    workimg(nullptr),
    ncie(nullptr),
    imgsrc(nullptr),
    lastAwbEqual(0.),
    lastAwbTempBias(0.0),
    lastAwbauto(""),
    monitorIntent(RI_RELATIVE),
    softProof(false),
    gamutCheck(false),
    sharpMask(false),
    sharpMaskChanged(false),
    scale(10),
    highDetailPreprocessComputed(false),
    highDetailRawComputed(false),
    allocated(false),
    bwAutoR(-9000.f),
    bwAutoG(-9000.f),
    bwAutoB(-9000.f),
    CAMMean(NAN),
    hltonecurve(65536),
    shtonecurve(65536),
    tonecurve(65536, 0),  //,1);
    lumacurve(32770, 0),  // lumacurve[32768] and lumacurve[32769] will be set to 32768 and 32769 later to allow linear interpolation
    chroma_acurve(65536, 0),
    chroma_bcurve(65536, 0),
    satcurve(65536, 0),
    lhskcurve(65536, 0),
    clcurve(65536, 0),
    conversionBuffer(1, 1),
    wavclCurve(65536, 0),
    clToningcurve(65536, 0),
    cl2Toningcurve(65536, 0),
    Noisecurve(65536, 0),
    NoiseCCcurve(65536, 0),
    vhist16(65536), vhist16bw(65536),
    lhist16CAM(65536),
    lhist16CCAM(65536),
    lhist16RETI(),
    lhist16LClad(65536),
    histRed(256), histRedRaw(256),
    histGreen(256), histGreenRaw(256),
    histBlue(256), histBlueRaw(256),
    histLuma(256),
    histToneCurve(256),
    histToneCurveBW(256),
    histLCurve(256),
    histCCurve(256),
    histLLCurve(256),

    histLCAM(256),
    histCCAM(256),
    histClad(256),
    bcabhist(256),
    histChroma(256),

    histLRETI(256),

    CAMBrightCurveJ(), CAMBrightCurveQ(),

    rCurve(),
    gCurve(),
    bCurve(),
    ctColorCurve(),
    rcurvehist(256), rcurvehistCropped(256), rbeforehist(256),
    gcurvehist(256), gcurvehistCropped(256), gbeforehist(256),
    bcurvehist(256), bcurvehistCropped(256), bbeforehist(256),
    fw(0), fh(0), tr(0),
    fullw(1), fullh(1),
    pW(-1), pH(-1),
    plistener(nullptr),
    imageListener(nullptr),
    aeListener(nullptr),
    acListener(nullptr),
    abwListener(nullptr),
    awbListener(nullptr),
    flatFieldAutoClipListener(nullptr),
    bayerAutoContrastListener(nullptr),
    xtransAutoContrastListener(nullptr),
    pdSharpenAutoContrastListener(nullptr),
    pdSharpenAutoRadiusListener(nullptr),
    frameCountListener(nullptr),
    imageTypeListener(nullptr),
    actListener(nullptr),
    adnListener(nullptr),
    awavListener(nullptr),
    dehaListener(nullptr),
    hListener(nullptr),
    resultValid(false),
    params(new procparams::ProcParams),
    lastOutputProfile("BADFOOD"),
    lastOutputIntent(RI__COUNT),
    lastOutputBPC(false),
    thread(nullptr),
    changeSinceLast(0),
    updaterRunning(false),
    nextParams(new procparams::ProcParams),
    destroying(false),
    utili(false),
    autili(false),
    butili(false),
    ccutili(false),
    cclutili(false),
    clcutili(false),
    opautili(false),
    wavcontlutili(false),
    colourToningSatLimit(0.f),
    colourToningSatLimitOpacity(0.f),
    highQualityComputed(false),
    customTransformIn(nullptr),
    customTransformOut(nullptr),
    ipf(params.get(), true),
    //locallab
    locallListener(nullptr),
    reserv(nullptr),
    lastorigimp(nullptr),
    coordX(0), coordY(0), localX(0), localY(0),
    lllocalcurve(65536, 0),
    cllocalcurve(65536, 0),
    lclocalcurve(65536, 0),
    cclocalcurve(65536, 0),
    rgblocalcurve(65536, 0),
    exlocalcurve(65536, 0),
    hltonecurveloc(65536, 0), //32768
    shtonecurveloc(65536, 0),
    tonecurveloc(65536, 0),
    lightCurveloc(32770, 0),
    lmasklocalcurve(65536, 0),
    lmaskexplocalcurve(65536, 0),
    lmaskSHlocalcurve(65536, 0),
    lmaskviblocalcurve(65536, 0),
    lmasktmlocalcurve(65536, 0),
    lmaskretilocalcurve(65536, 0),
    lmaskcblocalcurve(65536, 0),
    lmaskbllocalcurve(65536, 0),
    lmasklclocalcurve(65536, 0),
    locallutili(false),
    localclutili(false),
    locallcutili(false),
    localcutili(false),
    localrgbutili(false),
    localexutili(false),
    llmasutili(false),
    lhmasutili(false),
    lhhmasutili(false),
    lcmasutili(false),
    localmaskutili(false),
    localmaskexputili(false),
    localmaskSHutili(false),
    localmaskvibutili(false),
    localmasktmutili(false),
    localmaskretiutili(false),
    localmaskcbutili(false),
    localmaskblutili(false),
    localmasklcutili(false),
    lcmasexputili(false),
    lhmasexputili(false),
    llmasexputili(false),
    lcmasSHutili(false),
    lhmasSHutili(false),
    llmasSHutili(false),
    lcmasvibutili(false),
    lhmasvibutili(false),
    llmasvibutili(false),
    lcmaslcutili(false),
    lhmaslcutili(false),
    llmaslcutili(false),
    lcmascbutili(false),
    lhmascbutili(false),
    llmascbutili(false),
    locwavutili(false),
    locwavdenutili(false),
    loclevwavutili(false),
    locconwavutili(false),
    loccompwavutili(false),
    loccomprewavutili(false),
    locedgwavutili(false),
    lmasutiliblwav(false),
    lmasutilicolwav(false),
    LHutili(false),
    HHutili(false),
    lastsavrests(500, -10000),
    huerefs(500, -100000.f),
    huerefblurs(500, -100000.f),
    chromarefblurs(500, -100000.f),
    lumarefblurs(500, -100000.f),
    chromarefs(500, -100000.f),
    lumarefs(500, -100000.f),
    sobelrefs(500, -100000.f),
    avgs(500, -100000.f),
    huer(0),
    huerblu(0),
    chromarblu(0),
    lumarblu(0),
    chromar(0),
    lumar(0),
    sobeler(0),
    lastsav(0),
    avg(0),
    lastspotdup(false),
    locallColorMask(0),
    locallColorMaskinv(0),
    locallExpMask(0),
    locallExpMaskinv(0),
    locallSHMask(0),
    locallSHMaskinv(0),
    locallvibMask(0),
    locallcbMask(0),
    locallretiMask(0),
    locallsoftMask(0),
    locallsharMask(0),
    retistrsav(nullptr)

{
}

ImProcCoordinator::~ImProcCoordinator()
{

    destroying = true;
    updaterThreadStart.lock();

    if (updaterRunning && thread) {
        thread->join();
    }

    mProcessing.lock();
    mProcessing.unlock();
    freeAll();

    if (fattal_11_dcrop_cache) {
        delete fattal_11_dcrop_cache;
        fattal_11_dcrop_cache = nullptr;
    }

    std::vector<Crop*> toDel = crops;

    for (size_t i = 0; i < toDel.size(); i++) {
        delete toDel[i];
    }

    imgsrc->decreaseRef();

    if (customTransformIn) {
        cmsDeleteTransform(customTransformIn);
        customTransformIn = nullptr;
    }

    if (customTransformOut) {
        cmsDeleteTransform(customTransformOut);
        customTransformOut = nullptr;
    }

    updaterThreadStart.unlock();
}

void ImProcCoordinator::assign(ImageSource* imgsrc)
{
    this->imgsrc = imgsrc;
}

void ImProcCoordinator::getParams(procparams::ProcParams* dst)
{
    *dst = *params;
}

DetailedCrop* ImProcCoordinator::createCrop(::EditDataProvider *editDataProvider, bool isDetailWindow)
{

    return new Crop(this, editDataProvider, isDetailWindow);
}


// todo: bitmask containing desired actions, taken from changesSinceLast
void ImProcCoordinator::updatePreviewImage(int todo, bool panningRelatedChange)
{
    // TODO Locallab printf
    printf("updatePreviewImage\n");

    MyMutex::MyLock processingLock(mProcessing);

    bool highDetailNeeded = options.prevdemo == PD_Sidecar ? true : (todo & M_HIGHQUAL);
                //    printf("metwb=%s \n", params->wb.method.c_str());

    // Check if any detail crops need high detail. If not, take a fast path short cut
    if (!highDetailNeeded) {
        for (size_t i = 0; i < crops.size(); i++) {
            if (crops[i]->get_skip() == 1) {   // skip=1 -> full  resolution
                highDetailNeeded = true;
                break;
            }
        }
    }

    if (((todo & ALL) == ALL) || (todo & M_MONITOR) || panningRelatedChange || (highDetailNeeded && options.prevdemo != PD_Sidecar)) {
        bwAutoR = bwAutoG = bwAutoB = -9000.f;

        if (todo == CROP && ipf.needsPCVignetting()) {
            todo |= TRANSFORM;    // Change about Crop does affect TRANSFORM
        }

        RAWParams rp = params->raw;
        ColorManagementParams cmp = params->icm;
        LCurveParams  lcur = params->labCurve;
        
        if (!highDetailNeeded) {
            // if below 100% magnification, take a fast path
            if (rp.bayersensor.method != RAWParams::BayerSensor::getMethodString(RAWParams::BayerSensor::Method::NONE) && rp.bayersensor.method != RAWParams::BayerSensor::getMethodString(RAWParams::BayerSensor::Method::MONO)) {
                rp.bayersensor.method = RAWParams::BayerSensor::getMethodString(RAWParams::BayerSensor::Method::FAST);
            }

            //bayerrp.all_enhance = false;

            if (rp.xtranssensor.method != RAWParams::XTransSensor::getMethodString(RAWParams::XTransSensor::Method::NONE) && rp.xtranssensor.method != RAWParams::XTransSensor::getMethodString(RAWParams::XTransSensor::Method::MONO)) {
                rp.xtranssensor.method = RAWParams::XTransSensor::getMethodString(RAWParams::XTransSensor::Method::FAST);
            }

            rp.bayersensor.ccSteps = 0;
            rp.xtranssensor.ccSteps = 0;
            //rp.deadPixelFilter = rp.hotPixelFilter = false;
        }

        if (frameCountListener) {
            frameCountListener->FrameCountChanged(imgsrc->getFrameCount(), params->raw.bayersensor.imageNum);
        }

        // raw auto CA is bypassed if no high detail is needed, so we have to compute it when high detail is needed
        if ((todo & M_PREPROC) || (!highDetailPreprocessComputed && highDetailNeeded)) {
            imgsrc->setCurrentFrame(params->raw.bayersensor.imageNum);

            imgsrc->preprocess(rp, params->lensProf, params->coarse);

            if (flatFieldAutoClipListener && rp.ff_AutoClipControl) {
                flatFieldAutoClipListener->flatFieldAutoClipValueChanged(imgsrc->getFlatFieldAutoClipValue());
            }

            imgsrc->getRAWHistogram(histRedRaw, histGreenRaw, histBlueRaw);

            highDetailPreprocessComputed = highDetailNeeded;

            // After preprocess, run film negative processing if enabled
            if (
                (todo & M_RAW)
                && (
                    imgsrc->getSensorType() == ST_BAYER
                    || imgsrc->getSensorType() == ST_FUJI_XTRANS
                )
                && params->filmNegative.enabled
            ) {
                std::array<float, 3> filmBaseValues = {
                    static_cast<float>(params->filmNegative.redBase),
                    static_cast<float>(params->filmNegative.greenBase),
                    static_cast<float>(params->filmNegative.blueBase)
                };
                imgsrc->filmNegativeProcess(params->filmNegative, filmBaseValues);
                if (filmNegListener && params->filmNegative.redBase <= 0.f) {
                    filmNegListener->filmBaseValuesChanged(filmBaseValues);
                }
            }
        }

        /*
        Demosaic is kicked off only when
        Detail considerations:
            accurate detail is not displayed yet needed based on preview specifics (driven via highDetailNeeded flag)
        OR
        HLR considerations:
            Color HLR alters rgb output of demosaic, so re-demosaic is needed when Color HLR is being turned off;
            if HLR is enabled and changing method *from* Color to any other method
            OR HLR gets disabled when Color method was selected
        */
        // If high detail (=100%) is newly selected, do a demosaic update, since the last was just with FAST

        if (imageTypeListener) {
            imageTypeListener->imageTypeChanged(imgsrc->isRAW(), imgsrc->getSensorType() == ST_BAYER, imgsrc->getSensorType() == ST_FUJI_XTRANS, imgsrc->isMono());
        }

        if ((todo & M_RAW)
                || (!highDetailRawComputed && highDetailNeeded)
                || (params->toneCurve.hrenabled && params->toneCurve.method != "Color" && imgsrc->isRGBSourceModified())
                || (!params->toneCurve.hrenabled && params->toneCurve.method == "Color" && imgsrc->isRGBSourceModified())) {

            if (settings->verbose) {
                if (imgsrc->getSensorType() == ST_BAYER) {
                    printf("Demosaic Bayer image n.%d using method: %s\n", rp.bayersensor.imageNum + 1, rp.bayersensor.method.c_str());
                } else if (imgsrc->getSensorType() == ST_FUJI_XTRANS) {
                    printf("Demosaic X-Trans image with using method: %s\n", rp.xtranssensor.method.c_str());
                }
            }

            if (imgsrc->getSensorType() == ST_BAYER) {
                if (params->raw.bayersensor.method != RAWParams::BayerSensor::getMethodString(RAWParams::BayerSensor::Method::PIXELSHIFT)) {
                    imgsrc->setBorder(params->raw.bayersensor.border);
                } else {
                    imgsrc->setBorder(std::max(params->raw.bayersensor.border, 2));
                }
            } else if (imgsrc->getSensorType() == ST_FUJI_XTRANS) {
                imgsrc->setBorder(params->raw.xtranssensor.border);
            }

            bool autoContrast = imgsrc->getSensorType() == ST_BAYER ? params->raw.bayersensor.dualDemosaicAutoContrast : params->raw.xtranssensor.dualDemosaicAutoContrast;
            double contrastThreshold = imgsrc->getSensorType() == ST_BAYER ? params->raw.bayersensor.dualDemosaicContrast : params->raw.xtranssensor.dualDemosaicContrast;
            imgsrc->demosaic(rp, autoContrast, contrastThreshold, params->pdsharpening.enabled);

            if (imgsrc->getSensorType() == ST_BAYER && bayerAutoContrastListener && autoContrast) {
                bayerAutoContrastListener->autoContrastChanged(contrastThreshold);
            } else if (imgsrc->getSensorType() == ST_FUJI_XTRANS && xtransAutoContrastListener && autoContrast) {

                xtransAutoContrastListener->autoContrastChanged(contrastThreshold);
            }

            // if a demosaic happened we should also call getimage later, so we need to set the M_INIT flag
            todo |= (M_INIT | M_CSHARP);

        }

        if ((todo & (M_RAW | M_CSHARP)) && params->pdsharpening.enabled) {
            double pdSharpencontrastThreshold = params->pdsharpening.contrast;
            double pdSharpenRadius = params->pdsharpening.deconvradius;
            imgsrc->captureSharpening(params->pdsharpening, sharpMask, pdSharpencontrastThreshold, pdSharpenRadius);

            if (pdSharpenAutoContrastListener && params->pdsharpening.autoContrast) {
                pdSharpenAutoContrastListener->autoContrastChanged(pdSharpencontrastThreshold);
            }

            if (pdSharpenAutoRadiusListener && params->pdsharpening.autoRadius) {
                pdSharpenAutoRadiusListener->autoRadiusChanged(pdSharpenRadius);
            }
        }


        if ((todo & M_RAW)
                || (!highDetailRawComputed && highDetailNeeded)
                || (params->toneCurve.hrenabled && params->toneCurve.method != "Color" && imgsrc->isRGBSourceModified())
                || (!params->toneCurve.hrenabled && params->toneCurve.method == "Color" && imgsrc->isRGBSourceModified())) {
            if (highDetailNeeded) {
                highDetailRawComputed = true;
            } else {
                highDetailRawComputed = false;
            }

            if (params->retinex.enabled) {
                lhist16RETI(32768);
                lhist16RETI.clear();

                imgsrc->retinexPrepareBuffers(params->icm, params->retinex, conversionBuffer, lhist16RETI);
            }
        }

        if (todo & (M_INIT | M_LINDENOISE | M_HDR)) {
            if (params->wb.method == "autitcgreen") {
                imgsrc->getrgbloc(0, 0, fh, fw, 0, 0, fh, fw);
            }
        }

        if ((todo & (M_RETINEX | M_INIT)) && params->retinex.enabled) {
            bool dehacontlutili = false;
            bool mapcontlutili = false;
            bool useHsl = false;
            LUTf cdcurve(65536, 0);
            LUTf mapcurve(65536, 0);

            imgsrc->retinexPrepareCurves(params->retinex, cdcurve, mapcurve, dehatransmissionCurve, dehagaintransmissionCurve, dehacontlutili, mapcontlutili, useHsl, lhist16RETI, histLRETI);
            float minCD, maxCD, mini, maxi, Tmean, Tsigma, Tmin, Tmax;
            imgsrc->retinex(params->icm, params->retinex,  params->toneCurve, cdcurve, mapcurve, dehatransmissionCurve, dehagaintransmissionCurve, conversionBuffer, dehacontlutili, mapcontlutili, useHsl, minCD, maxCD, mini, maxi, Tmean, Tsigma, Tmin, Tmax, histLRETI);   //enabled Retinex

            if (dehaListener) {
                dehaListener->minmaxChanged(maxCD, minCD, mini, maxi, Tmean, Tsigma, Tmin, Tmax);
            }
        }

        const bool autowb = (params->wb.method == "autold" || params->wb.method == "autitcgreen");
        if (settings->verbose) {
            printf("automethod=%s \n", params->wb.method.c_str());
        }
        if (todo & (M_INIT | M_LINDENOISE | M_HDR)) {
            MyMutex::MyLock initLock(minit);  // Also used in crop window

            imgsrc->HLRecovery_Global(params->toneCurve);   // this handles Color HLRecovery


            if (settings->verbose) {
                printf("Applying white balance, color correction & sRBG conversion...\n");
            }

            currWB = ColorTemp(params->wb.temperature, params->wb.green, params->wb.equal, params->wb.method);
            float studgood = 1000.f;

            if (!params->wb.enabled) {
                currWB = ColorTemp();
            } else if (params->wb.method == "Camera") {
                currWB = imgsrc->getWB();
                lastAwbauto = ""; //reinitialize auto
            } else if (autowb) {
                if (params->wb.method == "autitcgreen" || lastAwbEqual != params->wb.equal || lastAwbTempBias != params->wb.tempBias || lastAwbauto != params->wb.method) {
                    double rm, gm, bm;
                    double tempitc = 5000.f;
                    double greenitc = 1.;
                    currWBitc = imgsrc->getWB();
                    double tempref = currWBitc.getTemp() * (1. + params->wb.tempBias);
                    double greenref = currWBitc.getGreen();
                    if (settings->verbose && params->wb.method ==  "autitcgreen") {
                        printf("tempref=%f greref=%f\n", tempref, greenref);
                    }

                    imgsrc->getAutoWBMultipliersitc(tempref, greenref, tempitc, greenitc, studgood, 0, 0, fh, fw, 0, 0, fh, fw, rm, gm, bm,  params->wb, params->icm, params->raw);

                    if (params->wb.method ==  "autitcgreen") {
                        params->wb.temperature = tempitc;
                        params->wb.green = greenitc;
                        currWB = ColorTemp(params->wb.temperature, params->wb.green, 1., params->wb.method);
                        currWB.getMultipliers(rm, gm, bm);
                    }

                    if (rm != -1.) {
                        double bias = params->wb.tempBias;

                        if (params->wb.method ==  "autitcgreen") {
                            bias = 0.;
                        }

                        autoWB.update(rm, gm, bm, params->wb.equal, bias);
                        lastAwbEqual = params->wb.equal;
                        lastAwbTempBias = params->wb.tempBias;
                        lastAwbauto = params->wb.method;
                    } else {
                        lastAwbEqual = -1.;
                        lastAwbTempBias = 0.0;
                        lastAwbauto = "";
                        autoWB.useDefaults(params->wb.equal);
                    }
                    
                    
                }

                currWB = autoWB;
            }

            if (params->wb.enabled) {
                params->wb.temperature = currWB.getTemp();
                params->wb.green = currWB.getGreen();
            }

            if (autowb && awbListener && params->wb.method ==  "autitcgreen") {
                awbListener->WBChanged(params->wb.temperature, params->wb.green, studgood);
            } 

            if (autowb && awbListener && params->wb.method ==  "autold") {
                awbListener->WBChanged(params->wb.temperature, params->wb.green, -1.f);
            } 

            /*
                    GammaValues g_a;
                    double pwr = 1.0 / params->icm.gampos;
                    double ts = params->icm.slpos;


                    int mode = 0;
                    Color::calcGamma(pwr, ts, mode, g_a); // call to calcGamma with selected gamma and slope
                        printf("ga[0]=%f ga[1]=%f ga[2]=%f ga[3]=%f ga[4]=%f\n", g_a[0],g_a[1],g_a[2],g_a[3],g_a[4]);

                        Glib::ustring datal;
                        datal = "lutsrgb.txt";
                                ofstream fou(datal, ios::out | ios::trunc);

                    for(int i=0; i < 212; i++) {
                        //printf("igamma2=%i\n", (int) 65535.f*Color::igamma2(i/212.0));
                                float gam = Color::igamma2(i/211.0);
                                int lutga = nearbyint(65535.f* gam);
                              //  fou << 65535*(int)Color::igamma2(i/212.0) << endl;
                                fou << i << " " << lutga << endl;

                    }
                            fou.close();
            */
            int tr = getCoarseBitMask(params->coarse);

            imgsrc->getFullSize(fw, fh, tr);

            // Will (re)allocate the preview's buffers
            setScale(scale);
            PreviewProps pp(0, 0, fw, fh, scale);
            // Tells to the ImProcFunctions' tools what is the preview scale, which may lead to some simplifications
            ipf.setScale(scale);

            imgsrc->getImage(currWB, tr, orig_prev, pp, params->toneCurve, params->raw);
            denoiseInfoStore.valid = false;
            //ColorTemp::CAT02 (orig_prev, &params) ;
            //   printf("orig_prevW=%d\n  scale=%d",orig_prev->width, scale);
            /* Issue 2785, disabled some 1:1 tools
                    if (todo & M_LINDENOISE) {
                        DirPyrDenoiseParams denoiseParams = params->dirpyrDenoise;
                        if (denoiseParams.enabled && (scale==1)) {
                            Imagefloat *calclum = NULL ;

                            denoiseParams.getCurves(noiseLCurve,noiseCCurve);
                            int nbw=6;//nb tile W
                            int nbh=4;//

                            float ch_M[nbw*nbh];
                            float max_r[nbw*nbh];
                            float max_b[nbw*nbh];

                            if(denoiseParams.Lmethod == "CUR") {
                                if(noiseLCurve)
                                    denoiseParams.luma = 0.5f;
                                else
                                    denoiseParams.luma = 0.0f;
                            } else if(denoiseParams.Lmethod == "SLI")
                                noiseLCurve.Reset();


                            if(noiseLCurve || noiseCCurve){//only allocate memory if enabled and scale=1
                                // we only need image reduced to 1/4 here
                                calclum = new Imagefloat ((pW+1)/2, (pH+1)/2);//for luminance denoise curve
                                for(int ii=0;ii<pH;ii+=2){
                                    for(int jj=0;jj<pW;jj+=2){
                                        calclum->r(ii>>1,jj>>1) = orig_prev->r(ii,jj);
                                        calclum->g(ii>>1,jj>>1) = orig_prev->g(ii,jj);
                                        calclum->b(ii>>1,jj>>1) = orig_prev->b(ii,jj);
                                    }
                                }
                                imgsrc->convertColorSpace(calclum, params->icm, currWB);//calculate values after colorspace conversion
                            }

                            int kall=1;
                            ipf.RGB_denoise(kall, orig_prev, orig_prev, calclum, ch_M, max_r, max_b, imgsrc->isRAW(), denoiseParams, imgsrc->getDirPyrDenoiseExpComp(), noiseLCurve, noiseCCurve, chaut, redaut, blueaut, maxredaut, maxblueaut, nresi, highresi);
                        }
                    }
            */
            imgsrc->convertColorSpace(orig_prev, params->icm, currWB);

            ipf.firstAnalysis(orig_prev, *params, vhist16);
        }

        if ((todo & M_HDR) && (params->fattal.enabled || params->dehaze.enabled)) {
            if (fattal_11_dcrop_cache) {
                delete fattal_11_dcrop_cache;
                fattal_11_dcrop_cache = nullptr;
            }

            ipf.dehaze(orig_prev, params->dehaze);
            ipf.ToneMapFattal02(orig_prev, params->fattal, 3, 0, nullptr, 0, 0, 0);

            if (oprevi != orig_prev) {
                delete oprevi;
            }
        }

        oprevi = orig_prev;

        // Remove transformation if unneeded
        bool needstransform = ipf.needsTransform(fw, fh, imgsrc->getRotateDegree(), imgsrc->getMetaData());

        if ((needstransform || ((todo & (M_TRANSFORM | M_RGBCURVE))  && params->dirpyrequalizer.cbdlMethod == "bef" && params->dirpyrequalizer.enabled && !params->colorappearance.enabled))) {
            assert(oprevi);
            Imagefloat *op = oprevi;
            oprevi = new Imagefloat(pW, pH);

            if (needstransform)
                ipf.transform(op, oprevi, 0, 0, 0, 0, pW, pH, fw, fh,
                              imgsrc->getMetaData(), imgsrc->getRotateDegree(), false);
            else {
                op->copyData(oprevi);
            }
        }

        if ((todo & (M_TRANSFORM | M_RGBCURVE))  && params->dirpyrequalizer.cbdlMethod == "bef" && params->dirpyrequalizer.enabled && !params->colorappearance.enabled) {
            const int W = oprevi->getWidth();
            const int H = oprevi->getHeight();
            LabImage labcbdl(W, H);
            ipf.rgb2lab(*oprevi, labcbdl, params->icm.workingProfile);
            ipf.dirpyrequalizer(&labcbdl, scale);
            ipf.lab2rgb(labcbdl, *oprevi, params->icm.workingProfile);
        }

        if (todo & M_AUTOEXP) {
            if (params->toneCurve.autoexp) {
                LUTu aehist;
                int aehistcompr;
                imgsrc->getAutoExpHistogram(aehist, aehistcompr);
                ipf.getAutoExp(aehist, aehistcompr, params->toneCurve.clip, params->toneCurve.expcomp,
                               params->toneCurve.brightness, params->toneCurve.contrast, params->toneCurve.black, params->toneCurve.hlcompr, params->toneCurve.hlcomprthresh);

                if (aeListener)
                    aeListener->autoExpChanged(params->toneCurve.expcomp, params->toneCurve.brightness, params->toneCurve.contrast,
                                               params->toneCurve.black, params->toneCurve.hlcompr, params->toneCurve.hlcomprthresh, params->toneCurve.hrenabled);
            }

            if (params->toneCurve.histmatching) {
                if (!params->toneCurve.fromHistMatching) {
                    imgsrc->getAutoMatchedToneCurve(params->icm, params->toneCurve.curve);
                }

                if (params->toneCurve.autoexp) {
                    params->toneCurve.expcomp = 0.0;
                }

                params->toneCurve.autoexp = false;
                params->toneCurve.curveMode = ToneCurveMode::FILMLIKE;
                params->toneCurve.curve2 = { 0 };
                params->toneCurve.brightness = 0;
                params->toneCurve.contrast = 0;
                params->toneCurve.black = 0;
                params->toneCurve.fromHistMatching = true;

                if (aeListener) {
                    aeListener->autoMatchedToneCurveChanged(params->toneCurve.curveMode, params->toneCurve.curve);
                }
            }

            //encoding log with locallab
            if (params->locallab.enabled) {
                int sizespot = (int)params->locallab.spots.size();
                float *sourceg = nullptr;
                sourceg = new float[sizespot];
                float *targetg = nullptr;
                targetg = new float[sizespot];
                bool *log = nullptr;
                log = new bool[sizespot];
                bool *autocomput = nullptr;
                autocomput = new bool[sizespot];
                float *blackev = nullptr;
                blackev = new float[sizespot];
                float *whiteev = nullptr;
                whiteev = new float[sizespot];
                bool *Autogr = nullptr;
                Autogr = new bool[sizespot];
                
                float *locx = nullptr;
                locx = new float[sizespot];
                float *locy = nullptr;
                locy = new float[sizespot];
                float *locxL = nullptr;
                locxL = new float[sizespot];
                float *locyT = nullptr;
                locyT = new float[sizespot];
                float *centx = nullptr;
                centx = new float[sizespot];
                float *centy = nullptr;
                centy = new float[sizespot];
                


                for (int sp = 0; sp < params->locallab.nbspot && sp < sizespot; sp++) {
                    log[sp] = params->locallab.spots.at(sp).explog;
                    autocomput[sp] = params->locallab.spots.at(sp).autocompute;
                    blackev[sp] = params->locallab.spots.at(sp).blackEv;
                    whiteev[sp] = params->locallab.spots.at(sp).whiteEv;
                    sourceg[sp] = params->locallab.spots.at(sp).sourceGray;
                    Autogr[sp] = params->locallab.spots.at(sp).Autogray;
                    targetg[sp] = params->locallab.spots.at(sp).targetGray;
                    locx[sp] = params->locallab.spots.at(sp).locX / 2000.0;
                    locy[sp] = params->locallab.spots.at(sp).locY / 2000.0;
                    locxL[sp] = params->locallab.spots.at(sp).locXL / 2000.0;
                    locyT[sp] = params->locallab.spots.at(sp).locYT / 2000.0;
                    centx[sp] = params->locallab.spots.at(sp).centerX / 2000.0 + 0.5;
                    centy[sp] = params->locallab.spots.at(sp).centerY / 2000.0 + 0.5;
                    bool fullim = true;
                    if(params->locallab.spots.at(sp).fullimage == false) {
                        fullim = false;
                    }

                    if (log[sp] && autocomput[sp]) {
                        constexpr int SCALE = 10;
                        int fw, fh, tr = TR_NONE;
                        imgsrc->getFullSize(fw, fh, tr);
                        PreviewProps pp(0, 0, fw, fh, SCALE);
                        float ysta = std::max(static_cast<float>(centy[sp] - locyT[sp]), 0.f);
                        float yend = std::min(static_cast<float>(centy[sp] + locy[sp]), 1.f);
                        float xsta = std::max(static_cast<float>(centx[sp] - locxL[sp]), 0.f);
                        float xend = std::min(static_cast<float>(centx[sp] + locx[sp]), 1.f);
                        if(fullim) {
                            ysta = 0.f;
                            yend = 1.f;
                            xsta = 0.f;
                            xend = 1.f;
                        }

                        ipf.getAutoLogloc(sp, imgsrc, sourceg, blackev, whiteev, Autogr, fw, fh, xsta, xend, ysta, yend, SCALE);
                        params->locallab.spots.at(sp).blackEv = blackev[sp];
                        params->locallab.spots.at(sp).whiteEv = whiteev[sp];
                        params->locallab.spots.at(sp).sourceGray = sourceg[sp];

                        if (locallListener) {
                            locallListener->logencodChanged(blackev[sp], whiteev[sp], sourceg[sp], targetg[sp]);
                        }

                    }
                }
                delete [] locx;
                delete [] locy;
                delete [] locxL;
                delete [] locyT;
                delete [] centx;
                delete [] centy;

                delete [] Autogr;
                delete [] whiteev;
                delete [] blackev;
                delete [] targetg;
                delete [] sourceg;
                delete [] log;
                delete [] autocomput;
            }


        }

        if (todo & (M_AUTOEXP | M_RGBCURVE)) {
            if (params->icm.workingTRC == "Custom") { //exec TRC IN free
                if (oprevi == orig_prev) {
                    oprevi = new Imagefloat(pW, pH);
                    orig_prev->copyData(oprevi);
                }

                const Glib::ustring profile = params->icm.workingProfile;

                if (profile == "sRGB" || profile == "Adobe RGB" || profile == "ProPhoto" || profile == "WideGamut" || profile == "BruceRGB" || profile == "Beta RGB" || profile == "BestRGB" || profile == "Rec2020" || profile == "ACESp0" || profile == "ACESp1") {
                    const int cw = oprevi->getWidth();
                    const int ch = oprevi->getHeight();

                    // put gamma TRC to 1
                    if (customTransformIn) {
                        cmsDeleteTransform(customTransformIn);
                        customTransformIn = nullptr;
                    }

                    ipf.workingtrc(oprevi, oprevi, cw, ch, -5, params->icm.workingProfile, 2.4, 12.92310, customTransformIn, true, false, true);

                    //adjust TRC
                    if (customTransformOut) {
                        cmsDeleteTransform(customTransformOut);
                        customTransformOut = nullptr;
                    }

                    ipf.workingtrc(oprevi, oprevi, cw, ch, 5, params->icm.workingProfile, params->icm.workingTRCGamma, params->icm.workingTRCSlope, customTransformOut, false, true, true);
                }
            }
        }


        if ((todo & M_RGBCURVE) || (todo & M_CROP)) {
            //        if (hListener) oprevi->calcCroppedHistogram(params, scale, histCropped);

            //complexCurve also calculated pre-curves histogram depending on crop
            CurveFactory::complexCurve(params->toneCurve.expcomp, params->toneCurve.black / 65535.0,
                                       params->toneCurve.hlcompr, params->toneCurve.hlcomprthresh,
                                       params->toneCurve.shcompr, params->toneCurve.brightness, params->toneCurve.contrast,
                                       params->toneCurve.curve, params->toneCurve.curve2,
                                       vhist16, hltonecurve, shtonecurve, tonecurve, histToneCurve, customToneCurve1, customToneCurve2, 1);

            CurveFactory::RGBCurve(params->rgbCurves.rcurve, rCurve, 1);
            CurveFactory::RGBCurve(params->rgbCurves.gcurve, gCurve, 1);
            CurveFactory::RGBCurve(params->rgbCurves.bcurve, bCurve, 1);


            opautili = false;

            if (params->colorToning.enabled) {
                TMatrix wprof = ICCStore::getInstance()->workingSpaceMatrix(params->icm.workingProfile);
                double wp[3][3] = {
                    {wprof[0][0], wprof[0][1], wprof[0][2]},
                    {wprof[1][0], wprof[1][1], wprof[1][2]},
                    {wprof[2][0], wprof[2][1], wprof[2][2]}
                };
                params->colorToning.getCurves(ctColorCurve, ctOpacityCurve, wp, opautili);
                CurveFactory::curveToning(params->colorToning.clcurve, clToningcurve, scale == 1 ? 1 : 16);
                CurveFactory::curveToning(params->colorToning.cl2curve, cl2Toningcurve, scale == 1 ? 1 : 16);
            }

            if (params->blackwhite.enabled) {
                CurveFactory::curveBW(params->blackwhite.beforeCurve, params->blackwhite.afterCurve, vhist16bw, histToneCurveBW, beforeToneCurveBW, afterToneCurveBW, 1);
            }

            colourToningSatLimit = float (params->colorToning.satProtectionThreshold) / 100.f * 0.7f + 0.3f;
            colourToningSatLimitOpacity = 1.f - (float (params->colorToning.saturatedOpacity) / 100.f);

            int satTH = 80;
            int satPR = 30;
            int indi = 0;

            if (params->colorToning.enabled  && params->colorToning.autosat && params->colorToning.method != "LabGrid") { //for colortoning evaluation of saturation settings
                float moyS = 0.f;
                float eqty = 0.f;
                ipf.moyeqt(oprevi, moyS, eqty); //return image : mean saturation and standard dev of saturation
                //printf("moy=%f ET=%f\n", moyS,eqty);
                float satp = ((moyS + 1.5f * eqty) - 0.3f) / 0.7f; //1.5 sigma ==> 93% pixels with high saturation -0.3 / 0.7 convert to Hombre scale

                if (satp >= 0.92f) {
                    satp = 0.92f;    //avoid values too high (out of gamut)
                }

                if (satp <= 0.15f) {
                    satp = 0.15f;    //avoid too low values
                }

                //satTH=(int) 100.f*satp;
                //satPR=(int) 100.f*(moyS-0.85f*eqty);//-0.85 sigma==>20% pixels with low saturation
                colourToningSatLimit = 100.f * satp;
                satTH = (int) 100.f * satp;

                colourToningSatLimitOpacity = 100.f * (moyS - 0.85f * eqty); //-0.85 sigma==>20% pixels with low saturation
                satPR = (int) 100.f * (moyS - 0.85f * eqty);
            }

            if (actListener && params->colorToning.enabled) {
                if (params->blackwhite.enabled && params->colorToning.autosat) {
                    actListener->autoColorTonChanged(0, satTH, satPR);    //hide sliders only if autosat
                    indi = 0;
                } else {
                    if (params->colorToning.autosat) {
                        if (params->colorToning.method == "Lab") {
                            indi = 1;
                        } else if (params->colorToning.method == "RGBCurves") {
                            indi = 1;
                        } else if (params->colorToning.method == "RGBSliders") {
                            indi = 1;
                        } else if (params->colorToning.method == "Splico") {
                            indi = 2;
                        } else if (params->colorToning.method == "Splitlr") {
                            indi = 2;
                        }
                    }
                }
            }

            // if it's just crop we just need the histogram, no image updates
            if (todo & M_RGBCURVE) {
                //initialize rrm bbm ggm different from zero to avoid black screen in some cases
                double rrm = 33.;
                double ggm = 33.;
                double bbm = 33.;

                DCPProfileApplyState as;
                DCPProfile *dcpProf = imgsrc->getDCP(params->icm, as);

                ipf.rgbProc(oprevi, oprevl, nullptr, hltonecurve, shtonecurve, tonecurve, params->toneCurve.saturation,
                            rCurve, gCurve, bCurve, colourToningSatLimit, colourToningSatLimitOpacity, ctColorCurve, ctOpacityCurve, opautili, clToningcurve, cl2Toningcurve, customToneCurve1, customToneCurve2, beforeToneCurveBW, afterToneCurveBW, rrm, ggm, bbm, bwAutoR, bwAutoG, bwAutoB, params->toneCurve.expcomp, params->toneCurve.hlcompr, params->toneCurve.hlcomprthresh, dcpProf, as, histToneCurve);

                if (params->blackwhite.enabled && params->blackwhite.autoc && abwListener) {
                    if (settings->verbose) {
                        printf("ImProcCoordinator / Auto B&W coefs:   R=%.2f   G=%.2f   B=%.2f\n", static_cast<double>(bwAutoR), static_cast<double>(bwAutoG), static_cast<double>(bwAutoB));
                    }

                    abwListener->BWChanged((float) rrm, (float) ggm, (float) bbm);
                }

                if (params->colorToning.enabled && params->colorToning.autosat && actListener) {
                    actListener->autoColorTonChanged(indi, (int) colourToningSatLimit, (int)colourToningSatLimitOpacity);  //change sliders autosat
                }

                // correct GUI black and white with value
            }

            //  ipf.Lab_Tile(oprevl, oprevl, scale);

            // compute L channel histogram
            int x1, y1, x2, y2;
            params->crop.mapToResized(pW, pH, scale, x1, x2,  y1, y2);
        }

//    lhist16(32768);
        if (todo & (M_LUMACURVE | M_CROP)) {
            LUTu lhist16(32768);
            lhist16.clear();
#ifdef _OPENMP
            const int numThreads = min(max(pW * pH / (int)lhist16.getSize(), 1), omp_get_max_threads());
            #pragma omp parallel num_threads(numThreads) if(numThreads>1)
#endif
            {
                LUTu lhist16thr(lhist16.getSize());
                lhist16thr.clear();
#ifdef _OPENMP
                #pragma omp for nowait
#endif

                for (int x = 0; x < pH; x++)
                    for (int y = 0; y < pW; y++) {
                        int pos = (int)(oprevl->L[x][y]);
                        lhist16thr[pos]++;
                    }

#ifdef _OPENMP
                #pragma omp critical
#endif
                lhist16 += lhist16thr;
            }
#ifdef _OPENMP
            static_cast<void>(numThreads);  // to silence cppcheck warning
#endif
            CurveFactory::complexLCurve(params->labCurve.brightness, params->labCurve.contrast, params->labCurve.lcurve, lhist16, lumacurve, histLCurve, scale == 1 ? 1 : 16, utili);
        }

        if (todo & M_LUMACURVE) {

            CurveFactory::curveCL(clcutili, params->labCurve.clcurve, clcurve, scale == 1 ? 1 : 16);

            CurveFactory::complexsgnCurve(autili, butili, ccutili, cclutili, params->labCurve.acurve, params->labCurve.bcurve, params->labCurve.cccurve,
                                          params->labCurve.lccurve, chroma_acurve, chroma_bcurve, satcurve, lhskcurve, scale == 1 ? 1 : 16);
        }

        //scale = 1;

        if ((todo & (M_LUMINANCE + M_COLOR)) || (todo & M_AUTOEXP)) {
            nprevl->CopyFrom(oprevl);
            reserv->CopyFrom(oprevl);
            lastorigimp->CopyFrom(oprevl);

            //  int maxspot = 1;
            //*************************************************************
            // locallab
            //*************************************************************

            if (params->locallab.enabled) {
                /*
                 *  This file is part of RawTherapee.
                 *
                 *  Copyright (c) 2004-2010 Gabor Horvath <hgabor@rawtherapee.com>
                 *
                 *  RawTherapee is free software: you can redistribute it and/or modify
                 *  it under the terms of the GNU General Public License as published by
                 *  the Free Software Foundation, either version 3 of the License, or
                 *  (at your option) any later version.
                 *
                 *  RawTherapee is distributed in the hope that it will be useful,
                 *  but WITHOUT ANY WARRANTY; without even the implied warranty of
                 *  MERCHANTABILITY or FITNESS FOR A PARTICULAR PURPOSE.  See the
                 *  GNU General Public License for more details.
                 *
                 *  You should have received a copy of the GNU General Public License
                 *  along with RawTherapee.  If not, see <http://www.gnu.org/licenses/>.
                 *  2017 2018 Jacques Desmis <jdesmis@gmail.com>
                 *  2018 Pierre Cabrera <pierre.cab@gmail.com>
                 */

                float **shbuffer = nullptr;
                int sca = 1;
                double huere, chromare, lumare, huerefblu, chromarefblu, lumarefblu, sobelre;
                //   int lastsavee;
                float avge;

                for (int sp = 0; sp < params->locallab.nbspot && sp < (int)params->locallab.spots.size(); sp++) {
                    // Set local curves of current spot to LUT
                    LHutili = false;
                    HHutili = false;
                    locallutili = false;
                    localclutili = false;
                    locallcutili = false;
                    localexutili = false;
                    localrgbutili = false;
                    localcutili = false;
                    llmasutili = false;
                    lhmasutili = false;
                    lhhmasutili = false;
                    lcmasutili = false;
                    localmaskutili = false;
                    lcmasexputili = false;
                    lhmasexputili = false;
                    llmasexputili = false;
                    localmaskexputili = false;
                    localmaskSHutili = false;
                    localmaskvibutili = false;
                    localmasktmutili = false;
                    localmaskretiutili = false;
                    localmaskcbutili = false;
                    localmaskblutili = false;
                    localmasklcutili = false;
                    lcmasSHutili = false;
                    lhmasSHutili = false;
                    llmasSHutili = false;
                    lcmasvibutili = false;
                    lhmasvibutili = false;
                    llmasvibutili = false;
                    lcmascbutili = false;
                    lhmascbutili = false;
                    llmascbutili = false;
                    lcmaslcutili = false;
                    lhmaslcutili = false;
                    llmaslcutili = false;
                    lcmasretiutili = false;
                    lhmasretiutili = false;
                    llmasretiutili = false;
                    lcmastmutili = false;
                    lhmastmutili = false;
                    llmastmutili = false;
                    lcmasblutili = false;
                    lhmasblutili = false;
                    llmasblutili = false;
                    lcmasutili = false;
                    locwavutili = false;
                    locwavdenutili = false;
                    loclevwavutili = false;
                    locconwavutili = false;
                    loccompwavutili = false;
                    loccomprewavutili = false;
                    locedgwavutili = false;
                    lmasutiliblwav = false;
                    lmasutilicolwav = false;
                    locRETgainCurve.Set(params->locallab.spots.at(sp).localTgaincurve);
                    locRETtransCurve.Set(params->locallab.spots.at(sp).localTtranscurve);
                    loclhCurve.Set(params->locallab.spots.at(sp).LHcurve, LHutili);
                    lochhCurve.Set(params->locallab.spots.at(sp).HHcurve, HHutili);
                    locccmasCurve.Set(params->locallab.spots.at(sp).CCmaskcurve, lcmasutili);
                    locllmasCurve.Set(params->locallab.spots.at(sp).LLmaskcurve, llmasutili);
                    lochhmasCurve.Set(params->locallab.spots.at(sp).HHmaskcurve, lhmasutili);
                    lochhhmasCurve.Set(params->locallab.spots.at(sp).HHhmaskcurve, lhhmasutili);
                    locllmasexpCurve.Set(params->locallab.spots.at(sp).LLmaskexpcurve, llmasexputili);
                    locccmasexpCurve.Set(params->locallab.spots.at(sp).CCmaskexpcurve, lcmasexputili);
                    lochhmasexpCurve.Set(params->locallab.spots.at(sp).HHmaskexpcurve, lhmasexputili);
                    locllmasSHCurve.Set(params->locallab.spots.at(sp).LLmaskSHcurve, llmasSHutili);
                    locccmasSHCurve.Set(params->locallab.spots.at(sp).CCmaskSHcurve, lcmasSHutili);
                    lochhmasSHCurve.Set(params->locallab.spots.at(sp).HHmaskSHcurve, lhmasSHutili);
                    locllmasvibCurve.Set(params->locallab.spots.at(sp).LLmaskvibcurve, llmasvibutili);
                    locccmasvibCurve.Set(params->locallab.spots.at(sp).CCmaskvibcurve, lcmasvibutili);
                    lochhmasvibCurve.Set(params->locallab.spots.at(sp).HHmaskvibcurve, lhmasvibutili);
                    locllmascbCurve.Set(params->locallab.spots.at(sp).LLmaskcbcurve, llmascbutili);
                    locccmascbCurve.Set(params->locallab.spots.at(sp).CCmaskcbcurve, lcmascbutili);
                    lochhmascbCurve.Set(params->locallab.spots.at(sp).HHmaskcbcurve, lhmascbutili);
                    locllmaslcCurve.Set(params->locallab.spots.at(sp).LLmasklccurve, llmaslcutili);
                    locccmaslcCurve.Set(params->locallab.spots.at(sp).CCmasklccurve, lcmaslcutili);
                    lochhmaslcCurve.Set(params->locallab.spots.at(sp).HHmasklccurve, lhmaslcutili);
                    locllmasretiCurve.Set(params->locallab.spots.at(sp).LLmaskreticurve, llmasretiutili);
                    locccmasretiCurve.Set(params->locallab.spots.at(sp).CCmaskreticurve, lcmasretiutili);
                    lochhmasretiCurve.Set(params->locallab.spots.at(sp).HHmaskreticurve, lhmasretiutili);
                    locllmastmCurve.Set(params->locallab.spots.at(sp).LLmasktmcurve, llmastmutili);
                    locccmastmCurve.Set(params->locallab.spots.at(sp).CCmasktmcurve, lcmastmutili);
                    lochhmastmCurve.Set(params->locallab.spots.at(sp).HHmasktmcurve, lhmastmutili);
                    locllmasblCurve.Set(params->locallab.spots.at(sp).LLmaskblcurve, llmasblutili);
                    locccmasblCurve.Set(params->locallab.spots.at(sp).CCmaskblcurve, lcmasblutili);
                    lochhmasblCurve.Set(params->locallab.spots.at(sp).HHmaskblcurve, lhmasblutili);
                    loclmasCurveblwav.Set(params->locallab.spots.at(sp).LLmaskblcurvewav, lmasutiliblwav);
                    loclmasCurvecolwav.Set(params->locallab.spots.at(sp).LLmaskcolcurvewav, lmasutilicolwav);

                    locwavCurve.Set(params->locallab.spots.at(sp).locwavcurve, locwavutili);
                    loclevwavCurve.Set(params->locallab.spots.at(sp).loclevwavcurve, loclevwavutili);
                    locconwavCurve.Set(params->locallab.spots.at(sp).locconwavcurve, locconwavutili);
                    loccompwavCurve.Set(params->locallab.spots.at(sp).loccompwavcurve, loccompwavutili);
                    loccomprewavCurve.Set(params->locallab.spots.at(sp).loccomprewavcurve, loccomprewavutili);
                    locwavCurveden.Set(params->locallab.spots.at(sp).locwavcurveden, locwavdenutili);
                    locedgwavCurve.Set(params->locallab.spots.at(sp).locedgwavcurve, locedgwavutili);
                    CurveFactory::curveLocal(locallutili, params->locallab.spots.at(sp).llcurve, lllocalcurve, sca);
                    CurveFactory::curveLocal(localclutili, params->locallab.spots.at(sp).clcurve, cllocalcurve, sca);
                    CurveFactory::curveLocal(locallcutili, params->locallab.spots.at(sp).lccurve, lclocalcurve, sca);
                    CurveFactory::curveCCLocal(localcutili, params->locallab.spots.at(sp).cccurve, cclocalcurve, sca);
                    CurveFactory::curveLocal(localrgbutili, params->locallab.spots.at(sp).rgbcurve, rgblocalcurve, sca);
                    CurveFactory::curveexLocal(localexutili, params->locallab.spots.at(sp).excurve, exlocalcurve, sca);
                    CurveFactory::curvemaskLocal(localmaskutili, params->locallab.spots.at(sp).Lmaskcurve, lmasklocalcurve, sca);
                    CurveFactory::curvemaskLocal(localmaskexputili, params->locallab.spots.at(sp).Lmaskexpcurve, lmaskexplocalcurve, sca);
                    CurveFactory::curvemaskLocal(localmaskSHutili, params->locallab.spots.at(sp).LmaskSHcurve, lmaskSHlocalcurve, sca);
                    CurveFactory::curvemaskLocal(localmaskvibutili, params->locallab.spots.at(sp).Lmaskvibcurve, lmaskviblocalcurve, sca);
                    CurveFactory::curvemaskLocal(localmasktmutili, params->locallab.spots.at(sp).Lmasktmcurve, lmasktmlocalcurve, sca);
                    CurveFactory::curvemaskLocal(localmaskretiutili, params->locallab.spots.at(sp).Lmaskreticurve, lmaskretilocalcurve, sca);
                    CurveFactory::curvemaskLocal(localmaskcbutili, params->locallab.spots.at(sp).Lmaskcbcurve, lmaskcblocalcurve, sca);
                    CurveFactory::curvemaskLocal(localmaskblutili, params->locallab.spots.at(sp).Lmaskblcurve, lmaskbllocalcurve, sca);
                    CurveFactory::curvemaskLocal(localmasklcutili, params->locallab.spots.at(sp).Lmasklccurve, lmasklclocalcurve, sca);
                    double ecomp = params->locallab.spots.at(sp).expcomp;
                    double black = params->locallab.spots.at(sp).black;
                    double hlcompr = params->locallab.spots.at(sp).hlcompr;
                    double hlcomprthresh = params->locallab.spots.at(sp).hlcomprthresh;
                    double shcompr = params->locallab.spots.at(sp).shcompr;
                    double br = params->locallab.spots.at(sp).lightness;
                    double cont = params->locallab.spots.at(sp).contrast;

                    if (black < 0. && params->locallab.spots.at(sp).expMethod == "pde") {
                        black *= 1.5;
                    }

                    // Reference parameters  computation
                    if (params->locallab.spots.at(sp).spotMethod == "exc") {
                        ipf.calc_ref(sp, reserv, reserv, 0, 0, pW, pH, scale, huerefblu, chromarefblu, lumarefblu, huere, chromare, lumare, sobelre, avge, locwavCurveden, locwavdenutili);
                    } else {
                        ipf.calc_ref(sp, nprevl, nprevl, 0, 0, pW, pH, scale, huerefblu, chromarefblu, lumarefblu, huere, chromare, lumare, sobelre, avge, locwavCurveden, locwavdenutili);
                    }

                    /*
                    printf("lastorig=%i sp=%i\n", lastsavrests[sp], sp);

                    if(params->locallab.spots.at(sp).savrest && (lastsavrests[sp] == 0)) {
                        lastsavrests[sp] = 2;//save image flag=2
                    } else if(params->locallab.spots.at(sp).savrest && lastsavrests[sp] == 2){
                        lastsavrests[sp] = 1; // let image save with no changes flag = 1
                    } else if(!params->locallab.spots.at(sp).savrest && (lastsavrests[sp] == 2 || lastsavrests[sp] == 1)) {
                        lastsavrests[sp] = -1; // restore image only if image create, set flag -1
                    } else if(!params->locallab.spots.at(sp).savrest && (lastsavrests[sp] != 2 && lastsavrests[sp] != 1)) {
                        lastsavrests[sp] = 0; // does nothing if image was not save
                    }
                    lastsav = lastsavrests[sp];
                    printf("lastsav=%i sp=%i\n", lastsav, sp);
                    */

//                printf("improc avg=%f\n", avg);
                    huerblu = huerefblurs[sp] = huerefblu;
                    chromarblu = chromarefblurs[sp] = chromarefblu;
                    lumarblu = lumarefblurs[sp] = lumarefblu;
                    huer = huerefs[sp] = huere;
                    chromar = chromarefs[sp] = chromare;
                    lumar = lumarefs[sp] = lumare ;
                    sobeler = sobelrefs[sp] = sobelre;
                    avg = avgs[sp] = avge;
                    CurveFactory::complexCurvelocal(ecomp, black / 65535., hlcompr, hlcomprthresh, shcompr, br, cont, lumar,
                                                    hltonecurveloc, shtonecurveloc, tonecurveloc, lightCurveloc, avg,
                                                    sca);

                    // Locallab mask curve references are only shown for selected spot
                    if (sp == params->locallab.selspot) {
                        if (locallListener) {
                            locallListener->refChanged(huer, lumar, chromar);
                        }
                    }

                    // Locallab tools computation
                    /* Notes:
                     * - shbuffer is used as nullptr
                     */
                    // Locallab mask are only shown for selected spot
                    float minCD;
                    float maxCD;
                    float mini;
                    float maxi;
                    float Tmean;
                    float Tsigma;
                    float Tmin;
                    float Tmax;
                    if (sp == params->locallab.selspot) {
                        ipf.Lab_Local(3, sp, (float**)shbuffer, nprevl, nprevl, reserv, lastorigimp, 0, 0, pW, pH, scale, locRETgainCurve, locRETtransCurve,
                                      lllocalcurve, locallutili,
                                      cllocalcurve, localclutili,
                                      lclocalcurve, locallcutili,
                                      loclhCurve,  lochhCurve,
                                      lmasklocalcurve, localmaskutili,
                                      lmaskexplocalcurve, localmaskexputili,
                                      lmaskSHlocalcurve, localmaskSHutili,
                                      lmaskviblocalcurve, localmaskvibutili,
                                      lmasktmlocalcurve, localmasktmutili,
                                      lmaskretilocalcurve, localmaskretiutili,
                                      lmaskcblocalcurve, localmaskcbutili,
                                      lmaskbllocalcurve, localmaskblutili,
                                      lmasklclocalcurve, localmasklcutili,
                                      locccmasCurve, lcmasutili, locllmasCurve, llmasutili, lochhmasCurve, lhmasutili, lochhhmasCurve, lhhmasutili, locccmasexpCurve, lcmasexputili, locllmasexpCurve, llmasexputili, lochhmasexpCurve, lhmasexputili,
                                      locccmasSHCurve, lcmasSHutili, locllmasSHCurve, llmasSHutili, lochhmasSHCurve, lhmasSHutili,
                                      locccmasvibCurve, lcmasvibutili, locllmasvibCurve, llmasvibutili, lochhmasvibCurve, lhmasvibutili,
                                      locccmascbCurve, lcmascbutili, locllmascbCurve, llmascbutili, lochhmascbCurve, lhmascbutili,
                                      locccmasretiCurve, lcmasretiutili, locllmasretiCurve, llmasretiutili, lochhmasretiCurve, lhmasretiutili,
                                      locccmastmCurve, lcmastmutili, locllmastmCurve, llmastmutili, lochhmastmCurve, lhmastmutili,
                                      locccmasblCurve, lcmasblutili, locllmasblCurve, llmasblutili, lochhmasblCurve, lhmasblutili,
                                      locccmaslcCurve, lcmaslcutili, locllmaslcCurve, llmaslcutili, lochhmaslcCurve, lhmaslcutili,
                                      loclmasCurveblwav, lmasutiliblwav,
                                      loclmasCurvecolwav, lmasutilicolwav,
                                      locwavCurve, locwavutili,
                                      loclevwavCurve, loclevwavutili,
                                      locconwavCurve, locconwavutili,
                                      loccompwavCurve, loccompwavutili,
                                      loccomprewavCurve, loccomprewavutili,
                                      locwavCurveden, locwavdenutili,
                                      locedgwavCurve, locedgwavutili,
                                      LHutili, HHutili, cclocalcurve, localcutili, rgblocalcurve, localrgbutili, localexutili, exlocalcurve, hltonecurveloc, shtonecurveloc, tonecurveloc, lightCurveloc,
                                      huerblu, chromarblu, lumarblu, huer, chromar, lumar, sobeler, lastsav,
                                      locallColorMask, locallColorMaskinv, locallExpMask, locallExpMaskinv, locallSHMask, locallSHMaskinv, locallvibMask, localllcMask, locallsharMask, locallcbMask, locallretiMask, locallsoftMask, localltmMask, locallblMask,
                                      minCD, maxCD, mini, maxi, Tmean, Tsigma, Tmin, Tmax);

                        if (locallListener) {
                            locallListener->minmaxChanged(maxCD, minCD, mini, maxi, Tmean, Tsigma, Tmin, Tmax);
                        }
                        if (locallListener && params->locallab.spots.at(sp).explog) {
                            locallListener->logencodChanged(params->locallab.spots.at(sp).blackEv, params->locallab.spots.at(sp).whiteEv, params->locallab.spots.at(sp).sourceGray, params->locallab.spots.at(sp).targetGray);
                        }
                        
                    } else {
                        ipf.Lab_Local(3, sp, (float**)shbuffer, nprevl, nprevl, reserv, lastorigimp, 0, 0, pW, pH, scale, locRETgainCurve, locRETtransCurve,
                                      lllocalcurve, locallutili,
                                      cllocalcurve, localclutili,
                                      lclocalcurve, locallcutili,
                                      loclhCurve,  lochhCurve,
                                      lmasklocalcurve, localmaskutili,
                                      lmaskexplocalcurve, localmaskexputili,
                                      lmaskSHlocalcurve, localmaskSHutili,
                                      lmaskviblocalcurve, localmaskvibutili,
                                      lmasktmlocalcurve, localmasktmutili,
                                      lmaskretilocalcurve, localmaskretiutili,
                                      lmaskcblocalcurve, localmaskcbutili,
                                      lmaskbllocalcurve, localmaskblutili,
                                      lmasklclocalcurve, localmasklcutili,
                                      locccmasCurve, lcmasutili, locllmasCurve, llmasutili, lochhmasCurve, lhmasutili, lochhhmasCurve, lhhmasutili, locccmasexpCurve, lcmasexputili, locllmasexpCurve, llmasexputili, lochhmasexpCurve, lhmasexputili,
                                      locccmasSHCurve, lcmasSHutili, locllmasSHCurve, llmasSHutili, lochhmasSHCurve, lhmasSHutili,
                                      locccmasvibCurve, lcmasvibutili, locllmasvibCurve, llmasvibutili, lochhmasvibCurve, lhmasvibutili,
                                      locccmascbCurve, lcmascbutili, locllmascbCurve, llmascbutili, lochhmascbCurve, lhmascbutili,
                                      locccmasretiCurve, lcmasretiutili, locllmasretiCurve, llmasretiutili, lochhmasretiCurve, lhmasretiutili,
                                      locccmastmCurve, lcmastmutili, locllmastmCurve, llmastmutili, lochhmastmCurve, lhmastmutili,
                                      locccmasblCurve, lcmasblutili, locllmasblCurve, llmasblutili, lochhmasblCurve, lhmasblutili,
                                      locccmaslcCurve, lcmaslcutili, locllmaslcCurve, llmaslcutili, lochhmaslcCurve, lhmaslcutili,
                                      loclmasCurveblwav, lmasutiliblwav,
                                      loclmasCurvecolwav, lmasutilicolwav,
                                      locwavCurve, locwavutili,
                                      loclevwavCurve, loclevwavutili,
                                      locconwavCurve, locconwavutili,
                                      loccompwavCurve, loccompwavutili,
                                      loccomprewavCurve, loccomprewavutili,
                                      locwavCurveden, locwavdenutili,
                                      locedgwavCurve, locedgwavutili,
                                      LHutili, HHutili, cclocalcurve, localcutili, rgblocalcurve, localrgbutili, localexutili, exlocalcurve, hltonecurveloc, shtonecurveloc, tonecurveloc, lightCurveloc,
                                      huerblu, chromarblu, lumarblu, huer, chromar, lumar, sobeler, lastsav, 0, 0, 0, 0, 0, 0, 0, 0, 0, 0, 0, 0, 0, 0,
                                      minCD, maxCD, mini, maxi, Tmean, Tsigma, Tmin, Tmax);
                    }

                    lastorigimp->CopyFrom(nprevl);

                    //recalculate references after
                    if (params->locallab.spots.at(sp).spotMethod == "exc") {
                        ipf.calc_ref(sp, reserv, reserv, 0, 0, pW, pH, scale, huerefblu, chromarefblu, lumarefblu, huer, chromar, lumar, sobeler, avg, locwavCurveden, locwavdenutili);
                    } else {
                        ipf.calc_ref(sp, nprevl, nprevl, 0, 0, pW, pH, scale, huerefblu, chromarefblu, lumarefblu, huer, chromar, lumar, sobeler, avg, locwavCurveden, locwavdenutili);
                    }

                    if (sp == params->locallab.selspot  && params->locallab.spots.at(sp).recurs) {
                        if (locallListener) {//change GUI ref for masks
                            locallListener->refChanged(huer, lumar, chromar);
                        }
                    }

                    /*
                    //very bad idea : it's the story of the cat biting its tail
                    // brings big bugs..
                                    //restore ref values
                                    huerefs[sp] = huer;
                                    chromarefs[sp] = chromar;
                                    lumarefs[sp] = lumar ;
                                    sobelrefs[sp] = sobeler;
                    */
                    lllocalcurve.clear();
                    lclocalcurve.clear();
                    cllocalcurve.clear();
                    lightCurveloc.clear();
                    cclocalcurve.clear();
                    rgblocalcurve.clear();
                    exlocalcurve.clear();
                    lmasklocalcurve.clear();
                    lmaskexplocalcurve.clear();
                    lmaskSHlocalcurve.clear();
                    lmaskviblocalcurve.clear();
                    lmasktmlocalcurve.clear();
                    lmaskretilocalcurve.clear();
                    lmaskcblocalcurve.clear();
                    lmaskbllocalcurve.clear();
                    lmasklclocalcurve.clear();
                    hltonecurveloc.clear();
                    shtonecurveloc.clear();
                    tonecurveloc.clear();
                    locRETgainCurve.Reset();
                    locRETtransCurve.Reset();
                    loclhCurve.Reset();
                    lochhCurve.Reset();
                    locccmasCurve.Reset();
                    locllmasCurve.Reset();
                    lochhmasCurve.Reset();
                    lochhhmasCurve.Reset();
                    locllmasexpCurve.Reset();
                    locccmasexpCurve.Reset();
                    lochhmasexpCurve.Reset();
                    locllmasSHCurve.Reset();
                    locccmasSHCurve.Reset();
                    lochhmasSHCurve.Reset();
                    locllmasvibCurve.Reset();
                    locccmasvibCurve.Reset();
                    lochhmasvibCurve.Reset();
                    locllmascbCurve.Reset();
                    locccmascbCurve.Reset();
                    lochhmascbCurve.Reset();
                    locllmasretiCurve.Reset();
                    locccmasretiCurve.Reset();
                    lochhmasretiCurve.Reset();
                    locllmastmCurve.Reset();
                    locccmastmCurve.Reset();
                    lochhmastmCurve.Reset();
                    locllmasblCurve.Reset();
                    locccmasblCurve.Reset();
                    lochhmasblCurve.Reset();
                    locllmaslcCurve.Reset();
                    locccmaslcCurve.Reset();
                    lochhmaslcCurve.Reset();
                    locwavCurve.Reset();
                    loclevwavCurve.Reset();
                    locconwavCurve.Reset();
                    locwavCurveden.Reset();
                    locwavCurve.Reset();
                    loclmasCurveblwav.Reset();
                    loclmasCurvecolwav.Reset();
                }
            }

            //*************************************************************
            // end locallab
            //*************************************************************

            histCCurve.clear();
            histLCurve.clear();
            ipf.chromiLuminanceCurve(nullptr, pW, nprevl, nprevl, chroma_acurve, chroma_bcurve, satcurve, lhskcurve, clcurve, lumacurve, utili, autili, butili, ccutili, cclutili, clcutili, histCCurve, histLCurve);
            ipf.vibrance(nprevl, params->vibrance, params->toneCurve.hrenabled, params->icm.workingProfile);
            ipf.labColorCorrectionRegions(nprevl);

            if ((params->colorappearance.enabled && !params->colorappearance.tonecie) || (!params->colorappearance.enabled)) {
                ipf.EPDToneMap(nprevl, 0, scale);
            }

            if (params->dirpyrequalizer.cbdlMethod == "aft") {
                if (((params->colorappearance.enabled && !settings->autocielab) || (!params->colorappearance.enabled))) {
                    ipf.dirpyrequalizer(nprevl, scale);
                }
            }


            wavcontlutili = false;
            CurveFactory::curveWavContL(wavcontlutili, params->wavelet.wavclCurve, wavclCurve, scale == 1 ? 1 : 16);

            if ((params->wavelet.enabled)) {
                WaveletParams WaveParams = params->wavelet;
                WaveParams.getCurves(wavCLVCurve, wavblcurve, waOpacityCurveRG, waOpacityCurveBY, waOpacityCurveW, waOpacityCurveWL);
                int kall = 0;
                LabImage *unshar = nullptr;
                Glib::ustring provis;
                LabImage *provradius = nullptr;
                bool procont = WaveParams.expcontrast;
                bool prochro = WaveParams.expchroma;
                bool proedge = WaveParams.expedge;
                bool profin = WaveParams.expfinal;
                bool proton = WaveParams.exptoning;
                bool pronois = WaveParams.expnoise; 

                if(WaveParams.showmask) {
                 //   WaveParams.showmask = false;
                 //   WaveParams.expclari = true;
                }

                if (WaveParams.softrad > 0.f) {
                    provradius = new LabImage(pW, pH);
                    provradius->CopyFrom(nprevl);
                }




                if ((WaveParams.ushamethod == "sharp" || WaveParams.ushamethod == "clari") && WaveParams.expclari && WaveParams.CLmethod != "all") {
                    unshar = new LabImage(pW, pH);
                    provis = params->wavelet.CLmethod;
                    params->wavelet.CLmethod = "all";
                    ipf.ip_wavelet(nprevl, nprevl, kall, WaveParams, wavCLVCurve, wavblcurve, waOpacityCurveRG, waOpacityCurveBY, waOpacityCurveW, waOpacityCurveWL, wavclCurve, scale);

                    unshar->CopyFrom(nprevl);

                    params->wavelet.CLmethod = provis;

                    WaveParams.expcontrast = false;
                    WaveParams.expchroma = false;
                    WaveParams.expedge = false;
                    WaveParams.expfinal = false;
                    WaveParams.exptoning = false;
                    WaveParams.expnoise = false; 
                }

                ipf.ip_wavelet(nprevl, nprevl, kall, WaveParams, wavCLVCurve, wavblcurve, waOpacityCurveRG, waOpacityCurveBY, waOpacityCurveW, waOpacityCurveWL, wavclCurve, scale);


                if ((WaveParams.ushamethod == "sharp" || WaveParams.ushamethod == "clari") && WaveParams.expclari && WaveParams.CLmethod != "all") {
                    WaveParams.expcontrast = procont;
                    WaveParams.expchroma = prochro;
                    WaveParams.expedge = proedge;
                    WaveParams.expfinal = profin;
                    WaveParams.exptoning = proton;
                    WaveParams.expnoise = pronois;
                    
                    if (WaveParams.softrad > 0.f) {

                        array2D<float> ble(pW, pH);
                        array2D<float> guid(pW, pH);
                        Imagefloat *tmpImage = nullptr;
                        tmpImage = new Imagefloat(pW, pH);

#ifdef _OPENMP
                        #pragma omp parallel for
#endif

                        for (int ir = 0; ir < pH; ir++)
                            for (int jr = 0; jr < pW; jr++) {
                                float X, Y, Z;
                                float L = provradius->L[ir][jr];
                                float a = provradius->a[ir][jr];
                                float b = provradius->b[ir][jr];
                                Color::Lab2XYZ(L, a, b, X, Y, Z);

                                guid[ir][jr] = Y / 32768.f;
                                float La = nprevl->L[ir][jr];
                                float aa = nprevl->a[ir][jr];
                                float ba = nprevl->b[ir][jr];
                                Color::Lab2XYZ(La, aa, ba, X, Y, Z);
                                tmpImage->r(ir, jr) = X;
                                tmpImage->g(ir, jr) = Y;
                                tmpImage->b(ir, jr) = Z;
                                ble[ir][jr] = Y / 32768.f;
                            }
    
                        double epsilmax = 0.0001;
                        double epsilmin = 0.00001;
                        double aepsil = (epsilmax - epsilmin) / 90.f;
                        double bepsil = epsilmax - 100.f * aepsil;
                        double epsil = aepsil * WaveParams.softrad + bepsil;

                        float blur = 10.f / scale * (0.0001f + 0.8f * WaveParams.softrad);
                        // rtengine::guidedFilter(guid, ble, ble, blur, 0.001, multiTh);
                        rtengine::guidedFilter(guid, ble, ble, blur, epsil, false);



#ifdef _OPENMP
                        #pragma omp parallel for
#endif

                        for (int ir = 0; ir < pH; ir++)
                            for (int jr = 0; jr < pW; jr++) {
                                float X = tmpImage->r(ir, jr);
                                float Y = 32768.f * ble[ir][jr];
                                float Z = tmpImage->b(ir, jr);
                                float L, a, b;
                                Color::XYZ2Lab(X, Y, Z, L, a, b);
                                nprevl->L[ir][jr] =  L;
                            }
      
                    delete tmpImage;

                    }
                    
                }

                if ((WaveParams.ushamethod == "sharp" || WaveParams.ushamethod == "clari")  && WaveParams.expclari && WaveParams.CLmethod != "all") {
                    float mL = (float)(WaveParams.mergeL / 100.f);
                    float mC = (float)(WaveParams.mergeC / 100.f);
                    float mL0;
                    float mC0;
                    float background = 0.f;
                    int show = 0; 



                    if ((WaveParams.CLmethod == "one" || WaveParams.CLmethod == "inf")  && WaveParams.Backmethod == "black") {
                        mL0 = mC0 = 0.f;
                        mL = - 1.5f * mL;
                        mC = -mC;
                        background = 12000.f;
                        show = 0;
                    } else if (WaveParams.CLmethod == "sup" && WaveParams.Backmethod == "resid") {
                        mL0 = mL;
                        mC0 = mC;
                        background = 0.f;
                        show = 0;
                    } else {
                        mL0 = mL = mC0 = mC = 0.f;
                        background = 0.f;
                        show = 0;
                    }
                float indic = 1.f;

                if(WaveParams.showmask){
                    mL0 = mC0 = -1.f;
                    indic = -1.f;
                    mL = fabs(mL);
                    mC = fabs(mC);
                    show = 1;
                }
#ifdef _OPENMP
                    #pragma omp parallel for
#endif

                    for (int x = 0; x < pH; x++)
                        for (int y = 0; y < pW; y++) {
                            nprevl->L[x][y] = LIM((1.f + mL0) * (unshar->L[x][y]) + show * background - mL * indic * nprevl->L[x][y], 0.f, 32768.f);
                            nprevl->a[x][y] = (1.f + mC0) * (unshar->a[x][y]) - mC * indic * nprevl->a[x][y];
                            nprevl->b[x][y] = (1.f + mC0) * (unshar->b[x][y]) - mC * indic * nprevl->b[x][y];
                        }

                    delete unshar;
                    unshar    = NULL;
/*
                    if (WaveParams.softrad > 0.f) {
                        array2D<float> ble(pW, pH);
                        array2D<float> guid(pW, pH);
#ifdef _OPENMP
                        #pragma omp parallel for
#endif

                        for (int ir = 0; ir < pH; ir++)
                            for (int jr = 0; jr < pW; jr++) {
                                ble[ir][jr] = (nprevl->L[ir][jr]  - provradius->L[ir][jr]) / 32768.f;
                                guid[ir][jr] = provradius->L[ir][jr] / 32768.f;
                            }
                        double epsilmax = 0.001;
                        double epsilmin = 0.0001;
                        double aepsil = (epsilmax - epsilmin) / 90.f;
                        double bepsil = epsilmax - 100.f * aepsil;
                        double epsil = aepsil * WaveParams.softrad + bepsil;

                        float blur = 10.f / scale * (0.001f + 0.8f * WaveParams.softrad);
                        // rtengine::guidedFilter(guid, ble, ble, blur, 0.001, multiTh);
                        rtengine::guidedFilter(guid, ble, ble, blur, epsil, false);



#ifdef _OPENMP
                        #pragma omp parallel for
#endif

                        for (int ir = 0; ir < pH; ir++)
                            for (int jr = 0; jr < pW; jr++) {
                                nprevl->L[ir][jr] =  provradius->L[ir][jr] + 32768.f * ble[ir][jr];
                            }
                    }
*/
                    if (WaveParams.softrad > 0.f) {

                        delete provradius;
                        provradius    = NULL;

                    }


                }
               
            }

            ipf.softLight(nprevl, params->softlight);

            if (params->colorappearance.enabled) {
                // L histo  and Chroma histo for ciecam
                // histogram well be for Lab (Lch) values, because very difficult to do with J,Q, M, s, C
                int x1, y1, x2, y2;
                params->crop.mapToResized(pW, pH, scale, x1, x2,  y1, y2);
                lhist16CAM.clear();
                lhist16CCAM.clear();

                if (!params->colorappearance.datacie) {
                    for (int x = 0; x < pH; x++)
                        for (int y = 0; y < pW; y++) {
                            int pos = CLIP((int)(nprevl->L[x][y]));
                            int posc = CLIP((int)sqrt(nprevl->a[x][y] * nprevl->a[x][y] + nprevl->b[x][y] * nprevl->b[x][y]));
                            lhist16CAM[pos]++;
                            lhist16CCAM[posc]++;
                        }
                }

                CurveFactory::curveLightBrightColor(params->colorappearance.curve, params->colorappearance.curve2, params->colorappearance.curve3,
                                                    lhist16CAM, histLCAM, lhist16CCAM, histCCAM,
                                                    customColCurve1, customColCurve2, customColCurve3, 1);

                const FramesMetaData* metaData = imgsrc->getMetaData();
                int imgNum = 0;

                if (imgsrc->isRAW()) {
                    if (imgsrc->getSensorType() == ST_BAYER) {
                        imgNum = rtengine::LIM<unsigned int>(params->raw.bayersensor.imageNum, 0, metaData->getFrameCount() - 1);
                    } else if (imgsrc->getSensorType() == ST_FUJI_XTRANS) {
                        //imgNum = rtengine::LIM<unsigned int>(params->raw.xtranssensor.imageNum, 0, metaData->getFrameCount() - 1);
                    }
                }

                float fnum = metaData->getFNumber(imgNum);          // F number
                float fiso = metaData->getISOSpeed(imgNum) ;        // ISO
                float fspeed = metaData->getShutterSpeed(imgNum) ;  // Speed
                double fcomp = metaData->getExpComp(imgNum);        // Compensation +/-
                double adap;

                if (fnum < 0.3f || fiso < 5.f || fspeed < 0.00001f) { //if no exif data or wrong
                    adap = 2000.;
                } else {
                    double E_V = fcomp + log2(double ((fnum * fnum) / fspeed / (fiso / 100.f)));
                    E_V += params->toneCurve.expcomp;// exposure compensation in tonecurve ==> direct EV
                    E_V += log2(params->raw.expos);  // exposure raw white point ; log2 ==> linear to EV
                    adap = pow(2.0, E_V - 3.0);  // cd / m2
                    // end calculation adaptation scene luminosity
                }

                float d, dj, yb;
                bool execsharp = false;

                if (!ncie) {
                    ncie = new CieImage(pW, pH);
                }

                if (!CAMBrightCurveJ && (params->colorappearance.algo == "JC" || params->colorappearance.algo == "JS" || params->colorappearance.algo == "ALL")) {
                    CAMBrightCurveJ(32768, 0);
                }

                if (!CAMBrightCurveQ && (params->colorappearance.algo == "QM" || params->colorappearance.algo == "ALL")) {
                    CAMBrightCurveQ(32768, 0);
                }

                // Issue 2785, only float version of ciecam02 for navigator and pan background
                CAMMean = NAN;
                CAMBrightCurveJ.dirty = true;
                CAMBrightCurveQ.dirty = true;

                ipf.ciecam_02float(ncie, float (adap), pW, 2, nprevl, params.get(), customColCurve1, customColCurve2, customColCurve3, histLCAM, histCCAM, CAMBrightCurveJ, CAMBrightCurveQ, CAMMean, 0, scale, execsharp, d, dj, yb, 1);

                if ((params->colorappearance.autodegree || params->colorappearance.autodegreeout) && acListener && params->colorappearance.enabled && !params->colorappearance.presetcat02) {
                    acListener->autoCamChanged(100.* (double)d, 100.* (double)dj);
                }

                if (params->colorappearance.autoadapscen && acListener && params->colorappearance.enabled && !params->colorappearance.presetcat02) {
                    acListener->adapCamChanged(adap);    //real value of adapt scene
                }

                if (params->colorappearance.autoybscen && acListener && params->colorappearance.enabled && !params->colorappearance.presetcat02) {
                    acListener->ybCamChanged((int) yb);    //real value Yb scene
                }

                if (params->colorappearance.enabled && params->colorappearance.presetcat02  && params->colorappearance.autotempout) {
              //      acListener->wbCamChanged(params->wb.temperature, params->wb.green);    //real temp and tint
                    acListener->wbCamChanged(params->wb.temperature, 1.f);    //real temp and tint = 1.
                }
                
            } else {
                // CIECAM is disabled, we free up its image buffer to save some space
                if (ncie) {
                    delete ncie;
                }

                ncie = nullptr;

                if (CAMBrightCurveJ) {
                    CAMBrightCurveJ.reset();
                }

                if (CAMBrightCurveQ) {
                    CAMBrightCurveQ.reset();
                }
            }
        }

        // Update the monitor color transform if necessary
        if ((todo & M_MONITOR) || (lastOutputProfile != params->icm.outputProfile) || lastOutputIntent != params->icm.outputIntent || lastOutputBPC != params->icm.outputBPC) {
            lastOutputProfile = params->icm.outputProfile;
            lastOutputIntent = params->icm.outputIntent;
            lastOutputBPC = params->icm.outputBPC;
            ipf.updateColorProfiles(monitorProfile, monitorIntent, softProof, gamutCheck);
        }
    }

// process crop, if needed
    for (size_t i = 0; i < crops.size(); i++)
        if (crops[i]->hasListener() && (panningRelatedChange || (highDetailNeeded && options.prevdemo != PD_Sidecar) || (todo & (M_MONITOR | M_RGBCURVE | M_LUMACURVE)) || crops[i]->get_skip() == 1)) {
            crops[i]->update(todo);     // may call ourselves
        }

    if (panningRelatedChange || (todo & M_MONITOR)) {
        if ((todo != CROP && todo != MINUPDATE) || (todo & M_MONITOR)) {
            MyMutex::MyLock prevImgLock(previmg->getMutex());

            try {
                // Computing the preview image, i.e. converting from WCS->Monitor color space (soft-proofing disabled) or WCS->Printer profile->Monitor color space (soft-proofing enabled)
                ipf.lab2monitorRgb(nprevl, previmg);

                // Computing the internal image for analysis, i.e. conversion from WCS->Output profile
                delete workimg;
                workimg = ipf.lab2rgb(nprevl, 0, 0, pW, pH, params->icm);
            } catch (char * str) {
                return;
            }
        }

        if (!resultValid) {
            resultValid = true;

            if (imageListener) {
                imageListener->setImage(previmg, scale, params->crop);
            }
        }

        if (imageListener)
            // TODO: The WB tool should be advertised too in order to get the AutoWB's temp and green values
        {
            imageListener->imageReady(params->crop);
        }

        if (hListener) {
            updateLRGBHistograms();
            hListener->histogramChanged(histRed, histGreen, histBlue, histLuma, histToneCurve, histLCurve, histCCurve, /*histCLurve, histLLCurve,*/ histLCAM, histCCAM, histRedRaw, histGreenRaw, histBlueRaw, histChroma, histLRETI);
        }
    }

    if (orig_prev != oprevi) {
        delete oprevi;
        oprevi = nullptr;
    }


}


void ImProcCoordinator::freeAll()
{

    if (allocated) {
        if (orig_prev != oprevi) {
            delete oprevi;
        }

        oprevi    = nullptr;
        delete orig_prev;
        orig_prev = nullptr;
        delete oprevl;
        oprevl    = nullptr;
        delete nprevl;
        nprevl    = nullptr;
        delete reserv;
        reserv    = nullptr;
        delete lastorigimp;
        lastorigimp = nullptr;

        if (ncie) {
            delete ncie;
        }

        ncie      = nullptr;

        if (imageListener) {
            imageListener->delImage(previmg);
        } else {
            delete previmg;
        }

        delete workimg;

    }

    allocated = false;
}

/** @brief Handles image buffer (re)allocation and trigger sizeChanged of SizeListener[s]
 * If the scale change, this method will free all buffers and reallocate ones of the new size.
 * It will then tell to the SizeListener that size has changed (sizeChanged)
 *
 * @param prevscale New Preview's scale.
 */
void ImProcCoordinator::setScale(int prevscale)
{

    tr = getCoarseBitMask(params->coarse);

    int nW, nH;
    imgsrc->getFullSize(fw, fh, tr);

    prevscale++;

    do {
        prevscale--;
        PreviewProps pp(0, 0, fw, fh, prevscale);
        imgsrc->getSize(pp, nW, nH);
    } while (nH < 400 && prevscale > 1 && (nW * nH < 1000000));  // sctually hardcoded values, perhaps a better choice is possible

    if (nW != pW || nH != pH) {

        freeAll();

        pW = nW;
        pH = nH;

        orig_prev = new Imagefloat(pW, pH);
        oprevi = orig_prev;
        oprevl = new LabImage(pW, pH);
        nprevl = new LabImage(pW, pH);
        reserv = new LabImage(pW, pH);
        lastorigimp = new LabImage(pW, pH);

        //  nprevloc = new LabImage (pW, pH);
        //ncie is only used in ImProcCoordinator::updatePreviewImage, it will be allocated on first use and deleted if not used anymore
        previmg = new Image8(pW, pH);
        workimg = new Image8(pW, pH);

        allocated = true;
    }

    scale = prevscale;
    resultValid = false;
    fullw = fw;
    fullh = fh;

    if (!sizeListeners.empty())
        for (size_t i = 0; i < sizeListeners.size(); i++) {
            sizeListeners[i]->sizeChanged(fullw, fullh, fw, fh);
        }
}


void ImProcCoordinator::updateLRGBHistograms()
{

    int x1, y1, x2, y2;
    params->crop.mapToResized(pW, pH, scale, x1, x2, y1, y2);

#ifdef _OPENMP
    #pragma omp parallel sections
#endif
    {
#ifdef _OPENMP
        #pragma omp section
#endif
        {
            histChroma.clear();

            for (int i = y1; i < y2; i++)
                for (int j = x1; j < x2; j++)
                {
                    histChroma[(int)(sqrtf(SQR(nprevl->a[i][j]) + SQR(nprevl->b[i][j])) / 188.f)]++;      //188 = 48000/256
                }
        }
#ifdef _OPENMP
        #pragma omp section
#endif
        {
            histLuma.clear();

            for (int i = y1; i < y2; i++)
                for (int j = x1; j < x2; j++)
                {
                    histLuma[(int)(nprevl->L[i][j] / 128.f)]++;
                }
        }
#ifdef _OPENMP
        #pragma omp section
#endif
        {
            histRed.clear();
            histGreen.clear();
            histBlue.clear();

            for (int i = y1; i < y2; i++)
            {
                int ofs = (i * pW + x1) * 3;

                for (int j = x1; j < x2; j++) {
                    int r = workimg->data[ofs++];
                    int g = workimg->data[ofs++];
                    int b = workimg->data[ofs++];

                    histRed[r]++;
                    histGreen[g]++;
                    histBlue[b]++;
                }
            }
        }
    }

}

bool ImProcCoordinator::getAutoWB(double& temp, double& green, double equal, double tempBias)
{

    if (imgsrc) {
        if (lastAwbEqual != equal || lastAwbTempBias != tempBias || lastAwbauto != params->wb.method) {
// Issue 2500            MyMutex::MyLock lock(minit);  // Also used in crop window
            double rm, gm, bm;
            params->wb.method = "autold";//same result as before muliple Auto WB
            
           // imgsrc->getAutoWBMultipliers(rm, gm, bm);
            double tempitc = 5000.;
            double greenitc = 1.;
            float studgood = 1000.f;
            double tempref, greenref;
            imgsrc->getAutoWBMultipliersitc(tempref, greenref, tempitc, greenitc, studgood,  0, 0, fh, fw, 0, 0, fh, fw, rm, gm, bm,  params->wb, params->icm, params->raw);

            if (rm != -1) {
                autoWB.update(rm, gm, bm, equal, tempBias);
                lastAwbEqual = equal;
                lastAwbTempBias = tempBias;
                lastAwbauto = params->wb.method;
            } else {
                lastAwbEqual = -1.;
                autoWB.useDefaults(equal);
                lastAwbauto = "";
                lastAwbTempBias = 0.0;
            }
        }

        temp = autoWB.getTemp();
        green = autoWB.getGreen();
        return true;
    } else {
        //temp = autoWB.getTemp();
        temp = -1.0;
        green = -1.0;
        return false;
    }
}

void ImProcCoordinator::getCamWB(double& temp, double& green)
{

    if (imgsrc) {
        temp = imgsrc->getWB().getTemp();
        green = imgsrc->getWB().getGreen();
    }
}

void ImProcCoordinator::getSpotWB(int x, int y, int rect, double& temp, double& tgreen)
{

    ColorTemp ret;

    {
        MyMutex::MyLock lock(mProcessing);
        std::vector<Coord2D> points, red, green, blue;

        for (int i = y - rect; i <= y + rect; i++)
            for (int j = x - rect; j <= x + rect; j++) {
                points.push_back(Coord2D(j, i));
            }

        ipf.transCoord(fw, fh, points, red, green, blue);

        int tr = getCoarseBitMask(params->coarse);

        ret = imgsrc->getSpotWB(red, green, blue, tr, params->wb.equal);
        currWB = ColorTemp(params->wb.temperature, params->wb.green, params->wb.equal, params->wb.method);
        //double rr,gg,bb;
        //currWB.getMultipliers(rr,gg,bb);

    } // end of mutex lockong

    if (ret.getTemp() > 0) {
        temp = ret.getTemp();
        tgreen = ret.getGreen();
    } else {
        temp = currWB.getTemp();
        tgreen = currWB.getGreen();
    }
}

bool ImProcCoordinator::getFilmNegativeExponents(int xA, int yA, int xB, int yB, std::array<float, 3>& newExps)
{
    MyMutex::MyLock lock(mProcessing);

<<<<<<< HEAD
    const auto xlate =
    [this](int x, int y) -> Coord2D {
        const std::vector<Coord2D> points = {Coord2D(x, y)};

        std::vector<Coord2D> red;
        std::vector<Coord2D> green;
        std::vector<Coord2D> blue;
        ipf.transCoord(fw, fh, points, red, green, blue);

        return green[0];
    };

=======
>>>>>>> 22eee978
    const int tr = getCoarseBitMask(params->coarse);

    const Coord2D p1 = translateCoord(ipf, fw, fh, xA, yA);
    const Coord2D p2 = translateCoord(ipf, fw, fh, xB, yB);

    return imgsrc->getFilmNegativeExponents(p1, p2, tr, params->filmNegative, newExps);
}

bool ImProcCoordinator::getRawSpotValues(int x, int y, int spotSize, std::array<float, 3>& rawValues)
{
    MyMutex::MyLock lock(mProcessing);

    return imgsrc->getRawSpotValues(translateCoord(ipf, fw, fh, x, y), spotSize,
        getCoarseBitMask(params->coarse), params->filmNegative, rawValues);
}

void ImProcCoordinator::getAutoCrop(double ratio, int &x, int &y, int &w, int &h)
{

    MyMutex::MyLock lock(mProcessing);

    LensCorrection *pLCPMap = nullptr;

    if (params->lensProf.useLcp() && imgsrc->getMetaData()->getFocalLen() > 0) {
        const std::shared_ptr<LCPProfile> pLCPProf = LCPStore::getInstance()->getProfile(params->lensProf.lcpFile);

        if (pLCPProf) pLCPMap = new LCPMapper(pLCPProf, imgsrc->getMetaData()->getFocalLen(), imgsrc->getMetaData()->getFocalLen35mm(), imgsrc->getMetaData()->getFocusDist(),
                                                  0, false, params->lensProf.useDist, fullw, fullh, params->coarse, imgsrc->getRotateDegree());
    }

    double fillscale = ipf.getTransformAutoFill(fullw, fullh, pLCPMap);

    if (ratio > 0) {
        w = fullw * fillscale;
        h = w / ratio;

        if (h > fullh * fillscale) {
            h = fullh * fillscale;
            w = h * ratio;
        }
    } else {
        w = fullw * fillscale;
        h = fullh * fillscale;
    }

    x = (fullw - w) / 2;
    y = (fullh - h) / 2;
}

void ImProcCoordinator::setMonitorProfile(const Glib::ustring& profile, RenderingIntent intent)
{
    monitorProfile = profile;
    monitorIntent = intent;
}

void ImProcCoordinator::getMonitorProfile(Glib::ustring& profile, RenderingIntent& intent) const
{
    profile = monitorProfile;
    intent = monitorIntent;
}

void ImProcCoordinator::setSoftProofing(bool softProof, bool gamutCheck)
{
    this->softProof = softProof;
    this->gamutCheck = gamutCheck;
}

void ImProcCoordinator::getSoftProofing(bool &softProof, bool &gamutCheck)
{
    softProof = this->softProof;
    gamutCheck = this->gamutCheck;
}

ProcEvent ImProcCoordinator::setSharpMask(bool sharpMask)
{
    if (this->sharpMask != sharpMask) {
        sharpMaskChanged = true;
        this->sharpMask = sharpMask;
        return params->pdsharpening.enabled ? rtengine::EvPdShrMaskToggled : rtengine::EvShrEnabled;
    } else {
        sharpMaskChanged = false;
        return rtengine::EvShrEnabled;
    }
}

void ImProcCoordinator::saveInputICCReference(const Glib::ustring& fname, bool apply_wb)
{

    MyMutex::MyLock lock(mProcessing);

    int fW, fH;

    int tr = getCoarseBitMask(params->coarse);

    imgsrc->getFullSize(fW, fH, tr);
    PreviewProps pp(0, 0, fW, fH, 1);
    ProcParams ppar = *params;
    ppar.toneCurve.hrenabled = false;
    ppar.icm.inputProfile = "(none)";
    Imagefloat* im = new Imagefloat(fW, fH);
    imgsrc->preprocess(ppar.raw, ppar.lensProf, ppar.coarse);
    double dummy = 0.0;
    imgsrc->demosaic(ppar.raw, false, dummy);
    ColorTemp currWB = ColorTemp(params->wb.temperature, params->wb.green, params->wb.equal, params->wb.method);

    if (params->wb.method == "Camera") {
        currWB = imgsrc->getWB();
    } else if (params->wb.method == "autold") {
        if (lastAwbEqual != params->wb.equal || lastAwbTempBias != params->wb.tempBias) {
            double rm, gm, bm;
            imgsrc->getAutoWBMultipliers(rm, gm, bm);

            if (rm != -1.) {
                autoWB.update(rm, gm, bm, params->wb.equal, params->wb.tempBias);
                lastAwbEqual = params->wb.equal;
                lastAwbTempBias = params->wb.tempBias;
            } else {
                lastAwbEqual = -1.;
                lastAwbTempBias = 0.0;
                autoWB.useDefaults(params->wb.equal);
            }
        }

        currWB = autoWB;
    }

    if (!apply_wb) {
        currWB = ColorTemp(); // = no white balance
    }

    imgsrc->getImage(currWB, tr, im, pp, ppar.toneCurve, ppar.raw);
    ImProcFunctions ipf(&ppar, true);

    if (ipf.needsTransform(fW, fH, imgsrc->getRotateDegree(), imgsrc->getMetaData())) {
        Imagefloat* trImg = new Imagefloat(fW, fH);
        ipf.transform(im, trImg, 0, 0, 0, 0, fW, fH, fW, fH,
                      imgsrc->getMetaData(), imgsrc->getRotateDegree(), true);
        delete im;
        im = trImg;
    }

    if (params->crop.enabled) {
        Imagefloat *tmpim = new Imagefloat(params->crop.w, params->crop.h);
        int cx = params->crop.x;
        int cy = params->crop.y;
        int cw = params->crop.w;
        int ch = params->crop.h;
#ifdef _OPENMP
        #pragma omp parallel for
#endif

        for (int i = cy; i < cy + ch; i++) {
            for (int j = cx; j < cx + cw; j++) {
                tmpim->r(i - cy, j - cx) = im->r(i, j);
                tmpim->g(i - cy, j - cx) = im->g(i, j);
                tmpim->b(i - cy, j - cx) = im->b(i, j);
            }
        }

        delete im;
        im = tmpim;
    }

    // image may contain out of range samples, clip them to avoid wrap-arounds
#ifdef _OPENMP
    #pragma omp parallel for
#endif

    for (int i = 0; i < im->getHeight(); i++) {
        for (int j = 0; j < im->getWidth(); j++) {
            im->r(i, j) = CLIP(im->r(i, j));
            im->g(i, j) = CLIP(im->g(i, j));
            im->b(i, j) = CLIP(im->b(i, j));
        }
    }

    int imw, imh;
    double tmpScale = ipf.resizeScale(params.get(), fW, fH, imw, imh);

    if (tmpScale != 1.0) {
        Imagefloat* tempImage = new Imagefloat(imw, imh);
        ipf.resize(im, tempImage, tmpScale);
        delete im;
        im = tempImage;
    }

    im->setMetadata(imgsrc->getMetaData()->getRootExifData());

    im->saveTIFF(fname, 16, false, true);
    delete im;

    if (plistener) {
        plistener->setProgressState(false);
    }

    //im->saveJPEG (fname, 85);
}

void ImProcCoordinator::stopProcessing()
{

    updaterThreadStart.lock();

    if (updaterRunning && thread) {
        changeSinceLast = 0;
        thread->join();
    }

    updaterThreadStart.unlock();
}

void ImProcCoordinator::startProcessing()
{

#undef THREAD_PRIORITY_NORMAL

    if (!destroying) {
        if (!updaterRunning) {
            updaterThreadStart.lock();
            thread = nullptr;
            updaterRunning = true;
            updaterThreadStart.unlock();

            //batchThread->yield(); //the running batch should wait other threads to avoid conflict

            thread = Glib::Thread::create(sigc::mem_fun(*this, &ImProcCoordinator::process), 0, true, true, Glib::THREAD_PRIORITY_NORMAL);

        }
    }
}

void ImProcCoordinator::startProcessing(int changeCode)
{
    paramsUpdateMutex.lock();
    changeSinceLast |= changeCode;
    paramsUpdateMutex.unlock();

    startProcessing();
}

void ImProcCoordinator::process()
{
    if (plistener) {
        plistener->setProgressState(true);
    }

    paramsUpdateMutex.lock();

    while (changeSinceLast) {
        const bool panningRelatedChange =
            params->toneCurve.isPanningRelatedChange(nextParams->toneCurve)
            || params->labCurve != nextParams->labCurve
            || params->locallab != nextParams->locallab
            || params->localContrast != nextParams->localContrast
            || params->rgbCurves != nextParams->rgbCurves
            || params->colorToning != nextParams->colorToning
            || params->vibrance != nextParams->vibrance
            || params->wb.isPanningRelatedChange(nextParams->wb)
            || params->colorappearance != nextParams->colorappearance
            || params->epd != nextParams->epd
            || params->fattal != nextParams->fattal
            || params->sh != nextParams->sh
            || params->crop != nextParams->crop
            || params->coarse != nextParams->coarse
            || params->commonTrans != nextParams->commonTrans
            || params->rotate != nextParams->rotate
            || params->distortion != nextParams->distortion
            || params->lensProf != nextParams->lensProf
            || params->perspective != nextParams->perspective
            || params->gradient != nextParams->gradient
            || params->pcvignette != nextParams->pcvignette
            || params->cacorrection != nextParams->cacorrection
            || params->vignetting != nextParams->vignetting
            || params->chmixer != nextParams->chmixer
            || params->blackwhite != nextParams->blackwhite
            || params->icm != nextParams->icm
            || params->hsvequalizer != nextParams->hsvequalizer
            || params->filmSimulation != nextParams->filmSimulation
            || params->softlight != nextParams->softlight
            || params->raw != nextParams->raw
            || params->retinex != nextParams->retinex
            || params->wavelet != nextParams->wavelet
            || params->dirpyrequalizer != nextParams->dirpyrequalizer
            || params->dehaze != nextParams->dehaze
            || params->pdsharpening != nextParams->pdsharpening
            || sharpMaskChanged;

        sharpMaskChanged = false;
        *params = *nextParams;
        int change = changeSinceLast;
        changeSinceLast = 0;
        paramsUpdateMutex.unlock();

        // M_VOID means no update, and is a bit higher that the rest
        if (change & (M_VOID - 1)) {
            updatePreviewImage(change, panningRelatedChange);
        }

        paramsUpdateMutex.lock();
    }

    paramsUpdateMutex.unlock();
    updaterRunning = false;

    if (plistener) {
        plistener->setProgressState(false);
    }
}

ProcParams* ImProcCoordinator::beginUpdateParams()
{
    paramsUpdateMutex.lock();

    return nextParams.get();
}

void ImProcCoordinator::endUpdateParams(ProcEvent change)
{
    int action = RefreshMapper::getInstance()->getAction(change);
    endUpdateParams(action);
}

void ImProcCoordinator::endUpdateParams(int changeFlags)
{
    changeSinceLast |= changeFlags;

    paramsUpdateMutex.unlock();
    startProcessing();
}

bool ImProcCoordinator::getHighQualComputed()
{
    // this function may only be called from detail windows
    if (!highQualityComputed) {
        if (options.prevdemo == PD_Sidecar) {
            // we already have high quality preview
            setHighQualComputed();
        } else {
            for (size_t i = 0; i < crops.size() - 1; ++i) { // -1, because last entry is the freshly created detail window
                if (crops[i]->get_skip() == 1) {   // there is at least one crop with skip == 1 => we already have high quality preview
                    setHighQualComputed();
                    break;
                }
            }
        }
    }

    return highQualityComputed;
}

void ImProcCoordinator::setHighQualComputed()
{
    highQualityComputed = true;
}

}<|MERGE_RESOLUTION|>--- conflicted
+++ resolved
@@ -2109,21 +2109,6 @@
 {
     MyMutex::MyLock lock(mProcessing);
 
-<<<<<<< HEAD
-    const auto xlate =
-    [this](int x, int y) -> Coord2D {
-        const std::vector<Coord2D> points = {Coord2D(x, y)};
-
-        std::vector<Coord2D> red;
-        std::vector<Coord2D> green;
-        std::vector<Coord2D> blue;
-        ipf.transCoord(fw, fh, points, red, green, blue);
-
-        return green[0];
-    };
-
-=======
->>>>>>> 22eee978
     const int tr = getCoarseBitMask(params->coarse);
 
     const Coord2D p1 = translateCoord(ipf, fw, fh, xA, yA);
