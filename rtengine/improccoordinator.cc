--- conflicted
+++ resolved
@@ -37,73 +37,10 @@
 
 extern const Settings* settings;
 
-<<<<<<< HEAD
-ImProcCoordinator::ImProcCoordinator ()
-    : orig_prev (nullptr), oprevi (nullptr), spotprevi (nullptr), oprevl (nullptr), nprevl (nullptr), fattal_11_dcrop_cache(nullptr), previmg (nullptr), workimg (nullptr),
-      ncie (nullptr), imgsrc (nullptr), shmap (nullptr), lastAwbEqual (0.), lastAwbTempBias (0.0), ipf (&params, true), previewProps(-1, -1, -1, -1, 1), monitorIntent (RI_RELATIVE),
-      softProof (false), gamutCheck (false), scale (10), highDetailPreprocessComputed (false), highDetailRawComputed (false),
-      allocated (false), bwAutoR (-9000.f), bwAutoG (-9000.f), bwAutoB (-9000.f), CAMMean (NAN),
-
-      hltonecurve (65536),
-      shtonecurve (65536),
-      tonecurve (65536, 0), //,1);
-      lumacurve (32770, 0), // lumacurve[32768] and lumacurve[32769] will be set to 32768 and 32769 later to allow linear interpolation
-      chroma_acurve (65536, 0),
-      chroma_bcurve (65536, 0),
-      satcurve (65536, 0),
-      lhskcurve (65536, 0),
-      clcurve (65536, 0),
-      conversionBuffer (1, 1),
-      wavclCurve (65536, 0),
-      clToningcurve (65536, 0),
-      cl2Toningcurve (65536, 0),
-      Noisecurve (65536, 0),
-      NoiseCCcurve (65536, 0),
-      vhist16 (65536), vhist16bw (65536),
-      lhist16CAM (65536),
-      lhist16CCAM (65536),
-      lhist16RETI(),
-      lhist16LClad (65536),
-      histRed (256), histRedRaw (256),
-      histGreen (256), histGreenRaw (256),
-      histBlue (256), histBlueRaw (256),
-      histLuma (256),
-      histToneCurve (256),
-      histToneCurveBW (256),
-      histLCurve (256),
-      histCCurve (256),
-      histLLCurve (256),
-
-      histLCAM (256),
-      histCCAM (256),
-      histClad (256),
-      bcabhist (256),
-      histChroma (256),
-
-      histLRETI (256),
-
-      CAMBrightCurveJ(), CAMBrightCurveQ(),
-
-      rCurve(),
-      gCurve(),
-      bCurve(),
-      ctColorCurve(),
-      rcurvehist (256), rcurvehistCropped (256), rbeforehist (256),
-      gcurvehist (256), gcurvehistCropped (256), gbeforehist (256),
-      bcurvehist (256), bcurvehistCropped (256), bbeforehist (256),
-      fw (0), fh (0), tr (0),
-      fullw (1), fullh (1),
-      pW (-1), pH (-1),
-      plistener (nullptr), imageListener (nullptr), aeListener (nullptr), acListener (nullptr), abwListener (nullptr), awbListener (nullptr), frameCountListener (nullptr), imageTypeListener (nullptr), actListener (nullptr), adnListener (nullptr), awavListener (nullptr), dehaListener (nullptr), hListener (nullptr),
-      resultValid (false), lastOutputProfile ("BADFOOD"), lastOutputIntent (RI__COUNT), lastOutputBPC (false), thread (nullptr), changeSinceLast (0), updaterRunning (false), destroying (false), utili (false), autili (false),
-      butili (false), ccutili (false), cclutili (false), clcutili (false), opautili (false), wavcontlutili (false), colourToningSatLimit (0.f), colourToningSatLimitOpacity (0.f)
-{}
-
-void ImProcCoordinator::assign (ImageSource* imgsrc)
-=======
 ImProcCoordinator::ImProcCoordinator() :
     orig_prev(nullptr),
     oprevi(nullptr),
+    spot_prev (nullptr),
     oprevl(nullptr),
     nprevl(nullptr),
     fattal_11_dcrop_cache(nullptr),
@@ -113,6 +50,7 @@
     imgsrc (nullptr),
     lastAwbEqual (0.),
     lastAwbTempBias (0.0),
+    previewProps(-1, -1, -1, -1, 1),
     monitorIntent (RI_RELATIVE),
     softProof(false),
     gamutCheck(false),
@@ -215,7 +153,6 @@
     customTransformIn(nullptr),
     customTransformOut(nullptr),
     ipf(params.get(), true)
->>>>>>> a09e3192
 {
 }
 
@@ -272,23 +209,17 @@
 DetailedCrop* ImProcCoordinator::createCrop(::EditDataProvider *editDataProvider, bool isDetailWindow)
 {
 
-<<<<<<< HEAD
-    MyMutex::MyLock processingLock (mProcessing);
-    int numofphases = 15;
-    int readyphase = 0;
-=======
     return new Crop(this, editDataProvider, isDetailWindow);
 }
->>>>>>> a09e3192
 
 
 // todo: bitmask containing desired actions, taken from changesSinceLast
 void ImProcCoordinator::updatePreviewImage(int todo, bool panningRelatedChange)
 {
 
-    MyMutex::MyLock processingLock(mProcessing);
-
-    constexpr int numofphases = 14;
+    MyMutex::MyLock processingLock (mProcessing);
+
+    constexpr int numofphases = 15;
     int readyphase = 0;
 
     bool highDetailNeeded = options.prevdemo == PD_Sidecar ? true : (todo & M_HIGHQUAL);
@@ -484,53 +415,6 @@
                     double ts = params->icm.slpos;
 
 
-<<<<<<< HEAD
-        int tr = getCoarseBitMask (params.coarse);
-
-        imgsrc->getFullSize (fw, fh, tr);
-
-        // Will (re)allocate the preview's buffers
-        setScale (scale);
-        previewProps.set (0, 0, fw, fh, scale);
-        // Tells to the ImProcFunctions' tools what is the preview scale, which may lead to some simplifications
-        ipf.setScale (scale);
-
-        imgsrc->getImage (currWB, tr, orig_prev, previewProps, params.toneCurve, params.raw);
-        denoiseInfoStore.valid = false;
-        //ColorTemp::CAT02 (orig_prev, &params) ;
-        //   printf("orig_prevW=%d\n  scale=%d",orig_prev->width, scale);
-        /* Issue 2785, disabled some 1:1 tools
-                if (todo & M_LINDENOISE) {
-                    DirPyrDenoiseParams denoiseParams = params.dirpyrDenoise;
-                    if (denoiseParams.enabled && (scale==1)) {
-                        Imagefloat *calclum = NULL ;
-
-                        denoiseParams.getCurves(noiseLCurve,noiseCCurve);
-                        int nbw=6;//nb tile W
-                        int nbh=4;//
-
-                        float ch_M[nbw*nbh];
-                        float max_r[nbw*nbh];
-                        float max_b[nbw*nbh];
-
-                        if(denoiseParams.Lmethod == "CUR") {
-                            if(noiseLCurve)
-                                denoiseParams.luma = 0.5f;
-                            else
-                                denoiseParams.luma = 0.0f;
-                        } else if(denoiseParams.Lmethod == "SLI")
-                            noiseLCurve.Reset();
-
-
-                        if(noiseLCurve || noiseCCurve){//only allocate memory if enabled and scale=1
-                            // we only need image reduced to 1/4 here
-                            calclum = new Imagefloat ((pW+1)/2, (pH+1)/2);//for luminance denoise curve
-                            for(int ii=0;ii<pH;ii+=2){
-                                for(int jj=0;jj<pW;jj+=2){
-                                    calclum->r(ii>>1,jj>>1) = orig_prev->r(ii,jj);
-                                    calclum->g(ii>>1,jj>>1) = orig_prev->g(ii,jj);
-                                    calclum->b(ii>>1,jj>>1) = orig_prev->b(ii,jj);
-=======
                     int mode = 0;
                     Color::calcGamma(pwr, ts, mode, g_a); // call to calcGamma with selected gamma and slope
                         printf("ga[0]=%f ga[1]=%f ga[2]=%f ga[3]=%f ga[4]=%f\n", g_a[0],g_a[1],g_a[2],g_a[3],g_a[4]);
@@ -555,11 +439,11 @@
 
             // Will (re)allocate the preview's buffers
             setScale(scale);
-            PreviewProps pp(0, 0, fw, fh, scale);
+            previewProps.set(0, 0, fw, fh, scale);
             // Tells to the ImProcFunctions' tools what is the preview scale, which may lead to some simplifications
             ipf.setScale(scale);
 
-            imgsrc->getImage(currWB, tr, orig_prev, pp, params->toneCurve, params->raw);
+            imgsrc->getImage(currWB, tr, orig_prev, previewProps, params->toneCurve, params->raw);
             denoiseInfoStore.valid = false;
             //ColorTemp::CAT02 (orig_prev, &params) ;
             //   printf("orig_prevW=%d\n  scale=%d",orig_prev->width, scale);
@@ -595,7 +479,6 @@
                                         calclum->g(ii>>1,jj>>1) = orig_prev->g(ii,jj);
                                         calclum->b(ii>>1,jj>>1) = orig_prev->b(ii,jj);
                                     }
->>>>>>> a09e3192
                                 }
                                 imgsrc->convertColorSpace(calclum, params->icm, currWB);//calculate values after colorspace conversion
                             }
@@ -612,52 +495,6 @@
 
         readyphase++;
 
-<<<<<<< HEAD
-    if ((todo & M_HDR) && params.fattal.enabled) {
-        if (fattal_11_dcrop_cache) {
-            delete fattal_11_dcrop_cache;
-            fattal_11_dcrop_cache = nullptr;
-        }
-        ipf.ToneMapFattal02(orig_prev);
-        if (oprevi != orig_prev) {
-            delete oprevi;
-        }
-    }
-    oprevi = orig_prev;
-
-    progress ("Spot Removal...", 100 * readyphase / numofphases);
-
-    if ((todo & M_SPOT) && params.spot.enabled && !params.spot.entries.empty ()) {
-        if (spotprevi == oprevi) {
-            spotprevi = new Imagefloat (pW, pH);
-        }
-
-        oprevi->copyData (spotprevi);
-        ipf.removeSpots (spotprevi, params.spot.entries, previewProps);
-    } else {
-        if (spotprevi != oprevi) {
-            delete spotprevi;
-            spotprevi = oprevi;
-        }
-    }
-
-    readyphase++;
-
-    progress ("Rotate / Distortion...", 100 * readyphase / numofphases);
-    // Remove transformation if unneeded
-    bool needstransform = ipf.needsTransform();
-    
-    if ((needstransform || ((todo & (M_TRANSFORM | M_RGBCURVE))  && params.dirpyrequalizer.cbdlMethod == "bef" && params.dirpyrequalizer.enabled && !params.colorappearance.enabled)) ) {
-        assert(spotprevi);
-        Imagefloat *op = spotprevi;
-        spotprevi = new Imagefloat (pW, pH);
-
-        if (needstransform)
-            ipf.transform (op, spotprevi, 0, 0, 0, 0, pW, pH, fw, fh,
-                           imgsrc->getMetaData(), imgsrc->getRotateDegree(), false);
-        else {
-            op->copyData (spotprevi);
-=======
         if ((todo & M_HDR) && (params->fattal.enabled || params->dehaze.enabled)) {
             if (fattal_11_dcrop_cache) {
                 delete fattal_11_dcrop_cache;
@@ -670,27 +507,37 @@
             if (oprevi != orig_prev) {
                 delete oprevi;
             }
->>>>>>> a09e3192
-        }
-
-<<<<<<< HEAD
-    if ((todo & (M_TRANSFORM | M_RGBCURVE))  && params.dirpyrequalizer.cbdlMethod == "bef" && params.dirpyrequalizer.enabled && !params.colorappearance.enabled) {
-        const int W = spotprevi->getWidth();
-        const int H = spotprevi->getHeight();
-        LabImage labcbdl (W, H);
-        ipf.rgb2lab (*spotprevi, labcbdl, params.icm.working);
-        ipf.dirpyrequalizer (&labcbdl, scale);
-        ipf.lab2rgb (labcbdl, *spotprevi, params.icm.working);
-    }
-=======
+        }
+
         oprevi = orig_prev;
->>>>>>> a09e3192
-
-        progress("Rotate / Distortion...", 100 * readyphase / numofphases);
+
+        progress ("Spot Removal...", 100 * readyphase / numofphases);
+
+        if ((todo & M_SPOT) && params->spot.enabled && !params->spot.entries.empty ()) {
+            // First update the image with spot healing
+            ipf.removeSpots (oprevi, params->spot.entries, previewProps);
+
+            // Then create fork the image to cache the data
+            if (spot_prev == nullptr) {
+                spot_prev = new Imagefloat (pW, pH);
+            }
+
+            oprevi->copyData (spot_prev);
+        } else {
+            if (spot_prev) {
+               delete spot_prev;
+                spot_prev = nullptr;
+            }
+        }
+
+        readyphase++;
+
+        progress ("Rotate / Distortion...", 100 * readyphase / numofphases);
         // Remove transformation if unneeded
         bool needstransform = ipf.needsTransform();
 
         if ((needstransform || ((todo & (M_TRANSFORM | M_RGBCURVE))  && params->dirpyrequalizer.cbdlMethod == "bef" && params->dirpyrequalizer.enabled && !params->colorappearance.enabled))) {
+            // Forking the image
             assert(oprevi);
             Imagefloat *op = oprevi;
             oprevi = new Imagefloat(pW, pH);
@@ -712,13 +559,8 @@
             ipf.lab2rgb(labcbdl, *oprevi, params->icm.workingProfile);
         }
 
-<<<<<<< HEAD
-        shmap->update (spotprevi, shradius, ipf.lumimul, params.sh.hq, scale);
-    }
-=======
         readyphase++;
         progress("Preparing shadow/highlight map...", 100 * readyphase / numofphases);
->>>>>>> a09e3192
 
         readyphase++;
 
@@ -789,13 +631,8 @@
         }
 
 
-<<<<<<< HEAD
-    if ((todo & M_RGBCURVE) || (todo & M_CROP)) {
-//        if (hListener) spotprevi->calcCroppedHistogram(params, scale, histCropped);
-=======
         if ((todo & M_RGBCURVE) || (todo & M_CROP)) {
-    //        if (hListener) oprevi->calcCroppedHistogram(params, scale, histCropped);
->>>>>>> a09e3192
+        //  if (hListener) oprevi->calcCroppedHistogram(params, scale, histCropped);
 
             //complexCurve also calculated pre-curves histogram depending on crop
             CurveFactory::complexCurve(params->toneCurve.expcomp, params->toneCurve.black / 65535.0,
@@ -834,21 +671,12 @@
             int satPR = 30;
             int indi = 0;
 
-<<<<<<< HEAD
-        if (params.colorToning.enabled  && params.colorToning.autosat && params.colorToning.method != "LabGrid") { //for colortoning evaluation of saturation settings
-            float moyS = 0.f;
-            float eqty = 0.f;
-            ipf.moyeqt (spotprevi, moyS, eqty);//return image : mean saturation and standard dev of saturation
-            //printf("moy=%f ET=%f\n", moyS,eqty);
-            float satp = ((moyS + 1.5f * eqty) - 0.3f) / 0.7f; //1.5 sigma ==> 93% pixels with high saturation -0.3 / 0.7 convert to Hombre scale
-=======
             if (params->colorToning.enabled  && params->colorToning.autosat && params->colorToning.method != "LabGrid") { //for colortoning evaluation of saturation settings
                 float moyS = 0.f;
                 float eqty = 0.f;
                 ipf.moyeqt(oprevi, moyS, eqty); //return image : mean saturation and standard dev of saturation
                 //printf("moy=%f ET=%f\n", moyS,eqty);
                 float satp = ((moyS + 1.5f * eqty) - 0.3f) / 0.7f; //1.5 sigma ==> 93% pixels with high saturation -0.3 / 0.7 convert to Hombre scale
->>>>>>> a09e3192
 
                 if (satp >= 0.92f) {
                     satp = 0.92f;    //avoid values too high (out of gamut)
@@ -898,26 +726,16 @@
                 DCPProfile::ApplyState as;
                 DCPProfile *dcpProf = imgsrc->getDCP(params->icm, as);
 
-<<<<<<< HEAD
-            ipf.rgbProc (spotprevi, oprevl, nullptr, hltonecurve, shtonecurve, tonecurve, shmap, params.toneCurve.saturation,
-                         rCurve, gCurve, bCurve, colourToningSatLimit, colourToningSatLimitOpacity, ctColorCurve, ctOpacityCurve, opautili, clToningcurve, cl2Toningcurve, customToneCurve1, customToneCurve2, beforeToneCurveBW, afterToneCurveBW, rrm, ggm, bbm, bwAutoR, bwAutoG, bwAutoB, params.toneCurve.expcomp, params.toneCurve.hlcompr, params.toneCurve.hlcomprthresh, dcpProf, as, histToneCurve);
-=======
                 ipf.rgbProc (oprevi, oprevl, nullptr, hltonecurve, shtonecurve, tonecurve, params->toneCurve.saturation,
                             rCurve, gCurve, bCurve, colourToningSatLimit, colourToningSatLimitOpacity, ctColorCurve, ctOpacityCurve, opautili, clToningcurve, cl2Toningcurve, customToneCurve1, customToneCurve2, beforeToneCurveBW, afterToneCurveBW, rrm, ggm, bbm, bwAutoR, bwAutoG, bwAutoB, params->toneCurve.expcomp, params->toneCurve.hlcompr, params->toneCurve.hlcomprthresh, dcpProf, as, histToneCurve);
->>>>>>> a09e3192
 
                 if (params->blackwhite.enabled && params->blackwhite.autoc && abwListener) {
                     if (settings->verbose) {
                         printf("ImProcCoordinator / Auto B&W coefs:   R=%.2f   G=%.2f   B=%.2f\n", bwAutoR, bwAutoG, bwAutoB);
                     }
 
-<<<<<<< HEAD
-                abwListener->BWChanged((float) rrm, (float) ggm, (float) bbm);
-            }
-=======
                     abwListener->BWChanged((float) rrm, (float) ggm, (float) bbm);
                 }
->>>>>>> a09e3192
 
                 if (params->colorToning.enabled && params->colorToning.autosat && actListener) {
                     actListener->autoColorTonChanged(indi, (int) colourToningSatLimit, (int)colourToningSatLimitOpacity);  //change sliders autosat
@@ -1229,16 +1047,16 @@
 {
 
     if (allocated) {
-        if (spotprevi && spotprevi != oprevi) {
-            delete spotprevi;
-        }
-        spotprevi = NULL;
+        if (spot_prev && spot_prev != oprevi) {
+            delete spot_prev;
+        }
+        spot_prev = nullptr;
 
         if (oprevi && oprevi != orig_prev) {
             delete oprevi;
         }
-
         oprevi    = nullptr;
+        
         delete orig_prev;
         orig_prev = nullptr;
         delete oprevl;
@@ -1283,19 +1101,9 @@
 
     do {
         prevscale--;
-<<<<<<< HEAD
         PreviewProps pp (0, 0, fw, fh, prevscale);
         imgsrc->getSize (pp, nW, nH);
-    } while (nH < 400 && prevscale > 1 && (nW * nH < 1000000) ); // actually hardcoded values, perhaps a better choice is possible
-
-    if (settings->verbose) {
-        printf ("setscale starts (%d, %d)\n", nW, nH);
-    }
-=======
-        PreviewProps pp(0, 0, fw, fh, prevscale);
-        imgsrc->getSize(pp, nW, nH);
-    } while (nH < 400 && prevscale > 1 && (nW * nH < 1000000));  // sctually hardcoded values, perhaps a better choice is possible
->>>>>>> a09e3192
+    } while (nH < 400 && prevscale > 1 && (nW * nH < 1000000));  // actually hardcoded values, perhaps a better choice is possible
 
     if (nW != pW || nH != pH) {
 
@@ -1304,17 +1112,10 @@
         pW = nW;
         pH = nH;
 
-<<<<<<< HEAD
-        orig_prev = new Imagefloat (pW, pH);
-        spotprevi = oprevi = orig_prev;
-        oprevl = new LabImage (pW, pH);
-        nprevl = new LabImage (pW, pH);
-=======
         orig_prev = new Imagefloat(pW, pH);
-        oprevi = orig_prev;
+        spot_prev = oprevi = orig_prev;
         oprevl = new LabImage(pW, pH);
         nprevl = new LabImage(pW, pH);
->>>>>>> a09e3192
         //ncie is only used in ImProcCoordinator::updatePreviewImage, it will be allocated on first use and deleted if not used anymore
         previmg = new Image8(pW, pH);
         workimg = new Image8(pW, pH);
