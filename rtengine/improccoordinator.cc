--- conflicted
+++ resolved
@@ -39,11 +39,7 @@
 extern const Settings* settings;
 
 ImProcCoordinator::ImProcCoordinator ()
-<<<<<<< HEAD
-    : orig_prev (nullptr), oprevi (nullptr), oprevl (nullptr), nprevl (nullptr), reserv (nullptr), previmg (nullptr), workimg (nullptr),
-=======
-    : orig_prev (nullptr), oprevi (nullptr), oprevl (nullptr), nprevl (nullptr), fattal_11_dcrop_cache(nullptr), previmg (nullptr), workimg (nullptr),
->>>>>>> f6bd06a0
+    : orig_prev (nullptr), oprevi (nullptr), oprevl (nullptr), nprevl (nullptr), reserv (nullptr), fattal_11_dcrop_cache (nullptr), previmg (nullptr), workimg (nullptr),
       ncie (nullptr), imgsrc (nullptr), shmap (nullptr), lastAwbEqual (0.), lastAwbTempBias (0.0), ipf (&params, true), monitorIntent (RI_RELATIVE),
       softProof (false), gamutCheck (false), scale (10), highDetailPreprocessComputed (false), highDetailRawComputed (false),
       allocated (false), bwAutoR (-9000.f), bwAutoG (-9000.f), bwAutoB (-9000.f), CAMMean (NAN), coordX (0), coordY (0), localX (0), localY (0),
@@ -242,6 +238,7 @@
     mProcessing.lock();
     mProcessing.unlock();
     freeAll ();
+
     if (fattal_11_dcrop_cache) {
         delete fattal_11_dcrop_cache;
         fattal_11_dcrop_cache = nullptr;
@@ -525,28 +522,27 @@
             delete fattal_11_dcrop_cache;
             fattal_11_dcrop_cache = nullptr;
         }
-        ipf.ToneMapFattal02(orig_prev);
+
+        ipf.ToneMapFattal02 (orig_prev);
+
         if (oprevi != orig_prev) {
             delete oprevi;
         }
     }
+
     oprevi = orig_prev;
 
     progress ("Rotate / Distortion...", 100 * readyphase / numofphases);
     // Remove transformation if unneeded
     bool needstransform = ipf.needsTransform();
-    
+
     if ((needstransform || ((todo & (M_TRANSFORM | M_RGBCURVE))  && params.dirpyrequalizer.cbdlMethod == "bef" && params.dirpyrequalizer.enabled && !params.colorappearance.enabled)) ) {
-        assert(oprevi);
+        assert (oprevi);
         Imagefloat *op = oprevi;
         oprevi = new Imagefloat (pW, pH);
 
         if (needstransform)
-<<<<<<< HEAD
-            ipf.transform (orig_prev, oprevi, 0, 0, 0, 0, pW, pH, fw, fh,
-=======
-            ipf.transform (op, oprevi, 0, 0, 0, 0, pW, pH, fw, fh, 
->>>>>>> f6bd06a0
+            ipf.transform (op, oprevi, 0, 0, 0, 0, pW, pH, fw, fh,
                            imgsrc->getMetaData(), imgsrc->getRotateDegree(), false);
         else {
             op->copyData (oprevi);
