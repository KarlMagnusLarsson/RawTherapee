--- conflicted
+++ resolved
@@ -2514,31 +2514,6 @@
         float g = CLIP(gc[i]);
         float b = CLIP(bc[i]);
 
-<<<<<<< HEAD
-    // we use the Adobe (RGB-HSV hue-stabilized) curve to decide luminance, which generally leads to a less contrasty result
-    // compared to a pure luminance curve. We do this to be more compatible with the most popular curves.
-    float oldLuminance = r * Yr + g * Yg + b * Yb;
-    float newLuminance = ar * Yr + ag * Yg + ab * Yb;
-    float Lcoef = newLuminance / oldLuminance;
-    r = LIM<float> (r * Lcoef, 0.f, 65535.f);
-    g = LIM<float> (g * Lcoef, 0.f, 65535.f);
-    b = LIM<float> (b * Lcoef, 0.f, 65535.f);
-
-    // move to JCh so we can modulate chroma based on the global contrast-related chroma scaling factor
-    Color::Prophotoxyz(r, g, b, x, y, z);
-
-    float J, C, h;
-    Ciecam02::xyz2jch_ciecam02float(J, C, h,
-                                    aw, fl,
-                                    x * 0.0015259022f,  y * 0.0015259022f,  z * 0.0015259022f,
-                                    xw, yw,  zw,
-                                    c,  nc, pow1, nbb, ncb, cz, d);
-
-
-    if (!isfinite(J) || !isfinite(C) || !isfinite(h)) {
-        // this can happen for dark noise colors or colors outside human gamut. Then we just return the curve's result.
-=======
->>>>>>> 2d37fd66
         if (!state.isProphoto) {
             // convert to prophoto space to make sure the same result is had regardless of working color space
             float newr = state.Working2Prophoto[0][0] * r + state.Working2Prophoto[0][1] * g + state.Working2Prophoto[0][2] * b;
@@ -2700,12 +2675,6 @@
                                          xw, yw,  zw,
                                          c, nc, 1, pow1, nbb, ncb, fl, cz, d, aw );
 
-<<<<<<< HEAD
-    Ciecam02::jch2xyz_ciecam02float(x, y, z,
-                                    J, C, h,
-                                    xw, yw,  zw,
-                                    c, nc, 1, pow1, nbb, ncb, fl, cz, d, aw);
-=======
         if (!isfinite(x) || !isfinite(y) || !isfinite(z)) {
             // can happen for colours on the rim of being outside gamut, that worked without chroma scaling but not with. Then we return only the curve's result.
             if (!state.isProphoto) {
@@ -2716,7 +2685,6 @@
                 g = newg;
                 b = newb;
             }
->>>>>>> 2d37fd66
 
             rc[i] = r;
             gc[i] = g;
@@ -2733,15 +2701,6 @@
         g = LIM<float>(g, 0.f, 65535.f);
         b = LIM<float>(b, 0.f, 65535.f);
 
-<<<<<<< HEAD
-    Color::xyz2Prophoto(x, y, z, r, g, b);
-    r *= 655.35f;
-    g *= 655.35f;
-    b *= 655.35f;
-    r = LIM<float> (r, 0.f, 65535.f);
-    g = LIM<float> (g, 0.f, 65535.f);
-    b = LIM<float> (b, 0.f, 65535.f);
-=======
         {
             // limit saturation increase in rgb space to avoid severe clipping and flattening in extreme highlights
 
@@ -2768,7 +2727,6 @@
                 } else {
                     x = 1.f - 2.f * SQR(1 - x);
                 }
->>>>>>> 2d37fd66
 
                 keep = (1.f - x) + keep * x;
             } else {
