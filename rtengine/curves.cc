--- conflicted
+++ resolved
@@ -576,7 +576,7 @@
             val = brightcurve->getVal(val);
 
             // store result in a temporary array
-            dcurve[i] = CLIPD(val);
+            dcurve[i] = val;
         }
 
         delete brightcurve;
@@ -895,31 +895,20 @@
 
     //%%%%%%%%%%%%%%%%%%%%%%%%%%
     // change to [0,1] range
-<<<<<<< HEAD
     shCurve.setClip(LUT_CLIP_ABOVE);  // used LUT_CLIP_ABOVE, because the curve converges to 1.0 at the upper end and we don't want to exceed this value.
-    float val = 1.f / 65535.f;
-    float val2 = simplebasecurve(val, black, 0.015 * shcompr);
-    shCurve[0] = CLIPD(val2) / val;
-=======
-    shCurve.setClip(LUT_CLIP_ABOVE); // used LUT_CLIP_ABOVE, because the curve converges to 1.0 at the upper end and we don't want to exceed this value.
     if (black == 0.0) {
         shCurve.makeConstant(1.f);
     } else {
         const float val = 1.f / 65535.f;
         shCurve[0] = simplebasecurve(val, black, 0.015 * shcompr) / val;
     }
->>>>>>> c04171bf
     // gamma correction
 
     float val = Color::gammatab_srgb1[0];
 
     // apply brightness curve
     if (brightcurve) {
-<<<<<<< HEAD
-        val = brightcurve->getVal(val);     // TODO: getVal(double) is very slow! Optimize with a LUTf
-=======
         val = brightcurve->getVal(val);    // TODO: getVal(double) is very slow! Optimize with a LUTf
->>>>>>> c04171bf
     }
 
     // store result in a temporary array
@@ -927,26 +916,17 @@
 
     for (int i = 1; i < 0x10000; i++) {
 
-<<<<<<< HEAD
-        float   val2 = simplebasecurve(val, black, 0.015 * shcompr);
-        shCurve[i] = val2 / val;
-=======
         if (black != 0.0) {
             const float val = i / 65535.f;
             shCurve[i] = simplebasecurve(val, black, 0.015 * shcompr) / val;
         }
->>>>>>> c04171bf
 
         // gamma correction
         float val = Color::gammatab_srgb1[i];
 
         // apply brightness curve
         if (brightcurve) {
-<<<<<<< HEAD
-            val = CLIPD(brightcurve->getVal(val));     // TODO: getVal(double) is very slow! Optimize with a LUTf
-=======
             val = LIM01<float>(brightcurve->getVal (val));    // TODO: getVal(double) is very slow! Optimize with a LUTf
->>>>>>> c04171bf
         }
 
         // store result in a temporary array
@@ -1132,7 +1112,7 @@
             val = brightcurve.getVal(val);
 
             // store result in a temporary array
-            lightCurveloc[i] = CLIPD(val);
+            lightCurveloc[i] = val;
         }
 
 
@@ -1271,21 +1251,31 @@
 
     //%%%%%%%%%%%%%%%%%%%%%%%%%%
     // change to [0,1] range
-    shCurve.setClip(LUT_CLIP_ABOVE);  // used LUT_CLIP_ABOVE, because the curve converges to 1.0 at the upper end and we don't want to exceed this value.
-    float val = 1.f / (maxran - 1.f);
-    float val2 = simplebasecurve(val, black, 0.015 * shcompr);
-    shCurve[0] = CLIPD(val2) / val;
+    shCurve.setClip(LUT_CLIP_ABOVE); // used LUT_CLIP_ABOVE, because the curve converges to 1.0 at the upper end and we don't want to exceed this value.
+    if (black == 0.0) {
+        shCurve.makeConstant(1.f);
+    } else {
+        const float val = 1.f / (maxran - 1.f);
+        shCurve[0] = simplebasecurve(val, black, 0.015 * shcompr) / val;
+    }
+    
+    
+    
     // gamma correction
 
-    val = Color::gammatab_bt709[0] / maxran;
+    float val = Color::gammatab_bt709[0] / maxran;
     // store result in a temporary array
-    dcurve[0] = CLIPD(val);
+    dcurve[0] = LIM01<float>(val);
 
     for (int i = 1; i < maxran; i++) {
         float val = i / (maxran - 1.f);
 
-        float   val2 = simplebasecurve(val, black, 0.015 * shcompr);
-        shCurve[i] = val2 / val;
+//        float   val2 = simplebasecurve(val, black, 0.015 * shcompr);
+//        shCurve[i] = val2 / val;
+        if (black != 0.0) {
+            const float val = i / 65535.f;
+            shCurve[i] = simplebasecurve(val, black, 0.015 * shcompr) / val;
+        }
 
         // gamma correction
         val = Color::gammatab_bt709[i] / maxran;
@@ -1382,7 +1372,7 @@
             val = brightcurve.getVal(val);
 
             // store result in a temporary array
-            outCurve[i] = CLIPD(val);
+            outCurve[i] = LIM01<float>(val);
         }
 
     } else {
@@ -2244,12 +2234,6 @@
 }
 
 
-<<<<<<< HEAD
-=======
-            // store result in a temporary array
-            outCurve[i] = LIM01<float>(val);
-        }
->>>>>>> c04171bf
 
 void LocCCmaskCurve::Set(const std::vector<double> &curvePoints,  bool & lcmasutili)
 {
