/*
 *  This file is part of RawTherapee.
 *
 *  Copyright (c) 2004-2010 Gabor Horvath <hgabor@rawtherapee.com>
 *
 *  RawTherapee is free software: you can redistribute it and/or modify
 *  it under the terms of the GNU General Public License as published by
 *  the Free Software Foundation, either version 3 of the License, or
 *  (at your option) any later version.
 *
 *  RawTherapee is distributed in the hope that it will be useful,
 *  but WITHOUT ANY WARRANTY; without even the implied warranty of
 *  MERCHANTABILITY or FITNESS FOR A PARTICULAR PURPOSE.  See the
 *  GNU General Public License for more details.
 *
 *  You should have received a copy of the GNU General Public License
 *  along with RawTherapee.  If not, see <http://www.gnu.org/licenses/>.
 */
#ifndef __PROCEVENT__
#define __PROCEVENT__

namespace rtengine
{




// Aligned so the first entry starts on line 30
enum ProcEvent {
    EvPhotoLoaded = 0,
    EvProfileLoaded = 1,
    EvProfileChanged = 2,
    EvHistoryBrowsed = 3,
    EvBrightness = 4,
    EvContrast = 5,
    EvBlack = 6,
    EvExpComp = 7,
    EvHLCompr = 8,
    EvSHCompr = 9,
    EvToneCurve1 = 10,
    EvAutoExp = 11,
    EvClip = 12,
    EvLBrightness = 13,
    EvLContrast = 14,
    EvLBlack = 15,
    EvLHLCompr = 16,
    EvLSHCompr = 17,
    EvLLCurve = 18,
    EvShrEnabled = 19,
    EvShrRadius = 20,
    EvShrAmount = 21,
    EvShrThresh = 22,
    EvShrEdgeOnly = 23,
    EvShrEdgeRadius = 24,
    EvShrEdgeTolerance = 25,
    EvShrHaloControl = 26,
    EvShrHaloAmount = 27,
    EvShrMethod = 28,
    EvShrDRadius = 29,
    EvShrDAmount = 30,
    EvShrDDamping = 31,
    EvShrDIterations = 32,
    EvLCPUseDist = 33,
    EvLCPUseVign = 34,
    EvLCPUseCA = 35,
    EvFixedExp = 36,
    EvWBMethod = 37,
    EvWBTemp = 38,
    EvWBGreen = 39,
    EvToneCurveMode1 = 40,
    EvToneCurve2 = 41,
    EvToneCurveMode2 = 42,
    EvLDNRadius = 43, // obsolete
    EvLDNEdgeTolerance = 44, // obsolete
    EvCDNEnabled = 45, // obsolete
    EvBlendCMSMatrix = 46, // obsolete
    EvDCPToneCurve = 47,
    EvDCPIlluminant = 48,
    EvSHEnabled = 49,
    EvSHHighlights = 50,
    EvSHShadows = 51,
    EvSHHLTonalW = 52,
    EvSHSHTonalW = 53,
    EvSHLContrast = 54,
    EvSHRadius = 55,
    EvCTRotate = 56,
    EvCTHFlip = 57,
    EvCTVFlip = 58,
    EvROTDegree = 59,
    EvTransAutoFill = 60,
    EvDISTAmount = 61,
    EvBookmarkSelected = 62,
    EvCrop = 63,
    EvCACorr = 64,
    EvHREnabled = 65,
    EvHRAmount = 66, //obsolete
    EvHRMethod = 67,
    EvWProfile = 68,
    EvOProfile = 69,
    EvIProfile = 70,
    EvVignettingAmount = 71,
    EvChMixer = 72,
    EvResizeScale = 73,
    EvResizeMethod = 74,
    EvExif = 75,
    EvIPTC = 76,
    EvResizeSpec = 77,
    EvResizeWidth = 78,
    EvResizeHeight = 79,
    EvResizeEnabled = 80,
    EvProfileChangeNotification = 81,
    EvSHHighQuality = 82,
    EvPerspCorr = 83,
    EvLCPFile = 84,
    EvRGBrCurveLumamode = 85,
    EvIDNEnabled = 86,
    EvIDNThresh = 87,
    EvDPDNEnabled = 88,
    EvDPDNLuma = 89,
    EvDPDNChroma = 90,
    EvDPDNGamma = 91,
    EvDirPyrEqualizer = 92,
    EvDirPyrEqlEnabled = 93,
    EvLSaturation = 94,
    EvLaCurve = 95,
    EvLbCurve = 96,
    EvDemosaicMethod = 97,
    EvPreProcessHotPixel = 98,
    EvSaturation = 99,
    EvHSVEqualizerH = 100,
    EvHSVEqualizerS = 101,
    EvHSVEqualizerV = 102,
    EvHSVEqEnabled = 103,
    EvDefringeEnabled = 104,
    EvDefringeRadius = 105,
    EvDefringeThreshold = 106,
    EvHLComprThreshold = 107,
    EvResizeBoundingBox = 108,
    EvResizeAppliesTo = 109,
    EvLAvoidColorShift = 110,
    EvLSatLimiter = 111,    // obsolete
    EvLRSTProtection = 112,
    EvDemosaicDCBIter = 113,
    EvDemosaicFalseColorIter = 114,
    EvDemosaicDCBEnhanced = 115,
    EvPreProcessCARed = 116,
    EvPreProcessCABlue = 117,
    EvPreProcessLineDenoise = 118,
    EvPreProcessGEquilThresh = 119,
    EvPreProcessAutoCA = 120,
    EvPreProcessAutoDF = 121,
    EvPreProcessDFFile = 122,
    EvPreProcessExpCorrLinear = 123,
    EvPreProcessExpCorrPH = 124,
    EvFlatFieldFile = 125,
    EvFlatFieldAutoSelect = 126,
    EvFlatFieldBlurRadius = 127,
    EvFlatFieldBlurType = 128,
    EvAutoDIST = 129,
    EvDPDNLumCurve = 130,
    EvDPDNChromCurve = 131,
    EvGAMMA = 132,
    EvGAMPOS = 133,
    EvGAMFREE = 134,
    EvSLPOS = 135,
    EvPreProcessExpBlackzero = 136,
    EvPreProcessExpBlackone = 137,
    EvPreProcessExpBlacktwo = 138,
    EvPreProcessExpBlackthree = 139,
    EvPreProcessExptwoGreen = 140,
    EvSharpenEdgePasses = 141,
    EvSharpenEdgeAmount = 142,
    EvSharpenMicroAmount = 143,
    EvSharpenMicroUniformity = 144,
    EvSharpenEdgeEnabled = 145,
    EvSharpenEdgeThreechannels = 146,
    EvSharpenMicroEnabled = 147,
    EvSharpenMicroMatrix = 148,
    EvDemosaicALLEnhanced = 149,  // Disabled but not removed for now, may be reintroduced some day
    EvVibranceEnabled = 150,
    EvVibrancePastels = 151,
    EvVibranceSaturated = 152,
    EvVibranceProtectSkins = 153,
    EvVibranceAvoidColorShift = 154,
    EvVibrancePastSatTog = 155,
    EvVibrancePastSatThreshold = 156,
    EvEPDStrength = 157,
    EvEPDEdgeStopping = 158,
    EvEPDScale = 159,
    EvEPDReweightingIterates = 160,
    EvEPDEnabled = 161,
    EvRGBrCurve = 162,
    EvRGBgCurve = 163,
    EvRGBbCurve = 164,
    EvNeutralExp = 165,
    EvDemosaicMethodPreProc = 166,
    EvLCCCurve = 167,
    EvLCHCurve = 168,
    EvVibranceSkinTonesCurve = 169,
    EvLLCCurve = 170,
    EvLLCredsk = 171,
    EvDPDNLdetail = 172,
    EvCATEnabled = 173,
    EvCATDegree = 174,
    EvCATMethodsur = 175,
    EvCATAdapscen = 176,
    EvCATAdapLum = 177,
    EvCATMethodWB = 178,
    EvCATJLight = 179,
    EvCATChroma = 180,
    EvCATAutoDegree = 181,
    EvCATContrast = 182,
    EvCATsurr = 183,
    EvCATgamut = 184,
    EvCATMethodalg = 185,
    EvCATRstpro = 186,
    EvCATQbright = 187,
    EvCATQContrast = 188,
    EvCATSChroma = 189,
    EvCATMChroma = 190,
    EvCAThue = 191,
    EvCATCurve1 = 192,
    EvCATCurve2 = 193,
    EvCATCurveMode1 = 194,
    EvCATCurveMode2 = 195,
    EvCATCurve3 = 196,
    EvCATCurveMode3 = 197,
    EvCATdatacie = 198,
    EvCATtonecie = 199,
    EvDPDNredchro = 200,
    EvDPDNbluechro = 201,
    EvDPDNmet = 202,
    EvDemosaicLMMSEIter = 203,
    EvCATbadpix = 204,
    EvCATAutoAdap = 205,
    EvPFCurve = 206,
    EvWBequal = 207,
    EvWBequalbo = 208,
    EvGradientDegree = 209,
    EvGradientEnabled = 210,
    EvPCVignetteStrength = 211,
    EvPCVignetteEnabled = 212,
    EvBWChmixEnabled = 213,
    EvBWred = 214,
    EvBWgreen = 215,
    EvBWblue = 216,
    EvBWredgam = 217,
    EvBWgreengam = 218,
    EvBWbluegam = 219,
    EvBWfilter = 220,
    EvBWsetting = 221,
    EvBWoran = 222,
    EvBWyell = 223,
    EvBWcyan = 224,
    EvBWmag = 225,
    EvBWpur = 226,
    EvBWLuminanceEqual = 227,
    EvBWChmixEnabledLm = 228,
    EvBWmethod = 229,
    EvBWBeforeCurve = 230,
    EvBWBeforeCurveMode = 231,
    EvBWAfterCurve = 232,
    EvBWAfterCurveMode = 233,
    EvAutoch = 234,
//  EvFixedch=235,   -- can be reused --
    EvNeutralBW = 236,
    EvGradientFeather = 237,
    EvGradientStrength = 238,
    EvGradientCenter = 239,
    EvPCVignetteFeather = 240,
    EvPCVignetteRoundness = 241,
    EvVignettingRadius = 242,
    EvVignettingStrenght = 243,
    EvVignettingCenter = 244,
    EvLCLCurve = 245,
    EvLLHCurve = 246,
    EvLHHCurve = 247,
    EvDirPyrEqualizerThreshold = 248,
    EvDPDNenhance = 249,
    EvBWMethodalg = 250,
    EvDirPyrEqualizerSkin = 251,
    EvDirPyrEqlgamutlab = 252,
    EvDirPyrEqualizerHueskin = 253,
    EvDPDNmedian = 254, //  EvDirPyrEqualizeralg=254,
    EvDPDNmedmet = 255,
    EvColorToningEnabled = 256,
    EvColorToningColor = 257,
    EvColorToningOpacity = 258,
    EvColorToningCLCurve = 259, //  EvColorToningTwocolor=259,
    EvColorToningMethod = 260,
    EvColorToningLLCurve = 261,
    EvColorToningredlow = 262,
    EvColorToninggreenlow = 263,
    EvColorToningbluelow = 264,
    EvColorToningredmed = 265,
    EvColorToninggreenmed = 266,
    EvColorToningbluemed = 267,
    EvColorToningredhigh = 268,
    EvColorToninggreenhigh = 269,
    EvColorToningbluehigh = 270,
    EvColorToningbalance = 271,
    EvColorToningNeutral = 272,
    EvColorToningsatlow = 273,
    EvColorToningsathigh = 274,
    EvColorToningTwocolor = 275,
    EvColorToningNeutralcur = 276,
    EvColorToningLumamode = 277,
    EvColorToningShadows = 278,
    EvColorToningHighights = 279,
    EvColorToningSatProtection = 280,
    EvColorToningSatThreshold = 281,
    EvColorToningStrength = 282,
    EvColorToningautosat = 283,
    EvDPDNmetmed = 284,
    EvDPDNrgbmet = 285,
    EvDPDNpasses = 286,
    EvFlatFieldClipControl = 287,
    EvFlatFieldAutoClipControl = 288,
    EvPreProcessExpBlackRed = 289,
    EvPreProcessExpBlackGreen = 290,
    EvPreProcessExpBlackBlue = 291,
    EvFilmSimulationEnabled = 292,
    EvFilmSimulationStrength = 293,
    EvFilmSimulationFilename = 294,
    EvDPDNLCurve = 295,
    EvDPDNsmet = 296,
    EvPreProcessDeadPixel = 297,
    EvDPDNCCCurve = 298,
    EvDPDNautochroma = 299,
    EvDPDNLmet = 300,
    EvDPDNCmet = 301,
    EvDPDNC2met = 302,
    EvWavelet = 303,
    EvWavEnabled = 304,
    EvWavLmet = 305,
    EvWavCLmet = 306,
    EvWavDirmeto = 307,
    EvWavtiles = 308,
    EvWavsky = 309,
    EvWavthres = 310,
    EvWavthr = 311,
    EvWavchroma = 312,
    EvWavmedian = 313,
    EvWavunif = 314,
    EvWavSkin = 315,
    EvWavHueskin = 316,
    EvWavThreshold = 317,
    EvWavlhl = 318,
    EvWavlbl = 319,
    EvWavThreshold2 = 320,
    EvWavavoid = 321,
    EvWavCCCurve = 322,
    EvWavpast = 323,
    EvWavsat = 324,
    EvWavCHmet = 325,
    EvWavHSmet = 326,
    EvWavchro = 327,
    EvWavColor = 328,
    EvWavOpac = 329,
    EvWavsup = 330,
    EvWavTilesmet = 331,
    EvWavrescon = 332,
    EvWavreschro = 333,
    EvWavresconH = 334,
    EvWavthrH = 335,
    EvWavHueskin2 = 336,
    EvWavedgrad = 337,
    EvWavedgval = 338,
    EvWavStrength = 339,
    EvWavdaubcoeffmet = 340,
    EvWavedgreinf = 341,
    EvWaveletch = 342,
    EvWavCHSLmet = 343,
    EvWavedgcont = 344,
    EvWavEDmet = 345,
    EvWavlev0nois = 346,
    EvWavlev1nois = 347,
    EvWavlev2nois = 348,
    EvWavmedianlev = 349,
    EvWavHHCurve = 350,
    EvWavBackmet = 351,
    EvWavedgedetect = 352,
    EvWavlipst = 353,
    EvWavedgedetectthr = 354,
    EvWavedgedetectthr2 = 355,
    EvWavlinkedg = 356,
    EvWavCHCurve = 357,
    EvPreProcessHotDeadThresh = 358,
    EvEPDgamma = 359,
    EvWavtmr = 360,
    EvWavTMmet = 361,
    EvWavtmrs = 362,
    EvWavbalance = 363,
    EvWaviter = 364,
    EvWavgamma = 365,
    EvWavCLCurve = 366,
    EvWavopacity = 367,
    EvWavBAmet = 368,
    EvWavopacityWL = 369,
    EvPrShrEnabled = 370,
    EvPrShrRadius = 371,
    EvPrShrAmount = 372,
    EvPrShrThresh = 373,
    EvPrShrEdgeOnly = 374,
    EvPrShrEdgeRadius = 375,
    EvPrShrEdgeTolerance = 376,
    EvPrShrHaloControl = 377,
    EvPrShrHaloAmount = 378,
    EvPrShrMethod = 379,
    EvPrShrDRadius = 380,
    EvPrShrDAmount = 381,
    EvPrShrDDamping = 382,
    EvPrShrDIterations = 383,
    EvWavcbenab = 384,
    EvWavgreenhigh = 385,
    EvWavbluehigh = 386,
    EvWavgreenmed = 387,
    EvWavbluemed = 388,
    EvWavgreenlow = 389,
    EvWavbluelow = 390,
    EvWavNeutral = 391,
    EvDCPApplyLookTable = 392,
    EvDCPApplyBaselineExposureOffset = 393,
    EvDCPApplyHueSatMap = 394,
    EvWavenacont = 395,
    EvWavenachrom = 396,
    EvWavenaedge = 397,
    EvWavenares = 398,
    EvWavenafin = 399,
    EvWavenatoning = 400,
    EvWavenanoise = 401,
    EvWavedgesensi = 402,
    EvWavedgeampli = 403,
    EvWavlev3nois = 404,
    EvWavNPmet = 405,
    EvretinexMethod = 406,
    EvLneigh = 407,
    EvLgain = 408,
    EvLoffs = 409,
    EvLstr = 410,
    EvLscal = 411,
    EvLvart = 412,
    EvLCDCurve = 413,
    EvRetinextransmission = 414,
    EvRetinexEnabled = 415,
    EvRetinexmedianmap = 416,
    EvLlimd = 417,
    EvretinexColorSpace = 418, // 418 if we want a separate history entry "Retinex - Color space", 406 if we don't
    EvLCDHCurve = 419,
    Evretinexgamma = 420,
    EvLgam = 421,
    EvLslope = 422,
    EvLhighl = 423,
//    EvLbaselog = 424,   -- can be reused --
    EvRetinexlhcurve = 425,
    EvOIntent = 426,
    EvMonitorTransform = 427,
    EvLiter = 428,
    EvLgrad = 429,
    EvLgrads = 430,
    EvLhighlights = 431,
    EvLh_tonalwidth = 432,
    EvLshadows = 433,
    EvLs_tonalwidth = 434,
    EvLradius = 435,
    EvmapMethod = 436,
    EvRetinexmapcurve = 437,
    EvviewMethod = 438,
    EvcbdlMethod = 439,
    EvRetinexgaintransmission = 440,
    EvLskal = 441,
    EvOBPCompens = 442,
    EvWBtempBias = 443,
    EvRawImageNum = 444,
    EvPixelShiftMotion = 445,
    EvPixelShiftMotionCorrection = 446,
    EvPixelShiftStddevFactorGreen = 447,
    EvPixelShiftEperIso = 448,
    EvPixelShiftNreadIso = 449,
    EvPixelShiftPrnu = 450,
    EvPixelshiftShowMotion = 451,
    EvPixelshiftShowMotionMaskOnly = 452,
    EvPixelShiftAutomatic = 453,
    EvPixelShiftNonGreenHorizontal = 454,
    EvPixelShiftNonGreenVertical = 455,
    EvPixelShiftNonGreenCross = 456,
    EvPixelShiftStddevFactorRed = 457,
    EvPixelShiftStddevFactorBlue = 458,
    EvPixelShiftGreenAmaze = 459,
    EvPixelShiftNonGreenAmaze = 460,
    EvPixelShiftGreen = 461,
    EvPixelShiftRedBlueWeight = 462,
    EvPixelShiftBlur = 463,
    EvPixelShiftSigma = 464,
    EvPixelShiftSum = 465,
    EvPixelShiftExp0 = 466,
    EvPixelShiftHoleFill = 467,
    EvPixelShiftMedian = 468,
    EvPixelShiftMedian3 = 469,
    EvPixelShiftMotionMethod = 470,
    EvPixelShiftSmooth = 471,
    EvPixelShiftLmmse = 472,
    EvPixelShiftEqualBright = 473,
    EvPixelShiftEqualBrightChannel = 474,
    EvCATtempout = 475,
    EvCATgreenout = 476,
    EvCATybout = 477,
    EvCATDegreeout = 478,
    EvCATAutoDegreeout = 479,
    EvCATtempsc = 480,
    EvCATgreensc = 481,
    EvCATybscen = 482,
    EvCATAutoyb = 483,
    EvLensCorrMode = 484,
    EvLensCorrLensfunCamera = 485,
    EvLensCorrLensfunLens = 486,
    EvTMFattalEnabled = 487,
    EvTMFattalThreshold = 488,
    EvTMFattalAmount = 489,
<<<<<<< HEAD
    EvPixelShiftOneGreen = 490,
=======
    EvWBEnabled = 490,
    EvRGBEnabled = 491,
    EvLEnabled = 492,
>>>>>>> d1d91869

    NUMOFEVENTS

};
}
#endif
<|MERGE_RESOLUTION|>--- conflicted
+++ resolved
@@ -517,13 +517,10 @@
     EvTMFattalEnabled = 487,
     EvTMFattalThreshold = 488,
     EvTMFattalAmount = 489,
-<<<<<<< HEAD
-    EvPixelShiftOneGreen = 490,
-=======
     EvWBEnabled = 490,
     EvRGBEnabled = 491,
     EvLEnabled = 492,
->>>>>>> d1d91869
+    EvPixelShiftOneGreen = 493,
 
     NUMOFEVENTS
 
