--- conflicted
+++ resolved
@@ -44,11 +44,7 @@
 
 private:
     int W, H;
-<<<<<<< HEAD
-    bool multiThread;
     void fillLuminanceLab( LabImage * img, float **luminance);
-=======
->>>>>>> c85dc281
 
     void fillLuminance( Imagefloat * img, float **luminance, double lumi[3] );
     void fillLuminanceL( float ** L, float **luminance );
