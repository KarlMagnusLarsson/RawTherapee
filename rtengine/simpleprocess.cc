--- conflicted
+++ resolved
@@ -888,17 +888,11 @@
             } else {
                 trImg = new Imagefloat(fw, fh);
             }
-<<<<<<< HEAD
 
             ipf.transform(baseImg, trImg, 0, 0, 0, 0, fw, fh, fw, fh,
-                          imgsrc->getMetaData(), imgsrc->getRotateDegree(), true);
+                           imgsrc->getMetaData(), imgsrc->getRotateDegree(), true, true);
 
             if (trImg != baseImg) {
-=======
-            ipf.transform (baseImg, trImg, 0, 0, 0, 0, fw, fh, fw, fh,
-                           imgsrc->getMetaData(), imgsrc->getRotateDegree(), true, true);
-            if(trImg != baseImg) {
->>>>>>> 4ee4888d
                 delete baseImg;
                 baseImg = trImg;
             }
