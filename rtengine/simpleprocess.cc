--- conflicted
+++ resolved
@@ -883,17 +883,11 @@
             } else {
                 trImg = new Imagefloat(fw, fh);
             }
-<<<<<<< HEAD
 
             ipf.transform(baseImg, trImg, 0, 0, 0, 0, fw, fh, fw, fh,
-                          imgsrc->getMetaData(), imgsrc->getRotateDegree(), true);
+                           imgsrc->getMetaData(), imgsrc->getRotateDegree(), true, true);
 
             if (trImg != baseImg) {
-=======
-            ipf.transform (baseImg, trImg, 0, 0, 0, 0, fw, fh, fw, fh,
-                           imgsrc->getMetaData(), imgsrc->getRotateDegree(), true, true);
-            if(trImg != baseImg) {
->>>>>>> c6f021dc
                 delete baseImg;
                 baseImg = trImg;
             }
