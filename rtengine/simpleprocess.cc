--- conflicted
+++ resolved
@@ -2672,11 +2672,7 @@
         auto &lcurve = params.dirpyrDenoise.lcurve;
 
         for (size_t i = 2; i < lcurve.size(); i += 4) {
-<<<<<<< HEAD
-            lcurve[i] *= min(scale_factor * scale_factor, 1.0);
-=======
             lcurve[i] *= min(noise_factor /* * scale_factor*/, 1.0);
->>>>>>> 4511b693
         }
 
         noiseLCurve.Set(lcurve);
