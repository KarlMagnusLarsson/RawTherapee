/*
 *  This file is part of RawTherapee.
 *
 *  Copyright (c) 2004-2010 Gabor Horvath <hgabor@rawtherapee.com>
 *
 *  RawTherapee is free software: you can redistribute it and/or modify
 *  it under the terms of the GNU General Public License as published by
 *  the Free Software Foundation, either version 3 of the License, or
 *  (at your option) any later version.
 *
 *  RawTherapee is distributed in the hope that it will be useful,
 *  but WITHOUT ANY WARRANTY; without even the implied warranty of
 *  MERCHANTABILITY or FITNESS FOR A PARTICULAR PURPOSE.  See the
 *  GNU General Public License for more details.
 *
 *  You should have received a copy of the GNU General Public License
 *  along with RawTherapee.  If not, see <https://www.gnu.org/licenses/>.
 */
#include "cieimage.h"
#include "dcp.h"
#include "imagefloat.h"
#include "labimage.h"
#include "rtengine.h"
#include "colortemp.h"
#include "imagesource.h"
#include "improcfun.h"
#include "curves.h"
#include "iccstore.h"
#include "clutstore.h"
#include "processingjob.h"
#include "procparams.h"
#include <glibmm/ustring.h>
#include <glibmm/thread.h>
#include "../rtgui/options.h"
#include "rawimagesource.h"
#include "../rtgui/multilangmgr.h"
#include "mytime.h"


#undef THREAD_PRIORITY_NORMAL

namespace rtengine
{

namespace
{

template <typename T>
void adjust_radius(const T &default_param, double scale_factor, T &param)
{
    const double delta = (param - default_param) * scale_factor;
    param = default_param + delta;
}


class ImageProcessor
{
public:
    ImageProcessor(
        ProcessingJob* pjob,
        int& errorCode,
        ProgressListener* pl,
        bool flush
    ) :
        job(static_cast<ProcessingJobImpl*>(pjob)),
        errorCode(errorCode),
        pl(pl),
        flush(flush),
        // internal state
        ii(nullptr),
        imgsrc(nullptr),
        fw(0),
        fh(0),
        tr(0),
        pp(0, 0, 0, 0, 0),
        calclum(nullptr),
        autoNR(0.f),
        autoNRmax(0.f),
        tilesize(0),
        overlap(0),
        ch_M(nullptr),
        max_r(nullptr),
        max_b(nullptr),
        min_b(nullptr),
        min_r(nullptr),
        lumL(nullptr),
        chromC(nullptr),
        ry(nullptr),
        sk(nullptr),
        pcsk(nullptr),
        expcomp(0.0),
        bright(0),
        contr(0),
        black(0),
        hlcompr(0),
        hlcomprthresh(0),
        baseImg(nullptr),
        labView(nullptr),
        autili(false),
        butili(false)
    {
    }

    Imagefloat *operator()()
    {
        if (!job->fast) {
            return normal_pipeline();
        } else {
            return fast_pipeline();
        }
    }

private:
    Imagefloat *normal_pipeline()
    {
        if (!stage_init()) {
            return nullptr;
        }

        stage_denoise();
        stage_transform();
        return stage_finish();
    }

    Imagefloat *fast_pipeline()
    {
        if (!job->pparams.resize.enabled) {
            return normal_pipeline();
        }

        pl = nullptr;

        if (!stage_init()) {
            return nullptr;
        }

        stage_transform();
        stage_early_resize();
        stage_denoise();
        return stage_finish();
    }

    bool stage_init()
    {
        errorCode = 0;

        if (pl) {
            pl->setProgressStr("PROGRESSBAR_PROCESSING");
            pl->setProgress(0.0);
        }

        ii = job->initialImage;

        if (!ii) {
            ii = InitialImage::load(job->fname, job->isRaw, &errorCode);

            if (errorCode) {
                delete job;
                return false; //return nullptr;
            }
        }

        procparams::ProcParams& params = job->pparams;

        // acquire image from imagesource
        imgsrc = ii->getImageSource();

        tr = getCoarseBitMask(params.coarse);
        if(imgsrc->getSensorType() == ST_BAYER) {
            if(params.raw.bayersensor.method!= RAWParams::BayerSensor::getMethodString(RAWParams::BayerSensor::Method::PIXELSHIFT)) {
                imgsrc->setBorder(params.raw.bayersensor.border);
            } else {
                imgsrc->setBorder(std::max(params.raw.bayersensor.border, 2));
            }
        } else if (imgsrc->getSensorType() == ST_FUJI_XTRANS) {
            imgsrc->setBorder(params.raw.xtranssensor.border);
        }
        imgsrc->getFullSize(fw, fh, tr);

        // check the crop params
        if (params.crop.x > fw || params.crop.y > fh) {
            // the crop is completely out of the image, so we disable the crop
            params.crop.enabled = false;
            // and we set the values to the defaults
            params.crop.x = 0;
            params.crop.y = 0;
            params.crop.w = fw;
            params.crop.h = fh;
        } else {
            if (params.crop.x < 0) {
                params.crop.x = 0;
            }

            if (params.crop.y < 0) {
                params.crop.y = 0;
            }

            if ((params.crop.x + params.crop.w) > fw) {
                // crop overflow in the width dimension ; we trim it
                params.crop.w = fw - params.crop.x;
            }

            if ((params.crop.y + params.crop.h) > fh) {
                // crop overflow in the height dimension ; we trim it
                params.crop.h = fh - params.crop.y;
            }
        }

//    MyTime t1,t2;
//    t1.set();

        ipf_p.reset(new ImProcFunctions(&params, true));
        ImProcFunctions &ipf = * (ipf_p.get());

        imgsrc->setCurrentFrame(params.raw.bayersensor.imageNum);
        imgsrc->preprocess(params.raw, params.lensProf, params.coarse, params.dirpyrDenoise.enabled);

        // After preprocess, run film negative processing if enabled
        if ((imgsrc->getSensorType() == ST_BAYER || (imgsrc->getSensorType() == ST_FUJI_XTRANS)) && params.filmNegative.enabled) {
            imgsrc->filmNegativeProcess (params.filmNegative);
        }

        if (pl) {
            pl->setProgress(0.20);
        }
        bool autoContrast = imgsrc->getSensorType() == ST_BAYER ? params.raw.bayersensor.dualDemosaicAutoContrast : params.raw.xtranssensor.dualDemosaicAutoContrast;
        double contrastThreshold = imgsrc->getSensorType() == ST_BAYER ? params.raw.bayersensor.dualDemosaicContrast : params.raw.xtranssensor.dualDemosaicContrast;

        imgsrc->demosaic (params.raw, autoContrast, contrastThreshold, params.pdsharpening.enabled && pl);
        if (params.pdsharpening.enabled) {
            imgsrc->captureSharpening(params.pdsharpening, false, params.pdsharpening.contrast, params.pdsharpening.deconvradius);
        }


        if (pl) {
            pl->setProgress(0.30);
        }
        pp = PreviewProps (0, 0, fw, fh, 1);

        if (params.retinex.enabled) { //enabled Retinex
            LUTf cdcurve(65536, 0);
            LUTf mapcurve(65536, 0);
            LUTu dummy;
            RetinextransmissionCurve dehatransmissionCurve;
            RetinexgaintransmissionCurve dehagaintransmissionCurve;
            bool dehacontlutili = false;
            bool mapcontlutili = false;
            bool useHsl = false;
<<<<<<< HEAD
//        multi_array2D<float, 3> conversionBuffer(1, 1);
            multi_array2D<float, 4> conversionBuffer(1, 1);
            imgsrc->retinexPrepareBuffers(params.icm, params.retinex, conversionBuffer, dummy);
            imgsrc->retinexPrepareCurves(params.retinex, cdcurve, mapcurve, dehatransmissionCurve, dehagaintransmissionCurve, dehacontlutili, mapcontlutili, useHsl, dummy, dummy);
=======
            multi_array2D<float, 4> conversionBuffer (1, 1);
            imgsrc->retinexPrepareBuffers (params.icm, params.retinex, conversionBuffer, dummy);
            imgsrc->retinexPrepareCurves (params.retinex, cdcurve, mapcurve, dehatransmissionCurve, dehagaintransmissionCurve, dehacontlutili, mapcontlutili, useHsl, dummy, dummy );
>>>>>>> ec5eaf9c
            float minCD, maxCD, mini, maxi, Tmean, Tsigma, Tmin, Tmax;
            imgsrc->retinex(params.icm, params.retinex, params.toneCurve, cdcurve, mapcurve, dehatransmissionCurve, dehagaintransmissionCurve, conversionBuffer, dehacontlutili, mapcontlutili, useHsl, minCD, maxCD, mini, maxi, Tmean, Tsigma, Tmin, Tmax, dummy);
        }

        if (pl) {
            pl->setProgress(0.40);
        }

        imgsrc->HLRecovery_Global(params.toneCurve);


        if (pl) {
            pl->setProgress(0.45);
        }

        // set the color temperature
        currWB = ColorTemp(params.wb.temperature, params.wb.green, params.wb.equal, params.wb.method);

        if (!params.wb.enabled) {
            currWB = ColorTemp();
        } else if (params.wb.method == "Camera") {
            currWB = imgsrc->getWB();
        } else if (params.wb.method == "Auto") {
            double rm, gm, bm;
            imgsrc->getAutoWBMultipliers(rm, gm, bm);
            currWB.update(rm, gm, bm, params.wb.equal, params.wb.tempBias);
        }

        calclum = nullptr ;
        params.dirpyrDenoise.getCurves(noiseLCurve, noiseCCurve);
        autoNR = (float) settings->nrauto;//
        autoNRmax = (float) settings->nrautomax;//

        if (settings->leveldnti == 0) {
            tilesize = 1024;
            overlap = 128;
        }

        if (settings->leveldnti == 1) {
            tilesize = 768;
            overlap = 96;
        }

        //  const int tilesize = 768;
        //  const int overlap = 96;
        int numtiles_W, numtiles_H, tilewidth, tileheight, tileWskip, tileHskip;
        ipf.Tile_calc(tilesize, overlap, 2, fw, fh, numtiles_W, numtiles_H, tilewidth, tileheight, tileWskip, tileHskip);
        int nbtl = numtiles_W * numtiles_H;

        if ((settings->leveldnautsimpl == 1 && params.dirpyrDenoise.Cmethod == "AUT") || (settings->leveldnautsimpl == 0 && params.dirpyrDenoise.C2method == "AUTO")) {
            nbtl = 9;
        }

        ch_M = new float [nbtl];//allocate memory
        max_r = new float [nbtl];
        max_b = new float [nbtl];
        min_b = new float [9];
        min_r = new float [9];
        lumL = new float [nbtl];
        chromC = new float [nbtl];
        ry = new float [nbtl];
        sk = new float [nbtl];
        pcsk = new float [nbtl];

        //  printf("expert=%d\n",settings->leveldnautsimpl);
        if (settings->leveldnautsimpl == 1 && params.dirpyrDenoise.Cmethod == "PON") {
            MyTime t1pone, t2pone;
            t1pone.set();
            int crW = 100; // settings->leveldnv == 0
            int crH = 100; // settings->leveldnv == 0

            if (settings->leveldnv == 1) {
                crW = 250;
                crH = 250;
            }

            if (settings->leveldnv == 2) {
                crW = int (tileWskip / 2);
                crH = int (tileHskip / 2);
            }

            //  if(settings->leveldnv ==2) {crW=int(tileWskip/2);crH=int(1.15f*(tileWskip/2));}//adapted to scale of preview
            if (settings->leveldnv == 3) {
                crW = tileWskip - 10;
                crH = tileHskip - 10;
            }

            float lowdenoise = 1.f;
            int levaut = settings->leveldnaut;

            if (levaut == 1) { //Standard
                lowdenoise = 0.7f;
            }

            //  int crW=tileWskip-10;//crop noise width
            //  int crH=tileHskip-10;//crop noise height
//      Imagefloat *origCropPart;//init auto noise
//          origCropPart = new Imagefloat (crW, crH);//allocate memory
            if (params.dirpyrDenoise.enabled) {//evaluate Noise
                LUTf gamcurve(65536, 0);
                float gam, gamthresh, gamslope;
                ipf.RGB_denoise_infoGamCurve(params.dirpyrDenoise, imgsrc->isRAW(), gamcurve, gam, gamthresh, gamslope);
#ifdef _OPENMP
                #pragma omp parallel
#endif
                {
                    Imagefloat *origCropPart;//init auto noise
                    origCropPart = new Imagefloat(crW, crH); //allocate memory
                    Imagefloat *provicalc = new Imagefloat((crW + 1) / 2, (crH + 1) / 2);  //for denoise curves
                    int skipP = 1;
#ifdef _OPENMP
                    #pragma omp for schedule(dynamic) collapse(2) nowait
#endif

                    for (int wcr = 0; wcr < numtiles_W; wcr++) {
                        for (int hcr = 0; hcr < numtiles_H; hcr++) {
                            int beg_tileW = wcr * tileWskip + tileWskip / 2.f - crW / 2.f;
                            int beg_tileH = hcr * tileHskip + tileHskip / 2.f - crH / 2.f;
                            PreviewProps ppP(beg_tileW, beg_tileH, crW, crH, skipP);
                            imgsrc->getImage(currWB, tr, origCropPart, ppP, params.toneCurve, params.raw);
                            //baseImg->getStdImage(currWB, tr, origCropPart, ppP, true, params.toneCurve);

                            // we only need image reduced to 1/4 here
                            for (int ii = 0; ii < crH; ii += 2) {
                                for (int jj = 0; jj < crW; jj += 2) {
                                    provicalc->r(ii >> 1, jj >> 1) = origCropPart->r(ii, jj);
                                    provicalc->g(ii >> 1, jj >> 1) = origCropPart->g(ii, jj);
                                    provicalc->b(ii >> 1, jj >> 1) = origCropPart->b(ii, jj);
                                }
                            }

                            imgsrc->convertColorSpace(provicalc, params.icm, currWB);  //for denoise luminance curve
                            float maxr = 0.f;
                            float maxb = 0.f;
                            float pondcorrec = 1.0f;
                            float chaut, redaut, blueaut, maxredaut, maxblueaut, minredaut, minblueaut, chromina, sigma, lumema, sigma_L, redyel, skinc, nsknc;
                            int Nb;
                            chaut = 0.f;
                            redaut = 0.f;
                            blueaut = 0.f;
                            maxredaut = 0.f;
                            maxblueaut = 0.f;
                            chromina = 0.f;
                            sigma = 0.f;
                            ipf.RGB_denoise_info(origCropPart, provicalc, imgsrc->isRAW(), gamcurve, gam, gamthresh, gamslope, params.dirpyrDenoise, imgsrc->getDirPyrDenoiseExpComp(), chaut, Nb, redaut, blueaut, maxredaut, maxblueaut, minredaut, minblueaut, chromina, sigma, lumema, sigma_L, redyel, skinc, nsknc);
                            float multip = 1.f;
                            float adjustr = 1.f;

                            if      (params.icm.workingProfile == "ProPhoto")   {
                                adjustr = 1.f;   //
                            } else if (params.icm.workingProfile == "Adobe RGB")  {
                                adjustr = 1.f / 1.3f;
                            } else if (params.icm.workingProfile == "sRGB")       {
                                adjustr = 1.f / 1.3f;
                            } else if (params.icm.workingProfile == "WideGamut")  {
                                adjustr = 1.f / 1.1f;
                            } else if (params.icm.workingProfile == "Rec2020")  {
                                adjustr = 1.f / 1.1f;
                            } else if (params.icm.workingProfile == "Beta RGB")   {
                                adjustr = 1.f / 1.2f;
                            } else if (params.icm.workingProfile == "BestRGB")    {
                                adjustr = 1.f / 1.2f;
                            } else if (params.icm.workingProfile == "BruceRGB")   {
                                adjustr = 1.f / 1.2f;
                            }

                            if (!imgsrc->isRAW()) {
                                multip = 2.f;    //take into account gamma for TIF / JPG approximate value...not good for gamma=1
                            }

                            float maxmax = max(maxredaut, maxblueaut);
                            float delta;
                            int mode = 2;
                            int lissage = settings->leveldnliss;
                            ipf.calcautodn_info(chaut, delta, Nb, levaut, maxmax, lumema, chromina, mode, lissage, redyel, skinc, nsknc);

                            //    printf("PROCESS cha=%f red=%f bl=%f redM=%f bluM=%f chrom=%f sigm=%f lum=%f sigL=%f\n",chaut,redaut,blueaut, maxredaut, maxblueaut, chromina, sigma, lumema, sigma_L);
                            if (maxredaut > maxblueaut) {
                                maxr = (delta) / ((autoNRmax * multip * adjustr * lowdenoise) / 2.f);

                                if (minblueaut <= minredaut  && minblueaut < chaut) {
                                    maxb = (-chaut + minblueaut) / (autoNRmax * multip * adjustr * lowdenoise);
                                }
                            } else {
                                maxb = (delta) / ((autoNRmax * multip * adjustr * lowdenoise) / 2.f);

                                if (minredaut <= minblueaut  && minredaut < chaut) {
                                    maxr = (-chaut + minredaut) / (autoNRmax * multip * adjustr * lowdenoise);
                                }
                            }//maxb mxr - empirical evaluation red / blue

                            ch_M[hcr * numtiles_W + wcr] = pondcorrec * chaut / (autoNR * multip * adjustr * lowdenoise);
                            max_r[hcr * numtiles_W + wcr] = pondcorrec * maxr;
                            max_b[hcr * numtiles_W + wcr] = pondcorrec * maxb;
                            lumL[hcr * numtiles_W + wcr] = lumema;
                            chromC[hcr * numtiles_W + wcr] = chromina;
                            ry[hcr * numtiles_W + wcr] = redyel;
                            sk[hcr * numtiles_W + wcr] = skinc;
                            pcsk[hcr * numtiles_W + wcr] = nsknc;

                        }
                    }

                    delete provicalc;
                    delete origCropPart;
                }

                int liss = settings->leveldnliss; //smooth result around mean

                if (liss == 2 || liss == 3) {
                    // I smooth only mean and not delta (max)
                    float nchm = 0.f;
                    float koef = 0.4f; //between 0.1 to 0.9

                    if (liss == 3) {
                        koef = 0.0f;    //quasi auto for mean Ch
                    }

                    for (int wcr = 0; wcr < numtiles_W; wcr++) {
                        for (int hcr = 0; hcr < numtiles_H; hcr++) {
                            nchm += ch_M[hcr * numtiles_W + wcr];
                        }
                    }

                    nchm /= (numtiles_H * numtiles_W);

                    for (int wcr = 0; wcr < numtiles_W; wcr++) {
                        for (int hcr = 0; hcr < numtiles_H; hcr++) {
                            ch_M[hcr * numtiles_W + wcr] = nchm + (ch_M[hcr * numtiles_W + wcr] - nchm) * koef;
                        }
                    }
                }

                if (liss == 3) { //same as auto but with much cells
                    float MaxR = 0.f;
                    float MaxB = 0.f;
                    float MaxRMoy = 0.f;
                    float MaxBMoy = 0.f;

                    for (int k = 0; k < nbtl; k++) {
                        MaxBMoy += max_b[k];
                        MaxRMoy += max_r[k];

                        if (max_r[k] > MaxR) {
                            MaxR = max_r[k];
                        }

                        if (max_b[k] > MaxB) {
                            MaxB = max_b[k];
                        }

                    }

                    MaxBMoy /= nbtl;
                    MaxRMoy /= nbtl;

                    for (int k = 0; k < nbtl; k++) {
                        if (MaxR > MaxB) {
                            max_r[k] = MaxRMoy + (MaxR - MaxRMoy) * 0.66f; //#std Dev
                            //max_b[k]=MinB;
                            max_b[k] = MaxBMoy + (MaxB - MaxBMoy) * 0.66f;

                        } else {
                            max_b[k] = MaxBMoy + (MaxB - MaxBMoy) * 0.66f;
                            //max_r[k]=MinR;
                            max_r[k] = MaxRMoy + (MaxR - MaxRMoy) * 0.66f;

                        }
                    }
                }

                if (settings->verbose) {
                    t2pone.set();
                    printf("Info denoise ponderated performed in %d usec:\n", t2pone.etime(t1pone));
                }

            }
        }


        if ((settings->leveldnautsimpl == 1 && params.dirpyrDenoise.Cmethod == "AUT")  || (settings->leveldnautsimpl == 0 && params.dirpyrDenoise.C2method == "AUTO")) {
            MyTime t1aue, t2aue;
            t1aue.set();
            int crW, crH;

            if (settings->leveldnv == 0) {
                crW = 100;
                crH = 100;
            }

            if (settings->leveldnv == 1) {
                crW = 250;
                crH = 250;
            }

            if (settings->leveldnv == 2) {
                crW = int (tileWskip / 2);
                crH = int (tileHskip / 2);
            }

            //  if(settings->leveldnv ==2) {crW=int(tileWskip/2);crH=int(1.15f*(tileWskip/2));}//adapted to scale of preview
            if (settings->leveldnv == 3) {
                crW = tileWskip - 10;
                crH = tileHskip - 10;
            }

            float lowdenoise = 1.f;
            int levaut = settings->leveldnaut;

            if (levaut == 1) { //Standard
                lowdenoise = 0.7f;
            }

            if (params.dirpyrDenoise.enabled) {//evaluate Noise
                LUTf gamcurve(65536, 0);
                float gam, gamthresh, gamslope;
                ipf.RGB_denoise_infoGamCurve(params.dirpyrDenoise, imgsrc->isRAW(), gamcurve, gam, gamthresh, gamslope);
                int Nb[9];
                int  coordW[3];//coordinate of part of image to measure noise
                int  coordH[3];
                int begW = 50;
                int begH = 50;
                coordW[0] = begW;
                coordW[1] = fw / 2 - crW / 2;
                coordW[2] = fw - crW - begW;
                coordH[0] = begH;
                coordH[1] = fh / 2 - crH / 2;
                coordH[2] = fh - crH - begH;
#ifdef _OPENMP
                #pragma omp parallel
#endif
                {
                    Imagefloat *origCropPart;//init auto noise
                    origCropPart = new Imagefloat(crW, crH); //allocate memory
                    Imagefloat *provicalc = new Imagefloat((crW + 1) / 2, (crH + 1) / 2);  //for denoise curves

#ifdef _OPENMP
                    #pragma omp for schedule(dynamic) collapse(2) nowait
#endif

                    for (int wcr = 0; wcr <= 2; wcr++) {
                        for (int hcr = 0; hcr <= 2; hcr++) {
                            PreviewProps ppP(coordW[wcr], coordH[hcr], crW, crH, 1);
                            imgsrc->getImage(currWB, tr, origCropPart, ppP, params.toneCurve, params.raw);
                            //baseImg->getStdImage(currWB, tr, origCropPart, ppP, true, params.toneCurve);


                            // we only need image reduced to 1/4 here
                            for (int ii = 0; ii < crH; ii += 2) {
                                for (int jj = 0; jj < crW; jj += 2) {
                                    provicalc->r(ii >> 1, jj >> 1) = origCropPart->r(ii, jj);
                                    provicalc->g(ii >> 1, jj >> 1) = origCropPart->g(ii, jj);
                                    provicalc->b(ii >> 1, jj >> 1) = origCropPart->b(ii, jj);
                                }
                            }

                            imgsrc->convertColorSpace(provicalc, params.icm, currWB);  //for denoise luminance curve
                            int nb = 0;
                            float chaut = 0.f, redaut = 0.f, blueaut = 0.f, maxredaut = 0.f, maxblueaut = 0.f, minredaut = 0.f, minblueaut = 0.f, chromina = 0.f, sigma = 0.f, lumema = 0.f, sigma_L = 0.f, redyel = 0.f, skinc = 0.f, nsknc = 0.f;
                            ipf.RGB_denoise_info(origCropPart, provicalc, imgsrc->isRAW(), gamcurve, gam, gamthresh, gamslope,  params.dirpyrDenoise, imgsrc->getDirPyrDenoiseExpComp(), chaut, nb, redaut, blueaut, maxredaut, maxblueaut, minredaut, minblueaut, chromina, sigma, lumema, sigma_L, redyel, skinc, nsknc);
                            Nb[hcr * 3 + wcr] = nb;
                            ch_M[hcr * 3 + wcr] = chaut;
                            max_r[hcr * 3 + wcr] = maxredaut;
                            max_b[hcr * 3 + wcr] = maxblueaut;
                            min_r[hcr * 3 + wcr] = minredaut;
                            min_b[hcr * 3 + wcr] = minblueaut;
                            lumL[hcr * 3 + wcr] = lumema;
                            chromC[hcr * 3 + wcr] = chromina;
                            ry[hcr * 3 + wcr] = redyel;
                            sk[hcr * 3 + wcr] = skinc;
                            pcsk[hcr * 3 + wcr] = nsknc;
                        }
                    }

                    delete provicalc;
                    delete origCropPart;
                }
                float chM = 0.f;
                float MaxR = 0.f;
                float MaxB = 0.f;
                float MinR = 100000000.f;
                float MinB = 100000000.f;
                float maxr = 0.f;
                float maxb = 0.f;
                float multip = 1.f;
                float adjustr = 1.f;
                float Max_R[9] = {0.f, 0.f, 0.f, 0.f, 0.f, 0.f, 0.f, 0.f, 0.f};
                float Max_B[9] = {0.f, 0.f, 0.f, 0.f, 0.f, 0.f, 0.f, 0.f, 0.f};
                float Min_R[9];
                float Min_B[9];
                float MaxRMoy = 0.f;
                float MaxBMoy = 0.f;
                float MinRMoy = 0.f;
                float MinBMoy = 0.f;

                if      (params.icm.workingProfile == "ProPhoto")   {
                    adjustr = 1.f;
                } else if (params.icm.workingProfile == "Adobe RGB")  {
                    adjustr = 1.f / 1.3f;
                } else if (params.icm.workingProfile == "sRGB")       {
                    adjustr = 1.f / 1.3f;
                } else if (params.icm.workingProfile == "WideGamut")  {
                    adjustr = 1.f / 1.1f;
                } else if (params.icm.workingProfile == "Rec2020")  {
                    adjustr = 1.f / 1.1f;
                } else if (params.icm.workingProfile == "Beta RGB")   {
                    adjustr = 1.f / 1.2f;
                } else if (params.icm.workingProfile == "BestRGB")    {
                    adjustr = 1.f / 1.2f;
                } else if (params.icm.workingProfile == "BruceRGB")   {
                    adjustr = 1.f / 1.2f;
                }

                if (!imgsrc->isRAW()) {
                    multip = 2.f;    //take into account gamma for TIF / JPG approximate value...not good for gamma=1
                }

                float delta[9];
                int mode = 1;
                int lissage = settings->leveldnliss;

                for (int k = 0; k < 9; k++) {
                    float maxmax = max(max_r[k], max_b[k]);
                    ipf.calcautodn_info(ch_M[k], delta[k], Nb[k], levaut, maxmax, lumL[k], chromC[k], mode, lissage, ry[k], sk[k], pcsk[k]);
                    //  printf("ch_M=%f delta=%f\n",ch_M[k], delta[k]);
                }

                for (int k = 0; k < 9; k++) {
                    if (max_r[k] > max_b[k]) {
                        //printf("R delta=%f  koef=%f\n",delta[k],autoNRmax*multip*adjustr*lowdenoise);
                        Max_R[k] = (delta[k]) / ((autoNRmax * multip * adjustr * lowdenoise) / 2.f);
                        Min_B[k] = - (ch_M[k] - min_b[k]) / (autoNRmax * multip * adjustr * lowdenoise);
                        Max_B[k] = 0.f;
                        Min_R[k] = 0.f;
                    } else {
                        //printf("B delta=%f  koef=%f\n",delta[k],autoNRmax*multip*adjustr*lowdenoise);
                        Max_B[k] = (delta[k]) / ((autoNRmax * multip * adjustr * lowdenoise) / 2.f);
                        Min_R[k] = - (ch_M[k] - min_r[k])   / (autoNRmax * multip * adjustr * lowdenoise);
                        Min_B[k] = 0.f;
                        Max_R[k] = 0.f;
                    }
                }

                for (int k = 0; k < 9; k++) {
                    //  printf("ch_M= %f Max_R=%f Max_B=%f min_r=%f min_b=%f\n",ch_M[k],Max_R[k], Max_B[k],Min_R[k], Min_B[k]);
                    chM += ch_M[k];
                    MaxBMoy += Max_B[k];
                    MaxRMoy += Max_R[k];
                    MinRMoy += Min_R[k];
                    MinBMoy += Min_B[k];

                    if (Max_R[k] > MaxR) {
                        MaxR = Max_R[k];
                    }

                    if (Max_B[k] > MaxB) {
                        MaxB = Max_B[k];
                    }

                    if (Min_R[k] < MinR) {
                        MinR = Min_R[k];
                    }

                    if (Min_B[k] < MinB) {
                        MinB = Min_B[k];
                    }

                }

                chM /= 9;
                MaxBMoy /= 9;
                MaxRMoy /= 9;
                MinBMoy /= 9;
                MinRMoy /= 9;

                if (MaxR > MaxB) {
                    maxr = MaxRMoy + (MaxR - MaxRMoy) * 0.66f; //#std Dev
                    //  maxb=MinB;
                    maxb = MinBMoy + (MinB - MinBMoy) * 0.66f;

                } else {
                    maxb = MaxBMoy + (MaxB - MaxBMoy) * 0.66f;
                    //  maxr=MinR;
                    maxr = MinRMoy + (MinR - MinRMoy) * 0.66f;

                }

//              printf("SIMPL cha=%f red=%f bl=%f \n",chM,maxr,maxb);

                params.dirpyrDenoise.chroma = chM / (autoNR * multip * adjustr);
                params.dirpyrDenoise.redchro = maxr;
                params.dirpyrDenoise.bluechro = maxb;
            }

            if (settings->verbose) {
                t2aue.set();
                printf("Info denoise auto performed in %d usec:\n", t2aue.etime(t1aue));
            }

            //end evaluate noise
        }

        baseImg = new Imagefloat(fw, fh);
        imgsrc->getImage(currWB, tr, baseImg, pp, params.toneCurve, params.raw);

        if (pl) {
            pl->setProgress(0.50);
        }

//  LUTf Noisecurve (65536,0);
//!!!// auto exposure!!!
        expcomp = params.toneCurve.expcomp;
        bright = params.toneCurve.brightness;
        contr = params.toneCurve.contrast;
        black = params.toneCurve.black;
        hlcompr = params.toneCurve.hlcompr;
        hlcomprthresh = params.toneCurve.hlcomprthresh;


        if (params.toneCurve.autoexp) {
            LUTu aehist;
            int aehistcompr;
            imgsrc->getAutoExpHistogram(aehist, aehistcompr);
            ipf.getAutoExp(aehist, aehistcompr, params.toneCurve.clip, expcomp, bright, contr, black, hlcompr, hlcomprthresh);
        }

        if (params.toneCurve.histmatching) {
            if (!params.toneCurve.fromHistMatching) {
                imgsrc->getAutoMatchedToneCurve(params.icm, params.toneCurve.curve);
            }

            if (params.toneCurve.autoexp) {
                params.toneCurve.expcomp = 0.0;
            }

            params.toneCurve.autoexp = false;
            params.toneCurve.curveMode = ToneCurveMode::FILMLIKE;
            params.toneCurve.curve2 = { 0 };
            params.toneCurve.brightness = 0;
            params.toneCurve.contrast = 0;
            params.toneCurve.black = 0;
        }

        // at this stage, we can flush the raw data to free up quite an important amount of memory
        // commented out because it makes the application crash when batch processing...
        // TODO: find a better place to flush rawData and rawRGB
        if (flush) {
            imgsrc->flushRawData();
            imgsrc->flushRGB();
        }

        return true;
    }

    void stage_denoise()
    {
        procparams::ProcParams& params = job->pparams;
        //ImProcFunctions ipf (&params, true);
        ImProcFunctions &ipf = * (ipf_p.get());

        // perform luma/chroma denoise
//  CieImage *cieView;
//  NoisCurve noiseLCurve;
//    bool lldenoiseutili=false;
//  Imagefloat *calclum ;
//    params.dirpyrDenoise.getCurves(noiseLCurve, lldenoiseutili);
//  if (params.dirpyrDenoise.enabled  && lldenoiseutili) {

        DirPyrDenoiseParams denoiseParams = params.dirpyrDenoise;   // make a copy because we cheat here

        if (denoiseParams.Lmethod == "CUR") {
            if (noiseLCurve) {
                denoiseParams.luma = 0.5f;
            } else {
                denoiseParams.luma = 0.0f;
            }
        } else if (denoiseParams.Lmethod == "SLI") {
            noiseLCurve.Reset();
        }

        if (denoiseParams.enabled  && (noiseLCurve || noiseCCurve)) {
            // we only need image reduced to 1/4 here
            calclum = new Imagefloat((fw + 1) / 2, (fh + 1) / 2);  //for luminance denoise curve
#ifdef _OPENMP
            #pragma omp parallel for
#endif

            for (int ii = 0; ii < fh; ii += 2) {
                for (int jj = 0; jj < fw; jj += 2) {
                    calclum->r(ii >> 1, jj >> 1) = baseImg->r(ii, jj);
                    calclum->g(ii >> 1, jj >> 1) = baseImg->g(ii, jj);
                    calclum->b(ii >> 1, jj >> 1) = baseImg->b(ii, jj);
                }
            }

            imgsrc->convertColorSpace(calclum, params.icm, currWB);
        }

        if (denoiseParams.enabled) {
            // CurveFactory::denoiseLL(lldenoiseutili, denoiseParams.lcurve, Noisecurve,1);
            //denoiseParams.getCurves(noiseLCurve);
//      ipf.RGB_denoise(baseImg, baseImg, calclum, imgsrc->isRAW(), denoiseParams, params.defringe, imgsrc->getDirPyrDenoiseExpComp(), noiseLCurve, lldenoiseutili);
            float nresi, highresi;
            int kall = 2;
            ipf.RGB_denoise(kall, baseImg, baseImg, calclum, ch_M, max_r, max_b, imgsrc->isRAW(), denoiseParams, imgsrc->getDirPyrDenoiseExpComp(), noiseLCurve, noiseCCurve, nresi, highresi);

        }

//  delete calclum;
        delete [] ch_M;
        delete [] max_r;
        delete [] max_b;
        delete [] min_r;
        delete [] min_b;
        delete [] lumL;
        delete [] chromC;
        delete [] ry;
        delete [] sk;
        delete [] pcsk;
    }

    void stage_transform()
    {
        procparams::ProcParams& params = job->pparams;
        //ImProcFunctions ipf (&params, true);
        ImProcFunctions &ipf = * (ipf_p.get());

        imgsrc->convertColorSpace(baseImg, params.icm, currWB);

        // perform first analysis
        hist16(65536);

        ipf.firstAnalysis(baseImg, params, hist16);

        ipf.dehaze(baseImg, params.dehaze);
        ipf.ToneMapFattal02(baseImg, params.fattal, 3);

        // perform transform (excepted resizing)
        if (ipf.needsTransform()) {
            Imagefloat* trImg = nullptr;

            if (ipf.needsLuminanceOnly()) {
                trImg = baseImg;
            } else {
                trImg = new Imagefloat(fw, fh);
            }

            ipf.transform(baseImg, trImg, 0, 0, 0, 0, fw, fh, fw, fh,
                          imgsrc->getMetaData(), imgsrc->getRotateDegree(), true);

            if (trImg != baseImg) {
                delete baseImg;
                baseImg = trImg;
            }
        }
    }

    Imagefloat *stage_finish()
    {
        procparams::ProcParams& params = job->pparams;
        //ImProcFunctions ipf (&params, true);
        ImProcFunctions &ipf = * (ipf_p.get());

        if (params.dirpyrequalizer.cbdlMethod == "bef" && params.dirpyrequalizer.enabled && !params.colorappearance.enabled) {
            const int W = baseImg->getWidth();
            const int H = baseImg->getHeight();
            LabImage labcbdl(W, H);
            ipf.rgb2lab (*baseImg, labcbdl, params.icm.workingProfile);
            ipf.dirpyrequalizer(&labcbdl, 1);
            ipf.lab2rgb (labcbdl, *baseImg, params.icm.workingProfile);
        }

        //gamma TRC working
        if (params.icm.workingTRC == "Custom") { //exec TRC IN free
            const Glib::ustring profile = params.icm.workingProfile;

            if (profile == "sRGB" || profile == "Adobe RGB" || profile == "ProPhoto" || profile == "WideGamut" || profile == "BruceRGB" || profile == "Beta RGB" || profile == "BestRGB" || profile == "Rec2020" || profile == "ACESp0" || profile == "ACESp1") {
                const int cw = baseImg->getWidth();
                const int ch = baseImg->getHeight();
                cmsHTRANSFORM dummy = nullptr;
                // put gamma TRC to 1
                ipf.workingtrc(baseImg, baseImg, cw, ch, -5, params.icm.workingProfile, 2.4, 12.92310, dummy, true, false, false);
                //adjust TRC
                ipf.workingtrc(baseImg, baseImg, cw, ch, 5, params.icm.workingProfile, params.icm.workingTRCGamma, params.icm.workingTRCSlope, dummy, false, true, false);
            }
        }

        // RGB processing

        curve1(65536);
        curve2(65536);
        curve(65536, 0);
        satcurve(65536, 0);
        lhskcurve(65536, 0);
        lumacurve(32770, 0);  // lumacurve[32768] and lumacurve[32769] will be set to 32768 and 32769 later to allow linear interpolation
        clcurve(65536, 0);
        wavclCurve(65536, 0);

        //if(params.blackwhite.enabled) params.toneCurve.hrenabled=false;

        CurveFactory::complexCurve(expcomp, black / 65535.0, hlcompr, hlcomprthresh, params.toneCurve.shcompr, bright, contr,
                                   params.toneCurve.curve, params.toneCurve.curve2,
                                   hist16, curve1, curve2, curve, dummy, customToneCurve1, customToneCurve2);

        CurveFactory::RGBCurve(params.rgbCurves.rcurve, rCurve, 1);
        CurveFactory::RGBCurve(params.rgbCurves.gcurve, gCurve, 1);
        CurveFactory::RGBCurve(params.rgbCurves.bcurve, bCurve, 1);

        bool opautili = false;

        if (params.colorToning.enabled) {
            TMatrix wprof = ICCStore::getInstance()->workingSpaceMatrix (params.icm.workingProfile);
            double wp[3][3] = {
                {wprof[0][0], wprof[0][1], wprof[0][2]},
                {wprof[1][0], wprof[1][1], wprof[1][2]},
                {wprof[2][0], wprof[2][1], wprof[2][2]}
            };
            params.colorToning.getCurves(ctColorCurve, ctOpacityCurve, wp, opautili);
            clToningcurve(65536, 0);
            CurveFactory::curveToning(params.colorToning.clcurve, clToningcurve, 1);
            cl2Toningcurve(65536, 0);
            CurveFactory::curveToning(params.colorToning.cl2curve, cl2Toningcurve, 1);
        }

        labView = new LabImage(fw, fh);
        reservView = new LabImage(fw, fh);

        if (params.blackwhite.enabled) {
            CurveFactory::curveBW(params.blackwhite.beforeCurve, params.blackwhite.afterCurve, hist16, dummy, customToneCurvebw1, customToneCurvebw2, 1);
        }

        double rrm, ggm, bbm;
        float autor, autog, autob;
        float satLimit = float (params.colorToning.satProtectionThreshold) / 100.f * 0.7f + 0.3f;
        float satLimitOpacity = 1.f - (float (params.colorToning.saturatedOpacity) / 100.f);

        if (params.colorToning.enabled  && params.colorToning.autosat && params.colorToning.method != "LabGrid") { //for colortoning evaluation of saturation settings
            float moyS = 0.f;
            float eqty = 0.f;
            ipf.moyeqt(baseImg, moyS, eqty); //return image : mean saturation and standard dev of saturation
            float satp = ((moyS + 1.5f * eqty) - 0.3f) / 0.7f; //1.5 sigma ==> 93% pixels with high saturation -0.3 / 0.7 convert to Hombre scale

            if (satp >= 0.92f) {
                satp = 0.92f;    //avoid values too high (out of gamut)
            }

            if (satp <= 0.15f) {
                satp = 0.15f;    //avoid too low values
            }

            satLimit = 100.f * satp;

            satLimitOpacity = 100.f * (moyS - 0.85f * eqty); //-0.85 sigma==>20% pixels with low saturation
        }

        autor = -9000.f; // This will ask to compute the "auto" values for the B&W tool (have to be inferior to -5000)
<<<<<<< HEAD
        DCPProfile::ApplyState as;
        DCPProfile *dcpProf = imgsrc->getDCP(params.icm, as);
=======
        DCPProfileApplyState as;
        DCPProfile *dcpProf = imgsrc->getDCP (params.icm, as);
>>>>>>> ec5eaf9c

        LUTu histToneCurve;

        ipf.rgbProc (baseImg, labView, nullptr, curve1, curve2, curve, params.toneCurve.saturation, rCurve, gCurve, bCurve, satLimit, satLimitOpacity, ctColorCurve, ctOpacityCurve, opautili, clToningcurve, cl2Toningcurve, customToneCurve1, customToneCurve2, customToneCurvebw1, customToneCurvebw2, rrm, ggm, bbm, autor, autog, autob, expcomp, hlcompr, hlcomprthresh, dcpProf, as, histToneCurve, options.chunkSizeRGB, options.measure);

        if (settings->verbose) {
            printf("Output image / Auto B&W coefs:   R=%.2f   G=%.2f   B=%.2f\n", autor, autog, autob);
        }

        // if clut was used and size of clut cache == 1 we free the memory used by the clutstore (default clut cache size = 1 for 32 bit OS)
        if (params.filmSimulation.enabled && !params.filmSimulation.clutFilename.empty() && options.clutCacheSize == 1) {
            CLUTStore::getInstance().clearCache();
        }

        // freeing up some memory
        customToneCurve1.Reset();
        customToneCurve2.Reset();
        ctColorCurve.Reset();
        ctOpacityCurve.Reset();
        noiseLCurve.Reset();
        noiseCCurve.Reset();
        customToneCurvebw1.Reset();
        customToneCurvebw2.Reset();

        // Freeing baseImg because not used anymore
        delete baseImg;
        baseImg = nullptr;

        if (pl) {
            pl->setProgress(0.55);
        }

        //%%%%%%%%%%%%%%%%%%%%%%%%%%%%%%%%%%%%%%%%%%%%%%%%%%%%%%
        //%%%%%%%%%%%%%%%%%%%%%%%%%%%%%%%%%%%%%%%%%%%%%%%%%%%%%%
        // start tile processing...???


        if (params.labCurve.contrast != 0) { //only use hist16 for contrast
            hist16.clear();

#ifdef _OPENMP
            #pragma omp parallel
#endif
            {
                LUTu hist16thr(hist16.getSize());   // one temporary lookup table per thread
                hist16thr.clear();
#ifdef _OPENMP
                #pragma omp for schedule(static) nowait
#endif

                for (int i = 0; i < fh; i++)
                    for (int j = 0; j < fw; j++) {
                        hist16thr[(int)((labView->L[i][j]))]++;
                    }

#ifdef _OPENMP
                #pragma omp critical
#endif
                {
                    hist16 += hist16thr;
                }
            }
        }

        bool utili;
        CurveFactory::complexLCurve(params.labCurve.brightness, params.labCurve.contrast, params.labCurve.lcurve, hist16, lumacurve, dummy, 1, utili);

        bool clcutili;
        CurveFactory::curveCL(clcutili, params.labCurve.clcurve, clcurve, 1);

        bool ccutili, cclutili;
        CurveFactory::complexsgnCurve(autili, butili, ccutili, cclutili, params.labCurve.acurve, params.labCurve.bcurve, params.labCurve.cccurve,
                                      params.labCurve.lccurve, curve1, curve2, satcurve, lhskcurve, 1);


        //     bool locallutili = false;
        //     bool localcutili = false;
        reservView->CopyFrom(labView);

        if (params.locallab.enabled) {
            MyTime t1, t2;
            t1.set();

            LUTf huerefs(500, -10000.f);
            LUTf sobelrefs(500, -10000.f);
            LUTi centerx(500, -10000);
            LUTi centery(500, -10000);
            LocretigainCurve locRETgainCurve;
            LocretitransCurve locRETtransCurve;
            LocLHCurve loclhCurve;
            LocHHCurve lochhCurve;
            LocCCmaskCurve locccmasCurve;
            LocLLmaskCurve locllmasCurve;
            LocHHmaskCurve lochhmasCurve;
            LocCCmaskCurve locccmasexpCurve;
            LocLLmaskCurve locllmasexpCurve;
            LocHHmaskCurve lochhmasexpCurve;
            LocCCmaskCurve locccmasSHCurve;
            LocLLmaskCurve locllmasSHCurve;
            LocHHmaskCurve lochhmasSHCurve;
            LocCCmaskCurve locccmascbCurve;
            LocLLmaskCurve locllmascbCurve;
            LocHHmaskCurve lochhmascbCurve;
            LocCCmaskCurve locccmasretiCurve;
            LocLLmaskCurve locllmasretiCurve;
            LocHHmaskCurve lochhmasretiCurve;
            LocCCmaskCurve locccmastmCurve;
            LocLLmaskCurve locllmastmCurve;
            LocHHmaskCurve lochhmastmCurve;
            LocCCmaskCurve locccmasblCurve;
            LocLLmaskCurve locllmasblCurve;
            LocHHmaskCurve lochhmasblCurve;
            LocwavCurve loclmasCurveblwav;
            LocwavCurve loclmasCurvecolwav;
            LocwavCurve locwavCurve;
            LUTf lllocalcurve(65536, 0);
            LUTf cclocalcurve(65536, 0);
            LUTf hltonecurveloc(65536, 0);
            LUTf shtonecurveloc(65536, 0);
            LUTf tonecurveloc(65536, 0);
            LUTf lightCurveloc(32770, 0);
            LUTf exlocalcurve(65536, 0);
            LUTf lmasklocalcurve(65536, 0);
            LUTf lmaskexplocalcurve(65536, 0);
            LUTf lmaskSHlocalcurve(65536, 0);
            LUTf lmasktmlocalcurve(65536, 0);
            LUTf lmaskretilocalcurve(65536, 0);
            LUTf lmaskcblocalcurve(65536, 0);
            LUTf lmaskbllocalcurve(65536, 0);

           // int maxspot = 1;
            float** shbuffer = nullptr;

            for (int sp = 0; sp < params.locallab.nbspot && sp < (int)params.locallab.spots.size(); sp++) {
                if (params.locallab.spots.at(sp).inverssha) {
                    shbuffer = new float*[fh];

                    for (int i = 0; i < fh; i++) {
                        shbuffer[i] = new float[fw];
                    }
                }

                // Set local curves of current spot to LUT
                bool LHutili = false;
                bool HHutili = false;
                bool locallutili = false;
                bool localcutili = false;
                bool localexutili = false;
                bool llmasutili = false;
                bool lhmasutili = false;
                bool lcmasutili = false;
                bool localmaskutili = false;
                bool localmaskexputili = false;
                bool localmaskSHutili = false;
                bool localmasktmutili = false;
                bool localmaskretiutili = false;
                bool localmaskcbutili = false;
                bool localmaskblutili = false;
                bool lcmasexputili = false;
                bool lhmasexputili = false;
                bool llmasexputili = false;
                bool lcmasSHutili = false;
                bool lhmasSHutili = false;
                bool llmasSHutili = false;
                bool lcmascbutili = false;
                bool lhmascbutili = false;
                bool llmascbutili = false;
                bool lcmasretiutili = false;
                bool lhmasretiutili = false;
                bool llmasretiutili = false;
                bool lcmastmutili = false;
                bool lhmastmutili = false;
                bool llmastmutili = false;
                bool lcmasblutili = false;
                bool lhmasblutili = false;
                bool llmasblutili = false;
                bool locwavutili = false;
                bool lmasutiliblwav = false;
                bool lmasutilicolwav = false;
                locRETgainCurve.Set(params.locallab.spots.at(sp).localTgaincurve);
                locRETtransCurve.Set(params.locallab.spots.at(sp).localTtranscurve);
                loclhCurve.Set(params.locallab.spots.at(sp).LHcurve, LHutili);
                lochhCurve.Set(params.locallab.spots.at(sp).HHcurve, HHutili);
                locccmasCurve.Set(params.locallab.spots.at(sp).CCmaskcurve, lcmasutili);
                locllmasCurve.Set(params.locallab.spots.at(sp).LLmaskcurve, llmasutili);
                lochhmasCurve.Set(params.locallab.spots.at(sp).HHmaskcurve, lhmasutili);
                locccmasexpCurve.Set(params.locallab.spots.at(sp).CCmaskexpcurve, lcmasexputili);
                locllmasexpCurve.Set(params.locallab.spots.at(sp).LLmaskexpcurve, llmasexputili);
                lochhmasexpCurve.Set(params.locallab.spots.at(sp).HHmaskexpcurve, lhmasexputili);
                locccmasSHCurve.Set(params.locallab.spots.at(sp).CCmaskSHcurve, lcmasSHutili);
                locllmasSHCurve.Set(params.locallab.spots.at(sp).LLmaskSHcurve, llmasSHutili);
                lochhmasSHCurve.Set(params.locallab.spots.at(sp).HHmaskSHcurve, lhmasSHutili);
                locccmascbCurve.Set(params.locallab.spots.at(sp).CCmaskcbcurve, lcmascbutili);
                locllmascbCurve.Set(params.locallab.spots.at(sp).LLmaskcbcurve, llmascbutili);
                lochhmascbCurve.Set(params.locallab.spots.at(sp).HHmaskcbcurve, lhmascbutili);
                locccmasretiCurve.Set(params.locallab.spots.at(sp).CCmaskreticurve, lcmasretiutili);
                locllmasretiCurve.Set(params.locallab.spots.at(sp).LLmaskreticurve, llmasretiutili);
                lochhmasretiCurve.Set(params.locallab.spots.at(sp).HHmaskreticurve, lhmasretiutili);
                locccmastmCurve.Set(params.locallab.spots.at(sp).CCmasktmcurve, lcmastmutili);
                locllmastmCurve.Set(params.locallab.spots.at(sp).LLmasktmcurve, llmastmutili);
                lochhmastmCurve.Set(params.locallab.spots.at(sp).HHmasktmcurve, lhmastmutili);
                locccmasblCurve.Set(params.locallab.spots.at(sp).CCmaskblcurve, lcmasblutili);
                locllmasblCurve.Set(params.locallab.spots.at(sp).LLmaskblcurve, llmasblutili);
                lochhmasblCurve.Set(params.locallab.spots.at(sp).HHmaskblcurve, lhmasblutili);
                loclmasCurveblwav.Set(params.locallab.spots.at(sp).LLmaskblcurvewav, lmasutiliblwav);
                loclmasCurvecolwav.Set(params.locallab.spots.at(sp).LLmaskcolcurvewav, lmasutilicolwav);

                locwavCurve.Set(params.locallab.spots.at(sp).locwavcurve, locwavutili);
                CurveFactory::curveLocal(locallutili, params.locallab.spots.at(sp).llcurve, lllocalcurve, 1);
                CurveFactory::curveCCLocal(localcutili, params.locallab.spots.at(sp).cccurve, cclocalcurve, 1);
                CurveFactory::curveexLocal(localexutili, params.locallab.spots.at(sp).excurve, exlocalcurve, 1);
                CurveFactory::curvemaskLocal(localmaskutili, params.locallab.spots.at(sp).Lmaskcurve, lmasklocalcurve, 1);
                CurveFactory::curvemaskLocal(localmaskexputili, params.locallab.spots.at(sp).Lmaskexpcurve, lmaskexplocalcurve, 1);
                CurveFactory::curvemaskLocal(localmaskSHutili, params.locallab.spots.at(sp).LmaskSHcurve, lmaskSHlocalcurve, 1);
                CurveFactory::curvemaskLocal(localmasktmutili, params.locallab.spots.at(sp).Lmasktmcurve, lmasktmlocalcurve, 1);
                CurveFactory::curvemaskLocal(localmaskretiutili, params.locallab.spots.at(sp).Lmaskreticurve, lmaskretilocalcurve, 1);
                CurveFactory::curvemaskLocal(localmaskcbutili, params.locallab.spots.at(sp).Lmaskcbcurve, lmaskcblocalcurve, 1);
                CurveFactory::curvemaskLocal(localmaskblutili, params.locallab.spots.at(sp).Lmaskblcurve, lmaskbllocalcurve, 1);
                //provisory
                double ecomp = params.locallab.spots.at(sp).expcomp;
                double black = params.locallab.spots.at(sp).black;
                double hlcompr = params.locallab.spots.at(sp).hlcompr;
                double hlcomprthresh = params.locallab.spots.at(sp).hlcomprthresh;
                double shcompr = params.locallab.spots.at(sp).shcompr;
                double br = params.locallab.spots.at(sp).lightness;
                double cont = params.locallab.spots.at(sp).contrast;
                if(black < 0. && params.locallab.spots.at(sp).expMethod == "pde" ) {
                    black *= 1.5;
                }

                // Reference parameters computation
                double huere, chromare, lumare, huerefblu, chromarefblu, lumarefblu, sobelre;
                int lastsav;
                float avge;
                if (params.locallab.spots.at(sp).spotMethod == "exc") {
                    ipf.calc_ref(sp, reservView, reservView, 0, 0, fw, fh, 1, huerefblu, chromarefblu, lumarefblu, huere, chromare, lumare, sobelre, avge);
                } else {
                    ipf.calc_ref(sp, labView, labView, 0, 0, fw, fh, 1, huerefblu, chromarefblu, lumarefblu, huere, chromare, lumare, sobelre, avge);
                }
                CurveFactory::complexCurvelocal(ecomp, black / 65535., hlcompr, hlcomprthresh, shcompr, br, cont, lumare,
                                                hltonecurveloc, shtonecurveloc, tonecurveloc, lightCurveloc, avge,
                                                1);
                float minCD;
                float maxCD;
                float mini;
                float maxi;
                float Tmean;
                float Tsigma;
                float Tmin;
                float Tmax;

                // No Locallab mask is shown in exported picture
                ipf.Lab_Local(2, sp, (float**)shbuffer, labView, labView, reservView, 0, 0, fw, fh,  1, locRETgainCurve, locRETtransCurve, lllocalcurve, locallutili, loclhCurve, lochhCurve,
                     lmasklocalcurve, localmaskutili,
                     lmaskexplocalcurve, localmaskexputili,
                     lmaskSHlocalcurve, localmaskSHutili,
                     lmasktmlocalcurve, localmasktmutili,
                     lmaskretilocalcurve, localmaskretiutili,
                     lmaskcblocalcurve, localmaskcbutili,
                     lmaskbllocalcurve, localmaskblutili,
                     locccmasCurve, lcmasutili, locllmasCurve, llmasutili, lochhmasCurve, lhmasutili, locccmasexpCurve, lcmasexputili, locllmasexpCurve, llmasexputili, lochhmasexpCurve, lhmasexputili,
                     locccmasSHCurve, lcmasSHutili, locllmasSHCurve, llmasSHutili, lochhmasSHCurve, lhmasSHutili,
                     locccmascbCurve, lcmascbutili, locllmascbCurve, llmascbutili, lochhmascbCurve, lhmascbutili,
                     locccmasretiCurve, lcmasretiutili, locllmasretiCurve, llmasretiutili, lochhmasretiCurve, lhmasretiutili,
                     locccmastmCurve, lcmastmutili, locllmastmCurve, llmastmutili, lochhmastmCurve, lhmastmutili,
                     locccmasblCurve, lcmasblutili, locllmasblCurve, llmasblutili, lochhmasblCurve, lhmasblutili,
                     loclmasCurveblwav,lmasutiliblwav,
                     loclmasCurvecolwav,lmasutilicolwav,
                     locwavCurve, locwavutili,
                     LHutili, HHutili, cclocalcurve, localcutili, localexutili, exlocalcurve, hltonecurveloc, shtonecurveloc, tonecurveloc, lightCurveloc,
                     huerefblu, chromarefblu, lumarefblu, huere, chromare, lumare, sobelre, lastsav, 0, 0, 0, 0, 0, 0, 0, 0, 0, 0, 0,
                     minCD, maxCD, mini, maxi, Tmean, Tsigma, Tmin, Tmax);


                if (params.locallab.spots.at(sp).spotMethod == "exc") {
                    ipf.calc_ref(sp, reservView, reservView, 0, 0, fw, fh, 1, huerefblu, chromarefblu, lumarefblu, huere, chromare, lumare, sobelre, avge);
                } else {
                    ipf.calc_ref(sp, labView, labView, 0, 0, fw, fh, 1, huerefblu, chromarefblu, lumarefblu, huere, chromare, lumare, sobelre, avge);
                }

                // Clear local curves
                lllocalcurve.clear();
                cclocalcurve.clear();
                exlocalcurve.clear();
                hltonecurveloc.clear();
                lmasklocalcurve.clear();
                lmaskexplocalcurve.clear();
                lmaskSHlocalcurve.clear();
                lmasktmlocalcurve.clear();
                lmaskretilocalcurve.clear();
                lmaskcblocalcurve.clear();
                lmaskbllocalcurve.clear();
                shtonecurveloc.clear();
                tonecurveloc.clear();
                lightCurveloc.clear();
                if (params.locallab.spots.at(sp).inverssha) {

                    for (int i = 0; i < fh; i++) {
                        delete [] shbuffer[i];
                    }

                    delete [] shbuffer;
                }


            }

            t2.set();

            if (settings->verbose) {
                printf("Total local:- %d usec\n", t2.etime(t1));
            }

        }

        delete reservView;
        reservView = nullptr;

        ipf.chromiLuminanceCurve(nullptr, 1, labView, labView, curve1, curve2, satcurve, lhskcurve, clcurve, lumacurve, utili, autili, butili, ccutili, cclutili, clcutili, dummy, dummy);

        if ((params.colorappearance.enabled && !params.colorappearance.tonecie) || (!params.colorappearance.enabled)) {
            ipf.EPDToneMap (labView, 0, 1);
        }


        ipf.vibrance(labView, params.vibrance, params.toneCurve.hrenabled, params.icm.workingProfile);
        ipf.labColorCorrectionRegions(labView);

        if ((params.colorappearance.enabled && !settings->autocielab) || (!params.colorappearance.enabled)) {
            ipf.impulsedenoise(labView);
        }

        // for all treatments Defringe, Sharpening, Contrast detail ,Microcontrast they are activated if "CIECAM" function are disabled

        if ((params.colorappearance.enabled && !settings->autocielab) || (!params.colorappearance.enabled)) {
            ipf.defringe(labView);
        }

        if (params.sharpenEdge.enabled) {
            ipf.MLsharpen(labView);
        }

        if (params.sharpenMicro.enabled) {
            if ((params.colorappearance.enabled && !settings->autocielab) || (!params.colorappearance.enabled)) {
                ipf.MLmicrocontrast(labView);     //!params.colorappearance.sharpcie
            }
        }

        if (((params.colorappearance.enabled && !settings->autocielab) || (!params.colorappearance.enabled)) && params.sharpening.enabled) {
            ipf.sharpening(labView, params.sharpening);

        }

        WaveletParams WaveParams = params.wavelet;
        WavCurve wavCLVCurve;
        WavOpacityCurveRG waOpacityCurveRG;
        WavOpacityCurveBY waOpacityCurveBY;
        WavOpacityCurveW waOpacityCurveW;
        WavOpacityCurveWL waOpacityCurveWL;

        params.wavelet.getCurves(wavCLVCurve, waOpacityCurveRG, waOpacityCurveBY, waOpacityCurveW, waOpacityCurveWL);


        // directional pyramid wavelet
        if (params.dirpyrequalizer.cbdlMethod == "aft") {
            if ((params.colorappearance.enabled && !settings->autocielab)  || !params.colorappearance.enabled) {
                ipf.dirpyrequalizer(labView, 1);     //TODO: this is the luminance tonecurve, not the RGB one
            }
        }

        bool wavcontlutili = false;

        CurveFactory::curveWavContL(wavcontlutili, params.wavelet.wavclCurve, wavclCurve,/* hist16C, dummy,*/ 1);

        if (params.wavelet.enabled) {
            ipf.ip_wavelet(labView, labView, 2, WaveParams, wavCLVCurve, waOpacityCurveRG, waOpacityCurveBY, waOpacityCurveW,  waOpacityCurveWL, wavclCurve, 1);
        }

        wavCLVCurve.Reset();

        ipf.softLight(labView, params.softlight);

        //Colorappearance and tone-mapping associated

        int f_w = 1, f_h = 1;

        if (params.colorappearance.tonecie || params.colorappearance.enabled) {
            f_w = fw;
            f_h = fh;
        }

        CieImage *cieView = new CieImage(f_w, (f_h));

        CurveFactory::curveLightBrightColor(
            params.colorappearance.curve,
            params.colorappearance.curve2,
            params.colorappearance.curve3,
            hist16, dummy,
            dummy, dummy,
            customColCurve1,
            customColCurve2,
            customColCurve3,
            1);

        if (params.colorappearance.enabled) {
            double adap;
            int imgNum = 0;

            if (imgsrc->getSensorType() == ST_BAYER) {
                imgNum = params.raw.bayersensor.imageNum;
            } else if (imgsrc->getSensorType() == ST_FUJI_XTRANS) {
                //imgNum = params.raw.xtranssensor.imageNum;
            }

            float fnum = imgsrc->getMetaData()->getFNumber(imgNum);          // F number
            float fiso = imgsrc->getMetaData()->getISOSpeed(imgNum) ;        // ISO
            float fspeed = imgsrc->getMetaData()->getShutterSpeed(imgNum) ;  //speed
            float fcomp = imgsrc->getMetaData()->getExpComp(imgNum);         //compensation + -

            if (fnum < 0.3f || fiso < 5.f || fspeed < 0.00001f) {
                adap = 2000.;
            }//if no exif data or wrong
            else {
                float E_V = fcomp + log2((fnum * fnum) / fspeed / (fiso / 100.f));
                E_V += params.toneCurve.expcomp;// exposure compensation in tonecurve ==> direct EV
                E_V += log2(params.raw.expos);  // exposure raw white point ; log2 ==> linear to EV
                adap = powf(2.f, E_V - 3.f);  //cd / m2
            }

            LUTf CAMBrightCurveJ;
            LUTf CAMBrightCurveQ;
            float CAMMean = NAN;

            float d, dj, yb;
            ipf.ciecam_02float (cieView, float (adap), 1, 2, labView, &params, customColCurve1, customColCurve2, customColCurve3, dummy, dummy, CAMBrightCurveJ, CAMBrightCurveQ, CAMMean, 0, 1, true, d, dj, yb, 1);
        }

        delete cieView;
        cieView = nullptr;




        // end tile processing...???
        //%%%%%%%%%%%%%%%%%%%%%%%%%%%%%%%%%%%%%%%%%%%%%%%%%%%%%%
        //%%%%%%%%%%%%%%%%%%%%%%%%%%%%%%%%%%%%%%%%%%%%%%%%%%%%%%

        if (pl) {
            pl->setProgress(0.60);
        }

        int imw, imh;
        double tmpScale = ipf.resizeScale(&params, fw, fh, imw, imh);
        bool labResize = params.resize.enabled && params.resize.method != "Nearest" && (tmpScale != 1.0 || params.prsharpening.enabled);
        LabImage *tmplab;

        // crop and convert to rgb16
        int cx = 0, cy = 0, cw = labView->W, ch = labView->H;

        if (params.crop.enabled) {
            cx = params.crop.x;
            cy = params.crop.y;
            cw = params.crop.w;
            ch = params.crop.h;

            if (labResize) { // crop lab data
                tmplab = new LabImage(cw, ch);

                for (int row = 0; row < ch; row++) {
                    for (int col = 0; col < cw; col++) {
                        tmplab->L[row][col] = labView->L[row + cy][col + cx];
                        tmplab->a[row][col] = labView->a[row + cy][col + cx];
                        tmplab->b[row][col] = labView->b[row + cy][col + cx];
                    }
                }

                delete labView;
                labView = tmplab;
                cx = 0;
                cy = 0;
            }
        }

        if (labResize) { // resize lab data
            if ((labView->W != imw || labView->H != imh) &&
                (params.resize.allowUpscaling || (labView->W >= imw && labView->H >= imh))) {
                // resize image
                tmplab = new LabImage(imw, imh);
                ipf.Lanczos(labView, tmplab, tmpScale);
                delete labView;
                labView = tmplab;
            }

            cw = labView->W;
            ch = labView->H;

            if (params.prsharpening.enabled) {
                for (int i = 0; i < ch; i++) {
                    for (int j = 0; j < cw; j++) {
                        labView->L[i][j] = labView->L[i][j] < 0.f ? 0.f : labView->L[i][j];
                    }
                }

                ipf.sharpening(labView, params.prsharpening);
            }
        }

        cmsHPROFILE jprof = nullptr;
        constexpr bool customGamma = false;
        constexpr bool useLCMS = false;
        bool bwonly = params.blackwhite.enabled && !params.colorToning.enabled && !autili && !butili && !params.colorappearance.enabled;

        ///////////// Custom output gamma has been removed, the user now has to create
        ///////////// a new output profile with the ICCProfileCreator

        // if Default gamma mode: we use the profile selected in the "Output profile" combobox;
        // gamma come from the selected profile, otherwise it comes from "Free gamma" tool

        Imagefloat* readyImg = ipf.lab2rgbOut (labView, cx, cy, cw, ch, params.icm);

        if (settings->verbose) {
            printf ("Output profile_: \"%s\"\n", params.icm.outputProfile.c_str());
        }

        delete labView;
        labView = nullptr;

//       delete reservView;
//       reservView = nullptr;


        if (bwonly) { //force BW r=g=b
            if (settings->verbose) {
                printf("Force BW\n");
            }

            for (int ccw = 0; ccw < cw; ccw++) {
                for (int cch = 0; cch < ch; cch++) {
                    readyImg->r(cch, ccw) = readyImg->g(cch, ccw);
                    readyImg->b(cch, ccw) = readyImg->g(cch, ccw);
                }
            }
        }

        if (pl) {
            pl->setProgress(0.70);
        }

        if (tmpScale != 1.0 && params.resize.method == "Nearest" &&
            (params.resize.allowUpscaling || (readyImg->getWidth() >= imw && readyImg->getHeight() >= imh))) { // resize rgb data (gamma applied)
            Imagefloat* tempImage = new Imagefloat(imw, imh);
            ipf.resize(readyImg, tempImage, tmpScale);
            delete readyImg;
            readyImg = tempImage;
        }

        switch (params.metadata.mode) {
            case MetaDataParams::TUNNEL:
                // Sending back the whole first root, which won't necessarily be the selected frame number
                // and may contain subframe depending on initial raw's hierarchy
                readyImg->setMetadata(ii->getMetaData()->getRootExifData());
                break;

            case MetaDataParams::EDIT:
                // ask for the correct frame number, but may contain subframe depending on initial raw's hierarchy
                readyImg->setMetadata(ii->getMetaData()->getBestExifData(imgsrc, &params.raw), params.exif, params.iptc);
                break;

            default: // case MetaDataParams::STRIP
                // nothing to do
                break;
        }


        // Setting the output curve to readyImg
        if (customGamma) {
            if (!useLCMS) {
                // use corrected sRGB profile in order to apply a good TRC if present, otherwise use LCMS2 profile generated by lab2rgb16 w/ gamma
                ProfileContent pc(jprof);
                readyImg->setOutputProfile(pc.getData().c_str(), pc.getData().size());
            }
        } else {
            // use the selected output profile if present, otherwise use LCMS2 profile generate by lab2rgb16 w/ gamma

            if (!params.icm.outputProfile.empty() && params.icm.outputProfile != ColorManagementParams::NoICMString) {

                // if ICCStore::getInstance()->getProfile send back an object, then ICCStore::getInstance()->getContent will do too
                cmsHPROFILE jprof = ICCStore::getInstance()->getProfile (params.icm.outputProfile); //get outProfile

                if (jprof == nullptr) {
                    if (settings->verbose) {
                        printf ("\"%s\" ICC output profile not found!\n - use LCMS2 substitution\n", params.icm.outputProfile.c_str());
                    }
                } else {
                    if (settings->verbose) {
                        printf ("Using \"%s\" output profile\n", params.icm.outputProfile.c_str());
                    }

                    ProfileContent pc = ICCStore::getInstance()->getContent (params.icm.outputProfile);
                    readyImg->setOutputProfile(pc.getData().c_str(), pc.getData().size());
                }
            } else {
                // No ICM
                readyImg->setOutputProfile(nullptr, 0);
            }
        }

//    t2.set();
//    if( settings->verbose )
//           printf("Total:- %d usec\n", t2.etime(t1));

        if (!job->initialImage) {
            ii->decreaseRef();
        }

        delete job;

        if (pl) {
            pl->setProgress(0.75);
        }

        /*  curve1.reset();curve2.reset();
            curve.reset();
            satcurve.reset();
            lhskcurve.reset();

            rCurve.reset();
            gCurve.reset();
            bCurve.reset();
            hist16.reset();
            hist16C.reset();
        */
        return readyImg;
    }

    void stage_early_resize()
    {
        procparams::ProcParams& params = job->pparams;
        //ImProcFunctions ipf (&params, true);
        ImProcFunctions &ipf = * (ipf_p.get());

        int imw, imh;
        double scale_factor = ipf.resizeScale(&params, fw, fh, imw, imh);

        std::unique_ptr<LabImage> tmplab(new LabImage(fw, fh));
        ipf.rgb2lab (*baseImg, *tmplab, params.icm.workingProfile);

        if (params.crop.enabled) {
            int cx = params.crop.x;
            int cy = params.crop.y;
            int cw = params.crop.w;
            int ch = params.crop.h;

            std::unique_ptr<LabImage> cropped(new LabImage(cw, ch));

            for (int row = 0; row < ch; row++) {
                for (int col = 0; col < cw; col++) {
                    cropped->L[row][col] = tmplab->L[row + cy][col + cx];
                    cropped->a[row][col] = tmplab->a[row + cy][col + cx];
                    cropped->b[row][col] = tmplab->b[row + cy][col + cx];
                }
            }

            tmplab = std::move(cropped);
        }

        assert(params.resize.enabled);

        // resize image
        if (params.resize.allowUpscaling || (imw <= fw && imh <= fh)) {
            std::unique_ptr<LabImage> resized(new LabImage(imw, imh));
            ipf.Lanczos(tmplab.get(), resized.get(), scale_factor);
            tmplab = std::move(resized);
        }

        adjust_procparams(scale_factor);

        fw = imw;
        fh = imh;

        delete baseImg;
        baseImg = new Imagefloat(fw, fh);
        ipf.lab2rgb (*tmplab, *baseImg, params.icm.workingProfile);
    }

    void adjust_procparams(double scale_factor)
    {
        procparams::ProcParams &params = job->pparams;
        procparams::ProcParams defaultparams;

        params.resize.enabled = false;
        params.crop.enabled = false;

        if (params.prsharpening.enabled) {
            params.sharpening = params.prsharpening;
        } else {
            params.sharpening.radius *= scale_factor;
            params.sharpening.deconvradius *= scale_factor;
        }

        params.impulseDenoise.thresh *= scale_factor;

        if (scale_factor < 0.5) {
            params.impulseDenoise.enabled = false;
        }

        params.wavelet.strength *= scale_factor;
        double noise_factor = (1.0 - scale_factor);
        params.dirpyrDenoise.luma *= noise_factor; // * scale_factor;
        //params.dirpyrDenoise.Ldetail += (100 - params.dirpyrDenoise.Ldetail) * scale_factor;
        auto &lcurve = params.dirpyrDenoise.lcurve;

        for (size_t i = 2; i < lcurve.size(); i += 4) {
            lcurve[i] *= min(noise_factor /* * scale_factor*/, 1.0);
        }

        noiseLCurve.Set(lcurve);
        const char *medmethods[] = { "soft", "33", "55soft", "55", "77", "99" };

        if (params.dirpyrDenoise.median) {
            auto &key = params.dirpyrDenoise.methodmed == "RGB" ? params.dirpyrDenoise.rgbmethod : params.dirpyrDenoise.medmethod;

            for (int i = 1; i < int (sizeof(medmethods) / sizeof(const char *)); ++i) {
                if (key == medmethods[i]) {
                    int j = i - int (1.0 / scale_factor);

                    if (j < 0) {
                        params.dirpyrDenoise.median = false;
                    } else {
                        key = medmethods[j];
                    }

                    break;
                }
            }
        }

        params.epd.scale *= scale_factor;
        //params.epd.edgeStopping *= scale_factor;

        const double dirpyreq_scale = min(scale_factor * 1.5, 1.0);

        for (int i = 0; i < 6; ++i) {
            adjust_radius(defaultparams.dirpyrequalizer.mult[i], dirpyreq_scale,
                          params.dirpyrequalizer.mult[i]);
        }

        params.dirpyrequalizer.threshold *= scale_factor;

        adjust_radius(defaultparams.defringe.radius, scale_factor,
                      params.defringe.radius);
        params.sh.radius *= scale_factor;
        params.localContrast.radius *= scale_factor;

        if (params.raw.xtranssensor.method == procparams::RAWParams::XTransSensor::getMethodString(procparams::RAWParams::XTransSensor::Method::THREE_PASS)) {
            params.raw.xtranssensor.method = procparams::RAWParams::XTransSensor::getMethodString(procparams::RAWParams::XTransSensor::Method::ONE_PASS);
        }

        if (params.raw.bayersensor.method == procparams::RAWParams::BayerSensor::getMethodString(procparams::RAWParams::BayerSensor::Method::PIXELSHIFT)) {
            params.raw.bayersensor.method = procparams::RAWParams::BayerSensor::getMethodString(procparams::RAWParams::BayerSensor::Method::RCD);
        }

        // Use Rcd instead of Amaze for fast export
        if (params.raw.bayersensor.method == procparams::RAWParams::BayerSensor::getMethodString(procparams::RAWParams::BayerSensor::Method::AMAZE)) {
            params.raw.bayersensor.method = procparams::RAWParams::BayerSensor::getMethodString(procparams::RAWParams::BayerSensor::Method::RCD);
        }
    }

private:
    ProcessingJobImpl* job;
    int& errorCode;
    ProgressListener* pl;
    bool flush;

    // internal state
    std::unique_ptr<ImProcFunctions> ipf_p;
    InitialImage *ii;
    ImageSource *imgsrc;
    int fw;
    int fh;

    int tr;
    PreviewProps pp;

    NoiseCurve noiseLCurve;
    NoiseCurve noiseCCurve;
    Imagefloat *calclum;
    float autoNR;
    float autoNRmax;
    int tilesize;
    int overlap;

    float *ch_M;
    float *max_r;
    float *max_b;
    float *min_b;
    float *min_r;
    float *lumL;
    float *chromC;
    float *ry;
    float *sk;
    float *pcsk;

    double expcomp;
    int bright;
    int contr;
    int black;
    int hlcompr;
    int hlcomprthresh;

    ColorTemp currWB;
    Imagefloat *baseImg;
    LabImage* labView;
    LabImage* reservView;

    LUTu hist16;

    LUTf curve1;
    LUTf curve2;
    LUTf curve;
    LUTf satcurve;
    LUTf lhskcurve;
    LUTf lumacurve;
    LUTf clcurve;
    LUTf clToningcurve;
    LUTf cl2Toningcurve;
    LUTf wavclCurve;

    LUTf rCurve;
    LUTf gCurve;
    LUTf bCurve;
    LUTu dummy;

    ToneCurve customToneCurve1, customToneCurve2;
    ColorGradientCurve ctColorCurve;
    OpacityCurve ctOpacityCurve;
    ColorAppearance customColCurve1, customColCurve2, customColCurve3 ;
    ToneCurve customToneCurvebw1;
    ToneCurve customToneCurvebw2;

    bool autili, butili;
};

} // namespace


IImagefloat* processImage(ProcessingJob* pjob, int& errorCode, ProgressListener* pl, bool flush)
{
    ImageProcessor proc(pjob, errorCode, pl, flush);
    return proc();
}

void batchProcessingThread(ProcessingJob* job, BatchProcessingListener* bpl)
{

    ProcessingJob* currentJob = job;

    while (currentJob) {
        int errorCode;
        IImagefloat* img = processImage(currentJob, errorCode, bpl, true);

        if (errorCode) {
            bpl->error(M("MAIN_MSG_CANNOTLOAD"));
            currentJob = nullptr;
        } else {
            try {
                currentJob = bpl->imageReady(img);
            } catch (Glib::Exception& ex) {
                bpl->error(ex.what());
                currentJob = nullptr;
            }
        }
    }
}

void startBatchProcessing(ProcessingJob* job, BatchProcessingListener* bpl)
{

    if (bpl) {
        Glib::Thread::create(sigc::bind(sigc::ptr_fun(batchProcessingThread), job, bpl), 0, true, true, Glib::THREAD_PRIORITY_LOW);
    }

}

}<|MERGE_RESOLUTION|>--- conflicted
+++ resolved
@@ -246,16 +246,9 @@
             bool dehacontlutili = false;
             bool mapcontlutili = false;
             bool useHsl = false;
-<<<<<<< HEAD
-//        multi_array2D<float, 3> conversionBuffer(1, 1);
             multi_array2D<float, 4> conversionBuffer(1, 1);
             imgsrc->retinexPrepareBuffers(params.icm, params.retinex, conversionBuffer, dummy);
             imgsrc->retinexPrepareCurves(params.retinex, cdcurve, mapcurve, dehatransmissionCurve, dehagaintransmissionCurve, dehacontlutili, mapcontlutili, useHsl, dummy, dummy);
-=======
-            multi_array2D<float, 4> conversionBuffer (1, 1);
-            imgsrc->retinexPrepareBuffers (params.icm, params.retinex, conversionBuffer, dummy);
-            imgsrc->retinexPrepareCurves (params.retinex, cdcurve, mapcurve, dehatransmissionCurve, dehagaintransmissionCurve, dehacontlutili, mapcontlutili, useHsl, dummy, dummy );
->>>>>>> ec5eaf9c
             float minCD, maxCD, mini, maxi, Tmean, Tsigma, Tmin, Tmax;
             imgsrc->retinex(params.icm, params.retinex, params.toneCurve, cdcurve, mapcurve, dehatransmissionCurve, dehagaintransmissionCurve, conversionBuffer, dehacontlutili, mapcontlutili, useHsl, minCD, maxCD, mini, maxi, Tmean, Tsigma, Tmin, Tmax, dummy);
         }
@@ -1012,13 +1005,8 @@
         }
 
         autor = -9000.f; // This will ask to compute the "auto" values for the B&W tool (have to be inferior to -5000)
-<<<<<<< HEAD
-        DCPProfile::ApplyState as;
-        DCPProfile *dcpProf = imgsrc->getDCP(params.icm, as);
-=======
         DCPProfileApplyState as;
         DCPProfile *dcpProf = imgsrc->getDCP (params.icm, as);
->>>>>>> ec5eaf9c
 
         LUTu histToneCurve;
 
