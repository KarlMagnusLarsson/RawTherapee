/*
 *  This file is part of RawTherapee.
 *
 *  Copyright (c) 2004-2010 Gabor Horvath <hgabor@rawtherapee.com>
 *
 *  RawTherapee is free software: you can redistribute it and/or modify
 *  it under the terms of the GNU General Public License as published by
 *  the Free Software Foundation, either version 3 of the License, or
 *  (at your option) any later version.
 *
 *  RawTherapee is distributed in the hope that it will be useful,
 *  but WITHOUT ANY WARRANTY; without even the implied warranty of
 *  MERCHANTABILITY or FITNESS FOR A PARTICULAR PURPOSE.  See the
 *  GNU General Public License for more details.
 *
 *  You should have received a copy of the GNU General Public License
 *  along with RawTherapee.  If not, see <http://www.gnu.org/licenses/>.
 */
#include "rtengine.h"
#include "colortemp.h"
#include "imagesource.h"
#include "improcfun.h"
#include "curves.h"
#include "iccstore.h"
#include "clutstore.h"
#include "processingjob.h"
#include <glibmm.h>
#include "../rtgui/options.h"
#include "rawimagesource.h"
#include "../rtgui/multilangmgr.h"
#include "mytime.h"
#undef THREAD_PRIORITY_NORMAL

namespace rtengine
{
extern const Settings* settings;

IImage16* processImage (ProcessingJob* pjob, int& errorCode, ProgressListener* pl, bool tunnelMetaData, bool flush)
{

    errorCode = 0;

    ProcessingJobImpl* job = static_cast<ProcessingJobImpl*>(pjob);

    if (pl) {
        pl->setProgressStr ("PROGRESSBAR_PROCESSING");
        pl->setProgress (0.0);
    }

    InitialImage* ii = job->initialImage;

    if (!ii) {
        ii = InitialImage::load (job->fname, job->isRaw, &errorCode);

        if (errorCode) {
            delete job;
            return nullptr;
        }
    }

    procparams::ProcParams& params = job->pparams;

    // acquire image from imagesource
    ImageSource* imgsrc = ii->getImageSource ();

    int tr = getCoarseBitMask(params.coarse);
    int fw, fh;
    imgsrc->getFullSize (fw, fh, tr);

    // check the crop params
    if (params.crop.x > fw || params.crop.y > fh) {
        // the crop is completely out of the image, so we disable the crop
        params.crop.enabled = false;
        // and we set the values to the defaults
        params.crop.x = 0;
        params.crop.y = 0;
        params.crop.w = fw;
        params.crop.h = fh;
    } else {
        if (params.crop.x < 0) {
            params.crop.x = 0;
        }

        if (params.crop.y < 0) {
            params.crop.y = 0;
        }

        if ((params.crop.x + params.crop.w) > fw) {
            // crop overflow in the width dimension ; we trim it
            params.crop.w = fw - params.crop.x;
        }

        if ((params.crop.y + params.crop.h) > fh) {
            // crop overflow in the height dimension ; we trim it
            params.crop.h = fh - params.crop.y;
        }
    }

//    MyTime t1,t2;
//    t1.set();

    ImProcFunctions ipf (&params, true);

    PreviewProps pp (0, 0, fw, fh, 1);
    imgsrc->preprocess( params.raw, params.lensProf, params.coarse, params.dirpyrDenoise.enabled);

    if (params.toneCurve.autoexp) {// this enabled HLRecovery
        LUTu histRedRaw(256), histGreenRaw(256), histBlueRaw(256);
        imgsrc->getRAWHistogram(histRedRaw, histGreenRaw, histBlueRaw);

        if (ToneCurveParams::HLReconstructionNecessary(histRedRaw, histGreenRaw, histBlueRaw) && !params.toneCurve.hrenabled) {
            params.toneCurve.hrenabled = true;
            // WARNING: Highlight Reconstruction is being forced 'on', should we force a method here too?
        }
    }

    if (pl) {
        pl->setProgress (0.20);
    }

    imgsrc->demosaic( params.raw);

    if (pl) {
        pl->setProgress (0.30);
    }

    if(params.retinex.enabled) { //enabled Retinex
        LUTf cdcurve (65536, 0);
        LUTf mapcurve (65536, 0);
        LUTu dummy;
        RetinextransmissionCurve dehatransmissionCurve;
        RetinexgaintransmissionCurve dehagaintransmissionCurve;
        bool dehacontlutili = false;
        bool mapcontlutili = false;
        bool useHsl = false;
//        multi_array2D<float, 3> conversionBuffer(1, 1);
        multi_array2D<float, 4> conversionBuffer(1, 1);
        imgsrc->retinexPrepareBuffers(params.icm, params.retinex, conversionBuffer, dummy);
        imgsrc->retinexPrepareCurves(params.retinex, cdcurve, mapcurve, dehatransmissionCurve, dehagaintransmissionCurve, dehacontlutili, mapcontlutili, useHsl, dummy, dummy );
        float minCD, maxCD, mini, maxi, Tmean, Tsigma, Tmin, Tmax;
        imgsrc->retinex( params.icm, params.retinex, params.toneCurve, cdcurve, mapcurve, dehatransmissionCurve, dehagaintransmissionCurve, conversionBuffer, dehacontlutili, mapcontlutili, useHsl, minCD, maxCD, mini, maxi, Tmean, Tsigma, Tmin, Tmax, dummy);
    }

    if (pl) {
        pl->setProgress (0.40);
    }

    imgsrc->HLRecovery_Global( params.toneCurve );


    if (pl) {
        pl->setProgress (0.45);
    }

    // set the color temperature
    ColorTemp currWB = ColorTemp (params.wb.temperature, params.wb.green, params.wb.equal, params.wb.method);

    if (params.wb.method == "Camera") {
        currWB = imgsrc->getWB ();
    } else if (params.wb.method == "Auto") {
        double rm, gm, bm;
        imgsrc->getAutoWBMultipliers(rm, gm, bm);
        currWB.update(rm, gm, bm, params.wb.equal);
    }

    NoiseCurve noiseLCurve;
    NoiseCurve noiseCCurve;
    Imagefloat *calclum = nullptr ;
    params.dirpyrDenoise.getCurves(noiseLCurve, noiseCCurve);
    float autoNR = (float) settings->nrauto;//
    float autoNRmax = (float) settings->nrautomax;//
    int tilesize;
    int overlap;

    if(settings->leveldnti == 0) {
        tilesize = 1024;
        overlap = 128;
    }

    if(settings->leveldnti == 1) {
        tilesize = 768;
        overlap = 96;
    }

    //  const int tilesize = 768;
    //  const int overlap = 96;
    int numtiles_W, numtiles_H, tilewidth, tileheight, tileWskip, tileHskip;
    ipf.Tile_calc (tilesize, overlap, 2, fw, fh, numtiles_W, numtiles_H, tilewidth, tileheight, tileWskip, tileHskip);
    int nbtl = numtiles_W * numtiles_H;

    if((settings->leveldnautsimpl == 1 && params.dirpyrDenoise.Cmethod == "AUT") || (settings->leveldnautsimpl == 0 && params.dirpyrDenoise.C2method == "AUTO")) {
        nbtl = 9;
    }

    float *ch_M = new float [nbtl];//allocate memory
    float *max_r = new float [nbtl];
    float *max_b = new float [nbtl];
    float *min_b = new float [9];
    float *min_r = new float [9];
    float *lumL = new float [nbtl];
    float *chromC = new float [nbtl];
    float *ry = new float [nbtl];
    float *sk = new float [nbtl];
    float *pcsk = new float [nbtl];

    //  printf("expert=%d\n",settings->leveldnautsimpl);
    if(settings->leveldnautsimpl == 1 && params.dirpyrDenoise.Cmethod == "PON") {
        MyTime t1pone, t2pone;
        t1pone.set();
        int crW, crH;

        if(settings->leveldnv == 0) {
            crW = 100;
            crH = 100;
        }

        if(settings->leveldnv == 1) {
            crW = 250;
            crH = 250;
        }

        if(settings->leveldnv == 2) {
            crW = int(tileWskip / 2);
            crH = int(tileHskip / 2);
        }

        //  if(settings->leveldnv ==2) {crW=int(tileWskip/2);crH=int(1.15f*(tileWskip/2));}//adapted to scale of preview
        if(settings->leveldnv == 3) {
            crW = tileWskip - 10;
            crH = tileHskip - 10;
        }

        float lowdenoise = 1.f;
        int levaut = settings->leveldnaut;

        if(levaut == 1) { //Standard
            lowdenoise = 0.7f;
        }

        //  int crW=tileWskip-10;//crop noise width
        //  int crH=tileHskip-10;//crop noise height
//      Imagefloat *origCropPart;//init auto noise
//          origCropPart = new Imagefloat (crW, crH);//allocate memory
        if (params.dirpyrDenoise.enabled) {//evaluate Noise
            LUTf gamcurve(65536, 0);
            float gam, gamthresh, gamslope;
            ipf.RGB_denoise_infoGamCurve(params.dirpyrDenoise, imgsrc->isRAW(), gamcurve, gam, gamthresh, gamslope);
            #pragma omp parallel
            {
                Imagefloat *origCropPart;//init auto noise
                origCropPart = new Imagefloat (crW, crH);//allocate memory
                Imagefloat *provicalc = new Imagefloat ((crW + 1) / 2, (crH + 1) / 2); //for denoise curves
                int skipP = 1;
                #pragma omp for schedule(dynamic) collapse(2) nowait

                for(int wcr = 0; wcr < numtiles_W; wcr++) {
                    for(int hcr = 0; hcr < numtiles_H; hcr++) {
                        int beg_tileW = wcr * tileWskip + tileWskip / 2.f - crW / 2.f;
                        int beg_tileH = hcr * tileHskip + tileHskip / 2.f - crH / 2.f;
                        PreviewProps ppP (beg_tileW , beg_tileH, crW, crH, skipP);
                        imgsrc->getImage (currWB, tr, origCropPart, ppP, params.toneCurve, params.icm, params.raw );

                        // we only need image reduced to 1/4 here
                        for(int ii = 0; ii < crH; ii += 2) {
                            for(int jj = 0; jj < crW; jj += 2) {
                                provicalc->r(ii >> 1, jj >> 1) = origCropPart->r(ii, jj);
                                provicalc->g(ii >> 1, jj >> 1) = origCropPart->g(ii, jj);
                                provicalc->b(ii >> 1, jj >> 1) = origCropPart->b(ii, jj);
                            }
                        }

                        imgsrc->convertColorSpace(provicalc, params.icm, currWB);//for denoise luminance curve
                        float maxr = 0.f;
                        float maxb = 0.f;
                        float pondcorrec = 1.0f;
                        float chaut, redaut, blueaut, maxredaut, maxblueaut, minredaut, minblueaut, chromina, sigma, lumema, sigma_L, redyel, skinc, nsknc;
                        int Nb;
                        chaut = 0.f;
                        redaut = 0.f;
                        blueaut = 0.f;
                        maxredaut = 0.f;
                        maxblueaut = 0.f;
                        chromina = 0.f;
                        sigma = 0.f;
                        ipf.RGB_denoise_info(origCropPart, provicalc, imgsrc->isRAW(), gamcurve, gam, gamthresh, gamslope, params.dirpyrDenoise, imgsrc->getDirPyrDenoiseExpComp(), chaut, Nb, redaut, blueaut, maxredaut, maxblueaut, minredaut, minblueaut, chromina, sigma, lumema, sigma_L, redyel, skinc, nsknc);
                        float multip = 1.f;
                        float adjustr = 1.f;

                        if      (params.icm.working == "ProPhoto")   {
                            adjustr = 1.f;   //
                        } else if (params.icm.working == "Adobe RGB")  {
                            adjustr = 1.f / 1.3f;
                        } else if (params.icm.working == "sRGB")       {
                            adjustr = 1.f / 1.3f;
                        } else if (params.icm.working == "WideGamut")  {
                            adjustr = 1.f / 1.1f;
                        } else if (params.icm.working == "Rec2020")  {
                            adjustr = 1.f / 1.1f;
                        } else if (params.icm.working == "Beta RGB")   {
                            adjustr = 1.f / 1.2f;
                        } else if (params.icm.working == "BestRGB")    {
                            adjustr = 1.f / 1.2f;
                        } else if (params.icm.working == "BruceRGB")   {
                            adjustr = 1.f / 1.2f;
                        }

                        if(!imgsrc->isRAW()) {
                            multip = 2.f;    //take into account gamma for TIF / JPG approximate value...not good fot gamma=1
                        }

                        float maxmax = max(maxredaut, maxblueaut);
                        float delta;
                        int mode = 2;
                        int lissage = settings->leveldnliss;
                        ipf.calcautodn_info (chaut, delta, Nb, levaut, maxmax, lumema, chromina, mode, lissage, redyel, skinc, nsknc);

                        //    printf("PROCESS cha=%f red=%f bl=%f redM=%f bluM=%f chrom=%f sigm=%f lum=%f sigL=%f\n",chaut,redaut,blueaut, maxredaut, maxblueaut, chromina, sigma, lumema, sigma_L);
                        if(maxredaut > maxblueaut) {
                            maxr = (delta) / ((autoNRmax * multip * adjustr * lowdenoise) / 2.f);

                            if(minblueaut <= minredaut  && minblueaut < chaut) {
                                maxb = (-chaut + minblueaut) / (autoNRmax * multip * adjustr * lowdenoise);
                            }
                        } else {
                            maxb = (delta) / ((autoNRmax * multip * adjustr * lowdenoise) / 2.f);

                            if(minredaut <= minblueaut  && minredaut < chaut) {
                                maxr = (-chaut + minredaut) / (autoNRmax * multip * adjustr * lowdenoise);
                            }
                        }//maxb mxr - empirical evaluation red / blue

                        ch_M[hcr * numtiles_W + wcr] = pondcorrec * chaut / (autoNR * multip * adjustr * lowdenoise);
                        max_r[hcr * numtiles_W + wcr] = pondcorrec * maxr;
                        max_b[hcr * numtiles_W + wcr] = pondcorrec * maxb;
                        lumL[hcr * numtiles_W + wcr] = lumema;
                        chromC[hcr * numtiles_W + wcr] = chromina;
                        ry[hcr * numtiles_W + wcr] = redyel;
                        sk[hcr * numtiles_W + wcr] = skinc;
                        pcsk[hcr * numtiles_W + wcr] = nsknc;

                    }
                }

                delete provicalc;
                delete origCropPart;
            }

            int liss = settings->leveldnliss; //smooth result around mean

            if(liss == 2 || liss == 3) {
                // I smooth only mean and not delta (max)
                float nchm = 0.f;
                float koef = 0.4f; //between 0.1 to 0.9

                if(liss == 3) {
                    koef = 0.0f;    //quasi auto for mean Ch
                }

                for(int wcr = 0; wcr < numtiles_W; wcr++) {
                    for(int hcr = 0; hcr < numtiles_H; hcr++) {
                        nchm += ch_M[hcr * numtiles_W + wcr];
                    }
                }

                nchm /= (numtiles_H * numtiles_W);

                for(int wcr = 0; wcr < numtiles_W; wcr++) {
                    for(int hcr = 0; hcr < numtiles_H; hcr++) {
                        ch_M[hcr * numtiles_W + wcr] = nchm + (ch_M[hcr * numtiles_W + wcr] - nchm) * koef;
                    }
                }
            }

            if(liss == 3) { //same as auto but with much cells
                float MaxR = 0.f;
                float MaxB = 0.f;
                float MaxRMoy = 0.f;
                float MaxBMoy = 0.f;

                for(int k = 0; k < nbtl; k++) {
                    MaxBMoy += max_b[k];
                    MaxRMoy += max_r[k];

                    if(max_r[k] > MaxR) {
                        MaxR = max_r[k];
                    }

                    if(max_b[k] > MaxB) {
                        MaxB = max_b[k];
                    }

                }

                MaxBMoy /= nbtl;
                MaxRMoy /= nbtl;

                for(int k = 0; k < nbtl; k++) {
                    if(MaxR > MaxB) {
                        max_r[k] = MaxRMoy + (MaxR - MaxRMoy) * 0.66f; //#std Dev
                        //max_b[k]=MinB;
                        max_b[k] = MaxBMoy + (MaxB - MaxBMoy) * 0.66f;

                    } else {
                        max_b[k] = MaxBMoy + (MaxB - MaxBMoy) * 0.66f;
                        //max_r[k]=MinR;
                        max_r[k] = MaxRMoy + (MaxR - MaxRMoy) * 0.66f;

                    }
                }
            }

            if (settings->verbose) {
                t2pone.set();
                printf("Info denoise ponderated performed in %d usec:\n", t2pone.etime(t1pone));
            }

        }
    }


    if((settings->leveldnautsimpl == 1 && params.dirpyrDenoise.Cmethod == "AUT")  || (settings->leveldnautsimpl == 0 && params.dirpyrDenoise.C2method == "AUTO")) {
        MyTime t1aue, t2aue;
        t1aue.set();
        int crW, crH;

        if(settings->leveldnv == 0) {
            crW = 100;
            crH = 100;
        }

        if(settings->leveldnv == 1) {
            crW = 250;
            crH = 250;
        }

        if(settings->leveldnv == 2) {
            crW = int(tileWskip / 2);
            crH = int(tileHskip / 2);
        }

        //  if(settings->leveldnv ==2) {crW=int(tileWskip/2);crH=int(1.15f*(tileWskip/2));}//adapted to scale of preview
        if(settings->leveldnv == 3) {
            crW = tileWskip - 10;
            crH = tileHskip - 10;
        }

        float lowdenoise = 1.f;
        int levaut = settings->leveldnaut;

        if(levaut == 1) { //Standard
            lowdenoise = 0.7f;
        }

        if (params.dirpyrDenoise.enabled) {//evaluate Noise
            LUTf gamcurve(65536, 0);
            float gam, gamthresh, gamslope;
            ipf.RGB_denoise_infoGamCurve(params.dirpyrDenoise, imgsrc->isRAW(), gamcurve, gam, gamthresh, gamslope);
            int Nb[9];
            int  coordW[3];//coordonate of part of image to mesure noise
            int  coordH[3];
            int begW = 50;
            int begH = 50;
            coordW[0] = begW;
            coordW[1] = fw / 2 - crW / 2;
            coordW[2] = fw - crW - begW;
            coordH[0] = begH;
            coordH[1] = fh / 2 - crH / 2;
            coordH[2] = fh - crH - begH;
            #pragma omp parallel
            {
                Imagefloat *origCropPart;//init auto noise
                origCropPart = new Imagefloat (crW, crH);//allocate memory
                Imagefloat *provicalc = new Imagefloat ((crW + 1) / 2, (crH + 1) / 2); //for denoise curves

                #pragma omp for schedule(dynamic) collapse(2) nowait

                for(int wcr = 0; wcr <= 2; wcr++) {
                    for(int hcr = 0; hcr <= 2; hcr++) {
                        PreviewProps ppP (coordW[wcr] , coordH[hcr], crW, crH, 1);
                        imgsrc->getImage (currWB, tr, origCropPart, ppP, params.toneCurve, params.icm, params.raw);

                        // we only need image reduced to 1/4 here
                        for(int ii = 0; ii < crH; ii += 2) {
                            for(int jj = 0; jj < crW; jj += 2) {
                                provicalc->r(ii >> 1, jj >> 1) = origCropPart->r(ii, jj);
                                provicalc->g(ii >> 1, jj >> 1) = origCropPart->g(ii, jj);
                                provicalc->b(ii >> 1, jj >> 1) = origCropPart->b(ii, jj);
                            }
                        }

                        imgsrc->convertColorSpace(provicalc, params.icm, currWB);//for denoise luminance curve
                        int nb = 0;
                        float chaut = 0.f, redaut = 0.f, blueaut = 0.f, maxredaut = 0.f, maxblueaut = 0.f, minredaut = 0.f, minblueaut = 0.f, chromina = 0.f, sigma = 0.f, lumema = 0.f, sigma_L = 0.f, redyel = 0.f, skinc = 0.f, nsknc = 0.f;
                        ipf.RGB_denoise_info(origCropPart, provicalc, imgsrc->isRAW(), gamcurve, gam, gamthresh, gamslope,  params.dirpyrDenoise, imgsrc->getDirPyrDenoiseExpComp(), chaut, nb, redaut, blueaut, maxredaut, maxblueaut, minredaut, minblueaut, chromina, sigma, lumema, sigma_L, redyel, skinc, nsknc);
                        Nb[hcr * 3 + wcr] = nb;
                        ch_M[hcr * 3 + wcr] = chaut;
                        max_r[hcr * 3 + wcr] = maxredaut;
                        max_b[hcr * 3 + wcr] = maxblueaut;
                        min_r[hcr * 3 + wcr] = minredaut;
                        min_b[hcr * 3 + wcr] = minblueaut;
                        lumL[hcr * 3 + wcr] = lumema;
                        chromC[hcr * 3 + wcr] = chromina;
                        ry[hcr * 3 + wcr] = redyel;
                        sk[hcr * 3 + wcr] = skinc;
                        pcsk[hcr * 3 + wcr] = nsknc;
                    }
                }

                delete provicalc;
                delete origCropPart;
            }
            float chM = 0.f;
            float MaxR = 0.f;
            float MaxB = 0.f;
            float MinR = 100000000.f;
            float MinB = 100000000.f;
            float maxr = 0.f;
            float maxb = 0.f;
            float multip = 1.f;
            float adjustr = 1.f;
            float Max_R[9] = {0.f, 0.f, 0.f, 0.f, 0.f, 0.f, 0.f, 0.f, 0.f};
            float Max_B[9] = {0.f, 0.f, 0.f, 0.f, 0.f, 0.f, 0.f, 0.f, 0.f};
            float Min_R[9];
            float Min_B[9];
            float MaxRMoy = 0.f;
            float MaxBMoy = 0.f;
            float MinRMoy = 0.f;
            float MinBMoy = 0.f;

            if      (params.icm.working == "ProPhoto")   {
                adjustr = 1.f;
            } else if (params.icm.working == "Adobe RGB")  {
                adjustr = 1.f / 1.3f;
            } else if (params.icm.working == "sRGB")       {
                adjustr = 1.f / 1.3f;
            } else if (params.icm.working == "WideGamut")  {
                adjustr = 1.f / 1.1f;
            } else if (params.icm.working == "Rec2020")  {
                adjustr = 1.f / 1.1f;
            } else if (params.icm.working == "Beta RGB")   {
                adjustr = 1.f / 1.2f;
            } else if (params.icm.working == "BestRGB")    {
                adjustr = 1.f / 1.2f;
            } else if (params.icm.working == "BruceRGB")   {
                adjustr = 1.f / 1.2f;
            }

            if(!imgsrc->isRAW()) {
                multip = 2.f;    //take into account gamma for TIF / JPG approximate value...not good fot gamma=1
            }

            float delta[9];
            int mode = 1;
            int lissage = settings->leveldnliss;

            for(int k = 0; k < 9; k++) {
                float maxmax = max(max_r[k], max_b[k]);
                ipf.calcautodn_info (ch_M[k], delta[k], Nb[k], levaut, maxmax, lumL[k], chromC[k], mode, lissage, ry[k], sk[k], pcsk[k] );
                //  printf("ch_M=%f delta=%f\n",ch_M[k], delta[k]);
            }

            for(int k = 0; k < 9; k++) {
                if(max_r[k] > max_b[k]) {
                    //printf("R delta=%f  koef=%f\n",delta[k],autoNRmax*multip*adjustr*lowdenoise);
                    Max_R[k] = (delta[k]) / ((autoNRmax * multip * adjustr * lowdenoise) / 2.f);
                    Min_B[k] = -(ch_M[k] - min_b[k]) / (autoNRmax * multip * adjustr * lowdenoise);
                    Max_B[k] = 0.f;
                    Min_R[k] = 0.f;
                } else {
                    //printf("B delta=%f  koef=%f\n",delta[k],autoNRmax*multip*adjustr*lowdenoise);
                    Max_B[k] = (delta[k]) / ((autoNRmax * multip * adjustr * lowdenoise) / 2.f);
                    Min_R[k] = - (ch_M[k] - min_r[k])   / (autoNRmax * multip * adjustr * lowdenoise);
                    Min_B[k] = 0.f;
                    Max_R[k] = 0.f;
                }
            }

            for(int k = 0; k < 9; k++) {
                //  printf("ch_M= %f Max_R=%f Max_B=%f min_r=%f min_b=%f\n",ch_M[k],Max_R[k], Max_B[k],Min_R[k], Min_B[k]);
                chM += ch_M[k];
                MaxBMoy += Max_B[k];
                MaxRMoy += Max_R[k];
                MinRMoy += Min_R[k];
                MinBMoy += Min_B[k];

                if(Max_R[k] > MaxR) {
                    MaxR = Max_R[k];
                }

                if(Max_B[k] > MaxB) {
                    MaxB = Max_B[k];
                }

                if(Min_R[k] < MinR) {
                    MinR = Min_R[k];
                }

                if(Min_B[k] < MinB) {
                    MinB = Min_B[k];
                }

            }

            chM /= 9;
            MaxBMoy /= 9;
            MaxRMoy /= 9;
            MinBMoy /= 9;
            MinRMoy /= 9;

            if(MaxR > MaxB) {
                maxr = MaxRMoy + (MaxR - MaxRMoy) * 0.66f; //#std Dev
                //  maxb=MinB;
                maxb = MinBMoy + (MinB - MinBMoy) * 0.66f;

            } else {
                maxb = MaxBMoy + (MaxB - MaxBMoy) * 0.66f;
                //  maxr=MinR;
                maxr = MinRMoy + (MinR - MinRMoy) * 0.66f;

            }

//              printf("SIMPL cha=%f red=%f bl=%f \n",chM,maxr,maxb);

            params.dirpyrDenoise.chroma = chM / (autoNR * multip * adjustr);
            params.dirpyrDenoise.redchro = maxr;
            params.dirpyrDenoise.bluechro = maxb;
        }

        if (settings->verbose) {
            t2aue.set();
            printf("Info denoise auto performed in %d usec:\n", t2aue.etime(t1aue));
        }

        //end evaluate noise
    }





    Imagefloat* baseImg = new Imagefloat (fw, fh);
    imgsrc->getImage (currWB, tr, baseImg, pp, params.toneCurve, params.icm, params.raw);

    if (pl) {
        pl->setProgress (0.50);
    }

//  LUTf Noisecurve (65536,0);
//!!!// auto exposure!!!
    double expcomp = params.toneCurve.expcomp;
    int    bright = params.toneCurve.brightness;
    int    contr = params.toneCurve.contrast;
    int    black = params.toneCurve.black;
    int    hlcompr = params.toneCurve.hlcompr;
    int    hlcomprthresh = params.toneCurve.hlcomprthresh;

    if (params.toneCurve.autoexp) {
        LUTu aehist;
        int aehistcompr;
        imgsrc->getAutoExpHistogram (aehist, aehistcompr);
        ipf.getAutoExp (aehist, aehistcompr, imgsrc->getDefGain(), params.toneCurve.clip, expcomp, bright, contr, black, hlcompr, hlcomprthresh);
    }

    // at this stage, we can flush the raw data to free up quite an important amount of memory
    // commented out because it makes the application crash when batch processing...
    // TODO: find a better place to flush rawData and rawRGB
    if(flush) {
        imgsrc->flushRawData();
        imgsrc->flushRGB();
    }

    // perform luma/chroma denoise
//  CieImage *cieView;
//  NoisCurve noiseLCurve;
//    bool lldenoiseutili=false;
//  Imagefloat *calclum ;
//    params.dirpyrDenoise.getCurves(noiseLCurve, lldenoiseutili);
//  if (params.dirpyrDenoise.enabled  && lldenoiseutili) {

    DirPyrDenoiseParams denoiseParams = params.dirpyrDenoise;   // make a copy because we cheat here

    if(denoiseParams.Lmethod == "CUR") {
        if(noiseLCurve) {
            denoiseParams.luma = 0.5f;
        } else {
            denoiseParams.luma = 0.0f;
        }
    } else if(denoiseParams.Lmethod == "SLI") {
        noiseLCurve.Reset();
    }

    if (denoiseParams.enabled  && (noiseLCurve || noiseCCurve )) {
        // we only need image reduced to 1/4 here
        calclum = new Imagefloat ((fw + 1) / 2, (fh + 1) / 2); //for luminance denoise curve
        #pragma omp parallel for

        for(int ii = 0; ii < fh; ii += 2) {
            for(int jj = 0; jj < fw; jj += 2) {
                calclum->r(ii >> 1, jj >> 1) = baseImg->r(ii, jj);
                calclum->g(ii >> 1, jj >> 1) = baseImg->g(ii, jj);
                calclum->b(ii >> 1, jj >> 1) = baseImg->b(ii, jj);
            }
        }

        imgsrc->convertColorSpace(calclum, params.icm, currWB);
    }

    if (denoiseParams.enabled) {
        // CurveFactory::denoiseLL(lldenoiseutili, denoiseParams.lcurve, Noisecurve,1);
        //denoiseParams.getCurves(noiseLCurve);
//      ipf.RGB_denoise(baseImg, baseImg, calclum, imgsrc->isRAW(), denoiseParams, params.defringe, imgsrc->getDirPyrDenoiseExpComp(), noiseLCurve, lldenoiseutili);
        float chaut, redaut, blueaut, maxredaut, maxblueaut, nresi, highresi;
        int kall = 2;
        ipf.RGB_denoise(kall, baseImg, baseImg, calclum, ch_M, max_r, max_b, imgsrc->isRAW(), denoiseParams, imgsrc->getDirPyrDenoiseExpComp(), noiseLCurve, noiseCCurve, chaut, redaut, blueaut, maxredaut, maxblueaut, nresi, highresi);

    }

//  delete calclum;
    delete [] ch_M;
    delete [] max_r;
    delete [] max_b;
    delete [] min_r;
    delete [] min_b;
    delete [] lumL;
    delete [] chromC;
    delete [] ry;
    delete [] sk;
    delete [] pcsk;

    imgsrc->convertColorSpace(baseImg, params.icm, currWB);

    // perform first analysis
    LUTu hist16 (65536);

    ipf.firstAnalysis (baseImg, params, hist16);

    // perform transform (excepted resizing)
    if (ipf.needsTransform()) {
        Imagefloat* trImg = new Imagefloat (fw, fh);
        ipf.transform (baseImg, trImg, 0, 0, 0, 0, fw, fh, fw, fh, imgsrc->getMetaData()->getFocalLen(), imgsrc->getMetaData()->getFocalLen35mm(),
                       imgsrc->getMetaData()->getFocusDist(), imgsrc->getRotateDegree(), true);
        delete baseImg;
        baseImg = trImg;
    }


    if (params.dirpyrequalizer.cbdlMethod == "bef" && params.dirpyrequalizer.enabled && !params.colorappearance.enabled) {
        const int W = baseImg->getWidth();
        const int H = baseImg->getHeight();
        LabImage labcbdl(W, H);
        ipf.rgb2lab(*baseImg, labcbdl, params.icm.working);
        ipf.dirpyrequalizer (&labcbdl, 1);
        ipf.lab2rgb(labcbdl, *baseImg, params.icm.working);
    }

    // update blurmap
    SHMap* shmap = nullptr;

    if (params.sh.enabled) {
        shmap = new SHMap (fw, fh, true);
        double radius = sqrt (double(fw * fw + fh * fh)) / 2.0;
        double shradius = params.sh.radius;

        if (!params.sh.hq) {
            shradius *= radius / 1800.0;
        }

        shmap->update (baseImg, shradius, ipf.lumimul, params.sh.hq, 1);
    }

    // RGB processing

    LUTf curve1 (65536);
    LUTf curve2 (65536);
    LUTf curve (65536, 0);
    LUTf satcurve (65536, 0);
    LUTf lhskcurve (65536, 0);
    LUTf lumacurve(32770, 0); // lumacurve[32768] and lumacurve[32769] will be set to 32768 and 32769 later to allow linear interpolation
    LUTf clcurve (65536, 0);
    LUTf clToningcurve;
    LUTf cl2Toningcurve;
    LUTf wavclCurve (65536, 0);

    LUTf rCurve;
    LUTf gCurve;
    LUTf bCurve;
    LUTu dummy;

    ToneCurve customToneCurve1, customToneCurve2;
    ColorGradientCurve ctColorCurve;
    OpacityCurve ctOpacityCurve;
    ColorAppearance customColCurve1, customColCurve2, customColCurve3 ;
    ToneCurve customToneCurvebw1;
    ToneCurve customToneCurvebw2;
    //if(params.blackwhite.enabled) params.toneCurve.hrenabled=false;

    CurveFactory::complexCurve (expcomp, black / 65535.0, hlcompr, hlcomprthresh, params.toneCurve.shcompr, bright, contr,
                                params.toneCurve.curveMode, params.toneCurve.curve, params.toneCurve.curveMode2, params.toneCurve.curve2,
                                hist16, curve1, curve2, curve, dummy, customToneCurve1, customToneCurve2 );

    CurveFactory::RGBCurve (params.rgbCurves.rcurve, rCurve, 1);
    CurveFactory::RGBCurve (params.rgbCurves.gcurve, gCurve, 1);
    CurveFactory::RGBCurve (params.rgbCurves.bcurve, bCurve, 1);

    bool opautili = false;

    if(params.colorToning.enabled) {
        TMatrix wprof = iccStore->workingSpaceMatrix (params.icm.working);
        double wp[3][3] = {
            {wprof[0][0], wprof[0][1], wprof[0][2]},
            {wprof[1][0], wprof[1][1], wprof[1][2]},
            {wprof[2][0], wprof[2][1], wprof[2][2]}
        };
        TMatrix wiprof = iccStore->workingSpaceInverseMatrix (params.icm.working);
        double wip[3][3] = {
            {wiprof[0][0], wiprof[0][1], wiprof[0][2]},
            {wiprof[1][0], wiprof[1][1], wiprof[1][2]},
            {wiprof[2][0], wiprof[2][1], wiprof[2][2]}
        };
        params.colorToning.getCurves(ctColorCurve, ctOpacityCurve, wp, wip, opautili);
        clToningcurve (65536, 0);
        CurveFactory::curveToning(params.colorToning.clcurve, clToningcurve, 1);
        cl2Toningcurve (65536, 0);
        CurveFactory::curveToning(params.colorToning.cl2curve, cl2Toningcurve, 1);
    }

    LabImage* labView = new LabImage (fw, fh);

    if(params.blackwhite.enabled) {
        CurveFactory::curveBW (params.blackwhite.beforeCurve, params.blackwhite.afterCurve, hist16, dummy, customToneCurvebw1, customToneCurvebw2, 1);
    }

    double rrm, ggm, bbm;
    float autor, autog, autob;
    float satLimit = float(params.colorToning.satProtectionThreshold) / 100.f * 0.7f + 0.3f;
    float satLimitOpacity = 1.f - (float(params.colorToning.saturatedOpacity) / 100.f);

    if(params.colorToning.enabled  && params.colorToning.autosat) { //for colortoning evaluation of saturation settings
        float moyS = 0.f;
        float eqty = 0.f;
        ipf.moyeqt (baseImg, moyS, eqty);//return image : mean saturation and standard dev of saturation
        float satp = ((moyS + 1.5f * eqty) - 0.3f) / 0.7f; //1.5 sigma ==> 93% pixels with high saturation -0.3 / 0.7 convert to Hombre scale

        if(satp >= 0.92f) {
            satp = 0.92f;    //avoid values too high (out of gamut)
        }

        if(satp <= 0.15f) {
            satp = 0.15f;    //avoid too low values
        }

        satLimit = 100.f * satp;

        satLimitOpacity = 100.f * (moyS - 0.85f * eqty); //-0.85 sigma==>20% pixels with low saturation
    }

    autor = -9000.f; // This will ask to compute the "auto" values for the B&W tool (have to be inferior to -5000)
    DCPProfile::ApplyState as;
    DCPProfile *dcpProf = imgsrc->getDCP(params.icm, currWB, as);

    ipf.rgbProc (baseImg, labView, nullptr, curve1, curve2, curve, shmap, params.toneCurve.saturation, rCurve, gCurve, bCurve, satLimit , satLimitOpacity, ctColorCurve, ctOpacityCurve, opautili, clToningcurve, cl2Toningcurve, customToneCurve1, customToneCurve2, customToneCurvebw1, customToneCurvebw2, rrm, ggm, bbm, autor, autog, autob, expcomp, hlcompr, hlcomprthresh, dcpProf, as);

    if (settings->verbose) {
        printf("Output image / Auto B&W coefs:   R=%.2f   G=%.2f   B=%.2f\n", autor, autog, autob);
    }

    // if clut was used and size of clut cache == 1 we free the memory used by the clutstore (default clut cache size = 1 for 32 bit OS)
    if ( params.filmSimulation.enabled && !params.filmSimulation.clutFilename.empty() && options.clutCacheSize == 1) {
        CLUTStore::getInstance().clearCache();
    }

    // freeing up some memory
    customToneCurve1.Reset();
    customToneCurve2.Reset();
    ctColorCurve.Reset();
    ctOpacityCurve.Reset();
    noiseLCurve.Reset();
    noiseCCurve.Reset();
    customToneCurvebw1.Reset();
    customToneCurvebw2.Reset();

    // Freeing baseImg because not used anymore
    delete baseImg;
    baseImg = nullptr;

    if (shmap) {
        delete shmap;
    }

    shmap = nullptr;

    if (pl) {
        pl->setProgress (0.55);
    }

    //%%%%%%%%%%%%%%%%%%%%%%%%%%%%%%%%%%%%%%%%%%%%%%%%%%%%%%
    //%%%%%%%%%%%%%%%%%%%%%%%%%%%%%%%%%%%%%%%%%%%%%%%%%%%%%%
    // start tile processing...???


    if(params.labCurve.contrast != 0) { //only use hist16 for contrast
        hist16.clear();

#ifdef _OPENMP
        #pragma omp parallel
#endif
        {
            LUTu hist16thr (hist16.getSize());  // one temporary lookup table per thread
            hist16thr.clear();
#ifdef _OPENMP
            #pragma omp for schedule(static) nowait
#endif

            for (int i = 0; i < fh; i++)
                for (int j = 0; j < fw; j++) {
                    hist16thr[(int)((labView->L[i][j]))]++;
                }

            #pragma omp critical
            {
                hist16 += hist16thr;
            }
        }
    }

    bool utili;
    CurveFactory::complexLCurve (params.labCurve.brightness, params.labCurve.contrast, params.labCurve.lcurve, hist16, lumacurve, dummy, 1, utili);

    bool clcutili;
    CurveFactory::curveCL(clcutili, params.labCurve.clcurve, clcurve, 1);

    bool autili, butili, ccutili, cclutili;
    CurveFactory::complexsgnCurve (autili, butili, ccutili, cclutili, params.labCurve.acurve, params.labCurve.bcurve, params.labCurve.cccurve,
                                   params.labCurve.lccurve, curve1, curve2, satcurve, lhskcurve, 1);

    ipf.chromiLuminanceCurve (nullptr, 1, labView, labView, curve1, curve2, satcurve, lhskcurve, clcurve, lumacurve, utili, autili, butili, ccutili, cclutili, clcutili, dummy, dummy);

    if((params.colorappearance.enabled && !params.colorappearance.tonecie) || (!params.colorappearance.enabled)) {
        ipf.EPDToneMap(labView, 5, 1);
    }


    ipf.vibrance(labView);

    if((params.colorappearance.enabled && !settings->autocielab) || (!params.colorappearance.enabled)) {
        ipf.impulsedenoise (labView);
    }

    // for all treatments Defringe, Sharpening, Contrast detail ,Microcontrast they are activated if "CIECAM" function are disabled

    if((params.colorappearance.enabled && !settings->autocielab) || (!params.colorappearance.enabled)) {
        ipf.defringe (labView);
    }

    if (params.sharpenEdge.enabled) {
        ipf.MLsharpen(labView);
    }

    if (params.sharpenMicro.enabled) {
        if((params.colorappearance.enabled && !settings->autocielab) ||  (!params.colorappearance.enabled)) {
            ipf.MLmicrocontrast (labView);    //!params.colorappearance.sharpcie
        }
    }

    if(((params.colorappearance.enabled && !settings->autocielab) || (!params.colorappearance.enabled)) && params.sharpening.enabled) {

        float **buffer = new float*[fh];

        for (int i = 0; i < fh; i++) {
            buffer[i] = new float[fw];
        }

        ipf.sharpening (labView, (float**)buffer, params.sharpening);

        for (int i = 0; i < fh; i++) {
            delete [] buffer[i];
        }

        delete [] buffer;
    }

    WaveletParams WaveParams = params.wavelet;
    WavCurve wavCLVCurve;
    WavOpacityCurveRG waOpacityCurveRG;
    WavOpacityCurveBY waOpacityCurveBY;
    WavOpacityCurveW waOpacityCurveW;
    WavOpacityCurveWL waOpacityCurveWL;

    params.wavelet.getCurves(wavCLVCurve, waOpacityCurveRG, waOpacityCurveBY, waOpacityCurveW, waOpacityCurveWL );


    // directional pyramid wavelet
    if(params.dirpyrequalizer.cbdlMethod == "aft") {
        if((params.colorappearance.enabled && !settings->autocielab)  || !params.colorappearance.enabled) {
            ipf.dirpyrequalizer (labView, 1);    //TODO: this is the luminance tonecurve, not the RGB one
        }
    }

    bool wavcontlutili = false;

    CurveFactory::curveWavContL(wavcontlutili, params.wavelet.wavclCurve, wavclCurve,/* hist16C, dummy,*/ 1);

    if(params.wavelet.enabled) {
        ipf.ip_wavelet(labView, labView, 2, WaveParams, wavCLVCurve, waOpacityCurveRG, waOpacityCurveBY, waOpacityCurveW,  waOpacityCurveWL, wavclCurve, wavcontlutili, 1);
    }

    wavCLVCurve.Reset();

    //Colorappearance and tone-mapping associated

    int f_w = 1, f_h = 1;
    int begh = 0, endh = fh;

    if(params.colorappearance.tonecie || params.colorappearance.enabled) {
        f_w = fw;
        f_h = fh;
    }

    CieImage *cieView = new CieImage (f_w, (f_h));
    begh = 0;
    endh = fh;
    CurveFactory::curveLightBrightColor (
        params.colorappearance.curve,
        params.colorappearance.curve2,
        params.colorappearance.curve3,
        hist16, dummy,
        dummy, dummy,
        customColCurve1,
        customColCurve2,
        customColCurve3,
        1);

    if(params.colorappearance.enabled) {
        double adap;
        float fnum = imgsrc->getMetaData()->getFNumber  ();// F number
        float fiso = imgsrc->getMetaData()->getISOSpeed () ;// ISO
        float fspeed = imgsrc->getMetaData()->getShutterSpeed () ;//speed
        float fcomp = imgsrc->getMetaData()->getExpComp  ();//compensation + -

        if(fnum < 0.3f || fiso < 5.f || fspeed < 0.00001f) {
            adap = 2000.;
        }//if no exif data or wrong
        else {
            float E_V = fcomp + log2 ((fnum * fnum) / fspeed / (fiso / 100.f));
            E_V += params.toneCurve.expcomp;// exposure compensation in tonecurve ==> direct EV
            E_V += log2(params.raw.expos);// exposure raw white point ; log2 ==> linear to EV
            adap = powf(2.f, E_V - 3.f); //cd / m2
        }

        LUTf CAMBrightCurveJ;
        LUTf CAMBrightCurveQ;
        float CAMMean = NAN;

        if (params.sharpening.enabled) {
            if(settings->ciecamfloat) {
                float d;
                ipf.ciecam_02float (cieView, float(adap), begh, endh, 1, 2, labView, &params, customColCurve1, customColCurve2, customColCurve3, dummy, dummy, CAMBrightCurveJ, CAMBrightCurveQ, CAMMean, 5, 1, true, d, 1, 1);
            } else {
                double dd;
                ipf.ciecam_02 (cieView, adap, begh, endh, 1, 2, labView, &params, customColCurve1, customColCurve2, customColCurve3, dummy, dummy, CAMBrightCurveJ, CAMBrightCurveQ, CAMMean, 5, 1, true, dd, 1, 1);
            }
        } else {
            if(settings->ciecamfloat) {
                float d;
                ipf.ciecam_02float (cieView, float(adap), begh, endh, 1, 2, labView, &params, customColCurve1, customColCurve2, customColCurve3, dummy, dummy, CAMBrightCurveJ, CAMBrightCurveQ, CAMMean, 5, 1, true, d, 1, 1);
            } else {
                double dd;
                ipf.ciecam_02 (cieView, adap, begh, endh, 1, 2, labView, &params, customColCurve1, customColCurve2, customColCurve3, dummy, dummy, CAMBrightCurveJ, CAMBrightCurveQ, CAMMean, 5, 1, true, dd, 1, 1);
            }
        }
    }

    delete cieView;
    cieView = nullptr;




    // end tile processing...???
    //%%%%%%%%%%%%%%%%%%%%%%%%%%%%%%%%%%%%%%%%%%%%%%%%%%%%%%
    //%%%%%%%%%%%%%%%%%%%%%%%%%%%%%%%%%%%%%%%%%%%%%%%%%%%%%%

    if (pl) {
        pl->setProgress (0.60);
    }

    int imw, imh;
    double tmpScale = ipf.resizeScale(&params, fw, fh, imw, imh);
    bool labResize = params.resize.enabled && params.resize.method != "Nearest" && tmpScale != 1.0;
    LabImage *tmplab;

    // crop and convert to rgb16
    int cx = 0, cy = 0, cw = labView->W, ch = labView->H;

    if (params.crop.enabled) {
        cx = params.crop.x;
        cy = params.crop.y;
        cw = params.crop.w;
        ch = params.crop.h;

        if(labResize) { // crop lab data
            tmplab = new LabImage(cw, ch);

            for(int row = 0; row < ch; row++) {
                for(int col = 0; col < cw; col++) {
                    tmplab->L[row][col] = labView->L[row + cy][col + cx];
                    tmplab->a[row][col] = labView->a[row + cy][col + cx];
                    tmplab->b[row][col] = labView->b[row + cy][col + cx];
                }
            }

            delete labView;
            labView = tmplab;
            cx = 0;
            cy = 0;
        }
    }

    if (labResize) { // resize lab data
        // resize image
        tmplab = new LabImage(imw, imh);
        ipf.Lanczos (labView, tmplab, tmpScale);
        delete labView;
        labView = tmplab;
        cw = labView->W;
        ch = labView->H;

        if(params.prsharpening.enabled) {
            for(int i = 0; i < ch; i++)
                for(int j = 0; j < cw; j++) {
                    labView->L[i][j] = labView->L[i][j] < 0.f ? 0.f : labView->L[i][j];
                }

            float **buffer = new float*[ch];

            for (int i = 0; i < ch; i++) {
                buffer[i] = new float[cw];
            }

            ipf.sharpening (labView, (float**)buffer, params.prsharpening);

            for (int i = 0; i < ch; i++) {
                delete [] buffer[i];
            }

            delete [] buffer;
        }
    }

    Image16* readyImg = nullptr;
    cmsHPROFILE jprof = nullptr;
    bool customGamma = false;
    bool useLCMS = false;
    bool bwonly = params.blackwhite.enabled && !params.colorToning.enabled && !autili && !butili ;

    if(params.icm.gamma != "default" || params.icm.freegamma) { // if select gamma output between BT709, sRGB, linear, low, high, 2.2 , 1.8

        GammaValues ga;
        //  if(params.blackwhite.enabled) params.toneCurve.hrenabled=false;
        readyImg = ipf.lab2rgb16 (labView, cx, cy, cw, ch, params.icm, bwonly, &ga);
        customGamma = true;

        //or selected Free gamma
        useLCMS = false;

        if ((jprof = iccStore->createCustomGammaOutputProfile (params.icm, ga)) == NULL) {
            useLCMS = true;
        }

<<<<<<< HEAD
        //begin adaptation rTRC gTRC bTRC
        //"jprof" profile has the same characteristics than RGB values, but TRC are adapted... for applying profile
        if (!useLCMS) {
            if (settings->verbose) {
                printf("Output Gamma - profile: \"%s\"\n", outProfile.c_str()  );    //c_str()
            }

            jprof = iccStore->getProfile(outProfile); //get output profile

            if (jprof == nullptr) {
                useLCMS = true;

                if (settings->verbose) {
                    printf("\"%s\" ICC output profile not found!\n", outProfile.c_str());
                }
            } else {
                cmsToneCurve* GammaTRC[3] = { nullptr, nullptr, nullptr };

                cmsFloat64Number Parameters[7];

                Parameters[0] = ga0;
                Parameters[1] = ga1;
                Parameters[2] = ga2;
                Parameters[3] = ga3;
                Parameters[4] = ga4;
                Parameters[5] = ga5;
                Parameters[6] = ga6;
                // 7 parameters for smoother curves
                //change desc Tag , to "free gamma", or "BT709", etc.
                cmsMLU *DescriptionMLU, *CopyrightMLU, *DmndMLU, *DmddMLU;// for modification TAG

                cmsContext ContextID = cmsGetProfileContextID(jprof);//modification TAG
                DescriptionMLU  = cmsMLUalloc(ContextID, 1);
                CopyrightMLU    = cmsMLUalloc(ContextID, 1);//for ICC
                DmndMLU = cmsMLUalloc(ContextID, 1); //for ICC
                DmddMLU = cmsMLUalloc(ContextID, 1); // for ICC


                // instruction with //ICC are used for generate icc profile
                if (DescriptionMLU == nullptr) {
                    printf("Description error\n");
                }

                cmsMLUsetWide(CopyrightMLU, "en", "US", L"General Public License - AdobeRGB compatible")    ;//adapt to profil
                cmsMLUsetWide(DmndMLU,      "en", "US", L"RawTherapee") ;
                cmsMLUsetWide(DmddMLU,      "en", "US", L"RTMedium")    ;   //adapt to profil

                //display Tag desc with : selection of gamma and Primaries
                if (!params.icm.freegamma) {
                    std::wstring gammaStr;

                    if(params.icm.gamma == "High_g1.3_s3.35") {
                        gammaStr = std::wstring(L"GammaTRC: High g=1.3 s=3.35");
                    } else if (params.icm.gamma == "Low_g2.6_s6.9") {
                        gammaStr = std::wstring(L"GammaTRC: Low g=2.6 s=6.9");
                    } else if (params.icm.gamma == "sRGB_g2.4_s12.92") {
                        gammaStr = std::wstring(L"GammaTRC: sRGB g=2.4 s=12.92");
                    } else if (params.icm.gamma == "BT709_g2.2_s4.5") {
                        gammaStr = std::wstring(L"GammaTRC: BT709 g=2.2 s=4.5");
                    } else if (params.icm.gamma == "linear_g1.0") {
                        gammaStr = std::wstring(L"GammaTRC: Linear g=1.0");
                    } else if (params.icm.gamma == "standard_g2.2") {
                        gammaStr = std::wstring(L"GammaTRC: g=2.2");
                    } else if (params.icm.gamma == "standard_g1.8") {
                        gammaStr = std::wstring(L"GammaTRC: g=1.8");
                    }

                    cmsMLUsetWide(DescriptionMLU,  "en", "US", gammaStr.c_str());

                    //for elaboration ICC profiles
                    //  else if (params.icm.gamma== "sRGB_g2.4_s12.92" && !params.icm.freegamma) cmsMLUsetWide(DescriptionMLU,  "en", "US", L"RT_Medium gamma sRGB(AdobeRGB compatible)");
                    //  else if (params.icm.gamma== "BT709_g2.2_s4.5" && !params.icm.freegamma) cmsMLUsetWide(DescriptionMLU,  "en", "US", L"RT_sRGB gamma BT709(IEC61966 equivalent)");
                    //  else if (params.icm.gamma== "sRGB_g2.4_s12.92" && !params.icm.freegamma) cmsMLUsetWide(DescriptionMLU,  "en", "US", L"RT_sRGB gamma sRGB(IEC61966 equivalent)");
                    //  else if (params.icm.gamma== "linear_g1.0" && !params.icm.freegamma) cmsMLUsetWide(DescriptionMLU,  "en", "US", L"RT_sRGB gamma Linear1.0(IEC61966 equivalent)");
                    //else if (params.icm.gamma==   "BT709_g2.2_s4.5" && !params.icm.freegamma) cmsMLUsetWide(DescriptionMLU,  "en", "US", L"RT_Large gamma BT709(Prophoto compatible)");
                    //  else if (params.icm.gamma== "sRGB_g2.4_s12.92" && !params.icm.freegamma) cmsMLUsetWide(DescriptionMLU,  "en", "US", L"RT_Large gamma sRGB(Prophoto compatible)");
                    //  else if (params.icm.gamma== "linear_g1.0" && !params.icm.freegamma) cmsMLUsetWide(DescriptionMLU,  "en", "US", L"RT_Large gamma Linear1.0(Prophoto compatible)");
                } else {
                    // create description with gamma + slope + primaries
                    std::wostringstream gammaWs;
                    gammaWs.precision(2);
                    gammaWs << "Manual GammaTRC: g=" << (float)params.icm.gampos << " s=" << (float)params.icm.slpos;
                    cmsMLUsetWide(DescriptionMLU,  "en", "US", gammaWs.str().c_str());
                }

                cmsWriteTag(jprof, cmsSigProfileDescriptionTag,  DescriptionMLU);//desc changed
                //  cmsWriteTag(jprof, cmsSigCopyrightTag,           CopyrightMLU);
                //  cmsWriteTag(jprof, cmsSigDeviceMfgDescTag, DmndMLU);
                //  cmsWriteTag(jprof, cmsSigDeviceModelDescTag, DmddMLU);

                // Calculate output profile's rTRC bTRC gTRC
                GammaTRC[0] = GammaTRC[1] = GammaTRC[2] = cmsBuildParametricToneCurve(nullptr, 5, Parameters);
                cmsWriteTag(jprof, cmsSigGreenTRCTag, (void*)GammaTRC[1] );
                cmsWriteTag(jprof, cmsSigRedTRCTag,   (void*)GammaTRC[0] );
                cmsWriteTag(jprof, cmsSigBlueTRCTag,  (void*)GammaTRC[2] );
                //for generation ICC profiles : here Prophoto ==> Large
                //  if(params.icm.gamma==   "BT709_g2.2_s4.5") cmsSaveProfileToFile(jprof, "RT_sRGB_gBT709.icm");
                //  else if (params.icm.gamma== "sRGB_g2.4_s12.92") cmsSaveProfileToFile(jprof, "RT_Medium_gsRGB.icc");
                //  else if (params.icm.gamma== "linear_g1.0") cmsSaveProfileToFile(jprof, "RT_Large_g10.icc");

                if (GammaTRC[0]) {
                    cmsFreeToneCurve(GammaTRC[0]);
                }
            }
        }

=======
>>>>>>> cced5756
    } else {
        // if Default gamma mode: we use the profile selected in the "Output profile" combobox;
        // gamma come from the selected profile, otherwise it comes from "Free gamma" tool

        readyImg = ipf.lab2rgb16 (labView, cx, cy, cw, ch, params.icm, bwonly);

        if (settings->verbose) {
            printf("Output profile_: \"%s\"\n", params.icm.output.c_str());
        }
    }

    delete labView;
    labView = nullptr;



    if(bwonly) { //force BW r=g=b
        if (settings->verbose) {
            printf("Force BW\n");
        }

        for (int ccw = 0; ccw < cw; ccw++) {
            for (int cch = 0; cch < ch; cch++) {
                readyImg->r(cch, ccw) = readyImg->g(cch, ccw);
                readyImg->b(cch, ccw) = readyImg->g(cch, ccw);
            }
        }
    }

    if (pl) {
        pl->setProgress (0.70);
    }

    if (tmpScale != 1.0 && params.resize.method == "Nearest") { // resize rgb data (gamma applied)
        Image16* tempImage = new Image16 (imw, imh);
        ipf.resize (readyImg, tempImage, tmpScale);
        delete readyImg;
        readyImg = tempImage;
    }

    if (tunnelMetaData) {
        readyImg->setMetadata (ii->getMetaData()->getExifData ());
    } else {
        readyImg->setMetadata (ii->getMetaData()->getExifData (), params.exif, params.iptc);
    }


    // Setting the output curve to readyImg
    if (customGamma) {
        if (!useLCMS) {
            // use corrected sRGB profile in order to apply a good TRC if present, otherwise use LCMS2 profile generated by lab2rgb16 w/ gamma
            ProfileContent pc(jprof);
            readyImg->setOutputProfile (pc.data, pc.length);
        }
    } else {
        // use the selected output profile if present, otherwise use LCMS2 profile generate by lab2rgb16 w/ gamma

        if (params.icm.output != "" && params.icm.output != ColorManagementParams::NoICMString) {

            // if iccStore->getProfile send back an object, then iccStore->getContent will do too
            cmsHPROFILE jprof = iccStore->getProfile(params.icm.output); //get outProfile

            if (jprof == nullptr) {
                if (settings->verbose) {
                    printf("\"%s\" ICC output profile not found!\n - use LCMS2 substitution\n", params.icm.output.c_str());
                }
            } else {
                if (settings->verbose) {
                    printf("Using \"%s\" output profile\n", params.icm.output.c_str());
                }

                ProfileContent pc = iccStore->getContent (params.icm.output);
                readyImg->setOutputProfile (pc.data, pc.length);
            }
        } else {
            // No ICM
            readyImg->setOutputProfile (nullptr, 0);
        }
    }

//    t2.set();
//    if( settings->verbose )
//           printf("Total:- %d usec\n", t2.etime(t1));

    if (!job->initialImage) {
        ii->decreaseRef ();
    }

    delete job;

    if (pl) {
        pl->setProgress (0.75);
    }

    /*  curve1.reset();curve2.reset();
        curve.reset();
        satcurve.reset();
        lhskcurve.reset();

        rCurve.reset();
        gCurve.reset();
        bCurve.reset();
        hist16.reset();
        hist16C.reset();
    */
    return readyImg;
}

void batchProcessingThread (ProcessingJob* job, BatchProcessingListener* bpl, bool tunnelMetaData)
{

    ProcessingJob* currentJob = job;

    while (currentJob) {
        int errorCode;
        IImage16* img = processImage (currentJob, errorCode, bpl, tunnelMetaData, true);

        if (errorCode) {
            bpl->error (M("MAIN_MSG_CANNOTLOAD"));
            currentJob = nullptr;
        } else {
            try {
                currentJob = bpl->imageReady (img);
            } catch (Glib::Exception& ex) {
                bpl->error (ex.what());
                currentJob = nullptr;
            }
        }
    }
}

void startBatchProcessing (ProcessingJob* job, BatchProcessingListener* bpl, bool tunnelMetaData)
{

    if (bpl)
#if __GNUC__ == 4 && __GNUC_MINOR__ == 8 && defined( WIN32 ) && defined(__x86_64__)
        // See Issue 2384 "Very bad response time on win7/64 using gcc 4.8 when queue is running"
        Glib::Thread::create(sigc::bind(sigc::ptr_fun(batchProcessingThread), job, bpl, tunnelMetaData), 0, true, true, Glib::THREAD_PRIORITY_NORMAL);

#else
        Glib::Thread::create(sigc::bind(sigc::ptr_fun(batchProcessingThread), job, bpl, tunnelMetaData), 0, true, true, Glib::THREAD_PRIORITY_LOW);
#endif

}

}<|MERGE_RESOLUTION|>--- conflicted
+++ resolved
@@ -54,7 +54,7 @@
 
         if (errorCode) {
             delete job;
-            return nullptr;
+            return NULL;
         }
     }
 
@@ -165,7 +165,7 @@
 
     NoiseCurve noiseLCurve;
     NoiseCurve noiseCCurve;
-    Imagefloat *calclum = nullptr ;
+    Imagefloat *calclum = NULL ;
     params.dirpyrDenoise.getCurves(noiseLCurve, noiseCCurve);
     float autoNR = (float) settings->nrauto;//
     float autoNRmax = (float) settings->nrautomax;//
@@ -754,7 +754,7 @@
     }
 
     // update blurmap
-    SHMap* shmap = nullptr;
+    SHMap* shmap = NULL;
 
     if (params.sh.enabled) {
         shmap = new SHMap (fw, fh, true);
@@ -858,7 +858,7 @@
     DCPProfile::ApplyState as;
     DCPProfile *dcpProf = imgsrc->getDCP(params.icm, currWB, as);
 
-    ipf.rgbProc (baseImg, labView, nullptr, curve1, curve2, curve, shmap, params.toneCurve.saturation, rCurve, gCurve, bCurve, satLimit , satLimitOpacity, ctColorCurve, ctOpacityCurve, opautili, clToningcurve, cl2Toningcurve, customToneCurve1, customToneCurve2, customToneCurvebw1, customToneCurvebw2, rrm, ggm, bbm, autor, autog, autob, expcomp, hlcompr, hlcomprthresh, dcpProf, as);
+    ipf.rgbProc (baseImg, labView, NULL, curve1, curve2, curve, shmap, params.toneCurve.saturation, rCurve, gCurve, bCurve, satLimit , satLimitOpacity, ctColorCurve, ctOpacityCurve, opautili, clToningcurve, cl2Toningcurve, customToneCurve1, customToneCurve2, customToneCurvebw1, customToneCurvebw2, rrm, ggm, bbm, autor, autog, autob, expcomp, hlcompr, hlcomprthresh, dcpProf, as);
 
     if (settings->verbose) {
         printf("Output image / Auto B&W coefs:   R=%.2f   G=%.2f   B=%.2f\n", autor, autog, autob);
@@ -881,13 +881,13 @@
 
     // Freeing baseImg because not used anymore
     delete baseImg;
-    baseImg = nullptr;
+    baseImg = NULL;
 
     if (shmap) {
         delete shmap;
     }
 
-    shmap = nullptr;
+    shmap = NULL;
 
     if (pl) {
         pl->setProgress (0.55);
@@ -933,7 +933,7 @@
     CurveFactory::complexsgnCurve (autili, butili, ccutili, cclutili, params.labCurve.acurve, params.labCurve.bcurve, params.labCurve.cccurve,
                                    params.labCurve.lccurve, curve1, curve2, satcurve, lhskcurve, 1);
 
-    ipf.chromiLuminanceCurve (nullptr, 1, labView, labView, curve1, curve2, satcurve, lhskcurve, clcurve, lumacurve, utili, autili, butili, ccutili, cclutili, clcutili, dummy, dummy);
+    ipf.chromiLuminanceCurve (NULL, 1, labView, labView, curve1, curve2, satcurve, lhskcurve, clcurve, lumacurve, utili, autili, butili, ccutili, cclutili, clcutili, dummy, dummy);
 
     if((params.colorappearance.enabled && !params.colorappearance.tonecie) || (!params.colorappearance.enabled)) {
         ipf.EPDToneMap(labView, 5, 1);
@@ -1071,7 +1071,7 @@
     }
 
     delete cieView;
-    cieView = nullptr;
+    cieView = NULL;
 
 
 
@@ -1147,8 +1147,8 @@
         }
     }
 
-    Image16* readyImg = nullptr;
-    cmsHPROFILE jprof = nullptr;
+    Image16* readyImg = NULL;
+    cmsHPROFILE jprof = NULL;
     bool customGamma = false;
     bool useLCMS = false;
     bool bwonly = params.blackwhite.enabled && !params.colorToning.enabled && !autili && !butili ;
@@ -1167,115 +1167,6 @@
             useLCMS = true;
         }
 
-<<<<<<< HEAD
-        //begin adaptation rTRC gTRC bTRC
-        //"jprof" profile has the same characteristics than RGB values, but TRC are adapted... for applying profile
-        if (!useLCMS) {
-            if (settings->verbose) {
-                printf("Output Gamma - profile: \"%s\"\n", outProfile.c_str()  );    //c_str()
-            }
-
-            jprof = iccStore->getProfile(outProfile); //get output profile
-
-            if (jprof == nullptr) {
-                useLCMS = true;
-
-                if (settings->verbose) {
-                    printf("\"%s\" ICC output profile not found!\n", outProfile.c_str());
-                }
-            } else {
-                cmsToneCurve* GammaTRC[3] = { nullptr, nullptr, nullptr };
-
-                cmsFloat64Number Parameters[7];
-
-                Parameters[0] = ga0;
-                Parameters[1] = ga1;
-                Parameters[2] = ga2;
-                Parameters[3] = ga3;
-                Parameters[4] = ga4;
-                Parameters[5] = ga5;
-                Parameters[6] = ga6;
-                // 7 parameters for smoother curves
-                //change desc Tag , to "free gamma", or "BT709", etc.
-                cmsMLU *DescriptionMLU, *CopyrightMLU, *DmndMLU, *DmddMLU;// for modification TAG
-
-                cmsContext ContextID = cmsGetProfileContextID(jprof);//modification TAG
-                DescriptionMLU  = cmsMLUalloc(ContextID, 1);
-                CopyrightMLU    = cmsMLUalloc(ContextID, 1);//for ICC
-                DmndMLU = cmsMLUalloc(ContextID, 1); //for ICC
-                DmddMLU = cmsMLUalloc(ContextID, 1); // for ICC
-
-
-                // instruction with //ICC are used for generate icc profile
-                if (DescriptionMLU == nullptr) {
-                    printf("Description error\n");
-                }
-
-                cmsMLUsetWide(CopyrightMLU, "en", "US", L"General Public License - AdobeRGB compatible")    ;//adapt to profil
-                cmsMLUsetWide(DmndMLU,      "en", "US", L"RawTherapee") ;
-                cmsMLUsetWide(DmddMLU,      "en", "US", L"RTMedium")    ;   //adapt to profil
-
-                //display Tag desc with : selection of gamma and Primaries
-                if (!params.icm.freegamma) {
-                    std::wstring gammaStr;
-
-                    if(params.icm.gamma == "High_g1.3_s3.35") {
-                        gammaStr = std::wstring(L"GammaTRC: High g=1.3 s=3.35");
-                    } else if (params.icm.gamma == "Low_g2.6_s6.9") {
-                        gammaStr = std::wstring(L"GammaTRC: Low g=2.6 s=6.9");
-                    } else if (params.icm.gamma == "sRGB_g2.4_s12.92") {
-                        gammaStr = std::wstring(L"GammaTRC: sRGB g=2.4 s=12.92");
-                    } else if (params.icm.gamma == "BT709_g2.2_s4.5") {
-                        gammaStr = std::wstring(L"GammaTRC: BT709 g=2.2 s=4.5");
-                    } else if (params.icm.gamma == "linear_g1.0") {
-                        gammaStr = std::wstring(L"GammaTRC: Linear g=1.0");
-                    } else if (params.icm.gamma == "standard_g2.2") {
-                        gammaStr = std::wstring(L"GammaTRC: g=2.2");
-                    } else if (params.icm.gamma == "standard_g1.8") {
-                        gammaStr = std::wstring(L"GammaTRC: g=1.8");
-                    }
-
-                    cmsMLUsetWide(DescriptionMLU,  "en", "US", gammaStr.c_str());
-
-                    //for elaboration ICC profiles
-                    //  else if (params.icm.gamma== "sRGB_g2.4_s12.92" && !params.icm.freegamma) cmsMLUsetWide(DescriptionMLU,  "en", "US", L"RT_Medium gamma sRGB(AdobeRGB compatible)");
-                    //  else if (params.icm.gamma== "BT709_g2.2_s4.5" && !params.icm.freegamma) cmsMLUsetWide(DescriptionMLU,  "en", "US", L"RT_sRGB gamma BT709(IEC61966 equivalent)");
-                    //  else if (params.icm.gamma== "sRGB_g2.4_s12.92" && !params.icm.freegamma) cmsMLUsetWide(DescriptionMLU,  "en", "US", L"RT_sRGB gamma sRGB(IEC61966 equivalent)");
-                    //  else if (params.icm.gamma== "linear_g1.0" && !params.icm.freegamma) cmsMLUsetWide(DescriptionMLU,  "en", "US", L"RT_sRGB gamma Linear1.0(IEC61966 equivalent)");
-                    //else if (params.icm.gamma==   "BT709_g2.2_s4.5" && !params.icm.freegamma) cmsMLUsetWide(DescriptionMLU,  "en", "US", L"RT_Large gamma BT709(Prophoto compatible)");
-                    //  else if (params.icm.gamma== "sRGB_g2.4_s12.92" && !params.icm.freegamma) cmsMLUsetWide(DescriptionMLU,  "en", "US", L"RT_Large gamma sRGB(Prophoto compatible)");
-                    //  else if (params.icm.gamma== "linear_g1.0" && !params.icm.freegamma) cmsMLUsetWide(DescriptionMLU,  "en", "US", L"RT_Large gamma Linear1.0(Prophoto compatible)");
-                } else {
-                    // create description with gamma + slope + primaries
-                    std::wostringstream gammaWs;
-                    gammaWs.precision(2);
-                    gammaWs << "Manual GammaTRC: g=" << (float)params.icm.gampos << " s=" << (float)params.icm.slpos;
-                    cmsMLUsetWide(DescriptionMLU,  "en", "US", gammaWs.str().c_str());
-                }
-
-                cmsWriteTag(jprof, cmsSigProfileDescriptionTag,  DescriptionMLU);//desc changed
-                //  cmsWriteTag(jprof, cmsSigCopyrightTag,           CopyrightMLU);
-                //  cmsWriteTag(jprof, cmsSigDeviceMfgDescTag, DmndMLU);
-                //  cmsWriteTag(jprof, cmsSigDeviceModelDescTag, DmddMLU);
-
-                // Calculate output profile's rTRC bTRC gTRC
-                GammaTRC[0] = GammaTRC[1] = GammaTRC[2] = cmsBuildParametricToneCurve(nullptr, 5, Parameters);
-                cmsWriteTag(jprof, cmsSigGreenTRCTag, (void*)GammaTRC[1] );
-                cmsWriteTag(jprof, cmsSigRedTRCTag,   (void*)GammaTRC[0] );
-                cmsWriteTag(jprof, cmsSigBlueTRCTag,  (void*)GammaTRC[2] );
-                //for generation ICC profiles : here Prophoto ==> Large
-                //  if(params.icm.gamma==   "BT709_g2.2_s4.5") cmsSaveProfileToFile(jprof, "RT_sRGB_gBT709.icm");
-                //  else if (params.icm.gamma== "sRGB_g2.4_s12.92") cmsSaveProfileToFile(jprof, "RT_Medium_gsRGB.icc");
-                //  else if (params.icm.gamma== "linear_g1.0") cmsSaveProfileToFile(jprof, "RT_Large_g10.icc");
-
-                if (GammaTRC[0]) {
-                    cmsFreeToneCurve(GammaTRC[0]);
-                }
-            }
-        }
-
-=======
->>>>>>> cced5756
     } else {
         // if Default gamma mode: we use the profile selected in the "Output profile" combobox;
         // gamma come from the selected profile, otherwise it comes from "Free gamma" tool
@@ -1288,7 +1179,7 @@
     }
 
     delete labView;
-    labView = nullptr;
+    labView = NULL;
 
 
 
@@ -1338,7 +1229,7 @@
             // if iccStore->getProfile send back an object, then iccStore->getContent will do too
             cmsHPROFILE jprof = iccStore->getProfile(params.icm.output); //get outProfile
 
-            if (jprof == nullptr) {
+            if (jprof == NULL) {
                 if (settings->verbose) {
                     printf("\"%s\" ICC output profile not found!\n - use LCMS2 substitution\n", params.icm.output.c_str());
                 }
@@ -1352,7 +1243,7 @@
             }
         } else {
             // No ICM
-            readyImg->setOutputProfile (nullptr, 0);
+            readyImg->setOutputProfile (NULL, 0);
         }
     }
 
@@ -1395,13 +1286,13 @@
 
         if (errorCode) {
             bpl->error (M("MAIN_MSG_CANNOTLOAD"));
-            currentJob = nullptr;
+            currentJob = NULL;
         } else {
             try {
                 currentJob = bpl->imageReady (img);
             } catch (Glib::Exception& ex) {
                 bpl->error (ex.what());
-                currentJob = nullptr;
+                currentJob = NULL;
             }
         }
     }
