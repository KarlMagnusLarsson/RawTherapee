--- conflicted
+++ resolved
@@ -165,11 +165,7 @@
         // acquire image from imagesource
         imgsrc = ii->getImageSource();
 
-<<<<<<< HEAD
         tr = getCoarseBitMask(params.coarse);
-        imgsrc->getFullSize(fw, fh, tr);
-=======
-        tr = getCoarseBitMask (params.coarse);
         if(imgsrc->getSensorType() == ST_BAYER) {
             if(params.raw.bayersensor.method!= RAWParams::BayerSensor::getMethodString(RAWParams::BayerSensor::Method::PIXELSHIFT)) {
                 imgsrc->setBorder(params.raw.bayersensor.border);
@@ -177,8 +173,7 @@
                 imgsrc->setBorder(std::max(params.raw.bayersensor.border, 2));
             }
         }
-        imgsrc->getFullSize (fw, fh, tr);
->>>>>>> 523fe406
+        imgsrc->getFullSize(fw, fh, tr);
 
         // check the crop params
         if (params.crop.x > fw || params.crop.y > fh) {
@@ -215,14 +210,8 @@
         ipf_p.reset(new ImProcFunctions(&params, true));
         ImProcFunctions &ipf = * (ipf_p.get());
 
-<<<<<<< HEAD
-        pp = PreviewProps(0, 0, fw, fh, 1);
         imgsrc->setCurrentFrame(params.raw.bayersensor.imageNum);
         imgsrc->preprocess(params.raw, params.lensProf, params.coarse, params.dirpyrDenoise.enabled);
-=======
-        imgsrc->setCurrentFrame (params.raw.bayersensor.imageNum);
-        imgsrc->preprocess ( params.raw, params.lensProf, params.coarse, params.dirpyrDenoise.enabled);
->>>>>>> 523fe406
 
         if (pl) {
             pl->setProgress(0.20);
@@ -230,10 +219,6 @@
         double contrastThresholdDummy;
         imgsrc->demosaic (params.raw, false, contrastThresholdDummy);
 
-<<<<<<< HEAD
-        imgsrc->demosaic(params.raw);
-=======
->>>>>>> 523fe406
 
         if (pl) {
             pl->setProgress(0.30);
@@ -2474,16 +2459,10 @@
             pl->setProgress(0.70);
         }
 
-<<<<<<< HEAD
-        if (tmpScale != 1.0 && params.resize.method == "Nearest") { // resize rgb data (gamma applied)
+        if (tmpScale != 1.0 && params.resize.method == "Nearest" &&
+            (params.resize.allowUpscaling || (readyImg->getWidth() >= imw && readyImg->getHeight() >= imh))) { // resize rgb data (gamma applied)
             Imagefloat* tempImage = new Imagefloat(imw, imh);
             ipf.resize(readyImg, tempImage, tmpScale);
-=======
-        if (tmpScale != 1.0 && params.resize.method == "Nearest" &&
-            (params.resize.allowUpscaling || (readyImg->getWidth() >= imw && readyImg->getHeight() >= imh))) { // resize rgb data (gamma applied)
-            Imagefloat* tempImage = new Imagefloat (imw, imh);
-            ipf.resize (readyImg, tempImage, tmpScale);
->>>>>>> 523fe406
             delete readyImg;
             readyImg = tempImage;
         }
@@ -2601,17 +2580,10 @@
         assert(params.resize.enabled);
 
         // resize image
-<<<<<<< HEAD
-        {
+        if (params.resize.allowUpscaling || (imw <= fw && imh <= fh)) {
             std::unique_ptr<LabImage> resized(new LabImage(imw, imh));
             ipf.Lanczos(tmplab.get(), resized.get(), scale_factor);
             tmplab = std::move(resized);
-=======
-        if (params.resize.allowUpscaling || (imw <= fw && imh <= fh)) {
-            std::unique_ptr<LabImage> resized (new LabImage (imw, imh));
-            ipf.Lanczos (tmplab.get(), resized.get(), scale_factor);
-            tmplab = std::move (resized);
->>>>>>> 523fe406
         }
 
         adjust_procparams(scale_factor);
