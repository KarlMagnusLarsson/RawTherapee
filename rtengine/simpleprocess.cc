--- conflicted
+++ resolved
@@ -2137,18 +2137,11 @@
 
         params.wavelet.strength *= scale_factor;
         params.dirpyrDenoise.luma *= scale_factor;
-<<<<<<< HEAD
-
-=======
         params.dirpyrDenoise.Ldetail += (100 - params.dirpyrDenoise.Ldetail) * scale_factor;
->>>>>>> 040065e5
         //params.dirpyrDenoise.smethod = "shal";
         for (auto &p : params.dirpyrDenoise.lcurve) {
             p *= scale_factor;
         }
-<<<<<<< HEAD
-
-=======
         const char *medmethods[] = { "soft", "33", "55soft", "55", "77", "99" };
         if (params.dirpyrDenoise.median) {
             auto &key = params.dirpyrDenoise.methodmed == "RGB" ? params.dirpyrDenoise.rgbmethod : params.dirpyrDenoise.medmethod;
@@ -2165,7 +2158,6 @@
             }
         }
         
->>>>>>> 040065e5
         params.epd.scale *= scale_factor;
         //params.epd.edgeStopping *= scale_factor;
 
