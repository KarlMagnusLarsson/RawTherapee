--- conflicted
+++ resolved
@@ -498,13 +498,7 @@
 
         // dcraw needs this global variable to hold pixel data
         image = (dcrawImage_t)calloc (static_cast<unsigned int>(height) * static_cast<unsigned int>(width) * sizeof * image + meta_length, 1);
-<<<<<<< HEAD
-        meta_data = (char *) (image + static_cast<unsigned int>(height) * static_cast<unsigned int>(width));
-
-        if (!image) {
-=======
         if(!image) {
->>>>>>> c2eb20be
             return 200;
         }
         meta_data = (char *) (image + static_cast<unsigned int>(height) * static_cast<unsigned int>(width));
