--- conflicted
+++ resolved
@@ -80,7 +80,7 @@
     //  bool            bw_complementary;
     double          level0_cbdl;
     double          level123_cbdl;
-<<<<<<< HEAD
+    Glib::ustring   lensfunDbDirectory; // The directory containing the lensfun database. If empty, the system defaults will be used, as described in https://lensfun.github.io/manual/latest/dbsearch.html
     int             cropsleep;
     double          reduchigh;
     double          reduclow;
@@ -91,10 +91,6 @@
 //    bool            showtooltip;
 
 
-    Glib::ustring   lensfunDbDirectory; ///< The directory containing the lensfun database. If empty, the system defaults will be used (as described in http://lensfun.sourceforge.net/manual/dbsearch.html)
-=======
-    Glib::ustring   lensfunDbDirectory; // The directory containing the lensfun database. If empty, the system defaults will be used, as described in https://lensfun.github.io/manual/latest/dbsearch.html
->>>>>>> 01053df8
 
     enum class ThumbnailInspectorMode {
         JPEG,
