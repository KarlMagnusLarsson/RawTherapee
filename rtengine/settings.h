/*
 *  This file is part of RawTherapee.
 *
 *  Copyright (c) 2004-2010 Gabor Horvath <hgabor@rawtherapee.com>
 *
 *  RawTherapee is free software: you can redistribute it and/or modify
 *  it under the terms of the GNU General Public License as published by
 *  the Free Software Foundation, either version 3 of the License, or
 *  (at your option) any later version.
 *
 *  RawTherapee is distributed in the hope that it will be useful,
 *  but WITHOUT ANY WARRANTY; without even the implied warranty of
 *  MERCHANTABILITY or FITNESS FOR A PARTICULAR PURPOSE.  See the
 *  GNU General Public License for more details.
 *
 *  You should have received a copy of the GNU General Public License
 *  along with RawTherapee.  If not, see <http://www.gnu.org/licenses/>.
 */
#ifndef _RTSETTINGS_
#define _RTSETTINGS_

#include "procparams.h"

namespace rtengine
{

/** This structure holds the global parameters used by the RT engine. */
class Settings
{
public:
    Glib::ustring   iccDirectory;           ///< The directory containing the possible output icc profiles
    int             viewingdevice;          // white of output device (D50...D65..)
    int             viewingdevicegrey;          // level of grey output device
    int             viewinggreySc;          // level of grey Scene
    int             leveldnv;           // level of crop denoise
    int             leveldnti;          // size of tiles denoise
    int             leveldnaut;             // level of auto denoise
    int             leveldnliss;            // level of auto multi zone
    int             leveldnautsimpl;            // STD or EXPERT

<<<<<<< HEAD
    Glib::ustring   monitorProfile;         ///< ICC profile of the monitor (full path recommended)
=======
    Glib::ustring   monitorProfile;         ///< ICC profile name used for the monitor
>>>>>>> 4d6833c4
    RenderingIntent monitorIntent;          ///< Colorimetric intent used with the above profile
    bool            autoMonitorProfile;     ///< Try to auto-determine the correct monitor color profile
    bool            autocielab;
    bool            rgbcurveslumamode_gamut;// controls gamut enforcement for RGB curves in lumamode
    bool            verbose;
    Glib::ustring   darkFramesPath;         ///< The default directory for dark frames
    Glib::ustring   flatFieldsPath;         ///< The default directory for flat fields
    Glib::ustring   adobe;                  // default name of AdobeRGB1998
    Glib::ustring   prophoto;               // default name of Prophoto
    Glib::ustring   prophoto10;             // default name of Prophoto

    Glib::ustring   widegamut;              //default name of WidegamutRGB
    Glib::ustring   beta;                   // default name of BetaRGB
    Glib::ustring   best;                   // default name of BestRGB
    Glib::ustring   bruce;                  // default name of Bruce
    Glib::ustring   srgb;                   // default name of SRGB space profile
    Glib::ustring   srgb10;                 // default name of SRGB space profile

    bool            gamutICC; // no longer used
    bool            gamutLch;
    bool            ciecamfloat;
    bool            HistogramWorking;
    int             amchroma;
    int             protectred;
    double          protectredh;
    double          nrauto;
    double          nrautomax;
    double          nrhigh;
    int             nrwavlevel;
    bool            daubech;
    bool            ciebadpixgauss;
    int             CRI_color; // N� for display Lab value  ; 0 disabled
    int             denoiselabgamma; // 0=gamma 26 11   1=gamma 40 5  2 =gamma 55 10
    //  double          colortoningab; //
    //  double          decaction;
    //  bool            bw_complementary;
    double          artifact_cbdl;
    double          level0_cbdl;
    double          level123_cbdl;
    double          bot_left;
    double          top_left;
    double          top_right;
    double          bot_right;
    double          ed_detec;
    double          ed_detecStr;
    double          ed_low;
    double          ed_lipinfl;
    double          ed_lipampl;
    /** Creates a new instance of Settings.
      * @return a pointer to the new Settings instance. */
    static Settings* create  ();
    /** Destroys an instance of Settings.
      * @param s a pointer to the Settings instance to destroy. */
    static void      destroy (Settings* s);
};
}

#endif
<|MERGE_RESOLUTION|>--- conflicted
+++ resolved
@@ -38,11 +38,7 @@
     int             leveldnliss;            // level of auto multi zone
     int             leveldnautsimpl;            // STD or EXPERT
 
-<<<<<<< HEAD
-    Glib::ustring   monitorProfile;         ///< ICC profile of the monitor (full path recommended)
-=======
     Glib::ustring   monitorProfile;         ///< ICC profile name used for the monitor
->>>>>>> 4d6833c4
     RenderingIntent monitorIntent;          ///< Colorimetric intent used with the above profile
     bool            autoMonitorProfile;     ///< Try to auto-determine the correct monitor color profile
     bool            autocielab;
