--- conflicted
+++ resolved
@@ -1428,97 +1428,22 @@
 {
     const int n = W_L * H_L;
 
-<<<<<<< HEAD
-    if (Contrast == nullptr) {
-        Contrast = new float[n];
-    }
-
-    memcpy (Contrast, Source, n * sizeof (float));
-#ifdef _OPENMP
-    #pragma omp parallel for
-#endif
-
-    for (int i = 0; i < W_L * H_L; i++) { //contrast
-        Contrast[i] = Source[i] ;
-    }
-
-    return Contrast;
-}
-
-float *ImProcFunctions::CompressDR(float *Source, int W_L, int H_L, float Compression, float DetailBoost, float *Compressed)
-{
-
-    const float eps = 0.000001f;
-    int n = W_L * H_L;
-
-#ifdef __SSE2__
-#ifdef _OPENMP
-    #pragma omp parallel
-#endif
-    {
-        __m128 epsv = _mm_set1_ps ( eps );
-#ifdef _OPENMP
-        #pragma omp for
-#endif
-
-        for (int ii = 0; ii < n - 3; ii += 4) {
-            _mm_storeu_ps ( &Source[ii], xlogf (LVFU (Source[ii]) + epsv));
-        }
-    }
-
-    for (int ii = n - (n % 4); ii < n; ii++) {
-        Source[ii] = xlogf (Source[ii] + eps);
-    }
-
-#else
-#ifdef _OPENMP
-    #pragma omp parallel for
-#endif
-
-    for (int ii = 0; ii < n; ii++) {
-        Source[ii] = xlogf (Source[ii] + eps);
-    }
-
-#endif
-
-    float *ucr = ContrastDR(Source, W_L, H_L);
-
-    if (Compressed == nullptr) {
-        Compressed = ucr;
-    }
-
-    float temp;
+    float exponent;
 
     if (DetailBoost > 0.f && DetailBoost < 0.05f ) {
         float betemp = expf (- (2.f - DetailBoost + 0.694f)) - 1.f; //0.694 = log(2)
-        temp = 1.2f * xlogf ( -betemp);
-        temp /= 20.f;
+        exponent = 1.2f * xlogf( -betemp);
+        exponent /= 20.f;
     } else if (DetailBoost >= 0.05f && DetailBoost < 0.25f ) {
         float betemp = expf (- (2.f - DetailBoost + 0.694f)) - 1.f; //0.694 = log(2)
-        temp = 1.2f * xlogf ( -betemp);
-        temp /= (-75.f * DetailBoost + 23.75f);
+        exponent = 1.2f * xlogf( -betemp);
+        exponent /= (-75.f * DetailBoost + 23.75f);
     } else if (DetailBoost >= 0.25f) {
         float betemp = expf (- (2.f - DetailBoost + 0.694f)) - 1.f; //0.694 = log(2)
-        temp = 1.2f * xlogf ( -betemp);
-        temp /= (-2.f * DetailBoost + 5.5f);
-=======
-    float exponent;
-
-    if(DetailBoost > 0.f && DetailBoost < 0.05f ) {
-        float betemp = expf(-(2.f - DetailBoost + 0.694f)) - 1.f; //0.694 = log(2)
-        exponent = 1.2f * xlogf( -betemp);
-        exponent /= 20.f;
-    } else if(DetailBoost >= 0.05f && DetailBoost < 0.25f ) {
-        float betemp = expf(-(2.f - DetailBoost + 0.694f)) - 1.f; //0.694 = log(2)
-        exponent = 1.2f * xlogf( -betemp);
-        exponent /= (-75.f * DetailBoost + 23.75f);
-    } else if(DetailBoost >= 0.25f) {
-        float betemp = expf(-(2.f - DetailBoost + 0.694f)) - 1.f; //0.694 = log(2)
         exponent = 1.2f * xlogf( -betemp);
         exponent /= (-2.f * DetailBoost + 5.5f);
     } else {
         exponent = (Compression - 1.0f) / 20.f;
->>>>>>> c34bd317
     }
 
     exponent += 1.f;
@@ -1529,42 +1454,18 @@
     #pragma omp parallel
 #endif
     {
-<<<<<<< HEAD
-        __m128 cev, uev, sourcev;
-        __m128 epsv = _mm_set1_ps ( eps );
-        __m128 DetailBoostv = _mm_set1_ps ( DetailBoost );
-        __m128 tempv = _mm_set1_ps ( temp );
-=======
         vfloat exponentv = F2V(exponent);
->>>>>>> c34bd317
 #ifdef _OPENMP
         #pragma omp for
 #endif
 
-<<<<<<< HEAD
         for (int i = 0; i < n - 3; i += 4) {
-            cev = xexpf (LVFU (Source[i]) + LVFU (ucr[i]) * (tempv)) - epsv;
-            uev = xexpf (LVFU (ucr[i])) - epsv;
-            sourcev = xexpf (LVFU (Source[i])) - epsv;
-            _mm_storeu_ps ( &Source[i], sourcev);
-            _mm_storeu_ps ( &Compressed[i], cev + DetailBoostv * (sourcev - uev) );
+            STVFU(Source[i], xexpf(xlogf(LVFU(Source[i])) * exponentv));
         }
     }
 
     for (int i = n - (n % 4); i < n; i++) {
-        float ce = xexpf (Source[i] + ucr[i] * (temp)) - eps;
-        float ue = xexpf (ucr[i]) - eps;
-        Source[i] = xexpf (Source[i]) - eps;
-        Compressed[i] = ce + DetailBoost * (Source[i] - ue);
-=======
-        for(int i = 0; i < n - 3; i += 4) {
-            STVFU(Source[i], xexpf(xlogf(LVFU(Source[i])) * exponentv));
-        }
-    }
-
-    for(int i = n - (n % 4); i < n; i++) {
         Source[i] = xexpf(xlogf(Source[i]) * exponent);
->>>>>>> c34bd317
     }
 
 #else
@@ -1572,30 +1473,12 @@
     #pragma omp parallel for
 #endif
 
-<<<<<<< HEAD
     for (int i = 0; i < n; i++) {
-        float ce = xexpf (Source[i] + ucr[i] * (temp)) - eps;
-        float ue = xexpf (ucr[i]) - eps;
-        Source[i] = xexpf (Source[i]) - eps;
-        Compressed[i] = ce + DetailBoost * (Source[i] - ue);
-=======
-    for(int i = 0; i < n; i++) {
         Source[i] = xexpf(xlogf(Source[i]) * exponent);
->>>>>>> c34bd317
-    }
-
-#endif
-
-<<<<<<< HEAD
-    if (Compressed != ucr) {
-        delete[] ucr;
-    }
-
-    return Compressed;
-
-
-=======
->>>>>>> c34bd317
+    }
+
+#endif
+
 }
 
 void ImProcFunctions::ContrastResid(float * WavCoeffs_L0, struct cont_params &cp, int W_L, int H_L, float max0, float min0)
