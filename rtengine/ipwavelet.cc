////////////////////////////////////////////////////////////////
//
//
//
//
//  code dated: December , 2014
//
//  Ipwaveletcc is free software: you can redistribute it and/or modify
//  it under the terms of the GNU General Public License as published by
//  the Free Software Foundation, either version 3 of the License, or
//  (at your option) any later version.
//
//  This program is distributed in the hope that it will be useful,
//  but WITHOUT ANY WARRANTY; without even the implied warranty of
//  MERCHANTABILITY or FITNESS FOR A PARTICULAR PURPOSE.  See the
//  GNU General Public License for more details.
//
//  You should have received a copy of the GNU General Public License
//  along with this program.  If not, see <http://www.gnu.org/licenses/>.
// *  2014 Jacques Desmis <jdesmis@gmail.com>
// *  2014 Ingo Weyrich <heckflosse@i-weyrich.de>

//
////////////////////////////////////////////////////////////////

#include <cassert>
#include <cmath>

#include "../rtgui/threadutils.h"

#include "rtengine.h"
#include "improcfun.h"
#include "LUT.h"
#include "array2D.h"
#include "boxblur.h"
#include "rt_math.h"
#include "mytime.h"
#include "sleef.c"
#include "opthelper.h"
#include "median.h"
#include "EdgePreservingDecomposition.h"
#include "iccstore.h"

#ifdef _OPENMP
#include <omp.h>
#endif

#include "cplx_wavelet_dec.h"

#define TS 64       // Tile size
#define offset 25   // shift between tiles
#define fTS ((TS/2+1))  // second dimension of Fourier tiles
#define blkrad 1    // radius of block averaging

#define epsilon 0.001f/(TS*TS) //tolerance


namespace rtengine
{

extern const Settings* settings;

struct cont_params {
    float mul[10];
    int chrom;
    int chro;
    int contrast;
    float th;
    float thH;
    float conres;
    float conresH;
    float chrores;
    float hueres;
    float sky;
    float b_l, t_l, b_r, t_r;
    float b_ly, t_ly, b_ry, t_ry;
    float b_lsl, t_lsl, b_rsl, t_rsl;
    float b_lhl, t_lhl, b_rhl, t_rhl;
    float edg_low, edg_mean, edg_sd, edg_max;
    float lev0s, lev0n, lev1s, lev1n, lev2s, lev2n, lev3s, lev3n;
    float b_lpast, t_lpast, b_rpast, t_rpast;
    float b_lsat, t_lsat, b_rsat, t_rsat;
    int rad;
    int val;
    int til;
    int numlevH, numlevS;
    float mulC[9];
    float mulopaRG[9];
    float mulopaBY[9];
    bool curv;
    bool opaBY;
    bool opaRG;
    bool edgcurv;
    bool diagcurv;
    int CHmet;
    int CHSLmet;
    int EDmet;
    bool HSmet;
    bool avoi;
    float strength;
    int reinforce;
    bool detectedge;
    int backm;
    float eddet;
    float eddetthr;
    float eddetthrHi;
    bool link;
    bool lip3;
    bool tonemap;
    bool diag;
    int TMmeth;
    float tmstrength;
    float balan;
    int ite;
    int contmet;
    bool opaW;
    int BAmet;
    bool bam;
    float blhigh;
    float grhigh;
    float blmed;
    float grmed;
    float bllow;
    float grlow;
    bool cbena;
    bool contena;
    bool chromena;
    bool edgeena;
    bool resena;
    bool finena;
    bool toningena;
    bool noiseena;
    int maxilev;
    float edgsens;
    float edgampl;
    int neigh;
    bool lipp;
};

int wavNestedLevels = 1;


void ImProcFunctions::ip_wavelet(LabImage * lab, LabImage * dst, int kall, const procparams::WaveletParams & waparams, const WavCurve & wavCLVCcurve, const WavOpacityCurveRG & waOpacityCurveRG, const WavOpacityCurveBY & waOpacityCurveBY,  const WavOpacityCurveW & waOpacityCurveW, const WavOpacityCurveWL & waOpacityCurveWL, LUTf &wavclCurve, int skip)

{
#ifdef _DEBUG
    // init variables to display Munsell corrections
    MunsellDebugInfo* MunsDebugInfo = new MunsellDebugInfo();
#endif
    TMatrix wiprof = ICCStore::getInstance()->workingSpaceInverseMatrix (params->icm.working);
    const double wip[3][3] = {
        {wiprof[0][0], wiprof[0][1], wiprof[0][2]},
        {wiprof[1][0], wiprof[1][1], wiprof[1][2]},
        {wiprof[2][0], wiprof[2][1], wiprof[2][2]}
    };
    const short int imheight = lab->H, imwidth = lab->W;
    struct cont_params cp;
    cp.avoi = params->wavelet.avoid;

    if (params->wavelet.Medgreinf == "more") {
        cp.reinforce = 1;
    }

    if (params->wavelet.Medgreinf == "none") {
        cp.reinforce = 2;
    }

    if (params->wavelet.Medgreinf == "less") {
        cp.reinforce = 3;
    }

    if (params->wavelet.NPmethod == "none") {
        cp.lip3 = false;
    }

    if (params->wavelet.NPmethod == "low") {
        cp.lip3 = true;
        cp.neigh = 0;
    }

    if (params->wavelet.NPmethod == "high") {
        cp.lip3 = true;
        cp.neigh = 1;
    }

    cp.lipp = params->wavelet.lipst;
    cp.diag = params->wavelet.tmr;
    cp.balan = (float)params->wavelet.balance;
    cp.ite = params->wavelet.iter;
    cp.tonemap = false;
    cp.bam = false;

    if (params->wavelet.tmrs == 0) {
        cp.tonemap = false;
    } else {
        cp.tonemap = true;
    }

    if (params->wavelet.TMmethod == "cont") {
        cp.contmet = 1;
    } else if (params->wavelet.TMmethod == "tm") {
        cp.contmet = 2;
    }

    if (params->wavelet.BAmethod != "none") {
        cp.bam = true;
    }

    if (params->wavelet.BAmethod == "sli") {
        cp.BAmet = 1;
    }

    if (params->wavelet.BAmethod == "cur") {
        cp.BAmet = 2;
    }

    cp.tmstrength = params->wavelet.tmrs;
    //cp.tonemap = params->wavelet.tmr;
    cp.contena = params->wavelet.expcontrast;
    cp.chromena = params->wavelet.expchroma;
    cp.edgeena = params->wavelet.expedge;
    cp.resena = params->wavelet.expresid;
    cp.finena = params->wavelet.expfinal;
    cp.toningena = params->wavelet.exptoning;
    cp.noiseena = params->wavelet.expnoise;

    if (params->wavelet.Backmethod == "black") {
        cp.backm = 0;
    }

    if (params->wavelet.Backmethod == "grey") {
        cp.backm = 1;
    }

    if (params->wavelet.Backmethod == "resid") {
        cp.backm = 2;
    }

    cp.link = params->wavelet.linkedg;
    cp.eddet = (float) params->wavelet.edgedetect;
    cp.eddetthr = (float) params->wavelet.edgedetectthr;
    cp.eddetthrHi = (float) params->wavelet.edgedetectthr2;

    cp.edgsens = 60.f;
    cp.edgampl = 10.f;

    if (cp.lipp) {
        cp.edgsens = (float) params->wavelet.edgesensi;
        cp.edgampl = (float) params->wavelet.edgeampli;
    }

    //int N = imheight * imwidth;
    int maxmul = params->wavelet.thres;
    cp.maxilev = maxmul;
    static const float scales[10] = {1.f, 2.f, 4.f, 8.f, 16.f, 32.f, 64.f, 128.f, 256.f, 512.f};
    float scaleskip[10];

    for (int sc = 0; sc < 10; sc++) {
        scaleskip[sc] = scales[sc] / skip;
    }

    float atten0 = 0.40f;
    float atten123 = 0.90f;

    //int DaubLen = settings->daubech ? 8 : 6;
    int DaubLen;

    if (params->wavelet.daubcoeffmethod == "2_") {
        DaubLen = 4;
    }

    if (params->wavelet.daubcoeffmethod == "4_") {
        DaubLen = 6;
    }

    if (params->wavelet.daubcoeffmethod == "6_") {
        DaubLen = 8;
    }

    if (params->wavelet.daubcoeffmethod == "10_") {
        DaubLen = 12;
    }

    if (params->wavelet.daubcoeffmethod == "14_") {
        DaubLen = 16;
    }

    cp.CHSLmet = 1;
//  if(params->wavelet.CHSLmethod=="SL")    cp.CHSLmet=1;
//  if(params->wavelet.CHSLmethod=="CU")    cp.CHSLmet=2;
    cp.EDmet = 1;

    if (params->wavelet.EDmethod == "SL") {
        cp.EDmet = 1;
    }

    if (params->wavelet.EDmethod == "CU") {
        cp.EDmet = 2;
    }

    cp.cbena = params->wavelet.cbenab;
    cp.blhigh = (float)params->wavelet.bluehigh;
    cp.grhigh = (float)params->wavelet.greenhigh;
    cp.blmed = (float)params->wavelet.bluemed;
    cp.grmed = (float)params->wavelet.greenmed;
    cp.bllow = (float)params->wavelet.bluelow;
    cp.grlow = (float)params->wavelet.greenlow;
    cp.curv = false;
    cp.edgcurv = false;
    cp.diagcurv = false;
    cp.opaRG = false;
    cp.opaBY = false;
    cp.opaW = false;
    cp.CHmet = 0;
    cp.HSmet = false;

    if (params->wavelet.CHmethod == "with") {
        cp.CHmet = 1;
    }

    if (params->wavelet.CHmethod == "link") {
        cp.CHmet = 2;
    }

    if (params->wavelet.HSmethod == "with") {
        cp.HSmet = true;
    }

    cp.strength = min (1.f, max (0.f, ((float)params->wavelet.strength / 100.f)));

    for (int m = 0; m < maxmul; m++) {
        cp.mulC[m] = waparams.ch[m];
    }

    if (waOpacityCurveRG) {
        cp.opaRG = true;
    }

    if (cp.opaRG) {
        cp.mulopaRG[0] = 200.f * (waOpacityCurveRG[0] - 0.5f);
        cp.mulopaRG[1] = 200.f * (waOpacityCurveRG[62] - 0.5f);
        cp.mulopaRG[2] = 200.f * (waOpacityCurveRG[125] - 0.5f);
        cp.mulopaRG[3] = 200.f * (waOpacityCurveRG[187] - 0.5f);
        cp.mulopaRG[4] = 200.f * (waOpacityCurveRG[250] - 0.5f);
        cp.mulopaRG[5] = 200.f * (waOpacityCurveRG[312] - 0.5f);
        cp.mulopaRG[6] = 200.f * (waOpacityCurveRG[375] - 0.5f);
        cp.mulopaRG[7] = 200.f * (waOpacityCurveRG[438] - 0.5f);
        cp.mulopaRG[8] = 200.f * (waOpacityCurveRG[500] - 0.5f);
    } else {
        for (int level = 0; level < 9; level++) {
            cp.mulopaRG[level] = 0.f;
        }
    }

    if (waOpacityCurveBY) {
        cp.opaBY = true;
    }

    if (cp.opaBY) {
        cp.mulopaBY[0] = 200.f * (waOpacityCurveBY[0] - 0.5f);
        cp.mulopaBY[1] = 200.f * (waOpacityCurveBY[62] - 0.5f);
        cp.mulopaBY[2] = 200.f * (waOpacityCurveBY[125] - 0.5f);
        cp.mulopaBY[3] = 200.f * (waOpacityCurveBY[187] - 0.5f);
        cp.mulopaBY[4] = 200.f * (waOpacityCurveBY[250] - 0.5f);
        cp.mulopaBY[5] = 200.f * (waOpacityCurveBY[312] - 0.5f);
        cp.mulopaBY[6] = 200.f * (waOpacityCurveBY[375] - 0.5f);
        cp.mulopaBY[7] = 200.f * (waOpacityCurveBY[438] - 0.5f);
        cp.mulopaBY[8] = 200.f * (waOpacityCurveBY[500] - 0.5f);
    } else {
        for (int level = 0; level < 9; level++) {
            cp.mulopaBY[level] = 0.f;
        }
    }

    if (wavCLVCcurve) {
        cp.edgcurv = true;
    }

    if (waOpacityCurveWL) {
        cp.diagcurv = true;
    }

    for (int m = 0; m < maxmul; m++) {
        cp.mul[m] = waparams.c[m];
    }

    cp.mul[9] = (float) waparams.sup;

    for (int sc = 0; sc < 10; sc++) { //reduce strength if zoom < 100%  for contrast
        if (sc == 0) {
            if (scaleskip[sc] < 1.f) {
                cp.mul[sc] *= (atten0 * scaleskip[sc]);
            }
        } else {
            if (scaleskip[sc] < 1.f) {
                cp.mul[sc] *= (atten123 * scaleskip[sc]);
            }
        }
    }

//  if(settings->verbose) printf("Wav mul 0=%f 1=%f 2=%f 3=%f 4=%f 5=%f 6=%f 7=%f 8=%f 9=%f\n",cp.mul[0],cp.mul[1],cp.mul[2],cp.mul[3],cp.mul[4],cp.mul[5],cp.mul[6],cp.mul[7],cp.mul[8],cp.mul[9]);
    for (int sc = 0; sc < 9; sc++) { //reduce strength if zoom < 100%  for chroma and tuning
        if (sc == 0) {
            if (scaleskip[sc] < 1.f) {
                cp.mulC[sc] *= (atten0 * scaleskip[sc]);
                cp.mulopaRG[sc] *= (atten0 * scaleskip[sc]);
                cp.mulopaBY[sc] *= (atten0 * scaleskip[sc]);
            }
        } else {
            if (scaleskip[sc] < 1.f) {
                cp.mulC[sc] *= (atten123 * scaleskip[sc]);
                cp.mulopaRG[sc] *= (atten123 * scaleskip[sc]);
                cp.mulopaBY[sc] *= (atten123 * scaleskip[sc]);
            }
        }
    }

    cp.chro = waparams.chro;
    cp.chrom = waparams.chroma;
    cp.contrast = waparams.contrast;
    cp.rad = waparams.edgrad;
    cp.val = waparams.edgval;
    cp.til = waparams.edgthresh;

    cp.conres = waparams.rescon;
    cp.conresH = waparams.resconH;
    cp.chrores = waparams.reschro;
    //cp.hueres=waparams.reshue;
    cp.hueres = 2.f;
    cp.th = float (waparams.thr);
    cp.thH = float (waparams.thrH);
    cp.sky = waparams.sky;
    //skin
    cp.b_l = static_cast<float>(params->wavelet.hueskin.getBottomLeft()) / 100.0f;
    cp.t_l = static_cast<float>(params->wavelet.hueskin.getTopLeft()) / 100.0f;
    cp.b_r = static_cast<float>(params->wavelet.hueskin.getBottomRight()) / 100.0f;
    cp.t_r = static_cast<float>(params->wavelet.hueskin.getTopRight()) / 100.0f;

    cp.b_ly = static_cast<float>(params->wavelet.hueskin2.getBottomLeft()) / 100.0f;
    cp.t_ly = static_cast<float>(params->wavelet.hueskin2.getTopLeft()) / 100.0f;
    cp.b_ry = static_cast<float>(params->wavelet.hueskin2.getBottomRight()) / 100.0f;
    cp.t_ry = static_cast<float>(params->wavelet.hueskin2.getTopRight()) / 100.0f;
    cp.numlevH = params->wavelet.threshold;

    //shadows
    cp.b_lsl = static_cast<float>(params->wavelet.bllev.getBottomLeft());
    cp.t_lsl = static_cast<float>(params->wavelet.bllev.getTopLeft());
    cp.b_rsl = static_cast<float>(params->wavelet.bllev.getBottomRight());
    cp.t_rsl = static_cast<float>(params->wavelet.bllev.getTopRight());
    cp.numlevS = params->wavelet.threshold2;
    int maxlevS = 9 - cp.numlevH;
    cp.numlevS = MIN (cp.numlevS, maxlevS);
    //printf("levHigh=%d levShad=%d\n",cp.numlevH,cp.numlevS);
    //highlight
    cp.b_lhl = static_cast<float>(params->wavelet.hllev.getBottomLeft());
    cp.t_lhl = static_cast<float>(params->wavelet.hllev.getTopLeft());
    cp.b_rhl = static_cast<float>(params->wavelet.hllev.getBottomRight());
    cp.t_rhl = static_cast<float>(params->wavelet.hllev.getTopRight());
    //printf("BL=%f TL=%f BR=%f TR=%f\n",cp.b_lhl,cp.t_lhl,cp.b_rhl,cp.t_rhl);
    //pastel
    cp.b_lpast = static_cast<float>(params->wavelet.pastlev.getBottomLeft());
    cp.t_lpast = static_cast<float>(params->wavelet.pastlev.getTopLeft());
    cp.b_rpast = static_cast<float>(params->wavelet.pastlev.getBottomRight());
    cp.t_rpast = static_cast<float>(params->wavelet.pastlev.getTopRight());
    //saturated
    cp.b_lsat = static_cast<float>(params->wavelet.satlev.getBottomLeft());
    cp.t_lsat = static_cast<float>(params->wavelet.satlev.getTopLeft());
    cp.b_rsat = static_cast<float>(params->wavelet.satlev.getBottomRight());
    cp.t_rsat = static_cast<float>(params->wavelet.satlev.getTopRight());
    //edge local contrast
    cp.edg_low = static_cast<float>(params->wavelet.edgcont.getBottomLeft());
    cp.edg_mean = static_cast<float>(params->wavelet.edgcont.getTopLeft());
    cp.edg_max = static_cast<float>(params->wavelet.edgcont.getBottomRight());
    cp.edg_sd = static_cast<float>(params->wavelet.edgcont.getTopRight());
    //level noise
    cp.lev0s = static_cast<float>(params->wavelet.level0noise.getBottom());
    cp.lev0n = static_cast<float>(params->wavelet.level0noise.getTop());
    cp.lev1s = static_cast<float>(params->wavelet.level1noise.getBottom());
    cp.lev1n = static_cast<float>(params->wavelet.level1noise.getTop());
    cp.lev2s = static_cast<float>(params->wavelet.level2noise.getBottom());
    cp.lev2n = static_cast<float>(params->wavelet.level2noise.getTop());
    cp.lev3s = static_cast<float>(params->wavelet.level3noise.getBottom());
    cp.lev3n = static_cast<float>(params->wavelet.level3noise.getTop());

    cp.detectedge = params->wavelet.medianlev;
    //printf("low=%f mean=%f sd=%f max=%f\n",cp.edg_low,cp.edg_mean,cp.edg_sd,cp.edg_max);
    int minwin = min (imwidth, imheight);
    int maxlevelcrop = 9;

    if (cp.mul[9] != 0) {
        maxlevelcrop = 10;
    }

    // adap maximum level wavelet to size of crop
    if (minwin * skip < 1024) {
        maxlevelcrop = 9;    //sampling wavelet 512
    }

    if (minwin * skip < 512) {
        maxlevelcrop = 8;    //sampling wavelet 256
    }

    if (minwin * skip < 256) {
        maxlevelcrop = 7;    //sampling 128
    }

    if (minwin * skip < 128) {
        maxlevelcrop = 6;
    }

    if (minwin < 64) {
        maxlevelcrop = 5;
    }

    //  printf("minwin=%d maxcrop=%d\n",minwin, maxlevelcrop);

    int levwav = params->wavelet.thres;

    if (levwav == 9 && cp.mul[9] != 0) {
        levwav = 10;
    }

    levwav = min (maxlevelcrop, levwav);

    // determine number of levels to process.
    //  for(levwav=min(maxlevelcrop,levwav);levwav>0;levwav--)
    //      if(cp.mul[levwav-1]!=0.f  || cp.curv)
    //  if(cp.mul[levwav-1]!=0.f)
    //          break;
    // I suppress this fonctionality ==> crash for level < 3
    if (levwav < 1) {
        return;    // nothing to do
    }

    //%%%%%%%%%%%%%%%%%%%%%%%%%%%%%%%%%%%%%%%%%%%%%%%%%%%%%%
    // begin tile processing of image

    //output buffer
    int realtile = 0;

    if (params->wavelet.Tilesmethod == "big") {
        realtile = 22;
    }

    if (params->wavelet.Tilesmethod == "lit") {
        realtile = 12;
    }

    int tilesize = 128 * realtile;
    int overlap = (int) tilesize * 0.125f;
    int numtiles_W, numtiles_H, tilewidth, tileheight, tileWskip, tileHskip;

    if (params->wavelet.Tilesmethod == "full") {
        kall = 0;
    }

    Tile_calc (tilesize, overlap, kall, imwidth, imheight, numtiles_W, numtiles_H, tilewidth, tileheight, tileWskip, tileHskip);

    const int numtiles = numtiles_W * numtiles_H;
    LabImage * dsttmp;

    if (numtiles == 1) {
        dsttmp = dst;
    } else {
        dsttmp = new LabImage (imwidth, imheight);

        for (int n = 0; n < 3 * imwidth * imheight; n++) {
            dsttmp->data[n] = 0;
        }
    }

    //now we have tile dimensions, overlaps
    //%%%%%%%%%%%%%%%%%%%%%%%%%%%%%%%%%%%%%%%%%%%%%%%%%%%%%%
    int minsizetile = min (tilewidth, tileheight);
    int maxlev2 = 10;

    if (minsizetile < 1024 && levwav == 10) {
        maxlev2 = 9;
    }

    if (minsizetile < 512) {
        maxlev2 = 8;
    }

    if (minsizetile < 256) {
        maxlev2 = 7;
    }

    if (minsizetile < 128) {
        maxlev2 = 6;
    }

    levwav = min (maxlev2, levwav);

    //printf("levwav = %d\n",levwav);

#ifdef _OPENMP
    int numthreads = 1;
    int maxnumberofthreadsforwavelet = 0;

    //reduce memory for big tile size
    if (kall != 0) {
        if (realtile <= 22) {
            maxnumberofthreadsforwavelet = 2;
        }

        if (realtile <= 20) {
            maxnumberofthreadsforwavelet = 3;
        }

        if (realtile <= 18) {
            maxnumberofthreadsforwavelet = 4;
        }

        if (realtile <= 16) {
            maxnumberofthreadsforwavelet = 6;
        }

        if (realtile <= 14) {
            maxnumberofthreadsforwavelet = 8;
        }

        //printf("maxNRT=%d\n",maxnumberofthreadsforwavelet);
        if ((maxnumberofthreadsforwavelet == 6 || maxnumberofthreadsforwavelet == 8)  && levwav == 10) {
            maxnumberofthreadsforwavelet -= 2;
        }

        if (levwav <= 7 && maxnumberofthreadsforwavelet == 8) {
            maxnumberofthreadsforwavelet = 0;
        }
    }

    //printf("maxthre=%d\n",maxnumberofthreadsforwavelet);


    // Calculate number of tiles. If less than omp_get_max_threads(), then limit num_threads to number of tiles
    if ( options.rgbDenoiseThreadLimit > 0) {
        maxnumberofthreadsforwavelet = min (max (options.rgbDenoiseThreadLimit / 2, 1), maxnumberofthreadsforwavelet);
    }

    numthreads = MIN (numtiles, omp_get_max_threads());

    if (maxnumberofthreadsforwavelet > 0) {
        numthreads = MIN (numthreads, maxnumberofthreadsforwavelet);
    }

#ifdef _OPENMP
    wavNestedLevels = omp_get_max_threads() / numthreads;
    bool oldNested = omp_get_nested();

    if (wavNestedLevels < 2) {
        wavNestedLevels = 1;
    } else {
        omp_set_nested (true);
    }

    if (maxnumberofthreadsforwavelet > 0)
        while (wavNestedLevels * numthreads > maxnumberofthreadsforwavelet) {
            wavNestedLevels--;
        }

#endif

    if (settings->verbose) {
        printf ("Ip Wavelet uses %d main thread(s) and up to %d nested thread(s) for each main thread\n", numthreads, wavNestedLevels);
    }

    #pragma omp parallel num_threads(numthreads)
#endif
    {
        float mean[10];
        float meanN[10];
        float sigma[10];
        float sigmaN[10];
        float MaxP[10];
        float MaxN[10];

        float** varhue = new float*[tileheight];

        for (int i = 0; i < tileheight; i++) {
            varhue[i] = new float[tilewidth];
        }

        float** varchro = new float*[tileheight];

        for (int i = 0; i < tileheight; i++) {
            varchro[i] = new float[tilewidth];
        }

#ifdef _OPENMP
        #pragma omp for schedule(dynamic) collapse(2)
#endif

        for (int tiletop = 0; tiletop < imheight; tiletop += tileHskip) {
            for (int tileleft = 0; tileleft < imwidth ; tileleft += tileWskip) {
                int tileright = MIN (imwidth, tileleft + tilewidth);
                int tilebottom = MIN (imheight, tiletop + tileheight);
                int width  = tileright - tileleft;
                int height = tilebottom - tiletop;
                LabImage * labco;
                float **Lold = nullptr;
                float *LoldBuffer = nullptr;

                if (numtiles == 1) { // untiled processing => we can use output buffer for labco
                    labco = dst;

                    if (cp.avoi) { // we need a buffer to hold a copy of the L channel
                        Lold = new float*[tileheight];
                        LoldBuffer = new float[tilewidth * tileheight];
                        memcpy (LoldBuffer, lab->L[0], tilewidth * tileheight * sizeof (float));

                        for (int i = 0; i < tileheight; i++) {
                            Lold[i] = LoldBuffer + i * tilewidth;
                        }
                    }

                } else {
                    labco = new LabImage (width, height);
                    Lold = lab->L;
                }

#ifdef _OPENMP
                #pragma omp parallel for num_threads(wavNestedLevels) if(wavNestedLevels>1)
#endif

                for (int i = tiletop; i < tilebottom; i++) {
                    int i1 = i - tiletop;
                    int j;
#ifdef __SSE2__
                    __m128 c327d68v = _mm_set1_ps (327.68f);
                    __m128 av, bv, huev, chrov;

                    for (j = tileleft; j < tileright - 3; j += 4) {
                        int j1 = j - tileleft;
                        av = LVFU (lab->a[i][j]);
                        bv = LVFU (lab->b[i][j]);
                        huev = xatan2f (bv, av);
                        chrov = _mm_sqrt_ps (SQRV (av) + SQRV (bv)) / c327d68v;
                        _mm_storeu_ps (&varhue[i1][j1], huev);
                        _mm_storeu_ps (&varchro[i1][j1], chrov);

                        if (labco != lab) {
                            _mm_storeu_ps (& (labco->L[i1][j1]), LVFU (lab->L[i][j]));
                            _mm_storeu_ps (& (labco->a[i1][j1]), av);
                            _mm_storeu_ps (& (labco->b[i1][j1]), bv);
                        }
                    }

#else
                    j = tileleft;
#endif

                    for (; j < tileright; j++) {
                        int j1 = j - tileleft;
                        float a = lab->a[i][j];
                        float b = lab->b[i][j];
                        varhue[i1][j1] = xatan2f (b, a);
                        varchro[i1][j1] = (sqrtf (a * a + b * b)) / 327.68f;

                        if (labco != lab) {
                            labco->L[i1][j1] = lab->L[i][j];
                            labco->a[i1][j1] = a;
                            labco->b[i1][j1] = b;
                        }
                    }
                }

                //to avoid artifacts in blue sky
                if (params->wavelet.median) {
                    float** tmL;
                    int wid = labco->W;
                    int hei = labco->H;
                    int borderL = 1;
                    tmL = new float*[hei];

                    for (int i = 0; i < hei; i++) {
                        tmL[i] = new float[wid];
                    }

                    for (int i = borderL; i < hei - borderL; i++ ) {
                        for (int j = borderL; j < wid - borderL; j++) {
                            tmL[i][j] = labco->L[i][j];
                        }
                    }

#ifdef _OPENMP
                    #pragma omp parallel for num_threads(wavNestedLevels) if(wavNestedLevels>1)
#endif

                    for (int i = 1; i < hei - 1; i++) {
                        for (int j = 1; j < wid - 1; j++) {
                            if ((varhue[i][j] < -1.3f && varhue[i][j] > - 2.5f)  && (varchro[i][j] > 15.f && varchro[i][j] < 55.f) && labco->L[i][j] > 6000.f) { //blue sky + med3x3  ==> after for more effect use denoise
                                tmL[i][j] = median (labco->L[i][j] , labco->L[i - 1][j], labco->L[i + 1][j] , labco->L[i][j + 1], labco->L[i][j - 1], labco->L[i - 1][j - 1], labco->L[i - 1][j + 1], labco->L[i + 1][j - 1], labco->L[i + 1][j + 1]);   //3x3
                            }
                        }
                    }

                    for (int i = borderL; i < hei - borderL; i++ ) {
                        for (int j = borderL; j < wid - borderL; j++) {
                            labco->L[i][j] = tmL[i][j];
                        }
                    }

                    for (int i = 0; i < hei; i++) {
                        delete [] tmL[i];
                    }

                    delete [] tmL;
                    // end blue sky
                }

                if (numtiles == 1) {
                    // reduce the varhue array to get faster access in following processing and reduce peak memory usage
                    float temphue[ (tilewidth + 1) / 2] ALIGNED64;

                    for (int i = 0; i < (tileheight + 1) / 2; i++) {
                        for (int j = 0; j < (tilewidth + 1) / 2; j++) {
                            temphue[j] = varhue[i * 2][j * 2];
                        }

                        delete [] varhue[i];
                        varhue[i] = new float[ (tilewidth + 1) / 2];
                        memcpy (varhue[i], temphue, ((tilewidth + 1) / 2) * sizeof (float));
                    }

                    for (int i = (tileheight + 1) / 2; i < tileheight; i++) {
                        delete [] varhue[i];
                        varhue[i] = nullptr;
                    }
                } else { // reduce the varhue array to get faster access in following processing
                    for (int i = 0; i < (tileheight + 1) / 2; i++) {
                        for (int j = 0; j < (tilewidth + 1) / 2; j++) {
                            varhue[i][j] = varhue[i * 2][j * 2];
                        }
                    }
                }

                int datalen = labco->W * labco->H;

                int levwavL = levwav;
                bool ref0 = false;

                if ((cp.lev0s > 0.f || cp.lev1s > 0.f || cp.lev2s > 0.f || cp.lev3s > 0.f) && cp.noiseena) {
                    ref0 = true;
                }

                //  printf("LevwavL before: %d\n",levwavL);
                if (cp.contrast == 0.f && !cp.tonemap && cp.conres == 0.f && cp.conresH == 0.f && cp.val == 0  && !ref0 && params->wavelet.CLmethod == "all") { // no processing of residual L  or edge=> we probably can reduce the number of levels
                    while (levwavL > 0 && cp.mul[levwavL - 1] == 0.f) { // cp.mul[level] == 0.f means no changes to level
                        levwavL--;
                    }
                }

                //  printf("LevwavL after: %d\n",levwavL);
                //  if(cp.noiseena){
                if (levwavL < 4 ) {
                    levwavL = 4;    //to allow edge  => I always allocate 3 (4) levels..because if user select wavelet it is to do something !!
                }

                //  }
                //  else {
                //      if(levwavL < 3) levwavL=3;//to allow edge  => I always allocate 3 (4) levels..because if user select wavelet it is to do something !!
                //  }
                if (levwavL > 0) {
                    wavelet_decomposition* Ldecomp = new wavelet_decomposition (labco->data, labco->W, labco->H, levwavL, 1, skip, max (1, wavNestedLevels), DaubLen );

                    if (!Ldecomp->memoryAllocationFailed) {

                        float madL[8][3];
#ifdef _OPENMP
                        #pragma omp parallel for schedule(dynamic) collapse(2) num_threads(wavNestedLevels) if(wavNestedLevels>1)
#endif

                        for (int lvl = 0; lvl < 4; lvl++) {
                            for (int dir = 1; dir < 4; dir++) {
                                int Wlvl_L = Ldecomp->level_W (lvl);
                                int Hlvl_L = Ldecomp->level_H (lvl);

                                float ** WavCoeffs_L = Ldecomp->level_coeffs (lvl);

                                madL[lvl][dir - 1] = SQR (Mad (WavCoeffs_L[dir], Wlvl_L * Hlvl_L));
                            }
                        }

                        bool ref = false;

                        if ((cp.lev0s > 0.f || cp.lev1s > 0.f || cp.lev2s > 0.f || cp.lev3s > 0.f) && cp.noiseena) {
                            ref = true;
                        }

                        bool contr = false;

                        for (int f = 0; f < levwavL; f++) {
                            if (cp.mul[f] != 0.f) {
                                contr = true;
                            }
                        }

                        if(cp.val > 0 || ref || contr) {//edge
                            Evaluate2(*Ldecomp, mean, meanN, sigma, sigmaN, MaxP, MaxN);
                        }

                        //init for edge and denoise
                        float vari[4];

                        vari[0] = 8.f * SQR ((cp.lev0n / 125.0) * (1.0 + cp.lev0n / 25.0));
                        vari[1] = 8.f * SQR ((cp.lev1n / 125.0) * (1.0 + cp.lev1n / 25.0));
                        vari[2] = 8.f * SQR ((cp.lev2n / 125.0) * (1.0 + cp.lev2n / 25.0));
                        vari[3] = 8.f * SQR ((cp.lev3n / 125.0) * (1.0 + cp.lev3n / 25.0));

                        if ((cp.lev0n > 0.1f || cp.lev1n > 0.1f || cp.lev2n > 0.1f || cp.lev3n > 0.1f) && cp.noiseena) {
                            int edge = 1;
                            vari[0] = max (0.0001f, vari[0]);
                            vari[1] = max (0.0001f, vari[1]);
                            vari[2] = max (0.0001f, vari[2]);
                            vari[3] = max (0.0001f, vari[3]);
                            float* noisevarlum = nullptr;  // we need a dummy to pass it to WaveletDenoiseAllL

                            WaveletDenoiseAllL (*Ldecomp, noisevarlum, madL, vari, edge, 1);
                        }

                        //Flat curve for Contrast=f(H) in levels
                        FlatCurve* ChCurve = new FlatCurve(params->wavelet.Chcurve); //curve C=f(H)
                        bool Chutili = false;

                        if (!ChCurve || ChCurve->isIdentity()) {
                            if (ChCurve) {
                                delete ChCurve;
                                ChCurve = nullptr;
                            }
                        } else {
                            Chutili = true;
                        }


                        WaveletcontAllL(labco, varhue, varchro, *Ldecomp, cp, skip, mean, sigma, MaxP, MaxN, wavCLVCcurve, waOpacityCurveW, ChCurve, Chutili);

                        if(cp.val > 0 || ref || contr  || cp.diagcurv) {//edge
                            Evaluate2(*Ldecomp, mean, meanN, sigma, sigmaN, MaxP, MaxN);
                        }

                        WaveletcontAllLfinal (*Ldecomp, cp, mean, sigma, MaxP, waOpacityCurveWL);
                        //Evaluate2(*Ldecomp, cp, ind, mean, meanN, sigma, sigmaN, MaxP, MaxN, madL);

                        Ldecomp->reconstruct (labco->data, cp.strength);
                    }

                    delete Ldecomp;
                }

                //Flat curve for H=f(H) in residual image
                FlatCurve* hhCurve = new FlatCurve(params->wavelet.hhcurve); //curve H=f(H)
                bool hhutili = false;

                if (!hhCurve || hhCurve->isIdentity()) {
                    if (hhCurve) {
                        delete hhCurve;
                        hhCurve = nullptr;
                    }
                } else {
                    hhutili = true;
                }


                if (!hhutili) { //always a or b
                    int levwava = levwav;

                    //  printf("Levwava before: %d\n",levwava);
                    if (cp.chrores == 0.f && params->wavelet.CLmethod == "all" && !cp.cbena) { // no processing of residual ab => we probably can reduce the number of levels
                        while (levwava > 0 && !cp.diag && (((cp.CHmet == 2 && (cp.chro == 0.f || cp.mul[levwava - 1] == 0.f )) || (cp.CHmet != 2 && (levwava == 10 || (!cp.curv  || cp.mulC[levwava - 1] == 0.f))))) && (!cp.opaRG || levwava == 10 || (cp.opaRG && cp.mulopaRG[levwava - 1] == 0.f)) && ((levwava == 10 || (cp.CHSLmet == 1 && cp.mulC[levwava - 1] == 0.f)))) {
                            levwava--;
                        }
                    }

                    //printf("Levwava after: %d\n",levwava);
                    if (levwava > 0) {
                        wavelet_decomposition* adecomp = new wavelet_decomposition (labco->data + datalen, labco->W, labco->H, levwava, 1, skip, max (1, wavNestedLevels), DaubLen );

                        if (!adecomp->memoryAllocationFailed) {
                            WaveletcontAllAB (labco, varhue, varchro, *adecomp, waOpacityCurveW, cp, true);
                            adecomp->reconstruct (labco->data + datalen, cp.strength);
                        }

                        delete adecomp;
                    }

                    int levwavb = levwav;

                    //printf("Levwavb before: %d\n",levwavb);
                    if (cp.chrores == 0.f && params->wavelet.CLmethod == "all" && !cp.cbena) { // no processing of residual ab => we probably can reduce the number of levels
                        while (levwavb > 0 &&  !cp.diag && (((cp.CHmet == 2 && (cp.chro == 0.f || cp.mul[levwavb - 1] == 0.f )) || (cp.CHmet != 2 && (levwavb == 10 || (!cp.curv || cp.mulC[levwavb - 1] == 0.f))))) && (!cp.opaBY || levwavb == 10 || (cp.opaBY && cp.mulopaBY[levwavb - 1] == 0.f)) && ((levwavb == 10 || (cp.CHSLmet == 1 && cp.mulC[levwavb - 1] == 0.f)))) {
                            levwavb--;
                        }
                    }

                    //  printf("Levwavb after: %d\n",levwavb);
                    if (levwavb > 0) {
                        wavelet_decomposition* bdecomp = new wavelet_decomposition (labco->data + 2 * datalen, labco->W, labco->H, levwavb, 1, skip, max (1, wavNestedLevels), DaubLen );

                        if (!bdecomp->memoryAllocationFailed) {
                            WaveletcontAllAB (labco, varhue, varchro, *bdecomp, waOpacityCurveW, cp, false);
                            bdecomp->reconstruct (labco->data + 2 * datalen, cp.strength);
                        }

                        delete bdecomp;
                    }
                } else {// a and b
                    int levwavab = levwav;

                    //  printf("Levwavab before: %d\n",levwavab);
                    if (cp.chrores == 0.f && !hhutili && params->wavelet.CLmethod == "all") { // no processing of residual ab => we probably can reduce the number of levels
                        while (levwavab > 0 && (((cp.CHmet == 2 && (cp.chro == 0.f || cp.mul[levwavab - 1] == 0.f )) || (cp.CHmet != 2 && (levwavab == 10 || (!cp.curv  || cp.mulC[levwavab - 1] == 0.f))))) && (!cp.opaRG || levwavab == 10 || (cp.opaRG && cp.mulopaRG[levwavab - 1] == 0.f)) && ((levwavab == 10 || (cp.CHSLmet == 1 && cp.mulC[levwavab - 1] == 0.f)))) {
                            levwavab--;
                        }
                    }

                    //  printf("Levwavab after: %d\n",levwavab);
                    if (levwavab > 0) {
                        wavelet_decomposition* adecomp = new wavelet_decomposition (labco->data + datalen, labco->W, labco->H, levwavab, 1, skip, max (1, wavNestedLevels), DaubLen );
                        wavelet_decomposition* bdecomp = new wavelet_decomposition (labco->data + 2 * datalen, labco->W, labco->H, levwavab, 1, skip, max (1, wavNestedLevels), DaubLen );

                        if(!adecomp->memoryAllocationFailed && !bdecomp->memoryAllocationFailed) {
                            WaveletcontAllAB(labco, varhue, varchro, *adecomp, waOpacityCurveW, cp, true);
                            WaveletcontAllAB(labco, varhue, varchro, *bdecomp, waOpacityCurveW, cp, false);
                            WaveletAandBAllAB(*adecomp, *bdecomp, cp, hhCurve, hhutili );

                            adecomp->reconstruct (labco->data + datalen, cp.strength);
                            bdecomp->reconstruct (labco->data + 2 * datalen, cp.strength);

                        }

                        delete adecomp;
                        delete bdecomp;
                    }
                }

                if (hhCurve) {
                    delete hhCurve;
                }

                if (numtiles > 1 || (numtiles == 1 /*&& cp.avoi*/)) { //in all case since I add contrast curve
                    //calculate mask for feathering output tile overlaps
                    float Vmask[height + overlap] ALIGNED16;
                    float Hmask[width + overlap] ALIGNED16;

                    if (numtiles > 1) {
                        for (int i = 0; i < height; i++) {
                            Vmask[i] = 1;
                        }

                        for (int j = 0; j < width; j++) {
                            Hmask[j] = 1;
                        }

                        for (int i = 0; i < overlap; i++) {
                            float mask = SQR (sin ((rtengine::RT_PI * i) / (2 * overlap)));

                            if (tiletop > 0) {
                                Vmask[i] = mask;
                            }

                            if (tilebottom < imheight) {
                                Vmask[height - i] = mask;
                            }

                            if (tileleft > 0) {
                                Hmask[i] = mask;
                            }

                            if (tileright < imwidth) {
                                Hmask[width - i] = mask;
                            }
                        }
                    }

                    bool highlight = params->toneCurve.hrenabled;

#ifdef _OPENMP
                    #pragma omp parallel for schedule(dynamic,16) num_threads(wavNestedLevels) if(wavNestedLevels>1)
#endif

                    for (int i = tiletop; i < tilebottom; i++) {
                        int i1 = i - tiletop;
                        float L, a, b;
#ifdef __SSE2__
                        int rowWidth = tileright - tileleft;
                        float atan2Buffer[rowWidth] ALIGNED64;
                        float chprovBuffer[rowWidth] ALIGNED64;
                        float xBuffer[rowWidth] ALIGNED64;
                        float yBuffer[rowWidth] ALIGNED64;

                        if (cp.avoi) {
                            int col;
                            __m128 av, bv;
                            __m128 cv, yv, xv;
                            __m128 zerov = _mm_setzero_ps();
                            __m128 onev = _mm_set1_ps (1.f);
                            __m128 c327d68v = _mm_set1_ps (327.68f);
                            vmask xyMask;

                            for (col = 0; col < rowWidth - 3; col += 4) {
                                av = LVFU (labco->a[i1][col]);
                                bv = LVFU (labco->b[i1][col]);
                                STVF (atan2Buffer[col], xatan2f (bv, av));

                                cv = _mm_sqrt_ps (SQRV (av) + SQRV (bv));
                                yv = av / cv;
                                xv = bv / cv;
                                xyMask = vmaskf_eq (zerov, cv);
                                yv = vself (xyMask, onev, yv);
                                xv = vself (xyMask, zerov, xv);
                                STVF (yBuffer[col], yv);
                                STVF (xBuffer[col], xv);
                                STVF (chprovBuffer[col], cv / c327d68v);

                            }

                            for (; col < rowWidth; col++) {
                                float a = labco->a[i1][col];
                                float b = labco->b[i1][col];
                                atan2Buffer[col] = xatan2f (b, a);
                                float Chprov1 = sqrtf (SQR (a) + SQR (b));
                                yBuffer[col] = (Chprov1 == 0.f) ? 1.f : a / Chprov1;
                                xBuffer[col] = (Chprov1 == 0.f) ? 0.f : b / Chprov1;
                                chprovBuffer[col] = Chprov1 / 327.68;
                            }
                        }

#endif

                        for (int j = tileleft; j < tileright; j++) {
                            int j1 = j - tileleft;

                            if (cp.avoi) { //Gamut and Munsell
#ifdef __SSE2__
                                float HH = atan2Buffer[j1];
                                float Chprov1 = chprovBuffer[j1];
                                float2 sincosv;
                                sincosv.y = yBuffer[j1];
                                sincosv.x = xBuffer[j1];
#else
                                a = labco->a[i1][j1];
                                b = labco->b[i1][j1];
                                float HH = xatan2f (b, a);
                                float Chprov1 = sqrtf (SQR (a) + SQR (b));
                                float2 sincosv;
                                sincosv.y = (Chprov1 == 0.0f) ? 1.f : a / (Chprov1);
                                sincosv.x = (Chprov1 == 0.0f) ? 0.f : b / (Chprov1);
                                Chprov1 /= 327.68f;
#endif
                                L = labco->L[i1][j1];
                                const float Lin = labco->L[i1][j1];

                                if (wavclCurve  && cp.finena) {
                                    labco->L[i1][j1] = (0.5f * Lin  + 1.5f * wavclCurve[Lin]) / 2.f;   //apply contrast curve
                                }

                                L = labco->L[i1][j1];

                                float Lprov1 = L / 327.68f;
                                float Lprov2 = Lold[i][j] / 327.68f;
                                float memChprov = varchro[i1][j1];
                                float R, G, B;
#ifdef _DEBUG
                                bool neg = false;
                                bool more_rgb = false;
                                Color::gamutLchonly (HH, sincosv, Lprov1, Chprov1, R, G, B, wip, highlight, 0.15f, 0.96f, neg, more_rgb);
#else
                                Color::gamutLchonly (HH, sincosv, Lprov1, Chprov1, R, G, B, wip, highlight, 0.15f, 0.96f);
#endif
                                L = Lprov1 * 327.68f;

                                a = 327.68f * Chprov1 * sincosv.y; //gamut
                                b = 327.68f * Chprov1 * sincosv.x; //gamut
                                float correctionHue = 0.0f; // Munsell's correction
                                float correctlum = 0.0f;
                                Lprov1 = L / 327.68f;
                                float Chprov = sqrtf (SQR (a) + SQR (b)) / 327.68f;
#ifdef _DEBUG
                                Color::AllMunsellLch (true, Lprov1, Lprov2, HH, Chprov, memChprov, correctionHue, correctlum, MunsDebugInfo);
#else
                                Color::AllMunsellLch (true, Lprov1, Lprov2, HH, Chprov, memChprov, correctionHue, correctlum);
#endif

                                if (correctionHue != 0.f || correctlum != 0.f) { // only calculate sin and cos if HH changed
                                    if (fabs (correctionHue) < 0.015f) {
                                        HH += correctlum;    // correct only if correct Munsell chroma very little.
                                    }

                                    sincosv = xsincosf (HH + correctionHue);
                                }

                                a = 327.68f * Chprov * sincosv.y; // apply Munsell
                                b = 327.68f * Chprov * sincosv.x; //aply Munsell
                            } else {//general case
                                L = labco->L[i1][j1];
                                const float Lin = labco->L[i1][j1];

                                if (wavclCurve  && cp.finena) {
                                    labco->L[i1][j1] = (0.5f * Lin + 1.5f * wavclCurve[Lin]) / 2.f;   //apply contrast curve
                                }

                                L = labco->L[i1][j1];
                                a = labco->a[i1][j1];
                                b = labco->b[i1][j1];
                            }

                            if (numtiles > 1) {
                                float factor = Vmask[i1] * Hmask[j1];
                                dsttmp->L[i][j] += factor * L;
                                dsttmp->a[i][j] += factor * a;
                                dsttmp->b[i][j] += factor * b;
                            } else {
                                dsttmp->L[i][j] = L;
                                dsttmp->a[i][j] = a;
                                dsttmp->b[i][j] = b;

                            }
                        }
                    }
                }

                if (LoldBuffer != nullptr) {
                    delete [] LoldBuffer;
                    delete [] Lold;
                }

                if (numtiles > 1) {
                    delete labco;
                }
            }
        }

        for (int i = 0; i < tileheight; i++)
            if (varhue[i] != nullptr) {
                delete [] varhue[i];
            }

        delete [] varhue;

        for (int i = 0; i < tileheight; i++) {
            delete [] varchro[i];
        }

        delete [] varchro;

    }
#ifdef _OPENMP
    omp_set_nested (oldNested);
#endif

    if(numtiles != 1) {
        dst->CopyFrom(dsttmp);
        delete dsttmp;
    }

#ifdef _DEBUG
    delete MunsDebugInfo;
#endif

}

#undef TS
#undef fTS
#undef offset
#undef epsilon

void ImProcFunctions::Aver ( float *  RESTRICT DataList, int datalen, float &averagePlus, float &averageNeg, float &max, float &min)
{

    //find absolute mean
    int countP = 0, countN = 0;
    double averaP = 0.0, averaN = 0.0; // use double precision for large summations

    float thres = 5.f;//different fom zero to take into account only data large enough
    max = 0.f;
    min = 0.f;
#ifdef _OPENMP
    #pragma omp parallel num_threads(wavNestedLevels) if(wavNestedLevels>1)
#endif
    {
        float lmax = 0.f, lmin = 0.f;
#ifdef _OPENMP
        #pragma omp for reduction(+:averaP,averaN,countP,countN) nowait
#endif

        for (int i = 0; i < datalen; i++) {
            if (DataList[i] >= thres) {
                averaP += DataList[i];

                if (DataList[i] > lmax) {
                    lmax = DataList[i];
                }

                countP++;
            } else if (DataList[i] < -thres) {
                averaN += DataList[i];

                if (DataList[i] < lmin) {
                    lmin = DataList[i];
                }

                countN++;
            }
        }

#ifdef _OPENMP
        #pragma omp critical
#endif
        {
            max = max > lmax ? max : lmax;
            min = min < lmin ? min : lmin;
        }
    }

    if (countP > 0) {
        averagePlus = averaP / countP;
    } else {
        averagePlus = 0;
    }

    if (countN > 0) {
        averageNeg = averaN / countN;
    } else {
        averageNeg = 0;
    }

}


void ImProcFunctions::Sigma ( float *  RESTRICT DataList, int datalen, float averagePlus, float averageNeg, float &sigmaPlus, float &sigmaNeg)
{
    int countP = 0, countN = 0;
    double variP = 0.0, variN = 0.0; // use double precision for large summations
    float thres = 5.f;//different fom zero to take into account only data large enough

#ifdef _OPENMP
    #pragma omp parallel for reduction(+:variP,variN,countP,countN) num_threads(wavNestedLevels) if(wavNestedLevels>1)
#endif

    for (int i = 0; i < datalen; i++) {
        if (DataList[i] >= thres) {
            variP += SQR (DataList[i] - averagePlus);
            countP++;
        } else if (DataList[i] <= -thres) {
            variN += SQR (DataList[i] - averageNeg);
            countN++;
        }
    }

    if (countP > 0) {
        sigmaPlus = sqrt (variP / countP);
    } else {
        sigmaPlus = 0;
    }

    if (countN > 0) {
        sigmaNeg = sqrt (variN / countN);
    } else {
        sigmaNeg = 0;
    }

}

void ImProcFunctions::Evaluate2(wavelet_decomposition &WaveletCoeffs_L,
                                float *mean, float *meanN, float *sigma, float *sigmaN, float *MaxP, float *MaxN)
{
//StopWatch Stop1("Evaluate2");
    int maxlvl = WaveletCoeffs_L.maxlevel();

    for (int lvl = 0; lvl < maxlvl; lvl++) {

        int Wlvl_L = WaveletCoeffs_L.level_W (lvl);
        int Hlvl_L = WaveletCoeffs_L.level_H (lvl);

        float ** WavCoeffs_L = WaveletCoeffs_L.level_coeffs(lvl);

        Eval2 (WavCoeffs_L, lvl, Wlvl_L, Hlvl_L, mean, meanN, sigma, sigmaN, MaxP, MaxN);
    }

}
void ImProcFunctions::Eval2 (float ** WavCoeffs_L, int level,
                             int W_L, int H_L, float *mean, float *meanN, float *sigma, float *sigmaN, float *MaxP, float *MaxN)
{

    float avLP[4], avLN[4];
    float maxL[4], minL[4];
    float sigP[4], sigN[4];
    float AvL, AvN, SL, SN, maxLP, maxLN;

    for (int dir = 1; dir < 4; dir++) {
        Aver (WavCoeffs_L[dir], W_L * H_L,  avLP[dir], avLN[dir], maxL[dir], minL[dir]);
        Sigma (WavCoeffs_L[dir], W_L * H_L, avLP[dir], avLN[dir], sigP[dir], sigN[dir]);
    }

    AvL = 0.f;
    AvN = 0.f;
    SL = 0.f;
    SN = 0.f;
    maxLP = 0.f;
    maxLN = 0.f;

    for (int dir = 1; dir < 4; dir++) {
        AvL += avLP[dir];
        AvN += avLN[dir];
        SL += sigP[dir];
        SN += sigN[dir];
        maxLP += maxL[dir];
        maxLN += minL[dir];
    }

    AvL /= 3;
    AvN /= 3;
    SL /= 3;
    SN /= 3;
    maxLP /= 3;
    maxLN /= 3;

    mean[level] = AvL;
    meanN[level] = AvN;
    sigma[level] = SL;
    sigmaN[level] = SN;
    MaxP[level] = maxLP;
    MaxN[level] = maxLN;
}

float *ImProcFunctions::ContrastDR(float *Source, int W_L, int H_L, float *Contrast)
{
    int n = W_L * H_L;

    if (Contrast == nullptr) {
        Contrast = new float[n];
    }

    memcpy (Contrast, Source, n * sizeof (float));
#ifdef _OPENMP
    #pragma omp parallel for
#endif

    for (int i = 0; i < W_L * H_L; i++) { //contrast
        Contrast[i] = Source[i] ;
    }

    return Contrast;
}

float *ImProcFunctions::CompressDR(float *Source, int W_L, int H_L, float Compression, float DetailBoost, float *Compressed)
{

    const float eps = 0.000001f;
    int n = W_L * H_L;

#ifdef __SSE2__
#ifdef _OPENMP
    #pragma omp parallel
#endif
    {
        __m128 epsv = _mm_set1_ps ( eps );
#ifdef _OPENMP
        #pragma omp for
#endif

        for (int ii = 0; ii < n - 3; ii += 4) {
            _mm_storeu_ps ( &Source[ii], xlogf (LVFU (Source[ii]) + epsv));
        }
    }

    for (int ii = n - (n % 4); ii < n; ii++) {
        Source[ii] = xlogf (Source[ii] + eps);
    }

#else
#ifdef _OPENMP
    #pragma omp parallel for
#endif

    for (int ii = 0; ii < n; ii++) {
        Source[ii] = xlogf (Source[ii] + eps);
    }

#endif

    float *ucr = ContrastDR(Source, W_L, H_L);

    if (Compressed == nullptr) {
        Compressed = ucr;
    }

    float temp;

    if (DetailBoost > 0.f && DetailBoost < 0.05f ) {
        float betemp = expf (- (2.f - DetailBoost + 0.694f)) - 1.f; //0.694 = log(2)
        temp = 1.2f * xlogf ( -betemp);
        temp /= 20.f;
    } else if (DetailBoost >= 0.05f && DetailBoost < 0.25f ) {
        float betemp = expf (- (2.f - DetailBoost + 0.694f)) - 1.f; //0.694 = log(2)
        temp = 1.2f * xlogf ( -betemp);
        temp /= (-75.f * DetailBoost + 23.75f);
    } else if (DetailBoost >= 0.25f) {
        float betemp = expf (- (2.f - DetailBoost + 0.694f)) - 1.f; //0.694 = log(2)
        temp = 1.2f * xlogf ( -betemp);
        temp /= (-2.f * DetailBoost + 5.5f);
    }

    else {
        temp = (Compression - 1.0f) / 20.f;
    }

#ifdef __SSE2__
#ifdef _OPENMP
    #pragma omp parallel
#endif
    {
        __m128 cev, uev, sourcev;
        __m128 epsv = _mm_set1_ps ( eps );
        __m128 DetailBoostv = _mm_set1_ps ( DetailBoost );
        __m128 tempv = _mm_set1_ps ( temp );
#ifdef _OPENMP
        #pragma omp for
#endif

        for (int i = 0; i < n - 3; i += 4) {
            cev = xexpf (LVFU (Source[i]) + LVFU (ucr[i]) * (tempv)) - epsv;
            uev = xexpf (LVFU (ucr[i])) - epsv;
            sourcev = xexpf (LVFU (Source[i])) - epsv;
            _mm_storeu_ps ( &Source[i], sourcev);
            _mm_storeu_ps ( &Compressed[i], cev + DetailBoostv * (sourcev - uev) );
        }
    }

    for (int i = n - (n % 4); i < n; i++) {
        float ce = xexpf (Source[i] + ucr[i] * (temp)) - eps;
        float ue = xexpf (ucr[i]) - eps;
        Source[i] = xexpf (Source[i]) - eps;
        Compressed[i] = ce + DetailBoost * (Source[i] - ue);
    }

#else
#ifdef _OPENMP
    #pragma omp parallel for
#endif

    for (int i = 0; i < n; i++) {
        float ce = xexpf (Source[i] + ucr[i] * (temp)) - eps;
        float ue = xexpf (ucr[i]) - eps;
        Source[i] = xexpf (Source[i]) - eps;
        Compressed[i] = ce + DetailBoost * (Source[i] - ue);
    }

#endif

    if (Compressed != ucr) {
        delete[] ucr;
    }

    return Compressed;


}

void ImProcFunctions::ContrastResid(float * WavCoeffs_L0, struct cont_params &cp, int W_L, int H_L, float max0, float min0)
{
    float stren = cp.tmstrength;
    float gamm = params->wavelet.gamma;
    cp.TMmeth = 2; //default after testing

    if (cp.TMmeth == 1) {
        min0 = 0.0f;
        max0 = 32768.f;
    } else if (cp.TMmeth == 2) {
        min0 = 0.0f;
    }

#ifdef _OPENMP
    #pragma omp parallel for
#endif

    for (int i = 0; i < W_L * H_L; i++) {
        WavCoeffs_L0[i] = (WavCoeffs_L0[i] - min0) / max0;
        WavCoeffs_L0[i] *= gamm;
    }

    float Compression = expf (-stren);      //This modification turns numbers symmetric around 0 into exponents.
    float DetailBoost = stren;

    if (stren < 0.0f) {
        DetailBoost = 0.0f;    //Go with effect of exponent only if uncompressing.
    }


    CompressDR(WavCoeffs_L0, W_L, H_L, Compression, DetailBoost, WavCoeffs_L0);


#ifdef _OPENMP
    #pragma omp parallel for            // removed schedule(dynamic,10)
#endif

    for (int ii = 0; ii < W_L * H_L; ii++) {
        WavCoeffs_L0[ii] = WavCoeffs_L0[ii] * max0 * (1.f / gamm) + min0;
    }
}




void ImProcFunctions::EPDToneMapResid (float * WavCoeffs_L0,  unsigned int Iterates, int skip, struct cont_params& cp, int W_L, int H_L, float max0, float min0)
{


    float stren = cp.tmstrength;
    float edgest = params->epd.edgeStopping;
    float sca = params->epd.scale;
    float gamm = params->wavelet.gamma;
    float rew = params->epd.reweightingIterates;
    EdgePreservingDecomposition epd2 (W_L, H_L);
    cp.TMmeth = 2; //default after testing

    if (cp.TMmeth == 1) {
        min0 = 0.0f;
        max0 = 32768.f;
    } else if (cp.TMmeth == 2) {
        min0 = 0.0f;
    }

    //  max0=32768.f;
#ifdef _OPENMP
    #pragma omp parallel for
#endif

    for (int i = 0; i < W_L * H_L; i++) {
        WavCoeffs_L0[i] = (WavCoeffs_L0[i] - min0) / max0;
        WavCoeffs_L0[i] *= gamm;
    }

    float Compression = expf (-stren);      //This modification turns numbers symmetric around 0 into exponents.
    float DetailBoost = stren;

    if (stren < 0.0f) {
        DetailBoost = 0.0f;    //Go with effect of exponent only if uncompressing.
    }

    //Auto select number of iterates. Note that p->EdgeStopping = 0 makes a Gaussian blur.
    if (Iterates == 0) {
        Iterates = (unsigned int) (edgest * 15.0f);
    }


    epd2.CompressDynamicRange(WavCoeffs_L0, (float)sca / skip, edgest, Compression, DetailBoost, Iterates, rew);

    //Restore past range, also desaturate a bit per Mantiuk's Color correction for tone mapping.
#ifdef _OPENMP
    #pragma omp parallel for            // removed schedule(dynamic,10)
#endif

    for (int ii = 0; ii < W_L * H_L; ii++) {
        WavCoeffs_L0[ii] = WavCoeffs_L0[ii] * max0 * (1.f / gamm) + min0;
    }
}

void ImProcFunctions::WaveletcontAllLfinal (wavelet_decomposition &WaveletCoeffs_L, struct cont_params &cp, float *mean, float *sigma, float *MaxP, const WavOpacityCurveWL & waOpacityCurveWL)
{
    int maxlvl = WaveletCoeffs_L.maxlevel();
    float * WavCoeffs_L0 = WaveletCoeffs_L.coeff0;

    for (int dir = 1; dir < 4; dir++) {
        for (int lvl = 0; lvl < maxlvl; lvl++) {
            int Wlvl_L = WaveletCoeffs_L.level_W (lvl);
            int Hlvl_L = WaveletCoeffs_L.level_H (lvl);
            float ** WavCoeffs_L = WaveletCoeffs_L.level_coeffs (lvl);
            finalContAllL (WavCoeffs_L, WavCoeffs_L0, lvl, dir, cp, Wlvl_L, Hlvl_L, mean, sigma, MaxP, waOpacityCurveWL);
        }
    }
}


void ImProcFunctions::WaveletcontAllL(LabImage * labco, float ** varhue, float **varchrom, wavelet_decomposition &WaveletCoeffs_L,
                                      struct cont_params &cp, int skip, float *mean, float *sigma, float *MaxP, float *MaxN, const WavCurve & wavCLVCcurve, const WavOpacityCurveW & waOpacityCurveW, FlatCurve* ChCurve, bool Chutili)
{
    int maxlvl = WaveletCoeffs_L.maxlevel();
    int W_L = WaveletCoeffs_L.level_W (0);
    int H_L = WaveletCoeffs_L.level_H (0);
    float * WavCoeffs_L0 = WaveletCoeffs_L.coeff0;

    float maxh = 2.5f; //amplification contrast above mean
    float maxl = 2.5f; //reduction contrast under mean
    float contrast = cp.contrast;
    float multL = (float)contrast * (maxl - 1.f) / 100.f + 1.f;
    float multH = (float) contrast * (maxh - 1.f) / 100.f + 1.f;
    double avedbl = 0.0; // use double precision for large summations
    float max0 = 0.f;
    float min0 = FLT_MAX;

    if (contrast != 0.f || (cp.tonemap  && cp.resena)) { // contrast = 0.f means that all will be multiplied by 1.f, so we can skip this step
#ifdef _OPENMP
        #pragma omp parallel for reduction(+:avedbl) num_threads(wavNestedLevels) if(wavNestedLevels>1)
#endif

        for (int i = 0; i < W_L * H_L; i++) {
            avedbl += WavCoeffs_L0[i];
        }

#ifdef _OPENMP
        #pragma omp parallel num_threads(wavNestedLevels) if(wavNestedLevels>1)
#endif
        {
            float lminL = FLT_MAX;
            float lmaxL = 0.f;

#ifdef _OPENMP
            #pragma omp for
#endif

            for (int i = 0; i < W_L * H_L; i++) {
                if (WavCoeffs_L0[i] < lminL) {
                    lminL = WavCoeffs_L0[i];
                }

                if (WavCoeffs_L0[i] > lmaxL) {
                    lmaxL = WavCoeffs_L0[i];
                }

            }

#ifdef _OPENMP
            #pragma omp critical
#endif
            {
                if (lminL < min0) {
                    min0 = lminL;
                }

                if (lmaxL > max0) {
                    max0 = lmaxL;
                }
            }

        }

    }

    //      printf("MAXmax0=%f MINmin0=%f\n",max0,min0);

//tone mapping
    if (cp.tonemap && cp.contmet == 2  && cp.resena) {
        //iterate = 5
        EPDToneMapResid (WavCoeffs_L0, 5, skip, cp, W_L, H_L, max0, min0);

    }

//end tonemapping


    max0 /= 327.68f;
    min0 /= 327.68f;
    float ave = avedbl / (double) (W_L * H_L);
    float av = ave / 327.68f;
    float ah = (multH - 1.f) / (av - max0); //
    float bh = 1.f - max0 * ah;
    float al = (multL - 1.f) / (av - min0);
    float bl = 1.f - min0 * al;
    float factorx = 1.f;
//      float *koeLi[9];
//      float maxkoeLi[9];
    float *koeLi[12];
    float maxkoeLi[12];

    float *koeLibuffer = nullptr;

    for (int y = 0; y < 12; y++) {
        maxkoeLi[y] = 0.f;    //9
    }

    koeLibuffer = new float[12 * H_L * W_L]; //12

    for (int i = 0; i < 12; i++) { //9
        koeLi[i] = &koeLibuffer[i * W_L * H_L];
    }

    for (int j = 0; j < 12; j++) //9
        for (int i = 0; i < W_L * H_L; i++) {
            koeLi[j][i] = 0.f;
        }

#ifdef _OPENMP
    #pragma omp parallel num_threads(wavNestedLevels) if(wavNestedLevels>1)
#endif
    {
<<<<<<< HEAD
        if (contrast != 0.f  && cp.resena) { // contrast = 0.f means that all will be multiplied by 1.f, so we can skip this step
=======
        if(contrast != 0.f  && cp.resena && max0 > 0.0) { // contrast = 0.f means that all will be multiplied by 1.f, so we can skip this step
>>>>>>> 5441e896
            {
#ifdef _OPENMP
                #pragma omp for
#endif

                for (int i = 0; i < W_L * H_L; i++) { //contrast
                    if (WavCoeffs_L0[i] < 32768.f) {
                        float prov;

                        if ( WavCoeffs_L0[i] > ave) {
                            float kh = ah * (WavCoeffs_L0[i] / 327.68f) + bh;
                            prov = WavCoeffs_L0[i];
                            WavCoeffs_L0[i] = ave + kh * (WavCoeffs_L0[i] - ave);
                        } else {
                            float kl = al * (WavCoeffs_L0[i] / 327.68f) + bl;
                            prov = WavCoeffs_L0[i];
                            WavCoeffs_L0[i] = ave - kl * (ave - WavCoeffs_L0[i]);
                        }

                        float diflc = WavCoeffs_L0[i] - prov;
                        diflc *= factorx;
                        WavCoeffs_L0[i] =  prov + diflc;
                    }
                }
            }
        }

        if (cp.tonemap && cp.contmet == 1  && cp.resena) {
            float maxp = max0 * 256.f;
            float minp = min0 * 256.f;
#ifdef _OPENMP
            #pragma omp single
#endif
            ContrastResid(WavCoeffs_L0, cp, W_L, H_L, maxp, minp);
        }

#ifdef _OPENMP
        #pragma omp barrier
#endif

        if ((cp.conres != 0.f || cp.conresH != 0.f) && cp.resena) { // cp.conres = 0.f and cp.comresH = 0.f means that all will be multiplied by 1.f, so we can skip this step
#ifdef _OPENMP
            #pragma omp for nowait
#endif

            for (int i = 0; i < W_L * H_L; i++) {
                float LL = WavCoeffs_L0[i];
                float LL100 = LL / 327.68f;
                float tran = 5.f;//transition
                //shadow
                float alp = 3.f; //increase contrast sahdow in lowlights  between 1 and ??

                if (cp.th > (100.f - tran)) {
                    tran = 100.f - cp.th;
                }

                if (LL100 < cp.th) {
                    float aalp = (1.f - alp) / cp.th; //no changes for LL100 = cp.th
                    float kk = aalp * LL100 + alp;
                    WavCoeffs_L0[i] *= (1.f + kk * cp.conres / 200.f);
                } else if (LL100 < cp.th + tran) {
                    float ath = -cp.conres / tran;
                    float bth = cp.conres - ath * cp.th;
                    WavCoeffs_L0[i] *= (1.f + (LL100 * ath + bth) / 200.f);
                }

                //highlight
                tran = 5.f;

                if (cp.thH < (tran)) {
                    tran = cp.thH;
                }

                if (LL100 > cp.thH) {
                    WavCoeffs_L0[i] *= (1.f + cp.conresH / 200.f);
                } else if (LL100 > (cp.thH - tran)) {
                    float athH = cp.conresH / tran;
                    float bthH = cp.conresH - athH * cp.thH;
                    WavCoeffs_L0[i] *= (1.f + (LL100 * athH + bthH) / 200.f);
                }
            }
        }

        //enabled Lipschitz..replace simple by complex edge detection
        // I found this concept on the web (doctoral thesis on medical Imaging)
        // I was inspired by the principle of Canny and Lipschitz (continuity and derivability)
        // I adapted the principle but have profoundly changed the algorithm
        // One can 1) change all parameters and found good parameters;
        //one can also change in calckoe
        float edd = 3.f;
        float eddlow = 15.f;
        float eddlipinfl = 0.005f * cp.edgsens + 0.4f;
        float eddlipampl = 1.f + cp.edgampl / 50.f;


        if (cp.detectedge) { //enabled Lipschitz control...more memory..more time...
            float *tmCBuffer = new float[H_L * W_L];
            float *tmC[H_L];

            for (int i = 0; i < H_L; i++) {
                tmC[i] = &tmCBuffer[i * W_L];
            }

#ifdef _OPENMP
            #pragma omp for schedule(dynamic) collapse(2)
#endif

            for (int lvl = 0; lvl < 4; lvl++) {
                for (int dir = 1; dir < 4; dir++) {
                    int W_L = WaveletCoeffs_L.level_W (lvl);
                    int H_L = WaveletCoeffs_L.level_H (lvl);

                    float ** WavCoeffs_LL = WaveletCoeffs_L.level_coeffs (lvl);
                    calckoe (WavCoeffs_LL, cp, koeLi, lvl , dir, W_L, H_L, edd, maxkoeLi, tmC);
                    // return convolution KoeLi and maxkoeLi of level 0 1 2 3 and Dir Horiz, Vert, Diag
                }
            }

            delete [] tmCBuffer;

            float aamp = 1.f + cp.eddetthrHi / 100.f;

            for (int lvl = 0; lvl < 4; lvl++) {
#ifdef _OPENMP
                #pragma omp for schedule(dynamic,16)
#endif

                for (int i = 1; i < H_L - 1; i++) {
                    for (int j = 1; j < W_L - 1; j++) {
                        //treatment of koeLi and maxkoeLi
                        float interm = 0.f;

                        if (cp.lip3 && cp.lipp) {
                            // comparison between pixel and neighbours
                            const auto neigh = cp.neigh == 1;
                            const auto kneigh = neigh ? 28.f : 38.f;
                            const auto somm = neigh ? 40.f : 50.f;

                            for (int dir = 1; dir < 4; dir++) { //neighbours proxi
                                koeLi[lvl * 3 + dir - 1][i * W_L + j] = (kneigh * koeLi[lvl * 3 + dir - 1][i * W_L + j] + 2.f * koeLi[lvl * 3 + dir - 1][ (i - 1) * W_L + j] + 2.f * koeLi[lvl * 3 + dir - 1][ (i + 1) * W_L + j]
                                                                        + 2.f * koeLi[lvl * 3 + dir - 1][i * W_L + j + 1] + 2.f * koeLi[lvl * 3 + dir - 1][i * W_L + j - 1] + koeLi[lvl * 3 + dir - 1][ (i - 1) * W_L + j - 1]
                                                                        + koeLi[lvl * 3 + dir - 1][ (i - 1) * W_L + j + 1] + koeLi[lvl * 3 + dir - 1][ (i + 1) * W_L + j - 1] + koeLi[lvl * 3 + dir - 1][ (i + 1) * W_L + j + 1]) / somm;
                            }
                        }

                        for (int dir = 1; dir < 4; dir++) {
                            //here I evaluate combinaison of vert / diag / horiz...we are with multiplicators of the signal
                            interm += SQR (koeLi[lvl * 3 + dir - 1][i * W_L + j]);
                        }

                        interm = sqrt (interm);

//                  interm /= 1.732f;//interm = pseudo variance koeLi
                        interm *= 0.57736721f;
                        float kampli = 1.f;
                        float eps = 0.0001f;
                        // I think this double ratio (alph, beta) is better than arctg

                        float alph = koeLi[lvl * 3][i * W_L + j] / (koeLi[lvl * 3 + 1][i * W_L + j] + eps); //ratio between horizontal and vertical
                        float beta = koeLi[lvl * 3 + 2][i * W_L + j] / (koeLi[lvl * 3 + 1][i * W_L + j] + eps); //ratio between diagonal and horizontal

                        float alipinfl = (eddlipampl - 1.f) / (1.f - eddlipinfl);
                        float blipinfl = eddlipampl - alipinfl;

                        //alph evaluate the direction of the gradient regularity Lipschitz
                        // if = 1 we are on an edge
                        // if 0 we are not
                        // we can change and use log..or Arctg but why ?? we can change if need ...
                        //Liamp=1 for eddlipinfl
                        //liamp > 1 for alp >eddlipinfl and alph < 1
                        //Liamp < 1 for alp < eddlipinfl and alph > 0
                        if (alph > 1.f) {
                            alph = 1.f / alph;
                        }

                        if (beta > 1.f) {
                            beta = 1.f / beta;
                        }

                        //take into account diagonal
                        //if in same value OK
                        //if not no edge or reduction
                        float bet = 1.f;

                        //if(cp.lip3) {//enhance algorithm
                        if (alph > eddlipinfl && beta < 0.85f * eddlipinfl) { //0.85 arbitrary value ==> eliminate from edge if H V D too different
                            bet = beta;
                        }

                        //}
                        float AmpLip = 1.f;

                        if (alph > eddlipinfl) {
                            AmpLip = alipinfl * alph + blipinfl;    //If beta low reduce kampli
                            kampli = SQR (bet) * AmpLip * aamp;
                        } else {
                            AmpLip = (1.f / eddlipinfl) * SQR (SQR (alph * bet));  //Strong Reduce if beta low
                            kampli = AmpLip / aamp;
                        }

                        // comparison betwwen pixel and neighbours to do ==> I think 3 dir above is better
                        /*      if(cp.lip3){
                                koeLi[lvl*3][i*W_L + j] = (koeLi[lvl*3][i*W_L + j] + koeLi[lvl*3][(i-1)*W_L + j] + koeLi[lvl*3][(i+1)*W_L + j]
                                        + koeLi[lvl*3][i*W_L + j+1] + koeLi[lvl*3][i*W_L + j-1] + koeLi[lvl*3][(i-1)*W_L + j-1]
                                        + koeLi[lvl*3][(i-1)*W_L + j+1] +koeLi[lvl*3][(i+1)*W_L + j-1] +koeLi[lvl*3][(i+1)*W_L + j+1])/9.f;
                                }
                        */
                        // apply to each direction Wavelet level : horizontal / vertiacle / diagonal
                        //interm += SQR(koeLi[lvl*3 + dir-1][i*W_L + j]);

                        interm *= kampli;

                        if (interm < cp.eddetthr / eddlow) {
                            interm = 0.01f;    //eliminate too low values
                        }

                        //we can change this part of algo==> not equal but ponderate
                        koeLi[lvl * 3][i * W_L + j] = koeLi[lvl * 3 + 1][i * W_L + j] = koeLi[lvl * 3 + 2][i * W_L + j] = interm; //new value
                        //here KoeLi contains values where gradient is high and coef high, and eliminate low values...
                    }
                }
            }

            // end
        }

#ifdef _OPENMP
        #pragma omp for schedule(dynamic) collapse(2)
#endif

        for (int dir = 1; dir < 4; dir++) {
            for (int lvl = 0; lvl < maxlvl; lvl++) {

                int Wlvl_L = WaveletCoeffs_L.level_W (lvl);
                int Hlvl_L = WaveletCoeffs_L.level_H (lvl);

                float ** WavCoeffs_L = WaveletCoeffs_L.level_coeffs (lvl);

                ContAllL (koeLi, maxkoeLi, true, maxlvl, labco,  varhue, varchrom, WavCoeffs_L, WavCoeffs_L0, lvl, dir, cp, Wlvl_L, Hlvl_L, skip, mean, sigma, MaxP, MaxN, wavCLVCcurve, waOpacityCurveW, ChCurve, Chutili);


            }
        }
    }

    //delete edge detection
    if (koeLibuffer) {
        delete [] koeLibuffer;
    }
}

void ImProcFunctions::WaveletAandBAllAB(wavelet_decomposition &WaveletCoeffs_a, wavelet_decomposition &WaveletCoeffs_b,
                                        struct cont_params &cp, FlatCurve* hhCurve, bool hhutili)
{
    //   StopWatch Stop1("WaveletAandBAllAB");
    if (hhutili  && cp.resena) {  // H=f(H)
        int W_L = WaveletCoeffs_a.level_W (0);
        int H_L = WaveletCoeffs_a.level_H (0);

        float * WavCoeffs_a0 = WaveletCoeffs_a.coeff0;
        float * WavCoeffs_b0 = WaveletCoeffs_b.coeff0;
#ifdef _OPENMP
        #pragma omp parallel num_threads(wavNestedLevels) if(wavNestedLevels>1)
#endif
        {
#ifdef __SSE2__
            float huebuffer[W_L] ALIGNED64;
            float chrbuffer[W_L] ALIGNED64;
#endif // __SSE2__
#ifdef _OPENMP
            #pragma omp for schedule(dynamic,16)
#endif

            for (int i = 0; i < H_L; i++) {
#ifdef __SSE2__
                // precalculate hue and chr
                int k;

                for (k = 0; k < W_L - 3; k += 4) {
                    __m128 av = LVFU (WavCoeffs_a0[i * W_L + k]);
                    __m128 bv = LVFU (WavCoeffs_b0[i * W_L + k]);
                    __m128 huev = xatan2f (bv, av);
                    __m128 chrv = _mm_sqrt_ps (SQRV (av) + SQRV (bv));
                    STVF (huebuffer[k], huev);
                    STVF (chrbuffer[k], chrv);
                }

                for (; k < W_L; k++) {
                    huebuffer[k] = xatan2f (WavCoeffs_b0[i * W_L + k], WavCoeffs_a0[i * W_L + k]);
                    chrbuffer[k] = sqrtf (SQR (WavCoeffs_b0[i * W_L + k]) + SQR (WavCoeffs_a0[i * W_L + k])) / 327.68f;
                }

#endif // __SSE2__

                for (int j = 0; j < W_L; j++) {

#ifdef __SSE2__
                    float hueR = huebuffer[j];
                    float chR = chrbuffer[j];
#else
                    float hueR = xatan2f (WavCoeffs_b0[i * W_L + j], WavCoeffs_a0[i * W_L + j]);
                    float chR = sqrtf (SQR (WavCoeffs_b0[i * W_L + j]) + SQR (WavCoeffs_a0[i * W_L + j]));
#endif
                    /*      if (editID == EUID_WW_HHCurve) {//H pipette
                                            float valpar =Color::huelab_to_huehsv2(hueR);
                                            editWhatever->v(i,j) = valpar;
                                    }
                    */
                    float valparam = float ((hhCurve->getVal (Color::huelab_to_huehsv2 (hueR)) - 0.5f) * 1.7f) + hueR; //get H=f(H)  1.7 optimisation !
                    float2 sincosval = xsincosf (valparam);
                    WavCoeffs_a0[i * W_L + j] = chR * sincosval.y;
                    WavCoeffs_b0[i * W_L + j] = chR * sincosval.x;
                }
            }
        }
    }

}

void ImProcFunctions::WaveletcontAllAB (LabImage * labco, float ** varhue, float **varchrom, wavelet_decomposition &WaveletCoeffs_ab, const WavOpacityCurveW & waOpacityCurveW,
                                        struct cont_params &cp, const bool useChannelA)
{

    int maxlvl = WaveletCoeffs_ab.maxlevel();
    int W_L = WaveletCoeffs_ab.level_W (0);
    int H_L = WaveletCoeffs_ab.level_H (0);

    float * WavCoeffs_ab0 = WaveletCoeffs_ab.coeff0;

#ifdef _OPENMP
    #pragma omp parallel num_threads(wavNestedLevels) if(wavNestedLevels>1)
#endif
    {
        if (cp.chrores != 0.f  && cp.resena) { // cp.chrores == 0.f means all will be multiplied by 1.f, so we can skip the processing of residual

#ifdef _OPENMP
            #pragma omp for nowait
#endif

            for (int i = 0; i < W_L * H_L; i++) {
                const float skyprot = cp.sky;
                //chroma
                int ii = i / W_L;
                int jj = i - ii * W_L;
                float modhue = varhue[ii][jj];
                float scale = 1.f;

                if (skyprot > 0.f) {
                    if ((modhue < cp.t_ry && modhue > cp.t_ly)) {
                        scale = (100.f - cp.sky) / 100.1f;
                    } else if ((modhue >= cp.t_ry && modhue < cp.b_ry)) {
                        scale = (100.f - cp.sky) / 100.1f;
                        float ar = (scale - 1.f) / (cp.t_ry - cp.b_ry);
                        float br = scale - cp.t_ry * ar;
                        scale = ar * modhue + br;
                    } else if ((modhue > cp.b_ly && modhue < cp.t_ly)) {
                        scale = (100.f - cp.sky) / 100.1f;
                        float al = (scale - 1.f) / (-cp.b_ly + cp.t_ly);
                        float bl = scale - cp.t_ly * al;
                        scale = al * modhue + bl;
                    }
                } else if (skyprot < 0.f) {
                    if ((modhue > cp.t_ry || modhue < cp.t_ly)) {
                        scale = (100.f + cp.sky) / 100.1f;
                    }

                    /*  else if((modhue >= cp.t_ry && modhue < cp.b_ry)) {
                            scale=(100.f+cp.sky)/100.1f;
                            float ar=(scale-1.f)/(cp.t_ry- cp.b_ry);
                            float br=scale-cp.t_ry*ar;
                            scale=ar*modhue+br;
                        }
                        else if((modhue > cp.b_ly && modhue < cp.t_ly)) {
                            scale=(100.f+cp.sky)/100.1f;
                            float al=(scale-1.f)/(-cp.b_ly + cp.t_ly);
                            float bl=scale-cp.t_ly*al;
                            scale=al*modhue+bl;
                        }
                    */
                }

                WavCoeffs_ab0[i] *= (1.f + cp.chrores * (scale) / 100.f);

            }
        }

        if (cp.cbena  && cp.resena) { //if user select Toning and color balance

#ifdef _OPENMP
            #pragma omp for nowait
#endif

            for (int i = 0; i < W_L * H_L; i++) {
                int ii = i / W_L;
                int jj = i - ii * W_L;
                float LL = (labco->L[ii * 2][jj * 2]) / 327.68f; //I use labco but I can use also WavCoeffs_L0 (more exact but more memory)

                float sca = 1.f; //amplifer - reducter...about 1, but perhaps 0.6 or 1.3

                if (useChannelA) { //green red (little magenta)
                    //transition to avoid artifacts with 6 between 30 to 36 and  63 to 69
                    float aa = (cp.grmed - cp.grlow) / 6.f;
                    float bb = cp.grlow - 30.f * aa;
                    float aaa = (cp.grhigh - cp.grmed) / 6.f;
                    float bbb = cp.grmed - 63.f * aaa;

                    if (LL < 30.f) { //shadows
                        WavCoeffs_ab0[i] += cp.grlow * (sca) * 300.f;
                    } else if (LL >= 30.f && LL < 36.f) { //transition
                        float tr = aa * LL + bb;
                        WavCoeffs_ab0[i] += tr * (sca) * 300.f;
                    } else if (LL >= 36.f && LL < 63.f) { //midtones
                        WavCoeffs_ab0[i] += cp.grmed * (sca) * 300.f;
                    } else if (LL >= 63.f && LL < 69.f) { //transition
                        float trh = aaa * LL + bbb;
                        WavCoeffs_ab0[i] += trh * (sca) * 300.f;
                    } else if (LL >= 69.f) { //highlights
                        WavCoeffs_ab0[i] += cp.grhigh * (sca) * 300.f;
                    }
                } else { //blue yellow
                    //transition with 6 between 30 to 36 and 63 to 69
                    float aa1 = (cp.blmed - cp.bllow) / 6.f;
                    float bb1 = cp.bllow - 30.f * aa1;
                    float aaa1 = (cp.blhigh - cp.blmed) / 6.f;
                    float bbb1 = cp.blmed - 63.f * aaa1;

                    if (LL < 30.f) {
                        WavCoeffs_ab0[i] += cp.bllow * (sca) * 300.f;
                    } else if (LL >= 30.f && LL < 36.f) {
                        float tr1 = aa1 * LL + bb1;
                        WavCoeffs_ab0[i] += tr1 * (sca) * 300.f;
                    } else if (LL >= 36.f && LL < 63.f) {
                        WavCoeffs_ab0[i] += cp.blmed * (sca) * 300.f;
                    } else if (LL >= 63.f && LL < 69.f) {
                        float trh1 = aaa1 * LL + bbb1;
                        WavCoeffs_ab0[i] += trh1 * (sca) * 300.f;
                    } else if (LL >= 69.f) {
                        WavCoeffs_ab0[i] += cp.blhigh * (sca) * 300.f;
                    }
                }
            }
        }

#ifdef _OPENMP
        #pragma omp for schedule(dynamic) collapse(2)
#endif

        for (int dir = 1; dir < 4; dir++) {
            for (int lvl = 0; lvl < maxlvl; lvl++) {

                int Wlvl_ab = WaveletCoeffs_ab.level_W (lvl);
                int Hlvl_ab = WaveletCoeffs_ab.level_H (lvl);

                float ** WavCoeffs_ab = WaveletCoeffs_ab.level_coeffs (lvl);
                ContAllAB (labco,  maxlvl, varhue, varchrom, WavCoeffs_ab, WavCoeffs_ab0, lvl, dir, waOpacityCurveW, cp, Wlvl_ab, Hlvl_ab, useChannelA);
            }
        }


    }
}

//%%%%%%%%%%%%%%%%%%%%%%%%%%%%%%%%%%%%%%%%%%%%%%%%%%%%%%
//%%%%%%%%%%%%%%%%%%%%%%%%%%%%%%%%%%%%%%%%%%%%%%%%%%%%%%

void ImProcFunctions::calckoe (float ** WavCoeffs_LL, const struct cont_params& cp, float *koeLi[12], int level, int dir, int W_L, int H_L, float edd, float *maxkoeLi, float **tmC)
{
    int borderL = 2;

//  printf("cpedth=%f\n",cp.eddetthr);
    if (cp.eddetthr < 30.f) {
        borderL = 1;

        // I calculate coefficients with r size matrix 3x3 r=1 ; 5x5 r=2; 7x7 r=3
        /*
        float k[2*r][2*r];
        for(int i=1;i<=(2*r+1);i++) {
                    for(int j=1;j<=(2*r+1);j++) {
                        k[i][j]=(1.f/6.283*sigma*sigma)*exp(-SQR(i-r-1)+SQR(j-r-1)/2.f*SQR(sigma));
                    }
        }
        //I could also use Gauss.h for 3x3
        // If necessary I can put a 7x7 matrix
        */
        for (int i = 1; i < H_L - 1; i++) { //sigma=0.55
            for (int j = 1; j < W_L - 1; j++) {
                tmC[i][j] = (8.94f * WavCoeffs_LL[dir][i * W_L + j] + 1.71f * (WavCoeffs_LL[dir][ (i - 1) * W_L + j] + 1.71f * WavCoeffs_LL[dir][ (i + 1) * W_L + j]
                             + 1.71f * WavCoeffs_LL[dir][i * W_L + j + 1] + 1.71f * WavCoeffs_LL[dir][i * W_L + j - 1]) + 0.33f * WavCoeffs_LL[dir][ (i - 1) * W_L + j - 1]
                             + 0.33f * WavCoeffs_LL[dir][ (i - 1) * W_L + j + 1] + 0.33f * WavCoeffs_LL[dir][ (i + 1) * W_L + j - 1] + 0.33f * WavCoeffs_LL[dir][ (i + 1) * W_L + j + 1]) * 0.0584795f;
                // apply to each direction Wavelet level : horizontal / vertiacle / diagonal


            }
        }
    } else if (cp.eddetthr >= 30.f && cp.eddetthr < 50.f) {
        borderL = 1;

        for (int i = 1; i < H_L - 1; i++) { //sigma=0.85
            for (int j = 1; j < W_L - 1; j++) {
                tmC[i][j] = (4.0091f * WavCoeffs_LL[dir][i * W_L + j] + 2.0068f * (WavCoeffs_LL[dir][ (i - 1) * W_L + j] + 2.0068f * WavCoeffs_LL[dir][ (i + 1) * W_L + j]
                             + 2.0068f * WavCoeffs_LL[dir][i * W_L + j + 1] + 2.0068f * WavCoeffs_LL[dir][i * W_L + j - 1]) + 1.0045f * WavCoeffs_LL[dir][ (i - 1) * W_L + j - 1]
                             + 1.0045f * WavCoeffs_LL[dir][ (i - 1) * W_L + j + 1] + 1.0045f * WavCoeffs_LL[dir][ (i + 1) * W_L + j - 1] + 1.0045f * WavCoeffs_LL[dir][ (i + 1) * W_L + j + 1]) * 0.062288f;
                // apply to each direction Wavelet level : horizontal / vertiacle / diagonal


            }
        }
    }


    else if (cp.eddetthr >= 50.f && cp.eddetthr < 75.f) {
        borderL = 1;

        for (int i = 1; i < H_L - 1; i++) {
            for (int j = 1; j < W_L - 1; j++) { //sigma=1.1
                tmC[i][j] = (3.025f * WavCoeffs_LL[dir][i * W_L + j] + 2.001f * (WavCoeffs_LL[dir][ (i - 1) * W_L + j] + 2.001f * WavCoeffs_LL[dir][ (i + 1) * W_L + j]
                             + 2.001f * WavCoeffs_LL[dir][i * W_L + j + 1] + 2.001f * WavCoeffs_LL[dir][i * W_L + j - 1]) + 1.323f * WavCoeffs_LL[dir][ (i - 1) * W_L + j - 1]
                             + 1.323f * WavCoeffs_LL[dir][ (i - 1) * W_L + j + 1] + 1.323f * WavCoeffs_LL[dir][ (i + 1) * W_L + j - 1] + 1.323f * WavCoeffs_LL[dir][ (i + 1) * W_L + j + 1]) * 0.06127f;
            }
        }
    }

    else if (cp.eddetthr >= 75.f) {
        borderL = 2;

        //if(cp.lip3 && level > 1) {
        if (level > 1) { // do not activate 5x5 if level 0 or 1

            for (int i = 2; i < H_L - 2; i++) {
                for (int j = 2; j < W_L - 2; j++) {
                    // Gaussian 1.1
                    // 0.5 2 3 2 0.5
                    // 2 7 10 7 2
                    // 3 10 15 10 3
                    // 2 7 10 7 2
                    // 0.5 2 3 2 0.5
                    // divi 113
                    //Gaussian 1.4
                    // 2 4 5 4 2
                    // 4 9 12 9 4
                    // 5 12 15 12 5
                    // 4 9 12 9 4
                    // 2 4 5 4 2
                    // divi 159
                    if (cp.eddetthr < 85.f) { //sigma=1.1
                        tmC[i][j] = (15.f * WavCoeffs_LL[dir][i * W_L + j]  + 10.f * WavCoeffs_LL[dir][ (i - 1) * W_L + j] + 10.f * WavCoeffs_LL[dir][ (i + 1) * W_L + j]
                                     + 10.f * WavCoeffs_LL[dir][i * W_L + j + 1] + 10.f * WavCoeffs_LL[dir][i * W_L + j - 1] + 7.f * WavCoeffs_LL[dir][ (i - 1) * W_L + j - 1]
                                     + 7.f * WavCoeffs_LL[dir][ (i - 1) * W_L + j + 1] + 7.f * WavCoeffs_LL[dir][ (i + 1) * W_L + j - 1] + 7.f * WavCoeffs_LL[dir][ (i + 1) * W_L + j + 1]
                                     + 3.f * WavCoeffs_LL[dir][ (i - 2) * W_L + j] + 3.f * WavCoeffs_LL[dir][ (i + 2) * W_L + j] + 3.f * WavCoeffs_LL[dir][i * W_L + j - 2] + 3.f * WavCoeffs_LL[dir][i * W_L + j + 2]
                                     + 2.f * WavCoeffs_LL[dir][ (i - 2) * W_L + j - 1] + 2.f * WavCoeffs_LL[dir][ (i - 2) * W_L + j + 1] + 2.f * WavCoeffs_LL[dir][ (i + 2) * W_L + j + 1] + 2.f * WavCoeffs_LL[dir][ (i + 2) * W_L + j - 1]
                                     + 2.f * WavCoeffs_LL[dir][ (i - 1) * W_L + j - 2] + 2.f * WavCoeffs_LL[dir][ (i - 1) * W_L + j + 2] + 2.f * WavCoeffs_LL[dir][ (i + 1) * W_L + j + 2] + 2.f * WavCoeffs_LL[dir][ (i + 1) * W_L + j - 2]
                                     + 0.5f * WavCoeffs_LL[dir][ (i - 2) * W_L + j - 2] + 0.5f * WavCoeffs_LL[dir][ (i - 2) * W_L + j + 2] + 0.5f * WavCoeffs_LL[dir][ (i + 2) * W_L + j - 2] + 0.5f * WavCoeffs_LL[dir][ (i + 2) * W_L + j + 2]
                                    ) * 0.0088495f;

                    }

                    else {//sigma=1.4
                        tmC[i][j] = (15.f * WavCoeffs_LL[dir][i * W_L + j] + 12.f * WavCoeffs_LL[dir][ (i - 1) * W_L + j] + 12.f * WavCoeffs_LL[dir][ (i + 1) * W_L + j]
                                     + 12.f * WavCoeffs_LL[dir][i * W_L + j + 1] + 12.f * WavCoeffs_LL[dir][i * W_L + j - 1] + 9.f * WavCoeffs_LL[dir][ (i - 1) * W_L + j - 1]
                                     + 9.f * WavCoeffs_LL[dir][ (i - 1) * W_L + j + 1] + 9.f * WavCoeffs_LL[dir][ (i + 1) * W_L + j - 1] + 9.f * WavCoeffs_LL[dir][ (i + 1) * W_L + j + 1]
                                     + 5.f * WavCoeffs_LL[dir][ (i - 2) * W_L + j] + 5.f * WavCoeffs_LL[dir][ (i + 2) * W_L + j] + 5.f * WavCoeffs_LL[dir][i * W_L + j - 2] + 5.f * WavCoeffs_LL[dir][i * W_L + j + 2]
                                     + 4.f * WavCoeffs_LL[dir][ (i - 2) * W_L + j - 1] + 4.f * WavCoeffs_LL[dir][ (i - 2) * W_L + j + 1] + 4.f * WavCoeffs_LL[dir][ (i + 2) * W_L + j + 1] + 4.f * WavCoeffs_LL[dir][ (i + 2) * W_L + j - 1]
                                     + 4.f * WavCoeffs_LL[dir][ (i - 1) * W_L + j - 2] + 4.f * WavCoeffs_LL[dir][ (i - 1) * W_L + j + 2] + 4.f * WavCoeffs_LL[dir][ (i + 1) * W_L + j + 2] + 4.f * WavCoeffs_LL[dir][ (i + 1) * W_L + j - 2]
                                     + 2.f * WavCoeffs_LL[dir][ (i - 2) * W_L + j - 2] + 2.f * WavCoeffs_LL[dir][ (i - 2) * W_L + j + 2] + 2.f * WavCoeffs_LL[dir][ (i + 2) * W_L + j - 2] + 2.f * WavCoeffs_LL[dir][ (i + 2) * W_L + j + 2]
                                    ) * 0.0062893f;
                    }


                    // apply to each direction Wavelet level : horizontal / vertiacle / diagonal
                }
            }
        }

    }


    /*
    // I suppress these 2 convolutions ==> lees good results==> probably because structure data different and also I compare to original value which have + and -
        for(int i = borderL; i < H_L-borderL; i++ ) {//[-1 0 1] x==>j
            for(int j = borderL; j < W_L-borderL; j++) {
            tmC[i][j]=- WavCoeffs_LL[dir][(i)*W_L + j-1] +  WavCoeffs_LL[dir][(i)*W_L + j+1];
            }
        }
        for(int i = borderL; i < H_L-borderL; i++ ) {//[1 0 -1] y==>i
            for(int j = borderL; j < W_L-borderL; j++) {
            tmC[i][j]= - WavCoeffs_LL[dir][(i-1)*W_L + j] + WavCoeffs_LL[dir][(i+1)*W_L + j];
            }
        }
    */

    float thr = 40.f; //avoid artifact eg. noise...to test
    float thr2 = 1.5f * edd; //edd can be modified in option ed_detect
    thr2 += cp.eddet / 30.f; //to test
    float diffFactor = (cp.eddet / 100.f);

    for (int i = 0; i < H_L; i++ ) {
        for (int j = 0; j < W_L; j++) {
            koeLi[level * 3 + dir - 1][i * W_L + j] = 1.f;
        }
    }

    for (int i = borderL; i < H_L - borderL; i++ ) {
        for (int j = borderL; j < W_L - borderL; j++) {
            // my own algo : probably a little false, but simpler as Lipschitz !
            // Thr2 = maximum of the function ==> Lipsitch says = probably edge
//                              float temp = WavCoeffs_LL[dir][i*W_L + j];
//                              if(temp>=0.f &&  temp < thr) temp = thr;
//                              if(temp < 0.f &&  temp > -thr) temp = -thr;
            float temp = max (fabsf (WavCoeffs_LL[dir][i * W_L + j]), thr );
            koeLi[level * 3 + dir - 1][i * W_L + j] = min (thr2, fabs (tmC[i][j] / temp)); // limit maxi

            //it will be more complicated to calculate both Wh and Wv, but we have also Wd==> pseudo Lipschitz
            if (koeLi[level * 3 + dir - 1][i * W_L + j] > maxkoeLi[level * 3 + dir - 1]) {
                maxkoeLi[level * 3 + dir - 1] = koeLi[level * 3 + dir - 1][i * W_L + j];
            }

            float diff = maxkoeLi[level * 3 + dir - 1] - koeLi[level * 3 + dir - 1][i * W_L + j];
            diff *= diffFactor;
            koeLi[level * 3 + dir - 1][i * W_L + j] = maxkoeLi[level * 3 + dir - 1] - diff;
        }
    }

}

void ImProcFunctions::finalContAllL (float ** WavCoeffs_L, float * WavCoeffs_L0, int level, int dir, struct cont_params &cp,
                                     int W_L, int H_L, float *mean, float *sigma, float *MaxP, const WavOpacityCurveWL & waOpacityCurveWL)
{
    if (cp.diagcurv  && cp.finena && MaxP[level] > 0.f && mean[level] != 0.f && sigma[level] != 0.f ) { //curve
        float insigma = 0.666f; //SD
        float logmax = log (MaxP[level]); //log Max
        float rapX = (mean[level] + sigma[level]) / MaxP[level]; //rapport between sD / max
        float inx = log (insigma);
        float iny = log (rapX);
        float rap = inx / iny; //koef
        float asig = 0.166f / sigma[level];
        float bsig = 0.5f - asig * mean[level];
        float amean = 0.5f / mean[level];

#ifdef _OPENMP
        #pragma omp parallel for schedule(dynamic, W_L * 16) num_threads(wavNestedLevels) if(wavNestedLevels>1)
#endif

        for (int i = 0; i < W_L * H_L; i++) {
            float absciss;

            if (fabsf (WavCoeffs_L[dir][i]) >= (mean[level] + sigma[level])) { //for max
                float valcour = xlogf (fabsf (WavCoeffs_L[dir][i]));
                float valc = valcour - logmax;
                float vald = valc * rap;
                absciss = xexpf (vald);
            } else if (fabsf (WavCoeffs_L[dir][i]) >= mean[level]) {
                absciss = asig * fabsf (WavCoeffs_L[dir][i]) + bsig;
            } else {
                absciss = amean * fabsf (WavCoeffs_L[dir][i]);
            }

            float kc = waOpacityCurveWL[absciss * 500.f] - 0.5f;
            float reduceeffect = kc <= 0.f ? 1.f : 1.5f;

            float kinterm = 1.f + reduceeffect * kc;
            kinterm = kinterm <= 0.f ? 0.01f : kinterm;

            WavCoeffs_L[dir][i] *=  kinterm;
        }
    }

    int choicelevel = params->wavelet.Lmethod - 1;
    choicelevel = choicelevel == -1 ? 4 : choicelevel;

    int choiceClevel = 0;

    if (params->wavelet.CLmethod == "one") {
        choiceClevel = 0;
    } else if (params->wavelet.CLmethod == "inf") {
        choiceClevel = 1;
    } else if (params->wavelet.CLmethod == "sup") {
        choiceClevel = 2;
    } else if (params->wavelet.CLmethod == "all") {
        choiceClevel = 3;
    }

    int choiceDir = 0;

    if (params->wavelet.Dirmethod == "one") {
        choiceDir = 1;
    } else if (params->wavelet.Dirmethod == "two") {
        choiceDir = 2;
    } else if (params->wavelet.Dirmethod == "thr") {
        choiceDir = 3;
    } else if (params->wavelet.Dirmethod == "all") {
        choiceDir = 0;
    }

    int dir1 = (choiceDir == 2) ? 1 : 2;
    int dir2 = (choiceDir == 3) ? 1 : 3;

    if (choiceClevel < 3) { // not all levels visible, paint residual
        if (level == 0) {
            if (cp.backm != 2) { // nothing to change when residual is used as background
                float backGroundColor = (cp.backm == 1) ? 12000.f : 0.f;

                for (int i = 0; i < W_L * H_L; i++) {
                    WavCoeffs_L0[i] = backGroundColor;
                }
            }
        }
    }

    if (choiceClevel == 0) { // Only one level

        if (choiceDir == 0) { // All directions
            if (level != choicelevel) { // zero all for the levels != choicelevel
                for (int dir = 1; dir < 4; dir++) {
                    for (int i = 0; i < W_L * H_L; i++) {
                        WavCoeffs_L[dir][i] = 0.f;
                    }
                }
            }
        } else { // zero the unwanted directions for level == choicelevel

            if (choicelevel >= cp.maxilev) {
                for (int dir = 1; dir < 4; dir++) {
                    for (int i = 0; i < W_L * H_L; i++) {
                        WavCoeffs_L[dir][i] = 0.f;
                    }
                }
            } else if (level != choicelevel) { // zero all for the levels != choicelevel
                for (int i = 0; i < W_L * H_L; i++) {
                    WavCoeffs_L[dir1][i] = WavCoeffs_L[dir2][i] = 0.f;
                }
            }
        }
    } else if (choiceClevel == 1) { // Only below level
        if (choiceDir == 0) { // All directions
            if (level > choicelevel) {
                for (int dir = 1; dir < 4; dir++) {
                    for (int i = 0; i < W_L * H_L; i++) {
                        WavCoeffs_L[dir][i] = 0.f;
                    }
                }
            }
        } else { // zero the unwanted directions for level >= choicelevel
            if (level > choicelevel) {
                for (int i = 0; i < W_L * H_L; i++) {
                    WavCoeffs_L[dir1][i] = WavCoeffs_L[dir2][i] = 0.f;
                }
            }
        }
    } else if (choiceClevel == 2) { // Only above level
        if (choiceDir == 0) { // All directions
            if (level <= choicelevel) {
                for (int dir = 1; dir < 4; dir++) {
                    for (int i = 0; i < W_L * H_L; i++) {
                        WavCoeffs_L[dir][i] = 0.f;
                    }
                }
            }
        } else { // zero the unwanted directions for level >= choicelevel
            if (choicelevel >= cp.maxilev) {
                for (int dir = 1; dir < 4; dir++) {
                    for (int i = 0; i < W_L * H_L; i++) {
                        WavCoeffs_L[dir][i] = 0.f;
                    }
                }
            }


            else if (level <= choicelevel) {
                for (int i = 0; i < W_L * H_L; i++) {
                    WavCoeffs_L[dir1][i] = WavCoeffs_L[dir2][i] = 0.f;
                }
            }
        }
    }


}

void ImProcFunctions::ContAllL (float *koeLi[12], float *maxkoeLi, bool lipschitz, int maxlvl, LabImage * labco, float ** varhue, float **varchrom, float ** WavCoeffs_L, float * WavCoeffs_L0, int level, int dir, struct cont_params &cp,
                                int W_L, int H_L, int skip, float *mean, float *sigma, float *MaxP, float *MaxN, const WavCurve & wavCLVCcurve, const WavOpacityCurveW & waOpacityCurveW, FlatCurve* ChCurve, bool Chutili)
{
    assert (level >= 0);
    assert (maxlvl > level);

    static const float scales[10] = {1.f, 2.f, 4.f, 8.f, 16.f, 32.f, 64.f, 128.f, 256.f, 512.f};
    float scaleskip[10];

    for (int sc = 0; sc < 10; sc++) {
        scaleskip[sc] = scales[sc] / skip;
    }

    float t_r = 40.f;
    float t_l = 10.f;
    float b_r = 75.f;
    float edd = 3.f;
    float eddstrength = 1.3f;
    float aedstr = (eddstrength - 1.f) / 90.f;
    float bedstr = 1.f - 10.f * aedstr;

    if (cp.val > 0  && cp.edgeena) {
        float * koe = nullptr;
        float maxkoe = 0.f;

        if (!lipschitz) {
            koe = new float [H_L * W_L];

            for (int i = 0; i < W_L * H_L; i++) {
                koe[i] = 0.f;
            }

            maxkoe = 0.f;

            if (cp.detectedge) {
                float** tmC;
                int borderL = 1;
                tmC = new float*[H_L];

                for (int i = 0; i < H_L; i++) {
                    tmC[i] = new float[W_L];
                }

                {
                    for (int i = 1; i < H_L - 1; i++) {
                        for (int j = 1; j < W_L - 1; j++) {
                            //edge detection wavelet TMC Canny
                            // also possible to detect noise with 5x5 instead of 3x3
                            tmC[i][j] = (4.f * WavCoeffs_L[dir][i * W_L + j] + 2.f * WavCoeffs_L[dir][ (i - 1) * W_L + j] + 2.f * WavCoeffs_L[dir][ (i + 1) * W_L + j]
                                         + 2.f * WavCoeffs_L[dir][i * W_L + j + 1] + 2.f * WavCoeffs_L[dir][i * W_L + j - 1] + WavCoeffs_L[dir][ (i - 1) * W_L + j - 1]
                                         + WavCoeffs_L[dir][ (i - 1) * W_L + j + 1] + WavCoeffs_L[dir][ (i + 1) * W_L + j - 1] + WavCoeffs_L[dir][ (i + 1) * W_L + j + 1]) / 16.f;

                            // apply to each direction Wavelet level : horizontal / vertiacle / diagonal
                        }
                    }
                }




                for (int i = borderL; i < H_L - borderL; i++ ) {
                    for (int j = borderL; j < W_L - borderL; j++) {
                        // my own algo : probably a little false, but simpler as Lipschitz !
                        float thr = 40.f; //avoid artifact eg. noise...to test
                        float thr2 = edd; //edd can be modified in option ed_detect
                        thr2 += cp.eddet / 30.f; //to test
                        float temp = WavCoeffs_L[dir][i * W_L + j];

                        if (temp >= 0.f &&  temp < thr) {
                            temp = thr;
                        }

                        if (temp < 0.f &&  temp > -thr) {
                            temp = -thr;
                        }

                        koe[i * W_L + j] = min (thr2, fabs (tmC[i][j] / temp));

                        if (koe[i * W_L + j] > maxkoe) {
                            maxkoe = koe[i * W_L + j];
                        }

                        float diff = maxkoe - koe[i * W_L + j];
                        diff *= (cp.eddet / 100.f);
                        float interm = maxkoe - diff;

                        if (interm < cp.eddetthr / 30.f) {
                            interm = 0.01f;
                        }

                        koe[i * W_L + j] = interm;

                    }
                }

                for (int i = 0; i < H_L; i++) {
                    delete [] tmC[i];
                }

                delete [] tmC;

            }
        }

        //end detect edge
        float rad = ((float)cp.rad) / 60.f; //radius ==> not too high value to avoid artifacts
        float value = ((float)cp.val) / 8.f; //strength

        if (scaleskip[1] < 1.f) {
            float atten01234 = 0.80f;
            value *= (atten01234 * scaleskip[1]);    //for zoom < 100% reduce strength...I choose level 1...but!!
        }

        float edge = 1.f;
        float lim0 = 20.f; //arbitrary limit for low radius and level between 2 or 3 to 30 maxi
        float lev = float (level);
        float repart = (float)cp.til;
        float brepart;

        if (cp.reinforce == 1) {
            brepart = 3.f;
        }

        if (cp.reinforce == 3) {
            brepart = 0.5f;    //arbitrary value to increase / decrease repart, between 1 and 0
        }

        float arepart = - (brepart - 1.f) / (lim0 / 60.f);

        if (cp.reinforce != 2) {
            if (rad < lim0 / 60.f) {
                repart *= (arepart * rad + brepart);    //linear repartition of repart
            }
        }

        float al0 = 1.f + (repart) / 50.f;
        float al10 = 1.0f; //arbitrary value ==> less = take into account high levels
        //  float ak =-(al0-al10)/10.f;//10 = maximum levels
        float ak = - (al0 - al10) / 10.f; //10 = maximum levels
        float bk = al0;
        float koef = ak * level + bk; //modulate for levels : more levels high, more koef low ==> concentrated action on low levels, without or near for high levels
        float expkoef = -pow (fabs (rad - lev), koef); //reduce effect for high levels

        if (cp.reinforce == 3) {
            if (rad < lim0 / 60.f && level == 0) {
                expkoef *= abs (repart);   //reduce effect for low values of rad and level=0==> quasi only level 1 is effective
            }
        }

        if (cp.reinforce == 1) {
            if (rad < lim0 / 60.f && level == 1) {
                expkoef /= repart;    //increase effect for low values of rad and level=1==> quasi only level 0 is effective
            }
        }

        //take into account local contrast
        float refin = value * exp (expkoef);

        if (cp.link  && cp.noiseena) { //combi
            {
                if (level == 0) {
                    refin *= (1.f + cp.lev0s / 50.f);    // we can change this sensibility!
                }

                if (level == 1) {
                    refin *= (1.f + cp.lev1s / 50.f);
                }

                if (level == 2) {
                    refin *= (1.f + cp.lev2s / 50.f);
                }

                if (level == 3) {
                    refin *= (1.f + cp.lev3s / 50.f);
                }
            }
        }

        float edgePrecalc = 1.f + refin; //estimate edge "pseudo variance"

        if(cp.EDmet == 2 && MaxP[level] > 0.f) { //curve
            //  if(exa) {//curve
            float insigma = 0.666f; //SD
            float logmax = log (MaxP[level]); //log Max
            float rapX = (mean[level] + sigma[level]) / MaxP[level]; //rapport between sD / max
            float inx = log (insigma);
            float iny = log (rapX);
            float rap = inx / iny; //koef
            float asig = 0.166f / sigma[level];
            float bsig = 0.5f - asig * mean[level];
            float amean = 0.5f / mean[level];
            float absciss = 0.f;
            float kinterm;
            float kmul;
            int borderL = 1;

            for (int i = borderL; i < H_L - borderL; i++ ) {
                for (int j = borderL; j < W_L - borderL; j++) {
                    int k = i * W_L + j;

                    if (cp.detectedge) {
                        if (!lipschitz) {
                            if (cp.eddet > 10.f) {
                                edge = (aedstr * cp.eddet + bedstr) * (edgePrecalc * (1.f + koe[k])) / (1.f + 0.9f * maxkoe);
                            } else {
                                edge = (edgePrecalc * (1.f + koe[k])) / (1.f + 0.9f * maxkoe);
                            }
                        }

                        if (lipschitz) {
                            if (level < 4) {
                                edge = 1.f + (edgePrecalc - 1.f) * (koeLi[level * 3][k]) / (1.f + 0.9f * maxkoeLi[level * 3 + dir - 1]);
                            } else {
                                edge = edgePrecalc;
                            }
                        }
                    } else {
                        edge = edgePrecalc;
                    }

                    if (cp.edgcurv) {
                        if (fabs (WavCoeffs_L[dir][k]) >= (mean[level] + sigma[level])) { //for max
                            float valcour = log (fabs (WavCoeffs_L[dir][k]));
                            float valc = valcour - logmax;
                            float vald = valc * rap;
                            absciss = exp (vald);

                        } else if (fabs (WavCoeffs_L[dir][k]) >= mean[level] &&  fabs (WavCoeffs_L[dir][k]) < (mean[level] + sigma[level])) {
                            absciss = asig * fabs (WavCoeffs_L[dir][k]) + bsig;
                        } else if (fabs (WavCoeffs_L[dir][k]) < mean[level]) {
                            absciss = amean * fabs (WavCoeffs_L[dir][k]);
                        }

                        // Threshold adjuster settings==> approximative for curve
                        //kmul about average cbrt(3--40 / 10)==>1.5 to 2.5
                        //kmul about SD   10--60  / 35 ==> 2
                        // kmul about low  cbrt((5.f+cp.edg_low)/5.f);==> 1.5
                        // kmul about max ==> 9
                        // we can change these values
                        // result is different not best or bad than threshold slider...but similar
                        float abssd = 4.f; //amplification reference
                        float bbssd = 2.f; //mini ampli
                        float maxamp = 2.5f; //maxi ampli at end
                        float maxampd = 10.f; //maxi ampli at end
                        float a_abssd = (maxamp - abssd) / 0.333f;
                        float b_abssd = maxamp - a_abssd;
                        float da_abssd = (maxampd - abssd) / 0.333f;
                        float db_abssd = maxampd - da_abssd;
                        float am = (abssd - bbssd) / 0.666f;
                        float kmuld = 0.f;

                        if (absciss > 0.666f && absciss < 1.f) {
                            kmul = a_abssd * absciss + b_abssd;    //about max  ==> kinterm
                            kmuld = da_abssd * absciss + db_abssd;
                        } else {
                            kmul = kmuld = absciss * am + bbssd;
                        }

                        kinterm = 1.f;
                        float kc = kmul * (wavCLVCcurve[absciss * 500.f] - 0.5f);
                        float kcd = kmuld * (wavCLVCcurve[absciss * 500.f] - 0.5f);

                        if (kc >= 0.f) {
                            float reduceeffect = 0.6f;
                            kinterm = 1.f + reduceeffect * kmul * (wavCLVCcurve[absciss * 500.f] - 0.5f);    //about 1 to 3 general and big amplification for max (under 0)
                        } else {
                            kinterm = 1.f - (SQR (kcd)) / 10.f;
                        }

                        if (kinterm < 0.f) {
                            kinterm = 0.01f;
                        }

                        edge *= kinterm;

                        if (edge < 1.f) {
                            edge = 1.f;
                        }
                    }

                    WavCoeffs_L[dir][k] *=  edge;
                }
            }
        } else if (cp.EDmet == 1) { //threshold adjuster
            float MaxPCompare = MaxP[level] * SQR (cp.edg_max / 100.f); //100 instead of b_r...case if b_r < 100
            float MaxNCompare = MaxN[level] * SQR (cp.edg_max / 100.f); //always rduce a little edge for near max values
            float edgeSdCompare = (mean[level] + 1.5f * sigma[level]) * SQR (cp.edg_sd / t_r); // 1.5 standard deviation #80%  range between mean 50% and 80%
            float edgeMeanCompare = mean[level] * SQR (cp.edg_mean / t_l);
            float edgeLowCompare = (5.f + SQR (cp.edg_low));
            float edgeMeanFactor = cbrt (cp.edg_mean / t_l);
            float interm;

            if (cp.edg_low < 10.f) {
                interm = cbrt ((5.f + cp.edg_low) / 5.f);
            } else {
                interm = 1.437f;    //cbrt(3);
            }

            float edgeLowFactor = interm;
            float edgeSdFactor = cp.edg_sd / t_r;
            float edgeMaxFactor = SQR (cp.edg_max / b_r);
            float edgMaxFsup = (cp.edg_max / b_r); //reduce increase of effect for high values contrast..if slider > b_r

            //for (int i=0; i<W_L*H_L; i++) {
            int borderL = 1;

            for (int i = borderL; i < H_L - borderL; i++ ) {
                for (int j = borderL; j < W_L - borderL; j++) {
                    int k = i * W_L + j;

                    if (cp.detectedge) {
                        if (!lipschitz) {
                            if (cp.eddet > 10.f) {
                                edge = (aedstr * cp.eddet + bedstr) * (edgePrecalc * (1.f + koe[k])) / (1.f + 0.9f * maxkoe);
                            } else {
                                edge = (edgePrecalc * (1.f + koe[k])) / (1.f + 0.9f * maxkoe);
                            }
                        }

                        if (lipschitz) {
                            if (level < 4) {
                                edge = 1.f + (edgePrecalc - 1.f) * (koeLi[level * 3][k]) / (1.f + 0.9f * maxkoeLi[level * 3 + dir - 1]);
                            } else {
                                edge = edgePrecalc;
                            }
                        }
                    } else {
                        edge = edgePrecalc;
                    }

                    //algorithm that take into account local contrast
                    // I use a thresholdadjuster with
                    // Bottom left ==> minimal low value for local contrast (not 0, but 5...we can change)
                    // 0 10*10 35*35 100*100 substantially correspond to the true distribution of low value, mean, standard-deviation and max (ed 5, 50, 400, 4000
                    // Top left ==> mean reference value (for each level), we can change cbrt(cp.edg_mean/10.f)
                    // Top Right==> standard deviation (for each level) we can change (cp.edg_sd/35.f)
                    // bottom right ==> Max for positif and negatif contrast we can change cp.edg_max/100.f
                    // If we move sliders to the left, local contrast is reduced
                    // if we move sliders to the right local contrast is increased
                    // MaxP, MaxN, mean, sigma are calculated if necessary (val > 0) by evaluate2(), eval2(), aver() , sigma()
                    if (b_r < 100.f  && cp.edg_max / b_r > 1.f) { //in case of b_r < 100 and slider move to right
                        if (WavCoeffs_L[dir][k] > MaxPCompare * cp.edg_max / b_r) {
                            edge *= edgMaxFsup;

                            if (edge < 1.f) {
                                edge = 1.f;
                            }
                        } else if (WavCoeffs_L[dir][k] < MaxNCompare * cp.edg_max / b_r) {
                            edge *= edgMaxFsup;

                            if (edge < 1.f) {
                                edge = 1.f;
                            }
                        }
                    }

                    if (WavCoeffs_L[dir][k] > MaxPCompare) {
                        edge *= edgeMaxFactor;

                        if (edge < 1.f) {
                            edge = 1.f;
                        }
                    }//reduce edge if > new max
                    else if (WavCoeffs_L[dir][k] < MaxNCompare) {
                        edge *= edgeMaxFactor;

                        if (edge < 1.f) {
                            edge = 1.f;
                        }
                    }

                    if (fabs (WavCoeffs_L[dir][k]) >= edgeMeanCompare && fabs (WavCoeffs_L[dir][k]) < edgeSdCompare) {
                        //if (fabs(WavCoeffs_L[dir][i]) > edgeSdCompare) {
                        edge *= edgeSdFactor;

                        if (edge < 1.f) {
                            edge = 1.f;
                        }
                    }//mofify effect if sd change

                    if (fabs (WavCoeffs_L[dir][k]) < edgeMeanCompare) {
                        edge *= edgeMeanFactor;

                        if (edge < 1.f) {
                            edge = 1.f;
                        }
                    } // modify effect if mean change

                    if (fabs (WavCoeffs_L[dir][k]) < edgeLowCompare) {
                        edge *= edgeLowFactor;

                        if (edge < 1.f) {
                            edge = 1.f;
                        }
                    }

                    WavCoeffs_L[dir][k] *= edge;
                }
            }
        }

        if (!lipschitz) {
            delete [] koe;
        }
    }


    if (!cp.link && cp.noiseena)   { //used both with denoise 1 2 3
        float refine = 0.f;

        for (int i = 0; i < W_L * H_L; i++) {
            if (level == 0) {
                refine = cp.lev0s / 40.f;
            }

            if (level == 1) {
                refine = cp.lev1s / 40.f;
            }

            if (level == 2) {
                refine = cp.lev2s / 40.f;
            }

            if (level == 3) {
                refine = cp.lev3s / 40.f;
            }

            WavCoeffs_L[dir][i] *= (1.f + refine);
        }
    }


    float cpMul = cp.mul[level];

    if (cpMul != 0.f && cp.contena) { // cpMul == 0.f means all will be multiplied by 1.f, so we can skip this

        const float skinprot = params->wavelet.skinprotect;
        const float skinprotneg = -skinprot;
        const float factorHard = (1.f - skinprotneg / 100.f);

        //to adjust increase contrast with local contrast

        //for each pixel and each level
        float beta;
        float mea[9];
        mea[0] = mean[level] / 6.f;
        mea[1] = mean[level] / 2.f;
        mea[2] = mean[level]; // 50% data
        mea[3] = mean[level] + sigma[level] / 2.f;
        mea[4] = mean[level] + sigma[level]; //66%
        mea[5] = mean[level] + 1.2f * sigma[level];
        mea[6] = mean[level] + 1.5f * sigma[level]; //
        mea[7] = mean[level] + 2.f * sigma[level]; //95%
        mea[8] = mean[level] + 2.5f * sigma[level]; //99%

        bool useChromAndHue = (skinprot != 0.f || cp.HSmet);
        float modchro;

        for (int i = 0; i < W_L * H_L; i++) {
            float kLlev = 1.f;

            if (cpMul < 0.f) {
                beta = 1.f; // disabled for negatives values "less contrast"
            } else {
                float WavCL = fabsf (WavCoeffs_L[dir][i]);

                //reduction amplification: max action between mean / 2 and mean + sigma
                // arbitrary coefficient, we can add a slider !!
                if (WavCL < mea[0]) {
                    beta = 0.6f;    //preserve very low contrast (sky...)
                } else if (WavCL < mea[1]) {
                    beta = 0.8f;
                } else if (WavCL < mea[2]) {
                    beta = 1.f;    //standard
                } else if (WavCL < mea[3]) {
                    beta = 1.f;
                } else if (WavCL < mea[4]) {
                    beta = 0.8f;    //+sigma
                } else if (WavCL < mea[5]) {
                    beta = 0.6f;
                } else if (WavCL < mea[6]) {
                    beta = 0.4f;
                } else if (WavCL < mea[7]) {
                    beta = 0.2f;    // + 2 sigma
                } else if (WavCL < mea[8]) {
                    beta = 0.1f;
                } else {
                    beta = 0.0f;
                }
            }

            float scale = 1.f;
            float scale2 = 1.f;

            float LL100, LL100res, LL100init, kH[maxlvl];

            int ii = i / W_L;
            int jj = i - ii * W_L;
            float LL = labco->L[ii * 2][jj * 2];
            LL100 = LL100init = LL / 327.68f;
            LL100res = WavCoeffs_L0[i] / 327.68f;
            float delta = fabs (LL100init - LL100res) / (maxlvl / 2);

            for (int ml = 0; ml < maxlvl; ml++) {
                if (ml < maxlvl / 2) {
                    kH[ml] = (LL100res + ml * delta) / LL100res;    // fixed a priori max to level middle
                } else {
                    kH[ml] = (LL100init - ml * delta) / LL100res;
                }
            }


            if (useChromAndHue) {
                float modhue = varhue[ii][jj];
                modchro = varchrom[ii * 2][jj * 2];
                // hue chroma skin with initial lab datas
                scale = 1.f;

                if (skinprot > 0.f) {
                    Color::SkinSatCbdl2 (LL100, modhue, modchro, skinprot, scale, true, cp.b_l, cp.t_l, cp.t_r, cp.b_r, 0); //0 for skin and extand
                } else if (skinprot < 0.f) {
                    Color::SkinSatCbdl2 (LL100, modhue, modchro, skinprotneg, scale, false, cp.b_l, cp.t_l, cp.t_r, cp.b_r, 0);

                    if (scale == 1.f) {
                        scale = factorHard;
                    } else {
                        scale = 1.f;
                    }
                }

            }

            if (Chutili) {
                int i_i = i / W_L;
                int j_j = i - i_i * W_L;
                double lr;
                float modhue2 = varhue[i_i][j_j];
                float valparam = float ((ChCurve->getVal (lr = Color::huelab_to_huehsv2 (modhue2)) - 0.5f)); //get valparam=f(H)

                if (valparam > 0.f) {
                    scale2 = 1.f + 3.f * valparam;    //arbitrary value
                } else {
                    scale2 = 1.f + 1.9f * valparam;    //near 0 but not zero if curve # 0
                }
            }

            //linear transition HL
            float diagacc = 1.f;
            float alpha = (1024.f + 15.f * (float) cpMul * scale * scale2 * beta * diagacc) / 1024.f ;

            if (cp.HSmet  && cp.contena) {
                float aaal = (1.f - alpha) / ((cp.b_lhl - cp.t_lhl) * kH[level]);
                float bbal = 1.f - aaal * cp.b_lhl * kH[level];
                float aaar = (alpha - 1.f) / (cp.t_rhl - cp.b_rhl) * kH[level];
                float bbbr = 1.f - cp.b_rhl * aaar * kH[level];
                //linear transition Shadows
                float aaalS = (1.f - alpha) / (cp.b_lsl - cp.t_lsl);
                float bbalS = 1.f - aaalS * cp.b_lsl;
                float aaarS = (alpha - 1.f) / (cp.t_rsl - cp.b_rsl);
                float bbbrS = 1.f - cp.b_rsl * aaarS;

                if (level <= cp.numlevH) { //in function of levels
                    if ((LL100 > cp.t_lhl * kH[level] && LL100 < cp.t_rhl * kH[level])) {
                        kLlev = alpha;
                    } else if ((LL100 > cp.b_lhl * kH[level] && LL100 <= cp.t_lhl * kH[level])) {
                        kLlev = aaal * LL100 + bbal;
                    } else if ((LL100 > cp.t_rhl * kH[level] && LL100 <= cp.b_rhl * kH[level])) {
                        kLlev = aaar * LL100 + bbbr;
                    } else {
                        kLlev = 1.f;
                    }
                }

                if (level >= (9 - cp.numlevS)) {
                    if ((LL100 > cp.t_lsl && LL100 < cp.t_rsl)) {
                        kLlev = alpha;
                    } else if ((LL100 > cp.b_lsl && LL100 <= cp.t_lsl)) {
                        kLlev = aaalS * LL100 + bbalS;
                    } else if ((LL100 > cp.t_rsl && LL100 <= cp.b_rsl)) {
                        kLlev = aaarS * LL100 + bbbrS;
                    } else {
                        kLlev = 1.f;
                    }
                }

            } else {
                kLlev = alpha;
            }

            WavCoeffs_L[dir][i] *= (kLlev);
        }
    }

    if (waOpacityCurveW) {
        cp.opaW = true;
    }

    if (cp.bam && cp.finena) {
        if (cp.opaW && cp.BAmet == 2) {
            int iteration = cp.ite;
            int itplus = 7 + iteration;
            int itmoins = 7 - iteration;
            int med = maxlvl / 2;
            int it;

            if (level < med) {
                it = itmoins;
            } else if (level == med) {
                it = 7;
            } else { /*if(level > med)*/
                it = itplus;
            }

            for (int j = 0; j < it; j++) {
                //float bal = cp.balan;//-100 +100
                float kba = 1.f;

                //  if(dir <3) kba= 1.f + bal/600.f;
                //  if(dir==3) kba = 1.f - bal/300.f;
                for (int i = 0; i < W_L * H_L; i++) {
                    int ii = i / W_L;
                    int jj = i - ii * W_L;
                    float LL100 = labco->L[ii * 2][jj * 2] / 327.68f;
                    float k1 = 0.3f * (waOpacityCurveW[6.f * LL100] - 0.5f); //k1 between 0 and 0.5    0.5==> 1/6=0.16
                    float k2 = k1 * 2.f;

                    if (dir < 3) {
                        kba = 1.f + k1;
                    }

                    if (dir == 3) {
                        kba = 1.f - k2;
                    }

                    WavCoeffs_L[dir][i] *= (kba);
                }
            }
        }

        if (cp.BAmet == 1) {
            int iteration = cp.ite;
            int itplus = 7 + iteration;
            int itmoins = 7 - iteration;
            int med = maxlvl / 2;
            int it;

            if (level < med) {
                it = itmoins;
            } else if (level == med) {
                it = 7;
            } else { /*if(level > med)*/
                it = itplus;
            }

            for (int j = 0; j < it; j++) {
                float bal = cp.balan;//-100 +100
                float kba = 1.f;

                //  if(dir <3) kba= 1.f + bal/600.f;
                //  if(dir==3) kba = 1.f - bal/300.f;
                for (int i = 0; i < W_L * H_L; i++) {
                    int ii = i / W_L;
                    int jj = i - ii * W_L;
                    float k1 = 600.f;
                    float k2 = 300.f;
                    float LL100 = labco->L[ii * 2][jj * 2] / 327.68f;
                    float aa = 4970.f;
                    float bb = -397000.f;
                    float b0 = 100000.f;
                    float a0 = -4970.f;

                    if (LL100 > 80.f) {
                        k1 = aa * LL100 + bb;
                        k2 = 0.5f * k1;
                    }

                    if (LL100 < 20.f) {
                        k1 = a0 * LL100 + b0;
                        k2 = 0.5f * k1;
                    }

                    //k1=600.f;
                    //k2=300.f;
                    //k1=0.3f*(waOpacityCurveW[6.f*LL100]-0.5f);//k1 between 0 and 0.5    0.5==> 1/6=0.16
                    //k2=k1*2.f;
                    if (dir < 3) {
                        kba = 1.f + bal / k1;
                    }

                    if (dir == 3) {
                        kba = 1.f - bal / k2;
                    }

                    WavCoeffs_L[dir][i] *= (kba);
                }
            }
        }

    }

    // to see each level of wavelet ...level from 0 to 8
    int choicelevel = params->wavelet.Lmethod - 1;
    choicelevel = choicelevel == -1 ? 4 : choicelevel;
}

void ImProcFunctions::ContAllAB (LabImage * labco, int maxlvl, float ** varhue, float **varchrom, float ** WavCoeffs_ab, float * WavCoeffs_ab0, int level, int dir, const WavOpacityCurveW & waOpacityCurveW, struct cont_params &cp,
                                 int W_ab, int H_ab, const bool useChannelA)
{
    float cpMul = cp.mul[level];

    if (cpMul != 0.f && cp.CHmet == 2 && cp.chro != 0.f  && cp.chromena) { // cpMul == 0.f or cp.chro = 0.f means all will be multiplied by 1.f, so we can skip this
        const float skinprot = params->wavelet.skinprotect;
        const float skinprotneg = -skinprot;
        const float factorHard = (1.f - skinprotneg / 100.f);
        const float cpChrom = cp.chro;

        //to adjust increase contrast with local contrast
        bool useSkinControl = (skinprot != 0.f);
        float alphaC = (1024.f + 15.f * cpMul * cpChrom / 50.f) / 1024.f ;

        for (int i = 0; i < W_ab * H_ab; i++) {
            if (useSkinControl) {
                int ii = i / W_ab;
                int jj = i - ii * W_ab;
                float LL100 = labco->L[ii * 2][jj * 2] / 327.68f;
                float modhue = varhue[ii][jj];
                float modchro = varchrom[ii * 2][jj * 2];
                // hue chroma skin with initial lab datas
                float scale = 1.f;

                if (skinprot > 0.f) {
                    Color::SkinSatCbdl2 (LL100, modhue, modchro, skinprot, scale, true, cp.b_l, cp.t_l, cp.t_r, cp.b_r, 0); //0 for skin and extand
                } else if (skinprot < 0.f) {
                    Color::SkinSatCbdl2 (LL100, modhue, modchro, skinprotneg, scale, false, cp.b_l, cp.t_l, cp.t_r, cp.b_r, 0);
                    scale = (scale == 1.f) ? factorHard : 1.f;
                }

                alphaC = (1024.f + 15.f * cpMul * cpChrom * scale / 50.f) / 1024.f ;
            }

            WavCoeffs_ab[dir][i] *= alphaC;
        }
    }

    //Curve chro

    float cpMulC = cp.mulC[level];

    //  if( (cp.curv || cp.CHSLmet==1) && cp.CHmet!=2 && level < 9 && cpMulC != 0.f) { // cpMulC == 0.f means all will be multiplied by 1.f, so we can skip
    if ( cp.CHmet != 2 && level < 9 && cpMulC != 0.f  && cp.chromena) { // cpMulC == 0.f means all will be multiplied by 1.f, so we can skip
        const float skinprot = params->wavelet.skinprotect;
        const float skinprotneg = -skinprot;
        const float factorHard = (1.f - skinprotneg / 100.f);
        bool useSkinControl = (skinprot != 0.f);

        for (int i = 0; i < W_ab * H_ab; i++) {
            int ii = i / W_ab;
            int jj = i - ii * W_ab;
            //WL and W_ab are identical
            float scale = 1.f;
            float modchro = varchrom[ii * 2][jj * 2];

            if (useSkinControl) {
                // hue chroma skin with initial lab datas
                float LL100 = labco->L[ii * 2][jj * 2] / 327.68f;
                float modhue = varhue[ii][jj];

                if (skinprot > 0.f) {
                    Color::SkinSatCbdl2 (LL100, modhue, modchro, skinprot, scale, true, cp.b_l, cp.t_l, cp.t_r, cp.b_r, 1); //1 for curve
                } else if (skinprot < 0.f) {
                    Color::SkinSatCbdl2 (LL100, modhue, modchro, skinprotneg, scale, false, cp.b_l, cp.t_l, cp.t_r, cp.b_r, 1);
                    scale = (scale == 1.f) ? factorHard : 1.f;
                }
            }

            float beta = (1024.f + 20.f * cpMulC * scale) / 1024.f ;

            if (beta < 0.02f) {
                beta = 0.02f;
            }

            float kClev = beta;

            if (cp.CHmet == 1) {
                if (level < cp.chrom) {
                    //linear for saturated
                    if ((modchro > cp.t_lsat && modchro < cp.t_rsat)) {
                        kClev = beta;
                    } else if ((modchro > cp.b_lsat && modchro <= cp.t_lsat)) {
                        float aaal = (1.f - beta) / (cp.b_lsat - cp.t_lsat);
                        float bbal = 1.f - aaal * cp.b_lsat;
                        kClev = aaal * modchro + bbal;
                    } else if ((modchro > cp.t_rsat &&  modchro <= cp.b_rsat)) {
                        float aaar = (beta - 1.f) / (cp.t_rsat - cp.b_rsat);
                        float bbbr = 1.f - cp.b_rsat * aaar;
                        kClev = aaar * modchro + bbbr;
                    } else {
                        kClev = 1.f;
                    }
                } else {
                    //linear for pastel
                    if ((modchro > cp.t_lpast && modchro < cp.t_rpast)) {
                        kClev = beta;
                    } else if ((modchro > cp.b_lpast && modchro <= cp.t_lpast)) {
                        float aaalS = (1.f - beta) / (cp.b_lpast - cp.t_lpast);
                        float bbalS = 1.f - aaalS * cp.b_lpast;
                        kClev = aaalS * modchro + bbalS;
                    } else if ((modchro > cp.t_rpast &&  modchro <= cp.b_rpast)) {
                        float aaarS = (beta - 1.f) / (cp.t_rpast - cp.b_rpast);
                        float bbbrS = 1.f - cp.b_rpast * aaarS;
                        kClev = aaarS * modchro + bbbrS;
                    } else {
                        kClev = 1.f;
                    }
                }
            } else if (cp.CHmet == 0) {
                kClev = beta;
            }

            WavCoeffs_ab[dir][i] *= kClev;
        }
    }

    bool useOpacity;
    float mulOpacity = 0.f;

    if (useChannelA) {
        useOpacity = cp.opaRG;
        if(level < 9) {
            mulOpacity = cp.mulopaRG[level];
        }
    } else {
        useOpacity = cp.opaBY;
        if(level < 9) {
            mulOpacity = cp.mulopaBY[level];
        }
    }

    if ((useOpacity && level < 9 && mulOpacity != 0.f) && cp.toningena) { //toning

        float beta = (1024.f + 20.f * mulOpacity) / 1024.f ;

        //float beta = (1000.f * mulOpacity);
        for (int i = 0; i < W_ab * H_ab; i++) {
            WavCoeffs_ab[dir][i] *= beta;
        }

        //  WavCoeffs_ab[dir][i] += beta;
    }

    if (waOpacityCurveW) {
        cp.opaW = true;
    }

    if (cp.bam  && cp.diag) {
//printf("OK Chroma\n");
        if (cp.opaW && cp.BAmet == 2) {
            int iteration = cp.ite;
            int itplus = 7 + iteration;
            int itmoins = 7 - iteration;
            int med = maxlvl / 2;
            int it;

            if (level < med) {
                it = itmoins;
            } else if (level == med) {
                it = 7;
            } else { /*if(level > med)*/
                it = itplus;
            }

            for (int j = 0; j < it; j++) {
                //float bal = cp.balan;//-100 +100
                float kba = 1.f;

                //  if(dir <3) kba= 1.f + bal/600.f;
                //  if(dir==3) kba = 1.f - bal/300.f;
                for (int i = 0; i < W_ab * H_ab; i++) {
                    int ii = i / W_ab;
                    int jj = i - ii * W_ab;
                    float LL100 = labco->L[ii * 2][jj * 2] / 327.68f;
                    float k1 = 0.3f * (waOpacityCurveW[6.f * LL100] - 0.5f); //k1 between 0 and 0.5    0.5==> 1/6=0.16
                    float k2 = k1 * 2.f;

                    if (dir < 3) {
                        kba = 1.f + k1;
                    }

                    if (dir == 3) {
                        kba = 1.f - k2;
                    }

                    WavCoeffs_ab[dir][i] *= (kba);
                }
            }
        }

        if (cp.BAmet == 1) {
            int iteration = cp.ite;
            int itplus = 7 + iteration;
            int itmoins = 7 - iteration;
            int med = maxlvl / 2;
            int it;

            if (level < med) {
                it = itmoins;
            } else if (level == med) {
                it = 7;
            } else { /*if(level > med)*/
                it = itplus;
            }

            for (int j = 0; j < it; j++) {
                float bal = cp.balan;//-100 +100
                float kba = 1.f;

                //  if(dir <3) kba= 1.f + bal/600.f;
                //  if(dir==3) kba = 1.f - bal/300.f;
                for (int i = 0; i < W_ab * H_ab; i++) {
                    int ii = i / W_ab;
                    int jj = i - ii * W_ab;
                    float k1 = 600.f;
                    float k2 = 300.f;
                    float LL100 = labco->L[ii * 2][jj * 2] / 327.68f;
                    float aa = 4970.f;
                    float bb = -397000.f;
                    float b0 = 100000.f;
                    float a0 = -4970.f;

                    if (LL100 > 80.f) {
                        k1 = aa * LL100 + bb;
                        k2 = 0.5f * k1;
                    }

                    if (LL100 < 20.f) {
                        k1 = a0 * LL100 + b0;
                        k2 = 0.5f * k1;
                    }

                    //k1=600.f;
                    //k2=300.f;
                    //k1=0.3f*(waOpacityCurveW[6.f*LL100]-0.5f);//k1 between 0 and 0.5    0.5==> 1/6=0.16
                    //k2=k1*2.f;
                    if (dir < 3) {
                        kba = 1.f + bal / k1;
                    }

                    if (dir == 3) {
                        kba = 1.f - bal / k2;
                    }

                    WavCoeffs_ab[dir][i] *= (kba);
                }
            }
        }

    }

    // to see each level of wavelet ...level from 0 to 8
    int choicelevel = params->wavelet.Lmethod - 1;
    choicelevel = choicelevel == -1 ? 4 : choicelevel;
    int choiceClevel = 0;

    if (params->wavelet.CLmethod == "one") {
        choiceClevel = 0;
    } else if (params->wavelet.CLmethod == "inf") {
        choiceClevel = 1;
    } else if (params->wavelet.CLmethod == "sup") {
        choiceClevel = 2;
    } else if (params->wavelet.CLmethod == "all") {
        choiceClevel = 3;
    }

    int choiceDir = 0;

    if (params->wavelet.Dirmethod == "one") {
        choiceDir = 1;
    } else if (params->wavelet.Dirmethod == "two") {
        choiceDir = 2;
    } else if (params->wavelet.Dirmethod == "thr") {
        choiceDir = 3;
    } else if (params->wavelet.Dirmethod == "all") {
        choiceDir = 0;
    }

    int dir1 = (choiceDir == 2) ? 1 : 2;
    int dir2 = (choiceDir == 3) ? 1 : 3;

    if (choiceClevel < 3) { // not all levels visible, paint residual
        if (level == 0) {
            if (cp.backm != 2) { // nothing to change when residual is used as background
                for (int i = 0; i < W_ab * H_ab; i++) {
                    WavCoeffs_ab0[i] = 0.f;
                }
            }
        }
    }

    if (choiceClevel == 0) { // Only one level
        if (choiceDir == 0) { // All directions
            if (level != choicelevel) { // zero all for the levels != choicelevel
                for (int dir = 1; dir < 4; dir++) {
                    for (int i = 0; i < W_ab * H_ab; i++) {
                        WavCoeffs_ab[dir][i] = 0.f;
                    }
                }
            }
        } else { // zero the unwanted directions for level == choicelevel
            if (choicelevel >= cp.maxilev) {
                for (int dir = 1; dir < 4; dir++) {
                    for (int i = 0; i < W_ab * H_ab; i++) {
                        WavCoeffs_ab[dir][i] = 0.f;
                    }
                }
            } else if (level != choicelevel) { // zero all for the levels != choicelevel
                for (int i = 0; i < W_ab * H_ab; i++) {
                    WavCoeffs_ab[dir1][i] = WavCoeffs_ab[dir2][i] = 0.f;
                }
            }
        }
    } else if (choiceClevel == 1) { // Only below level
        if (choiceDir == 0) { // All directions
            if (level > choicelevel) {
                for (int dir = 1; dir < 4; dir++) {
                    for (int i = 0; i < W_ab * H_ab; i++) {
                        WavCoeffs_ab[dir][i] = 0.f;
                    }
                }
            }
        } else { // zero the unwanted directions for level >= choicelevel
            if (level > choicelevel) {
                for (int i = 0; i < W_ab * H_ab; i++) {
                    WavCoeffs_ab[dir1][i] = WavCoeffs_ab[dir2][i] = 0.f;
                }
            }
        }
    } else if (choiceClevel == 2) { // Only above level
        if (choiceDir == 0) { // All directions
            if (level <= choicelevel) {
                for (int dir = 1; dir < 4; dir++) {
                    for (int i = 0; i < W_ab * H_ab; i++) {
                        WavCoeffs_ab[dir][i] = 0.f;
                    }
                }
            }
        } else { // zero the unwanted directions for level >= choicelevel
            if (choicelevel >= cp.maxilev) {
                for (int dir = 1; dir < 4; dir++) {
                    for (int i = 0; i < W_ab * H_ab; i++) {
                        WavCoeffs_ab[dir][i] = 0.f;
                    }
                }
            } else if (level <= choicelevel) {
                for (int i = 0; i < W_ab * H_ab; i++) {
                    WavCoeffs_ab[dir1][i] = WavCoeffs_ab[dir2][i] = 0.f;
                }
            }
        }
    }
}
}<|MERGE_RESOLUTION|>--- conflicted
+++ resolved
@@ -1785,11 +1785,7 @@
     #pragma omp parallel num_threads(wavNestedLevels) if(wavNestedLevels>1)
 #endif
     {
-<<<<<<< HEAD
-        if (contrast != 0.f  && cp.resena) { // contrast = 0.f means that all will be multiplied by 1.f, so we can skip this step
-=======
         if(contrast != 0.f  && cp.resena && max0 > 0.0) { // contrast = 0.f means that all will be multiplied by 1.f, so we can skip this step
->>>>>>> 5441e896
             {
 #ifdef _OPENMP
                 #pragma omp for
