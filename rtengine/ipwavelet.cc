--- conflicted
+++ resolved
@@ -925,10 +925,6 @@
                         //Flat curve for Contrast=f(H) in levels
                         FlatCurve* ChCurve = new FlatCurve(params->wavelet.Chcurve); //curve C=f(H)
                         bool Chutili = false;
-<<<<<<< HEAD
-                        ChCurve = new FlatCurve (params->wavelet.Chcurve);
-=======
->>>>>>> a9f769c5
 
                         if (!ChCurve || ChCurve->isIdentity()) {
                             if (ChCurve) {
@@ -958,10 +954,6 @@
                 //Flat curve for H=f(H) in residual image
                 FlatCurve* hhCurve = new FlatCurve(params->wavelet.hhcurve); //curve H=f(H)
                 bool hhutili = false;
-<<<<<<< HEAD
-                hhCurve = new FlatCurve (params->wavelet.hhcurve);
-=======
->>>>>>> a9f769c5
 
                 if (!hhCurve || hhCurve->isIdentity()) {
                     if (hhCurve) {
@@ -1266,13 +1258,8 @@
     omp_set_nested (oldNested);
 #endif
 
-<<<<<<< HEAD
-    if (numtiles > 1) {
-        dst->CopyFrom (dsttmp);
-=======
     if(numtiles != 1) {
         dst->CopyFrom(dsttmp);
->>>>>>> a9f769c5
         delete dsttmp;
     }
 
