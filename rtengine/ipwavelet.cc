--- conflicted
+++ resolved
@@ -431,24 +431,6 @@
     cp.thH = float (waparams.thrH);
     cp.sky = waparams.sky;
     //skin
-<<<<<<< HEAD
-    cp.b_l = static_cast<float> (params->wavelet.hueskin.value[0]) / 100.0f;
-    cp.t_l = static_cast<float> (params->wavelet.hueskin.value[1]) / 100.0f;
-    cp.b_r = static_cast<float> (params->wavelet.hueskin.value[2]) / 100.0f;
-    cp.t_r = static_cast<float> (params->wavelet.hueskin.value[3]) / 100.0f;
-
-    cp.b_ly = static_cast<float> (params->wavelet.hueskin2.value[0]) / 100.0f;
-    cp.t_ly = static_cast<float> (params->wavelet.hueskin2.value[1]) / 100.0f;
-    cp.b_ry = static_cast<float> (params->wavelet.hueskin2.value[2]) / 100.0f;
-    cp.t_ry = static_cast<float> (params->wavelet.hueskin2.value[3]) / 100.0f;
-    cp.numlevH = params->wavelet.threshold;
-
-    //shadows
-    cp.b_lsl = static_cast<float> (params->wavelet.bllev.value[0]);
-    cp.t_lsl = static_cast<float> (params->wavelet.bllev.value[1]);
-    cp.b_rsl = static_cast<float> (params->wavelet.bllev.value[2]);
-    cp.t_rsl = static_cast<float> (params->wavelet.bllev.value[3]);
-=======
     cp.b_l = static_cast<float>(params->wavelet.hueskin.getBottomLeft()) / 100.0f;
     cp.t_l = static_cast<float>(params->wavelet.hueskin.getTopLeft()) / 100.0f;
     cp.b_r = static_cast<float>(params->wavelet.hueskin.getBottomRight()) / 100.0f;
@@ -465,43 +447,11 @@
     cp.t_lsl = static_cast<float>(params->wavelet.bllev.getTopLeft());
     cp.b_rsl = static_cast<float>(params->wavelet.bllev.getBottomRight());
     cp.t_rsl = static_cast<float>(params->wavelet.bllev.getTopRight());
->>>>>>> d668e0d7
     cp.numlevS = params->wavelet.threshold2;
     int maxlevS = 9 - cp.numlevH;
     cp.numlevS = MIN (cp.numlevS, maxlevS);
     //printf("levHigh=%d levShad=%d\n",cp.numlevH,cp.numlevS);
     //highlight
-<<<<<<< HEAD
-    cp.b_lhl = static_cast<float> (params->wavelet.hllev.value[0]);
-    cp.t_lhl = static_cast<float> (params->wavelet.hllev.value[1]);
-    cp.b_rhl = static_cast<float> (params->wavelet.hllev.value[2]);
-    cp.t_rhl = static_cast<float> (params->wavelet.hllev.value[3]);
-    //printf("BL=%f TL=%f BR=%f TR=%f\n",cp.b_lhl,cp.t_lhl,cp.b_rhl,cp.t_rhl);
-    //pastel
-    cp.b_lpast = static_cast<float> (params->wavelet.pastlev.value[0]);
-    cp.t_lpast = static_cast<float> (params->wavelet.pastlev.value[1]);
-    cp.b_rpast = static_cast<float> (params->wavelet.pastlev.value[2]);
-    cp.t_rpast = static_cast<float> (params->wavelet.pastlev.value[3]);
-    //saturated
-    cp.b_lsat = static_cast<float> (params->wavelet.satlev.value[0]);
-    cp.t_lsat = static_cast<float> (params->wavelet.satlev.value[1]);
-    cp.b_rsat = static_cast<float> (params->wavelet.satlev.value[2]);
-    cp.t_rsat = static_cast<float> (params->wavelet.satlev.value[3]);
-    //edge local contrast
-    cp.edg_low = static_cast<float> (params->wavelet.edgcont.value[0]);
-    cp.edg_mean = static_cast<float> (params->wavelet.edgcont.value[1]);
-    cp.edg_max = static_cast<float> (params->wavelet.edgcont.value[2]);
-    cp.edg_sd = static_cast<float> (params->wavelet.edgcont.value[3]);
-    //level noise
-    cp.lev0s = static_cast<float> (params->wavelet.level0noise.value[0]);
-    cp.lev0n = static_cast<float> (params->wavelet.level0noise.value[1]);
-    cp.lev1s = static_cast<float> (params->wavelet.level1noise.value[0]);
-    cp.lev1n = static_cast<float> (params->wavelet.level1noise.value[1]);
-    cp.lev2s = static_cast<float> (params->wavelet.level2noise.value[0]);
-    cp.lev2n = static_cast<float> (params->wavelet.level2noise.value[1]);
-    cp.lev3s = static_cast<float> (params->wavelet.level3noise.value[0]);
-    cp.lev3n = static_cast<float> (params->wavelet.level3noise.value[1]);
-=======
     cp.b_lhl = static_cast<float>(params->wavelet.hllev.getBottomLeft());
     cp.t_lhl = static_cast<float>(params->wavelet.hllev.getTopLeft());
     cp.b_rhl = static_cast<float>(params->wavelet.hllev.getBottomRight());
@@ -531,7 +481,6 @@
     cp.lev2n = static_cast<float>(params->wavelet.level2noise.getTop());
     cp.lev3s = static_cast<float>(params->wavelet.level3noise.getBottom());
     cp.lev3n = static_cast<float>(params->wavelet.level3noise.getTop());
->>>>>>> d668e0d7
 
     cp.detectedge = params->wavelet.medianlev;
     //printf("low=%f mean=%f sd=%f max=%f\n",cp.edg_low,cp.edg_mean,cp.edg_sd,cp.edg_max);
