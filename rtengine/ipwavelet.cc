////////////////////////////////////////////////////////////////
//
//
//
//
//  code dated: December , 2014
//
//  Ipwaveletcc is free software: you can redistribute it and/or modify
//  it under the terms of the GNU General Public License as published by
//  the Free Software Foundation, either version 3 of the License, or
//  (at your option) any later version.
//
//  This program is distributed in the hope that it will be useful,
//  but WITHOUT ANY WARRANTY; without even the implied warranty of
//  MERCHANTABILITY or FITNESS FOR A PARTICULAR PURPOSE.  See the
//  GNU General Public License for more details.
//
//  You should have received a copy of the GNU General Public License
//  along with this program.  If not, see <http://www.gnu.org/licenses/>.
// *  2014 Jacques Desmis <jdesmis@gmail.com>
// *  2014 Ingo Weyrich <heckflosse@i-weyrich.de>

//
////////////////////////////////////////////////////////////////

#include <cassert>
#include <cmath>

#include "../rtgui/threadutils.h"

#include "rtengine.h"
#include "improcfun.h"
#include "LUT.h"
#include "array2D.h"
#include "boxblur.h"
#include "rt_math.h"
#include "mytime.h"
#include "sleef.c"
#include "opthelper.h"
#include "median.h"
#include "EdgePreservingDecomposition.h"
#include "iccstore.h"

#ifdef _OPENMP
#include <omp.h>
#endif

#include "cplx_wavelet_dec.h"

#define TS 64       // Tile size
#define offset 25   // shift between tiles
#define fTS ((TS/2+1))  // second dimension of Fourier tiles
#define blkrad 1    // radius of block averaging

#define epsilon 0.001f/(TS*TS) //tolerance


namespace rtengine
{

extern const Settings* settings;

struct cont_params {
    float mul[10];
    int chrom;
    int chro;
    int contrast;
    float th;
    float thH;
    float conres;
    float conresH;
    float chrores;
    float hueres;
    float sky;
    float b_l, t_l, b_r, t_r;
    float b_ly, t_ly, b_ry, t_ry;
    float b_lsl, t_lsl, b_rsl, t_rsl;
    float b_lhl, t_lhl, b_rhl, t_rhl;
    float edg_low, edg_mean, edg_sd, edg_max;
    float lev0s, lev0n, lev1s, lev1n, lev2s, lev2n, lev3s, lev3n;
    float b_lpast, t_lpast, b_rpast, t_rpast;
    float b_lsat, t_lsat, b_rsat, t_rsat;
    int rad;
    int val;
    int til;
    int numlevH, numlevS;
    float mulC[9];
    float mulopaRG[9];
    float mulopaBY[9];
    bool curv;
    bool opaBY;
    bool opaRG;
    bool edgcurv;
    bool diagcurv;
    int CHmet;
    int CHSLmet;
    int EDmet;
    bool HSmet;
    bool avoi;
    float strength;
    int reinforce;
    bool detectedge;
    int backm;
    float eddet;
    float eddetthr;
    float eddetthrHi;
    bool link;
    bool lip3;
    bool tonemap;
    bool diag;
    int TMmeth;
    float tmstrength;
    float balan;
    int ite;
    int contmet;
    bool opaW;
    int BAmet;
    bool bam;
    float blhigh;
    float grhigh;
    float blmed;
    float grmed;
    float bllow;
    float grlow;
    bool cbena;
    bool contena;
    bool chromena;
    bool edgeena;
    bool resena;
    bool finena;
    bool toningena;
    bool noiseena;
    int maxilev;
    float edgsens;
    float edgampl;
    int neigh;
    bool lipp;
};

int wavNestedLevels = 1;


SSEFUNCTION void ImProcFunctions::ip_wavelet (LabImage * lab, LabImage * dst, int kall, const procparams::WaveletParams & waparams, const WavCurve & wavCLVCcurve, const WavOpacityCurveRG & waOpacityCurveRG, const WavOpacityCurveBY & waOpacityCurveBY,  const WavOpacityCurveW & waOpacityCurveW, const WavOpacityCurveWL & waOpacityCurveWL, LUTf &wavclCurve, bool wavcontlutili, int skip)


{
#ifdef _DEBUG
    // init variables to display Munsell corrections
    MunsellDebugInfo* MunsDebugInfo = new MunsellDebugInfo();
#endif
    TMatrix wiprof = ICCStore::getInstance()->workingSpaceInverseMatrix (params->icm.working);
    const double wip[3][3] = {
        {wiprof[0][0], wiprof[0][1], wiprof[0][2]},
        {wiprof[1][0], wiprof[1][1], wiprof[1][2]},
        {wiprof[2][0], wiprof[2][1], wiprof[2][2]}
    };
    const short int imheight = lab->H, imwidth = lab->W;
    struct cont_params cp;
    cp.avoi = params->wavelet.avoid;

    if (params->wavelet.Medgreinf == "more") {
        cp.reinforce = 1;
    }

    if (params->wavelet.Medgreinf == "none") {
        cp.reinforce = 2;
    }

    if (params->wavelet.Medgreinf == "less") {
        cp.reinforce = 3;
    }

    if (params->wavelet.NPmethod == "none") {
        cp.lip3 = false;
    }

    if (params->wavelet.NPmethod == "low") {
        cp.lip3 = true;
        cp.neigh = 0;
    }

    if (params->wavelet.NPmethod == "high") {
        cp.lip3 = true;
        cp.neigh = 1;
    }

    cp.lipp = params->wavelet.lipst;
    cp.diag = params->wavelet.tmr;
    cp.balan = (float)params->wavelet.balance;
    cp.ite = params->wavelet.iter;
    cp.tonemap = false;
    cp.bam = false;

    if (params->wavelet.tmrs == 0) {
        cp.tonemap = false;
    } else {
        cp.tonemap = true;
    }

    if (params->wavelet.TMmethod == "cont") {
        cp.contmet = 1;
    } else if (params->wavelet.TMmethod == "tm") {
        cp.contmet = 2;
    }

    if (params->wavelet.BAmethod != "none") {
        cp.bam = true;
    }

    if (params->wavelet.BAmethod == "sli") {
        cp.BAmet = 1;
    }

    if (params->wavelet.BAmethod == "cur") {
        cp.BAmet = 2;
    }

    cp.tmstrength = params->wavelet.tmrs;
    //cp.tonemap = params->wavelet.tmr;
    cp.contena = params->wavelet.expcontrast;
    cp.chromena = params->wavelet.expchroma;
    cp.edgeena = params->wavelet.expedge;
    cp.resena = params->wavelet.expresid;
    cp.finena = params->wavelet.expfinal;
    cp.toningena = params->wavelet.exptoning;
    cp.noiseena = params->wavelet.expnoise;

    if (params->wavelet.Backmethod == "black") {
        cp.backm = 0;
    }

    if (params->wavelet.Backmethod == "grey") {
        cp.backm = 1;
    }

    if (params->wavelet.Backmethod == "resid") {
        cp.backm = 2;
    }

    cp.link = params->wavelet.linkedg;
    cp.eddet = (float) params->wavelet.edgedetect;
    cp.eddetthr = (float) params->wavelet.edgedetectthr;
    cp.eddetthrHi = (float) params->wavelet.edgedetectthr2;

    cp.edgsens = 60.f;
    cp.edgampl = 10.f;

    if (cp.lipp) {
        cp.edgsens = (float) params->wavelet.edgesensi;
        cp.edgampl = (float) params->wavelet.edgeampli;
    }

    //int N = imheight * imwidth;
    int maxmul = params->wavelet.thres;
    cp.maxilev = maxmul;
    static const float scales[10] = {1.f, 2.f, 4.f, 8.f, 16.f, 32.f, 64.f, 128.f, 256.f, 512.f};
    float scaleskip[10];

    for (int sc = 0; sc < 10; sc++) {
        scaleskip[sc] = scales[sc] / skip;
    }

    float atten0 = 0.40f;
    float atten123 = 0.90f;

    //int DaubLen = settings->daubech ? 8 : 6;
    int DaubLen;

    if (params->wavelet.daubcoeffmethod == "2_") {
        DaubLen = 4;
    }

    if (params->wavelet.daubcoeffmethod == "4_") {
        DaubLen = 6;
    }

    if (params->wavelet.daubcoeffmethod == "6_") {
        DaubLen = 8;
    }

    if (params->wavelet.daubcoeffmethod == "10_") {
        DaubLen = 12;
    }

    if (params->wavelet.daubcoeffmethod == "14_") {
        DaubLen = 16;
    }

    cp.CHSLmet = 1;
//  if(params->wavelet.CHSLmethod=="SL")    cp.CHSLmet=1;
//  if(params->wavelet.CHSLmethod=="CU")    cp.CHSLmet=2;
    cp.EDmet = 1;

    if (params->wavelet.EDmethod == "SL") {
        cp.EDmet = 1;
    }

    if (params->wavelet.EDmethod == "CU") {
        cp.EDmet = 2;
    }

    cp.cbena = params->wavelet.cbenab;
    cp.blhigh = (float)params->wavelet.bluehigh;
    cp.grhigh = (float)params->wavelet.greenhigh;
    cp.blmed = (float)params->wavelet.bluemed;
    cp.grmed = (float)params->wavelet.greenmed;
    cp.bllow = (float)params->wavelet.bluelow;
    cp.grlow = (float)params->wavelet.greenlow;
    cp.curv = false;
    cp.edgcurv = false;
    cp.diagcurv = false;
    cp.opaRG = false;
    cp.opaBY = false;
    cp.opaW = false;
    cp.CHmet = 0;
    cp.HSmet = false;

    if (params->wavelet.CHmethod == "with") {
        cp.CHmet = 1;
    }

    if (params->wavelet.CHmethod == "link") {
        cp.CHmet = 2;
    }

    if (params->wavelet.HSmethod == "with") {
        cp.HSmet = true;
    }

    cp.strength = min (1.f, max (0.f, ((float)params->wavelet.strength / 100.f)));

    for (int m = 0; m < maxmul; m++) {
        cp.mulC[m] = waparams.ch[m];
    }

    if (waOpacityCurveRG) {
        cp.opaRG = true;
    }

    if (cp.opaRG) {
        cp.mulopaRG[0] = 200.f * (waOpacityCurveRG[0] - 0.5f);
        cp.mulopaRG[1] = 200.f * (waOpacityCurveRG[62] - 0.5f);
        cp.mulopaRG[2] = 200.f * (waOpacityCurveRG[125] - 0.5f);
        cp.mulopaRG[3] = 200.f * (waOpacityCurveRG[187] - 0.5f);
        cp.mulopaRG[4] = 200.f * (waOpacityCurveRG[250] - 0.5f);
        cp.mulopaRG[5] = 200.f * (waOpacityCurveRG[312] - 0.5f);
        cp.mulopaRG[6] = 200.f * (waOpacityCurveRG[375] - 0.5f);
        cp.mulopaRG[7] = 200.f * (waOpacityCurveRG[438] - 0.5f);
        cp.mulopaRG[8] = 200.f * (waOpacityCurveRG[500] - 0.5f);
    } else {
        for (int level = 0; level < 9; level++) {
            cp.mulopaRG[level] = 0.f;
        }
    }

    if (waOpacityCurveBY) {
        cp.opaBY = true;
    }

    if (cp.opaBY) {
        cp.mulopaBY[0] = 200.f * (waOpacityCurveBY[0] - 0.5f);
        cp.mulopaBY[1] = 200.f * (waOpacityCurveBY[62] - 0.5f);
        cp.mulopaBY[2] = 200.f * (waOpacityCurveBY[125] - 0.5f);
        cp.mulopaBY[3] = 200.f * (waOpacityCurveBY[187] - 0.5f);
        cp.mulopaBY[4] = 200.f * (waOpacityCurveBY[250] - 0.5f);
        cp.mulopaBY[5] = 200.f * (waOpacityCurveBY[312] - 0.5f);
        cp.mulopaBY[6] = 200.f * (waOpacityCurveBY[375] - 0.5f);
        cp.mulopaBY[7] = 200.f * (waOpacityCurveBY[438] - 0.5f);
        cp.mulopaBY[8] = 200.f * (waOpacityCurveBY[500] - 0.5f);
    } else {
        for (int level = 0; level < 9; level++) {
            cp.mulopaBY[level] = 0.f;
        }
    }

    if (wavCLVCcurve) {
        cp.edgcurv = true;
    }

    if (waOpacityCurveWL) {
        cp.diagcurv = true;
    }

    for (int m = 0; m < maxmul; m++) {
        cp.mul[m] = waparams.c[m];
    }

    cp.mul[9] = (float) waparams.sup;

    for (int sc = 0; sc < 10; sc++) { //reduce strength if zoom < 100%  for contrast
        if (sc == 0) {
            if (scaleskip[sc] < 1.f) {
                cp.mul[sc] *= (atten0 * scaleskip[sc]);
            }
        } else {
            if (scaleskip[sc] < 1.f) {
                cp.mul[sc] *= (atten123 * scaleskip[sc]);
            }
        }
    }

//  if(settings->verbose) printf("Wav mul 0=%f 1=%f 2=%f 3=%f 4=%f 5=%f 6=%f 7=%f 8=%f 9=%f\n",cp.mul[0],cp.mul[1],cp.mul[2],cp.mul[3],cp.mul[4],cp.mul[5],cp.mul[6],cp.mul[7],cp.mul[8],cp.mul[9]);
    for (int sc = 0; sc < 9; sc++) { //reduce strength if zoom < 100%  for chroma and tuning
        if (sc == 0) {
            if (scaleskip[sc] < 1.f) {
                cp.mulC[sc] *= (atten0 * scaleskip[sc]);
                cp.mulopaRG[sc] *= (atten0 * scaleskip[sc]);
                cp.mulopaBY[sc] *= (atten0 * scaleskip[sc]);
            }
        } else {
            if (scaleskip[sc] < 1.f) {
                cp.mulC[sc] *= (atten123 * scaleskip[sc]);
                cp.mulopaRG[sc] *= (atten123 * scaleskip[sc]);
                cp.mulopaBY[sc] *= (atten123 * scaleskip[sc]);
            }
        }
    }

    cp.chro = waparams.chro;
    cp.chrom = waparams.chroma;
    cp.contrast = waparams.contrast;
    cp.rad = waparams.edgrad;
    cp.val = waparams.edgval;
    cp.til = waparams.edgthresh;

    cp.conres = waparams.rescon;
    cp.conresH = waparams.resconH;
    cp.chrores = waparams.reschro;
    //cp.hueres=waparams.reshue;
    cp.hueres = 2.f;
    cp.th = float (waparams.thr);
    cp.thH = float (waparams.thrH);
    cp.sky = waparams.sky;
    //skin
    cp.b_l = static_cast<float> (params->wavelet.hueskin.value[0]) / 100.0f;
    cp.t_l = static_cast<float> (params->wavelet.hueskin.value[1]) / 100.0f;
    cp.b_r = static_cast<float> (params->wavelet.hueskin.value[2]) / 100.0f;
    cp.t_r = static_cast<float> (params->wavelet.hueskin.value[3]) / 100.0f;

    cp.b_ly = static_cast<float> (params->wavelet.hueskin2.value[0]) / 100.0f;
    cp.t_ly = static_cast<float> (params->wavelet.hueskin2.value[1]) / 100.0f;
    cp.b_ry = static_cast<float> (params->wavelet.hueskin2.value[2]) / 100.0f;
    cp.t_ry = static_cast<float> (params->wavelet.hueskin2.value[3]) / 100.0f;
    cp.numlevH = params->wavelet.threshold;

    //shadows
    cp.b_lsl = static_cast<float> (params->wavelet.bllev.value[0]);
    cp.t_lsl = static_cast<float> (params->wavelet.bllev.value[1]);
    cp.b_rsl = static_cast<float> (params->wavelet.bllev.value[2]);
    cp.t_rsl = static_cast<float> (params->wavelet.bllev.value[3]);
    cp.numlevS = params->wavelet.threshold2;
    int maxlevS = 9 - cp.numlevH;
    cp.numlevS = MIN (cp.numlevS, maxlevS);
    //printf("levHigh=%d levShad=%d\n",cp.numlevH,cp.numlevS);
    //highlight
    cp.b_lhl = static_cast<float> (params->wavelet.hllev.value[0]);
    cp.t_lhl = static_cast<float> (params->wavelet.hllev.value[1]);
    cp.b_rhl = static_cast<float> (params->wavelet.hllev.value[2]);
    cp.t_rhl = static_cast<float> (params->wavelet.hllev.value[3]);
    //printf("BL=%f TL=%f BR=%f TR=%f\n",cp.b_lhl,cp.t_lhl,cp.b_rhl,cp.t_rhl);
    //pastel
    cp.b_lpast = static_cast<float> (params->wavelet.pastlev.value[0]);
    cp.t_lpast = static_cast<float> (params->wavelet.pastlev.value[1]);
    cp.b_rpast = static_cast<float> (params->wavelet.pastlev.value[2]);
    cp.t_rpast = static_cast<float> (params->wavelet.pastlev.value[3]);
    //saturated
    cp.b_lsat = static_cast<float> (params->wavelet.satlev.value[0]);
    cp.t_lsat = static_cast<float> (params->wavelet.satlev.value[1]);
    cp.b_rsat = static_cast<float> (params->wavelet.satlev.value[2]);
    cp.t_rsat = static_cast<float> (params->wavelet.satlev.value[3]);
    //edge local contrast
    cp.edg_low = static_cast<float> (params->wavelet.edgcont.value[0]);
    cp.edg_mean = static_cast<float> (params->wavelet.edgcont.value[1]);
    cp.edg_max = static_cast<float> (params->wavelet.edgcont.value[2]);
    cp.edg_sd = static_cast<float> (params->wavelet.edgcont.value[3]);
    //level noise
    cp.lev0s = static_cast<float> (params->wavelet.level0noise.value[0]);
    cp.lev0n = static_cast<float> (params->wavelet.level0noise.value[1]);
    cp.lev1s = static_cast<float> (params->wavelet.level1noise.value[0]);
    cp.lev1n = static_cast<float> (params->wavelet.level1noise.value[1]);
    cp.lev2s = static_cast<float> (params->wavelet.level2noise.value[0]);
    cp.lev2n = static_cast<float> (params->wavelet.level2noise.value[1]);
    cp.lev3s = static_cast<float> (params->wavelet.level3noise.value[0]);
    cp.lev3n = static_cast<float> (params->wavelet.level3noise.value[1]);

    cp.detectedge = params->wavelet.medianlev;
    //printf("low=%f mean=%f sd=%f max=%f\n",cp.edg_low,cp.edg_mean,cp.edg_sd,cp.edg_max);
    int minwin = min (imwidth, imheight);
    int maxlevelcrop = 9;

    if (cp.mul[9] != 0) {
        maxlevelcrop = 10;
    }

    // adap maximum level wavelet to size of crop
    if (minwin * skip < 1024) {
        maxlevelcrop = 9;    //sampling wavelet 512
    }

    if (minwin * skip < 512) {
        maxlevelcrop = 8;    //sampling wavelet 256
    }

    if (minwin * skip < 256) {
        maxlevelcrop = 7;    //sampling 128
    }

    if (minwin * skip < 128) {
        maxlevelcrop = 6;
    }

    if (minwin < 64) {
        maxlevelcrop = 5;
    }

    //  printf("minwin=%d maxcrop=%d\n",minwin, maxlevelcrop);

    int levwav = params->wavelet.thres;

    if (levwav == 9 && cp.mul[9] != 0) {
        levwav = 10;
    }

    levwav = min (maxlevelcrop, levwav);

    // determine number of levels to process.
    //  for(levwav=min(maxlevelcrop,levwav);levwav>0;levwav--)
    //      if(cp.mul[levwav-1]!=0.f  || cp.curv)
    //  if(cp.mul[levwav-1]!=0.f)
    //          break;
    // I suppress this fonctionality ==> crash for level < 3
    if (levwav < 1) {
        return;    // nothing to do
    }

    //%%%%%%%%%%%%%%%%%%%%%%%%%%%%%%%%%%%%%%%%%%%%%%%%%%%%%%
    // begin tile processing of image

    //output buffer
    int realtile = 0;

    if (params->wavelet.Tilesmethod == "big") {
        realtile = 22;
    }

    if (params->wavelet.Tilesmethod == "lit") {
        realtile = 12;
    }

    int tilesize = 128 * realtile;
    int overlap = (int) tilesize * 0.125f;
    int numtiles_W, numtiles_H, tilewidth, tileheight, tileWskip, tileHskip;

    if (params->wavelet.Tilesmethod == "full") {
        kall = 0;
    }

    Tile_calc (tilesize, overlap, kall, imwidth, imheight, numtiles_W, numtiles_H, tilewidth, tileheight, tileWskip, tileHskip);

    const int numtiles = numtiles_W * numtiles_H;
    LabImage * dsttmp;

    if (numtiles == 1) {
        dsttmp = dst;
    } else {
        dsttmp = new LabImage (imwidth, imheight);

        for (int n = 0; n < 3 * imwidth * imheight; n++) {
            dsttmp->data[n] = 0;
        }
    }

    //now we have tile dimensions, overlaps
    //%%%%%%%%%%%%%%%%%%%%%%%%%%%%%%%%%%%%%%%%%%%%%%%%%%%%%%
    int minsizetile = min (tilewidth, tileheight);
    int maxlev2 = 10;

    if (minsizetile < 1024 && levwav == 10) {
        maxlev2 = 9;
    }

    if (minsizetile < 512) {
        maxlev2 = 8;
    }

    if (minsizetile < 256) {
        maxlev2 = 7;
    }

    if (minsizetile < 128) {
        maxlev2 = 6;
    }

    levwav = min (maxlev2, levwav);

    //printf("levwav = %d\n",levwav);

#ifdef _OPENMP
    int numthreads = 1;
    int maxnumberofthreadsforwavelet = 0;

    //reduce memory for big tile size
    if (kall != 0) {
        if (realtile <= 22) {
            maxnumberofthreadsforwavelet = 2;
        }

        if (realtile <= 20) {
            maxnumberofthreadsforwavelet = 3;
        }

        if (realtile <= 18) {
            maxnumberofthreadsforwavelet = 4;
        }

        if (realtile <= 16) {
            maxnumberofthreadsforwavelet = 6;
        }

        if (realtile <= 14) {
            maxnumberofthreadsforwavelet = 8;
        }

        //printf("maxNRT=%d\n",maxnumberofthreadsforwavelet);
        if ((maxnumberofthreadsforwavelet == 6 || maxnumberofthreadsforwavelet == 8)  && levwav == 10) {
            maxnumberofthreadsforwavelet -= 2;
        }

        if (levwav <= 7 && maxnumberofthreadsforwavelet == 8) {
            maxnumberofthreadsforwavelet = 0;
        }
    }

    //printf("maxthre=%d\n",maxnumberofthreadsforwavelet);


    // Calculate number of tiles. If less than omp_get_max_threads(), then limit num_threads to number of tiles
    if ( options.rgbDenoiseThreadLimit > 0) {
        maxnumberofthreadsforwavelet = min (max (options.rgbDenoiseThreadLimit / 2, 1), maxnumberofthreadsforwavelet);
    }

    numthreads = MIN (numtiles, omp_get_max_threads());

    if (maxnumberofthreadsforwavelet > 0) {
        numthreads = MIN (numthreads, maxnumberofthreadsforwavelet);
    }

#ifdef _RT_NESTED_OPENMP
    wavNestedLevels = omp_get_max_threads() / numthreads;
    bool oldNested = omp_get_nested();

    if (wavNestedLevels < 2) {
        wavNestedLevels = 1;
    } else {
        omp_set_nested (true);
    }

    if (maxnumberofthreadsforwavelet > 0)
        while (wavNestedLevels * numthreads > maxnumberofthreadsforwavelet) {
            wavNestedLevels--;
        }

#endif

    if (settings->verbose) {
        printf ("Ip Wavelet uses %d main thread(s) and up to %d nested thread(s) for each main thread\n", numthreads, wavNestedLevels);
    }

    #pragma omp parallel num_threads(numthreads)
#endif
    {
        float *mean = new float [9];
        float *meanN = new float [9];
        float *sigma = new float [9];
        float *sigmaN = new float [9];
        float *MaxP = new float [9];
        float *MaxN = new float [9];

        float** varhue = new float*[tileheight];

        for (int i = 0; i < tileheight; i++) {
            varhue[i] = new float[tilewidth];
        }

        float** varchro = new float*[tileheight];

        for (int i = 0; i < tileheight; i++) {
            varchro[i] = new float[tilewidth];
        }

#ifdef _OPENMP
        #pragma omp for schedule(dynamic) collapse(2)
#endif

        for (int tiletop = 0; tiletop < imheight; tiletop += tileHskip) {
            for (int tileleft = 0; tileleft < imwidth ; tileleft += tileWskip) {
                int tileright = MIN (imwidth, tileleft + tilewidth);
                int tilebottom = MIN (imheight, tiletop + tileheight);
                int width  = tileright - tileleft;
                int height = tilebottom - tiletop;
                LabImage * labco;
                float **Lold = nullptr;
                float *LoldBuffer = nullptr;

                if (numtiles == 1) { // untiled processing => we can use output buffer for labco
                    labco = dst;

                    if (cp.avoi) { // we need a buffer to hold a copy of the L channel
                        Lold = new float*[tileheight];
                        LoldBuffer = new float[tilewidth * tileheight];
                        memcpy (LoldBuffer, lab->L[0], tilewidth * tileheight * sizeof (float));

                        for (int i = 0; i < tileheight; i++) {
                            Lold[i] = LoldBuffer + i * tilewidth;
                        }
                    }

                } else {
                    labco = new LabImage (width, height);
                    Lold = lab->L;
                }

#ifdef _RT_NESTED_OPENMP
                #pragma omp parallel for num_threads(wavNestedLevels) if(wavNestedLevels>1)
#endif

                for (int i = tiletop; i < tilebottom; i++) {
                    int i1 = i - tiletop;
                    int j;
#ifdef __SSE2__
                    __m128 c327d68v = _mm_set1_ps (327.68f);
                    __m128 av, bv, huev, chrov;

                    for (j = tileleft; j < tileright - 3; j += 4) {
                        int j1 = j - tileleft;
                        av = LVFU (lab->a[i][j]);
                        bv = LVFU (lab->b[i][j]);
                        huev = xatan2f (bv, av);
                        chrov = _mm_sqrt_ps (SQRV (av) + SQRV (bv)) / c327d68v;
                        _mm_storeu_ps (&varhue[i1][j1], huev);
                        _mm_storeu_ps (&varchro[i1][j1], chrov);

                        if (labco != lab) {
                            _mm_storeu_ps (& (labco->L[i1][j1]), LVFU (lab->L[i][j]));
                            _mm_storeu_ps (& (labco->a[i1][j1]), av);
                            _mm_storeu_ps (& (labco->b[i1][j1]), bv);
                        }
                    }

#else
                    j = tileleft;
#endif

                    for (; j < tileright; j++) {
                        int j1 = j - tileleft;
                        float a = lab->a[i][j];
                        float b = lab->b[i][j];
                        varhue[i1][j1] = xatan2f (b, a);
                        varchro[i1][j1] = (sqrtf (a * a + b * b)) / 327.68f;

                        if (labco != lab) {
                            labco->L[i1][j1] = lab->L[i][j];
                            labco->a[i1][j1] = a;
                            labco->b[i1][j1] = b;
                        }
                    }
                }

                //to avoid artifacts in blue sky
                if (params->wavelet.median) {
                    float** tmL;
                    int wid = labco->W;
                    int hei = labco->H;
                    int borderL = 1;
                    tmL = new float*[hei];

                    for (int i = 0; i < hei; i++) {
                        tmL[i] = new float[wid];
                    }

                    for (int i = borderL; i < hei - borderL; i++ ) {
                        for (int j = borderL; j < wid - borderL; j++) {
                            tmL[i][j] = labco->L[i][j];
                        }
                    }

#ifdef _RT_NESTED_OPENMP
                    #pragma omp parallel for num_threads(wavNestedLevels) if(wavNestedLevels>1)
#endif

                    for (int i = 1; i < hei - 1; i++) {
                        for (int j = 1; j < wid - 1; j++) {
                            if ((varhue[i][j] < -1.3f && varhue[i][j] > - 2.5f)  && (varchro[i][j] > 15.f && varchro[i][j] < 55.f) && labco->L[i][j] > 6000.f) { //blue sky + med3x3  ==> after for more effect use denoise
                                tmL[i][j] = median (labco->L[i][j] , labco->L[i - 1][j], labco->L[i + 1][j] , labco->L[i][j + 1], labco->L[i][j - 1], labco->L[i - 1][j - 1], labco->L[i - 1][j + 1], labco->L[i + 1][j - 1], labco->L[i + 1][j + 1]);   //3x3
                            }
                        }
                    }

                    for (int i = borderL; i < hei - borderL; i++ ) {
                        for (int j = borderL; j < wid - borderL; j++) {
                            labco->L[i][j] = tmL[i][j];
                        }
                    }

                    for (int i = 0; i < hei; i++) {
                        delete [] tmL[i];
                    }

                    delete [] tmL;
                    // end blue sky
                }

                if (numtiles == 1) {
                    // reduce the varhue array to get faster access in following processing and reduce peak memory usage
                    float temphue[ (tilewidth + 1) / 2] ALIGNED64;

                    for (int i = 0; i < (tileheight + 1) / 2; i++) {
                        for (int j = 0; j < (tilewidth + 1) / 2; j++) {
                            temphue[j] = varhue[i * 2][j * 2];
                        }

                        delete [] varhue[i];
                        varhue[i] = new float[ (tilewidth + 1) / 2];
                        memcpy (varhue[i], temphue, ((tilewidth + 1) / 2) * sizeof (float));
                    }

                    for (int i = (tileheight + 1) / 2; i < tileheight; i++) {
                        delete [] varhue[i];
                        varhue[i] = nullptr;
                    }
                } else { // reduce the varhue array to get faster access in following processing
                    for (int i = 0; i < (tileheight + 1) / 2; i++) {
                        for (int j = 0; j < (tilewidth + 1) / 2; j++) {
                            varhue[i][j] = varhue[i * 2][j * 2];
                        }
                    }
                }

                int datalen = labco->W * labco->H;

                int levwavL = levwav;
                bool ref0 = false;

                if ((cp.lev0s > 0.f || cp.lev1s > 0.f || cp.lev2s > 0.f || cp.lev3s > 0.f) && cp.noiseena) {
                    ref0 = true;
                }

                //  printf("LevwavL before: %d\n",levwavL);
                if (cp.contrast == 0.f && !cp.tonemap && cp.conres == 0.f && cp.conresH == 0.f && cp.val == 0  && !ref0 && params->wavelet.CLmethod == "all") { // no processing of residual L  or edge=> we probably can reduce the number of levels
                    while (levwavL > 0 && cp.mul[levwavL - 1] == 0.f) { // cp.mul[level] == 0.f means no changes to level
                        levwavL--;
                    }
                }

                //  printf("LevwavL after: %d\n",levwavL);
                //  if(cp.noiseena){
                if (levwavL < 4 ) {
                    levwavL = 4;    //to allow edge  => I always allocate 3 (4) levels..because if user select wavelet it is to do something !!
                }

                //  }
                //  else {
                //      if(levwavL < 3) levwavL=3;//to allow edge  => I always allocate 3 (4) levels..because if user select wavelet it is to do something !!
                //  }
                if (levwavL > 0) {
                    wavelet_decomposition* Ldecomp = new wavelet_decomposition (labco->data, labco->W, labco->H, levwavL, 1, skip, max (1, wavNestedLevels), DaubLen );

                    if (!Ldecomp->memoryAllocationFailed) {

                        float madL[8][3];
#ifdef _RT_NESTED_OPENMP
                        #pragma omp parallel for schedule(dynamic) collapse(2) num_threads(wavNestedLevels) if(wavNestedLevels>1)
#endif

                        for (int lvl = 0; lvl < 4; lvl++) {
                            for (int dir = 1; dir < 4; dir++) {
                                int Wlvl_L = Ldecomp->level_W (lvl);
                                int Hlvl_L = Ldecomp->level_H (lvl);

                                float ** WavCoeffs_L = Ldecomp->level_coeffs (lvl);

                                madL[lvl][dir - 1] = SQR (Mad (WavCoeffs_L[dir], Wlvl_L * Hlvl_L));
                            }
                        }

                        int ind = 0;
                        bool ref = false;

                        if ((cp.lev0s > 0.f || cp.lev1s > 0.f || cp.lev2s > 0.f || cp.lev3s > 0.f) && cp.noiseena) {
                            ref = true;
                        }

                        bool contr = false;

                        for (int f = 0; f < levwavL; f++) {
                            if (cp.mul[f] != 0.f) {
                                contr = true;
                            }
                        }

                        if (cp.val > 0 || ref || contr) { //edge
                            Evaluate2 (*Ldecomp, cp, ind, mean, meanN, sigma, sigmaN, MaxP, MaxN, madL);
                        }

                        //init for edge and denoise
                        float vari[4];

                        vari[0] = 8.f * SQR ((cp.lev0n / 125.0) * (1.0 + cp.lev0n / 25.0));
                        vari[1] = 8.f * SQR ((cp.lev1n / 125.0) * (1.0 + cp.lev1n / 25.0));
                        vari[2] = 8.f * SQR ((cp.lev2n / 125.0) * (1.0 + cp.lev2n / 25.0));
                        vari[3] = 8.f * SQR ((cp.lev3n / 125.0) * (1.0 + cp.lev3n / 25.0));

                        if ((cp.lev0n > 0.1f || cp.lev1n > 0.1f || cp.lev2n > 0.1f || cp.lev3n > 0.1f) && cp.noiseena) {
                            int edge = 1;
                            vari[0] = max (0.0001f, vari[0]);
                            vari[1] = max (0.0001f, vari[1]);
                            vari[2] = max (0.0001f, vari[2]);
                            vari[3] = max (0.0001f, vari[3]);
                            float* noisevarlum = nullptr;  // we need a dummy to pass it to WaveletDenoiseAllL

                            WaveletDenoiseAllL (*Ldecomp, noisevarlum, madL, vari, edge, 1);
                        }

                        ind = 1;
                        //Flat curve for Contrast=f(H) in levels
                        FlatCurve* ChCurve = nullptr;//curve C=f(H)
                        bool Chutili = false;
                        ChCurve = new FlatCurve (params->wavelet.Chcurve);

                        if (!ChCurve || ChCurve->isIdentity()) {
                            if (ChCurve) {
                                delete ChCurve;
                                ChCurve = nullptr;
                            }
                        } else {
                            Chutili = true;
                        }


                        WaveletcontAllL (labco, varhue, varchro, *Ldecomp, cp, skip, mean, meanN, sigma, sigmaN, MaxP, MaxN, wavCLVCcurve, waOpacityCurveW, waOpacityCurveWL, ChCurve, Chutili);

                        if (cp.val > 0 || ref || contr  || cp.diagcurv) { //edge
                            Evaluate2 (*Ldecomp, cp, ind, mean, meanN, sigma, sigmaN, MaxP, MaxN, madL);
                        }

                        WaveletcontAllLfinal (*Ldecomp, cp, mean, sigma, MaxP, waOpacityCurveWL);
                        //Evaluate2(*Ldecomp, cp, ind, mean, meanN, sigma, sigmaN, MaxP, MaxN, madL);

                        Ldecomp->reconstruct (labco->data, cp.strength);
                    }

                    delete Ldecomp;
                }

                //Flat curve for H=f(H) in residual image
                FlatCurve* hhCurve = nullptr;//curve H=f(H)
                bool hhutili = false;
                hhCurve = new FlatCurve (params->wavelet.hhcurve);

                if (!hhCurve || hhCurve->isIdentity()) {
                    if (hhCurve) {
                        delete hhCurve;
                        hhCurve = nullptr;
                    }
                } else {
                    hhutili = true;
                }


                if (!hhutili) { //always a or b
                    int levwava = levwav;

                    //  printf("Levwava before: %d\n",levwava);
                    if (cp.chrores == 0.f && params->wavelet.CLmethod == "all" && !cp.cbena) { // no processing of residual ab => we probably can reduce the number of levels
                        while (levwava > 0 && !cp.diag && (((cp.CHmet == 2 && (cp.chro == 0.f || cp.mul[levwava - 1] == 0.f )) || (cp.CHmet != 2 && (levwava == 10 || (!cp.curv  || cp.mulC[levwava - 1] == 0.f))))) && (!cp.opaRG || levwava == 10 || (cp.opaRG && cp.mulopaRG[levwava - 1] == 0.f)) && ((levwava == 10 || (cp.CHSLmet == 1 && cp.mulC[levwava - 1] == 0.f)))) {
                            levwava--;
                        }
                    }

                    //printf("Levwava after: %d\n",levwava);
                    if (levwava > 0) {
                        wavelet_decomposition* adecomp = new wavelet_decomposition (labco->data + datalen, labco->W, labco->H, levwava, 1, skip, max (1, wavNestedLevels), DaubLen );

                        if (!adecomp->memoryAllocationFailed) {
                            WaveletcontAllAB (labco, varhue, varchro, *adecomp, waOpacityCurveW, cp, true);
                            adecomp->reconstruct (labco->data + datalen, cp.strength);
                        }

                        delete adecomp;
                    }

                    int levwavb = levwav;

                    //printf("Levwavb before: %d\n",levwavb);
                    if (cp.chrores == 0.f && params->wavelet.CLmethod == "all" && !cp.cbena) { // no processing of residual ab => we probably can reduce the number of levels
                        while (levwavb > 0 &&  !cp.diag && (((cp.CHmet == 2 && (cp.chro == 0.f || cp.mul[levwavb - 1] == 0.f )) || (cp.CHmet != 2 && (levwavb == 10 || (!cp.curv || cp.mulC[levwavb - 1] == 0.f))))) && (!cp.opaBY || levwavb == 10 || (cp.opaBY && cp.mulopaBY[levwavb - 1] == 0.f)) && ((levwavb == 10 || (cp.CHSLmet == 1 && cp.mulC[levwavb - 1] == 0.f)))) {
                            levwavb--;
                        }
                    }

                    //  printf("Levwavb after: %d\n",levwavb);
                    if (levwavb > 0) {
                        wavelet_decomposition* bdecomp = new wavelet_decomposition (labco->data + 2 * datalen, labco->W, labco->H, levwavb, 1, skip, max (1, wavNestedLevels), DaubLen );

                        if (!bdecomp->memoryAllocationFailed) {
                            WaveletcontAllAB (labco, varhue, varchro, *bdecomp, waOpacityCurveW, cp, false);
                            bdecomp->reconstruct (labco->data + 2 * datalen, cp.strength);
                        }

                        delete bdecomp;
                    }
                } else {// a and b
                    int levwavab = levwav;

                    //  printf("Levwavab before: %d\n",levwavab);
                    if (cp.chrores == 0.f && !hhutili && params->wavelet.CLmethod == "all") { // no processing of residual ab => we probably can reduce the number of levels
                        while (levwavab > 0 && (((cp.CHmet == 2 && (cp.chro == 0.f || cp.mul[levwavab - 1] == 0.f )) || (cp.CHmet != 2 && (levwavab == 10 || (!cp.curv  || cp.mulC[levwavab - 1] == 0.f))))) && (!cp.opaRG || levwavab == 10 || (cp.opaRG && cp.mulopaRG[levwavab - 1] == 0.f)) && ((levwavab == 10 || (cp.CHSLmet == 1 && cp.mulC[levwavab - 1] == 0.f)))) {
                            levwavab--;
                        }
                    }

                    //  printf("Levwavab after: %d\n",levwavab);
                    if (levwavab > 0) {
                        wavelet_decomposition* adecomp = new wavelet_decomposition (labco->data + datalen, labco->W, labco->H, levwavab, 1, skip, max (1, wavNestedLevels), DaubLen );
                        wavelet_decomposition* bdecomp = new wavelet_decomposition (labco->data + 2 * datalen, labco->W, labco->H, levwavab, 1, skip, max (1, wavNestedLevels), DaubLen );

                        if (!adecomp->memoryAllocationFailed && !bdecomp->memoryAllocationFailed) {
                            WaveletcontAllAB (labco, varhue, varchro, *adecomp, waOpacityCurveW, cp, true);
                            WaveletcontAllAB (labco, varhue, varchro, *bdecomp, waOpacityCurveW, cp, false);
                            WaveletAandBAllAB (labco, varhue, varchro, *adecomp, *bdecomp, cp, waOpacityCurveW, hhCurve, hhutili );

                            adecomp->reconstruct (labco->data + datalen, cp.strength);
                            bdecomp->reconstruct (labco->data + 2 * datalen, cp.strength);

                        }

                        delete adecomp;
                        delete bdecomp;
                    }
                }

                if (hhCurve) {
                    delete hhCurve;
                }

                if (numtiles > 1 || (numtiles == 1 /*&& cp.avoi*/)) { //in all case since I add contrast curve
                    //calculate mask for feathering output tile overlaps
                    float Vmask[height + overlap] ALIGNED16;
                    float Hmask[width + overlap] ALIGNED16;

                    if (numtiles > 1) {
                        for (int i = 0; i < height; i++) {
                            Vmask[i] = 1;
                        }

                        for (int j = 0; j < width; j++) {
                            Hmask[j] = 1;
                        }

                        for (int i = 0; i < overlap; i++) {
                            float mask = SQR (sin ((rtengine::RT_PI * i) / (2 * overlap)));

                            if (tiletop > 0) {
                                Vmask[i] = mask;
                            }

                            if (tilebottom < imheight) {
                                Vmask[height - i] = mask;
                            }

                            if (tileleft > 0) {
                                Hmask[i] = mask;
                            }

                            if (tileright < imwidth) {
                                Hmask[width - i] = mask;
                            }
                        }
                    }

                    bool highlight = params->toneCurve.hrenabled;

#ifdef _RT_NESTED_OPENMP
                    #pragma omp parallel for schedule(dynamic,16) num_threads(wavNestedLevels) if(wavNestedLevels>1)
#endif

                    for (int i = tiletop; i < tilebottom; i++) {
                        int i1 = i - tiletop;
                        float L, a, b;
#ifdef __SSE2__
                        int rowWidth = tileright - tileleft;
                        float atan2Buffer[rowWidth] ALIGNED64;
                        float chprovBuffer[rowWidth] ALIGNED64;
                        float xBuffer[rowWidth] ALIGNED64;
                        float yBuffer[rowWidth] ALIGNED64;

                        if (cp.avoi) {
                            int col;
                            __m128 av, bv;
                            __m128 cv, yv, xv;
                            __m128 zerov = _mm_setzero_ps();
                            __m128 onev = _mm_set1_ps (1.f);
                            __m128 c327d68v = _mm_set1_ps (327.68f);
                            vmask xyMask;

                            for (col = 0; col < rowWidth - 3; col += 4) {
                                av = LVFU (labco->a[i1][col]);
                                bv = LVFU (labco->b[i1][col]);
                                STVF (atan2Buffer[col], xatan2f (bv, av));

                                cv = _mm_sqrt_ps (SQRV (av) + SQRV (bv));
                                yv = av / cv;
                                xv = bv / cv;
                                xyMask = vmaskf_eq (zerov, cv);
                                yv = vself (xyMask, onev, yv);
                                xv = vself (xyMask, zerov, xv);
                                STVF (yBuffer[col], yv);
                                STVF (xBuffer[col], xv);
                                STVF (chprovBuffer[col], cv / c327d68v);

                            }

                            for (; col < rowWidth; col++) {
                                float a = labco->a[i1][col];
                                float b = labco->b[i1][col];
                                atan2Buffer[col] = xatan2f (b, a);
                                float Chprov1 = sqrtf (SQR (a) + SQR (b));
                                yBuffer[col] = (Chprov1 == 0.f) ? 1.f : a / Chprov1;
                                xBuffer[col] = (Chprov1 == 0.f) ? 0.f : b / Chprov1;
                                chprovBuffer[col] = Chprov1 / 327.68;
                            }
                        }

#endif

                        for (int j = tileleft; j < tileright; j++) {
                            int j1 = j - tileleft;

                            if (cp.avoi) { //Gamut and Munsell
#ifdef __SSE2__
                                float HH = atan2Buffer[j1];
                                float Chprov1 = chprovBuffer[j1];
                                float2 sincosv;
                                sincosv.y = yBuffer[j1];
                                sincosv.x = xBuffer[j1];
#else
                                a = labco->a[i1][j1];
                                b = labco->b[i1][j1];
                                float HH = xatan2f (b, a);
                                float Chprov1 = sqrtf (SQR (a) + SQR (b));
                                float2 sincosv;
                                sincosv.y = (Chprov1 == 0.0f) ? 1.f : a / (Chprov1);
                                sincosv.x = (Chprov1 == 0.0f) ? 0.f : b / (Chprov1);
                                Chprov1 /= 327.68f;
#endif
                                L = labco->L[i1][j1];
                                const float Lin = labco->L[i1][j1];

                                if (wavclCurve  && cp.finena) {
                                    labco->L[i1][j1] = (0.5f * Lin  + 1.5f * wavclCurve[Lin]) / 2.f;   //apply contrast curve
                                }

                                L = labco->L[i1][j1];

                                float Lprov1 = L / 327.68f;
                                float Lprov2 = Lold[i][j] / 327.68f;
                                float memChprov = varchro[i1][j1];
                                float R, G, B;
#ifdef _DEBUG
                                bool neg = false;
                                bool more_rgb = false;
                                Color::gamutLchonly (HH, sincosv, Lprov1, Chprov1, R, G, B, wip, highlight, 0.15f, 0.96f, neg, more_rgb);
#else
                                Color::gamutLchonly (HH, sincosv, Lprov1, Chprov1, R, G, B, wip, highlight, 0.15f, 0.96f);
#endif
                                L = Lprov1 * 327.68f;

                                a = 327.68f * Chprov1 * sincosv.y; //gamut
                                b = 327.68f * Chprov1 * sincosv.x; //gamut
                                float correctionHue = 0.0f; // Munsell's correction
                                float correctlum = 0.0f;
                                Lprov1 = L / 327.68f;
                                float Chprov = sqrtf (SQR (a) + SQR (b)) / 327.68f;
#ifdef _DEBUG
                                Color::AllMunsellLch (true, Lprov1, Lprov2, HH, Chprov, memChprov, correctionHue, correctlum, MunsDebugInfo);
#else
                                Color::AllMunsellLch (true, Lprov1, Lprov2, HH, Chprov, memChprov, correctionHue, correctlum);
#endif

                                if (correctionHue != 0.f || correctlum != 0.f) { // only calculate sin and cos if HH changed
                                    if (fabs (correctionHue) < 0.015f) {
                                        HH += correctlum;    // correct only if correct Munsell chroma very little.
                                    }

                                    sincosv = xsincosf (HH + correctionHue);
                                }

                                a = 327.68f * Chprov * sincosv.y; // apply Munsell
                                b = 327.68f * Chprov * sincosv.x; //aply Munsell
                            } else {//general case
                                L = labco->L[i1][j1];
                                const float Lin = labco->L[i1][j1];

                                if (wavclCurve  && cp.finena) {
                                    labco->L[i1][j1] = (0.5f * Lin + 1.5f * wavclCurve[Lin]) / 2.f;   //apply contrast curve
                                }

                                L = labco->L[i1][j1];
                                a = labco->a[i1][j1];
                                b = labco->b[i1][j1];
                            }

                            if (numtiles > 1) {
                                float factor = Vmask[i1] * Hmask[j1];
                                dsttmp->L[i][j] += factor * L;
                                dsttmp->a[i][j] += factor * a;
                                dsttmp->b[i][j] += factor * b;
                            } else {
                                dsttmp->L[i][j] = L;
                                dsttmp->a[i][j] = a;
                                dsttmp->b[i][j] = b;

                            }
                        }
                    }
                }

                if (LoldBuffer != nullptr) {
                    delete [] LoldBuffer;
                    delete [] Lold;
                }

                if (numtiles > 1) {
                    delete labco;
                }
            }
        }

        for (int i = 0; i < tileheight; i++)
            if (varhue[i] != nullptr) {
                delete [] varhue[i];
            }

        delete [] varhue;

        for (int i = 0; i < tileheight; i++) {
            delete [] varchro[i];
        }

        delete [] varchro;

        delete [] mean;
        delete [] meanN;
        delete [] sigma;
        delete [] sigmaN;
        delete [] MaxP;
        delete [] MaxN;
    }
#ifdef _RT_NESTED_OPENMP
    omp_set_nested (oldNested);
#endif

    if (numtiles > 1) {
        dst->CopyFrom (dsttmp);
        delete dsttmp;
    }

}

#undef TS
#undef fTS
#undef offset
#undef epsilon

void ImProcFunctions::Aver ( float *  RESTRICT DataList, int datalen, float &averagePlus, float &averageNeg, float &max, float &min)
{

    //find absolute mean
    int countP = 0, countN = 0;
    float averaP = 0.f, averaN = 0.f;

    float thres = 5.f;//different fom zero to take into account only data large enough
    max = 0.f;
    min = 0.f;
#ifdef _RT_NESTED_OPENMP
    #pragma omp parallel num_threads(wavNestedLevels) if(wavNestedLevels>1)
#endif
    {
        float lmax = 0.f, lmin = 0.f;
#ifdef _RT_NESTED_OPENMP
        #pragma omp for reduction(+:averaP,averaN,countP,countN) nowait
#endif

        for (int i = 0; i < datalen; i++) {
            if (DataList[i] >= thres) {
                averaP += DataList[i];

                if (DataList[i] > lmax) {
                    lmax = DataList[i];
                }

                countP++;
            } else if (DataList[i] < -thres) {
                averaN += DataList[i];

                if (DataList[i] < lmin) {
                    lmin = DataList[i];
                }

                countN++;
            }
        }

#ifdef _RT_NESTED_OPENMP
        #pragma omp critical
#endif
        {
            max = max > lmax ? max : lmax;
            min = min < lmin ? min : lmin;
        }
    }

    if (countP > 0) {
        averagePlus = averaP / countP;
    } else {
        averagePlus = 0;
    }

    if (countN > 0) {
        averageNeg = averaN / countN;
    } else {
        averageNeg = 0;
    }

}


void ImProcFunctions::Sigma ( float *  RESTRICT DataList, int datalen, float averagePlus, float averageNeg, float &sigmaPlus, float &sigmaNeg)
{
    int countP = 0, countN = 0;
    float variP = 0.f, variN = 0.f;
    float thres = 5.f;//different fom zero to take into account only data large enough

#ifdef _RT_NESTED_OPENMP
    #pragma omp parallel for reduction(+:variP,variN,countP,countN) num_threads(wavNestedLevels) if(wavNestedLevels>1)
#endif

    for (int i = 0; i < datalen; i++) {
        if (DataList[i] >= thres) {
            variP += SQR (DataList[i] - averagePlus);
            countP++;
        } else if (DataList[i] <= -thres) {
            variN += SQR (DataList[i] - averageNeg);
            countN++;
        }
    }

    if (countP > 0) {
        sigmaPlus = sqrt (variP / countP);
    } else {
        sigmaPlus = 0;
    }

    if (countN > 0) {
        sigmaNeg = sqrt (variN / countN);
    } else {
        sigmaNeg = 0;
    }

}

void ImProcFunctions::Evaluate2 (wavelet_decomposition &WaveletCoeffs_L,
                                 const struct cont_params& cp, int ind, float *mean, float *meanN, float *sigma, float *sigmaN, float *MaxP, float *MaxN, float madL[8][3])
{
//StopWatch Stop1("Evaluate2");
    int maxlvl = WaveletCoeffs_L.maxlevel();

    for (int lvl = 0; lvl < maxlvl; lvl++) {

        int Wlvl_L = WaveletCoeffs_L.level_W (lvl);
        int Hlvl_L = WaveletCoeffs_L.level_H (lvl);

        int skip_L = WaveletCoeffs_L.level_stride (lvl);

        float ** WavCoeffs_L = WaveletCoeffs_L.level_coeffs (lvl);

        Eval2 (WavCoeffs_L, lvl, cp, Wlvl_L, Hlvl_L, skip_L,  ind, mean, meanN, sigma, sigmaN, MaxP, MaxN, madL[lvl]);
    }

}
void ImProcFunctions::Eval2 (float ** WavCoeffs_L,  int level, const struct cont_params& cp,
                             int W_L, int H_L, int skip_L, int ind, float *mean, float *meanN, float *sigma, float *sigmaN, float *MaxP, float *MaxN, float *madL)
{

    float avLP[4], avLN[4];
    float maxL[4], minL[4];
    float sigP[4], sigN[4];
    float AvL, AvN, SL, SN, maxLP, maxLN;

    for (int dir = 1; dir < 4; dir++) {
        Aver (WavCoeffs_L[dir], W_L * H_L,  avLP[dir], avLN[dir], maxL[dir], minL[dir]);
        Sigma (WavCoeffs_L[dir], W_L * H_L, avLP[dir], avLN[dir], sigP[dir], sigN[dir]);
    }

    AvL = 0.f;
    AvN = 0.f;
    SL = 0.f;
    SN = 0.f;
    maxLP = 0.f;
    maxLN = 0.f;

    for (int dir = 1; dir < 4; dir++) {
        AvL += avLP[dir];
        AvN += avLN[dir];
        SL += sigP[dir];
        SN += sigN[dir];
        maxLP += maxL[dir];
        maxLN += minL[dir];
    }

    AvL /= 3;
    AvN /= 3;
    SL /= 3;
    SN /= 3;
    maxLP /= 3;
    maxLN /= 3;

    mean[level] = AvL;
    meanN[level] = AvN;
    sigma[level] = SL;
    sigmaN[level] = SN;
    MaxP[level] = maxLP;
    MaxN[level] = maxLN;
}

float *ImProcFunctions::ContrastDR (float *Source, int skip, struct cont_params &cp, int W_L, int H_L, float Compression, float DetailBoost, float max0, float min0, float ave, float ah, float bh, float al, float bl, float factorx, float *Contrast)
{
    int n = W_L * H_L;

    if (Contrast == nullptr) {
        Contrast = new float[n];
    }

    memcpy (Contrast, Source, n * sizeof (float));
#ifdef _RT_NESTED_OPENMP
    #pragma omp parallel for
#endif

    for (int i = 0; i < W_L * H_L; i++) { //contrast
        Contrast[i] = Source[i] ;
    }

    return Contrast;
}

SSEFUNCTION float *ImProcFunctions::CompressDR (float *Source, int skip, struct cont_params &cp, int W_L, int H_L, float Compression, float DetailBoost, float max0, float min0, float ave, float ah, float bh, float al, float bl, float factorx, float *Compressed)
{

    const float eps = 0.000001f;
    int n = W_L * H_L;

#ifdef __SSE2__
#ifdef _RT_NESTED_OPENMP
    #pragma omp parallel
#endif
    {
        __m128 epsv = _mm_set1_ps ( eps );
#ifdef _RT_NESTED_OPENMP
        #pragma omp for
#endif

        for (int ii = 0; ii < n - 3; ii += 4) {
            _mm_storeu_ps ( &Source[ii], xlogf (LVFU (Source[ii]) + epsv));
        }
    }

    for (int ii = n - (n % 4); ii < n; ii++) {
        Source[ii] = xlogf (Source[ii] + eps);
    }

#else
#ifdef _RT_NESTED_OPENMP
    #pragma omp parallel for
#endif

    for (int ii = 0; ii < n; ii++) {
        Source[ii] = xlogf (Source[ii] + eps);
    }

#endif

    float *ucr = ContrastDR (Source, skip, cp, W_L, H_L, Compression, DetailBoost, max0, min0, ave, ah, bh, al, bl, factorx);

    if (Compressed == nullptr) {
        Compressed = ucr;
    }

    float temp;

    if (DetailBoost > 0.f && DetailBoost < 0.05f ) {
        float betemp = expf (- (2.f - DetailBoost + 0.694f)) - 1.f; //0.694 = log(2)
        temp = 1.2f * xlogf ( -betemp);
        temp /= 20.f;
    } else if (DetailBoost >= 0.05f && DetailBoost < 0.25f ) {
        float betemp = expf (- (2.f - DetailBoost + 0.694f)) - 1.f; //0.694 = log(2)
        temp = 1.2f * xlogf ( -betemp);
        temp /= (-75.f * DetailBoost + 23.75f);
    } else if (DetailBoost >= 0.25f) {
        float betemp = expf (- (2.f - DetailBoost + 0.694f)) - 1.f; //0.694 = log(2)
        temp = 1.2f * xlogf ( -betemp);
        temp /= (-2.f * DetailBoost + 5.5f);
    }

    else {
        temp = (Compression - 1.0f) / 20.f;
    }

#ifdef __SSE2__
#ifdef _RT_NESTED_OPENMP
    #pragma omp parallel
#endif
    {
        __m128 cev, uev, sourcev;
        __m128 epsv = _mm_set1_ps ( eps );
        __m128 DetailBoostv = _mm_set1_ps ( DetailBoost );
        __m128 tempv = _mm_set1_ps ( temp );
#ifdef _RT_NESTED_OPENMP
        #pragma omp for
#endif

        for (int i = 0; i < n - 3; i += 4) {
            cev = xexpf (LVFU (Source[i]) + LVFU (ucr[i]) * (tempv)) - epsv;
            uev = xexpf (LVFU (ucr[i])) - epsv;
            sourcev = xexpf (LVFU (Source[i])) - epsv;
            _mm_storeu_ps ( &Source[i], sourcev);
            _mm_storeu_ps ( &Compressed[i], cev + DetailBoostv * (sourcev - uev) );
        }
    }

    for (int i = n - (n % 4); i < n; i++) {
        float ce = xexpf (Source[i] + ucr[i] * (temp)) - eps;
        float ue = xexpf (ucr[i]) - eps;
        Source[i] = xexpf (Source[i]) - eps;
        Compressed[i] = ce + DetailBoost * (Source[i] - ue);
    }

#else
#ifdef _RT_NESTED_OPENMP
    #pragma omp parallel for
#endif

    for (int i = 0; i < n; i++) {
        float ce = xexpf (Source[i] + ucr[i] * (temp)) - eps;
        float ue = xexpf (ucr[i]) - eps;
        Source[i] = xexpf (Source[i]) - eps;
        Compressed[i] = ce + DetailBoost * (Source[i] - ue);
    }

#endif

    if (Compressed != ucr) {
        delete[] ucr;
    }

    return Compressed;


}

void ImProcFunctions::ContrastResid (float * WavCoeffs_L0,  unsigned int Iterates, int skip, struct cont_params &cp, int W_L, int H_L, float max0, float min0, float ave, float ah, float bh, float al, float bl, float factorx)
{
    float stren = cp.tmstrength;
    float gamm = params->wavelet.gamma;
    cp.TMmeth = 2; //default after testing

    if (cp.TMmeth == 1) {
        min0 = 0.0f;
        max0 = 32768.f;
    } else if (cp.TMmeth == 2) {
        min0 = 0.0f;
    }

#ifdef _RT_NESTED_OPENMP
    #pragma omp parallel for
#endif

    for (int i = 0; i < W_L * H_L; i++) {
        WavCoeffs_L0[i] = (WavCoeffs_L0[i] - min0) / max0;
        WavCoeffs_L0[i] *= gamm;
    }

    float Compression = expf (-stren);      //This modification turns numbers symmetric around 0 into exponents.
    float DetailBoost = stren;

    if (stren < 0.0f) {
        DetailBoost = 0.0f;    //Go with effect of exponent only if uncompressing.
    }


    CompressDR (WavCoeffs_L0, skip, cp, W_L, H_L, Compression, DetailBoost, max0, min0, ave, ah, bh, al, bl, factorx, WavCoeffs_L0);


#ifdef _RT_NESTED_OPENMP
    #pragma omp parallel for            // removed schedule(dynamic,10)
#endif

    for (int ii = 0; ii < W_L * H_L; ii++) {
        WavCoeffs_L0[ii] = WavCoeffs_L0[ii] * max0 * (1.f / gamm) + min0;
    }
}




void ImProcFunctions::EPDToneMapResid (float * WavCoeffs_L0,  unsigned int Iterates, int skip, struct cont_params& cp, int W_L, int H_L, float max0, float min0)
{


    float stren = cp.tmstrength;
    float edgest = params->epd.edgeStopping;
    float sca = params->epd.scale;
    float gamm = params->wavelet.gamma;
    float rew = params->epd.reweightingIterates;
    EdgePreservingDecomposition epd2 (W_L, H_L);
    cp.TMmeth = 2; //default after testing

    if (cp.TMmeth == 1) {
        min0 = 0.0f;
        max0 = 32768.f;
    } else if (cp.TMmeth == 2) {
        min0 = 0.0f;
    }

    //  max0=32768.f;
#ifdef _RT_NESTED_OPENMP
    #pragma omp parallel for
#endif

    for (int i = 0; i < W_L * H_L; i++) {
        WavCoeffs_L0[i] = (WavCoeffs_L0[i] - min0) / max0;
        WavCoeffs_L0[i] *= gamm;
    }

    float Compression = expf (-stren);      //This modification turns numbers symmetric around 0 into exponents.
    float DetailBoost = stren;

    if (stren < 0.0f) {
        DetailBoost = 0.0f;    //Go with effect of exponent only if uncompressing.
    }

    //Auto select number of iterates. Note that p->EdgeStopping = 0 makes a Gaussian blur.
    if (Iterates == 0) {
        Iterates = (unsigned int) (edgest * 15.0f);
    }


<<<<<<< HEAD
    epd2.CompressDynamicRange (WavCoeffs_L0, (float)sca / skip, edgest, Compression, DetailBoost, Iterates, rew, WavCoeffs_L0);
=======
    epd2.CompressDynamicRange(WavCoeffs_L0, (float)sca / skip, edgest, Compression, DetailBoost, Iterates, rew);
>>>>>>> e8bbefef

    //Restore past range, also desaturate a bit per Mantiuk's Color correction for tone mapping.
#ifdef _RT_NESTED_OPENMP
    #pragma omp parallel for            // removed schedule(dynamic,10)
#endif

    for (int ii = 0; ii < W_L * H_L; ii++) {
        WavCoeffs_L0[ii] = WavCoeffs_L0[ii] * max0 * (1.f / gamm) + min0;
    }
}

void ImProcFunctions::WaveletcontAllLfinal (wavelet_decomposition &WaveletCoeffs_L, struct cont_params &cp, float *mean, float *sigma, float *MaxP, const WavOpacityCurveWL & waOpacityCurveWL)
{
    int maxlvl = WaveletCoeffs_L.maxlevel();
    float * WavCoeffs_L0 = WaveletCoeffs_L.coeff0;

    for (int dir = 1; dir < 4; dir++) {
        for (int lvl = 0; lvl < maxlvl; lvl++) {
            int Wlvl_L = WaveletCoeffs_L.level_W (lvl);
            int Hlvl_L = WaveletCoeffs_L.level_H (lvl);
            float ** WavCoeffs_L = WaveletCoeffs_L.level_coeffs (lvl);
            finalContAllL (WavCoeffs_L, WavCoeffs_L0, lvl, dir, cp, Wlvl_L, Hlvl_L, mean, sigma, MaxP, waOpacityCurveWL);
        }
    }
}


void ImProcFunctions::WaveletcontAllL (LabImage * labco, float ** varhue, float **varchrom, wavelet_decomposition &WaveletCoeffs_L,
                                       struct cont_params &cp, int skip, float *mean, float *meanN, float *sigma, float *sigmaN, float *MaxP, float *MaxN, const WavCurve & wavCLVCcurve, const WavOpacityCurveW & waOpacityCurveW, const WavOpacityCurveWL & waOpacityCurveWL, FlatCurve* ChCurve, bool Chutili)
{
    int maxlvl = WaveletCoeffs_L.maxlevel();
    int W_L = WaveletCoeffs_L.level_W (0);
    int H_L = WaveletCoeffs_L.level_H (0);
    float * WavCoeffs_L0 = WaveletCoeffs_L.coeff0;

    float maxh = 2.5f; //amplification contrast above mean
    float maxl = 2.5f; //reduction contrast under mean
    float contrast = cp.contrast;
    float multL = (float)contrast * (maxl - 1.f) / 100.f + 1.f;
    float multH = (float) contrast * (maxh - 1.f) / 100.f + 1.f;
    double avedbl = 0.f; // use double precision for big summations
    float max0 = 0.f;
    float min0 = FLT_MAX;

    if (contrast != 0.f || (cp.tonemap  && cp.resena)) { // contrast = 0.f means that all will be multiplied by 1.f, so we can skip this step
#ifdef _RT_NESTED_OPENMP
        #pragma omp parallel for reduction(+:avedbl) num_threads(wavNestedLevels) if(wavNestedLevels>1)
#endif

        for (int i = 0; i < W_L * H_L; i++) {
            avedbl += WavCoeffs_L0[i];
        }

#ifdef _RT_NESTED_OPENMP
        #pragma omp parallel num_threads(wavNestedLevels) if(wavNestedLevels>1)
#endif
        {
            float lminL = FLT_MAX;
            float lmaxL = 0.f;

#ifdef _RT_NESTED_OPENMP
            #pragma omp for
#endif

            for (int i = 0; i < W_L * H_L; i++) {
                if (WavCoeffs_L0[i] < lminL) {
                    lminL = WavCoeffs_L0[i];
                }

                if (WavCoeffs_L0[i] > lmaxL) {
                    lmaxL = WavCoeffs_L0[i];
                }

            }

#ifdef _RT_NESTED_OPENMP
            #pragma omp critical
#endif
            {
                if (lminL < min0) {
                    min0 = lminL;
                }

                if (lmaxL > max0) {
                    max0 = lmaxL;
                }
            }

        }

    }

    //      printf("MAXmax0=%f MINmin0=%f\n",max0,min0);

//tone mapping
    if (cp.tonemap && cp.contmet == 2  && cp.resena) {
        //iterate = 5
        EPDToneMapResid (WavCoeffs_L0, 5, skip, cp, W_L, H_L, max0, min0);

    }

//end tonemapping


    max0 /= 327.68f;
    min0 /= 327.68f;
    float ave = avedbl / (double) (W_L * H_L);
    float av = ave / 327.68f;
    float ah = (multH - 1.f) / (av - max0); //
    float bh = 1.f - max0 * ah;
    float al = (multL - 1.f) / (av - min0);
    float bl = 1.f - min0 * al;
    float factorx = 1.f;
//      float *koeLi[9];
//      float maxkoeLi[9];
    float *koeLi[12];
    float maxkoeLi[12];

    float *koeLibuffer = nullptr;

    for (int y = 0; y < 12; y++) {
        maxkoeLi[y] = 0.f;    //9
    }

    koeLibuffer = new float[12 * H_L * W_L]; //12

    for (int i = 0; i < 12; i++) { //9
        koeLi[i] = &koeLibuffer[i * W_L * H_L];
    }

    for (int j = 0; j < 12; j++) //9
        for (int i = 0; i < W_L * H_L; i++) {
            koeLi[j][i] = 0.f;
        }

#ifdef _RT_NESTED_OPENMP
    #pragma omp parallel num_threads(wavNestedLevels) if(wavNestedLevels>1)
#endif
    {
        if (contrast != 0.f  && cp.resena) { // contrast = 0.f means that all will be multiplied by 1.f, so we can skip this step
            {
#ifdef _RT_NESTED_OPENMP
                #pragma omp for
#endif

                for (int i = 0; i < W_L * H_L; i++) { //contrast
                    if (WavCoeffs_L0[i] < 32768.f) {
                        float prov;

                        if ( WavCoeffs_L0[i] > ave) {
                            float kh = ah * (WavCoeffs_L0[i] / 327.68f) + bh;
                            prov = WavCoeffs_L0[i];
                            WavCoeffs_L0[i] = ave + kh * (WavCoeffs_L0[i] - ave);
                        } else {
                            float kl = al * (WavCoeffs_L0[i] / 327.68f) + bl;
                            prov = WavCoeffs_L0[i];
                            WavCoeffs_L0[i] = ave - kl * (ave - WavCoeffs_L0[i]);
                        }

                        float diflc = WavCoeffs_L0[i] - prov;
                        diflc *= factorx;
                        WavCoeffs_L0[i] =  prov + diflc;
                    }
                }
            }
        }

        if (cp.tonemap && cp.contmet == 1  && cp.resena) {
            float maxp = max0 * 256.f;
            float minp = min0 * 256.f;
#ifdef _RT_NESTED_OPENMP
            #pragma omp single
#endif
            ContrastResid (WavCoeffs_L0, 5, skip, cp, W_L, H_L, maxp, minp, ave, ah, bh, al, bl, factorx );
        }

#ifdef _RT_NESTED_OPENMP
        #pragma omp barrier
#endif

        if ((cp.conres != 0.f || cp.conresH != 0.f) && cp.resena) { // cp.conres = 0.f and cp.comresH = 0.f means that all will be multiplied by 1.f, so we can skip this step
#ifdef _RT_NESTED_OPENMP
            #pragma omp for nowait
#endif

            for (int i = 0; i < W_L * H_L; i++) {
                float LL = WavCoeffs_L0[i];
                float LL100 = LL / 327.68f;
                float tran = 5.f;//transition
                //shadow
                float alp = 3.f; //increase contrast sahdow in lowlights  between 1 and ??

                if (cp.th > (100.f - tran)) {
                    tran = 100.f - cp.th;
                }

                if (LL100 < cp.th) {
                    float aalp = (1.f - alp) / cp.th; //no changes for LL100 = cp.th
                    float kk = aalp * LL100 + alp;
                    WavCoeffs_L0[i] *= (1.f + kk * cp.conres / 200.f);
                } else if (LL100 < cp.th + tran) {
                    float ath = -cp.conres / tran;
                    float bth = cp.conres - ath * cp.th;
                    WavCoeffs_L0[i] *= (1.f + (LL100 * ath + bth) / 200.f);
                }

                //highlight
                tran = 5.f;

                if (cp.thH < (tran)) {
                    tran = cp.thH;
                }

                if (LL100 > cp.thH) {
                    WavCoeffs_L0[i] *= (1.f + cp.conresH / 200.f);
                } else if (LL100 > (cp.thH - tran)) {
                    float athH = cp.conresH / tran;
                    float bthH = cp.conresH - athH * cp.thH;
                    WavCoeffs_L0[i] *= (1.f + (LL100 * athH + bthH) / 200.f);
                }
            }
        }

        //enabled Lipschitz..replace simple by complex edge detection
        // I found this concept on the web (doctoral thesis on medical Imaging)
        // I was inspired by the principle of Canny and Lipschitz (continuity and derivability)
        // I adapted the principle but have profoundly changed the algorithm
        // One can 1) change all parameters and found good parameters;
        //one can also chnage in calckoe
        float edd = settings->ed_detec;
        float eddlow = settings->ed_low; //5 to 40
        //  float eddlipinfl=settings->ed_lipinfl;
        //  float eddlipampl=settings->ed_lipampl;
        float eddlipinfl = 0.005f * cp.edgsens + 0.4f;
        float eddlipampl = 1.f + cp.edgampl / 50.f;
        //  float eddlow=5.f + cp.edgampl/2.f;//settings->ed_low;//5 to 40


        if (cp.detectedge) { //enabled Lipschitz control...more memory..more time...
            float *tmCBuffer = new float[H_L * W_L];
            float *tmC[H_L];

            for (int i = 0; i < H_L; i++) {
                tmC[i] = &tmCBuffer[i * W_L];
            }

#ifdef _RT_NESTED_OPENMP
            #pragma omp for schedule(dynamic) collapse(2)
#endif

            for (int lvl = 0; lvl < 4; lvl++) {
                for (int dir = 1; dir < 4; dir++) {
                    int W_L = WaveletCoeffs_L.level_W (lvl);
                    int H_L = WaveletCoeffs_L.level_H (lvl);

                    float ** WavCoeffs_LL = WaveletCoeffs_L.level_coeffs (lvl);
                    calckoe (WavCoeffs_LL, cp, koeLi, lvl , dir, W_L, H_L, edd, maxkoeLi, tmC);
                    // return convolution KoeLi and maxkoeLi of level 0 1 2 3 and Dir Horiz, Vert, Diag
                }
            }

            delete [] tmCBuffer;

            float aamp = 1.f + cp.eddetthrHi / 100.f;

            for (int lvl = 0; lvl < 4; lvl++) {
#ifdef _RT_NESTED_OPENMP
                #pragma omp for schedule(dynamic,16)
#endif

                for (int i = 1; i < H_L - 1; i++) {
                    for (int j = 1; j < W_L - 1; j++) {
                        //treatment of koeLi and maxkoeLi
                        float interm = 0.f;

                        if (cp.lip3 && cp.lipp) {
                            // comparaison between pixel and neighbours
                            const auto neigh = cp.neigh == 1;
                            const auto kneigh = neigh ? 28.f : 38.f;
                            const auto somm = neigh ? 40.f : 50.f;

                            for (int dir = 1; dir < 4; dir++) { //neighbours proxi
                                koeLi[lvl * 3 + dir - 1][i * W_L + j] = (kneigh * koeLi[lvl * 3 + dir - 1][i * W_L + j] + 2.f * koeLi[lvl * 3 + dir - 1][ (i - 1) * W_L + j] + 2.f * koeLi[lvl * 3 + dir - 1][ (i + 1) * W_L + j]
                                                                        + 2.f * koeLi[lvl * 3 + dir - 1][i * W_L + j + 1] + 2.f * koeLi[lvl * 3 + dir - 1][i * W_L + j - 1] + koeLi[lvl * 3 + dir - 1][ (i - 1) * W_L + j - 1]
                                                                        + koeLi[lvl * 3 + dir - 1][ (i - 1) * W_L + j + 1] + koeLi[lvl * 3 + dir - 1][ (i + 1) * W_L + j - 1] + koeLi[lvl * 3 + dir - 1][ (i + 1) * W_L + j + 1]) / somm;
                            }
                        }

                        for (int dir = 1; dir < 4; dir++) {
                            //here I evaluate combinaison of vert / diag / horiz...we are with multiplicators of the signal
                            interm += SQR (koeLi[lvl * 3 + dir - 1][i * W_L + j]);
                        }

                        interm = sqrt (interm);

//                  interm /= 1.732f;//interm = pseudo variance koeLi
                        interm *= 0.57736721f;
                        float kampli = 1.f;
                        float eps = 0.0001f;
                        // I think this double ratio (alph, beta) is better than arctg

                        float alph = koeLi[lvl * 3][i * W_L + j] / (koeLi[lvl * 3 + 1][i * W_L + j] + eps); //ratio between horizontal and vertical
                        float beta = koeLi[lvl * 3 + 2][i * W_L + j] / (koeLi[lvl * 3 + 1][i * W_L + j] + eps); //ratio between diagonal and horizontal

                        float alipinfl = (eddlipampl - 1.f) / (1.f - eddlipinfl);
                        float blipinfl = eddlipampl - alipinfl;

                        //alph evaluate the direction of the gradient regularity Lipschitz
                        // if = 1 we are on an edge
                        // if 0 we are not
                        // we can change and use log..or Arctg but why ?? we can change if need ...
                        //Liamp=1 for eddlipinfl
                        //liamp > 1 for alp >eddlipinfl and alph < 1
                        //Liamp < 1 for alp < eddlipinfl and alph > 0
                        if (alph > 1.f) {
                            alph = 1.f / alph;
                        }

                        if (beta > 1.f) {
                            beta = 1.f / beta;
                        }

                        //take into account diagonal
                        //if in same value OK
                        //if not no edge or reduction
                        float bet = 1.f;

                        //if(cp.lip3) {//enhance algorithm
                        if (alph > eddlipinfl && beta < 0.85f * eddlipinfl) { //0.85 arbitrary value ==> eliminate from edge if H V D too different
                            bet = beta;
                        }

                        //}
                        float AmpLip = 1.f;

                        if (alph > eddlipinfl) {
                            AmpLip = alipinfl * alph + blipinfl;    //If beta low reduce kampli
                            kampli = SQR (bet) * AmpLip * aamp;
                        } else {
                            AmpLip = (1.f / eddlipinfl) * SQR (SQR (alph * bet));  //Strong Reduce if beta low
                            kampli = AmpLip / aamp;
                        }

                        // comparaison betwwen pixel and neighbours to do ==> I think 3 dir above is better
                        /*      if(cp.lip3){
                                koeLi[lvl*3][i*W_L + j] = (koeLi[lvl*3][i*W_L + j] + koeLi[lvl*3][(i-1)*W_L + j] + koeLi[lvl*3][(i+1)*W_L + j]
                                        + koeLi[lvl*3][i*W_L + j+1] + koeLi[lvl*3][i*W_L + j-1] + koeLi[lvl*3][(i-1)*W_L + j-1]
                                        + koeLi[lvl*3][(i-1)*W_L + j+1] +koeLi[lvl*3][(i+1)*W_L + j-1] +koeLi[lvl*3][(i+1)*W_L + j+1])/9.f;
                                }
                        */
                        // apply to each direction Wavelet level : horizontal / vertiacle / diagonal
                        //interm += SQR(koeLi[lvl*3 + dir-1][i*W_L + j]);

                        interm *= kampli;

                        if (interm < cp.eddetthr / eddlow) {
                            interm = 0.01f;    //eliminate too low values
                        }

                        //we can change this part of algo==> not equal but ponderate
                        koeLi[lvl * 3][i * W_L + j] = koeLi[lvl * 3 + 1][i * W_L + j] = koeLi[lvl * 3 + 2][i * W_L + j] = interm; //new value
                        //here KoeLi contains values where gradient is high and coef high, and eliminate low values...
                    }
                }
            }

            // end
        }

#ifdef _RT_NESTED_OPENMP
        #pragma omp for schedule(dynamic) collapse(2)
#endif

        for (int dir = 1; dir < 4; dir++) {
            for (int lvl = 0; lvl < maxlvl; lvl++) {

                int Wlvl_L = WaveletCoeffs_L.level_W (lvl);
                int Hlvl_L = WaveletCoeffs_L.level_H (lvl);

                float ** WavCoeffs_L = WaveletCoeffs_L.level_coeffs (lvl);

                ContAllL (koeLi, maxkoeLi, true, maxlvl, labco,  varhue, varchrom, WavCoeffs_L, WavCoeffs_L0, lvl, dir, cp, Wlvl_L, Hlvl_L, skip, mean, meanN, sigma, sigmaN, MaxP, MaxN, wavCLVCcurve, waOpacityCurveW, ChCurve, Chutili);


            }
        }
    }

    //delete edge detection
    if (koeLibuffer) {
        delete [] koeLibuffer;
    }
}

void ImProcFunctions::WaveletAandBAllAB (LabImage * labco, float ** varhue, float **varchrom, wavelet_decomposition &WaveletCoeffs_a, wavelet_decomposition &WaveletCoeffs_b,
        struct cont_params &cp, const WavOpacityCurveW & waOpacityCurveW, FlatCurve* hhCurve, bool hhutili)
{
    //   StopWatch Stop1("WaveletAandBAllAB");
    if (hhutili  && cp.resena) {  // H=f(H)
        int W_L = WaveletCoeffs_a.level_W (0);
        int H_L = WaveletCoeffs_a.level_H (0);

        float * WavCoeffs_a0 = WaveletCoeffs_a.coeff0;
        float * WavCoeffs_b0 = WaveletCoeffs_b.coeff0;
#ifdef _RT_NESTED_OPENMP
        #pragma omp parallel num_threads(wavNestedLevels) if(wavNestedLevels>1)
#endif
        {
#ifdef __SSE2__
            float huebuffer[W_L] ALIGNED64;
            float chrbuffer[W_L] ALIGNED64;
#endif // __SSE2__
#ifdef _RT_NESTED_OPENMP
            #pragma omp for schedule(dynamic,16)
#endif

            for (int i = 0; i < H_L; i++) {
#ifdef __SSE2__
                // precalculate hue and chr
                int k;

                for (k = 0; k < W_L - 3; k += 4) {
                    __m128 av = LVFU (WavCoeffs_a0[i * W_L + k]);
                    __m128 bv = LVFU (WavCoeffs_b0[i * W_L + k]);
                    __m128 huev = xatan2f (bv, av);
                    __m128 chrv = _mm_sqrt_ps (SQRV (av) + SQRV (bv));
                    STVF (huebuffer[k], huev);
                    STVF (chrbuffer[k], chrv);
                }

                for (; k < W_L; k++) {
                    huebuffer[k] = xatan2f (WavCoeffs_b0[i * W_L + k], WavCoeffs_a0[i * W_L + k]);
                    chrbuffer[k] = sqrtf (SQR (WavCoeffs_b0[i * W_L + k]) + SQR (WavCoeffs_a0[i * W_L + k])) / 327.68f;
                }

#endif // __SSE2__

                for (int j = 0; j < W_L; j++) {

#ifdef __SSE2__
                    float hueR = huebuffer[j];
                    float chR = chrbuffer[j];
#else
                    float hueR = xatan2f (WavCoeffs_b0[i * W_L + j], WavCoeffs_a0[i * W_L + j]);
                    float chR = sqrtf (SQR (WavCoeffs_b0[i * W_L + j]) + SQR (WavCoeffs_a0[i * W_L + j]));
#endif
                    /*      if (editID == EUID_WW_HHCurve) {//H pipette
                                            float valpar =Color::huelab_to_huehsv2(hueR);
                                            editWhatever->v(i,j) = valpar;
                                    }
                    */
                    float valparam = float ((hhCurve->getVal (Color::huelab_to_huehsv2 (hueR)) - 0.5f) * 1.7f) + hueR; //get H=f(H)  1.7 optimisation !
                    float2 sincosval = xsincosf (valparam);
                    WavCoeffs_a0[i * W_L + j] = chR * sincosval.y;
                    WavCoeffs_b0[i * W_L + j] = chR * sincosval.x;
                }
            }
        }
    }

}

void ImProcFunctions::WaveletcontAllAB (LabImage * labco, float ** varhue, float **varchrom, wavelet_decomposition &WaveletCoeffs_ab, const WavOpacityCurveW & waOpacityCurveW,
                                        struct cont_params &cp, const bool useChannelA)
{

    int maxlvl = WaveletCoeffs_ab.maxlevel();
    int W_L = WaveletCoeffs_ab.level_W (0);
    int H_L = WaveletCoeffs_ab.level_H (0);

    float * WavCoeffs_ab0 = WaveletCoeffs_ab.coeff0;

#ifdef _RT_NESTED_OPENMP
    #pragma omp parallel num_threads(wavNestedLevels) if(wavNestedLevels>1)
#endif
    {
        if (cp.chrores != 0.f  && cp.resena) { // cp.chrores == 0.f means all will be multiplied by 1.f, so we can skip the processing of residual

#ifdef _RT_NESTED_OPENMP
            #pragma omp for nowait
#endif

            for (int i = 0; i < W_L * H_L; i++) {
                const float skyprot = cp.sky;
                //chroma
                int ii = i / W_L;
                int jj = i - ii * W_L;
                float modhue = varhue[ii][jj];
                float scale = 1.f;

                if (skyprot > 0.f) {
                    if ((modhue < cp.t_ry && modhue > cp.t_ly)) {
                        scale = (100.f - cp.sky) / 100.1f;
                    } else if ((modhue >= cp.t_ry && modhue < cp.b_ry)) {
                        scale = (100.f - cp.sky) / 100.1f;
                        float ar = (scale - 1.f) / (cp.t_ry - cp.b_ry);
                        float br = scale - cp.t_ry * ar;
                        scale = ar * modhue + br;
                    } else if ((modhue > cp.b_ly && modhue < cp.t_ly)) {
                        scale = (100.f - cp.sky) / 100.1f;
                        float al = (scale - 1.f) / (-cp.b_ly + cp.t_ly);
                        float bl = scale - cp.t_ly * al;
                        scale = al * modhue + bl;
                    }
                } else if (skyprot < 0.f) {
                    if ((modhue > cp.t_ry || modhue < cp.t_ly)) {
                        scale = (100.f + cp.sky) / 100.1f;
                    }

                    /*  else if((modhue >= cp.t_ry && modhue < cp.b_ry)) {
                            scale=(100.f+cp.sky)/100.1f;
                            float ar=(scale-1.f)/(cp.t_ry- cp.b_ry);
                            float br=scale-cp.t_ry*ar;
                            scale=ar*modhue+br;
                        }
                        else if((modhue > cp.b_ly && modhue < cp.t_ly)) {
                            scale=(100.f+cp.sky)/100.1f;
                            float al=(scale-1.f)/(-cp.b_ly + cp.t_ly);
                            float bl=scale-cp.t_ly*al;
                            scale=al*modhue+bl;
                        }
                    */
                }

                WavCoeffs_ab0[i] *= (1.f + cp.chrores * (scale) / 100.f);

            }
        }

        if (cp.cbena  && cp.resena) { //if user select Toning and color balance

#ifdef _RT_NESTED_OPENMP
            #pragma omp for nowait
#endif

            for (int i = 0; i < W_L * H_L; i++) {
                int ii = i / W_L;
                int jj = i - ii * W_L;
                float LL = (labco->L[ii * 2][jj * 2]) / 327.68f; //I use labco but I can use also WavCoeffs_L0 (more exact but more memory)

                float sca = 1.f; //amplifer - reducter...about 1, but perhaps 0.6 or 1.3

                if (useChannelA) { //green red (little magenta)
                    //transition to avoid artifacts with 6 between 30 to 36 and  63 to 69
                    float aa = (cp.grmed - cp.grlow) / 6.f;
                    float bb = cp.grlow - 30.f * aa;
                    float aaa = (cp.grhigh - cp.grmed) / 6.f;
                    float bbb = cp.grmed - 63.f * aaa;

                    if (LL < 30.f) { //shadows
                        WavCoeffs_ab0[i] += cp.grlow * (sca) * 300.f;
                    } else if (LL >= 30.f && LL < 36.f) { //transition
                        float tr = aa * LL + bb;
                        WavCoeffs_ab0[i] += tr * (sca) * 300.f;
                    } else if (LL >= 36.f && LL < 63.f) { //midtones
                        WavCoeffs_ab0[i] += cp.grmed * (sca) * 300.f;
                    } else if (LL >= 63.f && LL < 69.f) { //transition
                        float trh = aaa * LL + bbb;
                        WavCoeffs_ab0[i] += trh * (sca) * 300.f;
                    } else if (LL >= 69.f) { //highlights
                        WavCoeffs_ab0[i] += cp.grhigh * (sca) * 300.f;
                    }
                } else { //blue yellow
                    //transition with 6 between 30 to 36 and 63 to 69
                    float aa1 = (cp.blmed - cp.bllow) / 6.f;
                    float bb1 = cp.bllow - 30.f * aa1;
                    float aaa1 = (cp.blhigh - cp.blmed) / 6.f;
                    float bbb1 = cp.blmed - 63.f * aaa1;

                    if (LL < 30.f) {
                        WavCoeffs_ab0[i] += cp.bllow * (sca) * 300.f;
                    } else if (LL >= 30.f && LL < 36.f) {
                        float tr1 = aa1 * LL + bb1;
                        WavCoeffs_ab0[i] += tr1 * (sca) * 300.f;
                    } else if (LL >= 36.f && LL < 63.f) {
                        WavCoeffs_ab0[i] += cp.blmed * (sca) * 300.f;
                    } else if (LL >= 63.f && LL < 69.f) {
                        float trh1 = aaa1 * LL + bbb1;
                        WavCoeffs_ab0[i] += trh1 * (sca) * 300.f;
                    } else if (LL >= 69.f) {
                        WavCoeffs_ab0[i] += cp.blhigh * (sca) * 300.f;
                    }
                }
            }
        }

#ifdef _RT_NESTED_OPENMP
        #pragma omp for schedule(dynamic) collapse(2)
#endif

        for (int dir = 1; dir < 4; dir++) {
            for (int lvl = 0; lvl < maxlvl; lvl++) {

                int Wlvl_ab = WaveletCoeffs_ab.level_W (lvl);
                int Hlvl_ab = WaveletCoeffs_ab.level_H (lvl);

                float ** WavCoeffs_ab = WaveletCoeffs_ab.level_coeffs (lvl);
                ContAllAB (labco,  maxlvl, varhue, varchrom, WavCoeffs_ab, WavCoeffs_ab0, lvl, dir, waOpacityCurveW, cp, Wlvl_ab, Hlvl_ab, useChannelA);
            }
        }


    }
}

//%%%%%%%%%%%%%%%%%%%%%%%%%%%%%%%%%%%%%%%%%%%%%%%%%%%%%%
//%%%%%%%%%%%%%%%%%%%%%%%%%%%%%%%%%%%%%%%%%%%%%%%%%%%%%%

void ImProcFunctions::calckoe (float ** WavCoeffs_LL, const struct cont_params& cp, float *koeLi[12], int level, int dir, int W_L, int H_L, float edd, float *maxkoeLi, float **tmC)
{
    int borderL = 2;

//  printf("cpedth=%f\n",cp.eddetthr);
    if (cp.eddetthr < 30.f) {
        borderL = 1;

        // I calculate coefficients with r size matrix 3x3 r=1 ; 5x5 r=2; 7x7 r=3
        /*
        float k[2*r][2*r];
        for(int i=1;i<=(2*r+1);i++) {
                    for(int j=1;j<=(2*r+1);j++) {
                        k[i][j]=(1.f/6.283*sigma*sigma)*exp(-SQR(i-r-1)+SQR(j-r-1)/2.f*SQR(sigma));
                    }
        }
        //I could also use Gauss.h for 3x3
        // If necessary I can put a 7x7 matrix
        */
        for (int i = 1; i < H_L - 1; i++) { //sigma=0.55
            for (int j = 1; j < W_L - 1; j++) {
                tmC[i][j] = (8.94f * WavCoeffs_LL[dir][i * W_L + j] + 1.71f * (WavCoeffs_LL[dir][ (i - 1) * W_L + j] + 1.71f * WavCoeffs_LL[dir][ (i + 1) * W_L + j]
                             + 1.71f * WavCoeffs_LL[dir][i * W_L + j + 1] + 1.71f * WavCoeffs_LL[dir][i * W_L + j - 1]) + 0.33f * WavCoeffs_LL[dir][ (i - 1) * W_L + j - 1]
                             + 0.33f * WavCoeffs_LL[dir][ (i - 1) * W_L + j + 1] + 0.33f * WavCoeffs_LL[dir][ (i + 1) * W_L + j - 1] + 0.33f * WavCoeffs_LL[dir][ (i + 1) * W_L + j + 1]) * 0.0584795f;
                // apply to each direction Wavelet level : horizontal / vertiacle / diagonal


            }
        }
    } else if (cp.eddetthr >= 30.f && cp.eddetthr < 50.f) {
        borderL = 1;

        for (int i = 1; i < H_L - 1; i++) { //sigma=0.85
            for (int j = 1; j < W_L - 1; j++) {
                tmC[i][j] = (4.0091f * WavCoeffs_LL[dir][i * W_L + j] + 2.0068f * (WavCoeffs_LL[dir][ (i - 1) * W_L + j] + 2.0068f * WavCoeffs_LL[dir][ (i + 1) * W_L + j]
                             + 2.0068f * WavCoeffs_LL[dir][i * W_L + j + 1] + 2.0068f * WavCoeffs_LL[dir][i * W_L + j - 1]) + 1.0045f * WavCoeffs_LL[dir][ (i - 1) * W_L + j - 1]
                             + 1.0045f * WavCoeffs_LL[dir][ (i - 1) * W_L + j + 1] + 1.0045f * WavCoeffs_LL[dir][ (i + 1) * W_L + j - 1] + 1.0045f * WavCoeffs_LL[dir][ (i + 1) * W_L + j + 1]) * 0.062288f;
                // apply to each direction Wavelet level : horizontal / vertiacle / diagonal


            }
        }
    }


    else if (cp.eddetthr >= 50.f && cp.eddetthr < 75.f) {
        borderL = 1;

        for (int i = 1; i < H_L - 1; i++) {
            for (int j = 1; j < W_L - 1; j++) { //sigma=1.1
                tmC[i][j] = (3.025f * WavCoeffs_LL[dir][i * W_L + j] + 2.001f * (WavCoeffs_LL[dir][ (i - 1) * W_L + j] + 2.001f * WavCoeffs_LL[dir][ (i + 1) * W_L + j]
                             + 2.001f * WavCoeffs_LL[dir][i * W_L + j + 1] + 2.001f * WavCoeffs_LL[dir][i * W_L + j - 1]) + 1.323f * WavCoeffs_LL[dir][ (i - 1) * W_L + j - 1]
                             + 1.323f * WavCoeffs_LL[dir][ (i - 1) * W_L + j + 1] + 1.323f * WavCoeffs_LL[dir][ (i + 1) * W_L + j - 1] + 1.323f * WavCoeffs_LL[dir][ (i + 1) * W_L + j + 1]) * 0.06127f;
            }
        }
    }

    else if (cp.eddetthr >= 75.f) {
        borderL = 2;

        //if(cp.lip3 && level > 1) {
        if (level > 1) { // do not activate 5x5 if level 0 or 1

            for (int i = 2; i < H_L - 2; i++) {
                for (int j = 2; j < W_L - 2; j++) {
                    // Gaussian 1.1
                    // 0.5 2 3 2 0.5
                    // 2 7 10 7 2
                    // 3 10 15 10 3
                    // 2 7 10 7 2
                    // 0.5 2 3 2 0.5
                    // divi 113
                    //Gaussian 1.4
                    // 2 4 5 4 2
                    // 4 9 12 9 4
                    // 5 12 15 12 5
                    // 4 9 12 9 4
                    // 2 4 5 4 2
                    // divi 159
                    if (cp.eddetthr < 85.f) { //sigma=1.1
                        tmC[i][j] = (15.f * WavCoeffs_LL[dir][i * W_L + j]  + 10.f * WavCoeffs_LL[dir][ (i - 1) * W_L + j] + 10.f * WavCoeffs_LL[dir][ (i + 1) * W_L + j]
                                     + 10.f * WavCoeffs_LL[dir][i * W_L + j + 1] + 10.f * WavCoeffs_LL[dir][i * W_L + j - 1] + 7.f * WavCoeffs_LL[dir][ (i - 1) * W_L + j - 1]
                                     + 7.f * WavCoeffs_LL[dir][ (i - 1) * W_L + j + 1] + 7.f * WavCoeffs_LL[dir][ (i + 1) * W_L + j - 1] + 7.f * WavCoeffs_LL[dir][ (i + 1) * W_L + j + 1]
                                     + 3.f * WavCoeffs_LL[dir][ (i - 2) * W_L + j] + 3.f * WavCoeffs_LL[dir][ (i + 2) * W_L + j] + 3.f * WavCoeffs_LL[dir][i * W_L + j - 2] + 3.f * WavCoeffs_LL[dir][i * W_L + j + 2]
                                     + 2.f * WavCoeffs_LL[dir][ (i - 2) * W_L + j - 1] + 2.f * WavCoeffs_LL[dir][ (i - 2) * W_L + j + 1] + 2.f * WavCoeffs_LL[dir][ (i + 2) * W_L + j + 1] + 2.f * WavCoeffs_LL[dir][ (i + 2) * W_L + j - 1]
                                     + 2.f * WavCoeffs_LL[dir][ (i - 1) * W_L + j - 2] + 2.f * WavCoeffs_LL[dir][ (i - 1) * W_L + j + 2] + 2.f * WavCoeffs_LL[dir][ (i + 1) * W_L + j + 2] + 2.f * WavCoeffs_LL[dir][ (i + 1) * W_L + j - 2]
                                     + 0.5f * WavCoeffs_LL[dir][ (i - 2) * W_L + j - 2] + 0.5f * WavCoeffs_LL[dir][ (i - 2) * W_L + j + 2] + 0.5f * WavCoeffs_LL[dir][ (i + 2) * W_L + j - 2] + 0.5f * WavCoeffs_LL[dir][ (i + 2) * W_L + j + 2]
                                    ) * 0.0088495f;

                    }

                    else {//sigma=1.4
                        tmC[i][j] = (15.f * WavCoeffs_LL[dir][i * W_L + j] + 12.f * WavCoeffs_LL[dir][ (i - 1) * W_L + j] + 12.f * WavCoeffs_LL[dir][ (i + 1) * W_L + j]
                                     + 12.f * WavCoeffs_LL[dir][i * W_L + j + 1] + 12.f * WavCoeffs_LL[dir][i * W_L + j - 1] + 9.f * WavCoeffs_LL[dir][ (i - 1) * W_L + j - 1]
                                     + 9.f * WavCoeffs_LL[dir][ (i - 1) * W_L + j + 1] + 9.f * WavCoeffs_LL[dir][ (i + 1) * W_L + j - 1] + 9.f * WavCoeffs_LL[dir][ (i + 1) * W_L + j + 1]
                                     + 5.f * WavCoeffs_LL[dir][ (i - 2) * W_L + j] + 5.f * WavCoeffs_LL[dir][ (i + 2) * W_L + j] + 5.f * WavCoeffs_LL[dir][i * W_L + j - 2] + 5.f * WavCoeffs_LL[dir][i * W_L + j + 2]
                                     + 4.f * WavCoeffs_LL[dir][ (i - 2) * W_L + j - 1] + 4.f * WavCoeffs_LL[dir][ (i - 2) * W_L + j + 1] + 4.f * WavCoeffs_LL[dir][ (i + 2) * W_L + j + 1] + 4.f * WavCoeffs_LL[dir][ (i + 2) * W_L + j - 1]
                                     + 4.f * WavCoeffs_LL[dir][ (i - 1) * W_L + j - 2] + 4.f * WavCoeffs_LL[dir][ (i - 1) * W_L + j + 2] + 4.f * WavCoeffs_LL[dir][ (i + 1) * W_L + j + 2] + 4.f * WavCoeffs_LL[dir][ (i + 1) * W_L + j - 2]
                                     + 2.f * WavCoeffs_LL[dir][ (i - 2) * W_L + j - 2] + 2.f * WavCoeffs_LL[dir][ (i - 2) * W_L + j + 2] + 2.f * WavCoeffs_LL[dir][ (i + 2) * W_L + j - 2] + 2.f * WavCoeffs_LL[dir][ (i + 2) * W_L + j + 2]
                                    ) * 0.0062893f;
                    }


                    // apply to each direction Wavelet level : horizontal / vertiacle / diagonal
                }
            }
        }

    }


    /*
    // I suppress these 2 convolutions ==> lees good results==> probably because structure data different and also I compare to original value which have + and -
        for(int i = borderL; i < H_L-borderL; i++ ) {//[-1 0 1] x==>j
            for(int j = borderL; j < W_L-borderL; j++) {
            tmC[i][j]=- WavCoeffs_LL[dir][(i)*W_L + j-1] +  WavCoeffs_LL[dir][(i)*W_L + j+1];
            }
        }
        for(int i = borderL; i < H_L-borderL; i++ ) {//[1 0 -1] y==>i
            for(int j = borderL; j < W_L-borderL; j++) {
            tmC[i][j]= - WavCoeffs_LL[dir][(i-1)*W_L + j] + WavCoeffs_LL[dir][(i+1)*W_L + j];
            }
        }
    */

    float thr = 40.f; //avoid artifact eg. noise...to test
    float thr2 = 1.5f * edd; //edd can be modified in option ed_detect
    thr2 += cp.eddet / 30.f; //to test
    float diffFactor = (cp.eddet / 100.f);

    for (int i = 0; i < H_L; i++ ) {
        for (int j = 0; j < W_L; j++) {
            koeLi[level * 3 + dir - 1][i * W_L + j] = 1.f;
        }
    }

    for (int i = borderL; i < H_L - borderL; i++ ) {
        for (int j = borderL; j < W_L - borderL; j++) {
            // my own algo : probably a little false, but simpler as Lipschitz !
            // Thr2 = maximum of the function ==> Lipsitch says = probably edge
//                              float temp = WavCoeffs_LL[dir][i*W_L + j];
//                              if(temp>=0.f &&  temp < thr) temp = thr;
//                              if(temp < 0.f &&  temp > -thr) temp = -thr;
            float temp = max (fabsf (WavCoeffs_LL[dir][i * W_L + j]), thr );
            koeLi[level * 3 + dir - 1][i * W_L + j] = min (thr2, fabs (tmC[i][j] / temp)); // limit maxi

            //it will be more complicated to calculate both Wh and Wv, but we have also Wd==> pseudo Lipschitz
            if (koeLi[level * 3 + dir - 1][i * W_L + j] > maxkoeLi[level * 3 + dir - 1]) {
                maxkoeLi[level * 3 + dir - 1] = koeLi[level * 3 + dir - 1][i * W_L + j];
            }

            float diff = maxkoeLi[level * 3 + dir - 1] - koeLi[level * 3 + dir - 1][i * W_L + j];
            diff *= diffFactor;
            koeLi[level * 3 + dir - 1][i * W_L + j] = maxkoeLi[level * 3 + dir - 1] - diff;
        }
    }

}

void ImProcFunctions::finalContAllL (float ** WavCoeffs_L, float * WavCoeffs_L0, int level, int dir, struct cont_params &cp,
                                     int W_L, int H_L, float *mean, float *sigma, float *MaxP, const WavOpacityCurveWL & waOpacityCurveWL)
{
    if (cp.diagcurv  && cp.finena && MaxP[level] > 0.f && mean[level] != 0.f && sigma[level] != 0.f ) { //curve
        float insigma = 0.666f; //SD
        float logmax = log (MaxP[level]); //log Max
        float rapX = (mean[level] + sigma[level]) / MaxP[level]; //rapport between sD / max
        float inx = log (insigma);
        float iny = log (rapX);
        float rap = inx / iny; //koef
        float asig = 0.166f / sigma[level];
        float bsig = 0.5f - asig * mean[level];
        float amean = 0.5f / mean[level];

#ifdef _RT_NESTED_OPENMP
        #pragma omp parallel for schedule(dynamic, W_L * 16) num_threads(wavNestedLevels) if(wavNestedLevels>1)
#endif

        for (int i = 0; i < W_L * H_L; i++) {
            float absciss;

            if (fabsf (WavCoeffs_L[dir][i]) >= (mean[level] + sigma[level])) { //for max
                float valcour = xlogf (fabsf (WavCoeffs_L[dir][i]));
                float valc = valcour - logmax;
                float vald = valc * rap;
                absciss = xexpf (vald);
            } else if (fabsf (WavCoeffs_L[dir][i]) >= mean[level]) {
                absciss = asig * fabsf (WavCoeffs_L[dir][i]) + bsig;
            } else {
                absciss = amean * fabsf (WavCoeffs_L[dir][i]);
            }

            float kc = waOpacityCurveWL[absciss * 500.f] - 0.5f;
            float reduceeffect = kc <= 0.f ? 1.f : 1.5f;

            float kinterm = 1.f + reduceeffect * kc;
            kinterm = kinterm <= 0.f ? 0.01f : kinterm;

            WavCoeffs_L[dir][i] *=  kinterm;
        }
    }

    int choicelevel = atoi (params->wavelet.Lmethod.data()) - 1;
    choicelevel = choicelevel == -1 ? 4 : choicelevel;

    int choiceClevel = 0;

    if (params->wavelet.CLmethod == "one") {
        choiceClevel = 0;
    } else if (params->wavelet.CLmethod == "inf") {
        choiceClevel = 1;
    } else if (params->wavelet.CLmethod == "sup") {
        choiceClevel = 2;
    } else if (params->wavelet.CLmethod == "all") {
        choiceClevel = 3;
    }

    int choiceDir = 0;

    if (params->wavelet.Dirmethod == "one") {
        choiceDir = 1;
    } else if (params->wavelet.Dirmethod == "two") {
        choiceDir = 2;
    } else if (params->wavelet.Dirmethod == "thr") {
        choiceDir = 3;
    } else if (params->wavelet.Dirmethod == "all") {
        choiceDir = 0;
    }

    int dir1 = (choiceDir == 2) ? 1 : 2;
    int dir2 = (choiceDir == 3) ? 1 : 3;

    if (choiceClevel < 3) { // not all levels visible, paint residual
        if (level == 0) {
            if (cp.backm != 2) { // nothing to change when residual is used as background
                float backGroundColor = (cp.backm == 1) ? 12000.f : 0.f;

                for (int i = 0; i < W_L * H_L; i++) {
                    WavCoeffs_L0[i] = backGroundColor;
                }
            }
        }
    }

    if (choiceClevel == 0) { // Only one level

        if (choiceDir == 0) { // All directions
            if (level != choicelevel) { // zero all for the levels != choicelevel
                for (int dir = 1; dir < 4; dir++) {
                    for (int i = 0; i < W_L * H_L; i++) {
                        WavCoeffs_L[dir][i] = 0.f;
                    }
                }
            }
        } else { // zero the unwanted directions for level == choicelevel

            if (choicelevel >= cp.maxilev) {
                for (int dir = 1; dir < 4; dir++) {
                    for (int i = 0; i < W_L * H_L; i++) {
                        WavCoeffs_L[dir][i] = 0.f;
                    }
                }
            } else if (level != choicelevel) { // zero all for the levels != choicelevel
                for (int i = 0; i < W_L * H_L; i++) {
                    WavCoeffs_L[dir1][i] = WavCoeffs_L[dir2][i] = 0.f;
                }
            }
        }
    } else if (choiceClevel == 1) { // Only below level
        if (choiceDir == 0) { // All directions
            if (level > choicelevel) {
                for (int dir = 1; dir < 4; dir++) {
                    for (int i = 0; i < W_L * H_L; i++) {
                        WavCoeffs_L[dir][i] = 0.f;
                    }
                }
            }
        } else { // zero the unwanted directions for level >= choicelevel
            if (level > choicelevel) {
                for (int i = 0; i < W_L * H_L; i++) {
                    WavCoeffs_L[dir1][i] = WavCoeffs_L[dir2][i] = 0.f;
                }
            }
        }
    } else if (choiceClevel == 2) { // Only above level
        if (choiceDir == 0) { // All directions
            if (level <= choicelevel) {
                for (int dir = 1; dir < 4; dir++) {
                    for (int i = 0; i < W_L * H_L; i++) {
                        WavCoeffs_L[dir][i] = 0.f;
                    }
                }
            }
        } else { // zero the unwanted directions for level >= choicelevel
            if (choicelevel >= cp.maxilev) {
                for (int dir = 1; dir < 4; dir++) {
                    for (int i = 0; i < W_L * H_L; i++) {
                        WavCoeffs_L[dir][i] = 0.f;
                    }
                }
            }


            else if (level <= choicelevel) {
                for (int i = 0; i < W_L * H_L; i++) {
                    WavCoeffs_L[dir1][i] = WavCoeffs_L[dir2][i] = 0.f;
                }
            }
        }
    }


}

void ImProcFunctions::ContAllL (float *koeLi[12], float *maxkoeLi, bool lipschitz, int maxlvl, LabImage * labco, float ** varhue, float **varchrom, float ** WavCoeffs_L, float * WavCoeffs_L0, int level, int dir, struct cont_params &cp,
                                int W_L, int H_L, int skip, float *mean, float *meanN, float *sigma, float *sigmaN, float *MaxP, float *MaxN, const WavCurve & wavCLVCcurve, const WavOpacityCurveW & waOpacityCurveW, FlatCurve* ChCurve, bool Chutili)
{
    assert (level >= 0);
    assert (maxlvl > level);

    static const float scales[10] = {1.f, 2.f, 4.f, 8.f, 16.f, 32.f, 64.f, 128.f, 256.f, 512.f};
    float scaleskip[10];

    for (int sc = 0; sc < 10; sc++) {
        scaleskip[sc] = scales[sc] / skip;
    }

    float t_r = settings->top_right;
    float t_l = settings->top_left;
    float b_r = settings->bot_right;
    float edd = settings->ed_detec;
    float eddstrength = settings->ed_detecStr;
    float aedstr = (eddstrength - 1.f) / 90.f;
    float bedstr = 1.f - 10.f * aedstr;

    if (cp.val > 0  && cp.edgeena) {
        float * koe = nullptr;
        float maxkoe = 0.f;

        if (!lipschitz) {
            koe = new float [H_L * W_L];

            for (int i = 0; i < W_L * H_L; i++) {
                koe[i] = 0.f;
            }

            maxkoe = 0.f;

            if (cp.detectedge) {
                float** tmC;
                int borderL = 1;
                tmC = new float*[H_L];

                for (int i = 0; i < H_L; i++) {
                    tmC[i] = new float[W_L];
                }

                {
                    for (int i = 1; i < H_L - 1; i++) {
                        for (int j = 1; j < W_L - 1; j++) {
                            //edge detection wavelet TMC Canny
                            // also possible to detect noise with 5x5 instead of 3x3
                            tmC[i][j] = (4.f * WavCoeffs_L[dir][i * W_L + j] + 2.f * WavCoeffs_L[dir][ (i - 1) * W_L + j] + 2.f * WavCoeffs_L[dir][ (i + 1) * W_L + j]
                                         + 2.f * WavCoeffs_L[dir][i * W_L + j + 1] + 2.f * WavCoeffs_L[dir][i * W_L + j - 1] + WavCoeffs_L[dir][ (i - 1) * W_L + j - 1]
                                         + WavCoeffs_L[dir][ (i - 1) * W_L + j + 1] + WavCoeffs_L[dir][ (i + 1) * W_L + j - 1] + WavCoeffs_L[dir][ (i + 1) * W_L + j + 1]) / 16.f;

                            // apply to each direction Wavelet level : horizontal / vertiacle / diagonal
                        }
                    }
                }




                for (int i = borderL; i < H_L - borderL; i++ ) {
                    for (int j = borderL; j < W_L - borderL; j++) {
                        // my own algo : probably a little false, but simpler as Lipschitz !
                        float thr = 40.f; //avoid artifact eg. noise...to test
                        float thr2 = edd; //edd can be modified in option ed_detect
                        thr2 += cp.eddet / 30.f; //to test
                        float temp = WavCoeffs_L[dir][i * W_L + j];

                        if (temp >= 0.f &&  temp < thr) {
                            temp = thr;
                        }

                        if (temp < 0.f &&  temp > -thr) {
                            temp = -thr;
                        }

                        koe[i * W_L + j] = min (thr2, fabs (tmC[i][j] / temp));

                        if (koe[i * W_L + j] > maxkoe) {
                            maxkoe = koe[i * W_L + j];
                        }

                        float diff = maxkoe - koe[i * W_L + j];
                        diff *= (cp.eddet / 100.f);
                        float interm = maxkoe - diff;

                        if (interm < cp.eddetthr / 30.f) {
                            interm = 0.01f;
                        }

                        koe[i * W_L + j] = interm;

                    }
                }

                for (int i = 0; i < H_L; i++) {
                    delete [] tmC[i];
                }

                delete [] tmC;

            }
        }

        //end detect edge
        float rad = ((float)cp.rad) / 60.f; //radius ==> not too high value to avoid artifacts
        float value = ((float)cp.val) / 8.f; //strength

        if (scaleskip[1] < 1.f) {
            float atten01234 = 0.80f;
            value *= (atten01234 * scaleskip[1]);    //for zoom < 100% reduce strength...I choose level 1...but!!
        }

        float edge = 1.f;
        float lim0 = 20.f; //arbitrary limit for low radius and level between 2 or 3 to 30 maxi
        float lev = float (level);
        float repart = (float)cp.til;
        float brepart;

        if (cp.reinforce == 1) {
            brepart = 3.f;
        }

        if (cp.reinforce == 3) {
            brepart = 0.5f;    //arbitrary value to increase / decrease repart, between 1 and 0
        }

        float arepart = - (brepart - 1.f) / (lim0 / 60.f);

        if (cp.reinforce != 2) {
            if (rad < lim0 / 60.f) {
                repart *= (arepart * rad + brepart);    //linear repartition of repart
            }
        }

        float al0 = 1.f + (repart) / 50.f;
        float al10 = 1.0f; //arbitrary value ==> less = take into account high levels
        //  float ak =-(al0-al10)/10.f;//10 = maximum levels
        float ak = - (al0 - al10) / 10.f; //10 = maximum levels
        float bk = al0;
        float koef = ak * level + bk; //modulate for levels : more levels high, more koef low ==> concentrated action on low levels, without or near for high levels
        float expkoef = -pow (fabs (rad - lev), koef); //reduce effect for high levels

        if (cp.reinforce == 3) {
            if (rad < lim0 / 60.f && level == 0) {
                expkoef *= abs (repart);   //reduce effect for low values of rad and level=0==> quasi only level 1 is effective
            }
        }

        if (cp.reinforce == 1) {
            if (rad < lim0 / 60.f && level == 1) {
                expkoef /= repart;    //increase effect for low values of rad and level=1==> quasi only level 0 is effective
            }
        }

        //take into account local contrast
        float refin = value * exp (expkoef);

        if (cp.link  && cp.noiseena) { //combi
            {
                if (level == 0) {
                    refin *= (1.f + cp.lev0s / 50.f);    // we can change this sensibility!
                }

                if (level == 1) {
                    refin *= (1.f + cp.lev1s / 50.f);
                }

                if (level == 2) {
                    refin *= (1.f + cp.lev2s / 50.f);
                }

                if (level == 3) {
                    refin *= (1.f + cp.lev3s / 50.f);
                }
            }
        }

        float edgePrecalc = 1.f + refin; //estimate edge "pseudo variance"

        if (cp.EDmet == 2) { //curve
            //  if(exa) {//curve
            float insigma = 0.666f; //SD
            float logmax = log (MaxP[level]); //log Max
            float rapX = (mean[level] + sigma[level]) / MaxP[level]; //rapport between sD / max
            float inx = log (insigma);
            float iny = log (rapX);
            float rap = inx / iny; //koef
            float asig = 0.166f / sigma[level];
            float bsig = 0.5f - asig * mean[level];
            float amean = 0.5f / mean[level];
            float absciss = 0.f;
            float kinterm;
            float kmul;
            int borderL = 1;

            for (int i = borderL; i < H_L - borderL; i++ ) {
                for (int j = borderL; j < W_L - borderL; j++) {
                    int k = i * W_L + j;

                    if (cp.detectedge) {
                        if (!lipschitz) {
                            if (cp.eddet > 10.f) {
                                edge = (aedstr * cp.eddet + bedstr) * (edgePrecalc * (1.f + koe[k])) / (1.f + 0.9f * maxkoe);
                            } else {
                                edge = (edgePrecalc * (1.f + koe[k])) / (1.f + 0.9f * maxkoe);
                            }
                        }

                        if (lipschitz) {
                            if (level < 4) {
                                edge = 1.f + (edgePrecalc - 1.f) * (koeLi[level * 3][k]) / (1.f + 0.9f * maxkoeLi[level * 3 + dir - 1]);
                            } else {
                                edge = edgePrecalc;
                            }
                        }
                    } else {
                        edge = edgePrecalc;
                    }

                    if (cp.edgcurv) {
                        if (fabs (WavCoeffs_L[dir][k]) >= (mean[level] + sigma[level])) { //for max
                            float valcour = log (fabs (WavCoeffs_L[dir][k]));
                            float valc = valcour - logmax;
                            float vald = valc * rap;
                            absciss = exp (vald);

                        } else if (fabs (WavCoeffs_L[dir][k]) >= mean[level] &&  fabs (WavCoeffs_L[dir][k]) < (mean[level] + sigma[level])) {
                            absciss = asig * fabs (WavCoeffs_L[dir][k]) + bsig;
                        } else if (fabs (WavCoeffs_L[dir][k]) < mean[level]) {
                            absciss = amean * fabs (WavCoeffs_L[dir][k]);
                        }

                        // Threshold adjuster settings==> approximative for curve
                        //kmul about average cbrt(3--40 / 10)==>1.5 to 2.5
                        //kmul about SD   10--60  / 35 ==> 2
                        // kmul about low  cbrt((5.f+cp.edg_low)/5.f);==> 1.5
                        // kmul about max ==> 9
                        // we can change these values
                        // result is different not best or bad than threshold slider...but similar
                        float abssd = 4.f; //amplification reference
                        float bbssd = 2.f; //mini ampli
                        float maxamp = 2.5f; //maxi ampli at end
                        float maxampd = 10.f; //maxi ampli at end
                        float a_abssd = (maxamp - abssd) / 0.333f;
                        float b_abssd = maxamp - a_abssd;
                        float da_abssd = (maxampd - abssd) / 0.333f;
                        float db_abssd = maxampd - da_abssd;
                        float am = (abssd - bbssd) / 0.666f;
                        float kmuld = 0.f;

                        if (absciss > 0.666f && absciss < 1.f) {
                            kmul = a_abssd * absciss + b_abssd;    //about max  ==> kinterm
                            kmuld = da_abssd * absciss + db_abssd;
                        } else {
                            kmul = kmuld = absciss * am + bbssd;
                        }

                        kinterm = 1.f;
                        float kc = kmul * (wavCLVCcurve[absciss * 500.f] - 0.5f);
                        float kcd = kmuld * (wavCLVCcurve[absciss * 500.f] - 0.5f);

                        if (kc >= 0.f) {
                            float reduceeffect = 0.6f;
                            kinterm = 1.f + reduceeffect * kmul * (wavCLVCcurve[absciss * 500.f] - 0.5f);    //about 1 to 3 general and big amplification for max (under 0)
                        } else {
                            kinterm = 1.f - (SQR (kcd)) / 10.f;
                        }

                        if (kinterm < 0.f) {
                            kinterm = 0.01f;
                        }

                        edge *= kinterm;

                        if (edge < 1.f) {
                            edge = 1.f;
                        }
                    }

                    WavCoeffs_L[dir][k] *=  edge;
                }
            }
        } else if (cp.EDmet == 1) { //threshold adjuster
            float MaxPCompare = MaxP[level] * SQR (cp.edg_max / 100.f); //100 instead of b_r...case if b_r < 100
            float MaxNCompare = MaxN[level] * SQR (cp.edg_max / 100.f); //always rduce a little edge for near max values
            float edgeSdCompare = (mean[level] + 1.5f * sigma[level]) * SQR (cp.edg_sd / t_r); // 1.5 standard deviation #80%  range between mean 50% and 80%
            float edgeMeanCompare = mean[level] * SQR (cp.edg_mean / t_l);
            float edgeLowCompare = (5.f + SQR (cp.edg_low));
            float edgeMeanFactor = cbrt (cp.edg_mean / t_l);
            float interm;

            if (cp.edg_low < 10.f) {
                interm = cbrt ((5.f + cp.edg_low) / 5.f);
            } else {
                interm = 1.437f;    //cbrt(3);
            }

            float edgeLowFactor = interm;
            float edgeSdFactor = cp.edg_sd / t_r;
            float edgeMaxFactor = SQR (cp.edg_max / b_r);
            float edgMaxFsup = (cp.edg_max / b_r); //reduce increase of effect for high values contrast..if slider > b_r

            //for (int i=0; i<W_L*H_L; i++) {
            int borderL = 1;

            for (int i = borderL; i < H_L - borderL; i++ ) {
                for (int j = borderL; j < W_L - borderL; j++) {
                    int k = i * W_L + j;

                    if (cp.detectedge) {
                        if (!lipschitz) {
                            if (cp.eddet > 10.f) {
                                edge = (aedstr * cp.eddet + bedstr) * (edgePrecalc * (1.f + koe[k])) / (1.f + 0.9f * maxkoe);
                            } else {
                                edge = (edgePrecalc * (1.f + koe[k])) / (1.f + 0.9f * maxkoe);
                            }
                        }

                        if (lipschitz) {
                            if (level < 4) {
                                edge = 1.f + (edgePrecalc - 1.f) * (koeLi[level * 3][k]) / (1.f + 0.9f * maxkoeLi[level * 3 + dir - 1]);
                            } else {
                                edge = edgePrecalc;
                            }
                        }
                    } else {
                        edge = edgePrecalc;
                    }

                    //algorithm that take into account local contrast
                    // I use a thresholdadjuster with
                    // Bottom left ==> minimal low value for local contrast (not 0, but 5...we can change)
                    // 0 10*10 35*35 100*100 substantially correspond to the true distribution of low value, mean, standard-deviation and max (ed 5, 50, 400, 4000
                    // Top left ==> mean reference value (for each level), we can change cbrt(cp.edg_mean/10.f)
                    // Top Right==> standard deviation (for each level) we can change (cp.edg_sd/35.f)
                    // bottom right ==> Max for positif and negatif contrast we can change cp.edg_max/100.f
                    // If we move sliders to the left, local contrast is reduced
                    // if we move sliders to the right local contrast is increased
                    // MaxP, MaxN, mean, sigma are calculated if necessary (val > 0) by evaluate2(), eval2(), aver() , sigma()
                    if (b_r < 100.f  && cp.edg_max / b_r > 1.f) { //in case of b_r < 100 and slider move to right
                        if (WavCoeffs_L[dir][k] > MaxPCompare * cp.edg_max / b_r) {
                            edge *= edgMaxFsup;

                            if (edge < 1.f) {
                                edge = 1.f;
                            }
                        } else if (WavCoeffs_L[dir][k] < MaxNCompare * cp.edg_max / b_r) {
                            edge *= edgMaxFsup;

                            if (edge < 1.f) {
                                edge = 1.f;
                            }
                        }
                    }

                    if (WavCoeffs_L[dir][k] > MaxPCompare) {
                        edge *= edgeMaxFactor;

                        if (edge < 1.f) {
                            edge = 1.f;
                        }
                    }//reduce edge if > new max
                    else if (WavCoeffs_L[dir][k] < MaxNCompare) {
                        edge *= edgeMaxFactor;

                        if (edge < 1.f) {
                            edge = 1.f;
                        }
                    }

                    if (fabs (WavCoeffs_L[dir][k]) >= edgeMeanCompare && fabs (WavCoeffs_L[dir][k]) < edgeSdCompare) {
                        //if (fabs(WavCoeffs_L[dir][i]) > edgeSdCompare) {
                        edge *= edgeSdFactor;

                        if (edge < 1.f) {
                            edge = 1.f;
                        }
                    }//mofify effect if sd change

                    if (fabs (WavCoeffs_L[dir][k]) < edgeMeanCompare) {
                        edge *= edgeMeanFactor;

                        if (edge < 1.f) {
                            edge = 1.f;
                        }
                    } // modify effect if mean change

                    if (fabs (WavCoeffs_L[dir][k]) < edgeLowCompare) {
                        edge *= edgeLowFactor;

                        if (edge < 1.f) {
                            edge = 1.f;
                        }
                    }

                    WavCoeffs_L[dir][k] *= edge;
                }
            }
        }

        if (!lipschitz) {
            delete [] koe;
        }
    }


    if (!cp.link && cp.noiseena)   { //used both with denoise 1 2 3
        float refine = 0.f;

        for (int i = 0; i < W_L * H_L; i++) {
            if (level == 0) {
                refine = cp.lev0s / 40.f;
            }

            if (level == 1) {
                refine = cp.lev1s / 40.f;
            }

            if (level == 2) {
                refine = cp.lev2s / 40.f;
            }

            if (level == 3) {
                refine = cp.lev3s / 40.f;
            }

            WavCoeffs_L[dir][i] *= (1.f + refine);
        }
    }


    float cpMul = cp.mul[level];

    if (cpMul != 0.f && cp.contena) { // cpMul == 0.f means all will be multiplied by 1.f, so we can skip this

        const float skinprot = params->wavelet.skinprotect;
        const float skinprotneg = -skinprot;
        const float factorHard = (1.f - skinprotneg / 100.f);

        //to adjust increase contrast with local contrast

        //for each pixel and each level
        float beta;
        float mea[9];
        mea[0] = mean[level] / 6.f;
        mea[1] = mean[level] / 2.f;
        mea[2] = mean[level]; // 50% data
        mea[3] = mean[level] + sigma[level] / 2.f;
        mea[4] = mean[level] + sigma[level]; //66%
        mea[5] = mean[level] + 1.2f * sigma[level];
        mea[6] = mean[level] + 1.5f * sigma[level]; //
        mea[7] = mean[level] + 2.f * sigma[level]; //95%
        mea[8] = mean[level] + 2.5f * sigma[level]; //99%

        bool useChromAndHue = (skinprot != 0.f || cp.HSmet);
        float modchro;

        for (int i = 0; i < W_L * H_L; i++) {
            float kLlev = 1.f;

            if (cpMul < 0.f) {
                beta = 1.f; // disabled for negatives values "less contrast"
            } else {
                float WavCL = fabsf (WavCoeffs_L[dir][i]);

                //reduction amplification: max action between mean / 2 and mean + sigma
                // arbitrary coefficient, we can add a slider !!
                if (WavCL < mea[0]) {
                    beta = 0.6f;    //preserve very low contrast (sky...)
                } else if (WavCL < mea[1]) {
                    beta = 0.8f;
                } else if (WavCL < mea[2]) {
                    beta = 1.f;    //standard
                } else if (WavCL < mea[3]) {
                    beta = 1.f;
                } else if (WavCL < mea[4]) {
                    beta = 0.8f;    //+sigma
                } else if (WavCL < mea[5]) {
                    beta = 0.6f;
                } else if (WavCL < mea[6]) {
                    beta = 0.4f;
                } else if (WavCL < mea[7]) {
                    beta = 0.2f;    // + 2 sigma
                } else if (WavCL < mea[8]) {
                    beta = 0.1f;
                } else {
                    beta = 0.0f;
                }
            }

            float scale = 1.f;
            float scale2 = 1.f;

            float LL100, LL100res, LL100init, kH[maxlvl];

            int ii = i / W_L;
            int jj = i - ii * W_L;
            float LL = labco->L[ii * 2][jj * 2];
            LL100 = LL100init = LL / 327.68f;
            LL100res = WavCoeffs_L0[i] / 327.68f;
            float delta = fabs (LL100init - LL100res) / (maxlvl / 2);

            for (int ml = 0; ml < maxlvl; ml++) {
                if (ml < maxlvl / 2) {
                    kH[ml] = (LL100res + ml * delta) / LL100res;    // fixed a priori max to level middle
                } else {
                    kH[ml] = (LL100init - ml * delta) / LL100res;
                }
            }


            if (useChromAndHue) {
                float modhue = varhue[ii][jj];
                modchro = varchrom[ii * 2][jj * 2];
                // hue chroma skin with initial lab datas
                scale = 1.f;

                if (skinprot > 0.f) {
                    Color::SkinSatCbdl2 (LL100, modhue, modchro, skinprot, scale, true, cp.b_l, cp.t_l, cp.t_r, cp.b_r, 0); //0 for skin and extand
                } else if (skinprot < 0.f) {
                    Color::SkinSatCbdl2 (LL100, modhue, modchro, skinprotneg, scale, false, cp.b_l, cp.t_l, cp.t_r, cp.b_r, 0);

                    if (scale == 1.f) {
                        scale = factorHard;
                    } else {
                        scale = 1.f;
                    }
                }

            }

            if (Chutili) {
                int i_i = i / W_L;
                int j_j = i - i_i * W_L;
                double lr;
                float modhue2 = varhue[i_i][j_j];
                float valparam = float ((ChCurve->getVal (lr = Color::huelab_to_huehsv2 (modhue2)) - 0.5f)); //get valparam=f(H)

                if (valparam > 0.f) {
                    scale2 = 1.f + 3.f * valparam;    //arbitrary value
                } else {
                    scale2 = 1.f + 1.9f * valparam;    //near 0 but not zero if curve # 0
                }
            }

            //linear transition HL
            float diagacc = 1.f;
            float alpha = (1024.f + 15.f * (float) cpMul * scale * scale2 * beta * diagacc) / 1024.f ;

            if (cp.HSmet  && cp.contena) {
                float aaal = (1.f - alpha) / ((cp.b_lhl - cp.t_lhl) * kH[level]);
                float bbal = 1.f - aaal * cp.b_lhl * kH[level];
                float aaar = (alpha - 1.f) / (cp.t_rhl - cp.b_rhl) * kH[level];
                float bbbr = 1.f - cp.b_rhl * aaar * kH[level];
                //linear transition Shadows
                float aaalS = (1.f - alpha) / (cp.b_lsl - cp.t_lsl);
                float bbalS = 1.f - aaalS * cp.b_lsl;
                float aaarS = (alpha - 1.f) / (cp.t_rsl - cp.b_rsl);
                float bbbrS = 1.f - cp.b_rsl * aaarS;

                if (level <= cp.numlevH) { //in function of levels
                    if ((LL100 > cp.t_lhl * kH[level] && LL100 < cp.t_rhl * kH[level])) {
                        kLlev = alpha;
                    } else if ((LL100 > cp.b_lhl * kH[level] && LL100 <= cp.t_lhl * kH[level])) {
                        kLlev = aaal * LL100 + bbal;
                    } else if ((LL100 > cp.t_rhl * kH[level] && LL100 <= cp.b_rhl * kH[level])) {
                        kLlev = aaar * LL100 + bbbr;
                    } else {
                        kLlev = 1.f;
                    }
                }

                if (level >= (9 - cp.numlevS)) {
                    if ((LL100 > cp.t_lsl && LL100 < cp.t_rsl)) {
                        kLlev = alpha;
                    } else if ((LL100 > cp.b_lsl && LL100 <= cp.t_lsl)) {
                        kLlev = aaalS * LL100 + bbalS;
                    } else if ((LL100 > cp.t_rsl && LL100 <= cp.b_rsl)) {
                        kLlev = aaarS * LL100 + bbbrS;
                    } else {
                        kLlev = 1.f;
                    }
                }

            } else {
                kLlev = alpha;
            }

            WavCoeffs_L[dir][i] *= (kLlev);
        }
    }

    if (waOpacityCurveW) {
        cp.opaW = true;
    }

    if (cp.bam && cp.finena) {
        if (cp.opaW && cp.BAmet == 2) {
            int iteration = cp.ite;
            int itplus = 7 + iteration;
            int itmoins = 7 - iteration;
            int med = maxlvl / 2;
            int it;

            if (level < med) {
                it = itmoins;
            } else if (level == med) {
                it = 7;
            } else { /*if(level > med)*/
                it = itplus;
            }

            for (int j = 0; j < it; j++) {
                //float bal = cp.balan;//-100 +100
                float kba = 1.f;

                //  if(dir <3) kba= 1.f + bal/600.f;
                //  if(dir==3) kba = 1.f - bal/300.f;
                for (int i = 0; i < W_L * H_L; i++) {
                    int ii = i / W_L;
                    int jj = i - ii * W_L;
                    float LL100 = labco->L[ii * 2][jj * 2] / 327.68f;
                    float k1 = 0.3f * (waOpacityCurveW[6.f * LL100] - 0.5f); //k1 between 0 and 0.5    0.5==> 1/6=0.16
                    float k2 = k1 * 2.f;

                    if (dir < 3) {
                        kba = 1.f + k1;
                    }

                    if (dir == 3) {
                        kba = 1.f - k2;
                    }

                    WavCoeffs_L[dir][i] *= (kba);
                }
            }
        }

        if (cp.BAmet == 1) {
            int iteration = cp.ite;
            int itplus = 7 + iteration;
            int itmoins = 7 - iteration;
            int med = maxlvl / 2;
            int it;

            if (level < med) {
                it = itmoins;
            } else if (level == med) {
                it = 7;
            } else { /*if(level > med)*/
                it = itplus;
            }

            for (int j = 0; j < it; j++) {
                float bal = cp.balan;//-100 +100
                float kba = 1.f;

                //  if(dir <3) kba= 1.f + bal/600.f;
                //  if(dir==3) kba = 1.f - bal/300.f;
                for (int i = 0; i < W_L * H_L; i++) {
                    int ii = i / W_L;
                    int jj = i - ii * W_L;
                    float k1 = 600.f;
                    float k2 = 300.f;
                    float LL100 = labco->L[ii * 2][jj * 2] / 327.68f;
                    float aa = 4970.f;
                    float bb = -397000.f;
                    float b0 = 100000.f;
                    float a0 = -4970.f;

                    if (LL100 > 80.f) {
                        k1 = aa * LL100 + bb;
                        k2 = 0.5f * k1;
                    }

                    if (LL100 < 20.f) {
                        k1 = a0 * LL100 + b0;
                        k2 = 0.5f * k1;
                    }

                    //k1=600.f;
                    //k2=300.f;
                    //k1=0.3f*(waOpacityCurveW[6.f*LL100]-0.5f);//k1 between 0 and 0.5    0.5==> 1/6=0.16
                    //k2=k1*2.f;
                    if (dir < 3) {
                        kba = 1.f + bal / k1;
                    }

                    if (dir == 3) {
                        kba = 1.f - bal / k2;
                    }

                    WavCoeffs_L[dir][i] *= (kba);
                }
            }
        }

    }

    // to see each level of wavelet ...level from 0 to 8
    int choicelevel = atoi (params->wavelet.Lmethod.data()) - 1;
    choicelevel = choicelevel == -1 ? 4 : choicelevel;
}

void ImProcFunctions::ContAllAB (LabImage * labco, int maxlvl, float ** varhue, float **varchrom, float ** WavCoeffs_ab, float * WavCoeffs_ab0, int level, int dir, const WavOpacityCurveW & waOpacityCurveW, struct cont_params &cp,
                                 int W_ab, int H_ab, const bool useChannelA)
{
    float cpMul = cp.mul[level];

    if (cpMul != 0.f && cp.CHmet == 2 && cp.chro != 0.f  && cp.chromena) { // cpMul == 0.f or cp.chro = 0.f means all will be multiplied by 1.f, so we can skip this
        const float skinprot = params->wavelet.skinprotect;
        const float skinprotneg = -skinprot;
        const float factorHard = (1.f - skinprotneg / 100.f);
        const float cpChrom = cp.chro;

        //to adjust increase contrast with local contrast
        bool useSkinControl = (skinprot != 0.f);
        float alphaC = (1024.f + 15.f * cpMul * cpChrom / 50.f) / 1024.f ;

        for (int i = 0; i < W_ab * H_ab; i++) {
            if (useSkinControl) {
                int ii = i / W_ab;
                int jj = i - ii * W_ab;
                float LL100 = labco->L[ii * 2][jj * 2] / 327.68f;
                float modhue = varhue[ii][jj];
                float modchro = varchrom[ii * 2][jj * 2];
                // hue chroma skin with initial lab datas
                float scale = 1.f;

                if (skinprot > 0.f) {
                    Color::SkinSatCbdl2 (LL100, modhue, modchro, skinprot, scale, true, cp.b_l, cp.t_l, cp.t_r, cp.b_r, 0); //0 for skin and extand
                } else if (skinprot < 0.f) {
                    Color::SkinSatCbdl2 (LL100, modhue, modchro, skinprotneg, scale, false, cp.b_l, cp.t_l, cp.t_r, cp.b_r, 0);
                    scale = (scale == 1.f) ? factorHard : 1.f;
                }

                alphaC = (1024.f + 15.f * cpMul * cpChrom * scale / 50.f) / 1024.f ;
            }

            WavCoeffs_ab[dir][i] *= alphaC;
        }
    }

    //Curve chro

    float cpMulC = cp.mulC[level];

    //  if( (cp.curv || cp.CHSLmet==1) && cp.CHmet!=2 && level < 9 && cpMulC != 0.f) { // cpMulC == 0.f means all will be multiplied by 1.f, so we can skip
    if ( cp.CHmet != 2 && level < 9 && cpMulC != 0.f  && cp.chromena) { // cpMulC == 0.f means all will be multiplied by 1.f, so we can skip
        const float skinprot = params->wavelet.skinprotect;
        const float skinprotneg = -skinprot;
        const float factorHard = (1.f - skinprotneg / 100.f);
        bool useSkinControl = (skinprot != 0.f);

        for (int i = 0; i < W_ab * H_ab; i++) {
            int ii = i / W_ab;
            int jj = i - ii * W_ab;
            //WL and W_ab are identical
            float scale = 1.f;
            float modchro = varchrom[ii * 2][jj * 2];

            if (useSkinControl) {
                // hue chroma skin with initial lab datas
                float LL100 = labco->L[ii * 2][jj * 2] / 327.68f;
                float modhue = varhue[ii][jj];

                if (skinprot > 0.f) {
                    Color::SkinSatCbdl2 (LL100, modhue, modchro, skinprot, scale, true, cp.b_l, cp.t_l, cp.t_r, cp.b_r, 1); //1 for curve
                } else if (skinprot < 0.f) {
                    Color::SkinSatCbdl2 (LL100, modhue, modchro, skinprotneg, scale, false, cp.b_l, cp.t_l, cp.t_r, cp.b_r, 1);
                    scale = (scale == 1.f) ? factorHard : 1.f;
                }
            }

            float beta = (1024.f + 20.f * cpMulC * scale) / 1024.f ;

            if (beta < 0.02f) {
                beta = 0.02f;
            }

            float kClev = beta;

            if (cp.CHmet == 1) {
                if (level < cp.chrom) {
                    //linear for saturated
                    if ((modchro > cp.t_lsat && modchro < cp.t_rsat)) {
                        kClev = beta;
                    } else if ((modchro > cp.b_lsat && modchro <= cp.t_lsat)) {
                        float aaal = (1.f - beta) / (cp.b_lsat - cp.t_lsat);
                        float bbal = 1.f - aaal * cp.b_lsat;
                        kClev = aaal * modchro + bbal;
                    } else if ((modchro > cp.t_rsat &&  modchro <= cp.b_rsat)) {
                        float aaar = (beta - 1.f) / (cp.t_rsat - cp.b_rsat);
                        float bbbr = 1.f - cp.b_rsat * aaar;
                        kClev = aaar * modchro + bbbr;
                    } else {
                        kClev = 1.f;
                    }
                } else {
                    //linear for pastel
                    if ((modchro > cp.t_lpast && modchro < cp.t_rpast)) {
                        kClev = beta;
                    } else if ((modchro > cp.b_lpast && modchro <= cp.t_lpast)) {
                        float aaalS = (1.f - beta) / (cp.b_lpast - cp.t_lpast);
                        float bbalS = 1.f - aaalS * cp.b_lpast;
                        kClev = aaalS * modchro + bbalS;
                    } else if ((modchro > cp.t_rpast &&  modchro <= cp.b_rpast)) {
                        float aaarS = (beta - 1.f) / (cp.t_rpast - cp.b_rpast);
                        float bbbrS = 1.f - cp.b_rpast * aaarS;
                        kClev = aaarS * modchro + bbbrS;
                    } else {
                        kClev = 1.f;
                    }
                }
            } else if (cp.CHmet == 0) {
                kClev = beta;
            }

            WavCoeffs_ab[dir][i] *= kClev;
        }
    }

    bool useOpacity;
    float mulOpacity;

    if (useChannelA) {
        useOpacity = cp.opaRG;
        mulOpacity = cp.mulopaRG[level];
    } else {
        useOpacity = cp.opaBY;
        mulOpacity = cp.mulopaBY[level];
    }

    if ((useOpacity && level < 9 && mulOpacity != 0.f) && cp.toningena) { //toning

        float beta = (1024.f + 20.f * mulOpacity) / 1024.f ;

        //float beta = (1000.f * mulOpacity);
        for (int i = 0; i < W_ab * H_ab; i++) {
            WavCoeffs_ab[dir][i] *= beta;
        }

        //  WavCoeffs_ab[dir][i] += beta;
    }

    if (waOpacityCurveW) {
        cp.opaW = true;
    }

    if (cp.bam  && cp.diag) {
//printf("OK Chroma\n");
        if (cp.opaW && cp.BAmet == 2) {
            int iteration = cp.ite;
            int itplus = 7 + iteration;
            int itmoins = 7 - iteration;
            int med = maxlvl / 2;
            int it;

            if (level < med) {
                it = itmoins;
            } else if (level == med) {
                it = 7;
            } else { /*if(level > med)*/
                it = itplus;
            }

            for (int j = 0; j < it; j++) {
                //float bal = cp.balan;//-100 +100
                float kba = 1.f;

                //  if(dir <3) kba= 1.f + bal/600.f;
                //  if(dir==3) kba = 1.f - bal/300.f;
                for (int i = 0; i < W_ab * H_ab; i++) {
                    int ii = i / W_ab;
                    int jj = i - ii * W_ab;
                    float LL100 = labco->L[ii * 2][jj * 2] / 327.68f;
                    float k1 = 0.3f * (waOpacityCurveW[6.f * LL100] - 0.5f); //k1 between 0 and 0.5    0.5==> 1/6=0.16
                    float k2 = k1 * 2.f;

                    if (dir < 3) {
                        kba = 1.f + k1;
                    }

                    if (dir == 3) {
                        kba = 1.f - k2;
                    }

                    WavCoeffs_ab[dir][i] *= (kba);
                }
            }
        }

        if (cp.BAmet == 1) {
            int iteration = cp.ite;
            int itplus = 7 + iteration;
            int itmoins = 7 - iteration;
            int med = maxlvl / 2;
            int it;

            if (level < med) {
                it = itmoins;
            } else if (level == med) {
                it = 7;
            } else { /*if(level > med)*/
                it = itplus;
            }

            for (int j = 0; j < it; j++) {
                float bal = cp.balan;//-100 +100
                float kba = 1.f;

                //  if(dir <3) kba= 1.f + bal/600.f;
                //  if(dir==3) kba = 1.f - bal/300.f;
                for (int i = 0; i < W_ab * H_ab; i++) {
                    int ii = i / W_ab;
                    int jj = i - ii * W_ab;
                    float k1 = 600.f;
                    float k2 = 300.f;
                    float LL100 = labco->L[ii * 2][jj * 2] / 327.68f;
                    float aa = 4970.f;
                    float bb = -397000.f;
                    float b0 = 100000.f;
                    float a0 = -4970.f;

                    if (LL100 > 80.f) {
                        k1 = aa * LL100 + bb;
                        k2 = 0.5f * k1;
                    }

                    if (LL100 < 20.f) {
                        k1 = a0 * LL100 + b0;
                        k2 = 0.5f * k1;
                    }

                    //k1=600.f;
                    //k2=300.f;
                    //k1=0.3f*(waOpacityCurveW[6.f*LL100]-0.5f);//k1 between 0 and 0.5    0.5==> 1/6=0.16
                    //k2=k1*2.f;
                    if (dir < 3) {
                        kba = 1.f + bal / k1;
                    }

                    if (dir == 3) {
                        kba = 1.f - bal / k2;
                    }

                    WavCoeffs_ab[dir][i] *= (kba);
                }
            }
        }

    }

    // to see each level of wavelet ...level from 0 to 8
    int choicelevel = atoi (params->wavelet.Lmethod.data()) - 1;
    choicelevel = choicelevel == -1 ? 4 : choicelevel;
    int choiceClevel = 0;

    if (params->wavelet.CLmethod == "one") {
        choiceClevel = 0;
    } else if (params->wavelet.CLmethod == "inf") {
        choiceClevel = 1;
    } else if (params->wavelet.CLmethod == "sup") {
        choiceClevel = 2;
    } else if (params->wavelet.CLmethod == "all") {
        choiceClevel = 3;
    }

    int choiceDir = 0;

    if (params->wavelet.Dirmethod == "one") {
        choiceDir = 1;
    } else if (params->wavelet.Dirmethod == "two") {
        choiceDir = 2;
    } else if (params->wavelet.Dirmethod == "thr") {
        choiceDir = 3;
    } else if (params->wavelet.Dirmethod == "all") {
        choiceDir = 0;
    }

    int dir1 = (choiceDir == 2) ? 1 : 2;
    int dir2 = (choiceDir == 3) ? 1 : 3;

    if (choiceClevel < 3) { // not all levels visible, paint residual
        if (level == 0) {
            if (cp.backm != 2) { // nothing to change when residual is used as background
                for (int i = 0; i < W_ab * H_ab; i++) {
                    WavCoeffs_ab0[i] = 0.f;
                }
            }
        }
    }

    if (choiceClevel == 0) { // Only one level
        if (choiceDir == 0) { // All directions
            if (level != choicelevel) { // zero all for the levels != choicelevel
                for (int dir = 1; dir < 4; dir++) {
                    for (int i = 0; i < W_ab * H_ab; i++) {
                        WavCoeffs_ab[dir][i] = 0.f;
                    }
                }
            }
        } else { // zero the unwanted directions for level == choicelevel
            if (choicelevel >= cp.maxilev) {
                for (int dir = 1; dir < 4; dir++) {
                    for (int i = 0; i < W_ab * H_ab; i++) {
                        WavCoeffs_ab[dir][i] = 0.f;
                    }
                }
            } else if (level != choicelevel) { // zero all for the levels != choicelevel
                for (int i = 0; i < W_ab * H_ab; i++) {
                    WavCoeffs_ab[dir1][i] = WavCoeffs_ab[dir2][i] = 0.f;
                }
            }
        }
    } else if (choiceClevel == 1) { // Only below level
        if (choiceDir == 0) { // All directions
            if (level > choicelevel) {
                for (int dir = 1; dir < 4; dir++) {
                    for (int i = 0; i < W_ab * H_ab; i++) {
                        WavCoeffs_ab[dir][i] = 0.f;
                    }
                }
            }
        } else { // zero the unwanted directions for level >= choicelevel
            if (level > choicelevel) {
                for (int i = 0; i < W_ab * H_ab; i++) {
                    WavCoeffs_ab[dir1][i] = WavCoeffs_ab[dir2][i] = 0.f;
                }
            }
        }
    } else if (choiceClevel == 2) { // Only above level
        if (choiceDir == 0) { // All directions
            if (level <= choicelevel) {
                for (int dir = 1; dir < 4; dir++) {
                    for (int i = 0; i < W_ab * H_ab; i++) {
                        WavCoeffs_ab[dir][i] = 0.f;
                    }
                }
            }
        } else { // zero the unwanted directions for level >= choicelevel
            if (choicelevel >= cp.maxilev) {
                for (int dir = 1; dir < 4; dir++) {
                    for (int i = 0; i < W_ab * H_ab; i++) {
                        WavCoeffs_ab[dir][i] = 0.f;
                    }
                }
            } else if (level <= choicelevel) {
                for (int i = 0; i < W_ab * H_ab; i++) {
                    WavCoeffs_ab[dir1][i] = WavCoeffs_ab[dir2][i] = 0.f;
                }
            }
        }
    }
}
}<|MERGE_RESOLUTION|>--- conflicted
+++ resolved
@@ -1654,11 +1654,7 @@
     }
 
 
-<<<<<<< HEAD
-    epd2.CompressDynamicRange (WavCoeffs_L0, (float)sca / skip, edgest, Compression, DetailBoost, Iterates, rew, WavCoeffs_L0);
-=======
     epd2.CompressDynamicRange(WavCoeffs_L0, (float)sca / skip, edgest, Compression, DetailBoost, Iterates, rew);
->>>>>>> e8bbefef
 
     //Restore past range, also desaturate a bit per Mantiuk's Color correction for tone mapping.
 #ifdef _RT_NESTED_OPENMP
