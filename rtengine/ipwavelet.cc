--- conflicted
+++ resolved
@@ -1667,11 +1667,7 @@
 //tone mapping
     if (cp.tonemap && cp.contmet == 2  && cp.resena) {
         //iterate = 5
-<<<<<<< HEAD
-        EPDToneMapResid (WavCoeffs_L0, 5, skip, cp, W_L, H_L, max0, min0);
-=======
         EPDToneMapResid(WavCoeffs_L0, 0, skip, cp, W_L, H_L, max0, min0);
->>>>>>> 18d97750
 
     }
 
