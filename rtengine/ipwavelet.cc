--- conflicted
+++ resolved
@@ -732,11 +732,10 @@
 
                     for (j = tileleft; j < tileright - 3; j += 4) {
                         int j1 = j - tileleft;
-<<<<<<< HEAD
                         av = LVFU (lab->a[i][j]);
                         bv = LVFU (lab->b[i][j]);
                         huev = xatan2f (bv, av);
-                        chrov = _mm_sqrt_ps (SQRV (av) + SQRV (bv)) / c327d68v;
+                        chrov = vsqrtf(SQRV(av) + SQRV(bv)) / c327d68v;
                         _mm_storeu_ps (&varhue[i1][j1], huev);
                         _mm_storeu_ps (&varchro[i1][j1], chrov);
 
@@ -744,19 +743,6 @@
                             _mm_storeu_ps (& (labco->L[i1][j1]), LVFU (lab->L[i][j]));
                             _mm_storeu_ps (& (labco->a[i1][j1]), av);
                             _mm_storeu_ps (& (labco->b[i1][j1]), bv);
-=======
-                        av = LVFU(lab->a[i][j]);
-                        bv = LVFU(lab->b[i][j]);
-                        huev = xatan2f(bv, av);
-                        chrov = vsqrtf(SQRV(av) + SQRV(bv)) / c327d68v;
-                        _mm_storeu_ps(&varhue[i1][j1], huev);
-                        _mm_storeu_ps(&varchro[i1][j1], chrov);
-
-                        if(labco != lab) {
-                            _mm_storeu_ps(&(labco->L[i1][j1]), LVFU(lab->L[i][j]));
-                            _mm_storeu_ps(&(labco->a[i1][j1]), av);
-                            _mm_storeu_ps(&(labco->b[i1][j1]), bv);
->>>>>>> e1742c81
                         }
                     }
 
@@ -1117,11 +1103,7 @@
                                 bv = LVFU (labco->b[i1][col]);
                                 STVF (atan2Buffer[col], xatan2f (bv, av));
 
-<<<<<<< HEAD
-                                cv = _mm_sqrt_ps (SQRV (av) + SQRV (bv));
-=======
                                 cv = vsqrtf(SQRV(av) + SQRV(bv));
->>>>>>> e1742c81
                                 yv = av / cv;
                                 xv = bv / cv;
                                 xyMask = vmaskf_eq (zerov, cv);
@@ -2006,21 +1988,12 @@
                 int k;
 
                 for (k = 0; k < W_L - 3; k += 4) {
-<<<<<<< HEAD
                     __m128 av = LVFU (WavCoeffs_a0[i * W_L + k]);
                     __m128 bv = LVFU (WavCoeffs_b0[i * W_L + k]);
                     __m128 huev = xatan2f (bv, av);
-                    __m128 chrv = _mm_sqrt_ps (SQRV (av) + SQRV (bv));
+                    __m128 chrv = vsqrtf(SQRV(av) + SQRV(bv));
                     STVF (huebuffer[k], huev);
                     STVF (chrbuffer[k], chrv);
-=======
-                    __m128 av = LVFU(WavCoeffs_a0[i * W_L + k]);
-                    __m128 bv = LVFU(WavCoeffs_b0[i * W_L + k]);
-                    __m128 huev = xatan2f(bv, av);
-                    __m128 chrv = vsqrtf(SQRV(av) + SQRV(bv));
-                    STVF(huebuffer[k], huev);
-                    STVF(chrbuffer[k], chrv);
->>>>>>> e1742c81
                 }
 
                 for (; k < W_L; k++) {
