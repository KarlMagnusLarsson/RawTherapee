/*
 *  This file is part of RawTherapee.
 *
 *  Copyright (c) 2004-2010 Gabor Horvath <hgabor@rawtherapee.com>
 *
 *  RawTherapee is free software: you can redistribute it and/or modify
 *  it under the terms of the GNU General Public License as published by
 *  the Free Software Foundation, either version 3 of the License, or
 *  (at your option) any later version.
 *
 *  RawTherapee is distributed in the hope that it will be useful,
 *  but WITHOUT ANY WARRANTY; without even the implied warranty of
 *  MERCHANTABILITY or FITNESS FOR A PARTICULAR PURPOSE.  See the
 *  GNU General Public License for more details.
 *
 *  You should have received a copy of the GNU General Public License
 *  along with RawTherapee.  If not, see <http://www.gnu.org/licenses/>.
 */
#include "rtengine.h"
#include "stdimagesource.h"
#include "rawimagesource.h"

namespace rtengine
{

InitialImage* InitialImage::load (const Glib::ustring& fname, bool isRaw, int* errorCode, procparams::RAWParams *raw, ProgressListener* pl)
{

    ImageSource* isrc;

    if (!isRaw) {
        isrc = new StdImageSource ();
    } else {
        isrc = new RawImageSource ();
    }

    isrc->setProgressListener (pl);

<<<<<<< HEAD
    if(isRaw && pl == nullptr) {
        *errorCode = isrc->load (fname, raw, true, false);
    } else {
        *errorCode = isrc->load (fname, raw);
    }
=======
    *errorCode = isrc->load (fname);
>>>>>>> ba74c5c0

    if (*errorCode) {
        delete isrc;
        return nullptr;
    }

    return isrc;
}
}
<|MERGE_RESOLUTION|>--- conflicted
+++ resolved
@@ -36,15 +36,7 @@
 
     isrc->setProgressListener (pl);
 
-<<<<<<< HEAD
-    if(isRaw && pl == nullptr) {
-        *errorCode = isrc->load (fname, raw, true, false);
-    } else {
-        *errorCode = isrc->load (fname, raw);
-    }
-=======
-    *errorCode = isrc->load (fname);
->>>>>>> ba74c5c0
+    *errorCode = isrc->load (fname, raw);
 
     if (*errorCode) {
         delete isrc;
