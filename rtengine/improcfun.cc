--- conflicted
+++ resolved
@@ -288,12 +288,8 @@
     scale = iscale;
 }
 
-<<<<<<< HEAD
+
 void ImProcFunctions::updateColorProfiles(const Glib::ustring& monitorProfile, RenderingIntent monitorIntent, bool softProof, bool gamutCheck)
-=======
-
-void ImProcFunctions::updateColorProfiles (const Glib::ustring& monitorProfile, RenderingIntent monitorIntent, bool softProof, bool gamutCheck)
->>>>>>> 4511b693
 {
     // set up monitor transform
     if (monitorTransform) {
@@ -317,14 +313,10 @@
         MyMutex::MyLock lcmsLock(*lcmsMutex);
 
         cmsUInt32Number flags;
-<<<<<<< HEAD
         cmsHPROFILE iprof  = cmsCreateLab4Profile(nullptr);
-=======
-        cmsHPROFILE iprof  = cmsCreateLab4Profile (nullptr);
         cmsHPROFILE gamutprof = nullptr;
         cmsUInt32Number gamutbpc = 0;
         RenderingIntent gamutintent = RI_RELATIVE;
->>>>>>> 4511b693
 
         bool softProofCreated = false;
 
@@ -403,15 +395,11 @@
             monitorTransform = cmsCreateTransform(iprof, TYPE_Lab_FLT, monitor, TYPE_RGB_8, monitorIntent, flags);
         }
 
-<<<<<<< HEAD
-        cmsCloseProfile(iprof);
-=======
         if (gamutCheck && gamutprof) {
             gamutWarning.reset(new GamutWarning(iprof, gamutprof, gamutintent, gamutbpc));
         }
 
-        cmsCloseProfile (iprof);
->>>>>>> 4511b693
+        cmsCloseProfile(iprof);
     }
 }
 
