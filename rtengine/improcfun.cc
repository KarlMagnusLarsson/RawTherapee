/*
 *  This file is part of RawTherapee.
 *
 *  Copyright (c) 2004-2010 Gabor Horvath <hgabor@rawtherapee.com>
 *
 *  RawTherapee is free software: you can redistribute it and/or modify
 *  it under the terms of the GNU General Public License as published by
 *  the Free Software Foundation, either version 3 of the License, or
 *  (at your option) any later version.
 *
 *  RawTherapee is distributed in the hope that it will be useful,
 *  but WITHOUT ANY WARRANTY; without even the implied warranty of
 *  MERCHANTABILITY or FITNESS FOR A PARTICULAR PURPOSE.  See the
 *  GNU General Public License for more details.
 *
 *  You should have received a copy of the GNU General Public License
 *  along with RawTherapee.  If not, see <http://www.gnu.org/licenses/>.
 */
#include <cmath>
#include <glib.h>
#include <glibmm.h>
#ifdef _OPENMP
#include <omp.h>
#endif

#include "alignedbuffer.h"
#include "rtengine.h"
#include "improcfun.h"
#include "curves.h"
#include "mytime.h"
#include "iccstore.h"
#include "imagesource.h"
#include "rtthumbnail.h"
#include "utils.h"
#include "iccmatrices.h"
#include "color.h"
#include "calc_distort.h"
#include "rt_math.h"
#include "EdgePreservingDecomposition.h"
#include "improccoordinator.h"
#include "clutstore.h"
#include "ciecam02.h"
#include "StopWatch.h"
#include "../rtgui/ppversion.h"
#include "../rtgui/guiutils.h"

#undef CLIPD
#define CLIPD(a) ((a)>0.0f?((a)<1.0f?(a):1.0f):0.0f)

namespace {

using namespace rtengine;


// begin of helper function for rgbProc()
void shadowToneCurve(const LUTf &shtonecurve, float *rtemp, float *gtemp, float *btemp, int istart, int tH, int jstart, int tW, int tileSize)
{

#if defined( __SSE2__ ) && defined( __x86_64__ )
    vfloat cr = F2V(0.299f);
    vfloat cg = F2V(0.587f);
    vfloat cb = F2V(0.114f);
#endif

    for (int i = istart, ti = 0; i < tH; i++, ti++) {
        int j = jstart, tj = 0;
<<<<<<< HEAD
#ifdef __SSE2__
=======
#if defined( __SSE2__ ) && defined( __x86_64__ )
>>>>>>> b42a45b4

        for (; j < tW - 3; j += 4, tj += 4) {

            vfloat rv = LVF(rtemp[ti * tileSize + tj]);
            vfloat gv = LVF(gtemp[ti * tileSize + tj]);
            vfloat bv = LVF(btemp[ti * tileSize + tj]);

            //shadow tone curve
            vfloat Yv = cr * rv + cg * gv + cb * bv;
            vfloat tonefactorv = shtonecurve(Yv);
            STVF(rtemp[ti * tileSize + tj], rv * tonefactorv);
            STVF(gtemp[ti * tileSize + tj], gv * tonefactorv);
            STVF(btemp[ti * tileSize + tj], bv * tonefactorv);
        }

#endif

        for (; j < tW; j++, tj++) {

            float r = rtemp[ti * tileSize + tj];
            float g = gtemp[ti * tileSize + tj];
            float b = btemp[ti * tileSize + tj];

            //shadow tone curve
            float Y = (0.299f * r + 0.587f * g + 0.114f * b);
            float tonefactor = shtonecurve[Y];
            rtemp[ti * tileSize + tj] = rtemp[ti * tileSize + tj] * tonefactor;
            gtemp[ti * tileSize + tj] = gtemp[ti * tileSize + tj] * tonefactor;
            btemp[ti * tileSize + tj] = btemp[ti * tileSize + tj] * tonefactor;
        }
    }
}

void highlightToneCurve(const LUTf &hltonecurve, float *rtemp, float *gtemp, float *btemp, int istart, int tH, int jstart, int tW, int tileSize, float exp_scale, float comp, float hlrange)
{

#if defined( __SSE2__ ) && defined( __x86_64__ )
    vfloat threev = F2V(3.f);
    vfloat maxvalfv = F2V(MAXVALF);
#endif

    for (int i = istart, ti = 0; i < tH; i++, ti++) {
        int j = jstart, tj = 0;
<<<<<<< HEAD
#ifdef __SSE2__
=======
#if defined( __SSE2__ ) && defined( __x86_64__ )
>>>>>>> b42a45b4

        for (; j < tW - 3; j += 4, tj += 4) {

            vfloat rv = LVF(rtemp[ti * tileSize + tj]);
            vfloat gv = LVF(gtemp[ti * tileSize + tj]);
            vfloat bv = LVF(btemp[ti * tileSize + tj]);

            //TODO: proper treatment of out-of-gamut colors
            //float tonefactor = hltonecurve[(0.299f*r+0.587f*g+0.114f*b)];
            vmask maxMask = vmaskf_ge(vmaxf(rv, vmaxf(gv, bv)), maxvalfv);

            if (_mm_movemask_ps((vfloat)maxMask)) {
                for (int k = 0; k < 4; ++k) {
                    float r = rtemp[ti * tileSize + tj + k];
                    float g = gtemp[ti * tileSize + tj + k];
                    float b = btemp[ti * tileSize + tj + k];
                    float tonefactor = ((r < MAXVALF ? hltonecurve[r] : CurveFactory::hlcurve(exp_scale, comp, hlrange, r)) +
                                        (g < MAXVALF ? hltonecurve[g] : CurveFactory::hlcurve(exp_scale, comp, hlrange, g)) +
                                        (b < MAXVALF ? hltonecurve[b] : CurveFactory::hlcurve(exp_scale, comp, hlrange, b))) / 3.0;

                    // note: tonefactor includes exposure scaling, that is here exposure slider and highlight compression takes place
                    rtemp[ti * tileSize + tj + k] = r * tonefactor;
                    gtemp[ti * tileSize + tj + k] = g * tonefactor;
                    btemp[ti * tileSize + tj + k] = b * tonefactor;
                }
            } else {
                vfloat tonefactorv = (hltonecurve.cb(rv) + hltonecurve.cb(gv) + hltonecurve.cb(bv)) / threev;
                // note: tonefactor includes exposure scaling, that is here exposure slider and highlight compression takes place
                STVF(rtemp[ti * tileSize + tj], rv * tonefactorv);
                STVF(gtemp[ti * tileSize + tj], gv * tonefactorv);
                STVF(btemp[ti * tileSize + tj], bv * tonefactorv);
            }
        }

#endif

        for (; j < tW; j++, tj++) {

            float r = rtemp[ti * tileSize + tj];
            float g = gtemp[ti * tileSize + tj];
            float b = btemp[ti * tileSize + tj];

            //TODO: proper treatment of out-of-gamut colors
            //float tonefactor = hltonecurve[(0.299f*r+0.587f*g+0.114f*b)];
            float tonefactor = ((r < MAXVALF ? hltonecurve[r] : CurveFactory::hlcurve(exp_scale, comp, hlrange, r)) +
                                (g < MAXVALF ? hltonecurve[g] : CurveFactory::hlcurve(exp_scale, comp, hlrange, g)) +
                                (b < MAXVALF ? hltonecurve[b] : CurveFactory::hlcurve(exp_scale, comp, hlrange, b))) / 3.0;

            // note: tonefactor includes exposure scaling, that is here exposure slider and highlight compression takes place
            rtemp[ti * tileSize + tj] = r * tonefactor;
            gtemp[ti * tileSize + tj] = g * tonefactor;
            btemp[ti * tileSize + tj] = b * tonefactor;
        }
    }
}

void proPhotoBlue(float *rtemp, float *gtemp, float *btemp, int istart, int tH, int jstart, int tW, int tileSize)
{
    // this is a hack to avoid the blue=>black bug (Issue 2141)
    for (int i = istart, ti = 0; i < tH; i++, ti++) {
        int j = jstart, tj = 0;
#ifdef __SSE2__

        for (; j < tW - 3; j += 4, tj += 4) {
            vfloat rv = LVF(rtemp[ti * tileSize + tj]);
            vfloat gv = LVF(gtemp[ti * tileSize + tj]);
            vmask zeromask = vorm(vmaskf_eq(rv, ZEROV), vmaskf_eq(gv, ZEROV));

            if (_mm_movemask_ps((vfloat)zeromask)) {
                for (int k = 0; k < 4; ++k) {
                    float r = rtemp[ti * tileSize + tj + k];
                    float g = gtemp[ti * tileSize + tj + k];
<<<<<<< HEAD

                    if (r == 0.0f || g == 0.0f) {
                        float b = btemp[ti * tileSize + tj + k];
=======
                    float b = btemp[ti * tileSize + tj + k];
                    
                    if ((r == 0.0f || g == 0.0f) && rtengine::min(r, g, b) >= 0.f) {
>>>>>>> b42a45b4
                        float h, s, v;
                        Color::rgb2hsv(r, g, b, h, s, v);
                        s *= 0.99f;
                        Color::hsv2rgb(h, s, v, rtemp[ti * tileSize + tj + k], gtemp[ti * tileSize + tj + k], btemp[ti * tileSize + tj + k]);
                    }
                }
            }
        }

#endif

        for (; j < tW; j++, tj++) {
            float r = rtemp[ti * tileSize + tj];
            float g = gtemp[ti * tileSize + tj];
            float b = btemp[ti * tileSize + tj];

            if ((r == 0.0f || g == 0.0f) && rtengine::min(r, g, b) >= 0.f) {
                float h, s, v;
                Color::rgb2hsv(r, g, b, h, s, v);
                s *= 0.99f;
                Color::hsv2rgb(h, s, v, rtemp[ti * tileSize + tj], gtemp[ti * tileSize + tj], btemp[ti * tileSize + tj]);
            }
        }
    }
}

void customToneCurve(const ToneCurve &customToneCurve, ToneCurveParams::TcMode curveMode, float *rtemp, float *gtemp, float *btemp, int istart, int tH, int jstart, int tW, int tileSize, PerceptualToneCurveState ptcApplyState)
{

    if (curveMode == ToneCurveParams::TcMode::STD) { // Standard
        const StandardToneCurve& userToneCurve = static_cast<const StandardToneCurve&> (customToneCurve);
        for (int i = istart, ti = 0; i < tH; i++, ti++) {
            userToneCurve.BatchApply(0, tW - jstart, &rtemp[ti * tileSize], &gtemp[ti * tileSize], &btemp[ti * tileSize]);
        }
    } else if (curveMode == ToneCurveParams::TcMode::FILMLIKE) { // Adobe like
        const AdobeToneCurve& userToneCurve = static_cast<const AdobeToneCurve&> (customToneCurve);
        for (int i = istart, ti = 0; i < tH; i++, ti++) {
            for (int j = jstart, tj = 0; j < tW; j++, tj++) {
                userToneCurve.Apply(rtemp[ti * tileSize + tj], gtemp[ti * tileSize + tj], btemp[ti * tileSize + tj]);
            }
        }
    } else if (curveMode == ToneCurveParams::TcMode::SATANDVALBLENDING) { // apply the curve on the saturation and value channels
        const SatAndValueBlendingToneCurve& userToneCurve = static_cast<const SatAndValueBlendingToneCurve&> (customToneCurve);
        for (int i = istart, ti = 0; i < tH; i++, ti++) {
            for (int j = jstart, tj = 0; j < tW; j++, tj++) {
                userToneCurve.Apply(rtemp[ti * tileSize + tj], gtemp[ti * tileSize + tj], btemp[ti * tileSize + tj]);
            }
        }
    } else if (curveMode == ToneCurveParams::TcMode::WEIGHTEDSTD) { // apply the curve to the rgb channels, weighted
        const WeightedStdToneCurve& userToneCurve = static_cast<const WeightedStdToneCurve&>(customToneCurve);
        for (int i = istart, ti = 0; i < tH; i++, ti++) {
            userToneCurve.BatchApply(0, tW - jstart, &rtemp[ti * tileSize], &gtemp[ti * tileSize], &btemp[ti * tileSize]);
        }
    } else if (curveMode == ToneCurveParams::TcMode::LUMINANCE) { // apply the curve to the luminance channel
        const LuminanceToneCurve& userToneCurve = static_cast<const LuminanceToneCurve&>(customToneCurve);

        for (int i = istart, ti = 0; i < tH; i++, ti++) {
            for (int j = jstart, tj = 0; j < tW; j++, tj++) {
                userToneCurve.Apply(rtemp[ti * tileSize + tj], gtemp[ti * tileSize + tj], btemp[ti * tileSize + tj]);
            }
        }
    } else if (curveMode == ToneCurveParams::TcMode::PERCEPTUAL) { // apply curve while keeping color appearance constant
        const PerceptualToneCurve& userToneCurve = static_cast<const PerceptualToneCurve&>(customToneCurve);
        for (int i = istart, ti = 0; i < tH; i++, ti++) {
            userToneCurve.BatchApply(0, tW - jstart, &rtemp[ti * tileSize], &gtemp[ti * tileSize], &btemp[ti * tileSize], ptcApplyState);
        }
    }
}

void fillEditFloat(float *editIFloatTmpR, float *editIFloatTmpG, float *editIFloatTmpB, float *rtemp, float *gtemp, float *btemp, int istart, int tH, int jstart, int tW, int tileSize)
{
    for (int i = istart, ti = 0; i < tH; i++, ti++) {
        for (int j = jstart, tj = 0; j < tW; j++, tj++) {
            editIFloatTmpR[ti * tileSize + tj] = Color::gamma2curve[rtemp[ti * tileSize + tj]] / 65535.f;
            editIFloatTmpG[ti * tileSize + tj] = Color::gamma2curve[gtemp[ti * tileSize + tj]] / 65535.f;
            editIFloatTmpB[ti * tileSize + tj] = Color::gamma2curve[btemp[ti * tileSize + tj]] / 65535.f;
        }
    }
}
// end of helper function for rgbProc()

}

namespace rtengine
{

using namespace procparams;

extern const Settings* settings;


ImProcFunctions::~ImProcFunctions()
{
    if (monitorTransform) {
        cmsDeleteTransform(monitorTransform);
    }
}

void ImProcFunctions::setScale(double iscale)
{
    scale = iscale;
}


void ImProcFunctions::updateColorProfiles(const Glib::ustring& monitorProfile, RenderingIntent monitorIntent, bool softProof, bool gamutCheck)
{
    // set up monitor transform
    if (monitorTransform) {
        cmsDeleteTransform(monitorTransform);
    }
    gamutWarning.reset(nullptr);

    monitorTransform = nullptr;

    cmsHPROFILE monitor = nullptr;

    if (!monitorProfile.empty()) {
#if !defined(__APPLE__) // No support for monitor profiles on OS X, all data is sRGB
        monitor = ICCStore::getInstance()->getProfile(monitorProfile);
#else
        monitor = ICCStore::getInstance()->getProfile("RT_sRGB");
#endif
    }

    if (monitor) {
        MyMutex::MyLock lcmsLock(*lcmsMutex);

        cmsUInt32Number flags;
        cmsHPROFILE iprof  = cmsCreateLab4Profile(nullptr);
        cmsHPROFILE gamutprof = nullptr;
        cmsUInt32Number gamutbpc = 0;
        RenderingIntent gamutintent = RI_RELATIVE;

        bool softProofCreated = false;

        if (softProof) {
            cmsHPROFILE oprof = nullptr;
            RenderingIntent outIntent;
            
            flags = cmsFLAGS_SOFTPROOFING | cmsFLAGS_NOOPTIMIZE | cmsFLAGS_NOCACHE;

            if (!settings->printerProfile.empty()) {
                oprof = ICCStore::getInstance()->getProfile(settings->printerProfile);
                if (settings->printerBPC) {
                    flags |= cmsFLAGS_BLACKPOINTCOMPENSATION;
                }
                outIntent = settings->printerIntent;
            } else {
                oprof = ICCStore::getInstance()->getProfile(params->icm.output);
                if (params->icm.outputBPC) {
                    flags |= cmsFLAGS_BLACKPOINTCOMPENSATION;
                }
                outIntent = params->icm.outputIntent;
            }

            if (oprof) {
                // NOCACHE is for thread safety, NOOPTIMIZE for precision

                // if (gamutCheck) {
                //     flags |= cmsFLAGS_GAMUTCHECK;
                // }

                monitorTransform = cmsCreateProofingTransform(
                                       iprof, TYPE_Lab_FLT,
                                       monitor, TYPE_RGB_8,
                                       oprof,
                                       monitorIntent, outIntent,
                                       flags
                                   );

                if (monitorTransform) {
                    softProofCreated = true;
                }

                if (gamutCheck) {
                    gamutprof = oprof;
                    if (params->icm.outputBPC) {
                        gamutbpc = cmsFLAGS_BLACKPOINTCOMPENSATION;
                    }
                    gamutintent = outIntent;
                }
            }
        } else if (gamutCheck) {
            // flags = cmsFLAGS_GAMUTCHECK | cmsFLAGS_NOOPTIMIZE | cmsFLAGS_NOCACHE;
            // if (settings->monitorBPC) {
            //     flags |= cmsFLAGS_BLACKPOINTCOMPENSATION;
            // }

            // monitorTransform = cmsCreateProofingTransform(iprof, TYPE_Lab_FLT, monitor, TYPE_RGB_8, monitor, monitorIntent, monitorIntent, flags);

            // if (monitorTransform) {
            //     softProofCreated = true;
            // }
            gamutprof = monitor;
            if (settings->monitorBPC) {
                gamutbpc = cmsFLAGS_BLACKPOINTCOMPENSATION;
            }
            gamutintent = monitorIntent;
        }

        if (!softProofCreated) {
            flags = cmsFLAGS_NOOPTIMIZE | cmsFLAGS_NOCACHE;

            if (settings->monitorBPC) {
                flags |= cmsFLAGS_BLACKPOINTCOMPENSATION;
            }

            monitorTransform = cmsCreateTransform(iprof, TYPE_Lab_FLT, monitor, TYPE_RGB_8, monitorIntent, flags);
        }

        if (gamutCheck && gamutprof) {
            gamutWarning.reset(new GamutWarning(iprof, gamutprof, gamutintent, gamutbpc));
        }

        cmsCloseProfile(iprof);
    }
}

void ImProcFunctions::firstAnalysis(const Imagefloat* const original, const ProcParams &params, LUTu & histogram)
{

    TMatrix wprof = ICCStore::getInstance()->workingSpaceMatrix(params.icm.working);

    lumimul[0] = wprof[1][0];
    lumimul[1] = wprof[1][1];
    lumimul[2] = wprof[1][2];
    int W = original->getWidth();
    int H = original->getHeight();

    float lumimulf[3] = {static_cast<float>(lumimul[0]), static_cast<float>(lumimul[1]), static_cast<float>(lumimul[2])};

    // calculate histogram of the y channel needed for contrast curve calculation in exposure adjustments
    histogram.clear();

    if (multiThread) {

#ifdef _OPENMP
        const int numThreads = min(max(W * H / (int)histogram.getSize(), 1), omp_get_max_threads());
        #pragma omp parallel num_threads(numThreads) if(numThreads>1)
#endif
        {
            LUTu hist(histogram.getSize());
            hist.clear();
#ifdef _OPENMP
            #pragma omp for nowait
#endif

            for (int i = 0; i < H; i++) {
                for (int j = 0; j < W; j++) {

                    float r = original->r(i, j);
                    float g = original->g(i, j);
                    float b = original->b(i, j);

                    int y = (lumimulf[0] * r + lumimulf[1] * g + lumimulf[2] * b);
                    hist[y]++;
                }
            }

#ifdef _OPENMP
            #pragma omp critical
#endif
            histogram += hist;

        }
#ifdef _OPENMP
        static_cast<void>(numThreads);  // to silence cppcheck warning
#endif
    } else {
        for (int i = 0; i < H; i++) {
            for (int j = 0; j < W; j++) {

                float r = original->r(i, j);
                float g = original->g(i, j);
                float b = original->b(i, j);

                int y = (lumimulf[0] * r + lumimulf[1] * g + lumimulf[2] * b);
                histogram[y]++;
            }
        }
    }
}


// Copyright (c) 2012 Jacques Desmis <jdesmis@gmail.com>
void ImProcFunctions::ciecam_02(CieImage* ncie, double adap, int pW, int pwb, LabImage* lab, const ProcParams* params,
                                const ColorAppearance & customColCurve1, const ColorAppearance & customColCurve2, const ColorAppearance & customColCurve3,
                                LUTu & histLCAM, LUTu & histCCAM, LUTf & CAMBrightCurveJ, LUTf & CAMBrightCurveQ, float &mean, int Iterates, int scale, bool execsharp, double &d, double &dj, int rtt)
{
    if (params->colorappearance.enabled) {
//int lastskip;
//if(rtt==1) {lastskip=scale;} //not for Rtthumbnail

#ifdef _DEBUG
        MyTime t1e, t2e;
        t1e.set();
#endif
        LUTf dLcurve;
        LUTu hist16JCAM;
        bool jp = false;

        //preparate for histograms CIECAM
        if (pW != 1) { //only with improccoordinator
            dLcurve(65536, 0);
            dLcurve.clear();
            hist16JCAM(65536, 0);
            hist16JCAM.clear();

            for (int i = 0; i < 32768; i++) { //# 32768*1.414  approximation maxi for chroma
                float val = (double)i / 32767.0;
                dLcurve[i] = CLIPD(val);
            }
        }

        LUTf dCcurve;
        LUTu hist16_CCAM;
        bool chropC = false;

        if (pW != 1) { //only with improccoordinator
            dCcurve(65536, 0);
            hist16_CCAM(65536);
            hist16_CCAM.clear();

            for (int i = 0; i < 48000; i++) { //# 32768*1.414  approximation maxi for chroma
                float valc = (double)i / 47999.0;
                dCcurve[i] = CLIPD(valc);
            }
        }

        //end preparate histogram
        int width = lab->W, height = lab->H;
        float minQ = 10000.f;
        float maxQ = -1000.f;
        float a_w = 0.f;
        float c_ = 0.f;
        float f_l;
        double Yw;
        Yw = 1.0;
        double Xw, Zw;
        double Xwout, Zwout;
        double Xwsc, Zwsc;

        double f = 0., c = 0., nc = 0., yb = 0., la, xw, yw, zw, f2 = 0., c2 = 0., nc2 = 0., yb2 = 0., la2;
        double fl, n, nbb, ncb, aw;
        double xwd = 0., ywd, zwd = 0.;
        double xws, yws, zws;
        int alg = 0;
        bool algepd = false;
        float sum = 0.f;

        bool ciedata = params->colorappearance.datacie;

        ColorTemp::temp2mulxyz(params->wb.temperature, params->wb.method, Xw, Zw);  //compute white Xw Yw Zw  : white current WB
        ColorTemp::temp2mulxyz(params->colorappearance.tempout, "Custom", Xwout, Zwout);
        ColorTemp::temp2mulxyz(params->colorappearance.tempsc, "Custom", Xwsc, Zwsc);

        //viewing condition for surrsrc
        if (params->colorappearance.surrsrc == "Average") {
            f  = 1.00;
            c  = 0.69;
            nc = 1.00;
        } else if (params->colorappearance.surrsrc == "Dim") {
            f  = 0.9;
            c  = 0.59;
            nc = 0.9;
        } else if (params->colorappearance.surrsrc == "Dark") {
            f  = 0.8;
            c  = 0.525;
            nc = 0.8;
        } else if (params->colorappearance.surrsrc == "ExtremelyDark") {
            f  = 0.8;
            c  = 0.41;
            nc = 0.8;
        }


        //viewing condition for surround
        if (params->colorappearance.surround == "Average") {
            f2 = 1.0, c2 = 0.69, nc2 = 1.0;
        } else if (params->colorappearance.surround == "Dim") {
            f2  = 0.9;
            c2  = 0.59;
            nc2 = 0.9;
        } else if (params->colorappearance.surround == "Dark") {
            f2  = 0.8;
            c2  = 0.525;
            nc2 = 0.8;
        } else if (params->colorappearance.surround == "ExtremelyDark") {
            f2  = 0.8;
            c2  = 0.41;
            nc2 = 0.8;
        }

        /*
                //scene condition for surround
                if (params->colorappearance.surrsource)  {
                    f  = 0.85;    // if user => source image has surround very dark
                    c  = 0.55;
                    nc = 0.85;
                }
        */
        //with which algorithme
        if (params->colorappearance.algo == "JC") {
            alg = 0;
        } else if (params->colorappearance.algo == "JS") {
            alg = 1;
        } else if (params->colorappearance.algo == "QM")  {
            alg = 2;
            algepd = true;
        } else if (params->colorappearance.algo == "ALL")  {
            alg = 3;
            algepd = true;
        }

        bool needJ = (alg == 0 || alg == 1 || alg == 3);
        bool needQ = (alg == 2 || alg == 3);
        /*
                //settings white point of output device - or illuminant viewing
                if (settings->viewingdevice == 0) {
                    xwd = 96.42;    //5000K
                    ywd = 100.0;
                    zwd = 82.52;
                } else if (settings->viewingdevice == 1) {
                    xwd = 95.68;    //5500
                    ywd = 100.0;
                    zwd = 92.15;
                } else if (settings->viewingdevice == 2) {
                    xwd = 95.24;    //6000
                    ywd = 100.0;
                    zwd = 100.81;
                } else if (settings->viewingdevice == 3)  {
                    xwd = 95.04;    //6500
                    ywd = 100.0;
                    zwd = 108.88;
                } else if (settings->viewingdevice == 4)  {
                    xwd = 109.85;    //tungsten
                    ywd = 100.0;
                    zwd = 35.58;
                } else if (settings->viewingdevice == 5)  {
                    xwd = 99.18;    //fluo F2
                    ywd = 100.0;
                    zwd = 67.39;
                } else if (settings->viewingdevice == 6)  {
                    xwd = 95.04;    //fluo F7
                    ywd = 100.0;
                    zwd = 108.75;
                } else if (settings->viewingdevice == 7)  {
                    xwd = 100.96;    //fluo F11
                    ywd = 100.0;
                    zwd = 64.35;
                }
        */

        xwd = 100. * Xwout;
        zwd = 100. * Zwout;
        ywd = 100. / params->colorappearance.greenout;//approximation to simplify

        xws = 100. * Xwsc;
        zws = 100. * Zwsc;
        yws = 100. / params->colorappearance.greensc;//approximation to simplify

        /*
                //settings mean Luminance Y of output device or viewing
                if (settings->viewingdevicegrey == 0) {
                    yb2 = 5.0;
                } else if (settings->viewingdevicegrey == 1) {
                    yb2 = 10.0;
                } else if (settings->viewingdevicegrey == 2) {
                    yb2 = 15.0;
                } else if (settings->viewingdevicegrey == 3) {
                    yb2 = 18.0;
                } else if (settings->viewingdevicegrey == 4) {
                    yb2 = 23.0;
                } else if (settings->viewingdevicegrey == 5)  {
                    yb2 = 30.0;
                } else if (settings->viewingdevicegrey == 6)  {
                    yb2 = 40.0;
                }
        */
        yb2 = params->colorappearance.ybout;

        //La and la2 = ambiant luminosity scene and viewing
        la = double (params->colorappearance.adapscen);

        if (pwb == 2) {
            if (params->colorappearance.autoadapscen) {
                la = adap;
            }
        }

        la2 = double (params->colorappearance.adaplum);

        // level of adaptation
        double deg = (params->colorappearance.degree) / 100.0;
        double pilot = params->colorappearance.autodegree ? 2.0 : deg;


        const float degout = (params->colorappearance.degreeout) / 100.0;
        const float pilotout = params->colorappearance.autodegreeout ? 2.0 : degout;

        //algoritm's params
        float jli = params->colorappearance.jlight;
        float chr = params->colorappearance.chroma;
        float contra = params->colorappearance.contrast;
        float qbri = params->colorappearance.qbright;
        float schr = params->colorappearance.schroma;
        float mchr = params->colorappearance.mchroma;
        float qcontra = params->colorappearance.qcontrast;
        float hue = params->colorappearance.colorh;
        double rstprotection = 100. - params->colorappearance.rstprotection;

        if (schr > 0.0) {
            schr = schr / 2.0f;    //divide sensibility for saturation
        }

        // extracting datas from 'params' to avoid cache flush (to be confirmed)
        ColorAppearanceParams::TcMode curveMode = params->colorappearance.curveMode;
        ColorAppearanceParams::TcMode curveMode2 = params->colorappearance.curveMode2;
        bool hasColCurve1 = bool (customColCurve1);
        bool hasColCurve2 = bool (customColCurve2);
        ColorAppearanceParams::CtcMode curveMode3 = params->colorappearance.curveMode3;
        bool hasColCurve3 = bool (customColCurve3);


        if (CAMBrightCurveJ.dirty || CAMBrightCurveQ.dirty) {
            LUTu hist16J;
            LUTu hist16Q;

            if (needJ) {
                hist16J(65536);
                hist16J.clear();
            }

            if (needQ) {
                hist16Q(65536);
                hist16Q.clear();
            }

            float koef = 1.0f; //rough correspondence between L and J

            for (int i = 0; i < height; i++)

                //   for (int i=begh; i<endh; i++)
                for (int j = 0; j < width; j++) { //rough correspondence between L and J
                    float currL = lab->L[i][j] / 327.68f;

                    if (currL > 95.) {
                        koef = 1.f;
                    } else if (currL > 85.) {
                        koef = 0.97f;
                    } else if (currL > 80.) {
                        koef = 0.93f;
                    } else if (currL > 70.) {
                        koef = 0.87f;
                    } else if (currL > 60.) {
                        koef = 0.85f;
                    } else if (currL > 50.) {
                        koef = 0.8f;
                    } else if (currL > 40.) {
                        koef = 0.75f;
                    } else if (currL > 30.) {
                        koef = 0.7f;
                    } else if (currL > 20.) {
                        koef = 0.7f;
                    } else if (currL > 10.) {
                        koef = 0.9f;
                    } else if (currL > 0.) {
                        koef = 1.0f;
                    }

                    if (needJ) {
                        hist16J[CLIP((int)((koef * lab->L[i][j])))]++;    //evaluate histogram luminance L # J
                    }

                    if (needQ) {
                        hist16Q[CLIP((int)(32768.f * sqrt((koef * (lab->L[i][j])) / 32768.f)))]++;     //for brightness Q : approximation for Q=wh*sqrt(J/100)  J not equal L
                    }

                    sum += koef * lab->L[i][j]; //evaluate mean J to calculate Yb
                }

            //mean=(sum/((endh-begh)*width))/327.68f;//for Yb  for all image...if one day "pipette" we can adapt Yb for each zone
            mean = (sum / ((height) * width)) / 327.68f; //for Yb  for all image...if one day "pipette" we can adapt Yb for each zone

            //evaluate lightness, contrast
            if (needJ) {
                if (!CAMBrightCurveJ) {
                    CAMBrightCurveJ(65536, 0);
                    CAMBrightCurveJ.dirty = false;
                }

                Ciecam02::curveJ(jli, contra, 1, CAMBrightCurveJ, hist16J); //lightness and contrast J
            }

            if (needQ) {
                if (!CAMBrightCurveQ) {
                    CAMBrightCurveQ(65536, 0);
                    CAMBrightCurveQ.dirty = false;
                }

                Ciecam02::curveJ(qbri, qcontra, 1, CAMBrightCurveQ, hist16Q); //brightness and contrast Q
            }
        }

        //   if (settings->viewinggreySc == 0) { //auto
        if (params->colorappearance.autoybscen  &&  pwb == 2) {//auto

            if (mean < 15.f) {
                yb = 3.0;
            } else if (mean < 30.f) {
                yb = 5.0;
            } else if (mean < 40.f) {
                yb = 10.0;
            } else if (mean < 45.f) {
                yb = 15.0;
            } else if (mean < 50.f) {
                yb = 18.0;
            } else if (mean < 55.f) {
                yb = 23.0;
            } else if (mean < 60.f) {
                yb = 30.0;
            } else if (mean < 70.f) {
                yb = 40.0;
            } else if (mean < 80.f) {
                yb = 60.0;
            } else if (mean < 90.f) {
                yb = 80.0;
            } else {
                yb = 90.0;
            }
        } else {
            yb = params->colorappearance.ybscen;
        }

        if (settings->viewinggreySc == 1) {
            yb = 18.0;
        }

        int gamu = 0;
        bool highlight = params->toneCurve.hrenabled; //Get the value if "highlight reconstruction" is activated

        if (params->colorappearance.gamut) {
            gamu = 1;    //enabled gamut control
        }

        xw = 100.0 * Xw;
        yw = 100.0 * Yw;
        zw = 100.0 * Zw;
        double xw1 = 0., yw1 = 0., zw1 = 0., xw2 = 0., yw2 = 0., zw2 = 0.;

        // settings of WB: scene and viewing
        if (params->colorappearance.wbmodel == "RawT") {
            xw1 = 96.46;    //use RT WB; CAT 02 is used for output device (see prefreneces)
            yw1 = 100.0;
            zw1 = 82.445;
            xw2 = xwd;
            yw2 = ywd;
            zw2 = zwd;
        } else if (params->colorappearance.wbmodel == "RawTCAT02") {
            xw1 = xw;    // Settings RT WB are used for CAT02 => mix , CAT02 is use for output device (screen: D50 D65, projector: lamp, LED) see preferences
            yw1 = yw;
            zw1 = zw;
            xw2 = xwd;
            yw2 = ywd;
            zw2 = zwd;
        } else if (params->colorappearance.wbmodel == "free") {
            xw1 = xws;    // free temp and green
            yw1 = yws;
            zw1 = zws;
            xw2 = xwd;
            yw2 = ywd;
            zw2 = zwd;
        }

        double cz, wh, pfl;
        Ciecam02::initcam1(gamu, yb, pilot, f, la, xw, yw, zw, n, d, nbb, ncb, cz, aw, wh, pfl, fl, c);
        double nj, nbbj, ncbj, czj, awj, flj;
        Ciecam02::initcam2(gamu, yb2, pilotout, f2,  la2,  xw2,  yw2,  zw2, nj, dj, nbbj, ncbj, czj, awj, flj);




#ifndef _DEBUG
        #pragma omp parallel default(shared) firstprivate(lab,xw1,xw2,yw1,yw2,zw1,zw2,pilot,jli,chr,yb,la,yb2,la2,fl,nc,f,c, height,width,nc2,f2,c2, alg,algepd, gamu, highlight, rstprotection, pW, scale)
#endif
        {
            //matrix for current working space
            TMatrix wiprof = ICCStore::getInstance()->workingSpaceInverseMatrix(params->icm.working);
            double wip[3][3] = {
                {wiprof[0][0], wiprof[0][1], wiprof[0][2]},
                {wiprof[1][0], wiprof[1][1], wiprof[1][2]},
                {wiprof[2][0], wiprof[2][1], wiprof[2][2]}
            };

#ifndef _DEBUG
            #pragma omp for schedule(dynamic, 10)
#endif

            for (int i = 0; i < height; i++)

//  for (int i=begh; i<endh; i++)
                for (int j = 0; j < width; j++) {

                    float L = lab->L[i][j];
                    float a = lab->a[i][j];
                    float b = lab->b[i][j];
                    float x1, y1, z1;
                    double x, y, z;
                    double epsil = 0.0001;
                    //convert Lab => XYZ
                    Color::Lab2XYZ(L, a, b, x1, y1, z1);
                    //  double J, C, h, Q, M, s, aw, fl, wh;
                    double J, C, h, Q, M, s;

                    double Jpro, Cpro, hpro, Qpro, Mpro, spro;
                    bool t1L = false;
                    bool t1B = false;
                    bool t2B = false;
                    int c1s = 0;
                    int c1co = 0;
                    //double n,nbb,ncb,pfl,cz,d;
                    x = (double)x1 / 655.35;
                    y = (double)y1 / 655.35;
                    z = (double)z1 / 655.35;
                    //process source==> normal
                    Ciecam02::xyz2jchqms_ciecam02(J, C,  h,
                                                  Q,  M,  s, aw, fl, wh,
                                                  x,  y,  z,
                                                  xw1, yw1,  zw1,
                                                  c,  nc, gamu, n, nbb, ncb, pfl, cz, d);
                    Jpro = J;
                    Cpro = C;
                    hpro = h;
                    Qpro = Q;
                    Mpro = M;
                    spro = s;
                    a_w = aw;
                    c_ = c;
                    f_l = fl;

                    // we cannot have all algorithms with all chroma curves
                    if (alg == 1)  {
                        // Lightness saturation
                        if (Jpro > 99.9f) {
                            Jpro = 99.9f;
                        }

                        Jpro = (CAMBrightCurveJ[(float)(Jpro * 327.68)]) / 327.68;   //ligthness CIECAM02 + contrast
                        double sres;
                        double Sp = spro / 100.0;
                        double parsat = 1.5; //parsat=1.5 =>saturation  ; 1.8 => chroma ; 2.5 => colorfullness (personal evaluation)

                        if (schr == -100.0) {
                            schr = -99.8;
                        }

                        Ciecam02::curvecolor(schr, Sp, sres, parsat);
                        double coe = pow(fl, 0.25);
                        float dred = 100.f; // in C mode
                        float protect_red = 80.0f; // in C mode
                        dred = 100.0 * sqrt((dred * coe) / Qpro);
                        protect_red = 100.0 * sqrt((protect_red * coe) / Qpro);
                        int sk = 0;
                        float ko = 100.f;
                        Color::skinred(Jpro, hpro, sres, Sp, dred, protect_red, sk, rstprotection, ko, spro);
                        Qpro = (4.0 / c) * sqrt(Jpro / 100.0) * (aw + 4.0) ;
                        Cpro = (spro * spro * Qpro) / (10000.0);
                    } else if (alg == 3 || alg == 0  || alg == 2) {
                        double coef = 32760. / wh;

                        if (alg == 3 || alg == 2) {
                            if (Qpro * coef > 32767.0f) {
                                Qpro = (CAMBrightCurveQ[(float)32767.0f]) / coef;    //brightness and contrast
                            } else {
                                Qpro = (CAMBrightCurveQ[(float)(Qpro * coef)]) / coef;    //brightness and contrast
                            }
                        }

                        double Mp, sres;
                        double coe = pow(fl, 0.25);
                        Mp = Mpro / 100.0;
                        double parsat = 2.5;

                        if (mchr == -100.0) {
                            mchr = -99.8 ;
                        }

                        if (mchr == 100.0) {
                            mchr = 99.9;
                        }

                        if (alg == 3 || alg == 2) {
                            Ciecam02::curvecolor(mchr, Mp, sres, parsat);
                        } else {
                            Ciecam02::curvecolor(0.0, Mp, sres, parsat);     //colorfullness
                        }

                        float dred = 100.f; //in C mode
                        float protect_red = 80.0f; // in C mode
                        dred *= coe; //in M mode
                        protect_red *= coe; //M mode
                        int sk = 0;
                        float ko = 100.f;
                        Color::skinred(Jpro, hpro, sres, Mp, dred, protect_red, sk, rstprotection, ko, Mpro);
                        Jpro = (100.0 * Qpro * Qpro) / (wh * wh);
                        Cpro = Mpro / coe;
                        spro = 100.0 * sqrt(Mpro / Qpro);

                        if (alg != 2) {
                            if (Jpro > 99.9f) {
                                Jpro = 99.9f;
                            }

                            Jpro = (CAMBrightCurveJ[(float)(Jpro * 327.68f)]) / 327.68f;   //ligthness CIECAM02 + contrast
                        }

                        double Cp;
                        double Sp = spro / 100.0;
                        parsat = 1.5;

                        if (schr == -100.0) {
                            schr = -99.;
                        }

                        if (schr == 100.0) {
                            schr = 98.;
                        }

                        if (alg == 3) {
                            Ciecam02::curvecolor(schr, Sp, sres, parsat);
                        }   else {
                            Ciecam02::curvecolor(0.0, Sp, sres, parsat);     //saturation
                        }

                        dred = 100.f; // in C mode
                        protect_red = 80.0f; // in C mode
                        dred = 100.0 * sqrt((dred * coe) / Q);
                        protect_red = 100.0 * sqrt((protect_red * coe) / Q);
                        sk = 0;
                        Color::skinred(Jpro, hpro, sres, Sp, dred, protect_red, sk, rstprotection, ko, spro);
                        //double Q1;
                        Qpro = (4.0 / c) * sqrt(Jpro / 100.0) * (aw + 4.0) ;
                        Cpro = (spro * spro * Qpro) / (10000.0);
                        Cp = Cpro / 100.0;
                        parsat = 1.8; //parsat=1.5 =>saturation  ; 1.8 => chroma ; 2.5 => colorfullness (personal evaluation : for not)

                        if (chr == -100.0) {
                            chr = -99.8;
                        }

                        if (alg != 2) {
                            Ciecam02::curvecolor(chr, Cp, sres, parsat);
                        } else {
                            Ciecam02::curvecolor(0.0, Cp, sres, parsat);     //chroma
                        }

                        dred = 55.f;
                        protect_red = 30.0f;
                        sk = 1;
                        Color::skinred(Jpro, hpro, sres, Cp, dred, protect_red, sk, rstprotection, ko, Cpro);

                        if (Jpro < 1. && Cpro > 12.) {
                            Cpro = 12.;    //reduce artifacts by "pseudo gamut control CIECAM"
                        } else if (Jpro < 2. && Cpro > 15.) {
                            Cpro = 15.;
                        } else if (Jpro < 4. && Cpro > 30.) {
                            Cpro = 30.;
                        } else if (Jpro < 7. && Cpro > 50.) {
                            Cpro = 50.;
                        }

                        hpro = hpro + hue;

                        if (hpro < 0.0) {
                            hpro += 360.0;    //hue
                        }
                    }

                    if (hasColCurve1) {//curve 1 with Lightness and Brightness
                        if (curveMode == ColorAppearanceParams::TcMode::LIGHT) {
                            /*  float Jj=(float) Jpro*327.68;
                            float Jold=Jj;
                            const Lightcurve& userColCurve = static_cast<const Lightcurve&>(customColCurve1);
                              userColCurve.Apply(Jj);
                              Jj=0.7f*(Jj-Jold)+Jold;//divide sensibility
                            */
                            float Jj = (float) Jpro * 327.68f;
                            float Jold = Jj;
                            float Jold100 = (float) Jpro;
                            float redu = 25.f;
                            float reduc = 1.f;
                            const Lightcurve& userColCurveJ1 = static_cast<const Lightcurve&>(customColCurve1);
                            userColCurveJ1.Apply(Jj);

                            if (Jj > Jold) {
                                if (Jj < 65535.f)  {
                                    if (Jold < 327.68f * redu) {
                                        Jj = 0.3f * (Jj - Jold) + Jold;    //divide sensibility
                                    } else        {
                                        reduc = LIM((100.f - Jold100) / (100.f - redu), 0.f, 1.f);
                                        Jj = 0.3f * reduc * (Jj - Jold) + Jold; //reduct sensibility in highlights
                                    }
                                }
                            } else if (Jj > 10.f) {
                                Jj = 0.8f * (Jj - Jold) + Jold;
                            } else if (Jj >= 0.f) {
                                Jj = 0.90f * (Jj - Jold) + Jold;    // not zero ==>artifacts
                            }


                            Jpro = (double)(Jj / 327.68f);

                            if (Jpro < 1.) {
                                Jpro = 1.;
                            }

                            t1L = true;
                        } else if (curveMode == ColorAppearanceParams::TcMode::BRIGHT) {
                            //attention! Brightness curves are open - unlike Lightness or Lab or RGB==> rendering  and algorithms will be different
                            float coef = ((aw + 4.f) * (4.f / c)) / 100.f;
                            float Qanc = Qpro;
                            float Qq = (float) Qpro * 327.68f * (1.f / coef);
                            float Qold100 = (float) Qpro / coef;

                            float Qold = Qq;
                            float redu = 20.f;
                            float reduc = 1.f;

                            const Brightcurve& userColCurveB1 = static_cast<const Brightcurve&>(customColCurve1);
                            userColCurveB1.Apply(Qq);

                            if (Qq > Qold) {
                                if (Qq < 65535.f)  {
                                    if (Qold < 327.68f * redu) {
                                        Qq = 0.25f * (Qq - Qold) + Qold;    //divide sensibility
                                    } else            {
                                        reduc = LIM((100.f - Qold100) / (100.f - redu), 0.f, 1.f);
                                        Qq = 0.25f * reduc * (Qq - Qold) + Qold; //reduct sensibility in highlights
                                    }
                                }
                            } else if (Qq > 10.f) {
                                Qq = 0.5f * (Qq - Qold) + Qold;
                            } else if (Qq >= 0.f) {
                                Qq = 0.7f * (Qq - Qold) + Qold;    // not zero ==>artifacts
                            }

                            if (Qold == 0.f) {
                                Qold = 0.001f;
                            }

                            Qpro = Qanc * (Qq / Qold);
                            Jpro = Jpro * SQR(Qq / Qold);

//                           Qpro = (double) (Qq * (coef) / 327.68f);
//                           Jpro = 100.* (Qpro * Qpro) / ((4.0 / c) * (4.0 / c) * (aw + 4.0) * (aw + 4.0));
                            t1B = true;

                            if (Jpro < 1.) {
                                Jpro = 1.;
                            }

                        }
                    }

                    if (hasColCurve2) {//curve 2 with Lightness and Brightness
                        if (curveMode2 == ColorAppearanceParams::TcMode::LIGHT) {
                            float Jj = (float) Jpro * 327.68;
                            float Jold = Jj;
                            /*
                            const Lightcurve& userColCurve = static_cast<const Lightcurve&>(customColCurve2);
                                    userColCurve.Apply(Jj);
                                    Jj=0.7f*(Jj-Jold)+Jold;//divide sensibility
                                    */
                            float Jold100 = (float) Jpro;
                            float redu = 25.f;
                            float reduc = 1.f;
                            const Lightcurve& userColCurveJ2 = static_cast<const Lightcurve&>(customColCurve2);
                            userColCurveJ2.Apply(Jj);

                            if (Jj > Jold) {
                                if (Jj < 65535.f)  {
                                    if (Jold < 327.68f * redu) {
                                        Jj = 0.3f * (Jj - Jold) + Jold;    //divide sensibility
                                    } else        {
                                        reduc = LIM((100.f - Jold100) / (100.f - redu), 0.f, 1.f);
                                        Jj = 0.3f * reduc * (Jj - Jold) + Jold; //reduct sensibility in highlights
                                    }
                                }
                            } else if (Jj > 10.f) {
                                if (!t1L) {
                                    Jj = 0.8f * (Jj - Jold) + Jold;
                                } else {
                                    Jj = 0.4f * (Jj - Jold) + Jold;
                                }
                            } else if (Jj >= 0.f) {
                                if (!t1L) {
                                    Jj = 0.90f * (Jj - Jold) + Jold;    // not zero ==>artifacts
                                } else {
                                    Jj = 0.5f * (Jj - Jold) + Jold;
                                }
                            }

                            Jpro = (double)(Jj / 327.68f);

                            if (Jpro < 1.) {
                                Jpro = 1.;
                            }

                        } else if (curveMode2 == ColorAppearanceParams::TcMode::BRIGHT) { //
                            float Qanc = Qpro;
                            float coef = ((aw + 4.f) * (4.f / c)) / 100.f;
                            float Qq = (float) Qpro * 327.68f * (1.f / coef);
                            float Qold100 = (float) Qpro / coef;

                            float Qold = Qq;
                            float redu = 20.f;
                            float reduc = 1.f;

                            const Brightcurve& userColCurveB2 = static_cast<const Brightcurve&>(customColCurve2);
                            userColCurveB2.Apply(Qq);

                            if (Qq > Qold) {
                                if (Qq < 65535.f)  {
                                    if (Qold < 327.68f * redu) {
                                        Qq = 0.25f * (Qq - Qold) + Qold;    //divide sensibility
                                    } else            {
                                        reduc = LIM((100.f - Qold100) / (100.f - redu), 0.f, 1.f);
                                        Qq = 0.25f * reduc * (Qq - Qold) + Qold; //reduct sensibility in highlights
                                    }
                                }
                            } else if (Qq > 10.f) {
                                Qq = 0.5f * (Qq - Qold) + Qold;
                            } else if (Qq >= 0.f) {
                                Qq = 0.7f * (Qq - Qold) + Qold;    // not zero ==>artifacts
                            }

                            if (Qold == 0.f) {
                                Qold = 0.001f;
                            }

                            //  Qpro = (float) (Qq * (coef) / 327.68f);
                            Qpro = Qanc * (Qq / Qold);
                            Jpro = Jpro * SQR(Qq / Qold);

                            //      Qpro = (double) (Qq * (coef) / 327.68f);
                            //      Jpro = 100.* (Qpro * Qpro) / ((4.0 / c) * (4.0 / c) * (aw + 4.0) * (aw + 4.0));
                            t2B = true;

                            if (t1L) { //to workaround the problem if we modify curve1-lightnees after curve2 brightness(the cat that bites its own tail!) in fact it's another type of curve only for this case
                                coef = 2.f; //adapt Q to J approximation
                                Qq = (float) Qpro * coef;
                                Qold = Qq;
                                const Lightcurve& userColCurveJ1 = static_cast<const Lightcurve&>(customColCurve1);
                                userColCurveJ1.Apply(Qq);
                                Qq = 0.1f * (Qq - Qold) + Qold; //approximative adaptation
                                Qpro = (double)(Qq / coef);
                                Jpro = 100.* (Qpro * Qpro) / ((4.0 / c) * (4.0 / c) * (aw + 4.0) * (aw + 4.0));
                            }

                            if (Jpro < 1.) {
                                Jpro = 1.;
                            }
                        }
                    }

                    if (hasColCurve3) {//curve 3 with chroma saturation colorfullness
                        if (curveMode3 == ColorAppearanceParams::CtcMode::CHROMA) {
                            double parsat = 0.8; //0.68;
                            double coef = 327.68 / parsat;
                            float Cc = (float) Cpro * coef;
                            float Ccold = Cc;
                            const Chromacurve& userColCurve = static_cast<const Chromacurve&>(customColCurve3);
                            userColCurve.Apply(Cc);
                            float dred = 55.f;
                            float protect_red = 30.0f;
                            float sk = 1;
                            float ko = 1.f / coef;
                            Color::skinred(Jpro, hpro, Cc, Ccold, dred, protect_red, sk, rstprotection, ko, Cpro);

                            if (Jpro < 1. && Cpro > 12.) {
                                Cpro = 12.;    //reduce artifacts by "pseudo gamut control CIECAM"
                            } else if (Jpro < 2. && Cpro > 15.) {
                                Cpro = 15.;
                            } else if (Jpro < 4. && Cpro > 30.) {
                                Cpro = 30.;
                            } else if (Jpro < 7. && Cpro > 50.) {
                                Cpro = 50.;
                            }

                            //  Cpro=Cc/coef;
                        } else if (curveMode3 == ColorAppearanceParams::CtcMode::SATUR) { //
                            double parsat = 0.8; //0.6
                            double coef = 327.68 / parsat;
                            float Ss = (float) spro * coef;
                            float Sold = Ss;
                            const Saturcurve& userColCurve = static_cast<const Saturcurve&>(customColCurve3);
                            userColCurve.Apply(Ss);
                            Ss = 0.6f * (Ss - Sold) + Sold; //divide sensibility saturation
                            double coe = pow(fl, 0.25);
                            float dred = 100.f; // in C mode
                            float protect_red = 80.0f; // in C mode
                            dred = 100.0 * sqrt((dred * coe) / Qpro);
                            protect_red = 100.0 * sqrt((protect_red * coe) / Qpro);
                            int sk = 0;
                            float ko = 1.f / coef;
                            Color::skinred(Jpro, hpro, Ss, Sold, dred, protect_red, sk, rstprotection, ko, spro);
                            Qpro = (4.0 / c) * sqrt(Jpro / 100.0) * (aw + 4.0) ;
                            Cpro = (spro * spro * Qpro) / (10000.0);
                            c1s = 1;

                        } else if (curveMode3 == ColorAppearanceParams::CtcMode::COLORF) { //
                            double parsat = 0.8; //0.68;
                            double coef = 327.68 / parsat;
                            float Mm = (float) Mpro * coef;
                            float Mold = Mm;
                            const Colorfcurve& userColCurve = static_cast<const Colorfcurve&>(customColCurve3);
                            userColCurve.Apply(Mm);
                            double coe = pow(fl, 0.25);
                            float dred = 100.f; //in C mode
                            float protect_red = 80.0f; // in C mode
                            dred *= coe; //in M mode
                            protect_red *= coe;
                            int sk = 0;
                            float ko = 1.f / coef;
                            Color::skinred(Jpro, hpro, Mm, Mold, dred, protect_red, sk, rstprotection, ko, Mpro);
                            Cpro = Mpro / coe;

                            if (Jpro < 1. && Mpro > 12.*coe) {
                                Mpro = 12.*coe;    //reduce artifacts by "pseudo gamut control CIECAM"
                            } else if (Jpro < 2. && Mpro > 15.*coe) {
                                Mpro = 15.*coe;
                            } else if (Jpro < 4. && Mpro > 30.*coe) {
                                Mpro = 30.*coe;
                            } else if (Jpro < 7. && Mpro > 50.*coe) {
                                Mpro = 50.*coe;
                            }


                            c1co = 1;
                        }
                    }

                    //to retrieve the correct values of variables
                    if (t2B && t1B) {
                        Jpro = (100.0 * Qpro * Qpro) / (wh * wh);    // for brightness curve
                    }

                    if (c1s == 1) {
                        Qpro = (4.0 / c) * sqrt(Jpro / 100.0) * (aw + 4.0) ;        //for saturation curve
                        Cpro = (spro * spro * Qpro) / (10000.0);
                    }

                    if (c1co == 1) {
                        double coe = pow(fl, 0.25);    // for colorfullness curve
                        Cpro = Mpro / coe;
                    }

                    //retrieve values C,J...s
                    C = Cpro;
                    J = Jpro;
                    Q = Qpro;
                    M = Mpro;
                    h = hpro;
                    s = spro;

                    if (params->colorappearance.tonecie  || settings->autocielab) { //use pointer for tonemapping with CIECAM and also sharpening , defringe, contrast detail
                        //  if(params->colorappearance.tonecie  || params->colorappearance.sharpcie){//use pointer for tonemapping with CIECAM and also sharpening , defringe, contrast detail
                        float Qred = (4.0 / c)  * (aw + 4.0);    //estimate Q max if J=100.0
                        ncie->Q_p[i][j] = (float)Q + epsil; //epsil to avoid Q=0
                        ncie->M_p[i][j] = (float)M + epsil;
                        ncie->J_p[i][j] = (float)J + epsil;
                        ncie->h_p[i][j] = (float)h;
                        ncie->C_p[i][j] = (float)C + epsil;
                        //      ncie->s_p[i][j]=(float)s;
                        ncie->sh_p[i][j] = (float) 32768.* ((4.0 / c) * sqrt(J / 100.0) * (aw + 4.0)) / Qred ;

                        //      ncie->ch_p[i][j]=(float) 327.68*C;
                        if (ncie->Q_p[i][j] < minQ) {
                            minQ = ncie->Q_p[i][j];    //minima
                        }

                        if (ncie->Q_p[i][j] > maxQ) {
                            maxQ = ncie->Q_p[i][j];    //maxima
                        }
                    }

                    if (!params->colorappearance.tonecie  || !settings->autocielab  || !params->epd.enabled) {

//          if(!params->epd.enabled || !params->colorappearance.tonecie  || !settings->autocielab){
                        //  if(!params->epd.enabled || !params->colorappearance.tonecie  || !params->colorappearance.sharpcie){
                        double brli = 327.;
                        double chsacol = 327.;
                        int libr = 0;
                        int colch = 0;

                        if (curveMode == ColorAppearanceParams::TcMode::BRIGHT) {
                            brli = 70.0;
                            libr = 1;
                        } else if (curveMode == ColorAppearanceParams::TcMode::LIGHT) {
                            brli = 327.;
                            libr = 0;
                        }

                        if (curveMode3 == ColorAppearanceParams::CtcMode::CHROMA) {
                            chsacol = 400.;//327.;
                            colch = 0;
                        } else if (curveMode3 == ColorAppearanceParams::CtcMode::SATUR) {
                            chsacol = 450.0;
                            colch = 1;
                        } else if (curveMode3 == ColorAppearanceParams::CtcMode::COLORF) {
                            chsacol = 400.;//327.0;
                            colch = 2;
                        }

                        if (ciedata) {
                            // Data for J Q M s and C histograms
                            //update histogram
                            jp = true;

                            if (pW != 1) { //only with improccoordinator
                                int posl;

                                if (libr == 1) {
                                    posl = CLIP((int)(Q * brli));    //40.0 to 100.0 approximative factor for Q  - 327 for J
                                } else { /*if(libr == 0)*/
                                    posl = CLIP((int)(J * brli));    //327 for J
                                }

                                hist16JCAM[posl]++;
                            }

                            chropC = true;

                            if (pW != 1) { //only with improccoordinator
                                int posc;

                                if (colch == 0) {
                                    posc = CLIP((int)(C * chsacol));    //450.0 approximative factor for s    320 for M
                                } else if (colch == 1) {
                                    posc = CLIP((int)(s * chsacol));
                                } else { /*if(colch == 2)*/
                                    posc = CLIP((int)(M * chsacol));
                                }

                                hist16_CCAM[posc]++;
                            }
                        }

                        double xx, yy, zz;
                        //double nj, nbbj, ncbj, flj, czj, dj, awj;
                        //process normal==> viewing
                        Ciecam02::jch2xyz_ciecam02(xx, yy, zz,
                                                   J,  C, h,
                                                   xw2, yw2,  zw2,
                                                   c2, nc2, gamu, nj, nbbj, ncbj, flj, czj, dj, awj);
                        x = (float)xx * 655.35;
                        y = (float)yy * 655.35;
                        z = (float)zz * 655.35;
                        float Ll, aa, bb;
                        //convert xyz=>lab
                        Color::XYZ2Lab(x,  y,  z, Ll, aa, bb);
                        lab->L[i][j] = Ll;
                        lab->a[i][j] = aa;
                        lab->b[i][j] = bb;

                        // gamut control in Lab mode; I must study how to do with cIECAM only
                        if (gamu == 1) {
                            float R, G, B;
                            float HH, Lprov1, Chprov1;
                            Lprov1 = lab->L[i][j] / 327.68f;
                            Chprov1 = sqrt(SQR(lab->a[i][j] / 327.68f) + SQR(lab->b[i][j] / 327.68f));
                            HH = atan2(lab->b[i][j], lab->a[i][j]);

#ifdef _DEBUG
                            bool neg = false;
                            bool more_rgb = false;
                            //gamut control : Lab values are in gamut
                            Color::gamutLchonly(HH, Lprov1, Chprov1, R, G, B, wip, highlight, 0.15f, 0.96f, neg, more_rgb);
#else
                            //gamut control : Lab values are in gamut
                            Color::gamutLchonly(HH, Lprov1, Chprov1, R, G, B, wip, highlight, 0.15f, 0.96f);
#endif

                            lab->L[i][j] = Lprov1 * 327.68f;
                            lab->a[i][j] = 327.68f * Chprov1 * cos(HH);
                            lab->b[i][j] = 327.68f * Chprov1 * sin(HH);

                        }
                    }
                }
        }

        // End of parallelization
        if (!params->epd.enabled || !params->colorappearance.tonecie   || !settings->autocielab) { //normal
//if(!params->epd.enabled || !params->colorappearance.tonecie   || !params->colorappearance.sharpcie){//normal

            if (ciedata) {
                //update histogram J
                if (pW != 1) { //only with improccoordinator
                    for (int i = 0; i < 32768; i++) { //
                        if (jp) {
                            float hval = dLcurve[i];
                            int hi = (int)(255.0 * CLIPD(hval));   //
                            histLCAM[hi] += hist16JCAM[i] ;
                        }
                    }
                }

                if (pW != 1) { //only with improccoordinator
                    for (int i = 0; i < 48000; i++) { //
                        if (chropC) {
                            float hvalc = dCcurve[i];
                            int hic = (int)(255.0 * CLIPD(hvalc));   //
                            histCCAM[hic] += hist16_CCAM[i] ;
                        }
                    }
                }
            }
        }

#ifdef _DEBUG

        if (settings->verbose) {
            t2e.set();
            printf("CIECAM02 performed in %d usec:\n", t2e.etime(t1e));
            //  printf("minc=%f maxc=%f minj=%f maxj=%f\n",minc,maxc,minj,maxj);
        }

#endif

        if (settings->autocielab) {
//if(params->colorappearance.sharpcie) {

//all this treatments reduce artifacts, but can lead to slightly  different results
            if (params->defringe.enabled) if (execsharp) {
                    ImProcFunctions::defringecam(ncie);     //
                }

//if(params->dirpyrequalizer.enabled) if(execsharp) {
            if (params->dirpyrequalizer.enabled && params->dirpyrequalizer.gamutlab && rtt) { //remove artifacts by gaussian blur - skin control, but not for thumbs
                constexpr float artifact = 4.f;
                constexpr float chrom = 50.f;
                const bool hotbad = params->dirpyrequalizer.skinprotect != 0.0;
                ImProcFunctions::badpixcam (ncie, artifact / scale, 5, 2, chrom, hotbad);      //enabled remove artifacts for cbDL
            }

            if (params->colorappearance.badpixsl > 0 && execsharp) {
                    int mode = params->colorappearance.badpixsl;
                    ImProcFunctions::badpixcam (ncie, 3.4, 5, mode, 0, true);//for bad pixels CIECAM
                }

            if (params->sharpenMicro.enabled)if (execsharp) {
                    ImProcFunctions::MLmicrocontrastcam(ncie);
                }

            if (params->sharpening.enabled)
                if (execsharp) {
                    float **buffer = lab->L; // We can use the L-buffer from lab as buffer to save some memory
                    ImProcFunctions::sharpeningcam(ncie, buffer);  // sharpening adapted to CIECAM
                }

//if(params->dirpyrequalizer.enabled) if(execsharp) {
            if (params->dirpyrequalizer.enabled /*&& (execsharp)*/) {

//  if     (params->dirpyrequalizer.algo=="FI") choice=0;
//  else if(params->dirpyrequalizer.algo=="LA") choice=1;
                if (rtt == 1) {
                    float b_l = static_cast<float>(params->dirpyrequalizer.hueskin.getBottomLeft()) / 100.0f;
                    float t_l = static_cast<float>(params->dirpyrequalizer.hueskin.getTopLeft()) / 100.0f;
                    float t_r = static_cast<float>(params->dirpyrequalizer.hueskin.getTopRight()) / 100.0f;
                    dirpyr_equalizercam(ncie, ncie->sh_p, ncie->sh_p, ncie->W, ncie->H, ncie->h_p, ncie->C_p, params->dirpyrequalizer.mult, params->dirpyrequalizer.threshold,  params->dirpyrequalizer.skinprotect, true, b_l, t_l, t_r, scale);    //contrast by detail adapted to CIECAM
                }
            }

            float Qredi = (4.0 / c_)  * (a_w + 4.0);
            float co_e = (pow(f_l, 0.25f));

#ifndef _DEBUG
            #pragma omp parallel default(shared) firstprivate(height,width, Qredi,a_w,c_)
#endif
            {
#ifndef _DEBUG
                #pragma omp for schedule(dynamic, 10)
#endif

                for (int i = 0; i < height; i++) // update CieImages with new values after sharpening, defringe, contrast by detail level
                    for (int j = 0; j < width; j++) {
                        float interm = Qredi * ncie->sh_p[i][j] / (32768.f);
                        ncie->J_p[i][j] = 100.0 * interm * interm / ((a_w + 4.) * (a_w + 4.) * (4. / c_) * (4. / c_));
                        ncie->Q_p[i][j] = (4.0 / c_)  * (a_w + 4.0) *  sqrt(ncie->J_p[i][j] / 100.f);
                        ncie->M_p[i][j] = ncie->C_p[i][j] * co_e;
                    }
            }
        }

        if ((params->colorappearance.tonecie || (params->colorappearance.tonecie && params->epd.enabled)) || (params->sharpening.enabled && settings->autocielab)
                || (params->dirpyrequalizer.enabled && settings->autocielab) || (params->defringe.enabled && settings->autocielab)  || (params->sharpenMicro.enabled && settings->autocielab)
                || (params->colorappearance.badpixsl > 0 && settings->autocielab)) {

            if (params->epd.enabled  && params->colorappearance.tonecie  && algepd) {
                ImProcFunctions::EPDToneMapCIE(ncie, a_w, c_, width, height, minQ, maxQ, Iterates, scale);
            }

            //EPDToneMapCIE adapted to CIECAM


#ifndef _DEBUG
            #pragma omp parallel default(shared) firstprivate(lab,xw2,yw2,zw2,chr,yb,la2,yb2, height,width, nc2,f2,c2, gamu, highlight,pW)
#endif
            {
                TMatrix wiprofa = ICCStore::getInstance()->workingSpaceInverseMatrix(params->icm.working);
                double wipa[3][3] = {
                    {wiprofa[0][0], wiprofa[0][1], wiprofa[0][2]},
                    {wiprofa[1][0], wiprofa[1][1], wiprofa[1][2]},
                    {wiprofa[2][0], wiprofa[2][1], wiprofa[2][2]}
                };


#ifndef _DEBUG
                #pragma omp for schedule(dynamic, 10)
#endif

                for (int i = 0; i < height; i++) // update CIECAM with new values after tone-mapping

                    //  for (int i=begh; i<endh; i++)
                    for (int j = 0; j < width; j++) {
                        double xx, yy, zz;
                        float x, y, z;
                        const float eps = 0.0001;
                        float co_e = (pow(f_l, 0.25f)) + eps;

                        //      if(params->epd.enabled) ncie->J_p[i][j]=(100.0* ncie->Q_p[i][j]*ncie->Q_p[i][j])/(w_h*w_h);
                        if (params->epd.enabled) {
                            ncie->J_p[i][j] = (100.0 * ncie->Q_p[i][j] * ncie->Q_p[i][j]) / SQR((4. / c) * (aw + 4.));
                        }

                        ncie->C_p[i][j] = (ncie->M_p[i][j]) / co_e;
                        //show histogram in CIECAM mode (Q,J, M,s,C)
                        double brli = 327.;
                        double chsacol = 327.;
                        int libr = 0;
                        int colch = 0;

                        if (curveMode == ColorAppearanceParams::TcMode::BRIGHT) {
                            brli = 70.0;
                            libr = 1;
                        } else if (curveMode == ColorAppearanceParams::TcMode::LIGHT) {
                            brli = 327.;
                            libr = 0;
                        }

                        if (curveMode3 == ColorAppearanceParams::CtcMode::CHROMA) {
                            chsacol = 400.;//327.;
                            colch = 0;
                        } else if (curveMode3 == ColorAppearanceParams::CtcMode::SATUR) {
                            chsacol = 450.0;
                            colch = 1;
                        } else if (curveMode3 == ColorAppearanceParams::CtcMode::COLORF) {
                            chsacol = 400.;//327.0;
                            colch = 2;
                        }

                        if (ciedata) {
                            // Data for J Q M s and C histograms
                            //update histogram
                            jp = true;

                            if (pW != 1) { //only with improccoordinator
                                int posl;

                                if (libr == 1) {
                                    posl = CLIP((int)(ncie->Q_p[i][j] * brli));    //40.0 to 100.0 approximative factor for Q  - 327 for J
                                } else { /*if(libr == 0)*/
                                    posl = CLIP((int)(ncie->J_p[i][j] * brli));    //327 for J
                                }

                                hist16JCAM[posl]++;
                            }

                            chropC = true;

                            if (pW != 1) { //only with improccoordinator
                                int posc;

                                if (colch == 0) {
                                    posc = CLIP((int)(ncie->C_p[i][j] * chsacol));    //450.0 approximative factor for s    320 for M
                                } else if (colch == 1) {
                                    float sa_t = 100.f * sqrt(ncie->C_p[i][j] / ncie->Q_p[i][j]);    //Q_p always > 0
                                    posc = CLIP((int)(sa_t * chsacol));
                                } else { /*if(colch == 2)*/
                                    posc = CLIP((int)(ncie->M_p[i][j] * chsacol));
                                }

                                hist16_CCAM[posc]++;
                            }
                        }

                        //end histograms
                        //  double nd, nbbd, ncbd, fld, czd, dd, awd;
                        Ciecam02::jch2xyz_ciecam02(xx, yy, zz,
                                                   ncie->J_p[i][j],  ncie->C_p[i][j], ncie->h_p[i][j],
                                                   xw2, yw2,  zw2,
                                                   c2, nc2, gamu, nj, nbbj, ncbj, flj, czj, dj, awj);
                        x = (float)xx * 655.35;
                        y = (float)yy * 655.35;
                        z = (float)zz * 655.35;
                        float Ll, aa, bb;
                        //convert xyz=>lab
                        Color::XYZ2Lab(x,  y,  z, Ll, aa, bb);
                        lab->L[i][j] = Ll;
                        lab->a[i][j] = aa;
                        lab->b[i][j] = bb;

                        if (gamu == 1) {
                            float R, G, B;
                            float HH, Lprov1, Chprov1;
                            Lprov1 = lab->L[i][j] / 327.68f;
                            Chprov1 = sqrt(SQR(lab->a[i][j] / 327.68f) + SQR(lab->b[i][j] / 327.68f));
                            HH = atan2(lab->b[i][j], lab->a[i][j]);

#ifdef _DEBUG
                            bool neg = false;
                            bool more_rgb = false;
                            //gamut control : Lab values are in gamut
                            Color::gamutLchonly(HH, Lprov1, Chprov1, R, G, B, wipa, highlight, 0.15f, 0.96f, neg, more_rgb);
#else
                            //gamut control : Lab values are in gamut
                            Color::gamutLchonly(HH, Lprov1, Chprov1, R, G, B, wipa, highlight, 0.15f, 0.96f);
#endif

                            lab->L[i][j] = Lprov1 * 327.68f;
                            lab->a[i][j] = 327.68f * Chprov1 * cos(HH);
                            lab->b[i][j] = 327.68f * Chprov1 * sin(HH);
                        }
                    }


            }

            //end parallelization
            //show CIECAM histograms
            if (ciedata) {
                //update histogram J and Q
                if (pW != 1) { //only with improccoordinator
                    for (int i = 0; i < 32768; i++) { //
                        if (jp) {
                            float hval = dLcurve[i];
                            int hi = (int)(255.0 * CLIPD(hval));   //
                            histLCAM[hi] += hist16JCAM[i] ;
                        }
                    }
                }

                //update color histogram M,s,C
                if (pW != 1) { //only with improccoordinator
                    for (int i = 0; i < 48000; i++) { //
                        if (chropC) {
                            float hvalc = dCcurve[i];
                            int hic = (int)(255.0 * CLIPD(hvalc));   //
                            histCCAM[hic] += hist16_CCAM[i] ;
                        }
                    }
                }
            }

        }

    }
}
//end CIECAM


// Copyright (c) 2012 Jacques Desmis <jdesmis@gmail.com>
void ImProcFunctions::ciecam_02float(CieImage* ncie, float adap, int pW, int pwb, LabImage* lab, const ProcParams* params,
                                     const ColorAppearance & customColCurve1, const ColorAppearance & customColCurve2, const ColorAppearance & customColCurve3,
                                     LUTu & histLCAM, LUTu & histCCAM, LUTf & CAMBrightCurveJ, LUTf & CAMBrightCurveQ, float &mean, int Iterates, int scale, bool execsharp, float &d, float &dj, float &yb, int rtt)
{
    if (params->colorappearance.enabled) {

#ifdef _DEBUG
        MyTime t1e, t2e;
        t1e.set();
#endif

        //preparate for histograms CIECAM
        LUTu hist16JCAM;
        LUTu hist16_CCAM;

        if (pW != 1 && params->colorappearance.datacie) { //only with improccoordinator
            hist16JCAM(32768);
            hist16JCAM.clear();
            hist16_CCAM(48000);
            hist16_CCAM.clear();
        }

        //end preparate histogram
        int width = lab->W, height = lab->H;
        float minQ = 10000.f;
        float maxQ = -1000.f;
        float Yw;
        Yw = 1.0;
        double Xw, Zw;
        float f = 0.f, nc = 0.f, la, c = 0.f, xw, yw, zw, f2 = 1.f, c2 = 1.f, nc2 = 1.f, yb2;
        float fl, n, nbb, ncb, aw; //d
        float xwd, ywd, zwd, xws, yws, zws;
        int alg = 0;
        bool algepd = false;
        double Xwout, Zwout;
        double Xwsc, Zwsc;

        const bool epdEnabled = params->epd.enabled;
        bool ciedata = (params->colorappearance.datacie && pW != 1) && !((params->colorappearance.tonecie && (epdEnabled)) || (params->sharpening.enabled && settings->autocielab && execsharp)
                       || (params->dirpyrequalizer.enabled && settings->autocielab) || (params->defringe.enabled && settings->autocielab)  || (params->sharpenMicro.enabled && settings->autocielab)
                       || (params->impulseDenoise.enabled && settings->autocielab) || (params->colorappearance.badpixsl > 0 && settings->autocielab));

        ColorTemp::temp2mulxyz(params->wb.temperature, params->wb.method, Xw, Zw);  //compute white Xw Yw Zw  : white current WB
        ColorTemp::temp2mulxyz(params->colorappearance.tempout, "Custom", Xwout, Zwout);
        ColorTemp::temp2mulxyz(params->colorappearance.tempsc, "Custom", Xwsc, Zwsc);

        //viewing condition for surrsrc
        if (params->colorappearance.surrsrc == "Average") {
            f  = 1.00f;
            c  = 0.69f;
            nc = 1.00f;
        } else if (params->colorappearance.surrsrc == "Dim") {
            f  = 0.9f;
            c  = 0.59f;
            nc = 0.9f;
        } else if (params->colorappearance.surrsrc == "Dark") {
            f  = 0.8f;
            c  = 0.525f;
            nc = 0.8f;
        } else if (params->colorappearance.surrsrc == "ExtremelyDark") {
            f  = 0.8f;
            c  = 0.41f;
            nc = 0.8f;
        }


        //viewing condition for surround
        if (params->colorappearance.surround == "Average") {
            f2 = 1.0f, c2 = 0.69f, nc2 = 1.0f;
        } else if (params->colorappearance.surround == "Dim") {
            f2  = 0.9f;
            c2  = 0.59f;
            nc2 = 0.9f;
        } else if (params->colorappearance.surround == "Dark") {
            f2  = 0.8f;
            c2  = 0.525f;
            nc2 = 0.8f;
        } else if (params->colorappearance.surround == "ExtremelyDark") {
            f2  = 0.8f;
            c2  = 0.41f;
            nc2 = 0.8f;
        }

        /*
                //scene condition for surround
                if (params->colorappearance.surrsource)  {
                    f  = 0.85f;    // if user => source image has surround very dark
                    c  = 0.55f;
                    nc = 0.85f;
                }
        */
        //with which algorithm
        if (params->colorappearance.algo == "JC") {
            alg = 0;
        } else if (params->colorappearance.algo == "JS") {
            alg = 1;
        } else if (params->colorappearance.algo == "QM")  {
            alg = 2;
            algepd = true;
        } else { /*if(params->colorappearance.algo == "ALL")*/
            alg = 3;
            algepd = true;
        }

        xwd = 100.f * Xwout;
        zwd = 100.f * Zwout;
        ywd = 100.f / params->colorappearance.greenout;//approximation to simplify

        xws = 100.f * Xwsc;
        zws = 100.f * Zwsc;
        yws = 100.f / params->colorappearance.greensc;//approximation to simplify


        /*
                //settings white point of output device - or illuminant viewing
                if (settings->viewingdevice == 0) {
                    xwd = 96.42f;    //5000K
                    ywd = 100.0f;
                    zwd = 82.52f;
                } else if (settings->viewingdevice == 1) {
                    xwd = 95.68f;    //5500
                    ywd = 100.0f;
                    zwd = 92.15f;
                } else if (settings->viewingdevice == 2) {
                    xwd = 95.24f;    //6000
                    ywd = 100.0f;
                    zwd = 100.81f;
                } else if (settings->viewingdevice == 3)  {
                    xwd = 95.04f;    //6500
                    ywd = 100.0f;
                    zwd = 108.88f;
                } else if (settings->viewingdevice == 4)  {
                    xwd = 109.85f;    //tungsten
                    ywd = 100.0f;
                    zwd = 35.58f;
                } else if (settings->viewingdevice == 5)  {
                    xwd = 99.18f;    //fluo F2
                    ywd = 100.0f;
                    zwd = 67.39f;
                } else if (settings->viewingdevice == 6)  {
                    xwd = 95.04f;    //fluo F7
                    ywd = 100.0f;
                    zwd = 108.75f;
                } else {
                    xwd = 100.96f;    //fluo F11
                    ywd = 100.0f;
                    zwd = 64.35f;
                }
        */
        yb2 = params->colorappearance.ybout;
        /*
                //settings mean Luminance Y of output device or viewing
                if (settings->viewingdevicegrey == 0) {
                    yb2 = 5.0f;
                } else if (settings->viewingdevicegrey == 1) {
                    yb2 = 10.0f;
                } else if (settings->viewingdevicegrey == 2) {
                    yb2 = 15.0f;
                } else if (settings->viewingdevicegrey == 3) {
                    yb2 = 18.0f;
                } else if (settings->viewingdevicegrey == 4) {
                    yb2 = 23.0f;
                } else if (settings->viewingdevicegrey == 5)  {
                    yb2 = 30.0f;
                } else {
                    yb2 = 40.0f;
                }
        */
        //La and la2 = ambiant luminosity scene and viewing
        la = float (params->colorappearance.adapscen);

        if (pwb == 2) {
            if (params->colorappearance.autoadapscen) {
                la = adap;
            }
        }

        /*
                if (alg >= 2 && la < 200.f) {
                    la = 200.f;
                }
        */
        const float la2 = float (params->colorappearance.adaplum);

        // level of adaptation
        const float deg = (params->colorappearance.degree) / 100.0f;
        const float pilot = params->colorappearance.autodegree ? 2.0f : deg;


        const float degout = (params->colorappearance.degreeout) / 100.0f;
        const float pilotout = params->colorappearance.autodegreeout ? 2.0f : degout;

        //algoritm's params
        float chr = 0.f;

        if (alg == 0 || alg == 3) {
            chr = params->colorappearance.chroma;

            if (chr == -100.0f) {
                chr = -99.8f;
            }
        }

        float schr = 0.f;

        if (alg == 3 || alg == 1) {
            schr = params->colorappearance.schroma;

            if (schr > 0.0) {
                schr = schr / 2.0f;    //divide sensibility for saturation
            }

            if (alg == 3) {
                if (schr == -100.0f) {
                    schr = -99.f;
                }

                if (schr == 100.0f) {
                    schr = 98.f;
                }
            } else {
                if (schr == -100.0f) {
                    schr = -99.8f;
                }
            }
        }

        float mchr = 0.f;

        if (alg == 3 || alg == 2) {
            mchr = params->colorappearance.mchroma;

            if (mchr == -100.0f) {
                mchr = -99.8f ;
            }

            if (mchr == 100.0f) {
                mchr = 99.9f;
            }
        }

        const float hue = params->colorappearance.colorh;
        const float rstprotection = 100. - params->colorappearance.rstprotection;

        // extracting datas from 'params' to avoid cache flush (to be confirmed)
        const ColorAppearanceParams::TcMode curveMode = params->colorappearance.curveMode;
        const bool hasColCurve1 = bool (customColCurve1);
        const bool t1L = hasColCurve1 && curveMode == ColorAppearanceParams::TcMode::LIGHT;

        const ColorAppearanceParams::TcMode curveMode2 = params->colorappearance.curveMode2;
        const bool hasColCurve2 = bool (customColCurve2);

        const ColorAppearanceParams::CtcMode curveMode3 = params->colorappearance.curveMode3;
        const bool hasColCurve3 = bool (customColCurve3);

        bool needJ = (alg == 0 || alg == 1 || alg == 3);
        bool needQ = (alg == 2 || alg == 3);
        LUTu hist16J;
        LUTu hist16Q;

        if ((needJ && CAMBrightCurveJ.dirty) || (needQ && CAMBrightCurveQ.dirty) || (std::isnan(mean) && settings->viewinggreySc != 0)) {

            if (needJ) {
                hist16J(32768);
                hist16J.clear();
            }

            if (needQ) {
                hist16Q(32768);
                hist16Q.clear();
            }

            double sum = 0.0; // use double precision for large summations

#ifdef _OPENMP
            const int numThreads = min(max(width * height / 65536, 1), omp_get_max_threads());
            #pragma omp parallel num_threads(numThreads) if(numThreads>1)
#endif
            {
                LUTu hist16Jthr;
                LUTu hist16Qthr;

                if (needJ) {
                    hist16Jthr(hist16J.getSize());
                    hist16Jthr.clear();
                }

                if (needQ) {
                    hist16Qthr(hist16Q.getSize());
                    hist16Qthr.clear();
                }

                #pragma omp for reduction(+:sum)


                for (int i = 0; i < height; i++)
                    for (int j = 0; j < width; j++) { //rough correspondence between L and J
                        float currL = lab->L[i][j] / 327.68f;
                        float koef; //rough correspondence between L and J

                        if (currL > 50.f) {
                            if (currL > 70.f) {
                                if (currL > 80.f) {
                                    if (currL > 85.f) {
                                        koef = 0.97f;
                                    } else {
                                        koef = 0.93f;
                                    }
                                } else {
                                    koef = 0.87f;
                                }
                            } else {
                                if (currL > 60.f) {
                                    koef = 0.85f;
                                } else {
                                    koef = 0.8f;
                                }
                            }
                        } else {
                            if (currL > 10.f) {
                                if (currL > 20.f) {
                                    if (currL > 40.f) {
                                        koef = 0.75f;
                                    } else {
                                        koef = 0.7f;
                                    }
                                } else {
                                    koef = 0.9f;
                                }
                            } else {
                                koef = 1.0;
                            }
                        }

                        if (needJ) {
                            hist16Jthr[(int)((koef * lab->L[i][j]))]++;    //evaluate histogram luminance L # J
                        }

                        //estimation of wh only with La
                        /*
                           float whestim = 500.f;

                           if (la < 200.f) {
                           whestim = 200.f;
                           } else if (la < 2500.f) {
                           whestim = 350.f;
                           } else {
                           whestim = 500.f;
                           }
                        */
                        if (needQ) {
                            hist16Qthr[CLIP((int)(32768.f * sqrt((koef * (lab->L[i][j])) / 32768.f)))]++;     //for brightness Q : approximation for Q=wh*sqrt(J/100)  J not equal L
                            //perhaps  needs to introduce whestim ??
                            //hist16Qthr[ (int) (sqrtf ((koef * (lab->L[i][j])) * 32768.f))]++;  //for brightness Q : approximation for Q=wh*sqrt(J/100)  J not equal L
                        }

                        sum += koef * lab->L[i][j]; //evaluate mean J to calculate Yb
                        //sumQ += whestim * sqrt ((koef * (lab->L[i][j])) / 32768.f);
                        //can be used in case of...
                    }

                #pragma omp critical
                {
                    if (needJ) {
                        hist16J += hist16Jthr;
                    }

                    if (needQ) {
                        hist16Q += hist16Qthr;
                    }

                }

                if (std::isnan(mean)) {
                    mean = (sum / ((height) * width)) / 327.68f; //for Yb  for all image...if one day "pipette" we can adapt Yb for each zone
                }
            }


            //evaluate lightness, contrast
        }



        //  if (settings->viewinggreySc == 0) { //auto
        if (params->colorappearance.autoybscen  &&  pwb == 2) {//auto

            if (mean < 15.f) {
                yb = 3.0f;
            } else if (mean < 30.f) {
                yb = 5.0f;
            } else if (mean < 40.f) {
                yb = 10.0f;
            } else if (mean < 45.f) {
                yb = 15.0f;
            } else if (mean < 50.f) {
                yb = 18.0f;
            } else if (mean < 55.f) {
                yb = 23.0f;
            } else if (mean < 60.f) {
                yb = 30.0f;
            } else if (mean < 70.f) {
                yb = 40.0f;
            } else if (mean < 80.f) {
                yb = 60.0f;
            } else if (mean < 90.f) {
                yb = 80.0f;
            } else {
                yb = 90.0f;
            }

//        } else if (settings->viewinggreySc == 1) {
        } else {
            yb = (float) params->colorappearance.ybscen;
        }

        const bool highlight = params->toneCurve.hrenabled; //Get the value if "highlight reconstruction" is activated

        const int gamu = (params->colorappearance.gamut) ? 1 : 0;
        xw = 100.0f * Xw;
        yw = 100.0f * Yw;
        zw = 100.0f * Zw;
        float xw1 = 0.f, yw1 = 0.f, zw1 = 0.f, xw2 = 0.f, yw2 = 0.f, zw2 = 0.f;

        // settings of WB: scene and viewing
        if (params->colorappearance.wbmodel == "RawT") {
            xw1 = 96.46f;    //use RT WB; CAT 02 is used for output device (see prefreneces)
            yw1 = 100.0f;
            zw1 = 82.445f;
            xw2 = xwd;
            yw2 = ywd;
            zw2 = zwd;
        } else if (params->colorappearance.wbmodel == "RawTCAT02") {
            xw1 = xw;    // Settings RT WB are used for CAT02 => mix , CAT02 is use for output device (screen: D50 D65, projector: lamp, LED) see preferences
            yw1 = yw;
            zw1 = zw;
            xw2 = xwd;
            yw2 = ywd;
            zw2 = zwd;
        } else if (params->colorappearance.wbmodel == "free") {
            xw1 = xws;    // free temp and green
            yw1 = yws;
            zw1 = zws;
            xw2 = xwd;
            yw2 = ywd;
            zw2 = zwd;
        }


        float cz, wh, pfl;
        Ciecam02::initcam1float(gamu, yb, pilot, f, la, xw, yw, zw, n, d, nbb, ncb, cz, aw, wh, pfl, fl, c);
        //printf ("wh=%f \n", wh);

        const float pow1 = pow_F(1.64f - pow_F(0.29f, n), 0.73f);
        float nj, nbbj, ncbj, czj, awj, flj;
        Ciecam02::initcam2float(gamu, yb2, pilotout, f2,  la2,  xw2,  yw2,  zw2, nj, dj, nbbj, ncbj, czj, awj, flj);
#ifdef __SSE2__
        const float reccmcz = 1.f / (c2 * czj);
#endif
        const float pow1n = pow_F(1.64f - pow_F(0.29f, nj), 0.73f);

        const float epsil = 0.0001f;
        const float coefQ = 32767.f / wh;
        const float a_w = aw;
        const float c_ = c;
        const float f_l = fl;
        const float coe = pow_F(fl, 0.25f);
        const float QproFactor = (0.4f / c) * (aw + 4.0f) ;
        const bool LabPassOne = !((params->colorappearance.tonecie && (epdEnabled)) || (params->sharpening.enabled && settings->autocielab && execsharp)
                                  || (params->dirpyrequalizer.enabled && settings->autocielab) || (params->defringe.enabled && settings->autocielab)  || (params->sharpenMicro.enabled && settings->autocielab)
                                  || (params->impulseDenoise.enabled && settings->autocielab) || (params->colorappearance.badpixsl > 0 && settings->autocielab));
        //printf("coQ=%f\n", coefQ);

        if (needJ) {
            if (!CAMBrightCurveJ) {
                CAMBrightCurveJ(32768, LUT_CLIP_ABOVE);
            }

            if (CAMBrightCurveJ.dirty) {
                Ciecam02::curveJfloat(params->colorappearance.jlight, params->colorappearance.contrast, hist16J, CAMBrightCurveJ); //lightness and contrast J
                CAMBrightCurveJ /= 327.68f;
                CAMBrightCurveJ.dirty = false;
            }
        }

        if (needQ) {
            if (!CAMBrightCurveQ) {
                CAMBrightCurveQ(32768, LUT_CLIP_ABOVE);
            }

            if (CAMBrightCurveQ.dirty) {
                Ciecam02::curveJfloat(params->colorappearance.qbright, params->colorappearance.qcontrast, hist16Q, CAMBrightCurveQ); //brightness and contrast Q
                //  CAMBrightCurveQ /= coefQ;
                CAMBrightCurveQ.dirty = false;
            }
        }


        //matrix for current working space
        TMatrix wiprof = ICCStore::getInstance()->workingSpaceInverseMatrix(params->icm.working);
        const float wip[3][3] = {
            { (float)wiprof[0][0], (float)wiprof[0][1], (float)wiprof[0][2]},
            { (float)wiprof[1][0], (float)wiprof[1][1], (float)wiprof[1][2]},
            { (float)wiprof[2][0], (float)wiprof[2][1], (float)wiprof[2][2]}
        };

#ifdef __SSE2__
        int bufferLength = ((width + 3) / 4) * 4; // bufferLength has to be a multiple of 4
#endif
#ifndef _DEBUG
        #pragma omp parallel
#endif
        {
            float minQThr = 10000.f;
            float maxQThr = -1000.f;
#ifdef __SSE2__
            // one line buffer per channel and thread
            float Jbuffer[bufferLength] ALIGNED16;
            float Cbuffer[bufferLength] ALIGNED16;
            float hbuffer[bufferLength] ALIGNED16;
            float Qbuffer[bufferLength] ALIGNED16;
            float Mbuffer[bufferLength] ALIGNED16;
            float sbuffer[bufferLength] ALIGNED16;
#endif
#ifndef _DEBUG
            #pragma omp for schedule(dynamic, 16)
#endif

            for (int i = 0; i < height; i++) {
#ifdef __SSE2__
                // vectorized conversion from Lab to jchqms
                int k;
                vfloat x, y, z;
                vfloat J, C, h, Q, M, s;

                vfloat c655d35 = F2V(655.35f);

                for (k = 0; k < width - 3; k += 4) {
                    Color::Lab2XYZ(LVFU(lab->L[i][k]), LVFU(lab->a[i][k]), LVFU(lab->b[i][k]), x, y, z);
                    x = x / c655d35;
                    y = y / c655d35;
                    z = z / c655d35;
                    Ciecam02::xyz2jchqms_ciecam02float(J, C,  h,
                                                       Q,  M,  s, F2V(aw), F2V(fl), F2V(wh),
                                                       x,  y,  z,
                                                       F2V(xw1), F2V(yw1),  F2V(zw1),
                                                       F2V(c),  F2V(nc), F2V(pow1), F2V(nbb), F2V(ncb), F2V(pfl), F2V(cz), F2V(d));
                    STVF(Jbuffer[k], J);
                    STVF(Cbuffer[k], C);
                    STVF(hbuffer[k], h);
                    STVF(Qbuffer[k], Q);
                    STVF(Mbuffer[k], M);
                    STVF(sbuffer[k], s);
                }

                for (; k < width; k++) {
                    float L = lab->L[i][k];
                    float a = lab->a[i][k];
                    float b = lab->b[i][k];
                    float x, y, z;
                    //convert Lab => XYZ
                    Color::Lab2XYZ(L, a, b, x, y, z);
                    x = x / 655.35f;
                    y = y / 655.35f;
                    z = z / 655.35f;
                    float J, C, h, Q, M, s;
                    Ciecam02::xyz2jchqms_ciecam02float(J, C,  h,
                                                       Q,  M,  s, aw, fl, wh,
                                                       x,  y,  z,
                                                       xw1, yw1,  zw1,
                                                       c,  nc, gamu, pow1, nbb, ncb, pfl, cz, d);
                    Jbuffer[k] = J;
                    Cbuffer[k] = C;
                    hbuffer[k] = h;
                    Qbuffer[k] = Q;
                    Mbuffer[k] = M;
                    sbuffer[k] = s;
                }

#endif // __SSE2__

                for (int j = 0; j < width; j++) {
                    float J, C, h, Q, M, s;

#ifdef __SSE2__
                    // use precomputed values from above
                    J = Jbuffer[j];
                    C = Cbuffer[j];
                    h = hbuffer[j];
                    Q = Qbuffer[j];
                    M = Mbuffer[j];
                    s = sbuffer[j];
#else
                    float x, y, z;
                    float L = lab->L[i][j];
                    float a = lab->a[i][j];
                    float b = lab->b[i][j];
                    float x1, y1, z1;
                    //convert Lab => XYZ
                    Color::Lab2XYZ(L, a, b, x1, y1, z1);
                    x = (float)x1 / 655.35f;
                    y = (float)y1 / 655.35f;
                    z = (float)z1 / 655.35f;
                    //process source==> normal
                    Ciecam02::xyz2jchqms_ciecam02float(J, C,  h,
                                                       Q,  M,  s, aw, fl, wh,
                                                       x,  y,  z,
                                                       xw1, yw1,  zw1,
                                                       c,  nc, gamu, pow1, nbb, ncb, pfl, cz, d);
#endif
                    float Jpro, Cpro, hpro, Qpro, Mpro, spro;
                    Jpro = J;
                    Cpro = C;
                    hpro = h;
                    Qpro = Q;
                    Mpro = M;
                    spro = s;

                    // we cannot have all algorithms with all chroma curves
                    if (alg == 0) {
                        Jpro = CAMBrightCurveJ[Jpro * 327.68f]; //lightness CIECAM02 + contrast
                        Qpro = QproFactor * sqrtf(Jpro);
                        float Cp = (spro * spro * Qpro) / (1000000.f);
                        Cpro = Cp * 100.f;
                        float sres;
                        Ciecam02::curvecolorfloat(chr, Cp, sres, 1.8f);
                        Color::skinredfloat(Jpro, hpro, sres, Cp, 55.f, 30.f, 1, rstprotection, 100.f, Cpro);
                    } else if (alg == 1)  {
                        // Lightness saturation
                        Jpro = CAMBrightCurveJ[Jpro * 327.68f]; //lightness CIECAM02 + contrast
                        float sres;
                        float Sp = spro / 100.0f;
                        float parsat = 1.5f; //parsat=1.5 =>saturation  ; 1.8 => chroma ; 2.5 => colorfullness (personal evaluation)
                        Ciecam02::curvecolorfloat(schr, Sp, sres, parsat);
                        float dred = 100.f; // in C mode
                        float protect_red = 80.0f; // in C mode
                        dred = 100.0f * sqrtf((dred * coe) / Qpro);
                        protect_red = 100.0f * sqrtf((protect_red * coe) / Qpro);
                        Color::skinredfloat(Jpro, hpro, sres, Sp, dred, protect_red, 0, rstprotection, 100.f, spro);
                        Qpro = QproFactor * sqrtf(Jpro);
                        Cpro = (spro * spro * Qpro) / (10000.0f);
                    } else if (alg == 2) {
                        //printf("Qp0=%f ", Qpro);

                        Qpro = CAMBrightCurveQ[(float)(Qpro * coefQ)] / coefQ;   //brightness and contrast
                        //printf("Qpaf=%f ", Qpro);

                        float Mp, sres;
                        Mp = Mpro / 100.0f;
                        Ciecam02::curvecolorfloat(mchr, Mp, sres, 2.5f);
                        float dred = 100.f; //in C mode
                        float protect_red = 80.0f; // in C mode
                        dred *= coe; //in M mode
                        protect_red *= coe; //M mode
                        Color::skinredfloat(Jpro, hpro, sres, Mp, dred, protect_red, 0, rstprotection, 100.f, Mpro);
                        Jpro = SQR((10.f * Qpro) / wh);
                        Cpro = Mpro / coe;
                        Qpro = (Qpro == 0.f ? epsil : Qpro); // avoid division by zero
                        spro = 100.0f * sqrtf(Mpro / Qpro);
                    } else { /*if(alg == 3) */
                        Qpro = CAMBrightCurveQ[(float)(Qpro * coefQ)] / coefQ;   //brightness and contrast

                        float Mp, sres;
                        Mp = Mpro / 100.0f;
                        Ciecam02::curvecolorfloat(mchr, Mp, sres, 2.5f);
                        float dred = 100.f; //in C mode
                        float protect_red = 80.0f; // in C mode
                        dred *= coe; //in M mode
                        protect_red *= coe; //M mode
                        Color::skinredfloat(Jpro, hpro, sres, Mp, dred, protect_red, 0, rstprotection, 100.f, Mpro);
                        Jpro = SQR((10.f * Qpro) / wh);
                        Cpro = Mpro / coe;
                        Qpro = (Qpro == 0.f ? epsil : Qpro); // avoid division by zero
                        spro = 100.0f * sqrtf(Mpro / Qpro);

                        if (Jpro > 99.9f) {
                            Jpro = 99.9f;
                        }

                        Jpro = CAMBrightCurveJ[(float)(Jpro * 327.68f)];   //lightness CIECAM02 + contrast
                        float Sp = spro / 100.0f;
                        Ciecam02::curvecolorfloat(schr, Sp, sres, 1.5f);
                        dred = 100.f; // in C mode
                        protect_red = 80.0f; // in C mode
                        dred = 100.0f * sqrtf((dred * coe) / Q);
                        protect_red = 100.0f * sqrtf((protect_red * coe) / Q);
                        Color::skinredfloat(Jpro, hpro, sres, Sp, dred, protect_red, 0, rstprotection, 100.f, spro);
                        Qpro = QproFactor * sqrtf(Jpro);
                        float Cp = (spro * spro * Qpro) / (1000000.f);
                        Cpro = Cp * 100.f;
                        Ciecam02::curvecolorfloat(chr, Cp, sres, 1.8f);
                        Color::skinredfloat(Jpro, hpro, sres, Cp, 55.f, 30.f, 1, rstprotection, 100.f, Cpro);
// disabled this code, Issue 2690
//              if(Jpro < 1.f && Cpro > 12.f) Cpro=12.f;//reduce artifacts by "pseudo gamut control CIECAM"
//              else if(Jpro < 2.f && Cpro > 15.f) Cpro=15.f;
//              else if(Jpro < 4.f && Cpro > 30.f) Cpro=30.f;
//              else if(Jpro < 7.f && Cpro > 50.f) Cpro=50.f;
                        hpro = hpro + hue;

                        if (hpro < 0.0f) {
                            hpro += 360.0f;    //hue
                        }
                    }

                    if (hasColCurve1) {//curve 1 with Lightness and Brightness
                        if (curveMode == ColorAppearanceParams::TcMode::LIGHT) {
                            float Jj = (float) Jpro * 327.68f;
                            float Jold = Jj;
                            float Jold100 = (float) Jpro;
                            float redu = 25.f;
                            float reduc = 1.f;
                            const Lightcurve& userColCurveJ1 = static_cast<const Lightcurve&>(customColCurve1);
                            userColCurveJ1.Apply(Jj);

                            if (Jj > Jold) {
                                if (Jj < 65535.f)  {
                                    if (Jold < 327.68f * redu) {
                                        Jj = 0.3f * (Jj - Jold) + Jold;    //divide sensibility
                                    } else        {
                                        reduc = LIM((100.f - Jold100) / (100.f - redu), 0.f, 1.f);
                                        Jj = 0.3f * reduc * (Jj - Jold) + Jold; //reduct sensibility in highlights
                                    }
                                }
                            } else if (Jj > 10.f) {
                                Jj = 0.8f * (Jj - Jold) + Jold;
                            } else if (Jj >= 0.f) {
                                Jj = 0.90f * (Jj - Jold) + Jold;    // not zero ==>artifacts
                            }

                            Jpro = (float)(Jj / 327.68f);

                            if (Jpro < 1.f) {
                                Jpro = 1.f;
                            }
                        } else if (curveMode == ColorAppearanceParams::TcMode::BRIGHT) {
                            //attention! Brightness curves are open - unlike Lightness or Lab or RGB==> rendering  and algorithms will be different
                            float coef = ((aw + 4.f) * (4.f / c)) / 100.f;
                            float Qanc = Qpro;
                            float Qq = (float) Qpro * 327.68f * (1.f / coef);
                            float Qold100 = (float) Qpro / coef;

                            float Qold = Qq;
                            float redu = 20.f;
                            float reduc = 1.f;

                            const Brightcurve& userColCurveB1 = static_cast<const Brightcurve&>(customColCurve1);
                            userColCurveB1.Apply(Qq);

                            if (Qq > Qold) {
                                if (Qq < 65535.f)  {
                                    if (Qold < 327.68f * redu) {
                                        Qq = 0.25f * (Qq - Qold) + Qold;    //divide sensibility
                                    } else            {
                                        reduc = LIM((100.f - Qold100) / (100.f - redu), 0.f, 1.f);
                                        Qq = 0.25f * reduc * (Qq - Qold) + Qold; //reduct sensibility in highlights
                                    }
                                }
                            } else if (Qq > 10.f) {
                                Qq = 0.5f * (Qq - Qold) + Qold;
                            } else if (Qq >= 0.f) {
                                Qq = 0.7f * (Qq - Qold) + Qold;    // not zero ==>artifacts
                            }

                            if (Qold == 0.f) {
                                Qold = 0.001f;
                            }

                            Qpro = Qanc * (Qq / Qold);
                            //   Jpro = 100.f * (Qpro * Qpro) / ((4.0f / c) * (4.0f / c) * (aw + 4.0f) * (aw + 4.0f));
                            Jpro = Jpro * SQR(Qq / Qold);

                            if (Jpro < 1.f) {
                                Jpro = 1.f;
                            }
                        }
                    }

                    if (hasColCurve2) {//curve 2 with Lightness and Brightness
                        if (curveMode2 == ColorAppearanceParams::TcMode::LIGHT) {
                            float Jj = (float) Jpro * 327.68f;
                            float Jold = Jj;
                            float Jold100 = (float) Jpro;
                            float redu = 25.f;
                            float reduc = 1.f;
                            const Lightcurve& userColCurveJ2 = static_cast<const Lightcurve&>(customColCurve2);
                            userColCurveJ2.Apply(Jj);

                            if (Jj > Jold) {
                                if (Jj < 65535.f)  {
                                    if (Jold < 327.68f * redu) {
                                        Jj = 0.3f * (Jj - Jold) + Jold;    //divide sensibility
                                    } else        {
                                        reduc = LIM((100.f - Jold100) / (100.f - redu), 0.f, 1.f);
                                        Jj = 0.3f * reduc * (Jj - Jold) + Jold; //reduct sensibility in highlights
                                    }
                                }
                            } else if (Jj > 10.f) {
                                if (!t1L) {
                                    Jj = 0.8f * (Jj - Jold) + Jold;
                                } else {
                                    Jj = 0.4f * (Jj - Jold) + Jold;
                                }
                            } else if (Jj >= 0.f) {
                                if (!t1L) {
                                    Jj = 0.90f * (Jj - Jold) + Jold;    // not zero ==>artifacts
                                } else {
                                    Jj = 0.5f * (Jj - Jold) + Jold;
                                }
                            }

                            Jpro = (float)(Jj / 327.68f);

                            if (Jpro < 1.f) {
                                Jpro = 1.f;
                            }

                        } else if (curveMode2 == ColorAppearanceParams::TcMode::BRIGHT) { //
                            float Qanc = Qpro;

                            float coef = ((aw + 4.f) * (4.f / c)) / 100.f;
                            float Qq = (float) Qpro * 327.68f * (1.f / coef);
                            float Qold100 = (float) Qpro / coef;

                            float Qold = Qq;
                            float redu = 20.f;
                            float reduc = 1.f;

                            const Brightcurve& userColCurveB2 = static_cast<const Brightcurve&>(customColCurve2);
                            userColCurveB2.Apply(Qq);

                            if (Qq > Qold) {
                                if (Qq < 65535.f)  {
                                    if (Qold < 327.68f * redu) {
                                        Qq = 0.25f * (Qq - Qold) + Qold;    //divide sensibility
                                    } else            {
                                        reduc = LIM((100.f - Qold100) / (100.f - redu), 0.f, 1.f);
                                        Qq = 0.25f * reduc * (Qq - Qold) + Qold; //reduct sensibility in highlights
                                    }
                                }
                            } else if (Qq > 10.f) {
                                Qq = 0.5f * (Qq - Qold) + Qold;
                            } else if (Qq >= 0.f) {
                                Qq = 0.7f * (Qq - Qold) + Qold;    // not zero ==>artifacts
                            }

                            if (Qold == 0.f) {
                                Qold = 0.001f;
                            }

                            //  Qpro = (float) (Qq * (coef) / 327.68f);
                            Qpro = Qanc * (Qq / Qold);
                            Jpro = Jpro * SQR(Qq / Qold);

                            // Jpro = 100.f * (Qpro * Qpro) / ((4.0f / c) * (4.0f / c) * (aw + 4.0f) * (aw + 4.0f));

                            if (t1L) { //to workaround the problem if we modify curve1-lightnees after curve2 brightness(the cat that bites its own tail!) in fact it's another type of curve only for this case
                                coef = 2.f; //adapt Q to J approximation
                                Qq = (float) Qpro * coef;
                                Qold = Qq;
                                const Lightcurve& userColCurveJ1 = static_cast<const Lightcurve&>(customColCurve1);
                                userColCurveJ1.Apply(Qq);
                                Qq = 0.05f * (Qq - Qold) + Qold; //approximative adaptation
                                Qpro = (float)(Qq / coef);
                                Jpro = 100.f * (Qpro * Qpro) / ((4.0f / c) * (4.0f / c) * (aw + 4.0f) * (aw + 4.0f));
                            }

                            if (Jpro < 1.f) {
                                Jpro = 1.f;
                            }
                        }
                    }

                    if (hasColCurve3) {//curve 3 with chroma saturation colorfullness
                        if (curveMode3 == ColorAppearanceParams::CtcMode::CHROMA) {
                            float parsat = 0.8f; //0.68;
                            float coef = 327.68f / parsat;
                            float Cc = (float) Cpro * coef;
                            float Ccold = Cc;
                            const Chromacurve& userColCurve = static_cast<const Chromacurve&>(customColCurve3);
                            userColCurve.Apply(Cc);
                            float dred = 55.f;
                            float protect_red = 30.0f;
                            int sk = 1;
                            float ko = 1.f / coef;
                            Color::skinredfloat(Jpro, hpro, Cc, Ccold, dred, protect_red, sk, rstprotection, ko, Cpro);
                            /*
                                                        if(Jpro < 1.f && Cpro > 12.f) {
                                                            Cpro = 12.f;    //reduce artifacts by "pseudo gamut control CIECAM"
                                                        } else if(Jpro < 2.f && Cpro > 15.f) {
                                                            Cpro = 15.f;
                                                        } else if(Jpro < 4.f && Cpro > 30.f) {
                                                            Cpro = 30.f;
                                                        } else if(Jpro < 7.f && Cpro > 50.f) {
                                                            Cpro = 50.f;
                                                        }
                            */
                        } else if (curveMode3 == ColorAppearanceParams::CtcMode::SATUR) { //
                            float parsat = 0.8f; //0.6
                            float coef = 327.68f / parsat;
                            float Ss = (float) spro * coef;
                            float Sold = Ss;
                            const Saturcurve& userColCurve = static_cast<const Saturcurve&>(customColCurve3);
                            userColCurve.Apply(Ss);
                            Ss = 0.6f * (Ss - Sold) + Sold; //divide sensibility saturation
                            float dred = 100.f; // in C mode
                            float protect_red = 80.0f; // in C mode
                            dred = 100.0f * sqrtf((dred * coe) / Qpro);
                            protect_red = 100.0f * sqrtf((protect_red * coe) / Qpro);
                            int sk = 0;
                            float ko = 1.f / coef;
                            Color::skinredfloat(Jpro, hpro, Ss, Sold, dred, protect_red, sk, rstprotection, ko, spro);
                            Qpro = (4.0f / c) * sqrtf(Jpro / 100.0f) * (aw + 4.0f) ;
                            Cpro = (spro * spro * Qpro) / (10000.0f);
                        } else if (curveMode3 == ColorAppearanceParams::CtcMode::COLORF) { //
                            float parsat = 0.8f; //0.68;
                            float coef = 327.68f / parsat;
                            float Mm = (float) Mpro * coef;
                            float Mold = Mm;
                            const Colorfcurve& userColCurve = static_cast<const Colorfcurve&>(customColCurve3);
                            userColCurve.Apply(Mm);
                            float dred = 100.f; //in C mode
                            float protect_red = 80.0f; // in C mode
                            dred *= coe; //in M mode
                            protect_red *= coe;
                            int sk = 0;
                            float ko = 1.f / coef;
                            Color::skinredfloat(Jpro, hpro, Mm, Mold, dred, protect_red, sk, rstprotection, ko, Mpro);
                            /*
                                                        if(Jpro < 1.f && Mpro > 12.f * coe) {
                                                            Mpro = 12.f * coe;    //reduce artifacts by "pseudo gamut control CIECAM"
                                                        } else if(Jpro < 2.f && Mpro > 15.f * coe) {
                                                            Mpro = 15.f * coe;
                                                        } else if(Jpro < 4.f && Mpro > 30.f * coe) {
                                                            Mpro = 30.f * coe;
                                                        } else if(Jpro < 7.f && Mpro > 50.f * coe) {
                                                            Mpro = 50.f * coe;
                                                        }
                            */
                            Cpro = Mpro / coe;
                        }
                    }

                    //to retrieve the correct values of variables


                    //retrieve values C,J...s
                    C = Cpro;
                    J = Jpro;
                    Q = Qpro;
                    M = Mpro;
                    h = hpro;
                    s = spro;

                    if (params->colorappearance.tonecie  || settings->autocielab) { //use pointer for tonemapping with CIECAM and also sharpening , defringe, contrast detail
                        ncie->Q_p[i][j] = (float)Q + epsil; //epsil to avoid Q=0
                        ncie->M_p[i][j] = (float)M + epsil;
                        ncie->J_p[i][j] = (float)J + epsil;
                        ncie->h_p[i][j] = (float)h;
                        ncie->C_p[i][j] = (float)C + epsil;
                        ncie->sh_p[i][j] = (float) 3276.8f * (sqrtf(J)) ;

                        if (epdEnabled) {
                            if (ncie->Q_p[i][j] < minQThr) {
                                minQThr = ncie->Q_p[i][j];    //minima
                            }

                            if (ncie->Q_p[i][j] > maxQThr) {
                                maxQThr = ncie->Q_p[i][j];    //maxima
                            }
                        }
                    }

                    if (!params->colorappearance.tonecie  || !settings->autocielab || !epdEnabled) {

                        if (ciedata) { //only with improccoordinator
                            // Data for J Q M s and C histograms
                            int posl, posc;
                            float brli = 327.f;
                            float chsacol = 327.f;
                            float libr;
                            float colch;

                            //update histogram
                            if (curveMode == ColorAppearanceParams::TcMode::BRIGHT) {
                                brli = 70.0f;
                                libr = Q;     //40.0 to 100.0 approximative factor for Q  - 327 for J
                            } else { /*if(curveMode == ColorAppearanceParams::TCMode::LIGHT)*/
                                brli = 327.f;
                                libr = J;    //327 for J
                            }

                            posl = (int)(libr * brli);
                            hist16JCAM[posl]++;

                            if (curveMode3 == ColorAppearanceParams::CtcMode::CHROMA) {
                                chsacol = 400.f;//327
                                colch = C;    //450.0 approximative factor for s    320 for M
                            } else if (curveMode3 == ColorAppearanceParams::CtcMode::SATUR) {
                                chsacol = 450.0f;
                                colch = s;
                            } else { /*if(curveMode3 == ColorAppearanceParams::CTCMode::COLORF)*/
                                chsacol = 400.0f;//327
                                colch = M;
                            }

                            posc = (int)(colch * chsacol);
                            hist16_CCAM[posc]++;

                        }

                        if (LabPassOne) {
#ifdef __SSE2__
                            // write to line buffers
                            Jbuffer[j] = J;
                            Cbuffer[j] = C;
                            hbuffer[j] = h;
#else
                            float xx, yy, zz;
                            //process normal==> viewing

                            Ciecam02::jch2xyz_ciecam02float(xx, yy, zz,
                                                            J,  C, h,
                                                            xw2, yw2,  zw2,
                                                              c2, nc2, gamu, pow1n, nbbj, ncbj, flj, czj, dj, awj);
                            float x, y, z;
                            x = xx * 655.35f;
                            y = yy * 655.35f;
                            z = zz * 655.35f;
                            float Ll, aa, bb;
                            //convert xyz=>lab
                            Color::XYZ2Lab(x,  y,  z, Ll, aa, bb);

                            // gamut control in Lab mode; I must study how to do with cIECAM only
                            if (gamu == 1) {
                                float Lprov1, Chprov1;
                                Lprov1 = Ll / 327.68f;
                                Chprov1 = sqrtf(SQR(aa) + SQR(bb)) / 327.68f;
                                float2  sincosval;

                                if (Chprov1 == 0.0f) {
                                    sincosval.y = 1.f;
                                    sincosval.x = 0.0f;
                                } else {
                                    sincosval.y = aa / (Chprov1 * 327.68f);
                                    sincosval.x = bb / (Chprov1 * 327.68f);
                                }


#ifdef _DEBUG
                                bool neg = false;
                                bool more_rgb = false;
                                //gamut control : Lab values are in gamut
                                Color::gamutLchonly(sincosval, Lprov1, Chprov1, wip, highlight, 0.15f, 0.96f, neg, more_rgb);
#else
                                //gamut control : Lab values are in gamut
                                Color::gamutLchonly(sincosval, Lprov1, Chprov1, wip, highlight, 0.15f, 0.96f);
#endif

                                lab->L[i][j] = Lprov1 * 327.68f;
                                lab->a[i][j] = 327.68f * Chprov1 * sincosval.y;
                                lab->b[i][j] = 327.68f * Chprov1 * sincosval.x;

                            } else {
                                lab->L[i][j] = Ll;
                                lab->a[i][j] = aa;
                                lab->b[i][j] = bb;
                            }

#endif
                        }
                    }
                }

#ifdef __SSE2__
                // process line buffers
                float *xbuffer = Qbuffer;
                float *ybuffer = Mbuffer;
                float *zbuffer = sbuffer;

                for (k = 0; k < bufferLength; k += 4) {
                    Ciecam02::jch2xyz_ciecam02float(x, y, z,
                                                    LVF(Jbuffer[k]), LVF(Cbuffer[k]), LVF(hbuffer[k]),
                                                    F2V(xw2), F2V(yw2), F2V(zw2),
                                                    F2V(nc2), F2V(pow1n), F2V(nbbj), F2V(ncbj), F2V(flj), F2V(dj), F2V(awj), F2V(reccmcz));
                    STVF(xbuffer[k], x * c655d35);
                    STVF(ybuffer[k], y * c655d35);
                    STVF(zbuffer[k], z * c655d35);
                }

                // XYZ2Lab uses a lookup table. The function behind that lut is a cube root.
                // SSE can't beat the speed of that lut, so it doesn't make sense to use SSE
                for (int j = 0; j < width; j++) {
                    float Ll, aa, bb;
                    //convert xyz=>lab
                    Color::XYZ2Lab(xbuffer[j], ybuffer[j], zbuffer[j], Ll, aa, bb);

                    // gamut control in Lab mode; I must study how to do with cIECAM only
                    if (gamu == 1) {
                        float Lprov1, Chprov1;
                        Lprov1 = Ll / 327.68f;
                        Chprov1 = sqrtf(SQR(aa) + SQR(bb)) / 327.68f;
                        float2  sincosval;

                        if (Chprov1 == 0.0f) {
                            sincosval.y = 1.f;
                            sincosval.x = 0.0f;
                        } else {
                            sincosval.y = aa / (Chprov1 * 327.68f);
                            sincosval.x = bb / (Chprov1 * 327.68f);
                        }

#ifdef _DEBUG
                        bool neg = false;
                        bool more_rgb = false;
                        //gamut control : Lab values are in gamut
                        Color::gamutLchonly(sincosval, Lprov1, Chprov1, wip, highlight, 0.15f, 0.96f, neg, more_rgb);
#else
                        //gamut control : Lab values are in gamut
                        Color::gamutLchonly(sincosval, Lprov1, Chprov1, wip, highlight, 0.15f, 0.96f);
#endif
                        lab->L[i][j] = Lprov1 * 327.68f;
                        lab->a[i][j] = 327.68f * Chprov1 * sincosval.y;
                        lab->b[i][j] = 327.68f * Chprov1 * sincosval.x;
                    } else {
                        lab->L[i][j] = Ll;
                        lab->a[i][j] = aa;
                        lab->b[i][j] = bb;
                    }
                }

#endif
            }

            #pragma omp critical
            {
                if (minQThr < minQ) {
                    minQ = minQThr;
                }

                if (maxQThr > maxQ) {
                    maxQ = maxQThr;
                }
            }
        }

        // End of parallelization
        if (!params->colorappearance.tonecie || !settings->autocielab) { //normal

            if (ciedata) {
                //update histogram J
                hist16JCAM.compressTo(histLCAM);
                //update histogram C
                hist16_CCAM.compressTo(histCCAM);
            }
        }

#ifdef _DEBUG

        if (settings->verbose) {
            t2e.set();
            printf("CIECAM02 performed in %d usec:\n", t2e.etime(t1e));
            //  printf("minc=%f maxc=%f minj=%f maxj=%f\n",minc,maxc,minj,maxj);
        }

#endif

        if (settings->autocielab) {
            if ((params->colorappearance.tonecie && (epdEnabled)) || (params->sharpening.enabled && settings->autocielab && execsharp)
                    || (params->dirpyrequalizer.enabled && settings->autocielab) || (params->defringe.enabled && settings->autocielab)  || (params->sharpenMicro.enabled && settings->autocielab)
                    || (params->impulseDenoise.enabled && settings->autocielab) || (params->colorappearance.badpixsl > 0 && settings->autocielab)) {



//all this treatments reduce artifacts, but can lead to slighty different results

                if (params->defringe.enabled)
                    if (execsharp) {
                        lab->deleteLab();
                        ImProcFunctions::defringecam(ncie); //defringe adapted to CIECAM
                        lab->reallocLab();
                    }

//if(params->dirpyrequalizer.enabled) if(execsharp) {
                if (params->dirpyrequalizer.enabled && params->dirpyrequalizer.gamutlab && rtt) { //remove artifacts by gaussian blur - skin control, but not for thumbs
                    constexpr float artifact = 4.f;
                    constexpr float chrom = 50.f;
                    const bool hotbad = params->dirpyrequalizer.skinprotect != 0.0;

                    lab->deleteLab();
                    ImProcFunctions::badpixcam (ncie, artifact / scale, 5, 2, chrom, hotbad);  //enabled remove artifacts for cbDL
                    lab->reallocLab();
                }

//if(params->colorappearance.badpixsl > 0) { int mode=params->colorappearance.badpixsl;
                if (params->colorappearance.badpixsl > 0 && execsharp) {
                    int mode = params->colorappearance.badpixsl;
                    lab->deleteLab();
                    ImProcFunctions::badpixcam (ncie, 3.0, 10, mode, 0, true);//for bad pixels CIECAM
                    lab->reallocLab();
                }

                if (params->impulseDenoise.enabled) if (execsharp) {
                        float **buffers[3];
                        buffers[0] = lab->L;
                        buffers[1] = lab->a;
                        buffers[2] = lab->b;
                        ImProcFunctions::impulsedenoisecam(ncie, buffers);  //impulse adapted to CIECAM
                    }

                if (params->sharpenMicro.enabled)if (execsharp) {
                        ImProcFunctions::MLmicrocontrastcam(ncie);
                    }

                if (params->sharpening.enabled)
                    if (execsharp) {
                        float **buffer = lab->L; // We can use the L-buffer from lab as buffer to save some memory
                        ImProcFunctions::sharpeningcam(ncie, buffer);  // sharpening adapted to CIECAM
                    }

//if(params->dirpyrequalizer.enabled) if(execsharp) {
                if (params->dirpyrequalizer.enabled /*&& execsharp*/)  {
//  if(params->dirpyrequalizer.algo=="FI") choice=0;
//  else if(params->dirpyrequalizer.algo=="LA") choice=1;

                    if (rtt == 1) {
                        float b_l = static_cast<float>(params->dirpyrequalizer.hueskin.getBottomLeft()) / 100.0f;
                        float t_l = static_cast<float>(params->dirpyrequalizer.hueskin.getTopLeft()) / 100.0f;
                        float t_r = static_cast<float>(params->dirpyrequalizer.hueskin.getTopRight()) / 100.0f;
                        lab->deleteLab();
                        dirpyr_equalizercam(ncie, ncie->sh_p, ncie->sh_p, ncie->W, ncie->H, ncie->h_p, ncie->C_p, params->dirpyrequalizer.mult, params->dirpyrequalizer.threshold, params->dirpyrequalizer.skinprotect, true, b_l, t_l, t_r, scale);  //contrast by detail adapted to CIECAM
                        lab->reallocLab();
                    }

                    /*
                    if(params->colorappearance.badpixsl > 0) if(execsharp){ int mode=params->colorappearance.badpixsl;
                    printf("BADPIX");
                                                                ImProcFunctions::badpixcam (ncie, 8.0, 10, mode);//for bad pixels
                                                            }
                                                            */
                }

                const float Qredi = (4.0f / c_)  * (a_w + 4.0f);
                const float co_e = (pow_F(f_l, 0.25f));


#ifndef _DEBUG
                #pragma omp parallel
#endif
                {
#ifndef _DEBUG
                    #pragma omp for schedule(dynamic, 10)
#endif

                    for (int i = 0; i < height; i++) // update CieImages with new values after sharpening, defringe, contrast by detail level
                        for (int j = 0; j < width; j++) {
                            float interm = fabsf(ncie->sh_p[i][j] / (32768.f));
                            ncie->J_p[i][j] = 100.0f * SQR(interm);
                            ncie->Q_p[i][j] = interm * Qredi;
                            ncie->M_p[i][j] = ncie->C_p[i][j] * co_e;
                        }
                }
            }
        }

        if ((params->colorappearance.tonecie && (epdEnabled)) || (params->sharpening.enabled && settings->autocielab && execsharp)
                || (params->dirpyrequalizer.enabled && settings->autocielab) || (params->defringe.enabled && settings->autocielab)  || (params->sharpenMicro.enabled && settings->autocielab)
                || (params->impulseDenoise.enabled && settings->autocielab) || (params->colorappearance.badpixsl > 0 && settings->autocielab)) {

            ciedata = (params->colorappearance.datacie && pW != 1);

            if (epdEnabled  && params->colorappearance.tonecie && algepd) {
                lab->deleteLab();
                ImProcFunctions::EPDToneMapCIE(ncie, a_w, c_, width, height, minQ, maxQ, Iterates, scale);
                lab->reallocLab();
            }

            //EPDToneMapCIE adated to CIECAM


            constexpr float eps = 0.0001f;
            const float co_e = (pow_F(f_l, 0.25f)) + eps;

#ifndef _DEBUG
            #pragma omp parallel
#endif
            {
#ifdef __SSE2__
                // one line buffer per channel
                float Jbuffer[bufferLength] ALIGNED16;
                float Cbuffer[bufferLength] ALIGNED16;
                float hbuffer[bufferLength] ALIGNED16;
                float *xbuffer = Jbuffer; // we can use one of the above buffers
                float *ybuffer = Cbuffer; //             "
                float *zbuffer = hbuffer; //             "
#endif

#ifndef _DEBUG
                #pragma omp for schedule(dynamic, 10)
#endif

                for (int i = 0; i < height; i++) { // update CIECAM with new values after tone-mapping
                    for (int j = 0; j < width; j++) {

                        //  if(epdEnabled) ncie->J_p[i][j]=(100.0f* ncie->Q_p[i][j]*ncie->Q_p[i][j])/(w_h*w_h);
                        if (epdEnabled) {
                            ncie->J_p[i][j] = (100.0f * ncie->Q_p[i][j] * ncie->Q_p[i][j]) / SQR((4.f / c) * (aw + 4.f));
                        }

                        const float ncie_C_p = (ncie->M_p[i][j]) / co_e;

                        //show histogram in CIECAM mode (Q,J, M,s,C)
                        if (ciedata) {
                            // Data for J Q M s and C histograms
                            int posl, posc;
                            float brli = 327.f;
                            float chsacol = 327.f;
                            float libr;
                            float colch;

                            if (curveMode == ColorAppearanceParams::TcMode::BRIGHT) {
                                brli = 70.0f;
                                libr = ncie->Q_p[i][j];    //40.0 to 100.0 approximative factor for Q  - 327 for J
                            } else { /*if(curveMode == ColorAppearanceParams::TCMode::LIGHT)*/
                                brli = 327.f;
                                libr = ncie->J_p[i][j];    //327 for J
                            }

                            posl = (int)(libr * brli);
                            hist16JCAM[posl]++;

                            if (curveMode3 == ColorAppearanceParams::CtcMode::CHROMA) {
                                chsacol = 400.f;//327.f;
                                colch = ncie_C_p;
                            } else if (curveMode3 == ColorAppearanceParams::CtcMode::SATUR) {
                                chsacol = 450.0f;
                                colch = 100.f * sqrtf(ncie_C_p / ncie->Q_p[i][j]);
                            } else { /*if(curveMode3 == ColorAppearanceParams::CTCMode::COLORF)*/
                                chsacol = 400.f;//327.0f;
                                colch = ncie->M_p[i][j];
                            }

                            posc = (int)(colch * chsacol);
                            hist16_CCAM[posc]++;
                        }

                        //end histograms

#ifdef __SSE2__
                        Jbuffer[j] = ncie->J_p[i][j];
                        Cbuffer[j] = ncie_C_p;
                        hbuffer[j] = ncie->h_p[i][j];
#else
                        float xx, yy, zz;
                        Ciecam02::jch2xyz_ciecam02float(xx, yy, zz,
                                                        ncie->J_p[i][j],  ncie_C_p, ncie->h_p[i][j],
                                                        xw2, yw2,  zw2,
                                                          c2, nc2, gamu, pow1n, nbbj, ncbj, flj, czj, dj, awj);
                        float x = (float)xx * 655.35f;
                        float y = (float)yy * 655.35f;
                        float z = (float)zz * 655.35f;
                        float Ll, aa, bb;
                        //convert xyz=>lab
                        Color::XYZ2Lab(x,  y,  z, Ll, aa, bb);

                        if (gamu == 1) {
                            float Lprov1, Chprov1;
                            Lprov1 = Ll / 327.68f;
                            Chprov1 = sqrtf(SQR(aa) + SQR(bb)) / 327.68f;
                            float2  sincosval;

                            if (Chprov1 == 0.0f) {
                                sincosval.y = 1.f;
                                sincosval.x = 0.0f;
                            } else {
                                sincosval.y = aa / (Chprov1 * 327.68f);
                                sincosval.x = bb / (Chprov1 * 327.68f);
                            }


#ifdef _DEBUG
                            bool neg = false;
                            bool more_rgb = false;
                            //gamut control : Lab values are in gamut
                            Color::gamutLchonly(sincosval, Lprov1, Chprov1, wip, highlight, 0.15f, 0.96f, neg, more_rgb);
#else
                            //gamut control : Lab values are in gamut
                            Color::gamutLchonly(sincosval, Lprov1, Chprov1, wip, highlight, 0.15f, 0.96f);
#endif

                            lab->L[i][j] = Lprov1 * 327.68f;
                            lab->a[i][j] = 327.68f * Chprov1 * sincosval.y;
                            lab->b[i][j] = 327.68f * Chprov1 * sincosval.x;
                        } else {
                            lab->L[i][j] = Ll;
                            lab->a[i][j] = aa;
                            lab->b[i][j] = bb;
                        }

#endif
                    }

#ifdef __SSE2__
                    // process line buffers
                    int k;
                    vfloat x, y, z;
                    vfloat c655d35 = F2V(655.35f);

                    for (k = 0; k < bufferLength; k += 4) {
                        Ciecam02::jch2xyz_ciecam02float(x, y, z,
                                                        LVF(Jbuffer[k]), LVF(Cbuffer[k]), LVF(hbuffer[k]),
                                                        F2V(xw2), F2V(yw2), F2V(zw2),
                                                        F2V(nc2), F2V(pow1n), F2V(nbbj), F2V(ncbj), F2V(flj), F2V(dj), F2V(awj), F2V(reccmcz));
                        x *= c655d35;
                        y *= c655d35;
                        z *= c655d35;
                        STVF(xbuffer[k], x);
                        STVF(ybuffer[k], y);
                        STVF(zbuffer[k], z);
                    }

                    // XYZ2Lab uses a lookup table. The function behind that lut is a cube root.
                    // SSE can't beat the speed of that lut, so it doesn't make sense to use SSE
                    for (int j = 0; j < width; j++) {
                        float Ll, aa, bb;
                        //convert xyz=>lab
                        Color::XYZ2Lab(xbuffer[j], ybuffer[j], zbuffer[j], Ll, aa, bb);

                        if (gamu == 1) {
                            float Lprov1, Chprov1;
                            Lprov1 = Ll / 327.68f;
                            Chprov1 = sqrtf(SQR(aa) + SQR(bb)) / 327.68f;
                            float2  sincosval;

                            if (Chprov1 == 0.0f) {
                                sincosval.y = 1.f;
                                sincosval.x = 0.0f;
                            } else {
                                sincosval.y = aa / (Chprov1 * 327.68f);
                                sincosval.x = bb / (Chprov1 * 327.68f);
                            }

#ifdef _DEBUG
                            bool neg = false;
                            bool more_rgb = false;
                            //gamut control : Lab values are in gamut
                            Color::gamutLchonly(sincosval, Lprov1, Chprov1, wip, highlight, 0.15f, 0.96f, neg, more_rgb);
#else
                            //gamut control : Lab values are in gamut
                            Color::gamutLchonly(sincosval, Lprov1, Chprov1, wip, highlight, 0.15f, 0.96f);
#endif
                            lab->L[i][j] = Lprov1 * 327.68f;
                            lab->a[i][j] = 327.68f * Chprov1 * sincosval.y;
                            lab->b[i][j] = 327.68f * Chprov1 * sincosval.x;
                        } else {
                            lab->L[i][j] = Ll;
                            lab->a[i][j] = aa;
                            lab->b[i][j] = bb;
                        }

                    }

#endif // __SSE2__
                }

            } //end parallelization

            //show CIECAM histograms
            if (ciedata) {
                //update histogram J and Q
                //update histogram J
                hist16JCAM.compressTo(histLCAM);

                //update color histogram M,s,C
                hist16_CCAM.compressTo(histCCAM);
            }
        }
    }
}
//end CIECAM

void ImProcFunctions::moyeqt(Imagefloat* working, float &moyS, float &eqty)
{
    BENCHFUN

    int tHh = working->getHeight();
    int tWw = working->getWidth();
    double moy = 0.0;
    double sqrs = 0.0;

#ifdef _OPENMP
    #pragma omp parallel for reduction(+:moy,sqrs) schedule(dynamic,16)
#endif

    for (int i = 0; i < tHh; i++) {
        for (int j = 0; j < tWw; j++) {
            float s = Color::rgb2s(CLIP(working->r(i, j)), CLIP(working->g(i, j)), CLIP(working->b(i, j)));
            moy += s;
            sqrs += SQR(s);
        }
    }

    moy /= (tHh * tWw);
    sqrs /= (tHh * tWw);
    eqty = sqrt(sqrs - SQR(moy));
    moyS = moy;
}

static inline void
filmlike_clip_rgb_tone(float *r, float *g, float *b, const float L)
{
    float r_ = *r > L ? L : *r;
    float b_ = *b > L ? L : *b;
    float g_ = b_ + ((r_ - b_) * (*g - *b) / (*r - *b));
    *r = r_;
    *g = g_;
    *b = b_;
}

<<<<<<< HEAD
static void
filmlike_clip(float *r, float *g, float *b)
=======
/*static*/ void
filmlike_clip (float *r, float *g, float *b)
>>>>>>> b42a45b4
{
    // This is Adobe's hue-stable film-like curve with a diagonal, ie only used for clipping. Can probably be further optimized.
    const float L = 65535.0;

    if (*r >= *g) {
        if (*g > *b) {         // Case 1: r >= g >  b
            filmlike_clip_rgb_tone(r, g, b, L);
        } else if (*b > *r) {  // Case 2: b >  r >= g
            filmlike_clip_rgb_tone(b, r, g, L);
        } else if (*b > *g) {  // Case 3: r >= b >  g
            filmlike_clip_rgb_tone(r, b, g, L);
        } else {               // Case 4: r >= g == b
            *r = *r > L ? L : *r;
            *g = *g > L ? L : *g;
            *b = *g;
        }
    } else {
        if (*r >= *b) {        // Case 5: g >  r >= b
            filmlike_clip_rgb_tone(g, r, b, L);
        } else if (*b > *g) {  // Case 6: b >  g >  r
            filmlike_clip_rgb_tone(b, g, r, L);
        } else {               // Case 7: g >= b >  r
            filmlike_clip_rgb_tone(g, b, r, L);
        }
    }
}









void ImProcFunctions::rgbProc(Imagefloat* working, LabImage* lab, PipetteBuffer *pipetteBuffer, LUTf & hltonecurve, LUTf & shtonecurve, LUTf & tonecurve,
                              SHMap* shmap, int sat, LUTf & rCurve, LUTf & gCurve, LUTf & bCurve, float satLimit, float satLimitOpacity, const ColorGradientCurve & ctColorCurve, const OpacityCurve & ctOpacityCurve, bool opautili,  LUTf & clToningcurve, LUTf & cl2Toningcurve,
                              const ToneCurve & customToneCurve1, const ToneCurve & customToneCurve2, const ToneCurve & customToneCurvebw1, const ToneCurve & customToneCurvebw2, double &rrm, double &ggm, double &bbm, float &autor, float &autog, float &autob, DCPProfile *dcpProf, const DCPProfile::ApplyState &asIn, LUTu &histToneCurve)
{
    rgbProc(working, lab, pipetteBuffer, hltonecurve, shtonecurve, tonecurve, shmap, sat, rCurve, gCurve, bCurve, satLimit, satLimitOpacity, ctColorCurve, ctOpacityCurve, opautili, clToningcurve, cl2Toningcurve, customToneCurve1, customToneCurve2,  customToneCurvebw1, customToneCurvebw2, rrm, ggm, bbm, autor, autog, autob, params->toneCurve.expcomp, params->toneCurve.hlcompr, params->toneCurve.hlcomprthresh, dcpProf, asIn, histToneCurve);
}

// Process RGB image and convert to LAB space
void ImProcFunctions::rgbProc(Imagefloat* working, LabImage* lab, PipetteBuffer *pipetteBuffer, LUTf & hltonecurve, LUTf & shtonecurve, LUTf & tonecurve,
                              SHMap* shmap, int sat, LUTf & rCurve, LUTf & gCurve, LUTf & bCurve, float satLimit, float satLimitOpacity, const ColorGradientCurve & ctColorCurve, const OpacityCurve & ctOpacityCurve, bool opautili, LUTf & clToningcurve, LUTf & cl2Toningcurve,
                              const ToneCurve & customToneCurve1, const ToneCurve & customToneCurve2,  const ToneCurve & customToneCurvebw1, const ToneCurve & customToneCurvebw2, double &rrm, double &ggm, double &bbm, float &autor, float &autog, float &autob, double expcomp, int hlcompr, int hlcomprthresh, DCPProfile *dcpProf, const DCPProfile::ApplyState &asIn, LUTu &histToneCurve)
{
    BENCHFUN
    Imagefloat *tmpImage = nullptr;

    Imagefloat* editImgFloat = nullptr;
    PlanarWhateverData<float>* editWhatever = nullptr;
    EditUniqueID editID = pipetteBuffer ? pipetteBuffer->getEditID() : EUID_None;

    if (editID != EUID_None) {
        switch (pipetteBuffer->getDataProvider()->getCurrSubscriber()->getPipetteBufferType()) {
            case (BT_IMAGEFLOAT):
                editImgFloat = pipetteBuffer->getImgFloatBuffer();
                break;

            case (BT_LABIMAGE):
                break;

            case (BT_SINGLEPLANE_FLOAT):
                editWhatever = pipetteBuffer->getSinglePlaneBuffer();
                break;
        }
    }

    int h_th = 0, s_th = 0;

    if (shmap) {
        h_th = shmap->max_f - params->sh.htonalwidth * (shmap->max_f - shmap->avg) / 100;
        s_th = params->sh.stonalwidth * (shmap->avg - shmap->min_f) / 100;
    }

    bool processSH  = params->sh.enabled && shmap && (params->sh.highlights > 0 || params->sh.shadows > 0);

    TMatrix wprof = ICCStore::getInstance()->workingSpaceMatrix(params->icm.working);
    TMatrix wiprof = ICCStore::getInstance()->workingSpaceInverseMatrix(params->icm.working);

    float toxyz[3][3] = {
        {
            static_cast<float>(wprof[0][0] / Color::D50x),
            static_cast<float>(wprof[0][1] / Color::D50x),
            static_cast<float>(wprof[0][2] / Color::D50x)
        }, {
            static_cast<float>(wprof[1][0]),
            static_cast<float>(wprof[1][1]),
            static_cast<float>(wprof[1][2])
        }, {
            static_cast<float>(wprof[2][0] / Color::D50z),
            static_cast<float>(wprof[2][1] / Color::D50z),
            static_cast<float>(wprof[2][2] / Color::D50z)
        }
    };
    float maxFactorToxyz = max(toxyz[1][0], toxyz[1][1], toxyz[1][2]);
    float equalR = maxFactorToxyz / toxyz[1][0];
    float equalG = maxFactorToxyz / toxyz[1][1];
    float equalB = maxFactorToxyz / toxyz[1][2];

    //inverse matrix user select
    double wip[3][3] = {
        {wiprof[0][0], wiprof[0][1], wiprof[0][2]},
        {wiprof[1][0], wiprof[1][1], wiprof[1][2]},
        {wiprof[2][0], wiprof[2][1], wiprof[2][2]}
    };

    double wp[3][3] = {
        {wprof[0][0], wprof[0][1], wprof[0][2]},
        {wprof[1][0], wprof[1][1], wprof[1][2]},
        {wprof[2][0], wprof[2][1], wprof[2][2]}
    };

    bool mixchannels = params->chmixer.enabled &&
                       (params->chmixer.red[0] != 100 || params->chmixer.red[1] != 0     || params->chmixer.red[2] != 0   ||
                        params->chmixer.green[0] != 0 || params->chmixer.green[1] != 100 || params->chmixer.green[2] != 0 ||
                        params->chmixer.blue[0] != 0  || params->chmixer.blue[1] != 0    || params->chmixer.blue[2] != 100);

    FlatCurve* hCurve = nullptr;
    FlatCurve* sCurve = nullptr;
    FlatCurve* vCurve = nullptr;
    FlatCurve* bwlCurve = nullptr;

    FlatCurveType hCurveType = (FlatCurveType)params->hsvequalizer.hcurve.at(0);
    FlatCurveType sCurveType = (FlatCurveType)params->hsvequalizer.scurve.at(0);
    FlatCurveType vCurveType = (FlatCurveType)params->hsvequalizer.vcurve.at(0);
    FlatCurveType bwlCurveType = (FlatCurveType)params->blackwhite.luminanceCurve.at(0);
    bool hCurveEnabled = params->hsvequalizer.enabled && hCurveType > FCT_Linear;
    bool sCurveEnabled = params->hsvequalizer.enabled && sCurveType > FCT_Linear;
    bool vCurveEnabled = params->hsvequalizer.enabled && vCurveType > FCT_Linear;
    bool bwlCurveEnabled = bwlCurveType > FCT_Linear;

    // TODO: We should create a 'skip' value like for CurveFactory::complexsgnCurve (rtengine/curves.cc)
    if (hCurveEnabled) {
        hCurve = new FlatCurve(params->hsvequalizer.hcurve);

        if (hCurve->isIdentity()) {
            delete hCurve;
            hCurve = nullptr;
            hCurveEnabled = false;
        }
    }

    if (sCurveEnabled) {
        sCurve = new FlatCurve(params->hsvequalizer.scurve);

        if (sCurve->isIdentity()) {
            delete sCurve;
            sCurve = nullptr;
            sCurveEnabled = false;
        }
    }

    if (vCurveEnabled) {
        vCurve = new FlatCurve(params->hsvequalizer.vcurve);

        if (vCurve->isIdentity()) {
            delete vCurve;
            vCurve = nullptr;
            vCurveEnabled = false;
        }
    }

    if (bwlCurveEnabled) {
        bwlCurve = new FlatCurve(params->blackwhite.luminanceCurve);

        if (bwlCurve->isIdentity()) {
            delete bwlCurve;
            bwlCurve = nullptr;
            bwlCurveEnabled = false;
        }
    }

    std::shared_ptr<HaldCLUT> hald_clut;
    bool clutAndWorkingProfilesAreSame = false;
    TMatrix xyz2clut = {}, clut2xyz = {};
#ifdef __SSE2__
    vfloat v_work2xyz[3][3] ALIGNED16;
    vfloat v_xyz2clut[3][3] ALIGNED16;
    vfloat v_clut2xyz[3][3] ALIGNED16;
    vfloat v_xyz2work[3][3] ALIGNED16;
#endif

    if (params->filmSimulation.enabled && !params->filmSimulation.clutFilename.empty()) {
        hald_clut = CLUTStore::getInstance().getClut(params->filmSimulation.clutFilename);

        if (hald_clut) {
            clutAndWorkingProfilesAreSame = hald_clut->getProfile() == params->icm.working;

            if (!clutAndWorkingProfilesAreSame) {
                xyz2clut = ICCStore::getInstance()->workingSpaceInverseMatrix(hald_clut->getProfile());
                clut2xyz = ICCStore::getInstance()->workingSpaceMatrix(hald_clut->getProfile());

#ifdef __SSE2__

                for (int i = 0; i < 3; ++i) {
                    for (int j = 0; j < 3; ++j) {
                        v_work2xyz[i][j] = F2V(wprof[i][j]);
                        v_xyz2clut[i][j] = F2V(xyz2clut[i][j]);
                        v_xyz2work[i][j] = F2V(wiprof[i][j]);
                        v_clut2xyz[i][j] = F2V(clut2xyz[i][j]);
                    }
                }

#endif

            }
        }
    }

    const float film_simulation_strength = static_cast<float>(params->filmSimulation.strength) / 100.0f;

    const float exp_scale = pow(2.0, expcomp);
    const float comp = (max(0.0, expcomp) + 1.0) * hlcompr / 100.0;
    const float shoulder = ((65536.0 / max(1.0f, exp_scale)) * (hlcomprthresh / 200.0)) + 0.1;
    const float hlrange = 65536.0 - shoulder;
    const bool isProPhoto = (params->icm.working == "ProPhoto");
    // extracting datas from 'params' to avoid cache flush (to be confirmed)
    ToneCurveParams::TcMode curveMode = params->toneCurve.curveMode;
    ToneCurveParams::TcMode curveMode2 = params->toneCurve.curveMode2;
    bool highlight = params->toneCurve.hrenabled;//Get the value if "highlight reconstruction" is activated
    bool hasToneCurve1 = bool (customToneCurve1);
    bool hasToneCurve2 = bool (customToneCurve2);
    BlackWhiteParams::TcMode beforeCurveMode = params->blackwhite.beforeCurveMode;
    BlackWhiteParams::TcMode afterCurveMode = params->blackwhite.afterCurveMode;

    bool hasToneCurvebw1 = bool (customToneCurvebw1);
    bool hasToneCurvebw2 = bool (customToneCurvebw2);

    PerceptualToneCurveState ptc1ApplyState, ptc2ApplyState;

    if (hasToneCurve1 && curveMode == ToneCurveParams::TcMode::PERCEPTUAL) {
        const PerceptualToneCurve& userToneCurve = static_cast<const PerceptualToneCurve&>(customToneCurve1);
        userToneCurve.initApplyState(ptc1ApplyState, params->icm.working);
    }

    if (hasToneCurve2 && curveMode2 == ToneCurveParams::TcMode::PERCEPTUAL) {
        const PerceptualToneCurve& userToneCurve = static_cast<const PerceptualToneCurve&>(customToneCurve2);
        userToneCurve.initApplyState(ptc2ApplyState, params->icm.working);
    }

    bool hasColorToning = params->colorToning.enabled && bool (ctOpacityCurve) &&  bool (ctColorCurve) && params->colorToning.method != "LabGrid";
    bool hasColorToningLabGrid = params->colorToning.enabled && params->colorToning.method == "LabGrid";
    //  float satLimit = float(params->colorToning.satProtectionThreshold)/100.f*0.7f+0.3f;
    //  float satLimitOpacity = 1.f-(float(params->colorToning.saturatedOpacity)/100.f);
    float strProtect = (float (params->colorToning.strength) / 100.f);

    /*
    // Debug output - Color LUTf points
    if (ctColorCurve) {
        printf("\nColor curve:");
        for (size_t i=0; i<501; i++) {
            if (i==0 || i==250 || i==500)
                printf("\n(%.1f)[", float(i)/500.f);
            printf("%.3f ", ctColorCurve.lutHueCurve[float(i)]);
            if (i==0 || i==250 || i==500)
            printf("]\n");
        }
        printf("\n");
    }
    */

    /*
    // Debug output - Opacity LUTf points
    if (ctOpacityCurve) {
        printf("\nOpacity curve:");
        for (size_t i=0; i<501; i++) {
            if (i==0 || i==250 || i==500)
                printf("\n(%.1f)[", float(i)/500.f);
            printf("%.3f ", ctOpacityCurve.lutOpacityCurve[float(i)]);
            if (i==0 || i==250 || i==500)
            printf("]\n");
        }
        printf("\n");
    }
    */

    float RedLow = params->colorToning.redlow / 100.f;
    float GreenLow = params->colorToning.greenlow / 100.f;
    float BlueLow = params->colorToning.bluelow / 100.f;
    float RedMed = params->colorToning.redmed / 100.f;
    float GreenMed = params->colorToning.greenmed / 100.f;
    float BlueMed = params->colorToning.bluemed / 100.f;
    float RedHigh = params->colorToning.redhigh / 100.f;
    float GreenHigh = params->colorToning.greenhigh / 100.f;
    float BlueHigh = params->colorToning.bluehigh / 100.f;
    float SatLow = float (params->colorToning.shadowsColSat.getBottom()) / 100.f;
    float SatHigh = float (params->colorToning.hlColSat.getBottom()) / 100.f;

    float Balan = float (params->colorToning.balance);

    float chMixRR = float (params->chmixer.red[0]);
    float chMixRG = float (params->chmixer.red[1]);
    float chMixRB = float (params->chmixer.red[2]);
    float chMixGR = float (params->chmixer.green[0]);
    float chMixGG = float (params->chmixer.green[1]);
    float chMixGB = float (params->chmixer.green[2]);
    float chMixBR = float (params->chmixer.blue[0]);
    float chMixBG = float (params->chmixer.blue[1]);
    float chMixBB = float (params->chmixer.blue[2]);

    int shHighlights = params->sh.highlights;
    int shShadows = params->sh.shadows;
    bool blackwhite = params->blackwhite.enabled;
    bool complem = params->blackwhite.enabledcc;
    float bwr = float (params->blackwhite.mixerRed);
    float bwg = float (params->blackwhite.mixerGreen);
    float bwb = float (params->blackwhite.mixerBlue);
    float bwrgam = float (params->blackwhite.gammaRed);
    float bwggam = float (params->blackwhite.gammaGreen);
    float bwbgam = float (params->blackwhite.gammaBlue);
    float mixerOrange = float (params->blackwhite.mixerOrange);
    float mixerYellow = float (params->blackwhite.mixerYellow);
    float mixerCyan = float (params->blackwhite.mixerCyan);
    float mixerMagenta = float (params->blackwhite.mixerMagenta);
    float mixerPurple = float (params->blackwhite.mixerPurple);
    int algm = 0;

    if (params->blackwhite.method == "Desaturation") {
        algm = 0;
    } else if (params->blackwhite.method == "LumEqualizer") {
        algm = 1;
    } else if (params->blackwhite.method == "ChannelMixer") {
        algm = 2;
    }

    float kcorec = 1.f;
    //gamma correction of each channel
    float gamvalr = 125.f;
    float gamvalg = 125.f;
    float gamvalb = 125.f;
    bool computeMixerAuto = params->blackwhite.autoc && (autor < -5000.f);

    if (bwrgam < 0) {
        gamvalr = 100.f;
    }

    if (bwggam < 0) {
        gamvalg = 100.f;
    }

    if (bwbgam < 0) {
        gamvalb = 100.f;
    }

    float gammabwr = 1.f;
    float gammabwg = 1.f;
    float gammabwb = 1.f;
    //if     (params->blackwhite.setting=="Ma" || params->blackwhite.setting=="Mr" || params->blackwhite.setting=="Fr" || params->blackwhite.setting=="Fa")  {
    {
        gammabwr = 1.f - bwrgam / gamvalr;
        gammabwg = 1.f - bwggam / gamvalg;
        gammabwb = 1.f - bwbgam / gamvalb;
    }
    bool hasgammabw = gammabwr != 1.f || gammabwg != 1.f || gammabwb != 1.f;

    if (hasColorToning || blackwhite || (params->dirpyrequalizer.cbdlMethod == "bef" && params->dirpyrequalizer.enabled)) {
        tmpImage = new Imagefloat(working->getWidth(), working->getHeight());
    }

    // For tonecurve histogram
    int toneCurveHistSize = histToneCurve ? histToneCurve.getSize() : 0;
    int histToneCurveCompression = 0;

    if (toneCurveHistSize > 0) {
        histToneCurve.clear();
        histToneCurveCompression = log2(65536 / toneCurveHistSize);
    }

    // For tonecurve histogram
    const float lumimulf[3] = {static_cast<float>(lumimul[0]), static_cast<float>(lumimul[1]), static_cast<float>(lumimul[2])};


#define TS 112

#ifdef _OPENMP
    #pragma omp parallel if (multiThread)
#endif
    {
        size_t perChannelSizeBytes = padToAlignment(sizeof(float) * TS * TS + 4 * 64);
        AlignedBuffer<float> buffer(3 * perChannelSizeBytes);
        char *editIFloatBuffer = nullptr;
        char *editWhateverBuffer = nullptr;
        float *rtemp = buffer.data;
        float *gtemp = &rtemp[perChannelSizeBytes / sizeof(float)];
        float *btemp = &gtemp[perChannelSizeBytes / sizeof(float)];
        int istart;
        int jstart;
        int tW;
        int tH;

        // zero out the buffers
        memset(rtemp, 0, 3 * perChannelSizeBytes);

        // Allocating buffer for the PipetteBuffer
        float *editIFloatTmpR = nullptr, *editIFloatTmpG = nullptr, *editIFloatTmpB = nullptr, *editWhateverTmp = nullptr;

        if (editImgFloat) {
            editIFloatBuffer = (char *) malloc(3 * sizeof(float) * TS * TS + 20 * 64 + 63);
            char *data = (char*)((uintptr_t (editIFloatBuffer) + uintptr_t (63)) / 64 * 64);

            editIFloatTmpR = (float (*))data;
            editIFloatTmpG = (float (*))((char*)editIFloatTmpR + sizeof(float) * TS * TS + 4 * 64);
            editIFloatTmpB = (float (*))((char*)editIFloatTmpG + sizeof(float) * TS * TS + 8 * 64);
        }

        if (editWhatever) {
            editWhateverBuffer = (char *) malloc(sizeof(float) * TS * TS + 20 * 64 + 63);
            char *data = (char*)((uintptr_t (editWhateverBuffer) + uintptr_t (63)) / 64 * 64);

            editWhateverTmp = (float (*))data;
        }

        float out_rgbx[4 * TS] ALIGNED16; // Line buffer for CLUT
        float clutr[TS] ALIGNED16;
        float clutg[TS] ALIGNED16;
        float clutb[TS] ALIGNED16;

        LUTu histToneCurveThr;

        if (toneCurveHistSize > 0) {
            histToneCurveThr(toneCurveHistSize);
            histToneCurveThr.clear();
        }

#ifdef _OPENMP
        #pragma omp for schedule(dynamic) collapse(2)
#endif

        for (int ii = 0; ii < working->getHeight(); ii += TS)
            for (int jj = 0; jj < working->getWidth(); jj += TS) {
                istart = ii;
                jstart = jj;
                tH = min(ii + TS, working->getHeight());
                tW = min(jj + TS, working->getWidth());


                for (int i = istart, ti = 0; i < tH; i++, ti++) {
                    for (int j = jstart, tj = 0; j < tW; j++, tj++) {
                        rtemp[ti * TS + tj] = working->r(i, j);
                        gtemp[ti * TS + tj] = working->g(i, j);
                        btemp[ti * TS + tj] = working->b(i, j);
                    }
                }

                if (mixchannels) {
                    for (int i = istart, ti = 0; i < tH; i++, ti++) {
                        for (int j = jstart, tj = 0; j < tW; j++, tj++) {
                            float r = rtemp[ti * TS + tj];
                            float g = gtemp[ti * TS + tj];
                            float b = btemp[ti * TS + tj];

                            //if (i==100 & j==100) printf("rgbProc input R= %f  G= %f  B= %f  \n",r,g,b);
                            float rmix = (r * chMixRR + g * chMixRG + b * chMixRB) / 100.f;
                            float gmix = (r * chMixGR + g * chMixGG + b * chMixGB) / 100.f;
                            float bmix = (r * chMixBR + g * chMixBG + b * chMixBB) / 100.f;

                            rtemp[ti * TS + tj] = rmix;
                            gtemp[ti * TS + tj] = gmix;
                            btemp[ti * TS + tj] = bmix;
                        }
                    }
                }

                if (processSH) {
                    for (int i = istart, ti = 0; i < tH; i++, ti++) {
                        for (int j = jstart, tj = 0; j < tW; j++, tj++) {

                            float r = rtemp[ti * TS + tj];
                            float g = gtemp[ti * TS + tj];
                            float b = btemp[ti * TS + tj];


                            float mapval = 1.f + shmap->map[i][j];
                            float factor = 1.f;

                            if (mapval > h_th) {
                                factor = (h_th + (100.0 - shHighlights) * (mapval - h_th) / 100.0) / mapval;
                            } else if (mapval < s_th) {
                                factor = (s_th - (100.0 - shShadows) * (s_th - mapval) / 100.0) / mapval;
                            }

                            rtemp[ti * TS + tj] = factor * r;
                            gtemp[ti * TS + tj] = factor * g;
                            btemp[ti * TS + tj] = factor * b;
                        }
                    }
                }

                highlightToneCurve(hltonecurve, rtemp, gtemp, btemp, istart, tH, jstart, tW, TS, exp_scale, comp, hlrange);
                shadowToneCurve(shtonecurve, rtemp, gtemp, btemp, istart, tH, jstart, tW, TS);

                if (dcpProf) {
                    dcpProf->step2ApplyTile(rtemp, gtemp, btemp, tW - jstart, tH - istart, TS, asIn);
                }

                for (int i = istart, ti = 0; i < tH; i++, ti++) {
                    for (int j = jstart, tj = 0; j < tW; j++, tj++) {
                        // clip out of gamut colors, without distorting colour too bad
                        float r = std::max(rtemp[ti * TS + tj], 0.f);
                        float g = std::max(gtemp[ti * TS + tj], 0.f);
                        float b = std::max(btemp[ti * TS + tj], 0.f);

                        if (r > 65535 || g > 65535 || b > 65535) {
                            filmlike_clip(&r, &g, &b);
                        }

                        setUnlessOOG(rtemp[ti * TS + tj], r);
                        setUnlessOOG(gtemp[ti * TS + tj], g);
                        setUnlessOOG(btemp[ti * TS + tj], b);
                    }
                }

                if (histToneCurveThr) {
                    for (int i = istart, ti = 0; i < tH; i++, ti++) {
                        for (int j = jstart, tj = 0; j < tW; j++, tj++) {

                            //brightness/contrast
                            float r = tonecurve[ CLIP(rtemp[ti * TS + tj]) ];
                            float g = tonecurve[ CLIP(gtemp[ti * TS + tj]) ];
                            float b = tonecurve[ CLIP(btemp[ti * TS + tj]) ];

                            int y = CLIP<int> (lumimulf[0] * Color::gamma2curve[rtemp[ti * TS + tj]] + lumimulf[1] * Color::gamma2curve[gtemp[ti * TS + tj]] + lumimulf[2] * Color::gamma2curve[btemp[ti * TS + tj]]);
                            histToneCurveThr[y >> histToneCurveCompression]++;

                            setUnlessOOG(rtemp[ti * TS + tj], r);
                            setUnlessOOG(gtemp[ti * TS + tj], g);
                            setUnlessOOG(btemp[ti * TS + tj], b);
                        }
                    }
                } else {
                    vfloat tmpr;
                    vfloat tmpg;
                    vfloat tmpb;
                    
                    for (int i = istart, ti = 0; i < tH; i++, ti++) {
                        int j = jstart, tj = 0;
#ifdef __SSE2__

                        for (; j < tW - 3; j += 4, tj += 4) {
                            //brightness/contrast
                            STVF(tmpr[0], tonecurve(LVF(rtemp[ti * TS + tj])));
                            STVF(tmpg[0], tonecurve(LVF(gtemp[ti * TS + tj])));
                            STVF(tmpb[0], tonecurve(LVF(btemp[ti * TS + tj])));
                            for (int k = 0; k < 4; ++k) {
                                setUnlessOOG(rtemp[ti * TS + tj + k], tmpr[k]);
                                setUnlessOOG(gtemp[ti * TS + tj + k], tmpg[k]);
                                setUnlessOOG(btemp[ti * TS + tj + k], tmpb[k]);
                            }
                        }

#endif

                        for (; j < tW; j++, tj++) {
                            //brightness/contrast
                            setUnlessOOG(rtemp[ti * TS + tj], tonecurve[rtemp[ti * TS + tj]]);
                            setUnlessOOG(gtemp[ti * TS + tj], tonecurve[gtemp[ti * TS + tj]]);
                            setUnlessOOG(btemp[ti * TS + tj], tonecurve[btemp[ti * TS + tj]]);
                        }
                    }
                }

                if (editID == EUID_ToneCurve1) {  // filling the pipette buffer
                    fillEditFloat(editIFloatTmpR, editIFloatTmpG, editIFloatTmpB, rtemp, gtemp, btemp, istart, tH, jstart, tW, TS);
                }

                if (hasToneCurve1) {
                    customToneCurve(customToneCurve1, curveMode, rtemp, gtemp, btemp, istart, tH, jstart, tW, TS, ptc1ApplyState);
                }

                if (editID == EUID_ToneCurve2) {  // filling the pipette buffer
                    fillEditFloat(editIFloatTmpR, editIFloatTmpG, editIFloatTmpB, rtemp, gtemp, btemp, istart, tH, jstart, tW, TS);
                }

                if (hasToneCurve2) {
                    customToneCurve(customToneCurve2, curveMode2, rtemp, gtemp, btemp, istart, tH, jstart, tW, TS, ptc2ApplyState);
                }

                if (editID == EUID_RGB_R) {
                    for (int i = istart, ti = 0; i < tH; i++, ti++) {
                        for (int j = jstart, tj = 0; j < tW; j++, tj++) {
                            editWhateverTmp[ti * TS + tj] = Color::gamma2curve[rtemp[ti * TS + tj]] / 65536.f;
                        }
                    }
                } else if (editID == EUID_RGB_G) {
                    for (int i = istart, ti = 0; i < tH; i++, ti++) {
                        for (int j = jstart, tj = 0; j < tW; j++, tj++) {
                            editWhateverTmp[ti * TS + tj] = Color::gamma2curve[gtemp[ti * TS + tj]] / 65536.f;
                        }
                    }
                } else if (editID == EUID_RGB_B) {
                    for (int i = istart, ti = 0; i < tH; i++, ti++) {
                        for (int j = jstart, tj = 0; j < tW; j++, tj++) {
                            editWhateverTmp[ti * TS + tj] = Color::gamma2curve[btemp[ti * TS + tj]] / 65536.f;
                        }
                    }
                }

                if (params->rgbCurves.enabled && (rCurve || gCurve || bCurve)) { // if any of the RGB curves is engaged
                    if (!params->rgbCurves.lumamode) { // normal RGB mode

                        for (int i = istart, ti = 0; i < tH; i++, ti++) {
                            for (int j = jstart, tj = 0; j < tW; j++, tj++) {
                                // individual R tone curve
                                if (rCurve) {
                                    setUnlessOOG(rtemp[ti * TS + tj], rCurve[ rtemp[ti * TS + tj] ]);
                                }

                                // individual G tone curve
                                if (gCurve) {
                                    setUnlessOOG(gtemp[ti * TS + tj], gCurve[ gtemp[ti * TS + tj] ]);
                                }

                                // individual B tone curve
                                if (bCurve) {
                                    setUnlessOOG(btemp[ti * TS + tj], bCurve[ btemp[ti * TS + tj] ]);
                                }
                            }
                        }
                    } else { //params->rgbCurves.lumamode==true (Luminosity mode)
                        // rCurve.dump("r_curve");//debug

                        for (int i = istart, ti = 0; i < tH; i++, ti++) {
                            for (int j = jstart, tj = 0; j < tW; j++, tj++) {
                                // rgb values before RGB curves
                                float r = rtemp[ti * TS + tj] ;
                                float g = gtemp[ti * TS + tj] ;
                                float b = btemp[ti * TS + tj] ;
                                //convert to Lab to get a&b before RGB curves
                                float x = toxyz[0][0] * r + toxyz[0][1] * g + toxyz[0][2] * b;
                                float y = toxyz[1][0] * r + toxyz[1][1] * g + toxyz[1][2] * b;
                                float z = toxyz[2][0] * r + toxyz[2][1] * g + toxyz[2][2] * b;

                                float fx = x < MAXVALF ? Color::cachef[x] : 327.68f * std::cbrt(x / MAXVALF);
                                float fy = y < MAXVALF ? Color::cachef[y] : 327.68f * std::cbrt(y / MAXVALF);
                                float fz = z < MAXVALF ? Color::cachef[z] : 327.68f * std::cbrt(z / MAXVALF);

                                float a_1 = 500.0f * (fx - fy);
                                float b_1 = 200.0f * (fy - fz);

                                // rgb values after RGB curves
                                if (rCurve) {
                                    float rNew = rCurve[r];
                                    r += (rNew - r) * equalR;
                                }

                                if (gCurve) {
                                    float gNew = gCurve[g];
                                    g += (gNew - g) * equalG;
                                }

                                if (bCurve) {
                                    float bNew = bCurve[b];
                                    b += (bNew - b) * equalB;
                                }

                                // Luminosity after
                                // only Luminance in Lab
                                float newy = toxyz[1][0] * r + toxyz[1][1] * g + toxyz[1][2] * b;
                                float L_2 = newy <= MAXVALF ? Color::cachefy[newy] : 327.68f * (116.f * xcbrtf(newy / MAXVALF) - 16.f);

                                //gamut control
                                if (settings->rgbcurveslumamode_gamut) {
                                    float Lpro = L_2 / 327.68f;
                                    float Chpro = sqrtf(SQR(a_1) + SQR(b_1)) / 327.68f;
                                    float HH = NAN; // we set HH to NAN, because then it will be calculated in Color::gamutLchonly only if needed
//                                    float HH = xatan2f(b_1, a_1);
                                    // According to mathematical laws we can get the sin and cos of HH by simple operations even if we don't calculate HH
                                    float2 sincosval;

                                    if (Chpro == 0.0f) {
                                        sincosval.y = 1.0f;
                                        sincosval.x = 0.0f;
                                    } else {
                                        sincosval.y = a_1 / (Chpro * 327.68f);
                                        sincosval.x = b_1 / (Chpro * 327.68f);
                                    }

#ifdef _DEBUG
                                    bool neg = false;
                                    bool more_rgb = false;
                                    //gamut control : Lab values are in gamut
<<<<<<< HEAD
                                    Color::gamutLchonly(HH, sincosval, Lpro, Chpro, rtemp[ti * TS + tj], gtemp[ti * TS + tj], btemp[ti * TS + tj], wip, highlight, 0.15f, 0.96f, neg, more_rgb);
#else
                                    //gamut control : Lab values are in gamut
                                    Color::gamutLchonly(HH, sincosval, Lpro, Chpro, rtemp[ti * TS + tj], gtemp[ti * TS + tj], btemp[ti * TS + tj], wip, highlight, 0.15f, 0.96f);
=======
                                    Color::gamutLchonly (HH, sincosval, Lpro, Chpro, r, g, b, wip, highlight, 0.15f, 0.96f, neg, more_rgb);
#else
                                    //gamut control : Lab values are in gamut
                                    Color::gamutLchonly (HH, sincosval, Lpro, Chpro, r, g, b, wip, highlight, 0.15f, 0.96f);
>>>>>>> b42a45b4
#endif
                                    //end of gamut control
                                } else {
                                    float x_, y_, z_;
                                    //calculate RGB with L_2 and old value of a and b
<<<<<<< HEAD
                                    Color::Lab2XYZ(L_2, a_1, b_1, x_, y_, z_) ;
                                    Color::xyz2rgb(x_, y_, z_, rtemp[ti * TS + tj], gtemp[ti * TS + tj], btemp[ti * TS + tj], wip);
=======
                                    Color::Lab2XYZ (L_2, a_1, b_1, x_, y_, z_) ;
                                    Color::xyz2rgb (x_, y_, z_, r, g, b, wip);
>>>>>>> b42a45b4
                                }

                                setUnlessOOG(rtemp[ti * TS + tj], r);
                                setUnlessOOG(gtemp[ti * TS + tj], g);
                                setUnlessOOG(btemp[ti * TS + tj], b);
                            }
                        }
                    }
                }

                if (editID == EUID_HSV_H || editID == EUID_HSV_S || editID == EUID_HSV_V) {
                    for (int i = istart, ti = 0; i < tH; i++, ti++) {
                        for (int j = jstart, tj = 0; j < tW; j++, tj++) {
                            float h, s, v;
                            Color::rgb2hsv(rtemp[ti * TS + tj], gtemp[ti * TS + tj], btemp[ti * TS + tj], h, s, v);
                            editWhateverTmp[ti * TS + tj] = h;
                        }
                    }
                }

                if (sat != 0 || hCurveEnabled || sCurveEnabled || vCurveEnabled) {
                    const float satby100 = sat / 100.f;
                    for (int i = istart, ti = 0; i < tH; i++, ti++) {
                        for (int j = jstart, tj = 0; j < tW; j++, tj++) {
                            float h, s, v;
                            Color::rgb2hsvtc(rtemp[ti * TS + tj], gtemp[ti * TS + tj], btemp[ti * TS + tj], h, s, v);
                            h /= 6.f;
                            if (sat > 0) {
                                s = std::max(0.f, intp(satby100, 1.f - SQR(SQR(1.f - std::min(s, 1.0f))), s));
                            } else { /*if (sat < 0)*/
                                s *= 1.f + satby100;
                            }

                            //HSV equalizer
                            if (hCurveEnabled) {
                                h = (hCurve->getVal(double (h)) - 0.5) * 2.f + h;

                                if (h > 1.0f) {
                                    h -= 1.0f;
                                } else if (h < 0.0f) {
                                    h += 1.0f;
                                }
                            }

                            if (sCurveEnabled) {
                                //shift saturation
                                float satparam = (sCurve->getVal(double (h)) - 0.5) * 2;

                                if (satparam > 0.00001f) {
                                    s = (1.f - satparam) * s + satparam * (1.f - SQR(1.f - min(s, 1.0f)));

                                    if (s < 0.f) {
                                        s = 0.f;
                                    }
                                } else if (satparam < -0.00001f) {
                                    s *= 1.f + satparam;
                                }

                            }

                            if (vCurveEnabled) {
                                if (v < 0) {
                                    v = 0;    // important
                                }

                                //shift value
                                float valparam = vCurve->getVal((double)h) - 0.5f;
                                valparam *= (1.f - SQR(SQR(1.f - min(s, 1.0f))));

                                if (valparam > 0.00001f) {
                                    v = (1.f - valparam) * v + valparam * (1.f - SQR (1.f - min (v, 1.0f))); // SQR (SQR  to increase action and avoid artifacts

                                    if (v < 0) {
                                        v = 0;
                                    }
                                } else {
                                    if (valparam < -0.00001f) {
                                        v *= (1.f + valparam);    //1.99 to increase action
                                    }
                                }

                            }

                            Color::hsv2rgbdcp(h * 6.f, s, v, rtemp[ti * TS + tj], gtemp[ti * TS + tj], btemp[ti * TS + tj]);
                        }
                    }
                }

                if (isProPhoto) { // this is a hack to avoid the blue=>black bug (Issue 2141)
                    proPhotoBlue(rtemp, gtemp, btemp, istart, tH, jstart, tW, TS);
                }

                if (hasColorToning && !blackwhite) {
                    if (params->colorToning.method == "Splitlr") {
                        constexpr float reducac = 0.4f;
                        int preser = 0;

                        if (params->colorToning.lumamode) {
                            preser = 1;
                        }

                        const float balanS = 1.f + Balan / 100.f; //balan between 0 and 2
                        const float balanH = 1.f - Balan / 100.f;
                        float rh, gh, bh;
                        float rl, gl, bl;
                        float xh, yh, zh;
                        float xl, yl, zl;
                        const float iplow = ctColorCurve.low;
                        const float iphigh = ctColorCurve.high;
                        //2 colours
                        ctColorCurve.getVal(iphigh, xh, yh, zh);
                        ctColorCurve.getVal(iplow, xl, yl, zl);

                        Color::xyz2rgb(xh, yh, zh, rh, gh, bh, wip);
                        Color::xyz2rgb(xl, yl, zl, rl, gl, bl, wip);
                        //reteave rgb value with s and l =1
                        retreavergb(rl, gl, bl);
                        const float krl = rl / (rl + gl + bl);
                        const float kgl = gl / (rl + gl + bl);
                        const float kbl = bl / (rl + gl + bl);
                        retreavergb(rh, gh, bh);
                        const float krh = rh / (rh + gh + bh);
                        const float kgh = gh / (rh + gh + bh);
                        const float kbh = bh / (rh + gh + bh);
                        strProtect = pow_F(strProtect, 0.4f);
                        constexpr int mode = 0;
                        for (int i = istart, ti = 0; i < tH; i++, ti++) {
                            for (int j = jstart, tj = 0; j < tW; j++, tj++) {
                                toning2col(rtemp[ti * TS + tj], gtemp[ti * TS + tj], btemp[ti * TS + tj], rtemp[ti * TS + tj], gtemp[ti * TS + tj], btemp[ti * TS + tj], iplow, iphigh, krl, kgl, kbl, krh, kgh, kbh, SatLow, SatHigh, balanS, balanH, reducac, mode, preser, strProtect);
                            }
                        }
                    }

                    // colour toning with colour
                    else if (params->colorToning.method == "Splitco") {
                        constexpr float reducac = 0.3f;
                        constexpr int mode = 0;
                        strProtect = pow_F(strProtect, 0.4f);
                        for (int i = istart, ti = 0; i < tH; i++, ti++) {
                            for (int j = jstart, tj = 0; j < tW; j++, tj++) {
                                const float r = rtemp[ti * TS + tj];
                                const float g = gtemp[ti * TS + tj];
                                const float b = btemp[ti * TS + tj];
                                float ro, go, bo;
                                toningsmh(r, g, b, ro, go, bo, RedLow, GreenLow, BlueLow, RedMed, GreenMed, BlueMed, RedHigh, GreenHigh, BlueHigh, reducac, mode, strProtect);

                                if (params->colorToning.lumamode) {
                                    const float lumbefore = 0.299f * r + 0.587f * g + 0.114f * b;
                                    const float lumafter = 0.299f * ro + 0.587f * go + 0.114f * bo;
                                    const float preserv = lumbefore / lumafter;
                                    ro *= preserv;
                                    go *= preserv;
                                    bo *= preserv;
                                }

                                setUnlessOOG(rtemp[ti * TS + tj], CLIP(ro));
                                setUnlessOOG(gtemp[ti * TS + tj], CLIP(go));
                                setUnlessOOG(btemp[ti * TS + tj], CLIP(bo));
                            }
                        }
                    }

                    //colortoning with shift color XYZ or Lch
                    else if (params->colorToning.method == "Lab" && opautili) {
                        int algm = 0;
                        bool twocol = true;//true=500 color   false=2 color
                        int metchrom = 0;

                        if (params->colorToning.twocolor == "Std") {
                            metchrom = 0;
                        } else if (params->colorToning.twocolor == "All") {
                            metchrom = 1;
                        } else if (params->colorToning.twocolor == "Separ") {
                            metchrom = 2;
                        } else if (params->colorToning.twocolor == "Two") {
                            metchrom = 3;
                        }

                        if (metchrom == 3) {
                            twocol = false;
                        }

                        float iplow = 0.f, iphigh = 0.f;

                        if (!twocol) {
                            iplow = (float)ctColorCurve.low;
                            iphigh = (float)ctColorCurve.high;
                        }

                        int twoc = 0; //integer instead of bool to let more possible choice...other than 2 and 500.

                        if (!twocol) {
                            twoc = 0;    // 2 colours
                        } else {
                            twoc = 1;    // 500 colours
                        }

                        if (params->colorToning.method == "Lab") {
                            algm = 1;
                        } else if (params->colorToning.method == "Lch") {
                            algm = 2;    //in case of
                        }

                        if (algm <= 2) {
                            for (int i = istart, ti = 0; i < tH; i++, ti++) {
                                for (int j = jstart, tj = 0; j < tW; j++, tj++) {
                                    float r = rtemp[ti * TS + tj];
                                    float g = gtemp[ti * TS + tj];
                                    float b = btemp[ti * TS + tj];
                                    float ro, go, bo;
<<<<<<< HEAD
                                    labtoning(r, g, b, ro, go, bo, algm, metchrom, twoc, satLimit, satLimitOpacity, ctColorCurve, ctOpacityCurve, clToningcurve, cl2Toningcurve, iplow, iphigh, wp, wip);
                                    rtemp[ti * TS + tj] = CLIP (ro); //I used CLIP because there is a little bug in gamutLchonly that return 65536.ii instead of 65535 ==> crash
                                    gtemp[ti * TS + tj] = CLIP(go);
                                    btemp[ti * TS + tj] = CLIP(bo);
=======
                                    labtoning (r, g, b, ro, go, bo, algm, metchrom, twoc, satLimit, satLimitOpacity, ctColorCurve, ctOpacityCurve, clToningcurve, cl2Toningcurve, iplow, iphigh, wp, wip);
                                    if (!OOG(rtemp[ti * TS + tj]) || !OOG(gtemp[ti * TS + tj]) || !OOG(btemp[ti * TS + tj])) {
                                        rtemp[ti * TS + tj] = ro;
                                        gtemp[ti * TS + tj] = go;
                                        btemp[ti * TS + tj] = bo;
                                    }
>>>>>>> b42a45b4
                                }
                            }
                        }
                    } else if (params->colorToning.method.substr(0, 3) == "RGB" && opautili) {
                        // color toning
                        for (int i = istart, ti = 0; i < tH; i++, ti++) {
                            for (int j = jstart, tj = 0; j < tW; j++, tj++) {
                                float r = rtemp[ti * TS + tj];
                                float g = gtemp[ti * TS + tj];
                                float b = btemp[ti * TS + tj];

                                // Luminance = (0.299f*r + 0.587f*g + 0.114f*b)

                                float s, l;
                                Color::rgb2slfloat (r, g, b, s, l);

                                float l_ = Color::gammatab_srgb1[l * 65535.f];

                                // get the opacity and tweak it to preserve saturated colors
                                float opacity = 0.f;

                                if (ctOpacityCurve) {
                                    opacity = (1.f - min<float> (s / satLimit, 1.f) * (1.f - satLimitOpacity)) * ctOpacityCurve.lutOpacityCurve[l_ * 500.f];
                                }

                                float r2, g2, b2;
                                ctColorCurve.getVal(l_, r2, g2, b2);  // get the color from the color curve

                                float h2, s2, l2;
                                Color::rgb2hslfloat (r2, g2, b2, h2, s2, l2); // transform this new color to hsl

                                Color::hsl2rgbfloat (h2, s + ((1.f - s) * (1.f - l) * 0.7f), l, r2, g2, b2);

                                rtemp[ti * TS + tj] = r + (r2 - r) * opacity; // merge the color to the old color, depending on the opacity
                                gtemp[ti * TS + tj] = g + (g2 - g) * opacity;
                                btemp[ti * TS + tj] = b + (b2 - b) * opacity;
                            }
                        }
                    }
                }

                // filling the pipette buffer
                if (editID == EUID_BlackWhiteBeforeCurve) {
                    fillEditFloat(editIFloatTmpR, editIFloatTmpG, editIFloatTmpB, rtemp, gtemp, btemp, istart, tH, jstart, tW, TS);
                } else if (editID == EUID_BlackWhiteLuminance) {
                    for (int i = istart, ti = 0; i < tH; i++, ti++) {
                        for (int j = jstart, tj = 0; j < tW; j++, tj++) {
                            float X, Y, Z, L, aa, bb;
                            //rgb=>lab
                            Color::rgbxyz(rtemp[ti * TS + tj], gtemp[ti * TS + tj], btemp[ti * TS + tj], X, Y, Z, wp);
                            //convert Lab
                            Color::XYZ2Lab(X, Y, Z, L, aa, bb);
                            //end rgb=>lab
                            float HH = xatan2f(bb, aa);  // HH hue in -3.141  +3.141

                            editWhateverTmp[ti * TS + tj] = float (Color::huelab_to_huehsv2(HH));
                        }
                    }
                }

                //black and white
                if (blackwhite) {
                    if (hasToneCurvebw1) {
                        if (beforeCurveMode == BlackWhiteParams::TcMode::STD_BW) { // Standard
                            for (int i = istart, ti = 0; i < tH; i++, ti++) {
                                for (int j = jstart, tj = 0; j < tW; j++, tj++) {
                                    const StandardToneCurve& userToneCurvebw = static_cast<const StandardToneCurve&>(customToneCurvebw1);
                                    userToneCurvebw.Apply(rtemp[ti * TS + tj], gtemp[ti * TS + tj], btemp[ti * TS + tj]);
                                }
                            }
                        } else if (beforeCurveMode == BlackWhiteParams::TcMode::FILMLIKE_BW) { // Adobe like
                            for (int i = istart, ti = 0; i < tH; i++, ti++) {
                                for (int j = jstart, tj = 0; j < tW; j++, tj++) {
                                    const AdobeToneCurve& userToneCurvebw = static_cast<const AdobeToneCurve&>(customToneCurvebw1);
                                    userToneCurvebw.Apply(rtemp[ti * TS + tj], gtemp[ti * TS + tj], btemp[ti * TS + tj]);
                                }
                            }
                        } else if (beforeCurveMode == BlackWhiteParams::TcMode::SATANDVALBLENDING_BW) { // apply the curve on the saturation and value channels
                            for (int i = istart, ti = 0; i < tH; i++, ti++) {
                                for (int j = jstart, tj = 0; j < tW; j++, tj++) {
<<<<<<< HEAD
                                    const SatAndValueBlendingToneCurve& userToneCurvebw = static_cast<const SatAndValueBlendingToneCurve&>(customToneCurvebw1);
                                    rtemp[ti * TS + tj] = CLIP<float> (rtemp[ti * TS + tj]);
                                    gtemp[ti * TS + tj] = CLIP<float> (gtemp[ti * TS + tj]);
                                    btemp[ti * TS + tj] = CLIP<float> (btemp[ti * TS + tj]);
                                    userToneCurvebw.Apply(rtemp[ti * TS + tj], gtemp[ti * TS + tj], btemp[ti * TS + tj]);
=======
                                    const SatAndValueBlendingToneCurve& userToneCurvebw = static_cast<const SatAndValueBlendingToneCurve&> (customToneCurvebw1);
                                    // rtemp[ti * TS + tj] = CLIP<float> (rtemp[ti * TS + tj]);
                                    // gtemp[ti * TS + tj] = CLIP<float> (gtemp[ti * TS + tj]);
                                    // btemp[ti * TS + tj] = CLIP<float> (btemp[ti * TS + tj]);
                                    userToneCurvebw.Apply (rtemp[ti * TS + tj], gtemp[ti * TS + tj], btemp[ti * TS + tj]);
>>>>>>> b42a45b4
                                }
                            }
                        } else if (beforeCurveMode == BlackWhiteParams::TcMode::WEIGHTEDSTD_BW) { // apply the curve to the rgb channels, weighted
                            for (int i = istart, ti = 0; i < tH; i++, ti++) {
                                for (int j = jstart, tj = 0; j < tW; j++, tj++) {
<<<<<<< HEAD
                                    const WeightedStdToneCurve& userToneCurvebw = static_cast<const WeightedStdToneCurve&>(customToneCurvebw1);
                                    rtemp[ti * TS + tj] = CLIP<float> (rtemp[ti * TS + tj]);
                                    gtemp[ti * TS + tj] = CLIP<float> (gtemp[ti * TS + tj]);
                                    btemp[ti * TS + tj] = CLIP<float> (btemp[ti * TS + tj]);
=======
                                    const WeightedStdToneCurve& userToneCurvebw = static_cast<const WeightedStdToneCurve&> (customToneCurvebw1);
                                    // rtemp[ti * TS + tj] = CLIP<float> (rtemp[ti * TS + tj]);
                                    // gtemp[ti * TS + tj] = CLIP<float> (gtemp[ti * TS + tj]);
                                    // btemp[ti * TS + tj] = CLIP<float> (btemp[ti * TS + tj]);
>>>>>>> b42a45b4

                                    userToneCurvebw.Apply(rtemp[ti * TS + tj], gtemp[ti * TS + tj], btemp[ti * TS + tj]);
                                }
                            }
                        }
                    }

                    if (algm == 0) { //lightness
                        for (int i = istart, ti = 0; i < tH; i++, ti++) {
                            for (int j = jstart, tj = 0; j < tW; j++, tj++) {

                                float r = rtemp[ti * TS + tj];
                                float g = gtemp[ti * TS + tj];
                                float b = btemp[ti * TS + tj];

                                // --------------------------------------------------

                                // Method 1: Luminosity (code taken from Gimp)
                                /*
                                float maxi = max(r, g, b);
                                float mini = min(r, g, b);
                                r = g = b = (maxi+mini)/2;
                                */

                                // Method 2: Luminance (former RT code)
                                r = g = b = (0.299f * r + 0.587f * g + 0.114f * b);

                                // --------------------------------------------------

#ifndef __SSE2__

                                //gamma correction: pseudo TRC curve
                                if (hasgammabw) {
                                    Color::trcGammaBW(r, g, b, gammabwr, gammabwg, gammabwb);
                                }

#endif
                                rtemp[ti * TS + tj] = r;
                                gtemp[ti * TS + tj] = g;
                                btemp[ti * TS + tj] = b;
                            }

#ifdef __SSE2__

                            if (hasgammabw) {
                                //gamma correction: pseudo TRC curve
                                Color::trcGammaBWRow(&rtemp[ti * TS], &gtemp[ti * TS], &btemp[ti * TS], tW - jstart, gammabwr, gammabwg, gammabwb);
                            }

#endif

                        }
                    } else if (algm == 1) { //Luminance mixer in Lab mode to avoid artifacts
                        for (int i = istart, ti = 0; i < tH; i++, ti++) {
                            for (int j = jstart, tj = 0; j < tW; j++, tj++) {
                                //rgb => xyz
                                float X, Y, Z;
                                Color::rgbxyz(rtemp[ti * TS + tj], gtemp[ti * TS + tj], btemp[ti * TS + tj], X, Y, Z, wp);
                                //xyz => Lab
                                float L, aa, bb;
                                Color::XYZ2Lab(X, Y, Z, L, aa, bb);
                                float CC = sqrtf(SQR(aa) + SQR(bb)) / 327.68f;    //CC chromaticity in 0..180 or more
                                float HH = xatan2f(bb, aa);  // HH hue in -3.141  +3.141
                                float2 sincosval;

                                if (CC == 0.0f) {
                                    sincosval.y = 1.f;
                                    sincosval.x = 0.0f;
                                } else {
                                    sincosval.y = aa / (CC * 327.68f);
                                    sincosval.x = bb / (CC * 327.68f);
                                }

                                if (bwlCurveEnabled) {
                                    L /= 32768.f;
                                    double hr = Color::huelab_to_huehsv2(HH);
                                    float valparam = float ((bwlCurve->getVal(hr) - 0.5f) * 2.0f);  //get l_r=f(H)
                                    float kcc = (CC / 70.f); //take Chroma into account...70 "middle" of chromaticity (arbitrary and simple), one can imagine other algorithme
                                    //reduct action for low chroma and increase action for high chroma
                                    valparam *= kcc;

                                    if (valparam > 0.f) {
                                        L = (1.f - valparam) * L + valparam * (1.f - SQR(SQR(SQR(SQR(1.f - min(L, 1.0f))))));      // SQR (SQR((SQR)  to increase action in low light
                                    } else {
                                        L *= (1.f + valparam);    //for negative
                                    }

                                    L *= 32768.f;
                                }

                                float RR, GG, BB;
                                L /= 327.68f;
#ifdef _DEBUG
                                bool neg = false;
                                bool more_rgb = false;
                                //gamut control : Lab values are in gamut
                                Color::gamutLchonly(HH, sincosval, L, CC, RR, GG, BB, wip, highlight, 0.15f, 0.96f, neg, more_rgb);
#else
                                //gamut control : Lab values are in gamut
                                Color::gamutLchonly(HH, sincosval, L, CC, RR, GG, BB, wip, highlight, 0.15f, 0.96f);
#endif
                                L *= 327.68f;
                                //convert l => rgb
                                Color::L2XYZ(L, X, Y, Z);
                                float newRed; // We use the red channel for bw
                                Color::xyz2r(X, Y, Z, newRed, wip);
                                rtemp[ti * TS + tj] = gtemp[ti * TS + tj] = btemp[ti * TS + tj] = newRed;
#ifndef __SSE2__

                                if (hasgammabw) {
                                    //gamma correction: pseudo TRC curve
                                    Color::trcGammaBW(rtemp[ti * TS + tj], gtemp[ti * TS + tj], btemp[ti * TS + tj], gammabwr, gammabwg, gammabwb);
                                }

#endif
                            }

#ifdef __SSE2__

                            if (hasgammabw) {
                                //gamma correction: pseudo TRC curve
                                Color::trcGammaBWRow(&rtemp[ti * TS], &gtemp[ti * TS], &btemp[ti * TS], tW - jstart, gammabwr, gammabwg, gammabwb);
                            }

#endif
                        }
                    }
                }


                // Film Simulations
                if (hald_clut) {

                    for (int i = istart, ti = 0; i < tH; i++, ti++) {
                        if (!clutAndWorkingProfilesAreSame) {
                            // Convert from working to clut profile
                            int j = jstart;
                            int tj = 0;

#ifdef __SSE2__

                            for (; j < tW - 3; j += 4, tj += 4) {
                                vfloat sourceR = LVF(rtemp[ti * TS + tj]);
                                vfloat sourceG = LVF(gtemp[ti * TS + tj]);
                                vfloat sourceB = LVF(btemp[ti * TS + tj]);

                                vfloat x;
                                vfloat y;
                                vfloat z;
                                Color::rgbxyz(sourceR, sourceG, sourceB, x, y, z, v_work2xyz);
                                Color::xyz2rgb(x, y, z, sourceR, sourceG, sourceB, v_xyz2clut);

<<<<<<< HEAD
                                STVF(rtemp[ti * TS + tj], sourceR);
                                STVF(gtemp[ti * TS + tj], sourceG);
                                STVF(btemp[ti * TS + tj], sourceB);
=======
                                STVF (clutr[tj], sourceR);
                                STVF (clutg[tj], sourceG);
                                STVF (clutb[tj], sourceB);
>>>>>>> b42a45b4
                            }

#endif

                            for (; j < tW; j++, tj++) {
                                float sourceR = rtemp[ti * TS + tj];
                                float sourceG = gtemp[ti * TS + tj];
                                float sourceB = btemp[ti * TS + tj];

                                float x, y, z;
<<<<<<< HEAD
                                Color::rgbxyz(sourceR, sourceG, sourceB, x, y, z, wprof);
                                Color::xyz2rgb(x, y, z, sourceR, sourceG, sourceB, xyz2clut);
=======
                                Color::rgbxyz ( sourceR, sourceG, sourceB, x, y, z, wprof );
                                Color::xyz2rgb (x, y, z, clutr[tj], clutg[tj], clutb[tj], xyz2clut);
>>>>>>> b42a45b4
                            }
                        } else {
                            memcpy(clutr, &rtemp[ti * TS], sizeof(float) * TS);
                            memcpy(clutg, &gtemp[ti * TS], sizeof(float) * TS);
                            memcpy(clutb, &btemp[ti * TS], sizeof(float) * TS);
                        }

                        for (int j = jstart, tj = 0; j < tW; j++, tj++) {
                            float &sourceR = clutr[tj];
                            float &sourceG = clutg[tj];
                            float &sourceB = clutb[tj];

                            // Apply gamma sRGB (default RT)
                            sourceR = Color::gamma_srgbclipped(sourceR);
                            sourceG = Color::gamma_srgbclipped(sourceG);
                            sourceB = Color::gamma_srgbclipped(sourceB);
                        }

<<<<<<< HEAD
                        const std::size_t line_offset = ti * TS;
                        hald_clut->getRGB(
                            film_simulation_strength,
                            std::min(TS, tW - jstart),
                            rtemp + line_offset,
                            gtemp + line_offset,
                            btemp + line_offset,
=======
                        hald_clut->getRGB (
                            film_simulation_strength,
                            std::min (TS, tW - jstart),
                            clutr,
                            clutg,
                            clutb,
>>>>>>> b42a45b4
                            out_rgbx
                        );

                        for (int j = jstart, tj = 0; j < tW; j++, tj++) {
                            float &sourceR = clutr[tj];
                            float &sourceG = clutg[tj];
                            float &sourceB = clutb[tj];

                            // Apply inverse gamma sRGB
                            sourceR = Color::igamma_srgb(out_rgbx[tj * 4 + 0]);
                            sourceG = Color::igamma_srgb(out_rgbx[tj * 4 + 1]);
                            sourceB = Color::igamma_srgb(out_rgbx[tj * 4 + 2]);
                        }

                        if (!clutAndWorkingProfilesAreSame) {
                            // Convert from clut to working profile
                            int j = jstart;
                            int tj = 0;

#ifdef __SSE2__

                            for (; j < tW - 3; j += 4, tj += 4) {
<<<<<<< HEAD
                                vfloat sourceR = LVF(rtemp[ti * TS + tj]);
                                vfloat sourceG = LVF(gtemp[ti * TS + tj]);
                                vfloat sourceB = LVF(btemp[ti * TS + tj]);
=======
                                vfloat sourceR = LVF (clutr[tj]);
                                vfloat sourceG = LVF (clutg[tj]);
                                vfloat sourceB = LVF (clutb[tj]);
>>>>>>> b42a45b4

                                vfloat x;
                                vfloat y;
                                vfloat z;
                                Color::rgbxyz(sourceR, sourceG, sourceB, x, y, z, v_clut2xyz);
                                Color::xyz2rgb(x, y, z, sourceR, sourceG, sourceB, v_xyz2work);

<<<<<<< HEAD
                                STVF(rtemp[ti * TS + tj], sourceR);
                                STVF(gtemp[ti * TS + tj], sourceG);
                                STVF(btemp[ti * TS + tj], sourceB);
=======
                                STVF (clutr[tj], sourceR);
                                STVF (clutg[tj], sourceG);
                                STVF (clutb[tj], sourceB);
>>>>>>> b42a45b4
                            }

#endif

                            for (; j < tW; j++, tj++) {
                                float &sourceR = clutr[tj];
                                float &sourceG = clutg[tj];
                                float &sourceB = clutb[tj];

                                float x, y, z;
                                Color::rgbxyz(sourceR, sourceG, sourceB, x, y, z, clut2xyz);
                                Color::xyz2rgb(x, y, z, sourceR, sourceG, sourceB, wiprof);
                            }
                        }

                        for (int j = jstart, tj = 0; j < tW; j++, tj++) {
                            if (!OOG(rtemp[ti * TS + tj]) || !OOG(gtemp[ti * TS + tj]) || !OOG(btemp[ti * TS + tj])) {
                                rtemp[ti * TS + tj] = clutr[tj];
                                gtemp[ti * TS + tj] = clutg[tj];
                                btemp[ti * TS + tj] = clutb[tj];
                            }
                        }
                    }
                }


                if (!blackwhite) {
                    if (editImgFloat || editWhatever) {
                        for (int i = istart, ti = 0; i < tH; i++, ti++) {
                            for (int j = jstart, tj = 0; j < tW; j++, tj++) {

                                // filling the pipette buffer by the content of the temp pipette buffers
                                if (editImgFloat) {
                                    editImgFloat->r(i, j) = editIFloatTmpR[ti * TS + tj];
                                    editImgFloat->g(i, j) = editIFloatTmpG[ti * TS + tj];
                                    editImgFloat->b(i, j) = editIFloatTmpB[ti * TS + tj];
                                } else if (editWhatever) {
                                    editWhatever->v(i, j) = editWhateverTmp[ti * TS + tj];
                                }
                            }
                        }
                    }

                    // ready, fill lab
                    for (int i = istart, ti = 0; i < tH; i++, ti++) {
                        Color::RGB2Lab(&rtemp[ti * TS], &gtemp[ti * TS], &btemp[ti * TS], &(lab->L[i][jstart]), &(lab->a[i][jstart]), &(lab->b[i][jstart]), toxyz, tW - jstart);
                    }
                    if (hasColorToningLabGrid) {
                        colorToningLabGrid(lab, jstart, tW, istart, tH, false);
                    }
                } else { // black & white
                    // Auto channel mixer needs whole image, so we now copy to tmpImage and close the tiled processing
                    for (int i = istart, ti = 0; i < tH; i++, ti++) {
                        for (int j = jstart, tj = 0; j < tW; j++, tj++) {
                            // filling the pipette buffer by the content of the temp pipette buffers
                            if (editImgFloat) {
                                editImgFloat->r(i, j) = editIFloatTmpR[ti * TS + tj];
                                editImgFloat->g(i, j) = editIFloatTmpG[ti * TS + tj];
                                editImgFloat->b(i, j) = editIFloatTmpB[ti * TS + tj];
                            } else if (editWhatever) {
                                editWhatever->v(i, j) = editWhateverTmp[ti * TS + tj];
                            }

                            tmpImage->r(i, j) = rtemp[ti * TS + tj];
                            tmpImage->g(i, j) = gtemp[ti * TS + tj];
                            tmpImage->b(i, j) = btemp[ti * TS + tj];
                        }
                    }
                }
            }

        if (editIFloatBuffer) {
            free(editIFloatBuffer);
        }

        if (editWhateverBuffer) {
            free(editWhateverBuffer);
        }

#ifdef _OPENMP
        #pragma omp critical
        {
            if (toneCurveHistSize > 0) {
                histToneCurve += histToneCurveThr;
            }
        }
#endif // _OPENMP
    }

    // starting a new tile processing with a 'reduction' clause for the auto mixer computing
    if (blackwhite) {//channel-mixer
        int tW = working->getWidth();
        int tH = working->getHeight();

        if (algm == 2) { //channel-mixer
            //end auto chmix
            if (computeMixerAuto) {
                // auto channel-mixer
                double nr = 0;
                double ng = 0;
                double nb = 0;

#ifdef _OPENMP
                #pragma omp parallel for schedule(dynamic, 16) reduction(+:nr,ng,nb)
#endif

                for (int i = 0; i < tH; i++) {
                    for (int j = 0; j < tW; j++) {
                        nr += tmpImage->r(i, j);
                        ng += tmpImage->g(i, j);
                        nb += tmpImage->b(i, j);
                    }
                }

                double srgb = nr + ng + nb;
                double knr = srgb / nr;
                double kng = srgb / ng;
                double knb = srgb / nb;
                double sk = knr + kng + knb;
                autor = (float)(100.0 * knr / sk);
                autog = (float)(100.0 * kng / sk);
                autob = (float)(100.0 * knb / sk);

            }

            if (params->blackwhite.autoc) {
                // auto channel-mixer
                bwr = autor;
                bwg = autog;
                bwb = autob;
                mixerOrange  = 33.f;
                mixerYellow  = 33.f;
                mixerMagenta = 33.f;
                mixerPurple  = 33.f;
                mixerCyan    = 33.f;
            }

            float filcor;
            Color::computeBWMixerConstants(params->blackwhite.setting, params->blackwhite.filter, params->blackwhite.algo, filcor,
                                           bwr, bwg, bwb, mixerOrange, mixerYellow, mixerCyan, mixerPurple, mixerMagenta,
                                           params->blackwhite.autoc, complem, kcorec, rrm, ggm, bbm);

#ifdef _OPENMP
            #pragma omp parallel for schedule(dynamic, 16)
#endif

            for (int i = 0; i < tH; i++) {
                for (int j = 0; j < tW; j++) {

                    //mix channel
<<<<<<< HEAD
                    tmpImage->r(i, j) = tmpImage->g(i, j) = tmpImage->b(i, j) = CLIP((bwr * tmpImage->r(i, j) + bwg * tmpImage->g(i, j) + bwb * tmpImage->b(i, j)) * kcorec);
=======
                    tmpImage->r (i, j) = tmpImage->g (i, j) = tmpImage->b (i, j) = /*CLIP*/ ((bwr * tmpImage->r (i, j) + bwg * tmpImage->g (i, j) + bwb * tmpImage->b (i, j)) * kcorec);
>>>>>>> b42a45b4

#ifndef __SSE2__

                    //gamma correction: pseudo TRC curve
                    if (hasgammabw) {
                        Color::trcGammaBW(tmpImage->r(i, j), tmpImage->g(i, j), tmpImage->b(i, j), gammabwr, gammabwg, gammabwb);
                    }

#endif
                }

#ifdef __SSE2__

                if (hasgammabw) {
                    //gamma correction: pseudo TRC curve
                    Color::trcGammaBWRow(tmpImage->r(i), tmpImage->g(i), tmpImage->b(i), tW, gammabwr, gammabwg, gammabwb);
                }

#endif
            }
        }

        if (editID == EUID_BlackWhiteAfterCurve) {
#ifdef _OPENMP
            #pragma omp parallel for schedule(dynamic, 5)
#endif

            for (int i = 0; i < tH; i++) {
                for (int j = 0; j < tW; j++) {
                    editWhatever->v(i, j) = Color::gamma2curve[tmpImage->r(i, j)] / 65535.f;   // assuming that r=g=b
                }
            }
        }

        if (hasToneCurvebw2) {

            if (afterCurveMode == BlackWhiteParams::TcMode::STD_BW) { // Standard
#ifdef _OPENMP
                #pragma omp parallel for schedule(dynamic, 5)
#endif

                for (int i = 0; i < tH; i++) {
                    for (int j = 0; j < tW; j++) {
                        const StandardToneCurve& userToneCurve = static_cast<const StandardToneCurve&>(customToneCurvebw2);
                        userToneCurve.Apply(tmpImage->r(i, j), tmpImage->g(i, j), tmpImage->b(i, j));
                    }
                }
            } else if (afterCurveMode == BlackWhiteParams::TcMode::WEIGHTEDSTD_BW) { // apply the curve to the rgb channels, weighted
#ifdef _OPENMP
                #pragma omp parallel for schedule(dynamic, 5)
#endif

                for (int i = 0; i < tH; i++) { //for ulterior usage if bw data modified
                    for (int j = 0; j < tW; j++) {
                        const WeightedStdToneCurve& userToneCurve = static_cast<const WeightedStdToneCurve&>(customToneCurvebw2);

<<<<<<< HEAD
                        tmpImage->r(i, j) = CLIP<float> (tmpImage->r(i, j));
                        tmpImage->g(i, j) = CLIP<float> (tmpImage->g(i, j));
                        tmpImage->b(i, j) = CLIP<float> (tmpImage->b(i, j));
=======
                        // tmpImage->r (i, j) = CLIP<float> (tmpImage->r (i, j));
                        // tmpImage->g (i, j) = CLIP<float> (tmpImage->g (i, j));
                        // tmpImage->b (i, j) = CLIP<float> (tmpImage->b (i, j));
>>>>>>> b42a45b4

                        userToneCurve.Apply(tmpImage->r(i, j), tmpImage->g(i, j), tmpImage->b(i, j));
                    }
                }
            }
        }

        //colour toning with black and white
        if (hasColorToning) {
            if (params->colorToning.method == "Splitco") {
                constexpr float reducac = 0.5f;
                constexpr int mode = 1;
#ifdef _OPENMP
                #pragma omp parallel for schedule(dynamic, 5)
#endif

                for (int i = 0; i < tH; i++) {
                    for (int j = 0; j < tW; j++) {
                        const float r = tmpImage->r (i, j);
                        const float g = tmpImage->g (i, j);
                        const float b = tmpImage->b (i, j);

                        const float lumbefore = 0.299f * r + 0.587f * g + 0.114f * b;

                        if (lumbefore < 65000.f  && lumbefore > 500.f) { //reduce artifacts for highlights and extreme shadows
                            float ro, go, bo;
                            toningsmh(r, g, b, ro, go, bo, RedLow, GreenLow, BlueLow, RedMed, GreenMed, BlueMed, RedHigh, GreenHigh, BlueHigh, reducac, mode, strProtect);

                            if (params->colorToning.lumamode) {
                                const float lumafter = 0.299f * ro + 0.587f * go + 0.114f * bo;
                                const float preserv = lumbefore / lumafter;
                                ro *= preserv;
                                go *= preserv;
                                bo *= preserv;
                            }

                            tmpImage->r(i, j) = /*CLIP*/(ro);
                            tmpImage->g(i, j) = /*CLIP*/(go);
                            tmpImage->b(i, j) = /*CLIP*/(bo);
                        }
                    }
                }
            }

            else if (params->colorToning.method == "Splitlr") {
                constexpr float reducac = 0.4f;
                int preser = 0;

                if (params->colorToning.lumamode) {
                    preser = 1;
                }

                const float balanS = 1.f + Balan / 100.f; //balan between 0 and 2
                const float balanH = 1.f - Balan / 100.f;
                float rh, gh, bh;
                float rl, gl, bl;
                float xh, yh, zh;
                float xl, yl, zl;
                const float iplow = ctColorCurve.low;
                const float iphigh = ctColorCurve.high;

                //2 colours
                ctColorCurve.getVal(iphigh, xh, yh, zh);
                ctColorCurve.getVal(iplow, xl, yl, zl);

                Color::xyz2rgb(xh, yh, zh, rh, gh, bh, wip);
                Color::xyz2rgb(xl, yl, zl, rl, gl, bl, wip);

                //retrieve rgb value with s and l =1
                retreavergb(rl, gl, bl);
                const float krl = rl / (rl + gl + bl);
                const float kgl = gl / (rl + gl + bl);
                const float kbl = bl / (rl + gl + bl);

                retreavergb(rh, gh, bh);
                const float krh = rh / (rh + gh + bh);
                const float kgh = gh / (rh + gh + bh);
                const float kbh = bh / (rh + gh + bh);
                strProtect = pow_F(strProtect, 0.4f);
                constexpr int mode = 1;
#ifdef _OPENMP
                #pragma omp parallel for schedule(dynamic, 5)
#endif

                for (int i = 0; i < tH; i++) {
                    for (int j = 0; j < tW; j++) {
                        toning2col(tmpImage->r(i, j), tmpImage->g(i, j), tmpImage->b(i, j), tmpImage->r(i, j), tmpImage->g(i, j), tmpImage->b(i, j), iplow, iphigh, krl, kgl, kbl, krh, kgh, kbh, SatLow, SatHigh, balanS, balanH, reducac, mode, preser, strProtect);
                    }
                }
            }

            //colortoning with shift color Lab
            else if (params->colorToning.method == "Lab"  && opautili) {
                int algm = 0;
                bool twocol = true;
                int metchrom = 0;

                if (params->colorToning.twocolor == "Std") {
                    metchrom = 0;
                } else if (params->colorToning.twocolor == "All") {
                    metchrom = 1;
                } else if (params->colorToning.twocolor == "Separ") {
                    metchrom = 2;
                } else if (params->colorToning.twocolor == "Two") {
                    metchrom = 3;
                }

                if (metchrom == 3) {
                    twocol = false;
                }

                float iplow = 0.f, iphigh = 0.f;

                if (!twocol) {
                    iplow = (float)ctColorCurve.low;
                    iphigh = (float)ctColorCurve.high;

                }

                int twoc = 0; //integer instead of bool to let more possible choice...other than 2 and 500.

                if (!twocol) {
                    twoc = 0;    // 2 colours
                } else {
                    twoc = 1;    // 500 colours
                }

                if (params->colorToning.method == "Lab") {
                    algm = 1;
                } else if (params->colorToning.method == "Lch") {
                    algm = 2;    //in case of
                }

                if (algm <= 2) {
#ifdef _OPENMP
                    #pragma omp parallel for schedule(dynamic, 5)
#endif

                    for (int i = 0; i < tH; i++) {
                        for (int j = 0; j < tW; j++) {
                            float r = tmpImage->r(i, j);
                            float g = tmpImage->g(i, j);
                            float b = tmpImage->b(i, j);
                            float ro, bo, go;
<<<<<<< HEAD
                            labtoning(r, g, b, ro, go, bo, algm, metchrom,  twoc, satLimit, satLimitOpacity, ctColorCurve,  ctOpacityCurve, clToningcurve, cl2Toningcurve,  iplow, iphigh,  wp,  wip);
                            tmpImage->r(i, j) = CLIP(ro);
                            tmpImage->g(i, j) = CLIP(go);
                            tmpImage->b(i, j) = CLIP(bo);
=======
                            labtoning (r, g, b, ro, go, bo, algm, metchrom,  twoc, satLimit, satLimitOpacity, ctColorCurve,  ctOpacityCurve, clToningcurve, cl2Toningcurve,  iplow, iphigh,  wp,  wip);
                            if (!OOG(tmpImage->r(i, j)) || !OOG(tmpImage->g(i, j)) || !OOG(tmpImage->b(i, j))) {
                                tmpImage->r (i, j) = ro;
                                tmpImage->g (i, j) = go;
                                tmpImage->b (i, j) = bo;
                            }
>>>>>>> b42a45b4

                        }
                    }
                }
            }

            else if (params->colorToning.method.substr(0, 3) == "RGB"  && opautili) {
                // color toning
#ifdef _OPENMP
                #pragma omp parallel for schedule(dynamic, 5)
#endif

                for (int i = 0; i < tH; i++) {
                    for (int j = 0; j < tW; j++) {
                        float r = tmpImage->r(i, j);
                        float g = tmpImage->g(i, j);
                        float b = tmpImage->b(i, j);

                        // Luminance = (0.299f*r + 0.587f*g + 0.114f*b)

                        float s, l;
                        Color::rgb2slfloat(r, g, b, s, l);

                        float l_ = Color::gammatab_srgb1[l * 65535.f];

                        // get the opacity and tweak it to preserve saturated colours
                        float opacity = ctOpacityCurve.lutOpacityCurve[l_ * 500.f] / 4.f;

                        float r2, g2, b2;
                        ctColorCurve.getVal(l_, r2, g2, b2); // get the colour from the colour curve

                        float h2, s2, l2;
                        Color::rgb2hslfloat(r2, g2, b2, h2, s2, l2); // transform this new colour to hsl

                        Color::hsl2rgbfloat(h2, s2, l, r2, g2, b2);

                        tmpImage->r(i, j) = intp(opacity, r2, r);
                        tmpImage->g(i, j) = intp(opacity, g2, g);
                        tmpImage->b(i, j) = intp(opacity, b2, b);
                    }
                }
            }
        }

        // filling the pipette buffer by the content of the temp pipette buffers
        // due to optimization, we have to test now if the pipette has been filled in the second tile loop, by
        // testing editID
        /*if (editImgFloat) {
            for (int i=istart,ti=0; i<tH; i++,ti++)
                for (int j=jstart,tj=0; j<tW; j++,tj++) {
                    editImgFloat->r(i,j) = editIFloatTmpR[ti*TS+tj];
                    editImgFloat->g(i,j) = editIFloatTmpG[ti*TS+tj];
                    editImgFloat->b(i,j) = editIFloatTmpB[ti*TS+tj];
                }
        }
        else*/
        /*
        if (editWhatever && (editID==EUID_BlackWhiteAfterCurve)) {
            for (int i=istart,ti=0; i<tH; i++,ti++)
                for (int j=jstart,tj=0; j<tW; j++,tj++) {
                    editWhatever->v(i,j) = editWhateverTmp[ti*TS+tj];
                }
        }
        */

        // ready, fill lab (has to be the same code than the "fill lab" above!)

#ifdef _OPENMP
        #pragma omp parallel for schedule(dynamic, 5)
#endif

        for (int i = 0; i < tH; i++) {
            Color::RGB2Lab(tmpImage->r(i), tmpImage->g(i), tmpImage->b(i), lab->L[i], lab->a[i], lab->b[i], toxyz, tW);
            if (hasColorToningLabGrid) {
                colorToningLabGrid(lab, 0, tW, i, i + 1, false);
            }
        }


    }

    if (tmpImage) {
        delete tmpImage;
    }

    if (hCurveEnabled) {
        delete hCurve;
    }

    if (sCurveEnabled) {
        delete sCurve;
    }

    if (vCurveEnabled) {
        delete vCurve;
    }

    if (params->localContrast.enabled) {
        // Alberto's local contrast
        localContrast(lab);
    }
}

/**
* @brief retreave RGB value with maximum saturation
* @param r red input and in exit new r
* @param g green input and in exit new g
* @param b blue input and in exit new b
**/
void ImProcFunctions::retreavergb(float &r, float &g, float &b)
{
    float mini = min(r, g, b);
    float maxi = max(r, g, b);
    float kkm = 65535.f / maxi;

    if (b == mini && r == maxi) {
        r = 65535.f;
        g = kkm * (g - b);
        b = 0.f;
    } else if (b == mini && g == maxi) {
        g = 65535.f;
        r = kkm * (r - b);
        b = 0.f;
    } else if (g == mini && r == maxi) {
        r = 65535.f;
        b = kkm * (b - g);
        g = 0.f;
    } else if (g == mini && b == maxi) {
        b = 65535.f;
        r = kkm * (r - g);
        g = 0.f;
    } else if (r == mini && b == maxi) {
        b = 65535.f;
        g = kkm * (g - r);
        r = 0.f;
    } else if (r == mini && g == maxi) {
        g = 65535.f;
        b = kkm * (b - r);
        r = 0.f;
    }
}

/**
* @brief Interpolate by decreasing with a parabol k = aa*v*v + bb*v +c  v[0..1]
* @param reducac val ue of the reduction in the middle of the range
* @param vinf value [0..1] for beginning decrease
* @param aa second degree parameter
* @param bb first degree parameter
* @param cc third parameter
**/
void ImProcFunctions::secondeg_end(float reducac, float vinf, float &aa, float &bb, float &cc)
{
    float zrd = reducac; //value at me  linear =0.5
    float v0 = vinf; //max shadows
    float me = (1.f + v0) / 2.f; //"median" value = (v0 + 1.=/2)
    //float a1=1.f-v0;
    float a2 = me - v0;
    float a3 = 1.f - v0 * v0;
    float a4 = me * me - v0 * v0;
    aa = (1.f + (zrd - 1.f) * (1 - v0) / a2) / (a4 * (1.f - v0) / a2 - a3);
    bb = - (1.f + a3 * aa) / (1.f - v0);
    cc = - (aa + bb);
}

/**
* @brief Interpolate by increasing with a parabol k = aa*v*v + bb*v  v[0..1]
* @param reducac val ue of the reduction in the middle of the range
* @param vend value [0..1] for beginning increase
* @param aa second degree parameter
* @param bb first degree parameter
**/
void ImProcFunctions::secondeg_begin(float reducac, float vend, float &aam, float &bbm)
{
    aam = (2.f - 4.f * reducac) / (vend * vend);
    bbm = 1.f / vend - aam * vend;
}


/**
* @brief color toning with 9 sliders shadows middletones highlight
* @param r red input values [0..65535]
* @param g green input values [0..65535]
* @param b blue input values [0..65535]
* @param ro red output values [0..65535]
* @param go green output values [0..65535]
* @param bo blue output values [0..65535]
* @param RedLow    [-1..1] value after transformations of sliders [-100..100] for shadows
* @param GreenLow  [-1..1] value after transformations of sliders [-100..100] for shadows
* @param BlueLow   [-1..1] value after transformations of sliders [-100..100] for shadows
* @param RedMed    [-1..1] value after transformations of sliders [-100..100] for midtones
* @param GreenMed  [-1..1] value after transformations of sliders [-100..100] for midtones
* @param BlueMed   [-1..1] value after transformations of sliders [-100..100] for midtones
* @param RedHigh   [-1..1] value after transformations of sliders [-100..100] for highlights
* @param GreenHigh [-1..1] value after transformations of sliders [-100..100] for highlights
* @param BlueHigh  [-1..1] value after transformations of sliders [-100..100] for highlights
* @param reducac value of the reduction in the middle of the range for second degree increse or decrease action
* @param mode 0 = colour, 1 = Black and White
* @param strProtect ?
**/
void ImProcFunctions::toningsmh(float r, float g, float b, float &ro, float &go, float &bo, float RedLow, float GreenLow, float BlueLow, float RedMed, float GreenMed, float BlueMed, float RedHigh, float GreenHigh, float BlueHigh, float reducac, int mode, float strProtect)
{
    const float v = max(r, g, b) / 65535.f;
    float kl = 1.f;
    float rlo; //0.4  0.5
    float rlm; //1.1
    float rlh; //1.1
    float rlob; //for BW old mode

    if (mode == 0) { //colour
        rlo = rlob = strProtect; //0.5 ==>  0.75
        rlh = 2.2f * strProtect;
        rlm = 1.5f * strProtect;
        constexpr float v0 = 0.15f;
        //second degree

        if (v > v0) {
            float aa, bb, cc;
            secondeg_end (reducac, v0, aa, bb, cc);
            kl = aa * v * v + bb * v + cc;    //verified ==> exact
        } else {
            float aab, bbb;
            secondeg_begin (0.7f, v0, aab, bbb);
            kl = aab * v * v + bbb * v;
        }
    } else { //bw coefficient to preserve same results as before for satlimtopacity = 0.5 (default)
        rlo = strProtect * 0.8f; //0.4
        rlob = strProtect; //0.5
        rlm = strProtect * 2.2f; //1.1
        rlh = strProtect * 2.4f; //1.2
        if (v > 0.15f) {
            kl = (-1.f / 0.85f) * v + 1.f / 0.85f;    //Low light ==> decrease action after v=0.15
        }
    }

    {
        const float corr = 20000.f * RedLow * kl * rlo;
        if (RedLow > 0.f) {
            g -= corr;
            b -= corr;
        } else {
            r += corr;
        }

        // r = CLIP(r);
        // g = CLIP(g);
        // b = CLIP(b);
    }

    {
        const float corr = 20000.f * GreenLow * kl * rlo;
        if (GreenLow > 0.f) {
            r -= corr;
            b -= corr;
        } else {
            g += corr;
        }

        // r = CLIP(r);
        // b = CLIP(b);
        // g = CLIP(g);
    }


    {
        const float corr = 20000.f * BlueLow * kl * rlob;

        if (BlueLow > 0.f) {
            r -= corr;
            g -= corr;
        } else {
            b += corr;
        }

        // r = CLIP(r);
        // g = CLIP(g);
        // b = CLIP(b);
    }

    // mid tones
    float km;
    constexpr float v0m = 0.5f; //max action

    if (v < v0m) {
        float aam, bbm;
        float vend = v0m;
        secondeg_begin(reducac, vend, aam, bbm);
        km = aam * v * v + bbm * v; //verification = good
    } else {
        float v0mm = 0.5f; //max
        float aamm, bbmm, ccmm;
        secondeg_end(reducac, v0mm, aamm, bbmm, ccmm);
        km = aamm * v * v + bbmm * v + ccmm; //verification good
    }

    {
        const float RedM = RedMed * km * rlm;

        if (RedMed > 0.f) {
            r += 20000.f * RedM;
            g -= 10000.f * RedM;
            b -= 10000.f * RedM;
        } else {
            r += 10000.f * RedM;
            g -= 20000.f * RedM;
            b -= 20000.f * RedM;
        }
        // r = CLIP(r);
        // g = CLIP(g);
        // b = CLIP(b);
    }

    {
        const float GreenM = GreenMed * km * rlm;

        if (GreenMed > 0.f) {
            r -= 10000.f * GreenM;
            g += 20000.f * GreenM;
            b -= 10000.f * GreenM;
        } else {
            r -= 20000.f * GreenM;
            g += 10000.f * GreenM;
            b -= 20000.f * GreenM;
        }
        // r = CLIP(r);
        // g = CLIP(g);
        // b = CLIP(b);
    }

    {
        const float BlueM = BlueMed * km * rlm;

        if (BlueMed > 0.f) {
            r -= 10000.f * BlueM;
            g -= 10000.f * BlueM;
            b += 20000.f * BlueM;
        } else {
            r -= 20000.f * BlueM;
            g -= 20000.f * BlueM;
            b += 10000.f * BlueM;
        }
        // r = CLIP(r);
        // g = CLIP(g);
        // b = CLIP(b);
    }

    //high tones
    constexpr float v00 = 0.8f; //max action
    float aa0, bb0;
    secondeg_begin(reducac, v00, aa0, bb0);

    float kh;
    if (v > v00) { //max action
        kh = (1.f - v) / (1.f - v00);    //High tones
    } else {
        kh = v * (aa0 * v + bb0);    //verification = good
    }

    {
        const float corr = 20000.f * RedHigh * kh * rlh; //1.2

        if (RedHigh > 0.f) {
            r += corr;
        } else {
            g -= corr;
            b -= corr;
        }

        // r = CLIP(r);
        // g = CLIP(g);
        // b = CLIP(b);
    }

    {
        const float corr = 20000.f * GreenHigh * kh * rlh; //1.2

        if (GreenHigh > 0.f) {
            g += corr;
        } else {
            r -= corr;
            b -= corr;
        }

        // r = CLIP(r);
        // g = CLIP(g);
        // b = CLIP(b);
    }

    {
        const float corr = 20000.f * BlueHigh * kh * rlh; //1.2

        if (BlueHigh > 0.f) {
            b += corr;
        } else {
            r -= corr;
            g -= corr;
        }

        // r = CLIP(r);
        // g = CLIP(g);
        // b = CLIP(b);
    }

    ro = r;
    go = g;
    bo = b;
}

/**
* @brief color toning with 2 colors - 2 sliders saturation shadows and highlight and one balance
* @param r g b input values [0..65535]
* @param ro go bo output values [0..65535]
* @param iplow iphigh [0..1] from curve color - value of luminance shadows and highlights
* @param rl gl bl [0..65535] - color of reference shadow
* @param rh gh bh [0..65535] - color of reference highlight
* @param SatLow SatHigh [0..1] from sliders saturation shadows and highlight
* @param balanS [0..1] balance for shadows (one slider)
* @param balanH [0..1] balance for highlights (same slider than for balanS)
* @param reducac value of the reduction in the middle of the range for second degree, increase or decrease action
**/
void ImProcFunctions::toning2col (float r, float g, float b, float &ro, float &go, float &bo, float iplow, float iphigh, float krl, float kgl, float kbl, float krh, float kgh, float kbh, float SatLow, float SatHigh, float balanS, float balanH, float reducac, int mode, int preser, float strProtect)
{
    const float lumbefore = 0.299f * r + 0.587f * g + 0.114f * b;
    const float v = max(r, g, b) / 65535.f;

    const float rlo = strProtect;  //0.5 ==> 0.75  transferred value for more action
    const float rlh = 2.2f * strProtect;

    //low tones
    //second degree
    float aa, bb, cc;
    //fixed value of reducac =0.4;
    secondeg_end(reducac, iplow, aa, bb, cc);

    float aab, bbb;
    secondeg_begin(0.7f, iplow, aab, bbb);

    if (SatLow > 0.f) {
        float kl = 1.f;
        if (v > iplow) {
            kl = aa * v * v + bb * v + cc;
        } else if (mode == 0) {
            kl = aab * v * v + bbb * v;
        }
        const float kmgb = min(r, g, b);
        if (kmgb < 20000.f) {
            //I have tested ...0.85 compromise...
            kl *= pow_F ((kmgb / 20000.f), 0.85f);
        }

        const float factor = 20000.f * SatLow * kl * rlo * balanS;

        if (krl > 0.f) {
            g -= factor * krl;
            b -= factor * krl;
        }

        // g = CLIP(g);
        // b = CLIP(b);

        if (kgl > 0.f) {
            r -= factor * kgl;
            b -= factor * kgl;
        }

        // r = CLIP(r);
        // b = CLIP(b);

        if (kbl > 0.f) {
            r -= factor * kbl;
            g -= factor * kbl;
        }

        // r = CLIP(r);
        // g = CLIP(g);
    }

    //high tones
    float aa0, bb0;
    //fixed value of reducac ==0.4;
    secondeg_begin(reducac, iphigh, aa0, bb0);

    if (SatHigh > 0.f) {
        float kh = 1.f;
        if (v > iphigh) {
            kh = (1.f - v) / (1.f - iphigh);    //Low light ==> decrease action after iplow
        } else {
            kh = aa0 * v * v + bb0 * v;
        }

        const float kmgb = max(r, g, b);
        if (kmgb > 45535.f) {
            constexpr float cora = 1.f / (45535.f - 65535.f);
            constexpr float corb = 1.f - cora * 45535.f;
            kh *= kmgb * cora + corb;
        }
        const float factor = 20000.f * SatHigh * kh * rlh * balanH;
        r += factor * (krh > 0.f ? krh : 0.f);
        g += factor * (kgh > 0.f ? kgh : 0.f);
        b += factor * (kbh > 0.f ? kbh : 0.f);

        // r = CLIP(r);
        // g = CLIP(g);
        // b = CLIP(b);
    }

    float preserv = 1.f;
    if (preser == 1) {
        float lumafter = 0.299f * r + 0.587f * g + 0.114f * b;
        preserv = lumbefore / lumafter;
    }

    setUnlessOOG(ro, CLIP(r * preserv));
    setUnlessOOG(go, CLIP(g * preserv));
    setUnlessOOG(bo, CLIP(b * preserv));
}

/**
* @brief color toning with interpolation in mode Lab
* @param r g b input values [0..65535]
* @param ro go bo output values [0..65535]
* @param algm  metchrom twoc - methods
* @param ctColorCurve curve 500 colors
* @param ctOpacityCurve curve standard 'ab'
* @param clToningcurve  curve special 'ab' and 'a'
* @param cl2Toningcurve curve special 'b'
* @param iplow iphigh [0..1] luminance
* @param wp wip 3x3 matrix and inverse conversion rgb XYZ
**/
void ImProcFunctions::labtoning(float r, float g, float b, float &ro, float &go, float &bo, int algm, int metchrom, int twoc, float satLimit, float satLimitOpacity, const ColorGradientCurve & ctColorCurve, const OpacityCurve & ctOpacityCurve, LUTf & clToningcurve, LUTf & cl2Toningcurve, float iplow, float iphigh, double wp[3][3], double wip[3][3])
{
    ro = CLIP(r);
    go = CLIP(g);
    bo = CLIP(b);
    
    float realL;
    float h, s, l;
<<<<<<< HEAD
    Color::rgb2hsl(r, g, b, h, s, l);
=======
    Color::rgb2hsl (ro, go, bo, h, s, l);
>>>>>>> b42a45b4
    float x2, y2, z2;
    float xl, yl, zl;

    if (twoc != 1) {
        l = (Color::gammatab_13_2[     l * 65535.f]) / 65535.f; //to compensate L from Lab
        iphigh = (Color::gammatab_13_2[iphigh * 65535.f]) / 65535.f;
        iplow  = (Color::gammatab_13_2[ iplow * 65535.f]) / 65535.f;
    }

    if (twoc == 1) {
        ctColorCurve.getVal(l, x2, y2, z2);
    } else {
        ctColorCurve.getVal(iphigh, x2, y2, z2);
        ctColorCurve.getVal(iplow, xl, yl, zl);
    }

    realL = l;


    //float opacity = ctOpacityCurve.lutOpacityCurve[l*500.f];
    //if(params->blackwhite.enabled){satLimit=80.f;satLimitOpacity=30.f;}//force BW

    // get the opacity and tweak it to preserve saturated colors
    //float l_ = Color::gamma_srgb(l*65535.f)/65535.f;
    float opacity;
    opacity = (1.f - min<float> (s / satLimit, 1.f) * (1.f - satLimitOpacity)) * ctOpacityCurve.lutOpacityCurve[l * 500.f];
    float opacity2 = (1.f - min<float> (s / satLimit, 1.f) * (1.f - satLimitOpacity));

    //float ro, go, bo;
    float lm = l;
    float chromat, luma;

    if (clToningcurve[lm * 65535.f] / (lm * 65535.f) < 1.f) {
        chromat = (clToningcurve[(lm) * 65535.f] / (lm * 65535.f)) - 1.f;   //special effect
    } else {
        chromat = 1.f - SQR(SQR((lm * 65535.f) / clToningcurve[(lm) * 65535.f]));    //apply C=f(L) acts  on 'a' and 'b'
    }

    if (cl2Toningcurve[lm * 65535.f] / (lm * 65535.f) < 1.f) {
        luma = (cl2Toningcurve[(lm) * 65535.f] / (lm * 65535.f)) - 1.f;   //special effect
    } else {
        luma = 1.f - SQR(SQR((lm * 65535.f) / (cl2Toningcurve[(lm) * 65535.f])));    //apply C2=f(L) acts only on 'b'
    }

    if (algm == 1) {
        Color::interpolateRGBColor(realL, iplow, iphigh, algm, opacity, twoc, metchrom, chromat, luma, r, g, b, xl, yl, zl, x2, y2, z2, wp, wip, ro, go, bo);
    } else {
        Color::interpolateRGBColor(realL, iplow, iphigh, algm, opacity2, twoc, metchrom, chromat, luma, r, g, b, xl, yl, zl, x2, y2, z2, wp, wip, ro, go, bo);
    }
}


void ImProcFunctions::luminanceCurve(LabImage* lold, LabImage* lnew, LUTf & curve)
{

    int W = lold->W;
    int H = lold->H;

    #pragma omp parallel for if (multiThread)

    for (int i = 0; i < H; i++)
        for (int j = 0; j < W; j++) {
            float Lin = lold->L[i][j];
            //if (Lin>0 && Lin<65535)
            lnew->L[i][j] = curve[Lin];
        }
}



void ImProcFunctions::chromiLuminanceCurve (PipetteBuffer *pipetteBuffer, int pW, LabImage* lold, LabImage* lnew, LUTf & acurve, LUTf & bcurve, LUTf & satcurve, LUTf & lhskcurve, LUTf & clcurve, LUTf & curve, bool utili, bool autili, bool butili, bool ccutili, bool cclutili, bool clcutili, LUTu &histCCurve, LUTu &histLCurve)
{
    if (!params->labCurve.enabled) {
        if (params->blackwhite.enabled && !params->colorToning.enabled) {
            for (int i = 0; i < lnew->H; ++i) {
                for (int j = 0; j < lnew->W; ++j) {
                    lnew->a[i][j] = lnew->b[i][j] = 0.f;
                }
            }
        }
        return;
    }

    int W = lold->W;
    int H = lold->H;
    // lhskcurve.dump("lh_curve");
    //init Flatcurve for C=f(H)

    PlanarWhateverData<float>* editWhatever = nullptr;
    EditUniqueID editID = EUID_None;
    bool editPipette = false;

    if (pipetteBuffer) {
        editID = pipetteBuffer->getEditID();

        if (editID != EUID_None) {

            switch (pipetteBuffer->getDataProvider()->getCurrSubscriber()->getPipetteBufferType()) {
                case (BT_IMAGEFLOAT):
                    break;

                case (BT_LABIMAGE):
                    break;

                case (BT_SINGLEPLANE_FLOAT):
                    editPipette = true;
                    editWhatever = pipetteBuffer->getSinglePlaneBuffer();
                    break;
            }
        }
    }

    FlatCurve* chCurve = nullptr;// curve C=f(H)
    bool chutili = false;

    if (params->labCurve.chromaticity > -100) {
        chCurve = new FlatCurve(params->labCurve.chcurve);

        if (!chCurve || chCurve->isIdentity()) {
            if (chCurve) {
                delete chCurve;
                chCurve = nullptr;
            }
        }//do not use "Munsell" if Chcurve not used
        else {
            chutili = true;
        }
    }

    FlatCurve* lhCurve = nullptr;//curve L=f(H)
    bool lhutili = false;

    if (params->labCurve.chromaticity > -100) {
        lhCurve = new FlatCurve(params->labCurve.lhcurve);

        if (!lhCurve || lhCurve->isIdentity()) {
            if (lhCurve) {
                delete lhCurve;
                lhCurve = nullptr;
            }
        }//do not use "Munsell" if Chcurve not used
        else {
            lhutili = true;
        }
    }

    FlatCurve* hhCurve = nullptr;//curve H=f(H)
    bool hhutili = false;

    if (params->labCurve.chromaticity > -100) {
        hhCurve = new FlatCurve(params->labCurve.hhcurve);

        if (!hhCurve || hhCurve->isIdentity()) {
            if (hhCurve) {
                delete hhCurve;
                hhCurve = nullptr;
            }
        }//do not use "Munsell" if Chcurve not used
        else {
            hhutili = true;
        }
    }


    LUTu hist16Clad;
    LUTu hist16Llad;

    //preparate for histograms CIECAM
    if (pW != 1) { //only with improccoordinator
        hist16Clad(65536);
        hist16Clad.clear();
        hist16Llad(65536);
        hist16Llad.clear();

    }

#ifdef _DEBUG
    MyTime t1e, t2e;
    t1e.set();
    // init variables to display Munsell corrections
    MunsellDebugInfo* MunsDebugInfo = new MunsellDebugInfo();
#endif

    float adjustr = 1.0f;

//  if(params->labCurve.avoidclip ){
    // parameter to adapt curve C=f(C) to gamut

    if (params->icm.working == "ProPhoto")   {
        adjustr = 1.2f;   // 1.2 instead 1.0 because it's very rare to have C>170..
    } else if (params->icm.working == "Adobe RGB")  {
        adjustr = 1.8f;
    } else if (params->icm.working == "sRGB")       {
        adjustr = 2.0f;
    } else if (params->icm.working == "WideGamut")  {
        adjustr = 1.2f;
    } else if (params->icm.working == "Beta RGB")   {
        adjustr = 1.4f;
    } else if (params->icm.working == "BestRGB")    {
        adjustr = 1.4f;
    } else if (params->icm.working == "BruceRGB")   {
        adjustr = 1.8f;
    }

    // reference to the params structure has to be done outside of the parallelization to avoid CPU cache problem
    const bool highlight = params->toneCurve.hrenabled; //Get the value if "highlight reconstruction" is activated
    const int chromaticity = params->labCurve.chromaticity;
    const float chromapro = (chromaticity + 100.0f) / 100.0f;
    const bool bwonly = params->blackwhite.enabled && !params->colorToning.enabled;
    bool bwq = false;
//  if(params->ppVersion > 300  && params->labCurve.chromaticity == - 100) bwq = true;
    // const bool bwToning = params->labCurve.chromaticity == - 100  /*|| params->blackwhite.method=="Ch" || params->blackwhite.enabled */ || bwonly;
    const bool bwToning = bwq  /*|| params->blackwhite.method=="Ch" || params->blackwhite.enabled */ || bwonly;
    //if(chromaticity==-100) chromaticity==-99;
    const bool LCredsk = params->labCurve.lcredsk;
    const bool ccut = ccutili;
    const bool clut = clcutili;
    const double rstprotection = 100. - params->labCurve.rstprotection; // Red and Skin Tones Protection
    // avoid color shift is disabled when bwToning is activated and enabled if gamut is true in colorappearanace
    const bool avoidColorShift = (params->labCurve.avoidcolorshift || (params->colorappearance.gamut && params->colorappearance.enabled)) && !bwToning ;
    const float protectRed = (float)settings->protectred;
    const double protectRedH = settings->protectredh;
    float protect_red, protect_redh;
    protect_red = protectRed;//default=60  chroma: one can put more or less if necessary...in 'option'  40...160

    if (protect_red < 20.0f) {
        protect_red = 20.0;    // avoid too low value
    }

    if (protect_red > 180.0f) {
        protect_red = 180.0;    // avoid too high value
    }

    protect_redh = float (protectRedH); //default=0.4 rad : one can put more or less if necessary...in 'option'  0.2 ..1.0

    if (protect_redh < 0.1f) {
        protect_redh = 0.1f;    //avoid divide by 0 and negatives values
    }

    if (protect_redh > 1.0f) {
        protect_redh = 1.0f;    //avoid too big values
    }

    float protect_redhcur = protectRedH;//default=0.4 rad : one can put more or less if necessary...in 'option'  0.2 ..1

    if (protect_redhcur < 0.1f) {
        protect_redhcur = 0.1f;    //avoid divide by 0 and negatives values:minimal protection for transition
    }

    if (protect_redhcur > 3.5f) {
        protect_redhcur = 3.5f;    //avoid too big values
    }

    //increase saturation after denoise : ...approximation
    float factnoise = 1.f;

    if (params->dirpyrDenoise.enabled) {
        factnoise = (1.f + params->dirpyrDenoise.chroma / 500.f); //levels=5
//      if(yyyy) factnoise=(1.f+params->dirpyrDenoise.chroma/100.f);//levels=7
    }

    const float scaleConst = 100.0f / 100.1f;


    const bool gamutLch = settings->gamutLch;
    const float amountchroma = (float) settings->amchroma;

    TMatrix wiprof = ICCStore::getInstance()->workingSpaceInverseMatrix(params->icm.working);
    const double wip[3][3] = {
        {wiprof[0][0], wiprof[0][1], wiprof[0][2]},
        {wiprof[1][0], wiprof[1][1], wiprof[1][2]},
        {wiprof[2][0], wiprof[2][1], wiprof[2][2]}
    };

    TMatrix wprof = ICCStore::getInstance()->workingSpaceMatrix(params->icm.working);
    const double wp[3][3] = {
        {wprof[0][0], wprof[0][1], wprof[0][2]},
        {wprof[1][0], wprof[1][1], wprof[1][2]},
        {wprof[2][0], wprof[2][1], wprof[2][2]}
    };

#ifdef _DEBUG
    #pragma omp parallel default(shared) firstprivate(lold, lnew, MunsDebugInfo, pW) if (multiThread)
#else
    #pragma omp parallel if (multiThread)
#endif
    {
#ifdef __SSE2__
        float HHBuffer[W] ALIGNED16;
        float CCBuffer[W] ALIGNED16;
#endif
        #pragma omp for schedule(dynamic, 16)

        for (int i = 0; i < H; i++) {
            if (avoidColorShift)

                // only if user activate Lab adjustments
                if (autili || butili || ccutili ||  cclutili || chutili || lhutili || hhutili || clcutili || utili || chromaticity) {
                    Color::LabGamutMunsell(lold->L[i], lold->a[i], lold->b[i], W, /*corMunsell*/true, /*lumaMuns*/false, params->toneCurve.hrenabled, /*gamut*/true, wip);
                }

#ifdef __SSE2__

            // precalculate some values using SSE
            if (bwToning || (!autili && !butili)) {
                __m128 c327d68v = _mm_set1_ps(327.68f);
                __m128 av, bv;
                int k;

                for (k = 0; k < W - 3; k += 4) {
                    av = LVFU(lold->a[i][k]);
                    bv = LVFU(lold->b[i][k]);
                    STVF(HHBuffer[k], xatan2f(bv, av));
                    STVF(CCBuffer[k], _mm_sqrt_ps(SQRV(av) + SQRV(bv)) / c327d68v);
                }

                for (; k < W; k++) {
                    HHBuffer[k] = xatan2f(lold->b[i][k], lold->a[i][k]);
                    CCBuffer[k] = sqrt(SQR(lold->a[i][k]) + SQR(lold->b[i][k])) / 327.68f;
                }
            }

#endif // __SSE2__

            for (int j = 0; j < W; j++) {
                const float Lin = lold->L[i][j];
                float LL = Lin / 327.68f;
                float CC;
                float HH;
                float Chprov;
                float Chprov1;
                float memChprov;
                float2 sincosval;

                if (bwToning) { // this values will be also set when bwToning is false some lines down
#ifdef __SSE2__
                    // use precalculated values from above
                    HH = HHBuffer[j];
                    CC = CCBuffer[j];
#else
                    HH = xatan2f(lold->b[i][j], lold->a[i][j]);
                    CC = sqrt(SQR(lold->a[i][j]) + SQR(lold->b[i][j])) / 327.68f;
#endif

                    // According to mathematical laws we can get the sin and cos of HH by simple operations
                    if (CC == 0.0f) {
                        sincosval.y = 1.0f;
                        sincosval.x = 0.0f;
                    } else {
                        sincosval.y = lold->a[i][j] / (CC * 327.68f);
                        sincosval.x = lold->b[i][j] / (CC * 327.68f);
                    }

                    Chprov = CC;
                    Chprov1 = CC;
                    memChprov = Chprov;
                }

                if (editPipette && editID == EUID_Lab_LCurve) {
                    editWhatever->v(i, j) = LIM01<float> (Lin / 32768.0f);   // Lab L pipette
                }

                lnew->L[i][j] = curve[Lin];

                float Lprov1 = (lnew->L[i][j]) / 327.68f;

                if (editPipette) {
                    if (editID == EUID_Lab_aCurve) { // Lab a pipette
                        float chromapipa = lold->a[i][j] + (32768.f * 1.28f);
                        editWhatever->v(i, j) = LIM01<float> ((chromapipa) / (65536.f * 1.28f));
                    } else if (editID == EUID_Lab_bCurve) { //Lab b pipette
                        float chromapipb = lold->b[i][j] + (32768.f * 1.28f);
                        editWhatever->v(i, j) = LIM01<float> ((chromapipb) / (65536.f * 1.28f));
                    }
                }

                float atmp, btmp;

                atmp = lold->a[i][j];

                if (autili) {
                    atmp = acurve[atmp + 32768.0f] - 32768.0f;    // curves Lab a
                }

                btmp = lold->b[i][j];

                if (butili) {
                    btmp = bcurve[btmp + 32768.0f] - 32768.0f;    // curves Lab b
                }

                if (!bwToning) { //take into account modification of 'a' and 'b'
#ifdef __SSE2__
                    if (!autili && !butili) {
                        // use precalculated values from above
                        HH = HHBuffer[j];
                        CC = CCBuffer[j];
                    } else {
                        CC = sqrt(SQR(atmp) + SQR(btmp)) / 327.68f;
                        HH = xatan2f(btmp, atmp);
                    }

#else
                    CC = sqrt(SQR(atmp) + SQR(btmp)) / 327.68f;
                    HH = xatan2f(btmp, atmp);
#endif

                    // According to mathematical laws we can get the sin and cos of HH by simple operations
                    //float2  sincosval;
                    if (CC == 0.f) {
                        sincosval.y = 1.f;
                        sincosval.x = 0.f;
                    } else {
                        sincosval.y = atmp / (CC * 327.68f);
                        sincosval.x = btmp / (CC * 327.68f);
                    }

                    Chprov = CC;
                    Chprov1 = CC;
                    memChprov = Chprov;
                } // now new values of lold with 'a' and 'b'

                if (editPipette)
                    if (editID == EUID_Lab_LHCurve || editID == EUID_Lab_CHCurve || editID == EUID_Lab_HHCurve) {//H pipette
                        float valpar = Color::huelab_to_huehsv2(HH);
                        editWhatever->v(i, j) = valpar;
                    }

                if (lhutili) {  // L=f(H)
                    const float ClipLevel = 65535.f;
                    float l_r;//Luminance Lab in 0..1
                    l_r = Lprov1 / 100.f;
                    {
                        //double hr = 0.5 * ((HH / rtengine::RT_PI) + 1.);
                        //float valparam = float ((lhCurve->getVal (hr - 0.5f)*2));//get l_r=f(H)

                        float valparam = float ((lhCurve->getVal(Color::huelab_to_huehsv2(HH)) - 0.5f));   //get l_r=f(H)
                        float valparamneg;
                        valparamneg = valparam;
                        float kcc = (CC / amountchroma); //take Chroma into account...40 "middle low" of chromaticity (arbitrary and simple), one can imagine other algorithme
                        //reduce action for low chroma and increase action for high chroma
                        valparam *= 2.f * kcc;
                        valparamneg *= kcc; //slightly different for negative

                        if (valparam > 0.f) {
                            l_r = (1.f - valparam) * l_r + valparam * (1.f - SQR(((SQR(1.f - min(l_r, 1.0f))))));
                        } else
                            //for negative
                        {
                            float khue = 1.9f; //in reserve in case of!
                            l_r *= (1.f + khue * valparamneg);
                        }
                    }

                    Lprov1 = l_r * 100.f;

                    float Chprov2 = sqrt(SQR(atmp) + SQR(btmp)) / 327.68f;
                    //Gamut control especially for negative values slightly different from gamutlchonly
                    bool inRGB;

                    do {
                        inRGB = true;
                        float aprov1 = Chprov2 * sincosval.y;
                        float bprov1 = Chprov2 * sincosval.x;

                        float fy = (Color::c1By116 * Lprov1 ) + Color::c16By116;
                        float fx = (0.002f * aprov1) + fy;
                        float fz = fy - (0.005f * bprov1);

                        float x_ = 65535.0f * Color::f2xyz(fx) * Color::D50x;
                        float z_ = 65535.0f * Color::f2xyz(fz) * Color::D50z;
                        float y_ = (Lprov1 > Color::epskap) ? 65535.0 * fy * fy * fy : 65535.0 * Lprov1 / Color::kappa;
                        float R, G, B;
                        Color::xyz2rgb(x_, y_, z_, R, G, B, wip);

                        if (R < 0.0f || G < 0.0f || B < 0.0f) {
                            if (Lprov1 < 0.1f) {
                                Lprov1 = 0.1f;
                            }

                            Chprov2 *= 0.95f;
                            inRGB = false;
                        } else if (!highlight && (R > ClipLevel || G > ClipLevel || B > ClipLevel)) {
                            if (Lprov1 > 99.98f) {
                                Lprov1 = 99.98f;
                            }

                            Chprov2 *= 0.95f;
                            inRGB = false;
                        }
                    } while (!inRGB);

                    atmp = 327.68f * Chprov2 * sincosval.y;
                    btmp = 327.68f * Chprov2 * sincosval.x;
                }

//          calculate C=f(H)
                if (chutili) {
                    double hr = Color::huelab_to_huehsv2(HH);
                    //double hr = 0.5 * ((HH / rtengine::RT_PI) + 1.);

                    float chparam = float ((chCurve->getVal(hr) - 0.5f) * 2.0f);  //get C=f(H)
                    float chromaChfactor = 1.0f + chparam;
                    atmp *= chromaChfactor;//apply C=f(H)
                    btmp *= chromaChfactor;
                }

                if (hhutili) {  // H=f(H)
                    //hue Lab in -PI +PI
                    float valparam = float ((hhCurve->getVal(Color::huelab_to_huehsv2(HH)) - 0.5f) * 1.7f) + HH;   //get H=f(H)  1.7 optimisation !
                    HH = valparam;
                    sincosval = xsincosf(HH);
                }

                if (!bwToning) {
                    float factorskin, factorsat, factorskinext;

                    if (chromapro > 1.f) {
                        float scale = scaleConst;//reduction in normal zone
                        float scaleext = 1.f;//reduction in transition zone
                        Color::scalered(rstprotection, chromapro, 0.0, HH, protect_redh, scale, scaleext);  //1.0
                        float interm = (chromapro - 1.f);
                        factorskin = 1.f + (interm * scale);
                        factorskinext = 1.f + (interm * scaleext);
                    } else {
                        factorskin = chromapro ; // +(chromapro)*scale;
                        factorskinext = chromapro ;// +(chromapro)*scaleext;
                    }

                    factorsat = chromapro * factnoise;

                    //simulate very approximative gamut f(L) : with pyramid transition
                    float dred /*=55.f*/;//C red value limit

                    if (Lprov1 < 25.f) {
                        dred = 40.f;
                    } else if (Lprov1 < 30.f) {
                        dred = 3.f * Lprov1 - 35.f;
                    } else if (Lprov1 < 70.f) {
                        dred = 55.f;
                    } else if (Lprov1 < 75.f) {
                        dred = -3.f * Lprov1 + 265.f;
                    } else {
                        dred = 40.f;
                    }

                    // end pyramid

                    // Test if chroma is in the normal range first
                    Color::transitred(HH, Chprov1, dred, factorskin, protect_red, factorskinext, protect_redh, factorsat, factorsat);
                    atmp *= factorsat;
                    btmp *= factorsat;

                    if (editPipette && editID == EUID_Lab_CLCurve) {
                        editWhatever->v(i, j) = LIM01<float> (LL / 100.f);   // Lab C=f(L) pipette
                    }

                    if (clut && LL > 0.f) { // begin C=f(L)
                        float factorskin, factorsat, factor, factorskinext;
                        float chromaCfactor = (clcurve[LL * 655.35f]) / (LL * 655.35f); //apply C=f(L)
                        float curf = 0.7f; //empirical coeff because curve is more progressive
                        float scale = 100.0f / 100.1f; //reduction in normal zone for curve C
                        float scaleext = 1.0f; //reduction in transition zone for curve C
                        float protect_redcur, protect_redhcur; //perhaps the same value than protect_red and protect_redh
                        float deltaHH;//HH value transition for C curve
                        protect_redcur = curf * protectRed; //default=60  chroma: one can put more or less if necessary...in 'option'  40...160==> curf =because curve is more progressive

                        if (protect_redcur < 20.0f) {
                            protect_redcur = 20.0;    // avoid too low value
                        }

                        if (protect_redcur > 180.0f) {
                            protect_redcur = 180.0;    // avoid too high value
                        }

                        protect_redhcur = curf * float (protectRedH); //default=0.4 rad : one can put more or less if necessary...in 'option'  0.2 ..1.0 ==> curf =because curve is more progressive

                        if (protect_redhcur < 0.1f) {
                            protect_redhcur = 0.1f;    //avoid divide by 0 and negatives values
                        }

                        if (protect_redhcur > 1.0f) {
                            protect_redhcur = 1.0f;    //avoid too big values
                        }

                        deltaHH = protect_redhcur; //transition hue

                        if (chromaCfactor > 0.0) {
                            Color::scalered(rstprotection, chromaCfactor, 0.0, HH, deltaHH, scale, scaleext);      //1.0
                        }

                        if (chromaCfactor > 1.0) {
                            float interm = (chromaCfactor - 1.0f) * 100.0f;
                            factorskin = 1.0f + (interm * scale) / 100.0f;
                            factorskinext = 1.0f + (interm * scaleext) / 100.0f;
                        } else {
                            factorskin = chromaCfactor; // +(1.0f-chromaCfactor)*scale;
                            factorskinext = chromaCfactor ; //+(1.0f-chromaCfactor)*scaleext;
                        }

                        factorsat = chromaCfactor;
                        factor = factorsat;
                        Color::transitred(HH, Chprov1, dred, factorskin, protect_redcur, factorskinext, deltaHH, factorsat, factor);
                        atmp *= factor;
                        btmp *= factor;
                    }

                    // end C=f(L)
                    //  if (editID == EUID_Lab_CLCurve)
                    //      editWhatever->v(i,j) = LIM01<float>(Lprov2/100.f);// Lab C=f(L) pipette

                    // I have placed C=f(C) after all C treatments to assure maximum amplitude of "C"
                    if (editPipette && editID == EUID_Lab_CCurve) {
                        float chromapip = sqrt(SQR(atmp) + SQR(btmp) + 0.001f);
                        editWhatever->v(i, j) = LIM01<float> ((chromapip) / (48000.f));
                    }//Lab C=f(C) pipette

                    if (ccut) {
                        float factorskin, factorsat, factor, factorskinext;
                        float chroma = sqrt(SQR(atmp) + SQR(btmp) + 0.001f);
                        float chromaCfactor = (satcurve[chroma * adjustr]) / (chroma * adjustr); //apply C=f(C)
                        float curf = 0.7f; //empirical coeff because curve is more progressive
                        float scale = 100.0f / 100.1f; //reduction in normal zone for curve CC
                        float scaleext = 1.0f; //reduction in transition zone for curve CC
                        float protect_redcur, protect_redhcur; //perhaps the same value than protect_red and protect_redh
                        float deltaHH;//HH value transition for CC curve
                        protect_redcur = curf * protectRed; //default=60  chroma: one can put more or less if necessary...in 'option'  40...160==> curf =because curve is more progressive

                        if (protect_redcur < 20.0f) {
                            protect_redcur = 20.0;    // avoid too low value
                        }

                        if (protect_redcur > 180.0f) {
                            protect_redcur = 180.0;    // avoid too high value
                        }

                        protect_redhcur = curf * float (protectRedH); //default=0.4 rad : one can put more or less if necessary...in 'option'  0.2 ..1.0 ==> curf =because curve is more progressive

                        if (protect_redhcur < 0.1f) {
                            protect_redhcur = 0.1f;    //avoid divide by 0 and negatives values
                        }

                        if (protect_redhcur > 1.0f) {
                            protect_redhcur = 1.0f;    //avoid too big values
                        }

                        deltaHH = protect_redhcur; //transition hue

                        if (chromaCfactor > 0.0) {
                            Color::scalered(rstprotection, chromaCfactor, 0.0, HH, deltaHH, scale, scaleext);      //1.0
                        }

                        if (chromaCfactor > 1.0) {
                            float interm = (chromaCfactor - 1.0f) * 100.0f;
                            factorskin = 1.0f + (interm * scale) / 100.0f;
                            factorskinext = 1.0f + (interm * scaleext) / 100.0f;
                        } else {
                            //factorskin= chromaCfactor*scale;
                            //factorskinext=chromaCfactor*scaleext;
                            factorskin = chromaCfactor; // +(1.0f-chromaCfactor)*scale;
                            factorskinext = chromaCfactor ; //+(1.0f-chromaCfactor)*scaleext;

                        }

                        factorsat = chromaCfactor;
                        factor = factorsat;
                        Color::transitred(HH, Chprov1, dred, factorskin, protect_redcur, factorskinext, deltaHH, factorsat, factor);
                        atmp *= factor;
                        btmp *= factor;
                    }
                }

                // end chroma C=f(C)

                //update histogram C
                if (pW != 1) { //only with improccoordinator
                    int posp = (int)sqrt(atmp * atmp + btmp * btmp);
                    hist16Clad[posp]++;
                }

                if (editPipette && editID == EUID_Lab_LCCurve) {
                    float chromapiplc = sqrt(SQR(atmp) + SQR(btmp) + 0.001f);
                    editWhatever->v(i, j) = LIM01<float> ((chromapiplc) / (48000.f));
                }//Lab L=f(C) pipette


                if (cclutili && !bwToning) {    //apply curve L=f(C) for skin and rd...but also for extended color ==> near green and blue (see 'curf')

                    const float xx = 0.25f; //soft : between 0.2 and 0.4
                    float skdeltaHH;

                    skdeltaHH = protect_redhcur; //transition hue

                    float skbeg = -0.05f; //begin hue skin
                    float skend = 1.60f; //end hue skin
                    const float chrmin = 50.0f; //to avoid artifact, because L curve is not a real curve for luminance
                    float aa, bb;
                    float zz = 0.0f;
                    float yy = 0.0f;

                    if (Chprov1 < chrmin) {
                        yy = SQR(Chprov1 / chrmin) * xx;
                    } else {
                        yy = xx;    //avoid artifact for low C
                    }

                    if (!LCredsk) {
                        skbeg = -3.1415;
                        skend = 3.14159;
                        skdeltaHH = 0.001f;
                    }

                    if (HH > skbeg && HH < skend) {
                        zz = yy;
                    } else if (HH > skbeg - skdeltaHH && HH <= skbeg) { //transition
                        aa = yy / skdeltaHH;
                        bb = -aa * (skbeg - skdeltaHH);
                        zz = aa * HH + bb;
                    } else if (HH >= skend && HH < skend + skdeltaHH) { //transition
                        aa = -yy / skdeltaHH;
                        bb = -aa * (skend + skdeltaHH);
                        zz = aa * HH + bb;
                    }

                    float chroma = sqrt(SQR(atmp) + SQR(btmp) + 0.001f);
                    float Lc = (lhskcurve[chroma * adjustr]) / (chroma * adjustr); //apply L=f(C)
                    Lc = (Lc - 1.0f) * zz + 1.0f; //reduct action
                    Lprov1 *= Lc; //adjust luminance
                }

                //update histo LC
                if (pW != 1) { //only with improccoordinator
                    int posl = Lprov1 * 327.68f;
                    hist16Llad[posl]++;
                }

                Chprov1 = sqrt(SQR(atmp) + SQR(btmp)) / 327.68f;

                // labCurve.bwtoning option allows to decouple modulation of a & b curves by saturation
                // with bwtoning enabled the net effect of a & b curves is visible
                if (bwToning) {
                    atmp -= lold->a[i][j];
                    btmp -= lold->b[i][j];
                }

                if (avoidColorShift) {
                    //gamutmap Lch ==> preserve Hue,but a little slower than gamutbdy for high values...and little faster for low values
                    if (gamutLch) {
                        float R, G, B;

#ifdef _DEBUG
                        bool neg = false;
                        bool more_rgb = false;
                        //gamut control : Lab values are in gamut
                        Color::gamutLchonly(HH, sincosval, Lprov1, Chprov1, R, G, B, wip, highlight, 0.15f, 0.96f, neg, more_rgb);
#else
                        //gamut control : Lab values are in gamut
                        Color::gamutLchonly(HH, sincosval, Lprov1, Chprov1, R, G, B, wip, highlight, 0.15f, 0.96f);
#endif
                        lnew->L[i][j] = Lprov1 * 327.68f;
//                  float2 sincosval = xsincosf(HH);
                        lnew->a[i][j] = 327.68f * Chprov1 * sincosval.y;
                        lnew->b[i][j] = 327.68f * Chprov1 * sincosval.x;
                    } else {
                        //use gamutbdy
                        //Luv limiter
                        float Y, u, v;
                        Color::Lab2Yuv(lnew->L[i][j], atmp, btmp, Y, u, v);
                        //Yuv2Lab includes gamut restriction map
                        Color::Yuv2Lab(Y, u, v, lnew->L[i][j], lnew->a[i][j], lnew->b[i][j], wp);
                    }

                    if (utili || autili || butili || ccut || clut || cclutili || chutili || lhutili || hhutili || clcutili || chromaticity) {
                        float correctionHue = 0.f; // Munsell's correction
                        float correctlum = 0.f;

                        Lprov1 = lnew->L[i][j] / 327.68f;
                        Chprov = sqrt(SQR(lnew->a[i][j]) + SQR(lnew->b[i][j])) / 327.68f;

#ifdef _DEBUG
                        Color::AllMunsellLch(/*lumaMuns*/true, Lprov1, LL, HH, Chprov, memChprov, correctionHue, correctlum, MunsDebugInfo);
#else
                        Color::AllMunsellLch(/*lumaMuns*/true, Lprov1, LL, HH, Chprov, memChprov, correctionHue, correctlum);
#endif

                        if (correctionHue != 0.f || correctlum != 0.f) {
                            if (fabs(correctionHue) < 0.015f) {
                                HH += correctlum;    // correct only if correct Munsell chroma very little.
                            }

                            /*      if((HH>0.0f && HH < 1.6f)   && memChprov < 70.0f) HH+=correctlum;//skin correct
                                    else if(fabs(correctionHue) < 0.3f) HH+=0.08f*correctlum;
                                    else if(fabs(correctionHue) < 0.2f) HH+=0.25f*correctlum;
                                    else if(fabs(correctionHue) < 0.1f) HH+=0.35f*correctlum;
                                    else if(fabs(correctionHue) < 0.015f) HH+=correctlum;   // correct only if correct Munsell chroma very little.
                            */
                            sincosval = xsincosf(HH + correctionHue);
                        }

                        lnew->a[i][j] = 327.68f * Chprov * sincosval.y; // apply Munsell
                        lnew->b[i][j] = 327.68f * Chprov * sincosval.x;
                    }
                } else {
//              if(Lprov1 > maxlp) maxlp=Lprov1;
//              if(Lprov1 < minlp) minlp=Lprov1;
                    if (!bwToning) {
                        lnew->L[i][j] = Lprov1 * 327.68f;
//                  float2 sincosval = xsincosf(HH);
                        lnew->a[i][j] = 327.68f * Chprov1 * sincosval.y;
                        lnew->b[i][j] = 327.68f * Chprov1 * sincosval.x;
                    } else {
                        //Luv limiter only
                        lnew->a[i][j] = atmp;
                        lnew->b[i][j] = btmp;
                    }
                }
            }
        }
    } // end of parallelization

    if (pW != 1) { //only with improccoordinator
        //update histogram C  with data chromaticity and not with CC curve
        hist16Clad.compressTo(histCCurve);
        //update histogram L with data luminance
        hist16Llad.compressTo(histLCurve);
    }

#ifdef _DEBUG

    if (settings->verbose) {
        t2e.set();
        printf("Color::AllMunsellLch (correction performed in %d usec):\n", t2e.etime(t1e));
        printf("   Munsell chrominance: MaxBP=%1.2frad MaxRY=%1.2frad MaxGY=%1.2frad MaxRP=%1.2frad  dep=%u\n", MunsDebugInfo->maxdhue[0],    MunsDebugInfo->maxdhue[1],    MunsDebugInfo->maxdhue[2],    MunsDebugInfo->maxdhue[3],    MunsDebugInfo->depass);
        printf("   Munsell luminance  : MaxBP=%1.2frad MaxRY=%1.2frad MaxGY=%1.2frad MaxRP=%1.2frad  dep=%u\n", MunsDebugInfo->maxdhuelum[0], MunsDebugInfo->maxdhuelum[1], MunsDebugInfo->maxdhuelum[2], MunsDebugInfo->maxdhuelum[3], MunsDebugInfo->depassLum);
    }

    delete MunsDebugInfo;
#endif

    if (chCurve) {
        delete chCurve;
    }

    if (lhCurve) {
        delete lhCurve;
    }

    if (hhCurve) {
        delete hhCurve;
    }

    //  t2e.set();
    //  printf("Chromil took %d nsec\n",t2e.etime(t1e));
}


//#include "cubic.cc"

//void ImProcFunctions::colorCurve (LabImage* lold, LabImage* lnew)
//{

/*    LUT<double> cmultiplier(181021);

    double boost_a = ((float)params->colorBoost.amount + 100.0) / 100.0;
    double boost_b = ((float)params->colorBoost.amount + 100.0) / 100.0;

    double c, amul = 1.0, bmul = 1.0;
    if (boost_a > boost_b) {
        c = boost_a;
        if (boost_a > 0)
            bmul = boost_b / boost_a;
    }
    else {
        c = boost_b;
        if (boost_b > 0)
            amul = boost_a / boost_b;
    }

    if (params->colorBoost.enable_saturationlimiter && c>1.0) {
        // re-generate color multiplier lookup table
        double d = params->colorBoost.saturationlimit / 3.0;
        double alpha = 0.5;
        double threshold1 = alpha * d;
        double threshold2 = c*d*(alpha+1.0) - d;
        for (int i=0; i<=181020; i++) { // lookup table stores multipliers with a 0.25 chrominance resolution
            double chrominance = (double)i/4.0;
            if (chrominance < threshold1)
                cmultiplier[i] = c;
            else if (chrominance < d)
                cmultiplier[i] = (c / (2.0*d*(alpha-1.0)) * (chrominance-d)*(chrominance-d) + c*d/2.0 * (alpha+1.0) ) / chrominance;
            else if (chrominance < threshold2)
                cmultiplier[i] = (1.0 / (2.0*d*(c*(alpha+1.0)-2.0)) * (chrominance-d)*(chrominance-d) + c*d/2.0 * (alpha+1.0) ) / chrominance;
            else
                cmultiplier[i] = 1.0;
        }
    }

    float eps = 0.001;
    double shift_a = params->colorShift.a + eps, shift_b = params->colorShift.b + eps;

    float** oa = lold->a;
    float** ob = lold->b;

    #pragma omp parallel for if (multiThread)
    for (int i=0; i<lold->H; i++)
        for (int j=0; j<lold->W; j++) {

            double wanted_c = c;
            if (params->colorBoost.enable_saturationlimiter && c>1) {
                float chroma = (float)(4.0 * sqrt((oa[i][j]+shift_a)*(oa[i][j]+shift_a) + (ob[i][j]+shift_b)*(ob[i][j]+shift_b)));
                wanted_c = cmultiplier [chroma];
            }

            double real_c = wanted_c;
            if (wanted_c >= 1.0 && params->colorBoost.avoidclip) {
                double cclip = 100000.0;
                double cr = tightestroot ((double)lnew->L[i][j]/655.35, (double)(oa[i][j]+shift_a)*amul, (double)(ob[i][j]+shift_b)*bmul, 3.079935, -1.5371515, -0.54278342);
                double cg = tightestroot ((double)lnew->L[i][j]/655.35, (double)(oa[i][j]+shift_a)*amul, (double)(ob[i][j]+shift_b)*bmul, -0.92123418, 1.87599, 0.04524418);
                double cb = tightestroot ((double)lnew->L[i][j]/655.35, (double)(oa[i][j]+shift_a)*amul, (double)(ob[i][j]+shift_b)*bmul, 0.052889682, -0.20404134, 1.15115166);
                if (cr>1.0 && cr<cclip) cclip = cr;
                if (cg>1.0 && cg<cclip) cclip = cg;
                if (cb>1.0 && cb<cclip) cclip = cb;
                if (cclip<100000.0) {
                    real_c = -cclip + 2.0*cclip / (1.0+exp(-2.0*wanted_c/cclip));
                    if (real_c<1.0)
                        real_c = 1.0;
                }
            }

            float nna = ((oa[i][j]+shift_a) * real_c * amul);
            float nnb = ((ob[i][j]+shift_b) * real_c * bmul);
            lnew->a[i][j] = LIM(nna,-32000.0f,32000.0f);
            lnew->b[i][j] = LIM(nnb,-32000.0f,32000.0f);
        }
*/
//delete [] cmultiplier;
//}

void ImProcFunctions::impulsedenoise(LabImage* lab)
{

    if (params->impulseDenoise.enabled && lab->W >= 8 && lab->H >= 8)

    {
        impulse_nr(lab, (float)params->impulseDenoise.thresh / 20.0);
    }
}

void ImProcFunctions::impulsedenoisecam(CieImage* ncie, float **buffers[3])
{

    if (params->impulseDenoise.enabled && ncie->W >= 8 && ncie->H >= 8)

    {
        impulse_nrcam(ncie, (float)params->impulseDenoise.thresh / 20.0, buffers);
    }
}

void ImProcFunctions::defringe(LabImage* lab)
{

    if (params->defringe.enabled && lab->W >= 8 && lab->H >= 8)

    {
        PF_correct_RT (lab, params->defringe.radius, params->defringe.threshold);
    }
}

void ImProcFunctions::defringecam(CieImage* ncie)
{
    if (params->defringe.enabled && ncie->W >= 8 && ncie->H >= 8) {
        PF_correct_RTcam (ncie, params->defringe.radius, params->defringe.threshold);
    }
}

void ImProcFunctions::badpixcam (CieImage* ncie, double rad, int thr, int mode, float chrom, bool hotbad)
{
    if (ncie->W >= 8 && ncie->H >= 8) {
        Badpixelscam (ncie, rad, thr, mode, chrom, hotbad);
    }
}

void ImProcFunctions::badpixlab (LabImage* lab, double rad, int thr, float chrom)
{
    if (lab->W >= 8 && lab->H >= 8) {
        BadpixelsLab (lab, rad, thr, chrom);
    }
}

void ImProcFunctions::dirpyrequalizer(LabImage* lab, int scale)
{
    if (params->dirpyrequalizer.enabled && lab->W >= 8 && lab->H >= 8) {
        float b_l = static_cast<float> (params->dirpyrequalizer.hueskin.getBottomLeft()) / 100.f;
        float t_l = static_cast<float> (params->dirpyrequalizer.hueskin.getTopLeft()) / 100.f;
        float t_r = static_cast<float> (params->dirpyrequalizer.hueskin.getTopRight()) / 100.f;
        //      if     (params->dirpyrequalizer.algo=="FI") choice=0;
        //      else if(params->dirpyrequalizer.algo=="LA") choice=1;

        if (params->dirpyrequalizer.gamutlab && params->dirpyrequalizer.skinprotect != 0) {
            constexpr float artifact = 4.f;
            constexpr float chrom = 50.f;
            ImProcFunctions::badpixlab (lab, artifact / scale, 5, chrom);    //for artifacts
        }

        //dirpyrLab_equalizer(lab, lab, params->dirpyrequalizer.mult);
        dirpyr_equalizer(lab->L, lab->L, lab->W, lab->H, lab->a, lab->b, params->dirpyrequalizer.mult, params->dirpyrequalizer.threshold, params->dirpyrequalizer.skinprotect, b_l, t_l, t_r, scale);
    }
}
void ImProcFunctions::EPDToneMapCIE(CieImage *ncie, float a_w, float c_, int Wid, int Hei, float minQ, float maxQ, unsigned int Iterates, int skip)
{

    if (!params->epd.enabled) {
        return;
    }

    if (params->wavelet.enabled  && params->wavelet.tmrs != 0) {
        return;
    }

    float stren = params->epd.strength;
    float edgest = params->epd.edgeStopping;
    float sca = params->epd.scale;
    float gamm = params->epd.gamma;
    float rew = params->epd.reweightingIterates;
    float Qpro = (4.0 / c_)  * (a_w + 4.0) ;    //estimate Q max if J=100.0
    float *Qpr = ncie->Q_p[0];

    if (settings->verbose) {
        printf("minQ=%f maxQ=%f  Qpro=%f\n", minQ, maxQ, Qpro);
    }

    if (maxQ > Qpro) {
        Qpro = maxQ;
    }

    EdgePreservingDecomposition epd(Wid, Hei);

    #pragma omp parallel for

    for (int i = 0; i < Hei; i++)
        for (int j = 0; j < Wid; j++) {
            ncie->Q_p[i][j] = gamm * ncie->Q_p[i][j] / (Qpro);
        }

    float Compression = expf(-stren);       //This modification turns numbers symmetric around 0 into exponents.
    float DetailBoost = stren;

    if (stren < 0.0f) {
        DetailBoost = 0.0f;    //Go with effect of exponent only if uncompressing.
    }

    //Auto select number of iterates. Note that p->EdgeStopping = 0 makes a Gaussian blur.
    if (Iterates == 0) {
        Iterates = (unsigned int)(edgest * 15.0);
    }

    //Jacques Desmis : always Iterates=5 for compatibility images between preview and output

    epd.CompressDynamicRange(Qpr, sca / (float)skip, edgest, Compression, DetailBoost, Iterates, rew);

    //Restore past range, also desaturate a bit per Mantiuk's Color correction for tone mapping.
    float s = (1.0f + 38.7889f) * powf(Compression, 1.5856f) / (1.0f + 38.7889f * powf(Compression, 1.5856f));
#ifndef _DEBUG
    #pragma omp parallel for schedule(dynamic,10)
#endif

    for (int i = 0; i < Hei; i++)
        for (int j = 0; j < Wid; j++) {
            ncie->Q_p[i][j] = (ncie->Q_p[i][j] * Qpro) / gamm;
            ncie->M_p[i][j] *= s;
        }

    /*
        float *Qpr2 = new float[Wid*((heir)+1)];

            for (int i=heir; i<Hei; i++)
                for (int j=0; j<Wid; j++) { Qpr2[(i-heir)*Wid+j]=ncie->Q_p[i][j];}
        if(minQ>0.0) minQ=0.0;//normally minQ always > 0...
    //  EdgePreservingDecomposition epd = EdgePreservingDecomposition(Wid, Hei);
    //EdgePreservingDecomposition epd = EdgePreservingDecomposition(Wid, Hei/2);
        for(i = N2; i != N; i++)
    //  for(i = begh*Wid; i != N; i++)
            //Qpr[i] = (Qpr[i]-minQ)/(maxQ+1.0);
            Qpr2[i-N2] = (Qpr2[i-N2]-minQ)/(Qpro+1.0);

        float Compression2 = expf(-stren);      //This modification turns numbers symmetric around 0 into exponents.
        float DetailBoost2 = stren;
        if(stren < 0.0f) DetailBoost2 = 0.0f;   //Go with effect of exponent only if uncompressing.

        //Auto select number of iterates. Note that p->EdgeStopping = 0 makes a Gaussian blur.
        if(Iterates == 0) Iterates = (unsigned int)(edgest*15.0);


        epd.CompressDynamicRange(Qpr2, sca/(float)skip, edgest, Compression2, DetailBoost2, Iterates, rew, Qpr2);

        //Restore past range, also desaturate a bit per Mantiuk's Color correction for tone mapping.
         float s2 = (1.0f + 38.7889f)*powf(Compression, 1.5856f)/(1.0f + 38.7889f*powf(Compression, 1.5856f));
            for (int i=heir; i<Hei; i++)
        //  for (int i=begh; i<endh; i++)
                for (int j=0; j<Wid; j++) {
                ncie->Q_p[i][j]=Qpr2[(i-heir)*Wid+j]*Qpro + minQ;
            //  Qpr[i*Wid+j]=Qpr[i*Wid+j]*maxQ + minQ;
            //  ncie->J_p[i][j]=(100.0* Qpr[i*Wid+j]*Qpr[i*Wid+j]) /(w_h*w_h);

                ncie->M_p[i][j]*=s2;
            }
                    delete [] Qpr2;

    */
}

void ImProcFunctions::EPDToneMaplocal(LabImage *lab, LabImage *tmp1, unsigned int Iterates, int skip)
{

    float stren = ((float)params->locallab.stren) / 100.f;
    float edgest = ((float)params->locallab.estop) / 100.f;
    float sca  = ((float)params->locallab.scaltm) / 10.f;
    float gamm = ((float)params->locallab.gamma) / 100.f;
    float rew = ((float)params->locallab.rewei);
    //Pointers to whole data and size of it.
    float *L = lab->L[0];
    float *a = lab->a[0];
    float *b = lab->b[0];
    unsigned int i, N = lab->W * lab->H;
    int WW = lab->W ;
//   int HH = lab->H ;
    EdgePreservingDecomposition epd(lab->W, lab->H);

    //Due to the taking of logarithms, L must be nonnegative. Further, scale to 0 to 1 using nominal range of L, 0 to 15 bit.
    float minL = FLT_MAX;
    float maxL = 0.f;
    #pragma omp parallel
    {
        float lminL = FLT_MAX;
        float lmaxL = 0.f;
        #pragma omp for

        for (i = 0; i < N; i++) {
            if (L[i] < lminL) {
                lminL = L[i];
            }

            if (L[i] > lmaxL) {
                lmaxL = L[i];
            }
        }

        #pragma omp critical

        if (lminL < minL) {
            minL = lminL;
        }

        if (lmaxL > maxL) {
            maxL = lmaxL;
        }

    }

    if (minL > 0.0f) {
        minL = 0.0f;    //Disable the shift if there are no negative numbers. I wish there were just no negative numbers to begin with.
    }

    #pragma omp parallel for

    for (i = 0; i < N; i++)
        //{L[i] = (L[i] - minL)/32767.0f;
    {
        L[i] = (L[i] - minL) / maxL;
        L[i] *= gamm;
    }

    //Some interpretations.
    float Compression = expf(-stren);       //This modification turns numbers symmetric around 0 into exponents.
    float DetailBoost = stren;

    if (stren < 0.0f) {
        DetailBoost = 0.0f;    //Go with effect of exponent only if uncompressing.
    }

    //Auto select number of iterates. Note that p->EdgeStopping = 0 makes a Gaussian blur.
    if (Iterates == 0) {
        Iterates = (unsigned int)(edgest * 15.0f);
    }

    /* Debuggery. Saves L for toying with outside of RT.
    char nm[64];
    sprintf(nm, "%ux%ufloat.bin", lab->W, lab->H);
    FILE *f = fopen(nm, "wb");
    fwrite(L, N, sizeof(float), f);
    fclose(f);*/

    epd.CompressDynamicRange(L, sca / float (skip), edgest, Compression, DetailBoost, Iterates, rew);

    //Restore past range, also desaturate a bit per Mantiuk's Color correction for tone mapping.
    float s = (1.0f + 38.7889f) * powf(Compression, 1.5856f) / (1.0f + 38.7889f * powf(Compression, 1.5856f));
#ifdef _OPENMP
    #pragma omp parallel for            // removed schedule(dynamic,10)
#endif

    for (unsigned int i = 0; i < N; i++) {
        int x = i / WW;
        int y = i - x * WW;

        tmp1->L[x][y] = L[i] * maxL * (1.f / gamm) + minL;
        tmp1->a[x][y] = s  * a[i];
        tmp1->b[x][y] = s  * b[i];

    }
}





//Map tones by way of edge preserving decomposition. Is this the right way to include source?
//#include "EdgePreservingDecomposition.cc"
void ImProcFunctions::EPDToneMap(LabImage *lab, unsigned int Iterates, int skip)
{
    //Hasten access to the parameters.
//  EPDParams *p = (EPDParams *)(&params->epd);

    //Enabled? Leave now if not.
//  if(!p->enabled) return;
    if (!params->epd.enabled) {
        return;
    }

    if (params->wavelet.enabled  && params->wavelet.tmrs != 0) {
        return;
    }

    float stren = params->epd.strength;
    float edgest = params->epd.edgeStopping;
    float sca = params->epd.scale;
    float gamm = params->epd.gamma;
    float rew = params->epd.reweightingIterates;
    //Pointers to whole data and size of it.
    float *L = lab->L[0];
    float *a = lab->a[0];
    float *b = lab->b[0];
    size_t N = lab->W * lab->H;
    EdgePreservingDecomposition epd(lab->W, lab->H);

    //Due to the taking of logarithms, L must be nonnegative. Further, scale to 0 to 1 using nominal range of L, 0 to 15 bit.
    float minL = FLT_MAX;
    float maxL = 0.f;
    #pragma omp parallel
    {
        float lminL = FLT_MAX;
        float lmaxL = 0.f;
        #pragma omp for

        for (size_t i = 0; i < N; i++) {
            if (L[i] < lminL) {
                lminL = L[i];
            }

            if (L[i] > lmaxL) {
                lmaxL = L[i];
            }
        }

        #pragma omp critical
        {
            if (lminL < minL) {
                minL = lminL;
            }

            if (lmaxL > maxL) {
                maxL = lmaxL;
            }
        }
    }

    if (minL > 0.0f) {
        minL = 0.0f;    //Disable the shift if there are no negative numbers. I wish there were just no negative numbers to begin with.
    }

    #pragma omp parallel for

    for (size_t i = 0; i < N; ++i)
        //{L[i] = (L[i] - minL)/32767.0f;
    {
        L[i] = (L[i] - minL) / maxL;
        L[i] *= gamm;
    }

    //Some interpretations.
    float Compression = expf(-stren);       //This modification turns numbers symmetric around 0 into exponents.
    float DetailBoost = stren;

    if (stren < 0.0f) {
        DetailBoost = 0.0f;    //Go with effect of exponent only if uncompressing.
    }

    //Auto select number of iterates. Note that p->EdgeStopping = 0 makes a Gaussian blur.
    if (Iterates == 0) {
        Iterates = (unsigned int)(edgest * 15.0f);
    }

    /* Debuggery. Saves L for toying with outside of RT.
    char nm[64];
    sprintf(nm, "%ux%ufloat.bin", lab->W, lab->H);
    FILE *f = fopen(nm, "wb");
    fwrite(L, N, sizeof(float), f);
    fclose(f);*/

    epd.CompressDynamicRange(L, sca / float (skip), edgest, Compression, DetailBoost, Iterates, rew);

    //Restore past range, also desaturate a bit per Mantiuk's Color correction for tone mapping.
    float s = (1.0f + 38.7889f) * powf(Compression, 1.5856f) / (1.0f + 38.7889f * powf(Compression, 1.5856f));
#ifdef _OPENMP
    #pragma omp parallel for            // removed schedule(dynamic,10)
#endif

    for (size_t ii = 0; ii < N; ++ii) {
        a[ii] *= s;
        b[ii] *= s;
        L[ii] = L[ii] * maxL * (1.f / gamm) + minL;
    }
}


void ImProcFunctions::getAutoExp(const LUTu &histogram, int histcompr, double clip, double& expcomp, int& bright, int& contr, int& black, int& hlcompr, int& hlcomprthresh)
{

    float scale = 65536.0f;
    float midgray = 0.1842f; //middle gray in linear gamma =1 50% luminance

    int imax = 65536 >> histcompr;
    int overex = 0;
    float sum = 0.f, hisum = 0.f, losum = 0.f;
    float ave = 0.f, hidev = 0.f, lodev = 0.f;

    //find average luminance
    histogram.getSumAndAverage(sum, ave);

    //find median of luminance
    int median = 0, count = histogram[0];

    while (count < sum / 2) {
        median++;
        count += histogram[median];
    }

    if (median == 0 || ave < 1.f) { //probably the image is a blackframe
        expcomp = 0.;
        black = 0;
        bright = 0;
        contr = 0;
        hlcompr = 0;
        hlcomprthresh = 0;
        return;
    }

    // compute std dev on the high and low side of median
    // and octiles of histogram
    float octile[8] = {0.f, 0.f, 0.f, 0.f, 0.f, 0.f, 0.f, 0.f}, ospread = 0.f;
    count = 0;

    int i = 0;

    for (; i < min((int)ave, imax); i++) {
        if (count < 8) {
            octile[count] += histogram[i];

            if (octile[count] > sum / 8.f || (count == 7 && octile[count] > sum / 16.f)) {
                octile[count] = xlog(1. + (float)i) / log(2.f);
                count++;// = min(count+1,7);
            }
        }

        //lodev += SQR(ave-i)*histogram[i];
        lodev += (xlog(ave + 1.f) - xlog((float)i + 1.)) * histogram[i];
        losum += histogram[i];
    }

    for (; i < imax; i++) {
        if (count < 8) {
            octile[count] += histogram[i];

            if (octile[count] > sum / 8.f || (count == 7 && octile[count] > sum / 16.f)) {
                octile[count] = xlog(1. + (float)i) / log(2.f);
                count++;// = min(count+1,7);
            }
        }

        //hidev += SQR(i-ave)*histogram[i];
        hidev += (xlog((float)i + 1.) - xlog(ave + 1.f)) * histogram[i];
        hisum += histogram[i];

    }

    if (losum == 0 || hisum == 0) { //probably the image is a blackframe
        expcomp = 0.;
        black = 0;
        bright = 0;
        contr = 0;
        hlcompr = 0;
        hlcomprthresh = 0;
        return;
    }

//    lodev = (lodev / (log(2.f) * losum));
//    hidev = (hidev / (log(2.f) * hisum));

    if (octile[6] > log1p((float)imax) / log2(2.f)) {   //if very overxposed image
        octile[6] = 1.5f * octile[5] - 0.5f * octile[4];
        overex = 2;
    }

    if (octile[7] > log1p((float)imax) / log2(2.f)) {   //if overexposed
        octile[7] = 1.5f * octile[6] - 0.5f * octile[5];
        overex = 1;
    }

    // store values of octile[6] and octile[7] for calculation of exposure compensation
    // if we don't do this and the pixture is underexposed, calculation of exposure compensation assumes
    // that it's overexposed and calculates the wrong direction
    float oct6, oct7;
    oct6 = octile[6];
    oct7 = octile[7];


    for (int i = 1; i < 8; i++) {
        if (octile[i] == 0.0f) {
            octile[i] = octile[i - 1];
        }
    }

    // compute weighted average separation of octiles
    // for future use in contrast setting
    for (int i = 1; i < 6; i++) {
        ospread += (octile[i + 1] - octile[i]) / max(0.5f, (i > 2 ? (octile[i + 1] - octile[3]) : (octile[3] - octile[i])));
    }

    ospread /= 5.f;

    if (ospread <= 0.f) { //probably the image is a blackframe
        expcomp = 0.;
        black = 0;
        bright = 0;
        contr = 0;
        hlcompr = 0;
        hlcomprthresh = 0;
        return;
    }


    // compute clipping points based on the original histograms (linear, without exp comp.)
    unsigned int clipped = 0;
    int rawmax = (imax) - 1;

    while (histogram[rawmax] + clipped <= 0 && rawmax > 1) {
        clipped += histogram[rawmax];
        rawmax--;
    }

    //compute clipped white point
    unsigned int clippable = (int)(sum * clip / 100.f);
    clipped = 0;
    int whiteclip = (imax) - 1;

    while (whiteclip > 1 && (histogram[whiteclip] + clipped) <= clippable) {
        clipped += histogram[whiteclip];
        whiteclip--;
    }

    //compute clipped black point
    clipped = 0;
    int shc = 0;

    while (shc < whiteclip - 1 && histogram[shc] + clipped <= clippable) {
        clipped += histogram[shc];
        shc++;
    }

    //rescale to 65535 max
    rawmax <<= histcompr;
    whiteclip <<= histcompr;
    ave = ave * (1 << histcompr);
    median <<= histcompr;
    shc <<= histcompr;

//    //prevent division by 0
//    if (lodev == 0.f) {
//        lodev = 1.f;
//    }

    //compute exposure compensation as geometric mean of the amount that
    //sets the mean or median at middle gray, and the amount that sets the estimated top
    //of the histogram at or near clipping.
    //float expcomp1 = (log(/*(median/ave)*//*(hidev/lodev)*/midgray*scale/(ave-shc+midgray*shc))+log((hidev/lodev)))/log(2.f);
    float expcomp1 = (log(/*(median/ave)*//*(hidev/lodev)*/midgray * scale / (ave - shc + midgray * shc))) / log(2.f);
    float expcomp2;

    if (overex == 0) { // image is not overexposed
        expcomp2 = 0.5f * ((15.5f - histcompr - (2.f * oct7 - oct6)) + log(scale / rawmax) / log(2.f));
    } else {
        expcomp2 = 0.5f * ((15.5f - histcompr - (2.f * octile[7] - octile[6])) + log(scale / rawmax) / log(2.f));
    }

    if (fabs(expcomp1) - fabs(expcomp2) > 1.f) {   //for great expcomp
        expcomp = (expcomp1 * fabs(expcomp2) + expcomp2 * fabs(expcomp1)) / (fabs(expcomp1) + fabs(expcomp2));
    } else {
        expcomp = 0.5 * (double)expcomp1 + 0.5 * (double) expcomp2; //for small expcomp
    }

    float gain = exp((float)expcomp * log(2.f));

    float corr = sqrt(gain * scale / rawmax);
    black = (int) shc * corr;


    //now tune hlcompr to bring back rawmax to 65535
    hlcomprthresh = 33;
    //this is a series approximation of the actual formula for comp,
    //which is a transcendental equation
    float comp = (gain * ((float)whiteclip) / scale - 1.f) * 2.3f; // 2.3 instead of 2 to increase slightly comp
    hlcompr = (int)(100.*comp / (max(0.0, expcomp) + 1.0));
    hlcompr = max(0, min(100, hlcompr));

    //now find brightness if gain didn't bring ave to midgray using
    //the envelope of the actual 'control cage' brightness curve for simplicity
    float midtmp = gain * sqrt(median * ave) / scale;

    if (midtmp < 0.1f) {
        bright = (midgray - midtmp) * 15.0 / (midtmp);
    } else {
        bright = (midgray - midtmp) * 15.0 / (0.10833 - 0.0833 * midtmp);
    }

    bright = 0.25 */*(median/ave)*(hidev/lodev)*/max(0, bright);

    //compute contrast that spreads the average spacing of octiles
    contr = (int) 50.0f * (1.1f - ospread);
    contr = max(0, min(100, contr));
    //take gamma into account
    double whiteclipg = (int)(CurveFactory::gamma2(whiteclip * corr / 65536.0) * 65536.0);

    float gavg = 0.;

    float val = 0.f;
    float increment = corr * (1 << histcompr);

    for (int i = 0; i < 65536 >> histcompr; i++) {
        gavg += histogram[i] * Color::gamma2curve[val];
        val += increment;
    }

    gavg /= sum;

    if (black < gavg) {
        int maxwhiteclip = (gavg - black) * 4 / 3 + black; // don't let whiteclip be such large that the histogram average goes above 3/4

        if (whiteclipg < maxwhiteclip) {
            whiteclipg = maxwhiteclip;
        }
    }

    whiteclipg = CurveFactory::igamma2((float)(whiteclipg / 65535.0)) * 65535.0;   //need to inverse gamma transform to get correct exposure compensation parameter

    //corection with gamma
    black = (int)((65535 * black) / whiteclipg);
    //expcomp = log(65535.0 / (whiteclipg)) / log(2.0);

    //diagnostics
    //printf ("**************** AUTO LEVELS ****************\n");
    /*
    if (settings->verbose) {
        printf("sum=%i clip=%f clippable=%i  clipWh=%i  clipBl=%i\n",somm, clip, clippable,clipwh, clipbl);
        printf ("expcomp1= %f   expcomp2= %f gain= %f  expcomp=%f\n",expcomp1,expcomp2,gain,expcomp);
        printf ("expo=%f\n",expo);
        printf ("median: %i  average: %f    median/average: %f\n",median,ave, median/ave);
        printf ("average: %f\n",ave);
        printf("comp=%f hlcomp: %i\n",comp, hlcompr);
        printf ("median/average: %f\n",median/ave);
        printf ("lodev: %f   hidev: %f      hidev/lodev: %f\n",lodev,hidev,hidev/lodev);
        printf ("lodev: %f\n",lodev);
        printf ("hidev: %f\n",hidev);
        printf ("imax=%d rawmax= %d  whiteclip= %d  gain= %f\n",imax,rawmax,whiteclip,gain);
        printf ("octiles: %f %f %f %f %f %f %f %f\n",octile[0],octile[1],octile[2],octile[3],octile[4],octile[5],octile[6],octile[7]);
        printf ("ospread= %f\n",ospread);
        printf ("overexp= %i\n",overex);
    }
    */
    /*
     // %%%%%%%%%% LEGACY AUTOEXPOSURE CODE %%%%%%%%%%%%%
     // black point selection is based on the linear result (yielding better visual results)
     black = (int)(shc * corr);
     // compute the white point of the exp. compensated gamma corrected image
     double whiteclipg = (int)(CurveFactory::gamma2 (whiteclip * corr / 65536.0) * 65536.0);

     // compute average intensity of the exp compensated, gamma corrected image
     double gavg = 0;
     for (int i=0; i<65536>>histcompr; i++)
     gavg += histogram[i] * CurveFactory::gamma2((int)(corr*(i<<histcompr)<65535 ? corr*(i<<histcompr) : 65535)) / sum;

     if (black < gavg) {
     int maxwhiteclip = (gavg - black) * 4 / 3 + black; // don't let whiteclip be such large that the histogram average goes above 3/4
     //double mavg = 65536.0 / (whiteclipg-black) * (gavg - black);
     if (whiteclipg < maxwhiteclip)
     whiteclipg = maxwhiteclip;
     }

     whiteclipg = CurveFactory::igamma2 ((float)(whiteclipg/65535.0)) * 65535.0; //need to inverse gamma transform to get correct exposure compensation parameter

     black = (int)((65535*black)/whiteclipg);
     expcomp = log(65535.0 / (whiteclipg)) / log(2.0);

     if (expcomp<0.0)   expcomp = 0.0;*/
    if (expcomp < -5.0) {
        expcomp = -5.0;
    }

    if (expcomp > 12.0) {
        expcomp = 12.0;
    }

    bright = max(-100, min(bright, 100));

}


//%%%%%%%%%%%%%%%%%%%%%%%%%%%%%%%%%%%%%%%

double ImProcFunctions::getAutoDistor(const Glib::ustring &fname, int thumb_size)
{
    if (fname != "") {
        rtengine::RawMetaDataLocation ri;
        int w_raw = -1, h_raw = thumb_size;
        int w_thumb = -1, h_thumb = thumb_size;

        eSensorType sensorType = rtengine::ST_NONE;
        Thumbnail* thumb = rtengine::Thumbnail::loadQuickFromRaw(fname, ri, sensorType, w_thumb, h_thumb, 1, FALSE);

        if (!thumb) {
            return 0.0;
        }

        Thumbnail* raw =   rtengine::Thumbnail::loadFromRaw(fname, ri, sensorType, w_raw, h_raw, 1, 1.0, FALSE);

        if (!raw) {
            delete thumb;
            return 0.0;
        }

        if (h_thumb != h_raw) {
            delete thumb;
            delete raw;
            return 0.0;
        }

        int width;

        if (w_thumb > w_raw) {
            width = w_raw;
        } else {
            width = w_thumb;
        }

        unsigned char* thumbGray;
        unsigned char* rawGray;
        thumbGray = thumb->getGrayscaleHistEQ(width);
        rawGray = raw->getGrayscaleHistEQ(width);

        if (!thumbGray || !rawGray) {
            if (thumbGray) {
                delete thumbGray;
            }

            if (rawGray) {
                delete rawGray;
            }

            delete thumb;
            delete raw;
            return 0.0;
        }

        double dist_amount;
        int dist_result = calcDistortion(thumbGray, rawGray, width, h_thumb, 1, dist_amount);

        if (dist_result == -1) { // not enough features found, try increasing max. number of features by factor 4
            calcDistortion(thumbGray, rawGray, width, h_thumb, 4, dist_amount);
        }

        delete thumbGray;
        delete rawGray;
        delete thumb;
        delete raw;
        return dist_amount;
    } else {
        return 0.0;
    }
}

void ImProcFunctions::rgb2lab(const Imagefloat &src, LabImage &dst, const Glib::ustring &workingSpace)
{
    TMatrix wprof = ICCStore::getInstance()->workingSpaceMatrix(workingSpace);
    const float wp[3][3] = {
        {static_cast<float>(wprof[0][0]), static_cast<float>(wprof[0][1]), static_cast<float>(wprof[0][2])},
        {static_cast<float>(wprof[1][0]), static_cast<float>(wprof[1][1]), static_cast<float>(wprof[1][2])},
        {static_cast<float>(wprof[2][0]), static_cast<float>(wprof[2][1]), static_cast<float>(wprof[2][2])}
    };

    const int W = src.getWidth();
    const int H = src.getHeight();

#ifdef _OPENMP
    #pragma omp parallel for schedule(dynamic,16)
#endif

    for (int i = 0; i < H; i++) {
        for (int j = 0; j < W; j++) {
            float X, Y, Z;
            Color::rgbxyz(src.r(i, j), src.g(i, j), src.b(i, j), X, Y, Z, wp);
            //convert Lab
            Color::XYZ2Lab(X, Y, Z, dst.L[i][j], dst.a[i][j], dst.b[i][j]);
        }
    }
}

void ImProcFunctions::lab2rgb (const LabImage &src, Imagefloat &dst, const Glib::ustring &workingSpace)
{
    TMatrix wiprof = ICCStore::getInstance()->workingSpaceInverseMatrix(workingSpace);
    const float wip[3][3] = {
        {static_cast<float>(wiprof[0][0]), static_cast<float>(wiprof[0][1]), static_cast<float>(wiprof[0][2])},
        {static_cast<float>(wiprof[1][0]), static_cast<float>(wiprof[1][1]), static_cast<float>(wiprof[1][2])},
        {static_cast<float>(wiprof[2][0]), static_cast<float>(wiprof[2][1]), static_cast<float>(wiprof[2][2])}
    };

    const int W = dst.getWidth();
    const int H = dst.getHeight();
#ifdef __SSE2__
    vfloat wipv[3][3];

    for (int i = 0; i < 3; i++) {
        for (int j = 0; j < 3; j++) {
            wipv[i][j] = F2V(wiprof[i][j]);
        }
    }

#endif

#ifdef _OPENMP
    #pragma omp parallel for schedule(dynamic,16)
#endif

    for (int i = 0; i < H; i++) {
        int j = 0;
#ifdef __SSE2__

        for (; j < W - 3; j += 4) {
            vfloat X, Y, Z;
            vfloat R, G, B;
            Color::Lab2XYZ(LVFU(src.L[i][j]), LVFU(src.a[i][j]), LVFU(src.b[i][j]), X, Y, Z);
            Color::xyz2rgb(X, Y, Z, R, G, B, wipv);
            STVFU(dst.r(i, j), R);
            STVFU(dst.g(i, j), G);
            STVFU(dst.b(i, j), B);
        }

#endif

        for (; j < W; j++) {
            float X, Y, Z;
            Color::Lab2XYZ(src.L[i][j], src.a[i][j], src.b[i][j], X, Y, Z);
            Color::xyz2rgb(X, Y, Z, dst.r(i, j), dst.g(i, j), dst.b(i, j), wip);
        }
    }
}

//%%%%%%%%%%%%%%%%%%%%%%%%%%%%%%%%%%%%%%%


// adapted from the "color correction" module of Darktable. Original copyright follows
/*
    copyright (c) 2009--2010 johannes hanika.

    darktable is free software: you can redistribute it and/or modify
    it under the terms of the GNU General Public License as published by
    the Free Software Foundation, either version 3 of the License, or
    (at your option) any later version.

    darktable is distributed in the hope that it will be useful,
    but WITHOUT ANY WARRANTY; without even the implied warranty of
    MERCHANTABILITY or FITNESS FOR A PARTICULAR PURPOSE.  See the
    GNU General Public License for more details.

    You should have received a copy of the GNU General Public License
    along with darktable.  If not, see <http://www.gnu.org/licenses/>.
*/
void ImProcFunctions::colorToningLabGrid(LabImage *lab, int xstart, int xend, int ystart, int yend, bool MultiThread)
{
    const float factor = ColorToningParams::LABGRID_CORR_MAX * 3.f;
    float a_scale = (params->colorToning.labgridAHigh - params->colorToning.labgridALow) / factor;
    float a_base = params->colorToning.labgridALow;
    float b_scale = (params->colorToning.labgridBHigh - params->colorToning.labgridBLow) / factor;
    float b_base = params->colorToning.labgridBLow;

#ifdef _OPENMP
    #pragma omp parallel for if (multiThread)
#endif
    for (int y = ystart; y < yend; ++y) {
        for (int x = xstart; x < xend; ++x) {
            lab->a[y][x] += lab->L[y][x] * a_scale + a_base;
            lab->b[y][x] += lab->L[y][x] * b_scale + b_base;
        }
    }
}

}<|MERGE_RESOLUTION|>--- conflicted
+++ resolved
@@ -64,11 +64,7 @@
 
     for (int i = istart, ti = 0; i < tH; i++, ti++) {
         int j = jstart, tj = 0;
-<<<<<<< HEAD
-#ifdef __SSE2__
-=======
 #if defined( __SSE2__ ) && defined( __x86_64__ )
->>>>>>> b42a45b4
 
         for (; j < tW - 3; j += 4, tj += 4) {
 
@@ -112,11 +108,7 @@
 
     for (int i = istart, ti = 0; i < tH; i++, ti++) {
         int j = jstart, tj = 0;
-<<<<<<< HEAD
-#ifdef __SSE2__
-=======
 #if defined( __SSE2__ ) && defined( __x86_64__ )
->>>>>>> b42a45b4
 
         for (; j < tW - 3; j += 4, tj += 4) {
 
@@ -189,15 +181,10 @@
                 for (int k = 0; k < 4; ++k) {
                     float r = rtemp[ti * tileSize + tj + k];
                     float g = gtemp[ti * tileSize + tj + k];
-<<<<<<< HEAD
-
-                    if (r == 0.0f || g == 0.0f) {
-                        float b = btemp[ti * tileSize + tj + k];
-=======
+
                     float b = btemp[ti * tileSize + tj + k];
                     
                     if ((r == 0.0f || g == 0.0f) && rtengine::min(r, g, b) >= 0.f) {
->>>>>>> b42a45b4
                         float h, s, v;
                         Color::rgb2hsv(r, g, b, h, s, v);
                         s *= 0.99f;
@@ -3289,13 +3276,8 @@
     *b = b_;
 }
 
-<<<<<<< HEAD
-static void
+/*static*/ void
 filmlike_clip(float *r, float *g, float *b)
-=======
-/*static*/ void
-filmlike_clip (float *r, float *g, float *b)
->>>>>>> b42a45b4
 {
     // This is Adobe's hue-stable film-like curve with a diagonal, ie only used for clipping. Can probably be further optimized.
     const float L = 65535.0;
@@ -3979,29 +3961,17 @@
                                     bool neg = false;
                                     bool more_rgb = false;
                                     //gamut control : Lab values are in gamut
-<<<<<<< HEAD
-                                    Color::gamutLchonly(HH, sincosval, Lpro, Chpro, rtemp[ti * TS + tj], gtemp[ti * TS + tj], btemp[ti * TS + tj], wip, highlight, 0.15f, 0.96f, neg, more_rgb);
-#else
-                                    //gamut control : Lab values are in gamut
-                                    Color::gamutLchonly(HH, sincosval, Lpro, Chpro, rtemp[ti * TS + tj], gtemp[ti * TS + tj], btemp[ti * TS + tj], wip, highlight, 0.15f, 0.96f);
-=======
                                     Color::gamutLchonly (HH, sincosval, Lpro, Chpro, r, g, b, wip, highlight, 0.15f, 0.96f, neg, more_rgb);
 #else
                                     //gamut control : Lab values are in gamut
                                     Color::gamutLchonly (HH, sincosval, Lpro, Chpro, r, g, b, wip, highlight, 0.15f, 0.96f);
->>>>>>> b42a45b4
 #endif
                                     //end of gamut control
                                 } else {
                                     float x_, y_, z_;
                                     //calculate RGB with L_2 and old value of a and b
-<<<<<<< HEAD
                                     Color::Lab2XYZ(L_2, a_1, b_1, x_, y_, z_) ;
-                                    Color::xyz2rgb(x_, y_, z_, rtemp[ti * TS + tj], gtemp[ti * TS + tj], btemp[ti * TS + tj], wip);
-=======
-                                    Color::Lab2XYZ (L_2, a_1, b_1, x_, y_, z_) ;
                                     Color::xyz2rgb (x_, y_, z_, r, g, b, wip);
->>>>>>> b42a45b4
                                 }
 
                                 setUnlessOOG(rtemp[ti * TS + tj], r);
@@ -4212,19 +4182,12 @@
                                     float g = gtemp[ti * TS + tj];
                                     float b = btemp[ti * TS + tj];
                                     float ro, go, bo;
-<<<<<<< HEAD
                                     labtoning(r, g, b, ro, go, bo, algm, metchrom, twoc, satLimit, satLimitOpacity, ctColorCurve, ctOpacityCurve, clToningcurve, cl2Toningcurve, iplow, iphigh, wp, wip);
-                                    rtemp[ti * TS + tj] = CLIP (ro); //I used CLIP because there is a little bug in gamutLchonly that return 65536.ii instead of 65535 ==> crash
-                                    gtemp[ti * TS + tj] = CLIP(go);
-                                    btemp[ti * TS + tj] = CLIP(bo);
-=======
-                                    labtoning (r, g, b, ro, go, bo, algm, metchrom, twoc, satLimit, satLimitOpacity, ctColorCurve, ctOpacityCurve, clToningcurve, cl2Toningcurve, iplow, iphigh, wp, wip);
                                     if (!OOG(rtemp[ti * TS + tj]) || !OOG(gtemp[ti * TS + tj]) || !OOG(btemp[ti * TS + tj])) {
                                         rtemp[ti * TS + tj] = ro;
                                         gtemp[ti * TS + tj] = go;
                                         btemp[ti * TS + tj] = bo;
                                     }
->>>>>>> b42a45b4
                                 }
                             }
                         }
@@ -4305,35 +4268,20 @@
                         } else if (beforeCurveMode == BlackWhiteParams::TcMode::SATANDVALBLENDING_BW) { // apply the curve on the saturation and value channels
                             for (int i = istart, ti = 0; i < tH; i++, ti++) {
                                 for (int j = jstart, tj = 0; j < tW; j++, tj++) {
-<<<<<<< HEAD
                                     const SatAndValueBlendingToneCurve& userToneCurvebw = static_cast<const SatAndValueBlendingToneCurve&>(customToneCurvebw1);
-                                    rtemp[ti * TS + tj] = CLIP<float> (rtemp[ti * TS + tj]);
-                                    gtemp[ti * TS + tj] = CLIP<float> (gtemp[ti * TS + tj]);
-                                    btemp[ti * TS + tj] = CLIP<float> (btemp[ti * TS + tj]);
-                                    userToneCurvebw.Apply(rtemp[ti * TS + tj], gtemp[ti * TS + tj], btemp[ti * TS + tj]);
-=======
-                                    const SatAndValueBlendingToneCurve& userToneCurvebw = static_cast<const SatAndValueBlendingToneCurve&> (customToneCurvebw1);
                                     // rtemp[ti * TS + tj] = CLIP<float> (rtemp[ti * TS + tj]);
                                     // gtemp[ti * TS + tj] = CLIP<float> (gtemp[ti * TS + tj]);
                                     // btemp[ti * TS + tj] = CLIP<float> (btemp[ti * TS + tj]);
-                                    userToneCurvebw.Apply (rtemp[ti * TS + tj], gtemp[ti * TS + tj], btemp[ti * TS + tj]);
->>>>>>> b42a45b4
+                                    userToneCurvebw.Apply(rtemp[ti * TS + tj], gtemp[ti * TS + tj], btemp[ti * TS + tj]);
                                 }
                             }
                         } else if (beforeCurveMode == BlackWhiteParams::TcMode::WEIGHTEDSTD_BW) { // apply the curve to the rgb channels, weighted
                             for (int i = istart, ti = 0; i < tH; i++, ti++) {
                                 for (int j = jstart, tj = 0; j < tW; j++, tj++) {
-<<<<<<< HEAD
                                     const WeightedStdToneCurve& userToneCurvebw = static_cast<const WeightedStdToneCurve&>(customToneCurvebw1);
-                                    rtemp[ti * TS + tj] = CLIP<float> (rtemp[ti * TS + tj]);
-                                    gtemp[ti * TS + tj] = CLIP<float> (gtemp[ti * TS + tj]);
-                                    btemp[ti * TS + tj] = CLIP<float> (btemp[ti * TS + tj]);
-=======
-                                    const WeightedStdToneCurve& userToneCurvebw = static_cast<const WeightedStdToneCurve&> (customToneCurvebw1);
                                     // rtemp[ti * TS + tj] = CLIP<float> (rtemp[ti * TS + tj]);
                                     // gtemp[ti * TS + tj] = CLIP<float> (gtemp[ti * TS + tj]);
                                     // btemp[ti * TS + tj] = CLIP<float> (btemp[ti * TS + tj]);
->>>>>>> b42a45b4
 
                                     userToneCurvebw.Apply(rtemp[ti * TS + tj], gtemp[ti * TS + tj], btemp[ti * TS + tj]);
                                 }
@@ -4486,15 +4434,9 @@
                                 Color::rgbxyz(sourceR, sourceG, sourceB, x, y, z, v_work2xyz);
                                 Color::xyz2rgb(x, y, z, sourceR, sourceG, sourceB, v_xyz2clut);
 
-<<<<<<< HEAD
-                                STVF(rtemp[ti * TS + tj], sourceR);
-                                STVF(gtemp[ti * TS + tj], sourceG);
-                                STVF(btemp[ti * TS + tj], sourceB);
-=======
                                 STVF (clutr[tj], sourceR);
                                 STVF (clutg[tj], sourceG);
                                 STVF (clutb[tj], sourceB);
->>>>>>> b42a45b4
                             }
 
 #endif
@@ -4505,13 +4447,8 @@
                                 float sourceB = btemp[ti * TS + tj];
 
                                 float x, y, z;
-<<<<<<< HEAD
                                 Color::rgbxyz(sourceR, sourceG, sourceB, x, y, z, wprof);
-                                Color::xyz2rgb(x, y, z, sourceR, sourceG, sourceB, xyz2clut);
-=======
-                                Color::rgbxyz ( sourceR, sourceG, sourceB, x, y, z, wprof );
                                 Color::xyz2rgb (x, y, z, clutr[tj], clutg[tj], clutb[tj], xyz2clut);
->>>>>>> b42a45b4
                             }
                         } else {
                             memcpy(clutr, &rtemp[ti * TS], sizeof(float) * TS);
@@ -4530,22 +4467,12 @@
                             sourceB = Color::gamma_srgbclipped(sourceB);
                         }
 
-<<<<<<< HEAD
-                        const std::size_t line_offset = ti * TS;
                         hald_clut->getRGB(
                             film_simulation_strength,
                             std::min(TS, tW - jstart),
-                            rtemp + line_offset,
-                            gtemp + line_offset,
-                            btemp + line_offset,
-=======
-                        hald_clut->getRGB (
-                            film_simulation_strength,
-                            std::min (TS, tW - jstart),
                             clutr,
                             clutg,
                             clutb,
->>>>>>> b42a45b4
                             out_rgbx
                         );
 
@@ -4568,15 +4495,9 @@
 #ifdef __SSE2__
 
                             for (; j < tW - 3; j += 4, tj += 4) {
-<<<<<<< HEAD
-                                vfloat sourceR = LVF(rtemp[ti * TS + tj]);
-                                vfloat sourceG = LVF(gtemp[ti * TS + tj]);
-                                vfloat sourceB = LVF(btemp[ti * TS + tj]);
-=======
                                 vfloat sourceR = LVF (clutr[tj]);
                                 vfloat sourceG = LVF (clutg[tj]);
                                 vfloat sourceB = LVF (clutb[tj]);
->>>>>>> b42a45b4
 
                                 vfloat x;
                                 vfloat y;
@@ -4584,15 +4505,9 @@
                                 Color::rgbxyz(sourceR, sourceG, sourceB, x, y, z, v_clut2xyz);
                                 Color::xyz2rgb(x, y, z, sourceR, sourceG, sourceB, v_xyz2work);
 
-<<<<<<< HEAD
-                                STVF(rtemp[ti * TS + tj], sourceR);
-                                STVF(gtemp[ti * TS + tj], sourceG);
-                                STVF(btemp[ti * TS + tj], sourceB);
-=======
                                 STVF (clutr[tj], sourceR);
                                 STVF (clutg[tj], sourceG);
                                 STVF (clutb[tj], sourceB);
->>>>>>> b42a45b4
                             }
 
 #endif
@@ -4743,11 +4658,7 @@
                 for (int j = 0; j < tW; j++) {
 
                     //mix channel
-<<<<<<< HEAD
-                    tmpImage->r(i, j) = tmpImage->g(i, j) = tmpImage->b(i, j) = CLIP((bwr * tmpImage->r(i, j) + bwg * tmpImage->g(i, j) + bwb * tmpImage->b(i, j)) * kcorec);
-=======
                     tmpImage->r (i, j) = tmpImage->g (i, j) = tmpImage->b (i, j) = /*CLIP*/ ((bwr * tmpImage->r (i, j) + bwg * tmpImage->g (i, j) + bwb * tmpImage->b (i, j)) * kcorec);
->>>>>>> b42a45b4
 
 #ifndef __SSE2__
 
@@ -4804,15 +4715,9 @@
                     for (int j = 0; j < tW; j++) {
                         const WeightedStdToneCurve& userToneCurve = static_cast<const WeightedStdToneCurve&>(customToneCurvebw2);
 
-<<<<<<< HEAD
-                        tmpImage->r(i, j) = CLIP<float> (tmpImage->r(i, j));
-                        tmpImage->g(i, j) = CLIP<float> (tmpImage->g(i, j));
-                        tmpImage->b(i, j) = CLIP<float> (tmpImage->b(i, j));
-=======
                         // tmpImage->r (i, j) = CLIP<float> (tmpImage->r (i, j));
                         // tmpImage->g (i, j) = CLIP<float> (tmpImage->g (i, j));
                         // tmpImage->b (i, j) = CLIP<float> (tmpImage->b (i, j));
->>>>>>> b42a45b4
 
                         userToneCurve.Apply(tmpImage->r(i, j), tmpImage->g(i, j), tmpImage->b(i, j));
                     }
@@ -4957,19 +4862,12 @@
                             float g = tmpImage->g(i, j);
                             float b = tmpImage->b(i, j);
                             float ro, bo, go;
-<<<<<<< HEAD
                             labtoning(r, g, b, ro, go, bo, algm, metchrom,  twoc, satLimit, satLimitOpacity, ctColorCurve,  ctOpacityCurve, clToningcurve, cl2Toningcurve,  iplow, iphigh,  wp,  wip);
-                            tmpImage->r(i, j) = CLIP(ro);
-                            tmpImage->g(i, j) = CLIP(go);
-                            tmpImage->b(i, j) = CLIP(bo);
-=======
-                            labtoning (r, g, b, ro, go, bo, algm, metchrom,  twoc, satLimit, satLimitOpacity, ctColorCurve,  ctOpacityCurve, clToningcurve, cl2Toningcurve,  iplow, iphigh,  wp,  wip);
                             if (!OOG(tmpImage->r(i, j)) || !OOG(tmpImage->g(i, j)) || !OOG(tmpImage->b(i, j))) {
                                 tmpImage->r (i, j) = ro;
                                 tmpImage->g (i, j) = go;
                                 tmpImage->b (i, j) = bo;
                             }
->>>>>>> b42a45b4
 
                         }
                     }
@@ -5506,11 +5404,7 @@
     
     float realL;
     float h, s, l;
-<<<<<<< HEAD
-    Color::rgb2hsl(r, g, b, h, s, l);
-=======
     Color::rgb2hsl (ro, go, bo, h, s, l);
->>>>>>> b42a45b4
     float x2, y2, z2;
     float xl, yl, zl;
 
