--- conflicted
+++ resolved
@@ -190,7 +190,7 @@
 
         }
 #ifdef _OPENMP
-        static_cast<void>(numThreads); // to silence cppcheck warning
+        static_cast<void> (numThreads); // to silence cppcheck warning
 #endif
     } else {
         for (int i = 0; i < H; i++) {
@@ -233,13 +233,8 @@
             hist16JCAM.clear();
 
             for (int i = 0; i < 32768; i++) { //# 32768*1.414  approximation maxi for chroma
-<<<<<<< HEAD
-                val = (double)i / 32767.0;
+                float val = (double)i / 32767.0;
                 dLcurve[i] = CLIPD (val);
-=======
-                float val = (double)i / 32767.0;
-                dLcurve[i] = CLIPD(val);
->>>>>>> 3ff25193
             }
         }
 
@@ -253,13 +248,8 @@
             hist16_CCAM.clear();
 
             for (int i = 0; i < 48000; i++) { //# 32768*1.414  approximation maxi for chroma
-<<<<<<< HEAD
-                valc = (double)i / 47999.0;
+                float valc = (double)i / 47999.0;
                 dCcurve[i] = CLIPD (valc);
-=======
-                float valc = (double)i / 47999.0;
-                dCcurve[i] = CLIPD(valc);
->>>>>>> 3ff25193
             }
         }
 
@@ -1254,31 +1244,17 @@
                 }
 
 //if(params->dirpyrequalizer.enabled) if(execsharp) {
-<<<<<<< HEAD
             if (params->dirpyrequalizer.enabled /*&& (execsharp)*/) {
-                float b_l = static_cast<float> (params->dirpyrequalizer.hueskin.value[0]) / 100.0f;
-                float t_l = static_cast<float> (params->dirpyrequalizer.hueskin.value[1]) / 100.0f;
-                float b_r = static_cast<float> (params->dirpyrequalizer.hueskin.value[2]) / 100.0f;
-                float t_r = static_cast<float> (params->dirpyrequalizer.hueskin.value[3]) / 100.0f;
-                int choice = 0; //not disabled in case of ! always 0
 
 //  if     (params->dirpyrequalizer.algo=="FI") choice=0;
 //  else if(params->dirpyrequalizer.algo=="LA") choice=1;
                 if (rtt == 1) {
+                    float b_l = static_cast<float> (params->dirpyrequalizer.hueskin.value[0]) / 100.0f;
+                    float t_l = static_cast<float> (params->dirpyrequalizer.hueskin.value[1]) / 100.0f;
+                    float b_r = static_cast<float> (params->dirpyrequalizer.hueskin.value[2]) / 100.0f;
+                    float t_r = static_cast<float> (params->dirpyrequalizer.hueskin.value[3]) / 100.0f;
+                    int choice = 0; //not disabled in case of ! always 0
                     dirpyr_equalizercam (ncie, ncie->sh_p, ncie->sh_p, ncie->W, ncie->H, ncie->h_p, ncie->C_p, params->dirpyrequalizer.mult, params->dirpyrequalizer.threshold,  params->dirpyrequalizer.skinprotect, true, params->dirpyrequalizer.gamutlab, b_l, t_l, t_r, b_r, choice, scalecd);   //contrast by detail adapted to CIECAM
-=======
-            if(params->dirpyrequalizer.enabled /*&& (execsharp)*/) {
-
-//  if     (params->dirpyrequalizer.algo=="FI") choice=0;
-//  else if(params->dirpyrequalizer.algo=="LA") choice=1;
-                if(rtt == 1) {
-                    float b_l = static_cast<float>(params->dirpyrequalizer.hueskin.value[0]) / 100.0f;
-                    float t_l = static_cast<float>(params->dirpyrequalizer.hueskin.value[1]) / 100.0f;
-                    float b_r = static_cast<float>(params->dirpyrequalizer.hueskin.value[2]) / 100.0f;
-                    float t_r = static_cast<float>(params->dirpyrequalizer.hueskin.value[3]) / 100.0f;
-                    int choice = 0; //not disabled in case of ! always 0
-                    dirpyr_equalizercam(ncie, ncie->sh_p, ncie->sh_p, ncie->W, ncie->H, ncie->h_p, ncie->C_p, params->dirpyrequalizer.mult, params->dirpyrequalizer.threshold,  params->dirpyrequalizer.skinprotect, true, params->dirpyrequalizer.gamutlab, b_l, t_l, t_r, b_r, choice, scalecd);    //contrast by detail adapted to CIECAM
->>>>>>> 3ff25193
                 }
             }
 
@@ -1391,24 +1367,14 @@
 
                             if (pW != 1) { //only with improccoordinator
                                 int posc;
-<<<<<<< HEAD
 
                                 if (colch == 0) {
                                     posc = CLIP ((int) (ncie->C_p[i][j] * chsacol));  //450.0 approximative factor for s    320 for M
                                 } else if (colch == 1) {
-                                    sa_t = 100.f * sqrt (ncie->C_p[i][j] / ncie->Q_p[i][j]);   //Q_p always > 0
+                                    float sa_t = 100.f * sqrt (ncie->C_p[i][j] / ncie->Q_p[i][j]);   //Q_p always > 0
                                     posc = CLIP ((int) (sa_t * chsacol));
                                 } else { /*if(colch == 2)*/
                                     posc = CLIP ((int) (ncie->M_p[i][j] * chsacol));
-=======
-                                if(colch == 0) {
-                                    posc = CLIP((int)(ncie->C_p[i][j] * chsacol));    //450.0 approximative factor for s    320 for M
-                                } else if(colch == 1) {
-                                    float sa_t = 100.f * sqrt(ncie->C_p[i][j] / ncie->Q_p[i][j]);    //Q_p always > 0
-                                    posc = CLIP((int)(sa_t * chsacol));
-                                } else /*if(colch == 2)*/ {
-                                    posc = CLIP((int)(ncie->M_p[i][j] * chsacol));
->>>>>>> 3ff25193
                                 }
 
                                 hist16_CCAM[posc]++;
@@ -2636,29 +2602,16 @@
                     }
 
 //if(params->dirpyrequalizer.enabled) if(execsharp) {
-<<<<<<< HEAD
                 if (params->dirpyrequalizer.enabled /*&& execsharp*/)  {
-                    float b_l = static_cast<float> (params->dirpyrequalizer.hueskin.value[0]) / 100.0f;
-                    float t_l = static_cast<float> (params->dirpyrequalizer.hueskin.value[1]) / 100.0f;
-                    float b_r = static_cast<float> (params->dirpyrequalizer.hueskin.value[2]) / 100.0f;
-                    float t_r = static_cast<float> (params->dirpyrequalizer.hueskin.value[3]) / 100.0f;
-                    int choice = 0; // I have not suppress this statement in case of !! always to 0
 //  if(params->dirpyrequalizer.algo=="FI") choice=0;
 //  else if(params->dirpyrequalizer.algo=="LA") choice=1;
 
                     if (rtt == 1) {
-=======
-                if(params->dirpyrequalizer.enabled /*&& execsharp*/)  {
-//  if(params->dirpyrequalizer.algo=="FI") choice=0;
-//  else if(params->dirpyrequalizer.algo=="LA") choice=1;
-
-                    if(rtt == 1) {
-                        float b_l = static_cast<float>(params->dirpyrequalizer.hueskin.value[0]) / 100.0f;
-                        float t_l = static_cast<float>(params->dirpyrequalizer.hueskin.value[1]) / 100.0f;
-                        float b_r = static_cast<float>(params->dirpyrequalizer.hueskin.value[2]) / 100.0f;
-                        float t_r = static_cast<float>(params->dirpyrequalizer.hueskin.value[3]) / 100.0f;
+                        float b_l = static_cast<float> (params->dirpyrequalizer.hueskin.value[0]) / 100.0f;
+                        float t_l = static_cast<float> (params->dirpyrequalizer.hueskin.value[1]) / 100.0f;
+                        float b_r = static_cast<float> (params->dirpyrequalizer.hueskin.value[2]) / 100.0f;
+                        float t_r = static_cast<float> (params->dirpyrequalizer.hueskin.value[3]) / 100.0f;
                         int choice = 0; // I have not suppress this statement in case of !! always to 0
->>>>>>> 3ff25193
                         lab->deleteLab();
                         dirpyr_equalizercam (ncie, ncie->sh_p, ncie->sh_p, ncie->W, ncie->H, ncie->h_p, ncie->C_p, params->dirpyrequalizer.mult, params->dirpyrequalizer.threshold, params->dirpyrequalizer.skinprotect,  true, params->dirpyrequalizer.gamutlab, b_l, t_l, t_r, b_r, choice, scalecd); //contrast by detail adapted to CIECAM
                         lab->reallocLab();
@@ -3059,13 +3012,10 @@
         {wprof[2][0], wprof[2][1], wprof[2][2]}
     };
 
-<<<<<<< HEAD
     // For tonecurve histogram
-    float lumimulf[3] = {static_cast<float> (lumimul[0]), static_cast<float> (lumimul[1]), static_cast<float> (lumimul[2])};
-
-
-=======
->>>>>>> 3ff25193
+//   float lumimulf[3] = {static_cast<float> (lumimul[0]), static_cast<float> (lumimul[1]), static_cast<float> (lumimul[2])};
+
+
     bool mixchannels = (params->chmixer.red[0] != 100 || params->chmixer.red[1] != 0     || params->chmixer.red[2] != 0   ||
                         params->chmixer.green[0] != 0 || params->chmixer.green[1] != 100 || params->chmixer.green[2] != 0 ||
                         params->chmixer.blue[0] != 0  || params->chmixer.blue[1] != 0    || params->chmixer.blue[2] != 100);
@@ -3321,7 +3271,7 @@
     }
 
     // For tonecurve histogram
-    const float lumimulf[3] = {static_cast<float>(lumimul[0]), static_cast<float>(lumimul[1]), static_cast<float>(lumimul[2])};
+    const float lumimulf[3] = {static_cast<float> (lumimul[0]), static_cast<float> (lumimul[1]), static_cast<float> (lumimul[2])};
 
 
 #define TS 112
@@ -5292,25 +5242,16 @@
     }
 
 
-<<<<<<< HEAD
     if (SatLow > 0.f) {
-        float kmgb;
-
-        if (g < 20000.f || b < 20000.f || r < 20000.f) {
-            kmgb = min (r, g, b);   //I have tested ...0.85 compromise...
-            kl *= pow ((kmgb / 20000.f), 0.85f);
-=======
-    if(SatLow > 0.f) {
         //rl gl bl
         float krl = rl / (rl + gl + bl);
         float kgl = gl / (rl + gl + bl);
         float kbl = bl / (rl + gl + bl);
         float RedL, GreenL, BlueL;
 
-        if(g < 20000.f || b < 20000.f || r < 20000.f) {
-            float kmgb = min(r, g, b);    //I have tested ...0.85 compromise...
-            kl *= pow((kmgb / 20000.f), 0.85f);
->>>>>>> 3ff25193
+        if (g < 20000.f || b < 20000.f || r < 20000.f) {
+            float kmgb = min (r, g, b);   //I have tested ...0.85 compromise...
+            kl *= pow ((kmgb / 20000.f), 0.85f);
         }
 
         RedL = 1.f + (SatLow * krl) * kl * ksat * rlo * balanS; //0.4
@@ -5357,13 +5298,8 @@
     }
 
 
-<<<<<<< HEAD
     if (g > 45535.f || b > 45535.f || r > 45535.f) {
-        kmgb = max (r, g, b);
-=======
-    if(g > 45535.f || b > 45535.f || r > 45535.f) {
-        float kmgb = max(r, g, b);
->>>>>>> 3ff25193
+        float kmgb = max (r, g, b);
         float cora = 1.f / (45535.f - 65535.f);
         float corb = 1.f - cora * 45535.f;
         float cor = kmgb * cora + corb;
@@ -5376,15 +5312,11 @@
     }
 
 
-<<<<<<< HEAD
     if (SatHigh > 0.f) {
-=======
-    if(SatHigh > 0.f) {
         float RedH, GreenH, BlueH;
         float krh = rh / (rh + gh + bh);
         float kgh = gh / (rh + gh + bh);
         float kbh = bh / (rh + gh + bh);
->>>>>>> 3ff25193
         RedH = 1.f + (SatHigh * krh) * kh * rlh * balanH; //1.2
 
         if (krh > 0.f) {
@@ -5876,12 +5808,7 @@
                     float l_r;//Luminance Lab in 0..1
                     l_r = Lprov1 / 100.f;
                     {
-<<<<<<< HEAD
-                        float khue = 1.9f; //in reserve in case of!
                         float valparam = float ((lhCurve->getVal (Color::huelab_to_huehsv2 (HH)) - 0.5f)); //get l_r=f(H)
-=======
-                        float valparam = float((lhCurve->getVal(Color::huelab_to_huehsv2(HH)) - 0.5f)); //get l_r=f(H)
->>>>>>> 3ff25193
                         float valparamneg;
                         valparamneg = valparam;
                         float kcc = (CC / amountchroma); //take Chroma into account...40 "middle low" of chromaticity (arbitrary and simple), one can imagine other algorithme
@@ -6034,13 +5961,8 @@
                             Color::scalered ( rstprotection, chromaCfactor, 0.0, HH, deltaHH, scale, scaleext);    //1.0
                         }
 
-<<<<<<< HEAD
                         if (chromaCfactor > 1.0) {
-                            interm = (chromaCfactor - 1.0f) * 100.0f;
-=======
-                        if(chromaCfactor > 1.0) {
                             float interm = (chromaCfactor - 1.0f) * 100.0f;
->>>>>>> 3ff25193
                             factorskin = 1.0f + (interm * scale) / 100.0f;
                             factorskinext = 1.0f + (interm * scaleext) / 100.0f;
                         } else {
@@ -6066,13 +5988,8 @@
                     }//Lab C=f(C) pipette
 
                     if (ccut) {
-<<<<<<< HEAD
-                        float factorskin, factorsat, factor, factorskinext, interm;
+                        float factorskin, factorsat, factor, factorskinext;
                         float chroma = sqrt (SQR (atmp) + SQR (btmp) + 0.001f);
-=======
-                        float factorskin, factorsat, factor, factorskinext;
-                        float chroma = sqrt(SQR(atmp) + SQR(btmp) + 0.001f);
->>>>>>> 3ff25193
                         float chromaCfactor = (satcurve[chroma * adjustr]) / (chroma * adjustr); //apply C=f(C)
                         float curf = 0.7f; //empirical coeff because curve is more progressive
                         float scale = 100.0f / 100.1f; //reduction in normal zone for curve CC
@@ -6105,13 +6022,8 @@
                             Color::scalered ( rstprotection, chromaCfactor, 0.0, HH, deltaHH, scale, scaleext);    //1.0
                         }
 
-<<<<<<< HEAD
                         if (chromaCfactor > 1.0) {
-                            interm = (chromaCfactor - 1.0f) * 100.0f;
-=======
-                        if(chromaCfactor > 1.0) {
                             float interm = (chromaCfactor - 1.0f) * 100.0f;
->>>>>>> 3ff25193
                             factorskin = 1.0f + (interm * scale) / 100.0f;
                             factorskinext = 1.0f + (interm * scaleext) / 100.0f;
                         } else {
@@ -6880,26 +6792,15 @@
         return;
     }
 
-<<<<<<< HEAD
-    lodev = (lodev / (log (2.f) * losum));
-    hidev = (hidev / (log (2.f) * hisum));
-
-    if (octile[6] > log ((float)imax + 1.f) / log2 (2.f)) { //if very overxposed image
-=======
 //    lodev = (lodev / (log(2.f) * losum));
 //    hidev = (hidev / (log(2.f) * hisum));
 
-    if (octile[6] > log1p((float)imax) / log2(2.f)) { //if very overxposed image
->>>>>>> 3ff25193
+    if (octile[6] > log1p ((float)imax) / log2 (2.f)) { //if very overxposed image
         octile[6] = 1.5f * octile[5] - 0.5f * octile[4];
         overex = 2;
     }
 
-<<<<<<< HEAD
-    if (octile[7] > log ((float)imax + 1.f) / log2 (2.f)) { //if overexposed
-=======
-    if (octile[7] > log1p((float)imax) / log2(2.f)) { //if overexposed
->>>>>>> 3ff25193
+    if (octile[7] > log1p ((float)imax) / log2 (2.f)) { //if overexposed
         octile[7] = 1.5f * octile[6] - 0.5f * octile[5];
         overex = 1;
     }
@@ -7170,13 +7071,8 @@
         double dist_amount;
         int dist_result = calcDistortion (thumbGray, rawGray, width, h_thumb, 1, dist_amount);
 
-<<<<<<< HEAD
         if (dist_result == -1) { // not enough features found, try increasing max. number of features by factor 4
-            dist_result = calcDistortion (thumbGray, rawGray, width, h_thumb, 4, dist_amount);
-=======
-        if(dist_result == -1) { // not enough features found, try increasing max. number of features by factor 4
             calcDistortion (thumbGray, rawGray, width, h_thumb, 4, dist_amount);
->>>>>>> 3ff25193
         }
 
         delete thumbGray;
