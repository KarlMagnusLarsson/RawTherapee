/*
 *  This file is part of RawTherapee.
 *
 *  Copyright (c) 2004-2010 Gabor Horvath <hgabor@rawtherapee.com>
 *
 *  RawTherapee is free software: you can redistribute it and/or modify
 *  it under the terms of the GNU General Public License as published by
 *  the Free Software Foundation, either version 3 of the License, or
 *  (at your option) any later version.
 *
 *  RawTherapee is distributed in the hope that it will be useful,
 *  but WITHOUT ANY WARRANTY; without even the implied warranty of
 *  MERCHANTABILITY or FITNESS FOR A PARTICULAR PURPOSE.  See the
 *  GNU General Public License for more details.
 *
 *  You should have received a copy of the GNU General Public License
 *  along with RawTherapee.  If not, see <http://www.gnu.org/licenses/>.
 */
#include <cmath>
#include <glib.h>
#include <glibmm.h>
#ifdef _OPENMP
#include <omp.h>
#endif

#include "alignedbuffer.h"
#include "rtengine.h"
#include "improcfun.h"
#include "curves.h"
#include "mytime.h"
#include "iccstore.h"
#include "imagesource.h"
#include "rtthumbnail.h"
#include "utils.h"
#include "iccmatrices.h"
#include "color.h"
#include "calc_distort.h"
#include "rt_math.h"
#include "EdgePreservingDecomposition.h"
#include "improccoordinator.h"
#include "clutstore.h"
#include "ciecam02.h"
#include "StopWatch.h"
#include "procparams.h"
#include "../rtgui/ppversion.h"
#include "../rtgui/guiutils.h"
#include "../rtgui/editcallbacks.h"

#undef CLIPD
#define CLIPD(a) ((a)>0.0f?((a)<1.0f?(a):1.0f):0.0f)

namespace
{

using namespace rtengine;


// begin of helper function for rgbProc()
void shadowToneCurve(const LUTf &shtonecurve, float *rtemp, float *gtemp, float *btemp, int istart, int tH, int jstart, int tW, int tileSize)
{

#if defined( __SSE2__ ) && defined( __x86_64__ )
    vfloat cr = F2V(0.299f);
    vfloat cg = F2V(0.587f);
    vfloat cb = F2V(0.114f);
#endif

    for (int i = istart, ti = 0; i < tH; i++, ti++) {
        int j = jstart, tj = 0;
#if defined( __SSE2__ ) && defined( __x86_64__ )

        for (; j < tW - 3; j += 4, tj += 4) {

            vfloat rv = LVF(rtemp[ti * tileSize + tj]);
            vfloat gv = LVF(gtemp[ti * tileSize + tj]);
            vfloat bv = LVF(btemp[ti * tileSize + tj]);

            //shadow tone curve
            vfloat Yv = cr * rv + cg * gv + cb * bv;
            vfloat tonefactorv = shtonecurve(Yv);
            STVF(rtemp[ti * tileSize + tj], rv * tonefactorv);
            STVF(gtemp[ti * tileSize + tj], gv * tonefactorv);
            STVF(btemp[ti * tileSize + tj], bv * tonefactorv);
        }

#endif

        for (; j < tW; j++, tj++) {

            float r = rtemp[ti * tileSize + tj];
            float g = gtemp[ti * tileSize + tj];
            float b = btemp[ti * tileSize + tj];

            //shadow tone curve
            float Y = (0.299f * r + 0.587f * g + 0.114f * b);
            float tonefactor = shtonecurve[Y];
            rtemp[ti * tileSize + tj] = rtemp[ti * tileSize + tj] * tonefactor;
            gtemp[ti * tileSize + tj] = gtemp[ti * tileSize + tj] * tonefactor;
            btemp[ti * tileSize + tj] = btemp[ti * tileSize + tj] * tonefactor;
        }
    }
}

void highlightToneCurve(const LUTf &hltonecurve, float *rtemp, float *gtemp, float *btemp, int istart, int tH, int jstart, int tW, int tileSize, float exp_scale, float comp, float hlrange)
{

#if defined( __SSE2__ ) && defined( __x86_64__ )
    vfloat threev = F2V(3.f);
    vfloat maxvalfv = F2V(MAXVALF);
#endif

    for (int i = istart, ti = 0; i < tH; i++, ti++) {
        int j = jstart, tj = 0;
#if defined( __SSE2__ ) && defined( __x86_64__ )

        for (; j < tW - 3; j += 4, tj += 4) {

            vfloat rv = LVF(rtemp[ti * tileSize + tj]);
            vfloat gv = LVF(gtemp[ti * tileSize + tj]);
            vfloat bv = LVF(btemp[ti * tileSize + tj]);

            //TODO: proper treatment of out-of-gamut colors
            //float tonefactor = hltonecurve[(0.299f*r+0.587f*g+0.114f*b)];
            vmask maxMask = vmaskf_ge(vmaxf(rv, vmaxf(gv, bv)), maxvalfv);

            if (_mm_movemask_ps((vfloat)maxMask)) {
                for (int k = 0; k < 4; ++k) {
                    float r = rtemp[ti * tileSize + tj + k];
                    float g = gtemp[ti * tileSize + tj + k];
                    float b = btemp[ti * tileSize + tj + k];
                    float tonefactor = ((r < MAXVALF ? hltonecurve[r] : CurveFactory::hlcurve(exp_scale, comp, hlrange, r)) +
                                        (g < MAXVALF ? hltonecurve[g] : CurveFactory::hlcurve(exp_scale, comp, hlrange, g)) +
                                        (b < MAXVALF ? hltonecurve[b] : CurveFactory::hlcurve(exp_scale, comp, hlrange, b))) / 3.0;

                    // note: tonefactor includes exposure scaling, that is here exposure slider and highlight compression takes place
                    rtemp[ti * tileSize + tj + k] = r * tonefactor;
                    gtemp[ti * tileSize + tj + k] = g * tonefactor;
                    btemp[ti * tileSize + tj + k] = b * tonefactor;
                }
            } else {
                vfloat tonefactorv = (hltonecurve.cb(rv) + hltonecurve.cb(gv) + hltonecurve.cb(bv)) / threev;
                // note: tonefactor includes exposure scaling, that is here exposure slider and highlight compression takes place
                STVF(rtemp[ti * tileSize + tj], rv * tonefactorv);
                STVF(gtemp[ti * tileSize + tj], gv * tonefactorv);
                STVF(btemp[ti * tileSize + tj], bv * tonefactorv);
            }
        }

#endif

        for (; j < tW; j++, tj++) {

            float r = rtemp[ti * tileSize + tj];
            float g = gtemp[ti * tileSize + tj];
            float b = btemp[ti * tileSize + tj];

            //TODO: proper treatment of out-of-gamut colors
            //float tonefactor = hltonecurve[(0.299f*r+0.587f*g+0.114f*b)];
            float tonefactor = ((r < MAXVALF ? hltonecurve[r] : CurveFactory::hlcurve(exp_scale, comp, hlrange, r)) +
                                (g < MAXVALF ? hltonecurve[g] : CurveFactory::hlcurve(exp_scale, comp, hlrange, g)) +
                                (b < MAXVALF ? hltonecurve[b] : CurveFactory::hlcurve(exp_scale, comp, hlrange, b))) / 3.0;

            // note: tonefactor includes exposure scaling, that is here exposure slider and highlight compression takes place
            rtemp[ti * tileSize + tj] = r * tonefactor;
            gtemp[ti * tileSize + tj] = g * tonefactor;
            btemp[ti * tileSize + tj] = b * tonefactor;
        }
    }
}

void proPhotoBlue(float *rtemp, float *gtemp, float *btemp, int istart, int tH, int jstart, int tW, int tileSize)
{
    // this is a hack to avoid the blue=>black bug (Issue 2141)
    for (int i = istart, ti = 0; i < tH; i++, ti++) {
        int j = jstart, tj = 0;
#ifdef __SSE2__

        for (; j < tW - 3; j += 4, tj += 4) {
            vfloat rv = LVF(rtemp[ti * tileSize + tj]);
            vfloat gv = LVF(gtemp[ti * tileSize + tj]);
            vmask zeromask = vorm(vmaskf_eq(rv, ZEROV), vmaskf_eq(gv, ZEROV));

            if (_mm_movemask_ps((vfloat)zeromask)) {
                for (int k = 0; k < 4; ++k) {
                    float r = rtemp[ti * tileSize + tj + k];
                    float g = gtemp[ti * tileSize + tj + k];

                    float b = btemp[ti * tileSize + tj + k];

                    if ((r == 0.0f || g == 0.0f) && rtengine::min(r, g, b) >= 0.f) {
                        float h, s, v;
                        Color::rgb2hsv(r, g, b, h, s, v);
                        s *= 0.99f;
                        Color::hsv2rgb(h, s, v, rtemp[ti * tileSize + tj + k], gtemp[ti * tileSize + tj + k], btemp[ti * tileSize + tj + k]);
                    }
                }
            }
        }

#endif

        for (; j < tW; j++, tj++) {
            float r = rtemp[ti * tileSize + tj];
            float g = gtemp[ti * tileSize + tj];
            float b = btemp[ti * tileSize + tj];

            if ((r == 0.0f || g == 0.0f) && rtengine::min(r, g, b) >= 0.f) {
                float h, s, v;
                Color::rgb2hsv(r, g, b, h, s, v);
                s *= 0.99f;
                Color::hsv2rgb(h, s, v, rtemp[ti * tileSize + tj], gtemp[ti * tileSize + tj], btemp[ti * tileSize + tj]);
            }
        }
    }
}

void customToneCurve(const ToneCurve &customToneCurve, ToneCurveMode curveMode, float *rtemp, float *gtemp, float *btemp, int istart, int tH, int jstart, int tW, int tileSize, PerceptualToneCurveState ptcApplyState) {

    if (curveMode == ToneCurveMode::STD) { // Standard
        const StandardToneCurve& userToneCurve = static_cast<const StandardToneCurve&> (customToneCurve);
        for (int i = istart, ti = 0; i < tH; i++, ti++) {
            userToneCurve.BatchApply(0, tW - jstart, &rtemp[ti * tileSize], &gtemp[ti * tileSize], &btemp[ti * tileSize]);
        }
    } else if (curveMode == ToneCurveMode::FILMLIKE) { // Adobe like
        const AdobeToneCurve& userToneCurve = static_cast<const AdobeToneCurve&> (customToneCurve);
        for (int i = istart, ti = 0; i < tH; i++, ti++) {
            userToneCurve.BatchApply(0, tW - jstart, &rtemp[ti * tileSize], &gtemp[ti * tileSize], &btemp[ti * tileSize]);
        }
    } else if (curveMode == ToneCurveMode::SATANDVALBLENDING) { // apply the curve on the saturation and value channels
        const SatAndValueBlendingToneCurve& userToneCurve = static_cast<const SatAndValueBlendingToneCurve&> (customToneCurve);
        for (int i = istart, ti = 0; i < tH; i++, ti++) {
            for (int j = jstart, tj = 0; j < tW; j++, tj++) {
                userToneCurve.Apply(rtemp[ti * tileSize + tj], gtemp[ti * tileSize + tj], btemp[ti * tileSize + tj]);
            }
        }
    } else if (curveMode == ToneCurveMode::WEIGHTEDSTD) { // apply the curve to the rgb channels, weighted
        const WeightedStdToneCurve& userToneCurve = static_cast<const WeightedStdToneCurve&> (customToneCurve);
        for (int i = istart, ti = 0; i < tH; i++, ti++) {
            userToneCurve.BatchApply(0, tW - jstart, &rtemp[ti * tileSize], &gtemp[ti * tileSize], &btemp[ti * tileSize]);
        }
    } else if (curveMode == ToneCurveMode::LUMINANCE) { // apply the curve to the luminance channel
        const LuminanceToneCurve& userToneCurve = static_cast<const LuminanceToneCurve&> (customToneCurve);

        for (int i = istart, ti = 0; i < tH; i++, ti++) {
            for (int j = jstart, tj = 0; j < tW; j++, tj++) {
                userToneCurve.Apply(rtemp[ti * tileSize + tj], gtemp[ti * tileSize + tj], btemp[ti * tileSize + tj]);
            }
        }
    } else if (curveMode == ToneCurveMode::PERCEPTUAL) { // apply curve while keeping color appearance constant
        const PerceptualToneCurve& userToneCurve = static_cast<const PerceptualToneCurve&> (customToneCurve);
        for (int i = istart, ti = 0; i < tH; i++, ti++) {
            userToneCurve.BatchApply(0, tW - jstart, &rtemp[ti * tileSize], &gtemp[ti * tileSize], &btemp[ti * tileSize], ptcApplyState);
        }
    }
}

void fillEditFloat(float *editIFloatTmpR, float *editIFloatTmpG, float *editIFloatTmpB, float *rtemp, float *gtemp, float *btemp, int istart, int tH, int jstart, int tW, int tileSize)
{
    for (int i = istart, ti = 0; i < tH; i++, ti++) {
        for (int j = jstart, tj = 0; j < tW; j++, tj++) {
            editIFloatTmpR[ti * tileSize + tj] = Color::gamma2curve[rtemp[ti * tileSize + tj]] / 65535.f;
            editIFloatTmpG[ti * tileSize + tj] = Color::gamma2curve[gtemp[ti * tileSize + tj]] / 65535.f;
            editIFloatTmpB[ti * tileSize + tj] = Color::gamma2curve[btemp[ti * tileSize + tj]] / 65535.f;
        }
    }
}
// end of helper function for rgbProc()

}

namespace rtengine
{

using namespace procparams;

extern const Settings* settings;


ImProcFunctions::~ImProcFunctions()
{
    if (monitorTransform) {
        cmsDeleteTransform(monitorTransform);
    }
}

void ImProcFunctions::setScale(double iscale)
{
    scale = iscale;
}


void ImProcFunctions::updateColorProfiles(const Glib::ustring& monitorProfile, RenderingIntent monitorIntent, bool softProof, bool gamutCheck)
{
    // set up monitor transform
    if (monitorTransform) {
        cmsDeleteTransform(monitorTransform);
    }

    gamutWarning.reset(nullptr);

    monitorTransform = nullptr;

    cmsHPROFILE monitor = nullptr;

    if (!monitorProfile.empty()) {
#if !defined(__APPLE__) // No support for monitor profiles on OS X, all data is sRGB
        monitor = ICCStore::getInstance()->getProfile(monitorProfile);
#else
        monitor = ICCStore::getInstance()->getProfile (options.rtSettings.srgb);
#endif
    }

    if (monitor) {
        MyMutex::MyLock lcmsLock(*lcmsMutex);

        cmsUInt32Number flags;
        cmsHPROFILE iprof  = cmsCreateLab4Profile(nullptr);
        cmsHPROFILE gamutprof = nullptr;
        cmsUInt32Number gamutbpc = 0;
        RenderingIntent gamutintent = RI_RELATIVE;

        bool softProofCreated = false;

        if (softProof) {
            cmsHPROFILE oprof = nullptr;
            RenderingIntent outIntent;

            flags = cmsFLAGS_SOFTPROOFING | cmsFLAGS_NOOPTIMIZE | cmsFLAGS_NOCACHE;

            if (!settings->printerProfile.empty()) {
                oprof = ICCStore::getInstance()->getProfile(settings->printerProfile);

                if (settings->printerBPC) {
                    flags |= cmsFLAGS_BLACKPOINTCOMPENSATION;
                }
                outIntent = RenderingIntent(settings->printerIntent);
            } else {
                oprof = ICCStore::getInstance()->getProfile(params->icm.outputProfile);
                if (params->icm.outputBPC) {
                    flags |= cmsFLAGS_BLACKPOINTCOMPENSATION;
                }

                outIntent = params->icm.outputIntent;
            }

            if (oprof) {
                // NOCACHE is for thread safety, NOOPTIMIZE for precision

                // if (gamutCheck) {
                //     flags |= cmsFLAGS_GAMUTCHECK;
                // }

                const auto make_gamma_table =
                    [](cmsHPROFILE prof, cmsTagSignature tag) -> void
                    {
                        cmsToneCurve *tc = static_cast<cmsToneCurve *>(cmsReadTag(prof, tag));
                        if (tc) {
                            const cmsUInt16Number *table = cmsGetToneCurveEstimatedTable(tc);
                            cmsToneCurve *tc16 = cmsBuildTabulatedToneCurve16(nullptr, cmsGetToneCurveEstimatedTableEntries(tc), table);
                            if (tc16) {
                                cmsWriteTag(prof, tag, tc16);
                                cmsFreeToneCurve(tc16);
                            }
                        }
                    };

                cmsHPROFILE softproof = ProfileContent(oprof).toProfile();
                if (softproof) {
                    make_gamma_table(softproof, cmsSigRedTRCTag);
                    make_gamma_table(softproof, cmsSigGreenTRCTag);
                    make_gamma_table(softproof, cmsSigBlueTRCTag);
                }

                monitorTransform = cmsCreateProofingTransform(
                                       iprof, TYPE_Lab_FLT,
                                       monitor, TYPE_RGB_FLT,
                                       softproof, //oprof,
                                       monitorIntent, outIntent,
                                       flags
                                   );

                if (softproof) {
                    cmsCloseProfile(softproof);
                }

                if (monitorTransform) {
                    softProofCreated = true;
                }

                if (gamutCheck) {
                    gamutprof = oprof;

                    if (params->icm.outputBPC) {
                        gamutbpc = cmsFLAGS_BLACKPOINTCOMPENSATION;
                    }

                    gamutintent = outIntent;
                }
            }
        } else if (gamutCheck) {
            // flags = cmsFLAGS_GAMUTCHECK | cmsFLAGS_NOOPTIMIZE | cmsFLAGS_NOCACHE;
            // if (settings->monitorBPC) {
            //     flags |= cmsFLAGS_BLACKPOINTCOMPENSATION;
            // }

            // monitorTransform = cmsCreateProofingTransform(iprof, TYPE_Lab_FLT, monitor, TYPE_RGB_8, monitor, monitorIntent, monitorIntent, flags);

            // if (monitorTransform) {
            //     softProofCreated = true;
            // }
            gamutprof = monitor;

            if (settings->monitorBPC) {
                gamutbpc = cmsFLAGS_BLACKPOINTCOMPENSATION;
            }

            gamutintent = monitorIntent;
        }

        if (!softProofCreated) {
            flags = cmsFLAGS_NOOPTIMIZE | cmsFLAGS_NOCACHE;

            if (settings->monitorBPC) {
                flags |= cmsFLAGS_BLACKPOINTCOMPENSATION;
            }

            monitorTransform = cmsCreateTransform(iprof, TYPE_Lab_FLT, monitor, TYPE_RGB_FLT, monitorIntent, flags);
        }

        if (gamutCheck && gamutprof) {
            gamutWarning.reset(new GamutWarning(iprof, gamutprof, gamutintent, gamutbpc));
        }

        cmsCloseProfile(iprof);
    }
}

void ImProcFunctions::firstAnalysis(const Imagefloat* const original, const ProcParams &params, LUTu & histogram)
{

    TMatrix wprof = ICCStore::getInstance()->workingSpaceMatrix (params.icm.workingProfile);

    lumimul[0] = wprof[1][0];
    lumimul[1] = wprof[1][1];
    lumimul[2] = wprof[1][2];
    int W = original->getWidth();
    int H = original->getHeight();

    float lumimulf[3] = {static_cast<float>(lumimul[0]), static_cast<float>(lumimul[1]), static_cast<float>(lumimul[2])};

    // calculate histogram of the y channel needed for contrast curve calculation in exposure adjustments
    histogram.clear();

    if (multiThread) {

#ifdef _OPENMP
        const int numThreads = min(max(W * H / (int)histogram.getSize(), 1), omp_get_max_threads());
        #pragma omp parallel num_threads(numThreads) if(numThreads>1)
#endif
        {
            LUTu hist(histogram.getSize());
            hist.clear();
#ifdef _OPENMP
            #pragma omp for nowait
#endif

            for (int i = 0; i < H; i++) {
                for (int j = 0; j < W; j++) {

                    float r = original->r(i, j);
                    float g = original->g(i, j);
                    float b = original->b(i, j);

                    int y = (lumimulf[0] * r + lumimulf[1] * g + lumimulf[2] * b);
                    hist[y]++;
                }
            }

#ifdef _OPENMP
            #pragma omp critical
#endif
            histogram += hist;

        }
#ifdef _OPENMP
        static_cast<void>(numThreads);  // to silence cppcheck warning
#endif
    } else {
        for (int i = 0; i < H; i++) {
            for (int j = 0; j < W; j++) {

                float r = original->r(i, j);
                float g = original->g(i, j);
                float b = original->b(i, j);

                int y = (lumimulf[0] * r + lumimulf[1] * g + lumimulf[2] * b);
                histogram[y]++;
            }
        }
    }
}


// Copyright (c) 2012 Jacques Desmis <jdesmis@gmail.com>

void ImProcFunctions::ciecam_02float(CieImage* ncie, float adap, int pW, int pwb, LabImage* lab, const ProcParams* params,
                                     const ColorAppearance & customColCurve1, const ColorAppearance & customColCurve2, const ColorAppearance & customColCurve3,
                                     LUTu & histLCAM, LUTu & histCCAM, LUTf & CAMBrightCurveJ, LUTf & CAMBrightCurveQ, float &mean, int Iterates, int scale, bool execsharp, float &d, float &dj, float &yb, int rtt,
                                     bool showSharpMask)
{
    if (params->colorappearance.enabled) {

#ifdef _DEBUG
        MyTime t1e, t2e;
        t1e.set();
#endif

        //preparate for histograms CIECAM
        LUTu hist16JCAM;
        LUTu hist16_CCAM;

        if (pW != 1 && params->colorappearance.datacie) { //only with improccoordinator
            hist16JCAM(32768);
            hist16JCAM.clear();
            hist16_CCAM(48000);
            hist16_CCAM.clear();
        }

        //end preparate histogram
        int width = lab->W, height = lab->H;
        float minQ = 10000.f;
        float maxQ = -1000.f;
        float Yw;
        Yw = 1.0;
        double Xw, Zw;
        float f = 0.f, nc = 0.f, la, c = 0.f, xw, yw, zw, f2 = 1.f, c2 = 1.f, nc2 = 1.f, yb2;
        float fl, n, nbb, ncb, aw; //d
        float xwd, ywd, zwd, xws, yws, zws;
        int alg = 0;
        bool algepd = false;
        double Xwout, Zwout;
        double Xwsc, Zwsc;

        const bool epdEnabled = params->epd.enabled;
        bool ciedata = (params->colorappearance.datacie && pW != 1) && !((params->colorappearance.tonecie && (epdEnabled)) || (params->sharpening.enabled && settings->autocielab && execsharp)
                       || (params->dirpyrequalizer.enabled && settings->autocielab) || (params->defringe.enabled && settings->autocielab)  || (params->sharpenMicro.enabled && settings->autocielab)
                       || (params->impulseDenoise.enabled && settings->autocielab) || (params->colorappearance.badpixsl > 0 && settings->autocielab));

        ColorTemp::temp2mulxyz(params->wb.temperature, params->wb.method, Xw, Zw);  //compute white Xw Yw Zw  : white current WB
        ColorTemp::temp2mulxyz(params->colorappearance.tempout, "Custom", Xwout, Zwout);
        ColorTemp::temp2mulxyz(params->colorappearance.tempsc, "Custom", Xwsc, Zwsc);

        //viewing condition for surrsrc
        if (params->colorappearance.surrsrc == "Average") {
            f  = 1.00f;
            c  = 0.69f;
            nc = 1.00f;
        } else if (params->colorappearance.surrsrc == "Dim") {
            f  = 0.9f;
            c  = 0.59f;
            nc = 0.9f;
        } else if (params->colorappearance.surrsrc == "Dark") {
            f  = 0.8f;
            c  = 0.525f;
            nc = 0.8f;
        } else if (params->colorappearance.surrsrc == "ExtremelyDark") {
            f  = 0.8f;
            c  = 0.41f;
            nc = 0.8f;
        }


        //viewing condition for surround
        if (params->colorappearance.surround == "Average") {
            f2 = 1.0f, c2 = 0.69f, nc2 = 1.0f;
        } else if (params->colorappearance.surround == "Dim") {
            f2  = 0.9f;
            c2  = 0.59f;
            nc2 = 0.9f;
        } else if (params->colorappearance.surround == "Dark") {
            f2  = 0.8f;
            c2  = 0.525f;
            nc2 = 0.8f;
        } else if (params->colorappearance.surround == "ExtremelyDark") {
            f2  = 0.8f;
            c2  = 0.41f;
            nc2 = 0.8f;
        }

        /*
                //scene condition for surround
                if (params->colorappearance.surrsource)  {
                    f  = 0.85f;    // if user => source image has surround very dark
                    c  = 0.55f;
                    nc = 0.85f;
                }
        */
        //with which algorithm
        if (params->colorappearance.algo == "JC") {
            alg = 0;
        } else if (params->colorappearance.algo == "JS") {
            alg = 1;
        } else if (params->colorappearance.algo == "QM")  {
            alg = 2;
            algepd = true;
        } else { /*if(params->colorappearance.algo == "ALL")*/
            alg = 3;
            algepd = true;
        }

        xwd = 100.f * Xwout;
        zwd = 100.f * Zwout;
        ywd = 100.f / params->colorappearance.greenout;//approximation to simplify

        xws = 100.f * Xwsc;
        zws = 100.f * Zwsc;
        yws = 100.f / params->colorappearance.greensc;//approximation to simplify


        /*
                //settings white point of output device - or illuminant viewing
                if (settings->viewingdevice == 0) {
                    xwd = 96.42f;    //5000K
                    ywd = 100.0f;
                    zwd = 82.52f;
                } else if (settings->viewingdevice == 1) {
                    xwd = 95.68f;    //5500
                    ywd = 100.0f;
                    zwd = 92.15f;
                } else if (settings->viewingdevice == 2) {
                    xwd = 95.24f;    //6000
                    ywd = 100.0f;
                    zwd = 100.81f;
                } else if (settings->viewingdevice == 3)  {
                    xwd = 95.04f;    //6500
                    ywd = 100.0f;
                    zwd = 108.88f;
                } else if (settings->viewingdevice == 4)  {
                    xwd = 109.85f;    //tungsten
                    ywd = 100.0f;
                    zwd = 35.58f;
                } else if (settings->viewingdevice == 5)  {
                    xwd = 99.18f;    //fluo F2
                    ywd = 100.0f;
                    zwd = 67.39f;
                } else if (settings->viewingdevice == 6)  {
                    xwd = 95.04f;    //fluo F7
                    ywd = 100.0f;
                    zwd = 108.75f;
                } else {
                    xwd = 100.96f;    //fluo F11
                    ywd = 100.0f;
                    zwd = 64.35f;
                }
        */
        yb2 = params->colorappearance.ybout;
        /*
                //settings mean Luminance Y of output device or viewing
                if (settings->viewingdevicegrey == 0) {
                    yb2 = 5.0f;
                } else if (settings->viewingdevicegrey == 1) {
                    yb2 = 10.0f;
                } else if (settings->viewingdevicegrey == 2) {
                    yb2 = 15.0f;
                } else if (settings->viewingdevicegrey == 3) {
                    yb2 = 18.0f;
                } else if (settings->viewingdevicegrey == 4) {
                    yb2 = 23.0f;
                } else if (settings->viewingdevicegrey == 5)  {
                    yb2 = 30.0f;
                } else {
                    yb2 = 40.0f;
                }
        */
        //La and la2 = ambiant luminosity scene and viewing
        la = float (params->colorappearance.adapscen);

        if (pwb == 2) {
            if (params->colorappearance.autoadapscen) {
                la = adap;
            }
        }

        /*
                if (alg >= 2 && la < 200.f) {
                    la = 200.f;
                }
        */
        const float la2 = float (params->colorappearance.adaplum);

        // level of adaptation
        const float deg = (params->colorappearance.degree) / 100.0f;
        const float pilot = params->colorappearance.autodegree ? 2.0f : deg;


        const float degout = (params->colorappearance.degreeout) / 100.0f;
        const float pilotout = params->colorappearance.autodegreeout ? 2.0f : degout;

        //algoritm's params
        float chr = 0.f;

        if (alg == 0 || alg == 3) {
            chr = params->colorappearance.chroma;

            if (chr == -100.0f) {
                chr = -99.8f;
            }
        }

        float schr = 0.f;

        if (alg == 3 || alg == 1) {
            schr = params->colorappearance.schroma;

            if (schr > 0.0) {
                schr = schr / 2.0f;    //divide sensibility for saturation
            }

            if (alg == 3) {
                if (schr == -100.0f) {
                    schr = -99.f;
                }

                if (schr == 100.0f) {
                    schr = 98.f;
                }
            } else {
                if (schr == -100.0f) {
                    schr = -99.8f;
                }
            }
        }

        float mchr = 0.f;

        if (alg == 3 || alg == 2) {
            mchr = params->colorappearance.mchroma;

            if (mchr == -100.0f) {
                mchr = -99.8f ;
            }

            if (mchr == 100.0f) {
                mchr = 99.9f;
            }
        }

        const float hue = params->colorappearance.colorh;
        const float rstprotection = 100. - params->colorappearance.rstprotection;

        // extracting datas from 'params' to avoid cache flush (to be confirmed)
        const ColorAppearanceParams::TcMode curveMode = params->colorappearance.curveMode;
        const bool hasColCurve1 = bool (customColCurve1);
        const bool t1L = hasColCurve1 && curveMode == ColorAppearanceParams::TcMode::LIGHT;

        const ColorAppearanceParams::TcMode curveMode2 = params->colorappearance.curveMode2;
        const bool hasColCurve2 = bool (customColCurve2);

        const ColorAppearanceParams::CtcMode curveMode3 = params->colorappearance.curveMode3;
        const bool hasColCurve3 = bool (customColCurve3);

        bool needJ = (alg == 0 || alg == 1 || alg == 3);
        bool needQ = (alg == 2 || alg == 3);
        LUTu hist16J;
        LUTu hist16Q;

        if ((needJ && CAMBrightCurveJ.dirty) || (needQ && CAMBrightCurveQ.dirty) || (std::isnan(mean) && settings->viewinggreySc != 0)) {

            if (needJ) {
                hist16J(32768);
                hist16J.clear();
            }

            if (needQ) {
                hist16Q(32768);
                hist16Q.clear();
            }

            double sum = 0.0; // use double precision for large summations

#ifdef _OPENMP
            const int numThreads = min(max(width * height / 65536, 1), omp_get_max_threads());
            #pragma omp parallel num_threads(numThreads) if(numThreads>1)
#endif
            {
                LUTu hist16Jthr;
                LUTu hist16Qthr;

                if (needJ) {
                    hist16Jthr(hist16J.getSize());
                    hist16Jthr.clear();
                }

                if (needQ) {
                    hist16Qthr(hist16Q.getSize());
                    hist16Qthr.clear();
                }

#ifdef _OPENMP
                #pragma omp for reduction(+:sum)
#endif


                for (int i = 0; i < height; i++)
                    for (int j = 0; j < width; j++) { //rough correspondence between L and J
                        float currL = lab->L[i][j] / 327.68f;
                        float koef; //rough correspondence between L and J

                        if (currL > 50.f) {
                            if (currL > 70.f) {
                                if (currL > 80.f) {
                                    if (currL > 85.f) {
                                        koef = 0.97f;
                                    } else {
                                        koef = 0.93f;
                                    }
                                } else {
                                    koef = 0.87f;
                                }
                            } else {
                                if (currL > 60.f) {
                                    koef = 0.85f;
                                } else {
                                    koef = 0.8f;
                                }
                            }
                        } else {
                            if (currL > 10.f) {
                                if (currL > 20.f) {
                                    if (currL > 40.f) {
                                        koef = 0.75f;
                                    } else {
                                        koef = 0.7f;
                                    }
                                } else {
                                    koef = 0.9f;
                                }
                            } else {
                                koef = 1.0;
                            }
                        }

                        if (needJ) {
                            hist16Jthr[(int)((koef * lab->L[i][j]))]++;    //evaluate histogram luminance L # J
                        }

                        //estimation of wh only with La
                        /*
                           float whestim = 500.f;

                           if (la < 200.f) {
                           whestim = 200.f;
                           } else if (la < 2500.f) {
                           whestim = 350.f;
                           } else {
                           whestim = 500.f;
                           }
                        */
                        if (needQ) {
                            hist16Qthr[CLIP((int)(32768.f * sqrt((koef * (lab->L[i][j])) / 32768.f)))]++;     //for brightness Q : approximation for Q=wh*sqrt(J/100)  J not equal L
                            //perhaps  needs to introduce whestim ??
                            //hist16Qthr[ (int) (sqrtf ((koef * (lab->L[i][j])) * 32768.f))]++;  //for brightness Q : approximation for Q=wh*sqrt(J/100)  J not equal L
                        }

                        sum += koef * lab->L[i][j]; //evaluate mean J to calculate Yb
                        //sumQ += whestim * sqrt ((koef * (lab->L[i][j])) / 32768.f);
                        //can be used in case of...
                    }

#ifdef _OPENMP
                #pragma omp critical
#endif
                {
                    if (needJ) {
                        hist16J += hist16Jthr;
                    }

                    if (needQ) {
                        hist16Q += hist16Qthr;
                    }

                }

                if (std::isnan(mean)) {
                    mean = (sum / ((height) * width)) / 327.68f; //for Yb  for all image...if one day "pipette" we can adapt Yb for each zone
                }
            }


            //evaluate lightness, contrast
        }



        //  if (settings->viewinggreySc == 0) { //auto
        if (params->colorappearance.autoybscen  &&  pwb == 2) {//auto

            if (mean < 15.f) {
                yb = 3.0f;
            } else if (mean < 30.f) {
                yb = 5.0f;
            } else if (mean < 40.f) {
                yb = 10.0f;
            } else if (mean < 45.f) {
                yb = 15.0f;
            } else if (mean < 50.f) {
                yb = 18.0f;
            } else if (mean < 55.f) {
                yb = 23.0f;
            } else if (mean < 60.f) {
                yb = 30.0f;
            } else if (mean < 70.f) {
                yb = 40.0f;
            } else if (mean < 80.f) {
                yb = 60.0f;
            } else if (mean < 90.f) {
                yb = 80.0f;
            } else {
                yb = 90.0f;
            }

//        } else if (settings->viewinggreySc == 1) {
        } else {
            yb = (float) params->colorappearance.ybscen;
        }

        const bool highlight = params->toneCurve.hrenabled; //Get the value if "highlight reconstruction" is activated

        const int gamu = (params->colorappearance.gamut) ? 1 : 0;
        xw = 100.0f * Xw;
        yw = 100.0f * Yw;
        zw = 100.0f * Zw;
        float xw1 = 0.f, yw1 = 0.f, zw1 = 0.f, xw2 = 0.f, yw2 = 0.f, zw2 = 0.f;

        // settings of WB: scene and viewing
        if (params->colorappearance.wbmodel == "RawT") {
            xw1 = 96.46f;    //use RT WB; CAT 02 is used for output device (see prefreneces)
            yw1 = 100.0f;
            zw1 = 82.445f;
            xw2 = xwd;
            yw2 = ywd;
            zw2 = zwd;
        } else if (params->colorappearance.wbmodel == "RawTCAT02") {
            xw1 = xw;    // Settings RT WB are used for CAT02 => mix , CAT02 is use for output device (screen: D50 D65, projector: lamp, LED) see preferences
            yw1 = yw;
            zw1 = zw;
            xw2 = xwd;
            yw2 = ywd;
            zw2 = zwd;
        } else if (params->colorappearance.wbmodel == "free") {
            xw1 = xws;    // free temp and green
            yw1 = yws;
            zw1 = zws;
            xw2 = xwd;
            yw2 = ywd;
            zw2 = zwd;
        }


        float cz, wh, pfl;
        Ciecam02::initcam1float (yb, pilot, f, la, xw, yw, zw, n, d, nbb, ncb, cz, aw, wh, pfl, fl, c);
        //printf ("wh=%f \n", wh);

        const float pow1 = pow_F(1.64f - pow_F(0.29f, n), 0.73f);
        float nj, nbbj, ncbj, czj, awj, flj;
        Ciecam02::initcam2float (yb2, pilotout, f2,  la2,  xw2,  yw2,  zw2, nj, dj, nbbj, ncbj, czj, awj, flj);
#ifdef __SSE2__
        const float reccmcz = 1.f / (c2 * czj);
#endif
        const float pow1n = pow_F(1.64f - pow_F(0.29f, nj), 0.73f);

        const float epsil = 0.0001f;
        const float coefQ = 32767.f / wh;
        const float a_w = aw;
        const float c_ = c;
        const float f_l = fl;
        const float coe = pow_F(fl, 0.25f);
        const float QproFactor = (0.4f / c) * (aw + 4.0f) ;
        const bool LabPassOne = !((params->colorappearance.tonecie && (epdEnabled)) || (params->sharpening.enabled && settings->autocielab && execsharp)
                                  || (params->dirpyrequalizer.enabled && settings->autocielab) || (params->defringe.enabled && settings->autocielab)  || (params->sharpenMicro.enabled && settings->autocielab)
                                  || (params->impulseDenoise.enabled && settings->autocielab) || (params->colorappearance.badpixsl > 0 && settings->autocielab));
        //printf("coQ=%f\n", coefQ);

        if (needJ) {
            if (!CAMBrightCurveJ) {
                CAMBrightCurveJ(32768, LUT_CLIP_ABOVE);
            }

            if (CAMBrightCurveJ.dirty) {
                Ciecam02::curveJfloat(params->colorappearance.jlight, params->colorappearance.contrast, hist16J, CAMBrightCurveJ); //lightness and contrast J
                CAMBrightCurveJ /= 327.68f;
                CAMBrightCurveJ.dirty = false;
            }
        }

        if (needQ) {
            if (!CAMBrightCurveQ) {
                CAMBrightCurveQ(32768, LUT_CLIP_ABOVE);
            }

            if (CAMBrightCurveQ.dirty) {
                Ciecam02::curveJfloat(params->colorappearance.qbright, params->colorappearance.qcontrast, hist16Q, CAMBrightCurveQ); //brightness and contrast Q
                //  CAMBrightCurveQ /= coefQ;
                CAMBrightCurveQ.dirty = false;
            }
        }


        //matrix for current working space
        TMatrix wiprof = ICCStore::getInstance()->workingSpaceInverseMatrix (params->icm.workingProfile);
        const float wip[3][3] = {
            { (float)wiprof[0][0], (float)wiprof[0][1], (float)wiprof[0][2]},
            { (float)wiprof[1][0], (float)wiprof[1][1], (float)wiprof[1][2]},
            { (float)wiprof[2][0], (float)wiprof[2][1], (float)wiprof[2][2]}
        };

#ifdef __SSE2__
        int bufferLength = ((width + 3) / 4) * 4; // bufferLength has to be a multiple of 4
#endif
#ifndef _DEBUG
#ifdef _OPENMP
        #pragma omp parallel
#endif
#endif
        {
            float minQThr = 10000.f;
            float maxQThr = -1000.f;
#ifdef __SSE2__
            // one line buffer per channel and thread
            float Jbuffer[bufferLength] ALIGNED16;
            float Cbuffer[bufferLength] ALIGNED16;
            float hbuffer[bufferLength] ALIGNED16;
            float Qbuffer[bufferLength] ALIGNED16;
            float Mbuffer[bufferLength] ALIGNED16;
            float sbuffer[bufferLength] ALIGNED16;
#endif
#ifndef _DEBUG
#ifdef _OPENMP
            #pragma omp for schedule(dynamic, 16)
#endif
#endif

            for (int i = 0; i < height; i++) {
#ifdef __SSE2__
                // vectorized conversion from Lab to jchqms
                int k;
                vfloat x, y, z;
                vfloat J, C, h, Q, M, s;

                vfloat c655d35 = F2V(655.35f);

                for (k = 0; k < width - 3; k += 4) {
                    Color::Lab2XYZ(LVFU(lab->L[i][k]), LVFU(lab->a[i][k]), LVFU(lab->b[i][k]), x, y, z);
                    x = x / c655d35;
                    y = y / c655d35;
                    z = z / c655d35;
                    Ciecam02::xyz2jchqms_ciecam02float(J, C,  h,
                                                       Q,  M,  s, F2V(aw), F2V(fl), F2V(wh),
                                                       x,  y,  z,
                                                       F2V(xw1), F2V(yw1),  F2V(zw1),
                                                       F2V(c),  F2V(nc), F2V(pow1), F2V(nbb), F2V(ncb), F2V(pfl), F2V(cz), F2V(d));
                    STVF(Jbuffer[k], J);
                    STVF(Cbuffer[k], C);
                    STVF(hbuffer[k], h);
                    STVF(Qbuffer[k], Q);
                    STVF(Mbuffer[k], M);
                    STVF(sbuffer[k], s);
                }

                for (; k < width; k++) {
                    float L = lab->L[i][k];
                    float a = lab->a[i][k];
                    float b = lab->b[i][k];
                    float x, y, z;
                    //convert Lab => XYZ
                    Color::Lab2XYZ(L, a, b, x, y, z);
                    x = x / 655.35f;
                    y = y / 655.35f;
                    z = z / 655.35f;
                    float J, C, h, Q, M, s;
                    Ciecam02::xyz2jchqms_ciecam02float(J, C,  h,
                                                       Q,  M,  s, aw, fl, wh,
                                                       x,  y,  z,
                                                       xw1, yw1,  zw1,
                                                         c,  nc, pow1, nbb, ncb, pfl, cz, d);
                    Jbuffer[k] = J;
                    Cbuffer[k] = C;
                    hbuffer[k] = h;
                    Qbuffer[k] = Q;
                    Mbuffer[k] = M;
                    sbuffer[k] = s;
                }

#endif // __SSE2__

                for (int j = 0; j < width; j++) {
                    float J, C, h, Q, M, s;

#ifdef __SSE2__
                    // use precomputed values from above
                    J = Jbuffer[j];
                    C = Cbuffer[j];
                    h = hbuffer[j];
                    Q = Qbuffer[j];
                    M = Mbuffer[j];
                    s = sbuffer[j];
#else
                    float x, y, z;
                    float L = lab->L[i][j];
                    float a = lab->a[i][j];
                    float b = lab->b[i][j];
                    float x1, y1, z1;
                    //convert Lab => XYZ
                    Color::Lab2XYZ(L, a, b, x1, y1, z1);
                    x = (float)x1 / 655.35f;
                    y = (float)y1 / 655.35f;
                    z = (float)z1 / 655.35f;
                    //process source==> normal
                    Ciecam02::xyz2jchqms_ciecam02float(J, C,  h,
                                                       Q,  M,  s, aw, fl, wh,
                                                       x,  y,  z,
                                                       xw1, yw1,  zw1,
                                                         c,  nc, pow1, nbb, ncb, pfl, cz, d);
#endif
                    float Jpro, Cpro, hpro, Qpro, Mpro, spro;
                    Jpro = J;
                    Cpro = C;
                    hpro = h;
                    Qpro = Q;
                    Mpro = M;
                    spro = s;

                    // we cannot have all algorithms with all chroma curves
                    if (alg == 0) {
                        Jpro = CAMBrightCurveJ[Jpro * 327.68f]; //lightness CIECAM02 + contrast
                        Qpro = QproFactor * sqrtf(Jpro);
                        float Cp = (spro * spro * Qpro) / (1000000.f);
                        Cpro = Cp * 100.f;
                        float sres;
                        Ciecam02::curvecolorfloat(chr, Cp, sres, 1.8f);
                        Color::skinredfloat(Jpro, hpro, sres, Cp, 55.f, 30.f, 1, rstprotection, 100.f, Cpro);
                    } else if (alg == 1)  {
                        // Lightness saturation
                        Jpro = CAMBrightCurveJ[Jpro * 327.68f]; //lightness CIECAM02 + contrast
                        float sres;
                        float Sp = spro / 100.0f;
                        float parsat = 1.5f; //parsat=1.5 =>saturation  ; 1.8 => chroma ; 2.5 => colorfullness (personal evaluation)
                        Ciecam02::curvecolorfloat(schr, Sp, sres, parsat);
                        float dred = 100.f; // in C mode
                        float protect_red = 80.0f; // in C mode
                        dred = 100.0f * sqrtf((dred * coe) / Qpro);
                        protect_red = 100.0f * sqrtf((protect_red * coe) / Qpro);
                        Color::skinredfloat(Jpro, hpro, sres, Sp, dred, protect_red, 0, rstprotection, 100.f, spro);
                        Qpro = QproFactor * sqrtf(Jpro);
                        Cpro = (spro * spro * Qpro) / (10000.0f);
                    } else if (alg == 2) {
                        //printf("Qp0=%f ", Qpro);

                        Qpro = CAMBrightCurveQ[(float)(Qpro * coefQ)] / coefQ;   //brightness and contrast
                        //printf("Qpaf=%f ", Qpro);

                        float Mp, sres;
                        Mp = Mpro / 100.0f;
                        Ciecam02::curvecolorfloat(mchr, Mp, sres, 2.5f);
                        float dred = 100.f; //in C mode
                        float protect_red = 80.0f; // in C mode
                        dred *= coe; //in M mode
                        protect_red *= coe; //M mode
                        Color::skinredfloat(Jpro, hpro, sres, Mp, dred, protect_red, 0, rstprotection, 100.f, Mpro);
                        Jpro = SQR((10.f * Qpro) / wh);
                        Cpro = Mpro / coe;
                        Qpro = (Qpro == 0.f ? epsil : Qpro); // avoid division by zero
                        spro = 100.0f * sqrtf(Mpro / Qpro);
                    } else { /*if(alg == 3) */
                        Qpro = CAMBrightCurveQ[(float)(Qpro * coefQ)] / coefQ;   //brightness and contrast

                        float Mp, sres;
                        Mp = Mpro / 100.0f;
                        Ciecam02::curvecolorfloat(mchr, Mp, sres, 2.5f);
                        float dred = 100.f; //in C mode
                        float protect_red = 80.0f; // in C mode
                        dred *= coe; //in M mode
                        protect_red *= coe; //M mode
                        Color::skinredfloat(Jpro, hpro, sres, Mp, dred, protect_red, 0, rstprotection, 100.f, Mpro);
                        Jpro = SQR((10.f * Qpro) / wh);
                        Cpro = Mpro / coe;
                        Qpro = (Qpro == 0.f ? epsil : Qpro); // avoid division by zero
                        spro = 100.0f * sqrtf(Mpro / Qpro);

                        if (Jpro > 99.9f) {
                            Jpro = 99.9f;
                        }

                        Jpro = CAMBrightCurveJ[(float)(Jpro * 327.68f)];   //lightness CIECAM02 + contrast
                        float Sp = spro / 100.0f;
                        Ciecam02::curvecolorfloat(schr, Sp, sres, 1.5f);
                        dred = 100.f; // in C mode
                        protect_red = 80.0f; // in C mode
                        dred = 100.0f * sqrtf((dred * coe) / Q);
                        protect_red = 100.0f * sqrtf((protect_red * coe) / Q);
                        Color::skinredfloat(Jpro, hpro, sres, Sp, dred, protect_red, 0, rstprotection, 100.f, spro);
                        Qpro = QproFactor * sqrtf(Jpro);
                        float Cp = (spro * spro * Qpro) / (1000000.f);
                        Cpro = Cp * 100.f;
                        Ciecam02::curvecolorfloat(chr, Cp, sres, 1.8f);
                        Color::skinredfloat(Jpro, hpro, sres, Cp, 55.f, 30.f, 1, rstprotection, 100.f, Cpro);
// disabled this code, Issue 2690
//              if(Jpro < 1.f && Cpro > 12.f) Cpro=12.f;//reduce artifacts by "pseudo gamut control CIECAM"
//              else if(Jpro < 2.f && Cpro > 15.f) Cpro=15.f;
//              else if(Jpro < 4.f && Cpro > 30.f) Cpro=30.f;
//              else if(Jpro < 7.f && Cpro > 50.f) Cpro=50.f;
                        hpro = hpro + hue;

                        if (hpro < 0.0f) {
                            hpro += 360.0f;    //hue
                        }
                    }

                    if (hasColCurve1) {//curve 1 with Lightness and Brightness
                        if (curveMode == ColorAppearanceParams::TcMode::LIGHT) {
                            float Jj = (float) Jpro * 327.68f;
                            float Jold = Jj;
                            float Jold100 = (float) Jpro;
                            float redu = 25.f;
                            float reduc = 1.f;
                            const Lightcurve& userColCurveJ1 = static_cast<const Lightcurve&>(customColCurve1);
                            userColCurveJ1.Apply(Jj);

                            if (Jj > Jold) {
                                if (Jj < 65535.f)  {
                                    if (Jold < 327.68f * redu) {
                                        Jj = 0.3f * (Jj - Jold) + Jold;    //divide sensibility
                                    } else        {
                                        reduc = LIM((100.f - Jold100) / (100.f - redu), 0.f, 1.f);
                                        Jj = 0.3f * reduc * (Jj - Jold) + Jold; //reduct sensibility in highlights
                                    }
                                }
                            } else if (Jj > 10.f) {
                                Jj = 0.8f * (Jj - Jold) + Jold;
                            } else if (Jj >= 0.f) {
                                Jj = 0.90f * (Jj - Jold) + Jold;    // not zero ==>artifacts
                            }

                            Jpro = (float)(Jj / 327.68f);

                            if (Jpro < 1.f) {
                                Jpro = 1.f;
                            }
                        } else if (curveMode == ColorAppearanceParams::TcMode::BRIGHT) {
                            //attention! Brightness curves are open - unlike Lightness or Lab or RGB==> rendering  and algorithms will be different
                            float coef = ((aw + 4.f) * (4.f / c)) / 100.f;
                            float Qanc = Qpro;
                            float Qq = (float) Qpro * 327.68f * (1.f / coef);
                            float Qold100 = (float) Qpro / coef;

                            float Qold = Qq;
                            float redu = 20.f;
                            float reduc = 1.f;

                            const Brightcurve& userColCurveB1 = static_cast<const Brightcurve&>(customColCurve1);
                            userColCurveB1.Apply(Qq);

                            if (Qq > Qold) {
                                if (Qq < 65535.f)  {
                                    if (Qold < 327.68f * redu) {
                                        Qq = 0.25f * (Qq - Qold) + Qold;    //divide sensibility
                                    } else            {
                                        reduc = LIM((100.f - Qold100) / (100.f - redu), 0.f, 1.f);
                                        Qq = 0.25f * reduc * (Qq - Qold) + Qold; //reduct sensibility in highlights
                                    }
                                }
                            } else if (Qq > 10.f) {
                                Qq = 0.5f * (Qq - Qold) + Qold;
                            } else if (Qq >= 0.f) {
                                Qq = 0.7f * (Qq - Qold) + Qold;    // not zero ==>artifacts
                            }

                            if (Qold == 0.f) {
                                Qold = 0.001f;
                            }

                            Qpro = Qanc * (Qq / Qold);
                            //   Jpro = 100.f * (Qpro * Qpro) / ((4.0f / c) * (4.0f / c) * (aw + 4.0f) * (aw + 4.0f));
                            Jpro = Jpro * SQR(Qq / Qold);

                            if (Jpro < 1.f) {
                                Jpro = 1.f;
                            }
                        }
                    }

                    if (hasColCurve2) {//curve 2 with Lightness and Brightness
                        if (curveMode2 == ColorAppearanceParams::TcMode::LIGHT) {
                            float Jj = (float) Jpro * 327.68f;
                            float Jold = Jj;
                            float Jold100 = (float) Jpro;
                            float redu = 25.f;
                            float reduc = 1.f;
                            const Lightcurve& userColCurveJ2 = static_cast<const Lightcurve&>(customColCurve2);
                            userColCurveJ2.Apply(Jj);

                            if (Jj > Jold) {
                                if (Jj < 65535.f)  {
                                    if (Jold < 327.68f * redu) {
                                        Jj = 0.3f * (Jj - Jold) + Jold;    //divide sensibility
                                    } else        {
                                        reduc = LIM((100.f - Jold100) / (100.f - redu), 0.f, 1.f);
                                        Jj = 0.3f * reduc * (Jj - Jold) + Jold; //reduct sensibility in highlights
                                    }
                                }
                            } else if (Jj > 10.f) {
                                if (!t1L) {
                                    Jj = 0.8f * (Jj - Jold) + Jold;
                                } else {
                                    Jj = 0.4f * (Jj - Jold) + Jold;
                                }
                            } else if (Jj >= 0.f) {
                                if (!t1L) {
                                    Jj = 0.90f * (Jj - Jold) + Jold;    // not zero ==>artifacts
                                } else {
                                    Jj = 0.5f * (Jj - Jold) + Jold;
                                }
                            }

                            Jpro = (float)(Jj / 327.68f);

                            if (Jpro < 1.f) {
                                Jpro = 1.f;
                            }

                        } else if (curveMode2 == ColorAppearanceParams::TcMode::BRIGHT) { //
                            float Qanc = Qpro;

                            float coef = ((aw + 4.f) * (4.f / c)) / 100.f;
                            float Qq = (float) Qpro * 327.68f * (1.f / coef);
                            float Qold100 = (float) Qpro / coef;

                            float Qold = Qq;
                            float redu = 20.f;
                            float reduc = 1.f;

                            const Brightcurve& userColCurveB2 = static_cast<const Brightcurve&>(customColCurve2);
                            userColCurveB2.Apply(Qq);

                            if (Qq > Qold) {
                                if (Qq < 65535.f)  {
                                    if (Qold < 327.68f * redu) {
                                        Qq = 0.25f * (Qq - Qold) + Qold;    //divide sensibility
                                    } else            {
                                        reduc = LIM((100.f - Qold100) / (100.f - redu), 0.f, 1.f);
                                        Qq = 0.25f * reduc * (Qq - Qold) + Qold; //reduct sensibility in highlights
                                    }
                                }
                            } else if (Qq > 10.f) {
                                Qq = 0.5f * (Qq - Qold) + Qold;
                            } else if (Qq >= 0.f) {
                                Qq = 0.7f * (Qq - Qold) + Qold;    // not zero ==>artifacts
                            }

                            if (Qold == 0.f) {
                                Qold = 0.001f;
                            }

                            //  Qpro = (float) (Qq * (coef) / 327.68f);
                            Qpro = Qanc * (Qq / Qold);
                            Jpro = Jpro * SQR(Qq / Qold);

                            // Jpro = 100.f * (Qpro * Qpro) / ((4.0f / c) * (4.0f / c) * (aw + 4.0f) * (aw + 4.0f));

                            if (t1L) { //to workaround the problem if we modify curve1-lightnees after curve2 brightness(the cat that bites its own tail!) in fact it's another type of curve only for this case
                                coef = 2.f; //adapt Q to J approximation
                                Qq = (float) Qpro * coef;
                                Qold = Qq;
                                const Lightcurve& userColCurveJ1 = static_cast<const Lightcurve&>(customColCurve1);
                                userColCurveJ1.Apply(Qq);
                                Qq = 0.05f * (Qq - Qold) + Qold; //approximative adaptation
                                Qpro = (float)(Qq / coef);
                                Jpro = 100.f * (Qpro * Qpro) / ((4.0f / c) * (4.0f / c) * (aw + 4.0f) * (aw + 4.0f));
                            }

                            if (Jpro < 1.f) {
                                Jpro = 1.f;
                            }
                        }
                    }

                    if (hasColCurve3) {//curve 3 with chroma saturation colorfullness
                        if (curveMode3 == ColorAppearanceParams::CtcMode::CHROMA) {
                            float parsat = 0.8f; //0.68;
                            float coef = 327.68f / parsat;
                            float Cc = (float) Cpro * coef;
                            float Ccold = Cc;
                            const Chromacurve& userColCurve = static_cast<const Chromacurve&>(customColCurve3);
                            userColCurve.Apply(Cc);
                            float dred = 55.f;
                            float protect_red = 30.0f;
                            int sk = 1;
                            float ko = 1.f / coef;
                            Color::skinredfloat(Jpro, hpro, Cc, Ccold, dred, protect_red, sk, rstprotection, ko, Cpro);
                            /*
                                                        if(Jpro < 1.f && Cpro > 12.f) {
                                                            Cpro = 12.f;    //reduce artifacts by "pseudo gamut control CIECAM"
                                                        } else if(Jpro < 2.f && Cpro > 15.f) {
                                                            Cpro = 15.f;
                                                        } else if(Jpro < 4.f && Cpro > 30.f) {
                                                            Cpro = 30.f;
                                                        } else if(Jpro < 7.f && Cpro > 50.f) {
                                                            Cpro = 50.f;
                                                        }
                            */
                        } else if (curveMode3 == ColorAppearanceParams::CtcMode::SATUR) { //
                            float parsat = 0.8f; //0.6
                            float coef = 327.68f / parsat;
                            float Ss = (float) spro * coef;
                            float Sold = Ss;
                            const Saturcurve& userColCurve = static_cast<const Saturcurve&>(customColCurve3);
                            userColCurve.Apply(Ss);
                            Ss = 0.6f * (Ss - Sold) + Sold; //divide sensibility saturation
                            float dred = 100.f; // in C mode
                            float protect_red = 80.0f; // in C mode
                            dred = 100.0f * sqrtf((dred * coe) / Qpro);
                            protect_red = 100.0f * sqrtf((protect_red * coe) / Qpro);
                            int sk = 0;
                            float ko = 1.f / coef;
                            Color::skinredfloat(Jpro, hpro, Ss, Sold, dred, protect_red, sk, rstprotection, ko, spro);
                            Qpro = (4.0f / c) * sqrtf(Jpro / 100.0f) * (aw + 4.0f) ;
                            Cpro = (spro * spro * Qpro) / (10000.0f);
                        } else if (curveMode3 == ColorAppearanceParams::CtcMode::COLORF) { //
                            float parsat = 0.8f; //0.68;
                            float coef = 327.68f / parsat;
                            float Mm = (float) Mpro * coef;
                            float Mold = Mm;
                            const Colorfcurve& userColCurve = static_cast<const Colorfcurve&>(customColCurve3);
                            userColCurve.Apply(Mm);
                            float dred = 100.f; //in C mode
                            float protect_red = 80.0f; // in C mode
                            dred *= coe; //in M mode
                            protect_red *= coe;
                            int sk = 0;
                            float ko = 1.f / coef;
                            Color::skinredfloat(Jpro, hpro, Mm, Mold, dred, protect_red, sk, rstprotection, ko, Mpro);
                            /*
                                                        if(Jpro < 1.f && Mpro > 12.f * coe) {
                                                            Mpro = 12.f * coe;    //reduce artifacts by "pseudo gamut control CIECAM"
                                                        } else if(Jpro < 2.f && Mpro > 15.f * coe) {
                                                            Mpro = 15.f * coe;
                                                        } else if(Jpro < 4.f && Mpro > 30.f * coe) {
                                                            Mpro = 30.f * coe;
                                                        } else if(Jpro < 7.f && Mpro > 50.f * coe) {
                                                            Mpro = 50.f * coe;
                                                        }
                            */
                            Cpro = Mpro / coe;
                        }
                    }

                    //to retrieve the correct values of variables


                    //retrieve values C,J...s
                    C = Cpro;
                    J = Jpro;
                    Q = Qpro;
                    M = Mpro;
                    h = hpro;
                    s = spro;

                    if (params->colorappearance.tonecie  || settings->autocielab) { //use pointer for tonemapping with CIECAM and also sharpening , defringe, contrast detail
                        ncie->Q_p[i][j] = (float)Q + epsil; //epsil to avoid Q=0
                        ncie->M_p[i][j] = (float)M + epsil;
                        ncie->J_p[i][j] = (float)J + epsil;
                        ncie->h_p[i][j] = (float)h;
                        ncie->C_p[i][j] = (float)C + epsil;
                        ncie->sh_p[i][j] = (float) 3276.8f * (sqrtf(J)) ;

                        if (epdEnabled) {
                            if (ncie->Q_p[i][j] < minQThr) {
                                minQThr = ncie->Q_p[i][j];    //minima
                            }

                            if (ncie->Q_p[i][j] > maxQThr) {
                                maxQThr = ncie->Q_p[i][j];    //maxima
                            }
                        }
                    }

                    if (!params->colorappearance.tonecie  || !settings->autocielab || !epdEnabled) {

                        if (ciedata) { //only with improccoordinator
                            // Data for J Q M s and C histograms
                            int posl, posc;
                            float brli = 327.f;
                            float chsacol = 327.f;
                            float libr;
                            float colch;

                            //update histogram
                            if (curveMode == ColorAppearanceParams::TcMode::BRIGHT) {
                                brli = 70.0f;
                                libr = Q;     //40.0 to 100.0 approximative factor for Q  - 327 for J
                            } else { /*if(curveMode == ColorAppearanceParams::TCMode::LIGHT)*/
                                brli = 327.f;
                                libr = J;    //327 for J
                            }

                            posl = (int)(libr * brli);
                            hist16JCAM[posl]++;

                            if (curveMode3 == ColorAppearanceParams::CtcMode::CHROMA) {
                                chsacol = 400.f;//327
                                colch = C;    //450.0 approximative factor for s    320 for M
                            } else if (curveMode3 == ColorAppearanceParams::CtcMode::SATUR) {
                                chsacol = 450.0f;
                                colch = s;
                            } else { /*if(curveMode3 == ColorAppearanceParams::CTCMode::COLORF)*/
                                chsacol = 400.0f;//327
                                colch = M;
                            }

                            posc = (int)(colch * chsacol);
                            hist16_CCAM[posc]++;

                        }

                        if (LabPassOne) {
#ifdef __SSE2__
                            // write to line buffers
                            Jbuffer[j] = J;
                            Cbuffer[j] = C;
                            hbuffer[j] = h;
#else
                            float xx, yy, zz;
                            //process normal==> viewing

                            Ciecam02::jch2xyz_ciecam02float(xx, yy, zz,
                                                            J,  C, h,
                                                            xw2, yw2,  zw2,
                                                              c2, nc2, pow1n, nbbj, ncbj, flj, czj, dj, awj);
                            float x, y, z;
                            x = xx * 655.35f;
                            y = yy * 655.35f;
                            z = zz * 655.35f;
                            float Ll, aa, bb;
                            //convert xyz=>lab
                            Color::XYZ2Lab(x,  y,  z, Ll, aa, bb);

                            // gamut control in Lab mode; I must study how to do with cIECAM only
                            if (gamu == 1) {
                                float Lprov1, Chprov1;
                                Lprov1 = Ll / 327.68f;
                                Chprov1 = sqrtf(SQR(aa) + SQR(bb)) / 327.68f;
                                float2  sincosval;

                                if (Chprov1 == 0.0f) {
                                    sincosval.y = 1.f;
                                    sincosval.x = 0.0f;
                                } else {
                                    sincosval.y = aa / (Chprov1 * 327.68f);
                                    sincosval.x = bb / (Chprov1 * 327.68f);
                                }


#ifdef _DEBUG
                                bool neg = false;
                                bool more_rgb = false;
                                //gamut control : Lab values are in gamut
                                Color::gamutLchonly(sincosval, Lprov1, Chprov1, wip, highlight, 0.15f, 0.96f, neg, more_rgb);
#else
                                //gamut control : Lab values are in gamut
                                Color::gamutLchonly(sincosval, Lprov1, Chprov1, wip, highlight, 0.15f, 0.96f);
#endif

                                lab->L[i][j] = Lprov1 * 327.68f;
                                lab->a[i][j] = 327.68f * Chprov1 * sincosval.y;
                                lab->b[i][j] = 327.68f * Chprov1 * sincosval.x;

                            } else {
                                lab->L[i][j] = Ll;
                                lab->a[i][j] = aa;
                                lab->b[i][j] = bb;
                            }

#endif
                        }
                    }
                }

#ifdef __SSE2__
                // process line buffers
                float *xbuffer = Qbuffer;
                float *ybuffer = Mbuffer;
                float *zbuffer = sbuffer;

                for (k = 0; k < bufferLength; k += 4) {
                    Ciecam02::jch2xyz_ciecam02float(x, y, z,
                                                    LVF(Jbuffer[k]), LVF(Cbuffer[k]), LVF(hbuffer[k]),
                                                    F2V(xw2), F2V(yw2), F2V(zw2),
                                                    F2V(nc2), F2V(pow1n), F2V(nbbj), F2V(ncbj), F2V(flj), F2V(dj), F2V(awj), F2V(reccmcz));
                    STVF(xbuffer[k], x * c655d35);
                    STVF(ybuffer[k], y * c655d35);
                    STVF(zbuffer[k], z * c655d35);
                }

                // XYZ2Lab uses a lookup table. The function behind that lut is a cube root.
                // SSE can't beat the speed of that lut, so it doesn't make sense to use SSE
                for (int j = 0; j < width; j++) {
                    float Ll, aa, bb;
                    //convert xyz=>lab
                    Color::XYZ2Lab(xbuffer[j], ybuffer[j], zbuffer[j], Ll, aa, bb);

                    // gamut control in Lab mode; I must study how to do with cIECAM only
                    if (gamu == 1) {
                        float Lprov1, Chprov1;
                        Lprov1 = Ll / 327.68f;
                        Chprov1 = sqrtf(SQR(aa) + SQR(bb)) / 327.68f;
                        float2  sincosval;

                        if (Chprov1 == 0.0f) {
                            sincosval.y = 1.f;
                            sincosval.x = 0.0f;
                        } else {
                            sincosval.y = aa / (Chprov1 * 327.68f);
                            sincosval.x = bb / (Chprov1 * 327.68f);
                        }

#ifdef _DEBUG
                        bool neg = false;
                        bool more_rgb = false;
                        //gamut control : Lab values are in gamut
                        Color::gamutLchonly(sincosval, Lprov1, Chprov1, wip, highlight, 0.15f, 0.96f, neg, more_rgb);
#else
                        //gamut control : Lab values are in gamut
                        Color::gamutLchonly(sincosval, Lprov1, Chprov1, wip, highlight, 0.15f, 0.96f);
#endif
                        lab->L[i][j] = Lprov1 * 327.68f;
                        lab->a[i][j] = 327.68f * Chprov1 * sincosval.y;
                        lab->b[i][j] = 327.68f * Chprov1 * sincosval.x;
                    } else {
                        lab->L[i][j] = Ll;
                        lab->a[i][j] = aa;
                        lab->b[i][j] = bb;
                    }
                }

#endif
            }

#ifdef _OPENMP
            #pragma omp critical
#endif
            {
                if (minQThr < minQ) {
                    minQ = minQThr;
                }

                if (maxQThr > maxQ) {
                    maxQ = maxQThr;
                }
            }
        }

        // End of parallelization
        if (!params->colorappearance.tonecie || !settings->autocielab) { //normal

            if (ciedata) {
                //update histogram J
                hist16JCAM.compressTo(histLCAM);
                //update histogram C
                hist16_CCAM.compressTo(histCCAM);
            }
        }

#ifdef _DEBUG

        if (settings->verbose) {
            t2e.set();
            printf("CIECAM02 performed in %d usec:\n", t2e.etime(t1e));
            //  printf("minc=%f maxc=%f minj=%f maxj=%f\n",minc,maxc,minj,maxj);
        }

#endif

        if (settings->autocielab) {
            if ((params->colorappearance.tonecie && (epdEnabled)) || (params->sharpening.enabled && settings->autocielab && execsharp)
                    || (params->dirpyrequalizer.enabled && settings->autocielab) || (params->defringe.enabled && settings->autocielab)  || (params->sharpenMicro.enabled && settings->autocielab)
                    || (params->impulseDenoise.enabled && settings->autocielab) || (params->colorappearance.badpixsl > 0 && settings->autocielab)) {



//all this treatments reduce artifacts, but can lead to slighty different results

                if (params->defringe.enabled)
                    if (execsharp) {
                        lab->deleteLab();
                        defringecam (ncie);//defringe adapted to CIECAM
                        lab->reallocLab();
                    }

//if(params->dirpyrequalizer.enabled) if(execsharp) {
                if (params->dirpyrequalizer.enabled && params->dirpyrequalizer.gamutlab && rtt) { //remove artifacts by gaussian blur - skin control, but not for thumbs
                    constexpr float artifact = 4.f;
                    constexpr float chrom = 50.f;
                    const bool hotbad = params->dirpyrequalizer.skinprotect != 0.0;

                    lab->deleteLab();
                    badpixcam (ncie, artifact / scale, 5, 2, chrom, hotbad);  //enabled remove artifacts for cbDL
                    lab->reallocLab();
                }

//if(params->colorappearance.badpixsl > 0) { int mode=params->colorappearance.badpixsl;
                if (params->colorappearance.badpixsl > 0 && execsharp) {
                    int mode = params->colorappearance.badpixsl;
                    lab->deleteLab();
                    badpixcam (ncie, 3.0, 10, mode, 0, true);//for bad pixels CIECAM
                    lab->reallocLab();
                }

                if (params->impulseDenoise.enabled) if (execsharp) {
                        float **buffers[3];
                        buffers[0] = lab->L;
                        buffers[1] = lab->a;
                        buffers[2] = lab->b;
                        impulsedenoisecam (ncie, buffers); //impulse adapted to CIECAM
                    }

                if (params->sharpenMicro.enabled)if (execsharp) {
                        MLmicrocontrastcam (ncie);
                    }

                if (params->sharpening.enabled)
                    if (execsharp) {
                        float **buffer = lab->L; // We can use the L-buffer from lab as buffer to save some memory
                        sharpeningcam (ncie, buffer, showSharpMask); // sharpening adapted to CIECAM
                    }

//if(params->dirpyrequalizer.enabled) if(execsharp) {
                if (params->dirpyrequalizer.enabled /*&& execsharp*/)  {
//  if(params->dirpyrequalizer.algo=="FI") choice=0;
//  else if(params->dirpyrequalizer.algo=="LA") choice=1;

                    if (rtt == 1) {
                        float b_l = static_cast<float>(params->dirpyrequalizer.hueskin.getBottomLeft()) / 100.0f;
                        float t_l = static_cast<float>(params->dirpyrequalizer.hueskin.getTopLeft()) / 100.0f;
                        float t_r = static_cast<float>(params->dirpyrequalizer.hueskin.getTopRight()) / 100.0f;
                        lab->deleteLab();
                        dirpyr_equalizercam(ncie, ncie->sh_p, ncie->sh_p, ncie->W, ncie->H, ncie->h_p, ncie->C_p, params->dirpyrequalizer.mult, params->dirpyrequalizer.threshold, params->dirpyrequalizer.skinprotect, true, b_l, t_l, t_r, scale);  //contrast by detail adapted to CIECAM
                        lab->reallocLab();
                    }

                    /*
                    if(params->colorappearance.badpixsl > 0) if(execsharp){ int mode=params->colorappearance.badpixsl;
                    printf("BADPIX");
                                                                ImProcFunctions::badpixcam (ncie, 8.0, 10, mode);//for bad pixels
                                                            }
                                                            */
                }

                const float Qredi = (4.0f / c_)  * (a_w + 4.0f);
                const float co_e = (pow_F(f_l, 0.25f));


#ifndef _DEBUG
#ifdef _OPENMP
                #pragma omp parallel
#endif
#endif
                {
#ifndef _DEBUG
#ifdef _OPENMP
                    #pragma omp for schedule(dynamic, 10)
#endif
#endif

                    for (int i = 0; i < height; i++) // update CieImages with new values after sharpening, defringe, contrast by detail level
                        for (int j = 0; j < width; j++) {
                            float interm = fabsf(ncie->sh_p[i][j] / (32768.f));
                            ncie->J_p[i][j] = 100.0f * SQR(interm);
                            ncie->Q_p[i][j] = interm * Qredi;
                            ncie->M_p[i][j] = ncie->C_p[i][j] * co_e;
                        }
                }
            }
        }

        if ((params->colorappearance.tonecie && (epdEnabled)) || (params->sharpening.enabled && settings->autocielab && execsharp)
                || (params->dirpyrequalizer.enabled && settings->autocielab) || (params->defringe.enabled && settings->autocielab)  || (params->sharpenMicro.enabled && settings->autocielab)
                || (params->impulseDenoise.enabled && settings->autocielab) || (params->colorappearance.badpixsl > 0 && settings->autocielab)) {

            ciedata = (params->colorappearance.datacie && pW != 1);

            if (epdEnabled  && params->colorappearance.tonecie && algepd) {
                lab->deleteLab();
                EPDToneMapCIE (ncie, a_w, c_, width, height, minQ, maxQ, Iterates, scale );
                lab->reallocLab();
            }

            //EPDToneMapCIE adated to CIECAM


            constexpr float eps = 0.0001f;
            const float co_e = (pow_F(f_l, 0.25f)) + eps;

#ifndef _DEBUG
#ifdef _OPENMP
            #pragma omp parallel
#endif
#endif
            {
#ifdef __SSE2__
                // one line buffer per channel
                float Jbuffer[bufferLength] ALIGNED16;
                float Cbuffer[bufferLength] ALIGNED16;
                float hbuffer[bufferLength] ALIGNED16;
                float *xbuffer = Jbuffer; // we can use one of the above buffers
                float *ybuffer = Cbuffer; //             "
                float *zbuffer = hbuffer; //             "
#endif

#ifndef _DEBUG
#ifdef _OPENMP
                #pragma omp for schedule(dynamic, 10)
#endif
#endif

                for (int i = 0; i < height; i++) { // update CIECAM with new values after tone-mapping
                    for (int j = 0; j < width; j++) {

                        //  if(epdEnabled) ncie->J_p[i][j]=(100.0f* ncie->Q_p[i][j]*ncie->Q_p[i][j])/(w_h*w_h);
                        if (epdEnabled) {
                            ncie->J_p[i][j] = (100.0f * ncie->Q_p[i][j] * ncie->Q_p[i][j]) / SQR((4.f / c) * (aw + 4.f));
                        }

                        const float ncie_C_p = (ncie->M_p[i][j]) / co_e;

                        //show histogram in CIECAM mode (Q,J, M,s,C)
                        if (ciedata) {
                            // Data for J Q M s and C histograms
                            int posl, posc;
                            float brli = 327.f;
                            float chsacol = 327.f;
                            float libr;
                            float colch;

                            if (curveMode == ColorAppearanceParams::TcMode::BRIGHT) {
                                brli = 70.0f;
                                libr = ncie->Q_p[i][j];    //40.0 to 100.0 approximative factor for Q  - 327 for J
                            } else { /*if(curveMode == ColorAppearanceParams::TCMode::LIGHT)*/
                                brli = 327.f;
                                libr = ncie->J_p[i][j];    //327 for J
                            }

                            posl = (int)(libr * brli);
                            hist16JCAM[posl]++;

                            if (curveMode3 == ColorAppearanceParams::CtcMode::CHROMA) {
                                chsacol = 400.f;//327.f;
                                colch = ncie_C_p;
                            } else if (curveMode3 == ColorAppearanceParams::CtcMode::SATUR) {
                                chsacol = 450.0f;
                                colch = 100.f * sqrtf(ncie_C_p / ncie->Q_p[i][j]);
                            } else { /*if(curveMode3 == ColorAppearanceParams::CTCMode::COLORF)*/
                                chsacol = 400.f;//327.0f;
                                colch = ncie->M_p[i][j];
                            }

                            posc = (int)(colch * chsacol);
                            hist16_CCAM[posc]++;
                        }

                        //end histograms

#ifdef __SSE2__
                        Jbuffer[j] = ncie->J_p[i][j];
                        Cbuffer[j] = ncie_C_p;
                        hbuffer[j] = ncie->h_p[i][j];
#else
                        float xx, yy, zz;
                        Ciecam02::jch2xyz_ciecam02float(xx, yy, zz,
                                                        ncie->J_p[i][j],  ncie_C_p, ncie->h_p[i][j],
                                                        xw2, yw2,  zw2,
                                                          c2, nc2, pow1n, nbbj, ncbj, flj, czj, dj, awj);
                        float x = (float)xx * 655.35f;
                        float y = (float)yy * 655.35f;
                        float z = (float)zz * 655.35f;
                        float Ll, aa, bb;
                        //convert xyz=>lab
                        Color::XYZ2Lab(x,  y,  z, Ll, aa, bb);

                        if (gamu == 1) {
                            float Lprov1, Chprov1;
                            Lprov1 = Ll / 327.68f;
                            Chprov1 = sqrtf(SQR(aa) + SQR(bb)) / 327.68f;
                            float2  sincosval;

                            if (Chprov1 == 0.0f) {
                                sincosval.y = 1.f;
                                sincosval.x = 0.0f;
                            } else {
                                sincosval.y = aa / (Chprov1 * 327.68f);
                                sincosval.x = bb / (Chprov1 * 327.68f);
                            }


#ifdef _DEBUG
                            bool neg = false;
                            bool more_rgb = false;
                            //gamut control : Lab values are in gamut
                            Color::gamutLchonly(sincosval, Lprov1, Chprov1, wip, highlight, 0.15f, 0.96f, neg, more_rgb);
#else
                            //gamut control : Lab values are in gamut
                            Color::gamutLchonly(sincosval, Lprov1, Chprov1, wip, highlight, 0.15f, 0.96f);
#endif

                            lab->L[i][j] = Lprov1 * 327.68f;
                            lab->a[i][j] = 327.68f * Chprov1 * sincosval.y;
                            lab->b[i][j] = 327.68f * Chprov1 * sincosval.x;
                        } else {
                            lab->L[i][j] = Ll;
                            lab->a[i][j] = aa;
                            lab->b[i][j] = bb;
                        }

#endif
                    }

#ifdef __SSE2__
                    // process line buffers
                    int k;
                    vfloat x, y, z;
                    vfloat c655d35 = F2V(655.35f);

                    for (k = 0; k < bufferLength; k += 4) {
                        Ciecam02::jch2xyz_ciecam02float(x, y, z,
                                                        LVF(Jbuffer[k]), LVF(Cbuffer[k]), LVF(hbuffer[k]),
                                                        F2V(xw2), F2V(yw2), F2V(zw2),
                                                        F2V(nc2), F2V(pow1n), F2V(nbbj), F2V(ncbj), F2V(flj), F2V(dj), F2V(awj), F2V(reccmcz));
                        x *= c655d35;
                        y *= c655d35;
                        z *= c655d35;
                        STVF(xbuffer[k], x);
                        STVF(ybuffer[k], y);
                        STVF(zbuffer[k], z);
                    }

                    // XYZ2Lab uses a lookup table. The function behind that lut is a cube root.
                    // SSE can't beat the speed of that lut, so it doesn't make sense to use SSE
                    for (int j = 0; j < width; j++) {
                        float Ll, aa, bb;
                        //convert xyz=>lab
                        Color::XYZ2Lab(xbuffer[j], ybuffer[j], zbuffer[j], Ll, aa, bb);

                        if (gamu == 1) {
                            float Lprov1, Chprov1;
                            Lprov1 = Ll / 327.68f;
                            Chprov1 = sqrtf(SQR(aa) + SQR(bb)) / 327.68f;
                            float2  sincosval;

                            if (Chprov1 == 0.0f) {
                                sincosval.y = 1.f;
                                sincosval.x = 0.0f;
                            } else {
                                sincosval.y = aa / (Chprov1 * 327.68f);
                                sincosval.x = bb / (Chprov1 * 327.68f);
                            }

#ifdef _DEBUG
                            bool neg = false;
                            bool more_rgb = false;
                            //gamut control : Lab values are in gamut
                            Color::gamutLchonly(sincosval, Lprov1, Chprov1, wip, highlight, 0.15f, 0.96f, neg, more_rgb);
#else
                            //gamut control : Lab values are in gamut
                            Color::gamutLchonly(sincosval, Lprov1, Chprov1, wip, highlight, 0.15f, 0.96f);
#endif
                            lab->L[i][j] = Lprov1 * 327.68f;
                            lab->a[i][j] = 327.68f * Chprov1 * sincosval.y;
                            lab->b[i][j] = 327.68f * Chprov1 * sincosval.x;
                        } else {
                            lab->L[i][j] = Ll;
                            lab->a[i][j] = aa;
                            lab->b[i][j] = bb;
                        }

                    }

#endif // __SSE2__
                }

            } //end parallelization

            //show CIECAM histograms
            if (ciedata) {
                //update histogram J and Q
                //update histogram J
                hist16JCAM.compressTo(histLCAM);

                //update color histogram M,s,C
                hist16_CCAM.compressTo(histCCAM);
            }
        }
    }
}
//end CIECAM

void ImProcFunctions::moyeqt(Imagefloat* working, float &moyS, float &eqty)
{
    BENCHFUN

    int tHh = working->getHeight();
    int tWw = working->getWidth();
    double moy = 0.0;
    double sqrs = 0.0;

#ifdef _OPENMP
    #pragma omp parallel for reduction(+:moy,sqrs) schedule(dynamic,16)
#endif

    for (int i = 0; i < tHh; i++) {
        for (int j = 0; j < tWw; j++) {
            float s = Color::rgb2s(CLIP(working->r(i, j)), CLIP(working->g(i, j)), CLIP(working->b(i, j)));
            moy += s;
            sqrs += SQR(s);
        }
    }

    moy /= (tHh * tWw);
    sqrs /= (tHh * tWw);
    eqty = sqrt(sqrs - SQR(moy));
    moyS = moy;
}

static inline void
filmlike_clip_rgb_tone(float *r, float *g, float *b, const float L)
{
    float r_ = *r > L ? L : *r;
    float b_ = *b > L ? L : *b;
    float g_ = b_ + ((r_ - b_) * (*g - *b) / (*r - *b));
    *r = r_;
    *g = g_;
    *b = b_;
}

/*static*/ void
filmlike_clip(float *r, float *g, float *b)
{
    // This is Adobe's hue-stable film-like curve with a diagonal, ie only used for clipping. Can probably be further optimized.
    const float L = 65535.0;

    if (*r >= *g) {
        if (*g > *b) {         // Case 1: r >= g >  b
            filmlike_clip_rgb_tone(r, g, b, L);
        } else if (*b > *r) {  // Case 2: b >  r >= g
            filmlike_clip_rgb_tone(b, r, g, L);
        } else if (*b > *g) {  // Case 3: r >= b >  g
            filmlike_clip_rgb_tone(r, b, g, L);
        } else {               // Case 4: r >= g == b
            *r = *r > L ? L : *r;
            *g = *g > L ? L : *g;
            *b = *g;
        }
    } else {
        if (*r >= *b) {        // Case 5: g >  r >= b
            filmlike_clip_rgb_tone(g, r, b, L);
        } else if (*b > *g) {  // Case 6: b >  g >  r
            filmlike_clip_rgb_tone(b, g, r, L);
        } else {               // Case 7: g >= b >  r
            filmlike_clip_rgb_tone(g, b, r, L);
        }
    }
}









void ImProcFunctions::rgbProc(Imagefloat* working, LabImage* lab, PipetteBuffer *pipetteBuffer, LUTf & hltonecurve, LUTf & shtonecurve, LUTf & tonecurve,
                              int sat, LUTf & rCurve, LUTf & gCurve, LUTf & bCurve, float satLimit, float satLimitOpacity, const ColorGradientCurve & ctColorCurve, const OpacityCurve & ctOpacityCurve, bool opautili,  LUTf & clToningcurve, LUTf & cl2Toningcurve,
                               const ToneCurve & customToneCurve1, const ToneCurve & customToneCurve2, const ToneCurve & customToneCurvebw1, const ToneCurve & customToneCurvebw2, double &rrm, double &ggm, double &bbm, float &autor, float &autog, float &autob, DCPProfile *dcpProf, const DCPProfile::ApplyState &asIn, LUTu &histToneCurve, size_t chunkSize, bool measure)
{
    rgbProc (working, lab, pipetteBuffer, hltonecurve, shtonecurve, tonecurve, sat, rCurve, gCurve, bCurve, satLimit, satLimitOpacity, ctColorCurve, ctOpacityCurve, opautili, clToningcurve, cl2Toningcurve, customToneCurve1, customToneCurve2,  customToneCurvebw1, customToneCurvebw2, rrm, ggm, bbm, autor, autog, autob, params->toneCurve.expcomp, params->toneCurve.hlcompr, params->toneCurve.hlcomprthresh, dcpProf, asIn, histToneCurve, chunkSize, measure);
}

// Process RGB image and convert to LAB space
void ImProcFunctions::rgbProc(Imagefloat* working, LabImage* lab, PipetteBuffer *pipetteBuffer, LUTf & hltonecurve, LUTf & shtonecurve, LUTf & tonecurve,
                              int sat, LUTf & rCurve, LUTf & gCurve, LUTf & bCurve, float satLimit, float satLimitOpacity, const ColorGradientCurve & ctColorCurve, const OpacityCurve & ctOpacityCurve, bool opautili, LUTf & clToningcurve, LUTf & cl2Toningcurve,
                               const ToneCurve & customToneCurve1, const ToneCurve & customToneCurve2,  const ToneCurve & customToneCurvebw1, const ToneCurve & customToneCurvebw2, double &rrm, double &ggm, double &bbm, float &autor, float &autog, float &autob, double expcomp, int hlcompr, int hlcomprthresh, DCPProfile *dcpProf, const DCPProfile::ApplyState &asIn, LUTu &histToneCurve, size_t chunkSize, bool measure)
{

    std::unique_ptr<StopWatch> stop;

    if (measure) {
        std::cout << "rgb processing " << working->getWidth() << "x" << working->getHeight() << " image with " << chunkSize << " tiles per thread" << std::endl;
        stop.reset(new StopWatch("rgb processing"));
    }

    Imagefloat *tmpImage = nullptr;

    Imagefloat* editImgFloat = nullptr;
    PlanarWhateverData<float>* editWhatever = nullptr;
    EditUniqueID editID = pipetteBuffer ? pipetteBuffer->getEditID() : EUID_None;

    if (editID != EUID_None) {
        switch (pipetteBuffer->getDataProvider()->getCurrSubscriber()->getPipetteBufferType()) {
            case (BT_IMAGEFLOAT):
                editImgFloat = pipetteBuffer->getImgFloatBuffer();
                break;

            case (BT_LABIMAGE):
                break;

            case (BT_SINGLEPLANE_FLOAT):
                editWhatever = pipetteBuffer->getSinglePlaneBuffer();
                break;
        }
    }

    TMatrix wprof = ICCStore::getInstance()->workingSpaceMatrix (params->icm.workingProfile);
    TMatrix wiprof = ICCStore::getInstance()->workingSpaceInverseMatrix (params->icm.workingProfile);

    float toxyz[3][3] = {
        {
            static_cast<float>(wprof[0][0] / Color::D50x),
            static_cast<float>(wprof[0][1] / Color::D50x),
            static_cast<float>(wprof[0][2] / Color::D50x)
        }, {
            static_cast<float>(wprof[1][0]),
            static_cast<float>(wprof[1][1]),
            static_cast<float>(wprof[1][2])
        }, {
            static_cast<float>(wprof[2][0] / Color::D50z),
            static_cast<float>(wprof[2][1] / Color::D50z),
            static_cast<float>(wprof[2][2] / Color::D50z)
        }
    };
    float maxFactorToxyz = max(toxyz[1][0], toxyz[1][1], toxyz[1][2]);
    float equalR = maxFactorToxyz / toxyz[1][0];
    float equalG = maxFactorToxyz / toxyz[1][1];
    float equalB = maxFactorToxyz / toxyz[1][2];

    //inverse matrix user select
    double wip[3][3] = {
        {wiprof[0][0], wiprof[0][1], wiprof[0][2]},
        {wiprof[1][0], wiprof[1][1], wiprof[1][2]},
        {wiprof[2][0], wiprof[2][1], wiprof[2][2]}
    };

    double wp[3][3] = {
        {wprof[0][0], wprof[0][1], wprof[0][2]},
        {wprof[1][0], wprof[1][1], wprof[1][2]},
        {wprof[2][0], wprof[2][1], wprof[2][2]}
    };

    bool mixchannels = params->chmixer.enabled &&
                       (params->chmixer.red[0] != 100 || params->chmixer.red[1] != 0     || params->chmixer.red[2] != 0   ||
                        params->chmixer.green[0] != 0 || params->chmixer.green[1] != 100 || params->chmixer.green[2] != 0 ||
                        params->chmixer.blue[0] != 0  || params->chmixer.blue[1] != 0    || params->chmixer.blue[2] != 100);

    FlatCurve* hCurve = nullptr;
    FlatCurve* sCurve = nullptr;
    FlatCurve* vCurve = nullptr;
    FlatCurve* bwlCurve = nullptr;

    FlatCurveType hCurveType = (FlatCurveType)params->hsvequalizer.hcurve.at(0);
    FlatCurveType sCurveType = (FlatCurveType)params->hsvequalizer.scurve.at(0);
    FlatCurveType vCurveType = (FlatCurveType)params->hsvequalizer.vcurve.at(0);
    FlatCurveType bwlCurveType = (FlatCurveType)params->blackwhite.luminanceCurve.at(0);
    bool hCurveEnabled = params->hsvequalizer.enabled && hCurveType > FCT_Linear;
    bool sCurveEnabled = params->hsvequalizer.enabled && sCurveType > FCT_Linear;
    bool vCurveEnabled = params->hsvequalizer.enabled && vCurveType > FCT_Linear;
    bool bwlCurveEnabled = bwlCurveType > FCT_Linear;

    // TODO: We should create a 'skip' value like for CurveFactory::complexsgnCurve (rtengine/curves.cc)
    if (hCurveEnabled) {
        hCurve = new FlatCurve(params->hsvequalizer.hcurve);

        if (hCurve->isIdentity()) {
            delete hCurve;
            hCurve = nullptr;
            hCurveEnabled = false;
        }
    }

    if (sCurveEnabled) {
        sCurve = new FlatCurve(params->hsvequalizer.scurve);

        if (sCurve->isIdentity()) {
            delete sCurve;
            sCurve = nullptr;
            sCurveEnabled = false;
        }
    }

    if (vCurveEnabled) {
        vCurve = new FlatCurve(params->hsvequalizer.vcurve);

        if (vCurve->isIdentity()) {
            delete vCurve;
            vCurve = nullptr;
            vCurveEnabled = false;
        }
    }

    if (bwlCurveEnabled) {
        bwlCurve = new FlatCurve(params->blackwhite.luminanceCurve);

        if (bwlCurve->isIdentity()) {
            delete bwlCurve;
            bwlCurve = nullptr;
            bwlCurveEnabled = false;
        }
    }

    std::shared_ptr<HaldCLUT> hald_clut;
    bool clutAndWorkingProfilesAreSame = false;
    TMatrix xyz2clut = {}, clut2xyz = {};
#ifdef __SSE2__
    vfloat v_work2xyz[3][3] ALIGNED16;
    vfloat v_xyz2clut[3][3] ALIGNED16;
    vfloat v_clut2xyz[3][3] ALIGNED16;
    vfloat v_xyz2work[3][3] ALIGNED16;
#endif

    if (params->filmSimulation.enabled && !params->filmSimulation.clutFilename.empty()) {
        hald_clut = CLUTStore::getInstance().getClut(params->filmSimulation.clutFilename);

        if (hald_clut) {
            clutAndWorkingProfilesAreSame = hald_clut->getProfile() == params->icm.workingProfile;

            if (!clutAndWorkingProfilesAreSame) {
                xyz2clut = ICCStore::getInstance()->workingSpaceInverseMatrix(hald_clut->getProfile());
                clut2xyz = ICCStore::getInstance()->workingSpaceMatrix(hald_clut->getProfile());

#ifdef __SSE2__

                for (int i = 0; i < 3; ++i) {
                    for (int j = 0; j < 3; ++j) {
                        v_work2xyz[i][j] = F2V(wprof[i][j]);
                        v_xyz2clut[i][j] = F2V(xyz2clut[i][j]);
                        v_xyz2work[i][j] = F2V(wiprof[i][j]);
                        v_clut2xyz[i][j] = F2V(clut2xyz[i][j]);
                    }
                }

#endif

            }
        }
    }

    const float film_simulation_strength = static_cast<float>(params->filmSimulation.strength) / 100.0f;

    const float exp_scale = pow(2.0, expcomp);
    const float comp = (max(0.0, expcomp) + 1.0) * hlcompr / 100.0;
    const float shoulder = ((65536.0 / max(1.0f, exp_scale)) * (hlcomprthresh / 200.0)) + 0.1;
    const float hlrange = 65536.0 - shoulder;
    const bool isProPhoto = (params->icm.workingProfile == "ProPhoto");
    // extracting datas from 'params' to avoid cache flush (to be confirmed)
    ToneCurveMode curveMode = params->toneCurve.curveMode;
    ToneCurveMode curveMode2 = params->toneCurve.curveMode2;
    bool highlight = params->toneCurve.hrenabled;//Get the value if "highlight reconstruction" is activated
    bool hasToneCurve1 = bool (customToneCurve1);
    bool hasToneCurve2 = bool (customToneCurve2);
    BlackWhiteParams::TcMode beforeCurveMode = params->blackwhite.beforeCurveMode;
    BlackWhiteParams::TcMode afterCurveMode = params->blackwhite.afterCurveMode;

    bool hasToneCurvebw1 = bool (customToneCurvebw1);
    bool hasToneCurvebw2 = bool (customToneCurvebw2);

    PerceptualToneCurveState ptc1ApplyState, ptc2ApplyState;

    if (hasToneCurve1 && curveMode == ToneCurveMode::PERCEPTUAL) {
        const PerceptualToneCurve& userToneCurve = static_cast<const PerceptualToneCurve&> (customToneCurve1);
        userToneCurve.initApplyState (ptc1ApplyState, params->icm.workingProfile);
    }

    if (hasToneCurve2 && curveMode2 == ToneCurveMode::PERCEPTUAL) {
        const PerceptualToneCurve& userToneCurve = static_cast<const PerceptualToneCurve&> (customToneCurve2);
        userToneCurve.initApplyState (ptc2ApplyState, params->icm.workingProfile);
    }

    bool hasColorToning = params->colorToning.enabled && bool (ctOpacityCurve) &&  bool (ctColorCurve) && params->colorToning.method != "LabGrid";
    bool hasColorToningLabGrid = params->colorToning.enabled && params->colorToning.method == "LabGrid";
    //  float satLimit = float(params->colorToning.satProtectionThreshold)/100.f*0.7f+0.3f;
    //  float satLimitOpacity = 1.f-(float(params->colorToning.saturatedOpacity)/100.f);
    float strProtect = (float (params->colorToning.strength) / 100.f);

    /*
    // Debug output - Color LUTf points
    if (ctColorCurve) {
        printf("\nColor curve:");
        for (size_t i=0; i<501; i++) {
            if (i==0 || i==250 || i==500)
                printf("\n(%.1f)[", float(i)/500.f);
            printf("%.3f ", ctColorCurve.lutHueCurve[float(i)]);
            if (i==0 || i==250 || i==500)
            printf("]\n");
        }
        printf("\n");
    }
    */

    /*
    // Debug output - Opacity LUTf points
    if (ctOpacityCurve) {
        printf("\nOpacity curve:");
        for (size_t i=0; i<501; i++) {
            if (i==0 || i==250 || i==500)
                printf("\n(%.1f)[", float(i)/500.f);
            printf("%.3f ", ctOpacityCurve.lutOpacityCurve[float(i)]);
            if (i==0 || i==250 || i==500)
            printf("]\n");
        }
        printf("\n");
    }
    */

    float RedLow = params->colorToning.redlow / 100.f;
    float GreenLow = params->colorToning.greenlow / 100.f;
    float BlueLow = params->colorToning.bluelow / 100.f;
    float RedMed = params->colorToning.redmed / 100.f;
    float GreenMed = params->colorToning.greenmed / 100.f;
    float BlueMed = params->colorToning.bluemed / 100.f;
    float RedHigh = params->colorToning.redhigh / 100.f;
    float GreenHigh = params->colorToning.greenhigh / 100.f;
    float BlueHigh = params->colorToning.bluehigh / 100.f;
    float SatLow = float (params->colorToning.shadowsColSat.getBottom()) / 100.f;
    float SatHigh = float (params->colorToning.hlColSat.getBottom()) / 100.f;

    float Balan = float (params->colorToning.balance);

    float chMixRR = float (params->chmixer.red[0])/10.f;
    float chMixRG = float (params->chmixer.red[1])/10.f;
    float chMixRB = float (params->chmixer.red[2])/10.f;
    float chMixGR = float (params->chmixer.green[0])/10.f;
    float chMixGG = float (params->chmixer.green[1])/10.f;
    float chMixGB = float (params->chmixer.green[2])/10.f;
    float chMixBR = float (params->chmixer.blue[0])/10.f;
    float chMixBG = float (params->chmixer.blue[1])/10.f;
    float chMixBB = float (params->chmixer.blue[2])/10.f;

    bool blackwhite = params->blackwhite.enabled;
    bool complem = params->blackwhite.enabledcc;
    float bwr = float (params->blackwhite.mixerRed);
    float bwg = float (params->blackwhite.mixerGreen);
    float bwb = float (params->blackwhite.mixerBlue);
    float bwrgam = float (params->blackwhite.gammaRed);
    float bwggam = float (params->blackwhite.gammaGreen);
    float bwbgam = float (params->blackwhite.gammaBlue);
    float mixerOrange = float (params->blackwhite.mixerOrange);
    float mixerYellow = float (params->blackwhite.mixerYellow);
    float mixerCyan = float (params->blackwhite.mixerCyan);
    float mixerMagenta = float (params->blackwhite.mixerMagenta);
    float mixerPurple = float (params->blackwhite.mixerPurple);
    int algm = 0;

    if (params->blackwhite.method == "Desaturation") {
        algm = 0;
    } else if (params->blackwhite.method == "LumEqualizer") {
        algm = 1;
    } else if (params->blackwhite.method == "ChannelMixer") {
        algm = 2;
    }

    float kcorec = 1.f;
    //gamma correction of each channel
    float gamvalr = 125.f;
    float gamvalg = 125.f;
    float gamvalb = 125.f;
    bool computeMixerAuto = params->blackwhite.autoc && (autor < -5000.f);

    if (bwrgam < 0) {
        gamvalr = 100.f;
    }

    if (bwggam < 0) {
        gamvalg = 100.f;
    }

    if (bwbgam < 0) {
        gamvalb = 100.f;
    }

    float gammabwr = 1.f;
    float gammabwg = 1.f;
    float gammabwb = 1.f;
    //if     (params->blackwhite.setting=="Ma" || params->blackwhite.setting=="Mr" || params->blackwhite.setting=="Fr" || params->blackwhite.setting=="Fa")  {
    {
        gammabwr = 1.f - bwrgam / gamvalr;
        gammabwg = 1.f - bwggam / gamvalg;
        gammabwb = 1.f - bwbgam / gamvalb;
    }
    bool hasgammabw = gammabwr != 1.f || gammabwg != 1.f || gammabwb != 1.f;

    if (hasColorToning || blackwhite || (params->dirpyrequalizer.cbdlMethod == "bef" && params->dirpyrequalizer.enabled)) {
        tmpImage = new Imagefloat(working->getWidth(), working->getHeight());
    }

    // For tonecurve histogram
    int toneCurveHistSize = histToneCurve ? histToneCurve.getSize() : 0;
    int histToneCurveCompression = 0;

    if (toneCurveHistSize > 0) {
        histToneCurve.clear();
        histToneCurveCompression = log2(65536 / toneCurveHistSize);
    }

    // For tonecurve histogram
    const float lumimulf[3] = {static_cast<float>(lumimul[0]), static_cast<float>(lumimul[1]), static_cast<float>(lumimul[2])};


#define TS 112

#ifdef _OPENMP
    #pragma omp parallel if (multiThread)
#endif
    {
        size_t perChannelSizeBytes = padToAlignment(sizeof(float) * TS * TS + 4 * 64);
        AlignedBuffer<float> buffer(3 * perChannelSizeBytes);
        char *editIFloatBuffer = nullptr;
        char *editWhateverBuffer = nullptr;
        float *rtemp = buffer.data;
        float *gtemp = &rtemp[perChannelSizeBytes / sizeof(float)];
        float *btemp = &gtemp[perChannelSizeBytes / sizeof(float)];
        int istart;
        int jstart;
        int tW;
        int tH;

        // zero out the buffers
        memset(rtemp, 0, 3 * perChannelSizeBytes);

        // Allocating buffer for the PipetteBuffer
        float *editIFloatTmpR = nullptr, *editIFloatTmpG = nullptr, *editIFloatTmpB = nullptr, *editWhateverTmp = nullptr;

        if (editImgFloat) {
            editIFloatBuffer = (char *) malloc(3 * sizeof(float) * TS * TS + 20 * 64 + 63);
            char *data = (char*)((uintptr_t (editIFloatBuffer) + uintptr_t (63)) / 64 * 64);

            editIFloatTmpR = (float (*))data;
            editIFloatTmpG = (float (*))((char*)editIFloatTmpR + sizeof(float) * TS * TS + 4 * 64);
            editIFloatTmpB = (float (*))((char*)editIFloatTmpG + sizeof(float) * TS * TS + 8 * 64);
        }

        if (editWhatever) {
            editWhateverBuffer = (char *) malloc(sizeof(float) * TS * TS + 20 * 64 + 63);
            char *data = (char*)((uintptr_t (editWhateverBuffer) + uintptr_t (63)) / 64 * 64);

            editWhateverTmp = (float (*))data;
        }

        float out_rgbx[4 * TS] ALIGNED16; // Line buffer for CLUT
        float clutr[TS] ALIGNED16;
        float clutg[TS] ALIGNED16;
        float clutb[TS] ALIGNED16;

        LUTu histToneCurveThr;

        if (toneCurveHistSize > 0) {
            histToneCurveThr(toneCurveHistSize);
            histToneCurveThr.clear();
        }

#ifdef _OPENMP
        #pragma omp for schedule(dynamic, chunkSize) collapse(2)
#endif

        for (int ii = 0; ii < working->getHeight(); ii += TS)
            for (int jj = 0; jj < working->getWidth(); jj += TS) {
                istart = ii;
                jstart = jj;
                tH = min(ii + TS, working->getHeight());
                tW = min(jj + TS, working->getWidth());


                for (int i = istart, ti = 0; i < tH; i++, ti++) {
                    for (int j = jstart, tj = 0; j < tW; j++, tj++) {
                        rtemp[ti * TS + tj] = working->r(i, j);
                        gtemp[ti * TS + tj] = working->g(i, j);
                        btemp[ti * TS + tj] = working->b(i, j);
                    }
                }

                if (mixchannels) {
                    for (int i = istart, ti = 0; i < tH; i++, ti++) {
                        for (int j = jstart, tj = 0; j < tW; j++, tj++) {
                            float r = rtemp[ti * TS + tj];
                            float g = gtemp[ti * TS + tj];
                            float b = btemp[ti * TS + tj];

                            //if (i==100 & j==100) printf("rgbProc input R= %f  G= %f  B= %f  \n",r,g,b);
                            float rmix = (r * chMixRR + g * chMixRG + b * chMixRB) / 100.f;
                            float gmix = (r * chMixGR + g * chMixGG + b * chMixGB) / 100.f;
                            float bmix = (r * chMixBR + g * chMixBG + b * chMixBB) / 100.f;

                            rtemp[ti * TS + tj] = rmix;
                            gtemp[ti * TS + tj] = gmix;
                            btemp[ti * TS + tj] = bmix;
                        }
                    }
                }

                highlightToneCurve(hltonecurve, rtemp, gtemp, btemp, istart, tH, jstart, tW, TS, exp_scale, comp, hlrange);
                shadowToneCurve(shtonecurve, rtemp, gtemp, btemp, istart, tH, jstart, tW, TS);

                if (dcpProf) {
                    dcpProf->step2ApplyTile(rtemp, gtemp, btemp, tW - jstart, tH - istart, TS, asIn);
                }

                if (params->toneCurve.clampOOG) {
                    for (int i = istart, ti = 0; i < tH; i++, ti++) {
                        for (int j = jstart, tj = 0; j < tW; j++, tj++) {
                            // clip out of gamut colors, without distorting colour too bad
                            float r = std::max(rtemp[ti * TS + tj], 0.f);
                            float g = std::max(gtemp[ti * TS + tj], 0.f);
                            float b = std::max(btemp[ti * TS + tj], 0.f);

                            if (OOG(r) || OOG(g) || OOG(b)) {
                                filmlike_clip(&r, &g, &b);
                            }

                            rtemp[ti * TS + tj] = r;
                            gtemp[ti * TS + tj] = g;
                            btemp[ti * TS + tj] = b;
                        }
                    }

                }

                if (histToneCurveThr) {
                    for (int i = istart, ti = 0; i < tH; i++, ti++) {
                        for (int j = jstart, tj = 0; j < tW; j++, tj++) {

                            //brightness/contrast
                            float r = tonecurve[ CLIP(rtemp[ti * TS + tj]) ];
                            float g = tonecurve[ CLIP(gtemp[ti * TS + tj]) ];
                            float b = tonecurve[ CLIP(btemp[ti * TS + tj]) ];

                            int y = CLIP<int> (lumimulf[0] * Color::gamma2curve[rtemp[ti * TS + tj]] + lumimulf[1] * Color::gamma2curve[gtemp[ti * TS + tj]] + lumimulf[2] * Color::gamma2curve[btemp[ti * TS + tj]]);
                            histToneCurveThr[y >> histToneCurveCompression]++;

                            setUnlessOOG(rtemp[ti * TS + tj], gtemp[ti * TS + tj], btemp[ti * TS + tj], r, g, b);
                        }
                    }
                } else {
                    for (int i = istart, ti = 0; i < tH; i++, ti++) {
                        int j = jstart, tj = 0;
#ifdef __SSE2__
<<<<<<< HEAD

                        for (; j < tW - 3; j += 4, tj += 4) {
=======
                        float tmpr[4] ALIGNED16;
                        float tmpg[4] ALIGNED16;
                        float tmpb[4] ALIGNED16;

                        for (; j < tW - 3; j+=4, tj+=4) {
>>>>>>> 351f8f4e
                            //brightness/contrast
                            STVF(tmpr[0], tonecurve(LVF(rtemp[ti * TS + tj])));
                            STVF(tmpg[0], tonecurve(LVF(gtemp[ti * TS + tj])));
                            STVF(tmpb[0], tonecurve(LVF(btemp[ti * TS + tj])));

                            for (int k = 0; k < 4; ++k) {
                                setUnlessOOG(rtemp[ti * TS + tj + k], gtemp[ti * TS + tj + k], btemp[ti * TS + tj + k], tmpr[k], tmpg[k], tmpb[k]);
                            }
                        }

#endif

                        for (; j < tW; j++, tj++) {
                            //brightness/contrast
                            setUnlessOOG(rtemp[ti * TS + tj], gtemp[ti * TS + tj], btemp[ti * TS + tj], tonecurve[rtemp[ti * TS + tj]], tonecurve[gtemp[ti * TS + tj]], tonecurve[btemp[ti * TS + tj]]);
                        }
                    }
                }

                if (editID == EUID_ToneCurve1) {  // filling the pipette buffer
                    fillEditFloat(editIFloatTmpR, editIFloatTmpG, editIFloatTmpB, rtemp, gtemp, btemp, istart, tH, jstart, tW, TS);
                }

                if (hasToneCurve1) {
                    customToneCurve(customToneCurve1, curveMode, rtemp, gtemp, btemp, istart, tH, jstart, tW, TS, ptc1ApplyState);
                }

                if (editID == EUID_ToneCurve2) {  // filling the pipette buffer
                    fillEditFloat(editIFloatTmpR, editIFloatTmpG, editIFloatTmpB, rtemp, gtemp, btemp, istart, tH, jstart, tW, TS);
                }

                if (hasToneCurve2) {
                    customToneCurve(customToneCurve2, curveMode2, rtemp, gtemp, btemp, istart, tH, jstart, tW, TS, ptc2ApplyState);
                }

                if (editID == EUID_RGB_R) {
                    for (int i = istart, ti = 0; i < tH; i++, ti++) {
                        for (int j = jstart, tj = 0; j < tW; j++, tj++) {
                            editWhateverTmp[ti * TS + tj] = Color::gamma2curve[rtemp[ti * TS + tj]] / 65536.f;
                        }
                    }
                } else if (editID == EUID_RGB_G) {
                    for (int i = istart, ti = 0; i < tH; i++, ti++) {
                        for (int j = jstart, tj = 0; j < tW; j++, tj++) {
                            editWhateverTmp[ti * TS + tj] = Color::gamma2curve[gtemp[ti * TS + tj]] / 65536.f;
                        }
                    }
                } else if (editID == EUID_RGB_B) {
                    for (int i = istart, ti = 0; i < tH; i++, ti++) {
                        for (int j = jstart, tj = 0; j < tW; j++, tj++) {
                            editWhateverTmp[ti * TS + tj] = Color::gamma2curve[btemp[ti * TS + tj]] / 65536.f;
                        }
                    }
                }

                if (params->rgbCurves.enabled && (rCurve || gCurve || bCurve)) { // if any of the RGB curves is engaged
                    if (!params->rgbCurves.lumamode) { // normal RGB mode

                        for (int i = istart, ti = 0; i < tH; i++, ti++) {
                            for (int j = jstart, tj = 0; j < tW; j++, tj++) {
                                // individual R tone curve
                                if (rCurve) {
                                    setUnlessOOG(rtemp[ti * TS + tj], rCurve[ rtemp[ti * TS + tj] ]);
                                }

                                // individual G tone curve
                                if (gCurve) {
                                    setUnlessOOG(gtemp[ti * TS + tj], gCurve[ gtemp[ti * TS + tj] ]);
                                }

                                // individual B tone curve
                                if (bCurve) {
                                    setUnlessOOG(btemp[ti * TS + tj], bCurve[ btemp[ti * TS + tj] ]);
                                }
                            }
                        }
                    } else { //params->rgbCurves.lumamode==true (Luminosity mode)
                        // rCurve.dump("r_curve");//debug

                        for (int i = istart, ti = 0; i < tH; i++, ti++) {
                            for (int j = jstart, tj = 0; j < tW; j++, tj++) {
                                // rgb values before RGB curves
                                float r = rtemp[ti * TS + tj] ;
                                float g = gtemp[ti * TS + tj] ;
                                float b = btemp[ti * TS + tj] ;
                                //convert to Lab to get a&b before RGB curves
                                float x = toxyz[0][0] * r + toxyz[0][1] * g + toxyz[0][2] * b;
                                float y = toxyz[1][0] * r + toxyz[1][1] * g + toxyz[1][2] * b;
                                float z = toxyz[2][0] * r + toxyz[2][1] * g + toxyz[2][2] * b;

                                float fx = x < MAXVALF ? Color::cachef[x] : 327.68f * std::cbrt(x / MAXVALF);
                                float fy = y < MAXVALF ? Color::cachef[y] : 327.68f * std::cbrt(y / MAXVALF);
                                float fz = z < MAXVALF ? Color::cachef[z] : 327.68f * std::cbrt(z / MAXVALF);

                                float a_1 = 500.0f * (fx - fy);
                                float b_1 = 200.0f * (fy - fz);

                                // rgb values after RGB curves
                                if (rCurve) {
                                    float rNew = rCurve[r];
                                    r += (rNew - r) * equalR;
                                }

                                if (gCurve) {
                                    float gNew = gCurve[g];
                                    g += (gNew - g) * equalG;
                                }

                                if (bCurve) {
                                    float bNew = bCurve[b];
                                    b += (bNew - b) * equalB;
                                }

                                // Luminosity after
                                // only Luminance in Lab
                                float newy = toxyz[1][0] * r + toxyz[1][1] * g + toxyz[1][2] * b;
                                float L_2 = newy <= MAXVALF ? Color::cachefy[newy] : 327.68f * (116.f * xcbrtf(newy / MAXVALF) - 16.f);

                                //gamut control
                                if (settings->rgbcurveslumamode_gamut) {
                                    float Lpro = L_2 / 327.68f;
                                    float Chpro = sqrtf(SQR(a_1) + SQR(b_1)) / 327.68f;
                                    float HH = NAN; // we set HH to NAN, because then it will be calculated in Color::gamutLchonly only if needed
//                                    float HH = xatan2f(b_1, a_1);
                                    // According to mathematical laws we can get the sin and cos of HH by simple operations even if we don't calculate HH
                                    float2 sincosval;

                                    if (Chpro == 0.0f) {
                                        sincosval.y = 1.0f;
                                        sincosval.x = 0.0f;
                                    } else {
                                        sincosval.y = a_1 / (Chpro * 327.68f);
                                        sincosval.x = b_1 / (Chpro * 327.68f);
                                    }

#ifdef _DEBUG
                                    bool neg = false;
                                    bool more_rgb = false;
                                    //gamut control : Lab values are in gamut
                                    Color::gamutLchonly(HH, sincosval, Lpro, Chpro, r, g, b, wip, highlight, 0.15f, 0.96f, neg, more_rgb);
#else
                                    //gamut control : Lab values are in gamut
                                    Color::gamutLchonly(HH, sincosval, Lpro, Chpro, r, g, b, wip, highlight, 0.15f, 0.96f);
#endif
                                    //end of gamut control
                                } else {
                                    float x_, y_, z_;
                                    //calculate RGB with L_2 and old value of a and b
                                    Color::Lab2XYZ(L_2, a_1, b_1, x_, y_, z_) ;
                                    Color::xyz2rgb(x_, y_, z_, r, g, b, wip);
                                }

                                setUnlessOOG(rtemp[ti * TS + tj], gtemp[ti * TS + tj], btemp[ti * TS + tj], r, g, b);
                            }
                        }
                    }
                }

                if (editID == EUID_HSV_H || editID == EUID_HSV_S || editID == EUID_HSV_V) {
                    for (int i = istart, ti = 0; i < tH; i++, ti++) {
                        for (int j = jstart, tj = 0; j < tW; j++, tj++) {
                            float h, s, v;
                            Color::rgb2hsv(rtemp[ti * TS + tj], gtemp[ti * TS + tj], btemp[ti * TS + tj], h, s, v);
                            editWhateverTmp[ti * TS + tj] = h;
                        }
                    }
                }

                if (sat != 0 || hCurveEnabled || sCurveEnabled || vCurveEnabled) {
                    const float satby100 = sat / 100.f;

                    for (int i = istart, ti = 0; i < tH; i++, ti++) {
                        for (int j = jstart, tj = 0; j < tW; j++, tj++) {
                            float h, s, v;
                            Color::rgb2hsvtc(rtemp[ti * TS + tj], gtemp[ti * TS + tj], btemp[ti * TS + tj], h, s, v);
                            h /= 6.f;

                            if (sat > 0) {
                                s = std::max(0.f, intp(satby100, 1.f - SQR(SQR(1.f - std::min(s, 1.0f))), s));
                            } else { /*if (sat < 0)*/
                                s *= 1.f + satby100;
                            }

                            //HSV equalizer
                            if (hCurveEnabled) {
                                h = (hCurve->getVal(double (h)) - 0.5) * 2.f + h;

                                if (h > 1.0f) {
                                    h -= 1.0f;
                                } else if (h < 0.0f) {
                                    h += 1.0f;
                                }
                            }

                            if (sCurveEnabled) {
                                //shift saturation
                                float satparam = (sCurve->getVal(double (h)) - 0.5) * 2;

                                if (satparam > 0.00001f) {
                                    s = (1.f - satparam) * s + satparam * (1.f - SQR(1.f - min(s, 1.0f)));

                                    if (s < 0.f) {
                                        s = 0.f;
                                    }
                                } else if (satparam < -0.00001f) {
                                    s *= 1.f + satparam;
                                }

                            }

                            if (vCurveEnabled) {
                                if (v < 0) {
                                    v = 0;    // important
                                }

                                //shift value
                                float valparam = vCurve->getVal((double)h) - 0.5f;
                                valparam *= (1.f - SQR(SQR(1.f - min(s, 1.0f))));

                                if (valparam > 0.00001f) {
                                    v = (1.f - valparam) * v + valparam * (1.f - SQR(1.f - min(v, 1.0f)));   // SQR (SQR  to increase action and avoid artifacts

                                    if (v < 0) {
                                        v = 0;
                                    }
                                } else {
                                    if (valparam < -0.00001f) {
                                        v *= (1.f + valparam);    //1.99 to increase action
                                    }
                                }

                            }

                            Color::hsv2rgbdcp(h * 6.f, s, v, rtemp[ti * TS + tj], gtemp[ti * TS + tj], btemp[ti * TS + tj]);
                        }
                    }
                }

                if (isProPhoto) { // this is a hack to avoid the blue=>black bug (Issue 2141)
                    proPhotoBlue(rtemp, gtemp, btemp, istart, tH, jstart, tW, TS);
                }

                if (hasColorToning && !blackwhite) {
                    if (params->colorToning.method == "Splitlr") {
                        constexpr float reducac = 0.4f;
                        int preser = 0;

                        if (params->colorToning.lumamode) {
                            preser = 1;
                        }

                        const float balanS = 1.f + Balan / 100.f; //balan between 0 and 2
                        const float balanH = 1.f - Balan / 100.f;
                        float rh, gh, bh;
                        float rl, gl, bl;
                        float xh, yh, zh;
                        float xl, yl, zl;
                        const float iplow = ctColorCurve.low;
                        const float iphigh = ctColorCurve.high;
                        //2 colours
                        ctColorCurve.getVal(iphigh, xh, yh, zh);
                        ctColorCurve.getVal(iplow, xl, yl, zl);

                        Color::xyz2rgb(xh, yh, zh, rh, gh, bh, wip);
                        Color::xyz2rgb(xl, yl, zl, rl, gl, bl, wip);
                        //reteave rgb value with s and l =1
                        retreavergb(rl, gl, bl);
                        const float krl = rl / (rl + gl + bl);
                        const float kgl = gl / (rl + gl + bl);
                        const float kbl = bl / (rl + gl + bl);
                        retreavergb(rh, gh, bh);
                        const float krh = rh / (rh + gh + bh);
                        const float kgh = gh / (rh + gh + bh);
                        const float kbh = bh / (rh + gh + bh);
                        strProtect = pow_F(strProtect, 0.4f);
                        constexpr int mode = 0;

                        for (int i = istart, ti = 0; i < tH; i++, ti++) {
                            for (int j = jstart, tj = 0; j < tW; j++, tj++) {
                                toning2col(rtemp[ti * TS + tj], gtemp[ti * TS + tj], btemp[ti * TS + tj], rtemp[ti * TS + tj], gtemp[ti * TS + tj], btemp[ti * TS + tj], iplow, iphigh, krl, kgl, kbl, krh, kgh, kbh, SatLow, SatHigh, balanS, balanH, reducac, mode, preser, strProtect);
                            }
                        }
                    }

                    // colour toning with colour
                    else if (params->colorToning.method == "Splitco") {
                        constexpr float reducac = 0.3f;
                        constexpr int mode = 0;
                        strProtect = pow_F(strProtect, 0.4f);

                        for (int i = istart, ti = 0; i < tH; i++, ti++) {
                            for (int j = jstart, tj = 0; j < tW; j++, tj++) {
                                const float r = rtemp[ti * TS + tj];
                                const float g = gtemp[ti * TS + tj];
                                const float b = btemp[ti * TS + tj];
                                float ro, go, bo;
                                toningsmh(r, g, b, ro, go, bo, RedLow, GreenLow, BlueLow, RedMed, GreenMed, BlueMed, RedHigh, GreenHigh, BlueHigh, reducac, mode, strProtect);

                                if (params->colorToning.lumamode) {
                                    const float lumbefore = 0.299f * r + 0.587f * g + 0.114f * b;
                                    const float lumafter = 0.299f * ro + 0.587f * go + 0.114f * bo;
                                    const float preserv = lumbefore / lumafter;
                                    ro *= preserv;
                                    go *= preserv;
                                    bo *= preserv;
                                }

                                setUnlessOOG(rtemp[ti * TS + tj], gtemp[ti * TS + tj], btemp[ti * TS + tj], CLIP(ro), CLIP(go), CLIP(bo));
                            }
                        }
                    }

                    //colortoning with shift color XYZ or Lch
                    else if (params->colorToning.method == "Lab" && opautili) {
                        int algm = 0;
                        bool twocol = true;//true=500 color   false=2 color
                        int metchrom = 0;

                        if (params->colorToning.twocolor == "Std") {
                            metchrom = 0;
                        } else if (params->colorToning.twocolor == "All") {
                            metchrom = 1;
                        } else if (params->colorToning.twocolor == "Separ") {
                            metchrom = 2;
                        } else if (params->colorToning.twocolor == "Two") {
                            metchrom = 3;
                        }

                        if (metchrom == 3) {
                            twocol = false;
                        }

                        float iplow = 0.f, iphigh = 0.f;

                        if (!twocol) {
                            iplow = (float)ctColorCurve.low;
                            iphigh = (float)ctColorCurve.high;
                        }

                        int twoc = 0; //integer instead of bool to let more possible choice...other than 2 and 500.

                        if (!twocol) {
                            twoc = 0;    // 2 colours
                        } else {
                            twoc = 1;    // 500 colours
                        }

                        if (params->colorToning.method == "Lab") {
                            algm = 1;
                        } else if (params->colorToning.method == "Lch") {
                            algm = 2;    //in case of
                        }

                        if (algm <= 2) {
                            for (int i = istart, ti = 0; i < tH; i++, ti++) {
                                for (int j = jstart, tj = 0; j < tW; j++, tj++) {
                                    float r = rtemp[ti * TS + tj];
                                    float g = gtemp[ti * TS + tj];
                                    float b = btemp[ti * TS + tj];
                                    float ro, go, bo;
                                    labtoning(r, g, b, ro, go, bo, algm, metchrom, twoc, satLimit, satLimitOpacity, ctColorCurve, ctOpacityCurve, clToningcurve, cl2Toningcurve, iplow, iphigh, wp, wip);
                                    setUnlessOOG(rtemp[ti * TS + tj], gtemp[ti * TS + tj], btemp[ti * TS + tj], ro, go, bo);
                                }
                            }
                        }
                    } else if (params->colorToning.method.substr(0, 3) == "RGB" && opautili) {
                        // color toning
                        for (int i = istart, ti = 0; i < tH; i++, ti++) {
                            for (int j = jstart, tj = 0; j < tW; j++, tj++) {
                                float r = rtemp[ti * TS + tj];
                                float g = gtemp[ti * TS + tj];
                                float b = btemp[ti * TS + tj];

                                // Luminance = (0.299f*r + 0.587f*g + 0.114f*b)

                                float s, l;
                                Color::rgb2slfloat(r, g, b, s, l);

                                float l_ = Color::gammatab_srgb1[l * 65535.f];

                                // get the opacity and tweak it to preserve saturated colors
                                float opacity = 0.f;

                                if (ctOpacityCurve) {
                                    opacity = (1.f - min<float> (s / satLimit, 1.f) * (1.f - satLimitOpacity)) * ctOpacityCurve.lutOpacityCurve[l_ * 500.f];
                                }

                                float r2, g2, b2;
                                ctColorCurve.getVal(l_, r2, g2, b2);  // get the color from the color curve

                                float h2, s2, l2;
                                Color::rgb2hslfloat(r2, g2, b2, h2, s2, l2);  // transform this new color to hsl

                                Color::hsl2rgbfloat(h2, s + ((1.f - s) * (1.f - l) * 0.7f), l, r2, g2, b2);

                                rtemp[ti * TS + tj] = r + (r2 - r) * opacity; // merge the color to the old color, depending on the opacity
                                gtemp[ti * TS + tj] = g + (g2 - g) * opacity;
                                btemp[ti * TS + tj] = b + (b2 - b) * opacity;
                            }
                        }
                    }
                }

                // filling the pipette buffer
                if (editID == EUID_BlackWhiteBeforeCurve) {
                    fillEditFloat(editIFloatTmpR, editIFloatTmpG, editIFloatTmpB, rtemp, gtemp, btemp, istart, tH, jstart, tW, TS);
                } else if (editID == EUID_BlackWhiteLuminance) {
                    for (int i = istart, ti = 0; i < tH; i++, ti++) {
                        for (int j = jstart, tj = 0; j < tW; j++, tj++) {
                            float X, Y, Z, L, aa, bb;
                            //rgb=>lab
                            Color::rgbxyz(rtemp[ti * TS + tj], gtemp[ti * TS + tj], btemp[ti * TS + tj], X, Y, Z, wp);
                            //convert Lab
                            Color::XYZ2Lab(X, Y, Z, L, aa, bb);
                            //end rgb=>lab
                            float HH = xatan2f(bb, aa);  // HH hue in -3.141  +3.141

                            editWhateverTmp[ti * TS + tj] = float (Color::huelab_to_huehsv2(HH));
                        }
                    }
                }

                //black and white
                if (blackwhite) {
                    if (hasToneCurvebw1) {
                        if (beforeCurveMode == BlackWhiteParams::TcMode::STD_BW) { // Standard
                            for (int i = istart, ti = 0; i < tH; i++, ti++) {
                                for (int j = jstart, tj = 0; j < tW; j++, tj++) {
                                    const StandardToneCurve& userToneCurvebw = static_cast<const StandardToneCurve&>(customToneCurvebw1);
                                    userToneCurvebw.Apply(rtemp[ti * TS + tj], gtemp[ti * TS + tj], btemp[ti * TS + tj]);
                                }
                            }
                        } else if (beforeCurveMode == BlackWhiteParams::TcMode::FILMLIKE_BW) { // Adobe like
                            for (int i = istart, ti = 0; i < tH; i++, ti++) {
                                for (int j = jstart, tj = 0; j < tW; j++, tj++) {
                                    const AdobeToneCurve& userToneCurvebw = static_cast<const AdobeToneCurve&>(customToneCurvebw1);
                                    userToneCurvebw.Apply(rtemp[ti * TS + tj], gtemp[ti * TS + tj], btemp[ti * TS + tj]);
                                }
                            }
                        } else if (beforeCurveMode == BlackWhiteParams::TcMode::SATANDVALBLENDING_BW) { // apply the curve on the saturation and value channels
                            for (int i = istart, ti = 0; i < tH; i++, ti++) {
                                for (int j = jstart, tj = 0; j < tW; j++, tj++) {
                                    const SatAndValueBlendingToneCurve& userToneCurvebw = static_cast<const SatAndValueBlendingToneCurve&>(customToneCurvebw1);
                                    // rtemp[ti * TS + tj] = CLIP<float> (rtemp[ti * TS + tj]);
                                    // gtemp[ti * TS + tj] = CLIP<float> (gtemp[ti * TS + tj]);
                                    // btemp[ti * TS + tj] = CLIP<float> (btemp[ti * TS + tj]);
                                    userToneCurvebw.Apply(rtemp[ti * TS + tj], gtemp[ti * TS + tj], btemp[ti * TS + tj]);
                                }
                            }
                        } else if (beforeCurveMode == BlackWhiteParams::TcMode::WEIGHTEDSTD_BW) { // apply the curve to the rgb channels, weighted
                            for (int i = istart, ti = 0; i < tH; i++, ti++) {
                                for (int j = jstart, tj = 0; j < tW; j++, tj++) {
                                    const WeightedStdToneCurve& userToneCurvebw = static_cast<const WeightedStdToneCurve&>(customToneCurvebw1);
                                    // rtemp[ti * TS + tj] = CLIP<float> (rtemp[ti * TS + tj]);
                                    // gtemp[ti * TS + tj] = CLIP<float> (gtemp[ti * TS + tj]);
                                    // btemp[ti * TS + tj] = CLIP<float> (btemp[ti * TS + tj]);

                                    userToneCurvebw.Apply(rtemp[ti * TS + tj], gtemp[ti * TS + tj], btemp[ti * TS + tj]);
                                }
                            }
                        }
                    }

                    if (algm == 0) { //lightness
                        for (int i = istart, ti = 0; i < tH; i++, ti++) {
                            for (int j = jstart, tj = 0; j < tW; j++, tj++) {

                                float r = rtemp[ti * TS + tj];
                                float g = gtemp[ti * TS + tj];
                                float b = btemp[ti * TS + tj];

                                // --------------------------------------------------

                                // Method 1: Luminosity (code taken from Gimp)
                                /*
                                float maxi = max(r, g, b);
                                float mini = min(r, g, b);
                                r = g = b = (maxi+mini)/2;
                                */

                                // Method 2: Luminance (former RT code)
                                r = g = b = (0.299f * r + 0.587f * g + 0.114f * b);

                                // --------------------------------------------------

#ifndef __SSE2__

                                //gamma correction: pseudo TRC curve
                                if (hasgammabw) {
                                    Color::trcGammaBW(r, g, b, gammabwr, gammabwg, gammabwb);
                                }

#endif
                                rtemp[ti * TS + tj] = r;
                                gtemp[ti * TS + tj] = g;
                                btemp[ti * TS + tj] = b;
                            }

#ifdef __SSE2__

                            if (hasgammabw) {
                                //gamma correction: pseudo TRC curve
                                Color::trcGammaBWRow(&rtemp[ti * TS], &gtemp[ti * TS], &btemp[ti * TS], tW - jstart, gammabwr, gammabwg, gammabwb);
                            }

#endif

                        }
                    } else if (algm == 1) { //Luminance mixer in Lab mode to avoid artifacts
                        for (int i = istart, ti = 0; i < tH; i++, ti++) {
                            for (int j = jstart, tj = 0; j < tW; j++, tj++) {
                                //rgb => xyz
                                float X, Y, Z;
                                Color::rgbxyz(rtemp[ti * TS + tj], gtemp[ti * TS + tj], btemp[ti * TS + tj], X, Y, Z, wp);
                                //xyz => Lab
                                float L, aa, bb;
                                Color::XYZ2Lab(X, Y, Z, L, aa, bb);
                                float CC = sqrtf(SQR(aa) + SQR(bb)) / 327.68f;    //CC chromaticity in 0..180 or more
                                float HH = xatan2f(bb, aa);  // HH hue in -3.141  +3.141
                                float2 sincosval;

                                if (CC == 0.0f) {
                                    sincosval.y = 1.f;
                                    sincosval.x = 0.0f;
                                } else {
                                    sincosval.y = aa / (CC * 327.68f);
                                    sincosval.x = bb / (CC * 327.68f);
                                }

                                if (bwlCurveEnabled) {
                                    L /= 32768.f;
                                    double hr = Color::huelab_to_huehsv2(HH);
                                    float valparam = float ((bwlCurve->getVal(hr) - 0.5f) * 2.0f);  //get l_r=f(H)
                                    float kcc = (CC / 70.f); //take Chroma into account...70 "middle" of chromaticity (arbitrary and simple), one can imagine other algorithme
                                    //reduct action for low chroma and increase action for high chroma
                                    valparam *= kcc;

                                    if (valparam > 0.f) {
                                        L = (1.f - valparam) * L + valparam * (1.f - SQR(SQR(SQR(SQR(1.f - min(L, 1.0f))))));      // SQR (SQR((SQR)  to increase action in low light
                                    } else {
                                        L *= (1.f + valparam);    //for negative
                                    }

                                    L *= 32768.f;
                                }

                                float RR, GG, BB;
                                L /= 327.68f;
#ifdef _DEBUG
                                bool neg = false;
                                bool more_rgb = false;
                                //gamut control : Lab values are in gamut
                                Color::gamutLchonly(HH, sincosval, L, CC, RR, GG, BB, wip, highlight, 0.15f, 0.96f, neg, more_rgb);
#else
                                //gamut control : Lab values are in gamut
                                Color::gamutLchonly(HH, sincosval, L, CC, RR, GG, BB, wip, highlight, 0.15f, 0.96f);
#endif
                                L *= 327.68f;
                                //convert l => rgb
                                Color::L2XYZ(L, X, Y, Z);
                                float newRed; // We use the red channel for bw
                                Color::xyz2r(X, Y, Z, newRed, wip);
                                rtemp[ti * TS + tj] = gtemp[ti * TS + tj] = btemp[ti * TS + tj] = newRed;
#ifndef __SSE2__

                                if (hasgammabw) {
                                    //gamma correction: pseudo TRC curve
                                    Color::trcGammaBW(rtemp[ti * TS + tj], gtemp[ti * TS + tj], btemp[ti * TS + tj], gammabwr, gammabwg, gammabwb);
                                }

#endif
                            }

#ifdef __SSE2__

                            if (hasgammabw) {
                                //gamma correction: pseudo TRC curve
                                Color::trcGammaBWRow(&rtemp[ti * TS], &gtemp[ti * TS], &btemp[ti * TS], tW - jstart, gammabwr, gammabwg, gammabwb);
                            }

#endif
                        }
                    }
                }


                // Film Simulations
                if (hald_clut) {

                    for (int i = istart, ti = 0; i < tH; i++, ti++) {
                        if (!clutAndWorkingProfilesAreSame) {
                            // Convert from working to clut profile
                            int j = jstart;
                            int tj = 0;

#ifdef __SSE2__

                            for (; j < tW - 3; j += 4, tj += 4) {
                                vfloat sourceR = LVF(rtemp[ti * TS + tj]);
                                vfloat sourceG = LVF(gtemp[ti * TS + tj]);
                                vfloat sourceB = LVF(btemp[ti * TS + tj]);

                                vfloat x;
                                vfloat y;
                                vfloat z;
                                Color::rgbxyz(sourceR, sourceG, sourceB, x, y, z, v_work2xyz);
                                Color::xyz2rgb(x, y, z, sourceR, sourceG, sourceB, v_xyz2clut);

                                STVF(clutr[tj], sourceR);
                                STVF(clutg[tj], sourceG);
                                STVF(clutb[tj], sourceB);
                            }

#endif

                            for (; j < tW; j++, tj++) {
                                float sourceR = rtemp[ti * TS + tj];
                                float sourceG = gtemp[ti * TS + tj];
                                float sourceB = btemp[ti * TS + tj];

                                float x, y, z;
                                Color::rgbxyz(sourceR, sourceG, sourceB, x, y, z, wprof);
                                Color::xyz2rgb(x, y, z, clutr[tj], clutg[tj], clutb[tj], xyz2clut);
                            }
                        } else {
                            memcpy(clutr, &rtemp[ti * TS], sizeof(float) * TS);
                            memcpy(clutg, &gtemp[ti * TS], sizeof(float) * TS);
                            memcpy(clutb, &btemp[ti * TS], sizeof(float) * TS);
                        }

                        for (int j = jstart, tj = 0; j < tW; j++, tj++) {
                            float &sourceR = clutr[tj];
                            float &sourceG = clutg[tj];
                            float &sourceB = clutb[tj];

                            // Apply gamma sRGB (default RT)
                            sourceR = Color::gamma_srgbclipped(sourceR);
                            sourceG = Color::gamma_srgbclipped(sourceG);
                            sourceB = Color::gamma_srgbclipped(sourceB);
                        }

                        hald_clut->getRGB(
                            film_simulation_strength,
                            std::min(TS, tW - jstart),
                            clutr,
                            clutg,
                            clutb,
                            out_rgbx
                        );

                        for (int j = jstart, tj = 0; j < tW; j++, tj++) {
                            float &sourceR = clutr[tj];
                            float &sourceG = clutg[tj];
                            float &sourceB = clutb[tj];

                            // Apply inverse gamma sRGB
                            sourceR = Color::igamma_srgb(out_rgbx[tj * 4 + 0]);
                            sourceG = Color::igamma_srgb(out_rgbx[tj * 4 + 1]);
                            sourceB = Color::igamma_srgb(out_rgbx[tj * 4 + 2]);
                        }

                        if (!clutAndWorkingProfilesAreSame) {
                            // Convert from clut to working profile
                            int j = jstart;
                            int tj = 0;

#ifdef __SSE2__

                            for (; j < tW - 3; j += 4, tj += 4) {
                                vfloat sourceR = LVF(clutr[tj]);
                                vfloat sourceG = LVF(clutg[tj]);
                                vfloat sourceB = LVF(clutb[tj]);

                                vfloat x;
                                vfloat y;
                                vfloat z;
                                Color::rgbxyz(sourceR, sourceG, sourceB, x, y, z, v_clut2xyz);
                                Color::xyz2rgb(x, y, z, sourceR, sourceG, sourceB, v_xyz2work);

                                STVF(clutr[tj], sourceR);
                                STVF(clutg[tj], sourceG);
                                STVF(clutb[tj], sourceB);
                            }

#endif

                            for (; j < tW; j++, tj++) {
                                float &sourceR = clutr[tj];
                                float &sourceG = clutg[tj];
                                float &sourceB = clutb[tj];

                                float x, y, z;
                                Color::rgbxyz(sourceR, sourceG, sourceB, x, y, z, clut2xyz);
                                Color::xyz2rgb(x, y, z, sourceR, sourceG, sourceB, wiprof);
                            }
                        }

                        for (int j = jstart, tj = 0; j < tW; j++, tj++) {
                            setUnlessOOG(rtemp[ti * TS + tj], gtemp[ti * TS + tj], btemp[ti * TS + tj], clutr[tj], clutg[tj], clutb[tj]);
                        }
                    }
                }

                //softLight(rtemp, gtemp, btemp, istart, jstart, tW, tH, TS);

                if (!blackwhite) {
                    if (editImgFloat || editWhatever) {
                        for (int i = istart, ti = 0; i < tH; i++, ti++) {
                            for (int j = jstart, tj = 0; j < tW; j++, tj++) {

                                // filling the pipette buffer by the content of the temp pipette buffers
                                if (editImgFloat) {
                                    editImgFloat->r(i, j) = editIFloatTmpR[ti * TS + tj];
                                    editImgFloat->g(i, j) = editIFloatTmpG[ti * TS + tj];
                                    editImgFloat->b(i, j) = editIFloatTmpB[ti * TS + tj];
                                } else if (editWhatever) {
                                    editWhatever->v(i, j) = editWhateverTmp[ti * TS + tj];
                                }
                            }
                        }
                    }

                    // ready, fill lab
                    for (int i = istart, ti = 0; i < tH; i++, ti++) {
                        Color::RGB2Lab(&rtemp[ti * TS], &gtemp[ti * TS], &btemp[ti * TS], &(lab->L[i][jstart]), &(lab->a[i][jstart]), &(lab->b[i][jstart]), toxyz, tW - jstart);
                    }

                    if (hasColorToningLabGrid) {
                        colorToningLabGrid(lab, jstart, tW, istart, tH, false);
                    }
                } else { // black & white
                    // Auto channel mixer needs whole image, so we now copy to tmpImage and close the tiled processing
                    for (int i = istart, ti = 0; i < tH; i++, ti++) {
                        for (int j = jstart, tj = 0; j < tW; j++, tj++) {
                            // filling the pipette buffer by the content of the temp pipette buffers
                            if (editImgFloat) {
                                editImgFloat->r(i, j) = editIFloatTmpR[ti * TS + tj];
                                editImgFloat->g(i, j) = editIFloatTmpG[ti * TS + tj];
                                editImgFloat->b(i, j) = editIFloatTmpB[ti * TS + tj];
                            } else if (editWhatever) {
                                editWhatever->v(i, j) = editWhateverTmp[ti * TS + tj];
                            }

                            tmpImage->r(i, j) = rtemp[ti * TS + tj];
                            tmpImage->g(i, j) = gtemp[ti * TS + tj];
                            tmpImage->b(i, j) = btemp[ti * TS + tj];
                        }
                    }
                }
            }

        if (editIFloatBuffer) {
            free(editIFloatBuffer);
        }

        if (editWhateverBuffer) {
            free(editWhateverBuffer);
        }

#ifdef _OPENMP
        #pragma omp critical
        {
            if (toneCurveHistSize > 0) {
                histToneCurve += histToneCurveThr;
            }
        }
#endif // _OPENMP
    }

    // starting a new tile processing with a 'reduction' clause for the auto mixer computing
    if (blackwhite) {//channel-mixer
        int tW = working->getWidth();
        int tH = working->getHeight();

        if (algm == 2) { //channel-mixer
            //end auto chmix
            if (computeMixerAuto) {
                // auto channel-mixer
                double nr = 0;
                double ng = 0;
                double nb = 0;

#ifdef _OPENMP
                #pragma omp parallel for schedule(dynamic, 16) reduction(+:nr,ng,nb)
#endif

                for (int i = 0; i < tH; i++) {
                    for (int j = 0; j < tW; j++) {
                        nr += tmpImage->r(i, j);
                        ng += tmpImage->g(i, j);
                        nb += tmpImage->b(i, j);
                    }
                }

                double srgb = nr + ng + nb;
                double knr = srgb / nr;
                double kng = srgb / ng;
                double knb = srgb / nb;
                double sk = knr + kng + knb;
                autor = (float)(100.0 * knr / sk);
                autog = (float)(100.0 * kng / sk);
                autob = (float)(100.0 * knb / sk);

            }

            if (params->blackwhite.autoc) {
                // auto channel-mixer
                bwr = autor;
                bwg = autog;
                bwb = autob;
                mixerOrange  = 33.f;
                mixerYellow  = 33.f;
                mixerMagenta = 33.f;
                mixerPurple  = 33.f;
                mixerCyan    = 33.f;
            }

            float filcor;
            Color::computeBWMixerConstants(params->blackwhite.setting, params->blackwhite.filter, params->blackwhite.algo, filcor,
                                           bwr, bwg, bwb, mixerOrange, mixerYellow, mixerCyan, mixerPurple, mixerMagenta,
                                           params->blackwhite.autoc, complem, kcorec, rrm, ggm, bbm);

#ifdef _OPENMP
            #pragma omp parallel for schedule(dynamic, 16)
#endif

            for (int i = 0; i < tH; i++) {
                for (int j = 0; j < tW; j++) {

                    //mix channel
                    tmpImage->r(i, j) = tmpImage->g(i, j) = tmpImage->b(i, j) = /*CLIP*/ ((bwr * tmpImage->r(i, j) + bwg * tmpImage->g(i, j) + bwb * tmpImage->b(i, j)) * kcorec);

#ifndef __SSE2__

                    //gamma correction: pseudo TRC curve
                    if (hasgammabw) {
                        Color::trcGammaBW(tmpImage->r(i, j), tmpImage->g(i, j), tmpImage->b(i, j), gammabwr, gammabwg, gammabwb);
                    }

#endif
                }

#ifdef __SSE2__

                if (hasgammabw) {
                    //gamma correction: pseudo TRC curve
                    Color::trcGammaBWRow(tmpImage->r(i), tmpImage->g(i), tmpImage->b(i), tW, gammabwr, gammabwg, gammabwb);
                }

#endif
            }
        }

        if (editID == EUID_BlackWhiteAfterCurve) {
#ifdef _OPENMP
            #pragma omp parallel for schedule(dynamic, 5)
#endif

            for (int i = 0; i < tH; i++) {
                for (int j = 0; j < tW; j++) {
                    editWhatever->v(i, j) = Color::gamma2curve[tmpImage->r(i, j)] / 65535.f;   // assuming that r=g=b
                }
            }
        }

        if (hasToneCurvebw2) {

            if (afterCurveMode == BlackWhiteParams::TcMode::STD_BW) { // Standard
#ifdef _OPENMP
                #pragma omp parallel for schedule(dynamic, 5)
#endif

                for (int i = 0; i < tH; i++) {
                    for (int j = 0; j < tW; j++) {
                        const StandardToneCurve& userToneCurve = static_cast<const StandardToneCurve&>(customToneCurvebw2);
                        userToneCurve.Apply(tmpImage->r(i, j), tmpImage->g(i, j), tmpImage->b(i, j));
                    }
                }
            } else if (afterCurveMode == BlackWhiteParams::TcMode::WEIGHTEDSTD_BW) { // apply the curve to the rgb channels, weighted
#ifdef _OPENMP
                #pragma omp parallel for schedule(dynamic, 5)
#endif

                for (int i = 0; i < tH; i++) { //for ulterior usage if bw data modified
                    for (int j = 0; j < tW; j++) {
                        const WeightedStdToneCurve& userToneCurve = static_cast<const WeightedStdToneCurve&>(customToneCurvebw2);

                        // tmpImage->r (i, j) = CLIP<float> (tmpImage->r (i, j));
                        // tmpImage->g (i, j) = CLIP<float> (tmpImage->g (i, j));
                        // tmpImage->b (i, j) = CLIP<float> (tmpImage->b (i, j));

                        userToneCurve.Apply(tmpImage->r(i, j), tmpImage->g(i, j), tmpImage->b(i, j));
                    }
                }
            }
        }

        //colour toning with black and white
        if (hasColorToning) {
            if (params->colorToning.method == "Splitco") {
                constexpr float reducac = 0.5f;
                constexpr int mode = 1;
#ifdef _OPENMP
                #pragma omp parallel for schedule(dynamic, 5)
#endif

                for (int i = 0; i < tH; i++) {
                    for (int j = 0; j < tW; j++) {
                        const float r = tmpImage->r(i, j);
                        const float g = tmpImage->g(i, j);
                        const float b = tmpImage->b(i, j);

                        const float lumbefore = 0.299f * r + 0.587f * g + 0.114f * b;

                        if (lumbefore < 65000.f  && lumbefore > 500.f) { //reduce artifacts for highlights and extreme shadows
                            float ro, go, bo;
                            toningsmh(r, g, b, ro, go, bo, RedLow, GreenLow, BlueLow, RedMed, GreenMed, BlueMed, RedHigh, GreenHigh, BlueHigh, reducac, mode, strProtect);

                            if (params->colorToning.lumamode) {
                                const float lumafter = 0.299f * ro + 0.587f * go + 0.114f * bo;
                                const float preserv = lumbefore / lumafter;
                                ro *= preserv;
                                go *= preserv;
                                bo *= preserv;
                            }

                            tmpImage->r(i, j) = /*CLIP*/(ro);
                            tmpImage->g(i, j) = /*CLIP*/(go);
                            tmpImage->b(i, j) = /*CLIP*/(bo);
                        }
                    }
                }
            }

            else if (params->colorToning.method == "Splitlr") {
                constexpr float reducac = 0.4f;
                int preser = 0;

                if (params->colorToning.lumamode) {
                    preser = 1;
                }

                const float balanS = 1.f + Balan / 100.f; //balan between 0 and 2
                const float balanH = 1.f - Balan / 100.f;
                float rh, gh, bh;
                float rl, gl, bl;
                float xh, yh, zh;
                float xl, yl, zl;
                const float iplow = ctColorCurve.low;
                const float iphigh = ctColorCurve.high;

                //2 colours
                ctColorCurve.getVal(iphigh, xh, yh, zh);
                ctColorCurve.getVal(iplow, xl, yl, zl);

                Color::xyz2rgb(xh, yh, zh, rh, gh, bh, wip);
                Color::xyz2rgb(xl, yl, zl, rl, gl, bl, wip);

                //retrieve rgb value with s and l =1
                retreavergb(rl, gl, bl);
                const float krl = rl / (rl + gl + bl);
                const float kgl = gl / (rl + gl + bl);
                const float kbl = bl / (rl + gl + bl);

                retreavergb(rh, gh, bh);
                const float krh = rh / (rh + gh + bh);
                const float kgh = gh / (rh + gh + bh);
                const float kbh = bh / (rh + gh + bh);
                strProtect = pow_F(strProtect, 0.4f);
                constexpr int mode = 1;
#ifdef _OPENMP
                #pragma omp parallel for schedule(dynamic, 5)
#endif

                for (int i = 0; i < tH; i++) {
                    for (int j = 0; j < tW; j++) {
                        toning2col(tmpImage->r(i, j), tmpImage->g(i, j), tmpImage->b(i, j), tmpImage->r(i, j), tmpImage->g(i, j), tmpImage->b(i, j), iplow, iphigh, krl, kgl, kbl, krh, kgh, kbh, SatLow, SatHigh, balanS, balanH, reducac, mode, preser, strProtect);
                    }
                }
            }

            //colortoning with shift color Lab
            else if (params->colorToning.method == "Lab"  && opautili) {
                int algm = 0;
                bool twocol = true;
                int metchrom = 0;

                if (params->colorToning.twocolor == "Std") {
                    metchrom = 0;
                } else if (params->colorToning.twocolor == "All") {
                    metchrom = 1;
                } else if (params->colorToning.twocolor == "Separ") {
                    metchrom = 2;
                } else if (params->colorToning.twocolor == "Two") {
                    metchrom = 3;
                }

                if (metchrom == 3) {
                    twocol = false;
                }

                float iplow = 0.f, iphigh = 0.f;

                if (!twocol) {
                    iplow = (float)ctColorCurve.low;
                    iphigh = (float)ctColorCurve.high;

                }

                int twoc = 0; //integer instead of bool to let more possible choice...other than 2 and 500.

                if (!twocol) {
                    twoc = 0;    // 2 colours
                } else {
                    twoc = 1;    // 500 colours
                }

                if (params->colorToning.method == "Lab") {
                    algm = 1;
                } else if (params->colorToning.method == "Lch") {
                    algm = 2;    //in case of
                }

                if (algm <= 2) {
#ifdef _OPENMP
                    #pragma omp parallel for schedule(dynamic, 5)
#endif

                    for (int i = 0; i < tH; i++) {
                        for (int j = 0; j < tW; j++) {
                            float r = tmpImage->r(i, j);
                            float g = tmpImage->g(i, j);
                            float b = tmpImage->b(i, j);
                            float ro, bo, go;
                            labtoning(r, g, b, ro, go, bo, algm, metchrom,  twoc, satLimit, satLimitOpacity, ctColorCurve,  ctOpacityCurve, clToningcurve, cl2Toningcurve,  iplow, iphigh,  wp,  wip);
                            setUnlessOOG(tmpImage->r(i, j), tmpImage->g(i, j), tmpImage->b(i, j), ro, go, bo);
                        }
                    }
                }
            }

            else if (params->colorToning.method.substr(0, 3) == "RGB"  && opautili) {
                // color toning
#ifdef _OPENMP
                #pragma omp parallel for schedule(dynamic, 5)
#endif

                for (int i = 0; i < tH; i++) {
                    for (int j = 0; j < tW; j++) {
                        float r = tmpImage->r(i, j);
                        float g = tmpImage->g(i, j);
                        float b = tmpImage->b(i, j);

                        // Luminance = (0.299f*r + 0.587f*g + 0.114f*b)

                        float s, l;
                        Color::rgb2slfloat(r, g, b, s, l);

                        float l_ = Color::gammatab_srgb1[l * 65535.f];

                        // get the opacity and tweak it to preserve saturated colours
                        float opacity = ctOpacityCurve.lutOpacityCurve[l_ * 500.f] / 4.f;

                        float r2, g2, b2;
                        ctColorCurve.getVal(l_, r2, g2, b2); // get the colour from the colour curve

                        float h2, s2, l2;
                        Color::rgb2hslfloat(r2, g2, b2, h2, s2, l2); // transform this new colour to hsl

                        Color::hsl2rgbfloat(h2, s2, l, r2, g2, b2);

                        tmpImage->r(i, j) = intp(opacity, r2, r);
                        tmpImage->g(i, j) = intp(opacity, g2, g);
                        tmpImage->b(i, j) = intp(opacity, b2, b);
                    }
                }
            }
        }

        // filling the pipette buffer by the content of the temp pipette buffers
        // due to optimization, we have to test now if the pipette has been filled in the second tile loop, by
        // testing editID
        /*if (editImgFloat) {
            for (int i=istart,ti=0; i<tH; i++,ti++)
                for (int j=jstart,tj=0; j<tW; j++,tj++) {
                    editImgFloat->r(i,j) = editIFloatTmpR[ti*TS+tj];
                    editImgFloat->g(i,j) = editIFloatTmpG[ti*TS+tj];
                    editImgFloat->b(i,j) = editIFloatTmpB[ti*TS+tj];
                }
        }
        else*/
        /*
        if (editWhatever && (editID==EUID_BlackWhiteAfterCurve)) {
            for (int i=istart,ti=0; i<tH; i++,ti++)
                for (int j=jstart,tj=0; j<tW; j++,tj++) {
                    editWhatever->v(i,j) = editWhateverTmp[ti*TS+tj];
                }
        }
        */

        // ready, fill lab (has to be the same code than the "fill lab" above!)

#ifdef _OPENMP
        #pragma omp parallel for schedule(dynamic, 5)
#endif

        for (int i = 0; i < tH; i++) {
            Color::RGB2Lab(tmpImage->r(i), tmpImage->g(i), tmpImage->b(i), lab->L[i], lab->a[i], lab->b[i], toxyz, tW);

            if (hasColorToningLabGrid) {
                colorToningLabGrid(lab, 0, tW, i, i + 1, false);
            }
        }


    }

    if (tmpImage) {
        delete tmpImage;
    }

    if (hCurveEnabled) {
        delete hCurve;
    }

    if (sCurveEnabled) {
        delete sCurve;
    }

    if (vCurveEnabled) {
        delete vCurve;
    }

 //   shadowsHighlights(lab);
    shadowsHighlights(lab, params->sh.enabled, params->sh.lab,params->sh.highlights ,params->sh.shadows, params->sh.radius, scale, params->sh.htonalwidth, params->sh.stonalwidth);

    if (params->localContrast.enabled) {
        // Alberto's local contrast
        localContrast(lab, lab->L, params->localContrast, scale);
    }
}

/**
* @brief retreave RGB value with maximum saturation
* @param r red input and in exit new r
* @param g green input and in exit new g
* @param b blue input and in exit new b
**/
void ImProcFunctions::retreavergb(float &r, float &g, float &b)
{
    float mini = min(r, g, b);
    float maxi = max(r, g, b);
    float kkm = 65535.f / maxi;

    if (b == mini && r == maxi) {
        r = 65535.f;
        g = kkm * (g - b);
        b = 0.f;
    } else if (b == mini && g == maxi) {
        g = 65535.f;
        r = kkm * (r - b);
        b = 0.f;
    } else if (g == mini && r == maxi) {
        r = 65535.f;
        b = kkm * (b - g);
        g = 0.f;
    } else if (g == mini && b == maxi) {
        b = 65535.f;
        r = kkm * (r - g);
        g = 0.f;
    } else if (r == mini && b == maxi) {
        b = 65535.f;
        g = kkm * (g - r);
        r = 0.f;
    } else if (r == mini && g == maxi) {
        g = 65535.f;
        b = kkm * (b - r);
        r = 0.f;
    }
}

/**
* @brief Interpolate by decreasing with a parabol k = aa*v*v + bb*v +c  v[0..1]
* @param reducac value of the reduction in the middle of the range
* @param vinf value [0..1] for beginning decrease
* @param aa second degree parameter
* @param bb first degree parameter
* @param cc third parameter
**/
void ImProcFunctions::secondeg_end(float reducac, float vinf, float &aa, float &bb, float &cc)
{
    float zrd = reducac; //value at me  linear =0.5
    float v0 = vinf; //max shadows
    float me = (1.f + v0) / 2.f; //"median" value = (v0 + 1.=/2)
    //float a1=1.f-v0;
    float a2 = me - v0;
    float a3 = 1.f - v0 * v0;
    float a4 = me * me - v0 * v0;
    aa = (1.f + (zrd - 1.f) * (1 - v0) / a2) / (a4 * (1.f - v0) / a2 - a3);
    bb = - (1.f + a3 * aa) / (1.f - v0);
    cc = - (aa + bb);
}

/**
* @brief Interpolate by increasing with a parabol k = aa*v*v + bb*v  v[0..1]
* @param reducac value of the reduction in the middle of the range
* @param vend value [0..1] for beginning increase
* @param aa second degree parameter
* @param bb first degree parameter
**/
void ImProcFunctions::secondeg_begin(float reducac, float vend, float &aam, float &bbm)
{
    aam = (2.f - 4.f * reducac) / (vend * vend);
    bbm = 1.f / vend - aam * vend;
}


/**
* @brief color toning with 9 sliders shadows middletones highlight
* @param r red input values [0..65535]
* @param g green input values [0..65535]
* @param b blue input values [0..65535]
* @param ro red output values [0..65535]
* @param go green output values [0..65535]
* @param bo blue output values [0..65535]
* @param RedLow    [-1..1] value after transformations of sliders [-100..100] for shadows
* @param GreenLow  [-1..1] value after transformations of sliders [-100..100] for shadows
* @param BlueLow   [-1..1] value after transformations of sliders [-100..100] for shadows
* @param RedMed    [-1..1] value after transformations of sliders [-100..100] for midtones
* @param GreenMed  [-1..1] value after transformations of sliders [-100..100] for midtones
* @param BlueMed   [-1..1] value after transformations of sliders [-100..100] for midtones
* @param RedHigh   [-1..1] value after transformations of sliders [-100..100] for highlights
* @param GreenHigh [-1..1] value after transformations of sliders [-100..100] for highlights
* @param BlueHigh  [-1..1] value after transformations of sliders [-100..100] for highlights
* @param reducac value of the reduction in the middle of the range for second degree increse or decrease action
* @param mode 0 = colour, 1 = Black and White
* @param strProtect ?
**/
void ImProcFunctions::toningsmh(float r, float g, float b, float &ro, float &go, float &bo, float RedLow, float GreenLow, float BlueLow, float RedMed, float GreenMed, float BlueMed, float RedHigh, float GreenHigh, float BlueHigh, float reducac, int mode, float strProtect)
{
    const float v = max(r, g, b) / 65535.f;
    float kl = 1.f;
    float rlo; //0.4  0.5
    float rlm; //1.1
    float rlh; //1.1
    float rlob; //for BW old mode

    if (mode == 0) { //colour
        rlo = rlob = strProtect; //0.5 ==>  0.75
        rlh = 2.2f * strProtect;
        rlm = 1.5f * strProtect;
        constexpr float v0 = 0.15f;
        //second degree

        if (v > v0) {
            float aa, bb, cc;
            secondeg_end(reducac, v0, aa, bb, cc);
            kl = aa * v * v + bb * v + cc;    //verified ==> exact
        } else {
            float aab, bbb;
            secondeg_begin(0.7f, v0, aab, bbb);
            kl = aab * v * v + bbb * v;
        }
    } else { //bw coefficient to preserve same results as before for satlimtopacity = 0.5 (default)
        rlo = strProtect * 0.8f; //0.4
        rlob = strProtect; //0.5
        rlm = strProtect * 2.2f; //1.1
        rlh = strProtect * 2.4f; //1.2

        if (v > 0.15f) {
            kl = (-1.f / 0.85f) * v + 1.f / 0.85f;    //Low light ==> decrease action after v=0.15
        }
    }

    {
        const float corr = 20000.f * RedLow * kl * rlo;

        if (RedLow > 0.f) {
            g -= corr;
            b -= corr;
        } else {
            r += corr;
        }

        // r = CLIP(r);
        // g = CLIP(g);
        // b = CLIP(b);
    }

    {
        const float corr = 20000.f * GreenLow * kl * rlo;

        if (GreenLow > 0.f) {
            r -= corr;
            b -= corr;
        } else {
            g += corr;
        }

        // r = CLIP(r);
        // b = CLIP(b);
        // g = CLIP(g);
    }


    {
        const float corr = 20000.f * BlueLow * kl * rlob;

        if (BlueLow > 0.f) {
            r -= corr;
            g -= corr;
        } else {
            b += corr;
        }

        // r = CLIP(r);
        // g = CLIP(g);
        // b = CLIP(b);
    }

    // mid tones
    float km;
    constexpr float v0m = 0.5f; //max action

    if (v < v0m) {
        float aam, bbm;
        float vend = v0m;
        secondeg_begin(reducac, vend, aam, bbm);
        km = aam * v * v + bbm * v; //verification = good
    } else {
        float v0mm = 0.5f; //max
        float aamm, bbmm, ccmm;
        secondeg_end(reducac, v0mm, aamm, bbmm, ccmm);
        km = aamm * v * v + bbmm * v + ccmm; //verification good
    }

    {
        const float RedM = RedMed * km * rlm;

        if (RedMed > 0.f) {
            r += 20000.f * RedM;
            g -= 10000.f * RedM;
            b -= 10000.f * RedM;
        } else {
            r += 10000.f * RedM;
            g -= 20000.f * RedM;
            b -= 20000.f * RedM;
        }

        // r = CLIP(r);
        // g = CLIP(g);
        // b = CLIP(b);
    }

    {
        const float GreenM = GreenMed * km * rlm;

        if (GreenMed > 0.f) {
            r -= 10000.f * GreenM;
            g += 20000.f * GreenM;
            b -= 10000.f * GreenM;
        } else {
            r -= 20000.f * GreenM;
            g += 10000.f * GreenM;
            b -= 20000.f * GreenM;
        }

        // r = CLIP(r);
        // g = CLIP(g);
        // b = CLIP(b);
    }

    {
        const float BlueM = BlueMed * km * rlm;

        if (BlueMed > 0.f) {
            r -= 10000.f * BlueM;
            g -= 10000.f * BlueM;
            b += 20000.f * BlueM;
        } else {
            r -= 20000.f * BlueM;
            g -= 20000.f * BlueM;
            b += 10000.f * BlueM;
        }

        // r = CLIP(r);
        // g = CLIP(g);
        // b = CLIP(b);
    }

    //high tones
    constexpr float v00 = 0.8f; //max action
    float aa0, bb0;
    secondeg_begin(reducac, v00, aa0, bb0);

    float kh;

    if (v > v00) { //max action
        kh = (1.f - v) / (1.f - v00);    //High tones
    } else {
        kh = v * (aa0 * v + bb0);    //verification = good
    }

    {
        const float corr = 20000.f * RedHigh * kh * rlh; //1.2

        if (RedHigh > 0.f) {
            r += corr;
        } else {
            g -= corr;
            b -= corr;
        }

        // r = CLIP(r);
        // g = CLIP(g);
        // b = CLIP(b);
    }

    {
        const float corr = 20000.f * GreenHigh * kh * rlh; //1.2

        if (GreenHigh > 0.f) {
            g += corr;
        } else {
            r -= corr;
            b -= corr;
        }

        // r = CLIP(r);
        // g = CLIP(g);
        // b = CLIP(b);
    }

    {
        const float corr = 20000.f * BlueHigh * kh * rlh; //1.2

        if (BlueHigh > 0.f) {
            b += corr;
        } else {
            r -= corr;
            g -= corr;
        }

        // r = CLIP(r);
        // g = CLIP(g);
        // b = CLIP(b);
    }

    ro = r;
    go = g;
    bo = b;
}

/**
* @brief color toning with 2 colors - 2 sliders saturation shadows and highlight and one balance
* @param r g b input values [0..65535]
* @param ro go bo output values [0..65535]
* @param iplow iphigh [0..1] from curve color - value of luminance shadows and highlights
* @param rl gl bl [0..65535] - color of reference shadow
* @param rh gh bh [0..65535] - color of reference highlight
* @param SatLow SatHigh [0..1] from sliders saturation shadows and highlight
* @param balanS [0..1] balance for shadows (one slider)
* @param balanH [0..1] balance for highlights (same slider than for balanS)
* @param reducac value of the reduction in the middle of the range for second degree, increase or decrease action
**/
void ImProcFunctions::toning2col(float r, float g, float b, float &ro, float &go, float &bo, float iplow, float iphigh, float krl, float kgl, float kbl, float krh, float kgh, float kbh, float SatLow, float SatHigh, float balanS, float balanH, float reducac, int mode, int preser, float strProtect)
{
    const float lumbefore = 0.299f * r + 0.587f * g + 0.114f * b;
    const float v = max(r, g, b) / 65535.f;

    const float rlo = strProtect;  //0.5 ==> 0.75  transferred value for more action
    const float rlh = 2.2f * strProtect;

    //low tones
    //second degree
    float aa, bb, cc;
    //fixed value of reducac =0.4;
    secondeg_end(reducac, iplow, aa, bb, cc);

    float aab, bbb;
    secondeg_begin(0.7f, iplow, aab, bbb);

    if (SatLow > 0.f) {
        float kl = 1.f;

        if (v > iplow) {
            kl = aa * v * v + bb * v + cc;
        } else if (mode == 0) {
            kl = aab * v * v + bbb * v;
        }

        const float kmgb = min(r, g, b);

        if (kmgb < 20000.f) {
            //I have tested ...0.85 compromise...
            kl *= pow_F((kmgb / 20000.f), 0.85f);
        }

        const float factor = 20000.f * SatLow * kl * rlo * balanS;

        if (krl > 0.f) {
            g -= factor * krl;
            b -= factor * krl;
        }

        // g = CLIP(g);
        // b = CLIP(b);

        if (kgl > 0.f) {
            r -= factor * kgl;
            b -= factor * kgl;
        }

        // r = CLIP(r);
        // b = CLIP(b);

        if (kbl > 0.f) {
            r -= factor * kbl;
            g -= factor * kbl;
        }

        // r = CLIP(r);
        // g = CLIP(g);
    }

    //high tones
    float aa0, bb0;
    //fixed value of reducac ==0.4;
    secondeg_begin(reducac, iphigh, aa0, bb0);

    if (SatHigh > 0.f) {
        float kh = 1.f;

        if (v > iphigh) {
            kh = (1.f - v) / (1.f - iphigh);    //Low light ==> decrease action after iplow
        } else {
            kh = aa0 * v * v + bb0 * v;
        }

        const float kmgb = max(r, g, b);

        if (kmgb > 45535.f) {
            constexpr float cora = 1.f / (45535.f - 65535.f);
            constexpr float corb = 1.f - cora * 45535.f;
            kh *= kmgb * cora + corb;
        }

        const float factor = 20000.f * SatHigh * kh * rlh * balanH;
        r += factor * (krh > 0.f ? krh : 0.f);
        g += factor * (kgh > 0.f ? kgh : 0.f);
        b += factor * (kbh > 0.f ? kbh : 0.f);

        // r = CLIP(r);
        // g = CLIP(g);
        // b = CLIP(b);
    }

    float preserv = 1.f;

    if (preser == 1) {
        float lumafter = 0.299f * r + 0.587f * g + 0.114f * b;
        preserv = lumbefore / lumafter;
    }

    setUnlessOOG(ro, go, bo, CLIP(r * preserv), CLIP(g * preserv), CLIP(b * preserv));
}

/**
* @brief color toning with interpolation in mode Lab
* @param r g b input values [0..65535]
* @param ro go bo output values [0..65535]
* @param algm  metchrom twoc - methods
* @param ctColorCurve curve 500 colors
* @param ctOpacityCurve curve standard 'ab'
* @param clToningcurve  curve special 'ab' and 'a'
* @param cl2Toningcurve curve special 'b'
* @param iplow iphigh [0..1] luminance
* @param wp wip 3x3 matrix and inverse conversion rgb XYZ
**/
void ImProcFunctions::labtoning(float r, float g, float b, float &ro, float &go, float &bo, int algm, int metchrom, int twoc, float satLimit, float satLimitOpacity, const ColorGradientCurve & ctColorCurve, const OpacityCurve & ctOpacityCurve, LUTf & clToningcurve, LUTf & cl2Toningcurve, float iplow, float iphigh, double wp[3][3], double wip[3][3])
{
    ro = CLIP(r);
    go = CLIP(g);
    bo = CLIP(b);

    float realL;
    float h, s, l;
    Color::rgb2hsl(ro, go, bo, h, s, l);
    float x2, y2, z2;
    float xl, yl, zl;

    if (twoc != 1) {
        l = (Color::gammatab_13_2[     l * 65535.f]) / 65535.f; //to compensate L from Lab
        iphigh = (Color::gammatab_13_2[iphigh * 65535.f]) / 65535.f;
        iplow  = (Color::gammatab_13_2[ iplow * 65535.f]) / 65535.f;
    }

    if (twoc == 1) {
        ctColorCurve.getVal(l, x2, y2, z2);
    } else {
        ctColorCurve.getVal(iphigh, x2, y2, z2);
        ctColorCurve.getVal(iplow, xl, yl, zl);
    }

    realL = l;


    //float opacity = ctOpacityCurve.lutOpacityCurve[l*500.f];
    //if(params->blackwhite.enabled){satLimit=80.f;satLimitOpacity=30.f;}//force BW

    // get the opacity and tweak it to preserve saturated colors
    //float l_ = Color::gamma_srgb(l*65535.f)/65535.f;
    float opacity = (1.f - min<float> (s / satLimit, 1.f) * (1.f - satLimitOpacity)) * ctOpacityCurve.lutOpacityCurve[l * 500.f];
    float opacity2 = (1.f - min<float> (s / satLimit, 1.f) * (1.f - satLimitOpacity));

    l *= 65535.f;
    float chromat = 0.f, luma = 0.f;

    if (clToningcurve[l] < l) {
        chromat = clToningcurve[l] / l - 1.f;  //special effect
    } else if (clToningcurve[l] > l) {
        chromat = 1.f - SQR(SQR(l / clToningcurve[l])); //apply C=f(L) acts  on 'a' and 'b'
    }

    if (cl2Toningcurve[l] < l) {
        luma = cl2Toningcurve[l] / l - 1.f;  //special effect
    } else if (cl2Toningcurve[l] > l) {
        luma = 1.f - SQR(SQR(l / cl2Toningcurve[l])); //apply C2=f(L) acts only on 'b'
    }

    if (algm == 1) {
        Color::interpolateRGBColor(realL, iplow, iphigh, algm, opacity, twoc, metchrom, chromat, luma, r, g, b, xl, yl, zl, x2, y2, z2, wp, wip, ro, go, bo);
    } else {
        Color::interpolateRGBColor(realL, iplow, iphigh, algm, opacity2, twoc, metchrom, chromat, luma, r, g, b, xl, yl, zl, x2, y2, z2, wp, wip, ro, go, bo);
    }
}


void ImProcFunctions::luminanceCurve(LabImage* lold, LabImage* lnew, LUTf & curve)
{

    int W = lold->W;
    int H = lold->H;

#ifdef _OPENMP
    #pragma omp parallel for if (multiThread)
#endif

    for (int i = 0; i < H; i++)
        for (int j = 0; j < W; j++) {
            float Lin = lold->L[i][j];
            //if (Lin>0 && Lin<65535)
            lnew->L[i][j] = curve[Lin];
        }
}



void ImProcFunctions::chromiLuminanceCurve(PipetteBuffer *pipetteBuffer, int pW, LabImage* lold, LabImage* lnew, LUTf & acurve, LUTf & bcurve, LUTf & satcurve, LUTf & lhskcurve, LUTf & clcurve, LUTf & curve, bool utili, bool autili, bool butili, bool ccutili, bool cclutili, bool clcutili, LUTu &histCCurve, LUTu &histLCurve)
{
    int W = lold->W;
    int H = lold->H;

    PlanarWhateverData<float>* editWhatever = nullptr;
    EditUniqueID editID = EUID_None;
    bool editPipette = false;

    if (pipetteBuffer) {
        editID = pipetteBuffer->getEditID();

        if (editID != EUID_None) {

            switch (pipetteBuffer->getDataProvider()->getCurrSubscriber()->getPipetteBufferType()) {
                case (BT_IMAGEFLOAT):
                    break;

                case (BT_LABIMAGE):
                    break;

                case (BT_SINGLEPLANE_FLOAT):
                    editPipette = true;
                    editWhatever = pipetteBuffer->getSinglePlaneBuffer();
                    break;
            }
        }
    }

    //-------------------------------------------------------------------------
    // support for pipettes for the new LabRegions color toning mode this is a
    // hack to fill the pipette buffers also when
    // !params->labCurve.enabled. It is ugly, but it's the smallest code
    // change that I could find
    //-------------------------------------------------------------------------
    class TempParams {
        const ProcParams **p_;
        const ProcParams *old_;
        ProcParams tmp_;

    public:
        explicit TempParams(const ProcParams **p): p_(p)
        {
            old_ = *p;
            tmp_.labCurve.enabled = true;
            *p_ = &tmp_;
        }

        ~TempParams()
        {
            *p_ = old_;
        }
    };
    std::unique_ptr<TempParams> tempparams;
    bool pipette_for_colortoning_labregions =
        editPipette &&
        params->colorToning.enabled && params->colorToning.method == "LabRegions";
    if (!params->labCurve.enabled && pipette_for_colortoning_labregions) {
        utili = autili = butili = ccutili = cclutili = clcutili = false;
        tempparams.reset(new TempParams(&params));
        curve.makeIdentity();
    }
    //-------------------------------------------------------------------------


    if (!params->labCurve.enabled) {
        if (editPipette && (editID == EUID_Lab_LCurve || editID == EUID_Lab_aCurve || editID == EUID_Lab_bCurve || editID == EUID_Lab_LHCurve || editID == EUID_Lab_CHCurve || editID == EUID_Lab_HHCurve || editID == EUID_Lab_CLCurve || editID == EUID_Lab_CCurve || editID == EUID_Lab_LCCurve)) {
            // fill pipette buffer with zeros to avoid crashes
            editWhatever->fill(0.f);
        }
        if (params->blackwhite.enabled && !params->colorToning.enabled) {
            for (int i = 0; i < lnew->H; ++i) {
                for (int j = 0; j < lnew->W; ++j) {
                    lnew->a[i][j] = lnew->b[i][j] = 0.f;
                }
            }
        }
        return;
    }

    // lhskcurve.dump("lh_curve");
    //init Flatcurve for C=f(H)


    FlatCurve* chCurve = nullptr;// curve C=f(H)
    bool chutili = false;

    if (params->labCurve.chromaticity > -100) {
        chCurve = new FlatCurve(params->labCurve.chcurve);

        if (!chCurve || chCurve->isIdentity()) {
            if (chCurve) {
                delete chCurve;
                chCurve = nullptr;
            }
        }//do not use "Munsell" if Chcurve not used
        else {
            chutili = true;
        }
    }

    FlatCurve* lhCurve = nullptr;//curve L=f(H)
    bool lhutili = false;

    if (params->labCurve.chromaticity > -100) {
        lhCurve = new FlatCurve(params->labCurve.lhcurve);

        if (!lhCurve || lhCurve->isIdentity()) {
            if (lhCurve) {
                delete lhCurve;
                lhCurve = nullptr;
            }
        }//do not use "Munsell" if Chcurve not used
        else {
            lhutili = true;
        }
    }

    FlatCurve* hhCurve = nullptr;//curve H=f(H)
    bool hhutili = false;

    if (params->labCurve.chromaticity > -100) {
        hhCurve = new FlatCurve(params->labCurve.hhcurve);

        if (!hhCurve || hhCurve->isIdentity()) {
            if (hhCurve) {
                delete hhCurve;
                hhCurve = nullptr;
            }
        }//do not use "Munsell" if Chcurve not used
        else {
            hhutili = true;
        }
    }


    const float histLFactor = pW != 1 ? histLCurve.getSize() / 100.f : 1.f;
    const float histCFactor = pW != 1 ? histCCurve.getSize() / 48000.f : 1.f;

#ifdef _DEBUG
    MyTime t1e, t2e;
    t1e.set();
    // init variables to display Munsell corrections
    MunsellDebugInfo* MunsDebugInfo = new MunsellDebugInfo();
#endif

    float adjustr = 1.0f;

//  if(params->labCurve.avoidclip ){
    // parameter to adapt curve C=f(C) to gamut

    if      (params->icm.workingProfile == "ProPhoto")   {
        adjustr = 1.2f;   // 1.2 instead 1.0 because it's very rare to have C>170..
    } else if (params->icm.workingProfile == "Adobe RGB")  {
        adjustr = 1.8f;
    } else if (params->icm.workingProfile == "sRGB")       {
        adjustr = 2.0f;
    } else if (params->icm.workingProfile == "WideGamut")  {
        adjustr = 1.2f;
    } else if (params->icm.workingProfile == "Beta RGB")   {
        adjustr = 1.4f;
    } else if (params->icm.workingProfile == "BestRGB")    {
        adjustr = 1.4f;
    } else if (params->icm.workingProfile == "BruceRGB")   {
        adjustr = 1.8f;
    }

    // reference to the params structure has to be done outside of the parallelization to avoid CPU cache problem
    const bool highlight = params->toneCurve.hrenabled; //Get the value if "highlight reconstruction" is activated
    const int chromaticity = params->labCurve.chromaticity;
    const float chromapro = (chromaticity + 100.0f) / 100.0f;
    const bool bwonly = params->blackwhite.enabled && !params->colorToning.enabled;
    bool bwq = false;
//  if(params->ppVersion > 300  && params->labCurve.chromaticity == - 100) bwq = true;
    // const bool bwToning = params->labCurve.chromaticity == - 100  /*|| params->blackwhite.method=="Ch" || params->blackwhite.enabled */ || bwonly;
    const bool bwToning = bwq  /*|| params->blackwhite.method=="Ch" || params->blackwhite.enabled */ || bwonly;
    //if(chromaticity==-100) chromaticity==-99;
    const bool LCredsk = params->labCurve.lcredsk;
    const bool ccut = ccutili;
    const bool clut = clcutili;
    const double rstprotection = 100. - params->labCurve.rstprotection; // Red and Skin Tones Protection
    // avoid color shift is disabled when bwToning is activated and enabled if gamut is true in colorappearanace
    const bool avoidColorShift = (params->labCurve.avoidcolorshift || (params->colorappearance.gamut && params->colorappearance.enabled)) && !bwToning ;
    const float protectRed = (float)settings->protectred;
    const double protectRedH = settings->protectredh;
    float protect_red, protect_redh;
    protect_red = protectRed;//default=60  chroma: one can put more or less if necessary...in 'option'  40...160

    if (protect_red < 20.0f) {
        protect_red = 20.0;    // avoid too low value
    }

    if (protect_red > 180.0f) {
        protect_red = 180.0;    // avoid too high value
    }

    protect_redh = float (protectRedH); //default=0.4 rad : one can put more or less if necessary...in 'option'  0.2 ..1.0

    if (protect_redh < 0.1f) {
        protect_redh = 0.1f;    //avoid divide by 0 and negatives values
    }

    if (protect_redh > 1.0f) {
        protect_redh = 1.0f;    //avoid too big values
    }

    float protect_redhcur = protectRedH;//default=0.4 rad : one can put more or less if necessary...in 'option'  0.2 ..1

    if (protect_redhcur < 0.1f) {
        protect_redhcur = 0.1f;    //avoid divide by 0 and negatives values:minimal protection for transition
    }

    if (protect_redhcur > 3.5f) {
        protect_redhcur = 3.5f;    //avoid too big values
    }

    //increase saturation after denoise : ...approximation
    float factnoise = 1.f;

    if (params->dirpyrDenoise.enabled) {
        factnoise = (1.f + params->dirpyrDenoise.chroma / 500.f); //levels=5
//      if(yyyy) factnoise=(1.f+params->dirpyrDenoise.chroma/100.f);//levels=7
    }

    const float scaleConst = 100.0f / 100.1f;


    const bool gamutLch = settings->gamutLch;
    const float amountchroma = (float) settings->amchroma;

    TMatrix wiprof = ICCStore::getInstance()->workingSpaceInverseMatrix (params->icm.workingProfile);
    const double wip[3][3] = {
        {wiprof[0][0], wiprof[0][1], wiprof[0][2]},
        {wiprof[1][0], wiprof[1][1], wiprof[1][2]},
        {wiprof[2][0], wiprof[2][1], wiprof[2][2]}
    };

    TMatrix wprof = ICCStore::getInstance()->workingSpaceMatrix (params->icm.workingProfile);
    const double wp[3][3] = {
        {wprof[0][0], wprof[0][1], wprof[0][2]},
        {wprof[1][0], wprof[1][1], wprof[1][2]},
        {wprof[2][0], wprof[2][1], wprof[2][2]}
    };

#ifdef _OPENMP
#ifdef _DEBUG
    #pragma omp parallel default(shared) firstprivate(lold, lnew, MunsDebugInfo, pW) if (multiThread)
#else
    #pragma omp parallel if (multiThread)
#endif
#endif
    {
#ifdef __SSE2__
        float HHBuffer[W] ALIGNED16;
        float CCBuffer[W] ALIGNED16;
#endif
#ifdef _OPENMP
        #pragma omp for schedule(dynamic, 16)
#endif

        for (int i = 0; i < H; i++) {
            if (avoidColorShift)

                // only if user activate Lab adjustments
                if (autili || butili || ccutili ||  cclutili || chutili || lhutili || hhutili || clcutili || utili || chromaticity) {
                    Color::LabGamutMunsell(lold->L[i], lold->a[i], lold->b[i], W, /*corMunsell*/true, /*lumaMuns*/false, params->toneCurve.hrenabled, /*gamut*/true, wip);
                }

#ifdef __SSE2__

            // precalculate some values using SSE
            if (bwToning || (!autili && !butili)) {
                __m128 c327d68v = _mm_set1_ps(327.68f);
                __m128 av, bv;
                int k;

                for (k = 0; k < W - 3; k += 4) {
                    av = LVFU(lold->a[i][k]);
                    bv = LVFU(lold->b[i][k]);
                    STVF(HHBuffer[k], xatan2f(bv, av));
                    STVF (CCBuffer[k], vsqrtf (SQRV (av) + SQRV (bv)) / c327d68v);
                }

                for (; k < W; k++) {
                    HHBuffer[k] = xatan2f(lold->b[i][k], lold->a[i][k]);
                    CCBuffer[k] = sqrt(SQR(lold->a[i][k]) + SQR(lold->b[i][k])) / 327.68f;
                }
            }

#endif // __SSE2__

            for (int j = 0; j < W; j++) {
                const float Lin = lold->L[i][j];
                float LL = Lin / 327.68f;
                float CC;
                float HH;
                float Chprov;
                float Chprov1;
                float memChprov;
                float2 sincosval;

                if (bwToning) { // this values will be also set when bwToning is false some lines down
#ifdef __SSE2__
                    // use precalculated values from above
                    HH = HHBuffer[j];
                    CC = CCBuffer[j];
#else
                    HH = xatan2f(lold->b[i][j], lold->a[i][j]);
                    CC = sqrt(SQR(lold->a[i][j]) + SQR(lold->b[i][j])) / 327.68f;
#endif

                    // According to mathematical laws we can get the sin and cos of HH by simple operations
                    if (CC == 0.0f) {
                        sincosval.y = 1.0f;
                        sincosval.x = 0.0f;
                    } else {
                        sincosval.y = lold->a[i][j] / (CC * 327.68f);
                        sincosval.x = lold->b[i][j] / (CC * 327.68f);
                    }

                    Chprov = CC;
                    Chprov1 = CC;
                    memChprov = Chprov;
                }

                if (editPipette && editID == EUID_Lab_LCurve) {
                    editWhatever->v(i, j) = LIM01<float> (Lin / 32768.0f);   // Lab L pipette
                }

                lnew->L[i][j] = curve[Lin];

                float Lprov1 = (lnew->L[i][j]) / 327.68f;

                if (editPipette) {
                    if (editID == EUID_Lab_aCurve) { // Lab a pipette
                        float chromapipa = lold->a[i][j] + (32768.f * 1.28f);
                        editWhatever->v(i, j) = LIM01<float> ((chromapipa) / (65536.f * 1.28f));
                    } else if (editID == EUID_Lab_bCurve) { //Lab b pipette
                        float chromapipb = lold->b[i][j] + (32768.f * 1.28f);
                        editWhatever->v(i, j) = LIM01<float> ((chromapipb) / (65536.f * 1.28f));
                    }
                }

                float atmp, btmp;

                atmp = lold->a[i][j];

                if (autili) {
                    atmp = acurve[atmp + 32768.0f] - 32768.0f;    // curves Lab a
                }

                btmp = lold->b[i][j];

                if (butili) {
                    btmp = bcurve[btmp + 32768.0f] - 32768.0f;    // curves Lab b
                }

                if (!bwToning) { //take into account modification of 'a' and 'b'
#ifdef __SSE2__
                    if (!autili && !butili) {
                        // use precalculated values from above
                        HH = HHBuffer[j];
                        CC = CCBuffer[j];
                    } else {
                        CC = sqrt(SQR(atmp) + SQR(btmp)) / 327.68f;
                        HH = xatan2f(btmp, atmp);
                    }

#else
                    CC = sqrt(SQR(atmp) + SQR(btmp)) / 327.68f;
                    HH = xatan2f(btmp, atmp);
#endif

                    // According to mathematical laws we can get the sin and cos of HH by simple operations
                    //float2  sincosval;
                    if (CC == 0.f) {
                        sincosval.y = 1.f;
                        sincosval.x = 0.f;
                    } else {
                        sincosval.y = atmp / (CC * 327.68f);
                        sincosval.x = btmp / (CC * 327.68f);
                    }

                    Chprov = CC;
                    Chprov1 = CC;
                    memChprov = Chprov;
                } // now new values of lold with 'a' and 'b'

                if (editPipette)
                    if (editID == EUID_Lab_LHCurve || editID == EUID_Lab_CHCurve || editID == EUID_Lab_HHCurve) {//H pipette
                        float valpar = Color::huelab_to_huehsv2(HH);
                        editWhatever->v(i, j) = valpar;
                    }

                if (lhutili) {  // L=f(H)
                    const float ClipLevel = 65535.f;
                    float l_r;//Luminance Lab in 0..1
                    l_r = Lprov1 / 100.f;
                    {
                        //double hr = 0.5 * ((HH / rtengine::RT_PI) + 1.);
                        //float valparam = float ((lhCurve->getVal (hr - 0.5f)*2));//get l_r=f(H)

                        float valparam = float ((lhCurve->getVal(Color::huelab_to_huehsv2(HH)) - 0.5f));   //get l_r=f(H)
                        float valparamneg;
                        valparamneg = valparam;
                        float kcc = (CC / amountchroma); //take Chroma into account...40 "middle low" of chromaticity (arbitrary and simple), one can imagine other algorithme
                        //reduce action for low chroma and increase action for high chroma
                        valparam *= 2.f * kcc;
                        valparamneg *= kcc; //slightly different for negative

                        if (valparam > 0.f) {
                            l_r = (1.f - valparam) * l_r + valparam * (1.f - SQR(((SQR(1.f - min(l_r, 1.0f))))));
                        } else
                            //for negative
                        {
                            float khue = 1.9f; //in reserve in case of!
                            l_r *= (1.f + khue * valparamneg);
                        }
                    }

                    Lprov1 = l_r * 100.f;

                    float Chprov2 = sqrt(SQR(atmp) + SQR(btmp)) / 327.68f;
                    //Gamut control especially for negative values slightly different from gamutlchonly
                    bool inRGB;

                    do {
                        inRGB = true;
                        float aprov1 = Chprov2 * sincosval.y;
                        float bprov1 = Chprov2 * sincosval.x;

                        float fy = (Color::c1By116 * Lprov1) + Color::c16By116;
                        float fx = (0.002f * aprov1) + fy;
                        float fz = fy - (0.005f * bprov1);

                        float x_ = 65535.0f * Color::f2xyz(fx) * Color::D50x;
                        float z_ = 65535.0f * Color::f2xyz(fz) * Color::D50z;
                        float y_ = (Lprov1 > Color::epskap) ? 65535.0 * fy * fy * fy : 65535.0 * Lprov1 / Color::kappa;
                        float R, G, B;
                        Color::xyz2rgb(x_, y_, z_, R, G, B, wip);

                        if (R < 0.0f || G < 0.0f || B < 0.0f) {
                            if (Lprov1 < 0.1f) {
                                Lprov1 = 0.1f;
                            }

                            Chprov2 *= 0.95f;
                            inRGB = false;
                        } else if (!highlight && (R > ClipLevel || G > ClipLevel || B > ClipLevel)) {
                            if (Lprov1 > 99.98f) {
                                Lprov1 = 99.98f;
                            }

                            Chprov2 *= 0.95f;
                            inRGB = false;
                        }
                    } while (!inRGB);

                    atmp = 327.68f * Chprov2 * sincosval.y;
                    btmp = 327.68f * Chprov2 * sincosval.x;
                }

//          calculate C=f(H)
                if (chutili) {
                    double hr = Color::huelab_to_huehsv2(HH);
                    //double hr = 0.5 * ((HH / rtengine::RT_PI) + 1.);

                    float chparam = float ((chCurve->getVal(hr) - 0.5f) * 2.0f);  //get C=f(H)
                    float chromaChfactor = 1.0f + chparam;
                    atmp *= chromaChfactor;//apply C=f(H)
                    btmp *= chromaChfactor;
                }

                if (hhutili) {  // H=f(H)
                    //hue Lab in -PI +PI
                    float valparam = float ((hhCurve->getVal(Color::huelab_to_huehsv2(HH)) - 0.5f) * 1.7f) + HH;   //get H=f(H)  1.7 optimisation !
                    HH = valparam;
                    sincosval = xsincosf(HH);
                }

                if (!bwToning) {
                    float factorskin, factorsat, factorskinext;

                    if (chromapro > 1.f) {
                        float scale = scaleConst;//reduction in normal zone
                        float scaleext = 1.f;//reduction in transition zone
                        Color::scalered(rstprotection, chromapro, 0.0, HH, protect_redh, scale, scaleext);  //1.0
                        float interm = (chromapro - 1.f);
                        factorskin = 1.f + (interm * scale);
                        factorskinext = 1.f + (interm * scaleext);
                    } else {
                        factorskin = chromapro ; // +(chromapro)*scale;
                        factorskinext = chromapro ;// +(chromapro)*scaleext;
                    }

                    factorsat = chromapro * factnoise;

                    //simulate very approximative gamut f(L) : with pyramid transition
                    float dred /*=55.f*/;//C red value limit

                    if (Lprov1 < 25.f) {
                        dred = 40.f;
                    } else if (Lprov1 < 30.f) {
                        dred = 3.f * Lprov1 - 35.f;
                    } else if (Lprov1 < 70.f) {
                        dred = 55.f;
                    } else if (Lprov1 < 75.f) {
                        dred = -3.f * Lprov1 + 265.f;
                    } else {
                        dred = 40.f;
                    }

                    // end pyramid

                    // Test if chroma is in the normal range first
                    Color::transitred(HH, Chprov1, dred, factorskin, protect_red, factorskinext, protect_redh, factorsat, factorsat);
                    atmp *= factorsat;
                    btmp *= factorsat;

                    if (editPipette && editID == EUID_Lab_CLCurve) {
                        editWhatever->v(i, j) = LIM01<float> (LL / 100.f);   // Lab C=f(L) pipette
                    }

                    if (clut && LL > 0.f) { // begin C=f(L)
                        float factorskin, factorsat, factor, factorskinext;
                        float chromaCfactor = (clcurve[LL * 655.35f]) / (LL * 655.35f); //apply C=f(L)
                        float curf = 0.7f; //empirical coeff because curve is more progressive
                        float scale = 100.0f / 100.1f; //reduction in normal zone for curve C
                        float scaleext = 1.0f; //reduction in transition zone for curve C
                        float protect_redcur, protect_redhcur; //perhaps the same value than protect_red and protect_redh
                        float deltaHH;//HH value transition for C curve
                        protect_redcur = curf * protectRed; //default=60  chroma: one can put more or less if necessary...in 'option'  40...160==> curf =because curve is more progressive

                        if (protect_redcur < 20.0f) {
                            protect_redcur = 20.0;    // avoid too low value
                        }

                        if (protect_redcur > 180.0f) {
                            protect_redcur = 180.0;    // avoid too high value
                        }

                        protect_redhcur = curf * float (protectRedH); //default=0.4 rad : one can put more or less if necessary...in 'option'  0.2 ..1.0 ==> curf =because curve is more progressive

                        if (protect_redhcur < 0.1f) {
                            protect_redhcur = 0.1f;    //avoid divide by 0 and negatives values
                        }

                        if (protect_redhcur > 1.0f) {
                            protect_redhcur = 1.0f;    //avoid too big values
                        }

                        deltaHH = protect_redhcur; //transition hue

                        if (chromaCfactor > 0.0) {
                            Color::scalered(rstprotection, chromaCfactor, 0.0, HH, deltaHH, scale, scaleext);      //1.0
                        }

                        if (chromaCfactor > 1.0) {
                            float interm = (chromaCfactor - 1.0f) * 100.0f;
                            factorskin = 1.0f + (interm * scale) / 100.0f;
                            factorskinext = 1.0f + (interm * scaleext) / 100.0f;
                        } else {
                            factorskin = chromaCfactor; // +(1.0f-chromaCfactor)*scale;
                            factorskinext = chromaCfactor ; //+(1.0f-chromaCfactor)*scaleext;
                        }

                        factorsat = chromaCfactor;
                        factor = factorsat;
                        Color::transitred(HH, Chprov1, dred, factorskin, protect_redcur, factorskinext, deltaHH, factorsat, factor);
                        atmp = LIM(atmp * factor, min(-42000.f, atmp), max(42000.f, atmp));
                        btmp = LIM(btmp * factor, min(-42000.f, btmp), max(42000.f, btmp));
                    }

                    // end C=f(L)
                    //  if (editID == EUID_Lab_CLCurve)
                    //      editWhatever->v(i,j) = LIM01<float>(Lprov2/100.f);// Lab C=f(L) pipette

                    // I have placed C=f(C) after all C treatments to assure maximum amplitude of "C"
                    if (editPipette && editID == EUID_Lab_CCurve) {
                        float chromapip = sqrt(SQR(atmp) + SQR(btmp) + 0.001f);
                        editWhatever->v(i, j) = LIM01<float> ((chromapip) / (48000.f));
                    }//Lab C=f(C) pipette

                    if (ccut) {
                        float factorskin, factorsat, factor, factorskinext;
                        float chroma = sqrt(SQR(atmp) + SQR(btmp) + 0.001f);
                        float chromaCfactor = (satcurve[chroma * adjustr]) / (chroma * adjustr); //apply C=f(C)
                        float curf = 0.7f; //empirical coeff because curve is more progressive
                        float scale = 100.0f / 100.1f; //reduction in normal zone for curve CC
                        float scaleext = 1.0f; //reduction in transition zone for curve CC
                        float protect_redcur, protect_redhcur; //perhaps the same value than protect_red and protect_redh
                        float deltaHH;//HH value transition for CC curve
                        protect_redcur = curf * protectRed; //default=60  chroma: one can put more or less if necessary...in 'option'  40...160==> curf =because curve is more progressive

                        if (protect_redcur < 20.0f) {
                            protect_redcur = 20.0;    // avoid too low value
                        }

                        if (protect_redcur > 180.0f) {
                            protect_redcur = 180.0;    // avoid too high value
                        }

                        protect_redhcur = curf * float (protectRedH); //default=0.4 rad : one can put more or less if necessary...in 'option'  0.2 ..1.0 ==> curf =because curve is more progressive

                        if (protect_redhcur < 0.1f) {
                            protect_redhcur = 0.1f;    //avoid divide by 0 and negatives values
                        }

                        if (protect_redhcur > 1.0f) {
                            protect_redhcur = 1.0f;    //avoid too big values
                        }

                        deltaHH = protect_redhcur; //transition hue

                        if (chromaCfactor > 0.0) {
                            Color::scalered(rstprotection, chromaCfactor, 0.0, HH, deltaHH, scale, scaleext);      //1.0
                        }

                        if (chromaCfactor > 1.0) {
                            float interm = (chromaCfactor - 1.0f) * 100.0f;
                            factorskin = 1.0f + (interm * scale) / 100.0f;
                            factorskinext = 1.0f + (interm * scaleext) / 100.0f;
                        } else {
                            //factorskin= chromaCfactor*scale;
                            //factorskinext=chromaCfactor*scaleext;
                            factorskin = chromaCfactor; // +(1.0f-chromaCfactor)*scale;
                            factorskinext = chromaCfactor ; //+(1.0f-chromaCfactor)*scaleext;

                        }

                        factorsat = chromaCfactor;
                        factor = factorsat;
                        Color::transitred(HH, Chprov1, dred, factorskin, protect_redcur, factorskinext, deltaHH, factorsat, factor);
                        atmp *= factor;
                        btmp *= factor;
                    }
                }

                // end chroma C=f(C)

                //update histogram C
                if (pW != 1) { //only with improccoordinator
                    histCCurve[histCFactor * sqrt(atmp * atmp + btmp * btmp)]++;
                }

                if (editPipette && editID == EUID_Lab_LCCurve) {
                    float chromapiplc = sqrt(SQR(atmp) + SQR(btmp) + 0.001f);
                    editWhatever->v(i, j) = LIM01<float> ((chromapiplc) / (48000.f));
                }//Lab L=f(C) pipette


                if (cclutili && !bwToning) {    //apply curve L=f(C) for skin and rd...but also for extended color ==> near green and blue (see 'curf')

                    const float xx = 0.25f; //soft : between 0.2 and 0.4
                    float skdeltaHH;

                    skdeltaHH = protect_redhcur; //transition hue

                    float skbeg = -0.05f; //begin hue skin
                    float skend = 1.60f; //end hue skin
                    const float chrmin = 50.0f; //to avoid artifact, because L curve is not a real curve for luminance
                    float aa, bb;
                    float zz = 0.0f;
                    float yy = 0.0f;

                    if (Chprov1 < chrmin) {
                        yy = SQR(Chprov1 / chrmin) * xx;
                    } else {
                        yy = xx;    //avoid artifact for low C
                    }

                    if (!LCredsk) {
                        skbeg = -3.1415;
                        skend = 3.14159;
                        skdeltaHH = 0.001f;
                    }

                    if (HH > skbeg && HH < skend) {
                        zz = yy;
                    } else if (HH > skbeg - skdeltaHH && HH <= skbeg) { //transition
                        aa = yy / skdeltaHH;
                        bb = -aa * (skbeg - skdeltaHH);
                        zz = aa * HH + bb;
                    } else if (HH >= skend && HH < skend + skdeltaHH) { //transition
                        aa = -yy / skdeltaHH;
                        bb = -aa * (skend + skdeltaHH);
                        zz = aa * HH + bb;
                    }

                    float chroma = sqrt(SQR(atmp) + SQR(btmp) + 0.001f);
                    float Lc = (lhskcurve[chroma * adjustr]) / (chroma * adjustr); //apply L=f(C)
                    Lc = (Lc - 1.0f) * zz + 1.0f; //reduct action
                    Lprov1 *= Lc; //adjust luminance
                }

                //update histo LC
                if (pW != 1) { //only with improccoordinator
                    histLCurve[Lprov1 * histLFactor]++;
                }

                Chprov1 = sqrt(SQR(atmp) + SQR(btmp)) / 327.68f;

                // labCurve.bwtoning option allows to decouple modulation of a & b curves by saturation
                // with bwtoning enabled the net effect of a & b curves is visible
                if (bwToning) {
                    atmp -= lold->a[i][j];
                    btmp -= lold->b[i][j];
                }

                if (avoidColorShift) {
                    //gamutmap Lch ==> preserve Hue,but a little slower than gamutbdy for high values...and little faster for low values
                    if (gamutLch) {
                        float R, G, B;

#ifdef _DEBUG
                        bool neg = false;
                        bool more_rgb = false;
                        //gamut control : Lab values are in gamut
                        Color::gamutLchonly(HH, sincosval, Lprov1, Chprov1, R, G, B, wip, highlight, 0.15f, 0.96f, neg, more_rgb);
#else
                        //gamut control : Lab values are in gamut
                        Color::gamutLchonly(HH, sincosval, Lprov1, Chprov1, R, G, B, wip, highlight, 0.15f, 0.96f);
#endif
                        lnew->L[i][j] = Lprov1 * 327.68f;
//                  float2 sincosval = xsincosf(HH);
                        lnew->a[i][j] = 327.68f * Chprov1 * sincosval.y;
                        lnew->b[i][j] = 327.68f * Chprov1 * sincosval.x;
                    } else {
                        //use gamutbdy
                        //Luv limiter
                        float Y, u, v;
                        Color::Lab2Yuv(lnew->L[i][j], atmp, btmp, Y, u, v);
                        //Yuv2Lab includes gamut restriction map
                        Color::Yuv2Lab(Y, u, v, lnew->L[i][j], lnew->a[i][j], lnew->b[i][j], wp);
                    }

                    if (utili || autili || butili || ccut || clut || cclutili || chutili || lhutili || hhutili || clcutili || chromaticity) {
                        float correctionHue = 0.f; // Munsell's correction
                        float correctlum = 0.f;

                        Lprov1 = lnew->L[i][j] / 327.68f;
                        Chprov = sqrt(SQR(lnew->a[i][j]) + SQR(lnew->b[i][j])) / 327.68f;

#ifdef _DEBUG
                        Color::AllMunsellLch(/*lumaMuns*/true, Lprov1, LL, HH, Chprov, memChprov, correctionHue, correctlum, MunsDebugInfo);
#else
                        Color::AllMunsellLch(/*lumaMuns*/true, Lprov1, LL, HH, Chprov, memChprov, correctionHue, correctlum);
#endif

                        if (correctionHue != 0.f || correctlum != 0.f) {
                            if (fabs(correctionHue) < 0.015f) {
                                HH += correctlum;    // correct only if correct Munsell chroma very little.
                            }

                            /*      if((HH>0.0f && HH < 1.6f)   && memChprov < 70.0f) HH+=correctlum;//skin correct
                                    else if(fabs(correctionHue) < 0.3f) HH+=0.08f*correctlum;
                                    else if(fabs(correctionHue) < 0.2f) HH+=0.25f*correctlum;
                                    else if(fabs(correctionHue) < 0.1f) HH+=0.35f*correctlum;
                                    else if(fabs(correctionHue) < 0.015f) HH+=correctlum;   // correct only if correct Munsell chroma very little.
                            */
                            sincosval = xsincosf(HH + correctionHue);
                        }

                        lnew->a[i][j] = 327.68f * Chprov * sincosval.y; // apply Munsell
                        lnew->b[i][j] = 327.68f * Chprov * sincosval.x;
                    }
                } else {
//              if(Lprov1 > maxlp) maxlp=Lprov1;
//              if(Lprov1 < minlp) minlp=Lprov1;
                    if (!bwToning) {
                        lnew->L[i][j] = Lprov1 * 327.68f;
//                  float2 sincosval = xsincosf(HH);
                        lnew->a[i][j] = 327.68f * Chprov1 * sincosval.y;
                        lnew->b[i][j] = 327.68f * Chprov1 * sincosval.x;
                    } else {
                        //Luv limiter only
                        lnew->a[i][j] = atmp;
                        lnew->b[i][j] = btmp;
                    }
                }
            }
        }
    } // end of parallelization

#ifdef _DEBUG

    if (settings->verbose) {
        t2e.set();
        printf("Color::AllMunsellLch (correction performed in %d usec):\n", t2e.etime(t1e));
        printf("   Munsell chrominance: MaxBP=%1.2frad MaxRY=%1.2frad MaxGY=%1.2frad MaxRP=%1.2frad  dep=%u\n", MunsDebugInfo->maxdhue[0],    MunsDebugInfo->maxdhue[1],    MunsDebugInfo->maxdhue[2],    MunsDebugInfo->maxdhue[3],    MunsDebugInfo->depass);
        printf("   Munsell luminance  : MaxBP=%1.2frad MaxRY=%1.2frad MaxGY=%1.2frad MaxRP=%1.2frad  dep=%u\n", MunsDebugInfo->maxdhuelum[0], MunsDebugInfo->maxdhuelum[1], MunsDebugInfo->maxdhuelum[2], MunsDebugInfo->maxdhuelum[3], MunsDebugInfo->depassLum);
    }

    delete MunsDebugInfo;
#endif

    if (chCurve) {
        delete chCurve;
    }

    if (lhCurve) {
        delete lhCurve;
    }

    if (hhCurve) {
        delete hhCurve;
    }

    //  t2e.set();
    //  printf("Chromil took %d nsec\n",t2e.etime(t1e));
}


//#include "cubic.cc"

//void ImProcFunctions::colorCurve (LabImage* lold, LabImage* lnew)
//{

/*    LUT<double> cmultiplier(181021);

    double boost_a = ((float)params->colorBoost.amount + 100.0) / 100.0;
    double boost_b = ((float)params->colorBoost.amount + 100.0) / 100.0;

    double c, amul = 1.0, bmul = 1.0;
    if (boost_a > boost_b) {
        c = boost_a;
        if (boost_a > 0)
            bmul = boost_b / boost_a;
    }
    else {
        c = boost_b;
        if (boost_b > 0)
            amul = boost_a / boost_b;
    }

    if (params->colorBoost.enable_saturationlimiter && c>1.0) {
        // re-generate color multiplier lookup table
        double d = params->colorBoost.saturationlimit / 3.0;
        double alpha = 0.5;
        double threshold1 = alpha * d;
        double threshold2 = c*d*(alpha+1.0) - d;
        for (int i=0; i<=181020; i++) { // lookup table stores multipliers with a 0.25 chrominance resolution
            double chrominance = (double)i/4.0;
            if (chrominance < threshold1)
                cmultiplier[i] = c;
            else if (chrominance < d)
                cmultiplier[i] = (c / (2.0*d*(alpha-1.0)) * (chrominance-d)*(chrominance-d) + c*d/2.0 * (alpha+1.0) ) / chrominance;
            else if (chrominance < threshold2)
                cmultiplier[i] = (1.0 / (2.0*d*(c*(alpha+1.0)-2.0)) * (chrominance-d)*(chrominance-d) + c*d/2.0 * (alpha+1.0) ) / chrominance;
            else
                cmultiplier[i] = 1.0;
        }
    }

    float eps = 0.001;
    double shift_a = params->colorShift.a + eps, shift_b = params->colorShift.b + eps;

    float** oa = lold->a;
    float** ob = lold->b;

    #pragma omp parallel for if (multiThread)
    for (int i=0; i<lold->H; i++)
        for (int j=0; j<lold->W; j++) {

            double wanted_c = c;
            if (params->colorBoost.enable_saturationlimiter && c>1) {
                float chroma = (float)(4.0 * sqrt((oa[i][j]+shift_a)*(oa[i][j]+shift_a) + (ob[i][j]+shift_b)*(ob[i][j]+shift_b)));
                wanted_c = cmultiplier [chroma];
            }

            double real_c = wanted_c;
            if (wanted_c >= 1.0 && params->colorBoost.avoidclip) {
                double cclip = 100000.0;
                double cr = tightestroot ((double)lnew->L[i][j]/655.35, (double)(oa[i][j]+shift_a)*amul, (double)(ob[i][j]+shift_b)*bmul, 3.079935, -1.5371515, -0.54278342);
                double cg = tightestroot ((double)lnew->L[i][j]/655.35, (double)(oa[i][j]+shift_a)*amul, (double)(ob[i][j]+shift_b)*bmul, -0.92123418, 1.87599, 0.04524418);
                double cb = tightestroot ((double)lnew->L[i][j]/655.35, (double)(oa[i][j]+shift_a)*amul, (double)(ob[i][j]+shift_b)*bmul, 0.052889682, -0.20404134, 1.15115166);
                if (cr>1.0 && cr<cclip) cclip = cr;
                if (cg>1.0 && cg<cclip) cclip = cg;
                if (cb>1.0 && cb<cclip) cclip = cb;
                if (cclip<100000.0) {
                    real_c = -cclip + 2.0*cclip / (1.0+exp(-2.0*wanted_c/cclip));
                    if (real_c<1.0)
                        real_c = 1.0;
                }
            }

            float nna = ((oa[i][j]+shift_a) * real_c * amul);
            float nnb = ((ob[i][j]+shift_b) * real_c * bmul);
            lnew->a[i][j] = LIM(nna,-32000.0f,32000.0f);
            lnew->b[i][j] = LIM(nnb,-32000.0f,32000.0f);
        }
*/
//delete [] cmultiplier;
//}

void ImProcFunctions::impulsedenoise(LabImage* lab)
{

    if (params->impulseDenoise.enabled && lab->W >= 8 && lab->H >= 8)

    {
        impulse_nr(lab, (float)params->impulseDenoise.thresh / 20.0);
    }
}

void ImProcFunctions::impulsedenoisecam(CieImage* ncie, float **buffers[3])
{

    if (params->impulseDenoise.enabled && ncie->W >= 8 && ncie->H >= 8)

    {
        impulse_nrcam(ncie, (float)params->impulseDenoise.thresh / 20.0, buffers);
    }
}

void ImProcFunctions::defringe(LabImage* lab)
{

    if (params->defringe.enabled && lab->W >= 8 && lab->H >= 8)

    {
        PF_correct_RT(lab, params->defringe.radius, params->defringe.threshold);
    }
}

void ImProcFunctions::defringecam(CieImage* ncie)
{
    if (params->defringe.enabled && ncie->W >= 8 && ncie->H >= 8) {
        PF_correct_RTcam(ncie, params->defringe.radius, params->defringe.threshold);
    }
}

void ImProcFunctions::badpixcam(CieImage* ncie, double rad, int thr, int mode, float chrom, bool hotbad)
{
    if (ncie->W >= 8 && ncie->H >= 8) {
        Badpixelscam(ncie, rad, thr, mode, chrom, hotbad);
    }
}

void ImProcFunctions::badpixlab(LabImage* lab, double rad, int thr, float chrom)
{
    if (lab->W >= 8 && lab->H >= 8) {
        BadpixelsLab(lab, rad, thr, chrom);
    }
}

void ImProcFunctions::dirpyrequalizer(LabImage* lab, int scale)
{
    if (params->dirpyrequalizer.enabled && lab->W >= 8 && lab->H >= 8) {
        float b_l = static_cast<float>(params->dirpyrequalizer.hueskin.getBottomLeft()) / 100.f;
        float t_l = static_cast<float>(params->dirpyrequalizer.hueskin.getTopLeft()) / 100.f;
        float t_r = static_cast<float>(params->dirpyrequalizer.hueskin.getTopRight()) / 100.f;
        //      if     (params->dirpyrequalizer.algo=="FI") choice=0;
        //      else if(params->dirpyrequalizer.algo=="LA") choice=1;

        if (params->dirpyrequalizer.gamutlab && params->dirpyrequalizer.skinprotect != 0) {
            constexpr float artifact = 4.f;
            constexpr float chrom = 50.f;
            ImProcFunctions::badpixlab(lab, artifact / scale, 5, chrom);     //for artifacts
        }

        //dirpyrLab_equalizer(lab, lab, params->dirpyrequalizer.mult);
        dirpyr_equalizer(lab->L, lab->L, lab->W, lab->H, lab->a, lab->b, params->dirpyrequalizer.mult, params->dirpyrequalizer.threshold, params->dirpyrequalizer.skinprotect, b_l, t_l, t_r, scale);
    }
}
void ImProcFunctions::EPDToneMapCIE(CieImage *ncie, float a_w, float c_, int Wid, int Hei, float minQ, float maxQ, unsigned int Iterates, int skip)
{

    if (!params->epd.enabled) {
        return;
    }

    if (params->wavelet.enabled  && params->wavelet.tmrs != 0) {
        return;
    }

    float stren = params->epd.strength;
    float edgest = params->epd.edgeStopping;
    float sca = params->epd.scale;
    float gamm = params->epd.gamma;
    float rew = params->epd.reweightingIterates;
    float Qpro = (4.0 / c_)  * (a_w + 4.0) ;    //estimate Q max if J=100.0
    float *Qpr = ncie->Q_p[0];

    if (settings->verbose) {
        printf("minQ=%f maxQ=%f  Qpro=%f\n", minQ, maxQ, Qpro);
    }

    if (maxQ > Qpro) {
        Qpro = maxQ;
    }

    EdgePreservingDecomposition epd(Wid, Hei);

#ifdef _OPENMP
    #pragma omp parallel for
#endif

    for (int i = 0; i < Hei; i++)
        for (int j = 0; j < Wid; j++) {
            ncie->Q_p[i][j] = gamm * ncie->Q_p[i][j] / (Qpro);
        }

    float Compression = expf(-stren);       //This modification turns numbers symmetric around 0 into exponents.
    float DetailBoost = stren;

    if (stren < 0.0f) {
        DetailBoost = 0.0f;    //Go with effect of exponent only if uncompressing.
    }

    //Auto select number of iterates. Note that p->EdgeStopping = 0 makes a Gaussian blur.
    if (Iterates == 0) {
        Iterates = (unsigned int)(edgest * 15.0);
    }

    //Jacques Desmis : always Iterates=5 for compatibility images between preview and output

    epd.CompressDynamicRange(Qpr, sca / (float)skip, edgest, Compression, DetailBoost, Iterates, rew);

    //Restore past range, also desaturate a bit per Mantiuk's Color correction for tone mapping.
    float s = (1.0f + 38.7889f) * powf(Compression, 1.5856f) / (1.0f + 38.7889f * powf(Compression, 1.5856f));
#ifndef _DEBUG
#ifdef _OPENMP
    #pragma omp parallel for schedule(dynamic,10)
#endif
#endif

    for (int i = 0; i < Hei; i++)
        for (int j = 0; j < Wid; j++) {
            ncie->Q_p[i][j] = (ncie->Q_p[i][j] * Qpro) / gamm;
            ncie->M_p[i][j] *= s;
        }

    /*
        float *Qpr2 = new float[Wid*((heir)+1)];

            for (int i=heir; i<Hei; i++)
                for (int j=0; j<Wid; j++) { Qpr2[(i-heir)*Wid+j]=ncie->Q_p[i][j];}
        if(minQ>0.0) minQ=0.0;//normally minQ always > 0...
    //  EdgePreservingDecomposition epd = EdgePreservingDecomposition(Wid, Hei);
    //EdgePreservingDecomposition epd = EdgePreservingDecomposition(Wid, Hei/2);
        for(i = N2; i != N; i++)
    //  for(i = begh*Wid; i != N; i++)
            //Qpr[i] = (Qpr[i]-minQ)/(maxQ+1.0);
            Qpr2[i-N2] = (Qpr2[i-N2]-minQ)/(Qpro+1.0);

        float Compression2 = expf(-stren);      //This modification turns numbers symmetric around 0 into exponents.
        float DetailBoost2 = stren;
        if(stren < 0.0f) DetailBoost2 = 0.0f;   //Go with effect of exponent only if uncompressing.

        //Auto select number of iterates. Note that p->EdgeStopping = 0 makes a Gaussian blur.
        if(Iterates == 0) Iterates = (unsigned int)(edgest*15.0);


        epd.CompressDynamicRange(Qpr2, sca/(float)skip, edgest, Compression2, DetailBoost2, Iterates, rew, Qpr2);

        //Restore past range, also desaturate a bit per Mantiuk's Color correction for tone mapping.
         float s2 = (1.0f + 38.7889f)*powf(Compression, 1.5856f)/(1.0f + 38.7889f*powf(Compression, 1.5856f));
            for (int i=heir; i<Hei; i++)
        //  for (int i=begh; i<endh; i++)
                for (int j=0; j<Wid; j++) {
                ncie->Q_p[i][j]=Qpr2[(i-heir)*Wid+j]*Qpro + minQ;
            //  Qpr[i*Wid+j]=Qpr[i*Wid+j]*maxQ + minQ;
            //  ncie->J_p[i][j]=(100.0* Qpr[i*Wid+j]*Qpr[i*Wid+j]) /(w_h*w_h);

                ncie->M_p[i][j]*=s2;
            }
                    delete [] Qpr2;

    */
}

void ImProcFunctions::EPDToneMaplocal(int sp, LabImage *lab, LabImage *tmp1, unsigned int Iterates, int skip)
{

    float stren = ((float)params->locallab.spots.at(sp).stren);
    float edgest = ((float)params->locallab.spots.at(sp).estop);
    float sca  = ((float)params->locallab.spots.at(sp).scaltm);
    float gamm = ((float)params->locallab.spots.at(sp).gamma);
    float satur = ((float)params->locallab.spots.at(sp).satur) / 100.f;
    float rew = ((float)params->locallab.spots.at(sp).rewei);
    //Pointers to whole data and size of it.
    float *L = lab->L[0];
    float *a = lab->a[0];
    float *b = lab->b[0];
    unsigned int i, N = lab->W * lab->H;
    int WW = lab->W ;
//   int HH = lab->H ;
    EdgePreservingDecomposition epd(lab->W, lab->H);

    //Due to the taking of logarithms, L must be nonnegative. Further, scale to 0 to 1 using nominal range of L, 0 to 15 bit.
    float minL = L[0];
    float maxL = minL;

#ifdef _OPENMP
    #pragma omp parallel for reduction(max:maxL) reduction(min:minL) schedule(dynamic,16)
#endif
    for (i = 0; i < N; i++) {
        minL = rtengine::min(minL, L[i]);
        maxL = rtengine::max(maxL, L[i]);
    }

    if (minL > 0.0f) {
        minL = 0.0f;    //Disable the shift if there are no negative numbers. I wish there were just no negative numbers to begin with.
    }

    if (maxL == 0.f) { // avoid division by zero
        maxL = 1.f;
    }
    
    #pragma omp parallel for

    for (i = 0; i < N; i++)
    {
        L[i] = (L[i] - minL) / maxL;
        L[i] *= gamm;
    }

    //Some interpretations.
    float Compression = expf(-stren);       //This modification turns numbers symmetric around 0 into exponents.
    float DetailBoost = stren;

    if (stren < 0.0f) {
        DetailBoost = 0.0f;    //Go with effect of exponent only if uncompressing.
    }

    //Auto select number of iterates. Note that p->EdgeStopping = 0 makes a Gaussian blur.
    if (Iterates == 0) {
        Iterates = (unsigned int)(edgest * 15.0f);
    }

    /* Debuggery. Saves L for toying with outside of RT.
    char nm[64];
    sprintf(nm, "%ux%ufloat.bin", lab->W, lab->H);
    FILE *f = fopen(nm, "wb");
    fwrite(L, N, sizeof(float), f);
    fclose(f);*/

    epd.CompressDynamicRange(L, sca / float (skip), edgest, Compression, DetailBoost, Iterates, rew);

    //Restore past range, also desaturate a bit per Mantiuk's Color correction for tone mapping.
    float s = (1.0f + 38.7889f) * powf(Compression, 1.5856f) / (1.0f + 38.7889f * powf(Compression, 1.5856f));
    float sat = s + 0.3f * s * satur;
    printf("s=%f  sat=%f \n", s, sat);
    if(sat == 1.f) sat = 1.001f;
#ifdef _OPENMP
    #pragma omp parallel for            // removed schedule(dynamic,10)
#endif

    for (unsigned int i = 0; i < N; i++) {
        int x = i / WW;
        int y = i - x * WW;

        tmp1->L[x][y] = L[i] * maxL * (1.f / gamm) + minL;
        tmp1->a[x][y] = sat * a[i];
        tmp1->b[x][y] = sat * b[i];

    }
}





//Map tones by way of edge preserving decomposition. Is this the right way to include source?
//#include "EdgePreservingDecomposition.cc"
void ImProcFunctions::EPDToneMap(LabImage *lab, unsigned int Iterates, int skip)
{
    //Hasten access to the parameters.
//  EPDParams *p = (EPDParams *)(&params->epd);

    //Enabled? Leave now if not.
//  if(!p->enabled) return;
    if (!params->epd.enabled) {
        return;
    }

    if (params->wavelet.enabled  && params->wavelet.tmrs != 0) {
        return;
    }

    float stren = params->epd.strength;
    float edgest = params->epd.edgeStopping;
    float sca = params->epd.scale;
    float gamm = params->epd.gamma;
    float rew = params->epd.reweightingIterates;
    //Pointers to whole data and size of it.
    float *L = lab->L[0];
    float *a = lab->a[0];
    float *b = lab->b[0];
    size_t N = lab->W * lab->H;
    EdgePreservingDecomposition epd(lab->W, lab->H);

    //Due to the taking of logarithms, L must be nonnegative. Further, scale to 0 to 1 using nominal range of L, 0 to 15 bit.
    float minL = FLT_MAX;
    float maxL = 0.f;
#ifdef _OPENMP
    #pragma omp parallel
#endif
    {
        float lminL = FLT_MAX;
        float lmaxL = 0.f;
#ifdef _OPENMP
        #pragma omp for
#endif

        for (size_t i = 0; i < N; i++) {
            if (L[i] < lminL) {
                lminL = L[i];
            }

            if (L[i] > lmaxL) {
                lmaxL = L[i];
            }
        }

#ifdef _OPENMP
        #pragma omp critical
#endif
        {
            if (lminL < minL) {
                minL = lminL;
            }

            if (lmaxL > maxL) {
                maxL = lmaxL;
            }
        }
    }

    if (minL > 0.0f) {
        minL = 0.0f;    //Disable the shift if there are no negative numbers. I wish there were just no negative numbers to begin with.
    }

    if (maxL == 0.f) { // avoid division by zero
        maxL = 1.f;
    }

#ifdef _OPENMP
    #pragma omp parallel for
#endif

    for (size_t i = 0; i < N; ++i)
        //{L[i] = (L[i] - minL)/32767.0f;
    {
        L[i] = (L[i] - minL) / maxL;
        L[i] *= gamm;
    }

    //Some interpretations.
    float Compression = expf(-stren);       //This modification turns numbers symmetric around 0 into exponents.
    float DetailBoost = stren;

    if (stren < 0.0f) {
        DetailBoost = 0.0f;    //Go with effect of exponent only if uncompressing.
    }

    //Auto select number of iterates. Note that p->EdgeStopping = 0 makes a Gaussian blur.
    if (Iterates == 0) {
        Iterates = (unsigned int)(edgest * 15.0f);
    }

    /* Debuggery. Saves L for toying with outside of RT.
    char nm[64];
    sprintf(nm, "%ux%ufloat.bin", lab->W, lab->H);
    FILE *f = fopen(nm, "wb");
    fwrite(L, N, sizeof(float), f);
    fclose(f);*/

    epd.CompressDynamicRange(L, sca / float (skip), edgest, Compression, DetailBoost, Iterates, rew);

    //Restore past range, also desaturate a bit per Mantiuk's Color correction for tone mapping.
    float s = (1.0f + 38.7889f) * powf(Compression, 1.5856f) / (1.0f + 38.7889f * powf(Compression, 1.5856f));
#ifdef _OPENMP
    #pragma omp parallel for            // removed schedule(dynamic,10)
#endif

    for (size_t ii = 0; ii < N; ++ii) {
        a[ii] *= s;
        b[ii] *= s;
        L[ii] = L[ii] * maxL * (1.f / gamm) + minL;
    }
}


void ImProcFunctions::getAutoExp(const LUTu &histogram, int histcompr, double clip, double& expcomp, int& bright, int& contr, int& black, int& hlcompr, int& hlcomprthresh)
{

    float scale = 65536.0f;
    float midgray = 0.1842f; //middle gray in linear gamma =1 50% luminance

    int imax = 65536 >> histcompr;
    int overex = 0;
    float sum = 0.f, hisum = 0.f, losum = 0.f;
    float ave = 0.f, hidev = 0.f, lodev = 0.f;

    //find average luminance
    histogram.getSumAndAverage(sum, ave);

    //find median of luminance
    size_t median = 0, count = histogram[0];

    while (count < sum / 2) {
        median++;
        count += histogram[median];
    }

    if (median == 0 || ave < 1.f) { //probably the image is a blackframe
        expcomp = 0.;
        black = 0;
        bright = 0;
        contr = 0;
        hlcompr = 0;
        hlcomprthresh = 0;
        return;
    }

    // compute std dev on the high and low side of median
    // and octiles of histogram
    float octile[8] = {0.f, 0.f, 0.f, 0.f, 0.f, 0.f, 0.f, 0.f}, ospread = 0.f;
    count = 0;

    int i = 0;

    for (; i < min((int)ave, imax); i++) {
        if (count < 8) {
            octile[count] += histogram[i];

            if (octile[count] > sum / 8.f || (count == 7 && octile[count] > sum / 16.f)) {
                octile[count] = xlog(1. + (float)i) / log(2.f);
                count++;// = min(count+1,7);
            }
        }

        //lodev += SQR(ave-i)*histogram[i];
        lodev += (xlog(ave + 1.f) - xlog((float)i + 1.)) * histogram[i];
        losum += histogram[i];
    }

    for (; i < imax; i++) {
        if (count < 8) {
            octile[count] += histogram[i];

            if (octile[count] > sum / 8.f || (count == 7 && octile[count] > sum / 16.f)) {
                octile[count] = xlog(1. + (float)i) / log(2.f);
                count++;// = min(count+1,7);
            }
        }

        //hidev += SQR(i-ave)*histogram[i];
        hidev += (xlog((float)i + 1.) - xlog(ave + 1.f)) * histogram[i];
        hisum += histogram[i];

    }

    if (losum == 0 || hisum == 0) { //probably the image is a blackframe
        expcomp = 0.;
        black = 0;
        bright = 0;
        contr = 0;
        hlcompr = 0;
        hlcomprthresh = 0;
        return;
    }

//    lodev = (lodev / (log(2.f) * losum));
//    hidev = (hidev / (log(2.f) * hisum));

    if (octile[6] > log1p((float)imax) / log2(2.f)) {   //if very overxposed image
        octile[6] = 1.5f * octile[5] - 0.5f * octile[4];
        overex = 2;
    }

    if (octile[7] > log1p((float)imax) / log2(2.f)) {   //if overexposed
        octile[7] = 1.5f * octile[6] - 0.5f * octile[5];
        overex = 1;
    }

    // store values of octile[6] and octile[7] for calculation of exposure compensation
    // if we don't do this and the pixture is underexposed, calculation of exposure compensation assumes
    // that it's overexposed and calculates the wrong direction
    float oct6, oct7;
    oct6 = octile[6];
    oct7 = octile[7];


    for (int i = 1; i < 8; i++) {
        if (octile[i] == 0.0f) {
            octile[i] = octile[i - 1];
        }
    }

    // compute weighted average separation of octiles
    // for future use in contrast setting
    for (int i = 1; i < 6; i++) {
        ospread += (octile[i + 1] - octile[i]) / max(0.5f, (i > 2 ? (octile[i + 1] - octile[3]) : (octile[3] - octile[i])));
    }

    ospread /= 5.f;

    if (ospread <= 0.f) { //probably the image is a blackframe
        expcomp = 0.;
        black = 0;
        bright = 0;
        contr = 0;
        hlcompr = 0;
        hlcomprthresh = 0;
        return;
    }


    // compute clipping points based on the original histograms (linear, without exp comp.)
    unsigned int clipped = 0;
    int rawmax = (imax) - 1;

    while (histogram[rawmax] + clipped <= 0 && rawmax > 1) {
        clipped += histogram[rawmax];
        rawmax--;
    }

    //compute clipped white point
    unsigned int clippable = (int)(sum * clip / 100.f);
    clipped = 0;
    int whiteclip = (imax) - 1;

    while (whiteclip > 1 && (histogram[whiteclip] + clipped) <= clippable) {
        clipped += histogram[whiteclip];
        whiteclip--;
    }

    //compute clipped black point
    clipped = 0;
    int shc = 0;

    while (shc < whiteclip - 1 && histogram[shc] + clipped <= clippable) {
        clipped += histogram[shc];
        shc++;
    }

    //rescale to 65535 max
    rawmax <<= histcompr;
    whiteclip <<= histcompr;
    ave = ave * (1 << histcompr);
    median <<= histcompr;
    shc <<= histcompr;

//    //prevent division by 0
//    if (lodev == 0.f) {
//        lodev = 1.f;
//    }

    //compute exposure compensation as geometric mean of the amount that
    //sets the mean or median at middle gray, and the amount that sets the estimated top
    //of the histogram at or near clipping.
    //float expcomp1 = (log(/*(median/ave)*//*(hidev/lodev)*/midgray*scale/(ave-shc+midgray*shc))+log((hidev/lodev)))/log(2.f);
    float expcomp1 = (log(/*(median/ave)*//*(hidev/lodev)*/midgray * scale / (ave - shc + midgray * shc))) / log(2.f);
    float expcomp2;

    if (overex == 0) { // image is not overexposed
        expcomp2 = 0.5f * ((15.5f - histcompr - (2.f * oct7 - oct6)) + log(scale / rawmax) / log(2.f));
    } else {
        expcomp2 = 0.5f * ((15.5f - histcompr - (2.f * octile[7] - octile[6])) + log(scale / rawmax) / log(2.f));
    }

    if (fabs(expcomp1) - fabs(expcomp2) > 1.f) {   //for great expcomp
        expcomp = (expcomp1 * fabs(expcomp2) + expcomp2 * fabs(expcomp1)) / (fabs(expcomp1) + fabs(expcomp2));
    } else {
        expcomp = 0.5 * (double)expcomp1 + 0.5 * (double) expcomp2; //for small expcomp
    }

    float gain = exp((float)expcomp * log(2.f));

    float corr = sqrt(gain * scale / rawmax);
    black = (int) shc * corr;


    //now tune hlcompr to bring back rawmax to 65535
    hlcomprthresh = 0;
    //this is a series approximation of the actual formula for comp,
    //which is a transcendental equation
    float comp = (gain * ((float)whiteclip) / scale - 1.f) * 2.3f; // 2.3 instead of 2 to increase slightly comp
    hlcompr = (int)(100.*comp / (max(0.0, expcomp) + 1.0));
    hlcompr = max(0, min(100, hlcompr));

    //now find brightness if gain didn't bring ave to midgray using
    //the envelope of the actual 'control cage' brightness curve for simplicity
    float midtmp = gain * sqrt(median * ave) / scale;

    if (midtmp < 0.1f) {
        bright = (midgray - midtmp) * 15.0 / (midtmp);
    } else {
        bright = (midgray - midtmp) * 15.0 / (0.10833 - 0.0833 * midtmp);
    }

    bright = 0.25 */*(median/ave)*(hidev/lodev)*/max(0, bright);

    //compute contrast that spreads the average spacing of octiles
    contr = (int) 50.0f * (1.1f - ospread);
    contr = max(0, min(100, contr));
    //take gamma into account
    double whiteclipg = (int)(CurveFactory::gamma2(whiteclip * corr / 65536.0) * 65536.0);

    float gavg = 0.;

    float val = 0.f;
    float increment = corr * (1 << histcompr);

    for (int i = 0; i < 65536 >> histcompr; i++) {
        gavg += histogram[i] * Color::gamma2curve[val];
        val += increment;
    }

    gavg /= sum;

    if (black < gavg) {
        int maxwhiteclip = (gavg - black) * 4 / 3 + black; // don't let whiteclip be such large that the histogram average goes above 3/4

        if (whiteclipg < maxwhiteclip) {
            whiteclipg = maxwhiteclip;
        }
    }

    whiteclipg = CurveFactory::igamma2((float)(whiteclipg / 65535.0)) * 65535.0;   //need to inverse gamma transform to get correct exposure compensation parameter

    //corection with gamma
    black = (int)((65535 * black) / whiteclipg);
    //expcomp = log(65535.0 / (whiteclipg)) / log(2.0);

    //diagnostics
    //printf ("**************** AUTO LEVELS ****************\n");
    /*
    if (settings->verbose) {
        printf("sum=%i clip=%f clippable=%i  clipWh=%i  clipBl=%i\n",somm, clip, clippable,clipwh, clipbl);
        printf ("expcomp1= %f   expcomp2= %f gain= %f  expcomp=%f\n",expcomp1,expcomp2,gain,expcomp);
        printf ("expo=%f\n",expo);
        printf ("median: %i  average: %f    median/average: %f\n",median,ave, median/ave);
        printf ("average: %f\n",ave);
        printf("comp=%f hlcomp: %i\n",comp, hlcompr);
        printf ("median/average: %f\n",median/ave);
        printf ("lodev: %f   hidev: %f      hidev/lodev: %f\n",lodev,hidev,hidev/lodev);
        printf ("lodev: %f\n",lodev);
        printf ("hidev: %f\n",hidev);
        printf ("imax=%d rawmax= %d  whiteclip= %d  gain= %f\n",imax,rawmax,whiteclip,gain);
        printf ("octiles: %f %f %f %f %f %f %f %f\n",octile[0],octile[1],octile[2],octile[3],octile[4],octile[5],octile[6],octile[7]);
        printf ("ospread= %f\n",ospread);
        printf ("overexp= %i\n",overex);
    }
    */
    /*
     // %%%%%%%%%% LEGACY AUTOEXPOSURE CODE %%%%%%%%%%%%%
     // black point selection is based on the linear result (yielding better visual results)
     black = (int)(shc * corr);
     // compute the white point of the exp. compensated gamma corrected image
     double whiteclipg = (int)(CurveFactory::gamma2 (whiteclip * corr / 65536.0) * 65536.0);

     // compute average intensity of the exp compensated, gamma corrected image
     double gavg = 0;
     for (int i=0; i<65536>>histcompr; i++)
     gavg += histogram[i] * CurveFactory::gamma2((int)(corr*(i<<histcompr)<65535 ? corr*(i<<histcompr) : 65535)) / sum;

     if (black < gavg) {
     int maxwhiteclip = (gavg - black) * 4 / 3 + black; // don't let whiteclip be such large that the histogram average goes above 3/4
     //double mavg = 65536.0 / (whiteclipg-black) * (gavg - black);
     if (whiteclipg < maxwhiteclip)
     whiteclipg = maxwhiteclip;
     }

     whiteclipg = CurveFactory::igamma2 ((float)(whiteclipg/65535.0)) * 65535.0; //need to inverse gamma transform to get correct exposure compensation parameter

     black = (int)((65535*black)/whiteclipg);
     expcomp = log(65535.0 / (whiteclipg)) / log(2.0);

     if (expcomp<0.0)   expcomp = 0.0;*/
    if (expcomp < -5.0) {
        expcomp = -5.0;
    }

    if (expcomp > 12.0) {
        expcomp = 12.0;
    }

    bright = max(-100, min(bright, 100));

}


//%%%%%%%%%%%%%%%%%%%%%%%%%%%%%%%%%%%%%%%

double ImProcFunctions::getAutoDistor(const Glib::ustring &fname, int thumb_size)
{
    if (fname != "") {
        rtengine::RawMetaDataLocation ri;
        int w_raw = -1, h_raw = thumb_size;
        int w_thumb = -1, h_thumb = thumb_size;

        eSensorType sensorType = rtengine::ST_NONE;
        Thumbnail* thumb = rtengine::Thumbnail::loadQuickFromRaw(fname, ri, sensorType, w_thumb, h_thumb, 1, FALSE);

        if (!thumb) {
            return 0.0;
        }

        Thumbnail* raw =   rtengine::Thumbnail::loadFromRaw(fname, ri, sensorType, w_raw, h_raw, 1, 1.0, FALSE);

        if (!raw) {
            delete thumb;
            return 0.0;
        }

        if (h_thumb != h_raw) {
            delete thumb;
            delete raw;
            return 0.0;
        }

        int width;

        if (w_thumb > w_raw) {
            width = w_raw;
        } else {
            width = w_thumb;
        }

        unsigned char* thumbGray;
        unsigned char* rawGray;
        thumbGray = thumb->getGrayscaleHistEQ(width);
        rawGray = raw->getGrayscaleHistEQ(width);

        if (!thumbGray || !rawGray) {
            if (thumbGray) {
                delete thumbGray;
            }

            if (rawGray) {
                delete rawGray;
            }

            delete thumb;
            delete raw;
            return 0.0;
        }

        double dist_amount;
        int dist_result = calcDistortion(thumbGray, rawGray, width, h_thumb, 1, dist_amount);

        if (dist_result == -1) { // not enough features found, try increasing max. number of features by factor 4
            calcDistortion(thumbGray, rawGray, width, h_thumb, 4, dist_amount);
        }

        delete thumbGray;
        delete rawGray;
        delete thumb;
        delete raw;
        return dist_amount;
    } else {
        return 0.0;
    }
}

void ImProcFunctions::rgb2lab(const Imagefloat &src, LabImage &dst, const Glib::ustring &workingSpace)
{
    TMatrix wprof = ICCStore::getInstance()->workingSpaceMatrix(workingSpace);
    const float wp[3][3] = {
        {static_cast<float>(wprof[0][0]), static_cast<float>(wprof[0][1]), static_cast<float>(wprof[0][2])},
        {static_cast<float>(wprof[1][0]), static_cast<float>(wprof[1][1]), static_cast<float>(wprof[1][2])},
        {static_cast<float>(wprof[2][0]), static_cast<float>(wprof[2][1]), static_cast<float>(wprof[2][2])}
    };

    const int W = src.getWidth();
    const int H = src.getHeight();

#ifdef _OPENMP
    #pragma omp parallel for schedule(dynamic,16)
#endif

    for (int i = 0; i < H; i++) {
        for (int j = 0; j < W; j++) {
            float X, Y, Z;
            Color::rgbxyz(src.r(i, j), src.g(i, j), src.b(i, j), X, Y, Z, wp);
            //convert Lab
            Color::XYZ2Lab(X, Y, Z, dst.L[i][j], dst.a[i][j], dst.b[i][j]);
        }
    }
}

void ImProcFunctions::lab2rgb(const LabImage &src, Imagefloat &dst, const Glib::ustring &workingSpace)
{
    TMatrix wiprof = ICCStore::getInstance()->workingSpaceInverseMatrix(workingSpace);
    const float wip[3][3] = {
        {static_cast<float>(wiprof[0][0]), static_cast<float>(wiprof[0][1]), static_cast<float>(wiprof[0][2])},
        {static_cast<float>(wiprof[1][0]), static_cast<float>(wiprof[1][1]), static_cast<float>(wiprof[1][2])},
        {static_cast<float>(wiprof[2][0]), static_cast<float>(wiprof[2][1]), static_cast<float>(wiprof[2][2])}
    };

    const int W = dst.getWidth();
    const int H = dst.getHeight();
#ifdef __SSE2__
    vfloat wipv[3][3];

    for (int i = 0; i < 3; i++) {
        for (int j = 0; j < 3; j++) {
            wipv[i][j] = F2V(wiprof[i][j]);
        }
    }

#endif

#ifdef _OPENMP
    #pragma omp parallel for schedule(dynamic,16)
#endif

    for (int i = 0; i < H; i++) {
        int j = 0;
#ifdef __SSE2__

        for (; j < W - 3; j += 4) {
            vfloat X, Y, Z;
            vfloat R, G, B;
            Color::Lab2XYZ(LVFU(src.L[i][j]), LVFU(src.a[i][j]), LVFU(src.b[i][j]), X, Y, Z);
            Color::xyz2rgb(X, Y, Z, R, G, B, wipv);
            STVFU(dst.r(i, j), R);
            STVFU(dst.g(i, j), G);
            STVFU(dst.b(i, j), B);
        }

#endif

        for (; j < W; j++) {
            float X, Y, Z;
            Color::Lab2XYZ(src.L[i][j], src.a[i][j], src.b[i][j], X, Y, Z);
            Color::xyz2rgb(X, Y, Z, dst.r(i, j), dst.g(i, j), dst.b(i, j), wip);
        }
    }
}

//%%%%%%%%%%%%%%%%%%%%%%%%%%%%%%%%%%%%%%%


// adapted from the "color correction" module of Darktable. Original copyright follows
/*
    copyright (c) 2009--2010 johannes hanika.

    darktable is free software: you can redistribute it and/or modify
    it under the terms of the GNU General Public License as published by
    the Free Software Foundation, either version 3 of the License, or
    (at your option) any later version.

    darktable is distributed in the hope that it will be useful,
    but WITHOUT ANY WARRANTY; without even the implied warranty of
    MERCHANTABILITY or FITNESS FOR A PARTICULAR PURPOSE.  See the
    GNU General Public License for more details.

    You should have received a copy of the GNU General Public License
    along with darktable.  If not, see <http://www.gnu.org/licenses/>.
*/
void ImProcFunctions::colorToningLabGrid(LabImage *lab, int xstart, int xend, int ystart, int yend, bool MultiThread)
{
    const float factor = ColorToningParams::LABGRID_CORR_MAX * 3.f;
    const float scaling = ColorToningParams::LABGRID_CORR_SCALE;
    float a_scale = (params->colorToning.labgridAHigh - params->colorToning.labgridALow) / factor / scaling;
    float a_base = params->colorToning.labgridALow / scaling;
    float b_scale = (params->colorToning.labgridBHigh - params->colorToning.labgridBLow) / factor / scaling;
    float b_base = params->colorToning.labgridBLow / scaling;

    #ifdef _OPENMP
    #pragma omp parallel for if (multiThread)
#endif

    for (int y = ystart; y < yend; ++y) {
        for (int x = xstart; x < xend; ++x) {
            lab->a[y][x] += lab->L[y][x] * a_scale + a_base;
            lab->b[y][x] += lab->L[y][x] * b_scale + b_base;
        }
    }
}

}<|MERGE_RESOLUTION|>--- conflicted
+++ resolved
@@ -2549,16 +2549,11 @@
                     for (int i = istart, ti = 0; i < tH; i++, ti++) {
                         int j = jstart, tj = 0;
 #ifdef __SSE2__
-<<<<<<< HEAD
-
-                        for (; j < tW - 3; j += 4, tj += 4) {
-=======
                         float tmpr[4] ALIGNED16;
                         float tmpg[4] ALIGNED16;
                         float tmpb[4] ALIGNED16;
 
                         for (; j < tW - 3; j+=4, tj+=4) {
->>>>>>> 351f8f4e
                             //brightness/contrast
                             STVF(tmpr[0], tonecurve(LVF(rtemp[ti * TS + tj])));
                             STVF(tmpg[0], tonecurve(LVF(gtemp[ti * TS + tj])));
