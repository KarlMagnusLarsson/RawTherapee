/*
 *  This file is part of RawTherapee.
 *
 *  Copyright (c) 2004-2010 Gabor Horvath <hgabor@rawtherapee.com>
 *
 *  RawTherapee is free software: you can redistribute it and/or modify
 *  it under the terms of the GNU General Public License as published by
 *  the Free Software Foundation, either version 3 of the License, or
 *  (at your option) any later version.
 *
 *  RawTherapee is distributed in the hope that it will be useful,
 *  but WITHOUT ANY WARRANTY; without even the implied warranty of
 *  MERCHANTABILITY or FITNESS FOR A PARTICULAR PURPOSE.  See the
 *  GNU General Public License for more details.
 *
 *  You should have received a copy of the GNU General Public License
 *  along with RawTherapee.  If not, see <https://www.gnu.org/licenses/>.
 */
#include <cmath>

#include <glib.h>
#include <glibmm/ustring.h>

#ifdef _OPENMP
#include <omp.h>
#endif

#include "alignedbuffer.h"
#include "calc_distort.h"
#include "ciecam02.h"
#include "cieimage.h"
#include "clutstore.h"
#include "color.h"
#include "colortemp.h"
#include "curves.h"
#include "dcp.h"
#include "EdgePreservingDecomposition.h"
#include "iccmatrices.h"
#include "iccstore.h"
#include "imagesource.h"
#include "improcfun.h"
#include "labimage.h"
#include "pipettebuffer.h"
#include "procparams.h"
#include "rt_math.h"
#include "rtengine.h"
#include "rtthumbnail.h"
#include "satandvalueblendingcurve.h"
#include "StopWatch.h"
#include "utils.h"

#include "../rtgui/editcallbacks.h"

#ifdef _DEBUG
#include "mytime.h"
#endif

namespace {

using namespace rtengine;


// begin of helper function for rgbProc()
void shadowToneCurve(const LUTf &shtonecurve, float *rtemp, float *gtemp, float *btemp, int istart, int tH, int jstart, int tW, int tileSize)
{

#if defined( __SSE2__ ) && defined( __x86_64__ )
    vfloat cr = F2V(0.299f);
    vfloat cg = F2V(0.587f);
    vfloat cb = F2V(0.114f);
#endif

    for (int i = istart, ti = 0; i < tH; i++, ti++) {
        int j = jstart, tj = 0;
#if defined( __SSE2__ ) && defined( __x86_64__ )

        for (; j < tW - 3; j += 4, tj += 4) {

            vfloat rv = LVF(rtemp[ti * tileSize + tj]);
            vfloat gv = LVF(gtemp[ti * tileSize + tj]);
            vfloat bv = LVF(btemp[ti * tileSize + tj]);

            //shadow tone curve
            vfloat Yv = cr * rv + cg * gv + cb * bv;
            vfloat tonefactorv = shtonecurve[Yv];
            STVF(rtemp[ti * tileSize + tj], rv * tonefactorv);
            STVF(gtemp[ti * tileSize + tj], gv * tonefactorv);
            STVF(btemp[ti * tileSize + tj], bv * tonefactorv);
        }

#endif

        for (; j < tW; j++, tj++) {

            float r = rtemp[ti * tileSize + tj];
            float g = gtemp[ti * tileSize + tj];
            float b = btemp[ti * tileSize + tj];

            //shadow tone curve
            float Y = (0.299f * r + 0.587f * g + 0.114f * b);
            float tonefactor = shtonecurve[Y];
            rtemp[ti * tileSize + tj] = rtemp[ti * tileSize + tj] * tonefactor;
            gtemp[ti * tileSize + tj] = gtemp[ti * tileSize + tj] * tonefactor;
            btemp[ti * tileSize + tj] = btemp[ti * tileSize + tj] * tonefactor;
        }
    }
}

void highlightToneCurve(const LUTf &hltonecurve, float *rtemp, float *gtemp, float *btemp, int istart, int tH, int jstart, int tW, int tileSize, float exp_scale, float comp, float hlrange)
{

#if defined( __SSE2__ ) && defined( __x86_64__ )
    vfloat threev = F2V(3.f);
    vfloat maxvalfv = F2V(MAXVALF);
#endif

    for (int i = istart, ti = 0; i < tH; i++, ti++) {
        int j = jstart, tj = 0;
#if defined( __SSE2__ ) && defined( __x86_64__ )

        for (; j < tW - 3; j += 4, tj += 4) {

            vfloat rv = LVF(rtemp[ti * tileSize + tj]);
            vfloat gv = LVF(gtemp[ti * tileSize + tj]);
            vfloat bv = LVF(btemp[ti * tileSize + tj]);

            //TODO: proper treatment of out-of-gamut colors
            //float tonefactor = hltonecurve[(0.299f*r+0.587f*g+0.114f*b)];
            vmask maxMask = vmaskf_ge(vmaxf(rv, vmaxf(gv, bv)), maxvalfv);

            if (_mm_movemask_ps((vfloat)maxMask)) {
                for (int k = 0; k < 4; ++k) {
                    float r = rtemp[ti * tileSize + tj + k];
                    float g = gtemp[ti * tileSize + tj + k];
                    float b = btemp[ti * tileSize + tj + k];
                    float tonefactor = ((r < MAXVALF ? hltonecurve[r] : CurveFactory::hlcurve(exp_scale, comp, hlrange, r)) +
                                        (g < MAXVALF ? hltonecurve[g] : CurveFactory::hlcurve(exp_scale, comp, hlrange, g)) +
                                        (b < MAXVALF ? hltonecurve[b] : CurveFactory::hlcurve(exp_scale, comp, hlrange, b))) / 3.f;

                    // note: tonefactor includes exposure scaling, that is here exposure slider and highlight compression takes place
                    rtemp[ti * tileSize + tj + k] = r * tonefactor;
                    gtemp[ti * tileSize + tj + k] = g * tonefactor;
                    btemp[ti * tileSize + tj + k] = b * tonefactor;
                }
            } else {
                vfloat tonefactorv = (hltonecurve.cb(rv) + hltonecurve.cb(gv) + hltonecurve.cb(bv)) / threev;
                // note: tonefactor includes exposure scaling, that is here exposure slider and highlight compression takes place
                STVF(rtemp[ti * tileSize + tj], rv * tonefactorv);
                STVF(gtemp[ti * tileSize + tj], gv * tonefactorv);
                STVF(btemp[ti * tileSize + tj], bv * tonefactorv);
            }
        }

#endif

        for (; j < tW; j++, tj++) {

            float r = rtemp[ti * tileSize + tj];
            float g = gtemp[ti * tileSize + tj];
            float b = btemp[ti * tileSize + tj];

            //TODO: proper treatment of out-of-gamut colors
            //float tonefactor = hltonecurve[(0.299f*r+0.587f*g+0.114f*b)];
            float tonefactor = ((r < MAXVALF ? hltonecurve[r] : CurveFactory::hlcurve(exp_scale, comp, hlrange, r)) +
                                (g < MAXVALF ? hltonecurve[g] : CurveFactory::hlcurve(exp_scale, comp, hlrange, g)) +
                                (b < MAXVALF ? hltonecurve[b] : CurveFactory::hlcurve(exp_scale, comp, hlrange, b))) / 3.f;

            // note: tonefactor includes exposure scaling, that is here exposure slider and highlight compression takes place
            rtemp[ti * tileSize + tj] = r * tonefactor;
            gtemp[ti * tileSize + tj] = g * tonefactor;
            btemp[ti * tileSize + tj] = b * tonefactor;
        }
    }
}

void proPhotoBlue(float *rtemp, float *gtemp, float *btemp, int istart, int tH, int jstart, int tW, int tileSize)
{
    // this is a hack to avoid the blue=>black bug (Issue 2141)
    for (int i = istart, ti = 0; i < tH; i++, ti++) {
        int j = jstart, tj = 0;
#ifdef __SSE2__

        for (; j < tW - 3; j += 4, tj += 4) {
            vfloat rv = LVF(rtemp[ti * tileSize + tj]);
            vfloat gv = LVF(gtemp[ti * tileSize + tj]);
            vmask zeromask = vorm(vmaskf_eq(rv, ZEROV), vmaskf_eq(gv, ZEROV));

            if (_mm_movemask_ps((vfloat)zeromask)) {
                for (int k = 0; k < 4; ++k) {
                    float r = rtemp[ti * tileSize + tj + k];
                    float g = gtemp[ti * tileSize + tj + k];

                    float b = btemp[ti * tileSize + tj + k];

                    if ((r == 0.0f || g == 0.0f) && rtengine::min(r, g, b) >= 0.f) {
                        float h, s, v;
                        Color::rgb2hsv(r, g, b, h, s, v);
                        s *= 0.99f;
                        Color::hsv2rgb(h, s, v, rtemp[ti * tileSize + tj + k], gtemp[ti * tileSize + tj + k], btemp[ti * tileSize + tj + k]);
                    }
                }
            }
        }

#endif

        for (; j < tW; j++, tj++) {
            float r = rtemp[ti * tileSize + tj];
            float g = gtemp[ti * tileSize + tj];
            float b = btemp[ti * tileSize + tj];

            if ((r == 0.0f || g == 0.0f) && rtengine::min(r, g, b) >= 0.f) {
                float h, s, v;
                Color::rgb2hsv(r, g, b, h, s, v);
                s *= 0.99f;
                Color::hsv2rgb(h, s, v, rtemp[ti * tileSize + tj], gtemp[ti * tileSize + tj], btemp[ti * tileSize + tj]);
            }
        }
    }
}

void customToneCurve(const ToneCurve &customToneCurve, ToneCurveMode curveMode, float *rtemp, float *gtemp, float *btemp, int istart, int tH, int jstart, int tW, int tileSize, PerceptualToneCurveState ptcApplyState) {

    if (curveMode == ToneCurveMode::STD) { // Standard
        const StandardToneCurve& userToneCurve = static_cast<const StandardToneCurve&> (customToneCurve);
        for (int i = istart, ti = 0; i < tH; i++, ti++) {
            userToneCurve.BatchApply(0, tW - jstart, &rtemp[ti * tileSize], &gtemp[ti * tileSize], &btemp[ti * tileSize]);
        }
    } else if (curveMode == ToneCurveMode::FILMLIKE) { // Adobe like
        const AdobeToneCurve& userToneCurve = static_cast<const AdobeToneCurve&> (customToneCurve);
        for (int i = istart, ti = 0; i < tH; i++, ti++) {
            userToneCurve.BatchApply(0, tW - jstart, &rtemp[ti * tileSize], &gtemp[ti * tileSize], &btemp[ti * tileSize]);
        }
    } else if (curveMode == ToneCurveMode::SATANDVALBLENDING) { // apply the curve on the saturation and value channels
        const SatAndValueBlendingToneCurve& userToneCurve = static_cast<const SatAndValueBlendingToneCurve&> (customToneCurve);
        for (int i = istart, ti = 0; i < tH; i++, ti++) {
            for (int j = jstart, tj = 0; j < tW; j++, tj++) {
                userToneCurve.Apply(rtemp[ti * tileSize + tj], gtemp[ti * tileSize + tj], btemp[ti * tileSize + tj]);
            }
        }
    } else if (curveMode == ToneCurveMode::WEIGHTEDSTD) { // apply the curve to the rgb channels, weighted
        const WeightedStdToneCurve& userToneCurve = static_cast<const WeightedStdToneCurve&> (customToneCurve);
        for (int i = istart, ti = 0; i < tH; i++, ti++) {
            userToneCurve.BatchApply(0, tW - jstart, &rtemp[ti * tileSize], &gtemp[ti * tileSize], &btemp[ti * tileSize]);
        }
    } else if (curveMode == ToneCurveMode::LUMINANCE) { // apply the curve to the luminance channel
        const LuminanceToneCurve& userToneCurve = static_cast<const LuminanceToneCurve&> (customToneCurve);

        for (int i = istart, ti = 0; i < tH; i++, ti++) {
            for (int j = jstart, tj = 0; j < tW; j++, tj++) {
                userToneCurve.Apply(rtemp[ti * tileSize + tj], gtemp[ti * tileSize + tj], btemp[ti * tileSize + tj]);
            }
        }
    } else if (curveMode == ToneCurveMode::PERCEPTUAL) { // apply curve while keeping color appearance constant
        const PerceptualToneCurve& userToneCurve = static_cast<const PerceptualToneCurve&> (customToneCurve);
        for (int i = istart, ti = 0; i < tH; i++, ti++) {
            userToneCurve.BatchApply(0, tW - jstart, &rtemp[ti * tileSize], &gtemp[ti * tileSize], &btemp[ti * tileSize], ptcApplyState);
        }
    }
}

void fillEditFloat(float *editIFloatTmpR, float *editIFloatTmpG, float *editIFloatTmpB, float *rtemp, float *gtemp, float *btemp, int istart, int tH, int jstart, int tW, int tileSize)
{
    for (int i = istart, ti = 0; i < tH; i++, ti++) {
        for (int j = jstart, tj = 0; j < tW; j++, tj++) {
            editIFloatTmpR[ti * tileSize + tj] = Color::gamma2curve[rtemp[ti * tileSize + tj]] / 65535.f;
            editIFloatTmpG[ti * tileSize + tj] = Color::gamma2curve[gtemp[ti * tileSize + tj]] / 65535.f;
            editIFloatTmpB[ti * tileSize + tj] = Color::gamma2curve[btemp[ti * tileSize + tj]] / 65535.f;
        }
    }
}
// end of helper function for rgbProc()

}

namespace rtengine
{

using namespace procparams;

ImProcFunctions::~ImProcFunctions ()
{
    if (monitorTransform) {
        cmsDeleteTransform(monitorTransform);
    }
}

void ImProcFunctions::setScale(double iscale)
{
    scale = iscale;
}


void ImProcFunctions::updateColorProfiles(const Glib::ustring& monitorProfile, RenderingIntent monitorIntent, bool softProof, bool gamutCheck)
{
    // set up monitor transform
    if (monitorTransform) {
        cmsDeleteTransform(monitorTransform);
    }

    gamutWarning.reset(nullptr);

    monitorTransform = nullptr;

    cmsHPROFILE monitor = nullptr;

    if (!monitorProfile.empty()) {
#if !defined(__APPLE__) // No support for monitor profiles on OS X, all data is sRGB
        monitor = ICCStore::getInstance()->getProfile(monitorProfile);
#else
        monitor = ICCStore::getInstance()->getProfile (settings->srgb);
#endif
    }

    if (monitor) {
        MyMutex::MyLock lcmsLock(*lcmsMutex);

        cmsUInt32Number flags;
        cmsHPROFILE iprof  = cmsCreateLab4Profile(nullptr);
        cmsHPROFILE gamutprof = nullptr;
        cmsUInt32Number gamutbpc = 0;
        RenderingIntent gamutintent = RI_RELATIVE;

        bool softProofCreated = false;

        if (softProof) {
            cmsHPROFILE oprof = nullptr;
            RenderingIntent outIntent;
            
            flags = cmsFLAGS_SOFTPROOFING | cmsFLAGS_NOOPTIMIZE | cmsFLAGS_NOCACHE;

            if (!settings->printerProfile.empty()) {
                oprof = ICCStore::getInstance()->getProfile(settings->printerProfile);

                if (settings->printerBPC) {
                    flags |= cmsFLAGS_BLACKPOINTCOMPENSATION;
                }
                outIntent = RenderingIntent(settings->printerIntent);
            } else {
                oprof = ICCStore::getInstance()->getProfile(params->icm.outputProfile);
                if (params->icm.outputBPC) {
                    flags |= cmsFLAGS_BLACKPOINTCOMPENSATION;
                }

                outIntent = params->icm.outputIntent;
            }

            if (oprof) {
                // NOCACHE is for thread safety, NOOPTIMIZE for precision

                // if (gamutCheck) {
                //     flags |= cmsFLAGS_GAMUTCHECK;
                // }

                const auto make_gamma_table =
                    [](cmsHPROFILE prof, cmsTagSignature tag) -> void
                    {
                        cmsToneCurve *tc = static_cast<cmsToneCurve *>(cmsReadTag(prof, tag));
                        if (tc) {
                            const cmsUInt16Number *table = cmsGetToneCurveEstimatedTable(tc);
                            cmsToneCurve *tc16 = cmsBuildTabulatedToneCurve16(nullptr, cmsGetToneCurveEstimatedTableEntries(tc), table);
                            if (tc16) {
                                cmsWriteTag(prof, tag, tc16);
                                cmsFreeToneCurve(tc16);
                            }
                        }
                    };

                cmsHPROFILE softproof = ProfileContent(oprof).toProfile();
                if (softproof) {
                    make_gamma_table(softproof, cmsSigRedTRCTag);
                    make_gamma_table(softproof, cmsSigGreenTRCTag);
                    make_gamma_table(softproof, cmsSigBlueTRCTag);
                }

                monitorTransform = cmsCreateProofingTransform(
                                       iprof, TYPE_Lab_FLT,
                                       monitor, TYPE_RGB_FLT,
                                       softproof, //oprof,
                                       monitorIntent, outIntent,
                                       flags
                                   );

                if (softproof) {
                    cmsCloseProfile(softproof);
                }

                if (monitorTransform) {
                    softProofCreated = true;
                }

                if (gamutCheck) {
                    gamutprof = oprof;

                    if (params->icm.outputBPC) {
                        gamutbpc = cmsFLAGS_BLACKPOINTCOMPENSATION;
                    }

                    gamutintent = outIntent;
                }
            }
        } else if (gamutCheck) {
            // flags = cmsFLAGS_GAMUTCHECK | cmsFLAGS_NOOPTIMIZE | cmsFLAGS_NOCACHE;
            // if (settings->monitorBPC) {
            //     flags |= cmsFLAGS_BLACKPOINTCOMPENSATION;
            // }

            // monitorTransform = cmsCreateProofingTransform(iprof, TYPE_Lab_FLT, monitor, TYPE_RGB_8, monitor, monitorIntent, monitorIntent, flags);

            // if (monitorTransform) {
            //     softProofCreated = true;
            // }
            gamutprof = monitor;

            if (settings->monitorBPC) {
                gamutbpc = cmsFLAGS_BLACKPOINTCOMPENSATION;
            }

            gamutintent = monitorIntent;
        }

        if (!softProofCreated) {
            flags = cmsFLAGS_NOOPTIMIZE | cmsFLAGS_NOCACHE;

            if (settings->monitorBPC) {
                flags |= cmsFLAGS_BLACKPOINTCOMPENSATION;
            }

            monitorTransform = cmsCreateTransform(iprof, TYPE_Lab_FLT, monitor, TYPE_RGB_FLT, monitorIntent, flags);
        }

        if (gamutCheck && gamutprof) {
            gamutWarning.reset(new GamutWarning(iprof, gamutprof, gamutintent, gamutbpc));
        }

        cmsCloseProfile(iprof);
    }
}

void ImProcFunctions::firstAnalysis(const Imagefloat* const original, const ProcParams &params, LUTu & histogram)
{

    TMatrix wprof = ICCStore::getInstance()->workingSpaceMatrix (params.icm.workingProfile);

    lumimul[0] = wprof[1][0];
    lumimul[1] = wprof[1][1];
    lumimul[2] = wprof[1][2];
    int W = original->getWidth();
    int H = original->getHeight();

    float lumimulf[3] = {static_cast<float>(lumimul[0]), static_cast<float>(lumimul[1]), static_cast<float>(lumimul[2])};

    // calculate histogram of the y channel needed for contrast curve calculation in exposure adjustments
    histogram.clear();

    if (multiThread) {

#ifdef _OPENMP
        const int numThreads = min(max(W * H / (int)histogram.getSize(), 1), omp_get_max_threads());
        #pragma omp parallel num_threads(numThreads) if(numThreads>1)
#endif
        {
            LUTu hist(histogram.getSize());
            hist.clear();
#ifdef _OPENMP
            #pragma omp for nowait
#endif

            for (int i = 0; i < H; i++) {
                for (int j = 0; j < W; j++) {

                    float r = original->r(i, j);
                    float g = original->g(i, j);
                    float b = original->b(i, j);

                    int y = (lumimulf[0] * r + lumimulf[1] * g + lumimulf[2] * b);
                    hist[y]++;
                }
            }

#ifdef _OPENMP
            #pragma omp critical
#endif
            histogram += hist;

        }
#ifdef _OPENMP
        static_cast<void>(numThreads);  // to silence cppcheck warning
#endif
    } else {
        for (int i = 0; i < H; i++) {
            for (int j = 0; j < W; j++) {

                float r = original->r(i, j);
                float g = original->g(i, j);
                float b = original->b(i, j);

                int y = (lumimulf[0] * r + lumimulf[1] * g + lumimulf[2] * b);
                histogram[y]++;
            }
        }
    }
}


// Copyright (c) 2012 Jacques Desmis <jdesmis@gmail.com>

void ImProcFunctions::ciecam_02float(CieImage* ncie, float adap, int pW, int pwb, LabImage* lab, const ProcParams* params,
                                     const ColorAppearance & customColCurve1, const ColorAppearance & customColCurve2, const ColorAppearance & customColCurve3,
                                     LUTu & histLCAM, LUTu & histCCAM, LUTf & CAMBrightCurveJ, LUTf & CAMBrightCurveQ, float &mean, int Iterates, int scale, bool execsharp, float &d, float &dj, float &yb, int rtt,
                                     bool showSharpMask)
{
    if (params->colorappearance.enabled) {

#ifdef _DEBUG
        MyTime t1e, t2e;
        t1e.set();
#endif

        //preparate for histograms CIECAM
        LUTu hist16JCAM;
        LUTu hist16_CCAM;

        if (pW != 1 && params->colorappearance.datacie) { //only with improccoordinator
            hist16JCAM(32768);
            hist16JCAM.clear();
            hist16_CCAM(48000);
            hist16_CCAM.clear();
        }

        //end preparate histogram
        int width = lab->W, height = lab->H;
        float minQ = 10000.f;
        float maxQ = -1000.f;
        double Yw = 1.0;
        double Xw, Zw;
        float f = 0.f, nc = 0.f, la, c = 0.f, xw, yw, zw, f2 = 1.f, c2 = 1.f, nc2 = 1.f, yb2;
        float fl, n, nbb, ncb, aw; //d
        float xwd, ywd, zwd, xws, yws, zws;
        int alg = 0;
        bool algepd = false;
        double Xwout, Zwout;
        double Xwsc, Zwsc;

        const bool epdEnabled = params->epd.enabled;
        bool ciedata = (params->colorappearance.datacie && pW != 1) && !((params->colorappearance.tonecie && (epdEnabled)) || (params->sharpening.enabled && settings->autocielab && execsharp)
                       || (params->dirpyrequalizer.enabled && settings->autocielab) || (params->defringe.enabled && settings->autocielab)  || (params->sharpenMicro.enabled && settings->autocielab)
                       || (params->impulseDenoise.enabled && settings->autocielab) || (params->colorappearance.badpixsl > 0 && settings->autocielab));

        ColorTemp::temp2mulxyz(params->wb.temperature, params->wb.method, Xw, Zw);  //compute white Xw Yw Zw  : white current WB
        ColorTemp::temp2mulxyz(params->colorappearance.tempout, "Custom", Xwout, Zwout);
        ColorTemp::temp2mulxyz(params->colorappearance.tempsc, "Custom", Xwsc, Zwsc);

        //viewing condition for surrsrc
        if (params->colorappearance.surrsrc == "Average") {
            f  = 1.00f;
            c  = 0.69f;
            nc = 1.00f;
        } else if (params->colorappearance.surrsrc == "Dim") {
            f  = 0.9f;
            c  = 0.59f;
            nc = 0.9f;
        } else if (params->colorappearance.surrsrc == "Dark") {
            f  = 0.8f;
            c  = 0.525f;
            nc = 0.8f;
        } else if (params->colorappearance.surrsrc == "ExtremelyDark") {
            f  = 0.8f;
            c  = 0.41f;
            nc = 0.8f;
        }


        //viewing condition for surround
        if (params->colorappearance.surround == "Average") {
            f2 = 1.0f, c2 = 0.69f, nc2 = 1.0f;
        } else if (params->colorappearance.surround == "Dim") {
            f2  = 0.9f;
            c2  = 0.59f;
            nc2 = 0.9f;
        } else if (params->colorappearance.surround == "Dark") {
            f2  = 0.8f;
            c2  = 0.525f;
            nc2 = 0.8f;
        } else if (params->colorappearance.surround == "ExtremelyDark") {
            f2  = 0.8f;
            c2  = 0.41f;
            nc2 = 0.8f;
        }

        /*
                //scene condition for surround
                if (params->colorappearance.surrsource)  {
                    f  = 0.85f;    // if user => source image has surround very dark
                    c  = 0.55f;
                    nc = 0.85f;
                }
        */
        //with which algorithm
        if (params->colorappearance.algo == "JC") {
            alg = 0;
        } else if (params->colorappearance.algo == "JS") {
            alg = 1;
        } else if (params->colorappearance.algo == "QM")  {
            alg = 2;
            algepd = true;
        } else { /*if(params->colorappearance.algo == "ALL")*/
            alg = 3;
            algepd = true;
        }

        xwd = 100.0 * Xwout;
        zwd = 100.0 * Zwout;
        ywd = 100.0 / params->colorappearance.greenout;//approximation to simplify

        xws = 100.0 * Xwsc;
        zws = 100.0 * Zwsc;
        yws = 100.0 / params->colorappearance.greensc;//approximation to simplify


        /*
                //settings white point of output device - or illuminant viewing
                if (settings->viewingdevice == 0) {
                    xwd = 96.42f;    //5000K
                    ywd = 100.0f;
                    zwd = 82.52f;
                } else if (settings->viewingdevice == 1) {
                    xwd = 95.68f;    //5500
                    ywd = 100.0f;
                    zwd = 92.15f;
                } else if (settings->viewingdevice == 2) {
                    xwd = 95.24f;    //6000
                    ywd = 100.0f;
                    zwd = 100.81f;
                } else if (settings->viewingdevice == 3)  {
                    xwd = 95.04f;    //6500
                    ywd = 100.0f;
                    zwd = 108.88f;
                } else if (settings->viewingdevice == 4)  {
                    xwd = 109.85f;    //tungsten
                    ywd = 100.0f;
                    zwd = 35.58f;
                } else if (settings->viewingdevice == 5)  {
                    xwd = 99.18f;    //fluo F2
                    ywd = 100.0f;
                    zwd = 67.39f;
                } else if (settings->viewingdevice == 6)  {
                    xwd = 95.04f;    //fluo F7
                    ywd = 100.0f;
                    zwd = 108.75f;
                } else {
                    xwd = 100.96f;    //fluo F11
                    ywd = 100.0f;
                    zwd = 64.35f;
                }
        */
        yb2 = params->colorappearance.ybout;
        /*
                //settings mean Luminance Y of output device or viewing
                if (settings->viewingdevicegrey == 0) {
                    yb2 = 5.0f;
                } else if (settings->viewingdevicegrey == 1) {
                    yb2 = 10.0f;
                } else if (settings->viewingdevicegrey == 2) {
                    yb2 = 15.0f;
                } else if (settings->viewingdevicegrey == 3) {
                    yb2 = 18.0f;
                } else if (settings->viewingdevicegrey == 4) {
                    yb2 = 23.0f;
                } else if (settings->viewingdevicegrey == 5)  {
                    yb2 = 30.0f;
                } else {
                    yb2 = 40.0f;
                }
        */
        //La and la2 = ambiant luminosity scene and viewing
        la = float (params->colorappearance.adapscen);

        if (pwb == 2) {
            if (params->colorappearance.autoadapscen) {
                la = adap;
            }
        }

        /*
                if (alg >= 2 && la < 200.f) {
                    la = 200.f;
                }
        */
        const float la2 = float (params->colorappearance.adaplum);

        // level of adaptation
        const float deg = (params->colorappearance.degree) / 100.0f;
        const float pilot = params->colorappearance.autodegree ? 2.0f : deg;


        const float degout = (params->colorappearance.degreeout) / 100.0f;
        const float pilotout = params->colorappearance.autodegreeout ? 2.0f : degout;

        //algoritm's params
        float chr = 0.f;

        if (alg == 0 || alg == 3) {
            chr = params->colorappearance.chroma;

            if (chr == -100.0f) {
                chr = -99.8f;
            }
        }

        float schr = 0.f;

        if (alg == 3 || alg == 1) {
            schr = params->colorappearance.schroma;

            if (schr > 0.f) {
                schr = schr / 2.f;    //divide sensibility for saturation
            }

            if (alg == 3) {
                if (schr == -100.f) {
                    schr = -99.f;
                }

                if (schr == 100.f) {
                    schr = 98.f;
                }
            } else {
                if (schr == -100.f) {
                    schr = -99.8f;
                }
            }
        }

        float mchr = 0.f;

        if (alg == 3 || alg == 2) {
            mchr = params->colorappearance.mchroma;

            if (mchr == -100.0f) {
                mchr = -99.8f ;
            }

            if (mchr == 100.0f) {
                mchr = 99.9f;
            }
        }

        const float hue = params->colorappearance.colorh;
        const float rstprotection = 100. - params->colorappearance.rstprotection;

        // extracting data from 'params' to avoid cache flush (to be confirmed)
        const ColorAppearanceParams::TcMode curveMode = params->colorappearance.curveMode;
        const bool hasColCurve1 = bool (customColCurve1);
        const bool t1L = hasColCurve1 && curveMode == ColorAppearanceParams::TcMode::LIGHT;

        const ColorAppearanceParams::TcMode curveMode2 = params->colorappearance.curveMode2;
        const bool hasColCurve2 = bool (customColCurve2);

        const ColorAppearanceParams::CtcMode curveMode3 = params->colorappearance.curveMode3;
        const bool hasColCurve3 = bool (customColCurve3);

        bool needJ = (alg == 0 || alg == 1 || alg == 3);
        bool needQ = (alg == 2 || alg == 3);
        LUTu hist16J;
        LUTu hist16Q;

        if ((needJ && CAMBrightCurveJ.dirty) || (needQ && CAMBrightCurveQ.dirty) || (std::isnan(mean) && settings->viewinggreySc != 0)) {

            if (needJ) {
                hist16J(32768);
                hist16J.clear();
            }

            if (needQ) {
                hist16Q(32768);
                hist16Q.clear();
            }

            double sum = 0.0; // use double precision for large summations

#ifdef _OPENMP
            const int numThreads = min(max(width * height / 65536, 1), omp_get_max_threads());
            #pragma omp parallel num_threads(numThreads) if(numThreads>1)
#endif
            {
                LUTu hist16Jthr;
                LUTu hist16Qthr;

                if (needJ) {
                    hist16Jthr(hist16J.getSize());
                    hist16Jthr.clear();
                }

                if (needQ) {
                    hist16Qthr(hist16Q.getSize());
                    hist16Qthr.clear();
                }

#ifdef _OPENMP
                #pragma omp for reduction(+:sum)
#endif


                for (int i = 0; i < height; i++) {
                    for (int j = 0; j < width; j++) { //rough correspondence between L and J
                        float currL = lab->L[i][j] / 327.68f;
                        float koef; //rough correspondence between L and J

                        if (currL > 50.f) {
                            if (currL > 70.f) {
                                if (currL > 80.f) {
                                    if (currL > 85.f) {
                                        koef = 0.97f;
                                    } else {
                                        koef = 0.93f;
                                    }
                                } else {
                                    koef = 0.87f;
                                }
                            } else {
                                if (currL > 60.f) {
                                    koef = 0.85f;
                                } else {
                                    koef = 0.8f;
                                }
                            }
                        } else {
                            if (currL > 10.f) {
                                if (currL > 20.f) {
                                    if (currL > 40.f) {
                                        koef = 0.75f;
                                    } else {
                                        koef = 0.7f;
                                    }
                                } else {
                                    koef = 0.9f;
                                }
                            } else {
                                koef = 1.0;
                            }
                        }

                        if (needJ) {
                            hist16Jthr[(int)((koef * lab->L[i][j]))]++;    //evaluate histogram luminance L # J
                        }

                        //estimation of wh only with La
                        /*
                           float whestim = 500.f;

                           if (la < 200.f) {
                           whestim = 200.f;
                           } else if (la < 2500.f) {
                           whestim = 350.f;
                           } else {
                           whestim = 500.f;
                           }
                        */
                        if (needQ) {
                            hist16Qthr[CLIP((int)(32768.f * sqrt((koef * (lab->L[i][j])) / 32768.f)))]++;     //for brightness Q : approximation for Q=wh*sqrt(J/100)  J not equal L
                            //perhaps  needs to introduce whestim ??
                            //hist16Qthr[ (int) (sqrtf ((koef * (lab->L[i][j])) * 32768.f))]++;  //for brightness Q : approximation for Q=wh*sqrt(J/100)  J not equal L
                        }

                        sum += static_cast<double>(koef) * static_cast<double>(lab->L[i][j]); //evaluate mean J to calculate Yb
                        //sumQ += whestim * sqrt ((koef * (lab->L[i][j])) / 32768.f);
                        //can be used in case of...
                    }
                }

#ifdef _OPENMP
                #pragma omp critical
#endif
                {
                    if (needJ) {
                        hist16J += hist16Jthr;
                    }

                    if (needQ) {
                        hist16Q += hist16Qthr;
                    }

                }

                if (std::isnan(mean)) {
                    mean = (sum / ((height) * width)) / 327.68; //for Yb  for all image...if one day "pipette" we can adapt Yb for each zone
                }
            }
#ifdef _OPENMP
            static_cast<void>(numThreads); // to silence cppcheck warning
#endif

            //evaluate lightness, contrast
        }



        //  if (settings->viewinggreySc == 0) { //auto
        if (params->colorappearance.autoybscen  &&  pwb == 2) {//auto

            if (mean < 15.f) {
                yb = 3.0f;
            } else if (mean < 30.f) {
                yb = 5.0f;
            } else if (mean < 40.f) {
                yb = 10.0f;
            } else if (mean < 45.f) {
                yb = 15.0f;
            } else if (mean < 50.f) {
                yb = 18.0f;
            } else if (mean < 55.f) {
                yb = 23.0f;
            } else if (mean < 60.f) {
                yb = 30.0f;
            } else if (mean < 70.f) {
                yb = 40.0f;
            } else if (mean < 80.f) {
                yb = 60.0f;
            } else if (mean < 90.f) {
                yb = 80.0f;
            } else {
                yb = 90.0f;
            }

//        } else if (settings->viewinggreySc == 1) {
        } else {
            yb = (float) params->colorappearance.ybscen;
        }

        const bool highlight = params->toneCurve.hrenabled; //Get the value if "highlight reconstruction" is activated

        const int gamu = (params->colorappearance.gamut) ? 1 : 0;
        xw = 100.0 * Xw;
        yw = 100.0 * Yw;
        zw = 100.0 * Zw;
        float xw1 = 0.f, yw1 = 0.f, zw1 = 0.f, xw2 = 0.f, yw2 = 0.f, zw2 = 0.f;

        // settings of WB: scene and viewing
        if (params->colorappearance.wbmodel == "RawT") {
            xw1 = 96.46f;    //use RT WB; CAT 02 is used for output device (see prefreneces)
            yw1 = 100.0f;
            zw1 = 82.445f;
            xw2 = xwd;
            yw2 = ywd;
            zw2 = zwd;
        } else if (params->colorappearance.wbmodel == "RawTCAT02") {
            xw1 = xw;    // Settings RT WB are used for CAT02 => mix , CAT02 is use for output device (screen: D50 D65, projector: lamp, LED) see preferences
            yw1 = yw;
            zw1 = zw;
            xw2 = xwd;
            yw2 = ywd;
            zw2 = zwd;
        } else if (params->colorappearance.wbmodel == "free") {
            xw1 = xws;    // free temp and green
            yw1 = yws;
            zw1 = zws;
            xw2 = xwd;
            yw2 = ywd;
            zw2 = zwd;
        }


        float cz, wh, pfl;
        Ciecam02::initcam1float (yb, pilot, f, la, xw, yw, zw, n, d, nbb, ncb, cz, aw, wh, pfl, fl, c);
        //printf ("wh=%f \n", wh);

        const float pow1 = pow_F(1.64f - pow_F(0.29f, n), 0.73f);
        float nj, nbbj, ncbj, czj, awj, flj;
        Ciecam02::initcam2float (yb2, pilotout, f2,  la2,  xw2,  yw2,  zw2, nj, dj, nbbj, ncbj, czj, awj, flj);
#ifdef __SSE2__
        const float reccmcz = 1.f / (c2 * czj);
#endif
        const float pow1n = pow_F(1.64f - pow_F(0.29f, nj), 0.73f);

        const float epsil = 0.0001f;
        const float coefQ = 32767.f / wh;
        const float a_w = aw;
        const float c_ = c;
        const float f_l = fl;
        const float coe = pow_F(fl, 0.25f);
        const float QproFactor = (0.4f / c) * (aw + 4.0f) ;
        const bool LabPassOne = !((params->colorappearance.tonecie && (epdEnabled)) || (params->sharpening.enabled && settings->autocielab && execsharp)
                                  || (params->dirpyrequalizer.enabled && settings->autocielab) || (params->defringe.enabled && settings->autocielab)  || (params->sharpenMicro.enabled && settings->autocielab)
                                  || (params->impulseDenoise.enabled && settings->autocielab) || (params->colorappearance.badpixsl > 0 && settings->autocielab));
        //printf("coQ=%f\n", coefQ);

        if (needJ) {
            if (!CAMBrightCurveJ) {
                CAMBrightCurveJ(32768, LUT_CLIP_ABOVE);
            }

            if (CAMBrightCurveJ.dirty) {
                Ciecam02::curveJfloat(params->colorappearance.jlight, params->colorappearance.contrast, hist16J, CAMBrightCurveJ); //lightness and contrast J
                CAMBrightCurveJ /= 327.68f;
                CAMBrightCurveJ.dirty = false;
            }
        }

        if (needQ) {
            if (!CAMBrightCurveQ) {
                CAMBrightCurveQ(32768, LUT_CLIP_ABOVE);
            }

            if (CAMBrightCurveQ.dirty) {
                Ciecam02::curveJfloat(params->colorappearance.qbright, params->colorappearance.qcontrast, hist16Q, CAMBrightCurveQ); //brightness and contrast Q
                //  CAMBrightCurveQ /= coefQ;
                CAMBrightCurveQ.dirty = false;
            }
        }


        //matrix for current working space
        TMatrix wiprof = ICCStore::getInstance()->workingSpaceInverseMatrix (params->icm.workingProfile);
        const float wip[3][3] = {
            { (float)wiprof[0][0], (float)wiprof[0][1], (float)wiprof[0][2]},
            { (float)wiprof[1][0], (float)wiprof[1][1], (float)wiprof[1][2]},
            { (float)wiprof[2][0], (float)wiprof[2][1], (float)wiprof[2][2]}
        };

#ifdef __SSE2__
        int bufferLength = ((width + 3) / 4) * 4; // bufferLength has to be a multiple of 4
#endif
#ifndef _DEBUG
#ifdef _OPENMP
        #pragma omp parallel
#endif
#endif
        {
            float minQThr = 10000.f;
            float maxQThr = -1000.f;
#ifdef __SSE2__
            // one line buffer per channel and thread
            float Jbuffer[bufferLength] ALIGNED16;
            float Cbuffer[bufferLength] ALIGNED16;
            float hbuffer[bufferLength] ALIGNED16;
            float Qbuffer[bufferLength] ALIGNED16;
            float Mbuffer[bufferLength] ALIGNED16;
            float sbuffer[bufferLength] ALIGNED16;
#endif
#ifndef _DEBUG
#ifdef _OPENMP
            #pragma omp for schedule(dynamic, 16)
#endif
#endif

            for (int i = 0; i < height; i++) {
#ifdef __SSE2__
                // vectorized conversion from Lab to jchqms
                int k;
                vfloat x, y, z;
                vfloat J, C, h, Q, M, s;

                vfloat c655d35 = F2V(655.35f);

                for (k = 0; k < width - 3; k += 4) {
                    Color::Lab2XYZ(LVFU(lab->L[i][k]), LVFU(lab->a[i][k]), LVFU(lab->b[i][k]), x, y, z);
                    x = x / c655d35;
                    y = y / c655d35;
                    z = z / c655d35;
                    Ciecam02::xyz2jchqms_ciecam02float(J, C,  h,
                                                       Q,  M,  s, F2V(aw), F2V(fl), F2V(wh),
                                                       x,  y,  z,
                                                       F2V(xw1), F2V(yw1),  F2V(zw1),
                                                       F2V(c),  F2V(nc), F2V(pow1), F2V(nbb), F2V(ncb), F2V(pfl), F2V(cz), F2V(d));
                    STVF(Jbuffer[k], J);
                    STVF(Cbuffer[k], C);
                    STVF(hbuffer[k], h);
                    STVF(Qbuffer[k], Q);
                    STVF(Mbuffer[k], M);
                    STVF(sbuffer[k], s);
                }

                for (; k < width; k++) {
                    float L = lab->L[i][k];
                    float a = lab->a[i][k];
                    float b = lab->b[i][k];
                    float x, y, z;
                    //convert Lab => XYZ
                    Color::Lab2XYZ(L, a, b, x, y, z);
                    x = x / 655.35f;
                    y = y / 655.35f;
                    z = z / 655.35f;
                    float J, C, h, Q, M, s;
                    Ciecam02::xyz2jchqms_ciecam02float(J, C,  h,
                                                       Q,  M,  s, aw, fl, wh,
                                                       x,  y,  z,
                                                       xw1, yw1,  zw1,
                                                         c,  nc, pow1, nbb, ncb, pfl, cz, d);
                    Jbuffer[k] = J;
                    Cbuffer[k] = C;
                    hbuffer[k] = h;
                    Qbuffer[k] = Q;
                    Mbuffer[k] = M;
                    sbuffer[k] = s;
                }

#endif // __SSE2__

                for (int j = 0; j < width; j++) {
                    float J, C, h, Q, M, s;

#ifdef __SSE2__
                    // use precomputed values from above
                    J = Jbuffer[j];
                    C = Cbuffer[j];
                    h = hbuffer[j];
                    Q = Qbuffer[j];
                    M = Mbuffer[j];
                    s = sbuffer[j];
#else
                    float x, y, z;
                    float L = lab->L[i][j];
                    float a = lab->a[i][j];
                    float b = lab->b[i][j];
                    float x1, y1, z1;
                    //convert Lab => XYZ
                    Color::Lab2XYZ(L, a, b, x1, y1, z1);
                    x = (float)x1 / 655.35f;
                    y = (float)y1 / 655.35f;
                    z = (float)z1 / 655.35f;
                    //process source==> normal
                    Ciecam02::xyz2jchqms_ciecam02float(J, C,  h,
                                                       Q,  M,  s, aw, fl, wh,
                                                       x,  y,  z,
                                                       xw1, yw1,  zw1,
                                                         c,  nc, pow1, nbb, ncb, pfl, cz, d);
#endif
                    float Jpro, Cpro, hpro, Qpro, Mpro, spro;
                    Jpro = J;
                    Cpro = C;
                    hpro = h;
                    Qpro = Q;
                    Mpro = M;
                    spro = s;

                    // we cannot have all algorithms with all chroma curves
                    if (alg == 0) {
                        Jpro = CAMBrightCurveJ[Jpro * 327.68f]; //lightness CIECAM02 + contrast
                        Qpro = QproFactor * sqrtf(Jpro);
                        float Cp = (spro * spro * Qpro) / (1000000.f);
                        Cpro = Cp * 100.f;
                        float sres;
                        Ciecam02::curvecolorfloat(chr, Cp, sres, 1.8f);
                        Color::skinredfloat(Jpro, hpro, sres, Cp, 55.f, 30.f, 1, rstprotection, 100.f, Cpro);
                    } else if (alg == 1)  {
                        // Lightness saturation
                        Jpro = CAMBrightCurveJ[Jpro * 327.68f]; //lightness CIECAM02 + contrast
                        float sres;
                        float Sp = spro / 100.0f;
                        float parsat = 1.5f; //parsat=1.5 =>saturation  ; 1.8 => chroma ; 2.5 => colorfullness (personal evaluation)
                        Ciecam02::curvecolorfloat(schr, Sp, sres, parsat);
                        float dred = 100.f; // in C mode
                        float protect_red = 80.0f; // in C mode
                        dred = 100.0f * sqrtf((dred * coe) / Qpro);
                        protect_red = 100.0f * sqrtf((protect_red * coe) / Qpro);
                        Color::skinredfloat(Jpro, hpro, sres, Sp, dred, protect_red, 0, rstprotection, 100.f, spro);
                        Qpro = QproFactor * sqrtf(Jpro);
                        Cpro = (spro * spro * Qpro) / (10000.0f);
                    } else if (alg == 2) {
                        //printf("Qp0=%f ", Qpro);

                        Qpro = CAMBrightCurveQ[(float)(Qpro * coefQ)] / coefQ;   //brightness and contrast
                        //printf("Qpaf=%f ", Qpro);

                        float Mp, sres;
                        Mp = Mpro / 100.0f;
                        Ciecam02::curvecolorfloat(mchr, Mp, sres, 2.5f);
                        float dred = 100.f; //in C mode
                        float protect_red = 80.0f; // in C mode
                        dred *= coe; //in M mode
                        protect_red *= coe; //M mode
                        Color::skinredfloat(Jpro, hpro, sres, Mp, dred, protect_red, 0, rstprotection, 100.f, Mpro);
                        Jpro = SQR((10.f * Qpro) / wh);
                        Cpro = Mpro / coe;
                        Qpro = (Qpro == 0.f ? epsil : Qpro); // avoid division by zero
                        spro = 100.0f * sqrtf(Mpro / Qpro);
                    } else { /*if(alg == 3) */
                        Qpro = CAMBrightCurveQ[(float)(Qpro * coefQ)] / coefQ;   //brightness and contrast

                        float Mp, sres;
                        Mp = Mpro / 100.0f;
                        Ciecam02::curvecolorfloat(mchr, Mp, sres, 2.5f);
                        float dred = 100.f; //in C mode
                        float protect_red = 80.0f; // in C mode
                        dred *= coe; //in M mode
                        protect_red *= coe; //M mode
                        Color::skinredfloat(Jpro, hpro, sres, Mp, dred, protect_red, 0, rstprotection, 100.f, Mpro);
                        Jpro = SQR((10.f * Qpro) / wh);
                        Cpro = Mpro / coe;
                        Qpro = (Qpro == 0.f ? epsil : Qpro); // avoid division by zero
                        spro = 100.0f * sqrtf(Mpro / Qpro);

                        if (Jpro > 99.9f) {
                            Jpro = 99.9f;
                        }

                        Jpro = CAMBrightCurveJ[(float)(Jpro * 327.68f)];   //lightness CIECAM02 + contrast
                        float Sp = spro / 100.0f;
                        Ciecam02::curvecolorfloat(schr, Sp, sres, 1.5f);
                        dred = 100.f; // in C mode
                        protect_red = 80.0f; // in C mode
                        dred = 100.0f * sqrtf((dred * coe) / Q);
                        protect_red = 100.0f * sqrtf((protect_red * coe) / Q);
                        Color::skinredfloat(Jpro, hpro, sres, Sp, dred, protect_red, 0, rstprotection, 100.f, spro);
                        Qpro = QproFactor * sqrtf(Jpro);
                        float Cp = (spro * spro * Qpro) / (1000000.f);
                        Cpro = Cp * 100.f;
                        Ciecam02::curvecolorfloat(chr, Cp, sres, 1.8f);
                        Color::skinredfloat(Jpro, hpro, sres, Cp, 55.f, 30.f, 1, rstprotection, 100.f, Cpro);
// disabled this code, Issue 2690
//              if(Jpro < 1.f && Cpro > 12.f) Cpro=12.f;//reduce artifacts by "pseudo gamut control CIECAM"
//              else if(Jpro < 2.f && Cpro > 15.f) Cpro=15.f;
//              else if(Jpro < 4.f && Cpro > 30.f) Cpro=30.f;
//              else if(Jpro < 7.f && Cpro > 50.f) Cpro=50.f;
                        hpro = hpro + hue;

                        if (hpro < 0.0f) {
                            hpro += 360.0f;    //hue
                        }
                    }

                    if (hasColCurve1) {//curve 1 with Lightness and Brightness
                        if (curveMode == ColorAppearanceParams::TcMode::LIGHT) {
                            float Jj = (float) Jpro * 327.68f;
                            float Jold = Jj;
                            float Jold100 = (float) Jpro;
                            float redu = 25.f;
                            float reduc = 1.f;
                            const Lightcurve& userColCurveJ1 = static_cast<const Lightcurve&>(customColCurve1);
                            userColCurveJ1.Apply(Jj);

                            if (Jj > Jold) {
                                if (Jj < 65535.f)  {
                                    if (Jold < 327.68f * redu) {
                                        Jj = 0.3f * (Jj - Jold) + Jold;    //divide sensibility
                                    } else        {
                                        reduc = LIM((100.f - Jold100) / (100.f - redu), 0.f, 1.f);
                                        Jj = 0.3f * reduc * (Jj - Jold) + Jold; //reduct sensibility in highlights
                                    }
                                }
                            } else if (Jj > 10.f) {
                                Jj = 0.8f * (Jj - Jold) + Jold;
                            } else if (Jj >= 0.f) {
                                Jj = 0.90f * (Jj - Jold) + Jold;    // not zero ==>artifacts
                            }

                            Jpro = (float)(Jj / 327.68f);

                            if (Jpro < 1.f) {
                                Jpro = 1.f;
                            }
                        } else if (curveMode == ColorAppearanceParams::TcMode::BRIGHT) {
                            //attention! Brightness curves are open - unlike Lightness or Lab or RGB==> rendering  and algorithms will be different
                            float coef = ((aw + 4.f) * (4.f / c)) / 100.f;
                            float Qanc = Qpro;
                            float Qq = (float) Qpro * 327.68f * (1.f / coef);
                            float Qold100 = (float) Qpro / coef;

                            float Qold = Qq;
                            float redu = 20.f;
                            float reduc = 1.f;

                            const Brightcurve& userColCurveB1 = static_cast<const Brightcurve&>(customColCurve1);
                            userColCurveB1.Apply(Qq);

                            if (Qq > Qold) {
                                if (Qq < 65535.f)  {
                                    if (Qold < 327.68f * redu) {
                                        Qq = 0.25f * (Qq - Qold) + Qold;    //divide sensibility
                                    } else            {
                                        reduc = LIM((100.f - Qold100) / (100.f - redu), 0.f, 1.f);
                                        Qq = 0.25f * reduc * (Qq - Qold) + Qold; //reduct sensibility in highlights
                                    }
                                }
                            } else if (Qq > 10.f) {
                                Qq = 0.5f * (Qq - Qold) + Qold;
                            } else if (Qq >= 0.f) {
                                Qq = 0.7f * (Qq - Qold) + Qold;    // not zero ==>artifacts
                            }

                            if (Qold == 0.f) {
                                Qold = 0.001f;
                            }

                            Qpro = Qanc * (Qq / Qold);
                            Jpro = SQR ((10.f * Qpro) / wh);

                            if (Jpro < 1.f) {
                                Jpro = 1.f;
                            }
                        }
                    }

                    if (hasColCurve2) {//curve 2 with Lightness and Brightness
                        if (curveMode2 == ColorAppearanceParams::TcMode::LIGHT) {
                            float Jj = (float) Jpro * 327.68f;
                            float Jold = Jj;
                            float Jold100 = (float) Jpro;
                            float redu = 25.f;
                            float reduc = 1.f;
                            const Lightcurve& userColCurveJ2 = static_cast<const Lightcurve&>(customColCurve2);
                            userColCurveJ2.Apply(Jj);

                            if (Jj > Jold) {
                                if (Jj < 65535.f)  {
                                    if (Jold < 327.68f * redu) {
                                        Jj = 0.3f * (Jj - Jold) + Jold;    //divide sensibility
                                    } else        {
                                        reduc = LIM((100.f - Jold100) / (100.f - redu), 0.f, 1.f);
                                        Jj = 0.3f * reduc * (Jj - Jold) + Jold; //reduct sensibility in highlights
                                    }
                                }
                            } else if (Jj > 10.f) {
                                if (!t1L) {
                                    Jj = 0.8f * (Jj - Jold) + Jold;
                                } else {
                                    Jj = 0.4f * (Jj - Jold) + Jold;
                                }
                            } else if (Jj >= 0.f) {
                                if (!t1L) {
                                    Jj = 0.90f * (Jj - Jold) + Jold;    // not zero ==>artifacts
                                } else {
                                    Jj = 0.5f * (Jj - Jold) + Jold;
                                }
                            }

                            Jpro = (float)(Jj / 327.68f);

                            if (Jpro < 1.f) {
                                Jpro = 1.f;
                            }

                        } else if (curveMode2 == ColorAppearanceParams::TcMode::BRIGHT) { //
                            float Qanc = Qpro;

                            float coef = ((aw + 4.f) * (4.f / c)) / 100.f;
                            float Qq = (float) Qpro * 327.68f * (1.f / coef);
                            float Qold100 = (float) Qpro / coef;

                            float Qold = Qq;
                            float redu = 20.f;
                            float reduc = 1.f;

                            const Brightcurve& userColCurveB2 = static_cast<const Brightcurve&>(customColCurve2);
                            userColCurveB2.Apply(Qq);

                            if (Qq > Qold) {
                                if (Qq < 65535.f)  {
                                    if (Qold < 327.68f * redu) {
                                        Qq = 0.25f * (Qq - Qold) + Qold;    //divide sensibility
                                    } else            {
                                        reduc = LIM((100.f - Qold100) / (100.f - redu), 0.f, 1.f);
                                        Qq = 0.25f * reduc * (Qq - Qold) + Qold; //reduct sensibility in highlights
                                    }
                                }
                            } else if (Qq > 10.f) {
                                Qq = 0.5f * (Qq - Qold) + Qold;
                            } else if (Qq >= 0.f) {
                                Qq = 0.7f * (Qq - Qold) + Qold;    // not zero ==>artifacts
                            }

                            if (Qold == 0.f) {
                                Qold = 0.001f;
                            }

                            Qpro = Qanc * (Qq / Qold);
                            Jpro = SQR ((10.f * Qpro) / wh);

                            if (t1L) { //to workaround the problem if we modify curve1-lightnees after curve2 brightness(the cat that bites its own tail!) in fact it's another type of curve only for this case
                                coef = 2.f; //adapt Q to J approximation
                                Qq = (float) Qpro * coef;
                                Qold = Qq;
                                const Lightcurve& userColCurveJ1 = static_cast<const Lightcurve&>(customColCurve1);
                                userColCurveJ1.Apply(Qq);
                                Qq = 0.05f * (Qq - Qold) + Qold; //approximative adaptation
                                Qpro = (float)(Qq / coef);
                                Jpro = 100.f * (Qpro * Qpro) / ((4.0f / c) * (4.0f / c) * (aw + 4.0f) * (aw + 4.0f));
                            }

                            if (Jpro < 1.f) {
                                Jpro = 1.f;
                            }
                        }
                    }

                    if (hasColCurve3) {//curve 3 with chroma saturation colorfullness
                        if (curveMode3 == ColorAppearanceParams::CtcMode::CHROMA) {
                            float parsat = 0.8f; //0.68;
                            float coef = 327.68f / parsat;
                            float Cc = (float) Cpro * coef;
                            float Ccold = Cc;
                            const Chromacurve& userColCurve = static_cast<const Chromacurve&>(customColCurve3);
                            userColCurve.Apply(Cc);
                            float dred = 55.f;
                            float protect_red = 30.0f;
                            int sk = 1;
                            float ko = 1.f / coef;
                            Color::skinredfloat(Jpro, hpro, Cc, Ccold, dred, protect_red, sk, rstprotection, ko, Cpro);
                            /*
                                                        if(Jpro < 1.f && Cpro > 12.f) {
                                                            Cpro = 12.f;    //reduce artifacts by "pseudo gamut control CIECAM"
                                                        } else if(Jpro < 2.f && Cpro > 15.f) {
                                                            Cpro = 15.f;
                                                        } else if(Jpro < 4.f && Cpro > 30.f) {
                                                            Cpro = 30.f;
                                                        } else if(Jpro < 7.f && Cpro > 50.f) {
                                                            Cpro = 50.f;
                                                        }
                            */
                        } else if (curveMode3 == ColorAppearanceParams::CtcMode::SATUR) { //
                            float parsat = 0.8f; //0.6
                            float coef = 327.68f / parsat;
                            float Ss = (float) spro * coef;
                            float Sold = Ss;
                            const Saturcurve& userColCurve = static_cast<const Saturcurve&>(customColCurve3);
                            userColCurve.Apply(Ss);
                            Ss = 0.6f * (Ss - Sold) + Sold; //divide sensibility saturation
                            float dred = 100.f; // in C mode
                            float protect_red = 80.0f; // in C mode
                            dred = 100.0f * sqrtf((dred * coe) / Qpro);
                            protect_red = 100.0f * sqrtf((protect_red * coe) / Qpro);
                            int sk = 0;
                            float ko = 1.f / coef;
                            Color::skinredfloat(Jpro, hpro, Ss, Sold, dred, protect_red, sk, rstprotection, ko, spro);
                            Qpro = (4.0f / c) * sqrtf(Jpro / 100.0f) * (aw + 4.0f) ;
                            Cpro = (spro * spro * Qpro) / (10000.0f);
                        } else if (curveMode3 == ColorAppearanceParams::CtcMode::COLORF) { //
                            float parsat = 0.8f; //0.68;
                            float coef = 327.68f / parsat;
                            float Mm = (float) Mpro * coef;
                            float Mold = Mm;
                            const Colorfcurve& userColCurve = static_cast<const Colorfcurve&>(customColCurve3);
                            userColCurve.Apply(Mm);
                            float dred = 100.f; //in C mode
                            float protect_red = 80.0f; // in C mode
                            dred *= coe; //in M mode
                            protect_red *= coe;
                            int sk = 0;
                            float ko = 1.f / coef;
                            Color::skinredfloat(Jpro, hpro, Mm, Mold, dred, protect_red, sk, rstprotection, ko, Mpro);
                            /*
                                                        if(Jpro < 1.f && Mpro > 12.f * coe) {
                                                            Mpro = 12.f * coe;    //reduce artifacts by "pseudo gamut control CIECAM"
                                                        } else if(Jpro < 2.f && Mpro > 15.f * coe) {
                                                            Mpro = 15.f * coe;
                                                        } else if(Jpro < 4.f && Mpro > 30.f * coe) {
                                                            Mpro = 30.f * coe;
                                                        } else if(Jpro < 7.f && Mpro > 50.f * coe) {
                                                            Mpro = 50.f * coe;
                                                        }
                            */
                            Cpro = Mpro / coe;
                        }
                    }

                    //to retrieve the correct values of variables


                    //retrieve values C,J...s
                    C = Cpro;
                    J = Jpro;
                    Q = Qpro;
                    M = Mpro;
                    h = hpro;
                    s = spro;

                    if (params->colorappearance.tonecie  || settings->autocielab) { //use pointer for tonemapping with CIECAM and also sharpening , defringe, contrast detail
                        ncie->Q_p[i][j] = (float)Q + epsil; //epsil to avoid Q=0
                        ncie->M_p[i][j] = (float)M + epsil;
                        ncie->J_p[i][j] = (float)J + epsil;
                        ncie->h_p[i][j] = (float)h;
                        ncie->C_p[i][j] = (float)C + epsil;
                        ncie->sh_p[i][j] = (float) 3276.8f * (sqrtf(J)) ;

                        if (epdEnabled) {
                            if (ncie->Q_p[i][j] < minQThr) {
                                minQThr = ncie->Q_p[i][j];    //minima
                            }

                            if (ncie->Q_p[i][j] > maxQThr) {
                                maxQThr = ncie->Q_p[i][j];    //maxima
                            }
                        }
                    }

                    if (!params->colorappearance.tonecie  || !settings->autocielab || !epdEnabled) {

                        if (ciedata) { //only with improccoordinator
                            // Data for J Q M s and C histograms
                            int posl, posc;
                            float brli;
                            float chsacol;
                            float libr;
                            float colch;

                            //update histogram
                            if (curveMode == ColorAppearanceParams::TcMode::BRIGHT) {
                                brli = 70.0f;
                                libr = Q;     //40.0 to 100.0 approximative factor for Q  - 327 for J
                            } else { /*if(curveMode == ColorAppearanceParams::TCMode::LIGHT)*/
                                brli = 327.f;
                                libr = J;    //327 for J
                            }

                            posl = (int)(libr * brli);
                            hist16JCAM[posl]++;

                            if (curveMode3 == ColorAppearanceParams::CtcMode::CHROMA) {
                                chsacol = 400.f;//327
                                colch = C;    //450.0 approximative factor for s    320 for M
                            } else if (curveMode3 == ColorAppearanceParams::CtcMode::SATUR) {
                                chsacol = 450.0f;
                                colch = s;
                            } else { /*if(curveMode3 == ColorAppearanceParams::CTCMode::COLORF)*/
                                chsacol = 400.0f;//327
                                colch = M;
                            }

                            posc = (int)(colch * chsacol);
                            hist16_CCAM[posc]++;

                        }

                        if (LabPassOne) {
#ifdef __SSE2__
                            // write to line buffers
                            Jbuffer[j] = J;
                            Cbuffer[j] = C;
                            hbuffer[j] = h;
#else
                            float xx, yy, zz;
                            //process normal==> viewing

                            Ciecam02::jch2xyz_ciecam02float(xx, yy, zz,
                                                            J,  C, h,
                                                            xw2, yw2,  zw2,
                                                              c2, nc2, pow1n, nbbj, ncbj, flj, czj, dj, awj);
                            float x, y, z;
                            x = xx * 655.35f;
                            y = yy * 655.35f;
                            z = zz * 655.35f;
                            float Ll, aa, bb;
                            //convert xyz=>lab
                            Color::XYZ2Lab(x,  y,  z, Ll, aa, bb);

                            // gamut control in Lab mode; I must study how to do with cIECAM only
                            if (gamu == 1) {
                                float Lprov1, Chprov1;
                                Lprov1 = Ll / 327.68f;
                                Chprov1 = sqrtf(SQR(aa) + SQR(bb)) / 327.68f;
                                float2  sincosval;

                                if (Chprov1 == 0.0f) {
                                    sincosval.y = 1.f;
                                    sincosval.x = 0.0f;
                                } else {
                                    sincosval.y = aa / (Chprov1 * 327.68f);
                                    sincosval.x = bb / (Chprov1 * 327.68f);
                                }


#ifdef _DEBUG
                                bool neg = false;
                                bool more_rgb = false;
                                //gamut control : Lab values are in gamut
                                Color::gamutLchonly(sincosval, Lprov1, Chprov1, wip, highlight, 0.15f, 0.96f, neg, more_rgb);
#else
                                //gamut control : Lab values are in gamut
                                Color::gamutLchonly(sincosval, Lprov1, Chprov1, wip, highlight, 0.15f, 0.96f);
#endif

                                lab->L[i][j] = Lprov1 * 327.68f;
                                lab->a[i][j] = 327.68f * Chprov1 * sincosval.y;
                                lab->b[i][j] = 327.68f * Chprov1 * sincosval.x;

                            } else {
                                lab->L[i][j] = Ll;
                                lab->a[i][j] = aa;
                                lab->b[i][j] = bb;
                            }

#endif
                        }
                    }
                }

#ifdef __SSE2__
                // process line buffers
                float *xbuffer = Qbuffer;
                float *ybuffer = Mbuffer;
                float *zbuffer = sbuffer;

                for (k = 0; k < bufferLength; k += 4) {
                    Ciecam02::jch2xyz_ciecam02float(x, y, z,
                                                    LVF(Jbuffer[k]), LVF(Cbuffer[k]), LVF(hbuffer[k]),
                                                    F2V(xw2), F2V(yw2), F2V(zw2),
                                                    F2V(nc2), F2V(pow1n), F2V(nbbj), F2V(ncbj), F2V(flj), F2V(dj), F2V(awj), F2V(reccmcz));
                    STVF(xbuffer[k], x * c655d35);
                    STVF(ybuffer[k], y * c655d35);
                    STVF(zbuffer[k], z * c655d35);
                }

                // XYZ2Lab uses a lookup table. The function behind that lut is a cube root.
                // SSE can't beat the speed of that lut, so it doesn't make sense to use SSE
                for (int j = 0; j < width; j++) {
                    float Ll, aa, bb;
                    //convert xyz=>lab
                    Color::XYZ2Lab(xbuffer[j], ybuffer[j], zbuffer[j], Ll, aa, bb);

                    // gamut control in Lab mode; I must study how to do with cIECAM only
                    if (gamu == 1) {
                        float Lprov1, Chprov1;
                        Lprov1 = Ll / 327.68f;
                        Chprov1 = sqrtf(SQR(aa) + SQR(bb)) / 327.68f;
                        float2  sincosval;

                        if (Chprov1 == 0.0f) {
                            sincosval.y = 1.f;
                            sincosval.x = 0.0f;
                        } else {
                            sincosval.y = aa / (Chprov1 * 327.68f);
                            sincosval.x = bb / (Chprov1 * 327.68f);
                        }

#ifdef _DEBUG
                        bool neg = false;
                        bool more_rgb = false;
                        //gamut control : Lab values are in gamut
                        Color::gamutLchonly(sincosval, Lprov1, Chprov1, wip, highlight, 0.15f, 0.96f, neg, more_rgb);
#else
                        //gamut control : Lab values are in gamut
                        Color::gamutLchonly(sincosval, Lprov1, Chprov1, wip, highlight, 0.15f, 0.96f);
#endif
                        lab->L[i][j] = Lprov1 * 327.68f;
                        lab->a[i][j] = 327.68f * Chprov1 * sincosval.y;
                        lab->b[i][j] = 327.68f * Chprov1 * sincosval.x;
                    } else {
                        lab->L[i][j] = Ll;
                        lab->a[i][j] = aa;
                        lab->b[i][j] = bb;
                    }
                }

#endif
            }

#ifdef _OPENMP
            #pragma omp critical
#endif
            {
                if (minQThr < minQ) {
                    minQ = minQThr;
                }

                if (maxQThr > maxQ) {
                    maxQ = maxQThr;
                }
            }
        }

        // End of parallelization
        if (!params->colorappearance.tonecie || !settings->autocielab) { //normal

            if (ciedata) {
                //update histogram J
                hist16JCAM.compressTo(histLCAM);
                //update histogram C
                hist16_CCAM.compressTo(histCCAM);
            }
        }

#ifdef _DEBUG

        if (settings->verbose) {
            t2e.set();
            printf("CIECAM02 performed in %d usec:\n", t2e.etime(t1e));
            //  printf("minc=%f maxc=%f minj=%f maxj=%f\n",minc,maxc,minj,maxj);
        }

#endif

        if (settings->autocielab) {
            if ((params->colorappearance.tonecie && (epdEnabled)) || (params->sharpening.enabled && settings->autocielab && execsharp)
                    || (params->dirpyrequalizer.enabled && settings->autocielab) || (params->defringe.enabled && settings->autocielab)  || (params->sharpenMicro.enabled && settings->autocielab)
                    || (params->impulseDenoise.enabled && settings->autocielab) || (params->colorappearance.badpixsl > 0 && settings->autocielab)) {



//all this treatments reduce artifacts, but can lead to slightly different results

                if (params->defringe.enabled)
                    if (execsharp) {
                        lab->deleteLab();
                        defringecam (ncie);//defringe adapted to CIECAM
                        lab->reallocLab();
                    }

//if(params->dirpyrequalizer.enabled) if(execsharp) {
                if (params->dirpyrequalizer.enabled && params->dirpyrequalizer.gamutlab && rtt) { //remove artifacts by gaussian blur - skin control, but not for thumbs
                    constexpr float artifact = 4.f;
                    constexpr float chrom = 50.f;
                    const bool hotbad = params->dirpyrequalizer.skinprotect != 0.0;

                    lab->deleteLab();
                    badpixcam (ncie, artifact / scale, 5, 2, chrom, hotbad);  //enabled remove artifacts for cbDL
                    lab->reallocLab();
                }

//if(params->colorappearance.badpixsl > 0) { int mode=params->colorappearance.badpixsl;
                if (params->colorappearance.badpixsl > 0 && execsharp) {
                    int mode = params->colorappearance.badpixsl;
                    lab->deleteLab();
                    badpixcam (ncie, 3.0, 10, mode, 0, true);//for bad pixels CIECAM
                    lab->reallocLab();
                }

                if (params->impulseDenoise.enabled) if (execsharp) {
                        float **buffers[3];
                        buffers[0] = lab->L;
                        buffers[1] = lab->a;
                        buffers[2] = lab->b;
                        impulsedenoisecam (ncie, buffers); //impulse adapted to CIECAM
                    }

                if (params->sharpenMicro.enabled)if (execsharp) {
                        MLmicrocontrastcam (ncie);
                    }

                if (params->sharpening.enabled)
                    if (execsharp) {
                        float **buffer = lab->L; // We can use the L-buffer from lab as buffer to save some memory
                        sharpeningcam (ncie, buffer, showSharpMask); // sharpening adapted to CIECAM
                    }

//if(params->dirpyrequalizer.enabled) if(execsharp) {
                if (params->dirpyrequalizer.enabled /*&& execsharp*/)  {
//  if(params->dirpyrequalizer.algo=="FI") choice=0;
//  else if(params->dirpyrequalizer.algo=="LA") choice=1;

                    if (rtt == 1) {
                        float b_l = static_cast<float>(params->dirpyrequalizer.hueskin.getBottomLeft()) / 100.0f;
                        float t_l = static_cast<float>(params->dirpyrequalizer.hueskin.getTopLeft()) / 100.0f;
                        float t_r = static_cast<float>(params->dirpyrequalizer.hueskin.getTopRight()) / 100.0f;
                        lab->deleteLab();
                        dirpyr_equalizercam (ncie, ncie->sh_p, ncie->sh_p, ncie->W, ncie->H, ncie->h_p, ncie->C_p, params->dirpyrequalizer.mult, params->dirpyrequalizer.threshold, params->dirpyrequalizer.skinprotect, b_l, t_l, t_r, scale); //contrast by detail adapted to CIECAM
                        lab->reallocLab();
                    }

                    /*
                    if(params->colorappearance.badpixsl > 0) if(execsharp){ int mode=params->colorappearance.badpixsl;
                    printf("BADPIX");
                                                                ImProcFunctions::badpixcam (ncie, 8.0, 10, mode);//for bad pixels
                                                            }
                                                            */
                }

                const float Qredi = (4.0f / c_)  * (a_w + 4.0f);
                const float co_e = (pow_F(f_l, 0.25f));


#ifndef _DEBUG
#ifdef _OPENMP
                #pragma omp parallel
#endif
#endif
                {
#ifndef _DEBUG
#ifdef _OPENMP
                    #pragma omp for schedule(dynamic, 10)
#endif
#endif

                    for (int i = 0; i < height; i++) // update CieImages with new values after sharpening, defringe, contrast by detail level
                        for (int j = 0; j < width; j++) {
                            float interm = fabsf(ncie->sh_p[i][j] / (32768.f));
                            ncie->J_p[i][j] = 100.0f * SQR(interm);
                            ncie->Q_p[i][j] = interm * Qredi;
                            ncie->M_p[i][j] = ncie->C_p[i][j] * co_e;
                        }
                }
            }
        }

        if ((params->colorappearance.tonecie && (epdEnabled)) || (params->sharpening.enabled && settings->autocielab && execsharp)
                || (params->dirpyrequalizer.enabled && settings->autocielab) || (params->defringe.enabled && settings->autocielab)  || (params->sharpenMicro.enabled && settings->autocielab)
                || (params->impulseDenoise.enabled && settings->autocielab) || (params->colorappearance.badpixsl > 0 && settings->autocielab)) {

            ciedata = (params->colorappearance.datacie && pW != 1);

            if (epdEnabled  && params->colorappearance.tonecie && algepd) {
                lab->deleteLab();
                EPDToneMapCIE (ncie, a_w, c_, width, height, minQ, maxQ, Iterates, scale );
                lab->reallocLab();
            }

            //EPDToneMapCIE adated to CIECAM


            constexpr float eps = 0.0001f;
            const float co_e = (pow_F(f_l, 0.25f)) + eps;

#ifndef _DEBUG
#ifdef _OPENMP
            #pragma omp parallel
#endif
#endif
            {
#ifdef __SSE2__
                // one line buffer per channel
                float Jbuffer[bufferLength] ALIGNED16;
                float Cbuffer[bufferLength] ALIGNED16;
                float hbuffer[bufferLength] ALIGNED16;
                float *xbuffer = Jbuffer; // we can use one of the above buffers
                float *ybuffer = Cbuffer; //             "
                float *zbuffer = hbuffer; //             "
#endif

#ifndef _DEBUG
#ifdef _OPENMP
                #pragma omp for schedule(dynamic, 10)
#endif
#endif

                for (int i = 0; i < height; i++) { // update CIECAM with new values after tone-mapping
                    for (int j = 0; j < width; j++) {

                        //  if(epdEnabled) ncie->J_p[i][j]=(100.0f* ncie->Q_p[i][j]*ncie->Q_p[i][j])/(w_h*w_h);
                        if (epdEnabled) {
                            ncie->J_p[i][j] = (100.0f * ncie->Q_p[i][j] * ncie->Q_p[i][j]) / SQR((4.f / c) * (aw + 4.f));
                        }

                        const float ncie_C_p = (ncie->M_p[i][j]) / co_e;

                        //show histogram in CIECAM mode (Q,J, M,s,C)
                        if (ciedata) {
                            // Data for J Q M s and C histograms
                            int posl, posc;
                            float brli = 327.f;
                            float chsacol = 327.f;
                            float libr;
                            float colch;

                            if (curveMode == ColorAppearanceParams::TcMode::BRIGHT) {
                                brli = 70.0f;
                                libr = ncie->Q_p[i][j];    //40.0 to 100.0 approximative factor for Q  - 327 for J
                            } else { /*if(curveMode == ColorAppearanceParams::TCMode::LIGHT)*/
                                brli = 327.f;
                                libr = ncie->J_p[i][j];    //327 for J
                            }

                            posl = (int)(libr * brli);
                            hist16JCAM[posl]++;

                            if (curveMode3 == ColorAppearanceParams::CtcMode::CHROMA) {
                                chsacol = 400.f;//327.f;
                                colch = ncie_C_p;
                            } else if (curveMode3 == ColorAppearanceParams::CtcMode::SATUR) {
                                chsacol = 450.0f;
                                colch = 100.f * sqrtf(ncie_C_p / ncie->Q_p[i][j]);
                            } else { /*if(curveMode3 == ColorAppearanceParams::CTCMode::COLORF)*/
                                chsacol = 400.f;//327.0f;
                                colch = ncie->M_p[i][j];
                            }

                            posc = (int)(colch * chsacol);
                            hist16_CCAM[posc]++;
                        }

                        //end histograms

#ifdef __SSE2__
                        Jbuffer[j] = ncie->J_p[i][j];
                        Cbuffer[j] = ncie_C_p;
                        hbuffer[j] = ncie->h_p[i][j];
#else
                        float xx, yy, zz;
                        Ciecam02::jch2xyz_ciecam02float(xx, yy, zz,
                                                        ncie->J_p[i][j],  ncie_C_p, ncie->h_p[i][j],
                                                        xw2, yw2,  zw2,
                                                          c2, nc2, pow1n, nbbj, ncbj, flj, czj, dj, awj);
                        float x = (float)xx * 655.35f;
                        float y = (float)yy * 655.35f;
                        float z = (float)zz * 655.35f;
                        float Ll, aa, bb;
                        //convert xyz=>lab
                        Color::XYZ2Lab(x,  y,  z, Ll, aa, bb);

                        if (gamu == 1) {
                            float Lprov1, Chprov1;
                            Lprov1 = Ll / 327.68f;
                            Chprov1 = sqrtf(SQR(aa) + SQR(bb)) / 327.68f;
                            float2  sincosval;

                            if (Chprov1 == 0.0f) {
                                sincosval.y = 1.f;
                                sincosval.x = 0.0f;
                            } else {
                                sincosval.y = aa / (Chprov1 * 327.68f);
                                sincosval.x = bb / (Chprov1 * 327.68f);
                            }


#ifdef _DEBUG
                            bool neg = false;
                            bool more_rgb = false;
                            //gamut control : Lab values are in gamut
                            Color::gamutLchonly(sincosval, Lprov1, Chprov1, wip, highlight, 0.15f, 0.96f, neg, more_rgb);
#else
                            //gamut control : Lab values are in gamut
                            Color::gamutLchonly(sincosval, Lprov1, Chprov1, wip, highlight, 0.15f, 0.96f);
#endif

                            lab->L[i][j] = Lprov1 * 327.68f;
                            lab->a[i][j] = 327.68f * Chprov1 * sincosval.y;
                            lab->b[i][j] = 327.68f * Chprov1 * sincosval.x;
                        } else {
                            lab->L[i][j] = Ll;
                            lab->a[i][j] = aa;
                            lab->b[i][j] = bb;
                        }

#endif
                    }

#ifdef __SSE2__
                    // process line buffers
                    int k;
                    vfloat x, y, z;
                    vfloat c655d35 = F2V(655.35f);

                    for (k = 0; k < bufferLength; k += 4) {
                        Ciecam02::jch2xyz_ciecam02float(x, y, z,
                                                        LVF(Jbuffer[k]), LVF(Cbuffer[k]), LVF(hbuffer[k]),
                                                        F2V(xw2), F2V(yw2), F2V(zw2),
                                                        F2V(nc2), F2V(pow1n), F2V(nbbj), F2V(ncbj), F2V(flj), F2V(dj), F2V(awj), F2V(reccmcz));
                        x *= c655d35;
                        y *= c655d35;
                        z *= c655d35;
                        STVF(xbuffer[k], x);
                        STVF(ybuffer[k], y);
                        STVF(zbuffer[k], z);
                    }

                    // XYZ2Lab uses a lookup table. The function behind that lut is a cube root.
                    // SSE can't beat the speed of that lut, so it doesn't make sense to use SSE
                    for (int j = 0; j < width; j++) {
                        float Ll, aa, bb;
                        //convert xyz=>lab
                        Color::XYZ2Lab(xbuffer[j], ybuffer[j], zbuffer[j], Ll, aa, bb);

                        if (gamu == 1) {
                            float Lprov1, Chprov1;
                            Lprov1 = Ll / 327.68f;
                            Chprov1 = sqrtf(SQR(aa) + SQR(bb)) / 327.68f;
                            float2  sincosval;

                            if (Chprov1 == 0.0f) {
                                sincosval.y = 1.f;
                                sincosval.x = 0.0f;
                            } else {
                                sincosval.y = aa / (Chprov1 * 327.68f);
                                sincosval.x = bb / (Chprov1 * 327.68f);
                            }

#ifdef _DEBUG
                            bool neg = false;
                            bool more_rgb = false;
                            //gamut control : Lab values are in gamut
                            Color::gamutLchonly(sincosval, Lprov1, Chprov1, wip, highlight, 0.15f, 0.96f, neg, more_rgb);
#else
                            //gamut control : Lab values are in gamut
                            Color::gamutLchonly(sincosval, Lprov1, Chprov1, wip, highlight, 0.15f, 0.96f);
#endif
                            lab->L[i][j] = Lprov1 * 327.68f;
                            lab->a[i][j] = 327.68f * Chprov1 * sincosval.y;
                            lab->b[i][j] = 327.68f * Chprov1 * sincosval.x;
                        } else {
                            lab->L[i][j] = Ll;
                            lab->a[i][j] = aa;
                            lab->b[i][j] = bb;
                        }

                    }

#endif // __SSE2__
                }

            } //end parallelization

            //show CIECAM histograms
            if (ciedata) {
                //update histogram J and Q
                //update histogram J
                hist16JCAM.compressTo(histLCAM);

                //update color histogram M,s,C
                hist16_CCAM.compressTo(histCCAM);
            }
        }
    }
}
//end CIECAM

void ImProcFunctions::moyeqt(Imagefloat* working, float &moyS, float &eqty)
{
    BENCHFUN

    const int height = working->getHeight();
    const int width = working->getWidth();
    double moy = 0.0;
    double sqrs = 0.0;

#ifdef _OPENMP
    #pragma omp parallel for reduction(+:moy,sqrs) schedule(dynamic,16)
#endif

    for (int i = 0; i < height; i++) {
        for (int j = 0; j < width; j++) {
            const double s = Color::rgb2s(CLIP(working->r (i, j)), CLIP(working->g (i, j)), CLIP(working->b (i, j)));
            moy += s;
            sqrs += SQR(s);
        }
    }

<<<<<<< HEAD
    moy /= (tHh * tWw);
    sqrs /= (tHh * tWw);
    eqty = sqrt(sqrs - SQR(moy));
=======
    moy /= (height * width);
    sqrs /= (height * width);
    eqty = std::sqrt(std::max(sqrs - SQR(moy), 0.0));
>>>>>>> bae1897b
    moyS = moy;
}

static inline void
filmlike_clip_rgb_tone(float *r, float *g, float *b, const float L)
{
    float r_ = *r > L ? L : *r;
    float b_ = *b > L ? L : *b;
    float g_ = b_ + ((r_ - b_) * (*g - *b) / (*r - *b));
    *r = r_;
    *g = g_;
    *b = b_;
}

/*static*/ void
filmlike_clip(float *r, float *g, float *b)
{
    // This is Adobe's hue-stable film-like curve with a diagonal, ie only used for clipping. Can probably be further optimized.
    const float L = 65535.0;

    if (*r >= *g) {
        if (*g > *b) {         // Case 1: r >= g >  b
            filmlike_clip_rgb_tone(r, g, b, L);
        } else if (*b > *r) {  // Case 2: b >  r >= g
            filmlike_clip_rgb_tone(b, r, g, L);
        } else if (*b > *g) {  // Case 3: r >= b >  g
            filmlike_clip_rgb_tone(r, b, g, L);
        } else {               // Case 4: r >= g == b
            *r = *r > L ? L : *r;
            *g = *g > L ? L : *g;
            *b = *g;
        }
    } else {
        if (*r >= *b) {        // Case 5: g >  r >= b
            filmlike_clip_rgb_tone(g, r, b, L);
        } else if (*b > *g) {  // Case 6: b >  g >  r
            filmlike_clip_rgb_tone(b, g, r, L);
        } else {               // Case 7: g >= b >  r
            filmlike_clip_rgb_tone(g, b, r, L);
        }
    }
}

void ImProcFunctions::rgbProc (Imagefloat* working, LabImage* lab, PipetteBuffer *pipetteBuffer, const LUTf& hltonecurve, const LUTf& shtonecurve, const LUTf& tonecurve,
                               int sat, const LUTf& rCurve, const LUTf& gCurve, const LUTf& bCurve, float satLimit, float satLimitOpacity,
                               const ColorGradientCurve& ctColorCurve, const OpacityCurve& ctOpacityCurve, bool opautili, const LUTf& clToningcurve, const LUTf& cl2Toningcurve,
                               const ToneCurve& customToneCurve1, const ToneCurve& customToneCurve2, const ToneCurve& customToneCurvebw1, const ToneCurve& customToneCurvebw2,
                               double &rrm, double &ggm, double &bbm, float &autor, float &autog, float &autob, DCPProfile *dcpProf, const DCPProfileApplyState& asIn,
                               LUTu& histToneCurve, size_t chunkSize, bool measure)
{
    rgbProc(working, lab, pipetteBuffer, hltonecurve, shtonecurve, tonecurve, sat, rCurve, gCurve, bCurve, satLimit, satLimitOpacity, ctColorCurve, ctOpacityCurve, opautili,
            clToningcurve, cl2Toningcurve, customToneCurve1, customToneCurve2,  customToneCurvebw1, customToneCurvebw2, rrm, ggm, bbm, autor, autog, autob,
            params->toneCurve.expcomp, params->toneCurve.hlcompr, params->toneCurve.hlcomprthresh, dcpProf, asIn, histToneCurve, chunkSize, measure);
}

// Process RGB image and convert to LAB space
void ImProcFunctions::rgbProc (Imagefloat* working, LabImage* lab, PipetteBuffer *pipetteBuffer, const LUTf& hltonecurve, const LUTf& shtonecurve, const LUTf& tonecurve,
                               int sat, const LUTf& rCurve, const LUTf& gCurve, const LUTf& bCurve, float satLimit, float satLimitOpacity, 
                               const ColorGradientCurve& ctColorCurve, const OpacityCurve& ctOpacityCurve, bool opautili, const LUTf& clToningcurve, const LUTf& cl2Toningcurve,
                               const ToneCurve& customToneCurve1, const ToneCurve& customToneCurve2, const ToneCurve& customToneCurvebw1, const ToneCurve& customToneCurvebw2,
                               double &rrm, double &ggm, double &bbm, float &autor, float &autog, float &autob, double expcomp, int hlcompr, int hlcomprthresh,
                               DCPProfile *dcpProf, const DCPProfileApplyState& asIn, LUTu& histToneCurve, size_t chunkSize, bool measure)
{

    std::unique_ptr<StopWatch> stop;

    if (measure) {
        std::cout << "rgb processing " << working->getWidth() << "x" << working->getHeight() << " image with " << chunkSize << " tiles per thread" << std::endl;
        stop.reset(new StopWatch("rgb processing"));
    }

    Imagefloat *tmpImage = nullptr;

    Imagefloat* editImgFloat = nullptr;
    PlanarWhateverData<float>* editWhatever = nullptr;
    EditUniqueID editID = pipetteBuffer ? pipetteBuffer->getEditID() : EUID_None;

    if (editID != EUID_None) {
        switch (pipetteBuffer->getDataProvider()->getCurrSubscriber()->getPipetteBufferType()) {
            case (BT_IMAGEFLOAT):
                editImgFloat = pipetteBuffer->getImgFloatBuffer();
                break;

            case (BT_LABIMAGE):
                break;

            case (BT_SINGLEPLANE_FLOAT):
                editWhatever = pipetteBuffer->getSinglePlaneBuffer();
                break;
        }
    }

    TMatrix wprof = ICCStore::getInstance()->workingSpaceMatrix (params->icm.workingProfile);
    TMatrix wiprof = ICCStore::getInstance()->workingSpaceInverseMatrix (params->icm.workingProfile);

    float toxyz[3][3] = {
        {
            static_cast<float>(wprof[0][0] / static_cast<double>(Color::D50x)),
            static_cast<float>(wprof[0][1] / static_cast<double>(Color::D50x)),
            static_cast<float>(wprof[0][2] / static_cast<double>(Color::D50x))
        }, {
            static_cast<float>(wprof[1][0]),
            static_cast<float>(wprof[1][1]),
            static_cast<float>(wprof[1][2])
        }, {
            static_cast<float>(wprof[2][0] / static_cast<double>(Color::D50z)),
            static_cast<float>(wprof[2][1] / static_cast<double>(Color::D50z)),
            static_cast<float>(wprof[2][2] / static_cast<double>(Color::D50z))
        }
    };
    float maxFactorToxyz = max(toxyz[1][0], toxyz[1][1], toxyz[1][2]);
    float equalR = maxFactorToxyz / toxyz[1][0];
    float equalG = maxFactorToxyz / toxyz[1][1];
    float equalB = maxFactorToxyz / toxyz[1][2];

    //inverse matrix user select
    double wip[3][3] = {
        {wiprof[0][0], wiprof[0][1], wiprof[0][2]},
        {wiprof[1][0], wiprof[1][1], wiprof[1][2]},
        {wiprof[2][0], wiprof[2][1], wiprof[2][2]}
    };

    double wp[3][3] = {
        {wprof[0][0], wprof[0][1], wprof[0][2]},
        {wprof[1][0], wprof[1][1], wprof[1][2]},
        {wprof[2][0], wprof[2][1], wprof[2][2]}
    };

    bool mixchannels = params->chmixer.enabled &&
                       (params->chmixer.red[0] != 100 || params->chmixer.red[1] != 0     || params->chmixer.red[2] != 0   ||
                        params->chmixer.green[0] != 0 || params->chmixer.green[1] != 100 || params->chmixer.green[2] != 0 ||
                        params->chmixer.blue[0] != 0  || params->chmixer.blue[1] != 0    || params->chmixer.blue[2] != 100);

    FlatCurve* hCurve = nullptr;
    FlatCurve* sCurve = nullptr;
    FlatCurve* vCurve = nullptr;
    FlatCurve* bwlCurve = nullptr;

    FlatCurveType hCurveType = (FlatCurveType)params->hsvequalizer.hcurve.at(0);
    FlatCurveType sCurveType = (FlatCurveType)params->hsvequalizer.scurve.at(0);
    FlatCurveType vCurveType = (FlatCurveType)params->hsvequalizer.vcurve.at(0);
    FlatCurveType bwlCurveType = (FlatCurveType)params->blackwhite.luminanceCurve.at(0);
    bool hCurveEnabled = params->hsvequalizer.enabled && hCurveType > FCT_Linear;
    bool sCurveEnabled = params->hsvequalizer.enabled && sCurveType > FCT_Linear;
    bool vCurveEnabled = params->hsvequalizer.enabled && vCurveType > FCT_Linear;
    bool bwlCurveEnabled = bwlCurveType > FCT_Linear;

    // TODO: We should create a 'skip' value like for CurveFactory::complexsgnCurve (rtengine/curves.cc)
    if (hCurveEnabled) {
        hCurve = new FlatCurve(params->hsvequalizer.hcurve);

        if (hCurve->isIdentity()) {
            delete hCurve;
            hCurve = nullptr;
            hCurveEnabled = false;
        }
    }

    if (sCurveEnabled) {
        sCurve = new FlatCurve(params->hsvequalizer.scurve);

        if (sCurve->isIdentity()) {
            delete sCurve;
            sCurve = nullptr;
            sCurveEnabled = false;
        }
    }

    if (vCurveEnabled) {
        vCurve = new FlatCurve(params->hsvequalizer.vcurve);

        if (vCurve->isIdentity()) {
            delete vCurve;
            vCurve = nullptr;
            vCurveEnabled = false;
        }
    }

    if (bwlCurveEnabled) {
        bwlCurve = new FlatCurve(params->blackwhite.luminanceCurve);

        if (bwlCurve->isIdentity()) {
            delete bwlCurve;
            bwlCurve = nullptr;
            bwlCurveEnabled = false;
        }
    }

    std::shared_ptr<HaldCLUT> hald_clut;
    bool clutAndWorkingProfilesAreSame = false;
    TMatrix xyz2clut = {}, clut2xyz = {};
#ifdef __SSE2__
    vfloat v_work2xyz[3][3] ALIGNED16;
    vfloat v_xyz2clut[3][3] ALIGNED16;
    vfloat v_clut2xyz[3][3] ALIGNED16;
    vfloat v_xyz2work[3][3] ALIGNED16;
#endif

    if (params->filmSimulation.enabled && !params->filmSimulation.clutFilename.empty()) {
        hald_clut = CLUTStore::getInstance().getClut(params->filmSimulation.clutFilename);

        if (hald_clut) {
            clutAndWorkingProfilesAreSame = hald_clut->getProfile() == params->icm.workingProfile;

            if (!clutAndWorkingProfilesAreSame) {
                xyz2clut = ICCStore::getInstance()->workingSpaceInverseMatrix(hald_clut->getProfile());
                clut2xyz = ICCStore::getInstance()->workingSpaceMatrix(hald_clut->getProfile());

#ifdef __SSE2__

                for (int i = 0; i < 3; ++i) {
                    for (int j = 0; j < 3; ++j) {
                        v_work2xyz[i][j] = F2V(wprof[i][j]);
                        v_xyz2clut[i][j] = F2V(xyz2clut[i][j]);
                        v_xyz2work[i][j] = F2V(wiprof[i][j]);
                        v_clut2xyz[i][j] = F2V(clut2xyz[i][j]);
                    }
                }

#endif

            }
        }
    }

    const float film_simulation_strength = static_cast<float>(params->filmSimulation.strength) / 100.0f;

    const float exp_scale = pow(2.0, expcomp);
    const float comp = (max(0.0, expcomp) + 1.0) * hlcompr / 100.0;
    const float shoulder = ((65536.f / max(1.0f, exp_scale)) * (hlcomprthresh / 200.f)) + 0.1f;
    const float hlrange = 65536.f - shoulder;
    const bool isProPhoto = (params->icm.workingProfile == "ProPhoto");
    // extracting data from 'params' to avoid cache flush (to be confirmed)
    ToneCurveMode curveMode = params->toneCurve.curveMode;
    ToneCurveMode curveMode2 = params->toneCurve.curveMode2;
    bool highlight = params->toneCurve.hrenabled;//Get the value if "highlight reconstruction" is activated
    bool hasToneCurve1 = bool (customToneCurve1);
    bool hasToneCurve2 = bool (customToneCurve2);
    BlackWhiteParams::TcMode beforeCurveMode = params->blackwhite.beforeCurveMode;
    BlackWhiteParams::TcMode afterCurveMode = params->blackwhite.afterCurveMode;

    bool hasToneCurvebw1 = bool (customToneCurvebw1);
    bool hasToneCurvebw2 = bool (customToneCurvebw2);

    PerceptualToneCurveState ptc1ApplyState, ptc2ApplyState;

    if (hasToneCurve1 && curveMode == ToneCurveMode::PERCEPTUAL) {
        const PerceptualToneCurve& userToneCurve = static_cast<const PerceptualToneCurve&> (customToneCurve1);
        userToneCurve.initApplyState (ptc1ApplyState, params->icm.workingProfile);
    }

    if (hasToneCurve2 && curveMode2 == ToneCurveMode::PERCEPTUAL) {
        const PerceptualToneCurve& userToneCurve = static_cast<const PerceptualToneCurve&> (customToneCurve2);
        userToneCurve.initApplyState (ptc2ApplyState, params->icm.workingProfile);
    }

    bool hasColorToning = params->colorToning.enabled && bool (ctOpacityCurve) &&  bool (ctColorCurve) && params->colorToning.method != "LabGrid";
    bool hasColorToningLabGrid = params->colorToning.enabled && params->colorToning.method == "LabGrid";
    //  float satLimit = float(params->colorToning.satProtectionThreshold)/100.f*0.7f+0.3f;
    //  float satLimitOpacity = 1.f-(float(params->colorToning.saturatedOpacity)/100.f);
    float strProtect = pow_F((float (params->colorToning.strength) / 100.f), 0.4f);

    /*
    // Debug output - Color LUTf points
    if (ctColorCurve) {
        printf("\nColor curve:");
        for (size_t i=0; i<501; i++) {
            if (i==0 || i==250 || i==500)
                printf("\n(%.1f)[", float(i)/500.f);
            printf("%.3f ", ctColorCurve.lutHueCurve[float(i)]);
            if (i==0 || i==250 || i==500)
            printf("]\n");
        }
        printf("\n");
    }
    */

    /*
    // Debug output - Opacity LUTf points
    if (ctOpacityCurve) {
        printf("\nOpacity curve:");
        for (size_t i=0; i<501; i++) {
            if (i==0 || i==250 || i==500)
                printf("\n(%.1f)[", float(i)/500.f);
            printf("%.3f ", ctOpacityCurve.lutOpacityCurve[float(i)]);
            if (i==0 || i==250 || i==500)
            printf("]\n");
        }
        printf("\n");
    }
    */

    float RedLow = params->colorToning.redlow / 100.0;
    float GreenLow = params->colorToning.greenlow / 100.0;
    float BlueLow = params->colorToning.bluelow / 100.0;
    float RedMed = params->colorToning.redmed / 100.0;
    float GreenMed = params->colorToning.greenmed / 100.0;
    float BlueMed = params->colorToning.bluemed / 100.0;
    float RedHigh = params->colorToning.redhigh / 100.0;
    float GreenHigh = params->colorToning.greenhigh / 100.0;
    float BlueHigh = params->colorToning.bluehigh / 100.0;
    float SatLow = params->colorToning.shadowsColSat.getBottom() / 100.f;
    float SatHigh = params->colorToning.hlColSat.getBottom() / 100.f;

    float Balan = params->colorToning.balance;

    float chMixRR = params->chmixer.red[0] / 10.f;
    float chMixRG = params->chmixer.red[1] / 10.f;
    float chMixRB = params->chmixer.red[2] / 10.f;
    float chMixGR = params->chmixer.green[0] / 10.f;
    float chMixGG = params->chmixer.green[1] / 10.f;
    float chMixGB = params->chmixer.green[2] / 10.f;
    float chMixBR = params->chmixer.blue[0] / 10.f;
    float chMixBG = params->chmixer.blue[1] / 10.f;
    float chMixBB = params->chmixer.blue[2] / 10.f;

    bool blackwhite = params->blackwhite.enabled;
    bool complem = params->blackwhite.enabledcc;
    float bwr = params->blackwhite.mixerRed;
    float bwg = params->blackwhite.mixerGreen;
    float bwb = params->blackwhite.mixerBlue;
    float bwrgam = params->blackwhite.gammaRed;
    float bwggam = params->blackwhite.gammaGreen;
    float bwbgam = params->blackwhite.gammaBlue;
    float mixerOrange = params->blackwhite.mixerOrange;
    float mixerYellow = params->blackwhite.mixerYellow;
    float mixerCyan = params->blackwhite.mixerCyan;
    float mixerMagenta = params->blackwhite.mixerMagenta;
    float mixerPurple = params->blackwhite.mixerPurple;
    int algm = 0;

    if (params->blackwhite.method == "Desaturation") {
        algm = 0;
    } else if (params->blackwhite.method == "LumEqualizer") {
        algm = 1;
    } else if (params->blackwhite.method == "ChannelMixer") {
        algm = 2;
    }

    float kcorec = 1.f;
    //gamma correction of each channel
    float gamvalr = 125.f;
    float gamvalg = 125.f;
    float gamvalb = 125.f;
    bool computeMixerAuto = params->blackwhite.autoc && (autor < -5000.f);

    if (bwrgam < 0) {
        gamvalr = 100.f;
    }

    if (bwggam < 0) {
        gamvalg = 100.f;
    }

    if (bwbgam < 0) {
        gamvalb = 100.f;
    }

    float gammabwr = 1.f;
    float gammabwg = 1.f;
    float gammabwb = 1.f;
    //if     (params->blackwhite.setting=="Ma" || params->blackwhite.setting=="Mr" || params->blackwhite.setting=="Fr" || params->blackwhite.setting=="Fa")  {
    {
        gammabwr = 1.f - bwrgam / gamvalr;
        gammabwg = 1.f - bwggam / gamvalg;
        gammabwb = 1.f - bwbgam / gamvalb;
    }
    bool hasgammabw = gammabwr != 1.f || gammabwg != 1.f || gammabwb != 1.f;

    if (hasColorToning || blackwhite || (params->dirpyrequalizer.cbdlMethod == "bef" && params->dirpyrequalizer.enabled)) {
        tmpImage = new Imagefloat(working->getWidth(), working->getHeight());
    }

    // For tonecurve histogram
    int toneCurveHistSize = histToneCurve ? histToneCurve.getSize() : 0;
    int histToneCurveCompression = 0;

    if (toneCurveHistSize > 0) {
        histToneCurve.clear();
        histToneCurveCompression = log2(65536 / toneCurveHistSize);
    }

    // For tonecurve histogram
    const float lumimulf[3] = {static_cast<float>(lumimul[0]), static_cast<float>(lumimul[1]), static_cast<float>(lumimul[2])};


#define TS 112

#ifdef _OPENMP
    #pragma omp parallel if (multiThread)
#endif
    {
        size_t perChannelSizeBytes = padToAlignment(sizeof(float) * TS * TS + 4 * 64);
        AlignedBuffer<float> buffer(3 * perChannelSizeBytes);
        char *editIFloatBuffer = nullptr;
        char *editWhateverBuffer = nullptr;
        float *rtemp = buffer.data;
        float *gtemp = &rtemp[perChannelSizeBytes / sizeof(float)];
        float *btemp = &gtemp[perChannelSizeBytes / sizeof(float)];
        int istart;
        int jstart;
        int tW;
        int tH;

        // zero out the buffers
        memset(rtemp, 0, 3 * perChannelSizeBytes);

        // Allocating buffer for the PipetteBuffer
        float *editIFloatTmpR = nullptr, *editIFloatTmpG = nullptr, *editIFloatTmpB = nullptr, *editWhateverTmp = nullptr;

        if (editImgFloat) {
            editIFloatBuffer = (char *) malloc(3 * sizeof(float) * TS * TS + 20 * 64 + 63);
            char *data = (char*)((uintptr_t (editIFloatBuffer) + uintptr_t (63)) / 64 * 64);

            editIFloatTmpR = (float (*))data;
            editIFloatTmpG = (float (*))((char*)editIFloatTmpR + sizeof(float) * TS * TS + 4 * 64);
            editIFloatTmpB = (float (*))((char*)editIFloatTmpG + sizeof(float) * TS * TS + 8 * 64);
        }

        if (editWhatever) {
            editWhateverBuffer = (char *) malloc(sizeof(float) * TS * TS + 20 * 64 + 63);
            char *data = (char*)((uintptr_t (editWhateverBuffer) + uintptr_t (63)) / 64 * 64);

            editWhateverTmp = (float (*))data;
        }

        float out_rgbx[4 * TS] ALIGNED16; // Line buffer for CLUT
        float clutr[TS] ALIGNED16;
        float clutg[TS] ALIGNED16;
        float clutb[TS] ALIGNED16;

        LUTu histToneCurveThr;

        if (toneCurveHistSize > 0) {
            histToneCurveThr(toneCurveHistSize);
            histToneCurveThr.clear();
        }

#ifdef _OPENMP
        #pragma omp for schedule(dynamic, chunkSize) collapse(2)
#endif

        for (int ii = 0; ii < working->getHeight(); ii += TS)
            for (int jj = 0; jj < working->getWidth(); jj += TS) {
                istart = ii;
                jstart = jj;
                tH = min(ii + TS, working->getHeight());
                tW = min(jj + TS, working->getWidth());


                for (int i = istart, ti = 0; i < tH; i++, ti++) {
                    for (int j = jstart, tj = 0; j < tW; j++, tj++) {
                        rtemp[ti * TS + tj] = working->r(i, j);
                        gtemp[ti * TS + tj] = working->g(i, j);
                        btemp[ti * TS + tj] = working->b(i, j);
                    }
                }

                if (mixchannels) {
                    for (int i = istart, ti = 0; i < tH; i++, ti++) {
                        for (int j = jstart, tj = 0; j < tW; j++, tj++) {
                            float r = rtemp[ti * TS + tj];
                            float g = gtemp[ti * TS + tj];
                            float b = btemp[ti * TS + tj];

                            //if (i==100 & j==100) printf("rgbProc input R= %f  G= %f  B= %f  \n",r,g,b);
                            float rmix = (r * chMixRR + g * chMixRG + b * chMixRB) / 100.f;
                            float gmix = (r * chMixGR + g * chMixGG + b * chMixGB) / 100.f;
                            float bmix = (r * chMixBR + g * chMixBG + b * chMixBB) / 100.f;

                            rtemp[ti * TS + tj] = rmix;
                            gtemp[ti * TS + tj] = gmix;
                            btemp[ti * TS + tj] = bmix;
                        }
                    }
                }

                highlightToneCurve(hltonecurve, rtemp, gtemp, btemp, istart, tH, jstart, tW, TS, exp_scale, comp, hlrange);
                if (params->toneCurve.black != 0.0) {
                    shadowToneCurve(shtonecurve, rtemp, gtemp, btemp, istart, tH, jstart, tW, TS);
                }

                if (dcpProf) {
                    dcpProf->step2ApplyTile(rtemp, gtemp, btemp, tW - jstart, tH - istart, TS, asIn);
                }

                if (params->toneCurve.clampOOG) {
                    for (int i = istart, ti = 0; i < tH; i++, ti++) {
                        for (int j = jstart, tj = 0; j < tW; j++, tj++) {
                            // clip out of gamut colors, without distorting colour too bad
                            float r = std::max(rtemp[ti * TS + tj], 0.f);
                            float g = std::max(gtemp[ti * TS + tj], 0.f);
                            float b = std::max(btemp[ti * TS + tj], 0.f);

                            if (OOG(r) || OOG(g) || OOG(b)) {
                                filmlike_clip(&r, &g, &b);
                            }

                            rtemp[ti * TS + tj] = r;
                            gtemp[ti * TS + tj] = g;
                            btemp[ti * TS + tj] = b;
                        }
                    }

                }

                if (histToneCurveThr) {
                    for (int i = istart, ti = 0; i < tH; i++, ti++) {
                        for (int j = jstart, tj = 0; j < tW; j++, tj++) {

                            //brightness/contrast
                            float r = tonecurve[ CLIP(rtemp[ti * TS + tj]) ];
                            float g = tonecurve[ CLIP(gtemp[ti * TS + tj]) ];
                            float b = tonecurve[ CLIP(btemp[ti * TS + tj]) ];

                            int y = CLIP<int> (lumimulf[0] * Color::gamma2curve[rtemp[ti * TS + tj]] + lumimulf[1] * Color::gamma2curve[gtemp[ti * TS + tj]] + lumimulf[2] * Color::gamma2curve[btemp[ti * TS + tj]]);
                            histToneCurveThr[y >> histToneCurveCompression]++;

                            setUnlessOOG(rtemp[ti * TS + tj], gtemp[ti * TS + tj], btemp[ti * TS + tj], r, g, b);
                        }
                    }
                } else {
                    for (int i = istart, ti = 0; i < tH; i++, ti++) {
                        int j = jstart, tj = 0;
#ifdef __SSE2__
                        float tmpr[4] ALIGNED16;
                        float tmpg[4] ALIGNED16;
                        float tmpb[4] ALIGNED16;

                        for (; j < tW - 3; j+=4, tj+=4) {
                            //brightness/contrast
                            STVF(tmpr[0], tonecurve(LVF(rtemp[ti * TS + tj])));
                            STVF(tmpg[0], tonecurve(LVF(gtemp[ti * TS + tj])));
                            STVF(tmpb[0], tonecurve(LVF(btemp[ti * TS + tj])));

                            for (int k = 0; k < 4; ++k) {
                                setUnlessOOG(rtemp[ti * TS + tj + k], gtemp[ti * TS + tj + k], btemp[ti * TS + tj + k], tmpr[k], tmpg[k], tmpb[k]);
                            }
                        }

#endif

                        for (; j < tW; j++, tj++) {
                            //brightness/contrast
                            setUnlessOOG(rtemp[ti * TS + tj], gtemp[ti * TS + tj], btemp[ti * TS + tj], tonecurve[rtemp[ti * TS + tj]], tonecurve[gtemp[ti * TS + tj]], tonecurve[btemp[ti * TS + tj]]);
                        }
                    }
                }

                if (editID == EUID_ToneCurve1) {  // filling the pipette buffer
                    fillEditFloat(editIFloatTmpR, editIFloatTmpG, editIFloatTmpB, rtemp, gtemp, btemp, istart, tH, jstart, tW, TS);
                }

                if (hasToneCurve1) {
                    customToneCurve(customToneCurve1, curveMode, rtemp, gtemp, btemp, istart, tH, jstart, tW, TS, ptc1ApplyState);
                }

                if (editID == EUID_ToneCurve2) {  // filling the pipette buffer
                    fillEditFloat(editIFloatTmpR, editIFloatTmpG, editIFloatTmpB, rtemp, gtemp, btemp, istart, tH, jstart, tW, TS);
                }

                if (hasToneCurve2) {
                    customToneCurve(customToneCurve2, curveMode2, rtemp, gtemp, btemp, istart, tH, jstart, tW, TS, ptc2ApplyState);
                }

                if (editID == EUID_RGB_R) {
                    for (int i = istart, ti = 0; i < tH; i++, ti++) {
                        for (int j = jstart, tj = 0; j < tW; j++, tj++) {
                            editWhateverTmp[ti * TS + tj] = Color::gamma2curve[rtemp[ti * TS + tj]] / 65536.f;
                        }
                    }
                } else if (editID == EUID_RGB_G) {
                    for (int i = istart, ti = 0; i < tH; i++, ti++) {
                        for (int j = jstart, tj = 0; j < tW; j++, tj++) {
                            editWhateverTmp[ti * TS + tj] = Color::gamma2curve[gtemp[ti * TS + tj]] / 65536.f;
                        }
                    }
                } else if (editID == EUID_RGB_B) {
                    for (int i = istart, ti = 0; i < tH; i++, ti++) {
                        for (int j = jstart, tj = 0; j < tW; j++, tj++) {
                            editWhateverTmp[ti * TS + tj] = Color::gamma2curve[btemp[ti * TS + tj]] / 65536.f;
                        }
                    }
                }

                if (params->rgbCurves.enabled && (rCurve || gCurve || bCurve)) { // if any of the RGB curves is engaged
                    if (!params->rgbCurves.lumamode) { // normal RGB mode

                        for (int i = istart, ti = 0; i < tH; i++, ti++) {
                            for (int j = jstart, tj = 0; j < tW; j++, tj++) {
                                // individual R tone curve
                                if (rCurve) {
                                    setUnlessOOG(rtemp[ti * TS + tj], rCurve[ rtemp[ti * TS + tj] ]);
                                }

                                // individual G tone curve
                                if (gCurve) {
                                    setUnlessOOG(gtemp[ti * TS + tj], gCurve[ gtemp[ti * TS + tj] ]);
                                }

                                // individual B tone curve
                                if (bCurve) {
                                    setUnlessOOG(btemp[ti * TS + tj], bCurve[ btemp[ti * TS + tj] ]);
                                }
                            }
                        }
                    } else { //params->rgbCurves.lumamode==true (Luminosity mode)
                        // rCurve.dump("r_curve");//debug

                        for (int i = istart, ti = 0; i < tH; i++, ti++) {
                            for (int j = jstart, tj = 0; j < tW; j++, tj++) {
                                // rgb values before RGB curves
                                float r = rtemp[ti * TS + tj] ;
                                float g = gtemp[ti * TS + tj] ;
                                float b = btemp[ti * TS + tj] ;
                                //convert to Lab to get a&b before RGB curves
                                float x = toxyz[0][0] * r + toxyz[0][1] * g + toxyz[0][2] * b;
                                float y = toxyz[1][0] * r + toxyz[1][1] * g + toxyz[1][2] * b;
                                float z = toxyz[2][0] * r + toxyz[2][1] * g + toxyz[2][2] * b;

                                float fx = x < MAXVALF ? Color::cachef[x] : 327.68f * std::cbrt(x / MAXVALF);
                                float fy = y < MAXVALF ? Color::cachef[y] : 327.68f * std::cbrt(y / MAXVALF);
                                float fz = z < MAXVALF ? Color::cachef[z] : 327.68f * std::cbrt(z / MAXVALF);

                                float a_1 = 500.0f * (fx - fy);
                                float b_1 = 200.0f * (fy - fz);

                                // rgb values after RGB curves
                                if (rCurve) {
                                    float rNew = rCurve[r];
                                    r += (rNew - r) * equalR;
                                }

                                if (gCurve) {
                                    float gNew = gCurve[g];
                                    g += (gNew - g) * equalG;
                                }

                                if (bCurve) {
                                    float bNew = bCurve[b];
                                    b += (bNew - b) * equalB;
                                }

                                // Luminosity after
                                // only Luminance in Lab
                                float newy = toxyz[1][0] * r + toxyz[1][1] * g + toxyz[1][2] * b;
                                float L_2 = newy <= MAXVALF ? Color::cachefy[newy] : 327.68f * (116.f * xcbrtf(newy / MAXVALF) - 16.f);

                                //gamut control
                                if (settings->rgbcurveslumamode_gamut) {
                                    float Lpro = L_2 / 327.68f;
                                    float Chpro = sqrtf(SQR(a_1) + SQR(b_1)) / 327.68f;
                                    float HH = NAN; // we set HH to NAN, because then it will be calculated in Color::gamutLchonly only if needed
//                                    float HH = xatan2f(b_1, a_1);
                                    // According to mathematical laws we can get the sin and cos of HH by simple operations even if we don't calculate HH
                                    float2 sincosval;

                                    if (Chpro == 0.0f) {
                                        sincosval.y = 1.0f;
                                        sincosval.x = 0.0f;
                                    } else {
                                        sincosval.y = a_1 / (Chpro * 327.68f);
                                        sincosval.x = b_1 / (Chpro * 327.68f);
                                    }

#ifdef _DEBUG
                                    bool neg = false;
                                    bool more_rgb = false;
                                    //gamut control : Lab values are in gamut
                                    Color::gamutLchonly(HH, sincosval, Lpro, Chpro, r, g, b, wip, highlight, 0.15f, 0.96f, neg, more_rgb);
#else
                                    //gamut control : Lab values are in gamut
                                    Color::gamutLchonly(HH, sincosval, Lpro, Chpro, r, g, b, wip, highlight, 0.15f, 0.96f);
#endif
                                    //end of gamut control
                                } else {
                                    float x_, y_, z_;
                                    //calculate RGB with L_2 and old value of a and b
                                    Color::Lab2XYZ(L_2, a_1, b_1, x_, y_, z_) ;
                                    Color::xyz2rgb(x_, y_, z_, r, g, b, wip);
                                }

                                setUnlessOOG(rtemp[ti * TS + tj], gtemp[ti * TS + tj], btemp[ti * TS + tj], r, g, b);
                            }
                        }
                    }
                }

                if (editID == EUID_HSV_H || editID == EUID_HSV_S || editID == EUID_HSV_V) {
                    for (int i = istart, ti = 0; i < tH; i++, ti++) {
                        for (int j = jstart, tj = 0; j < tW; j++, tj++) {
                            float h, s, v;
                            Color::rgb2hsv(rtemp[ti * TS + tj], gtemp[ti * TS + tj], btemp[ti * TS + tj], h, s, v);
                            editWhateverTmp[ti * TS + tj] = h;
                        }
                    }
                }

                if (sat != 0 || hCurveEnabled || sCurveEnabled || vCurveEnabled) {
                    const float satby100 = sat / 100.f;

                    for (int i = istart, ti = 0; i < tH; i++, ti++) {
                        for (int j = jstart, tj = 0; j < tW; j++, tj++) {
                            float h, s, v;
                            Color::rgb2hsvtc(rtemp[ti * TS + tj], gtemp[ti * TS + tj], btemp[ti * TS + tj], h, s, v);
                            h /= 6.f;

                            if (sat > 0) {
                                s = std::max(0.f, intp(satby100, 1.f - SQR(SQR(1.f - std::min(s, 1.0f))), s));
                            } else { /*if (sat < 0)*/
                                s *= 1.f + satby100;
                            }

                            //HSV equalizer
                            if (hCurveEnabled) {
                                h = (hCurve->getVal(h) - 0.5) * 2.0 + static_cast<double>(h);

                                if (h > 1.0f) {
                                    h -= 1.0f;
                                } else if (h < 0.0f) {
                                    h += 1.0f;
                                }
                            }

                            if (sCurveEnabled) {
                                //shift saturation
                                float satparam = (sCurve->getVal(double (h)) - 0.5) * 2;

                                if (satparam > 0.00001f) {
                                    s = (1.f - satparam) * s + satparam * (1.f - SQR(1.f - min(s, 1.0f)));

                                    if (s < 0.f) {
                                        s = 0.f;
                                    }
                                } else if (satparam < -0.00001f) {
                                    s *= 1.f + satparam;
                                }

                            }

                            if (vCurveEnabled) {
                                if (v < 0) {
                                    v = 0;    // important
                                }

                                //shift value
                                float valparam = vCurve->getVal(h) - 0.5;
                                valparam *= (1.f - SQR(SQR(1.f - min(s, 1.0f))));

                                if (valparam > 0.00001f) {
                                    v = (1.f - valparam) * v + valparam * (1.f - SQR(1.f - min(v, 1.0f)));   // SQR (SQR  to increase action and avoid artifacts

                                    if (v < 0) {
                                        v = 0;
                                    }
                                } else {
                                    if (valparam < -0.00001f) {
                                        v *= (1.f + valparam);    //1.99 to increase action
                                    }
                                }

                            }

                            Color::hsv2rgbdcp(h * 6.f, s, v, rtemp[ti * TS + tj], gtemp[ti * TS + tj], btemp[ti * TS + tj]);
                        }
                    }
                }

                if (isProPhoto) { // this is a hack to avoid the blue=>black bug (Issue 2141)
                    proPhotoBlue(rtemp, gtemp, btemp, istart, tH, jstart, tW, TS);
                }

                if (hasColorToning && !blackwhite) {
                    if (params->colorToning.method == "Splitlr") {
                        constexpr float reducac = 0.4f;
                        int preser = 0;

                        if (params->colorToning.lumamode) {
                            preser = 1;
                        }

                        const float balanS = 1.f + Balan / 100.f; //balan between 0 and 2
                        const float balanH = 1.f - Balan / 100.f;
                        float rh, gh, bh;
                        float rl, gl, bl;
                        float xh, yh, zh;
                        float xl, yl, zl;
                        const float iplow = ctColorCurve.low;
                        const float iphigh = ctColorCurve.high;
                        //2 colours
                        ctColorCurve.getVal(iphigh, xh, yh, zh);
                        ctColorCurve.getVal(iplow, xl, yl, zl);

                        Color::xyz2rgb(xh, yh, zh, rh, gh, bh, wip);
                        Color::xyz2rgb(xl, yl, zl, rl, gl, bl, wip);
                        //reteave rgb value with s and l =1
                        retreavergb(rl, gl, bl);
                        const float krl = rl / (rl + gl + bl);
                        const float kgl = gl / (rl + gl + bl);
                        const float kbl = bl / (rl + gl + bl);
                        retreavergb(rh, gh, bh);
                        const float krh = rh / (rh + gh + bh);
                        const float kgh = gh / (rh + gh + bh);
                        const float kbh = bh / (rh + gh + bh);
                        constexpr int mode = 0;

                        for (int i = istart, ti = 0; i < tH; i++, ti++) {
                            for (int j = jstart, tj = 0; j < tW; j++, tj++) {
                                toning2col(rtemp[ti * TS + tj], gtemp[ti * TS + tj], btemp[ti * TS + tj], rtemp[ti * TS + tj], gtemp[ti * TS + tj], btemp[ti * TS + tj], iplow, iphigh, krl, kgl, kbl, krh, kgh, kbh, SatLow, SatHigh, balanS, balanH, reducac, mode, preser, strProtect);
                            }
                        }
                    }

                    // colour toning with colour
                    else if (params->colorToning.method == "Splitco") {
                        constexpr float reducac = 0.3f;
                        constexpr int mode = 0;
                        for (int i = istart, ti = 0; i < tH; i++, ti++) {
                            for (int j = jstart, tj = 0; j < tW; j++, tj++) {
                                const float r = rtemp[ti * TS + tj];
                                const float g = gtemp[ti * TS + tj];
                                const float b = btemp[ti * TS + tj];
                                float ro, go, bo;
                                toningsmh(r, g, b, ro, go, bo, RedLow, GreenLow, BlueLow, RedMed, GreenMed, BlueMed, RedHigh, GreenHigh, BlueHigh, reducac, mode, strProtect);

                                if (params->colorToning.lumamode) {
                                    const float lumbefore = 0.299f * r + 0.587f * g + 0.114f * b;
                                    const float lumafter = 0.299f * ro + 0.587f * go + 0.114f * bo;
                                    const float preserv = lumbefore / lumafter;
                                    ro *= preserv;
                                    go *= preserv;
                                    bo *= preserv;
                                }

                                setUnlessOOG(rtemp[ti * TS + tj], gtemp[ti * TS + tj], btemp[ti * TS + tj], CLIP(ro), CLIP(go), CLIP(bo));
                            }
                        }
                    }

                    //colortoning with shift color XYZ or Lch
                    else if (params->colorToning.method == "Lab" && opautili) {
                        int algm = 0;
                        bool twocol = true;//true=500 color   false=2 color
                        int metchrom = 0;

                        if (params->colorToning.twocolor == "Std") {
                            metchrom = 0;
                        } else if (params->colorToning.twocolor == "All") {
                            metchrom = 1;
                        } else if (params->colorToning.twocolor == "Separ") {
                            metchrom = 2;
                        } else if (params->colorToning.twocolor == "Two") {
                            metchrom = 3;
                        }

                        if (metchrom == 3) {
                            twocol = false;
                        }

                        float iplow = 0.f, iphigh = 0.f;

                        if (!twocol) {
                            iplow = (float)ctColorCurve.low;
                            iphigh = (float)ctColorCurve.high;
                        }

                        int twoc = 0; //integer instead of bool to let more possible choice...other than 2 and 500.

                        if (!twocol) {
                            twoc = 0;    // 2 colours
                        } else {
                            twoc = 1;    // 500 colours
                        }

                        if (params->colorToning.method == "Lab") {
                            algm = 1;
                        } else if (params->colorToning.method == "Lch") {
                            algm = 2;    //in case of
                        }

                        if (algm <= 2) {
                            for (int i = istart, ti = 0; i < tH; i++, ti++) {
                                for (int j = jstart, tj = 0; j < tW; j++, tj++) {
                                    float r = rtemp[ti * TS + tj];
                                    float g = gtemp[ti * TS + tj];
                                    float b = btemp[ti * TS + tj];
                                    float ro, go, bo;
                                    labtoning(r, g, b, ro, go, bo, algm, metchrom, twoc, satLimit, satLimitOpacity, ctColorCurve, ctOpacityCurve, clToningcurve, cl2Toningcurve, iplow, iphigh, wp, wip);
                                    setUnlessOOG(rtemp[ti * TS + tj], gtemp[ti * TS + tj], btemp[ti * TS + tj], ro, go, bo);
                                }
                            }
                        }
                    } else if (params->colorToning.method.substr(0, 3) == "RGB" && opautili) {
                        // color toning
                        for (int i = istart, ti = 0; i < tH; i++, ti++) {
                            for (int j = jstart, tj = 0; j < tW; j++, tj++) {
                                float r = rtemp[ti * TS + tj];
                                float g = gtemp[ti * TS + tj];
                                float b = btemp[ti * TS + tj];

                                // Luminance = (0.299f*r + 0.587f*g + 0.114f*b)

                                float s, l;
                                Color::rgb2slfloat(r, g, b, s, l);

                                float l_ = Color::gammatab_srgb1[l * 65535.f];

                                // get the opacity and tweak it to preserve saturated colors
                                float opacity = 0.f;

                                if (ctOpacityCurve) {
                                    opacity = (1.f - min<float> (s / satLimit, 1.f) * (1.f - satLimitOpacity)) * ctOpacityCurve.lutOpacityCurve[l_ * 500.f];
                                }

                                float r2, g2, b2;
                                ctColorCurve.getVal(l_, r2, g2, b2);  // get the color from the color curve

                                float h2, s2, l2;
                                Color::rgb2hslfloat(r2, g2, b2, h2, s2, l2);  // transform this new color to hsl

                                Color::hsl2rgbfloat(h2, s + ((1.f - s) * (1.f - l) * 0.7f), l, r2, g2, b2);

                                rtemp[ti * TS + tj] = r + (r2 - r) * opacity; // merge the color to the old color, depending on the opacity
                                gtemp[ti * TS + tj] = g + (g2 - g) * opacity;
                                btemp[ti * TS + tj] = b + (b2 - b) * opacity;
                            }
                        }
                    }
                }

                // filling the pipette buffer
                if (editID == EUID_BlackWhiteBeforeCurve) {
                    fillEditFloat(editIFloatTmpR, editIFloatTmpG, editIFloatTmpB, rtemp, gtemp, btemp, istart, tH, jstart, tW, TS);
                } else if (editID == EUID_BlackWhiteLuminance) {
                    for (int i = istart, ti = 0; i < tH; i++, ti++) {
                        for (int j = jstart, tj = 0; j < tW; j++, tj++) {
                            float X, Y, Z, L, aa, bb;
                            //rgb=>lab
                            Color::rgbxyz(rtemp[ti * TS + tj], gtemp[ti * TS + tj], btemp[ti * TS + tj], X, Y, Z, wp);
                            //convert Lab
                            Color::XYZ2Lab(X, Y, Z, L, aa, bb);
                            //end rgb=>lab
                            float HH = xatan2f(bb, aa);  // HH hue in -3.141  +3.141

                            editWhateverTmp[ti * TS + tj] = float (Color::huelab_to_huehsv2(HH));
                        }
                    }
                }

                //black and white
                if (blackwhite) {
                    if (hasToneCurvebw1) {
                        if (beforeCurveMode == BlackWhiteParams::TcMode::STD_BW) { // Standard
                            for (int i = istart, ti = 0; i < tH; i++, ti++) {
                                for (int j = jstart, tj = 0; j < tW; j++, tj++) {
                                    const StandardToneCurve& userToneCurvebw = static_cast<const StandardToneCurve&>(customToneCurvebw1);
                                    userToneCurvebw.Apply(rtemp[ti * TS + tj], gtemp[ti * TS + tj], btemp[ti * TS + tj]);
                                }
                            }
                        } else if (beforeCurveMode == BlackWhiteParams::TcMode::FILMLIKE_BW) { // Adobe like
                            for (int i = istart, ti = 0; i < tH; i++, ti++) {
                                for (int j = jstart, tj = 0; j < tW; j++, tj++) {
                                    const AdobeToneCurve& userToneCurvebw = static_cast<const AdobeToneCurve&>(customToneCurvebw1);
                                    userToneCurvebw.Apply(rtemp[ti * TS + tj], gtemp[ti * TS + tj], btemp[ti * TS + tj]);
                                }
                            }
                        } else if (beforeCurveMode == BlackWhiteParams::TcMode::SATANDVALBLENDING_BW) { // apply the curve on the saturation and value channels
                            for (int i = istart, ti = 0; i < tH; i++, ti++) {
                                for (int j = jstart, tj = 0; j < tW; j++, tj++) {
                                    const SatAndValueBlendingToneCurve& userToneCurvebw = static_cast<const SatAndValueBlendingToneCurve&>(customToneCurvebw1);
                                    // rtemp[ti * TS + tj] = CLIP<float> (rtemp[ti * TS + tj]);
                                    // gtemp[ti * TS + tj] = CLIP<float> (gtemp[ti * TS + tj]);
                                    // btemp[ti * TS + tj] = CLIP<float> (btemp[ti * TS + tj]);
                                    userToneCurvebw.Apply(rtemp[ti * TS + tj], gtemp[ti * TS + tj], btemp[ti * TS + tj]);
                                }
                            }
                        } else if (beforeCurveMode == BlackWhiteParams::TcMode::WEIGHTEDSTD_BW) { // apply the curve to the rgb channels, weighted
                            for (int i = istart, ti = 0; i < tH; i++, ti++) {
                                for (int j = jstart, tj = 0; j < tW; j++, tj++) {
                                    const WeightedStdToneCurve& userToneCurvebw = static_cast<const WeightedStdToneCurve&>(customToneCurvebw1);
                                    // rtemp[ti * TS + tj] = CLIP<float> (rtemp[ti * TS + tj]);
                                    // gtemp[ti * TS + tj] = CLIP<float> (gtemp[ti * TS + tj]);
                                    // btemp[ti * TS + tj] = CLIP<float> (btemp[ti * TS + tj]);

                                    userToneCurvebw.Apply(rtemp[ti * TS + tj], gtemp[ti * TS + tj], btemp[ti * TS + tj]);
                                }
                            }
                        }
                    }

                    if (algm == 0) { //lightness
                        for (int i = istart, ti = 0; i < tH; i++, ti++) {
                            for (int j = jstart, tj = 0; j < tW; j++, tj++) {

                                float r = rtemp[ti * TS + tj];
                                float g = gtemp[ti * TS + tj];
                                float b = btemp[ti * TS + tj];

                                // --------------------------------------------------

                                // Method 1: Luminosity (code taken from Gimp)
                                /*
                                float maxi = max(r, g, b);
                                float mini = min(r, g, b);
                                r = g = b = (maxi+mini)/2;
                                */

                                // Method 2: Luminance (former RT code)
                                r = g = b = (0.299f * r + 0.587f * g + 0.114f * b);

                                // --------------------------------------------------

#ifndef __SSE2__

                                //gamma correction: pseudo TRC curve
                                if (hasgammabw) {
                                    Color::trcGammaBW(r, g, b, gammabwr, gammabwg, gammabwb);
                                }

#endif
                                rtemp[ti * TS + tj] = r;
                                gtemp[ti * TS + tj] = g;
                                btemp[ti * TS + tj] = b;
                            }

#ifdef __SSE2__

                            if (hasgammabw) {
                                //gamma correction: pseudo TRC curve
                                Color::trcGammaBWRow(&rtemp[ti * TS], &gtemp[ti * TS], &btemp[ti * TS], tW - jstart, gammabwr, gammabwg, gammabwb);
                            }

#endif

                        }
                    } else if (algm == 1) { //Luminance mixer in Lab mode to avoid artifacts
                        for (int i = istart, ti = 0; i < tH; i++, ti++) {
                            for (int j = jstart, tj = 0; j < tW; j++, tj++) {
                                //rgb => xyz
                                float X, Y, Z;
                                Color::rgbxyz(rtemp[ti * TS + tj], gtemp[ti * TS + tj], btemp[ti * TS + tj], X, Y, Z, wp);
                                //xyz => Lab
                                float L, aa, bb;
                                Color::XYZ2Lab(X, Y, Z, L, aa, bb);
                                float CC = sqrtf(SQR(aa) + SQR(bb)) / 327.68f;    //CC chromaticity in 0..180 or more
                                float HH = xatan2f(bb, aa);  // HH hue in -3.141  +3.141
                                float2 sincosval;

                                if (CC == 0.0f) {
                                    sincosval.y = 1.f;
                                    sincosval.x = 0.0f;
                                } else {
                                    sincosval.y = aa / (CC * 327.68f);
                                    sincosval.x = bb / (CC * 327.68f);
                                }

                                if (bwlCurveEnabled) {
                                    L /= 32768.f;
                                    double hr = Color::huelab_to_huehsv2(HH);
                                    float valparam = (bwlCurve->getVal(hr) - 0.5) * 2.0; //get l_r=f(H)
                                    float kcc = (CC / 70.f); //take Chroma into account...70 "middle" of chromaticity (arbitrary and simple), one can imagine other algorithme
                                    //reduct action for low chroma and increase action for high chroma
                                    valparam *= kcc;

                                    if (valparam > 0.f) {
                                        L = (1.f - valparam) * L + valparam * (1.f - SQR(SQR(SQR(SQR(1.f - min(L, 1.0f))))));      // SQR (SQR((SQR)  to increase action in low light
                                    } else {
                                        L *= (1.f + valparam);    //for negative
                                    }

                                    L *= 32768.f;
                                }

                                float RR, GG, BB;
                                L /= 327.68f;
#ifdef _DEBUG
                                bool neg = false;
                                bool more_rgb = false;
                                //gamut control : Lab values are in gamut
                                Color::gamutLchonly(HH, sincosval, L, CC, RR, GG, BB, wip, highlight, 0.15f, 0.96f, neg, more_rgb);
#else
                                //gamut control : Lab values are in gamut
                                Color::gamutLchonly(HH, sincosval, L, CC, RR, GG, BB, wip, highlight, 0.15f, 0.96f);
#endif
                                L *= 327.68f;
                                //convert l => rgb
                                Color::L2XYZ(L, X, Y, Z);
                                float newRed; // We use the red channel for bw
                                Color::xyz2r(X, Y, Z, newRed, wip);
                                rtemp[ti * TS + tj] = gtemp[ti * TS + tj] = btemp[ti * TS + tj] = newRed;
#ifndef __SSE2__

                                if (hasgammabw) {
                                    //gamma correction: pseudo TRC curve
                                    Color::trcGammaBW(rtemp[ti * TS + tj], gtemp[ti * TS + tj], btemp[ti * TS + tj], gammabwr, gammabwg, gammabwb);
                                }

#endif
                            }

#ifdef __SSE2__

                            if (hasgammabw) {
                                //gamma correction: pseudo TRC curve
                                Color::trcGammaBWRow(&rtemp[ti * TS], &gtemp[ti * TS], &btemp[ti * TS], tW - jstart, gammabwr, gammabwg, gammabwb);
                            }

#endif
                        }
                    }
                }


                // Film Simulations
                if (hald_clut) {

                    for (int i = istart, ti = 0; i < tH; i++, ti++) {
                        if (!clutAndWorkingProfilesAreSame) {
                            // Convert from working to clut profile
                            int j = jstart;
                            int tj = 0;

#ifdef __SSE2__

                            for (; j < tW - 3; j += 4, tj += 4) {
                                vfloat sourceR = LVF(rtemp[ti * TS + tj]);
                                vfloat sourceG = LVF(gtemp[ti * TS + tj]);
                                vfloat sourceB = LVF(btemp[ti * TS + tj]);

                                vfloat x;
                                vfloat y;
                                vfloat z;
                                Color::rgbxyz(sourceR, sourceG, sourceB, x, y, z, v_work2xyz);
                                Color::xyz2rgb(x, y, z, sourceR, sourceG, sourceB, v_xyz2clut);

                                STVF(clutr[tj], sourceR);
                                STVF(clutg[tj], sourceG);
                                STVF(clutb[tj], sourceB);
                            }

#endif

                            for (; j < tW; j++, tj++) {
                                float sourceR = rtemp[ti * TS + tj];
                                float sourceG = gtemp[ti * TS + tj];
                                float sourceB = btemp[ti * TS + tj];

                                float x, y, z;
                                Color::rgbxyz(sourceR, sourceG, sourceB, x, y, z, wprof);
                                Color::xyz2rgb(x, y, z, clutr[tj], clutg[tj], clutb[tj], xyz2clut);
                            }
                        } else {
                            memcpy(clutr, &rtemp[ti * TS], sizeof(float) * TS);
                            memcpy(clutg, &gtemp[ti * TS], sizeof(float) * TS);
                            memcpy(clutb, &btemp[ti * TS], sizeof(float) * TS);
                        }

                        for (int j = jstart, tj = 0; j < tW; j++, tj++) {
                            float &sourceR = clutr[tj];
                            float &sourceG = clutg[tj];
                            float &sourceB = clutb[tj];

                            // Apply gamma sRGB (default RT)
                            sourceR = Color::gamma_srgbclipped(sourceR);
                            sourceG = Color::gamma_srgbclipped(sourceG);
                            sourceB = Color::gamma_srgbclipped(sourceB);
                        }

                        hald_clut->getRGB(
                            film_simulation_strength,
                            std::min(TS, tW - jstart),
                            clutr,
                            clutg,
                            clutb,
                            out_rgbx
                        );

                        for (int j = jstart, tj = 0; j < tW; j++, tj++) {
                            float &sourceR = clutr[tj];
                            float &sourceG = clutg[tj];
                            float &sourceB = clutb[tj];

                            // Apply inverse gamma sRGB
                            sourceR = Color::igamma_srgb(out_rgbx[tj * 4 + 0]);
                            sourceG = Color::igamma_srgb(out_rgbx[tj * 4 + 1]);
                            sourceB = Color::igamma_srgb(out_rgbx[tj * 4 + 2]);
                        }

                        if (!clutAndWorkingProfilesAreSame) {
                            // Convert from clut to working profile
                            int j = jstart;
                            int tj = 0;

#ifdef __SSE2__

                            for (; j < tW - 3; j += 4, tj += 4) {
                                vfloat sourceR = LVF(clutr[tj]);
                                vfloat sourceG = LVF(clutg[tj]);
                                vfloat sourceB = LVF(clutb[tj]);

                                vfloat x;
                                vfloat y;
                                vfloat z;
                                Color::rgbxyz(sourceR, sourceG, sourceB, x, y, z, v_clut2xyz);
                                Color::xyz2rgb(x, y, z, sourceR, sourceG, sourceB, v_xyz2work);

                                STVF(clutr[tj], sourceR);
                                STVF(clutg[tj], sourceG);
                                STVF(clutb[tj], sourceB);
                            }

#endif

                            for (; j < tW; j++, tj++) {
                                float &sourceR = clutr[tj];
                                float &sourceG = clutg[tj];
                                float &sourceB = clutb[tj];

                                float x, y, z;
                                Color::rgbxyz(sourceR, sourceG, sourceB, x, y, z, clut2xyz);
                                Color::xyz2rgb(x, y, z, sourceR, sourceG, sourceB, wiprof);
                            }
                        }

                        for (int j = jstart, tj = 0; j < tW; j++, tj++) {
                            setUnlessOOG(rtemp[ti * TS + tj], gtemp[ti * TS + tj], btemp[ti * TS + tj], clutr[tj], clutg[tj], clutb[tj]);
                        }
                    }
                }

                //softLight(rtemp, gtemp, btemp, istart, jstart, tW, tH, TS);

                if (!blackwhite) {
                    if (editImgFloat || editWhatever) {
                        for (int i = istart, ti = 0; i < tH; i++, ti++) {
                            for (int j = jstart, tj = 0; j < tW; j++, tj++) {

                                // filling the pipette buffer by the content of the temp pipette buffers
                                if (editImgFloat) {
                                    editImgFloat->r(i, j) = editIFloatTmpR[ti * TS + tj];
                                    editImgFloat->g(i, j) = editIFloatTmpG[ti * TS + tj];
                                    editImgFloat->b(i, j) = editIFloatTmpB[ti * TS + tj];
                                } else if (editWhatever) {
                                    editWhatever->v(i, j) = editWhateverTmp[ti * TS + tj];
                                }
                            }
                        }
                    }

                    // ready, fill lab
                    for (int i = istart, ti = 0; i < tH; i++, ti++) {
                        Color::RGB2Lab(&rtemp[ti * TS], &gtemp[ti * TS], &btemp[ti * TS], &(lab->L[i][jstart]), &(lab->a[i][jstart]), &(lab->b[i][jstart]), toxyz, tW - jstart);
                    }

                    if (hasColorToningLabGrid) {
                        colorToningLabGrid(lab, jstart, tW, istart, tH, false);
                    }
                } else { // black & white
                    // Auto channel mixer needs whole image, so we now copy to tmpImage and close the tiled processing
                    for (int i = istart, ti = 0; i < tH; i++, ti++) {
                        for (int j = jstart, tj = 0; j < tW; j++, tj++) {
                            // filling the pipette buffer by the content of the temp pipette buffers
                            if (editImgFloat) {
                                editImgFloat->r(i, j) = editIFloatTmpR[ti * TS + tj];
                                editImgFloat->g(i, j) = editIFloatTmpG[ti * TS + tj];
                                editImgFloat->b(i, j) = editIFloatTmpB[ti * TS + tj];
                            } else if (editWhatever) {
                                editWhatever->v(i, j) = editWhateverTmp[ti * TS + tj];
                            }

                            tmpImage->r(i, j) = rtemp[ti * TS + tj];
                            tmpImage->g(i, j) = gtemp[ti * TS + tj];
                            tmpImage->b(i, j) = btemp[ti * TS + tj];
                        }
                    }
                }
            }

        if (editIFloatBuffer) {
            free(editIFloatBuffer);
        }

        if (editWhateverBuffer) {
            free(editWhateverBuffer);
        }

#ifdef _OPENMP
        #pragma omp critical
        {
            if (toneCurveHistSize > 0) {
                histToneCurve += histToneCurveThr;
            }
        }
#endif // _OPENMP
    }

    // starting a new tile processing with a 'reduction' clause for the auto mixer computing
    if (blackwhite) {//channel-mixer
        int tW = working->getWidth();
        int tH = working->getHeight();

        if (algm == 2) { //channel-mixer
            //end auto chmix
            if (computeMixerAuto) {
                // auto channel-mixer
                double nr = 0;
                double ng = 0;
                double nb = 0;

#ifdef _OPENMP
                #pragma omp parallel for schedule(dynamic, 16) reduction(+:nr,ng,nb)
#endif

                for (int i = 0; i < tH; i++) {
                    for (int j = 0; j < tW; j++) {
                        nr += static_cast<double>(tmpImage->r(i, j));
                        ng += static_cast<double>(tmpImage->g(i, j));
                        nb += static_cast<double>(tmpImage->b(i, j));
                    }
                }

                double srgb = nr + ng + nb;
                double knr = srgb / nr;
                double kng = srgb / ng;
                double knb = srgb / nb;
                double sk = knr + kng + knb;
                autor = (float)(100.0 * knr / sk);
                autog = (float)(100.0 * kng / sk);
                autob = (float)(100.0 * knb / sk);

            }

            if (params->blackwhite.autoc) {
                // auto channel-mixer
                bwr = autor;
                bwg = autog;
                bwb = autob;
                mixerOrange  = 33.f;
                mixerYellow  = 33.f;
                mixerMagenta = 33.f;
                mixerPurple  = 33.f;
                mixerCyan    = 33.f;
            }

            float filcor;
            Color::computeBWMixerConstants(params->blackwhite.setting, params->blackwhite.filter, params->blackwhite.algo, filcor,
                                           bwr, bwg, bwb, mixerOrange, mixerYellow, mixerCyan, mixerPurple, mixerMagenta,
                                           params->blackwhite.autoc, complem, kcorec, rrm, ggm, bbm);

#ifdef _OPENMP
            #pragma omp parallel for schedule(dynamic, 16)
#endif

            for (int i = 0; i < tH; i++) {
                for (int j = 0; j < tW; j++) {

                    //mix channel
                    tmpImage->r(i, j) = tmpImage->g(i, j) = tmpImage->b(i, j) = /*CLIP*/ ((bwr * tmpImage->r(i, j) + bwg * tmpImage->g(i, j) + bwb * tmpImage->b(i, j)) * kcorec);

#ifndef __SSE2__

                    //gamma correction: pseudo TRC curve
                    if (hasgammabw) {
                        Color::trcGammaBW(tmpImage->r(i, j), tmpImage->g(i, j), tmpImage->b(i, j), gammabwr, gammabwg, gammabwb);
                    }

#endif
                }

#ifdef __SSE2__

                if (hasgammabw) {
                    //gamma correction: pseudo TRC curve
                    Color::trcGammaBWRow(tmpImage->r(i), tmpImage->g(i), tmpImage->b(i), tW, gammabwr, gammabwg, gammabwb);
                }

#endif
            }
        }

        if (editID == EUID_BlackWhiteAfterCurve) {
#ifdef _OPENMP
            #pragma omp parallel for schedule(dynamic, 5)
#endif

            for (int i = 0; i < tH; i++) {
                for (int j = 0; j < tW; j++) {
                    editWhatever->v(i, j) = Color::gamma2curve[tmpImage->r(i, j)] / 65535.f;   // assuming that r=g=b
                }
            }
        }

        if (hasToneCurvebw2) {

            if (afterCurveMode == BlackWhiteParams::TcMode::STD_BW) { // Standard
#ifdef _OPENMP
                #pragma omp parallel for schedule(dynamic, 5)
#endif

                for (int i = 0; i < tH; i++) {
                    for (int j = 0; j < tW; j++) {
                        const StandardToneCurve& userToneCurve = static_cast<const StandardToneCurve&>(customToneCurvebw2);
                        userToneCurve.Apply(tmpImage->r(i, j), tmpImage->g(i, j), tmpImage->b(i, j));
                    }
                }
            } else if (afterCurveMode == BlackWhiteParams::TcMode::WEIGHTEDSTD_BW) { // apply the curve to the rgb channels, weighted
#ifdef _OPENMP
                #pragma omp parallel for schedule(dynamic, 5)
#endif

                for (int i = 0; i < tH; i++) { //for ulterior usage if bw data modified
                    for (int j = 0; j < tW; j++) {
                        const WeightedStdToneCurve& userToneCurve = static_cast<const WeightedStdToneCurve&>(customToneCurvebw2);

                        // tmpImage->r (i, j) = CLIP<float> (tmpImage->r (i, j));
                        // tmpImage->g (i, j) = CLIP<float> (tmpImage->g (i, j));
                        // tmpImage->b (i, j) = CLIP<float> (tmpImage->b (i, j));

                        userToneCurve.Apply(tmpImage->r(i, j), tmpImage->g(i, j), tmpImage->b(i, j));
                    }
                }
            }
        }

        //colour toning with black and white
        if (hasColorToning) {
            if (params->colorToning.method == "Splitco") {
                constexpr float reducac = 0.5f;
                constexpr int mode = 1;
#ifdef _OPENMP
                #pragma omp parallel for schedule(dynamic, 5)
#endif

                for (int i = 0; i < tH; i++) {
                    for (int j = 0; j < tW; j++) {
                        const float r = tmpImage->r(i, j);
                        const float g = tmpImage->g(i, j);
                        const float b = tmpImage->b(i, j);

                        const float lumbefore = 0.299f * r + 0.587f * g + 0.114f * b;

                        if (lumbefore < 65000.f  && lumbefore > 500.f) { //reduce artifacts for highlights and extreme shadows
                            float ro, go, bo;
                            toningsmh(r, g, b, ro, go, bo, RedLow, GreenLow, BlueLow, RedMed, GreenMed, BlueMed, RedHigh, GreenHigh, BlueHigh, reducac, mode, strProtect);

                            if (params->colorToning.lumamode) {
                                const float lumafter = 0.299f * ro + 0.587f * go + 0.114f * bo;
                                const float preserv = lumbefore / lumafter;
                                ro *= preserv;
                                go *= preserv;
                                bo *= preserv;
                            }

                            tmpImage->r(i, j) = /*CLIP*/(ro);
                            tmpImage->g(i, j) = /*CLIP*/(go);
                            tmpImage->b(i, j) = /*CLIP*/(bo);
                        }
                    }
                }
            }

            else if (params->colorToning.method == "Splitlr") {
                constexpr float reducac = 0.4f;
                int preser = 0;

                if (params->colorToning.lumamode) {
                    preser = 1;
                }

                const float balanS = 1.f + Balan / 100.f; //balan between 0 and 2
                const float balanH = 1.f - Balan / 100.f;
                float rh, gh, bh;
                float rl, gl, bl;
                float xh, yh, zh;
                float xl, yl, zl;
                const float iplow = ctColorCurve.low;
                const float iphigh = ctColorCurve.high;

                //2 colours
                ctColorCurve.getVal(iphigh, xh, yh, zh);
                ctColorCurve.getVal(iplow, xl, yl, zl);

                Color::xyz2rgb(xh, yh, zh, rh, gh, bh, wip);
                Color::xyz2rgb(xl, yl, zl, rl, gl, bl, wip);

                //retrieve rgb value with s and l =1
                retreavergb(rl, gl, bl);
                const float krl = rl / (rl + gl + bl);
                const float kgl = gl / (rl + gl + bl);
                const float kbl = bl / (rl + gl + bl);

                retreavergb(rh, gh, bh);
                const float krh = rh / (rh + gh + bh);
                const float kgh = gh / (rh + gh + bh);
                const float kbh = bh / (rh + gh + bh);
                constexpr int mode = 1;
#ifdef _OPENMP
                #pragma omp parallel for schedule(dynamic, 5)
#endif

                for (int i = 0; i < tH; i++) {
                    for (int j = 0; j < tW; j++) {
                        toning2col(tmpImage->r(i, j), tmpImage->g(i, j), tmpImage->b(i, j), tmpImage->r(i, j), tmpImage->g(i, j), tmpImage->b(i, j), iplow, iphigh, krl, kgl, kbl, krh, kgh, kbh, SatLow, SatHigh, balanS, balanH, reducac, mode, preser, strProtect);
                    }
                }
            }

            //colortoning with shift color Lab
            else if (params->colorToning.method == "Lab"  && opautili) {
                int algm = 0;
                bool twocol = true;
                int metchrom = 0;

                if (params->colorToning.twocolor == "Std") {
                    metchrom = 0;
                } else if (params->colorToning.twocolor == "All") {
                    metchrom = 1;
                } else if (params->colorToning.twocolor == "Separ") {
                    metchrom = 2;
                } else if (params->colorToning.twocolor == "Two") {
                    metchrom = 3;
                }

                if (metchrom == 3) {
                    twocol = false;
                }

                float iplow = 0.f, iphigh = 0.f;

                if (!twocol) {
                    iplow = (float)ctColorCurve.low;
                    iphigh = (float)ctColorCurve.high;

                }

                int twoc = 0; //integer instead of bool to let more possible choice...other than 2 and 500.

                if (!twocol) {
                    twoc = 0;    // 2 colours
                } else {
                    twoc = 1;    // 500 colours
                }

                if (params->colorToning.method == "Lab") {
                    algm = 1;
                } else if (params->colorToning.method == "Lch") {
                    algm = 2;    //in case of
                }

                if (algm <= 2) {
#ifdef _OPENMP
                    #pragma omp parallel for schedule(dynamic, 5)
#endif

                    for (int i = 0; i < tH; i++) {
                        for (int j = 0; j < tW; j++) {
                            float r = tmpImage->r(i, j);
                            float g = tmpImage->g(i, j);
                            float b = tmpImage->b(i, j);
                            float ro, bo, go;
                            labtoning(r, g, b, ro, go, bo, algm, metchrom,  twoc, satLimit, satLimitOpacity, ctColorCurve,  ctOpacityCurve, clToningcurve, cl2Toningcurve,  iplow, iphigh,  wp,  wip);
                            setUnlessOOG(tmpImage->r(i, j), tmpImage->g(i, j), tmpImage->b(i, j), ro, go, bo);
                        }
                    }
                }
            }

            else if (params->colorToning.method.substr(0, 3) == "RGB"  && opautili) {
                // color toning
#ifdef _OPENMP
                #pragma omp parallel for schedule(dynamic, 5)
#endif

                for (int i = 0; i < tH; i++) {
                    for (int j = 0; j < tW; j++) {
                        float r = tmpImage->r(i, j);
                        float g = tmpImage->g(i, j);
                        float b = tmpImage->b(i, j);

                        // Luminance = (0.299f*r + 0.587f*g + 0.114f*b)

                        float s, l;
                        Color::rgb2slfloat(r, g, b, s, l);

                        float l_ = Color::gammatab_srgb1[l * 65535.f];

                        // get the opacity and tweak it to preserve saturated colours
                        float opacity = ctOpacityCurve.lutOpacityCurve[l_ * 500.f] / 4.f;

                        float r2, g2, b2;
                        ctColorCurve.getVal(l_, r2, g2, b2); // get the colour from the colour curve

                        float h2, s2, l2;
                        Color::rgb2hslfloat(r2, g2, b2, h2, s2, l2); // transform this new colour to hsl

                        Color::hsl2rgbfloat(h2, s2, l, r2, g2, b2);

                        tmpImage->r(i, j) = intp(opacity, r2, r);
                        tmpImage->g(i, j) = intp(opacity, g2, g);
                        tmpImage->b(i, j) = intp(opacity, b2, b);
                    }
                }
            }
        }

        // filling the pipette buffer by the content of the temp pipette buffers
        // due to optimization, we have to test now if the pipette has been filled in the second tile loop, by
        // testing editID
        /*if (editImgFloat) {
            for (int i=istart,ti=0; i<tH; i++,ti++)
                for (int j=jstart,tj=0; j<tW; j++,tj++) {
                    editImgFloat->r(i,j) = editIFloatTmpR[ti*TS+tj];
                    editImgFloat->g(i,j) = editIFloatTmpG[ti*TS+tj];
                    editImgFloat->b(i,j) = editIFloatTmpB[ti*TS+tj];
                }
        }
        else*/
        /*
        if (editWhatever && (editID==EUID_BlackWhiteAfterCurve)) {
            for (int i=istart,ti=0; i<tH; i++,ti++)
                for (int j=jstart,tj=0; j<tW; j++,tj++) {
                    editWhatever->v(i,j) = editWhateverTmp[ti*TS+tj];
                }
        }
        */

        // ready, fill lab (has to be the same code than the "fill lab" above!)

#ifdef _OPENMP
        #pragma omp parallel for schedule(dynamic, 5)
#endif

        for (int i = 0; i < tH; i++) {
            Color::RGB2Lab(tmpImage->r(i), tmpImage->g(i), tmpImage->b(i), lab->L[i], lab->a[i], lab->b[i], toxyz, tW);

            if (hasColorToningLabGrid) {
                colorToningLabGrid(lab, 0, tW, i, i + 1, false);
            }
        }


    }

    if (tmpImage) {
        delete tmpImage;
    }

    if (hCurveEnabled) {
        delete hCurve;
    }

    if (sCurveEnabled) {
        delete sCurve;
    }

    if (vCurveEnabled) {
        delete vCurve;
    }

  //  shadowsHighlights(lab);
    shadowsHighlights(lab, params->sh.enabled, params->sh.lab,params->sh.highlights ,params->sh.shadows, params->sh.radius, scale, params->sh.htonalwidth, params->sh.stonalwidth);

    if (params->localContrast.enabled) {
        // Alberto's local contrast
        localContrast(lab, lab->L, params->localContrast, false, scale);
    }
}

/**
* @brief retreave RGB value with maximum saturation
* @param r red input and in exit new r
* @param g green input and in exit new g
* @param b blue input and in exit new b
**/
void ImProcFunctions::retreavergb(float &r, float &g, float &b)
{
    float mini = min(r, g, b);
    float maxi = max(r, g, b);
    float kkm = 65535.f / maxi;

    if (b == mini && r == maxi) {
        r = 65535.f;
        g = kkm * (g - b);
        b = 0.f;
    } else if (b == mini && g == maxi) {
        g = 65535.f;
        r = kkm * (r - b);
        b = 0.f;
    } else if (g == mini && r == maxi) {
        r = 65535.f;
        b = kkm * (b - g);
        g = 0.f;
    } else if (g == mini && b == maxi) {
        b = 65535.f;
        r = kkm * (r - g);
        g = 0.f;
    } else if (r == mini && b == maxi) {
        b = 65535.f;
        g = kkm * (g - r);
        r = 0.f;
    } else if (r == mini && g == maxi) {
        g = 65535.f;
        b = kkm * (b - r);
        r = 0.f;
    }
}

/**
* @brief Interpolate by decreasing with a parabol k = aa*v*v + bb*v +c  v[0..1]
* @param reducac value of the reduction in the middle of the range
* @param vinf value [0..1] for beginning decrease
* @param aa second degree parameter
* @param bb first degree parameter
* @param cc third parameter
**/
void ImProcFunctions::secondeg_end(float reducac, float vinf, float &aa, float &bb, float &cc)
{
    float zrd = reducac; //value at me  linear =0.5
    float v0 = vinf; //max shadows
    float me = (1.f + v0) / 2.f; //"median" value = (v0 + 1.=/2)
    //float a1=1.f-v0;
    float a2 = me - v0;
    float a3 = 1.f - v0 * v0;
    float a4 = me * me - v0 * v0;
    aa = (1.f + (zrd - 1.f) * (1 - v0) / a2) / (a4 * (1.f - v0) / a2 - a3);
    bb = - (1.f + a3 * aa) / (1.f - v0);
    cc = - (aa + bb);
}

/**
* @brief Interpolate by increasing with a parabol k = aa*v*v + bb*v  v[0..1]
* @param reducac value of the reduction in the middle of the range
* @param vend value [0..1] for beginning increase
* @param aa second degree parameter
* @param bb first degree parameter
**/
void ImProcFunctions::secondeg_begin(float reducac, float vend, float &aam, float &bbm)
{
    aam = (2.f - 4.f * reducac) / (vend * vend);
    bbm = 1.f / vend - aam * vend;
}


/**
* @brief color toning with 9 sliders shadows middletones highlight
* @param r red input values [0..65535]
* @param g green input values [0..65535]
* @param b blue input values [0..65535]
* @param ro red output values [0..65535]
* @param go green output values [0..65535]
* @param bo blue output values [0..65535]
* @param RedLow    [-1..1] value after transformations of sliders [-100..100] for shadows
* @param GreenLow  [-1..1] value after transformations of sliders [-100..100] for shadows
* @param BlueLow   [-1..1] value after transformations of sliders [-100..100] for shadows
* @param RedMed    [-1..1] value after transformations of sliders [-100..100] for midtones
* @param GreenMed  [-1..1] value after transformations of sliders [-100..100] for midtones
* @param BlueMed   [-1..1] value after transformations of sliders [-100..100] for midtones
* @param RedHigh   [-1..1] value after transformations of sliders [-100..100] for highlights
* @param GreenHigh [-1..1] value after transformations of sliders [-100..100] for highlights
* @param BlueHigh  [-1..1] value after transformations of sliders [-100..100] for highlights
* @param reducac value of the reduction in the middle of the range for second degree increse or decrease action
* @param mode 0 = colour, 1 = Black and White
* @param strProtect ?
**/
void ImProcFunctions::toningsmh(float r, float g, float b, float &ro, float &go, float &bo, float RedLow, float GreenLow, float BlueLow, float RedMed, float GreenMed, float BlueMed, float RedHigh, float GreenHigh, float BlueHigh, float reducac, int mode, float strProtect)
{
    const float v = max(r, g, b) / 65535.f;
    float kl = 1.f;
    float rlo; //0.4  0.5
    float rlm; //1.1
    float rlh; //1.1

    if (mode == 0) { //colour
        rlo = strProtect; //0.5 ==>  0.75
        rlh = 2.2f * strProtect;
        rlm = 1.5f * strProtect;
        constexpr float v0 = 0.15f;
        //second degree

        if (v > v0) {
            float aa, bb, cc;
            secondeg_end(reducac, v0, aa, bb, cc);
            kl = aa * v * v + bb * v + cc;    //verified ==> exact
        } else {
            float aab, bbb;
            secondeg_begin(0.7f, v0, aab, bbb);
            kl = aab * v * v + bbb * v;
        }
    } else { //bw coefficient to preserve same results as before for satlimtopacity = 0.5 (default)
        rlo = strProtect * 0.8f; //0.4
        rlm = strProtect * 2.2f; //1.1
        rlh = strProtect * 2.4f; //1.2

        if (v > 0.15f) {
            kl = (-1.f / 0.85f) * v + 1.f / 0.85f;    //Low light ==> decrease action after v=0.15
        }
    }

    {
        const float corr = 20000.f * RedLow * kl * rlo;

        if (RedLow > 0.f) {
            r += corr;
        } else {
            g -= corr;
            b -= corr;
        }

        // r = CLIP(r);
        // g = CLIP(g);
        // b = CLIP(b);
    }

    {
        const float corr = 20000.f * GreenLow * kl * rlo;

        if (GreenLow > 0.f) {
            g += corr;
        } else {
            r -= corr;
            b -= corr;
        }

        // r = CLIP(r);
        // g = CLIP(g);
        // b = CLIP(b);
    }


    {
        const float corr = 20000.f * BlueLow * kl * rlo;

        if (BlueLow > 0.f) {
            b += corr;
        } else {
            r -= corr;
            g -= corr;
        }

        // r = CLIP(r);
        // g = CLIP(g);
        // b = CLIP(b);
    }

    // mid tones
    float km;
    constexpr float v0m = 0.5f; //max action

    if (v < v0m) {
        float aam, bbm;
        float vend = v0m;
        secondeg_begin(reducac, vend, aam, bbm);
        km = aam * v * v + bbm * v; //verification = good
    } else {
        float v0mm = 0.5f; //max
        float aamm, bbmm, ccmm;
        secondeg_end(reducac, v0mm, aamm, bbmm, ccmm);
        km = aamm * v * v + bbmm * v + ccmm; //verification good
    }

    {
        const float RedM = RedMed * km * rlm;

        if (RedMed > 0.f) {
            r += 20000.f * RedM;
            g -= 10000.f * RedM;
            b -= 10000.f * RedM;
        } else {
            r += 10000.f * RedM;
            g -= 20000.f * RedM;
            b -= 20000.f * RedM;
        }

        // r = CLIP(r);
        // g = CLIP(g);
        // b = CLIP(b);
    }

    {
        const float GreenM = GreenMed * km * rlm;

        if (GreenMed > 0.f) {
            r -= 10000.f * GreenM;
            g += 20000.f * GreenM;
            b -= 10000.f * GreenM;
        } else {
            r -= 20000.f * GreenM;
            g += 10000.f * GreenM;
            b -= 20000.f * GreenM;
        }

        // r = CLIP(r);
        // g = CLIP(g);
        // b = CLIP(b);
    }

    {
        const float BlueM = BlueMed * km * rlm;

        if (BlueMed > 0.f) {
            r -= 10000.f * BlueM;
            g -= 10000.f * BlueM;
            b += 20000.f * BlueM;
        } else {
            r -= 20000.f * BlueM;
            g -= 20000.f * BlueM;
            b += 10000.f * BlueM;
        }

        // r = CLIP(r);
        // g = CLIP(g);
        // b = CLIP(b);
    }

    //high tones
    constexpr float v00 = 0.8f; //max action
    float aa0, bb0;
    secondeg_begin(reducac, v00, aa0, bb0);

    float kh;

    if (v > v00) { //max action
        kh = (1.f - v) / (1.f - v00);    //High tones
    } else {
        kh = v * (aa0 * v + bb0);    //verification = good
    }

    {
        const float corr = 20000.f * RedHigh * kh * rlh; //1.2

        if (RedHigh > 0.f) {
            r += corr;
        } else {
            g -= corr;
            b -= corr;
        }

        // r = CLIP(r);
        // g = CLIP(g);
        // b = CLIP(b);
    }

    {
        const float corr = 20000.f * GreenHigh * kh * rlh; //1.2

        if (GreenHigh > 0.f) {
            g += corr;
        } else {
            r -= corr;
            b -= corr;
        }

        // r = CLIP(r);
        // g = CLIP(g);
        // b = CLIP(b);
    }

    {
        const float corr = 20000.f * BlueHigh * kh * rlh; //1.2

        if (BlueHigh > 0.f) {
            b += corr;
        } else {
            r -= corr;
            g -= corr;
        }

        // r = CLIP(r);
        // g = CLIP(g);
        // b = CLIP(b);
    }

    ro = r;
    go = g;
    bo = b;
}

/**
* @brief color toning with 2 colors - 2 sliders saturation shadows and highlight and one balance
* @param r g b input values [0..65535]
* @param ro go bo output values [0..65535]
* @param iplow iphigh [0..1] from curve color - value of luminance shadows and highlights
* @param rl gl bl [0..65535] - color of reference shadow
* @param rh gh bh [0..65535] - color of reference highlight
* @param SatLow SatHigh [0..1] from sliders saturation shadows and highlight
* @param balanS [0..1] balance for shadows (one slider)
* @param balanH [0..1] balance for highlights (same slider than for balanS)
* @param reducac value of the reduction in the middle of the range for second degree, increase or decrease action
**/
void ImProcFunctions::toning2col(float r, float g, float b, float &ro, float &go, float &bo, float iplow, float iphigh, float krl, float kgl, float kbl, float krh, float kgh, float kbh, float SatLow, float SatHigh, float balanS, float balanH, float reducac, int mode, int preser, float strProtect)
{
    const float lumbefore = 0.299f * r + 0.587f * g + 0.114f * b;
    const float v = max(r, g, b) / 65535.f;

    const float rlo = strProtect;  //0.5 ==> 0.75  transferred value for more action
    const float rlh = 2.2f * strProtect;

    //low tones
    //second degree
    float aa, bb, cc;
    //fixed value of reducac =0.4;
    secondeg_end(reducac, iplow, aa, bb, cc);

    float aab, bbb;
    secondeg_begin(0.7f, iplow, aab, bbb);

    if (SatLow > 0.f) {
        float kl = 1.f;

        if (v > iplow) {
            kl = aa * v * v + bb * v + cc;
        } else if (mode == 0) {
            kl = aab * v * v + bbb * v;
        }

        const float kmgb = min(r, g, b);

        if (kmgb < 20000.f) {
            //I have tested ...0.85 compromise...
            kl *= pow_F((kmgb / 20000.f), 0.85f);
        }

        const float factor = 20000.f * SatLow * kl * rlo * balanS;

        if (krl > 0.f) {
            g -= factor * krl;
            b -= factor * krl;
        }

        // g = CLIP(g);
        // b = CLIP(b);

        if (kgl > 0.f) {
            r -= factor * kgl;
            b -= factor * kgl;
        }

        // r = CLIP(r);
        // b = CLIP(b);

        if (kbl > 0.f) {
            r -= factor * kbl;
            g -= factor * kbl;
        }

        // r = CLIP(r);
        // g = CLIP(g);
    }

    //high tones
    float aa0, bb0;
    //fixed value of reducac ==0.4;
    secondeg_begin(reducac, iphigh, aa0, bb0);

    if (SatHigh > 0.f) {
        float kh = 1.f;

        if (v > iphigh) {
            kh = (1.f - v) / (1.f - iphigh);    //Low light ==> decrease action after iplow
        } else {
            kh = aa0 * v * v + bb0 * v;
        }

        const float kmgb = max(r, g, b);

        if (kmgb > 45535.f) {
            constexpr float cora = 1.f / (45535.f - 65535.f);
            constexpr float corb = 1.f - cora * 45535.f;
            kh *= kmgb * cora + corb;
        }

        const float factor = 20000.f * SatHigh * kh * rlh * balanH;
        r += factor * (krh > 0.f ? krh : 0.f);
        g += factor * (kgh > 0.f ? kgh : 0.f);
        b += factor * (kbh > 0.f ? kbh : 0.f);

        // r = CLIP(r);
        // g = CLIP(g);
        // b = CLIP(b);
    }

    float preserv = 1.f;

    if (preser == 1) {
        float lumafter = 0.299f * r + 0.587f * g + 0.114f * b;
        preserv = lumbefore / lumafter;
    }

    setUnlessOOG(ro, go, bo, CLIP(r * preserv), CLIP(g * preserv), CLIP(b * preserv));
}

/**
* @brief color toning with interpolation in mode Lab
* @param r g b input values [0..65535]
* @param ro go bo output values [0..65535]
* @param algm  metchrom twoc - methods
* @param ctColorCurve curve 500 colors
* @param ctOpacityCurve curve standard 'ab'
* @param clToningcurve  curve special 'ab' and 'a'
* @param cl2Toningcurve curve special 'b'
* @param iplow iphigh [0..1] luminance
* @param wp wip 3x3 matrix and inverse conversion rgb XYZ
**/
void ImProcFunctions::labtoning (float r, float g, float b, float &ro, float &go, float &bo, int algm, int metchrom, int twoc, float satLimit, float satLimitOpacity, const ColorGradientCurve & ctColorCurve, const OpacityCurve & ctOpacityCurve, const LUTf & clToningcurve, const LUTf & cl2Toningcurve, float iplow, float iphigh, double wp[3][3], double wip[3][3]  )
{
    ro = CLIP(r);
    go = CLIP(g);
    bo = CLIP(b);

    float realL;
    float h, s, l;
    Color::rgb2hsl(ro, go, bo, h, s, l);
    float x2, y2, z2;
    float xl, yl, zl;

    if (twoc != 1) {
        l = (Color::gammatab_13_2[     l * 65535.f]) / 65535.f; //to compensate L from Lab
        iphigh = (Color::gammatab_13_2[iphigh * 65535.f]) / 65535.f;
        iplow  = (Color::gammatab_13_2[ iplow * 65535.f]) / 65535.f;
    }

    if (twoc == 1) {
        ctColorCurve.getVal(l, x2, y2, z2);
    } else {
        ctColorCurve.getVal(iphigh, x2, y2, z2);
        ctColorCurve.getVal(iplow, xl, yl, zl);
    }

    realL = l;


    //float opacity = ctOpacityCurve.lutOpacityCurve[l*500.f];
    //if(params->blackwhite.enabled){satLimit=80.f;satLimitOpacity=30.f;}//force BW

    // get the opacity and tweak it to preserve saturated colors
    //float l_ = Color::gamma_srgb(l*65535.f)/65535.f;
    float opacity = (1.f - min<float> (s / satLimit, 1.f) * (1.f - satLimitOpacity)) * ctOpacityCurve.lutOpacityCurve[l * 500.f];
    float opacity2 = (1.f - min<float> (s / satLimit, 1.f) * (1.f - satLimitOpacity));

    l *= 65535.f;
    float chromat = 0.f, luma = 0.f;

    if (clToningcurve[l] < l) {
        chromat = clToningcurve[l] / l - 1.f;  //special effect
    } else if (clToningcurve[l] > l) {
        chromat = 1.f - SQR(SQR(l / clToningcurve[l])); //apply C=f(L) acts  on 'a' and 'b'
    }

    if (cl2Toningcurve[l] < l) {
        luma = cl2Toningcurve[l] / l - 1.f;  //special effect
    } else if (cl2Toningcurve[l] > l) {
        luma = 1.f - SQR(SQR(l / cl2Toningcurve[l])); //apply C2=f(L) acts only on 'b'
    }

    if (algm == 1) {
        Color::interpolateRGBColor(realL, iplow, iphigh, algm, opacity, twoc, metchrom, chromat, luma, r, g, b, xl, yl, zl, x2, y2, z2, wp, wip, ro, go, bo);
    } else {
        Color::interpolateRGBColor(realL, iplow, iphigh, algm, opacity2, twoc, metchrom, chromat, luma, r, g, b, xl, yl, zl, x2, y2, z2, wp, wip, ro, go, bo);
    }
}


void ImProcFunctions::luminanceCurve (LabImage* lold, LabImage* lnew, const LUTf& curve)
{

    int W = lold->W;
    int H = lold->H;

#ifdef _OPENMP
    #pragma omp parallel for if (multiThread)
#endif

    for (int i = 0; i < H; i++)
        for (int j = 0; j < W; j++) {
            float Lin = lold->L[i][j];
            //if (Lin>0 && Lin<65535)
            lnew->L[i][j] = curve[Lin];
        }
}



void ImProcFunctions::chromiLuminanceCurve (PipetteBuffer *pipetteBuffer, int pW, LabImage* lold, LabImage* lnew, const LUTf& acurve, const LUTf& bcurve, const LUTf& satcurve, const LUTf& lhskcurve, const LUTf& clcurve, LUTf & curve, bool utili, bool autili, bool butili, bool ccutili, bool cclutili, bool clcutili, LUTu &histCCurve, LUTu &histLCurve)
{
    int W = lold->W;
    int H = lold->H;

    PlanarWhateverData<float>* editWhatever = nullptr;
    EditUniqueID editID = EUID_None;
    bool editPipette = false;

    if (pipetteBuffer) {
        editID = pipetteBuffer->getEditID();

        if (editID != EUID_None) {

            switch (pipetteBuffer->getDataProvider()->getCurrSubscriber()->getPipetteBufferType()) {
                case (BT_IMAGEFLOAT):
                    break;

                case (BT_LABIMAGE):
                    break;

                case (BT_SINGLEPLANE_FLOAT):
                    editPipette = true;
                    editWhatever = pipetteBuffer->getSinglePlaneBuffer();
                    break;
            }
        }
    }

    //-------------------------------------------------------------------------
    // support for pipettes for the new LabRegions color toning mode this is a
    // hack to fill the pipette buffers also when
    // !params->labCurve.enabled. It is ugly, but it's the smallest code
    // change that I could find
    //-------------------------------------------------------------------------
    class TempParams {
        const ProcParams **p_;
        const ProcParams *old_;
        ProcParams tmp_;

    public:
        explicit TempParams(const ProcParams **p): p_(p)
        {
            old_ = *p;
            tmp_.labCurve.enabled = true;
            *p_ = &tmp_;
        }

        ~TempParams()
        {
            *p_ = old_;
        }
    };
    std::unique_ptr<TempParams> tempparams;
    bool pipette_for_colortoning_labregions =
        editPipette &&
        params->colorToning.enabled && params->colorToning.method == "LabRegions";
    if (!params->labCurve.enabled && pipette_for_colortoning_labregions) {
        utili = autili = butili = ccutili = cclutili = clcutili = false;
        tempparams.reset(new TempParams(&params));
        curve.makeIdentity();
    }
    //-------------------------------------------------------------------------


    if (!params->labCurve.enabled) {
        if (editPipette && (editID == EUID_Lab_LCurve || editID == EUID_Lab_aCurve || editID == EUID_Lab_bCurve || editID == EUID_Lab_LHCurve || editID == EUID_Lab_CHCurve || editID == EUID_Lab_HHCurve || editID == EUID_Lab_CLCurve || editID == EUID_Lab_CCurve || editID == EUID_Lab_LCCurve)) {
            // fill pipette buffer with zeros to avoid crashes
            editWhatever->fill(0.f);
        }
        if (params->blackwhite.enabled && !params->colorToning.enabled) {
            for (int i = 0; i < lnew->H; ++i) {
                for (int j = 0; j < lnew->W; ++j) {
                    lnew->a[i][j] = lnew->b[i][j] = 0.f;
                }
            }
        }
        return;
    }

    // lhskcurve.dump("lh_curve");
    //init Flatcurve for C=f(H)


    FlatCurve* chCurve = nullptr;// curve C=f(H)
    bool chutili = false;

    if (params->labCurve.chromaticity > -100) {
        chCurve = new FlatCurve(params->labCurve.chcurve);

        if (chCurve->isIdentity()) {
            delete chCurve;
            chCurve = nullptr;
        }//do not use "Munsell" if Chcurve not used
        else {
            chutili = true;
        }
    }

    FlatCurve* lhCurve = nullptr;//curve L=f(H)
    bool lhutili = false;

    if (params->labCurve.chromaticity > -100) {
        lhCurve = new FlatCurve(params->labCurve.lhcurve);

        if (lhCurve->isIdentity()) {
            delete lhCurve;
            lhCurve = nullptr;
        }//do not use "Munsell" if Chcurve not used
        else {
            lhutili = true;
        }
    }

    FlatCurve* hhCurve = nullptr;//curve H=f(H)
    bool hhutili = false;

    if (params->labCurve.chromaticity > -100) {
        hhCurve = new FlatCurve(params->labCurve.hhcurve);

        if (hhCurve->isIdentity()) {
            delete hhCurve;
            hhCurve = nullptr;
        }//do not use "Munsell" if Chcurve not used
        else {
            hhutili = true;
        }
    }


    const float histLFactor = pW != 1 ? histLCurve.getSize() / 100.f : 1.f;
    const float histCFactor = pW != 1 ? histCCurve.getSize() / 48000.f : 1.f;

#ifdef _DEBUG
    MyTime t1e, t2e;
    t1e.set();
    // init variables to display Munsell corrections
    MunsellDebugInfo* MunsDebugInfo = new MunsellDebugInfo();
#endif

    float adjustr = 1.0f;

//  if(params->labCurve.avoidclip ){
    // parameter to adapt curve C=f(C) to gamut

    if      (params->icm.workingProfile == "ProPhoto")   {
        adjustr = 1.2f;   // 1.2 instead 1.0 because it's very rare to have C>170..
    } else if (params->icm.workingProfile == "Adobe RGB")  {
        adjustr = 1.8f;
    } else if (params->icm.workingProfile == "sRGB")       {
        adjustr = 2.0f;
    } else if (params->icm.workingProfile == "WideGamut")  {
        adjustr = 1.2f;
    } else if (params->icm.workingProfile == "Beta RGB")   {
        adjustr = 1.4f;
    } else if (params->icm.workingProfile == "BestRGB")    {
        adjustr = 1.4f;
    } else if (params->icm.workingProfile == "BruceRGB")   {
        adjustr = 1.8f;
    }

    // reference to the params structure has to be done outside of the parallelization to avoid CPU cache problem
    const bool highlight = params->toneCurve.hrenabled; //Get the value if "highlight reconstruction" is activated
    const int chromaticity = params->labCurve.chromaticity;
    const float chromapro = (chromaticity + 100.0f) / 100.0f;
    const bool bwonly = params->blackwhite.enabled && !params->colorToning.enabled;
    bool bwq = false;
//  if(params->ppVersion > 300  && params->labCurve.chromaticity == - 100) bwq = true;
    // const bool bwToning = params->labCurve.chromaticity == - 100  /*|| params->blackwhite.method=="Ch" || params->blackwhite.enabled */ || bwonly;
    const bool bwToning = bwq  /*|| params->blackwhite.method=="Ch" || params->blackwhite.enabled */ || bwonly;
    //if(chromaticity==-100) chromaticity==-99;
    const bool LCredsk = params->labCurve.lcredsk;
    const bool ccut = ccutili;
    const bool clut = clcutili;
    const double rstprotection = 100. - params->labCurve.rstprotection; // Red and Skin Tones Protection
    // avoid color shift is disabled when bwToning is activated and enabled if gamut is true in colorappearanace
    const bool avoidColorShift = (params->labCurve.avoidcolorshift || (params->colorappearance.gamut && params->colorappearance.enabled)) && !bwToning ;
    const float protectRed = (float)settings->protectred;
    const double protectRedH = settings->protectredh;
    float protect_red, protect_redh;
    protect_red = protectRed;//default=60  chroma: one can put more or less if necessary...in 'option'  40...160

    if (protect_red < 20.0f) {
        protect_red = 20.0;    // avoid too low value
    }

    if (protect_red > 180.0f) {
        protect_red = 180.0;    // avoid too high value
    }

    protect_redh = float (protectRedH); //default=0.4 rad : one can put more or less if necessary...in 'option'  0.2 ..1.0

    if (protect_redh < 0.1f) {
        protect_redh = 0.1f;    //avoid divide by 0 and negatives values
    }

    if (protect_redh > 1.0f) {
        protect_redh = 1.0f;    //avoid too big values
    }

    float protect_redhcur = protectRedH;//default=0.4 rad : one can put more or less if necessary...in 'option'  0.2 ..1

    if (protect_redhcur < 0.1f) {
        protect_redhcur = 0.1f;    //avoid divide by 0 and negatives values:minimal protection for transition
    }

    if (protect_redhcur > 3.5f) {
        protect_redhcur = 3.5f;    //avoid too big values
    }

    //increase saturation after denoise : ...approximation
    float factnoise = 1.f;

    if (params->dirpyrDenoise.enabled) {
        factnoise = 1.0 + params->dirpyrDenoise.chroma / 500.0; //levels=5
    }

    const float scaleConst = 100.0f / 100.1f;


    const bool gamutLch = settings->gamutLch;
    const float amountchroma = (float) settings->amchroma;

    TMatrix wiprof = ICCStore::getInstance()->workingSpaceInverseMatrix (params->icm.workingProfile);
    const double wip[3][3] = {
        {wiprof[0][0], wiprof[0][1], wiprof[0][2]},
        {wiprof[1][0], wiprof[1][1], wiprof[1][2]},
        {wiprof[2][0], wiprof[2][1], wiprof[2][2]}
    };

    TMatrix wprof = ICCStore::getInstance()->workingSpaceMatrix (params->icm.workingProfile);
    const double wp[3][3] = {
        {wprof[0][0], wprof[0][1], wprof[0][2]},
        {wprof[1][0], wprof[1][1], wprof[1][2]},
        {wprof[2][0], wprof[2][1], wprof[2][2]}
    };

#ifdef _OPENMP
#ifdef _DEBUG
    #pragma omp parallel default(shared) firstprivate(lold, lnew, MunsDebugInfo, pW) if (multiThread)
#else
    #pragma omp parallel if (multiThread)
#endif
#endif
    {
#ifdef __SSE2__
        float HHBuffer[W] ALIGNED16;
        float CCBuffer[W] ALIGNED16;
#endif
#ifdef _OPENMP
        #pragma omp for schedule(dynamic, 16)
#endif

        for (int i = 0; i < H; i++) {
            if (avoidColorShift)

                // only if user activate Lab adjustments
                if (autili || butili || ccutili ||  cclutili || chutili || lhutili || hhutili || clcutili || utili || chromaticity) {
                    Color::LabGamutMunsell(lold->L[i], lold->a[i], lold->b[i], W, /*corMunsell*/true, /*lumaMuns*/false, params->toneCurve.hrenabled, /*gamut*/true, wip);
                }

#ifdef __SSE2__

            // precalculate some values using SSE
            if (bwToning || (!autili && !butili)) {
                __m128 c327d68v = _mm_set1_ps(327.68f);
                __m128 av, bv;
                int k;

                for (k = 0; k < W - 3; k += 4) {
                    av = LVFU(lold->a[i][k]);
                    bv = LVFU(lold->b[i][k]);
                    STVF(HHBuffer[k], xatan2f(bv, av));
                    STVF (CCBuffer[k], vsqrtf (SQRV (av) + SQRV (bv)) / c327d68v);
                }

                for (; k < W; k++) {
                    HHBuffer[k] = xatan2f(lold->b[i][k], lold->a[i][k]);
                    CCBuffer[k] = sqrt(SQR(lold->a[i][k]) + SQR(lold->b[i][k])) / 327.68f;
                }
            }

#endif // __SSE2__

            for (int j = 0; j < W; j++) {
                const float Lin = lold->L[i][j];
                float LL = Lin / 327.68f;
                float CC;
                float HH;
                float Chprov;
                float Chprov1;
                float memChprov;
                float2 sincosval;

                if (bwToning) { // this values will be also set when bwToning is false some lines down
#ifdef __SSE2__
                    // use precalculated values from above
                    HH = HHBuffer[j];
                    CC = CCBuffer[j];
#else
                    HH = xatan2f(lold->b[i][j], lold->a[i][j]);
                    CC = sqrt(SQR(lold->a[i][j]) + SQR(lold->b[i][j])) / 327.68f;
#endif

                    // According to mathematical laws we can get the sin and cos of HH by simple operations
                    if (CC == 0.0f) {
                        sincosval.y = 1.0f;
                        sincosval.x = 0.0f;
                    } else {
                        sincosval.y = lold->a[i][j] / (CC * 327.68f);
                        sincosval.x = lold->b[i][j] / (CC * 327.68f);
                    }

                    Chprov = CC;
                    Chprov1 = CC;
                    memChprov = Chprov;
                }

                if (editPipette && editID == EUID_Lab_LCurve) {
                    editWhatever->v(i, j) = LIM01<float> (Lin / 32768.0f);   // Lab L pipette
                }

                lnew->L[i][j] = curve[Lin];

                float Lprov1 = (lnew->L[i][j]) / 327.68f;

                if (editPipette) {
                    if (editID == EUID_Lab_aCurve) { // Lab a pipette
                        float chromapipa = lold->a[i][j] + (32768.f * 1.28f);
                        editWhatever->v(i, j) = LIM01<float> ((chromapipa) / (65536.f * 1.28f));
                    } else if (editID == EUID_Lab_bCurve) { //Lab b pipette
                        float chromapipb = lold->b[i][j] + (32768.f * 1.28f);
                        editWhatever->v(i, j) = LIM01<float> ((chromapipb) / (65536.f * 1.28f));
                    }
                }

                float atmp, btmp;

                atmp = lold->a[i][j];

                if (autili) {
                    atmp = acurve[atmp + 32768.0f] - 32768.0f;    // curves Lab a
                }

                btmp = lold->b[i][j];

                if (butili) {
                    btmp = bcurve[btmp + 32768.0f] - 32768.0f;    // curves Lab b
                }

                if (!bwToning) { //take into account modification of 'a' and 'b'
#ifdef __SSE2__
                    if (!autili && !butili) {
                        // use precalculated values from above
                        HH = HHBuffer[j];
                        CC = CCBuffer[j];
                    } else {
                        CC = sqrt(SQR(atmp) + SQR(btmp)) / 327.68f;
                        HH = xatan2f(btmp, atmp);
                    }

#else
                    CC = sqrt(SQR(atmp) + SQR(btmp)) / 327.68f;
                    HH = xatan2f(btmp, atmp);
#endif

                    // According to mathematical laws we can get the sin and cos of HH by simple operations
                    //float2  sincosval;
                    if (CC == 0.f) {
                        sincosval.y = 1.f;
                        sincosval.x = 0.f;
                    } else {
                        sincosval.y = atmp / (CC * 327.68f);
                        sincosval.x = btmp / (CC * 327.68f);
                    }

                    Chprov = CC;
                    Chprov1 = CC;
                    memChprov = Chprov;
                } // now new values of lold with 'a' and 'b'

                if (editPipette)
                    if (editID == EUID_Lab_LHCurve || editID == EUID_Lab_CHCurve || editID == EUID_Lab_HHCurve) {//H pipette
                        float valpar = Color::huelab_to_huehsv2(HH);
                        editWhatever->v(i, j) = valpar;
                    }

                if (lhutili) {  // L=f(H)
                    const float ClipLevel = 65535.f;
                    float l_r;//Luminance Lab in 0..1
                    l_r = Lprov1 / 100.f;
                    {
                        float valparam = lhCurve->getVal(Color::huelab_to_huehsv2(HH)) - 0.5; //get l_r=f(H)
                        //float valparam = float ((lhCurve->getVal (hr - 0.5f)*2));//get l_r=f(H)

                        float valparamneg;
                        valparamneg = valparam;
                        float kcc = (CC / amountchroma); //take Chroma into account...40 "middle low" of chromaticity (arbitrary and simple), one can imagine other algorithme
                        //reduce action for low chroma and increase action for high chroma
                        valparam *= 2.f * kcc;
                        valparamneg *= kcc; //slightly different for negative

                        if (valparam > 0.f) {
                            l_r = (1.f - valparam) * l_r + valparam * (1.f - SQR(((SQR(1.f - min(l_r, 1.0f))))));
                        } else
                            //for negative
                        {
                            float khue = 1.9f; //in reserve in case of!
                            l_r *= (1.f + khue * valparamneg);
                        }
                    }

                    Lprov1 = l_r * 100.f;

                    float Chprov2 = sqrt(SQR(atmp) + SQR(btmp)) / 327.68f;
                    //Gamut control especially for negative values slightly different from gamutlchonly
                    bool inRGB;

                    do {
                        inRGB = true;
                        float aprov1 = Chprov2 * sincosval.y;
                        float bprov1 = Chprov2 * sincosval.x;

                        float fy = (Color::c1By116 * Lprov1) + Color::c16By116;
                        float fx = (0.002f * aprov1) + fy;
                        float fz = fy - (0.005f * bprov1);

                        float x_ = 65535.f * Color::f2xyz (fx) * Color::D50x;
                        float z_ = 65535.f * Color::f2xyz (fz) * Color::D50z;
                        float y_ = Lprov1 > Color::epskapf ? 65535.f * fy * fy * fy : 65535.f * Lprov1 / Color::kappaf;
                        float R, G, B;
                        Color::xyz2rgb(x_, y_, z_, R, G, B, wip);

                        if (R < 0.0f || G < 0.0f || B < 0.0f) {
                            if (Lprov1 < 0.1f) {
                                Lprov1 = 0.1f;
                            }

                            Chprov2 *= 0.95f;
                            inRGB = false;
                        } else if (!highlight && (R > ClipLevel || G > ClipLevel || B > ClipLevel)) {
                            if (Lprov1 > 99.98f) {
                                Lprov1 = 99.98f;
                            }

                            Chprov2 *= 0.95f;
                            inRGB = false;
                        }
                    } while (!inRGB);

                    atmp = 327.68f * Chprov2 * sincosval.y;
                    btmp = 327.68f * Chprov2 * sincosval.x;
                }

//          calculate C=f(H)
                if (chutili) {
                    double hr = Color::huelab_to_huehsv2(HH);
                    float chparam = (chCurve->getVal(hr) - 0.5) * 2.0; //get C=f(H)

                    float chromaChfactor = 1.0f + chparam;
                    atmp *= chromaChfactor;//apply C=f(H)
                    btmp *= chromaChfactor;
                }

                if (hhutili) {  // H=f(H)
                    //hue Lab in -PI +PI
                    float valparam = (hhCurve->getVal(Color::huelab_to_huehsv2(HH)) - 0.5) * 1.7 + static_cast<double>(HH); //get H=f(H)  1.7 optimisation !
                    HH = valparam;
                    sincosval = xsincosf(HH);
                }

                if (!bwToning) {
                    float factorskin, factorsat, factorskinext;

                    if (chromapro > 1.f) {
                        float scale = scaleConst;//reduction in normal zone
                        float scaleext = 1.f;//reduction in transition zone
                        Color::scalered(rstprotection, chromapro, 0.0, HH, protect_redh, scale, scaleext);  //1.0
                        float interm = (chromapro - 1.f);
                        factorskin = 1.f + (interm * scale);
                        factorskinext = 1.f + (interm * scaleext);
                    } else {
                        factorskin = chromapro ; // +(chromapro)*scale;
                        factorskinext = chromapro ;// +(chromapro)*scaleext;
                    }

                    factorsat = chromapro * factnoise;

                    //simulate very approximative gamut f(L) : with pyramid transition
                    float dred /*=55.f*/;//C red value limit

                    if (Lprov1 < 25.f) {
                        dred = 40.f;
                    } else if (Lprov1 < 30.f) {
                        dred = 3.f * Lprov1 - 35.f;
                    } else if (Lprov1 < 70.f) {
                        dred = 55.f;
                    } else if (Lprov1 < 75.f) {
                        dred = -3.f * Lprov1 + 265.f;
                    } else {
                        dred = 40.f;
                    }

                    // end pyramid

                    // Test if chroma is in the normal range first
                    Color::transitred(HH, Chprov1, dred, factorskin, protect_red, factorskinext, protect_redh, factorsat, factorsat);
                    atmp *= factorsat;
                    btmp *= factorsat;

                    if (editPipette && editID == EUID_Lab_CLCurve) {
                        editWhatever->v(i, j) = LIM01<float> (LL / 100.f);   // Lab C=f(L) pipette
                    }

                    if (clut && LL > 0.f) { // begin C=f(L)
                        float factorskin, factorsat, factor, factorskinext;
                        float chromaCfactor = (clcurve[LL * 655.35f]) / (LL * 655.35f); //apply C=f(L)
                        float curf = 0.7f; //empirical coeff because curve is more progressive
                        float scale = 100.0f / 100.1f; //reduction in normal zone for curve C
                        float scaleext = 1.0f; //reduction in transition zone for curve C
                        float protect_redcur, protect_redhcur; //perhaps the same value than protect_red and protect_redh
                        float deltaHH;//HH value transition for C curve
                        protect_redcur = curf * protectRed; //default=60  chroma: one can put more or less if necessary...in 'option'  40...160==> curf =because curve is more progressive

                        if (protect_redcur < 20.0f) {
                            protect_redcur = 20.0;    // avoid too low value
                        }

                        if (protect_redcur > 180.0f) {
                            protect_redcur = 180.0;    // avoid too high value
                        }

                        protect_redhcur = curf * float (protectRedH); //default=0.4 rad : one can put more or less if necessary...in 'option'  0.2 ..1.0 ==> curf =because curve is more progressive

                        if (protect_redhcur < 0.1f) {
                            protect_redhcur = 0.1f;    //avoid divide by 0 and negatives values
                        }

                        if (protect_redhcur > 1.0f) {
                            protect_redhcur = 1.0f;    //avoid too big values
                        }

                        deltaHH = protect_redhcur; //transition hue

                        if (chromaCfactor > 0.f) {
                            Color::scalered(rstprotection, chromaCfactor, 0.0, HH, deltaHH, scale, scaleext);      //1.0
                        }

                        if (chromaCfactor > 1.f) {
                            float interm = (chromaCfactor - 1.0f) * 100.0f;
                            factorskin = 1.0f + (interm * scale) / 100.0f;
                            factorskinext = 1.0f + (interm * scaleext) / 100.0f;
                        } else {
                            factorskin = chromaCfactor; // +(1.0f-chromaCfactor)*scale;
                            factorskinext = chromaCfactor ; //+(1.0f-chromaCfactor)*scaleext;
                        }

                        factorsat = chromaCfactor;
                        factor = factorsat;
                        Color::transitred(HH, Chprov1, dred, factorskin, protect_redcur, factorskinext, deltaHH, factorsat, factor);
                        atmp = LIM(atmp * factor, min(-42000.f, atmp), max(42000.f, atmp));
                        btmp = LIM(btmp * factor, min(-42000.f, btmp), max(42000.f, btmp));
                    }

                    // end C=f(L)
                    //  if (editID == EUID_Lab_CLCurve)
                    //      editWhatever->v(i,j) = LIM01<float>(Lprov2/100.f);// Lab C=f(L) pipette

                    // I have placed C=f(C) after all C treatments to assure maximum amplitude of "C"
                    if (editPipette && editID == EUID_Lab_CCurve) {
                        float chromapip = sqrt(SQR(atmp) + SQR(btmp) + 0.001f);
                        editWhatever->v(i, j) = LIM01<float> ((chromapip) / (48000.f));
                    }//Lab C=f(C) pipette

                    if (ccut) {
                        float factorskin, factorsat, factor, factorskinext;
                        float chroma = sqrt(SQR(atmp) + SQR(btmp) + 0.001f);
                        float chromaCfactor = (satcurve[chroma * adjustr]) / (chroma * adjustr); //apply C=f(C)
                        float curf = 0.7f; //empirical coeff because curve is more progressive
                        float scale = 100.0f / 100.1f; //reduction in normal zone for curve CC
                        float scaleext = 1.0f; //reduction in transition zone for curve CC
                        float protect_redcur, protect_redhcur; //perhaps the same value than protect_red and protect_redh
                        float deltaHH;//HH value transition for CC curve
                        protect_redcur = curf * protectRed; //default=60  chroma: one can put more or less if necessary...in 'option'  40...160==> curf =because curve is more progressive

                        if (protect_redcur < 20.0f) {
                            protect_redcur = 20.0;    // avoid too low value
                        }

                        if (protect_redcur > 180.0f) {
                            protect_redcur = 180.0;    // avoid too high value
                        }

                        protect_redhcur = curf * float (protectRedH); //default=0.4 rad : one can put more or less if necessary...in 'option'  0.2 ..1.0 ==> curf =because curve is more progressive

                        if (protect_redhcur < 0.1f) {
                            protect_redhcur = 0.1f;    //avoid divide by 0 and negatives values
                        }

                        if (protect_redhcur > 1.0f) {
                            protect_redhcur = 1.0f;    //avoid too big values
                        }

                        deltaHH = protect_redhcur; //transition hue

                        if (chromaCfactor > 0.f) {
                            Color::scalered(rstprotection, chromaCfactor, 0.0, HH, deltaHH, scale, scaleext);      //1.0
                        }

                        if (chromaCfactor > 1.f) {
                            float interm = (chromaCfactor - 1.0f) * 100.0f;
                            factorskin = 1.0f + (interm * scale) / 100.0f;
                            factorskinext = 1.0f + (interm * scaleext) / 100.0f;
                        } else {
                            //factorskin= chromaCfactor*scale;
                            //factorskinext=chromaCfactor*scaleext;
                            factorskin = chromaCfactor; // +(1.0f-chromaCfactor)*scale;
                            factorskinext = chromaCfactor ; //+(1.0f-chromaCfactor)*scaleext;

                        }

                        factorsat = chromaCfactor;
                        factor = factorsat;
                        Color::transitred(HH, Chprov1, dred, factorskin, protect_redcur, factorskinext, deltaHH, factorsat, factor);
                        atmp *= factor;
                        btmp *= factor;
                    }
                }

                // end chroma C=f(C)

                //update histogram C
                if (pW != 1) { //only with improccoordinator
                    histCCurve[histCFactor * sqrt(atmp * atmp + btmp * btmp)]++;
                }

                if (editPipette && editID == EUID_Lab_LCCurve) {
                    float chromapiplc = sqrt(SQR(atmp) + SQR(btmp) + 0.001f);
                    editWhatever->v(i, j) = LIM01<float> ((chromapiplc) / (48000.f));
                }//Lab L=f(C) pipette


                if (cclutili && !bwToning) {    //apply curve L=f(C) for skin and rd...but also for extended color ==> near green and blue (see 'curf')

                    const float xx = 0.25f; //soft : between 0.2 and 0.4
                    float skdeltaHH;

                    skdeltaHH = protect_redhcur; //transition hue

                    float skbeg = -0.05f; //begin hue skin
                    float skend = 1.60f; //end hue skin
                    const float chrmin = 50.0f; //to avoid artifact, because L curve is not a real curve for luminance
                    float aa, bb;
                    float zz = 0.0f;
                    float yy = 0.0f;

                    if (Chprov1 < chrmin) {
                        yy = SQR(Chprov1 / chrmin) * xx;
                    } else {
                        yy = xx;    //avoid artifact for low C
                    }

                    if (!LCredsk) {
                        skbeg = -3.1415;
                        skend = 3.14159;
                        skdeltaHH = 0.001f;
                    }

                    if (HH > skbeg && HH < skend) {
                        zz = yy;
                    } else if (HH > skbeg - skdeltaHH && HH <= skbeg) { //transition
                        aa = yy / skdeltaHH;
                        bb = -aa * (skbeg - skdeltaHH);
                        zz = aa * HH + bb;
                    } else if (HH >= skend && HH < skend + skdeltaHH) { //transition
                        aa = -yy / skdeltaHH;
                        bb = -aa * (skend + skdeltaHH);
                        zz = aa * HH + bb;
                    }

                    float chroma = sqrt(SQR(atmp) + SQR(btmp) + 0.001f);
                    float Lc = (lhskcurve[chroma * adjustr]) / (chroma * adjustr); //apply L=f(C)
                    Lc = (Lc - 1.0f) * zz + 1.0f; //reduct action
                    Lprov1 *= Lc; //adjust luminance
                }

                //update histo LC
                if (pW != 1) { //only with improccoordinator
                    histLCurve[Lprov1 * histLFactor]++;
                }

                Chprov1 = sqrt(SQR(atmp) + SQR(btmp)) / 327.68f;

                // labCurve.bwtoning option allows to decouple modulation of a & b curves by saturation
                // with bwtoning enabled the net effect of a & b curves is visible
                if (bwToning) {
                    atmp -= lold->a[i][j];
                    btmp -= lold->b[i][j];
                }

                if (avoidColorShift) {
                    //gamutmap Lch ==> preserve Hue,but a little slower than gamutbdy for high values...and little faster for low values
                    if (gamutLch) {
                        float R, G, B;

#ifdef _DEBUG
                        bool neg = false;
                        bool more_rgb = false;
                        //gamut control : Lab values are in gamut
                        Color::gamutLchonly(HH, sincosval, Lprov1, Chprov1, R, G, B, wip, highlight, 0.15f, 0.96f, neg, more_rgb);
#else
                        //gamut control : Lab values are in gamut
                        Color::gamutLchonly(HH, sincosval, Lprov1, Chprov1, R, G, B, wip, highlight, 0.15f, 0.96f);
#endif
                        lnew->L[i][j] = Lprov1 * 327.68f;
//                  float2 sincosval = xsincosf(HH);
                        lnew->a[i][j] = 327.68f * Chprov1 * sincosval.y;
                        lnew->b[i][j] = 327.68f * Chprov1 * sincosval.x;
                    } else {
                        //use gamutbdy
                        //Luv limiter
                        float Y, u, v;
                        Color::Lab2Yuv(lnew->L[i][j], atmp, btmp, Y, u, v);
                        //Yuv2Lab includes gamut restriction map
                        Color::Yuv2Lab(Y, u, v, lnew->L[i][j], lnew->a[i][j], lnew->b[i][j], wp);
                    }

                    if (utili || autili || butili || ccut || clut || cclutili || chutili || lhutili || hhutili || clcutili || chromaticity) {
                        float correctionHue = 0.f; // Munsell's correction
                        float correctlum = 0.f;

                        Lprov1 = lnew->L[i][j] / 327.68f;
                        Chprov = sqrt(SQR(lnew->a[i][j]) + SQR(lnew->b[i][j])) / 327.68f;

#ifdef _DEBUG
                        Color::AllMunsellLch(/*lumaMuns*/true, Lprov1, LL, HH, Chprov, memChprov, correctionHue, correctlum, MunsDebugInfo);
#else
                        Color::AllMunsellLch(/*lumaMuns*/true, Lprov1, LL, HH, Chprov, memChprov, correctionHue, correctlum);
#endif

                        if (correctionHue != 0.f || correctlum != 0.f) {
                            if (fabs(correctionHue) < 0.015f) {
                                HH += correctlum;    // correct only if correct Munsell chroma very little.
                            }

                            /*      if((HH>0.0f && HH < 1.6f)   && memChprov < 70.0f) HH+=correctlum;//skin correct
                                    else if(fabs(correctionHue) < 0.3f) HH+=0.08f*correctlum;
                                    else if(fabs(correctionHue) < 0.2f) HH+=0.25f*correctlum;
                                    else if(fabs(correctionHue) < 0.1f) HH+=0.35f*correctlum;
                                    else if(fabs(correctionHue) < 0.015f) HH+=correctlum;   // correct only if correct Munsell chroma very little.
                            */
                            sincosval = xsincosf(HH + correctionHue);
                        }

                        lnew->a[i][j] = 327.68f * Chprov * sincosval.y; // apply Munsell
                        lnew->b[i][j] = 327.68f * Chprov * sincosval.x;
                    }
                } else {
//              if(Lprov1 > maxlp) maxlp=Lprov1;
//              if(Lprov1 < minlp) minlp=Lprov1;
                    if (!bwToning) {
                        lnew->L[i][j] = Lprov1 * 327.68f;
//                  float2 sincosval = xsincosf(HH);
                        lnew->a[i][j] = 327.68f * Chprov1 * sincosval.y;
                        lnew->b[i][j] = 327.68f * Chprov1 * sincosval.x;
                    } else {
                        //Luv limiter only
                        lnew->a[i][j] = atmp;
                        lnew->b[i][j] = btmp;
                    }
                }
            }
        }
    } // end of parallelization

#ifdef _DEBUG

    if (settings->verbose) {
        t2e.set();
        printf("Color::AllMunsellLch (correction performed in %d usec):\n", t2e.etime(t1e));
        printf("   Munsell chrominance: MaxBP=%1.2frad MaxRY=%1.2frad MaxGY=%1.2frad MaxRP=%1.2frad  dep=%u\n", MunsDebugInfo->maxdhue[0],    MunsDebugInfo->maxdhue[1],    MunsDebugInfo->maxdhue[2],    MunsDebugInfo->maxdhue[3],    MunsDebugInfo->depass);
        printf("   Munsell luminance  : MaxBP=%1.2frad MaxRY=%1.2frad MaxGY=%1.2frad MaxRP=%1.2frad  dep=%u\n", MunsDebugInfo->maxdhuelum[0], MunsDebugInfo->maxdhuelum[1], MunsDebugInfo->maxdhuelum[2], MunsDebugInfo->maxdhuelum[3], MunsDebugInfo->depassLum);
    }

    delete MunsDebugInfo;
#endif

    if (chCurve) {
        delete chCurve;
    }

    if (lhCurve) {
        delete lhCurve;
    }

    if (hhCurve) {
        delete hhCurve;
    }

    //  t2e.set();
    //  printf("Chromil took %d nsec\n",t2e.etime(t1e));
}


//#include "cubic.cc"

//void ImProcFunctions::colorCurve (LabImage* lold, LabImage* lnew)
//{

/*    LUT<double> cmultiplier(181021);

    double boost_a = ((float)params->colorBoost.amount + 100.0) / 100.0;
    double boost_b = ((float)params->colorBoost.amount + 100.0) / 100.0;

    double c, amul = 1.0, bmul = 1.0;
    if (boost_a > boost_b) {
        c = boost_a;
        if (boost_a > 0)
            bmul = boost_b / boost_a;
    }
    else {
        c = boost_b;
        if (boost_b > 0)
            amul = boost_a / boost_b;
    }

    if (params->colorBoost.enable_saturationlimiter && c>1.0) {
        // re-generate color multiplier lookup table
        double d = params->colorBoost.saturationlimit / 3.0;
        double alpha = 0.5;
        double threshold1 = alpha * d;
        double threshold2 = c*d*(alpha+1.0) - d;
        for (int i=0; i<=181020; i++) { // lookup table stores multipliers with a 0.25 chrominance resolution
            double chrominance = (double)i/4.0;
            if (chrominance < threshold1)
                cmultiplier[i] = c;
            else if (chrominance < d)
                cmultiplier[i] = (c / (2.0*d*(alpha-1.0)) * (chrominance-d)*(chrominance-d) + c*d/2.0 * (alpha+1.0) ) / chrominance;
            else if (chrominance < threshold2)
                cmultiplier[i] = (1.0 / (2.0*d*(c*(alpha+1.0)-2.0)) * (chrominance-d)*(chrominance-d) + c*d/2.0 * (alpha+1.0) ) / chrominance;
            else
                cmultiplier[i] = 1.0;
        }
    }

    float eps = 0.001;
    double shift_a = params->colorShift.a + eps, shift_b = params->colorShift.b + eps;

    float** oa = lold->a;
    float** ob = lold->b;

    #pragma omp parallel for if (multiThread)
    for (int i=0; i<lold->H; i++)
        for (int j=0; j<lold->W; j++) {

            double wanted_c = c;
            if (params->colorBoost.enable_saturationlimiter && c>1) {
                float chroma = (float)(4.0 * sqrt((oa[i][j]+shift_a)*(oa[i][j]+shift_a) + (ob[i][j]+shift_b)*(ob[i][j]+shift_b)));
                wanted_c = cmultiplier [chroma];
            }

            double real_c = wanted_c;
            if (wanted_c >= 1.0 && params->colorBoost.avoidclip) {
                double cclip = 100000.0;
                double cr = tightestroot ((double)lnew->L[i][j]/655.35, (double)(oa[i][j]+shift_a)*amul, (double)(ob[i][j]+shift_b)*bmul, 3.079935, -1.5371515, -0.54278342);
                double cg = tightestroot ((double)lnew->L[i][j]/655.35, (double)(oa[i][j]+shift_a)*amul, (double)(ob[i][j]+shift_b)*bmul, -0.92123418, 1.87599, 0.04524418);
                double cb = tightestroot ((double)lnew->L[i][j]/655.35, (double)(oa[i][j]+shift_a)*amul, (double)(ob[i][j]+shift_b)*bmul, 0.052889682, -0.20404134, 1.15115166);
                if (cr>1.0 && cr<cclip) cclip = cr;
                if (cg>1.0 && cg<cclip) cclip = cg;
                if (cb>1.0 && cb<cclip) cclip = cb;
                if (cclip<100000.0) {
                    real_c = -cclip + 2.0*cclip / (1.0+exp(-2.0*wanted_c/cclip));
                    if (real_c<1.0)
                        real_c = 1.0;
                }
            }

            float nna = ((oa[i][j]+shift_a) * real_c * amul);
            float nnb = ((ob[i][j]+shift_b) * real_c * bmul);
            lnew->a[i][j] = LIM(nna,-32000.0f,32000.0f);
            lnew->b[i][j] = LIM(nnb,-32000.0f,32000.0f);
        }
*/
//delete [] cmultiplier;
//}

void ImProcFunctions::impulsedenoise(LabImage* lab)
{

    if (params->impulseDenoise.enabled && lab->W >= 8 && lab->H >= 8)

    {
        impulse_nr(lab, params->impulseDenoise.thresh / 20.0);
    }
}

void ImProcFunctions::impulsedenoisecam(CieImage* ncie, float **buffers[3])
{

    if (params->impulseDenoise.enabled && ncie->W >= 8 && ncie->H >= 8)

    {
        impulse_nrcam(ncie, params->impulseDenoise.thresh / 20.0, buffers);
    }
}

void ImProcFunctions::defringe(LabImage* lab)
{

    if (params->defringe.enabled && lab->W >= 8 && lab->H >= 8)

    {
        PF_correct_RT(lab, params->defringe.radius, params->defringe.threshold);
    }
}

void ImProcFunctions::defringecam(CieImage* ncie)
{
    if (params->defringe.enabled && ncie->W >= 8 && ncie->H >= 8) {
        PF_correct_RTcam(ncie, params->defringe.radius, params->defringe.threshold);
    }
}

void ImProcFunctions::badpixcam(CieImage* ncie, double rad, int thr, int mode, float chrom, bool hotbad)
{
    if (ncie->W >= 8 && ncie->H >= 8) {
        Badpixelscam(ncie, rad, thr, mode, chrom, hotbad);
    }
}

void ImProcFunctions::badpixlab(LabImage* lab, double rad, int thr, float chrom)
{
    if (lab->W >= 8 && lab->H >= 8) {
        BadpixelsLab(lab, rad, thr, chrom);
    }
}

void ImProcFunctions::dirpyrequalizer(LabImage* lab, int scale)
{
    if (params->dirpyrequalizer.enabled && lab->W >= 8 && lab->H >= 8) {
        float b_l = static_cast<float>(params->dirpyrequalizer.hueskin.getBottomLeft()) / 100.f;
        float t_l = static_cast<float>(params->dirpyrequalizer.hueskin.getTopLeft()) / 100.f;
        float t_r = static_cast<float>(params->dirpyrequalizer.hueskin.getTopRight()) / 100.f;
        //      if     (params->dirpyrequalizer.algo=="FI") choice=0;
        //      else if(params->dirpyrequalizer.algo=="LA") choice=1;

        if (params->dirpyrequalizer.gamutlab && params->dirpyrequalizer.skinprotect != 0) {
            constexpr float artifact = 4.f;
            constexpr float chrom = 50.f;
            ImProcFunctions::badpixlab(lab, artifact / scale, 5, chrom);     //for artifacts
        }

        //dirpyrLab_equalizer(lab, lab, params->dirpyrequalizer.mult);
        dirpyr_equalizer(lab->L, lab->L, lab->W, lab->H, lab->a, lab->b, params->dirpyrequalizer.mult, params->dirpyrequalizer.threshold, params->dirpyrequalizer.skinprotect, b_l, t_l, t_r, scale);
    }
}
void ImProcFunctions::EPDToneMapCIE(CieImage *ncie, float a_w, float c_, int Wid, int Hei, float minQ, float maxQ, unsigned int Iterates, int skip)
{

    if (!params->epd.enabled) {
        return;
    }
/*
    if (params->wavelet.enabled  && params->wavelet.tmrs != 0) {
        return;
    }
*/
    float stren = params->epd.strength;
    float edgest = params->epd.edgeStopping;
    float sca = params->epd.scale;
    float gamm = params->epd.gamma;
    float rew = params->epd.reweightingIterates;
    float Qpro = (4.f / c_)  * (a_w + 4.f) ; //estimate Q max if J=100.0
    float *Qpr = ncie->Q_p[0];

    if (settings->verbose) {
        printf ("minQ=%f maxQ=%f  Qpro=%f\n", static_cast<double>(minQ), static_cast<double>(maxQ), static_cast<double>(Qpro));
    }

    if (maxQ > Qpro) {
        Qpro = maxQ;
    }

    EdgePreservingDecomposition epd(Wid, Hei);

#ifdef _OPENMP
    #pragma omp parallel for
#endif

    for (int i = 0; i < Hei; i++)
        for (int j = 0; j < Wid; j++) {
            ncie->Q_p[i][j] = gamm * ncie->Q_p[i][j] / (Qpro);
        }

    float Compression = expf(-stren);       //This modification turns numbers symmetric around 0 into exponents.
    float DetailBoost = stren;

    if (stren < 0.0f) {
        DetailBoost = 0.0f;    //Go with effect of exponent only if uncompressing.
    }

    //Auto select number of iterates. Note that p->EdgeStopping = 0 makes a Gaussian blur.
    if (Iterates == 0) {
        Iterates = edgest * 15.f;
    }

    //Jacques Desmis : always Iterates=5 for compatibility images between preview and output

    epd.CompressDynamicRange(Qpr, sca / (float)skip, edgest, Compression, DetailBoost, Iterates, rew);

    //Restore past range, also desaturate a bit per Mantiuk's Color correction for tone mapping.
    float s = (1.0f + 38.7889f) * powf(Compression, 1.5856f) / (1.0f + 38.7889f * powf(Compression, 1.5856f));
#ifndef _DEBUG
#ifdef _OPENMP
    #pragma omp parallel for schedule(dynamic,10)
#endif
#endif

    for (int i = 0; i < Hei; i++)
        for (int j = 0; j < Wid; j++) {
            ncie->Q_p[i][j] = (ncie->Q_p[i][j] * Qpro) / gamm;
            ncie->M_p[i][j] *= s;
        }

    /*
        float *Qpr2 = new float[Wid*((heir)+1)];

            for (int i=heir; i<Hei; i++)
                for (int j=0; j<Wid; j++) { Qpr2[(i-heir)*Wid+j]=ncie->Q_p[i][j];}
        if(minQ>0.0) minQ=0.0;//normally minQ always > 0...
    //  EdgePreservingDecomposition epd = EdgePreservingDecomposition(Wid, Hei);
    //EdgePreservingDecomposition epd = EdgePreservingDecomposition(Wid, Hei/2);
        for(i = N2; i != N; i++)
    //  for(i = begh*Wid; i != N; i++)
            //Qpr[i] = (Qpr[i]-minQ)/(maxQ+1.0);
            Qpr2[i-N2] = (Qpr2[i-N2]-minQ)/(Qpro+1.0);

        float Compression2 = expf(-stren);      //This modification turns numbers symmetric around 0 into exponents.
        float DetailBoost2 = stren;
        if(stren < 0.0f) DetailBoost2 = 0.0f;   //Go with effect of exponent only if uncompressing.

        //Auto select number of iterates. Note that p->EdgeStopping = 0 makes a Gaussian blur.
        if(Iterates == 0) Iterates = (unsigned int)(edgest*15.0);


        epd.CompressDynamicRange(Qpr2, sca/(float)skip, edgest, Compression2, DetailBoost2, Iterates, rew, Qpr2);

        //Restore past range, also desaturate a bit per Mantiuk's Color correction for tone mapping.
         float s2 = (1.0f + 38.7889f)*powf(Compression, 1.5856f)/(1.0f + 38.7889f*powf(Compression, 1.5856f));
            for (int i=heir; i<Hei; i++)
        //  for (int i=begh; i<endh; i++)
                for (int j=0; j<Wid; j++) {
                ncie->Q_p[i][j]=Qpr2[(i-heir)*Wid+j]*Qpro + minQ;
            //  Qpr[i*Wid+j]=Qpr[i*Wid+j]*maxQ + minQ;
            //  ncie->J_p[i][j]=(100.0* Qpr[i*Wid+j]*Qpr[i*Wid+j]) /(w_h*w_h);

                ncie->M_p[i][j]*=s2;
            }
                    delete [] Qpr2;

    */
}

void ImProcFunctions::EPDToneMaplocal(int sp, LabImage *lab, LabImage *tmp1, unsigned int Iterates, int skip)
{

    float stren = ((float)params->locallab.spots.at(sp).stren);
    float edgest = ((float)params->locallab.spots.at(sp).estop);
    float sca  = ((float)params->locallab.spots.at(sp).scaltm);
    float gamm = ((float)params->locallab.spots.at(sp).gamma);
    float satur = ((float)params->locallab.spots.at(sp).satur) / 100.f;
    float rew = ((float)params->locallab.spots.at(sp).rewei);
    //Pointers to whole data and size of it.
    float *L = lab->L[0];
    float *a = lab->a[0];
    float *b = lab->b[0];
    unsigned int i, N = lab->W * lab->H;
    int WW = lab->W ;
//   int HH = lab->H ;
    EdgePreservingDecomposition epd(lab->W, lab->H);

    //Due to the taking of logarithms, L must be nonnegative. Further, scale to 0 to 1 using nominal range of L, 0 to 15 bit.
    float minL = L[0];
    float maxL = minL;

#ifdef _OPENMP
    #pragma omp parallel for reduction(max:maxL) reduction(min:minL) schedule(dynamic,16)
#endif
    for (i = 0; i < N; i++) {
        minL = rtengine::min(minL, L[i]);
        maxL = rtengine::max(maxL, L[i]);
    }

    if (minL > 0.0f) {
        minL = 0.0f;    //Disable the shift if there are no negative numbers. I wish there were just no negative numbers to begin with.
    }

    if (maxL == 0.f) { // avoid division by zero
        maxL = 1.f;
    }
    
    #pragma omp parallel for

    for (i = 0; i < N; i++)
    {
        L[i] = (L[i] - minL) / maxL;
        L[i] *= gamm;
    }

    //Some interpretations.
    float Compression = expf(-stren);       //This modification turns numbers symmetric around 0 into exponents.
    float DetailBoost = stren;

    if (stren < 0.0f) {
        DetailBoost = 0.0f;    //Go with effect of exponent only if uncompressing.
    }

    //Auto select number of iterates. Note that p->EdgeStopping = 0 makes a Gaussian blur.
    if (Iterates == 0) {
        Iterates = (unsigned int)(edgest * 15.0f);
    }

    /* Debuggery. Saves L for toying with outside of RT.
    char nm[64];
    sprintf(nm, "%ux%ufloat.bin", lab->W, lab->H);
    FILE *f = fopen(nm, "wb");
    fwrite(L, N, sizeof(float), f);
    fclose(f);*/

    epd.CompressDynamicRange(L, sca / float (skip), edgest, Compression, DetailBoost, Iterates, rew);

    //Restore past range, also desaturate a bit per Mantiuk's Color correction for tone mapping.
    float s = (1.0f + 38.7889f) * powf(Compression, 1.5856f) / (1.0f + 38.7889f * powf(Compression, 1.5856f));
    float sat = s + 0.3f * s * satur;
    //printf("s=%f  sat=%f \n", s, sat);
    if(sat == 1.f) sat = 1.001f;
#ifdef _OPENMP
    #pragma omp parallel for            // removed schedule(dynamic,10)
#endif

    for (unsigned int i = 0; i < N; i++) {
        int x = i / WW;
        int y = i - x * WW;

        tmp1->L[x][y] = L[i] * maxL * (1.f / gamm) + minL;
        tmp1->a[x][y] = sat * a[i];
        tmp1->b[x][y] = sat * b[i];

    }
}





//Map tones by way of edge preserving decomposition. Is this the right way to include source?
//#include "EdgePreservingDecomposition.cc"
void ImProcFunctions::EPDToneMap(LabImage *lab, unsigned int Iterates, int skip)
{
    //Hasten access to the parameters.
//  EPDParams *p = (EPDParams *)(&params->epd);

    //Enabled? Leave now if not.
//  if(!p->enabled) return;
    if (!params->epd.enabled) {
        return;
    }
/*
    if (params->wavelet.enabled  && params->wavelet.tmrs != 0) {
        return;
    }
*/
    float stren = params->epd.strength;
    float edgest = params->epd.edgeStopping;
    float sca = params->epd.scale;
    float gamm = params->epd.gamma;
    float rew = params->epd.reweightingIterates;
    //Pointers to whole data and size of it.
    float *L = lab->L[0];
    float *a = lab->a[0];
    float *b = lab->b[0];
    size_t N = lab->W * lab->H;
    EdgePreservingDecomposition epd(lab->W, lab->H);

    //Due to the taking of logarithms, L must be nonnegative. Further, scale to 0 to 1 using nominal range of L, 0 to 15 bit.
    float minL = FLT_MAX;
    float maxL = 0.f;
#ifdef _OPENMP
    #pragma omp parallel
#endif
    {
        float lminL = FLT_MAX;
        float lmaxL = 0.f;
#ifdef _OPENMP
        #pragma omp for
#endif

        for (size_t i = 0; i < N; i++) {
            if (L[i] < lminL) {
                lminL = L[i];
            }

            if (L[i] > lmaxL) {
                lmaxL = L[i];
            }
        }

#ifdef _OPENMP
        #pragma omp critical
#endif
        {
            if (lminL < minL) {
                minL = lminL;
            }

            if (lmaxL > maxL) {
                maxL = lmaxL;
            }
        }
    }

    if (minL > 0.0f) {
        minL = 0.0f;    //Disable the shift if there are no negative numbers. I wish there were just no negative numbers to begin with.
    }

    if (maxL == 0.f) { // avoid division by zero
        maxL = 1.f;
    }

#ifdef _OPENMP
    #pragma omp parallel for
#endif

    for (size_t i = 0; i < N; ++i)
        //{L[i] = (L[i] - minL)/32767.0f;
    {
        L[i] = (L[i] - minL) / maxL;
        L[i] *= gamm;
    }

    //Some interpretations.
    float Compression = expf(-stren);       //This modification turns numbers symmetric around 0 into exponents.
    float DetailBoost = stren;

    if (stren < 0.0f) {
        DetailBoost = 0.0f;    //Go with effect of exponent only if uncompressing.
    }

    //Auto select number of iterates. Note that p->EdgeStopping = 0 makes a Gaussian blur.
    if (Iterates == 0) {
        Iterates = (unsigned int)(edgest * 15.0f);
    }

    /* Debuggery. Saves L for toying with outside of RT.
    char nm[64];
    sprintf(nm, "%ux%ufloat.bin", lab->W, lab->H);
    FILE *f = fopen(nm, "wb");
    fwrite(L, N, sizeof(float), f);
    fclose(f);*/

    epd.CompressDynamicRange(L, sca / float (skip), edgest, Compression, DetailBoost, Iterates, rew);

    //Restore past range, also desaturate a bit per Mantiuk's Color correction for tone mapping.
    float s = (1.0f + 38.7889f) * powf(Compression, 1.5856f) / (1.0f + 38.7889f * powf(Compression, 1.5856f));
#ifdef _OPENMP
    #pragma omp parallel for            // removed schedule(dynamic,10)
#endif

    for (size_t ii = 0; ii < N; ++ii) {
        a[ii] *= s;
        b[ii] *= s;
        L[ii] = L[ii] * maxL * (1.f / gamm) + minL;
    }
}


void ImProcFunctions::getAutoExp(const LUTu &histogram, int histcompr, double clip, double& expcomp, int& bright, int& contr, int& black, int& hlcompr, int& hlcomprthresh)
{

    float scale = 65536.0f;
    float midgray = 0.1842f; //middle gray in linear gamma =1 50% luminance

    int imax = 65536 >> histcompr;
    int overex = 0;
    float sum = 0.f, hisum = 0.f, losum = 0.f;
    float ave = 0.f;

    //find average luminance
    histogram.getSumAndAverage(sum, ave);

    //find median of luminance
    size_t median = 0, count = histogram[0];

    while (count < sum / 2) {
        median++;
        count += histogram[median];
    }

    if (median == 0 || ave < 1.f) { //probably the image is a blackframe
        expcomp = 0.;
        black = 0;
        bright = 0;
        contr = 0;
        hlcompr = 0;
        hlcomprthresh = 0;
        return;
    }

    // compute std dev on the high and low side of median
    // and octiles of histogram
    float octile[8] = {0.f, 0.f, 0.f, 0.f, 0.f, 0.f, 0.f, 0.f}, ospread = 0.f;
    count = 0;

    int j = 0;

    for (; j < min ((int)ave, imax); ++j) {
        if (count < 8) {
            octile[count] += histogram[j];

            if (octile[count] > sum / 8.f || (count == 7 && octile[count] > sum / 16.f)) {
                octile[count] = xlog(1. + j) / log(2.0);
                count++;// = min(count+1,7);
            }
        }

        losum += histogram[j];
    }

    for (; j < imax; ++j) {
        if (count < 8) {
            octile[count] += histogram[j];

            if (octile[count] > sum / 8.f || (count == 7 && octile[count] > sum / 16.f)) {
                octile[count] = xlog(1. + j) / log(2.0);
                count++;// = min(count+1,7);
            }
        }

        hisum += histogram[j];

    }

    if (losum == 0 || hisum == 0) { //probably the image is a blackframe
        expcomp = 0.;
        black = 0;
        bright = 0;
        contr = 0;
        hlcompr = 0;
        hlcomprthresh = 0;
        return;
    }

//    lodev = (lodev / (log(2.f) * losum));
//    hidev = (hidev / (log(2.f) * hisum));

    if (octile[6] > log1p((float)imax) / log2(2.f)) {   //if very overxposed image
        octile[6] = 1.5f * octile[5] - 0.5f * octile[4];
        overex = 2;
    }

    if (octile[7] > log1p((float)imax) / log2(2.f)) {   //if overexposed
        octile[7] = 1.5f * octile[6] - 0.5f * octile[5];
        overex = 1;
    }

    // store values of octile[6] and octile[7] for calculation of exposure compensation
    // if we don't do this and the pixture is underexposed, calculation of exposure compensation assumes
    // that it's overexposed and calculates the wrong direction
    float oct6, oct7;
    oct6 = octile[6];
    oct7 = octile[7];


    for (int i = 1; i < 8; i++) {
        if (octile[i] == 0.0f) {
            octile[i] = octile[i - 1];
        }
    }

    // compute weighted average separation of octiles
    // for future use in contrast setting
    for (int i = 1; i < 6; i++) {
        ospread += (octile[i + 1] - octile[i]) / max(0.5f, (i > 2 ? (octile[i + 1] - octile[3]) : (octile[3] - octile[i])));
    }

    ospread /= 5.f;

    if (ospread <= 0.f) { //probably the image is a blackframe
        expcomp = 0.;
        black = 0;
        bright = 0;
        contr = 0;
        hlcompr = 0;
        hlcomprthresh = 0;
        return;
    }


    // compute clipping points based on the original histograms (linear, without exp comp.)
    unsigned int clipped = 0;
    int rawmax = (imax) - 1;

    while (histogram[rawmax] + clipped <= 0 && rawmax > 1) {
        clipped += histogram[rawmax];
        rawmax--;
    }

    //compute clipped white point
    unsigned int clippable = (int) (static_cast<double>(sum) * clip / 100.0 );
    clipped = 0;
    int whiteclip = (imax) - 1;

    while (whiteclip > 1 && (histogram[whiteclip] + clipped) <= clippable) {
        clipped += histogram[whiteclip];
        whiteclip--;
    }

    //compute clipped black point
    clipped = 0;
    int shc = 0;

    while (shc < whiteclip - 1 && histogram[shc] + clipped <= clippable) {
        clipped += histogram[shc];
        shc++;
    }

    //rescale to 65535 max
    rawmax <<= histcompr;
    whiteclip <<= histcompr;
    ave = ave * (1 << histcompr);
    median <<= histcompr;
    shc <<= histcompr;

//    //prevent division by 0
//    if (lodev == 0.f) {
//        lodev = 1.f;
//    }

    //compute exposure compensation as geometric mean of the amount that
    //sets the mean or median at middle gray, and the amount that sets the estimated top
    //of the histogram at or near clipping.
    //float expcomp1 = (log(/*(median/ave)*//*(hidev/lodev)*/midgray*scale/(ave-shc+midgray*shc))+log((hidev/lodev)))/log(2.f);
    float expcomp1 = (log(/*(median/ave)*//*(hidev/lodev)*/midgray * scale / (ave - shc + midgray * shc))) / log(2.f);
    float expcomp2;

    if (overex == 0) { // image is not overexposed
        expcomp2 = 0.5f * ((15.5f - histcompr - (2.f * oct7 - oct6)) + log(scale / rawmax) / log(2.f));
    } else {
        expcomp2 = 0.5f * ((15.5f - histcompr - (2.f * octile[7] - octile[6])) + log(scale / rawmax) / log(2.f));
    }

    if (fabs(expcomp1) - fabs(expcomp2) > 1.f) {   //for great expcomp
        expcomp = (expcomp1 * fabs(expcomp2) + expcomp2 * fabs(expcomp1)) / (fabs(expcomp1) + fabs(expcomp2));
    } else {
        expcomp = 0.5 * (double)expcomp1 + 0.5 * (double) expcomp2; //for small expcomp
    }

    float gain = exp((float)expcomp * log(2.f));

    float corr = sqrt(gain * scale / rawmax);
    black = (int) shc * corr;


    //now tune hlcompr to bring back rawmax to 65535
    hlcomprthresh = 0;
    //this is a series approximation of the actual formula for comp,
    //which is a transcendental equation
    double comp = (gain * whiteclip / scale - 1.f) * 2.3f; // 2.3 instead of 2 to increase slightly comp
    hlcompr = 100.0 * comp / (max(0.0, expcomp) + 1.0);
    hlcompr = max(0, min(100, hlcompr));

    //now find brightness if gain didn't bring ave to midgray using
    //the envelope of the actual 'control cage' brightness curve for simplicity
    float midtmp = gain * sqrt(median * ave) / scale;

    if (midtmp < 0.1f) {
        bright = (midgray - midtmp) * 15.f / (midtmp);
    } else {
        bright = (midgray - midtmp) * 15.f / (0.10833f - 0.0833f * midtmp);
    }

    bright = 0.25 */*(median/ave)*(hidev/lodev)*/max(0, bright);

    //compute contrast that spreads the average spacing of octiles
    contr = (int) 50.0f * (1.1f - ospread);
    contr = max(0, min(100, contr));
    //take gamma into account
    double whiteclipg = (int) (CurveFactory::gamma2(whiteclip * static_cast<double>(corr) / 65536.0) * 65536.0);

    float gavg = 0.;

    float val = 0.f;
    float increment = corr * (1 << histcompr);

    for (int i = 0; i < 65536 >> histcompr; i++) {
        gavg += histogram[i] * Color::gamma2curve[val];
        val += increment;
    }

    gavg /= sum;

    if (black < gavg) {
        int maxwhiteclip = (gavg - black) * 4 / 3 + black; // don't let whiteclip be such large that the histogram average goes above 3/4

        if (whiteclipg < maxwhiteclip) {
            whiteclipg = maxwhiteclip;
        }
    }

    whiteclipg = CurveFactory::igamma2(whiteclipg / 65535.0) * 65535.0; //need to inverse gamma transform to get correct exposure compensation parameter

    //correction with gamma
    black = (int)((65535 * black) / whiteclipg);
    //expcomp = log(65535.0 / (whiteclipg)) / log(2.0);

    //diagnostics
    //printf ("**************** AUTO LEVELS ****************\n");
    /*
    if (settings->verbose) {
        printf("sum=%i clip=%f clippable=%i  clipWh=%i  clipBl=%i\n",somm, clip, clippable,clipwh, clipbl);
        printf ("expcomp1= %f   expcomp2= %f gain= %f  expcomp=%f\n",expcomp1,expcomp2,gain,expcomp);
        printf ("expo=%f\n",expo);
        printf ("median: %i  average: %f    median/average: %f\n",median,ave, median/ave);
        printf ("average: %f\n",ave);
        printf("comp=%f hlcomp: %i\n",comp, hlcompr);
        printf ("median/average: %f\n",median/ave);
        printf ("lodev: %f   hidev: %f      hidev/lodev: %f\n",lodev,hidev,hidev/lodev);
        printf ("lodev: %f\n",lodev);
        printf ("hidev: %f\n",hidev);
        printf ("imax=%d rawmax= %d  whiteclip= %d  gain= %f\n",imax,rawmax,whiteclip,gain);
        printf ("octiles: %f %f %f %f %f %f %f %f\n",octile[0],octile[1],octile[2],octile[3],octile[4],octile[5],octile[6],octile[7]);
        printf ("ospread= %f\n",ospread);
        printf ("overexp= %i\n",overex);
    }
    */
    /*
     // %%%%%%%%%% LEGACY AUTOEXPOSURE CODE %%%%%%%%%%%%%
     // black point selection is based on the linear result (yielding better visual results)
     black = (int)(shc * corr);
     // compute the white point of the exp. compensated gamma corrected image
     double whiteclipg = (int)(CurveFactory::gamma2 (whiteclip * corr / 65536.0) * 65536.0);

     // compute average intensity of the exp compensated, gamma corrected image
     double gavg = 0;
     for (int i=0; i<65536>>histcompr; i++)
     gavg += histogram[i] * CurveFactory::gamma2((int)(corr*(i<<histcompr)<65535 ? corr*(i<<histcompr) : 65535)) / sum;

     if (black < gavg) {
     int maxwhiteclip = (gavg - black) * 4 / 3 + black; // don't let whiteclip be such large that the histogram average goes above 3/4
     //double mavg = 65536.0 / (whiteclipg-black) * (gavg - black);
     if (whiteclipg < maxwhiteclip)
     whiteclipg = maxwhiteclip;
     }

     whiteclipg = CurveFactory::igamma2 ((float)(whiteclipg/65535.0)) * 65535.0; //need to inverse gamma transform to get correct exposure compensation parameter

     black = (int)((65535*black)/whiteclipg);
     expcomp = log(65535.0 / (whiteclipg)) / log(2.0);

     if (expcomp<0.0)   expcomp = 0.0;*/
    if (expcomp < -5.0) {
        expcomp = -5.0;
    }

    if (expcomp > 12.0) {
        expcomp = 12.0;
    }

    bright = max(-100, min(bright, 100));

}


//%%%%%%%%%%%%%%%%%%%%%%%%%%%%%%%%%%%%%%%

double ImProcFunctions::getAutoDistor(const Glib::ustring &fname, int thumb_size)
{
    if (!fname.empty()) {
        rtengine::RawMetaDataLocation ri;
        int w_raw = -1, h_raw = thumb_size;
        int w_thumb = -1, h_thumb = thumb_size;

        eSensorType sensorType = rtengine::ST_NONE;
        Thumbnail* thumb = rtengine::Thumbnail::loadQuickFromRaw(fname, ri, sensorType, w_thumb, h_thumb, 1, FALSE);

        if (!thumb) {
            return 0.0;
        }

        Thumbnail* raw =   rtengine::Thumbnail::loadFromRaw(fname, ri, sensorType, w_raw, h_raw, 1, 1.0, FALSE);

        if (!raw) {
            delete thumb;
            return 0.0;
        }

        if (h_thumb != h_raw) {
            delete thumb;
            delete raw;
            return 0.0;
        }

        int width;

        if (w_thumb > w_raw) {
            width = w_raw;
        } else {
            width = w_thumb;
        }

        unsigned char* thumbGray;
        unsigned char* rawGray;
        thumbGray = thumb->getGrayscaleHistEQ(width);
        rawGray = raw->getGrayscaleHistEQ(width);

        if (!thumbGray || !rawGray) {
            if (thumbGray) {
                delete thumbGray;
            }

            if (rawGray) {
                delete rawGray;
            }

            delete thumb;
            delete raw;
            return 0.0;
        }

        double dist_amount;
        int dist_result = calcDistortion(thumbGray, rawGray, width, h_thumb, 1, dist_amount);

        if (dist_result == -1) { // not enough features found, try increasing max. number of features by factor 4
            calcDistortion(thumbGray, rawGray, width, h_thumb, 4, dist_amount);
        }

        delete thumbGray;
        delete rawGray;
        delete thumb;
        delete raw;
        return dist_amount;
    } else {
        return 0.0;
    }
}

void ImProcFunctions::rgb2lab(const Imagefloat &src, LabImage &dst, const Glib::ustring &workingSpace)
{
    TMatrix wprof = ICCStore::getInstance()->workingSpaceMatrix(workingSpace);
    const float wp[3][3] = {
        {static_cast<float>(wprof[0][0]), static_cast<float>(wprof[0][1]), static_cast<float>(wprof[0][2])},
        {static_cast<float>(wprof[1][0]), static_cast<float>(wprof[1][1]), static_cast<float>(wprof[1][2])},
        {static_cast<float>(wprof[2][0]), static_cast<float>(wprof[2][1]), static_cast<float>(wprof[2][2])}
    };

    const int W = src.getWidth();
    const int H = src.getHeight();

#ifdef _OPENMP
    #pragma omp parallel for schedule(dynamic,16)
#endif

    for (int i = 0; i < H; i++) {
        for (int j = 0; j < W; j++) {
            float X, Y, Z;
            Color::rgbxyz(src.r(i, j), src.g(i, j), src.b(i, j), X, Y, Z, wp);
            //convert Lab
            Color::XYZ2Lab(X, Y, Z, dst.L[i][j], dst.a[i][j], dst.b[i][j]);
        }
    }
}

void ImProcFunctions::lab2rgb(const LabImage &src, Imagefloat &dst, const Glib::ustring &workingSpace)
{
    TMatrix wiprof = ICCStore::getInstance()->workingSpaceInverseMatrix(workingSpace);
    const float wip[3][3] = {
        {static_cast<float>(wiprof[0][0]), static_cast<float>(wiprof[0][1]), static_cast<float>(wiprof[0][2])},
        {static_cast<float>(wiprof[1][0]), static_cast<float>(wiprof[1][1]), static_cast<float>(wiprof[1][2])},
        {static_cast<float>(wiprof[2][0]), static_cast<float>(wiprof[2][1]), static_cast<float>(wiprof[2][2])}
    };

    const int W = dst.getWidth();
    const int H = dst.getHeight();
#ifdef __SSE2__
    vfloat wipv[3][3];

    for (int i = 0; i < 3; i++) {
        for (int j = 0; j < 3; j++) {
            wipv[i][j] = F2V(wiprof[i][j]);
        }
    }

#endif

#ifdef _OPENMP
    #pragma omp parallel for schedule(dynamic,16)
#endif

    for (int i = 0; i < H; i++) {
        int j = 0;
#ifdef __SSE2__

        for (; j < W - 3; j += 4) {
            vfloat X, Y, Z;
            vfloat R, G, B;
            Color::Lab2XYZ(LVFU(src.L[i][j]), LVFU(src.a[i][j]), LVFU(src.b[i][j]), X, Y, Z);
            Color::xyz2rgb(X, Y, Z, R, G, B, wipv);
            STVFU(dst.r(i, j), R);
            STVFU(dst.g(i, j), G);
            STVFU(dst.b(i, j), B);
        }

#endif

        for (; j < W; j++) {
            float X, Y, Z;
            Color::Lab2XYZ(src.L[i][j], src.a[i][j], src.b[i][j], X, Y, Z);
            Color::xyz2rgb(X, Y, Z, dst.r(i, j), dst.g(i, j), dst.b(i, j), wip);
        }
    }
}

//%%%%%%%%%%%%%%%%%%%%%%%%%%%%%%%%%%%%%%%


// adapted from the "color correction" module of Darktable. Original copyright follows
/*
    copyright (c) 2009--2010 johannes hanika.

    darktable is free software: you can redistribute it and/or modify
    it under the terms of the GNU General Public License as published by
    the Free Software Foundation, either version 3 of the License, or
    (at your option) any later version.

    darktable is distributed in the hope that it will be useful,
    but WITHOUT ANY WARRANTY; without even the implied warranty of
    MERCHANTABILITY or FITNESS FOR A PARTICULAR PURPOSE.  See the
    GNU General Public License for more details.

    You should have received a copy of the GNU General Public License
    along with darktable.  If not, see <https://www.gnu.org/licenses/>.
*/
void ImProcFunctions::colorToningLabGrid(LabImage *lab, int xstart, int xend, int ystart, int yend, bool MultiThread)
{
    const double factor = ColorToningParams::LABGRID_CORR_MAX * 3.0;
    const double scaling = ColorToningParams::LABGRID_CORR_SCALE;
    float a_scale = (params->colorToning.labgridAHigh - params->colorToning.labgridALow) / factor / scaling;
    float a_base = params->colorToning.labgridALow / scaling;
    float b_scale = (params->colorToning.labgridBHigh - params->colorToning.labgridBLow) / factor / scaling;
    float b_base = params->colorToning.labgridBLow / scaling;

    #ifdef _OPENMP
    #pragma omp parallel for if (multiThread)
#endif

    for (int y = ystart; y < yend; ++y) {
        for (int x = xstart; x < xend; ++x) {
            lab->a[y][x] += lab->L[y][x] * a_scale + a_base;
            lab->b[y][x] += lab->L[y][x] * b_scale + b_base;
        }
    }
}

}<|MERGE_RESOLUTION|>--- conflicted
+++ resolved
@@ -2023,15 +2023,9 @@
         }
     }
 
-<<<<<<< HEAD
-    moy /= (tHh * tWw);
-    sqrs /= (tHh * tWw);
-    eqty = sqrt(sqrs - SQR(moy));
-=======
     moy /= (height * width);
     sqrs /= (height * width);
     eqty = std::sqrt(std::max(sqrs - SQR(moy), 0.0));
->>>>>>> bae1897b
     moyS = moy;
 }
 
