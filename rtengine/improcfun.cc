/*
 *  This file is part of RawTherapee.
 *
 *  Copyright (c) 2004-2010 Gabor Horvath <hgabor@rawtherapee.com>
 *
 *  RawTherapee is free software: you can redistribute it and/or modify
 *  it under the terms of the GNU General Public License as published by
 *  the Free Software Foundation, either version 3 of the License, or
 *  (at your option) any later version.
 *
 *  RawTherapee is distributed in the hope that it will be useful,
 *  but WITHOUT ANY WARRANTY; without even the implied warranty of
 *  MERCHANTABILITY or FITNESS FOR A PARTICULAR PURPOSE.  See the
 *  GNU General Public License for more details.
 *
 *  You should have received a copy of the GNU General Public License
 *  along with RawTherapee.  If not, see <http://www.gnu.org/licenses/>.
 */
#include <cmath>
#include <glib.h>
#include <glibmm.h>
#ifdef _OPENMP
#include <omp.h>
#endif

#include "alignedbuffer.h"
#include "rtengine.h"
#include "improcfun.h"
#include "curves.h"
#include "mytime.h"
#include "iccstore.h"
#include "imagesource.h"
#include "rtthumbnail.h"
#include "utils.h"
#include "iccmatrices.h"
#include "color.h"
#include "calc_distort.h"
#include "rt_math.h"
#include "EdgePreservingDecomposition.h"
#include "improccoordinator.h"
#include "clutstore.h"
#include "ciecam02.h"
#include "StopWatch.h"
#include "../rtgui/ppversion.h"
#include "../rtgui/guiutils.h"

#undef CLIPD
#define CLIPD(a) ((a)>0.0f?((a)<1.0f?(a):1.0f):0.0f)

namespace
{

using namespace rtengine;


// begin of helper function for rgbProc()
void shadowToneCurve(const LUTf &shtonecurve, float *rtemp, float *gtemp, float *btemp, int istart, int tH, int jstart, int tW, int tileSize)
{

#if defined( __SSE2__ ) && defined( __x86_64__ )
    vfloat cr = F2V(0.299f);
    vfloat cg = F2V(0.587f);
    vfloat cb = F2V(0.114f);
#endif

    for (int i = istart, ti = 0; i < tH; i++, ti++) {
        int j = jstart, tj = 0;
#if defined( __SSE2__ ) && defined( __x86_64__ )

        for (; j < tW - 3; j += 4, tj += 4) {

            vfloat rv = LVF(rtemp[ti * tileSize + tj]);
            vfloat gv = LVF(gtemp[ti * tileSize + tj]);
            vfloat bv = LVF(btemp[ti * tileSize + tj]);

            //shadow tone curve
            vfloat Yv = cr * rv + cg * gv + cb * bv;
            vfloat tonefactorv = shtonecurve(Yv);
            STVF(rtemp[ti * tileSize + tj], rv * tonefactorv);
            STVF(gtemp[ti * tileSize + tj], gv * tonefactorv);
            STVF(btemp[ti * tileSize + tj], bv * tonefactorv);
        }

#endif

        for (; j < tW; j++, tj++) {

            float r = rtemp[ti * tileSize + tj];
            float g = gtemp[ti * tileSize + tj];
            float b = btemp[ti * tileSize + tj];

            //shadow tone curve
            float Y = (0.299f * r + 0.587f * g + 0.114f * b);
            float tonefactor = shtonecurve[Y];
            rtemp[ti * tileSize + tj] = rtemp[ti * tileSize + tj] * tonefactor;
            gtemp[ti * tileSize + tj] = gtemp[ti * tileSize + tj] * tonefactor;
            btemp[ti * tileSize + tj] = btemp[ti * tileSize + tj] * tonefactor;
        }
    }
}

void highlightToneCurve(const LUTf &hltonecurve, float *rtemp, float *gtemp, float *btemp, int istart, int tH, int jstart, int tW, int tileSize, float exp_scale, float comp, float hlrange)
{

#if defined( __SSE2__ ) && defined( __x86_64__ )
    vfloat threev = F2V(3.f);
    vfloat maxvalfv = F2V(MAXVALF);
#endif

    for (int i = istart, ti = 0; i < tH; i++, ti++) {
        int j = jstart, tj = 0;
#if defined( __SSE2__ ) && defined( __x86_64__ )

        for (; j < tW - 3; j += 4, tj += 4) {

            vfloat rv = LVF(rtemp[ti * tileSize + tj]);
            vfloat gv = LVF(gtemp[ti * tileSize + tj]);
            vfloat bv = LVF(btemp[ti * tileSize + tj]);

            //TODO: proper treatment of out-of-gamut colors
            //float tonefactor = hltonecurve[(0.299f*r+0.587f*g+0.114f*b)];
            vmask maxMask = vmaskf_ge(vmaxf(rv, vmaxf(gv, bv)), maxvalfv);

            if (_mm_movemask_ps((vfloat)maxMask)) {
                for (int k = 0; k < 4; ++k) {
                    float r = rtemp[ti * tileSize + tj + k];
                    float g = gtemp[ti * tileSize + tj + k];
                    float b = btemp[ti * tileSize + tj + k];
                    float tonefactor = ((r < MAXVALF ? hltonecurve[r] : CurveFactory::hlcurve(exp_scale, comp, hlrange, r)) +
                                        (g < MAXVALF ? hltonecurve[g] : CurveFactory::hlcurve(exp_scale, comp, hlrange, g)) +
                                        (b < MAXVALF ? hltonecurve[b] : CurveFactory::hlcurve(exp_scale, comp, hlrange, b))) / 3.0;

                    // note: tonefactor includes exposure scaling, that is here exposure slider and highlight compression takes place
                    rtemp[ti * tileSize + tj + k] = r * tonefactor;
                    gtemp[ti * tileSize + tj + k] = g * tonefactor;
                    btemp[ti * tileSize + tj + k] = b * tonefactor;
                }
            } else {
                vfloat tonefactorv = (hltonecurve.cb(rv) + hltonecurve.cb(gv) + hltonecurve.cb(bv)) / threev;
                // note: tonefactor includes exposure scaling, that is here exposure slider and highlight compression takes place
                STVF(rtemp[ti * tileSize + tj], rv * tonefactorv);
                STVF(gtemp[ti * tileSize + tj], gv * tonefactorv);
                STVF(btemp[ti * tileSize + tj], bv * tonefactorv);
            }
        }

#endif

        for (; j < tW; j++, tj++) {

            float r = rtemp[ti * tileSize + tj];
            float g = gtemp[ti * tileSize + tj];
            float b = btemp[ti * tileSize + tj];

            //TODO: proper treatment of out-of-gamut colors
            //float tonefactor = hltonecurve[(0.299f*r+0.587f*g+0.114f*b)];
            float tonefactor = ((r < MAXVALF ? hltonecurve[r] : CurveFactory::hlcurve(exp_scale, comp, hlrange, r)) +
                                (g < MAXVALF ? hltonecurve[g] : CurveFactory::hlcurve(exp_scale, comp, hlrange, g)) +
                                (b < MAXVALF ? hltonecurve[b] : CurveFactory::hlcurve(exp_scale, comp, hlrange, b))) / 3.0;

            // note: tonefactor includes exposure scaling, that is here exposure slider and highlight compression takes place
            rtemp[ti * tileSize + tj] = r * tonefactor;
            gtemp[ti * tileSize + tj] = g * tonefactor;
            btemp[ti * tileSize + tj] = b * tonefactor;
        }
    }
}

void proPhotoBlue(float *rtemp, float *gtemp, float *btemp, int istart, int tH, int jstart, int tW, int tileSize)
{
    // this is a hack to avoid the blue=>black bug (Issue 2141)
    for (int i = istart, ti = 0; i < tH; i++, ti++) {
        int j = jstart, tj = 0;
#ifdef __SSE2__

        for (; j < tW - 3; j += 4, tj += 4) {
            vfloat rv = LVF(rtemp[ti * tileSize + tj]);
            vfloat gv = LVF(gtemp[ti * tileSize + tj]);
            vmask zeromask = vorm(vmaskf_eq(rv, ZEROV), vmaskf_eq(gv, ZEROV));

            if (_mm_movemask_ps((vfloat)zeromask)) {
                for (int k = 0; k < 4; ++k) {
                    float r = rtemp[ti * tileSize + tj + k];
                    float g = gtemp[ti * tileSize + tj + k];

                    float b = btemp[ti * tileSize + tj + k];

                    if ((r == 0.0f || g == 0.0f) && rtengine::min(r, g, b) >= 0.f) {
                        float h, s, v;
                        Color::rgb2hsv(r, g, b, h, s, v);
                        s *= 0.99f;
                        Color::hsv2rgb(h, s, v, rtemp[ti * tileSize + tj + k], gtemp[ti * tileSize + tj + k], btemp[ti * tileSize + tj + k]);
                    }
                }
            }
        }

#endif

        for (; j < tW; j++, tj++) {
            float r = rtemp[ti * tileSize + tj];
            float g = gtemp[ti * tileSize + tj];
            float b = btemp[ti * tileSize + tj];

            if ((r == 0.0f || g == 0.0f) && rtengine::min(r, g, b) >= 0.f) {
                float h, s, v;
                Color::rgb2hsv(r, g, b, h, s, v);
                s *= 0.99f;
                Color::hsv2rgb(h, s, v, rtemp[ti * tileSize + tj], gtemp[ti * tileSize + tj], btemp[ti * tileSize + tj]);
            }
        }
    }
}

void customToneCurve(const ToneCurve &customToneCurve, ToneCurveParams::TcMode curveMode, float *rtemp, float *gtemp, float *btemp, int istart, int tH, int jstart, int tW, int tileSize, PerceptualToneCurveState ptcApplyState)
{

    if (curveMode == ToneCurveParams::TcMode::STD) { // Standard
        const StandardToneCurve& userToneCurve = static_cast<const StandardToneCurve&>(customToneCurve);

        for (int i = istart, ti = 0; i < tH; i++, ti++) {
            userToneCurve.BatchApply(0, tW - jstart, &rtemp[ti * tileSize], &gtemp[ti * tileSize], &btemp[ti * tileSize]);
        }
    } else if (curveMode == ToneCurveParams::TcMode::FILMLIKE) { // Adobe like
        const AdobeToneCurve& userToneCurve = static_cast<const AdobeToneCurve&>(customToneCurve);

        for (int i = istart, ti = 0; i < tH; i++, ti++) {
            for (int j = jstart, tj = 0; j < tW; j++, tj++) {
                userToneCurve.Apply(rtemp[ti * tileSize + tj], gtemp[ti * tileSize + tj], btemp[ti * tileSize + tj]);
            }
        }
    } else if (curveMode == ToneCurveParams::TcMode::SATANDVALBLENDING) { // apply the curve on the saturation and value channels
        const SatAndValueBlendingToneCurve& userToneCurve = static_cast<const SatAndValueBlendingToneCurve&>(customToneCurve);

        for (int i = istart, ti = 0; i < tH; i++, ti++) {
            for (int j = jstart, tj = 0; j < tW; j++, tj++) {
                userToneCurve.Apply(rtemp[ti * tileSize + tj], gtemp[ti * tileSize + tj], btemp[ti * tileSize + tj]);
            }
        }
    } else if (curveMode == ToneCurveParams::TcMode::WEIGHTEDSTD) { // apply the curve to the rgb channels, weighted
        const WeightedStdToneCurve& userToneCurve = static_cast<const WeightedStdToneCurve&>(customToneCurve);

        for (int i = istart, ti = 0; i < tH; i++, ti++) {
            userToneCurve.BatchApply(0, tW - jstart, &rtemp[ti * tileSize], &gtemp[ti * tileSize], &btemp[ti * tileSize]);
        }
    } else if (curveMode == ToneCurveParams::TcMode::LUMINANCE) { // apply the curve to the luminance channel
        const LuminanceToneCurve& userToneCurve = static_cast<const LuminanceToneCurve&>(customToneCurve);

        for (int i = istart, ti = 0; i < tH; i++, ti++) {
            for (int j = jstart, tj = 0; j < tW; j++, tj++) {
                userToneCurve.Apply(rtemp[ti * tileSize + tj], gtemp[ti * tileSize + tj], btemp[ti * tileSize + tj]);
            }
        }
    } else if (curveMode == ToneCurveParams::TcMode::PERCEPTUAL) { // apply curve while keeping color appearance constant
        const PerceptualToneCurve& userToneCurve = static_cast<const PerceptualToneCurve&>(customToneCurve);

        for (int i = istart, ti = 0; i < tH; i++, ti++) {
            userToneCurve.BatchApply(0, tW - jstart, &rtemp[ti * tileSize], &gtemp[ti * tileSize], &btemp[ti * tileSize], ptcApplyState);
        }
    }
}

void fillEditFloat(float *editIFloatTmpR, float *editIFloatTmpG, float *editIFloatTmpB, float *rtemp, float *gtemp, float *btemp, int istart, int tH, int jstart, int tW, int tileSize)
{
    for (int i = istart, ti = 0; i < tH; i++, ti++) {
        for (int j = jstart, tj = 0; j < tW; j++, tj++) {
            editIFloatTmpR[ti * tileSize + tj] = Color::gamma2curve[rtemp[ti * tileSize + tj]] / 65535.f;
            editIFloatTmpG[ti * tileSize + tj] = Color::gamma2curve[gtemp[ti * tileSize + tj]] / 65535.f;
            editIFloatTmpB[ti * tileSize + tj] = Color::gamma2curve[btemp[ti * tileSize + tj]] / 65535.f;
        }
    }
}
// end of helper function for rgbProc()

}

namespace rtengine
{

using namespace procparams;

extern const Settings* settings;


ImProcFunctions::~ImProcFunctions()
{
    if (monitorTransform) {
        cmsDeleteTransform(monitorTransform);
    }
}

void ImProcFunctions::setScale(double iscale)
{
    scale = iscale;
}


void ImProcFunctions::updateColorProfiles(const Glib::ustring& monitorProfile, RenderingIntent monitorIntent, bool softProof, bool gamutCheck)
{
    // set up monitor transform
    if (monitorTransform) {
        cmsDeleteTransform(monitorTransform);
    }

    gamutWarning.reset(nullptr);

    monitorTransform = nullptr;

    cmsHPROFILE monitor = nullptr;

    if (!monitorProfile.empty()) {
#if !defined(__APPLE__) // No support for monitor profiles on OS X, all data is sRGB
        monitor = ICCStore::getInstance()->getProfile(monitorProfile);
#else
        monitor = ICCStore::getInstance()->getProfile (options.rtSettings.srgb);
#endif
    }

    if (monitor) {
        MyMutex::MyLock lcmsLock(*lcmsMutex);

        cmsUInt32Number flags;
        cmsHPROFILE iprof  = cmsCreateLab4Profile(nullptr);
        cmsHPROFILE gamutprof = nullptr;
        cmsUInt32Number gamutbpc = 0;
        RenderingIntent gamutintent = RI_RELATIVE;

        bool softProofCreated = false;

        if (softProof) {
            cmsHPROFILE oprof = nullptr;
            RenderingIntent outIntent;

            flags = cmsFLAGS_SOFTPROOFING | cmsFLAGS_NOOPTIMIZE | cmsFLAGS_NOCACHE;

            if (!settings->printerProfile.empty()) {
                oprof = ICCStore::getInstance()->getProfile(settings->printerProfile);

                if (settings->printerBPC) {
                    flags |= cmsFLAGS_BLACKPOINTCOMPENSATION;
                }

                outIntent = settings->printerIntent;
            } else {
                oprof = ICCStore::getInstance()->getProfile(params->icm.outputProfile);
                if (params->icm.outputBPC) {
                    flags |= cmsFLAGS_BLACKPOINTCOMPENSATION;
                }

                outIntent = params->icm.outputIntent;
            }

            if (oprof) {
                // NOCACHE is for thread safety, NOOPTIMIZE for precision

                // if (gamutCheck) {
                //     flags |= cmsFLAGS_GAMUTCHECK;
                // }

                monitorTransform = cmsCreateProofingTransform(
                                       iprof, TYPE_Lab_FLT,
                                       monitor, TYPE_RGB_FLT,
                                       oprof,
                                       monitorIntent, outIntent,
                                       flags
                                   );

                if (monitorTransform) {
                    softProofCreated = true;
                }

                if (gamutCheck) {
                    gamutprof = oprof;

                    if (params->icm.outputBPC) {
                        gamutbpc = cmsFLAGS_BLACKPOINTCOMPENSATION;
                    }

                    gamutintent = outIntent;
                }
            }
        } else if (gamutCheck) {
            // flags = cmsFLAGS_GAMUTCHECK | cmsFLAGS_NOOPTIMIZE | cmsFLAGS_NOCACHE;
            // if (settings->monitorBPC) {
            //     flags |= cmsFLAGS_BLACKPOINTCOMPENSATION;
            // }

            // monitorTransform = cmsCreateProofingTransform(iprof, TYPE_Lab_FLT, monitor, TYPE_RGB_8, monitor, monitorIntent, monitorIntent, flags);

            // if (monitorTransform) {
            //     softProofCreated = true;
            // }
            gamutprof = monitor;

            if (settings->monitorBPC) {
                gamutbpc = cmsFLAGS_BLACKPOINTCOMPENSATION;
            }

            gamutintent = monitorIntent;
        }

        if (!softProofCreated) {
            flags = cmsFLAGS_NOOPTIMIZE | cmsFLAGS_NOCACHE;

            if (settings->monitorBPC) {
                flags |= cmsFLAGS_BLACKPOINTCOMPENSATION;
            }

            monitorTransform = cmsCreateTransform(iprof, TYPE_Lab_FLT, monitor, TYPE_RGB_FLT, monitorIntent, flags);
        }

        if (gamutCheck && gamutprof) {
            gamutWarning.reset(new GamutWarning(iprof, gamutprof, gamutintent, gamutbpc));
        }

        cmsCloseProfile(iprof);
    }
}

void ImProcFunctions::firstAnalysis(const Imagefloat* const original, const ProcParams &params, LUTu & histogram)
{

    TMatrix wprof = ICCStore::getInstance()->workingSpaceMatrix (params.icm.workingProfile);

    lumimul[0] = wprof[1][0];
    lumimul[1] = wprof[1][1];
    lumimul[2] = wprof[1][2];
    int W = original->getWidth();
    int H = original->getHeight();

    float lumimulf[3] = {static_cast<float>(lumimul[0]), static_cast<float>(lumimul[1]), static_cast<float>(lumimul[2])};

    // calculate histogram of the y channel needed for contrast curve calculation in exposure adjustments
    histogram.clear();

    if (multiThread) {

#ifdef _OPENMP
        const int numThreads = min(max(W * H / (int)histogram.getSize(), 1), omp_get_max_threads());
        #pragma omp parallel num_threads(numThreads) if(numThreads>1)
#endif
        {
            LUTu hist(histogram.getSize());
            hist.clear();
#ifdef _OPENMP
            #pragma omp for nowait
#endif

            for (int i = 0; i < H; i++) {
                for (int j = 0; j < W; j++) {

                    float r = original->r(i, j);
                    float g = original->g(i, j);
                    float b = original->b(i, j);

                    int y = (lumimulf[0] * r + lumimulf[1] * g + lumimulf[2] * b);
                    hist[y]++;
                }
            }

#ifdef _OPENMP
            #pragma omp critical
#endif
            histogram += hist;

        }
#ifdef _OPENMP
        static_cast<void>(numThreads);  // to silence cppcheck warning
#endif
    } else {
        for (int i = 0; i < H; i++) {
            for (int j = 0; j < W; j++) {

                float r = original->r(i, j);
                float g = original->g(i, j);
                float b = original->b(i, j);

                int y = (lumimulf[0] * r + lumimulf[1] * g + lumimulf[2] * b);
                histogram[y]++;
            }
        }
    }
}


// Copyright (c) 2012 Jacques Desmis <jdesmis@gmail.com>

void ImProcFunctions::ciecam_02float(CieImage* ncie, float adap, int pW, int pwb, LabImage* lab, const ProcParams* params,
                                     const ColorAppearance & customColCurve1, const ColorAppearance & customColCurve2, const ColorAppearance & customColCurve3,
                                     LUTu & histLCAM, LUTu & histCCAM, LUTf & CAMBrightCurveJ, LUTf & CAMBrightCurveQ, float &mean, int Iterates, int scale, bool execsharp, float &d, float &dj, float &yb, int rtt,
                                     bool showSharpMask)
{
    if (params->colorappearance.enabled) {

#ifdef _DEBUG
        MyTime t1e, t2e;
        t1e.set();
#endif

        //preparate for histograms CIECAM
        LUTu hist16JCAM;
        LUTu hist16_CCAM;

        if (pW != 1 && params->colorappearance.datacie) { //only with improccoordinator
            hist16JCAM(32768);
            hist16JCAM.clear();
            hist16_CCAM(48000);
            hist16_CCAM.clear();
        }

        //end preparate histogram
        int width = lab->W, height = lab->H;
        float minQ = 10000.f;
        float maxQ = -1000.f;
        float Yw;
        Yw = 1.0;
        double Xw, Zw;
        float f = 0.f, nc = 0.f, la, c = 0.f, xw, yw, zw, f2 = 1.f, c2 = 1.f, nc2 = 1.f, yb2;
        float fl, n, nbb, ncb, aw; //d
        float xwd, ywd, zwd, xws, yws, zws;
        int alg = 0;
        bool algepd = false;
        double Xwout, Zwout;
        double Xwsc, Zwsc;

        const bool epdEnabled = params->epd.enabled;
        bool ciedata = (params->colorappearance.datacie && pW != 1) && !((params->colorappearance.tonecie && (epdEnabled)) || (params->sharpening.enabled && settings->autocielab && execsharp)
                       || (params->dirpyrequalizer.enabled && settings->autocielab) || (params->defringe.enabled && settings->autocielab)  || (params->sharpenMicro.enabled && settings->autocielab)
                       || (params->impulseDenoise.enabled && settings->autocielab) || (params->colorappearance.badpixsl > 0 && settings->autocielab));

        ColorTemp::temp2mulxyz(params->wb.temperature, params->wb.method, Xw, Zw);  //compute white Xw Yw Zw  : white current WB
        ColorTemp::temp2mulxyz(params->colorappearance.tempout, "Custom", Xwout, Zwout);
        ColorTemp::temp2mulxyz(params->colorappearance.tempsc, "Custom", Xwsc, Zwsc);

        //viewing condition for surrsrc
        if (params->colorappearance.surrsrc == "Average") {
            f  = 1.00f;
            c  = 0.69f;
            nc = 1.00f;
        } else if (params->colorappearance.surrsrc == "Dim") {
            f  = 0.9f;
            c  = 0.59f;
            nc = 0.9f;
        } else if (params->colorappearance.surrsrc == "Dark") {
            f  = 0.8f;
            c  = 0.525f;
            nc = 0.8f;
        } else if (params->colorappearance.surrsrc == "ExtremelyDark") {
            f  = 0.8f;
            c  = 0.41f;
            nc = 0.8f;
        }


        //viewing condition for surround
        if (params->colorappearance.surround == "Average") {
            f2 = 1.0f, c2 = 0.69f, nc2 = 1.0f;
        } else if (params->colorappearance.surround == "Dim") {
            f2  = 0.9f;
            c2  = 0.59f;
            nc2 = 0.9f;
        } else if (params->colorappearance.surround == "Dark") {
            f2  = 0.8f;
            c2  = 0.525f;
            nc2 = 0.8f;
        } else if (params->colorappearance.surround == "ExtremelyDark") {
            f2  = 0.8f;
            c2  = 0.41f;
            nc2 = 0.8f;
        }

        /*
                //scene condition for surround
                if (params->colorappearance.surrsource)  {
                    f  = 0.85f;    // if user => source image has surround very dark
                    c  = 0.55f;
                    nc = 0.85f;
                }
        */
        //with which algorithm
        if (params->colorappearance.algo == "JC") {
            alg = 0;
        } else if (params->colorappearance.algo == "JS") {
            alg = 1;
        } else if (params->colorappearance.algo == "QM")  {
            alg = 2;
            algepd = true;
        } else { /*if(params->colorappearance.algo == "ALL")*/
            alg = 3;
            algepd = true;
        }

        xwd = 100.f * Xwout;
        zwd = 100.f * Zwout;
        ywd = 100.f / params->colorappearance.greenout;//approximation to simplify

        xws = 100.f * Xwsc;
        zws = 100.f * Zwsc;
        yws = 100.f / params->colorappearance.greensc;//approximation to simplify


        /*
                //settings white point of output device - or illuminant viewing
                if (settings->viewingdevice == 0) {
                    xwd = 96.42f;    //5000K
                    ywd = 100.0f;
                    zwd = 82.52f;
                } else if (settings->viewingdevice == 1) {
                    xwd = 95.68f;    //5500
                    ywd = 100.0f;
                    zwd = 92.15f;
                } else if (settings->viewingdevice == 2) {
                    xwd = 95.24f;    //6000
                    ywd = 100.0f;
                    zwd = 100.81f;
                } else if (settings->viewingdevice == 3)  {
                    xwd = 95.04f;    //6500
                    ywd = 100.0f;
                    zwd = 108.88f;
                } else if (settings->viewingdevice == 4)  {
                    xwd = 109.85f;    //tungsten
                    ywd = 100.0f;
                    zwd = 35.58f;
                } else if (settings->viewingdevice == 5)  {
                    xwd = 99.18f;    //fluo F2
                    ywd = 100.0f;
                    zwd = 67.39f;
                } else if (settings->viewingdevice == 6)  {
                    xwd = 95.04f;    //fluo F7
                    ywd = 100.0f;
                    zwd = 108.75f;
                } else {
                    xwd = 100.96f;    //fluo F11
                    ywd = 100.0f;
                    zwd = 64.35f;
                }
        */
        yb2 = params->colorappearance.ybout;
        /*
                //settings mean Luminance Y of output device or viewing
                if (settings->viewingdevicegrey == 0) {
                    yb2 = 5.0f;
                } else if (settings->viewingdevicegrey == 1) {
                    yb2 = 10.0f;
                } else if (settings->viewingdevicegrey == 2) {
                    yb2 = 15.0f;
                } else if (settings->viewingdevicegrey == 3) {
                    yb2 = 18.0f;
                } else if (settings->viewingdevicegrey == 4) {
                    yb2 = 23.0f;
                } else if (settings->viewingdevicegrey == 5)  {
                    yb2 = 30.0f;
                } else {
                    yb2 = 40.0f;
                }
        */
        //La and la2 = ambiant luminosity scene and viewing
        la = float (params->colorappearance.adapscen);

        if (pwb == 2) {
            if (params->colorappearance.autoadapscen) {
                la = adap;
            }
        }

        /*
                if (alg >= 2 && la < 200.f) {
                    la = 200.f;
                }
        */
        const float la2 = float (params->colorappearance.adaplum);

        // level of adaptation
        const float deg = (params->colorappearance.degree) / 100.0f;
        const float pilot = params->colorappearance.autodegree ? 2.0f : deg;


        const float degout = (params->colorappearance.degreeout) / 100.0f;
        const float pilotout = params->colorappearance.autodegreeout ? 2.0f : degout;

        //algoritm's params
        float chr = 0.f;

        if (alg == 0 || alg == 3) {
            chr = params->colorappearance.chroma;

            if (chr == -100.0f) {
                chr = -99.8f;
            }
        }

        float schr = 0.f;

        if (alg == 3 || alg == 1) {
            schr = params->colorappearance.schroma;

            if (schr > 0.0) {
                schr = schr / 2.0f;    //divide sensibility for saturation
            }

            if (alg == 3) {
                if (schr == -100.0f) {
                    schr = -99.f;
                }

                if (schr == 100.0f) {
                    schr = 98.f;
                }
            } else {
                if (schr == -100.0f) {
                    schr = -99.8f;
                }
            }
        }

        float mchr = 0.f;

        if (alg == 3 || alg == 2) {
            mchr = params->colorappearance.mchroma;

            if (mchr == -100.0f) {
                mchr = -99.8f ;
            }

            if (mchr == 100.0f) {
                mchr = 99.9f;
            }
        }

        const float hue = params->colorappearance.colorh;
        const float rstprotection = 100. - params->colorappearance.rstprotection;

        // extracting datas from 'params' to avoid cache flush (to be confirmed)
        const ColorAppearanceParams::TcMode curveMode = params->colorappearance.curveMode;
        const bool hasColCurve1 = bool (customColCurve1);
        const bool t1L = hasColCurve1 && curveMode == ColorAppearanceParams::TcMode::LIGHT;

        const ColorAppearanceParams::TcMode curveMode2 = params->colorappearance.curveMode2;
        const bool hasColCurve2 = bool (customColCurve2);

        const ColorAppearanceParams::CtcMode curveMode3 = params->colorappearance.curveMode3;
        const bool hasColCurve3 = bool (customColCurve3);

        bool needJ = (alg == 0 || alg == 1 || alg == 3);
        bool needQ = (alg == 2 || alg == 3);
        LUTu hist16J;
        LUTu hist16Q;

        if ((needJ && CAMBrightCurveJ.dirty) || (needQ && CAMBrightCurveQ.dirty) || (std::isnan(mean) && settings->viewinggreySc != 0)) {

            if (needJ) {
                hist16J(32768);
                hist16J.clear();
            }

            if (needQ) {
                hist16Q(32768);
                hist16Q.clear();
            }

            double sum = 0.0; // use double precision for large summations

#ifdef _OPENMP
            const int numThreads = min(max(width * height / 65536, 1), omp_get_max_threads());
            #pragma omp parallel num_threads(numThreads) if(numThreads>1)
#endif
            {
                LUTu hist16Jthr;
                LUTu hist16Qthr;

                if (needJ) {
                    hist16Jthr(hist16J.getSize());
                    hist16Jthr.clear();
                }

                if (needQ) {
                    hist16Qthr(hist16Q.getSize());
                    hist16Qthr.clear();
                }

                #pragma omp for reduction(+:sum)


                for (int i = 0; i < height; i++)
                    for (int j = 0; j < width; j++) { //rough correspondence between L and J
                        float currL = lab->L[i][j] / 327.68f;
                        float koef; //rough correspondence between L and J

                        if (currL > 50.f) {
                            if (currL > 70.f) {
                                if (currL > 80.f) {
                                    if (currL > 85.f) {
                                        koef = 0.97f;
                                    } else {
                                        koef = 0.93f;
                                    }
                                } else {
                                    koef = 0.87f;
                                }
                            } else {
                                if (currL > 60.f) {
                                    koef = 0.85f;
                                } else {
                                    koef = 0.8f;
                                }
                            }
                        } else {
                            if (currL > 10.f) {
                                if (currL > 20.f) {
                                    if (currL > 40.f) {
                                        koef = 0.75f;
                                    } else {
                                        koef = 0.7f;
                                    }
                                } else {
                                    koef = 0.9f;
                                }
                            } else {
                                koef = 1.0;
                            }
                        }

                        if (needJ) {
                            hist16Jthr[(int)((koef * lab->L[i][j]))]++;    //evaluate histogram luminance L # J
                        }

                        //estimation of wh only with La
                        /*
                           float whestim = 500.f;

                           if (la < 200.f) {
                           whestim = 200.f;
                           } else if (la < 2500.f) {
                           whestim = 350.f;
                           } else {
                           whestim = 500.f;
                           }
                        */
                        if (needQ) {
                            hist16Qthr[CLIP((int)(32768.f * sqrt((koef * (lab->L[i][j])) / 32768.f)))]++;     //for brightness Q : approximation for Q=wh*sqrt(J/100)  J not equal L
                            //perhaps  needs to introduce whestim ??
                            //hist16Qthr[ (int) (sqrtf ((koef * (lab->L[i][j])) * 32768.f))]++;  //for brightness Q : approximation for Q=wh*sqrt(J/100)  J not equal L
                        }

                        sum += koef * lab->L[i][j]; //evaluate mean J to calculate Yb
                        //sumQ += whestim * sqrt ((koef * (lab->L[i][j])) / 32768.f);
                        //can be used in case of...
                    }

                #pragma omp critical
                {
                    if (needJ) {
                        hist16J += hist16Jthr;
                    }

                    if (needQ) {
                        hist16Q += hist16Qthr;
                    }

                }

                if (std::isnan(mean)) {
                    mean = (sum / ((height) * width)) / 327.68f; //for Yb  for all image...if one day "pipette" we can adapt Yb for each zone
                }
            }


            //evaluate lightness, contrast
        }



        //  if (settings->viewinggreySc == 0) { //auto
        if (params->colorappearance.autoybscen  &&  pwb == 2) {//auto

            if (mean < 15.f) {
                yb = 3.0f;
            } else if (mean < 30.f) {
                yb = 5.0f;
            } else if (mean < 40.f) {
                yb = 10.0f;
            } else if (mean < 45.f) {
                yb = 15.0f;
            } else if (mean < 50.f) {
                yb = 18.0f;
            } else if (mean < 55.f) {
                yb = 23.0f;
            } else if (mean < 60.f) {
                yb = 30.0f;
            } else if (mean < 70.f) {
                yb = 40.0f;
            } else if (mean < 80.f) {
                yb = 60.0f;
            } else if (mean < 90.f) {
                yb = 80.0f;
            } else {
                yb = 90.0f;
            }

//        } else if (settings->viewinggreySc == 1) {
        } else {
            yb = (float) params->colorappearance.ybscen;
        }

        const bool highlight = params->toneCurve.hrenabled; //Get the value if "highlight reconstruction" is activated

        const int gamu = (params->colorappearance.gamut) ? 1 : 0;
        xw = 100.0f * Xw;
        yw = 100.0f * Yw;
        zw = 100.0f * Zw;
        float xw1 = 0.f, yw1 = 0.f, zw1 = 0.f, xw2 = 0.f, yw2 = 0.f, zw2 = 0.f;

        // settings of WB: scene and viewing
        if (params->colorappearance.wbmodel == "RawT") {
            xw1 = 96.46f;    //use RT WB; CAT 02 is used for output device (see prefreneces)
            yw1 = 100.0f;
            zw1 = 82.445f;
            xw2 = xwd;
            yw2 = ywd;
            zw2 = zwd;
        } else if (params->colorappearance.wbmodel == "RawTCAT02") {
            xw1 = xw;    // Settings RT WB are used for CAT02 => mix , CAT02 is use for output device (screen: D50 D65, projector: lamp, LED) see preferences
            yw1 = yw;
            zw1 = zw;
            xw2 = xwd;
            yw2 = ywd;
            zw2 = zwd;
        } else if (params->colorappearance.wbmodel == "free") {
            xw1 = xws;    // free temp and green
            yw1 = yws;
            zw1 = zws;
            xw2 = xwd;
            yw2 = ywd;
            zw2 = zwd;
        }


        float cz, wh, pfl;
        Ciecam02::initcam1float(gamu, yb, pilot, f, la, xw, yw, zw, n, d, nbb, ncb, cz, aw, wh, pfl, fl, c);
        //printf ("wh=%f \n", wh);

        const float pow1 = pow_F(1.64f - pow_F(0.29f, n), 0.73f);
        float nj, nbbj, ncbj, czj, awj, flj;
        Ciecam02::initcam2float(gamu, yb2, pilotout, f2,  la2,  xw2,  yw2,  zw2, nj, dj, nbbj, ncbj, czj, awj, flj);
#ifdef __SSE2__
        const float reccmcz = 1.f / (c2 * czj);
#endif
        const float pow1n = pow_F(1.64f - pow_F(0.29f, nj), 0.73f);

        const float epsil = 0.0001f;
        const float coefQ = 32767.f / wh;
        const float a_w = aw;
        const float c_ = c;
        const float f_l = fl;
        const float coe = pow_F(fl, 0.25f);
        const float QproFactor = (0.4f / c) * (aw + 4.0f) ;
        const bool LabPassOne = !((params->colorappearance.tonecie && (epdEnabled)) || (params->sharpening.enabled && settings->autocielab && execsharp)
                                  || (params->dirpyrequalizer.enabled && settings->autocielab) || (params->defringe.enabled && settings->autocielab)  || (params->sharpenMicro.enabled && settings->autocielab)
                                  || (params->impulseDenoise.enabled && settings->autocielab) || (params->colorappearance.badpixsl > 0 && settings->autocielab));
        //printf("coQ=%f\n", coefQ);

        if (needJ) {
            if (!CAMBrightCurveJ) {
                CAMBrightCurveJ(32768, LUT_CLIP_ABOVE);
            }

            if (CAMBrightCurveJ.dirty) {
                Ciecam02::curveJfloat(params->colorappearance.jlight, params->colorappearance.contrast, hist16J, CAMBrightCurveJ); //lightness and contrast J
                CAMBrightCurveJ /= 327.68f;
                CAMBrightCurveJ.dirty = false;
            }
        }

        if (needQ) {
            if (!CAMBrightCurveQ) {
                CAMBrightCurveQ(32768, LUT_CLIP_ABOVE);
            }

            if (CAMBrightCurveQ.dirty) {
                Ciecam02::curveJfloat(params->colorappearance.qbright, params->colorappearance.qcontrast, hist16Q, CAMBrightCurveQ); //brightness and contrast Q
                //  CAMBrightCurveQ /= coefQ;
                CAMBrightCurveQ.dirty = false;
            }
        }


        //matrix for current working space
        TMatrix wiprof = ICCStore::getInstance()->workingSpaceInverseMatrix (params->icm.workingProfile);
        const float wip[3][3] = {
            { (float)wiprof[0][0], (float)wiprof[0][1], (float)wiprof[0][2]},
            { (float)wiprof[1][0], (float)wiprof[1][1], (float)wiprof[1][2]},
            { (float)wiprof[2][0], (float)wiprof[2][1], (float)wiprof[2][2]}
        };

#ifdef __SSE2__
        int bufferLength = ((width + 3) / 4) * 4; // bufferLength has to be a multiple of 4
#endif
#ifndef _DEBUG
        #pragma omp parallel
#endif
        {
            float minQThr = 10000.f;
            float maxQThr = -1000.f;
#ifdef __SSE2__
            // one line buffer per channel and thread
            float Jbuffer[bufferLength] ALIGNED16;
            float Cbuffer[bufferLength] ALIGNED16;
            float hbuffer[bufferLength] ALIGNED16;
            float Qbuffer[bufferLength] ALIGNED16;
            float Mbuffer[bufferLength] ALIGNED16;
            float sbuffer[bufferLength] ALIGNED16;
#endif
#ifndef _DEBUG
            #pragma omp for schedule(dynamic, 16)
#endif

            for (int i = 0; i < height; i++) {
#ifdef __SSE2__
                // vectorized conversion from Lab to jchqms
                int k;
                vfloat x, y, z;
                vfloat J, C, h, Q, M, s;

                vfloat c655d35 = F2V(655.35f);

                for (k = 0; k < width - 3; k += 4) {
                    Color::Lab2XYZ(LVFU(lab->L[i][k]), LVFU(lab->a[i][k]), LVFU(lab->b[i][k]), x, y, z);
                    x = x / c655d35;
                    y = y / c655d35;
                    z = z / c655d35;
                    Ciecam02::xyz2jchqms_ciecam02float(J, C,  h,
                                                       Q,  M,  s, F2V(aw), F2V(fl), F2V(wh),
                                                       x,  y,  z,
                                                       F2V(xw1), F2V(yw1),  F2V(zw1),
                                                       F2V(c),  F2V(nc), F2V(pow1), F2V(nbb), F2V(ncb), F2V(pfl), F2V(cz), F2V(d));
                    STVF(Jbuffer[k], J);
                    STVF(Cbuffer[k], C);
                    STVF(hbuffer[k], h);
                    STVF(Qbuffer[k], Q);
                    STVF(Mbuffer[k], M);
                    STVF(sbuffer[k], s);
                }

                for (; k < width; k++) {
                    float L = lab->L[i][k];
                    float a = lab->a[i][k];
                    float b = lab->b[i][k];
                    float x, y, z;
                    //convert Lab => XYZ
                    Color::Lab2XYZ(L, a, b, x, y, z);
                    x = x / 655.35f;
                    y = y / 655.35f;
                    z = z / 655.35f;
                    float J, C, h, Q, M, s;
                    Ciecam02::xyz2jchqms_ciecam02float(J, C,  h,
                                                       Q,  M,  s, aw, fl, wh,
                                                       x,  y,  z,
                                                       xw1, yw1,  zw1,
                                                       c,  nc, gamu, pow1, nbb, ncb, pfl, cz, d);
                    Jbuffer[k] = J;
                    Cbuffer[k] = C;
                    hbuffer[k] = h;
                    Qbuffer[k] = Q;
                    Mbuffer[k] = M;
                    sbuffer[k] = s;
                }

#endif // __SSE2__

                for (int j = 0; j < width; j++) {
                    float J, C, h, Q, M, s;

#ifdef __SSE2__
                    // use precomputed values from above
                    J = Jbuffer[j];
                    C = Cbuffer[j];
                    h = hbuffer[j];
                    Q = Qbuffer[j];
                    M = Mbuffer[j];
                    s = sbuffer[j];
#else
                    float x, y, z;
                    float L = lab->L[i][j];
                    float a = lab->a[i][j];
                    float b = lab->b[i][j];
                    float x1, y1, z1;
                    //convert Lab => XYZ
                    Color::Lab2XYZ(L, a, b, x1, y1, z1);
                    x = (float)x1 / 655.35f;
                    y = (float)y1 / 655.35f;
                    z = (float)z1 / 655.35f;
                    //process source==> normal
                    Ciecam02::xyz2jchqms_ciecam02float(J, C,  h,
                                                       Q,  M,  s, aw, fl, wh,
                                                       x,  y,  z,
                                                       xw1, yw1,  zw1,
                                                       c,  nc, gamu, pow1, nbb, ncb, pfl, cz, d);
#endif
                    float Jpro, Cpro, hpro, Qpro, Mpro, spro;
                    Jpro = J;
                    Cpro = C;
                    hpro = h;
                    Qpro = Q;
                    Mpro = M;
                    spro = s;

                    // we cannot have all algorithms with all chroma curves
                    if (alg == 0) {
                        Jpro = CAMBrightCurveJ[Jpro * 327.68f]; //lightness CIECAM02 + contrast
                        Qpro = QproFactor * sqrtf(Jpro);
                        float Cp = (spro * spro * Qpro) / (1000000.f);
                        Cpro = Cp * 100.f;
                        float sres;
                        Ciecam02::curvecolorfloat(chr, Cp, sres, 1.8f);
                        Color::skinredfloat(Jpro, hpro, sres, Cp, 55.f, 30.f, 1, rstprotection, 100.f, Cpro);
                    } else if (alg == 1)  {
                        // Lightness saturation
                        Jpro = CAMBrightCurveJ[Jpro * 327.68f]; //lightness CIECAM02 + contrast
                        float sres;
                        float Sp = spro / 100.0f;
                        float parsat = 1.5f; //parsat=1.5 =>saturation  ; 1.8 => chroma ; 2.5 => colorfullness (personal evaluation)
                        Ciecam02::curvecolorfloat(schr, Sp, sres, parsat);
                        float dred = 100.f; // in C mode
                        float protect_red = 80.0f; // in C mode
                        dred = 100.0f * sqrtf((dred * coe) / Qpro);
                        protect_red = 100.0f * sqrtf((protect_red * coe) / Qpro);
                        Color::skinredfloat(Jpro, hpro, sres, Sp, dred, protect_red, 0, rstprotection, 100.f, spro);
                        Qpro = QproFactor * sqrtf(Jpro);
                        Cpro = (spro * spro * Qpro) / (10000.0f);
                    } else if (alg == 2) {
                        //printf("Qp0=%f ", Qpro);

                        Qpro = CAMBrightCurveQ[(float)(Qpro * coefQ)] / coefQ;   //brightness and contrast
                        //printf("Qpaf=%f ", Qpro);

                        float Mp, sres;
                        Mp = Mpro / 100.0f;
                        Ciecam02::curvecolorfloat(mchr, Mp, sres, 2.5f);
                        float dred = 100.f; //in C mode
                        float protect_red = 80.0f; // in C mode
                        dred *= coe; //in M mode
                        protect_red *= coe; //M mode
                        Color::skinredfloat(Jpro, hpro, sres, Mp, dred, protect_red, 0, rstprotection, 100.f, Mpro);
                        Jpro = SQR((10.f * Qpro) / wh);
                        Cpro = Mpro / coe;
                        Qpro = (Qpro == 0.f ? epsil : Qpro); // avoid division by zero
                        spro = 100.0f * sqrtf(Mpro / Qpro);
                    } else { /*if(alg == 3) */
                        Qpro = CAMBrightCurveQ[(float)(Qpro * coefQ)] / coefQ;   //brightness and contrast

                        float Mp, sres;
                        Mp = Mpro / 100.0f;
                        Ciecam02::curvecolorfloat(mchr, Mp, sres, 2.5f);
                        float dred = 100.f; //in C mode
                        float protect_red = 80.0f; // in C mode
                        dred *= coe; //in M mode
                        protect_red *= coe; //M mode
                        Color::skinredfloat(Jpro, hpro, sres, Mp, dred, protect_red, 0, rstprotection, 100.f, Mpro);
                        Jpro = SQR((10.f * Qpro) / wh);
                        Cpro = Mpro / coe;
                        Qpro = (Qpro == 0.f ? epsil : Qpro); // avoid division by zero
                        spro = 100.0f * sqrtf(Mpro / Qpro);

                        if (Jpro > 99.9f) {
                            Jpro = 99.9f;
                        }

                        Jpro = CAMBrightCurveJ[(float)(Jpro * 327.68f)];   //lightness CIECAM02 + contrast
                        float Sp = spro / 100.0f;
                        Ciecam02::curvecolorfloat(schr, Sp, sres, 1.5f);
                        dred = 100.f; // in C mode
                        protect_red = 80.0f; // in C mode
                        dred = 100.0f * sqrtf((dred * coe) / Q);
                        protect_red = 100.0f * sqrtf((protect_red * coe) / Q);
                        Color::skinredfloat(Jpro, hpro, sres, Sp, dred, protect_red, 0, rstprotection, 100.f, spro);
                        Qpro = QproFactor * sqrtf(Jpro);
                        float Cp = (spro * spro * Qpro) / (1000000.f);
                        Cpro = Cp * 100.f;
                        Ciecam02::curvecolorfloat(chr, Cp, sres, 1.8f);
                        Color::skinredfloat(Jpro, hpro, sres, Cp, 55.f, 30.f, 1, rstprotection, 100.f, Cpro);
// disabled this code, Issue 2690
//              if(Jpro < 1.f && Cpro > 12.f) Cpro=12.f;//reduce artifacts by "pseudo gamut control CIECAM"
//              else if(Jpro < 2.f && Cpro > 15.f) Cpro=15.f;
//              else if(Jpro < 4.f && Cpro > 30.f) Cpro=30.f;
//              else if(Jpro < 7.f && Cpro > 50.f) Cpro=50.f;
                        hpro = hpro + hue;

                        if (hpro < 0.0f) {
                            hpro += 360.0f;    //hue
                        }
                    }

                    if (hasColCurve1) {//curve 1 with Lightness and Brightness
                        if (curveMode == ColorAppearanceParams::TcMode::LIGHT) {
                            float Jj = (float) Jpro * 327.68f;
                            float Jold = Jj;
                            float Jold100 = (float) Jpro;
                            float redu = 25.f;
                            float reduc = 1.f;
                            const Lightcurve& userColCurveJ1 = static_cast<const Lightcurve&>(customColCurve1);
                            userColCurveJ1.Apply(Jj);

                            if (Jj > Jold) {
                                if (Jj < 65535.f)  {
                                    if (Jold < 327.68f * redu) {
                                        Jj = 0.3f * (Jj - Jold) + Jold;    //divide sensibility
                                    } else        {
                                        reduc = LIM((100.f - Jold100) / (100.f - redu), 0.f, 1.f);
                                        Jj = 0.3f * reduc * (Jj - Jold) + Jold; //reduct sensibility in highlights
                                    }
                                }
                            } else if (Jj > 10.f) {
                                Jj = 0.8f * (Jj - Jold) + Jold;
                            } else if (Jj >= 0.f) {
                                Jj = 0.90f * (Jj - Jold) + Jold;    // not zero ==>artifacts
                            }

                            Jpro = (float)(Jj / 327.68f);

                            if (Jpro < 1.f) {
                                Jpro = 1.f;
                            }
                        } else if (curveMode == ColorAppearanceParams::TcMode::BRIGHT) {
                            //attention! Brightness curves are open - unlike Lightness or Lab or RGB==> rendering  and algorithms will be different
                            float coef = ((aw + 4.f) * (4.f / c)) / 100.f;
                            float Qanc = Qpro;
                            float Qq = (float) Qpro * 327.68f * (1.f / coef);
                            float Qold100 = (float) Qpro / coef;

                            float Qold = Qq;
                            float redu = 20.f;
                            float reduc = 1.f;

                            const Brightcurve& userColCurveB1 = static_cast<const Brightcurve&>(customColCurve1);
                            userColCurveB1.Apply(Qq);

                            if (Qq > Qold) {
                                if (Qq < 65535.f)  {
                                    if (Qold < 327.68f * redu) {
                                        Qq = 0.25f * (Qq - Qold) + Qold;    //divide sensibility
                                    } else            {
                                        reduc = LIM((100.f - Qold100) / (100.f - redu), 0.f, 1.f);
                                        Qq = 0.25f * reduc * (Qq - Qold) + Qold; //reduct sensibility in highlights
                                    }
                                }
                            } else if (Qq > 10.f) {
                                Qq = 0.5f * (Qq - Qold) + Qold;
                            } else if (Qq >= 0.f) {
                                Qq = 0.7f * (Qq - Qold) + Qold;    // not zero ==>artifacts
                            }

                            if (Qold == 0.f) {
                                Qold = 0.001f;
                            }

                            Qpro = Qanc * (Qq / Qold);
                            //   Jpro = 100.f * (Qpro * Qpro) / ((4.0f / c) * (4.0f / c) * (aw + 4.0f) * (aw + 4.0f));
                            Jpro = Jpro * SQR(Qq / Qold);

                            if (Jpro < 1.f) {
                                Jpro = 1.f;
                            }
                        }
                    }

                    if (hasColCurve2) {//curve 2 with Lightness and Brightness
                        if (curveMode2 == ColorAppearanceParams::TcMode::LIGHT) {
                            float Jj = (float) Jpro * 327.68f;
                            float Jold = Jj;
                            float Jold100 = (float) Jpro;
                            float redu = 25.f;
                            float reduc = 1.f;
                            const Lightcurve& userColCurveJ2 = static_cast<const Lightcurve&>(customColCurve2);
                            userColCurveJ2.Apply(Jj);

                            if (Jj > Jold) {
                                if (Jj < 65535.f)  {
                                    if (Jold < 327.68f * redu) {
                                        Jj = 0.3f * (Jj - Jold) + Jold;    //divide sensibility
                                    } else        {
                                        reduc = LIM((100.f - Jold100) / (100.f - redu), 0.f, 1.f);
                                        Jj = 0.3f * reduc * (Jj - Jold) + Jold; //reduct sensibility in highlights
                                    }
                                }
                            } else if (Jj > 10.f) {
                                if (!t1L) {
                                    Jj = 0.8f * (Jj - Jold) + Jold;
                                } else {
                                    Jj = 0.4f * (Jj - Jold) + Jold;
                                }
                            } else if (Jj >= 0.f) {
                                if (!t1L) {
                                    Jj = 0.90f * (Jj - Jold) + Jold;    // not zero ==>artifacts
                                } else {
                                    Jj = 0.5f * (Jj - Jold) + Jold;
                                }
                            }

                            Jpro = (float)(Jj / 327.68f);

                            if (Jpro < 1.f) {
                                Jpro = 1.f;
                            }

                        } else if (curveMode2 == ColorAppearanceParams::TcMode::BRIGHT) { //
                            float Qanc = Qpro;

                            float coef = ((aw + 4.f) * (4.f / c)) / 100.f;
                            float Qq = (float) Qpro * 327.68f * (1.f / coef);
                            float Qold100 = (float) Qpro / coef;

                            float Qold = Qq;
                            float redu = 20.f;
                            float reduc = 1.f;

                            const Brightcurve& userColCurveB2 = static_cast<const Brightcurve&>(customColCurve2);
                            userColCurveB2.Apply(Qq);

                            if (Qq > Qold) {
                                if (Qq < 65535.f)  {
                                    if (Qold < 327.68f * redu) {
                                        Qq = 0.25f * (Qq - Qold) + Qold;    //divide sensibility
                                    } else            {
                                        reduc = LIM((100.f - Qold100) / (100.f - redu), 0.f, 1.f);
                                        Qq = 0.25f * reduc * (Qq - Qold) + Qold; //reduct sensibility in highlights
                                    }
                                }
                            } else if (Qq > 10.f) {
                                Qq = 0.5f * (Qq - Qold) + Qold;
                            } else if (Qq >= 0.f) {
                                Qq = 0.7f * (Qq - Qold) + Qold;    // not zero ==>artifacts
                            }

                            if (Qold == 0.f) {
                                Qold = 0.001f;
                            }

                            //  Qpro = (float) (Qq * (coef) / 327.68f);
                            Qpro = Qanc * (Qq / Qold);
                            Jpro = Jpro * SQR(Qq / Qold);

                            // Jpro = 100.f * (Qpro * Qpro) / ((4.0f / c) * (4.0f / c) * (aw + 4.0f) * (aw + 4.0f));

                            if (t1L) { //to workaround the problem if we modify curve1-lightnees after curve2 brightness(the cat that bites its own tail!) in fact it's another type of curve only for this case
                                coef = 2.f; //adapt Q to J approximation
                                Qq = (float) Qpro * coef;
                                Qold = Qq;
                                const Lightcurve& userColCurveJ1 = static_cast<const Lightcurve&>(customColCurve1);
                                userColCurveJ1.Apply(Qq);
                                Qq = 0.05f * (Qq - Qold) + Qold; //approximative adaptation
                                Qpro = (float)(Qq / coef);
                                Jpro = 100.f * (Qpro * Qpro) / ((4.0f / c) * (4.0f / c) * (aw + 4.0f) * (aw + 4.0f));
                            }

                            if (Jpro < 1.f) {
                                Jpro = 1.f;
                            }
                        }
                    }

                    if (hasColCurve3) {//curve 3 with chroma saturation colorfullness
                        if (curveMode3 == ColorAppearanceParams::CtcMode::CHROMA) {
                            float parsat = 0.8f; //0.68;
                            float coef = 327.68f / parsat;
                            float Cc = (float) Cpro * coef;
                            float Ccold = Cc;
                            const Chromacurve& userColCurve = static_cast<const Chromacurve&>(customColCurve3);
                            userColCurve.Apply(Cc);
                            float dred = 55.f;
                            float protect_red = 30.0f;
                            int sk = 1;
                            float ko = 1.f / coef;
                            Color::skinredfloat(Jpro, hpro, Cc, Ccold, dred, protect_red, sk, rstprotection, ko, Cpro);
                            /*
                                                        if(Jpro < 1.f && Cpro > 12.f) {
                                                            Cpro = 12.f;    //reduce artifacts by "pseudo gamut control CIECAM"
                                                        } else if(Jpro < 2.f && Cpro > 15.f) {
                                                            Cpro = 15.f;
                                                        } else if(Jpro < 4.f && Cpro > 30.f) {
                                                            Cpro = 30.f;
                                                        } else if(Jpro < 7.f && Cpro > 50.f) {
                                                            Cpro = 50.f;
                                                        }
                            */
                        } else if (curveMode3 == ColorAppearanceParams::CtcMode::SATUR) { //
                            float parsat = 0.8f; //0.6
                            float coef = 327.68f / parsat;
                            float Ss = (float) spro * coef;
                            float Sold = Ss;
                            const Saturcurve& userColCurve = static_cast<const Saturcurve&>(customColCurve3);
                            userColCurve.Apply(Ss);
                            Ss = 0.6f * (Ss - Sold) + Sold; //divide sensibility saturation
                            float dred = 100.f; // in C mode
                            float protect_red = 80.0f; // in C mode
                            dred = 100.0f * sqrtf((dred * coe) / Qpro);
                            protect_red = 100.0f * sqrtf((protect_red * coe) / Qpro);
                            int sk = 0;
                            float ko = 1.f / coef;
                            Color::skinredfloat(Jpro, hpro, Ss, Sold, dred, protect_red, sk, rstprotection, ko, spro);
                            Qpro = (4.0f / c) * sqrtf(Jpro / 100.0f) * (aw + 4.0f) ;
                            Cpro = (spro * spro * Qpro) / (10000.0f);
                        } else if (curveMode3 == ColorAppearanceParams::CtcMode::COLORF) { //
                            float parsat = 0.8f; //0.68;
                            float coef = 327.68f / parsat;
                            float Mm = (float) Mpro * coef;
                            float Mold = Mm;
                            const Colorfcurve& userColCurve = static_cast<const Colorfcurve&>(customColCurve3);
                            userColCurve.Apply(Mm);
                            float dred = 100.f; //in C mode
                            float protect_red = 80.0f; // in C mode
                            dred *= coe; //in M mode
                            protect_red *= coe;
                            int sk = 0;
                            float ko = 1.f / coef;
                            Color::skinredfloat(Jpro, hpro, Mm, Mold, dred, protect_red, sk, rstprotection, ko, Mpro);
                            /*
                                                        if(Jpro < 1.f && Mpro > 12.f * coe) {
                                                            Mpro = 12.f * coe;    //reduce artifacts by "pseudo gamut control CIECAM"
                                                        } else if(Jpro < 2.f && Mpro > 15.f * coe) {
                                                            Mpro = 15.f * coe;
                                                        } else if(Jpro < 4.f && Mpro > 30.f * coe) {
                                                            Mpro = 30.f * coe;
                                                        } else if(Jpro < 7.f && Mpro > 50.f * coe) {
                                                            Mpro = 50.f * coe;
                                                        }
                            */
                            Cpro = Mpro / coe;
                        }
                    }

                    //to retrieve the correct values of variables


                    //retrieve values C,J...s
                    C = Cpro;
                    J = Jpro;
                    Q = Qpro;
                    M = Mpro;
                    h = hpro;
                    s = spro;

                    if (params->colorappearance.tonecie  || settings->autocielab) { //use pointer for tonemapping with CIECAM and also sharpening , defringe, contrast detail
                        ncie->Q_p[i][j] = (float)Q + epsil; //epsil to avoid Q=0
                        ncie->M_p[i][j] = (float)M + epsil;
                        ncie->J_p[i][j] = (float)J + epsil;
                        ncie->h_p[i][j] = (float)h;
                        ncie->C_p[i][j] = (float)C + epsil;
                        ncie->sh_p[i][j] = (float) 3276.8f * (sqrtf(J)) ;

                        if (epdEnabled) {
                            if (ncie->Q_p[i][j] < minQThr) {
                                minQThr = ncie->Q_p[i][j];    //minima
                            }

                            if (ncie->Q_p[i][j] > maxQThr) {
                                maxQThr = ncie->Q_p[i][j];    //maxima
                            }
                        }
                    }

                    if (!params->colorappearance.tonecie  || !settings->autocielab || !epdEnabled) {

                        if (ciedata) { //only with improccoordinator
                            // Data for J Q M s and C histograms
                            int posl, posc;
                            float brli = 327.f;
                            float chsacol = 327.f;
                            float libr;
                            float colch;

                            //update histogram
                            if (curveMode == ColorAppearanceParams::TcMode::BRIGHT) {
                                brli = 70.0f;
                                libr = Q;     //40.0 to 100.0 approximative factor for Q  - 327 for J
                            } else { /*if(curveMode == ColorAppearanceParams::TCMode::LIGHT)*/
                                brli = 327.f;
                                libr = J;    //327 for J
                            }

                            posl = (int)(libr * brli);
                            hist16JCAM[posl]++;

                            if (curveMode3 == ColorAppearanceParams::CtcMode::CHROMA) {
                                chsacol = 400.f;//327
                                colch = C;    //450.0 approximative factor for s    320 for M
                            } else if (curveMode3 == ColorAppearanceParams::CtcMode::SATUR) {
                                chsacol = 450.0f;
                                colch = s;
                            } else { /*if(curveMode3 == ColorAppearanceParams::CTCMode::COLORF)*/
                                chsacol = 400.0f;//327
                                colch = M;
                            }

                            posc = (int)(colch * chsacol);
                            hist16_CCAM[posc]++;

                        }

                        if (LabPassOne) {
#ifdef __SSE2__
                            // write to line buffers
                            Jbuffer[j] = J;
                            Cbuffer[j] = C;
                            hbuffer[j] = h;
#else
                            float xx, yy, zz;
                            //process normal==> viewing

                            Ciecam02::jch2xyz_ciecam02float(xx, yy, zz,
                                                            J,  C, h,
                                                            xw2, yw2,  zw2,
                                                            c2, nc2, gamu, pow1n, nbbj, ncbj, flj, czj, dj, awj);
                            float x, y, z;
                            x = xx * 655.35f;
                            y = yy * 655.35f;
                            z = zz * 655.35f;
                            float Ll, aa, bb;
                            //convert xyz=>lab
                            Color::XYZ2Lab(x,  y,  z, Ll, aa, bb);

                            // gamut control in Lab mode; I must study how to do with cIECAM only
                            if (gamu == 1) {
                                float Lprov1, Chprov1;
                                Lprov1 = Ll / 327.68f;
                                Chprov1 = sqrtf(SQR(aa) + SQR(bb)) / 327.68f;
                                float2  sincosval;

                                if (Chprov1 == 0.0f) {
                                    sincosval.y = 1.f;
                                    sincosval.x = 0.0f;
                                } else {
                                    sincosval.y = aa / (Chprov1 * 327.68f);
                                    sincosval.x = bb / (Chprov1 * 327.68f);
                                }


#ifdef _DEBUG
                                bool neg = false;
                                bool more_rgb = false;
                                //gamut control : Lab values are in gamut
                                Color::gamutLchonly(sincosval, Lprov1, Chprov1, wip, highlight, 0.15f, 0.96f, neg, more_rgb);
#else
                                //gamut control : Lab values are in gamut
                                Color::gamutLchonly(sincosval, Lprov1, Chprov1, wip, highlight, 0.15f, 0.96f);
#endif

                                lab->L[i][j] = Lprov1 * 327.68f;
                                lab->a[i][j] = 327.68f * Chprov1 * sincosval.y;
                                lab->b[i][j] = 327.68f * Chprov1 * sincosval.x;

                            } else {
                                lab->L[i][j] = Ll;
                                lab->a[i][j] = aa;
                                lab->b[i][j] = bb;
                            }

#endif
                        }
                    }
                }

#ifdef __SSE2__
                // process line buffers
                float *xbuffer = Qbuffer;
                float *ybuffer = Mbuffer;
                float *zbuffer = sbuffer;

                for (k = 0; k < bufferLength; k += 4) {
                    Ciecam02::jch2xyz_ciecam02float(x, y, z,
                                                    LVF(Jbuffer[k]), LVF(Cbuffer[k]), LVF(hbuffer[k]),
                                                    F2V(xw2), F2V(yw2), F2V(zw2),
                                                    F2V(nc2), F2V(pow1n), F2V(nbbj), F2V(ncbj), F2V(flj), F2V(dj), F2V(awj), F2V(reccmcz));
                    STVF(xbuffer[k], x * c655d35);
                    STVF(ybuffer[k], y * c655d35);
                    STVF(zbuffer[k], z * c655d35);
                }

                // XYZ2Lab uses a lookup table. The function behind that lut is a cube root.
                // SSE can't beat the speed of that lut, so it doesn't make sense to use SSE
                for (int j = 0; j < width; j++) {
                    float Ll, aa, bb;
                    //convert xyz=>lab
                    Color::XYZ2Lab(xbuffer[j], ybuffer[j], zbuffer[j], Ll, aa, bb);

                    // gamut control in Lab mode; I must study how to do with cIECAM only
                    if (gamu == 1) {
                        float Lprov1, Chprov1;
                        Lprov1 = Ll / 327.68f;
                        Chprov1 = sqrtf(SQR(aa) + SQR(bb)) / 327.68f;
                        float2  sincosval;

                        if (Chprov1 == 0.0f) {
                            sincosval.y = 1.f;
                            sincosval.x = 0.0f;
                        } else {
                            sincosval.y = aa / (Chprov1 * 327.68f);
                            sincosval.x = bb / (Chprov1 * 327.68f);
                        }

#ifdef _DEBUG
                        bool neg = false;
                        bool more_rgb = false;
                        //gamut control : Lab values are in gamut
                        Color::gamutLchonly(sincosval, Lprov1, Chprov1, wip, highlight, 0.15f, 0.96f, neg, more_rgb);
#else
                        //gamut control : Lab values are in gamut
                        Color::gamutLchonly(sincosval, Lprov1, Chprov1, wip, highlight, 0.15f, 0.96f);
#endif
                        lab->L[i][j] = Lprov1 * 327.68f;
                        lab->a[i][j] = 327.68f * Chprov1 * sincosval.y;
                        lab->b[i][j] = 327.68f * Chprov1 * sincosval.x;
                    } else {
                        lab->L[i][j] = Ll;
                        lab->a[i][j] = aa;
                        lab->b[i][j] = bb;
                    }
                }

#endif
            }

            #pragma omp critical
            {
                if (minQThr < minQ) {
                    minQ = minQThr;
                }

                if (maxQThr > maxQ) {
                    maxQ = maxQThr;
                }
            }
        }

        // End of parallelization
        if (!params->colorappearance.tonecie || !settings->autocielab) { //normal

            if (ciedata) {
                //update histogram J
                hist16JCAM.compressTo(histLCAM);
                //update histogram C
                hist16_CCAM.compressTo(histCCAM);
            }
        }

#ifdef _DEBUG

        if (settings->verbose) {
            t2e.set();
            printf("CIECAM02 performed in %d usec:\n", t2e.etime(t1e));
            //  printf("minc=%f maxc=%f minj=%f maxj=%f\n",minc,maxc,minj,maxj);
        }

#endif

        if (settings->autocielab) {
            if ((params->colorappearance.tonecie && (epdEnabled)) || (params->sharpening.enabled && settings->autocielab && execsharp)
                    || (params->dirpyrequalizer.enabled && settings->autocielab) || (params->defringe.enabled && settings->autocielab)  || (params->sharpenMicro.enabled && settings->autocielab)
                    || (params->impulseDenoise.enabled && settings->autocielab) || (params->colorappearance.badpixsl > 0 && settings->autocielab)) {



//all this treatments reduce artifacts, but can lead to slighty different results

                if (params->defringe.enabled)
                    if (execsharp) {
                        lab->deleteLab();
                        ImProcFunctions::defringecam(ncie); //defringe adapted to CIECAM
                        lab->reallocLab();
                    }

//if(params->dirpyrequalizer.enabled) if(execsharp) {
                if (params->dirpyrequalizer.enabled && params->dirpyrequalizer.gamutlab && rtt) { //remove artifacts by gaussian blur - skin control, but not for thumbs
                    constexpr float artifact = 4.f;
                    constexpr float chrom = 50.f;
                    const bool hotbad = params->dirpyrequalizer.skinprotect != 0.0;

                    lab->deleteLab();
                    ImProcFunctions::badpixcam(ncie, artifact / scale, 5, 2, chrom, hotbad);   //enabled remove artifacts for cbDL
                    lab->reallocLab();
                }

//if(params->colorappearance.badpixsl > 0) { int mode=params->colorappearance.badpixsl;
                if (params->colorappearance.badpixsl > 0 && execsharp) {
                    int mode = params->colorappearance.badpixsl;
                    lab->deleteLab();
                    ImProcFunctions::badpixcam(ncie, 3.0, 10, mode, 0, true); //for bad pixels CIECAM
                    lab->reallocLab();
                }

                if (params->impulseDenoise.enabled) if (execsharp) {
                        float **buffers[3];
                        buffers[0] = lab->L;
                        buffers[1] = lab->a;
                        buffers[2] = lab->b;
                        ImProcFunctions::impulsedenoisecam(ncie, buffers);  //impulse adapted to CIECAM
                    }

                if (params->sharpenMicro.enabled)if (execsharp) {
                        ImProcFunctions::MLmicrocontrastcam(ncie);
                    }

                if (params->sharpening.enabled)
                    if (execsharp) {
                        float **buffer = lab->L; // We can use the L-buffer from lab as buffer to save some memory
                        ImProcFunctions::sharpeningcam(ncie, buffer, showSharpMask);  // sharpening adapted to CIECAM
                    }

//if(params->dirpyrequalizer.enabled) if(execsharp) {
                if (params->dirpyrequalizer.enabled /*&& execsharp*/)  {
//  if(params->dirpyrequalizer.algo=="FI") choice=0;
//  else if(params->dirpyrequalizer.algo=="LA") choice=1;

                    if (rtt == 1) {
                        float b_l = static_cast<float>(params->dirpyrequalizer.hueskin.getBottomLeft()) / 100.0f;
                        float t_l = static_cast<float>(params->dirpyrequalizer.hueskin.getTopLeft()) / 100.0f;
                        float t_r = static_cast<float>(params->dirpyrequalizer.hueskin.getTopRight()) / 100.0f;
                        lab->deleteLab();
                        dirpyr_equalizercam(ncie, ncie->sh_p, ncie->sh_p, ncie->W, ncie->H, ncie->h_p, ncie->C_p, params->dirpyrequalizer.mult, params->dirpyrequalizer.threshold, params->dirpyrequalizer.skinprotect, true, b_l, t_l, t_r, scale);  //contrast by detail adapted to CIECAM
                        lab->reallocLab();
                    }

                    /*
                    if(params->colorappearance.badpixsl > 0) if(execsharp){ int mode=params->colorappearance.badpixsl;
                    printf("BADPIX");
                                                                ImProcFunctions::badpixcam (ncie, 8.0, 10, mode);//for bad pixels
                                                            }
                                                            */
                }

                const float Qredi = (4.0f / c_)  * (a_w + 4.0f);
                const float co_e = (pow_F(f_l, 0.25f));


#ifndef _DEBUG
                #pragma omp parallel
#endif
                {
#ifndef _DEBUG
                    #pragma omp for schedule(dynamic, 10)
#endif

                    for (int i = 0; i < height; i++) // update CieImages with new values after sharpening, defringe, contrast by detail level
                        for (int j = 0; j < width; j++) {
                            float interm = fabsf(ncie->sh_p[i][j] / (32768.f));
                            ncie->J_p[i][j] = 100.0f * SQR(interm);
                            ncie->Q_p[i][j] = interm * Qredi;
                            ncie->M_p[i][j] = ncie->C_p[i][j] * co_e;
                        }
                }
            }
        }

        if ((params->colorappearance.tonecie && (epdEnabled)) || (params->sharpening.enabled && settings->autocielab && execsharp)
                || (params->dirpyrequalizer.enabled && settings->autocielab) || (params->defringe.enabled && settings->autocielab)  || (params->sharpenMicro.enabled && settings->autocielab)
                || (params->impulseDenoise.enabled && settings->autocielab) || (params->colorappearance.badpixsl > 0 && settings->autocielab)) {

            ciedata = (params->colorappearance.datacie && pW != 1);

            if (epdEnabled  && params->colorappearance.tonecie && algepd) {
                lab->deleteLab();
                ImProcFunctions::EPDToneMapCIE(ncie, a_w, c_, width, height, minQ, maxQ, Iterates, scale);
                lab->reallocLab();
            }

            //EPDToneMapCIE adated to CIECAM


            constexpr float eps = 0.0001f;
            const float co_e = (pow_F(f_l, 0.25f)) + eps;

#ifndef _DEBUG
            #pragma omp parallel
#endif
            {
#ifdef __SSE2__
                // one line buffer per channel
                float Jbuffer[bufferLength] ALIGNED16;
                float Cbuffer[bufferLength] ALIGNED16;
                float hbuffer[bufferLength] ALIGNED16;
                float *xbuffer = Jbuffer; // we can use one of the above buffers
                float *ybuffer = Cbuffer; //             "
                float *zbuffer = hbuffer; //             "
#endif

#ifndef _DEBUG
                #pragma omp for schedule(dynamic, 10)
#endif

                for (int i = 0; i < height; i++) { // update CIECAM with new values after tone-mapping
                    for (int j = 0; j < width; j++) {

                        //  if(epdEnabled) ncie->J_p[i][j]=(100.0f* ncie->Q_p[i][j]*ncie->Q_p[i][j])/(w_h*w_h);
                        if (epdEnabled) {
                            ncie->J_p[i][j] = (100.0f * ncie->Q_p[i][j] * ncie->Q_p[i][j]) / SQR((4.f / c) * (aw + 4.f));
                        }

                        const float ncie_C_p = (ncie->M_p[i][j]) / co_e;

                        //show histogram in CIECAM mode (Q,J, M,s,C)
                        if (ciedata) {
                            // Data for J Q M s and C histograms
                            int posl, posc;
                            float brli = 327.f;
                            float chsacol = 327.f;
                            float libr;
                            float colch;

                            if (curveMode == ColorAppearanceParams::TcMode::BRIGHT) {
                                brli = 70.0f;
                                libr = ncie->Q_p[i][j];    //40.0 to 100.0 approximative factor for Q  - 327 for J
                            } else { /*if(curveMode == ColorAppearanceParams::TCMode::LIGHT)*/
                                brli = 327.f;
                                libr = ncie->J_p[i][j];    //327 for J
                            }

                            posl = (int)(libr * brli);
                            hist16JCAM[posl]++;

                            if (curveMode3 == ColorAppearanceParams::CtcMode::CHROMA) {
                                chsacol = 400.f;//327.f;
                                colch = ncie_C_p;
                            } else if (curveMode3 == ColorAppearanceParams::CtcMode::SATUR) {
                                chsacol = 450.0f;
                                colch = 100.f * sqrtf(ncie_C_p / ncie->Q_p[i][j]);
                            } else { /*if(curveMode3 == ColorAppearanceParams::CTCMode::COLORF)*/
                                chsacol = 400.f;//327.0f;
                                colch = ncie->M_p[i][j];
                            }

                            posc = (int)(colch * chsacol);
                            hist16_CCAM[posc]++;
                        }

                        //end histograms

#ifdef __SSE2__
                        Jbuffer[j] = ncie->J_p[i][j];
                        Cbuffer[j] = ncie_C_p;
                        hbuffer[j] = ncie->h_p[i][j];
#else
                        float xx, yy, zz;
                        Ciecam02::jch2xyz_ciecam02float(xx, yy, zz,
                                                        ncie->J_p[i][j],  ncie_C_p, ncie->h_p[i][j],
                                                        xw2, yw2,  zw2,
                                                        c2, nc2, gamu, pow1n, nbbj, ncbj, flj, czj, dj, awj);
                        float x = (float)xx * 655.35f;
                        float y = (float)yy * 655.35f;
                        float z = (float)zz * 655.35f;
                        float Ll, aa, bb;
                        //convert xyz=>lab
                        Color::XYZ2Lab(x,  y,  z, Ll, aa, bb);

                        if (gamu == 1) {
                            float Lprov1, Chprov1;
                            Lprov1 = Ll / 327.68f;
                            Chprov1 = sqrtf(SQR(aa) + SQR(bb)) / 327.68f;
                            float2  sincosval;

                            if (Chprov1 == 0.0f) {
                                sincosval.y = 1.f;
                                sincosval.x = 0.0f;
                            } else {
                                sincosval.y = aa / (Chprov1 * 327.68f);
                                sincosval.x = bb / (Chprov1 * 327.68f);
                            }


#ifdef _DEBUG
                            bool neg = false;
                            bool more_rgb = false;
                            //gamut control : Lab values are in gamut
                            Color::gamutLchonly(sincosval, Lprov1, Chprov1, wip, highlight, 0.15f, 0.96f, neg, more_rgb);
#else
                            //gamut control : Lab values are in gamut
                            Color::gamutLchonly(sincosval, Lprov1, Chprov1, wip, highlight, 0.15f, 0.96f);
#endif

                            lab->L[i][j] = Lprov1 * 327.68f;
                            lab->a[i][j] = 327.68f * Chprov1 * sincosval.y;
                            lab->b[i][j] = 327.68f * Chprov1 * sincosval.x;
                        } else {
                            lab->L[i][j] = Ll;
                            lab->a[i][j] = aa;
                            lab->b[i][j] = bb;
                        }

#endif
                    }

#ifdef __SSE2__
                    // process line buffers
                    int k;
                    vfloat x, y, z;
                    vfloat c655d35 = F2V(655.35f);

                    for (k = 0; k < bufferLength; k += 4) {
                        Ciecam02::jch2xyz_ciecam02float(x, y, z,
                                                        LVF(Jbuffer[k]), LVF(Cbuffer[k]), LVF(hbuffer[k]),
                                                        F2V(xw2), F2V(yw2), F2V(zw2),
                                                        F2V(nc2), F2V(pow1n), F2V(nbbj), F2V(ncbj), F2V(flj), F2V(dj), F2V(awj), F2V(reccmcz));
                        x *= c655d35;
                        y *= c655d35;
                        z *= c655d35;
                        STVF(xbuffer[k], x);
                        STVF(ybuffer[k], y);
                        STVF(zbuffer[k], z);
                    }

                    // XYZ2Lab uses a lookup table. The function behind that lut is a cube root.
                    // SSE can't beat the speed of that lut, so it doesn't make sense to use SSE
                    for (int j = 0; j < width; j++) {
                        float Ll, aa, bb;
                        //convert xyz=>lab
                        Color::XYZ2Lab(xbuffer[j], ybuffer[j], zbuffer[j], Ll, aa, bb);

                        if (gamu == 1) {
                            float Lprov1, Chprov1;
                            Lprov1 = Ll / 327.68f;
                            Chprov1 = sqrtf(SQR(aa) + SQR(bb)) / 327.68f;
                            float2  sincosval;

                            if (Chprov1 == 0.0f) {
                                sincosval.y = 1.f;
                                sincosval.x = 0.0f;
                            } else {
                                sincosval.y = aa / (Chprov1 * 327.68f);
                                sincosval.x = bb / (Chprov1 * 327.68f);
                            }

#ifdef _DEBUG
                            bool neg = false;
                            bool more_rgb = false;
                            //gamut control : Lab values are in gamut
                            Color::gamutLchonly(sincosval, Lprov1, Chprov1, wip, highlight, 0.15f, 0.96f, neg, more_rgb);
#else
                            //gamut control : Lab values are in gamut
                            Color::gamutLchonly(sincosval, Lprov1, Chprov1, wip, highlight, 0.15f, 0.96f);
#endif
                            lab->L[i][j] = Lprov1 * 327.68f;
                            lab->a[i][j] = 327.68f * Chprov1 * sincosval.y;
                            lab->b[i][j] = 327.68f * Chprov1 * sincosval.x;
                        } else {
                            lab->L[i][j] = Ll;
                            lab->a[i][j] = aa;
                            lab->b[i][j] = bb;
                        }

                    }

#endif // __SSE2__
                }

            } //end parallelization

            //show CIECAM histograms
            if (ciedata) {
                //update histogram J and Q
                //update histogram J
                hist16JCAM.compressTo(histLCAM);

                //update color histogram M,s,C
                hist16_CCAM.compressTo(histCCAM);
            }
        }
    }
}
//end CIECAM

void ImProcFunctions::moyeqt(Imagefloat* working, float &moyS, float &eqty)
{
    BENCHFUN

    int tHh = working->getHeight();
    int tWw = working->getWidth();
    double moy = 0.0;
    double sqrs = 0.0;

#ifdef _OPENMP
    #pragma omp parallel for reduction(+:moy,sqrs) schedule(dynamic,16)
#endif

    for (int i = 0; i < tHh; i++) {
        for (int j = 0; j < tWw; j++) {
            float s = Color::rgb2s(CLIP(working->r(i, j)), CLIP(working->g(i, j)), CLIP(working->b(i, j)));
            moy += s;
            sqrs += SQR(s);
        }
    }

    moy /= (tHh * tWw);
    sqrs /= (tHh * tWw);
    eqty = sqrt(sqrs - SQR(moy));
    moyS = moy;
}

static inline void
filmlike_clip_rgb_tone(float *r, float *g, float *b, const float L)
{
    float r_ = *r > L ? L : *r;
    float b_ = *b > L ? L : *b;
    float g_ = b_ + ((r_ - b_) * (*g - *b) / (*r - *b));
    *r = r_;
    *g = g_;
    *b = b_;
}

/*static*/ void
filmlike_clip(float *r, float *g, float *b)
{
    // This is Adobe's hue-stable film-like curve with a diagonal, ie only used for clipping. Can probably be further optimized.
    const float L = 65535.0;

    if (*r >= *g) {
        if (*g > *b) {         // Case 1: r >= g >  b
            filmlike_clip_rgb_tone(r, g, b, L);
        } else if (*b > *r) {  // Case 2: b >  r >= g
            filmlike_clip_rgb_tone(b, r, g, L);
        } else if (*b > *g) {  // Case 3: r >= b >  g
            filmlike_clip_rgb_tone(r, b, g, L);
        } else {               // Case 4: r >= g == b
            *r = *r > L ? L : *r;
            *g = *g > L ? L : *g;
            *b = *g;
        }
    } else {
        if (*r >= *b) {        // Case 5: g >  r >= b
            filmlike_clip_rgb_tone(g, r, b, L);
        } else if (*b > *g) {  // Case 6: b >  g >  r
            filmlike_clip_rgb_tone(b, g, r, L);
        } else {               // Case 7: g >= b >  r
            filmlike_clip_rgb_tone(g, b, r, L);
        }
    }
}









void ImProcFunctions::rgbProc(Imagefloat* working, LabImage* lab, PipetteBuffer *pipetteBuffer, LUTf & hltonecurve, LUTf & shtonecurve, LUTf & tonecurve,
                              int sat, LUTf & rCurve, LUTf & gCurve, LUTf & bCurve, float satLimit, float satLimitOpacity, const ColorGradientCurve & ctColorCurve, const OpacityCurve & ctOpacityCurve, bool opautili,  LUTf & clToningcurve, LUTf & cl2Toningcurve,
                              const ToneCurve & customToneCurve1, const ToneCurve & customToneCurve2, const ToneCurve & customToneCurvebw1, const ToneCurve & customToneCurvebw2, double &rrm, double &ggm, double &bbm, float &autor, float &autog, float &autob, DCPProfile *dcpProf, const DCPProfile::ApplyState &asIn, LUTu &histToneCurve)
{
    rgbProc(working, lab, pipetteBuffer, hltonecurve, shtonecurve, tonecurve, sat, rCurve, gCurve, bCurve, satLimit, satLimitOpacity, ctColorCurve, ctOpacityCurve, opautili, clToningcurve, cl2Toningcurve, customToneCurve1, customToneCurve2,  customToneCurvebw1, customToneCurvebw2, rrm, ggm, bbm, autor, autog, autob, params->toneCurve.expcomp, params->toneCurve.hlcompr, params->toneCurve.hlcomprthresh, dcpProf, asIn, histToneCurve);
}

// Process RGB image and convert to LAB space
void ImProcFunctions::rgbProc(Imagefloat* working, LabImage* lab, PipetteBuffer *pipetteBuffer, LUTf & hltonecurve, LUTf & shtonecurve, LUTf & tonecurve,
                              int sat, LUTf & rCurve, LUTf & gCurve, LUTf & bCurve, float satLimit, float satLimitOpacity, const ColorGradientCurve & ctColorCurve, const OpacityCurve & ctOpacityCurve, bool opautili, LUTf & clToningcurve, LUTf & cl2Toningcurve,
                              const ToneCurve & customToneCurve1, const ToneCurve & customToneCurve2,  const ToneCurve & customToneCurvebw1, const ToneCurve & customToneCurvebw2, double &rrm, double &ggm, double &bbm, float &autor, float &autog, float &autob, double expcomp, int hlcompr, int hlcomprthresh, DCPProfile *dcpProf, const DCPProfile::ApplyState &asIn, LUTu &histToneCurve)
{
    BENCHFUN
    Imagefloat *tmpImage = nullptr;

    Imagefloat* editImgFloat = nullptr;
    PlanarWhateverData<float>* editWhatever = nullptr;
    EditUniqueID editID = pipetteBuffer ? pipetteBuffer->getEditID() : EUID_None;

    if (editID != EUID_None) {
        switch (pipetteBuffer->getDataProvider()->getCurrSubscriber()->getPipetteBufferType()) {
            case (BT_IMAGEFLOAT):
                editImgFloat = pipetteBuffer->getImgFloatBuffer();
                break;

            case (BT_LABIMAGE):
                break;

            case (BT_SINGLEPLANE_FLOAT):
                editWhatever = pipetteBuffer->getSinglePlaneBuffer();
                break;
        }
    }

    TMatrix wprof = ICCStore::getInstance()->workingSpaceMatrix (params->icm.workingProfile);
    TMatrix wiprof = ICCStore::getInstance()->workingSpaceInverseMatrix (params->icm.workingProfile);

    float toxyz[3][3] = {
        {
            static_cast<float>(wprof[0][0] / Color::D50x),
            static_cast<float>(wprof[0][1] / Color::D50x),
            static_cast<float>(wprof[0][2] / Color::D50x)
        }, {
            static_cast<float>(wprof[1][0]),
            static_cast<float>(wprof[1][1]),
            static_cast<float>(wprof[1][2])
        }, {
            static_cast<float>(wprof[2][0] / Color::D50z),
            static_cast<float>(wprof[2][1] / Color::D50z),
            static_cast<float>(wprof[2][2] / Color::D50z)
        }
    };
    float maxFactorToxyz = max(toxyz[1][0], toxyz[1][1], toxyz[1][2]);
    float equalR = maxFactorToxyz / toxyz[1][0];
    float equalG = maxFactorToxyz / toxyz[1][1];
    float equalB = maxFactorToxyz / toxyz[1][2];

    //inverse matrix user select
    double wip[3][3] = {
        {wiprof[0][0], wiprof[0][1], wiprof[0][2]},
        {wiprof[1][0], wiprof[1][1], wiprof[1][2]},
        {wiprof[2][0], wiprof[2][1], wiprof[2][2]}
    };

    double wp[3][3] = {
        {wprof[0][0], wprof[0][1], wprof[0][2]},
        {wprof[1][0], wprof[1][1], wprof[1][2]},
        {wprof[2][0], wprof[2][1], wprof[2][2]}
    };

    bool mixchannels = params->chmixer.enabled &&
                       (params->chmixer.red[0] != 100 || params->chmixer.red[1] != 0     || params->chmixer.red[2] != 0   ||
                        params->chmixer.green[0] != 0 || params->chmixer.green[1] != 100 || params->chmixer.green[2] != 0 ||
                        params->chmixer.blue[0] != 0  || params->chmixer.blue[1] != 0    || params->chmixer.blue[2] != 100);

    FlatCurve* hCurve = nullptr;
    FlatCurve* sCurve = nullptr;
    FlatCurve* vCurve = nullptr;
    FlatCurve* bwlCurve = nullptr;

    FlatCurveType hCurveType = (FlatCurveType)params->hsvequalizer.hcurve.at(0);
    FlatCurveType sCurveType = (FlatCurveType)params->hsvequalizer.scurve.at(0);
    FlatCurveType vCurveType = (FlatCurveType)params->hsvequalizer.vcurve.at(0);
    FlatCurveType bwlCurveType = (FlatCurveType)params->blackwhite.luminanceCurve.at(0);
    bool hCurveEnabled = params->hsvequalizer.enabled && hCurveType > FCT_Linear;
    bool sCurveEnabled = params->hsvequalizer.enabled && sCurveType > FCT_Linear;
    bool vCurveEnabled = params->hsvequalizer.enabled && vCurveType > FCT_Linear;
    bool bwlCurveEnabled = bwlCurveType > FCT_Linear;

    // TODO: We should create a 'skip' value like for CurveFactory::complexsgnCurve (rtengine/curves.cc)
    if (hCurveEnabled) {
        hCurve = new FlatCurve(params->hsvequalizer.hcurve);

        if (hCurve->isIdentity()) {
            delete hCurve;
            hCurve = nullptr;
            hCurveEnabled = false;
        }
    }

    if (sCurveEnabled) {
        sCurve = new FlatCurve(params->hsvequalizer.scurve);

        if (sCurve->isIdentity()) {
            delete sCurve;
            sCurve = nullptr;
            sCurveEnabled = false;
        }
    }

    if (vCurveEnabled) {
        vCurve = new FlatCurve(params->hsvequalizer.vcurve);

        if (vCurve->isIdentity()) {
            delete vCurve;
            vCurve = nullptr;
            vCurveEnabled = false;
        }
    }

    if (bwlCurveEnabled) {
        bwlCurve = new FlatCurve(params->blackwhite.luminanceCurve);

        if (bwlCurve->isIdentity()) {
            delete bwlCurve;
            bwlCurve = nullptr;
            bwlCurveEnabled = false;
        }
    }

    std::shared_ptr<HaldCLUT> hald_clut;
    bool clutAndWorkingProfilesAreSame = false;
    TMatrix xyz2clut = {}, clut2xyz = {};
#ifdef __SSE2__
    vfloat v_work2xyz[3][3] ALIGNED16;
    vfloat v_xyz2clut[3][3] ALIGNED16;
    vfloat v_clut2xyz[3][3] ALIGNED16;
    vfloat v_xyz2work[3][3] ALIGNED16;
#endif

    if (params->filmSimulation.enabled && !params->filmSimulation.clutFilename.empty()) {
        hald_clut = CLUTStore::getInstance().getClut(params->filmSimulation.clutFilename);

        if (hald_clut) {
            clutAndWorkingProfilesAreSame = hald_clut->getProfile() == params->icm.workingProfile;

            if (!clutAndWorkingProfilesAreSame) {
                xyz2clut = ICCStore::getInstance()->workingSpaceInverseMatrix(hald_clut->getProfile());
                clut2xyz = ICCStore::getInstance()->workingSpaceMatrix(hald_clut->getProfile());

#ifdef __SSE2__

                for (int i = 0; i < 3; ++i) {
                    for (int j = 0; j < 3; ++j) {
                        v_work2xyz[i][j] = F2V(wprof[i][j]);
                        v_xyz2clut[i][j] = F2V(xyz2clut[i][j]);
                        v_xyz2work[i][j] = F2V(wiprof[i][j]);
                        v_clut2xyz[i][j] = F2V(clut2xyz[i][j]);
                    }
                }

#endif

            }
        }
    }

    const float film_simulation_strength = static_cast<float>(params->filmSimulation.strength) / 100.0f;

    const float exp_scale = pow(2.0, expcomp);
    const float comp = (max(0.0, expcomp) + 1.0) * hlcompr / 100.0;
    const float shoulder = ((65536.0 / max(1.0f, exp_scale)) * (hlcomprthresh / 200.0)) + 0.1;
    const float hlrange = 65536.0 - shoulder;
    const bool isProPhoto = (params->icm.workingProfile == "ProPhoto");
    // extracting datas from 'params' to avoid cache flush (to be confirmed)
    ToneCurveParams::TcMode curveMode = params->toneCurve.curveMode;
    ToneCurveParams::TcMode curveMode2 = params->toneCurve.curveMode2;
    bool highlight = params->toneCurve.hrenabled;//Get the value if "highlight reconstruction" is activated
    bool hasToneCurve1 = bool (customToneCurve1);
    bool hasToneCurve2 = bool (customToneCurve2);
    BlackWhiteParams::TcMode beforeCurveMode = params->blackwhite.beforeCurveMode;
    BlackWhiteParams::TcMode afterCurveMode = params->blackwhite.afterCurveMode;

    bool hasToneCurvebw1 = bool (customToneCurvebw1);
    bool hasToneCurvebw2 = bool (customToneCurvebw2);

    PerceptualToneCurveState ptc1ApplyState, ptc2ApplyState;

    if (hasToneCurve1 && curveMode == ToneCurveParams::TcMode::PERCEPTUAL) {
        const PerceptualToneCurve& userToneCurve = static_cast<const PerceptualToneCurve&>(customToneCurve1);
        userToneCurve.initApplyState (ptc1ApplyState, params->icm.workingProfile);
    }

    if (hasToneCurve2 && curveMode2 == ToneCurveParams::TcMode::PERCEPTUAL) {
        const PerceptualToneCurve& userToneCurve = static_cast<const PerceptualToneCurve&>(customToneCurve2);
        userToneCurve.initApplyState (ptc2ApplyState, params->icm.workingProfile);
    }

    bool hasColorToning = params->colorToning.enabled && bool (ctOpacityCurve) &&  bool (ctColorCurve) && params->colorToning.method != "LabGrid";
    bool hasColorToningLabGrid = params->colorToning.enabled && params->colorToning.method == "LabGrid";
    //  float satLimit = float(params->colorToning.satProtectionThreshold)/100.f*0.7f+0.3f;
    //  float satLimitOpacity = 1.f-(float(params->colorToning.saturatedOpacity)/100.f);
    float strProtect = (float (params->colorToning.strength) / 100.f);

    /*
    // Debug output - Color LUTf points
    if (ctColorCurve) {
        printf("\nColor curve:");
        for (size_t i=0; i<501; i++) {
            if (i==0 || i==250 || i==500)
                printf("\n(%.1f)[", float(i)/500.f);
            printf("%.3f ", ctColorCurve.lutHueCurve[float(i)]);
            if (i==0 || i==250 || i==500)
            printf("]\n");
        }
        printf("\n");
    }
    */

    /*
    // Debug output - Opacity LUTf points
    if (ctOpacityCurve) {
        printf("\nOpacity curve:");
        for (size_t i=0; i<501; i++) {
            if (i==0 || i==250 || i==500)
                printf("\n(%.1f)[", float(i)/500.f);
            printf("%.3f ", ctOpacityCurve.lutOpacityCurve[float(i)]);
            if (i==0 || i==250 || i==500)
            printf("]\n");
        }
        printf("\n");
    }
    */

    float RedLow = params->colorToning.redlow / 100.f;
    float GreenLow = params->colorToning.greenlow / 100.f;
    float BlueLow = params->colorToning.bluelow / 100.f;
    float RedMed = params->colorToning.redmed / 100.f;
    float GreenMed = params->colorToning.greenmed / 100.f;
    float BlueMed = params->colorToning.bluemed / 100.f;
    float RedHigh = params->colorToning.redhigh / 100.f;
    float GreenHigh = params->colorToning.greenhigh / 100.f;
    float BlueHigh = params->colorToning.bluehigh / 100.f;
    float SatLow = float (params->colorToning.shadowsColSat.getBottom()) / 100.f;
    float SatHigh = float (params->colorToning.hlColSat.getBottom()) / 100.f;

    float Balan = float (params->colorToning.balance);

    float chMixRR = float (params->chmixer.red[0])/10.f;
    float chMixRG = float (params->chmixer.red[1])/10.f;
    float chMixRB = float (params->chmixer.red[2])/10.f;
    float chMixGR = float (params->chmixer.green[0])/10.f;
    float chMixGG = float (params->chmixer.green[1])/10.f;
    float chMixGB = float (params->chmixer.green[2])/10.f;
    float chMixBR = float (params->chmixer.blue[0])/10.f;
    float chMixBG = float (params->chmixer.blue[1])/10.f;
    float chMixBB = float (params->chmixer.blue[2])/10.f;

    bool blackwhite = params->blackwhite.enabled;
    bool complem = params->blackwhite.enabledcc;
    float bwr = float (params->blackwhite.mixerRed);
    float bwg = float (params->blackwhite.mixerGreen);
    float bwb = float (params->blackwhite.mixerBlue);
    float bwrgam = float (params->blackwhite.gammaRed);
    float bwggam = float (params->blackwhite.gammaGreen);
    float bwbgam = float (params->blackwhite.gammaBlue);
    float mixerOrange = float (params->blackwhite.mixerOrange);
    float mixerYellow = float (params->blackwhite.mixerYellow);
    float mixerCyan = float (params->blackwhite.mixerCyan);
    float mixerMagenta = float (params->blackwhite.mixerMagenta);
    float mixerPurple = float (params->blackwhite.mixerPurple);
    int algm = 0;

    if (params->blackwhite.method == "Desaturation") {
        algm = 0;
    } else if (params->blackwhite.method == "LumEqualizer") {
        algm = 1;
    } else if (params->blackwhite.method == "ChannelMixer") {
        algm = 2;
    }

    float kcorec = 1.f;
    //gamma correction of each channel
    float gamvalr = 125.f;
    float gamvalg = 125.f;
    float gamvalb = 125.f;
    bool computeMixerAuto = params->blackwhite.autoc && (autor < -5000.f);

    if (bwrgam < 0) {
        gamvalr = 100.f;
    }

    if (bwggam < 0) {
        gamvalg = 100.f;
    }

    if (bwbgam < 0) {
        gamvalb = 100.f;
    }

    float gammabwr = 1.f;
    float gammabwg = 1.f;
    float gammabwb = 1.f;
    //if     (params->blackwhite.setting=="Ma" || params->blackwhite.setting=="Mr" || params->blackwhite.setting=="Fr" || params->blackwhite.setting=="Fa")  {
    {
        gammabwr = 1.f - bwrgam / gamvalr;
        gammabwg = 1.f - bwggam / gamvalg;
        gammabwb = 1.f - bwbgam / gamvalb;
    }
    bool hasgammabw = gammabwr != 1.f || gammabwg != 1.f || gammabwb != 1.f;

    if (hasColorToning || blackwhite || (params->dirpyrequalizer.cbdlMethod == "bef" && params->dirpyrequalizer.enabled)) {
        tmpImage = new Imagefloat(working->getWidth(), working->getHeight());
    }

    // For tonecurve histogram
    int toneCurveHistSize = histToneCurve ? histToneCurve.getSize() : 0;
    int histToneCurveCompression = 0;

    if (toneCurveHistSize > 0) {
        histToneCurve.clear();
        histToneCurveCompression = log2(65536 / toneCurveHistSize);
    }

    // For tonecurve histogram
    const float lumimulf[3] = {static_cast<float>(lumimul[0]), static_cast<float>(lumimul[1]), static_cast<float>(lumimul[2])};


#define TS 112

#ifdef _OPENMP
    #pragma omp parallel if (multiThread)
#endif
    {
        size_t perChannelSizeBytes = padToAlignment(sizeof(float) * TS * TS + 4 * 64);
        AlignedBuffer<float> buffer(3 * perChannelSizeBytes);
        char *editIFloatBuffer = nullptr;
        char *editWhateverBuffer = nullptr;
        float *rtemp = buffer.data;
        float *gtemp = &rtemp[perChannelSizeBytes / sizeof(float)];
        float *btemp = &gtemp[perChannelSizeBytes / sizeof(float)];
        int istart;
        int jstart;
        int tW;
        int tH;

        // zero out the buffers
        memset(rtemp, 0, 3 * perChannelSizeBytes);

        // Allocating buffer for the PipetteBuffer
        float *editIFloatTmpR = nullptr, *editIFloatTmpG = nullptr, *editIFloatTmpB = nullptr, *editWhateverTmp = nullptr;

        if (editImgFloat) {
            editIFloatBuffer = (char *) malloc(3 * sizeof(float) * TS * TS + 20 * 64 + 63);
            char *data = (char*)((uintptr_t (editIFloatBuffer) + uintptr_t (63)) / 64 * 64);

            editIFloatTmpR = (float (*))data;
            editIFloatTmpG = (float (*))((char*)editIFloatTmpR + sizeof(float) * TS * TS + 4 * 64);
            editIFloatTmpB = (float (*))((char*)editIFloatTmpG + sizeof(float) * TS * TS + 8 * 64);
        }

        if (editWhatever) {
            editWhateverBuffer = (char *) malloc(sizeof(float) * TS * TS + 20 * 64 + 63);
            char *data = (char*)((uintptr_t (editWhateverBuffer) + uintptr_t (63)) / 64 * 64);

            editWhateverTmp = (float (*))data;
        }

        float out_rgbx[4 * TS] ALIGNED16; // Line buffer for CLUT
        float clutr[TS] ALIGNED16;
        float clutg[TS] ALIGNED16;
        float clutb[TS] ALIGNED16;

        LUTu histToneCurveThr;

        if (toneCurveHistSize > 0) {
            histToneCurveThr(toneCurveHistSize);
            histToneCurveThr.clear();
        }

#ifdef _OPENMP
        #pragma omp for schedule(dynamic) collapse(2)
#endif

        for (int ii = 0; ii < working->getHeight(); ii += TS)
            for (int jj = 0; jj < working->getWidth(); jj += TS) {
                istart = ii;
                jstart = jj;
                tH = min(ii + TS, working->getHeight());
                tW = min(jj + TS, working->getWidth());


                for (int i = istart, ti = 0; i < tH; i++, ti++) {
                    for (int j = jstart, tj = 0; j < tW; j++, tj++) {
                        rtemp[ti * TS + tj] = working->r(i, j);
                        gtemp[ti * TS + tj] = working->g(i, j);
                        btemp[ti * TS + tj] = working->b(i, j);
                    }
                }

                if (mixchannels) {
                    for (int i = istart, ti = 0; i < tH; i++, ti++) {
                        for (int j = jstart, tj = 0; j < tW; j++, tj++) {
                            float r = rtemp[ti * TS + tj];
                            float g = gtemp[ti * TS + tj];
                            float b = btemp[ti * TS + tj];

                            //if (i==100 & j==100) printf("rgbProc input R= %f  G= %f  B= %f  \n",r,g,b);
                            float rmix = (r * chMixRR + g * chMixRG + b * chMixRB) / 100.f;
                            float gmix = (r * chMixGR + g * chMixGG + b * chMixGB) / 100.f;
                            float bmix = (r * chMixBR + g * chMixBG + b * chMixBB) / 100.f;

                            rtemp[ti * TS + tj] = rmix;
                            gtemp[ti * TS + tj] = gmix;
                            btemp[ti * TS + tj] = bmix;
                        }
                    }
                }

                highlightToneCurve(hltonecurve, rtemp, gtemp, btemp, istart, tH, jstart, tW, TS, exp_scale, comp, hlrange);
                shadowToneCurve(shtonecurve, rtemp, gtemp, btemp, istart, tH, jstart, tW, TS);

                if (dcpProf) {
                    dcpProf->step2ApplyTile(rtemp, gtemp, btemp, tW - jstart, tH - istart, TS, asIn);
                }

                if (params->toneCurve.clampOOG) {
                    for (int i = istart, ti = 0; i < tH; i++, ti++) {
                        for (int j = jstart, tj = 0; j < tW; j++, tj++) {
                            // clip out of gamut colors, without distorting colour too bad
                            float r = std::max(rtemp[ti * TS + tj], 0.f);
                            float g = std::max(gtemp[ti * TS + tj], 0.f);
                            float b = std::max(btemp[ti * TS + tj], 0.f);

                            if (OOG(r) || OOG(g) || OOG(b)) {
                                filmlike_clip(&r, &g, &b);
                            }

                            rtemp[ti * TS + tj] = r;
                            gtemp[ti * TS + tj] = g;
                            btemp[ti * TS + tj] = b;
                        }
                    }
                } else {
                    for (int i = istart, ti = 0; i < tH; i++, ti++) {
                        for (int j = jstart, tj = 0; j < tW; j++, tj++) {
                            // clip out of gamut colors, without distorting colour too bad
                            float r = std::max(rtemp[ti * TS + tj], 0.f);
                            float g = std::max(gtemp[ti * TS + tj], 0.f);
                            float b = std::max(btemp[ti * TS + tj], 0.f);

                            if (OOG(max(r, g, b)) && !OOG(min(r, g, b))) {
                                filmlike_clip(&r, &g, &b);
                            }

                            setUnlessOOG(rtemp[ti * TS + tj], gtemp[ti * TS + tj], btemp[ti * TS + tj], r, g, b);
                        }
                    }
                }

                if (histToneCurveThr) {
                    for (int i = istart, ti = 0; i < tH; i++, ti++) {
                        for (int j = jstart, tj = 0; j < tW; j++, tj++) {

                            //brightness/contrast
                            float r = tonecurve[ CLIP(rtemp[ti * TS + tj]) ];
                            float g = tonecurve[ CLIP(gtemp[ti * TS + tj]) ];
                            float b = tonecurve[ CLIP(btemp[ti * TS + tj]) ];

                            int y = CLIP<int> (lumimulf[0] * Color::gamma2curve[rtemp[ti * TS + tj]] + lumimulf[1] * Color::gamma2curve[gtemp[ti * TS + tj]] + lumimulf[2] * Color::gamma2curve[btemp[ti * TS + tj]]);
                            histToneCurveThr[y >> histToneCurveCompression]++;

                            setUnlessOOG(rtemp[ti * TS + tj], gtemp[ti * TS + tj], btemp[ti * TS + tj], r, g, b);
                        }
                    }
                } else {
                    float tmpr[4] ALIGNED16;
                    float tmpg[4] ALIGNED16;
                    float tmpb[4] ALIGNED16;

                    for (int i = istart, ti = 0; i < tH; i++, ti++) {
                        int j = jstart, tj = 0;
#ifdef __SSE2__

                        for (; j < tW - 3; j += 4, tj += 4) {
                            //brightness/contrast
                            STVF(tmpr[0], tonecurve(LVF(rtemp[ti * TS + tj])));
                            STVF(tmpg[0], tonecurve(LVF(gtemp[ti * TS + tj])));
                            STVF(tmpb[0], tonecurve(LVF(btemp[ti * TS + tj])));

                            for (int k = 0; k < 4; ++k) {
                                setUnlessOOG(rtemp[ti * TS + tj + k], gtemp[ti * TS + tj + k], btemp[ti * TS + tj + k], tmpr[k], tmpg[k], tmpb[k]);
                            }
                        }

#endif

                        for (; j < tW; j++, tj++) {
                            //brightness/contrast
                            setUnlessOOG(rtemp[ti * TS + tj], gtemp[ti * TS + tj], btemp[ti * TS + tj], tonecurve[rtemp[ti * TS + tj]], tonecurve[gtemp[ti * TS + tj]], tonecurve[btemp[ti * TS + tj]]);
                        }
                    }
                }

                if (editID == EUID_ToneCurve1) {  // filling the pipette buffer
                    fillEditFloat(editIFloatTmpR, editIFloatTmpG, editIFloatTmpB, rtemp, gtemp, btemp, istart, tH, jstart, tW, TS);
                }

                if (hasToneCurve1) {
                    customToneCurve(customToneCurve1, curveMode, rtemp, gtemp, btemp, istart, tH, jstart, tW, TS, ptc1ApplyState);
                }

                if (editID == EUID_ToneCurve2) {  // filling the pipette buffer
                    fillEditFloat(editIFloatTmpR, editIFloatTmpG, editIFloatTmpB, rtemp, gtemp, btemp, istart, tH, jstart, tW, TS);
                }

                if (hasToneCurve2) {
                    customToneCurve(customToneCurve2, curveMode2, rtemp, gtemp, btemp, istart, tH, jstart, tW, TS, ptc2ApplyState);
                }

                if (editID == EUID_RGB_R) {
                    for (int i = istart, ti = 0; i < tH; i++, ti++) {
                        for (int j = jstart, tj = 0; j < tW; j++, tj++) {
                            editWhateverTmp[ti * TS + tj] = Color::gamma2curve[rtemp[ti * TS + tj]] / 65536.f;
                        }
                    }
                } else if (editID == EUID_RGB_G) {
                    for (int i = istart, ti = 0; i < tH; i++, ti++) {
                        for (int j = jstart, tj = 0; j < tW; j++, tj++) {
                            editWhateverTmp[ti * TS + tj] = Color::gamma2curve[gtemp[ti * TS + tj]] / 65536.f;
                        }
                    }
                } else if (editID == EUID_RGB_B) {
                    for (int i = istart, ti = 0; i < tH; i++, ti++) {
                        for (int j = jstart, tj = 0; j < tW; j++, tj++) {
                            editWhateverTmp[ti * TS + tj] = Color::gamma2curve[btemp[ti * TS + tj]] / 65536.f;
                        }
                    }
                }

                if (params->rgbCurves.enabled && (rCurve || gCurve || bCurve)) { // if any of the RGB curves is engaged
                    if (!params->rgbCurves.lumamode) { // normal RGB mode

                        for (int i = istart, ti = 0; i < tH; i++, ti++) {
                            for (int j = jstart, tj = 0; j < tW; j++, tj++) {
                                // individual R tone curve
                                if (rCurve) {
                                    setUnlessOOG(rtemp[ti * TS + tj], rCurve[ rtemp[ti * TS + tj] ]);
                                }

                                // individual G tone curve
                                if (gCurve) {
                                    setUnlessOOG(gtemp[ti * TS + tj], gCurve[ gtemp[ti * TS + tj] ]);
                                }

                                // individual B tone curve
                                if (bCurve) {
                                    setUnlessOOG(btemp[ti * TS + tj], bCurve[ btemp[ti * TS + tj] ]);
                                }
                            }
                        }
                    } else { //params->rgbCurves.lumamode==true (Luminosity mode)
                        // rCurve.dump("r_curve");//debug

                        for (int i = istart, ti = 0; i < tH; i++, ti++) {
                            for (int j = jstart, tj = 0; j < tW; j++, tj++) {
                                // rgb values before RGB curves
                                float r = rtemp[ti * TS + tj] ;
                                float g = gtemp[ti * TS + tj] ;
                                float b = btemp[ti * TS + tj] ;
                                //convert to Lab to get a&b before RGB curves
                                float x = toxyz[0][0] * r + toxyz[0][1] * g + toxyz[0][2] * b;
                                float y = toxyz[1][0] * r + toxyz[1][1] * g + toxyz[1][2] * b;
                                float z = toxyz[2][0] * r + toxyz[2][1] * g + toxyz[2][2] * b;

                                float fx = x < MAXVALF ? Color::cachef[x] : 327.68f * std::cbrt(x / MAXVALF);
                                float fy = y < MAXVALF ? Color::cachef[y] : 327.68f * std::cbrt(y / MAXVALF);
                                float fz = z < MAXVALF ? Color::cachef[z] : 327.68f * std::cbrt(z / MAXVALF);

                                float a_1 = 500.0f * (fx - fy);
                                float b_1 = 200.0f * (fy - fz);

                                // rgb values after RGB curves
                                if (rCurve) {
                                    float rNew = rCurve[r];
                                    r += (rNew - r) * equalR;
                                }

                                if (gCurve) {
                                    float gNew = gCurve[g];
                                    g += (gNew - g) * equalG;
                                }

                                if (bCurve) {
                                    float bNew = bCurve[b];
                                    b += (bNew - b) * equalB;
                                }

                                // Luminosity after
                                // only Luminance in Lab
                                float newy = toxyz[1][0] * r + toxyz[1][1] * g + toxyz[1][2] * b;
                                float L_2 = newy <= MAXVALF ? Color::cachefy[newy] : 327.68f * (116.f * xcbrtf(newy / MAXVALF) - 16.f);

                                //gamut control
                                if (settings->rgbcurveslumamode_gamut) {
                                    float Lpro = L_2 / 327.68f;
                                    float Chpro = sqrtf(SQR(a_1) + SQR(b_1)) / 327.68f;
                                    float HH = NAN; // we set HH to NAN, because then it will be calculated in Color::gamutLchonly only if needed
//                                    float HH = xatan2f(b_1, a_1);
                                    // According to mathematical laws we can get the sin and cos of HH by simple operations even if we don't calculate HH
                                    float2 sincosval;

                                    if (Chpro == 0.0f) {
                                        sincosval.y = 1.0f;
                                        sincosval.x = 0.0f;
                                    } else {
                                        sincosval.y = a_1 / (Chpro * 327.68f);
                                        sincosval.x = b_1 / (Chpro * 327.68f);
                                    }

#ifdef _DEBUG
                                    bool neg = false;
                                    bool more_rgb = false;
                                    //gamut control : Lab values are in gamut
                                    Color::gamutLchonly(HH, sincosval, Lpro, Chpro, r, g, b, wip, highlight, 0.15f, 0.96f, neg, more_rgb);
#else
                                    //gamut control : Lab values are in gamut
                                    Color::gamutLchonly(HH, sincosval, Lpro, Chpro, r, g, b, wip, highlight, 0.15f, 0.96f);
#endif
                                    //end of gamut control
                                } else {
                                    float x_, y_, z_;
                                    //calculate RGB with L_2 and old value of a and b
                                    Color::Lab2XYZ(L_2, a_1, b_1, x_, y_, z_) ;
                                    Color::xyz2rgb(x_, y_, z_, r, g, b, wip);
                                }

                                setUnlessOOG(rtemp[ti * TS + tj], gtemp[ti * TS + tj], btemp[ti * TS + tj], r, g, b);
                            }
                        }
                    }
                }

                if (editID == EUID_HSV_H || editID == EUID_HSV_S || editID == EUID_HSV_V) {
                    for (int i = istart, ti = 0; i < tH; i++, ti++) {
                        for (int j = jstart, tj = 0; j < tW; j++, tj++) {
                            float h, s, v;
                            Color::rgb2hsv(rtemp[ti * TS + tj], gtemp[ti * TS + tj], btemp[ti * TS + tj], h, s, v);
                            editWhateverTmp[ti * TS + tj] = h;
                        }
                    }
                }

                if (sat != 0 || hCurveEnabled || sCurveEnabled || vCurveEnabled) {
                    const float satby100 = sat / 100.f;

                    for (int i = istart, ti = 0; i < tH; i++, ti++) {
                        for (int j = jstart, tj = 0; j < tW; j++, tj++) {
                            float h, s, v;
                            Color::rgb2hsvtc(rtemp[ti * TS + tj], gtemp[ti * TS + tj], btemp[ti * TS + tj], h, s, v);
                            h /= 6.f;

                            if (sat > 0) {
                                s = std::max(0.f, intp(satby100, 1.f - SQR(SQR(1.f - std::min(s, 1.0f))), s));
                            } else { /*if (sat < 0)*/
                                s *= 1.f + satby100;
                            }

                            //HSV equalizer
                            if (hCurveEnabled) {
                                h = (hCurve->getVal(double (h)) - 0.5) * 2.f + h;

                                if (h > 1.0f) {
                                    h -= 1.0f;
                                } else if (h < 0.0f) {
                                    h += 1.0f;
                                }
                            }

                            if (sCurveEnabled) {
                                //shift saturation
                                float satparam = (sCurve->getVal(double (h)) - 0.5) * 2;

                                if (satparam > 0.00001f) {
                                    s = (1.f - satparam) * s + satparam * (1.f - SQR(1.f - min(s, 1.0f)));

                                    if (s < 0.f) {
                                        s = 0.f;
                                    }
                                } else if (satparam < -0.00001f) {
                                    s *= 1.f + satparam;
                                }

                            }

                            if (vCurveEnabled) {
                                if (v < 0) {
                                    v = 0;    // important
                                }

                                //shift value
                                float valparam = vCurve->getVal((double)h) - 0.5f;
                                valparam *= (1.f - SQR(SQR(1.f - min(s, 1.0f))));

                                if (valparam > 0.00001f) {
                                    v = (1.f - valparam) * v + valparam * (1.f - SQR(1.f - min(v, 1.0f)));   // SQR (SQR  to increase action and avoid artifacts

                                    if (v < 0) {
                                        v = 0;
                                    }
                                } else {
                                    if (valparam < -0.00001f) {
                                        v *= (1.f + valparam);    //1.99 to increase action
                                    }
                                }

                            }

                            Color::hsv2rgbdcp(h * 6.f, s, v, rtemp[ti * TS + tj], gtemp[ti * TS + tj], btemp[ti * TS + tj]);
                        }
                    }
                }

                if (isProPhoto) { // this is a hack to avoid the blue=>black bug (Issue 2141)
                    proPhotoBlue(rtemp, gtemp, btemp, istart, tH, jstart, tW, TS);
                }

                if (hasColorToning && !blackwhite) {
                    if (params->colorToning.method == "Splitlr") {
                        constexpr float reducac = 0.4f;
                        int preser = 0;

                        if (params->colorToning.lumamode) {
                            preser = 1;
                        }

                        const float balanS = 1.f + Balan / 100.f; //balan between 0 and 2
                        const float balanH = 1.f - Balan / 100.f;
                        float rh, gh, bh;
                        float rl, gl, bl;
                        float xh, yh, zh;
                        float xl, yl, zl;
                        const float iplow = ctColorCurve.low;
                        const float iphigh = ctColorCurve.high;
                        //2 colours
                        ctColorCurve.getVal(iphigh, xh, yh, zh);
                        ctColorCurve.getVal(iplow, xl, yl, zl);

                        Color::xyz2rgb(xh, yh, zh, rh, gh, bh, wip);
                        Color::xyz2rgb(xl, yl, zl, rl, gl, bl, wip);
                        //reteave rgb value with s and l =1
                        retreavergb(rl, gl, bl);
                        const float krl = rl / (rl + gl + bl);
                        const float kgl = gl / (rl + gl + bl);
                        const float kbl = bl / (rl + gl + bl);
                        retreavergb(rh, gh, bh);
                        const float krh = rh / (rh + gh + bh);
                        const float kgh = gh / (rh + gh + bh);
                        const float kbh = bh / (rh + gh + bh);
                        strProtect = pow_F(strProtect, 0.4f);
                        constexpr int mode = 0;

                        for (int i = istart, ti = 0; i < tH; i++, ti++) {
                            for (int j = jstart, tj = 0; j < tW; j++, tj++) {
                                toning2col(rtemp[ti * TS + tj], gtemp[ti * TS + tj], btemp[ti * TS + tj], rtemp[ti * TS + tj], gtemp[ti * TS + tj], btemp[ti * TS + tj], iplow, iphigh, krl, kgl, kbl, krh, kgh, kbh, SatLow, SatHigh, balanS, balanH, reducac, mode, preser, strProtect);
                            }
                        }
                    }

                    // colour toning with colour
                    else if (params->colorToning.method == "Splitco") {
                        constexpr float reducac = 0.3f;
                        constexpr int mode = 0;
                        strProtect = pow_F(strProtect, 0.4f);

                        for (int i = istart, ti = 0; i < tH; i++, ti++) {
                            for (int j = jstart, tj = 0; j < tW; j++, tj++) {
                                const float r = rtemp[ti * TS + tj];
                                const float g = gtemp[ti * TS + tj];
                                const float b = btemp[ti * TS + tj];
                                float ro, go, bo;
                                toningsmh(r, g, b, ro, go, bo, RedLow, GreenLow, BlueLow, RedMed, GreenMed, BlueMed, RedHigh, GreenHigh, BlueHigh, reducac, mode, strProtect);

                                if (params->colorToning.lumamode) {
                                    const float lumbefore = 0.299f * r + 0.587f * g + 0.114f * b;
                                    const float lumafter = 0.299f * ro + 0.587f * go + 0.114f * bo;
                                    const float preserv = lumbefore / lumafter;
                                    ro *= preserv;
                                    go *= preserv;
                                    bo *= preserv;
                                }

                                setUnlessOOG(rtemp[ti * TS + tj], gtemp[ti * TS + tj], btemp[ti * TS + tj], CLIP(ro), CLIP(go), CLIP(bo));
                            }
                        }
                    }

                    //colortoning with shift color XYZ or Lch
                    else if (params->colorToning.method == "Lab" && opautili) {
                        int algm = 0;
                        bool twocol = true;//true=500 color   false=2 color
                        int metchrom = 0;

                        if (params->colorToning.twocolor == "Std") {
                            metchrom = 0;
                        } else if (params->colorToning.twocolor == "All") {
                            metchrom = 1;
                        } else if (params->colorToning.twocolor == "Separ") {
                            metchrom = 2;
                        } else if (params->colorToning.twocolor == "Two") {
                            metchrom = 3;
                        }

                        if (metchrom == 3) {
                            twocol = false;
                        }

                        float iplow = 0.f, iphigh = 0.f;

                        if (!twocol) {
                            iplow = (float)ctColorCurve.low;
                            iphigh = (float)ctColorCurve.high;
                        }

                        int twoc = 0; //integer instead of bool to let more possible choice...other than 2 and 500.

                        if (!twocol) {
                            twoc = 0;    // 2 colours
                        } else {
                            twoc = 1;    // 500 colours
                        }

                        if (params->colorToning.method == "Lab") {
                            algm = 1;
                        } else if (params->colorToning.method == "Lch") {
                            algm = 2;    //in case of
                        }

                        if (algm <= 2) {
                            for (int i = istart, ti = 0; i < tH; i++, ti++) {
                                for (int j = jstart, tj = 0; j < tW; j++, tj++) {
                                    float r = rtemp[ti * TS + tj];
                                    float g = gtemp[ti * TS + tj];
                                    float b = btemp[ti * TS + tj];
                                    float ro, go, bo;
                                    labtoning(r, g, b, ro, go, bo, algm, metchrom, twoc, satLimit, satLimitOpacity, ctColorCurve, ctOpacityCurve, clToningcurve, cl2Toningcurve, iplow, iphigh, wp, wip);
                                    setUnlessOOG(rtemp[ti * TS + tj], gtemp[ti * TS + tj], btemp[ti * TS + tj], ro, go, bo);
                                }
                            }
                        }
                    } else if (params->colorToning.method.substr(0, 3) == "RGB" && opautili) {
                        // color toning
                        for (int i = istart, ti = 0; i < tH; i++, ti++) {
                            for (int j = jstart, tj = 0; j < tW; j++, tj++) {
                                float r = rtemp[ti * TS + tj];
                                float g = gtemp[ti * TS + tj];
                                float b = btemp[ti * TS + tj];

                                // Luminance = (0.299f*r + 0.587f*g + 0.114f*b)

                                float s, l;
                                Color::rgb2slfloat(r, g, b, s, l);

                                float l_ = Color::gammatab_srgb1[l * 65535.f];

                                // get the opacity and tweak it to preserve saturated colors
                                float opacity = 0.f;

                                if (ctOpacityCurve) {
                                    opacity = (1.f - min<float> (s / satLimit, 1.f) * (1.f - satLimitOpacity)) * ctOpacityCurve.lutOpacityCurve[l_ * 500.f];
                                }

                                float r2, g2, b2;
                                ctColorCurve.getVal(l_, r2, g2, b2);  // get the color from the color curve

                                float h2, s2, l2;
                                Color::rgb2hslfloat(r2, g2, b2, h2, s2, l2);  // transform this new color to hsl

                                Color::hsl2rgbfloat(h2, s + ((1.f - s) * (1.f - l) * 0.7f), l, r2, g2, b2);

                                rtemp[ti * TS + tj] = r + (r2 - r) * opacity; // merge the color to the old color, depending on the opacity
                                gtemp[ti * TS + tj] = g + (g2 - g) * opacity;
                                btemp[ti * TS + tj] = b + (b2 - b) * opacity;
                            }
                        }
                    }
                }

                // filling the pipette buffer
                if (editID == EUID_BlackWhiteBeforeCurve) {
                    fillEditFloat(editIFloatTmpR, editIFloatTmpG, editIFloatTmpB, rtemp, gtemp, btemp, istart, tH, jstart, tW, TS);
                } else if (editID == EUID_BlackWhiteLuminance) {
                    for (int i = istart, ti = 0; i < tH; i++, ti++) {
                        for (int j = jstart, tj = 0; j < tW; j++, tj++) {
                            float X, Y, Z, L, aa, bb;
                            //rgb=>lab
                            Color::rgbxyz(rtemp[ti * TS + tj], gtemp[ti * TS + tj], btemp[ti * TS + tj], X, Y, Z, wp);
                            //convert Lab
                            Color::XYZ2Lab(X, Y, Z, L, aa, bb);
                            //end rgb=>lab
                            float HH = xatan2f(bb, aa);  // HH hue in -3.141  +3.141

                            editWhateverTmp[ti * TS + tj] = float (Color::huelab_to_huehsv2(HH));
                        }
                    }
                }

                //black and white
                if (blackwhite) {
                    if (hasToneCurvebw1) {
                        if (beforeCurveMode == BlackWhiteParams::TcMode::STD_BW) { // Standard
                            for (int i = istart, ti = 0; i < tH; i++, ti++) {
                                for (int j = jstart, tj = 0; j < tW; j++, tj++) {
                                    const StandardToneCurve& userToneCurvebw = static_cast<const StandardToneCurve&>(customToneCurvebw1);
                                    userToneCurvebw.Apply(rtemp[ti * TS + tj], gtemp[ti * TS + tj], btemp[ti * TS + tj]);
                                }
                            }
                        } else if (beforeCurveMode == BlackWhiteParams::TcMode::FILMLIKE_BW) { // Adobe like
                            for (int i = istart, ti = 0; i < tH; i++, ti++) {
                                for (int j = jstart, tj = 0; j < tW; j++, tj++) {
                                    const AdobeToneCurve& userToneCurvebw = static_cast<const AdobeToneCurve&>(customToneCurvebw1);
                                    userToneCurvebw.Apply(rtemp[ti * TS + tj], gtemp[ti * TS + tj], btemp[ti * TS + tj]);
                                }
                            }
                        } else if (beforeCurveMode == BlackWhiteParams::TcMode::SATANDVALBLENDING_BW) { // apply the curve on the saturation and value channels
                            for (int i = istart, ti = 0; i < tH; i++, ti++) {
                                for (int j = jstart, tj = 0; j < tW; j++, tj++) {
                                    const SatAndValueBlendingToneCurve& userToneCurvebw = static_cast<const SatAndValueBlendingToneCurve&>(customToneCurvebw1);
                                    // rtemp[ti * TS + tj] = CLIP<float> (rtemp[ti * TS + tj]);
                                    // gtemp[ti * TS + tj] = CLIP<float> (gtemp[ti * TS + tj]);
                                    // btemp[ti * TS + tj] = CLIP<float> (btemp[ti * TS + tj]);
                                    userToneCurvebw.Apply(rtemp[ti * TS + tj], gtemp[ti * TS + tj], btemp[ti * TS + tj]);
                                }
                            }
                        } else if (beforeCurveMode == BlackWhiteParams::TcMode::WEIGHTEDSTD_BW) { // apply the curve to the rgb channels, weighted
                            for (int i = istart, ti = 0; i < tH; i++, ti++) {
                                for (int j = jstart, tj = 0; j < tW; j++, tj++) {
                                    const WeightedStdToneCurve& userToneCurvebw = static_cast<const WeightedStdToneCurve&>(customToneCurvebw1);
                                    // rtemp[ti * TS + tj] = CLIP<float> (rtemp[ti * TS + tj]);
                                    // gtemp[ti * TS + tj] = CLIP<float> (gtemp[ti * TS + tj]);
                                    // btemp[ti * TS + tj] = CLIP<float> (btemp[ti * TS + tj]);

                                    userToneCurvebw.Apply(rtemp[ti * TS + tj], gtemp[ti * TS + tj], btemp[ti * TS + tj]);
                                }
                            }
                        }
                    }

                    if (algm == 0) { //lightness
                        for (int i = istart, ti = 0; i < tH; i++, ti++) {
                            for (int j = jstart, tj = 0; j < tW; j++, tj++) {

                                float r = rtemp[ti * TS + tj];
                                float g = gtemp[ti * TS + tj];
                                float b = btemp[ti * TS + tj];

                                // --------------------------------------------------

                                // Method 1: Luminosity (code taken from Gimp)
                                /*
                                float maxi = max(r, g, b);
                                float mini = min(r, g, b);
                                r = g = b = (maxi+mini)/2;
                                */

                                // Method 2: Luminance (former RT code)
                                r = g = b = (0.299f * r + 0.587f * g + 0.114f * b);

                                // --------------------------------------------------

#ifndef __SSE2__

                                //gamma correction: pseudo TRC curve
                                if (hasgammabw) {
                                    Color::trcGammaBW(r, g, b, gammabwr, gammabwg, gammabwb);
                                }

#endif
                                rtemp[ti * TS + tj] = r;
                                gtemp[ti * TS + tj] = g;
                                btemp[ti * TS + tj] = b;
                            }

#ifdef __SSE2__

                            if (hasgammabw) {
                                //gamma correction: pseudo TRC curve
                                Color::trcGammaBWRow(&rtemp[ti * TS], &gtemp[ti * TS], &btemp[ti * TS], tW - jstart, gammabwr, gammabwg, gammabwb);
                            }

#endif

                        }
                    } else if (algm == 1) { //Luminance mixer in Lab mode to avoid artifacts
                        for (int i = istart, ti = 0; i < tH; i++, ti++) {
                            for (int j = jstart, tj = 0; j < tW; j++, tj++) {
                                //rgb => xyz
                                float X, Y, Z;
                                Color::rgbxyz(rtemp[ti * TS + tj], gtemp[ti * TS + tj], btemp[ti * TS + tj], X, Y, Z, wp);
                                //xyz => Lab
                                float L, aa, bb;
                                Color::XYZ2Lab(X, Y, Z, L, aa, bb);
                                float CC = sqrtf(SQR(aa) + SQR(bb)) / 327.68f;    //CC chromaticity in 0..180 or more
                                float HH = xatan2f(bb, aa);  // HH hue in -3.141  +3.141
                                float2 sincosval;

                                if (CC == 0.0f) {
                                    sincosval.y = 1.f;
                                    sincosval.x = 0.0f;
                                } else {
                                    sincosval.y = aa / (CC * 327.68f);
                                    sincosval.x = bb / (CC * 327.68f);
                                }

                                if (bwlCurveEnabled) {
                                    L /= 32768.f;
                                    double hr = Color::huelab_to_huehsv2(HH);
                                    float valparam = float ((bwlCurve->getVal(hr) - 0.5f) * 2.0f);  //get l_r=f(H)
                                    float kcc = (CC / 70.f); //take Chroma into account...70 "middle" of chromaticity (arbitrary and simple), one can imagine other algorithme
                                    //reduct action for low chroma and increase action for high chroma
                                    valparam *= kcc;

                                    if (valparam > 0.f) {
                                        L = (1.f - valparam) * L + valparam * (1.f - SQR(SQR(SQR(SQR(1.f - min(L, 1.0f))))));      // SQR (SQR((SQR)  to increase action in low light
                                    } else {
                                        L *= (1.f + valparam);    //for negative
                                    }

                                    L *= 32768.f;
                                }

                                float RR, GG, BB;
                                L /= 327.68f;
#ifdef _DEBUG
                                bool neg = false;
                                bool more_rgb = false;
                                //gamut control : Lab values are in gamut
                                Color::gamutLchonly(HH, sincosval, L, CC, RR, GG, BB, wip, highlight, 0.15f, 0.96f, neg, more_rgb);
#else
                                //gamut control : Lab values are in gamut
                                Color::gamutLchonly(HH, sincosval, L, CC, RR, GG, BB, wip, highlight, 0.15f, 0.96f);
#endif
                                L *= 327.68f;
                                //convert l => rgb
                                Color::L2XYZ(L, X, Y, Z);
                                float newRed; // We use the red channel for bw
                                Color::xyz2r(X, Y, Z, newRed, wip);
                                rtemp[ti * TS + tj] = gtemp[ti * TS + tj] = btemp[ti * TS + tj] = newRed;
#ifndef __SSE2__

                                if (hasgammabw) {
                                    //gamma correction: pseudo TRC curve
                                    Color::trcGammaBW(rtemp[ti * TS + tj], gtemp[ti * TS + tj], btemp[ti * TS + tj], gammabwr, gammabwg, gammabwb);
                                }

#endif
                            }

#ifdef __SSE2__

                            if (hasgammabw) {
                                //gamma correction: pseudo TRC curve
                                Color::trcGammaBWRow(&rtemp[ti * TS], &gtemp[ti * TS], &btemp[ti * TS], tW - jstart, gammabwr, gammabwg, gammabwb);
                            }

#endif
                        }
                    }
                }


                // Film Simulations
                if (hald_clut) {

                    for (int i = istart, ti = 0; i < tH; i++, ti++) {
                        if (!clutAndWorkingProfilesAreSame) {
                            // Convert from working to clut profile
                            int j = jstart;
                            int tj = 0;

#ifdef __SSE2__

                            for (; j < tW - 3; j += 4, tj += 4) {
                                vfloat sourceR = LVF(rtemp[ti * TS + tj]);
                                vfloat sourceG = LVF(gtemp[ti * TS + tj]);
                                vfloat sourceB = LVF(btemp[ti * TS + tj]);

                                vfloat x;
                                vfloat y;
                                vfloat z;
                                Color::rgbxyz(sourceR, sourceG, sourceB, x, y, z, v_work2xyz);
                                Color::xyz2rgb(x, y, z, sourceR, sourceG, sourceB, v_xyz2clut);

                                STVF(clutr[tj], sourceR);
                                STVF(clutg[tj], sourceG);
                                STVF(clutb[tj], sourceB);
                            }

#endif

                            for (; j < tW; j++, tj++) {
                                float sourceR = rtemp[ti * TS + tj];
                                float sourceG = gtemp[ti * TS + tj];
                                float sourceB = btemp[ti * TS + tj];

                                float x, y, z;
                                Color::rgbxyz(sourceR, sourceG, sourceB, x, y, z, wprof);
                                Color::xyz2rgb(x, y, z, clutr[tj], clutg[tj], clutb[tj], xyz2clut);
                            }
                        } else {
                            memcpy(clutr, &rtemp[ti * TS], sizeof(float) * TS);
                            memcpy(clutg, &gtemp[ti * TS], sizeof(float) * TS);
                            memcpy(clutb, &btemp[ti * TS], sizeof(float) * TS);
                        }

                        for (int j = jstart, tj = 0; j < tW; j++, tj++) {
                            float &sourceR = clutr[tj];
                            float &sourceG = clutg[tj];
                            float &sourceB = clutb[tj];

                            // Apply gamma sRGB (default RT)
                            sourceR = Color::gamma_srgbclipped(sourceR);
                            sourceG = Color::gamma_srgbclipped(sourceG);
                            sourceB = Color::gamma_srgbclipped(sourceB);
                        }

                        hald_clut->getRGB(
                            film_simulation_strength,
                            std::min(TS, tW - jstart),
                            clutr,
                            clutg,
                            clutb,
                            out_rgbx
                        );

                        for (int j = jstart, tj = 0; j < tW; j++, tj++) {
                            float &sourceR = clutr[tj];
                            float &sourceG = clutg[tj];
                            float &sourceB = clutb[tj];

                            // Apply inverse gamma sRGB
                            sourceR = Color::igamma_srgb(out_rgbx[tj * 4 + 0]);
                            sourceG = Color::igamma_srgb(out_rgbx[tj * 4 + 1]);
                            sourceB = Color::igamma_srgb(out_rgbx[tj * 4 + 2]);
                        }

                        if (!clutAndWorkingProfilesAreSame) {
                            // Convert from clut to working profile
                            int j = jstart;
                            int tj = 0;

#ifdef __SSE2__

                            for (; j < tW - 3; j += 4, tj += 4) {
                                vfloat sourceR = LVF(clutr[tj]);
                                vfloat sourceG = LVF(clutg[tj]);
                                vfloat sourceB = LVF(clutb[tj]);

                                vfloat x;
                                vfloat y;
                                vfloat z;
                                Color::rgbxyz(sourceR, sourceG, sourceB, x, y, z, v_clut2xyz);
                                Color::xyz2rgb(x, y, z, sourceR, sourceG, sourceB, v_xyz2work);

                                STVF(clutr[tj], sourceR);
                                STVF(clutg[tj], sourceG);
                                STVF(clutb[tj], sourceB);
                            }

#endif

                            for (; j < tW; j++, tj++) {
                                float &sourceR = clutr[tj];
                                float &sourceG = clutg[tj];
                                float &sourceB = clutb[tj];

                                float x, y, z;
                                Color::rgbxyz(sourceR, sourceG, sourceB, x, y, z, clut2xyz);
                                Color::xyz2rgb(x, y, z, sourceR, sourceG, sourceB, wiprof);
                            }
                        }

                        for (int j = jstart, tj = 0; j < tW; j++, tj++) {
                            setUnlessOOG(rtemp[ti * TS + tj], gtemp[ti * TS + tj], btemp[ti * TS + tj], clutr[tj], clutg[tj], clutb[tj]);
                        }
                    }
                }

                //softLight(rtemp, gtemp, btemp, istart, jstart, tW, tH, TS);
                
                if (!blackwhite) {
                    if (editImgFloat || editWhatever) {
                        for (int i = istart, ti = 0; i < tH; i++, ti++) {
                            for (int j = jstart, tj = 0; j < tW; j++, tj++) {

                                // filling the pipette buffer by the content of the temp pipette buffers
                                if (editImgFloat) {
                                    editImgFloat->r(i, j) = editIFloatTmpR[ti * TS + tj];
                                    editImgFloat->g(i, j) = editIFloatTmpG[ti * TS + tj];
                                    editImgFloat->b(i, j) = editIFloatTmpB[ti * TS + tj];
                                } else if (editWhatever) {
                                    editWhatever->v(i, j) = editWhateverTmp[ti * TS + tj];
                                }
                            }
                        }
                    }

                    // ready, fill lab
                    for (int i = istart, ti = 0; i < tH; i++, ti++) {
                        Color::RGB2Lab(&rtemp[ti * TS], &gtemp[ti * TS], &btemp[ti * TS], &(lab->L[i][jstart]), &(lab->a[i][jstart]), &(lab->b[i][jstart]), toxyz, tW - jstart);
                    }

                    if (hasColorToningLabGrid) {
                        colorToningLabGrid(lab, jstart, tW, istart, tH, false);
                    }
                } else { // black & white
                    // Auto channel mixer needs whole image, so we now copy to tmpImage and close the tiled processing
                    for (int i = istart, ti = 0; i < tH; i++, ti++) {
                        for (int j = jstart, tj = 0; j < tW; j++, tj++) {
                            // filling the pipette buffer by the content of the temp pipette buffers
                            if (editImgFloat) {
                                editImgFloat->r(i, j) = editIFloatTmpR[ti * TS + tj];
                                editImgFloat->g(i, j) = editIFloatTmpG[ti * TS + tj];
                                editImgFloat->b(i, j) = editIFloatTmpB[ti * TS + tj];
                            } else if (editWhatever) {
                                editWhatever->v(i, j) = editWhateverTmp[ti * TS + tj];
                            }

                            tmpImage->r(i, j) = rtemp[ti * TS + tj];
                            tmpImage->g(i, j) = gtemp[ti * TS + tj];
                            tmpImage->b(i, j) = btemp[ti * TS + tj];
                        }
                    }
                }
            }

        if (editIFloatBuffer) {
            free(editIFloatBuffer);
        }

        if (editWhateverBuffer) {
            free(editWhateverBuffer);
        }

#ifdef _OPENMP
        #pragma omp critical
        {
            if (toneCurveHistSize > 0) {
                histToneCurve += histToneCurveThr;
            }
        }
#endif // _OPENMP
    }

    // starting a new tile processing with a 'reduction' clause for the auto mixer computing
    if (blackwhite) {//channel-mixer
        int tW = working->getWidth();
        int tH = working->getHeight();

        if (algm == 2) { //channel-mixer
            //end auto chmix
            if (computeMixerAuto) {
                // auto channel-mixer
                double nr = 0;
                double ng = 0;
                double nb = 0;

#ifdef _OPENMP
                #pragma omp parallel for schedule(dynamic, 16) reduction(+:nr,ng,nb)
#endif

                for (int i = 0; i < tH; i++) {
                    for (int j = 0; j < tW; j++) {
                        nr += tmpImage->r(i, j);
                        ng += tmpImage->g(i, j);
                        nb += tmpImage->b(i, j);
                    }
                }

                double srgb = nr + ng + nb;
                double knr = srgb / nr;
                double kng = srgb / ng;
                double knb = srgb / nb;
                double sk = knr + kng + knb;
                autor = (float)(100.0 * knr / sk);
                autog = (float)(100.0 * kng / sk);
                autob = (float)(100.0 * knb / sk);

            }

            if (params->blackwhite.autoc) {
                // auto channel-mixer
                bwr = autor;
                bwg = autog;
                bwb = autob;
                mixerOrange  = 33.f;
                mixerYellow  = 33.f;
                mixerMagenta = 33.f;
                mixerPurple  = 33.f;
                mixerCyan    = 33.f;
            }

            float filcor;
            Color::computeBWMixerConstants(params->blackwhite.setting, params->blackwhite.filter, params->blackwhite.algo, filcor,
                                           bwr, bwg, bwb, mixerOrange, mixerYellow, mixerCyan, mixerPurple, mixerMagenta,
                                           params->blackwhite.autoc, complem, kcorec, rrm, ggm, bbm);

#ifdef _OPENMP
            #pragma omp parallel for schedule(dynamic, 16)
#endif

            for (int i = 0; i < tH; i++) {
                for (int j = 0; j < tW; j++) {

                    //mix channel
                    tmpImage->r(i, j) = tmpImage->g(i, j) = tmpImage->b(i, j) = /*CLIP*/ ((bwr * tmpImage->r(i, j) + bwg * tmpImage->g(i, j) + bwb * tmpImage->b(i, j)) * kcorec);

#ifndef __SSE2__

                    //gamma correction: pseudo TRC curve
                    if (hasgammabw) {
                        Color::trcGammaBW(tmpImage->r(i, j), tmpImage->g(i, j), tmpImage->b(i, j), gammabwr, gammabwg, gammabwb);
                    }

#endif
                }

#ifdef __SSE2__

                if (hasgammabw) {
                    //gamma correction: pseudo TRC curve
                    Color::trcGammaBWRow(tmpImage->r(i), tmpImage->g(i), tmpImage->b(i), tW, gammabwr, gammabwg, gammabwb);
                }

#endif
            }
        }

        if (editID == EUID_BlackWhiteAfterCurve) {
#ifdef _OPENMP
            #pragma omp parallel for schedule(dynamic, 5)
#endif

            for (int i = 0; i < tH; i++) {
                for (int j = 0; j < tW; j++) {
                    editWhatever->v(i, j) = Color::gamma2curve[tmpImage->r(i, j)] / 65535.f;   // assuming that r=g=b
                }
            }
        }

        if (hasToneCurvebw2) {

            if (afterCurveMode == BlackWhiteParams::TcMode::STD_BW) { // Standard
#ifdef _OPENMP
                #pragma omp parallel for schedule(dynamic, 5)
#endif

                for (int i = 0; i < tH; i++) {
                    for (int j = 0; j < tW; j++) {
                        const StandardToneCurve& userToneCurve = static_cast<const StandardToneCurve&>(customToneCurvebw2);
                        userToneCurve.Apply(tmpImage->r(i, j), tmpImage->g(i, j), tmpImage->b(i, j));
                    }
                }
            } else if (afterCurveMode == BlackWhiteParams::TcMode::WEIGHTEDSTD_BW) { // apply the curve to the rgb channels, weighted
#ifdef _OPENMP
                #pragma omp parallel for schedule(dynamic, 5)
#endif

                for (int i = 0; i < tH; i++) { //for ulterior usage if bw data modified
                    for (int j = 0; j < tW; j++) {
                        const WeightedStdToneCurve& userToneCurve = static_cast<const WeightedStdToneCurve&>(customToneCurvebw2);

                        // tmpImage->r (i, j) = CLIP<float> (tmpImage->r (i, j));
                        // tmpImage->g (i, j) = CLIP<float> (tmpImage->g (i, j));
                        // tmpImage->b (i, j) = CLIP<float> (tmpImage->b (i, j));

                        userToneCurve.Apply(tmpImage->r(i, j), tmpImage->g(i, j), tmpImage->b(i, j));
                    }
                }
            }
        }

        //colour toning with black and white
        if (hasColorToning) {
            if (params->colorToning.method == "Splitco") {
                constexpr float reducac = 0.5f;
                constexpr int mode = 1;
#ifdef _OPENMP
                #pragma omp parallel for schedule(dynamic, 5)
#endif

                for (int i = 0; i < tH; i++) {
                    for (int j = 0; j < tW; j++) {
                        const float r = tmpImage->r(i, j);
                        const float g = tmpImage->g(i, j);
                        const float b = tmpImage->b(i, j);

                        const float lumbefore = 0.299f * r + 0.587f * g + 0.114f * b;

                        if (lumbefore < 65000.f  && lumbefore > 500.f) { //reduce artifacts for highlights and extreme shadows
                            float ro, go, bo;
                            toningsmh(r, g, b, ro, go, bo, RedLow, GreenLow, BlueLow, RedMed, GreenMed, BlueMed, RedHigh, GreenHigh, BlueHigh, reducac, mode, strProtect);

                            if (params->colorToning.lumamode) {
                                const float lumafter = 0.299f * ro + 0.587f * go + 0.114f * bo;
                                const float preserv = lumbefore / lumafter;
                                ro *= preserv;
                                go *= preserv;
                                bo *= preserv;
                            }

                            tmpImage->r(i, j) = /*CLIP*/(ro);
                            tmpImage->g(i, j) = /*CLIP*/(go);
                            tmpImage->b(i, j) = /*CLIP*/(bo);
                        }
                    }
                }
            }

            else if (params->colorToning.method == "Splitlr") {
                constexpr float reducac = 0.4f;
                int preser = 0;

                if (params->colorToning.lumamode) {
                    preser = 1;
                }

                const float balanS = 1.f + Balan / 100.f; //balan between 0 and 2
                const float balanH = 1.f - Balan / 100.f;
                float rh, gh, bh;
                float rl, gl, bl;
                float xh, yh, zh;
                float xl, yl, zl;
                const float iplow = ctColorCurve.low;
                const float iphigh = ctColorCurve.high;

                //2 colours
                ctColorCurve.getVal(iphigh, xh, yh, zh);
                ctColorCurve.getVal(iplow, xl, yl, zl);

                Color::xyz2rgb(xh, yh, zh, rh, gh, bh, wip);
                Color::xyz2rgb(xl, yl, zl, rl, gl, bl, wip);

                //retrieve rgb value with s and l =1
                retreavergb(rl, gl, bl);
                const float krl = rl / (rl + gl + bl);
                const float kgl = gl / (rl + gl + bl);
                const float kbl = bl / (rl + gl + bl);

                retreavergb(rh, gh, bh);
                const float krh = rh / (rh + gh + bh);
                const float kgh = gh / (rh + gh + bh);
                const float kbh = bh / (rh + gh + bh);
                strProtect = pow_F(strProtect, 0.4f);
                constexpr int mode = 1;
#ifdef _OPENMP
                #pragma omp parallel for schedule(dynamic, 5)
#endif

                for (int i = 0; i < tH; i++) {
                    for (int j = 0; j < tW; j++) {
                        toning2col(tmpImage->r(i, j), tmpImage->g(i, j), tmpImage->b(i, j), tmpImage->r(i, j), tmpImage->g(i, j), tmpImage->b(i, j), iplow, iphigh, krl, kgl, kbl, krh, kgh, kbh, SatLow, SatHigh, balanS, balanH, reducac, mode, preser, strProtect);
                    }
                }
            }

            //colortoning with shift color Lab
            else if (params->colorToning.method == "Lab"  && opautili) {
                int algm = 0;
                bool twocol = true;
                int metchrom = 0;

                if (params->colorToning.twocolor == "Std") {
                    metchrom = 0;
                } else if (params->colorToning.twocolor == "All") {
                    metchrom = 1;
                } else if (params->colorToning.twocolor == "Separ") {
                    metchrom = 2;
                } else if (params->colorToning.twocolor == "Two") {
                    metchrom = 3;
                }

                if (metchrom == 3) {
                    twocol = false;
                }

                float iplow = 0.f, iphigh = 0.f;

                if (!twocol) {
                    iplow = (float)ctColorCurve.low;
                    iphigh = (float)ctColorCurve.high;

                }

                int twoc = 0; //integer instead of bool to let more possible choice...other than 2 and 500.

                if (!twocol) {
                    twoc = 0;    // 2 colours
                } else {
                    twoc = 1;    // 500 colours
                }

                if (params->colorToning.method == "Lab") {
                    algm = 1;
                } else if (params->colorToning.method == "Lch") {
                    algm = 2;    //in case of
                }

                if (algm <= 2) {
#ifdef _OPENMP
                    #pragma omp parallel for schedule(dynamic, 5)
#endif

                    for (int i = 0; i < tH; i++) {
                        for (int j = 0; j < tW; j++) {
                            float r = tmpImage->r(i, j);
                            float g = tmpImage->g(i, j);
                            float b = tmpImage->b(i, j);
                            float ro, bo, go;
                            labtoning(r, g, b, ro, go, bo, algm, metchrom,  twoc, satLimit, satLimitOpacity, ctColorCurve,  ctOpacityCurve, clToningcurve, cl2Toningcurve,  iplow, iphigh,  wp,  wip);
                            setUnlessOOG(tmpImage->r(i, j), tmpImage->g(i, j), tmpImage->b(i, j), ro, go, bo);
                        }
                    }
                }
            }

            else if (params->colorToning.method.substr(0, 3) == "RGB"  && opautili) {
                // color toning
#ifdef _OPENMP
                #pragma omp parallel for schedule(dynamic, 5)
#endif

                for (int i = 0; i < tH; i++) {
                    for (int j = 0; j < tW; j++) {
                        float r = tmpImage->r(i, j);
                        float g = tmpImage->g(i, j);
                        float b = tmpImage->b(i, j);

                        // Luminance = (0.299f*r + 0.587f*g + 0.114f*b)

                        float s, l;
                        Color::rgb2slfloat(r, g, b, s, l);

                        float l_ = Color::gammatab_srgb1[l * 65535.f];

                        // get the opacity and tweak it to preserve saturated colours
                        float opacity = ctOpacityCurve.lutOpacityCurve[l_ * 500.f] / 4.f;

                        float r2, g2, b2;
                        ctColorCurve.getVal(l_, r2, g2, b2); // get the colour from the colour curve

                        float h2, s2, l2;
                        Color::rgb2hslfloat(r2, g2, b2, h2, s2, l2); // transform this new colour to hsl

                        Color::hsl2rgbfloat(h2, s2, l, r2, g2, b2);

                        tmpImage->r(i, j) = intp(opacity, r2, r);
                        tmpImage->g(i, j) = intp(opacity, g2, g);
                        tmpImage->b(i, j) = intp(opacity, b2, b);
                    }
                }
            }
        }

        // filling the pipette buffer by the content of the temp pipette buffers
        // due to optimization, we have to test now if the pipette has been filled in the second tile loop, by
        // testing editID
        /*if (editImgFloat) {
            for (int i=istart,ti=0; i<tH; i++,ti++)
                for (int j=jstart,tj=0; j<tW; j++,tj++) {
                    editImgFloat->r(i,j) = editIFloatTmpR[ti*TS+tj];
                    editImgFloat->g(i,j) = editIFloatTmpG[ti*TS+tj];
                    editImgFloat->b(i,j) = editIFloatTmpB[ti*TS+tj];
                }
        }
        else*/
        /*
        if (editWhatever && (editID==EUID_BlackWhiteAfterCurve)) {
            for (int i=istart,ti=0; i<tH; i++,ti++)
                for (int j=jstart,tj=0; j<tW; j++,tj++) {
                    editWhatever->v(i,j) = editWhateverTmp[ti*TS+tj];
                }
        }
        */

        // ready, fill lab (has to be the same code than the "fill lab" above!)

#ifdef _OPENMP
        #pragma omp parallel for schedule(dynamic, 5)
#endif

        for (int i = 0; i < tH; i++) {
            Color::RGB2Lab(tmpImage->r(i), tmpImage->g(i), tmpImage->b(i), lab->L[i], lab->a[i], lab->b[i], toxyz, tW);

            if (hasColorToningLabGrid) {
                colorToningLabGrid(lab, 0, tW, i, i + 1, false);
            }
        }


    }

    if (tmpImage) {
        delete tmpImage;
    }

    if (hCurveEnabled) {
        delete hCurve;
    }

    if (sCurveEnabled) {
        delete sCurve;
    }

    if (vCurveEnabled) {
        delete vCurve;
    }

    shadowsHighlights(lab);

    if (params->localContrast.enabled) {
        // Alberto's local contrast
        localContrast(lab);
    }
}

/**
* @brief retreave RGB value with maximum saturation
* @param r red input and in exit new r
* @param g green input and in exit new g
* @param b blue input and in exit new b
**/
void ImProcFunctions::retreavergb(float &r, float &g, float &b)
{
    float mini = min(r, g, b);
    float maxi = max(r, g, b);
    float kkm = 65535.f / maxi;

    if (b == mini && r == maxi) {
        r = 65535.f;
        g = kkm * (g - b);
        b = 0.f;
    } else if (b == mini && g == maxi) {
        g = 65535.f;
        r = kkm * (r - b);
        b = 0.f;
    } else if (g == mini && r == maxi) {
        r = 65535.f;
        b = kkm * (b - g);
        g = 0.f;
    } else if (g == mini && b == maxi) {
        b = 65535.f;
        r = kkm * (r - g);
        g = 0.f;
    } else if (r == mini && b == maxi) {
        b = 65535.f;
        g = kkm * (g - r);
        r = 0.f;
    } else if (r == mini && g == maxi) {
        g = 65535.f;
        b = kkm * (b - r);
        r = 0.f;
    }
}

/**
* @brief Interpolate by decreasing with a parabol k = aa*v*v + bb*v +c  v[0..1]
* @param reducac val ue of the reduction in the middle of the range
* @param vinf value [0..1] for beginning decrease
* @param aa second degree parameter
* @param bb first degree parameter
* @param cc third parameter
**/
void ImProcFunctions::secondeg_end(float reducac, float vinf, float &aa, float &bb, float &cc)
{
    float zrd = reducac; //value at me  linear =0.5
    float v0 = vinf; //max shadows
    float me = (1.f + v0) / 2.f; //"median" value = (v0 + 1.=/2)
    //float a1=1.f-v0;
    float a2 = me - v0;
    float a3 = 1.f - v0 * v0;
    float a4 = me * me - v0 * v0;
    aa = (1.f + (zrd - 1.f) * (1 - v0) / a2) / (a4 * (1.f - v0) / a2 - a3);
    bb = - (1.f + a3 * aa) / (1.f - v0);
    cc = - (aa + bb);
}

/**
* @brief Interpolate by increasing with a parabol k = aa*v*v + bb*v  v[0..1]
* @param reducac val ue of the reduction in the middle of the range
* @param vend value [0..1] for beginning increase
* @param aa second degree parameter
* @param bb first degree parameter
**/
void ImProcFunctions::secondeg_begin(float reducac, float vend, float &aam, float &bbm)
{
    aam = (2.f - 4.f * reducac) / (vend * vend);
    bbm = 1.f / vend - aam * vend;
}


/**
* @brief color toning with 9 sliders shadows middletones highlight
* @param r red input values [0..65535]
* @param g green input values [0..65535]
* @param b blue input values [0..65535]
* @param ro red output values [0..65535]
* @param go green output values [0..65535]
* @param bo blue output values [0..65535]
* @param RedLow    [-1..1] value after transformations of sliders [-100..100] for shadows
* @param GreenLow  [-1..1] value after transformations of sliders [-100..100] for shadows
* @param BlueLow   [-1..1] value after transformations of sliders [-100..100] for shadows
* @param RedMed    [-1..1] value after transformations of sliders [-100..100] for midtones
* @param GreenMed  [-1..1] value after transformations of sliders [-100..100] for midtones
* @param BlueMed   [-1..1] value after transformations of sliders [-100..100] for midtones
* @param RedHigh   [-1..1] value after transformations of sliders [-100..100] for highlights
* @param GreenHigh [-1..1] value after transformations of sliders [-100..100] for highlights
* @param BlueHigh  [-1..1] value after transformations of sliders [-100..100] for highlights
* @param reducac value of the reduction in the middle of the range for second degree increse or decrease action
* @param mode 0 = colour, 1 = Black and White
* @param strProtect ?
**/
void ImProcFunctions::toningsmh(float r, float g, float b, float &ro, float &go, float &bo, float RedLow, float GreenLow, float BlueLow, float RedMed, float GreenMed, float BlueMed, float RedHigh, float GreenHigh, float BlueHigh, float reducac, int mode, float strProtect)
{
    const float v = max(r, g, b) / 65535.f;
    float kl = 1.f;
    float rlo; //0.4  0.5
    float rlm; //1.1
    float rlh; //1.1
    float rlob; //for BW old mode

    if (mode == 0) { //colour
        rlo = rlob = strProtect; //0.5 ==>  0.75
        rlh = 2.2f * strProtect;
        rlm = 1.5f * strProtect;
        constexpr float v0 = 0.15f;
        //second degree

        if (v > v0) {
            float aa, bb, cc;
            secondeg_end(reducac, v0, aa, bb, cc);
            kl = aa * v * v + bb * v + cc;    //verified ==> exact
        } else {
            float aab, bbb;
            secondeg_begin(0.7f, v0, aab, bbb);
            kl = aab * v * v + bbb * v;
        }
    } else { //bw coefficient to preserve same results as before for satlimtopacity = 0.5 (default)
        rlo = strProtect * 0.8f; //0.4
        rlob = strProtect; //0.5
        rlm = strProtect * 2.2f; //1.1
        rlh = strProtect * 2.4f; //1.2

        if (v > 0.15f) {
            kl = (-1.f / 0.85f) * v + 1.f / 0.85f;    //Low light ==> decrease action after v=0.15
        }
    }

    {
        const float corr = 20000.f * RedLow * kl * rlo;

        if (RedLow > 0.f) {
            g -= corr;
            b -= corr;
        } else {
            r += corr;
        }

        // r = CLIP(r);
        // g = CLIP(g);
        // b = CLIP(b);
    }

    {
        const float corr = 20000.f * GreenLow * kl * rlo;

        if (GreenLow > 0.f) {
            r -= corr;
            b -= corr;
        } else {
            g += corr;
        }

        // r = CLIP(r);
        // b = CLIP(b);
        // g = CLIP(g);
    }


    {
        const float corr = 20000.f * BlueLow * kl * rlob;

        if (BlueLow > 0.f) {
            r -= corr;
            g -= corr;
        } else {
            b += corr;
        }

        // r = CLIP(r);
        // g = CLIP(g);
        // b = CLIP(b);
    }

    // mid tones
    float km;
    constexpr float v0m = 0.5f; //max action

    if (v < v0m) {
        float aam, bbm;
        float vend = v0m;
        secondeg_begin(reducac, vend, aam, bbm);
        km = aam * v * v + bbm * v; //verification = good
    } else {
        float v0mm = 0.5f; //max
        float aamm, bbmm, ccmm;
        secondeg_end(reducac, v0mm, aamm, bbmm, ccmm);
        km = aamm * v * v + bbmm * v + ccmm; //verification good
    }

    {
        const float RedM = RedMed * km * rlm;

        if (RedMed > 0.f) {
            r += 20000.f * RedM;
            g -= 10000.f * RedM;
            b -= 10000.f * RedM;
        } else {
            r += 10000.f * RedM;
            g -= 20000.f * RedM;
            b -= 20000.f * RedM;
        }

        // r = CLIP(r);
        // g = CLIP(g);
        // b = CLIP(b);
    }

    {
        const float GreenM = GreenMed * km * rlm;

        if (GreenMed > 0.f) {
            r -= 10000.f * GreenM;
            g += 20000.f * GreenM;
            b -= 10000.f * GreenM;
        } else {
            r -= 20000.f * GreenM;
            g += 10000.f * GreenM;
            b -= 20000.f * GreenM;
        }

        // r = CLIP(r);
        // g = CLIP(g);
        // b = CLIP(b);
    }

    {
        const float BlueM = BlueMed * km * rlm;

        if (BlueMed > 0.f) {
            r -= 10000.f * BlueM;
            g -= 10000.f * BlueM;
            b += 20000.f * BlueM;
        } else {
            r -= 20000.f * BlueM;
            g -= 20000.f * BlueM;
            b += 10000.f * BlueM;
        }

        // r = CLIP(r);
        // g = CLIP(g);
        // b = CLIP(b);
    }

    //high tones
    constexpr float v00 = 0.8f; //max action
    float aa0, bb0;
    secondeg_begin(reducac, v00, aa0, bb0);

    float kh;

    if (v > v00) { //max action
        kh = (1.f - v) / (1.f - v00);    //High tones
    } else {
        kh = v * (aa0 * v + bb0);    //verification = good
    }

    {
        const float corr = 20000.f * RedHigh * kh * rlh; //1.2

        if (RedHigh > 0.f) {
            r += corr;
        } else {
            g -= corr;
            b -= corr;
        }

        // r = CLIP(r);
        // g = CLIP(g);
        // b = CLIP(b);
    }

    {
        const float corr = 20000.f * GreenHigh * kh * rlh; //1.2

        if (GreenHigh > 0.f) {
            g += corr;
        } else {
            r -= corr;
            b -= corr;
        }

        // r = CLIP(r);
        // g = CLIP(g);
        // b = CLIP(b);
    }

    {
        const float corr = 20000.f * BlueHigh * kh * rlh; //1.2

        if (BlueHigh > 0.f) {
            b += corr;
        } else {
            r -= corr;
            g -= corr;
        }

        // r = CLIP(r);
        // g = CLIP(g);
        // b = CLIP(b);
    }

    ro = r;
    go = g;
    bo = b;
}

/**
* @brief color toning with 2 colors - 2 sliders saturation shadows and highlight and one balance
* @param r g b input values [0..65535]
* @param ro go bo output values [0..65535]
* @param iplow iphigh [0..1] from curve color - value of luminance shadows and highlights
* @param rl gl bl [0..65535] - color of reference shadow
* @param rh gh bh [0..65535] - color of reference highlight
* @param SatLow SatHigh [0..1] from sliders saturation shadows and highlight
* @param balanS [0..1] balance for shadows (one slider)
* @param balanH [0..1] balance for highlights (same slider than for balanS)
* @param reducac value of the reduction in the middle of the range for second degree, increase or decrease action
**/
void ImProcFunctions::toning2col(float r, float g, float b, float &ro, float &go, float &bo, float iplow, float iphigh, float krl, float kgl, float kbl, float krh, float kgh, float kbh, float SatLow, float SatHigh, float balanS, float balanH, float reducac, int mode, int preser, float strProtect)
{
    const float lumbefore = 0.299f * r + 0.587f * g + 0.114f * b;
    const float v = max(r, g, b) / 65535.f;

    const float rlo = strProtect;  //0.5 ==> 0.75  transferred value for more action
    const float rlh = 2.2f * strProtect;

    //low tones
    //second degree
    float aa, bb, cc;
    //fixed value of reducac =0.4;
    secondeg_end(reducac, iplow, aa, bb, cc);

    float aab, bbb;
    secondeg_begin(0.7f, iplow, aab, bbb);

    if (SatLow > 0.f) {
        float kl = 1.f;

        if (v > iplow) {
            kl = aa * v * v + bb * v + cc;
        } else if (mode == 0) {
            kl = aab * v * v + bbb * v;
        }

        const float kmgb = min(r, g, b);

        if (kmgb < 20000.f) {
            //I have tested ...0.85 compromise...
            kl *= pow_F((kmgb / 20000.f), 0.85f);
        }

        const float factor = 20000.f * SatLow * kl * rlo * balanS;

        if (krl > 0.f) {
            g -= factor * krl;
            b -= factor * krl;
        }

        // g = CLIP(g);
        // b = CLIP(b);

        if (kgl > 0.f) {
            r -= factor * kgl;
            b -= factor * kgl;
        }

        // r = CLIP(r);
        // b = CLIP(b);

        if (kbl > 0.f) {
            r -= factor * kbl;
            g -= factor * kbl;
        }

        // r = CLIP(r);
        // g = CLIP(g);
    }

    //high tones
    float aa0, bb0;
    //fixed value of reducac ==0.4;
    secondeg_begin(reducac, iphigh, aa0, bb0);

    if (SatHigh > 0.f) {
        float kh = 1.f;

        if (v > iphigh) {
            kh = (1.f - v) / (1.f - iphigh);    //Low light ==> decrease action after iplow
        } else {
            kh = aa0 * v * v + bb0 * v;
        }

        const float kmgb = max(r, g, b);

        if (kmgb > 45535.f) {
            constexpr float cora = 1.f / (45535.f - 65535.f);
            constexpr float corb = 1.f - cora * 45535.f;
            kh *= kmgb * cora + corb;
        }

        const float factor = 20000.f * SatHigh * kh * rlh * balanH;
        r += factor * (krh > 0.f ? krh : 0.f);
        g += factor * (kgh > 0.f ? kgh : 0.f);
        b += factor * (kbh > 0.f ? kbh : 0.f);

        // r = CLIP(r);
        // g = CLIP(g);
        // b = CLIP(b);
    }

    float preserv = 1.f;

    if (preser == 1) {
        float lumafter = 0.299f * r + 0.587f * g + 0.114f * b;
        preserv = lumbefore / lumafter;
    }

    setUnlessOOG(ro, go, bo, CLIP(r * preserv), CLIP(g * preserv), CLIP(b * preserv));
}

/**
* @brief color toning with interpolation in mode Lab
* @param r g b input values [0..65535]
* @param ro go bo output values [0..65535]
* @param algm  metchrom twoc - methods
* @param ctColorCurve curve 500 colors
* @param ctOpacityCurve curve standard 'ab'
* @param clToningcurve  curve special 'ab' and 'a'
* @param cl2Toningcurve curve special 'b'
* @param iplow iphigh [0..1] luminance
* @param wp wip 3x3 matrix and inverse conversion rgb XYZ
**/
void ImProcFunctions::labtoning(float r, float g, float b, float &ro, float &go, float &bo, int algm, int metchrom, int twoc, float satLimit, float satLimitOpacity, const ColorGradientCurve & ctColorCurve, const OpacityCurve & ctOpacityCurve, LUTf & clToningcurve, LUTf & cl2Toningcurve, float iplow, float iphigh, double wp[3][3], double wip[3][3])
{
    ro = CLIP(r);
    go = CLIP(g);
    bo = CLIP(b);

    float realL;
    float h, s, l;
    Color::rgb2hsl(ro, go, bo, h, s, l);
    float x2, y2, z2;
    float xl, yl, zl;

    if (twoc != 1) {
        l = (Color::gammatab_13_2[     l * 65535.f]) / 65535.f; //to compensate L from Lab
        iphigh = (Color::gammatab_13_2[iphigh * 65535.f]) / 65535.f;
        iplow  = (Color::gammatab_13_2[ iplow * 65535.f]) / 65535.f;
    }

    if (twoc == 1) {
        ctColorCurve.getVal(l, x2, y2, z2);
    } else {
        ctColorCurve.getVal(iphigh, x2, y2, z2);
        ctColorCurve.getVal(iplow, xl, yl, zl);
    }

    realL = l;


    //float opacity = ctOpacityCurve.lutOpacityCurve[l*500.f];
    //if(params->blackwhite.enabled){satLimit=80.f;satLimitOpacity=30.f;}//force BW

    // get the opacity and tweak it to preserve saturated colors
    //float l_ = Color::gamma_srgb(l*65535.f)/65535.f;
    float opacity = (1.f - min<float> (s / satLimit, 1.f) * (1.f - satLimitOpacity)) * ctOpacityCurve.lutOpacityCurve[l * 500.f];
    float opacity2 = (1.f - min<float> (s / satLimit, 1.f) * (1.f - satLimitOpacity));

    l *= 65535.f;
    float chromat = 0.f, luma = 0.f;

    if (clToningcurve[l] < l) {
        chromat = clToningcurve[l] / l - 1.f;  //special effect
    } else if (clToningcurve[l] > l) {
        chromat = 1.f - SQR(SQR(l / clToningcurve[l])); //apply C=f(L) acts  on 'a' and 'b'
    }

    if (cl2Toningcurve[l] < l) {
        luma = cl2Toningcurve[l] / l - 1.f;  //special effect
    } else if (cl2Toningcurve[l] > l) {
        luma = 1.f - SQR(SQR(l / cl2Toningcurve[l])); //apply C2=f(L) acts only on 'b'
    }

    if (algm == 1) {
        Color::interpolateRGBColor(realL, iplow, iphigh, algm, opacity, twoc, metchrom, chromat, luma, r, g, b, xl, yl, zl, x2, y2, z2, wp, wip, ro, go, bo);
    } else {
        Color::interpolateRGBColor(realL, iplow, iphigh, algm, opacity2, twoc, metchrom, chromat, luma, r, g, b, xl, yl, zl, x2, y2, z2, wp, wip, ro, go, bo);
    }
}


void ImProcFunctions::luminanceCurve(LabImage* lold, LabImage* lnew, LUTf & curve)
{

    int W = lold->W;
    int H = lold->H;

    #pragma omp parallel for if (multiThread)

    for (int i = 0; i < H; i++)
        for (int j = 0; j < W; j++) {
            float Lin = lold->L[i][j];
            //if (Lin>0 && Lin<65535)
            lnew->L[i][j] = curve[Lin];
        }
}



void ImProcFunctions::chromiLuminanceCurve(PipetteBuffer *pipetteBuffer, int pW, LabImage* lold, LabImage* lnew, LUTf & acurve, LUTf & bcurve, LUTf & satcurve, LUTf & lhskcurve, LUTf & clcurve, LUTf & curve, bool utili, bool autili, bool butili, bool ccutili, bool cclutili, bool clcutili, LUTu &histCCurve, LUTu &histLCurve)
{
    int W = lold->W;
    int H = lold->H;

    PlanarWhateverData<float>* editWhatever = nullptr;
    EditUniqueID editID = EUID_None;
    bool editPipette = false;

    if (pipetteBuffer) {
        editID = pipetteBuffer->getEditID();

        if (editID != EUID_None) {

            switch (pipetteBuffer->getDataProvider()->getCurrSubscriber()->getPipetteBufferType()) {
                case (BT_IMAGEFLOAT):
                    break;

                case (BT_LABIMAGE):
                    break;

                case (BT_SINGLEPLANE_FLOAT):
                    editPipette = true;
                    editWhatever = pipetteBuffer->getSinglePlaneBuffer();
                    break;
            }
        }
    }

    //-------------------------------------------------------------------------
    // support for pipettes for the new LabRegions color toning mode this is a
    // hack to fill the pipette buffers also when
    // !params->labCurve.enabled. It is ugly, but it's the smallest code
    // change that I could find
    //-------------------------------------------------------------------------
    class TempParams {
        const ProcParams **p_;
        const ProcParams *old_;
        ProcParams tmp_;

    public:
        explicit TempParams(const ProcParams **p): p_(p)
        {
            old_ = *p;
            tmp_.labCurve.enabled = true;
            *p_ = &tmp_;
        }

        ~TempParams()
        {
            *p_ = old_;
        }
    };
    std::unique_ptr<TempParams> tempparams;
    bool pipette_for_colortoning_labregions =
        editPipette &&
        params->colorToning.enabled && params->colorToning.method == "LabRegions";
    if (!params->labCurve.enabled && pipette_for_colortoning_labregions) {
        utili = autili = butili = ccutili = cclutili = clcutili = false;
        tempparams.reset(new TempParams(&params));
        curve.makeIdentity();
    }
    //-------------------------------------------------------------------------

    
    if (!params->labCurve.enabled) {
        if (editPipette && (editID == EUID_Lab_LCurve || editID == EUID_Lab_aCurve || editID == EUID_Lab_bCurve || editID == EUID_Lab_LHCurve || editID == EUID_Lab_CHCurve || editID == EUID_Lab_HHCurve || editID == EUID_Lab_CLCurve || editID == EUID_Lab_CCurve || editID == EUID_Lab_LCCurve)) {
            // fill pipette buffer with zeros to avoid crashes
            editWhatever->fill(0.f);
        }
        if (params->blackwhite.enabled && !params->colorToning.enabled) {
            for (int i = 0; i < lnew->H; ++i) {
                for (int j = 0; j < lnew->W; ++j) {
                    lnew->a[i][j] = lnew->b[i][j] = 0.f;
                }
            }
        }
        return;
    }

    // lhskcurve.dump("lh_curve");
    //init Flatcurve for C=f(H)


    FlatCurve* chCurve = nullptr;// curve C=f(H)
    bool chutili = false;

    if (params->labCurve.chromaticity > -100) {
        chCurve = new FlatCurve(params->labCurve.chcurve);

        if (!chCurve || chCurve->isIdentity()) {
            if (chCurve) {
                delete chCurve;
                chCurve = nullptr;
            }
        }//do not use "Munsell" if Chcurve not used
        else {
            chutili = true;
        }
    }

    FlatCurve* lhCurve = nullptr;//curve L=f(H)
    bool lhutili = false;

    if (params->labCurve.chromaticity > -100) {
        lhCurve = new FlatCurve(params->labCurve.lhcurve);

        if (!lhCurve || lhCurve->isIdentity()) {
            if (lhCurve) {
                delete lhCurve;
                lhCurve = nullptr;
            }
        }//do not use "Munsell" if Chcurve not used
        else {
            lhutili = true;
        }
    }

    FlatCurve* hhCurve = nullptr;//curve H=f(H)
    bool hhutili = false;

    if (params->labCurve.chromaticity > -100) {
        hhCurve = new FlatCurve(params->labCurve.hhcurve);

        if (!hhCurve || hhCurve->isIdentity()) {
            if (hhCurve) {
                delete hhCurve;
                hhCurve = nullptr;
            }
        }//do not use "Munsell" if Chcurve not used
        else {
            hhutili = true;
        }
    }


    LUTu hist16Clad;
    LUTu hist16Llad;

    //preparate for histograms CIECAM
    if (pW != 1) { //only with improccoordinator
        hist16Clad(65536);
        hist16Clad.clear();
        hist16Llad(65536);
        hist16Llad.clear();

    }

#ifdef _DEBUG
    MyTime t1e, t2e;
    t1e.set();
    // init variables to display Munsell corrections
    MunsellDebugInfo* MunsDebugInfo = new MunsellDebugInfo();
#endif

    float adjustr = 1.0f;

//  if(params->labCurve.avoidclip ){
    // parameter to adapt curve C=f(C) to gamut

    if      (params->icm.workingProfile == "ProPhoto")   {
        adjustr = 1.2f;   // 1.2 instead 1.0 because it's very rare to have C>170..
    } else if (params->icm.workingProfile == "Adobe RGB")  {
        adjustr = 1.8f;
    } else if (params->icm.workingProfile == "sRGB")       {
        adjustr = 2.0f;
    } else if (params->icm.workingProfile == "WideGamut")  {
        adjustr = 1.2f;
    } else if (params->icm.workingProfile == "Beta RGB")   {
        adjustr = 1.4f;
    } else if (params->icm.workingProfile == "BestRGB")    {
        adjustr = 1.4f;
    } else if (params->icm.workingProfile == "BruceRGB")   {
        adjustr = 1.8f;
    }

    // reference to the params structure has to be done outside of the parallelization to avoid CPU cache problem
    const bool highlight = params->toneCurve.hrenabled; //Get the value if "highlight reconstruction" is activated
    const int chromaticity = params->labCurve.chromaticity;
    const float chromapro = (chromaticity + 100.0f) / 100.0f;
    const bool bwonly = params->blackwhite.enabled && !params->colorToning.enabled;
    bool bwq = false;
//  if(params->ppVersion > 300  && params->labCurve.chromaticity == - 100) bwq = true;
    // const bool bwToning = params->labCurve.chromaticity == - 100  /*|| params->blackwhite.method=="Ch" || params->blackwhite.enabled */ || bwonly;
    const bool bwToning = bwq  /*|| params->blackwhite.method=="Ch" || params->blackwhite.enabled */ || bwonly;
    //if(chromaticity==-100) chromaticity==-99;
    const bool LCredsk = params->labCurve.lcredsk;
    const bool ccut = ccutili;
    const bool clut = clcutili;
    const double rstprotection = 100. - params->labCurve.rstprotection; // Red and Skin Tones Protection
    // avoid color shift is disabled when bwToning is activated and enabled if gamut is true in colorappearanace
    const bool avoidColorShift = (params->labCurve.avoidcolorshift || (params->colorappearance.gamut && params->colorappearance.enabled)) && !bwToning ;
    const float protectRed = (float)settings->protectred;
    const double protectRedH = settings->protectredh;
    float protect_red, protect_redh;
    protect_red = protectRed;//default=60  chroma: one can put more or less if necessary...in 'option'  40...160

    if (protect_red < 20.0f) {
        protect_red = 20.0;    // avoid too low value
    }

    if (protect_red > 180.0f) {
        protect_red = 180.0;    // avoid too high value
    }

    protect_redh = float (protectRedH); //default=0.4 rad : one can put more or less if necessary...in 'option'  0.2 ..1.0

    if (protect_redh < 0.1f) {
        protect_redh = 0.1f;    //avoid divide by 0 and negatives values
    }

    if (protect_redh > 1.0f) {
        protect_redh = 1.0f;    //avoid too big values
    }

    float protect_redhcur = protectRedH;//default=0.4 rad : one can put more or less if necessary...in 'option'  0.2 ..1

    if (protect_redhcur < 0.1f) {
        protect_redhcur = 0.1f;    //avoid divide by 0 and negatives values:minimal protection for transition
    }

    if (protect_redhcur > 3.5f) {
        protect_redhcur = 3.5f;    //avoid too big values
    }

    //increase saturation after denoise : ...approximation
    float factnoise = 1.f;

    if (params->dirpyrDenoise.enabled) {
        factnoise = (1.f + params->dirpyrDenoise.chroma / 500.f); //levels=5
//      if(yyyy) factnoise=(1.f+params->dirpyrDenoise.chroma/100.f);//levels=7
    }

    const float scaleConst = 100.0f / 100.1f;


    const bool gamutLch = settings->gamutLch;
    const float amountchroma = (float) settings->amchroma;

    TMatrix wiprof = ICCStore::getInstance()->workingSpaceInverseMatrix (params->icm.workingProfile);
    const double wip[3][3] = {
        {wiprof[0][0], wiprof[0][1], wiprof[0][2]},
        {wiprof[1][0], wiprof[1][1], wiprof[1][2]},
        {wiprof[2][0], wiprof[2][1], wiprof[2][2]}
    };

    TMatrix wprof = ICCStore::getInstance()->workingSpaceMatrix (params->icm.workingProfile);
    const double wp[3][3] = {
        {wprof[0][0], wprof[0][1], wprof[0][2]},
        {wprof[1][0], wprof[1][1], wprof[1][2]},
        {wprof[2][0], wprof[2][1], wprof[2][2]}
    };

#ifdef _DEBUG
    #pragma omp parallel default(shared) firstprivate(lold, lnew, MunsDebugInfo, pW) if (multiThread)
#else
    #pragma omp parallel if (multiThread)
#endif
    {
#ifdef __SSE2__
        float HHBuffer[W] ALIGNED16;
        float CCBuffer[W] ALIGNED16;
#endif
        #pragma omp for schedule(dynamic, 16)

        for (int i = 0; i < H; i++) {
            if (avoidColorShift)

                // only if user activate Lab adjustments
                if (autili || butili || ccutili ||  cclutili || chutili || lhutili || hhutili || clcutili || utili || chromaticity) {
                    Color::LabGamutMunsell(lold->L[i], lold->a[i], lold->b[i], W, /*corMunsell*/true, /*lumaMuns*/false, params->toneCurve.hrenabled, /*gamut*/true, wip);
                }

#ifdef __SSE2__

            // precalculate some values using SSE
            if (bwToning || (!autili && !butili)) {
                __m128 c327d68v = _mm_set1_ps(327.68f);
                __m128 av, bv;
                int k;

                for (k = 0; k < W - 3; k += 4) {
<<<<<<< HEAD
                    av = LVFU(lold->a[i][k]);
                    bv = LVFU(lold->b[i][k]);
                    STVF(HHBuffer[k], xatan2f(bv, av));
                    STVF(CCBuffer[k], _mm_sqrt_ps(SQRV(av) + SQRV(bv)) / c327d68v);
=======
                    av = LVFU (lold->a[i][k]);
                    bv = LVFU (lold->b[i][k]);
                    STVF (HHBuffer[k], xatan2f (bv, av));
                    STVF (CCBuffer[k], vsqrtf (SQRV (av) + SQRV (bv)) / c327d68v);
>>>>>>> e1742c81
                }

                for (; k < W; k++) {
                    HHBuffer[k] = xatan2f(lold->b[i][k], lold->a[i][k]);
                    CCBuffer[k] = sqrt(SQR(lold->a[i][k]) + SQR(lold->b[i][k])) / 327.68f;
                }
            }

#endif // __SSE2__

            for (int j = 0; j < W; j++) {
                const float Lin = lold->L[i][j];
                float LL = Lin / 327.68f;
                float CC;
                float HH;
                float Chprov;
                float Chprov1;
                float memChprov;
                float2 sincosval;

                if (bwToning) { // this values will be also set when bwToning is false some lines down
#ifdef __SSE2__
                    // use precalculated values from above
                    HH = HHBuffer[j];
                    CC = CCBuffer[j];
#else
                    HH = xatan2f(lold->b[i][j], lold->a[i][j]);
                    CC = sqrt(SQR(lold->a[i][j]) + SQR(lold->b[i][j])) / 327.68f;
#endif

                    // According to mathematical laws we can get the sin and cos of HH by simple operations
                    if (CC == 0.0f) {
                        sincosval.y = 1.0f;
                        sincosval.x = 0.0f;
                    } else {
                        sincosval.y = lold->a[i][j] / (CC * 327.68f);
                        sincosval.x = lold->b[i][j] / (CC * 327.68f);
                    }

                    Chprov = CC;
                    Chprov1 = CC;
                    memChprov = Chprov;
                }

                if (editPipette && editID == EUID_Lab_LCurve) {
                    editWhatever->v(i, j) = LIM01<float> (Lin / 32768.0f);   // Lab L pipette
                }

                lnew->L[i][j] = curve[Lin];

                float Lprov1 = (lnew->L[i][j]) / 327.68f;

                if (editPipette) {
                    if (editID == EUID_Lab_aCurve) { // Lab a pipette
                        float chromapipa = lold->a[i][j] + (32768.f * 1.28f);
                        editWhatever->v(i, j) = LIM01<float> ((chromapipa) / (65536.f * 1.28f));
                    } else if (editID == EUID_Lab_bCurve) { //Lab b pipette
                        float chromapipb = lold->b[i][j] + (32768.f * 1.28f);
                        editWhatever->v(i, j) = LIM01<float> ((chromapipb) / (65536.f * 1.28f));
                    }
                }

                float atmp, btmp;

                atmp = lold->a[i][j];

                if (autili) {
                    atmp = acurve[atmp + 32768.0f] - 32768.0f;    // curves Lab a
                }

                btmp = lold->b[i][j];

                if (butili) {
                    btmp = bcurve[btmp + 32768.0f] - 32768.0f;    // curves Lab b
                }

                if (!bwToning) { //take into account modification of 'a' and 'b'
#ifdef __SSE2__
                    if (!autili && !butili) {
                        // use precalculated values from above
                        HH = HHBuffer[j];
                        CC = CCBuffer[j];
                    } else {
                        CC = sqrt(SQR(atmp) + SQR(btmp)) / 327.68f;
                        HH = xatan2f(btmp, atmp);
                    }

#else
                    CC = sqrt(SQR(atmp) + SQR(btmp)) / 327.68f;
                    HH = xatan2f(btmp, atmp);
#endif

                    // According to mathematical laws we can get the sin and cos of HH by simple operations
                    //float2  sincosval;
                    if (CC == 0.f) {
                        sincosval.y = 1.f;
                        sincosval.x = 0.f;
                    } else {
                        sincosval.y = atmp / (CC * 327.68f);
                        sincosval.x = btmp / (CC * 327.68f);
                    }

                    Chprov = CC;
                    Chprov1 = CC;
                    memChprov = Chprov;
                } // now new values of lold with 'a' and 'b'

                if (editPipette)
                    if (editID == EUID_Lab_LHCurve || editID == EUID_Lab_CHCurve || editID == EUID_Lab_HHCurve) {//H pipette
                        float valpar = Color::huelab_to_huehsv2(HH);
                        editWhatever->v(i, j) = valpar;
                    }

                if (lhutili) {  // L=f(H)
                    const float ClipLevel = 65535.f;
                    float l_r;//Luminance Lab in 0..1
                    l_r = Lprov1 / 100.f;
                    {
                        //double hr = 0.5 * ((HH / rtengine::RT_PI) + 1.);
                        //float valparam = float ((lhCurve->getVal (hr - 0.5f)*2));//get l_r=f(H)

                        float valparam = float ((lhCurve->getVal(Color::huelab_to_huehsv2(HH)) - 0.5f));   //get l_r=f(H)
                        float valparamneg;
                        valparamneg = valparam;
                        float kcc = (CC / amountchroma); //take Chroma into account...40 "middle low" of chromaticity (arbitrary and simple), one can imagine other algorithme
                        //reduce action for low chroma and increase action for high chroma
                        valparam *= 2.f * kcc;
                        valparamneg *= kcc; //slightly different for negative

                        if (valparam > 0.f) {
                            l_r = (1.f - valparam) * l_r + valparam * (1.f - SQR(((SQR(1.f - min(l_r, 1.0f))))));
                        } else
                            //for negative
                        {
                            float khue = 1.9f; //in reserve in case of!
                            l_r *= (1.f + khue * valparamneg);
                        }
                    }

                    Lprov1 = l_r * 100.f;

                    float Chprov2 = sqrt(SQR(atmp) + SQR(btmp)) / 327.68f;
                    //Gamut control especially for negative values slightly different from gamutlchonly
                    bool inRGB;

                    do {
                        inRGB = true;
                        float aprov1 = Chprov2 * sincosval.y;
                        float bprov1 = Chprov2 * sincosval.x;

                        float fy = (Color::c1By116 * Lprov1) + Color::c16By116;
                        float fx = (0.002f * aprov1) + fy;
                        float fz = fy - (0.005f * bprov1);

                        float x_ = 65535.0f * Color::f2xyz(fx) * Color::D50x;
                        float z_ = 65535.0f * Color::f2xyz(fz) * Color::D50z;
                        float y_ = (Lprov1 > Color::epskap) ? 65535.0 * fy * fy * fy : 65535.0 * Lprov1 / Color::kappa;
                        float R, G, B;
                        Color::xyz2rgb(x_, y_, z_, R, G, B, wip);

                        if (R < 0.0f || G < 0.0f || B < 0.0f) {
                            if (Lprov1 < 0.1f) {
                                Lprov1 = 0.1f;
                            }

                            Chprov2 *= 0.95f;
                            inRGB = false;
                        } else if (!highlight && (R > ClipLevel || G > ClipLevel || B > ClipLevel)) {
                            if (Lprov1 > 99.98f) {
                                Lprov1 = 99.98f;
                            }

                            Chprov2 *= 0.95f;
                            inRGB = false;
                        }
                    } while (!inRGB);

                    atmp = 327.68f * Chprov2 * sincosval.y;
                    btmp = 327.68f * Chprov2 * sincosval.x;
                }

//          calculate C=f(H)
                if (chutili) {
                    double hr = Color::huelab_to_huehsv2(HH);
                    //double hr = 0.5 * ((HH / rtengine::RT_PI) + 1.);

                    float chparam = float ((chCurve->getVal(hr) - 0.5f) * 2.0f);  //get C=f(H)
                    float chromaChfactor = 1.0f + chparam;
                    atmp *= chromaChfactor;//apply C=f(H)
                    btmp *= chromaChfactor;
                }

                if (hhutili) {  // H=f(H)
                    //hue Lab in -PI +PI
                    float valparam = float ((hhCurve->getVal(Color::huelab_to_huehsv2(HH)) - 0.5f) * 1.7f) + HH;   //get H=f(H)  1.7 optimisation !
                    HH = valparam;
                    sincosval = xsincosf(HH);
                }

                if (!bwToning) {
                    float factorskin, factorsat, factorskinext;

                    if (chromapro > 1.f) {
                        float scale = scaleConst;//reduction in normal zone
                        float scaleext = 1.f;//reduction in transition zone
                        Color::scalered(rstprotection, chromapro, 0.0, HH, protect_redh, scale, scaleext);  //1.0
                        float interm = (chromapro - 1.f);
                        factorskin = 1.f + (interm * scale);
                        factorskinext = 1.f + (interm * scaleext);
                    } else {
                        factorskin = chromapro ; // +(chromapro)*scale;
                        factorskinext = chromapro ;// +(chromapro)*scaleext;
                    }

                    factorsat = chromapro * factnoise;

                    //simulate very approximative gamut f(L) : with pyramid transition
                    float dred /*=55.f*/;//C red value limit

                    if (Lprov1 < 25.f) {
                        dred = 40.f;
                    } else if (Lprov1 < 30.f) {
                        dred = 3.f * Lprov1 - 35.f;
                    } else if (Lprov1 < 70.f) {
                        dred = 55.f;
                    } else if (Lprov1 < 75.f) {
                        dred = -3.f * Lprov1 + 265.f;
                    } else {
                        dred = 40.f;
                    }

                    // end pyramid

                    // Test if chroma is in the normal range first
                    Color::transitred(HH, Chprov1, dred, factorskin, protect_red, factorskinext, protect_redh, factorsat, factorsat);
                    atmp *= factorsat;
                    btmp *= factorsat;

                    if (editPipette && editID == EUID_Lab_CLCurve) {
                        editWhatever->v(i, j) = LIM01<float> (LL / 100.f);   // Lab C=f(L) pipette
                    }

                    if (clut && LL > 0.f) { // begin C=f(L)
                        float factorskin, factorsat, factor, factorskinext;
                        float chromaCfactor = (clcurve[LL * 655.35f]) / (LL * 655.35f); //apply C=f(L)
                        float curf = 0.7f; //empirical coeff because curve is more progressive
                        float scale = 100.0f / 100.1f; //reduction in normal zone for curve C
                        float scaleext = 1.0f; //reduction in transition zone for curve C
                        float protect_redcur, protect_redhcur; //perhaps the same value than protect_red and protect_redh
                        float deltaHH;//HH value transition for C curve
                        protect_redcur = curf * protectRed; //default=60  chroma: one can put more or less if necessary...in 'option'  40...160==> curf =because curve is more progressive

                        if (protect_redcur < 20.0f) {
                            protect_redcur = 20.0;    // avoid too low value
                        }

                        if (protect_redcur > 180.0f) {
                            protect_redcur = 180.0;    // avoid too high value
                        }

                        protect_redhcur = curf * float (protectRedH); //default=0.4 rad : one can put more or less if necessary...in 'option'  0.2 ..1.0 ==> curf =because curve is more progressive

                        if (protect_redhcur < 0.1f) {
                            protect_redhcur = 0.1f;    //avoid divide by 0 and negatives values
                        }

                        if (protect_redhcur > 1.0f) {
                            protect_redhcur = 1.0f;    //avoid too big values
                        }

                        deltaHH = protect_redhcur; //transition hue

                        if (chromaCfactor > 0.0) {
                            Color::scalered(rstprotection, chromaCfactor, 0.0, HH, deltaHH, scale, scaleext);      //1.0
                        }

                        if (chromaCfactor > 1.0) {
                            float interm = (chromaCfactor - 1.0f) * 100.0f;
                            factorskin = 1.0f + (interm * scale) / 100.0f;
                            factorskinext = 1.0f + (interm * scaleext) / 100.0f;
                        } else {
                            factorskin = chromaCfactor; // +(1.0f-chromaCfactor)*scale;
                            factorskinext = chromaCfactor ; //+(1.0f-chromaCfactor)*scaleext;
                        }

                        factorsat = chromaCfactor;
                        factor = factorsat;
                        Color::transitred(HH, Chprov1, dred, factorskin, protect_redcur, factorskinext, deltaHH, factorsat, factor);
                        atmp = LIM(atmp * factor, min(-42000.f, atmp), max(42000.f, atmp));
                        btmp = LIM(btmp * factor, min(-42000.f, btmp), max(42000.f, btmp));
                    }

                    // end C=f(L)
                    //  if (editID == EUID_Lab_CLCurve)
                    //      editWhatever->v(i,j) = LIM01<float>(Lprov2/100.f);// Lab C=f(L) pipette

                    // I have placed C=f(C) after all C treatments to assure maximum amplitude of "C"
                    if (editPipette && editID == EUID_Lab_CCurve) {
                        float chromapip = sqrt(SQR(atmp) + SQR(btmp) + 0.001f);
                        editWhatever->v(i, j) = LIM01<float> ((chromapip) / (48000.f));
                    }//Lab C=f(C) pipette

                    if (ccut) {
                        float factorskin, factorsat, factor, factorskinext;
                        float chroma = sqrt(SQR(atmp) + SQR(btmp) + 0.001f);
                        float chromaCfactor = (satcurve[chroma * adjustr]) / (chroma * adjustr); //apply C=f(C)
                        float curf = 0.7f; //empirical coeff because curve is more progressive
                        float scale = 100.0f / 100.1f; //reduction in normal zone for curve CC
                        float scaleext = 1.0f; //reduction in transition zone for curve CC
                        float protect_redcur, protect_redhcur; //perhaps the same value than protect_red and protect_redh
                        float deltaHH;//HH value transition for CC curve
                        protect_redcur = curf * protectRed; //default=60  chroma: one can put more or less if necessary...in 'option'  40...160==> curf =because curve is more progressive

                        if (protect_redcur < 20.0f) {
                            protect_redcur = 20.0;    // avoid too low value
                        }

                        if (protect_redcur > 180.0f) {
                            protect_redcur = 180.0;    // avoid too high value
                        }

                        protect_redhcur = curf * float (protectRedH); //default=0.4 rad : one can put more or less if necessary...in 'option'  0.2 ..1.0 ==> curf =because curve is more progressive

                        if (protect_redhcur < 0.1f) {
                            protect_redhcur = 0.1f;    //avoid divide by 0 and negatives values
                        }

                        if (protect_redhcur > 1.0f) {
                            protect_redhcur = 1.0f;    //avoid too big values
                        }

                        deltaHH = protect_redhcur; //transition hue

                        if (chromaCfactor > 0.0) {
                            Color::scalered(rstprotection, chromaCfactor, 0.0, HH, deltaHH, scale, scaleext);      //1.0
                        }

                        if (chromaCfactor > 1.0) {
                            float interm = (chromaCfactor - 1.0f) * 100.0f;
                            factorskin = 1.0f + (interm * scale) / 100.0f;
                            factorskinext = 1.0f + (interm * scaleext) / 100.0f;
                        } else {
                            //factorskin= chromaCfactor*scale;
                            //factorskinext=chromaCfactor*scaleext;
                            factorskin = chromaCfactor; // +(1.0f-chromaCfactor)*scale;
                            factorskinext = chromaCfactor ; //+(1.0f-chromaCfactor)*scaleext;

                        }

                        factorsat = chromaCfactor;
                        factor = factorsat;
                        Color::transitred(HH, Chprov1, dred, factorskin, protect_redcur, factorskinext, deltaHH, factorsat, factor);
                        atmp *= factor;
                        btmp *= factor;
                    }
                }

                // end chroma C=f(C)

                //update histogram C
                if (pW != 1) { //only with improccoordinator
                    int posp = (int)sqrt(atmp * atmp + btmp * btmp);
                    hist16Clad[posp]++;
                }

                if (editPipette && editID == EUID_Lab_LCCurve) {
                    float chromapiplc = sqrt(SQR(atmp) + SQR(btmp) + 0.001f);
                    editWhatever->v(i, j) = LIM01<float> ((chromapiplc) / (48000.f));
                }//Lab L=f(C) pipette


                if (cclutili && !bwToning) {    //apply curve L=f(C) for skin and rd...but also for extended color ==> near green and blue (see 'curf')

                    const float xx = 0.25f; //soft : between 0.2 and 0.4
                    float skdeltaHH;

                    skdeltaHH = protect_redhcur; //transition hue

                    float skbeg = -0.05f; //begin hue skin
                    float skend = 1.60f; //end hue skin
                    const float chrmin = 50.0f; //to avoid artifact, because L curve is not a real curve for luminance
                    float aa, bb;
                    float zz = 0.0f;
                    float yy = 0.0f;

                    if (Chprov1 < chrmin) {
                        yy = SQR(Chprov1 / chrmin) * xx;
                    } else {
                        yy = xx;    //avoid artifact for low C
                    }

                    if (!LCredsk) {
                        skbeg = -3.1415;
                        skend = 3.14159;
                        skdeltaHH = 0.001f;
                    }

                    if (HH > skbeg && HH < skend) {
                        zz = yy;
                    } else if (HH > skbeg - skdeltaHH && HH <= skbeg) { //transition
                        aa = yy / skdeltaHH;
                        bb = -aa * (skbeg - skdeltaHH);
                        zz = aa * HH + bb;
                    } else if (HH >= skend && HH < skend + skdeltaHH) { //transition
                        aa = -yy / skdeltaHH;
                        bb = -aa * (skend + skdeltaHH);
                        zz = aa * HH + bb;
                    }

                    float chroma = sqrt(SQR(atmp) + SQR(btmp) + 0.001f);
                    float Lc = (lhskcurve[chroma * adjustr]) / (chroma * adjustr); //apply L=f(C)
                    Lc = (Lc - 1.0f) * zz + 1.0f; //reduct action
                    Lprov1 *= Lc; //adjust luminance
                }

                //update histo LC
                if (pW != 1) { //only with improccoordinator
                    int posl = Lprov1 * 327.68f;
                    hist16Llad[posl]++;
                }

                Chprov1 = sqrt(SQR(atmp) + SQR(btmp)) / 327.68f;

                // labCurve.bwtoning option allows to decouple modulation of a & b curves by saturation
                // with bwtoning enabled the net effect of a & b curves is visible
                if (bwToning) {
                    atmp -= lold->a[i][j];
                    btmp -= lold->b[i][j];
                }

                if (avoidColorShift) {
                    //gamutmap Lch ==> preserve Hue,but a little slower than gamutbdy for high values...and little faster for low values
                    if (gamutLch) {
                        float R, G, B;

#ifdef _DEBUG
                        bool neg = false;
                        bool more_rgb = false;
                        //gamut control : Lab values are in gamut
                        Color::gamutLchonly(HH, sincosval, Lprov1, Chprov1, R, G, B, wip, highlight, 0.15f, 0.96f, neg, more_rgb);
#else
                        //gamut control : Lab values are in gamut
                        Color::gamutLchonly(HH, sincosval, Lprov1, Chprov1, R, G, B, wip, highlight, 0.15f, 0.96f);
#endif
                        lnew->L[i][j] = Lprov1 * 327.68f;
//                  float2 sincosval = xsincosf(HH);
                        lnew->a[i][j] = 327.68f * Chprov1 * sincosval.y;
                        lnew->b[i][j] = 327.68f * Chprov1 * sincosval.x;
                    } else {
                        //use gamutbdy
                        //Luv limiter
                        float Y, u, v;
                        Color::Lab2Yuv(lnew->L[i][j], atmp, btmp, Y, u, v);
                        //Yuv2Lab includes gamut restriction map
                        Color::Yuv2Lab(Y, u, v, lnew->L[i][j], lnew->a[i][j], lnew->b[i][j], wp);
                    }

                    if (utili || autili || butili || ccut || clut || cclutili || chutili || lhutili || hhutili || clcutili || chromaticity) {
                        float correctionHue = 0.f; // Munsell's correction
                        float correctlum = 0.f;

                        Lprov1 = lnew->L[i][j] / 327.68f;
                        Chprov = sqrt(SQR(lnew->a[i][j]) + SQR(lnew->b[i][j])) / 327.68f;

#ifdef _DEBUG
                        Color::AllMunsellLch(/*lumaMuns*/true, Lprov1, LL, HH, Chprov, memChprov, correctionHue, correctlum, MunsDebugInfo);
#else
                        Color::AllMunsellLch(/*lumaMuns*/true, Lprov1, LL, HH, Chprov, memChprov, correctionHue, correctlum);
#endif

                        if (correctionHue != 0.f || correctlum != 0.f) {
                            if (fabs(correctionHue) < 0.015f) {
                                HH += correctlum;    // correct only if correct Munsell chroma very little.
                            }

                            /*      if((HH>0.0f && HH < 1.6f)   && memChprov < 70.0f) HH+=correctlum;//skin correct
                                    else if(fabs(correctionHue) < 0.3f) HH+=0.08f*correctlum;
                                    else if(fabs(correctionHue) < 0.2f) HH+=0.25f*correctlum;
                                    else if(fabs(correctionHue) < 0.1f) HH+=0.35f*correctlum;
                                    else if(fabs(correctionHue) < 0.015f) HH+=correctlum;   // correct only if correct Munsell chroma very little.
                            */
                            sincosval = xsincosf(HH + correctionHue);
                        }

                        lnew->a[i][j] = 327.68f * Chprov * sincosval.y; // apply Munsell
                        lnew->b[i][j] = 327.68f * Chprov * sincosval.x;
                    }
                } else {
//              if(Lprov1 > maxlp) maxlp=Lprov1;
//              if(Lprov1 < minlp) minlp=Lprov1;
                    if (!bwToning) {
                        lnew->L[i][j] = Lprov1 * 327.68f;
//                  float2 sincosval = xsincosf(HH);
                        lnew->a[i][j] = 327.68f * Chprov1 * sincosval.y;
                        lnew->b[i][j] = 327.68f * Chprov1 * sincosval.x;
                    } else {
                        //Luv limiter only
                        lnew->a[i][j] = atmp;
                        lnew->b[i][j] = btmp;
                    }
                }
            }
        }
    } // end of parallelization

    if (pW != 1) { //only with improccoordinator
        //update histogram C  with data chromaticity and not with CC curve
        hist16Clad.compressTo(histCCurve);
        //update histogram L with data luminance
        hist16Llad.compressTo(histLCurve);
    }

#ifdef _DEBUG

    if (settings->verbose) {
        t2e.set();
        printf("Color::AllMunsellLch (correction performed in %d usec):\n", t2e.etime(t1e));
        printf("   Munsell chrominance: MaxBP=%1.2frad MaxRY=%1.2frad MaxGY=%1.2frad MaxRP=%1.2frad  dep=%u\n", MunsDebugInfo->maxdhue[0],    MunsDebugInfo->maxdhue[1],    MunsDebugInfo->maxdhue[2],    MunsDebugInfo->maxdhue[3],    MunsDebugInfo->depass);
        printf("   Munsell luminance  : MaxBP=%1.2frad MaxRY=%1.2frad MaxGY=%1.2frad MaxRP=%1.2frad  dep=%u\n", MunsDebugInfo->maxdhuelum[0], MunsDebugInfo->maxdhuelum[1], MunsDebugInfo->maxdhuelum[2], MunsDebugInfo->maxdhuelum[3], MunsDebugInfo->depassLum);
    }

    delete MunsDebugInfo;
#endif

    if (chCurve) {
        delete chCurve;
    }

    if (lhCurve) {
        delete lhCurve;
    }

    if (hhCurve) {
        delete hhCurve;
    }

    //  t2e.set();
    //  printf("Chromil took %d nsec\n",t2e.etime(t1e));
}


//#include "cubic.cc"

//void ImProcFunctions::colorCurve (LabImage* lold, LabImage* lnew)
//{

/*    LUT<double> cmultiplier(181021);

    double boost_a = ((float)params->colorBoost.amount + 100.0) / 100.0;
    double boost_b = ((float)params->colorBoost.amount + 100.0) / 100.0;

    double c, amul = 1.0, bmul = 1.0;
    if (boost_a > boost_b) {
        c = boost_a;
        if (boost_a > 0)
            bmul = boost_b / boost_a;
    }
    else {
        c = boost_b;
        if (boost_b > 0)
            amul = boost_a / boost_b;
    }

    if (params->colorBoost.enable_saturationlimiter && c>1.0) {
        // re-generate color multiplier lookup table
        double d = params->colorBoost.saturationlimit / 3.0;
        double alpha = 0.5;
        double threshold1 = alpha * d;
        double threshold2 = c*d*(alpha+1.0) - d;
        for (int i=0; i<=181020; i++) { // lookup table stores multipliers with a 0.25 chrominance resolution
            double chrominance = (double)i/4.0;
            if (chrominance < threshold1)
                cmultiplier[i] = c;
            else if (chrominance < d)
                cmultiplier[i] = (c / (2.0*d*(alpha-1.0)) * (chrominance-d)*(chrominance-d) + c*d/2.0 * (alpha+1.0) ) / chrominance;
            else if (chrominance < threshold2)
                cmultiplier[i] = (1.0 / (2.0*d*(c*(alpha+1.0)-2.0)) * (chrominance-d)*(chrominance-d) + c*d/2.0 * (alpha+1.0) ) / chrominance;
            else
                cmultiplier[i] = 1.0;
        }
    }

    float eps = 0.001;
    double shift_a = params->colorShift.a + eps, shift_b = params->colorShift.b + eps;

    float** oa = lold->a;
    float** ob = lold->b;

    #pragma omp parallel for if (multiThread)
    for (int i=0; i<lold->H; i++)
        for (int j=0; j<lold->W; j++) {

            double wanted_c = c;
            if (params->colorBoost.enable_saturationlimiter && c>1) {
                float chroma = (float)(4.0 * sqrt((oa[i][j]+shift_a)*(oa[i][j]+shift_a) + (ob[i][j]+shift_b)*(ob[i][j]+shift_b)));
                wanted_c = cmultiplier [chroma];
            }

            double real_c = wanted_c;
            if (wanted_c >= 1.0 && params->colorBoost.avoidclip) {
                double cclip = 100000.0;
                double cr = tightestroot ((double)lnew->L[i][j]/655.35, (double)(oa[i][j]+shift_a)*amul, (double)(ob[i][j]+shift_b)*bmul, 3.079935, -1.5371515, -0.54278342);
                double cg = tightestroot ((double)lnew->L[i][j]/655.35, (double)(oa[i][j]+shift_a)*amul, (double)(ob[i][j]+shift_b)*bmul, -0.92123418, 1.87599, 0.04524418);
                double cb = tightestroot ((double)lnew->L[i][j]/655.35, (double)(oa[i][j]+shift_a)*amul, (double)(ob[i][j]+shift_b)*bmul, 0.052889682, -0.20404134, 1.15115166);
                if (cr>1.0 && cr<cclip) cclip = cr;
                if (cg>1.0 && cg<cclip) cclip = cg;
                if (cb>1.0 && cb<cclip) cclip = cb;
                if (cclip<100000.0) {
                    real_c = -cclip + 2.0*cclip / (1.0+exp(-2.0*wanted_c/cclip));
                    if (real_c<1.0)
                        real_c = 1.0;
                }
            }

            float nna = ((oa[i][j]+shift_a) * real_c * amul);
            float nnb = ((ob[i][j]+shift_b) * real_c * bmul);
            lnew->a[i][j] = LIM(nna,-32000.0f,32000.0f);
            lnew->b[i][j] = LIM(nnb,-32000.0f,32000.0f);
        }
*/
//delete [] cmultiplier;
//}

void ImProcFunctions::impulsedenoise(LabImage* lab)
{

    if (params->impulseDenoise.enabled && lab->W >= 8 && lab->H >= 8)

    {
        impulse_nr(lab, (float)params->impulseDenoise.thresh / 20.0);
    }
}

void ImProcFunctions::impulsedenoisecam(CieImage* ncie, float **buffers[3])
{

    if (params->impulseDenoise.enabled && ncie->W >= 8 && ncie->H >= 8)

    {
        impulse_nrcam(ncie, (float)params->impulseDenoise.thresh / 20.0, buffers);
    }
}

void ImProcFunctions::defringe(LabImage* lab)
{

    if (params->defringe.enabled && lab->W >= 8 && lab->H >= 8)

    {
        PF_correct_RT(lab, params->defringe.radius, params->defringe.threshold);
    }
}

void ImProcFunctions::defringecam(CieImage* ncie)
{
    if (params->defringe.enabled && ncie->W >= 8 && ncie->H >= 8) {
        PF_correct_RTcam(ncie, params->defringe.radius, params->defringe.threshold);
    }
}

void ImProcFunctions::badpixcam(CieImage* ncie, double rad, int thr, int mode, float chrom, bool hotbad)
{
    if (ncie->W >= 8 && ncie->H >= 8) {
        Badpixelscam(ncie, rad, thr, mode, chrom, hotbad);
    }
}

void ImProcFunctions::badpixlab(LabImage* lab, double rad, int thr, float chrom)
{
    if (lab->W >= 8 && lab->H >= 8) {
        BadpixelsLab(lab, rad, thr, chrom);
    }
}

void ImProcFunctions::dirpyrequalizer(LabImage* lab, int scale)
{
    if (params->dirpyrequalizer.enabled && lab->W >= 8 && lab->H >= 8) {
        float b_l = static_cast<float>(params->dirpyrequalizer.hueskin.getBottomLeft()) / 100.f;
        float t_l = static_cast<float>(params->dirpyrequalizer.hueskin.getTopLeft()) / 100.f;
        float t_r = static_cast<float>(params->dirpyrequalizer.hueskin.getTopRight()) / 100.f;
        //      if     (params->dirpyrequalizer.algo=="FI") choice=0;
        //      else if(params->dirpyrequalizer.algo=="LA") choice=1;

        if (params->dirpyrequalizer.gamutlab && params->dirpyrequalizer.skinprotect != 0) {
            constexpr float artifact = 4.f;
            constexpr float chrom = 50.f;
            ImProcFunctions::badpixlab(lab, artifact / scale, 5, chrom);     //for artifacts
        }

        //dirpyrLab_equalizer(lab, lab, params->dirpyrequalizer.mult);
        dirpyr_equalizer(lab->L, lab->L, lab->W, lab->H, lab->a, lab->b, params->dirpyrequalizer.mult, params->dirpyrequalizer.threshold, params->dirpyrequalizer.skinprotect, b_l, t_l, t_r, scale);
    }
}
void ImProcFunctions::EPDToneMapCIE(CieImage *ncie, float a_w, float c_, int Wid, int Hei, float minQ, float maxQ, unsigned int Iterates, int skip)
{

    if (!params->epd.enabled) {
        return;
    }

    if (params->wavelet.enabled  && params->wavelet.tmrs != 0) {
        return;
    }

    float stren = params->epd.strength;
    float edgest = params->epd.edgeStopping;
    float sca = params->epd.scale;
    float gamm = params->epd.gamma;
    float rew = params->epd.reweightingIterates;
    float Qpro = (4.0 / c_)  * (a_w + 4.0) ;    //estimate Q max if J=100.0
    float *Qpr = ncie->Q_p[0];

    if (settings->verbose) {
        printf("minQ=%f maxQ=%f  Qpro=%f\n", minQ, maxQ, Qpro);
    }

    if (maxQ > Qpro) {
        Qpro = maxQ;
    }

    EdgePreservingDecomposition epd(Wid, Hei);

    #pragma omp parallel for

    for (int i = 0; i < Hei; i++)
        for (int j = 0; j < Wid; j++) {
            ncie->Q_p[i][j] = gamm * ncie->Q_p[i][j] / (Qpro);
        }

    float Compression = expf(-stren);       //This modification turns numbers symmetric around 0 into exponents.
    float DetailBoost = stren;

    if (stren < 0.0f) {
        DetailBoost = 0.0f;    //Go with effect of exponent only if uncompressing.
    }

    //Auto select number of iterates. Note that p->EdgeStopping = 0 makes a Gaussian blur.
    if (Iterates == 0) {
        Iterates = (unsigned int)(edgest * 15.0);
    }

    //Jacques Desmis : always Iterates=5 for compatibility images between preview and output

    epd.CompressDynamicRange(Qpr, sca / (float)skip, edgest, Compression, DetailBoost, Iterates, rew);

    //Restore past range, also desaturate a bit per Mantiuk's Color correction for tone mapping.
    float s = (1.0f + 38.7889f) * powf(Compression, 1.5856f) / (1.0f + 38.7889f * powf(Compression, 1.5856f));
#ifndef _DEBUG
    #pragma omp parallel for schedule(dynamic,10)
#endif

    for (int i = 0; i < Hei; i++)
        for (int j = 0; j < Wid; j++) {
            ncie->Q_p[i][j] = (ncie->Q_p[i][j] * Qpro) / gamm;
            ncie->M_p[i][j] *= s;
        }

    /*
        float *Qpr2 = new float[Wid*((heir)+1)];

            for (int i=heir; i<Hei; i++)
                for (int j=0; j<Wid; j++) { Qpr2[(i-heir)*Wid+j]=ncie->Q_p[i][j];}
        if(minQ>0.0) minQ=0.0;//normally minQ always > 0...
    //  EdgePreservingDecomposition epd = EdgePreservingDecomposition(Wid, Hei);
    //EdgePreservingDecomposition epd = EdgePreservingDecomposition(Wid, Hei/2);
        for(i = N2; i != N; i++)
    //  for(i = begh*Wid; i != N; i++)
            //Qpr[i] = (Qpr[i]-minQ)/(maxQ+1.0);
            Qpr2[i-N2] = (Qpr2[i-N2]-minQ)/(Qpro+1.0);

        float Compression2 = expf(-stren);      //This modification turns numbers symmetric around 0 into exponents.
        float DetailBoost2 = stren;
        if(stren < 0.0f) DetailBoost2 = 0.0f;   //Go with effect of exponent only if uncompressing.

        //Auto select number of iterates. Note that p->EdgeStopping = 0 makes a Gaussian blur.
        if(Iterates == 0) Iterates = (unsigned int)(edgest*15.0);


        epd.CompressDynamicRange(Qpr2, sca/(float)skip, edgest, Compression2, DetailBoost2, Iterates, rew, Qpr2);

        //Restore past range, also desaturate a bit per Mantiuk's Color correction for tone mapping.
         float s2 = (1.0f + 38.7889f)*powf(Compression, 1.5856f)/(1.0f + 38.7889f*powf(Compression, 1.5856f));
            for (int i=heir; i<Hei; i++)
        //  for (int i=begh; i<endh; i++)
                for (int j=0; j<Wid; j++) {
                ncie->Q_p[i][j]=Qpr2[(i-heir)*Wid+j]*Qpro + minQ;
            //  Qpr[i*Wid+j]=Qpr[i*Wid+j]*maxQ + minQ;
            //  ncie->J_p[i][j]=(100.0* Qpr[i*Wid+j]*Qpr[i*Wid+j]) /(w_h*w_h);

                ncie->M_p[i][j]*=s2;
            }
                    delete [] Qpr2;

    */
}

void ImProcFunctions::EPDToneMaplocal(int sp, LabImage *lab, LabImage *tmp1, unsigned int Iterates, int skip)
{

    float stren = ((float)params->locallab.stren.at(sp)) / 100.f;
    float edgest = ((float)params->locallab.estop.at(sp)) / 100.f;
    float sca  = ((float)params->locallab.scaltm.at(sp)) / 10.f;
    float gamm = ((float)params->locallab.gamma.at(sp)) / 100.f;
    float rew = ((float)params->locallab.rewei.at(sp));
    //Pointers to whole data and size of it.
    float *L = lab->L[0];
    float *a = lab->a[0];
    float *b = lab->b[0];
    unsigned int i, N = lab->W * lab->H;
    int WW = lab->W ;
//   int HH = lab->H ;
    EdgePreservingDecomposition epd(lab->W, lab->H);

    //Due to the taking of logarithms, L must be nonnegative. Further, scale to 0 to 1 using nominal range of L, 0 to 15 bit.
    float minL = FLT_MAX;
    float maxL = 0.f;
    #pragma omp parallel
    {
        float lminL = FLT_MAX;
        float lmaxL = 0.f;
        #pragma omp for

        for (i = 0; i < N; i++) {
            if (L[i] < lminL) {
                lminL = L[i];
            }

            if (L[i] > lmaxL) {
                lmaxL = L[i];
            }
        }

        #pragma omp critical

        if (lminL < minL) {
            minL = lminL;
        }

        if (lmaxL > maxL) {
            maxL = lmaxL;
        }

    }

    if (minL > 0.0f) {
        minL = 0.0f;    //Disable the shift if there are no negative numbers. I wish there were just no negative numbers to begin with.
    }

    if (maxL == 0.f) { // avoid division by zero
        maxL = 1.f;
    }
    
    #pragma omp parallel for

    for (i = 0; i < N; i++)
        //{L[i] = (L[i] - minL)/32767.0f;
    {
        L[i] = (L[i] - minL) / maxL;
        L[i] *= gamm;
    }

    //Some interpretations.
    float Compression = expf(-stren);       //This modification turns numbers symmetric around 0 into exponents.
    float DetailBoost = stren;

    if (stren < 0.0f) {
        DetailBoost = 0.0f;    //Go with effect of exponent only if uncompressing.
    }

    //Auto select number of iterates. Note that p->EdgeStopping = 0 makes a Gaussian blur.
    if (Iterates == 0) {
        Iterates = (unsigned int)(edgest * 15.0f);
    }

    /* Debuggery. Saves L for toying with outside of RT.
    char nm[64];
    sprintf(nm, "%ux%ufloat.bin", lab->W, lab->H);
    FILE *f = fopen(nm, "wb");
    fwrite(L, N, sizeof(float), f);
    fclose(f);*/

    epd.CompressDynamicRange(L, sca / float (skip), edgest, Compression, DetailBoost, Iterates, rew);

    //Restore past range, also desaturate a bit per Mantiuk's Color correction for tone mapping.
    float s = (1.0f + 38.7889f) * powf(Compression, 1.5856f) / (1.0f + 38.7889f * powf(Compression, 1.5856f));
#ifdef _OPENMP
    #pragma omp parallel for            // removed schedule(dynamic,10)
#endif

    for (unsigned int i = 0; i < N; i++) {
        int x = i / WW;
        int y = i - x * WW;

        tmp1->L[x][y] = L[i] * maxL * (1.f / gamm) + minL;
        tmp1->a[x][y] = s  * a[i];
        tmp1->b[x][y] = s  * b[i];

    }
}





//Map tones by way of edge preserving decomposition. Is this the right way to include source?
//#include "EdgePreservingDecomposition.cc"
void ImProcFunctions::EPDToneMap(LabImage *lab, unsigned int Iterates, int skip)
{
    //Hasten access to the parameters.
//  EPDParams *p = (EPDParams *)(&params->epd);

    //Enabled? Leave now if not.
//  if(!p->enabled) return;
    if (!params->epd.enabled) {
        return;
    }

    if (params->wavelet.enabled  && params->wavelet.tmrs != 0) {
        return;
    }

    float stren = params->epd.strength;
    float edgest = params->epd.edgeStopping;
    float sca = params->epd.scale;
    float gamm = params->epd.gamma;
    float rew = params->epd.reweightingIterates;
    //Pointers to whole data and size of it.
    float *L = lab->L[0];
    float *a = lab->a[0];
    float *b = lab->b[0];
    size_t N = lab->W * lab->H;
    EdgePreservingDecomposition epd(lab->W, lab->H);

    //Due to the taking of logarithms, L must be nonnegative. Further, scale to 0 to 1 using nominal range of L, 0 to 15 bit.
    float minL = FLT_MAX;
    float maxL = 0.f;
    #pragma omp parallel
    {
        float lminL = FLT_MAX;
        float lmaxL = 0.f;
        #pragma omp for

        for (size_t i = 0; i < N; i++) {
            if (L[i] < lminL) {
                lminL = L[i];
            }

            if (L[i] > lmaxL) {
                lmaxL = L[i];
            }
        }

        #pragma omp critical
        {
            if (lminL < minL) {
                minL = lminL;
            }

            if (lmaxL > maxL) {
                maxL = lmaxL;
            }
        }
    }

    if (minL > 0.0f) {
        minL = 0.0f;    //Disable the shift if there are no negative numbers. I wish there were just no negative numbers to begin with.
    }

    if (maxL == 0.f) { // avoid division by zero
        maxL = 1.f;
    }

    #pragma omp parallel for

    for (size_t i = 0; i < N; ++i)
        //{L[i] = (L[i] - minL)/32767.0f;
    {
        L[i] = (L[i] - minL) / maxL;
        L[i] *= gamm;
    }

    //Some interpretations.
    float Compression = expf(-stren);       //This modification turns numbers symmetric around 0 into exponents.
    float DetailBoost = stren;

    if (stren < 0.0f) {
        DetailBoost = 0.0f;    //Go with effect of exponent only if uncompressing.
    }

    //Auto select number of iterates. Note that p->EdgeStopping = 0 makes a Gaussian blur.
    if (Iterates == 0) {
        Iterates = (unsigned int)(edgest * 15.0f);
    }

    /* Debuggery. Saves L for toying with outside of RT.
    char nm[64];
    sprintf(nm, "%ux%ufloat.bin", lab->W, lab->H);
    FILE *f = fopen(nm, "wb");
    fwrite(L, N, sizeof(float), f);
    fclose(f);*/

    epd.CompressDynamicRange(L, sca / float (skip), edgest, Compression, DetailBoost, Iterates, rew);

    //Restore past range, also desaturate a bit per Mantiuk's Color correction for tone mapping.
    float s = (1.0f + 38.7889f) * powf(Compression, 1.5856f) / (1.0f + 38.7889f * powf(Compression, 1.5856f));
#ifdef _OPENMP
    #pragma omp parallel for            // removed schedule(dynamic,10)
#endif

    for (size_t ii = 0; ii < N; ++ii) {
        a[ii] *= s;
        b[ii] *= s;
        L[ii] = L[ii] * maxL * (1.f / gamm) + minL;
    }
}


void ImProcFunctions::getAutoExp(const LUTu &histogram, int histcompr, double clip, double& expcomp, int& bright, int& contr, int& black, int& hlcompr, int& hlcomprthresh)
{

    float scale = 65536.0f;
    float midgray = 0.1842f; //middle gray in linear gamma =1 50% luminance

    int imax = 65536 >> histcompr;
    int overex = 0;
    float sum = 0.f, hisum = 0.f, losum = 0.f;
    float ave = 0.f, hidev = 0.f, lodev = 0.f;

    //find average luminance
    histogram.getSumAndAverage(sum, ave);

    //find median of luminance
    int median = 0, count = histogram[0];

    while (count < sum / 2) {
        median++;
        count += histogram[median];
    }

    if (median == 0 || ave < 1.f) { //probably the image is a blackframe
        expcomp = 0.;
        black = 0;
        bright = 0;
        contr = 0;
        hlcompr = 0;
        hlcomprthresh = 0;
        return;
    }

    // compute std dev on the high and low side of median
    // and octiles of histogram
    float octile[8] = {0.f, 0.f, 0.f, 0.f, 0.f, 0.f, 0.f, 0.f}, ospread = 0.f;
    count = 0;

    int i = 0;

    for (; i < min((int)ave, imax); i++) {
        if (count < 8) {
            octile[count] += histogram[i];

            if (octile[count] > sum / 8.f || (count == 7 && octile[count] > sum / 16.f)) {
                octile[count] = xlog(1. + (float)i) / log(2.f);
                count++;// = min(count+1,7);
            }
        }

        //lodev += SQR(ave-i)*histogram[i];
        lodev += (xlog(ave + 1.f) - xlog((float)i + 1.)) * histogram[i];
        losum += histogram[i];
    }

    for (; i < imax; i++) {
        if (count < 8) {
            octile[count] += histogram[i];

            if (octile[count] > sum / 8.f || (count == 7 && octile[count] > sum / 16.f)) {
                octile[count] = xlog(1. + (float)i) / log(2.f);
                count++;// = min(count+1,7);
            }
        }

        //hidev += SQR(i-ave)*histogram[i];
        hidev += (xlog((float)i + 1.) - xlog(ave + 1.f)) * histogram[i];
        hisum += histogram[i];

    }

    if (losum == 0 || hisum == 0) { //probably the image is a blackframe
        expcomp = 0.;
        black = 0;
        bright = 0;
        contr = 0;
        hlcompr = 0;
        hlcomprthresh = 0;
        return;
    }

//    lodev = (lodev / (log(2.f) * losum));
//    hidev = (hidev / (log(2.f) * hisum));

    if (octile[6] > log1p((float)imax) / log2(2.f)) {   //if very overxposed image
        octile[6] = 1.5f * octile[5] - 0.5f * octile[4];
        overex = 2;
    }

    if (octile[7] > log1p((float)imax) / log2(2.f)) {   //if overexposed
        octile[7] = 1.5f * octile[6] - 0.5f * octile[5];
        overex = 1;
    }

    // store values of octile[6] and octile[7] for calculation of exposure compensation
    // if we don't do this and the pixture is underexposed, calculation of exposure compensation assumes
    // that it's overexposed and calculates the wrong direction
    float oct6, oct7;
    oct6 = octile[6];
    oct7 = octile[7];


    for (int i = 1; i < 8; i++) {
        if (octile[i] == 0.0f) {
            octile[i] = octile[i - 1];
        }
    }

    // compute weighted average separation of octiles
    // for future use in contrast setting
    for (int i = 1; i < 6; i++) {
        ospread += (octile[i + 1] - octile[i]) / max(0.5f, (i > 2 ? (octile[i + 1] - octile[3]) : (octile[3] - octile[i])));
    }

    ospread /= 5.f;

    if (ospread <= 0.f) { //probably the image is a blackframe
        expcomp = 0.;
        black = 0;
        bright = 0;
        contr = 0;
        hlcompr = 0;
        hlcomprthresh = 0;
        return;
    }


    // compute clipping points based on the original histograms (linear, without exp comp.)
    unsigned int clipped = 0;
    int rawmax = (imax) - 1;

    while (histogram[rawmax] + clipped <= 0 && rawmax > 1) {
        clipped += histogram[rawmax];
        rawmax--;
    }

    //compute clipped white point
    unsigned int clippable = (int)(sum * clip / 100.f);
    clipped = 0;
    int whiteclip = (imax) - 1;

    while (whiteclip > 1 && (histogram[whiteclip] + clipped) <= clippable) {
        clipped += histogram[whiteclip];
        whiteclip--;
    }

    //compute clipped black point
    clipped = 0;
    int shc = 0;

    while (shc < whiteclip - 1 && histogram[shc] + clipped <= clippable) {
        clipped += histogram[shc];
        shc++;
    }

    //rescale to 65535 max
    rawmax <<= histcompr;
    whiteclip <<= histcompr;
    ave = ave * (1 << histcompr);
    median <<= histcompr;
    shc <<= histcompr;

//    //prevent division by 0
//    if (lodev == 0.f) {
//        lodev = 1.f;
//    }

    //compute exposure compensation as geometric mean of the amount that
    //sets the mean or median at middle gray, and the amount that sets the estimated top
    //of the histogram at or near clipping.
    //float expcomp1 = (log(/*(median/ave)*//*(hidev/lodev)*/midgray*scale/(ave-shc+midgray*shc))+log((hidev/lodev)))/log(2.f);
    float expcomp1 = (log(/*(median/ave)*//*(hidev/lodev)*/midgray * scale / (ave - shc + midgray * shc))) / log(2.f);
    float expcomp2;

    if (overex == 0) { // image is not overexposed
        expcomp2 = 0.5f * ((15.5f - histcompr - (2.f * oct7 - oct6)) + log(scale / rawmax) / log(2.f));
    } else {
        expcomp2 = 0.5f * ((15.5f - histcompr - (2.f * octile[7] - octile[6])) + log(scale / rawmax) / log(2.f));
    }

    if (fabs(expcomp1) - fabs(expcomp2) > 1.f) {   //for great expcomp
        expcomp = (expcomp1 * fabs(expcomp2) + expcomp2 * fabs(expcomp1)) / (fabs(expcomp1) + fabs(expcomp2));
    } else {
        expcomp = 0.5 * (double)expcomp1 + 0.5 * (double) expcomp2; //for small expcomp
    }

    float gain = exp((float)expcomp * log(2.f));

    float corr = sqrt(gain * scale / rawmax);
    black = (int) shc * corr;


    //now tune hlcompr to bring back rawmax to 65535
    hlcomprthresh = 0;
    //this is a series approximation of the actual formula for comp,
    //which is a transcendental equation
    float comp = (gain * ((float)whiteclip) / scale - 1.f) * 2.3f; // 2.3 instead of 2 to increase slightly comp
    hlcompr = (int)(100.*comp / (max(0.0, expcomp) + 1.0));
    hlcompr = max(0, min(100, hlcompr));

    //now find brightness if gain didn't bring ave to midgray using
    //the envelope of the actual 'control cage' brightness curve for simplicity
    float midtmp = gain * sqrt(median * ave) / scale;

    if (midtmp < 0.1f) {
        bright = (midgray - midtmp) * 15.0 / (midtmp);
    } else {
        bright = (midgray - midtmp) * 15.0 / (0.10833 - 0.0833 * midtmp);
    }

    bright = 0.25 */*(median/ave)*(hidev/lodev)*/max(0, bright);

    //compute contrast that spreads the average spacing of octiles
    contr = (int) 50.0f * (1.1f - ospread);
    contr = max(0, min(100, contr));
    //take gamma into account
    double whiteclipg = (int)(CurveFactory::gamma2(whiteclip * corr / 65536.0) * 65536.0);

    float gavg = 0.;

    float val = 0.f;
    float increment = corr * (1 << histcompr);

    for (int i = 0; i < 65536 >> histcompr; i++) {
        gavg += histogram[i] * Color::gamma2curve[val];
        val += increment;
    }

    gavg /= sum;

    if (black < gavg) {
        int maxwhiteclip = (gavg - black) * 4 / 3 + black; // don't let whiteclip be such large that the histogram average goes above 3/4

        if (whiteclipg < maxwhiteclip) {
            whiteclipg = maxwhiteclip;
        }
    }

    whiteclipg = CurveFactory::igamma2((float)(whiteclipg / 65535.0)) * 65535.0;   //need to inverse gamma transform to get correct exposure compensation parameter

    //corection with gamma
    black = (int)((65535 * black) / whiteclipg);
    //expcomp = log(65535.0 / (whiteclipg)) / log(2.0);

    //diagnostics
    //printf ("**************** AUTO LEVELS ****************\n");
    /*
    if (settings->verbose) {
        printf("sum=%i clip=%f clippable=%i  clipWh=%i  clipBl=%i\n",somm, clip, clippable,clipwh, clipbl);
        printf ("expcomp1= %f   expcomp2= %f gain= %f  expcomp=%f\n",expcomp1,expcomp2,gain,expcomp);
        printf ("expo=%f\n",expo);
        printf ("median: %i  average: %f    median/average: %f\n",median,ave, median/ave);
        printf ("average: %f\n",ave);
        printf("comp=%f hlcomp: %i\n",comp, hlcompr);
        printf ("median/average: %f\n",median/ave);
        printf ("lodev: %f   hidev: %f      hidev/lodev: %f\n",lodev,hidev,hidev/lodev);
        printf ("lodev: %f\n",lodev);
        printf ("hidev: %f\n",hidev);
        printf ("imax=%d rawmax= %d  whiteclip= %d  gain= %f\n",imax,rawmax,whiteclip,gain);
        printf ("octiles: %f %f %f %f %f %f %f %f\n",octile[0],octile[1],octile[2],octile[3],octile[4],octile[5],octile[6],octile[7]);
        printf ("ospread= %f\n",ospread);
        printf ("overexp= %i\n",overex);
    }
    */
    /*
     // %%%%%%%%%% LEGACY AUTOEXPOSURE CODE %%%%%%%%%%%%%
     // black point selection is based on the linear result (yielding better visual results)
     black = (int)(shc * corr);
     // compute the white point of the exp. compensated gamma corrected image
     double whiteclipg = (int)(CurveFactory::gamma2 (whiteclip * corr / 65536.0) * 65536.0);

     // compute average intensity of the exp compensated, gamma corrected image
     double gavg = 0;
     for (int i=0; i<65536>>histcompr; i++)
     gavg += histogram[i] * CurveFactory::gamma2((int)(corr*(i<<histcompr)<65535 ? corr*(i<<histcompr) : 65535)) / sum;

     if (black < gavg) {
     int maxwhiteclip = (gavg - black) * 4 / 3 + black; // don't let whiteclip be such large that the histogram average goes above 3/4
     //double mavg = 65536.0 / (whiteclipg-black) * (gavg - black);
     if (whiteclipg < maxwhiteclip)
     whiteclipg = maxwhiteclip;
     }

     whiteclipg = CurveFactory::igamma2 ((float)(whiteclipg/65535.0)) * 65535.0; //need to inverse gamma transform to get correct exposure compensation parameter

     black = (int)((65535*black)/whiteclipg);
     expcomp = log(65535.0 / (whiteclipg)) / log(2.0);

     if (expcomp<0.0)   expcomp = 0.0;*/
    if (expcomp < -5.0) {
        expcomp = -5.0;
    }

    if (expcomp > 12.0) {
        expcomp = 12.0;
    }

    bright = max(-100, min(bright, 100));

}


//%%%%%%%%%%%%%%%%%%%%%%%%%%%%%%%%%%%%%%%

double ImProcFunctions::getAutoDistor(const Glib::ustring &fname, int thumb_size)
{
    if (fname != "") {
        rtengine::RawMetaDataLocation ri;
        int w_raw = -1, h_raw = thumb_size;
        int w_thumb = -1, h_thumb = thumb_size;

        eSensorType sensorType = rtengine::ST_NONE;
        Thumbnail* thumb = rtengine::Thumbnail::loadQuickFromRaw(fname, ri, sensorType, w_thumb, h_thumb, 1, FALSE);

        if (!thumb) {
            return 0.0;
        }

        Thumbnail* raw =   rtengine::Thumbnail::loadFromRaw(fname, ri, sensorType, w_raw, h_raw, 1, 1.0, FALSE);

        if (!raw) {
            delete thumb;
            return 0.0;
        }

        if (h_thumb != h_raw) {
            delete thumb;
            delete raw;
            return 0.0;
        }

        int width;

        if (w_thumb > w_raw) {
            width = w_raw;
        } else {
            width = w_thumb;
        }

        unsigned char* thumbGray;
        unsigned char* rawGray;
        thumbGray = thumb->getGrayscaleHistEQ(width);
        rawGray = raw->getGrayscaleHistEQ(width);

        if (!thumbGray || !rawGray) {
            if (thumbGray) {
                delete thumbGray;
            }

            if (rawGray) {
                delete rawGray;
            }

            delete thumb;
            delete raw;
            return 0.0;
        }

        double dist_amount;
        int dist_result = calcDistortion(thumbGray, rawGray, width, h_thumb, 1, dist_amount);

        if (dist_result == -1) { // not enough features found, try increasing max. number of features by factor 4
            calcDistortion(thumbGray, rawGray, width, h_thumb, 4, dist_amount);
        }

        delete thumbGray;
        delete rawGray;
        delete thumb;
        delete raw;
        return dist_amount;
    } else {
        return 0.0;
    }
}

void ImProcFunctions::rgb2lab(const Imagefloat &src, LabImage &dst, const Glib::ustring &workingSpace)
{
    TMatrix wprof = ICCStore::getInstance()->workingSpaceMatrix(workingSpace);
    const float wp[3][3] = {
        {static_cast<float>(wprof[0][0]), static_cast<float>(wprof[0][1]), static_cast<float>(wprof[0][2])},
        {static_cast<float>(wprof[1][0]), static_cast<float>(wprof[1][1]), static_cast<float>(wprof[1][2])},
        {static_cast<float>(wprof[2][0]), static_cast<float>(wprof[2][1]), static_cast<float>(wprof[2][2])}
    };

    const int W = src.getWidth();
    const int H = src.getHeight();

#ifdef _OPENMP
    #pragma omp parallel for schedule(dynamic,16)
#endif

    for (int i = 0; i < H; i++) {
        for (int j = 0; j < W; j++) {
            float X, Y, Z;
            Color::rgbxyz(src.r(i, j), src.g(i, j), src.b(i, j), X, Y, Z, wp);
            //convert Lab
            Color::XYZ2Lab(X, Y, Z, dst.L[i][j], dst.a[i][j], dst.b[i][j]);
        }
    }
}

void ImProcFunctions::lab2rgb(const LabImage &src, Imagefloat &dst, const Glib::ustring &workingSpace)
{
    TMatrix wiprof = ICCStore::getInstance()->workingSpaceInverseMatrix(workingSpace);
    const float wip[3][3] = {
        {static_cast<float>(wiprof[0][0]), static_cast<float>(wiprof[0][1]), static_cast<float>(wiprof[0][2])},
        {static_cast<float>(wiprof[1][0]), static_cast<float>(wiprof[1][1]), static_cast<float>(wiprof[1][2])},
        {static_cast<float>(wiprof[2][0]), static_cast<float>(wiprof[2][1]), static_cast<float>(wiprof[2][2])}
    };

    const int W = dst.getWidth();
    const int H = dst.getHeight();
#ifdef __SSE2__
    vfloat wipv[3][3];

    for (int i = 0; i < 3; i++) {
        for (int j = 0; j < 3; j++) {
            wipv[i][j] = F2V(wiprof[i][j]);
        }
    }

#endif

#ifdef _OPENMP
    #pragma omp parallel for schedule(dynamic,16)
#endif

    for (int i = 0; i < H; i++) {
        int j = 0;
#ifdef __SSE2__

        for (; j < W - 3; j += 4) {
            vfloat X, Y, Z;
            vfloat R, G, B;
            Color::Lab2XYZ(LVFU(src.L[i][j]), LVFU(src.a[i][j]), LVFU(src.b[i][j]), X, Y, Z);
            Color::xyz2rgb(X, Y, Z, R, G, B, wipv);
            STVFU(dst.r(i, j), R);
            STVFU(dst.g(i, j), G);
            STVFU(dst.b(i, j), B);
        }

#endif

        for (; j < W; j++) {
            float X, Y, Z;
            Color::Lab2XYZ(src.L[i][j], src.a[i][j], src.b[i][j], X, Y, Z);
            Color::xyz2rgb(X, Y, Z, dst.r(i, j), dst.g(i, j), dst.b(i, j), wip);
        }
    }
}

//%%%%%%%%%%%%%%%%%%%%%%%%%%%%%%%%%%%%%%%


// adapted from the "color correction" module of Darktable. Original copyright follows
/*
    copyright (c) 2009--2010 johannes hanika.

    darktable is free software: you can redistribute it and/or modify
    it under the terms of the GNU General Public License as published by
    the Free Software Foundation, either version 3 of the License, or
    (at your option) any later version.

    darktable is distributed in the hope that it will be useful,
    but WITHOUT ANY WARRANTY; without even the implied warranty of
    MERCHANTABILITY or FITNESS FOR A PARTICULAR PURPOSE.  See the
    GNU General Public License for more details.

    You should have received a copy of the GNU General Public License
    along with darktable.  If not, see <http://www.gnu.org/licenses/>.
*/
void ImProcFunctions::colorToningLabGrid(LabImage *lab, int xstart, int xend, int ystart, int yend, bool MultiThread)
{
    const float factor = ColorToningParams::LABGRID_CORR_MAX * 3.f;
    const float scaling = ColorToningParams::LABGRID_CORR_SCALE;
    float a_scale = (params->colorToning.labgridAHigh - params->colorToning.labgridALow) / factor / scaling;
    float a_base = params->colorToning.labgridALow / scaling;
    float b_scale = (params->colorToning.labgridBHigh - params->colorToning.labgridBLow) / factor / scaling;
    float b_base = params->colorToning.labgridBLow / scaling;

#ifdef _OPENMP
    #pragma omp parallel for if (multiThread)
#endif

    for (int y = ystart; y < yend; ++y) {
        for (int x = xstart; x < xend; ++x) {
            lab->a[y][x] += lab->L[y][x] * a_scale + a_base;
            lab->b[y][x] += lab->L[y][x] * b_scale + b_base;
        }
    }
}

}<|MERGE_RESOLUTION|>--- conflicted
+++ resolved
@@ -4463,17 +4463,10 @@
                 int k;
 
                 for (k = 0; k < W - 3; k += 4) {
-<<<<<<< HEAD
                     av = LVFU(lold->a[i][k]);
                     bv = LVFU(lold->b[i][k]);
                     STVF(HHBuffer[k], xatan2f(bv, av));
-                    STVF(CCBuffer[k], _mm_sqrt_ps(SQRV(av) + SQRV(bv)) / c327d68v);
-=======
-                    av = LVFU (lold->a[i][k]);
-                    bv = LVFU (lold->b[i][k]);
-                    STVF (HHBuffer[k], xatan2f (bv, av));
                     STVF (CCBuffer[k], vsqrtf (SQRV (av) + SQRV (bv)) / c327d68v);
->>>>>>> e1742c81
                 }
 
                 for (; k < W; k++) {
