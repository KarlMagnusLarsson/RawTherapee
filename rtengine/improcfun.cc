/*
 *  This file is part of RawTherapee.
 *
 *  Copyright (c) 2004-2010 Gabor Horvath <hgabor@rawtherapee.com>
 *
 *  RawTherapee is free software: you can redistribute it and/or modify
 *  it under the terms of the GNU General Public License as published by
 *  the Free Software Foundation, either version 3 of the License, or
 *  (at your option) any later version.
 *
 *  RawTherapee is distributed in the hope that it will be useful,
 *  but WITHOUT ANY WARRANTY; without even the implied warranty of
 *  MERCHANTABILITY or FITNESS FOR A PARTICULAR PURPOSE.  See the
 *  GNU General Public License for more details.
 *
 *  You should have received a copy of the GNU General Public License
 *  along with RawTherapee.  If not, see <http://www.gnu.org/licenses/>.
 */
#include <cmath>
#include <glib.h>
#include <glibmm.h>
#ifdef _OPENMP
#include <omp.h>
#endif

#include "alignedbuffer.h"
#include "rtengine.h"
#include "improcfun.h"
#include "curves.h"
#include "mytime.h"
#include "iccstore.h"
#include "imagesource.h"
#include "rtthumbnail.h"
#include "utils.h"
#include "iccmatrices.h"
#include "color.h"
#include "calc_distort.h"
#include "rt_math.h"
#include "EdgePreservingDecomposition.h"
#include "improccoordinator.h"
#include "clutstore.h"
#include "ciecam02.h"
#include "StopWatch.h"
#include "procparams.h"
#include "../rtgui/ppversion.h"
#include "../rtgui/guiutils.h"
#include "../rtgui/editcallbacks.h"

#undef CLIPD
#define CLIPD(a) ((a)>0.0f?((a)<1.0f?(a):1.0f):0.0f)

namespace
{

using namespace rtengine;


// begin of helper function for rgbProc()
void shadowToneCurve(const LUTf &shtonecurve, float *rtemp, float *gtemp, float *btemp, int istart, int tH, int jstart, int tW, int tileSize)
{

#if defined( __SSE2__ ) && defined( __x86_64__ )
    vfloat cr = F2V(0.299f);
    vfloat cg = F2V(0.587f);
    vfloat cb = F2V(0.114f);
#endif

    for (int i = istart, ti = 0; i < tH; i++, ti++) {
        int j = jstart, tj = 0;
#if defined( __SSE2__ ) && defined( __x86_64__ )

        for (; j < tW - 3; j += 4, tj += 4) {

            vfloat rv = LVF(rtemp[ti * tileSize + tj]);
            vfloat gv = LVF(gtemp[ti * tileSize + tj]);
            vfloat bv = LVF(btemp[ti * tileSize + tj]);

            //shadow tone curve
            vfloat Yv = cr * rv + cg * gv + cb * bv;
            vfloat tonefactorv = shtonecurve(Yv);
            STVF(rtemp[ti * tileSize + tj], rv * tonefactorv);
            STVF(gtemp[ti * tileSize + tj], gv * tonefactorv);
            STVF(btemp[ti * tileSize + tj], bv * tonefactorv);
        }

#endif

        for (; j < tW; j++, tj++) {

            float r = rtemp[ti * tileSize + tj];
            float g = gtemp[ti * tileSize + tj];
            float b = btemp[ti * tileSize + tj];

            //shadow tone curve
            float Y = (0.299f * r + 0.587f * g + 0.114f * b);
            float tonefactor = shtonecurve[Y];
            rtemp[ti * tileSize + tj] = rtemp[ti * tileSize + tj] * tonefactor;
            gtemp[ti * tileSize + tj] = gtemp[ti * tileSize + tj] * tonefactor;
            btemp[ti * tileSize + tj] = btemp[ti * tileSize + tj] * tonefactor;
        }
    }
}

void highlightToneCurve(const LUTf &hltonecurve, float *rtemp, float *gtemp, float *btemp, int istart, int tH, int jstart, int tW, int tileSize, float exp_scale, float comp, float hlrange)
{

#if defined( __SSE2__ ) && defined( __x86_64__ )
    vfloat threev = F2V(3.f);
    vfloat maxvalfv = F2V(MAXVALF);
#endif

    for (int i = istart, ti = 0; i < tH; i++, ti++) {
        int j = jstart, tj = 0;
#if defined( __SSE2__ ) && defined( __x86_64__ )

        for (; j < tW - 3; j += 4, tj += 4) {

            vfloat rv = LVF(rtemp[ti * tileSize + tj]);
            vfloat gv = LVF(gtemp[ti * tileSize + tj]);
            vfloat bv = LVF(btemp[ti * tileSize + tj]);

            //TODO: proper treatment of out-of-gamut colors
            //float tonefactor = hltonecurve[(0.299f*r+0.587f*g+0.114f*b)];
            vmask maxMask = vmaskf_ge(vmaxf(rv, vmaxf(gv, bv)), maxvalfv);

            if (_mm_movemask_ps((vfloat)maxMask)) {
                for (int k = 0; k < 4; ++k) {
                    float r = rtemp[ti * tileSize + tj + k];
                    float g = gtemp[ti * tileSize + tj + k];
                    float b = btemp[ti * tileSize + tj + k];
                    float tonefactor = ((r < MAXVALF ? hltonecurve[r] : CurveFactory::hlcurve(exp_scale, comp, hlrange, r)) +
                                        (g < MAXVALF ? hltonecurve[g] : CurveFactory::hlcurve(exp_scale, comp, hlrange, g)) +
                                        (b < MAXVALF ? hltonecurve[b] : CurveFactory::hlcurve(exp_scale, comp, hlrange, b))) / 3.0;

                    // note: tonefactor includes exposure scaling, that is here exposure slider and highlight compression takes place
                    rtemp[ti * tileSize + tj + k] = r * tonefactor;
                    gtemp[ti * tileSize + tj + k] = g * tonefactor;
                    btemp[ti * tileSize + tj + k] = b * tonefactor;
                }
            } else {
                vfloat tonefactorv = (hltonecurve.cb(rv) + hltonecurve.cb(gv) + hltonecurve.cb(bv)) / threev;
                // note: tonefactor includes exposure scaling, that is here exposure slider and highlight compression takes place
                STVF(rtemp[ti * tileSize + tj], rv * tonefactorv);
                STVF(gtemp[ti * tileSize + tj], gv * tonefactorv);
                STVF(btemp[ti * tileSize + tj], bv * tonefactorv);
            }
        }

#endif

        for (; j < tW; j++, tj++) {

            float r = rtemp[ti * tileSize + tj];
            float g = gtemp[ti * tileSize + tj];
            float b = btemp[ti * tileSize + tj];

            //TODO: proper treatment of out-of-gamut colors
            //float tonefactor = hltonecurve[(0.299f*r+0.587f*g+0.114f*b)];
            float tonefactor = ((r < MAXVALF ? hltonecurve[r] : CurveFactory::hlcurve(exp_scale, comp, hlrange, r)) +
                                (g < MAXVALF ? hltonecurve[g] : CurveFactory::hlcurve(exp_scale, comp, hlrange, g)) +
                                (b < MAXVALF ? hltonecurve[b] : CurveFactory::hlcurve(exp_scale, comp, hlrange, b))) / 3.0;

            // note: tonefactor includes exposure scaling, that is here exposure slider and highlight compression takes place
            rtemp[ti * tileSize + tj] = r * tonefactor;
            gtemp[ti * tileSize + tj] = g * tonefactor;
            btemp[ti * tileSize + tj] = b * tonefactor;
        }
    }
}

void proPhotoBlue(float *rtemp, float *gtemp, float *btemp, int istart, int tH, int jstart, int tW, int tileSize)
{
    // this is a hack to avoid the blue=>black bug (Issue 2141)
    for (int i = istart, ti = 0; i < tH; i++, ti++) {
        int j = jstart, tj = 0;
#ifdef __SSE2__

        for (; j < tW - 3; j += 4, tj += 4) {
            vfloat rv = LVF(rtemp[ti * tileSize + tj]);
            vfloat gv = LVF(gtemp[ti * tileSize + tj]);
            vmask zeromask = vorm(vmaskf_eq(rv, ZEROV), vmaskf_eq(gv, ZEROV));

            if (_mm_movemask_ps((vfloat)zeromask)) {
                for (int k = 0; k < 4; ++k) {
                    float r = rtemp[ti * tileSize + tj + k];
                    float g = gtemp[ti * tileSize + tj + k];

                    float b = btemp[ti * tileSize + tj + k];

                    if ((r == 0.0f || g == 0.0f) && rtengine::min(r, g, b) >= 0.f) {
                        float h, s, v;
                        Color::rgb2hsv(r, g, b, h, s, v);
                        s *= 0.99f;
                        Color::hsv2rgb(h, s, v, rtemp[ti * tileSize + tj + k], gtemp[ti * tileSize + tj + k], btemp[ti * tileSize + tj + k]);
                    }
                }
            }
        }

#endif

        for (; j < tW; j++, tj++) {
            float r = rtemp[ti * tileSize + tj];
            float g = gtemp[ti * tileSize + tj];
            float b = btemp[ti * tileSize + tj];

            if ((r == 0.0f || g == 0.0f) && rtengine::min(r, g, b) >= 0.f) {
                float h, s, v;
                Color::rgb2hsv(r, g, b, h, s, v);
                s *= 0.99f;
                Color::hsv2rgb(h, s, v, rtemp[ti * tileSize + tj], gtemp[ti * tileSize + tj], btemp[ti * tileSize + tj]);
            }
        }
    }
}

void customToneCurve(const ToneCurve &customToneCurve, ToneCurveMode curveMode, float *rtemp, float *gtemp, float *btemp, int istart, int tH, int jstart, int tW, int tileSize, PerceptualToneCurveState ptcApplyState) {

    if (curveMode == ToneCurveMode::STD) { // Standard
        const StandardToneCurve& userToneCurve = static_cast<const StandardToneCurve&> (customToneCurve);
        for (int i = istart, ti = 0; i < tH; i++, ti++) {
            userToneCurve.BatchApply(0, tW - jstart, &rtemp[ti * tileSize], &gtemp[ti * tileSize], &btemp[ti * tileSize]);
        }
    } else if (curveMode == ToneCurveMode::FILMLIKE) { // Adobe like
        const AdobeToneCurve& userToneCurve = static_cast<const AdobeToneCurve&> (customToneCurve);
        for (int i = istart, ti = 0; i < tH; i++, ti++) {
            userToneCurve.BatchApply(0, tW - jstart, &rtemp[ti * tileSize], &gtemp[ti * tileSize], &btemp[ti * tileSize]);
        }
    } else if (curveMode == ToneCurveMode::SATANDVALBLENDING) { // apply the curve on the saturation and value channels
        const SatAndValueBlendingToneCurve& userToneCurve = static_cast<const SatAndValueBlendingToneCurve&> (customToneCurve);
        for (int i = istart, ti = 0; i < tH; i++, ti++) {
            for (int j = jstart, tj = 0; j < tW; j++, tj++) {
                userToneCurve.Apply(rtemp[ti * tileSize + tj], gtemp[ti * tileSize + tj], btemp[ti * tileSize + tj]);
            }
        }
    } else if (curveMode == ToneCurveMode::WEIGHTEDSTD) { // apply the curve to the rgb channels, weighted
        const WeightedStdToneCurve& userToneCurve = static_cast<const WeightedStdToneCurve&> (customToneCurve);
        for (int i = istart, ti = 0; i < tH; i++, ti++) {
            userToneCurve.BatchApply(0, tW - jstart, &rtemp[ti * tileSize], &gtemp[ti * tileSize], &btemp[ti * tileSize]);
        }
    } else if (curveMode == ToneCurveMode::LUMINANCE) { // apply the curve to the luminance channel
        const LuminanceToneCurve& userToneCurve = static_cast<const LuminanceToneCurve&> (customToneCurve);

        for (int i = istart, ti = 0; i < tH; i++, ti++) {
            for (int j = jstart, tj = 0; j < tW; j++, tj++) {
                userToneCurve.Apply(rtemp[ti * tileSize + tj], gtemp[ti * tileSize + tj], btemp[ti * tileSize + tj]);
            }
        }
    } else if (curveMode == ToneCurveMode::PERCEPTUAL) { // apply curve while keeping color appearance constant
        const PerceptualToneCurve& userToneCurve = static_cast<const PerceptualToneCurve&> (customToneCurve);
        for (int i = istart, ti = 0; i < tH; i++, ti++) {
            userToneCurve.BatchApply(0, tW - jstart, &rtemp[ti * tileSize], &gtemp[ti * tileSize], &btemp[ti * tileSize], ptcApplyState);
        }
    }
}

void fillEditFloat(float *editIFloatTmpR, float *editIFloatTmpG, float *editIFloatTmpB, float *rtemp, float *gtemp, float *btemp, int istart, int tH, int jstart, int tW, int tileSize)
{
    for (int i = istart, ti = 0; i < tH; i++, ti++) {
        for (int j = jstart, tj = 0; j < tW; j++, tj++) {
            editIFloatTmpR[ti * tileSize + tj] = Color::gamma2curve[rtemp[ti * tileSize + tj]] / 65535.f;
            editIFloatTmpG[ti * tileSize + tj] = Color::gamma2curve[gtemp[ti * tileSize + tj]] / 65535.f;
            editIFloatTmpB[ti * tileSize + tj] = Color::gamma2curve[btemp[ti * tileSize + tj]] / 65535.f;
        }
    }
}
// end of helper function for rgbProc()

}

namespace rtengine
{

using namespace procparams;

extern const Settings* settings;


ImProcFunctions::~ImProcFunctions()
{
    if (monitorTransform) {
        cmsDeleteTransform(monitorTransform);
    }
}

void ImProcFunctions::setScale(double iscale)
{
    scale = iscale;
}


void ImProcFunctions::updateColorProfiles(const Glib::ustring& monitorProfile, RenderingIntent monitorIntent, bool softProof, bool gamutCheck)
{
    // set up monitor transform
    if (monitorTransform) {
        cmsDeleteTransform(monitorTransform);
    }

    gamutWarning.reset(nullptr);

    monitorTransform = nullptr;

    cmsHPROFILE monitor = nullptr;

    if (!monitorProfile.empty()) {
#if !defined(__APPLE__) // No support for monitor profiles on OS X, all data is sRGB
        monitor = ICCStore::getInstance()->getProfile(monitorProfile);
#else
        monitor = ICCStore::getInstance()->getProfile (options.rtSettings.srgb);
#endif
    }

    if (monitor) {
        MyMutex::MyLock lcmsLock(*lcmsMutex);

        cmsUInt32Number flags;
        cmsHPROFILE iprof  = cmsCreateLab4Profile(nullptr);
        cmsHPROFILE gamutprof = nullptr;
        cmsUInt32Number gamutbpc = 0;
        RenderingIntent gamutintent = RI_RELATIVE;

        bool softProofCreated = false;

        if (softProof) {
            cmsHPROFILE oprof = nullptr;
            RenderingIntent outIntent;

            flags = cmsFLAGS_SOFTPROOFING | cmsFLAGS_NOOPTIMIZE | cmsFLAGS_NOCACHE;

            if (!settings->printerProfile.empty()) {
                oprof = ICCStore::getInstance()->getProfile(settings->printerProfile);

                if (settings->printerBPC) {
                    flags |= cmsFLAGS_BLACKPOINTCOMPENSATION;
                }
                outIntent = RenderingIntent(settings->printerIntent);
            } else {
                oprof = ICCStore::getInstance()->getProfile(params->icm.outputProfile);
                if (params->icm.outputBPC) {
                    flags |= cmsFLAGS_BLACKPOINTCOMPENSATION;
                }

                outIntent = params->icm.outputIntent;
            }

            if (oprof) {
                // NOCACHE is for thread safety, NOOPTIMIZE for precision

                // if (gamutCheck) {
                //     flags |= cmsFLAGS_GAMUTCHECK;
                // }

                const auto make_gamma_table =
                    [](cmsHPROFILE prof, cmsTagSignature tag) -> void
                    {
                        cmsToneCurve *tc = static_cast<cmsToneCurve *>(cmsReadTag(prof, tag));
                        if (tc) {
                            const cmsUInt16Number *table = cmsGetToneCurveEstimatedTable(tc);
                            cmsToneCurve *tc16 = cmsBuildTabulatedToneCurve16(nullptr, cmsGetToneCurveEstimatedTableEntries(tc), table);
                            if (tc16) {
                                cmsWriteTag(prof, tag, tc16);
                                cmsFreeToneCurve(tc16);
                            }
                        }
                    };

                cmsHPROFILE softproof = ProfileContent(oprof).toProfile();
                if (softproof) {
                    make_gamma_table(softproof, cmsSigRedTRCTag);
                    make_gamma_table(softproof, cmsSigGreenTRCTag);
                    make_gamma_table(softproof, cmsSigBlueTRCTag);
                }

                monitorTransform = cmsCreateProofingTransform(
                                       iprof, TYPE_Lab_FLT,
                                       monitor, TYPE_RGB_FLT,
                                       softproof, //oprof,
                                       monitorIntent, outIntent,
                                       flags
                                   );

                if (softproof) {
                    cmsCloseProfile(softproof);
                }

                if (monitorTransform) {
                    softProofCreated = true;
                }

                if (gamutCheck) {
                    gamutprof = oprof;

                    if (params->icm.outputBPC) {
                        gamutbpc = cmsFLAGS_BLACKPOINTCOMPENSATION;
                    }

                    gamutintent = outIntent;
                }
            }
        } else if (gamutCheck) {
            // flags = cmsFLAGS_GAMUTCHECK | cmsFLAGS_NOOPTIMIZE | cmsFLAGS_NOCACHE;
            // if (settings->monitorBPC) {
            //     flags |= cmsFLAGS_BLACKPOINTCOMPENSATION;
            // }

            // monitorTransform = cmsCreateProofingTransform(iprof, TYPE_Lab_FLT, monitor, TYPE_RGB_8, monitor, monitorIntent, monitorIntent, flags);

            // if (monitorTransform) {
            //     softProofCreated = true;
            // }
            gamutprof = monitor;

            if (settings->monitorBPC) {
                gamutbpc = cmsFLAGS_BLACKPOINTCOMPENSATION;
            }

            gamutintent = monitorIntent;
        }

        if (!softProofCreated) {
            flags = cmsFLAGS_NOOPTIMIZE | cmsFLAGS_NOCACHE;

            if (settings->monitorBPC) {
                flags |= cmsFLAGS_BLACKPOINTCOMPENSATION;
            }

            monitorTransform = cmsCreateTransform(iprof, TYPE_Lab_FLT, monitor, TYPE_RGB_FLT, monitorIntent, flags);
        }

        if (gamutCheck && gamutprof) {
            gamutWarning.reset(new GamutWarning(iprof, gamutprof, gamutintent, gamutbpc));
        }

        cmsCloseProfile(iprof);
    }
}

void ImProcFunctions::firstAnalysis(const Imagefloat* const original, const ProcParams &params, LUTu & histogram)
{

    TMatrix wprof = ICCStore::getInstance()->workingSpaceMatrix (params.icm.workingProfile);

    lumimul[0] = wprof[1][0];
    lumimul[1] = wprof[1][1];
    lumimul[2] = wprof[1][2];
    int W = original->getWidth();
    int H = original->getHeight();

    float lumimulf[3] = {static_cast<float>(lumimul[0]), static_cast<float>(lumimul[1]), static_cast<float>(lumimul[2])};

    // calculate histogram of the y channel needed for contrast curve calculation in exposure adjustments
    histogram.clear();

    if (multiThread) {

#ifdef _OPENMP
        const int numThreads = min(max(W * H / (int)histogram.getSize(), 1), omp_get_max_threads());
        #pragma omp parallel num_threads(numThreads) if(numThreads>1)
#endif
        {
            LUTu hist(histogram.getSize());
            hist.clear();
#ifdef _OPENMP
            #pragma omp for nowait
#endif

            for (int i = 0; i < H; i++) {
                for (int j = 0; j < W; j++) {

                    float r = original->r(i, j);
                    float g = original->g(i, j);
                    float b = original->b(i, j);

                    int y = (lumimulf[0] * r + lumimulf[1] * g + lumimulf[2] * b);
                    hist[y]++;
                }
            }

#ifdef _OPENMP
            #pragma omp critical
#endif
            histogram += hist;

        }
#ifdef _OPENMP
        static_cast<void>(numThreads);  // to silence cppcheck warning
#endif
    } else {
        for (int i = 0; i < H; i++) {
            for (int j = 0; j < W; j++) {

                float r = original->r(i, j);
                float g = original->g(i, j);
                float b = original->b(i, j);

                int y = (lumimulf[0] * r + lumimulf[1] * g + lumimulf[2] * b);
                histogram[y]++;
            }
        }
    }
}


// Copyright (c) 2012 Jacques Desmis <jdesmis@gmail.com>

void ImProcFunctions::ciecam_02float(CieImage* ncie, float adap, int pW, int pwb, LabImage* lab, const ProcParams* params,
                                     const ColorAppearance & customColCurve1, const ColorAppearance & customColCurve2, const ColorAppearance & customColCurve3,
                                     LUTu & histLCAM, LUTu & histCCAM, LUTf & CAMBrightCurveJ, LUTf & CAMBrightCurveQ, float &mean, int Iterates, int scale, bool execsharp, float &d, float &dj, float &yb, int rtt,
                                     bool showSharpMask)
{
    if (params->colorappearance.enabled) {

#ifdef _DEBUG
        MyTime t1e, t2e;
        t1e.set();
#endif

        //preparate for histograms CIECAM
        LUTu hist16JCAM;
        LUTu hist16_CCAM;

        if (pW != 1 && params->colorappearance.datacie) { //only with improccoordinator
            hist16JCAM(32768);
            hist16JCAM.clear();
            hist16_CCAM(48000);
            hist16_CCAM.clear();
        }

        //end preparate histogram
        int width = lab->W, height = lab->H;
        float minQ = 10000.f;
        float maxQ = -1000.f;
        float Yw;
        Yw = 1.0;
        double Xw, Zw;
        float f = 0.f, nc = 0.f, la, c = 0.f, xw, yw, zw, f2 = 1.f, c2 = 1.f, nc2 = 1.f, yb2;
        float fl, n, nbb, ncb, aw; //d
        float xwd, ywd, zwd, xws, yws, zws;
        int alg = 0;
        bool algepd = false;
        double Xwout, Zwout;
        double Xwsc, Zwsc;

        const bool epdEnabled = params->epd.enabled;
        bool ciedata = (params->colorappearance.datacie && pW != 1) && !((params->colorappearance.tonecie && (epdEnabled)) || (params->sharpening.enabled && settings->autocielab && execsharp)
                       || (params->dirpyrequalizer.enabled && settings->autocielab) || (params->defringe.enabled && settings->autocielab)  || (params->sharpenMicro.enabled && settings->autocielab)
                       || (params->impulseDenoise.enabled && settings->autocielab) || (params->colorappearance.badpixsl > 0 && settings->autocielab));

        ColorTemp::temp2mulxyz(params->wb.temperature, params->wb.method, Xw, Zw);  //compute white Xw Yw Zw  : white current WB
        ColorTemp::temp2mulxyz(params->colorappearance.tempout, "Custom", Xwout, Zwout);
        ColorTemp::temp2mulxyz(params->colorappearance.tempsc, "Custom", Xwsc, Zwsc);

        //viewing condition for surrsrc
        if (params->colorappearance.surrsrc == "Average") {
            f  = 1.00f;
            c  = 0.69f;
            nc = 1.00f;
        } else if (params->colorappearance.surrsrc == "Dim") {
            f  = 0.9f;
            c  = 0.59f;
            nc = 0.9f;
        } else if (params->colorappearance.surrsrc == "Dark") {
            f  = 0.8f;
            c  = 0.525f;
            nc = 0.8f;
        } else if (params->colorappearance.surrsrc == "ExtremelyDark") {
            f  = 0.8f;
            c  = 0.41f;
            nc = 0.8f;
        }


        //viewing condition for surround
        if (params->colorappearance.surround == "Average") {
            f2 = 1.0f, c2 = 0.69f, nc2 = 1.0f;
        } else if (params->colorappearance.surround == "Dim") {
            f2  = 0.9f;
            c2  = 0.59f;
            nc2 = 0.9f;
        } else if (params->colorappearance.surround == "Dark") {
            f2  = 0.8f;
            c2  = 0.525f;
            nc2 = 0.8f;
        } else if (params->colorappearance.surround == "ExtremelyDark") {
            f2  = 0.8f;
            c2  = 0.41f;
            nc2 = 0.8f;
        }

        /*
                //scene condition for surround
                if (params->colorappearance.surrsource)  {
                    f  = 0.85f;    // if user => source image has surround very dark
                    c  = 0.55f;
                    nc = 0.85f;
                }
        */
        //with which algorithm
        if (params->colorappearance.algo == "JC") {
            alg = 0;
        } else if (params->colorappearance.algo == "JS") {
            alg = 1;
        } else if (params->colorappearance.algo == "QM")  {
            alg = 2;
            algepd = true;
        } else { /*if(params->colorappearance.algo == "ALL")*/
            alg = 3;
            algepd = true;
        }

        xwd = 100.f * Xwout;
        zwd = 100.f * Zwout;
        ywd = 100.f / params->colorappearance.greenout;//approximation to simplify

        xws = 100.f * Xwsc;
        zws = 100.f * Zwsc;
        yws = 100.f / params->colorappearance.greensc;//approximation to simplify


        /*
                //settings white point of output device - or illuminant viewing
                if (settings->viewingdevice == 0) {
                    xwd = 96.42f;    //5000K
                    ywd = 100.0f;
                    zwd = 82.52f;
                } else if (settings->viewingdevice == 1) {
                    xwd = 95.68f;    //5500
                    ywd = 100.0f;
                    zwd = 92.15f;
                } else if (settings->viewingdevice == 2) {
                    xwd = 95.24f;    //6000
                    ywd = 100.0f;
                    zwd = 100.81f;
                } else if (settings->viewingdevice == 3)  {
                    xwd = 95.04f;    //6500
                    ywd = 100.0f;
                    zwd = 108.88f;
                } else if (settings->viewingdevice == 4)  {
                    xwd = 109.85f;    //tungsten
                    ywd = 100.0f;
                    zwd = 35.58f;
                } else if (settings->viewingdevice == 5)  {
                    xwd = 99.18f;    //fluo F2
                    ywd = 100.0f;
                    zwd = 67.39f;
                } else if (settings->viewingdevice == 6)  {
                    xwd = 95.04f;    //fluo F7
                    ywd = 100.0f;
                    zwd = 108.75f;
                } else {
                    xwd = 100.96f;    //fluo F11
                    ywd = 100.0f;
                    zwd = 64.35f;
                }
        */
        yb2 = params->colorappearance.ybout;
        /*
                //settings mean Luminance Y of output device or viewing
                if (settings->viewingdevicegrey == 0) {
                    yb2 = 5.0f;
                } else if (settings->viewingdevicegrey == 1) {
                    yb2 = 10.0f;
                } else if (settings->viewingdevicegrey == 2) {
                    yb2 = 15.0f;
                } else if (settings->viewingdevicegrey == 3) {
                    yb2 = 18.0f;
                } else if (settings->viewingdevicegrey == 4) {
                    yb2 = 23.0f;
                } else if (settings->viewingdevicegrey == 5)  {
                    yb2 = 30.0f;
                } else {
                    yb2 = 40.0f;
                }
        */
        //La and la2 = ambiant luminosity scene and viewing
        la = float (params->colorappearance.adapscen);

        if (pwb == 2) {
            if (params->colorappearance.autoadapscen) {
                la = adap;
            }
        }

        /*
                if (alg >= 2 && la < 200.f) {
                    la = 200.f;
                }
        */
        const float la2 = float (params->colorappearance.adaplum);

        // level of adaptation
        const float deg = (params->colorappearance.degree) / 100.0f;
        const float pilot = params->colorappearance.autodegree ? 2.0f : deg;


        const float degout = (params->colorappearance.degreeout) / 100.0f;
        const float pilotout = params->colorappearance.autodegreeout ? 2.0f : degout;

        //algoritm's params
        float chr = 0.f;

        if (alg == 0 || alg == 3) {
            chr = params->colorappearance.chroma;

            if (chr == -100.0f) {
                chr = -99.8f;
            }
        }

        float schr = 0.f;

        if (alg == 3 || alg == 1) {
            schr = params->colorappearance.schroma;

            if (schr > 0.0) {
                schr = schr / 2.0f;    //divide sensibility for saturation
            }

            if (alg == 3) {
                if (schr == -100.0f) {
                    schr = -99.f;
                }

                if (schr == 100.0f) {
                    schr = 98.f;
                }
            } else {
                if (schr == -100.0f) {
                    schr = -99.8f;
                }
            }
        }

        float mchr = 0.f;

        if (alg == 3 || alg == 2) {
            mchr = params->colorappearance.mchroma;

            if (mchr == -100.0f) {
                mchr = -99.8f ;
            }

            if (mchr == 100.0f) {
                mchr = 99.9f;
            }
        }

        const float hue = params->colorappearance.colorh;
        const float rstprotection = 100. - params->colorappearance.rstprotection;

        // extracting data from 'params' to avoid cache flush (to be confirmed)
        const ColorAppearanceParams::TcMode curveMode = params->colorappearance.curveMode;
        const bool hasColCurve1 = bool (customColCurve1);
        const bool t1L = hasColCurve1 && curveMode == ColorAppearanceParams::TcMode::LIGHT;

        const ColorAppearanceParams::TcMode curveMode2 = params->colorappearance.curveMode2;
        const bool hasColCurve2 = bool (customColCurve2);

        const ColorAppearanceParams::CtcMode curveMode3 = params->colorappearance.curveMode3;
        const bool hasColCurve3 = bool (customColCurve3);

        bool needJ = (alg == 0 || alg == 1 || alg == 3);
        bool needQ = (alg == 2 || alg == 3);
        LUTu hist16J;
        LUTu hist16Q;

        if ((needJ && CAMBrightCurveJ.dirty) || (needQ && CAMBrightCurveQ.dirty) || (std::isnan(mean) && settings->viewinggreySc != 0)) {

            if (needJ) {
                hist16J(32768);
                hist16J.clear();
            }

            if (needQ) {
                hist16Q(32768);
                hist16Q.clear();
            }

            double sum = 0.0; // use double precision for large summations

#ifdef _OPENMP
            const int numThreads = min(max(width * height / 65536, 1), omp_get_max_threads());
            #pragma omp parallel num_threads(numThreads) if(numThreads>1)
#endif
            {
                LUTu hist16Jthr;
                LUTu hist16Qthr;

                if (needJ) {
                    hist16Jthr(hist16J.getSize());
                    hist16Jthr.clear();
                }

                if (needQ) {
                    hist16Qthr(hist16Q.getSize());
                    hist16Qthr.clear();
                }

#ifdef _OPENMP
                #pragma omp for reduction(+:sum)
#endif


                for (int i = 0; i < height; i++)
                    for (int j = 0; j < width; j++) { //rough correspondence between L and J
                        float currL = lab->L[i][j] / 327.68f;
                        float koef; //rough correspondence between L and J

                        if (currL > 50.f) {
                            if (currL > 70.f) {
                                if (currL > 80.f) {
                                    if (currL > 85.f) {
                                        koef = 0.97f;
                                    } else {
                                        koef = 0.93f;
                                    }
                                } else {
                                    koef = 0.87f;
                                }
                            } else {
                                if (currL > 60.f) {
                                    koef = 0.85f;
                                } else {
                                    koef = 0.8f;
                                }
                            }
                        } else {
                            if (currL > 10.f) {
                                if (currL > 20.f) {
                                    if (currL > 40.f) {
                                        koef = 0.75f;
                                    } else {
                                        koef = 0.7f;
                                    }
                                } else {
                                    koef = 0.9f;
                                }
                            } else {
                                koef = 1.0;
                            }
                        }

                        if (needJ) {
                            hist16Jthr[(int)((koef * lab->L[i][j]))]++;    //evaluate histogram luminance L # J
                        }

                        //estimation of wh only with La
                        /*
                           float whestim = 500.f;

                           if (la < 200.f) {
                           whestim = 200.f;
                           } else if (la < 2500.f) {
                           whestim = 350.f;
                           } else {
                           whestim = 500.f;
                           }
                        */
                        if (needQ) {
                            hist16Qthr[CLIP((int)(32768.f * sqrt((koef * (lab->L[i][j])) / 32768.f)))]++;     //for brightness Q : approximation for Q=wh*sqrt(J/100)  J not equal L
                            //perhaps  needs to introduce whestim ??
                            //hist16Qthr[ (int) (sqrtf ((koef * (lab->L[i][j])) * 32768.f))]++;  //for brightness Q : approximation for Q=wh*sqrt(J/100)  J not equal L
                        }

                        sum += koef * lab->L[i][j]; //evaluate mean J to calculate Yb
                        //sumQ += whestim * sqrt ((koef * (lab->L[i][j])) / 32768.f);
                        //can be used in case of...
                    }

#ifdef _OPENMP
                #pragma omp critical
#endif
                {
                    if (needJ) {
                        hist16J += hist16Jthr;
                    }

                    if (needQ) {
                        hist16Q += hist16Qthr;
                    }

                }

                if (std::isnan(mean)) {
                    mean = (sum / ((height) * width)) / 327.68f; //for Yb  for all image...if one day "pipette" we can adapt Yb for each zone
                }
            }


            //evaluate lightness, contrast
        }



        //  if (settings->viewinggreySc == 0) { //auto
        if (params->colorappearance.autoybscen  &&  pwb == 2) {//auto

            if (mean < 15.f) {
                yb = 3.0f;
            } else if (mean < 30.f) {
                yb = 5.0f;
            } else if (mean < 40.f) {
                yb = 10.0f;
            } else if (mean < 45.f) {
                yb = 15.0f;
            } else if (mean < 50.f) {
                yb = 18.0f;
            } else if (mean < 55.f) {
                yb = 23.0f;
            } else if (mean < 60.f) {
                yb = 30.0f;
            } else if (mean < 70.f) {
                yb = 40.0f;
            } else if (mean < 80.f) {
                yb = 60.0f;
            } else if (mean < 90.f) {
                yb = 80.0f;
            } else {
                yb = 90.0f;
            }

//        } else if (settings->viewinggreySc == 1) {
        } else {
            yb = (float) params->colorappearance.ybscen;
        }

        const bool highlight = params->toneCurve.hrenabled; //Get the value if "highlight reconstruction" is activated

        const int gamu = (params->colorappearance.gamut) ? 1 : 0;
        xw = 100.0f * Xw;
        yw = 100.0f * Yw;
        zw = 100.0f * Zw;
        float xw1 = 0.f, yw1 = 0.f, zw1 = 0.f, xw2 = 0.f, yw2 = 0.f, zw2 = 0.f;

        // settings of WB: scene and viewing
        if (params->colorappearance.wbmodel == "RawT") {
            xw1 = 96.46f;    //use RT WB; CAT 02 is used for output device (see prefreneces)
            yw1 = 100.0f;
            zw1 = 82.445f;
            xw2 = xwd;
            yw2 = ywd;
            zw2 = zwd;
        } else if (params->colorappearance.wbmodel == "RawTCAT02") {
            xw1 = xw;    // Settings RT WB are used for CAT02 => mix , CAT02 is use for output device (screen: D50 D65, projector: lamp, LED) see preferences
            yw1 = yw;
            zw1 = zw;
            xw2 = xwd;
            yw2 = ywd;
            zw2 = zwd;
        } else if (params->colorappearance.wbmodel == "free") {
            xw1 = xws;    // free temp and green
            yw1 = yws;
            zw1 = zws;
            xw2 = xwd;
            yw2 = ywd;
            zw2 = zwd;
        }


        float cz, wh, pfl;
        Ciecam02::initcam1float (yb, pilot, f, la, xw, yw, zw, n, d, nbb, ncb, cz, aw, wh, pfl, fl, c);
        //printf ("wh=%f \n", wh);

        const float pow1 = pow_F(1.64f - pow_F(0.29f, n), 0.73f);
        float nj, nbbj, ncbj, czj, awj, flj;
        Ciecam02::initcam2float (yb2, pilotout, f2,  la2,  xw2,  yw2,  zw2, nj, dj, nbbj, ncbj, czj, awj, flj);
#ifdef __SSE2__
        const float reccmcz = 1.f / (c2 * czj);
#endif
        const float pow1n = pow_F(1.64f - pow_F(0.29f, nj), 0.73f);

        const float epsil = 0.0001f;
        const float coefQ = 32767.f / wh;
        const float a_w = aw;
        const float c_ = c;
        const float f_l = fl;
        const float coe = pow_F(fl, 0.25f);
        const float QproFactor = (0.4f / c) * (aw + 4.0f) ;
        const bool LabPassOne = !((params->colorappearance.tonecie && (epdEnabled)) || (params->sharpening.enabled && settings->autocielab && execsharp)
                                  || (params->dirpyrequalizer.enabled && settings->autocielab) || (params->defringe.enabled && settings->autocielab)  || (params->sharpenMicro.enabled && settings->autocielab)
                                  || (params->impulseDenoise.enabled && settings->autocielab) || (params->colorappearance.badpixsl > 0 && settings->autocielab));
        //printf("coQ=%f\n", coefQ);

        if (needJ) {
            if (!CAMBrightCurveJ) {
                CAMBrightCurveJ(32768, LUT_CLIP_ABOVE);
            }

            if (CAMBrightCurveJ.dirty) {
                Ciecam02::curveJfloat(params->colorappearance.jlight, params->colorappearance.contrast, hist16J, CAMBrightCurveJ); //lightness and contrast J
                CAMBrightCurveJ /= 327.68f;
                CAMBrightCurveJ.dirty = false;
            }
        }

        if (needQ) {
            if (!CAMBrightCurveQ) {
                CAMBrightCurveQ(32768, LUT_CLIP_ABOVE);
            }

            if (CAMBrightCurveQ.dirty) {
                Ciecam02::curveJfloat(params->colorappearance.qbright, params->colorappearance.qcontrast, hist16Q, CAMBrightCurveQ); //brightness and contrast Q
                //  CAMBrightCurveQ /= coefQ;
                CAMBrightCurveQ.dirty = false;
            }
        }


        //matrix for current working space
        TMatrix wiprof = ICCStore::getInstance()->workingSpaceInverseMatrix (params->icm.workingProfile);
        const float wip[3][3] = {
            { (float)wiprof[0][0], (float)wiprof[0][1], (float)wiprof[0][2]},
            { (float)wiprof[1][0], (float)wiprof[1][1], (float)wiprof[1][2]},
            { (float)wiprof[2][0], (float)wiprof[2][1], (float)wiprof[2][2]}
        };

#ifdef __SSE2__
        int bufferLength = ((width + 3) / 4) * 4; // bufferLength has to be a multiple of 4
#endif
#ifndef _DEBUG
#ifdef _OPENMP
        #pragma omp parallel
#endif
#endif
        {
            float minQThr = 10000.f;
            float maxQThr = -1000.f;
#ifdef __SSE2__
            // one line buffer per channel and thread
            float Jbuffer[bufferLength] ALIGNED16;
            float Cbuffer[bufferLength] ALIGNED16;
            float hbuffer[bufferLength] ALIGNED16;
            float Qbuffer[bufferLength] ALIGNED16;
            float Mbuffer[bufferLength] ALIGNED16;
            float sbuffer[bufferLength] ALIGNED16;
#endif
#ifndef _DEBUG
#ifdef _OPENMP
            #pragma omp for schedule(dynamic, 16)
#endif
#endif

            for (int i = 0; i < height; i++) {
#ifdef __SSE2__
                // vectorized conversion from Lab to jchqms
                int k;
                vfloat x, y, z;
                vfloat J, C, h, Q, M, s;

                vfloat c655d35 = F2V(655.35f);

                for (k = 0; k < width - 3; k += 4) {
                    Color::Lab2XYZ(LVFU(lab->L[i][k]), LVFU(lab->a[i][k]), LVFU(lab->b[i][k]), x, y, z);
                    x = x / c655d35;
                    y = y / c655d35;
                    z = z / c655d35;
                    Ciecam02::xyz2jchqms_ciecam02float(J, C,  h,
                                                       Q,  M,  s, F2V(aw), F2V(fl), F2V(wh),
                                                       x,  y,  z,
                                                       F2V(xw1), F2V(yw1),  F2V(zw1),
                                                       F2V(c),  F2V(nc), F2V(pow1), F2V(nbb), F2V(ncb), F2V(pfl), F2V(cz), F2V(d));
                    STVF(Jbuffer[k], J);
                    STVF(Cbuffer[k], C);
                    STVF(hbuffer[k], h);
                    STVF(Qbuffer[k], Q);
                    STVF(Mbuffer[k], M);
                    STVF(sbuffer[k], s);
                }

                for (; k < width; k++) {
                    float L = lab->L[i][k];
                    float a = lab->a[i][k];
                    float b = lab->b[i][k];
                    float x, y, z;
                    //convert Lab => XYZ
                    Color::Lab2XYZ(L, a, b, x, y, z);
                    x = x / 655.35f;
                    y = y / 655.35f;
                    z = z / 655.35f;
                    float J, C, h, Q, M, s;
                    Ciecam02::xyz2jchqms_ciecam02float(J, C,  h,
                                                       Q,  M,  s, aw, fl, wh,
                                                       x,  y,  z,
                                                       xw1, yw1,  zw1,
                                                         c,  nc, pow1, nbb, ncb, pfl, cz, d);
                    Jbuffer[k] = J;
                    Cbuffer[k] = C;
                    hbuffer[k] = h;
                    Qbuffer[k] = Q;
                    Mbuffer[k] = M;
                    sbuffer[k] = s;
                }

#endif // __SSE2__

                for (int j = 0; j < width; j++) {
                    float J, C, h, Q, M, s;

#ifdef __SSE2__
                    // use precomputed values from above
                    J = Jbuffer[j];
                    C = Cbuffer[j];
                    h = hbuffer[j];
                    Q = Qbuffer[j];
                    M = Mbuffer[j];
                    s = sbuffer[j];
#else
                    float x, y, z;
                    float L = lab->L[i][j];
                    float a = lab->a[i][j];
                    float b = lab->b[i][j];
                    float x1, y1, z1;
                    //convert Lab => XYZ
                    Color::Lab2XYZ(L, a, b, x1, y1, z1);
                    x = (float)x1 / 655.35f;
                    y = (float)y1 / 655.35f;
                    z = (float)z1 / 655.35f;
                    //process source==> normal
                    Ciecam02::xyz2jchqms_ciecam02float(J, C,  h,
                                                       Q,  M,  s, aw, fl, wh,
                                                       x,  y,  z,
                                                       xw1, yw1,  zw1,
                                                         c,  nc, pow1, nbb, ncb, pfl, cz, d);
#endif
                    float Jpro, Cpro, hpro, Qpro, Mpro, spro;
                    Jpro = J;
                    Cpro = C;
                    hpro = h;
                    Qpro = Q;
                    Mpro = M;
                    spro = s;

                    // we cannot have all algorithms with all chroma curves
                    if (alg == 0) {
                        Jpro = CAMBrightCurveJ[Jpro * 327.68f]; //lightness CIECAM02 + contrast
                        Qpro = QproFactor * sqrtf(Jpro);
                        float Cp = (spro * spro * Qpro) / (1000000.f);
                        Cpro = Cp * 100.f;
                        float sres;
                        Ciecam02::curvecolorfloat(chr, Cp, sres, 1.8f);
                        Color::skinredfloat(Jpro, hpro, sres, Cp, 55.f, 30.f, 1, rstprotection, 100.f, Cpro);
                    } else if (alg == 1)  {
                        // Lightness saturation
                        Jpro = CAMBrightCurveJ[Jpro * 327.68f]; //lightness CIECAM02 + contrast
                        float sres;
                        float Sp = spro / 100.0f;
                        float parsat = 1.5f; //parsat=1.5 =>saturation  ; 1.8 => chroma ; 2.5 => colorfullness (personal evaluation)
                        Ciecam02::curvecolorfloat(schr, Sp, sres, parsat);
                        float dred = 100.f; // in C mode
                        float protect_red = 80.0f; // in C mode
                        dred = 100.0f * sqrtf((dred * coe) / Qpro);
                        protect_red = 100.0f * sqrtf((protect_red * coe) / Qpro);
                        Color::skinredfloat(Jpro, hpro, sres, Sp, dred, protect_red, 0, rstprotection, 100.f, spro);
                        Qpro = QproFactor * sqrtf(Jpro);
                        Cpro = (spro * spro * Qpro) / (10000.0f);
                    } else if (alg == 2) {
                        //printf("Qp0=%f ", Qpro);

                        Qpro = CAMBrightCurveQ[(float)(Qpro * coefQ)] / coefQ;   //brightness and contrast
                        //printf("Qpaf=%f ", Qpro);

                        float Mp, sres;
                        Mp = Mpro / 100.0f;
                        Ciecam02::curvecolorfloat(mchr, Mp, sres, 2.5f);
                        float dred = 100.f; //in C mode
                        float protect_red = 80.0f; // in C mode
                        dred *= coe; //in M mode
                        protect_red *= coe; //M mode
                        Color::skinredfloat(Jpro, hpro, sres, Mp, dred, protect_red, 0, rstprotection, 100.f, Mpro);
                        Jpro = SQR((10.f * Qpro) / wh);
                        Cpro = Mpro / coe;
                        Qpro = (Qpro == 0.f ? epsil : Qpro); // avoid division by zero
                        spro = 100.0f * sqrtf(Mpro / Qpro);
                    } else { /*if(alg == 3) */
                        Qpro = CAMBrightCurveQ[(float)(Qpro * coefQ)] / coefQ;   //brightness and contrast

                        float Mp, sres;
                        Mp = Mpro / 100.0f;
                        Ciecam02::curvecolorfloat(mchr, Mp, sres, 2.5f);
                        float dred = 100.f; //in C mode
                        float protect_red = 80.0f; // in C mode
                        dred *= coe; //in M mode
                        protect_red *= coe; //M mode
                        Color::skinredfloat(Jpro, hpro, sres, Mp, dred, protect_red, 0, rstprotection, 100.f, Mpro);
                        Jpro = SQR((10.f * Qpro) / wh);
                        Cpro = Mpro / coe;
                        Qpro = (Qpro == 0.f ? epsil : Qpro); // avoid division by zero
                        spro = 100.0f * sqrtf(Mpro / Qpro);

                        if (Jpro > 99.9f) {
                            Jpro = 99.9f;
                        }

                        Jpro = CAMBrightCurveJ[(float)(Jpro * 327.68f)];   //lightness CIECAM02 + contrast
                        float Sp = spro / 100.0f;
                        Ciecam02::curvecolorfloat(schr, Sp, sres, 1.5f);
                        dred = 100.f; // in C mode
                        protect_red = 80.0f; // in C mode
                        dred = 100.0f * sqrtf((dred * coe) / Q);
                        protect_red = 100.0f * sqrtf((protect_red * coe) / Q);
                        Color::skinredfloat(Jpro, hpro, sres, Sp, dred, protect_red, 0, rstprotection, 100.f, spro);
                        Qpro = QproFactor * sqrtf(Jpro);
                        float Cp = (spro * spro * Qpro) / (1000000.f);
                        Cpro = Cp * 100.f;
                        Ciecam02::curvecolorfloat(chr, Cp, sres, 1.8f);
                        Color::skinredfloat(Jpro, hpro, sres, Cp, 55.f, 30.f, 1, rstprotection, 100.f, Cpro);
// disabled this code, Issue 2690
//              if(Jpro < 1.f && Cpro > 12.f) Cpro=12.f;//reduce artifacts by "pseudo gamut control CIECAM"
//              else if(Jpro < 2.f && Cpro > 15.f) Cpro=15.f;
//              else if(Jpro < 4.f && Cpro > 30.f) Cpro=30.f;
//              else if(Jpro < 7.f && Cpro > 50.f) Cpro=50.f;
                        hpro = hpro + hue;

                        if (hpro < 0.0f) {
                            hpro += 360.0f;    //hue
                        }
                    }

                    if (hasColCurve1) {//curve 1 with Lightness and Brightness
                        if (curveMode == ColorAppearanceParams::TcMode::LIGHT) {
                            float Jj = (float) Jpro * 327.68f;
                            float Jold = Jj;
                            float Jold100 = (float) Jpro;
                            float redu = 25.f;
                            float reduc = 1.f;
                            const Lightcurve& userColCurveJ1 = static_cast<const Lightcurve&>(customColCurve1);
                            userColCurveJ1.Apply(Jj);

                            if (Jj > Jold) {
                                if (Jj < 65535.f)  {
                                    if (Jold < 327.68f * redu) {
                                        Jj = 0.3f * (Jj - Jold) + Jold;    //divide sensibility
                                    } else        {
                                        reduc = LIM((100.f - Jold100) / (100.f - redu), 0.f, 1.f);
                                        Jj = 0.3f * reduc * (Jj - Jold) + Jold; //reduct sensibility in highlights
                                    }
                                }
                            } else if (Jj > 10.f) {
                                Jj = 0.8f * (Jj - Jold) + Jold;
                            } else if (Jj >= 0.f) {
                                Jj = 0.90f * (Jj - Jold) + Jold;    // not zero ==>artifacts
                            }

                            Jpro = (float)(Jj / 327.68f);

                            if (Jpro < 1.f) {
                                Jpro = 1.f;
                            }
                        } else if (curveMode == ColorAppearanceParams::TcMode::BRIGHT) {
                            //attention! Brightness curves are open - unlike Lightness or Lab or RGB==> rendering  and algorithms will be different
                            float coef = ((aw + 4.f) * (4.f / c)) / 100.f;
                            float Qanc = Qpro;
                            float Qq = (float) Qpro * 327.68f * (1.f / coef);
                            float Qold100 = (float) Qpro / coef;

                            float Qold = Qq;
                            float redu = 20.f;
                            float reduc = 1.f;

                            const Brightcurve& userColCurveB1 = static_cast<const Brightcurve&>(customColCurve1);
                            userColCurveB1.Apply(Qq);

                            if (Qq > Qold) {
                                if (Qq < 65535.f)  {
                                    if (Qold < 327.68f * redu) {
                                        Qq = 0.25f * (Qq - Qold) + Qold;    //divide sensibility
                                    } else            {
                                        reduc = LIM((100.f - Qold100) / (100.f - redu), 0.f, 1.f);
                                        Qq = 0.25f * reduc * (Qq - Qold) + Qold; //reduct sensibility in highlights
                                    }
                                }
                            } else if (Qq > 10.f) {
                                Qq = 0.5f * (Qq - Qold) + Qold;
                            } else if (Qq >= 0.f) {
                                Qq = 0.7f * (Qq - Qold) + Qold;    // not zero ==>artifacts
                            }

                            if (Qold == 0.f) {
                                Qold = 0.001f;
                            }

                            Qpro = Qanc * (Qq / Qold);
<<<<<<< HEAD
                            //   Jpro = 100.f * (Qpro * Qpro) / ((4.0f / c) * (4.0f / c) * (aw + 4.0f) * (aw + 4.0f));
                            Jpro = Jpro * SQR(Qq / Qold);
=======
                            Jpro = SQR ((10.f * Qpro) / wh);
>>>>>>> f0d32c1d

                            if (Jpro < 1.f) {
                                Jpro = 1.f;
                            }
                        }
                    }

                    if (hasColCurve2) {//curve 2 with Lightness and Brightness
                        if (curveMode2 == ColorAppearanceParams::TcMode::LIGHT) {
                            float Jj = (float) Jpro * 327.68f;
                            float Jold = Jj;
                            float Jold100 = (float) Jpro;
                            float redu = 25.f;
                            float reduc = 1.f;
                            const Lightcurve& userColCurveJ2 = static_cast<const Lightcurve&>(customColCurve2);
                            userColCurveJ2.Apply(Jj);

                            if (Jj > Jold) {
                                if (Jj < 65535.f)  {
                                    if (Jold < 327.68f * redu) {
                                        Jj = 0.3f * (Jj - Jold) + Jold;    //divide sensibility
                                    } else        {
                                        reduc = LIM((100.f - Jold100) / (100.f - redu), 0.f, 1.f);
                                        Jj = 0.3f * reduc * (Jj - Jold) + Jold; //reduct sensibility in highlights
                                    }
                                }
                            } else if (Jj > 10.f) {
                                if (!t1L) {
                                    Jj = 0.8f * (Jj - Jold) + Jold;
                                } else {
                                    Jj = 0.4f * (Jj - Jold) + Jold;
                                }
                            } else if (Jj >= 0.f) {
                                if (!t1L) {
                                    Jj = 0.90f * (Jj - Jold) + Jold;    // not zero ==>artifacts
                                } else {
                                    Jj = 0.5f * (Jj - Jold) + Jold;
                                }
                            }

                            Jpro = (float)(Jj / 327.68f);

                            if (Jpro < 1.f) {
                                Jpro = 1.f;
                            }

                        } else if (curveMode2 == ColorAppearanceParams::TcMode::BRIGHT) { //
                            float Qanc = Qpro;

                            float coef = ((aw + 4.f) * (4.f / c)) / 100.f;
                            float Qq = (float) Qpro * 327.68f * (1.f / coef);
                            float Qold100 = (float) Qpro / coef;

                            float Qold = Qq;
                            float redu = 20.f;
                            float reduc = 1.f;

                            const Brightcurve& userColCurveB2 = static_cast<const Brightcurve&>(customColCurve2);
                            userColCurveB2.Apply(Qq);

                            if (Qq > Qold) {
                                if (Qq < 65535.f)  {
                                    if (Qold < 327.68f * redu) {
                                        Qq = 0.25f * (Qq - Qold) + Qold;    //divide sensibility
                                    } else            {
                                        reduc = LIM((100.f - Qold100) / (100.f - redu), 0.f, 1.f);
                                        Qq = 0.25f * reduc * (Qq - Qold) + Qold; //reduct sensibility in highlights
                                    }
                                }
                            } else if (Qq > 10.f) {
                                Qq = 0.5f * (Qq - Qold) + Qold;
                            } else if (Qq >= 0.f) {
                                Qq = 0.7f * (Qq - Qold) + Qold;    // not zero ==>artifacts
                            }

                            if (Qold == 0.f) {
                                Qold = 0.001f;
                            }

                            Qpro = Qanc * (Qq / Qold);
<<<<<<< HEAD
                            Jpro = Jpro * SQR(Qq / Qold);

                            // Jpro = 100.f * (Qpro * Qpro) / ((4.0f / c) * (4.0f / c) * (aw + 4.0f) * (aw + 4.0f));
=======
                            Jpro = SQR ((10.f * Qpro) / wh);
>>>>>>> f0d32c1d

                            if (t1L) { //to workaround the problem if we modify curve1-lightnees after curve2 brightness(the cat that bites its own tail!) in fact it's another type of curve only for this case
                                coef = 2.f; //adapt Q to J approximation
                                Qq = (float) Qpro * coef;
                                Qold = Qq;
                                const Lightcurve& userColCurveJ1 = static_cast<const Lightcurve&>(customColCurve1);
                                userColCurveJ1.Apply(Qq);
                                Qq = 0.05f * (Qq - Qold) + Qold; //approximative adaptation
                                Qpro = (float)(Qq / coef);
                                Jpro = 100.f * (Qpro * Qpro) / ((4.0f / c) * (4.0f / c) * (aw + 4.0f) * (aw + 4.0f));
                            }

                            if (Jpro < 1.f) {
                                Jpro = 1.f;
                            }
                        }
                    }

                    if (hasColCurve3) {//curve 3 with chroma saturation colorfullness
                        if (curveMode3 == ColorAppearanceParams::CtcMode::CHROMA) {
                            float parsat = 0.8f; //0.68;
                            float coef = 327.68f / parsat;
                            float Cc = (float) Cpro * coef;
                            float Ccold = Cc;
                            const Chromacurve& userColCurve = static_cast<const Chromacurve&>(customColCurve3);
                            userColCurve.Apply(Cc);
                            float dred = 55.f;
                            float protect_red = 30.0f;
                            int sk = 1;
                            float ko = 1.f / coef;
                            Color::skinredfloat(Jpro, hpro, Cc, Ccold, dred, protect_red, sk, rstprotection, ko, Cpro);
                            /*
                                                        if(Jpro < 1.f && Cpro > 12.f) {
                                                            Cpro = 12.f;    //reduce artifacts by "pseudo gamut control CIECAM"
                                                        } else if(Jpro < 2.f && Cpro > 15.f) {
                                                            Cpro = 15.f;
                                                        } else if(Jpro < 4.f && Cpro > 30.f) {
                                                            Cpro = 30.f;
                                                        } else if(Jpro < 7.f && Cpro > 50.f) {
                                                            Cpro = 50.f;
                                                        }
                            */
                        } else if (curveMode3 == ColorAppearanceParams::CtcMode::SATUR) { //
                            float parsat = 0.8f; //0.6
                            float coef = 327.68f / parsat;
                            float Ss = (float) spro * coef;
                            float Sold = Ss;
                            const Saturcurve& userColCurve = static_cast<const Saturcurve&>(customColCurve3);
                            userColCurve.Apply(Ss);
                            Ss = 0.6f * (Ss - Sold) + Sold; //divide sensibility saturation
                            float dred = 100.f; // in C mode
                            float protect_red = 80.0f; // in C mode
                            dred = 100.0f * sqrtf((dred * coe) / Qpro);
                            protect_red = 100.0f * sqrtf((protect_red * coe) / Qpro);
                            int sk = 0;
                            float ko = 1.f / coef;
                            Color::skinredfloat(Jpro, hpro, Ss, Sold, dred, protect_red, sk, rstprotection, ko, spro);
                            Qpro = (4.0f / c) * sqrtf(Jpro / 100.0f) * (aw + 4.0f) ;
                            Cpro = (spro * spro * Qpro) / (10000.0f);
                        } else if (curveMode3 == ColorAppearanceParams::CtcMode::COLORF) { //
                            float parsat = 0.8f; //0.68;
                            float coef = 327.68f / parsat;
                            float Mm = (float) Mpro * coef;
                            float Mold = Mm;
                            const Colorfcurve& userColCurve = static_cast<const Colorfcurve&>(customColCurve3);
                            userColCurve.Apply(Mm);
                            float dred = 100.f; //in C mode
                            float protect_red = 80.0f; // in C mode
                            dred *= coe; //in M mode
                            protect_red *= coe;
                            int sk = 0;
                            float ko = 1.f / coef;
                            Color::skinredfloat(Jpro, hpro, Mm, Mold, dred, protect_red, sk, rstprotection, ko, Mpro);
                            /*
                                                        if(Jpro < 1.f && Mpro > 12.f * coe) {
                                                            Mpro = 12.f * coe;    //reduce artifacts by "pseudo gamut control CIECAM"
                                                        } else if(Jpro < 2.f && Mpro > 15.f * coe) {
                                                            Mpro = 15.f * coe;
                                                        } else if(Jpro < 4.f && Mpro > 30.f * coe) {
                                                            Mpro = 30.f * coe;
                                                        } else if(Jpro < 7.f && Mpro > 50.f * coe) {
                                                            Mpro = 50.f * coe;
                                                        }
                            */
                            Cpro = Mpro / coe;
                        }
                    }

                    //to retrieve the correct values of variables


                    //retrieve values C,J...s
                    C = Cpro;
                    J = Jpro;
                    Q = Qpro;
                    M = Mpro;
                    h = hpro;
                    s = spro;

                    if (params->colorappearance.tonecie  || settings->autocielab) { //use pointer for tonemapping with CIECAM and also sharpening , defringe, contrast detail
                        ncie->Q_p[i][j] = (float)Q + epsil; //epsil to avoid Q=0
                        ncie->M_p[i][j] = (float)M + epsil;
                        ncie->J_p[i][j] = (float)J + epsil;
                        ncie->h_p[i][j] = (float)h;
                        ncie->C_p[i][j] = (float)C + epsil;
                        ncie->sh_p[i][j] = (float) 3276.8f * (sqrtf(J)) ;

                        if (epdEnabled) {
                            if (ncie->Q_p[i][j] < minQThr) {
                                minQThr = ncie->Q_p[i][j];    //minima
                            }

                            if (ncie->Q_p[i][j] > maxQThr) {
                                maxQThr = ncie->Q_p[i][j];    //maxima
                            }
                        }
                    }

                    if (!params->colorappearance.tonecie  || !settings->autocielab || !epdEnabled) {

                        if (ciedata) { //only with improccoordinator
                            // Data for J Q M s and C histograms
                            int posl, posc;
                            float brli = 327.f;
                            float chsacol = 327.f;
                            float libr;
                            float colch;

                            //update histogram
                            if (curveMode == ColorAppearanceParams::TcMode::BRIGHT) {
                                brli = 70.0f;
                                libr = Q;     //40.0 to 100.0 approximative factor for Q  - 327 for J
                            } else { /*if(curveMode == ColorAppearanceParams::TCMode::LIGHT)*/
                                brli = 327.f;
                                libr = J;    //327 for J
                            }

                            posl = (int)(libr * brli);
                            hist16JCAM[posl]++;

                            if (curveMode3 == ColorAppearanceParams::CtcMode::CHROMA) {
                                chsacol = 400.f;//327
                                colch = C;    //450.0 approximative factor for s    320 for M
                            } else if (curveMode3 == ColorAppearanceParams::CtcMode::SATUR) {
                                chsacol = 450.0f;
                                colch = s;
                            } else { /*if(curveMode3 == ColorAppearanceParams::CTCMode::COLORF)*/
                                chsacol = 400.0f;//327
                                colch = M;
                            }

                            posc = (int)(colch * chsacol);
                            hist16_CCAM[posc]++;

                        }

                        if (LabPassOne) {
#ifdef __SSE2__
                            // write to line buffers
                            Jbuffer[j] = J;
                            Cbuffer[j] = C;
                            hbuffer[j] = h;
#else
                            float xx, yy, zz;
                            //process normal==> viewing

                            Ciecam02::jch2xyz_ciecam02float(xx, yy, zz,
                                                            J,  C, h,
                                                            xw2, yw2,  zw2,
                                                              c2, nc2, pow1n, nbbj, ncbj, flj, czj, dj, awj);
                            float x, y, z;
                            x = xx * 655.35f;
                            y = yy * 655.35f;
                            z = zz * 655.35f;
                            float Ll, aa, bb;
                            //convert xyz=>lab
                            Color::XYZ2Lab(x,  y,  z, Ll, aa, bb);

                            // gamut control in Lab mode; I must study how to do with cIECAM only
                            if (gamu == 1) {
                                float Lprov1, Chprov1;
                                Lprov1 = Ll / 327.68f;
                                Chprov1 = sqrtf(SQR(aa) + SQR(bb)) / 327.68f;
                                float2  sincosval;

                                if (Chprov1 == 0.0f) {
                                    sincosval.y = 1.f;
                                    sincosval.x = 0.0f;
                                } else {
                                    sincosval.y = aa / (Chprov1 * 327.68f);
                                    sincosval.x = bb / (Chprov1 * 327.68f);
                                }


#ifdef _DEBUG
                                bool neg = false;
                                bool more_rgb = false;
                                //gamut control : Lab values are in gamut
                                Color::gamutLchonly(sincosval, Lprov1, Chprov1, wip, highlight, 0.15f, 0.96f, neg, more_rgb);
#else
                                //gamut control : Lab values are in gamut
                                Color::gamutLchonly(sincosval, Lprov1, Chprov1, wip, highlight, 0.15f, 0.96f);
#endif

                                lab->L[i][j] = Lprov1 * 327.68f;
                                lab->a[i][j] = 327.68f * Chprov1 * sincosval.y;
                                lab->b[i][j] = 327.68f * Chprov1 * sincosval.x;

                            } else {
                                lab->L[i][j] = Ll;
                                lab->a[i][j] = aa;
                                lab->b[i][j] = bb;
                            }

#endif
                        }
                    }
                }

#ifdef __SSE2__
                // process line buffers
                float *xbuffer = Qbuffer;
                float *ybuffer = Mbuffer;
                float *zbuffer = sbuffer;

                for (k = 0; k < bufferLength; k += 4) {
                    Ciecam02::jch2xyz_ciecam02float(x, y, z,
                                                    LVF(Jbuffer[k]), LVF(Cbuffer[k]), LVF(hbuffer[k]),
                                                    F2V(xw2), F2V(yw2), F2V(zw2),
                                                    F2V(nc2), F2V(pow1n), F2V(nbbj), F2V(ncbj), F2V(flj), F2V(dj), F2V(awj), F2V(reccmcz));
                    STVF(xbuffer[k], x * c655d35);
                    STVF(ybuffer[k], y * c655d35);
                    STVF(zbuffer[k], z * c655d35);
                }

                // XYZ2Lab uses a lookup table. The function behind that lut is a cube root.
                // SSE can't beat the speed of that lut, so it doesn't make sense to use SSE
                for (int j = 0; j < width; j++) {
                    float Ll, aa, bb;
                    //convert xyz=>lab
                    Color::XYZ2Lab(xbuffer[j], ybuffer[j], zbuffer[j], Ll, aa, bb);

                    // gamut control in Lab mode; I must study how to do with cIECAM only
                    if (gamu == 1) {
                        float Lprov1, Chprov1;
                        Lprov1 = Ll / 327.68f;
                        Chprov1 = sqrtf(SQR(aa) + SQR(bb)) / 327.68f;
                        float2  sincosval;

                        if (Chprov1 == 0.0f) {
                            sincosval.y = 1.f;
                            sincosval.x = 0.0f;
                        } else {
                            sincosval.y = aa / (Chprov1 * 327.68f);
                            sincosval.x = bb / (Chprov1 * 327.68f);
                        }

#ifdef _DEBUG
                        bool neg = false;
                        bool more_rgb = false;
                        //gamut control : Lab values are in gamut
                        Color::gamutLchonly(sincosval, Lprov1, Chprov1, wip, highlight, 0.15f, 0.96f, neg, more_rgb);
#else
                        //gamut control : Lab values are in gamut
                        Color::gamutLchonly(sincosval, Lprov1, Chprov1, wip, highlight, 0.15f, 0.96f);
#endif
                        lab->L[i][j] = Lprov1 * 327.68f;
                        lab->a[i][j] = 327.68f * Chprov1 * sincosval.y;
                        lab->b[i][j] = 327.68f * Chprov1 * sincosval.x;
                    } else {
                        lab->L[i][j] = Ll;
                        lab->a[i][j] = aa;
                        lab->b[i][j] = bb;
                    }
                }

#endif
            }

#ifdef _OPENMP
            #pragma omp critical
#endif
            {
                if (minQThr < minQ) {
                    minQ = minQThr;
                }

                if (maxQThr > maxQ) {
                    maxQ = maxQThr;
                }
            }
        }

        // End of parallelization
        if (!params->colorappearance.tonecie || !settings->autocielab) { //normal

            if (ciedata) {
                //update histogram J
                hist16JCAM.compressTo(histLCAM);
                //update histogram C
                hist16_CCAM.compressTo(histCCAM);
            }
        }

#ifdef _DEBUG

        if (settings->verbose) {
            t2e.set();
            printf("CIECAM02 performed in %d usec:\n", t2e.etime(t1e));
            //  printf("minc=%f maxc=%f minj=%f maxj=%f\n",minc,maxc,minj,maxj);
        }

#endif

        if (settings->autocielab) {
            if ((params->colorappearance.tonecie && (epdEnabled)) || (params->sharpening.enabled && settings->autocielab && execsharp)
                    || (params->dirpyrequalizer.enabled && settings->autocielab) || (params->defringe.enabled && settings->autocielab)  || (params->sharpenMicro.enabled && settings->autocielab)
                    || (params->impulseDenoise.enabled && settings->autocielab) || (params->colorappearance.badpixsl > 0 && settings->autocielab)) {



//all this treatments reduce artifacts, but can lead to slightly different results

                if (params->defringe.enabled)
                    if (execsharp) {
                        lab->deleteLab();
                        defringecam (ncie);//defringe adapted to CIECAM
                        lab->reallocLab();
                    }

//if(params->dirpyrequalizer.enabled) if(execsharp) {
                if (params->dirpyrequalizer.enabled && params->dirpyrequalizer.gamutlab && rtt) { //remove artifacts by gaussian blur - skin control, but not for thumbs
                    constexpr float artifact = 4.f;
                    constexpr float chrom = 50.f;
                    const bool hotbad = params->dirpyrequalizer.skinprotect != 0.0;

                    lab->deleteLab();
                    badpixcam (ncie, artifact / scale, 5, 2, chrom, hotbad);  //enabled remove artifacts for cbDL
                    lab->reallocLab();
                }

//if(params->colorappearance.badpixsl > 0) { int mode=params->colorappearance.badpixsl;
                if (params->colorappearance.badpixsl > 0 && execsharp) {
                    int mode = params->colorappearance.badpixsl;
                    lab->deleteLab();
                    badpixcam (ncie, 3.0, 10, mode, 0, true);//for bad pixels CIECAM
                    lab->reallocLab();
                }

                if (params->impulseDenoise.enabled) if (execsharp) {
                        float **buffers[3];
                        buffers[0] = lab->L;
                        buffers[1] = lab->a;
                        buffers[2] = lab->b;
                        impulsedenoisecam (ncie, buffers); //impulse adapted to CIECAM
                    }

                if (params->sharpenMicro.enabled)if (execsharp) {
                        MLmicrocontrastcam (ncie);
                    }

                if (params->sharpening.enabled)
                    if (execsharp) {
                        float **buffer = lab->L; // We can use the L-buffer from lab as buffer to save some memory
                        sharpeningcam (ncie, buffer, showSharpMask); // sharpening adapted to CIECAM
                    }

//if(params->dirpyrequalizer.enabled) if(execsharp) {
                if (params->dirpyrequalizer.enabled /*&& execsharp*/)  {
//  if(params->dirpyrequalizer.algo=="FI") choice=0;
//  else if(params->dirpyrequalizer.algo=="LA") choice=1;

                    if (rtt == 1) {
                        float b_l = static_cast<float>(params->dirpyrequalizer.hueskin.getBottomLeft()) / 100.0f;
                        float t_l = static_cast<float>(params->dirpyrequalizer.hueskin.getTopLeft()) / 100.0f;
                        float t_r = static_cast<float>(params->dirpyrequalizer.hueskin.getTopRight()) / 100.0f;
                        lab->deleteLab();
                        dirpyr_equalizercam(ncie, ncie->sh_p, ncie->sh_p, ncie->W, ncie->H, ncie->h_p, ncie->C_p, params->dirpyrequalizer.mult, params->dirpyrequalizer.threshold, params->dirpyrequalizer.skinprotect, true, b_l, t_l, t_r, scale);  //contrast by detail adapted to CIECAM
                        lab->reallocLab();
                    }

                    /*
                    if(params->colorappearance.badpixsl > 0) if(execsharp){ int mode=params->colorappearance.badpixsl;
                    printf("BADPIX");
                                                                ImProcFunctions::badpixcam (ncie, 8.0, 10, mode);//for bad pixels
                                                            }
                                                            */
                }

                const float Qredi = (4.0f / c_)  * (a_w + 4.0f);
                const float co_e = (pow_F(f_l, 0.25f));


#ifndef _DEBUG
#ifdef _OPENMP
                #pragma omp parallel
#endif
#endif
                {
#ifndef _DEBUG
#ifdef _OPENMP
                    #pragma omp for schedule(dynamic, 10)
#endif
#endif

                    for (int i = 0; i < height; i++) // update CieImages with new values after sharpening, defringe, contrast by detail level
                        for (int j = 0; j < width; j++) {
                            float interm = fabsf(ncie->sh_p[i][j] / (32768.f));
                            ncie->J_p[i][j] = 100.0f * SQR(interm);
                            ncie->Q_p[i][j] = interm * Qredi;
                            ncie->M_p[i][j] = ncie->C_p[i][j] * co_e;
                        }
                }
            }
        }

        if ((params->colorappearance.tonecie && (epdEnabled)) || (params->sharpening.enabled && settings->autocielab && execsharp)
                || (params->dirpyrequalizer.enabled && settings->autocielab) || (params->defringe.enabled && settings->autocielab)  || (params->sharpenMicro.enabled && settings->autocielab)
                || (params->impulseDenoise.enabled && settings->autocielab) || (params->colorappearance.badpixsl > 0 && settings->autocielab)) {

            ciedata = (params->colorappearance.datacie && pW != 1);

            if (epdEnabled  && params->colorappearance.tonecie && algepd) {
                lab->deleteLab();
                EPDToneMapCIE (ncie, a_w, c_, width, height, minQ, maxQ, Iterates, scale );
                lab->reallocLab();
            }

            //EPDToneMapCIE adated to CIECAM


            constexpr float eps = 0.0001f;
            const float co_e = (pow_F(f_l, 0.25f)) + eps;

#ifndef _DEBUG
#ifdef _OPENMP
            #pragma omp parallel
#endif
#endif
            {
#ifdef __SSE2__
                // one line buffer per channel
                float Jbuffer[bufferLength] ALIGNED16;
                float Cbuffer[bufferLength] ALIGNED16;
                float hbuffer[bufferLength] ALIGNED16;
                float *xbuffer = Jbuffer; // we can use one of the above buffers
                float *ybuffer = Cbuffer; //             "
                float *zbuffer = hbuffer; //             "
#endif

#ifndef _DEBUG
#ifdef _OPENMP
                #pragma omp for schedule(dynamic, 10)
#endif
#endif

                for (int i = 0; i < height; i++) { // update CIECAM with new values after tone-mapping
                    for (int j = 0; j < width; j++) {

                        //  if(epdEnabled) ncie->J_p[i][j]=(100.0f* ncie->Q_p[i][j]*ncie->Q_p[i][j])/(w_h*w_h);
                        if (epdEnabled) {
                            ncie->J_p[i][j] = (100.0f * ncie->Q_p[i][j] * ncie->Q_p[i][j]) / SQR((4.f / c) * (aw + 4.f));
                        }

                        const float ncie_C_p = (ncie->M_p[i][j]) / co_e;

                        //show histogram in CIECAM mode (Q,J, M,s,C)
                        if (ciedata) {
                            // Data for J Q M s and C histograms
                            int posl, posc;
                            float brli = 327.f;
                            float chsacol = 327.f;
                            float libr;
                            float colch;

                            if (curveMode == ColorAppearanceParams::TcMode::BRIGHT) {
                                brli = 70.0f;
                                libr = ncie->Q_p[i][j];    //40.0 to 100.0 approximative factor for Q  - 327 for J
                            } else { /*if(curveMode == ColorAppearanceParams::TCMode::LIGHT)*/
                                brli = 327.f;
                                libr = ncie->J_p[i][j];    //327 for J
                            }

                            posl = (int)(libr * brli);
                            hist16JCAM[posl]++;

                            if (curveMode3 == ColorAppearanceParams::CtcMode::CHROMA) {
                                chsacol = 400.f;//327.f;
                                colch = ncie_C_p;
                            } else if (curveMode3 == ColorAppearanceParams::CtcMode::SATUR) {
                                chsacol = 450.0f;
                                colch = 100.f * sqrtf(ncie_C_p / ncie->Q_p[i][j]);
                            } else { /*if(curveMode3 == ColorAppearanceParams::CTCMode::COLORF)*/
                                chsacol = 400.f;//327.0f;
                                colch = ncie->M_p[i][j];
                            }

                            posc = (int)(colch * chsacol);
                            hist16_CCAM[posc]++;
                        }

                        //end histograms

#ifdef __SSE2__
                        Jbuffer[j] = ncie->J_p[i][j];
                        Cbuffer[j] = ncie_C_p;
                        hbuffer[j] = ncie->h_p[i][j];
#else
                        float xx, yy, zz;
                        Ciecam02::jch2xyz_ciecam02float(xx, yy, zz,
                                                        ncie->J_p[i][j],  ncie_C_p, ncie->h_p[i][j],
                                                        xw2, yw2,  zw2,
                                                          c2, nc2, pow1n, nbbj, ncbj, flj, czj, dj, awj);
                        float x = (float)xx * 655.35f;
                        float y = (float)yy * 655.35f;
                        float z = (float)zz * 655.35f;
                        float Ll, aa, bb;
                        //convert xyz=>lab
                        Color::XYZ2Lab(x,  y,  z, Ll, aa, bb);

                        if (gamu == 1) {
                            float Lprov1, Chprov1;
                            Lprov1 = Ll / 327.68f;
                            Chprov1 = sqrtf(SQR(aa) + SQR(bb)) / 327.68f;
                            float2  sincosval;

                            if (Chprov1 == 0.0f) {
                                sincosval.y = 1.f;
                                sincosval.x = 0.0f;
                            } else {
                                sincosval.y = aa / (Chprov1 * 327.68f);
                                sincosval.x = bb / (Chprov1 * 327.68f);
                            }


#ifdef _DEBUG
                            bool neg = false;
                            bool more_rgb = false;
                            //gamut control : Lab values are in gamut
                            Color::gamutLchonly(sincosval, Lprov1, Chprov1, wip, highlight, 0.15f, 0.96f, neg, more_rgb);
#else
                            //gamut control : Lab values are in gamut
                            Color::gamutLchonly(sincosval, Lprov1, Chprov1, wip, highlight, 0.15f, 0.96f);
#endif

                            lab->L[i][j] = Lprov1 * 327.68f;
                            lab->a[i][j] = 327.68f * Chprov1 * sincosval.y;
                            lab->b[i][j] = 327.68f * Chprov1 * sincosval.x;
                        } else {
                            lab->L[i][j] = Ll;
                            lab->a[i][j] = aa;
                            lab->b[i][j] = bb;
                        }

#endif
                    }

#ifdef __SSE2__
                    // process line buffers
                    int k;
                    vfloat x, y, z;
                    vfloat c655d35 = F2V(655.35f);

                    for (k = 0; k < bufferLength; k += 4) {
                        Ciecam02::jch2xyz_ciecam02float(x, y, z,
                                                        LVF(Jbuffer[k]), LVF(Cbuffer[k]), LVF(hbuffer[k]),
                                                        F2V(xw2), F2V(yw2), F2V(zw2),
                                                        F2V(nc2), F2V(pow1n), F2V(nbbj), F2V(ncbj), F2V(flj), F2V(dj), F2V(awj), F2V(reccmcz));
                        x *= c655d35;
                        y *= c655d35;
                        z *= c655d35;
                        STVF(xbuffer[k], x);
                        STVF(ybuffer[k], y);
                        STVF(zbuffer[k], z);
                    }

                    // XYZ2Lab uses a lookup table. The function behind that lut is a cube root.
                    // SSE can't beat the speed of that lut, so it doesn't make sense to use SSE
                    for (int j = 0; j < width; j++) {
                        float Ll, aa, bb;
                        //convert xyz=>lab
                        Color::XYZ2Lab(xbuffer[j], ybuffer[j], zbuffer[j], Ll, aa, bb);

                        if (gamu == 1) {
                            float Lprov1, Chprov1;
                            Lprov1 = Ll / 327.68f;
                            Chprov1 = sqrtf(SQR(aa) + SQR(bb)) / 327.68f;
                            float2  sincosval;

                            if (Chprov1 == 0.0f) {
                                sincosval.y = 1.f;
                                sincosval.x = 0.0f;
                            } else {
                                sincosval.y = aa / (Chprov1 * 327.68f);
                                sincosval.x = bb / (Chprov1 * 327.68f);
                            }

#ifdef _DEBUG
                            bool neg = false;
                            bool more_rgb = false;
                            //gamut control : Lab values are in gamut
                            Color::gamutLchonly(sincosval, Lprov1, Chprov1, wip, highlight, 0.15f, 0.96f, neg, more_rgb);
#else
                            //gamut control : Lab values are in gamut
                            Color::gamutLchonly(sincosval, Lprov1, Chprov1, wip, highlight, 0.15f, 0.96f);
#endif
                            lab->L[i][j] = Lprov1 * 327.68f;
                            lab->a[i][j] = 327.68f * Chprov1 * sincosval.y;
                            lab->b[i][j] = 327.68f * Chprov1 * sincosval.x;
                        } else {
                            lab->L[i][j] = Ll;
                            lab->a[i][j] = aa;
                            lab->b[i][j] = bb;
                        }

                    }

#endif // __SSE2__
                }

            } //end parallelization

            //show CIECAM histograms
            if (ciedata) {
                //update histogram J and Q
                //update histogram J
                hist16JCAM.compressTo(histLCAM);

                //update color histogram M,s,C
                hist16_CCAM.compressTo(histCCAM);
            }
        }
    }
}
//end CIECAM

void ImProcFunctions::moyeqt(Imagefloat* working, float &moyS, float &eqty)
{
    BENCHFUN

    int tHh = working->getHeight();
    int tWw = working->getWidth();
    double moy = 0.0;
    double sqrs = 0.0;

#ifdef _OPENMP
    #pragma omp parallel for reduction(+:moy,sqrs) schedule(dynamic,16)
#endif

    for (int i = 0; i < tHh; i++) {
        for (int j = 0; j < tWw; j++) {
            float s = Color::rgb2s(CLIP(working->r(i, j)), CLIP(working->g(i, j)), CLIP(working->b(i, j)));
            moy += s;
            sqrs += SQR(s);
        }
    }

    moy /= (tHh * tWw);
    sqrs /= (tHh * tWw);
    eqty = sqrt(sqrs - SQR(moy));
    moyS = moy;
}

static inline void
filmlike_clip_rgb_tone(float *r, float *g, float *b, const float L)
{
    float r_ = *r > L ? L : *r;
    float b_ = *b > L ? L : *b;
    float g_ = b_ + ((r_ - b_) * (*g - *b) / (*r - *b));
    *r = r_;
    *g = g_;
    *b = b_;
}

/*static*/ void
filmlike_clip(float *r, float *g, float *b)
{
    // This is Adobe's hue-stable film-like curve with a diagonal, ie only used for clipping. Can probably be further optimized.
    const float L = 65535.0;

    if (*r >= *g) {
        if (*g > *b) {         // Case 1: r >= g >  b
            filmlike_clip_rgb_tone(r, g, b, L);
        } else if (*b > *r) {  // Case 2: b >  r >= g
            filmlike_clip_rgb_tone(b, r, g, L);
        } else if (*b > *g) {  // Case 3: r >= b >  g
            filmlike_clip_rgb_tone(r, b, g, L);
        } else {               // Case 4: r >= g == b
            *r = *r > L ? L : *r;
            *g = *g > L ? L : *g;
            *b = *g;
        }
    } else {
        if (*r >= *b) {        // Case 5: g >  r >= b
            filmlike_clip_rgb_tone(g, r, b, L);
        } else if (*b > *g) {  // Case 6: b >  g >  r
            filmlike_clip_rgb_tone(b, g, r, L);
        } else {               // Case 7: g >= b >  r
            filmlike_clip_rgb_tone(g, b, r, L);
        }
    }
}









void ImProcFunctions::rgbProc(Imagefloat* working, LabImage* lab, PipetteBuffer *pipetteBuffer, LUTf & hltonecurve, LUTf & shtonecurve, LUTf & tonecurve,
                              int sat, LUTf & rCurve, LUTf & gCurve, LUTf & bCurve, float satLimit, float satLimitOpacity, const ColorGradientCurve & ctColorCurve, const OpacityCurve & ctOpacityCurve, bool opautili,  LUTf & clToningcurve, LUTf & cl2Toningcurve,
                               const ToneCurve & customToneCurve1, const ToneCurve & customToneCurve2, const ToneCurve & customToneCurvebw1, const ToneCurve & customToneCurvebw2, double &rrm, double &ggm, double &bbm, float &autor, float &autog, float &autob, DCPProfile *dcpProf, const DCPProfile::ApplyState &asIn, LUTu &histToneCurve, size_t chunkSize, bool measure)
{
    rgbProc (working, lab, pipetteBuffer, hltonecurve, shtonecurve, tonecurve, sat, rCurve, gCurve, bCurve, satLimit, satLimitOpacity, ctColorCurve, ctOpacityCurve, opautili, clToningcurve, cl2Toningcurve, customToneCurve1, customToneCurve2,  customToneCurvebw1, customToneCurvebw2, rrm, ggm, bbm, autor, autog, autob, params->toneCurve.expcomp, params->toneCurve.hlcompr, params->toneCurve.hlcomprthresh, dcpProf, asIn, histToneCurve, chunkSize, measure);
}

// Process RGB image and convert to LAB space
void ImProcFunctions::rgbProc(Imagefloat* working, LabImage* lab, PipetteBuffer *pipetteBuffer, LUTf & hltonecurve, LUTf & shtonecurve, LUTf & tonecurve,
                              int sat, LUTf & rCurve, LUTf & gCurve, LUTf & bCurve, float satLimit, float satLimitOpacity, const ColorGradientCurve & ctColorCurve, const OpacityCurve & ctOpacityCurve, bool opautili, LUTf & clToningcurve, LUTf & cl2Toningcurve,
                               const ToneCurve & customToneCurve1, const ToneCurve & customToneCurve2,  const ToneCurve & customToneCurvebw1, const ToneCurve & customToneCurvebw2, double &rrm, double &ggm, double &bbm, float &autor, float &autog, float &autob, double expcomp, int hlcompr, int hlcomprthresh, DCPProfile *dcpProf, const DCPProfile::ApplyState &asIn, LUTu &histToneCurve, size_t chunkSize, bool measure)
{

    std::unique_ptr<StopWatch> stop;

    if (measure) {
        std::cout << "rgb processing " << working->getWidth() << "x" << working->getHeight() << " image with " << chunkSize << " tiles per thread" << std::endl;
        stop.reset(new StopWatch("rgb processing"));
    }

    Imagefloat *tmpImage = nullptr;

    Imagefloat* editImgFloat = nullptr;
    PlanarWhateverData<float>* editWhatever = nullptr;
    EditUniqueID editID = pipetteBuffer ? pipetteBuffer->getEditID() : EUID_None;

    if (editID != EUID_None) {
        switch (pipetteBuffer->getDataProvider()->getCurrSubscriber()->getPipetteBufferType()) {
            case (BT_IMAGEFLOAT):
                editImgFloat = pipetteBuffer->getImgFloatBuffer();
                break;

            case (BT_LABIMAGE):
                break;

            case (BT_SINGLEPLANE_FLOAT):
                editWhatever = pipetteBuffer->getSinglePlaneBuffer();
                break;
        }
    }

    TMatrix wprof = ICCStore::getInstance()->workingSpaceMatrix (params->icm.workingProfile);
    TMatrix wiprof = ICCStore::getInstance()->workingSpaceInverseMatrix (params->icm.workingProfile);

    float toxyz[3][3] = {
        {
            static_cast<float>(wprof[0][0] / Color::D50x),
            static_cast<float>(wprof[0][1] / Color::D50x),
            static_cast<float>(wprof[0][2] / Color::D50x)
        }, {
            static_cast<float>(wprof[1][0]),
            static_cast<float>(wprof[1][1]),
            static_cast<float>(wprof[1][2])
        }, {
            static_cast<float>(wprof[2][0] / Color::D50z),
            static_cast<float>(wprof[2][1] / Color::D50z),
            static_cast<float>(wprof[2][2] / Color::D50z)
        }
    };
    float maxFactorToxyz = max(toxyz[1][0], toxyz[1][1], toxyz[1][2]);
    float equalR = maxFactorToxyz / toxyz[1][0];
    float equalG = maxFactorToxyz / toxyz[1][1];
    float equalB = maxFactorToxyz / toxyz[1][2];

    //inverse matrix user select
    double wip[3][3] = {
        {wiprof[0][0], wiprof[0][1], wiprof[0][2]},
        {wiprof[1][0], wiprof[1][1], wiprof[1][2]},
        {wiprof[2][0], wiprof[2][1], wiprof[2][2]}
    };

    double wp[3][3] = {
        {wprof[0][0], wprof[0][1], wprof[0][2]},
        {wprof[1][0], wprof[1][1], wprof[1][2]},
        {wprof[2][0], wprof[2][1], wprof[2][2]}
    };

    bool mixchannels = params->chmixer.enabled &&
                       (params->chmixer.red[0] != 100 || params->chmixer.red[1] != 0     || params->chmixer.red[2] != 0   ||
                        params->chmixer.green[0] != 0 || params->chmixer.green[1] != 100 || params->chmixer.green[2] != 0 ||
                        params->chmixer.blue[0] != 0  || params->chmixer.blue[1] != 0    || params->chmixer.blue[2] != 100);

    FlatCurve* hCurve = nullptr;
    FlatCurve* sCurve = nullptr;
    FlatCurve* vCurve = nullptr;
    FlatCurve* bwlCurve = nullptr;

    FlatCurveType hCurveType = (FlatCurveType)params->hsvequalizer.hcurve.at(0);
    FlatCurveType sCurveType = (FlatCurveType)params->hsvequalizer.scurve.at(0);
    FlatCurveType vCurveType = (FlatCurveType)params->hsvequalizer.vcurve.at(0);
    FlatCurveType bwlCurveType = (FlatCurveType)params->blackwhite.luminanceCurve.at(0);
    bool hCurveEnabled = params->hsvequalizer.enabled && hCurveType > FCT_Linear;
    bool sCurveEnabled = params->hsvequalizer.enabled && sCurveType > FCT_Linear;
    bool vCurveEnabled = params->hsvequalizer.enabled && vCurveType > FCT_Linear;
    bool bwlCurveEnabled = bwlCurveType > FCT_Linear;

    // TODO: We should create a 'skip' value like for CurveFactory::complexsgnCurve (rtengine/curves.cc)
    if (hCurveEnabled) {
        hCurve = new FlatCurve(params->hsvequalizer.hcurve);

        if (hCurve->isIdentity()) {
            delete hCurve;
            hCurve = nullptr;
            hCurveEnabled = false;
        }
    }

    if (sCurveEnabled) {
        sCurve = new FlatCurve(params->hsvequalizer.scurve);

        if (sCurve->isIdentity()) {
            delete sCurve;
            sCurve = nullptr;
            sCurveEnabled = false;
        }
    }

    if (vCurveEnabled) {
        vCurve = new FlatCurve(params->hsvequalizer.vcurve);

        if (vCurve->isIdentity()) {
            delete vCurve;
            vCurve = nullptr;
            vCurveEnabled = false;
        }
    }

    if (bwlCurveEnabled) {
        bwlCurve = new FlatCurve(params->blackwhite.luminanceCurve);

        if (bwlCurve->isIdentity()) {
            delete bwlCurve;
            bwlCurve = nullptr;
            bwlCurveEnabled = false;
        }
    }

    std::shared_ptr<HaldCLUT> hald_clut;
    bool clutAndWorkingProfilesAreSame = false;
    TMatrix xyz2clut = {}, clut2xyz = {};
#ifdef __SSE2__
    vfloat v_work2xyz[3][3] ALIGNED16;
    vfloat v_xyz2clut[3][3] ALIGNED16;
    vfloat v_clut2xyz[3][3] ALIGNED16;
    vfloat v_xyz2work[3][3] ALIGNED16;
#endif

    if (params->filmSimulation.enabled && !params->filmSimulation.clutFilename.empty()) {
        hald_clut = CLUTStore::getInstance().getClut(params->filmSimulation.clutFilename);

        if (hald_clut) {
            clutAndWorkingProfilesAreSame = hald_clut->getProfile() == params->icm.workingProfile;

            if (!clutAndWorkingProfilesAreSame) {
                xyz2clut = ICCStore::getInstance()->workingSpaceInverseMatrix(hald_clut->getProfile());
                clut2xyz = ICCStore::getInstance()->workingSpaceMatrix(hald_clut->getProfile());

#ifdef __SSE2__

                for (int i = 0; i < 3; ++i) {
                    for (int j = 0; j < 3; ++j) {
                        v_work2xyz[i][j] = F2V(wprof[i][j]);
                        v_xyz2clut[i][j] = F2V(xyz2clut[i][j]);
                        v_xyz2work[i][j] = F2V(wiprof[i][j]);
                        v_clut2xyz[i][j] = F2V(clut2xyz[i][j]);
                    }
                }

#endif

            }
        }
    }

    const float film_simulation_strength = static_cast<float>(params->filmSimulation.strength) / 100.0f;

    const float exp_scale = pow(2.0, expcomp);
    const float comp = (max(0.0, expcomp) + 1.0) * hlcompr / 100.0;
    const float shoulder = ((65536.0 / max(1.0f, exp_scale)) * (hlcomprthresh / 200.0)) + 0.1;
    const float hlrange = 65536.0 - shoulder;
    const bool isProPhoto = (params->icm.workingProfile == "ProPhoto");
    // extracting data from 'params' to avoid cache flush (to be confirmed)
    ToneCurveMode curveMode = params->toneCurve.curveMode;
    ToneCurveMode curveMode2 = params->toneCurve.curveMode2;
    bool highlight = params->toneCurve.hrenabled;//Get the value if "highlight reconstruction" is activated
    bool hasToneCurve1 = bool (customToneCurve1);
    bool hasToneCurve2 = bool (customToneCurve2);
    BlackWhiteParams::TcMode beforeCurveMode = params->blackwhite.beforeCurveMode;
    BlackWhiteParams::TcMode afterCurveMode = params->blackwhite.afterCurveMode;

    bool hasToneCurvebw1 = bool (customToneCurvebw1);
    bool hasToneCurvebw2 = bool (customToneCurvebw2);

    PerceptualToneCurveState ptc1ApplyState, ptc2ApplyState;

    if (hasToneCurve1 && curveMode == ToneCurveMode::PERCEPTUAL) {
        const PerceptualToneCurve& userToneCurve = static_cast<const PerceptualToneCurve&> (customToneCurve1);
        userToneCurve.initApplyState (ptc1ApplyState, params->icm.workingProfile);
    }

    if (hasToneCurve2 && curveMode2 == ToneCurveMode::PERCEPTUAL) {
        const PerceptualToneCurve& userToneCurve = static_cast<const PerceptualToneCurve&> (customToneCurve2);
        userToneCurve.initApplyState (ptc2ApplyState, params->icm.workingProfile);
    }

    bool hasColorToning = params->colorToning.enabled && bool (ctOpacityCurve) &&  bool (ctColorCurve) && params->colorToning.method != "LabGrid";
    bool hasColorToningLabGrid = params->colorToning.enabled && params->colorToning.method == "LabGrid";
    //  float satLimit = float(params->colorToning.satProtectionThreshold)/100.f*0.7f+0.3f;
    //  float satLimitOpacity = 1.f-(float(params->colorToning.saturatedOpacity)/100.f);
    float strProtect = (float (params->colorToning.strength) / 100.f);

    /*
    // Debug output - Color LUTf points
    if (ctColorCurve) {
        printf("\nColor curve:");
        for (size_t i=0; i<501; i++) {
            if (i==0 || i==250 || i==500)
                printf("\n(%.1f)[", float(i)/500.f);
            printf("%.3f ", ctColorCurve.lutHueCurve[float(i)]);
            if (i==0 || i==250 || i==500)
            printf("]\n");
        }
        printf("\n");
    }
    */

    /*
    // Debug output - Opacity LUTf points
    if (ctOpacityCurve) {
        printf("\nOpacity curve:");
        for (size_t i=0; i<501; i++) {
            if (i==0 || i==250 || i==500)
                printf("\n(%.1f)[", float(i)/500.f);
            printf("%.3f ", ctOpacityCurve.lutOpacityCurve[float(i)]);
            if (i==0 || i==250 || i==500)
            printf("]\n");
        }
        printf("\n");
    }
    */

    float RedLow = params->colorToning.redlow / 100.f;
    float GreenLow = params->colorToning.greenlow / 100.f;
    float BlueLow = params->colorToning.bluelow / 100.f;
    float RedMed = params->colorToning.redmed / 100.f;
    float GreenMed = params->colorToning.greenmed / 100.f;
    float BlueMed = params->colorToning.bluemed / 100.f;
    float RedHigh = params->colorToning.redhigh / 100.f;
    float GreenHigh = params->colorToning.greenhigh / 100.f;
    float BlueHigh = params->colorToning.bluehigh / 100.f;
    float SatLow = float (params->colorToning.shadowsColSat.getBottom()) / 100.f;
    float SatHigh = float (params->colorToning.hlColSat.getBottom()) / 100.f;

    float Balan = float (params->colorToning.balance);

    float chMixRR = float (params->chmixer.red[0])/10.f;
    float chMixRG = float (params->chmixer.red[1])/10.f;
    float chMixRB = float (params->chmixer.red[2])/10.f;
    float chMixGR = float (params->chmixer.green[0])/10.f;
    float chMixGG = float (params->chmixer.green[1])/10.f;
    float chMixGB = float (params->chmixer.green[2])/10.f;
    float chMixBR = float (params->chmixer.blue[0])/10.f;
    float chMixBG = float (params->chmixer.blue[1])/10.f;
    float chMixBB = float (params->chmixer.blue[2])/10.f;

    bool blackwhite = params->blackwhite.enabled;
    bool complem = params->blackwhite.enabledcc;
    float bwr = float (params->blackwhite.mixerRed);
    float bwg = float (params->blackwhite.mixerGreen);
    float bwb = float (params->blackwhite.mixerBlue);
    float bwrgam = float (params->blackwhite.gammaRed);
    float bwggam = float (params->blackwhite.gammaGreen);
    float bwbgam = float (params->blackwhite.gammaBlue);
    float mixerOrange = float (params->blackwhite.mixerOrange);
    float mixerYellow = float (params->blackwhite.mixerYellow);
    float mixerCyan = float (params->blackwhite.mixerCyan);
    float mixerMagenta = float (params->blackwhite.mixerMagenta);
    float mixerPurple = float (params->blackwhite.mixerPurple);
    int algm = 0;

    if (params->blackwhite.method == "Desaturation") {
        algm = 0;
    } else if (params->blackwhite.method == "LumEqualizer") {
        algm = 1;
    } else if (params->blackwhite.method == "ChannelMixer") {
        algm = 2;
    }

    float kcorec = 1.f;
    //gamma correction of each channel
    float gamvalr = 125.f;
    float gamvalg = 125.f;
    float gamvalb = 125.f;
    bool computeMixerAuto = params->blackwhite.autoc && (autor < -5000.f);

    if (bwrgam < 0) {
        gamvalr = 100.f;
    }

    if (bwggam < 0) {
        gamvalg = 100.f;
    }

    if (bwbgam < 0) {
        gamvalb = 100.f;
    }

    float gammabwr = 1.f;
    float gammabwg = 1.f;
    float gammabwb = 1.f;
    //if     (params->blackwhite.setting=="Ma" || params->blackwhite.setting=="Mr" || params->blackwhite.setting=="Fr" || params->blackwhite.setting=="Fa")  {
    {
        gammabwr = 1.f - bwrgam / gamvalr;
        gammabwg = 1.f - bwggam / gamvalg;
        gammabwb = 1.f - bwbgam / gamvalb;
    }
    bool hasgammabw = gammabwr != 1.f || gammabwg != 1.f || gammabwb != 1.f;

    if (hasColorToning || blackwhite || (params->dirpyrequalizer.cbdlMethod == "bef" && params->dirpyrequalizer.enabled)) {
        tmpImage = new Imagefloat(working->getWidth(), working->getHeight());
    }

    // For tonecurve histogram
    int toneCurveHistSize = histToneCurve ? histToneCurve.getSize() : 0;
    int histToneCurveCompression = 0;

    if (toneCurveHistSize > 0) {
        histToneCurve.clear();
        histToneCurveCompression = log2(65536 / toneCurveHistSize);
    }

    // For tonecurve histogram
    const float lumimulf[3] = {static_cast<float>(lumimul[0]), static_cast<float>(lumimul[1]), static_cast<float>(lumimul[2])};


#define TS 112

#ifdef _OPENMP
    #pragma omp parallel if (multiThread)
#endif
    {
        size_t perChannelSizeBytes = padToAlignment(sizeof(float) * TS * TS + 4 * 64);
        AlignedBuffer<float> buffer(3 * perChannelSizeBytes);
        char *editIFloatBuffer = nullptr;
        char *editWhateverBuffer = nullptr;
        float *rtemp = buffer.data;
        float *gtemp = &rtemp[perChannelSizeBytes / sizeof(float)];
        float *btemp = &gtemp[perChannelSizeBytes / sizeof(float)];
        int istart;
        int jstart;
        int tW;
        int tH;

        // zero out the buffers
        memset(rtemp, 0, 3 * perChannelSizeBytes);

        // Allocating buffer for the PipetteBuffer
        float *editIFloatTmpR = nullptr, *editIFloatTmpG = nullptr, *editIFloatTmpB = nullptr, *editWhateverTmp = nullptr;

        if (editImgFloat) {
            editIFloatBuffer = (char *) malloc(3 * sizeof(float) * TS * TS + 20 * 64 + 63);
            char *data = (char*)((uintptr_t (editIFloatBuffer) + uintptr_t (63)) / 64 * 64);

            editIFloatTmpR = (float (*))data;
            editIFloatTmpG = (float (*))((char*)editIFloatTmpR + sizeof(float) * TS * TS + 4 * 64);
            editIFloatTmpB = (float (*))((char*)editIFloatTmpG + sizeof(float) * TS * TS + 8 * 64);
        }

        if (editWhatever) {
            editWhateverBuffer = (char *) malloc(sizeof(float) * TS * TS + 20 * 64 + 63);
            char *data = (char*)((uintptr_t (editWhateverBuffer) + uintptr_t (63)) / 64 * 64);

            editWhateverTmp = (float (*))data;
        }

        float out_rgbx[4 * TS] ALIGNED16; // Line buffer for CLUT
        float clutr[TS] ALIGNED16;
        float clutg[TS] ALIGNED16;
        float clutb[TS] ALIGNED16;

        LUTu histToneCurveThr;

        if (toneCurveHistSize > 0) {
            histToneCurveThr(toneCurveHistSize);
            histToneCurveThr.clear();
        }

#ifdef _OPENMP
        #pragma omp for schedule(dynamic, chunkSize) collapse(2)
#endif

        for (int ii = 0; ii < working->getHeight(); ii += TS)
            for (int jj = 0; jj < working->getWidth(); jj += TS) {
                istart = ii;
                jstart = jj;
                tH = min(ii + TS, working->getHeight());
                tW = min(jj + TS, working->getWidth());


                for (int i = istart, ti = 0; i < tH; i++, ti++) {
                    for (int j = jstart, tj = 0; j < tW; j++, tj++) {
                        rtemp[ti * TS + tj] = working->r(i, j);
                        gtemp[ti * TS + tj] = working->g(i, j);
                        btemp[ti * TS + tj] = working->b(i, j);
                    }
                }

                if (mixchannels) {
                    for (int i = istart, ti = 0; i < tH; i++, ti++) {
                        for (int j = jstart, tj = 0; j < tW; j++, tj++) {
                            float r = rtemp[ti * TS + tj];
                            float g = gtemp[ti * TS + tj];
                            float b = btemp[ti * TS + tj];

                            //if (i==100 & j==100) printf("rgbProc input R= %f  G= %f  B= %f  \n",r,g,b);
                            float rmix = (r * chMixRR + g * chMixRG + b * chMixRB) / 100.f;
                            float gmix = (r * chMixGR + g * chMixGG + b * chMixGB) / 100.f;
                            float bmix = (r * chMixBR + g * chMixBG + b * chMixBB) / 100.f;

                            rtemp[ti * TS + tj] = rmix;
                            gtemp[ti * TS + tj] = gmix;
                            btemp[ti * TS + tj] = bmix;
                        }
                    }
                }

                highlightToneCurve(hltonecurve, rtemp, gtemp, btemp, istart, tH, jstart, tW, TS, exp_scale, comp, hlrange);
                shadowToneCurve(shtonecurve, rtemp, gtemp, btemp, istart, tH, jstart, tW, TS);

                if (dcpProf) {
                    dcpProf->step2ApplyTile(rtemp, gtemp, btemp, tW - jstart, tH - istart, TS, asIn);
                }

                if (params->toneCurve.clampOOG) {
                    for (int i = istart, ti = 0; i < tH; i++, ti++) {
                        for (int j = jstart, tj = 0; j < tW; j++, tj++) {
                            // clip out of gamut colors, without distorting colour too bad
                            float r = std::max(rtemp[ti * TS + tj], 0.f);
                            float g = std::max(gtemp[ti * TS + tj], 0.f);
                            float b = std::max(btemp[ti * TS + tj], 0.f);

                            if (OOG(r) || OOG(g) || OOG(b)) {
                                filmlike_clip(&r, &g, &b);
                            }

                            rtemp[ti * TS + tj] = r;
                            gtemp[ti * TS + tj] = g;
                            btemp[ti * TS + tj] = b;
                        }
                    }

                }

                if (histToneCurveThr) {
                    for (int i = istart, ti = 0; i < tH; i++, ti++) {
                        for (int j = jstart, tj = 0; j < tW; j++, tj++) {

                            //brightness/contrast
                            float r = tonecurve[ CLIP(rtemp[ti * TS + tj]) ];
                            float g = tonecurve[ CLIP(gtemp[ti * TS + tj]) ];
                            float b = tonecurve[ CLIP(btemp[ti * TS + tj]) ];

                            int y = CLIP<int> (lumimulf[0] * Color::gamma2curve[rtemp[ti * TS + tj]] + lumimulf[1] * Color::gamma2curve[gtemp[ti * TS + tj]] + lumimulf[2] * Color::gamma2curve[btemp[ti * TS + tj]]);
                            histToneCurveThr[y >> histToneCurveCompression]++;

                            setUnlessOOG(rtemp[ti * TS + tj], gtemp[ti * TS + tj], btemp[ti * TS + tj], r, g, b);
                        }
                    }
                } else {
                    for (int i = istart, ti = 0; i < tH; i++, ti++) {
                        int j = jstart, tj = 0;
#ifdef __SSE2__
                        float tmpr[4] ALIGNED16;
                        float tmpg[4] ALIGNED16;
                        float tmpb[4] ALIGNED16;

                        for (; j < tW - 3; j+=4, tj+=4) {
                            //brightness/contrast
                            STVF(tmpr[0], tonecurve(LVF(rtemp[ti * TS + tj])));
                            STVF(tmpg[0], tonecurve(LVF(gtemp[ti * TS + tj])));
                            STVF(tmpb[0], tonecurve(LVF(btemp[ti * TS + tj])));

                            for (int k = 0; k < 4; ++k) {
                                setUnlessOOG(rtemp[ti * TS + tj + k], gtemp[ti * TS + tj + k], btemp[ti * TS + tj + k], tmpr[k], tmpg[k], tmpb[k]);
                            }
                        }

#endif

                        for (; j < tW; j++, tj++) {
                            //brightness/contrast
                            setUnlessOOG(rtemp[ti * TS + tj], gtemp[ti * TS + tj], btemp[ti * TS + tj], tonecurve[rtemp[ti * TS + tj]], tonecurve[gtemp[ti * TS + tj]], tonecurve[btemp[ti * TS + tj]]);
                        }
                    }
                }

                if (editID == EUID_ToneCurve1) {  // filling the pipette buffer
                    fillEditFloat(editIFloatTmpR, editIFloatTmpG, editIFloatTmpB, rtemp, gtemp, btemp, istart, tH, jstart, tW, TS);
                }

                if (hasToneCurve1) {
                    customToneCurve(customToneCurve1, curveMode, rtemp, gtemp, btemp, istart, tH, jstart, tW, TS, ptc1ApplyState);
                }

                if (editID == EUID_ToneCurve2) {  // filling the pipette buffer
                    fillEditFloat(editIFloatTmpR, editIFloatTmpG, editIFloatTmpB, rtemp, gtemp, btemp, istart, tH, jstart, tW, TS);
                }

                if (hasToneCurve2) {
                    customToneCurve(customToneCurve2, curveMode2, rtemp, gtemp, btemp, istart, tH, jstart, tW, TS, ptc2ApplyState);
                }

                if (editID == EUID_RGB_R) {
                    for (int i = istart, ti = 0; i < tH; i++, ti++) {
                        for (int j = jstart, tj = 0; j < tW; j++, tj++) {
                            editWhateverTmp[ti * TS + tj] = Color::gamma2curve[rtemp[ti * TS + tj]] / 65536.f;
                        }
                    }
                } else if (editID == EUID_RGB_G) {
                    for (int i = istart, ti = 0; i < tH; i++, ti++) {
                        for (int j = jstart, tj = 0; j < tW; j++, tj++) {
                            editWhateverTmp[ti * TS + tj] = Color::gamma2curve[gtemp[ti * TS + tj]] / 65536.f;
                        }
                    }
                } else if (editID == EUID_RGB_B) {
                    for (int i = istart, ti = 0; i < tH; i++, ti++) {
                        for (int j = jstart, tj = 0; j < tW; j++, tj++) {
                            editWhateverTmp[ti * TS + tj] = Color::gamma2curve[btemp[ti * TS + tj]] / 65536.f;
                        }
                    }
                }

                if (params->rgbCurves.enabled && (rCurve || gCurve || bCurve)) { // if any of the RGB curves is engaged
                    if (!params->rgbCurves.lumamode) { // normal RGB mode

                        for (int i = istart, ti = 0; i < tH; i++, ti++) {
                            for (int j = jstart, tj = 0; j < tW; j++, tj++) {
                                // individual R tone curve
                                if (rCurve) {
                                    setUnlessOOG(rtemp[ti * TS + tj], rCurve[ rtemp[ti * TS + tj] ]);
                                }

                                // individual G tone curve
                                if (gCurve) {
                                    setUnlessOOG(gtemp[ti * TS + tj], gCurve[ gtemp[ti * TS + tj] ]);
                                }

                                // individual B tone curve
                                if (bCurve) {
                                    setUnlessOOG(btemp[ti * TS + tj], bCurve[ btemp[ti * TS + tj] ]);
                                }
                            }
                        }
                    } else { //params->rgbCurves.lumamode==true (Luminosity mode)
                        // rCurve.dump("r_curve");//debug

                        for (int i = istart, ti = 0; i < tH; i++, ti++) {
                            for (int j = jstart, tj = 0; j < tW; j++, tj++) {
                                // rgb values before RGB curves
                                float r = rtemp[ti * TS + tj] ;
                                float g = gtemp[ti * TS + tj] ;
                                float b = btemp[ti * TS + tj] ;
                                //convert to Lab to get a&b before RGB curves
                                float x = toxyz[0][0] * r + toxyz[0][1] * g + toxyz[0][2] * b;
                                float y = toxyz[1][0] * r + toxyz[1][1] * g + toxyz[1][2] * b;
                                float z = toxyz[2][0] * r + toxyz[2][1] * g + toxyz[2][2] * b;

                                float fx = x < MAXVALF ? Color::cachef[x] : 327.68f * std::cbrt(x / MAXVALF);
                                float fy = y < MAXVALF ? Color::cachef[y] : 327.68f * std::cbrt(y / MAXVALF);
                                float fz = z < MAXVALF ? Color::cachef[z] : 327.68f * std::cbrt(z / MAXVALF);

                                float a_1 = 500.0f * (fx - fy);
                                float b_1 = 200.0f * (fy - fz);

                                // rgb values after RGB curves
                                if (rCurve) {
                                    float rNew = rCurve[r];
                                    r += (rNew - r) * equalR;
                                }

                                if (gCurve) {
                                    float gNew = gCurve[g];
                                    g += (gNew - g) * equalG;
                                }

                                if (bCurve) {
                                    float bNew = bCurve[b];
                                    b += (bNew - b) * equalB;
                                }

                                // Luminosity after
                                // only Luminance in Lab
                                float newy = toxyz[1][0] * r + toxyz[1][1] * g + toxyz[1][2] * b;
                                float L_2 = newy <= MAXVALF ? Color::cachefy[newy] : 327.68f * (116.f * xcbrtf(newy / MAXVALF) - 16.f);

                                //gamut control
                                if (settings->rgbcurveslumamode_gamut) {
                                    float Lpro = L_2 / 327.68f;
                                    float Chpro = sqrtf(SQR(a_1) + SQR(b_1)) / 327.68f;
                                    float HH = NAN; // we set HH to NAN, because then it will be calculated in Color::gamutLchonly only if needed
//                                    float HH = xatan2f(b_1, a_1);
                                    // According to mathematical laws we can get the sin and cos of HH by simple operations even if we don't calculate HH
                                    float2 sincosval;

                                    if (Chpro == 0.0f) {
                                        sincosval.y = 1.0f;
                                        sincosval.x = 0.0f;
                                    } else {
                                        sincosval.y = a_1 / (Chpro * 327.68f);
                                        sincosval.x = b_1 / (Chpro * 327.68f);
                                    }

#ifdef _DEBUG
                                    bool neg = false;
                                    bool more_rgb = false;
                                    //gamut control : Lab values are in gamut
                                    Color::gamutLchonly(HH, sincosval, Lpro, Chpro, r, g, b, wip, highlight, 0.15f, 0.96f, neg, more_rgb);
#else
                                    //gamut control : Lab values are in gamut
                                    Color::gamutLchonly(HH, sincosval, Lpro, Chpro, r, g, b, wip, highlight, 0.15f, 0.96f);
#endif
                                    //end of gamut control
                                } else {
                                    float x_, y_, z_;
                                    //calculate RGB with L_2 and old value of a and b
                                    Color::Lab2XYZ(L_2, a_1, b_1, x_, y_, z_) ;
                                    Color::xyz2rgb(x_, y_, z_, r, g, b, wip);
                                }

                                setUnlessOOG(rtemp[ti * TS + tj], gtemp[ti * TS + tj], btemp[ti * TS + tj], r, g, b);
                            }
                        }
                    }
                }

                if (editID == EUID_HSV_H || editID == EUID_HSV_S || editID == EUID_HSV_V) {
                    for (int i = istart, ti = 0; i < tH; i++, ti++) {
                        for (int j = jstart, tj = 0; j < tW; j++, tj++) {
                            float h, s, v;
                            Color::rgb2hsv(rtemp[ti * TS + tj], gtemp[ti * TS + tj], btemp[ti * TS + tj], h, s, v);
                            editWhateverTmp[ti * TS + tj] = h;
                        }
                    }
                }

                if (sat != 0 || hCurveEnabled || sCurveEnabled || vCurveEnabled) {
                    const float satby100 = sat / 100.f;

                    for (int i = istart, ti = 0; i < tH; i++, ti++) {
                        for (int j = jstart, tj = 0; j < tW; j++, tj++) {
                            float h, s, v;
                            Color::rgb2hsvtc(rtemp[ti * TS + tj], gtemp[ti * TS + tj], btemp[ti * TS + tj], h, s, v);
                            h /= 6.f;

                            if (sat > 0) {
                                s = std::max(0.f, intp(satby100, 1.f - SQR(SQR(1.f - std::min(s, 1.0f))), s));
                            } else { /*if (sat < 0)*/
                                s *= 1.f + satby100;
                            }

                            //HSV equalizer
                            if (hCurveEnabled) {
                                h = (hCurve->getVal(double (h)) - 0.5) * 2.f + h;

                                if (h > 1.0f) {
                                    h -= 1.0f;
                                } else if (h < 0.0f) {
                                    h += 1.0f;
                                }
                            }

                            if (sCurveEnabled) {
                                //shift saturation
                                float satparam = (sCurve->getVal(double (h)) - 0.5) * 2;

                                if (satparam > 0.00001f) {
                                    s = (1.f - satparam) * s + satparam * (1.f - SQR(1.f - min(s, 1.0f)));

                                    if (s < 0.f) {
                                        s = 0.f;
                                    }
                                } else if (satparam < -0.00001f) {
                                    s *= 1.f + satparam;
                                }

                            }

                            if (vCurveEnabled) {
                                if (v < 0) {
                                    v = 0;    // important
                                }

                                //shift value
                                float valparam = vCurve->getVal((double)h) - 0.5f;
                                valparam *= (1.f - SQR(SQR(1.f - min(s, 1.0f))));

                                if (valparam > 0.00001f) {
                                    v = (1.f - valparam) * v + valparam * (1.f - SQR(1.f - min(v, 1.0f)));   // SQR (SQR  to increase action and avoid artifacts

                                    if (v < 0) {
                                        v = 0;
                                    }
                                } else {
                                    if (valparam < -0.00001f) {
                                        v *= (1.f + valparam);    //1.99 to increase action
                                    }
                                }

                            }

                            Color::hsv2rgbdcp(h * 6.f, s, v, rtemp[ti * TS + tj], gtemp[ti * TS + tj], btemp[ti * TS + tj]);
                        }
                    }
                }

                if (isProPhoto) { // this is a hack to avoid the blue=>black bug (Issue 2141)
                    proPhotoBlue(rtemp, gtemp, btemp, istart, tH, jstart, tW, TS);
                }

                if (hasColorToning && !blackwhite) {
                    if (params->colorToning.method == "Splitlr") {
                        constexpr float reducac = 0.4f;
                        int preser = 0;

                        if (params->colorToning.lumamode) {
                            preser = 1;
                        }

                        const float balanS = 1.f + Balan / 100.f; //balan between 0 and 2
                        const float balanH = 1.f - Balan / 100.f;
                        float rh, gh, bh;
                        float rl, gl, bl;
                        float xh, yh, zh;
                        float xl, yl, zl;
                        const float iplow = ctColorCurve.low;
                        const float iphigh = ctColorCurve.high;
                        //2 colours
                        ctColorCurve.getVal(iphigh, xh, yh, zh);
                        ctColorCurve.getVal(iplow, xl, yl, zl);

                        Color::xyz2rgb(xh, yh, zh, rh, gh, bh, wip);
                        Color::xyz2rgb(xl, yl, zl, rl, gl, bl, wip);
                        //reteave rgb value with s and l =1
                        retreavergb(rl, gl, bl);
                        const float krl = rl / (rl + gl + bl);
                        const float kgl = gl / (rl + gl + bl);
                        const float kbl = bl / (rl + gl + bl);
                        retreavergb(rh, gh, bh);
                        const float krh = rh / (rh + gh + bh);
                        const float kgh = gh / (rh + gh + bh);
                        const float kbh = bh / (rh + gh + bh);
                        strProtect = pow_F(strProtect, 0.4f);
                        constexpr int mode = 0;

                        for (int i = istart, ti = 0; i < tH; i++, ti++) {
                            for (int j = jstart, tj = 0; j < tW; j++, tj++) {
                                toning2col(rtemp[ti * TS + tj], gtemp[ti * TS + tj], btemp[ti * TS + tj], rtemp[ti * TS + tj], gtemp[ti * TS + tj], btemp[ti * TS + tj], iplow, iphigh, krl, kgl, kbl, krh, kgh, kbh, SatLow, SatHigh, balanS, balanH, reducac, mode, preser, strProtect);
                            }
                        }
                    }

                    // colour toning with colour
                    else if (params->colorToning.method == "Splitco") {
                        constexpr float reducac = 0.3f;
                        constexpr int mode = 0;
                        strProtect = pow_F(strProtect, 0.4f);

                        for (int i = istart, ti = 0; i < tH; i++, ti++) {
                            for (int j = jstart, tj = 0; j < tW; j++, tj++) {
                                const float r = rtemp[ti * TS + tj];
                                const float g = gtemp[ti * TS + tj];
                                const float b = btemp[ti * TS + tj];
                                float ro, go, bo;
                                toningsmh(r, g, b, ro, go, bo, RedLow, GreenLow, BlueLow, RedMed, GreenMed, BlueMed, RedHigh, GreenHigh, BlueHigh, reducac, mode, strProtect);

                                if (params->colorToning.lumamode) {
                                    const float lumbefore = 0.299f * r + 0.587f * g + 0.114f * b;
                                    const float lumafter = 0.299f * ro + 0.587f * go + 0.114f * bo;
                                    const float preserv = lumbefore / lumafter;
                                    ro *= preserv;
                                    go *= preserv;
                                    bo *= preserv;
                                }

                                setUnlessOOG(rtemp[ti * TS + tj], gtemp[ti * TS + tj], btemp[ti * TS + tj], CLIP(ro), CLIP(go), CLIP(bo));
                            }
                        }
                    }

                    //colortoning with shift color XYZ or Lch
                    else if (params->colorToning.method == "Lab" && opautili) {
                        int algm = 0;
                        bool twocol = true;//true=500 color   false=2 color
                        int metchrom = 0;

                        if (params->colorToning.twocolor == "Std") {
                            metchrom = 0;
                        } else if (params->colorToning.twocolor == "All") {
                            metchrom = 1;
                        } else if (params->colorToning.twocolor == "Separ") {
                            metchrom = 2;
                        } else if (params->colorToning.twocolor == "Two") {
                            metchrom = 3;
                        }

                        if (metchrom == 3) {
                            twocol = false;
                        }

                        float iplow = 0.f, iphigh = 0.f;

                        if (!twocol) {
                            iplow = (float)ctColorCurve.low;
                            iphigh = (float)ctColorCurve.high;
                        }

                        int twoc = 0; //integer instead of bool to let more possible choice...other than 2 and 500.

                        if (!twocol) {
                            twoc = 0;    // 2 colours
                        } else {
                            twoc = 1;    // 500 colours
                        }

                        if (params->colorToning.method == "Lab") {
                            algm = 1;
                        } else if (params->colorToning.method == "Lch") {
                            algm = 2;    //in case of
                        }

                        if (algm <= 2) {
                            for (int i = istart, ti = 0; i < tH; i++, ti++) {
                                for (int j = jstart, tj = 0; j < tW; j++, tj++) {
                                    float r = rtemp[ti * TS + tj];
                                    float g = gtemp[ti * TS + tj];
                                    float b = btemp[ti * TS + tj];
                                    float ro, go, bo;
                                    labtoning(r, g, b, ro, go, bo, algm, metchrom, twoc, satLimit, satLimitOpacity, ctColorCurve, ctOpacityCurve, clToningcurve, cl2Toningcurve, iplow, iphigh, wp, wip);
                                    setUnlessOOG(rtemp[ti * TS + tj], gtemp[ti * TS + tj], btemp[ti * TS + tj], ro, go, bo);
                                }
                            }
                        }
                    } else if (params->colorToning.method.substr(0, 3) == "RGB" && opautili) {
                        // color toning
                        for (int i = istart, ti = 0; i < tH; i++, ti++) {
                            for (int j = jstart, tj = 0; j < tW; j++, tj++) {
                                float r = rtemp[ti * TS + tj];
                                float g = gtemp[ti * TS + tj];
                                float b = btemp[ti * TS + tj];

                                // Luminance = (0.299f*r + 0.587f*g + 0.114f*b)

                                float s, l;
                                Color::rgb2slfloat(r, g, b, s, l);

                                float l_ = Color::gammatab_srgb1[l * 65535.f];

                                // get the opacity and tweak it to preserve saturated colors
                                float opacity = 0.f;

                                if (ctOpacityCurve) {
                                    opacity = (1.f - min<float> (s / satLimit, 1.f) * (1.f - satLimitOpacity)) * ctOpacityCurve.lutOpacityCurve[l_ * 500.f];
                                }

                                float r2, g2, b2;
                                ctColorCurve.getVal(l_, r2, g2, b2);  // get the color from the color curve

                                float h2, s2, l2;
                                Color::rgb2hslfloat(r2, g2, b2, h2, s2, l2);  // transform this new color to hsl

                                Color::hsl2rgbfloat(h2, s + ((1.f - s) * (1.f - l) * 0.7f), l, r2, g2, b2);

                                rtemp[ti * TS + tj] = r + (r2 - r) * opacity; // merge the color to the old color, depending on the opacity
                                gtemp[ti * TS + tj] = g + (g2 - g) * opacity;
                                btemp[ti * TS + tj] = b + (b2 - b) * opacity;
                            }
                        }
                    }
                }

                // filling the pipette buffer
                if (editID == EUID_BlackWhiteBeforeCurve) {
                    fillEditFloat(editIFloatTmpR, editIFloatTmpG, editIFloatTmpB, rtemp, gtemp, btemp, istart, tH, jstart, tW, TS);
                } else if (editID == EUID_BlackWhiteLuminance) {
                    for (int i = istart, ti = 0; i < tH; i++, ti++) {
                        for (int j = jstart, tj = 0; j < tW; j++, tj++) {
                            float X, Y, Z, L, aa, bb;
                            //rgb=>lab
                            Color::rgbxyz(rtemp[ti * TS + tj], gtemp[ti * TS + tj], btemp[ti * TS + tj], X, Y, Z, wp);
                            //convert Lab
                            Color::XYZ2Lab(X, Y, Z, L, aa, bb);
                            //end rgb=>lab
                            float HH = xatan2f(bb, aa);  // HH hue in -3.141  +3.141

                            editWhateverTmp[ti * TS + tj] = float (Color::huelab_to_huehsv2(HH));
                        }
                    }
                }

                //black and white
                if (blackwhite) {
                    if (hasToneCurvebw1) {
                        if (beforeCurveMode == BlackWhiteParams::TcMode::STD_BW) { // Standard
                            for (int i = istart, ti = 0; i < tH; i++, ti++) {
                                for (int j = jstart, tj = 0; j < tW; j++, tj++) {
                                    const StandardToneCurve& userToneCurvebw = static_cast<const StandardToneCurve&>(customToneCurvebw1);
                                    userToneCurvebw.Apply(rtemp[ti * TS + tj], gtemp[ti * TS + tj], btemp[ti * TS + tj]);
                                }
                            }
                        } else if (beforeCurveMode == BlackWhiteParams::TcMode::FILMLIKE_BW) { // Adobe like
                            for (int i = istart, ti = 0; i < tH; i++, ti++) {
                                for (int j = jstart, tj = 0; j < tW; j++, tj++) {
                                    const AdobeToneCurve& userToneCurvebw = static_cast<const AdobeToneCurve&>(customToneCurvebw1);
                                    userToneCurvebw.Apply(rtemp[ti * TS + tj], gtemp[ti * TS + tj], btemp[ti * TS + tj]);
                                }
                            }
                        } else if (beforeCurveMode == BlackWhiteParams::TcMode::SATANDVALBLENDING_BW) { // apply the curve on the saturation and value channels
                            for (int i = istart, ti = 0; i < tH; i++, ti++) {
                                for (int j = jstart, tj = 0; j < tW; j++, tj++) {
                                    const SatAndValueBlendingToneCurve& userToneCurvebw = static_cast<const SatAndValueBlendingToneCurve&>(customToneCurvebw1);
                                    // rtemp[ti * TS + tj] = CLIP<float> (rtemp[ti * TS + tj]);
                                    // gtemp[ti * TS + tj] = CLIP<float> (gtemp[ti * TS + tj]);
                                    // btemp[ti * TS + tj] = CLIP<float> (btemp[ti * TS + tj]);
                                    userToneCurvebw.Apply(rtemp[ti * TS + tj], gtemp[ti * TS + tj], btemp[ti * TS + tj]);
                                }
                            }
                        } else if (beforeCurveMode == BlackWhiteParams::TcMode::WEIGHTEDSTD_BW) { // apply the curve to the rgb channels, weighted
                            for (int i = istart, ti = 0; i < tH; i++, ti++) {
                                for (int j = jstart, tj = 0; j < tW; j++, tj++) {
                                    const WeightedStdToneCurve& userToneCurvebw = static_cast<const WeightedStdToneCurve&>(customToneCurvebw1);
                                    // rtemp[ti * TS + tj] = CLIP<float> (rtemp[ti * TS + tj]);
                                    // gtemp[ti * TS + tj] = CLIP<float> (gtemp[ti * TS + tj]);
                                    // btemp[ti * TS + tj] = CLIP<float> (btemp[ti * TS + tj]);

                                    userToneCurvebw.Apply(rtemp[ti * TS + tj], gtemp[ti * TS + tj], btemp[ti * TS + tj]);
                                }
                            }
                        }
                    }

                    if (algm == 0) { //lightness
                        for (int i = istart, ti = 0; i < tH; i++, ti++) {
                            for (int j = jstart, tj = 0; j < tW; j++, tj++) {

                                float r = rtemp[ti * TS + tj];
                                float g = gtemp[ti * TS + tj];
                                float b = btemp[ti * TS + tj];

                                // --------------------------------------------------

                                // Method 1: Luminosity (code taken from Gimp)
                                /*
                                float maxi = max(r, g, b);
                                float mini = min(r, g, b);
                                r = g = b = (maxi+mini)/2;
                                */

                                // Method 2: Luminance (former RT code)
                                r = g = b = (0.299f * r + 0.587f * g + 0.114f * b);

                                // --------------------------------------------------

#ifndef __SSE2__

                                //gamma correction: pseudo TRC curve
                                if (hasgammabw) {
                                    Color::trcGammaBW(r, g, b, gammabwr, gammabwg, gammabwb);
                                }

#endif
                                rtemp[ti * TS + tj] = r;
                                gtemp[ti * TS + tj] = g;
                                btemp[ti * TS + tj] = b;
                            }

#ifdef __SSE2__

                            if (hasgammabw) {
                                //gamma correction: pseudo TRC curve
                                Color::trcGammaBWRow(&rtemp[ti * TS], &gtemp[ti * TS], &btemp[ti * TS], tW - jstart, gammabwr, gammabwg, gammabwb);
                            }

#endif

                        }
                    } else if (algm == 1) { //Luminance mixer in Lab mode to avoid artifacts
                        for (int i = istart, ti = 0; i < tH; i++, ti++) {
                            for (int j = jstart, tj = 0; j < tW; j++, tj++) {
                                //rgb => xyz
                                float X, Y, Z;
                                Color::rgbxyz(rtemp[ti * TS + tj], gtemp[ti * TS + tj], btemp[ti * TS + tj], X, Y, Z, wp);
                                //xyz => Lab
                                float L, aa, bb;
                                Color::XYZ2Lab(X, Y, Z, L, aa, bb);
                                float CC = sqrtf(SQR(aa) + SQR(bb)) / 327.68f;    //CC chromaticity in 0..180 or more
                                float HH = xatan2f(bb, aa);  // HH hue in -3.141  +3.141
                                float2 sincosval;

                                if (CC == 0.0f) {
                                    sincosval.y = 1.f;
                                    sincosval.x = 0.0f;
                                } else {
                                    sincosval.y = aa / (CC * 327.68f);
                                    sincosval.x = bb / (CC * 327.68f);
                                }

                                if (bwlCurveEnabled) {
                                    L /= 32768.f;
                                    double hr = Color::huelab_to_huehsv2(HH);
                                    float valparam = float ((bwlCurve->getVal(hr) - 0.5f) * 2.0f);  //get l_r=f(H)
                                    float kcc = (CC / 70.f); //take Chroma into account...70 "middle" of chromaticity (arbitrary and simple), one can imagine other algorithme
                                    //reduct action for low chroma and increase action for high chroma
                                    valparam *= kcc;

                                    if (valparam > 0.f) {
                                        L = (1.f - valparam) * L + valparam * (1.f - SQR(SQR(SQR(SQR(1.f - min(L, 1.0f))))));      // SQR (SQR((SQR)  to increase action in low light
                                    } else {
                                        L *= (1.f + valparam);    //for negative
                                    }

                                    L *= 32768.f;
                                }

                                float RR, GG, BB;
                                L /= 327.68f;
#ifdef _DEBUG
                                bool neg = false;
                                bool more_rgb = false;
                                //gamut control : Lab values are in gamut
                                Color::gamutLchonly(HH, sincosval, L, CC, RR, GG, BB, wip, highlight, 0.15f, 0.96f, neg, more_rgb);
#else
                                //gamut control : Lab values are in gamut
                                Color::gamutLchonly(HH, sincosval, L, CC, RR, GG, BB, wip, highlight, 0.15f, 0.96f);
#endif
                                L *= 327.68f;
                                //convert l => rgb
                                Color::L2XYZ(L, X, Y, Z);
                                float newRed; // We use the red channel for bw
                                Color::xyz2r(X, Y, Z, newRed, wip);
                                rtemp[ti * TS + tj] = gtemp[ti * TS + tj] = btemp[ti * TS + tj] = newRed;
#ifndef __SSE2__

                                if (hasgammabw) {
                                    //gamma correction: pseudo TRC curve
                                    Color::trcGammaBW(rtemp[ti * TS + tj], gtemp[ti * TS + tj], btemp[ti * TS + tj], gammabwr, gammabwg, gammabwb);
                                }

#endif
                            }

#ifdef __SSE2__

                            if (hasgammabw) {
                                //gamma correction: pseudo TRC curve
                                Color::trcGammaBWRow(&rtemp[ti * TS], &gtemp[ti * TS], &btemp[ti * TS], tW - jstart, gammabwr, gammabwg, gammabwb);
                            }

#endif
                        }
                    }
                }


                // Film Simulations
                if (hald_clut) {

                    for (int i = istart, ti = 0; i < tH; i++, ti++) {
                        if (!clutAndWorkingProfilesAreSame) {
                            // Convert from working to clut profile
                            int j = jstart;
                            int tj = 0;

#ifdef __SSE2__

                            for (; j < tW - 3; j += 4, tj += 4) {
                                vfloat sourceR = LVF(rtemp[ti * TS + tj]);
                                vfloat sourceG = LVF(gtemp[ti * TS + tj]);
                                vfloat sourceB = LVF(btemp[ti * TS + tj]);

                                vfloat x;
                                vfloat y;
                                vfloat z;
                                Color::rgbxyz(sourceR, sourceG, sourceB, x, y, z, v_work2xyz);
                                Color::xyz2rgb(x, y, z, sourceR, sourceG, sourceB, v_xyz2clut);

                                STVF(clutr[tj], sourceR);
                                STVF(clutg[tj], sourceG);
                                STVF(clutb[tj], sourceB);
                            }

#endif

                            for (; j < tW; j++, tj++) {
                                float sourceR = rtemp[ti * TS + tj];
                                float sourceG = gtemp[ti * TS + tj];
                                float sourceB = btemp[ti * TS + tj];

                                float x, y, z;
                                Color::rgbxyz(sourceR, sourceG, sourceB, x, y, z, wprof);
                                Color::xyz2rgb(x, y, z, clutr[tj], clutg[tj], clutb[tj], xyz2clut);
                            }
                        } else {
                            memcpy(clutr, &rtemp[ti * TS], sizeof(float) * TS);
                            memcpy(clutg, &gtemp[ti * TS], sizeof(float) * TS);
                            memcpy(clutb, &btemp[ti * TS], sizeof(float) * TS);
                        }

                        for (int j = jstart, tj = 0; j < tW; j++, tj++) {
                            float &sourceR = clutr[tj];
                            float &sourceG = clutg[tj];
                            float &sourceB = clutb[tj];

                            // Apply gamma sRGB (default RT)
                            sourceR = Color::gamma_srgbclipped(sourceR);
                            sourceG = Color::gamma_srgbclipped(sourceG);
                            sourceB = Color::gamma_srgbclipped(sourceB);
                        }

                        hald_clut->getRGB(
                            film_simulation_strength,
                            std::min(TS, tW - jstart),
                            clutr,
                            clutg,
                            clutb,
                            out_rgbx
                        );

                        for (int j = jstart, tj = 0; j < tW; j++, tj++) {
                            float &sourceR = clutr[tj];
                            float &sourceG = clutg[tj];
                            float &sourceB = clutb[tj];

                            // Apply inverse gamma sRGB
                            sourceR = Color::igamma_srgb(out_rgbx[tj * 4 + 0]);
                            sourceG = Color::igamma_srgb(out_rgbx[tj * 4 + 1]);
                            sourceB = Color::igamma_srgb(out_rgbx[tj * 4 + 2]);
                        }

                        if (!clutAndWorkingProfilesAreSame) {
                            // Convert from clut to working profile
                            int j = jstart;
                            int tj = 0;

#ifdef __SSE2__

                            for (; j < tW - 3; j += 4, tj += 4) {
                                vfloat sourceR = LVF(clutr[tj]);
                                vfloat sourceG = LVF(clutg[tj]);
                                vfloat sourceB = LVF(clutb[tj]);

                                vfloat x;
                                vfloat y;
                                vfloat z;
                                Color::rgbxyz(sourceR, sourceG, sourceB, x, y, z, v_clut2xyz);
                                Color::xyz2rgb(x, y, z, sourceR, sourceG, sourceB, v_xyz2work);

                                STVF(clutr[tj], sourceR);
                                STVF(clutg[tj], sourceG);
                                STVF(clutb[tj], sourceB);
                            }

#endif

                            for (; j < tW; j++, tj++) {
                                float &sourceR = clutr[tj];
                                float &sourceG = clutg[tj];
                                float &sourceB = clutb[tj];

                                float x, y, z;
                                Color::rgbxyz(sourceR, sourceG, sourceB, x, y, z, clut2xyz);
                                Color::xyz2rgb(x, y, z, sourceR, sourceG, sourceB, wiprof);
                            }
                        }

                        for (int j = jstart, tj = 0; j < tW; j++, tj++) {
                            setUnlessOOG(rtemp[ti * TS + tj], gtemp[ti * TS + tj], btemp[ti * TS + tj], clutr[tj], clutg[tj], clutb[tj]);
                        }
                    }
                }

                //softLight(rtemp, gtemp, btemp, istart, jstart, tW, tH, TS);

                if (!blackwhite) {
                    if (editImgFloat || editWhatever) {
                        for (int i = istart, ti = 0; i < tH; i++, ti++) {
                            for (int j = jstart, tj = 0; j < tW; j++, tj++) {

                                // filling the pipette buffer by the content of the temp pipette buffers
                                if (editImgFloat) {
                                    editImgFloat->r(i, j) = editIFloatTmpR[ti * TS + tj];
                                    editImgFloat->g(i, j) = editIFloatTmpG[ti * TS + tj];
                                    editImgFloat->b(i, j) = editIFloatTmpB[ti * TS + tj];
                                } else if (editWhatever) {
                                    editWhatever->v(i, j) = editWhateverTmp[ti * TS + tj];
                                }
                            }
                        }
                    }

                    // ready, fill lab
                    for (int i = istart, ti = 0; i < tH; i++, ti++) {
                        Color::RGB2Lab(&rtemp[ti * TS], &gtemp[ti * TS], &btemp[ti * TS], &(lab->L[i][jstart]), &(lab->a[i][jstart]), &(lab->b[i][jstart]), toxyz, tW - jstart);
                    }

                    if (hasColorToningLabGrid) {
                        colorToningLabGrid(lab, jstart, tW, istart, tH, false);
                    }
                } else { // black & white
                    // Auto channel mixer needs whole image, so we now copy to tmpImage and close the tiled processing
                    for (int i = istart, ti = 0; i < tH; i++, ti++) {
                        for (int j = jstart, tj = 0; j < tW; j++, tj++) {
                            // filling the pipette buffer by the content of the temp pipette buffers
                            if (editImgFloat) {
                                editImgFloat->r(i, j) = editIFloatTmpR[ti * TS + tj];
                                editImgFloat->g(i, j) = editIFloatTmpG[ti * TS + tj];
                                editImgFloat->b(i, j) = editIFloatTmpB[ti * TS + tj];
                            } else if (editWhatever) {
                                editWhatever->v(i, j) = editWhateverTmp[ti * TS + tj];
                            }

                            tmpImage->r(i, j) = rtemp[ti * TS + tj];
                            tmpImage->g(i, j) = gtemp[ti * TS + tj];
                            tmpImage->b(i, j) = btemp[ti * TS + tj];
                        }
                    }
                }
            }

        if (editIFloatBuffer) {
            free(editIFloatBuffer);
        }

        if (editWhateverBuffer) {
            free(editWhateverBuffer);
        }

#ifdef _OPENMP
        #pragma omp critical
        {
            if (toneCurveHistSize > 0) {
                histToneCurve += histToneCurveThr;
            }
        }
#endif // _OPENMP
    }

    // starting a new tile processing with a 'reduction' clause for the auto mixer computing
    if (blackwhite) {//channel-mixer
        int tW = working->getWidth();
        int tH = working->getHeight();

        if (algm == 2) { //channel-mixer
            //end auto chmix
            if (computeMixerAuto) {
                // auto channel-mixer
                double nr = 0;
                double ng = 0;
                double nb = 0;

#ifdef _OPENMP
                #pragma omp parallel for schedule(dynamic, 16) reduction(+:nr,ng,nb)
#endif

                for (int i = 0; i < tH; i++) {
                    for (int j = 0; j < tW; j++) {
                        nr += tmpImage->r(i, j);
                        ng += tmpImage->g(i, j);
                        nb += tmpImage->b(i, j);
                    }
                }

                double srgb = nr + ng + nb;
                double knr = srgb / nr;
                double kng = srgb / ng;
                double knb = srgb / nb;
                double sk = knr + kng + knb;
                autor = (float)(100.0 * knr / sk);
                autog = (float)(100.0 * kng / sk);
                autob = (float)(100.0 * knb / sk);

            }

            if (params->blackwhite.autoc) {
                // auto channel-mixer
                bwr = autor;
                bwg = autog;
                bwb = autob;
                mixerOrange  = 33.f;
                mixerYellow  = 33.f;
                mixerMagenta = 33.f;
                mixerPurple  = 33.f;
                mixerCyan    = 33.f;
            }

            float filcor;
            Color::computeBWMixerConstants(params->blackwhite.setting, params->blackwhite.filter, params->blackwhite.algo, filcor,
                                           bwr, bwg, bwb, mixerOrange, mixerYellow, mixerCyan, mixerPurple, mixerMagenta,
                                           params->blackwhite.autoc, complem, kcorec, rrm, ggm, bbm);

#ifdef _OPENMP
            #pragma omp parallel for schedule(dynamic, 16)
#endif

            for (int i = 0; i < tH; i++) {
                for (int j = 0; j < tW; j++) {

                    //mix channel
                    tmpImage->r(i, j) = tmpImage->g(i, j) = tmpImage->b(i, j) = /*CLIP*/ ((bwr * tmpImage->r(i, j) + bwg * tmpImage->g(i, j) + bwb * tmpImage->b(i, j)) * kcorec);

#ifndef __SSE2__

                    //gamma correction: pseudo TRC curve
                    if (hasgammabw) {
                        Color::trcGammaBW(tmpImage->r(i, j), tmpImage->g(i, j), tmpImage->b(i, j), gammabwr, gammabwg, gammabwb);
                    }

#endif
                }

#ifdef __SSE2__

                if (hasgammabw) {
                    //gamma correction: pseudo TRC curve
                    Color::trcGammaBWRow(tmpImage->r(i), tmpImage->g(i), tmpImage->b(i), tW, gammabwr, gammabwg, gammabwb);
                }

#endif
            }
        }

        if (editID == EUID_BlackWhiteAfterCurve) {
#ifdef _OPENMP
            #pragma omp parallel for schedule(dynamic, 5)
#endif

            for (int i = 0; i < tH; i++) {
                for (int j = 0; j < tW; j++) {
                    editWhatever->v(i, j) = Color::gamma2curve[tmpImage->r(i, j)] / 65535.f;   // assuming that r=g=b
                }
            }
        }

        if (hasToneCurvebw2) {

            if (afterCurveMode == BlackWhiteParams::TcMode::STD_BW) { // Standard
#ifdef _OPENMP
                #pragma omp parallel for schedule(dynamic, 5)
#endif

                for (int i = 0; i < tH; i++) {
                    for (int j = 0; j < tW; j++) {
                        const StandardToneCurve& userToneCurve = static_cast<const StandardToneCurve&>(customToneCurvebw2);
                        userToneCurve.Apply(tmpImage->r(i, j), tmpImage->g(i, j), tmpImage->b(i, j));
                    }
                }
            } else if (afterCurveMode == BlackWhiteParams::TcMode::WEIGHTEDSTD_BW) { // apply the curve to the rgb channels, weighted
#ifdef _OPENMP
                #pragma omp parallel for schedule(dynamic, 5)
#endif

                for (int i = 0; i < tH; i++) { //for ulterior usage if bw data modified
                    for (int j = 0; j < tW; j++) {
                        const WeightedStdToneCurve& userToneCurve = static_cast<const WeightedStdToneCurve&>(customToneCurvebw2);

                        // tmpImage->r (i, j) = CLIP<float> (tmpImage->r (i, j));
                        // tmpImage->g (i, j) = CLIP<float> (tmpImage->g (i, j));
                        // tmpImage->b (i, j) = CLIP<float> (tmpImage->b (i, j));

                        userToneCurve.Apply(tmpImage->r(i, j), tmpImage->g(i, j), tmpImage->b(i, j));
                    }
                }
            }
        }

        //colour toning with black and white
        if (hasColorToning) {
            if (params->colorToning.method == "Splitco") {
                constexpr float reducac = 0.5f;
                constexpr int mode = 1;
#ifdef _OPENMP
                #pragma omp parallel for schedule(dynamic, 5)
#endif

                for (int i = 0; i < tH; i++) {
                    for (int j = 0; j < tW; j++) {
                        const float r = tmpImage->r(i, j);
                        const float g = tmpImage->g(i, j);
                        const float b = tmpImage->b(i, j);

                        const float lumbefore = 0.299f * r + 0.587f * g + 0.114f * b;

                        if (lumbefore < 65000.f  && lumbefore > 500.f) { //reduce artifacts for highlights and extreme shadows
                            float ro, go, bo;
                            toningsmh(r, g, b, ro, go, bo, RedLow, GreenLow, BlueLow, RedMed, GreenMed, BlueMed, RedHigh, GreenHigh, BlueHigh, reducac, mode, strProtect);

                            if (params->colorToning.lumamode) {
                                const float lumafter = 0.299f * ro + 0.587f * go + 0.114f * bo;
                                const float preserv = lumbefore / lumafter;
                                ro *= preserv;
                                go *= preserv;
                                bo *= preserv;
                            }

                            tmpImage->r(i, j) = /*CLIP*/(ro);
                            tmpImage->g(i, j) = /*CLIP*/(go);
                            tmpImage->b(i, j) = /*CLIP*/(bo);
                        }
                    }
                }
            }

            else if (params->colorToning.method == "Splitlr") {
                constexpr float reducac = 0.4f;
                int preser = 0;

                if (params->colorToning.lumamode) {
                    preser = 1;
                }

                const float balanS = 1.f + Balan / 100.f; //balan between 0 and 2
                const float balanH = 1.f - Balan / 100.f;
                float rh, gh, bh;
                float rl, gl, bl;
                float xh, yh, zh;
                float xl, yl, zl;
                const float iplow = ctColorCurve.low;
                const float iphigh = ctColorCurve.high;

                //2 colours
                ctColorCurve.getVal(iphigh, xh, yh, zh);
                ctColorCurve.getVal(iplow, xl, yl, zl);

                Color::xyz2rgb(xh, yh, zh, rh, gh, bh, wip);
                Color::xyz2rgb(xl, yl, zl, rl, gl, bl, wip);

                //retrieve rgb value with s and l =1
                retreavergb(rl, gl, bl);
                const float krl = rl / (rl + gl + bl);
                const float kgl = gl / (rl + gl + bl);
                const float kbl = bl / (rl + gl + bl);

                retreavergb(rh, gh, bh);
                const float krh = rh / (rh + gh + bh);
                const float kgh = gh / (rh + gh + bh);
                const float kbh = bh / (rh + gh + bh);
                strProtect = pow_F(strProtect, 0.4f);
                constexpr int mode = 1;
#ifdef _OPENMP
                #pragma omp parallel for schedule(dynamic, 5)
#endif

                for (int i = 0; i < tH; i++) {
                    for (int j = 0; j < tW; j++) {
                        toning2col(tmpImage->r(i, j), tmpImage->g(i, j), tmpImage->b(i, j), tmpImage->r(i, j), tmpImage->g(i, j), tmpImage->b(i, j), iplow, iphigh, krl, kgl, kbl, krh, kgh, kbh, SatLow, SatHigh, balanS, balanH, reducac, mode, preser, strProtect);
                    }
                }
            }

            //colortoning with shift color Lab
            else if (params->colorToning.method == "Lab"  && opautili) {
                int algm = 0;
                bool twocol = true;
                int metchrom = 0;

                if (params->colorToning.twocolor == "Std") {
                    metchrom = 0;
                } else if (params->colorToning.twocolor == "All") {
                    metchrom = 1;
                } else if (params->colorToning.twocolor == "Separ") {
                    metchrom = 2;
                } else if (params->colorToning.twocolor == "Two") {
                    metchrom = 3;
                }

                if (metchrom == 3) {
                    twocol = false;
                }

                float iplow = 0.f, iphigh = 0.f;

                if (!twocol) {
                    iplow = (float)ctColorCurve.low;
                    iphigh = (float)ctColorCurve.high;

                }

                int twoc = 0; //integer instead of bool to let more possible choice...other than 2 and 500.

                if (!twocol) {
                    twoc = 0;    // 2 colours
                } else {
                    twoc = 1;    // 500 colours
                }

                if (params->colorToning.method == "Lab") {
                    algm = 1;
                } else if (params->colorToning.method == "Lch") {
                    algm = 2;    //in case of
                }

                if (algm <= 2) {
#ifdef _OPENMP
                    #pragma omp parallel for schedule(dynamic, 5)
#endif

                    for (int i = 0; i < tH; i++) {
                        for (int j = 0; j < tW; j++) {
                            float r = tmpImage->r(i, j);
                            float g = tmpImage->g(i, j);
                            float b = tmpImage->b(i, j);
                            float ro, bo, go;
                            labtoning(r, g, b, ro, go, bo, algm, metchrom,  twoc, satLimit, satLimitOpacity, ctColorCurve,  ctOpacityCurve, clToningcurve, cl2Toningcurve,  iplow, iphigh,  wp,  wip);
                            setUnlessOOG(tmpImage->r(i, j), tmpImage->g(i, j), tmpImage->b(i, j), ro, go, bo);
                        }
                    }
                }
            }

            else if (params->colorToning.method.substr(0, 3) == "RGB"  && opautili) {
                // color toning
#ifdef _OPENMP
                #pragma omp parallel for schedule(dynamic, 5)
#endif

                for (int i = 0; i < tH; i++) {
                    for (int j = 0; j < tW; j++) {
                        float r = tmpImage->r(i, j);
                        float g = tmpImage->g(i, j);
                        float b = tmpImage->b(i, j);

                        // Luminance = (0.299f*r + 0.587f*g + 0.114f*b)

                        float s, l;
                        Color::rgb2slfloat(r, g, b, s, l);

                        float l_ = Color::gammatab_srgb1[l * 65535.f];

                        // get the opacity and tweak it to preserve saturated colours
                        float opacity = ctOpacityCurve.lutOpacityCurve[l_ * 500.f] / 4.f;

                        float r2, g2, b2;
                        ctColorCurve.getVal(l_, r2, g2, b2); // get the colour from the colour curve

                        float h2, s2, l2;
                        Color::rgb2hslfloat(r2, g2, b2, h2, s2, l2); // transform this new colour to hsl

                        Color::hsl2rgbfloat(h2, s2, l, r2, g2, b2);

                        tmpImage->r(i, j) = intp(opacity, r2, r);
                        tmpImage->g(i, j) = intp(opacity, g2, g);
                        tmpImage->b(i, j) = intp(opacity, b2, b);
                    }
                }
            }
        }

        // filling the pipette buffer by the content of the temp pipette buffers
        // due to optimization, we have to test now if the pipette has been filled in the second tile loop, by
        // testing editID
        /*if (editImgFloat) {
            for (int i=istart,ti=0; i<tH; i++,ti++)
                for (int j=jstart,tj=0; j<tW; j++,tj++) {
                    editImgFloat->r(i,j) = editIFloatTmpR[ti*TS+tj];
                    editImgFloat->g(i,j) = editIFloatTmpG[ti*TS+tj];
                    editImgFloat->b(i,j) = editIFloatTmpB[ti*TS+tj];
                }
        }
        else*/
        /*
        if (editWhatever && (editID==EUID_BlackWhiteAfterCurve)) {
            for (int i=istart,ti=0; i<tH; i++,ti++)
                for (int j=jstart,tj=0; j<tW; j++,tj++) {
                    editWhatever->v(i,j) = editWhateverTmp[ti*TS+tj];
                }
        }
        */

        // ready, fill lab (has to be the same code than the "fill lab" above!)

#ifdef _OPENMP
        #pragma omp parallel for schedule(dynamic, 5)
#endif

        for (int i = 0; i < tH; i++) {
            Color::RGB2Lab(tmpImage->r(i), tmpImage->g(i), tmpImage->b(i), lab->L[i], lab->a[i], lab->b[i], toxyz, tW);

            if (hasColorToningLabGrid) {
                colorToningLabGrid(lab, 0, tW, i, i + 1, false);
            }
        }


    }

    if (tmpImage) {
        delete tmpImage;
    }

    if (hCurveEnabled) {
        delete hCurve;
    }

    if (sCurveEnabled) {
        delete sCurve;
    }

    if (vCurveEnabled) {
        delete vCurve;
    }

 //   shadowsHighlights(lab);
    shadowsHighlights(lab, params->sh.enabled, params->sh.lab,params->sh.highlights ,params->sh.shadows, params->sh.radius, scale, params->sh.htonalwidth, params->sh.stonalwidth);

    if (params->localContrast.enabled) {
        // Alberto's local contrast
        localContrast(lab, lab->L, params->localContrast, scale);
    }
}

/**
* @brief retreave RGB value with maximum saturation
* @param r red input and in exit new r
* @param g green input and in exit new g
* @param b blue input and in exit new b
**/
void ImProcFunctions::retreavergb(float &r, float &g, float &b)
{
    float mini = min(r, g, b);
    float maxi = max(r, g, b);
    float kkm = 65535.f / maxi;

    if (b == mini && r == maxi) {
        r = 65535.f;
        g = kkm * (g - b);
        b = 0.f;
    } else if (b == mini && g == maxi) {
        g = 65535.f;
        r = kkm * (r - b);
        b = 0.f;
    } else if (g == mini && r == maxi) {
        r = 65535.f;
        b = kkm * (b - g);
        g = 0.f;
    } else if (g == mini && b == maxi) {
        b = 65535.f;
        r = kkm * (r - g);
        g = 0.f;
    } else if (r == mini && b == maxi) {
        b = 65535.f;
        g = kkm * (g - r);
        r = 0.f;
    } else if (r == mini && g == maxi) {
        g = 65535.f;
        b = kkm * (b - r);
        r = 0.f;
    }
}

/**
* @brief Interpolate by decreasing with a parabol k = aa*v*v + bb*v +c  v[0..1]
* @param reducac value of the reduction in the middle of the range
* @param vinf value [0..1] for beginning decrease
* @param aa second degree parameter
* @param bb first degree parameter
* @param cc third parameter
**/
void ImProcFunctions::secondeg_end(float reducac, float vinf, float &aa, float &bb, float &cc)
{
    float zrd = reducac; //value at me  linear =0.5
    float v0 = vinf; //max shadows
    float me = (1.f + v0) / 2.f; //"median" value = (v0 + 1.=/2)
    //float a1=1.f-v0;
    float a2 = me - v0;
    float a3 = 1.f - v0 * v0;
    float a4 = me * me - v0 * v0;
    aa = (1.f + (zrd - 1.f) * (1 - v0) / a2) / (a4 * (1.f - v0) / a2 - a3);
    bb = - (1.f + a3 * aa) / (1.f - v0);
    cc = - (aa + bb);
}

/**
* @brief Interpolate by increasing with a parabol k = aa*v*v + bb*v  v[0..1]
* @param reducac value of the reduction in the middle of the range
* @param vend value [0..1] for beginning increase
* @param aa second degree parameter
* @param bb first degree parameter
**/
void ImProcFunctions::secondeg_begin(float reducac, float vend, float &aam, float &bbm)
{
    aam = (2.f - 4.f * reducac) / (vend * vend);
    bbm = 1.f / vend - aam * vend;
}


/**
* @brief color toning with 9 sliders shadows middletones highlight
* @param r red input values [0..65535]
* @param g green input values [0..65535]
* @param b blue input values [0..65535]
* @param ro red output values [0..65535]
* @param go green output values [0..65535]
* @param bo blue output values [0..65535]
* @param RedLow    [-1..1] value after transformations of sliders [-100..100] for shadows
* @param GreenLow  [-1..1] value after transformations of sliders [-100..100] for shadows
* @param BlueLow   [-1..1] value after transformations of sliders [-100..100] for shadows
* @param RedMed    [-1..1] value after transformations of sliders [-100..100] for midtones
* @param GreenMed  [-1..1] value after transformations of sliders [-100..100] for midtones
* @param BlueMed   [-1..1] value after transformations of sliders [-100..100] for midtones
* @param RedHigh   [-1..1] value after transformations of sliders [-100..100] for highlights
* @param GreenHigh [-1..1] value after transformations of sliders [-100..100] for highlights
* @param BlueHigh  [-1..1] value after transformations of sliders [-100..100] for highlights
* @param reducac value of the reduction in the middle of the range for second degree increse or decrease action
* @param mode 0 = colour, 1 = Black and White
* @param strProtect ?
**/
void ImProcFunctions::toningsmh(float r, float g, float b, float &ro, float &go, float &bo, float RedLow, float GreenLow, float BlueLow, float RedMed, float GreenMed, float BlueMed, float RedHigh, float GreenHigh, float BlueHigh, float reducac, int mode, float strProtect)
{
    const float v = max(r, g, b) / 65535.f;
    float kl = 1.f;
    float rlo; //0.4  0.5
    float rlm; //1.1
    float rlh; //1.1
    float rlob; //for BW old mode

    if (mode == 0) { //colour
        rlo = rlob = strProtect; //0.5 ==>  0.75
        rlh = 2.2f * strProtect;
        rlm = 1.5f * strProtect;
        constexpr float v0 = 0.15f;
        //second degree

        if (v > v0) {
            float aa, bb, cc;
            secondeg_end(reducac, v0, aa, bb, cc);
            kl = aa * v * v + bb * v + cc;    //verified ==> exact
        } else {
            float aab, bbb;
            secondeg_begin(0.7f, v0, aab, bbb);
            kl = aab * v * v + bbb * v;
        }
    } else { //bw coefficient to preserve same results as before for satlimtopacity = 0.5 (default)
        rlo = strProtect * 0.8f; //0.4
        rlob = strProtect; //0.5
        rlm = strProtect * 2.2f; //1.1
        rlh = strProtect * 2.4f; //1.2

        if (v > 0.15f) {
            kl = (-1.f / 0.85f) * v + 1.f / 0.85f;    //Low light ==> decrease action after v=0.15
        }
    }

    {
        const float corr = 20000.f * RedLow * kl * rlo;

        if (RedLow > 0.f) {
            g -= corr;
            b -= corr;
        } else {
            r += corr;
        }

        // r = CLIP(r);
        // g = CLIP(g);
        // b = CLIP(b);
    }

    {
        const float corr = 20000.f * GreenLow * kl * rlo;

        if (GreenLow > 0.f) {
            r -= corr;
            b -= corr;
        } else {
            g += corr;
        }

        // r = CLIP(r);
        // b = CLIP(b);
        // g = CLIP(g);
    }


    {
        const float corr = 20000.f * BlueLow * kl * rlob;

        if (BlueLow > 0.f) {
            r -= corr;
            g -= corr;
        } else {
            b += corr;
        }

        // r = CLIP(r);
        // g = CLIP(g);
        // b = CLIP(b);
    }

    // mid tones
    float km;
    constexpr float v0m = 0.5f; //max action

    if (v < v0m) {
        float aam, bbm;
        float vend = v0m;
        secondeg_begin(reducac, vend, aam, bbm);
        km = aam * v * v + bbm * v; //verification = good
    } else {
        float v0mm = 0.5f; //max
        float aamm, bbmm, ccmm;
        secondeg_end(reducac, v0mm, aamm, bbmm, ccmm);
        km = aamm * v * v + bbmm * v + ccmm; //verification good
    }

    {
        const float RedM = RedMed * km * rlm;

        if (RedMed > 0.f) {
            r += 20000.f * RedM;
            g -= 10000.f * RedM;
            b -= 10000.f * RedM;
        } else {
            r += 10000.f * RedM;
            g -= 20000.f * RedM;
            b -= 20000.f * RedM;
        }

        // r = CLIP(r);
        // g = CLIP(g);
        // b = CLIP(b);
    }

    {
        const float GreenM = GreenMed * km * rlm;

        if (GreenMed > 0.f) {
            r -= 10000.f * GreenM;
            g += 20000.f * GreenM;
            b -= 10000.f * GreenM;
        } else {
            r -= 20000.f * GreenM;
            g += 10000.f * GreenM;
            b -= 20000.f * GreenM;
        }

        // r = CLIP(r);
        // g = CLIP(g);
        // b = CLIP(b);
    }

    {
        const float BlueM = BlueMed * km * rlm;

        if (BlueMed > 0.f) {
            r -= 10000.f * BlueM;
            g -= 10000.f * BlueM;
            b += 20000.f * BlueM;
        } else {
            r -= 20000.f * BlueM;
            g -= 20000.f * BlueM;
            b += 10000.f * BlueM;
        }

        // r = CLIP(r);
        // g = CLIP(g);
        // b = CLIP(b);
    }

    //high tones
    constexpr float v00 = 0.8f; //max action
    float aa0, bb0;
    secondeg_begin(reducac, v00, aa0, bb0);

    float kh;

    if (v > v00) { //max action
        kh = (1.f - v) / (1.f - v00);    //High tones
    } else {
        kh = v * (aa0 * v + bb0);    //verification = good
    }

    {
        const float corr = 20000.f * RedHigh * kh * rlh; //1.2

        if (RedHigh > 0.f) {
            r += corr;
        } else {
            g -= corr;
            b -= corr;
        }

        // r = CLIP(r);
        // g = CLIP(g);
        // b = CLIP(b);
    }

    {
        const float corr = 20000.f * GreenHigh * kh * rlh; //1.2

        if (GreenHigh > 0.f) {
            g += corr;
        } else {
            r -= corr;
            b -= corr;
        }

        // r = CLIP(r);
        // g = CLIP(g);
        // b = CLIP(b);
    }

    {
        const float corr = 20000.f * BlueHigh * kh * rlh; //1.2

        if (BlueHigh > 0.f) {
            b += corr;
        } else {
            r -= corr;
            g -= corr;
        }

        // r = CLIP(r);
        // g = CLIP(g);
        // b = CLIP(b);
    }

    ro = r;
    go = g;
    bo = b;
}

/**
* @brief color toning with 2 colors - 2 sliders saturation shadows and highlight and one balance
* @param r g b input values [0..65535]
* @param ro go bo output values [0..65535]
* @param iplow iphigh [0..1] from curve color - value of luminance shadows and highlights
* @param rl gl bl [0..65535] - color of reference shadow
* @param rh gh bh [0..65535] - color of reference highlight
* @param SatLow SatHigh [0..1] from sliders saturation shadows and highlight
* @param balanS [0..1] balance for shadows (one slider)
* @param balanH [0..1] balance for highlights (same slider than for balanS)
* @param reducac value of the reduction in the middle of the range for second degree, increase or decrease action
**/
void ImProcFunctions::toning2col(float r, float g, float b, float &ro, float &go, float &bo, float iplow, float iphigh, float krl, float kgl, float kbl, float krh, float kgh, float kbh, float SatLow, float SatHigh, float balanS, float balanH, float reducac, int mode, int preser, float strProtect)
{
    const float lumbefore = 0.299f * r + 0.587f * g + 0.114f * b;
    const float v = max(r, g, b) / 65535.f;

    const float rlo = strProtect;  //0.5 ==> 0.75  transferred value for more action
    const float rlh = 2.2f * strProtect;

    //low tones
    //second degree
    float aa, bb, cc;
    //fixed value of reducac =0.4;
    secondeg_end(reducac, iplow, aa, bb, cc);

    float aab, bbb;
    secondeg_begin(0.7f, iplow, aab, bbb);

    if (SatLow > 0.f) {
        float kl = 1.f;

        if (v > iplow) {
            kl = aa * v * v + bb * v + cc;
        } else if (mode == 0) {
            kl = aab * v * v + bbb * v;
        }

        const float kmgb = min(r, g, b);

        if (kmgb < 20000.f) {
            //I have tested ...0.85 compromise...
            kl *= pow_F((kmgb / 20000.f), 0.85f);
        }

        const float factor = 20000.f * SatLow * kl * rlo * balanS;

        if (krl > 0.f) {
            g -= factor * krl;
            b -= factor * krl;
        }

        // g = CLIP(g);
        // b = CLIP(b);

        if (kgl > 0.f) {
            r -= factor * kgl;
            b -= factor * kgl;
        }

        // r = CLIP(r);
        // b = CLIP(b);

        if (kbl > 0.f) {
            r -= factor * kbl;
            g -= factor * kbl;
        }

        // r = CLIP(r);
        // g = CLIP(g);
    }

    //high tones
    float aa0, bb0;
    //fixed value of reducac ==0.4;
    secondeg_begin(reducac, iphigh, aa0, bb0);

    if (SatHigh > 0.f) {
        float kh = 1.f;

        if (v > iphigh) {
            kh = (1.f - v) / (1.f - iphigh);    //Low light ==> decrease action after iplow
        } else {
            kh = aa0 * v * v + bb0 * v;
        }

        const float kmgb = max(r, g, b);

        if (kmgb > 45535.f) {
            constexpr float cora = 1.f / (45535.f - 65535.f);
            constexpr float corb = 1.f - cora * 45535.f;
            kh *= kmgb * cora + corb;
        }

        const float factor = 20000.f * SatHigh * kh * rlh * balanH;
        r += factor * (krh > 0.f ? krh : 0.f);
        g += factor * (kgh > 0.f ? kgh : 0.f);
        b += factor * (kbh > 0.f ? kbh : 0.f);

        // r = CLIP(r);
        // g = CLIP(g);
        // b = CLIP(b);
    }

    float preserv = 1.f;

    if (preser == 1) {
        float lumafter = 0.299f * r + 0.587f * g + 0.114f * b;
        preserv = lumbefore / lumafter;
    }

    setUnlessOOG(ro, go, bo, CLIP(r * preserv), CLIP(g * preserv), CLIP(b * preserv));
}

/**
* @brief color toning with interpolation in mode Lab
* @param r g b input values [0..65535]
* @param ro go bo output values [0..65535]
* @param algm  metchrom twoc - methods
* @param ctColorCurve curve 500 colors
* @param ctOpacityCurve curve standard 'ab'
* @param clToningcurve  curve special 'ab' and 'a'
* @param cl2Toningcurve curve special 'b'
* @param iplow iphigh [0..1] luminance
* @param wp wip 3x3 matrix and inverse conversion rgb XYZ
**/
void ImProcFunctions::labtoning(float r, float g, float b, float &ro, float &go, float &bo, int algm, int metchrom, int twoc, float satLimit, float satLimitOpacity, const ColorGradientCurve & ctColorCurve, const OpacityCurve & ctOpacityCurve, LUTf & clToningcurve, LUTf & cl2Toningcurve, float iplow, float iphigh, double wp[3][3], double wip[3][3])
{
    ro = CLIP(r);
    go = CLIP(g);
    bo = CLIP(b);

    float realL;
    float h, s, l;
    Color::rgb2hsl(ro, go, bo, h, s, l);
    float x2, y2, z2;
    float xl, yl, zl;

    if (twoc != 1) {
        l = (Color::gammatab_13_2[     l * 65535.f]) / 65535.f; //to compensate L from Lab
        iphigh = (Color::gammatab_13_2[iphigh * 65535.f]) / 65535.f;
        iplow  = (Color::gammatab_13_2[ iplow * 65535.f]) / 65535.f;
    }

    if (twoc == 1) {
        ctColorCurve.getVal(l, x2, y2, z2);
    } else {
        ctColorCurve.getVal(iphigh, x2, y2, z2);
        ctColorCurve.getVal(iplow, xl, yl, zl);
    }

    realL = l;


    //float opacity = ctOpacityCurve.lutOpacityCurve[l*500.f];
    //if(params->blackwhite.enabled){satLimit=80.f;satLimitOpacity=30.f;}//force BW

    // get the opacity and tweak it to preserve saturated colors
    //float l_ = Color::gamma_srgb(l*65535.f)/65535.f;
    float opacity = (1.f - min<float> (s / satLimit, 1.f) * (1.f - satLimitOpacity)) * ctOpacityCurve.lutOpacityCurve[l * 500.f];
    float opacity2 = (1.f - min<float> (s / satLimit, 1.f) * (1.f - satLimitOpacity));

    l *= 65535.f;
    float chromat = 0.f, luma = 0.f;

    if (clToningcurve[l] < l) {
        chromat = clToningcurve[l] / l - 1.f;  //special effect
    } else if (clToningcurve[l] > l) {
        chromat = 1.f - SQR(SQR(l / clToningcurve[l])); //apply C=f(L) acts  on 'a' and 'b'
    }

    if (cl2Toningcurve[l] < l) {
        luma = cl2Toningcurve[l] / l - 1.f;  //special effect
    } else if (cl2Toningcurve[l] > l) {
        luma = 1.f - SQR(SQR(l / cl2Toningcurve[l])); //apply C2=f(L) acts only on 'b'
    }

    if (algm == 1) {
        Color::interpolateRGBColor(realL, iplow, iphigh, algm, opacity, twoc, metchrom, chromat, luma, r, g, b, xl, yl, zl, x2, y2, z2, wp, wip, ro, go, bo);
    } else {
        Color::interpolateRGBColor(realL, iplow, iphigh, algm, opacity2, twoc, metchrom, chromat, luma, r, g, b, xl, yl, zl, x2, y2, z2, wp, wip, ro, go, bo);
    }
}


void ImProcFunctions::luminanceCurve(LabImage* lold, LabImage* lnew, LUTf & curve)
{

    int W = lold->W;
    int H = lold->H;

#ifdef _OPENMP
    #pragma omp parallel for if (multiThread)
#endif

    for (int i = 0; i < H; i++)
        for (int j = 0; j < W; j++) {
            float Lin = lold->L[i][j];
            //if (Lin>0 && Lin<65535)
            lnew->L[i][j] = curve[Lin];
        }
}



void ImProcFunctions::chromiLuminanceCurve(PipetteBuffer *pipetteBuffer, int pW, LabImage* lold, LabImage* lnew, LUTf & acurve, LUTf & bcurve, LUTf & satcurve, LUTf & lhskcurve, LUTf & clcurve, LUTf & curve, bool utili, bool autili, bool butili, bool ccutili, bool cclutili, bool clcutili, LUTu &histCCurve, LUTu &histLCurve)
{
    int W = lold->W;
    int H = lold->H;

    PlanarWhateverData<float>* editWhatever = nullptr;
    EditUniqueID editID = EUID_None;
    bool editPipette = false;

    if (pipetteBuffer) {
        editID = pipetteBuffer->getEditID();

        if (editID != EUID_None) {

            switch (pipetteBuffer->getDataProvider()->getCurrSubscriber()->getPipetteBufferType()) {
                case (BT_IMAGEFLOAT):
                    break;

                case (BT_LABIMAGE):
                    break;

                case (BT_SINGLEPLANE_FLOAT):
                    editPipette = true;
                    editWhatever = pipetteBuffer->getSinglePlaneBuffer();
                    break;
            }
        }
    }

    //-------------------------------------------------------------------------
    // support for pipettes for the new LabRegions color toning mode this is a
    // hack to fill the pipette buffers also when
    // !params->labCurve.enabled. It is ugly, but it's the smallest code
    // change that I could find
    //-------------------------------------------------------------------------
    class TempParams {
        const ProcParams **p_;
        const ProcParams *old_;
        ProcParams tmp_;

    public:
        explicit TempParams(const ProcParams **p): p_(p)
        {
            old_ = *p;
            tmp_.labCurve.enabled = true;
            *p_ = &tmp_;
        }

        ~TempParams()
        {
            *p_ = old_;
        }
    };
    std::unique_ptr<TempParams> tempparams;
    bool pipette_for_colortoning_labregions =
        editPipette &&
        params->colorToning.enabled && params->colorToning.method == "LabRegions";
    if (!params->labCurve.enabled && pipette_for_colortoning_labregions) {
        utili = autili = butili = ccutili = cclutili = clcutili = false;
        tempparams.reset(new TempParams(&params));
        curve.makeIdentity();
    }
    //-------------------------------------------------------------------------


    if (!params->labCurve.enabled) {
        if (editPipette && (editID == EUID_Lab_LCurve || editID == EUID_Lab_aCurve || editID == EUID_Lab_bCurve || editID == EUID_Lab_LHCurve || editID == EUID_Lab_CHCurve || editID == EUID_Lab_HHCurve || editID == EUID_Lab_CLCurve || editID == EUID_Lab_CCurve || editID == EUID_Lab_LCCurve)) {
            // fill pipette buffer with zeros to avoid crashes
            editWhatever->fill(0.f);
        }
        if (params->blackwhite.enabled && !params->colorToning.enabled) {
            for (int i = 0; i < lnew->H; ++i) {
                for (int j = 0; j < lnew->W; ++j) {
                    lnew->a[i][j] = lnew->b[i][j] = 0.f;
                }
            }
        }
        return;
    }

    // lhskcurve.dump("lh_curve");
    //init Flatcurve for C=f(H)


    FlatCurve* chCurve = nullptr;// curve C=f(H)
    bool chutili = false;

    if (params->labCurve.chromaticity > -100) {
        chCurve = new FlatCurve(params->labCurve.chcurve);

        if (!chCurve || chCurve->isIdentity()) {
            if (chCurve) {
                delete chCurve;
                chCurve = nullptr;
            }
        }//do not use "Munsell" if Chcurve not used
        else {
            chutili = true;
        }
    }

    FlatCurve* lhCurve = nullptr;//curve L=f(H)
    bool lhutili = false;

    if (params->labCurve.chromaticity > -100) {
        lhCurve = new FlatCurve(params->labCurve.lhcurve);

        if (!lhCurve || lhCurve->isIdentity()) {
            if (lhCurve) {
                delete lhCurve;
                lhCurve = nullptr;
            }
        }//do not use "Munsell" if Chcurve not used
        else {
            lhutili = true;
        }
    }

    FlatCurve* hhCurve = nullptr;//curve H=f(H)
    bool hhutili = false;

    if (params->labCurve.chromaticity > -100) {
        hhCurve = new FlatCurve(params->labCurve.hhcurve);

        if (!hhCurve || hhCurve->isIdentity()) {
            if (hhCurve) {
                delete hhCurve;
                hhCurve = nullptr;
            }
        }//do not use "Munsell" if Chcurve not used
        else {
            hhutili = true;
        }
    }


    const float histLFactor = pW != 1 ? histLCurve.getSize() / 100.f : 1.f;
    const float histCFactor = pW != 1 ? histCCurve.getSize() / 48000.f : 1.f;

#ifdef _DEBUG
    MyTime t1e, t2e;
    t1e.set();
    // init variables to display Munsell corrections
    MunsellDebugInfo* MunsDebugInfo = new MunsellDebugInfo();
#endif

    float adjustr = 1.0f;

//  if(params->labCurve.avoidclip ){
    // parameter to adapt curve C=f(C) to gamut

    if      (params->icm.workingProfile == "ProPhoto")   {
        adjustr = 1.2f;   // 1.2 instead 1.0 because it's very rare to have C>170..
    } else if (params->icm.workingProfile == "Adobe RGB")  {
        adjustr = 1.8f;
    } else if (params->icm.workingProfile == "sRGB")       {
        adjustr = 2.0f;
    } else if (params->icm.workingProfile == "WideGamut")  {
        adjustr = 1.2f;
    } else if (params->icm.workingProfile == "Beta RGB")   {
        adjustr = 1.4f;
    } else if (params->icm.workingProfile == "BestRGB")    {
        adjustr = 1.4f;
    } else if (params->icm.workingProfile == "BruceRGB")   {
        adjustr = 1.8f;
    }

    // reference to the params structure has to be done outside of the parallelization to avoid CPU cache problem
    const bool highlight = params->toneCurve.hrenabled; //Get the value if "highlight reconstruction" is activated
    const int chromaticity = params->labCurve.chromaticity;
    const float chromapro = (chromaticity + 100.0f) / 100.0f;
    const bool bwonly = params->blackwhite.enabled && !params->colorToning.enabled;
    bool bwq = false;
//  if(params->ppVersion > 300  && params->labCurve.chromaticity == - 100) bwq = true;
    // const bool bwToning = params->labCurve.chromaticity == - 100  /*|| params->blackwhite.method=="Ch" || params->blackwhite.enabled */ || bwonly;
    const bool bwToning = bwq  /*|| params->blackwhite.method=="Ch" || params->blackwhite.enabled */ || bwonly;
    //if(chromaticity==-100) chromaticity==-99;
    const bool LCredsk = params->labCurve.lcredsk;
    const bool ccut = ccutili;
    const bool clut = clcutili;
    const double rstprotection = 100. - params->labCurve.rstprotection; // Red and Skin Tones Protection
    // avoid color shift is disabled when bwToning is activated and enabled if gamut is true in colorappearanace
    const bool avoidColorShift = (params->labCurve.avoidcolorshift || (params->colorappearance.gamut && params->colorappearance.enabled)) && !bwToning ;
    const float protectRed = (float)settings->protectred;
    const double protectRedH = settings->protectredh;
    float protect_red, protect_redh;
    protect_red = protectRed;//default=60  chroma: one can put more or less if necessary...in 'option'  40...160

    if (protect_red < 20.0f) {
        protect_red = 20.0;    // avoid too low value
    }

    if (protect_red > 180.0f) {
        protect_red = 180.0;    // avoid too high value
    }

    protect_redh = float (protectRedH); //default=0.4 rad : one can put more or less if necessary...in 'option'  0.2 ..1.0

    if (protect_redh < 0.1f) {
        protect_redh = 0.1f;    //avoid divide by 0 and negatives values
    }

    if (protect_redh > 1.0f) {
        protect_redh = 1.0f;    //avoid too big values
    }

    float protect_redhcur = protectRedH;//default=0.4 rad : one can put more or less if necessary...in 'option'  0.2 ..1

    if (protect_redhcur < 0.1f) {
        protect_redhcur = 0.1f;    //avoid divide by 0 and negatives values:minimal protection for transition
    }

    if (protect_redhcur > 3.5f) {
        protect_redhcur = 3.5f;    //avoid too big values
    }

    //increase saturation after denoise : ...approximation
    float factnoise = 1.f;

    if (params->dirpyrDenoise.enabled) {
        factnoise = (1.f + params->dirpyrDenoise.chroma / 500.f); //levels=5
//      if(yyyy) factnoise=(1.f+params->dirpyrDenoise.chroma/100.f);//levels=7
    }

    const float scaleConst = 100.0f / 100.1f;


    const bool gamutLch = settings->gamutLch;
    const float amountchroma = (float) settings->amchroma;

    TMatrix wiprof = ICCStore::getInstance()->workingSpaceInverseMatrix (params->icm.workingProfile);
    const double wip[3][3] = {
        {wiprof[0][0], wiprof[0][1], wiprof[0][2]},
        {wiprof[1][0], wiprof[1][1], wiprof[1][2]},
        {wiprof[2][0], wiprof[2][1], wiprof[2][2]}
    };

    TMatrix wprof = ICCStore::getInstance()->workingSpaceMatrix (params->icm.workingProfile);
    const double wp[3][3] = {
        {wprof[0][0], wprof[0][1], wprof[0][2]},
        {wprof[1][0], wprof[1][1], wprof[1][2]},
        {wprof[2][0], wprof[2][1], wprof[2][2]}
    };

#ifdef _OPENMP
#ifdef _DEBUG
    #pragma omp parallel default(shared) firstprivate(lold, lnew, MunsDebugInfo, pW) if (multiThread)
#else
    #pragma omp parallel if (multiThread)
#endif
#endif
    {
#ifdef __SSE2__
        float HHBuffer[W] ALIGNED16;
        float CCBuffer[W] ALIGNED16;
#endif
#ifdef _OPENMP
        #pragma omp for schedule(dynamic, 16)
#endif

        for (int i = 0; i < H; i++) {
            if (avoidColorShift)

                // only if user activate Lab adjustments
                if (autili || butili || ccutili ||  cclutili || chutili || lhutili || hhutili || clcutili || utili || chromaticity) {
                    Color::LabGamutMunsell(lold->L[i], lold->a[i], lold->b[i], W, /*corMunsell*/true, /*lumaMuns*/false, params->toneCurve.hrenabled, /*gamut*/true, wip);
                }

#ifdef __SSE2__

            // precalculate some values using SSE
            if (bwToning || (!autili && !butili)) {
                __m128 c327d68v = _mm_set1_ps(327.68f);
                __m128 av, bv;
                int k;

                for (k = 0; k < W - 3; k += 4) {
                    av = LVFU(lold->a[i][k]);
                    bv = LVFU(lold->b[i][k]);
                    STVF(HHBuffer[k], xatan2f(bv, av));
                    STVF (CCBuffer[k], vsqrtf (SQRV (av) + SQRV (bv)) / c327d68v);
                }

                for (; k < W; k++) {
                    HHBuffer[k] = xatan2f(lold->b[i][k], lold->a[i][k]);
                    CCBuffer[k] = sqrt(SQR(lold->a[i][k]) + SQR(lold->b[i][k])) / 327.68f;
                }
            }

#endif // __SSE2__

            for (int j = 0; j < W; j++) {
                const float Lin = lold->L[i][j];
                float LL = Lin / 327.68f;
                float CC;
                float HH;
                float Chprov;
                float Chprov1;
                float memChprov;
                float2 sincosval;

                if (bwToning) { // this values will be also set when bwToning is false some lines down
#ifdef __SSE2__
                    // use precalculated values from above
                    HH = HHBuffer[j];
                    CC = CCBuffer[j];
#else
                    HH = xatan2f(lold->b[i][j], lold->a[i][j]);
                    CC = sqrt(SQR(lold->a[i][j]) + SQR(lold->b[i][j])) / 327.68f;
#endif

                    // According to mathematical laws we can get the sin and cos of HH by simple operations
                    if (CC == 0.0f) {
                        sincosval.y = 1.0f;
                        sincosval.x = 0.0f;
                    } else {
                        sincosval.y = lold->a[i][j] / (CC * 327.68f);
                        sincosval.x = lold->b[i][j] / (CC * 327.68f);
                    }

                    Chprov = CC;
                    Chprov1 = CC;
                    memChprov = Chprov;
                }

                if (editPipette && editID == EUID_Lab_LCurve) {
                    editWhatever->v(i, j) = LIM01<float> (Lin / 32768.0f);   // Lab L pipette
                }

                lnew->L[i][j] = curve[Lin];

                float Lprov1 = (lnew->L[i][j]) / 327.68f;

                if (editPipette) {
                    if (editID == EUID_Lab_aCurve) { // Lab a pipette
                        float chromapipa = lold->a[i][j] + (32768.f * 1.28f);
                        editWhatever->v(i, j) = LIM01<float> ((chromapipa) / (65536.f * 1.28f));
                    } else if (editID == EUID_Lab_bCurve) { //Lab b pipette
                        float chromapipb = lold->b[i][j] + (32768.f * 1.28f);
                        editWhatever->v(i, j) = LIM01<float> ((chromapipb) / (65536.f * 1.28f));
                    }
                }

                float atmp, btmp;

                atmp = lold->a[i][j];

                if (autili) {
                    atmp = acurve[atmp + 32768.0f] - 32768.0f;    // curves Lab a
                }

                btmp = lold->b[i][j];

                if (butili) {
                    btmp = bcurve[btmp + 32768.0f] - 32768.0f;    // curves Lab b
                }

                if (!bwToning) { //take into account modification of 'a' and 'b'
#ifdef __SSE2__
                    if (!autili && !butili) {
                        // use precalculated values from above
                        HH = HHBuffer[j];
                        CC = CCBuffer[j];
                    } else {
                        CC = sqrt(SQR(atmp) + SQR(btmp)) / 327.68f;
                        HH = xatan2f(btmp, atmp);
                    }

#else
                    CC = sqrt(SQR(atmp) + SQR(btmp)) / 327.68f;
                    HH = xatan2f(btmp, atmp);
#endif

                    // According to mathematical laws we can get the sin and cos of HH by simple operations
                    //float2  sincosval;
                    if (CC == 0.f) {
                        sincosval.y = 1.f;
                        sincosval.x = 0.f;
                    } else {
                        sincosval.y = atmp / (CC * 327.68f);
                        sincosval.x = btmp / (CC * 327.68f);
                    }

                    Chprov = CC;
                    Chprov1 = CC;
                    memChprov = Chprov;
                } // now new values of lold with 'a' and 'b'

                if (editPipette)
                    if (editID == EUID_Lab_LHCurve || editID == EUID_Lab_CHCurve || editID == EUID_Lab_HHCurve) {//H pipette
                        float valpar = Color::huelab_to_huehsv2(HH);
                        editWhatever->v(i, j) = valpar;
                    }

                if (lhutili) {  // L=f(H)
                    const float ClipLevel = 65535.f;
                    float l_r;//Luminance Lab in 0..1
                    l_r = Lprov1 / 100.f;
                    {
                        //double hr = 0.5 * ((HH / rtengine::RT_PI) + 1.);
                        //float valparam = float ((lhCurve->getVal (hr - 0.5f)*2));//get l_r=f(H)

                        float valparam = float ((lhCurve->getVal(Color::huelab_to_huehsv2(HH)) - 0.5f));   //get l_r=f(H)
                        float valparamneg;
                        valparamneg = valparam;
                        float kcc = (CC / amountchroma); //take Chroma into account...40 "middle low" of chromaticity (arbitrary and simple), one can imagine other algorithme
                        //reduce action for low chroma and increase action for high chroma
                        valparam *= 2.f * kcc;
                        valparamneg *= kcc; //slightly different for negative

                        if (valparam > 0.f) {
                            l_r = (1.f - valparam) * l_r + valparam * (1.f - SQR(((SQR(1.f - min(l_r, 1.0f))))));
                        } else
                            //for negative
                        {
                            float khue = 1.9f; //in reserve in case of!
                            l_r *= (1.f + khue * valparamneg);
                        }
                    }

                    Lprov1 = l_r * 100.f;

                    float Chprov2 = sqrt(SQR(atmp) + SQR(btmp)) / 327.68f;
                    //Gamut control especially for negative values slightly different from gamutlchonly
                    bool inRGB;

                    do {
                        inRGB = true;
                        float aprov1 = Chprov2 * sincosval.y;
                        float bprov1 = Chprov2 * sincosval.x;

                        float fy = (Color::c1By116 * Lprov1) + Color::c16By116;
                        float fx = (0.002f * aprov1) + fy;
                        float fz = fy - (0.005f * bprov1);

                        float x_ = 65535.0f * Color::f2xyz(fx) * Color::D50x;
                        float z_ = 65535.0f * Color::f2xyz(fz) * Color::D50z;
                        float y_ = (Lprov1 > Color::epskap) ? 65535.0 * fy * fy * fy : 65535.0 * Lprov1 / Color::kappa;
                        float R, G, B;
                        Color::xyz2rgb(x_, y_, z_, R, G, B, wip);

                        if (R < 0.0f || G < 0.0f || B < 0.0f) {
                            if (Lprov1 < 0.1f) {
                                Lprov1 = 0.1f;
                            }

                            Chprov2 *= 0.95f;
                            inRGB = false;
                        } else if (!highlight && (R > ClipLevel || G > ClipLevel || B > ClipLevel)) {
                            if (Lprov1 > 99.98f) {
                                Lprov1 = 99.98f;
                            }

                            Chprov2 *= 0.95f;
                            inRGB = false;
                        }
                    } while (!inRGB);

                    atmp = 327.68f * Chprov2 * sincosval.y;
                    btmp = 327.68f * Chprov2 * sincosval.x;
                }

//          calculate C=f(H)
                if (chutili) {
                    double hr = Color::huelab_to_huehsv2(HH);
                    //double hr = 0.5 * ((HH / rtengine::RT_PI) + 1.);

                    float chparam = float ((chCurve->getVal(hr) - 0.5f) * 2.0f);  //get C=f(H)
                    float chromaChfactor = 1.0f + chparam;
                    atmp *= chromaChfactor;//apply C=f(H)
                    btmp *= chromaChfactor;
                }

                if (hhutili) {  // H=f(H)
                    //hue Lab in -PI +PI
                    float valparam = float ((hhCurve->getVal(Color::huelab_to_huehsv2(HH)) - 0.5f) * 1.7f) + HH;   //get H=f(H)  1.7 optimisation !
                    HH = valparam;
                    sincosval = xsincosf(HH);
                }

                if (!bwToning) {
                    float factorskin, factorsat, factorskinext;

                    if (chromapro > 1.f) {
                        float scale = scaleConst;//reduction in normal zone
                        float scaleext = 1.f;//reduction in transition zone
                        Color::scalered(rstprotection, chromapro, 0.0, HH, protect_redh, scale, scaleext);  //1.0
                        float interm = (chromapro - 1.f);
                        factorskin = 1.f + (interm * scale);
                        factorskinext = 1.f + (interm * scaleext);
                    } else {
                        factorskin = chromapro ; // +(chromapro)*scale;
                        factorskinext = chromapro ;// +(chromapro)*scaleext;
                    }

                    factorsat = chromapro * factnoise;

                    //simulate very approximative gamut f(L) : with pyramid transition
                    float dred /*=55.f*/;//C red value limit

                    if (Lprov1 < 25.f) {
                        dred = 40.f;
                    } else if (Lprov1 < 30.f) {
                        dred = 3.f * Lprov1 - 35.f;
                    } else if (Lprov1 < 70.f) {
                        dred = 55.f;
                    } else if (Lprov1 < 75.f) {
                        dred = -3.f * Lprov1 + 265.f;
                    } else {
                        dred = 40.f;
                    }

                    // end pyramid

                    // Test if chroma is in the normal range first
                    Color::transitred(HH, Chprov1, dred, factorskin, protect_red, factorskinext, protect_redh, factorsat, factorsat);
                    atmp *= factorsat;
                    btmp *= factorsat;

                    if (editPipette && editID == EUID_Lab_CLCurve) {
                        editWhatever->v(i, j) = LIM01<float> (LL / 100.f);   // Lab C=f(L) pipette
                    }

                    if (clut && LL > 0.f) { // begin C=f(L)
                        float factorskin, factorsat, factor, factorskinext;
                        float chromaCfactor = (clcurve[LL * 655.35f]) / (LL * 655.35f); //apply C=f(L)
                        float curf = 0.7f; //empirical coeff because curve is more progressive
                        float scale = 100.0f / 100.1f; //reduction in normal zone for curve C
                        float scaleext = 1.0f; //reduction in transition zone for curve C
                        float protect_redcur, protect_redhcur; //perhaps the same value than protect_red and protect_redh
                        float deltaHH;//HH value transition for C curve
                        protect_redcur = curf * protectRed; //default=60  chroma: one can put more or less if necessary...in 'option'  40...160==> curf =because curve is more progressive

                        if (protect_redcur < 20.0f) {
                            protect_redcur = 20.0;    // avoid too low value
                        }

                        if (protect_redcur > 180.0f) {
                            protect_redcur = 180.0;    // avoid too high value
                        }

                        protect_redhcur = curf * float (protectRedH); //default=0.4 rad : one can put more or less if necessary...in 'option'  0.2 ..1.0 ==> curf =because curve is more progressive

                        if (protect_redhcur < 0.1f) {
                            protect_redhcur = 0.1f;    //avoid divide by 0 and negatives values
                        }

                        if (protect_redhcur > 1.0f) {
                            protect_redhcur = 1.0f;    //avoid too big values
                        }

                        deltaHH = protect_redhcur; //transition hue

                        if (chromaCfactor > 0.0) {
                            Color::scalered(rstprotection, chromaCfactor, 0.0, HH, deltaHH, scale, scaleext);      //1.0
                        }

                        if (chromaCfactor > 1.0) {
                            float interm = (chromaCfactor - 1.0f) * 100.0f;
                            factorskin = 1.0f + (interm * scale) / 100.0f;
                            factorskinext = 1.0f + (interm * scaleext) / 100.0f;
                        } else {
                            factorskin = chromaCfactor; // +(1.0f-chromaCfactor)*scale;
                            factorskinext = chromaCfactor ; //+(1.0f-chromaCfactor)*scaleext;
                        }

                        factorsat = chromaCfactor;
                        factor = factorsat;
                        Color::transitred(HH, Chprov1, dred, factorskin, protect_redcur, factorskinext, deltaHH, factorsat, factor);
                        atmp = LIM(atmp * factor, min(-42000.f, atmp), max(42000.f, atmp));
                        btmp = LIM(btmp * factor, min(-42000.f, btmp), max(42000.f, btmp));
                    }

                    // end C=f(L)
                    //  if (editID == EUID_Lab_CLCurve)
                    //      editWhatever->v(i,j) = LIM01<float>(Lprov2/100.f);// Lab C=f(L) pipette

                    // I have placed C=f(C) after all C treatments to assure maximum amplitude of "C"
                    if (editPipette && editID == EUID_Lab_CCurve) {
                        float chromapip = sqrt(SQR(atmp) + SQR(btmp) + 0.001f);
                        editWhatever->v(i, j) = LIM01<float> ((chromapip) / (48000.f));
                    }//Lab C=f(C) pipette

                    if (ccut) {
                        float factorskin, factorsat, factor, factorskinext;
                        float chroma = sqrt(SQR(atmp) + SQR(btmp) + 0.001f);
                        float chromaCfactor = (satcurve[chroma * adjustr]) / (chroma * adjustr); //apply C=f(C)
                        float curf = 0.7f; //empirical coeff because curve is more progressive
                        float scale = 100.0f / 100.1f; //reduction in normal zone for curve CC
                        float scaleext = 1.0f; //reduction in transition zone for curve CC
                        float protect_redcur, protect_redhcur; //perhaps the same value than protect_red and protect_redh
                        float deltaHH;//HH value transition for CC curve
                        protect_redcur = curf * protectRed; //default=60  chroma: one can put more or less if necessary...in 'option'  40...160==> curf =because curve is more progressive

                        if (protect_redcur < 20.0f) {
                            protect_redcur = 20.0;    // avoid too low value
                        }

                        if (protect_redcur > 180.0f) {
                            protect_redcur = 180.0;    // avoid too high value
                        }

                        protect_redhcur = curf * float (protectRedH); //default=0.4 rad : one can put more or less if necessary...in 'option'  0.2 ..1.0 ==> curf =because curve is more progressive

                        if (protect_redhcur < 0.1f) {
                            protect_redhcur = 0.1f;    //avoid divide by 0 and negatives values
                        }

                        if (protect_redhcur > 1.0f) {
                            protect_redhcur = 1.0f;    //avoid too big values
                        }

                        deltaHH = protect_redhcur; //transition hue

                        if (chromaCfactor > 0.0) {
                            Color::scalered(rstprotection, chromaCfactor, 0.0, HH, deltaHH, scale, scaleext);      //1.0
                        }

                        if (chromaCfactor > 1.0) {
                            float interm = (chromaCfactor - 1.0f) * 100.0f;
                            factorskin = 1.0f + (interm * scale) / 100.0f;
                            factorskinext = 1.0f + (interm * scaleext) / 100.0f;
                        } else {
                            //factorskin= chromaCfactor*scale;
                            //factorskinext=chromaCfactor*scaleext;
                            factorskin = chromaCfactor; // +(1.0f-chromaCfactor)*scale;
                            factorskinext = chromaCfactor ; //+(1.0f-chromaCfactor)*scaleext;

                        }

                        factorsat = chromaCfactor;
                        factor = factorsat;
                        Color::transitred(HH, Chprov1, dred, factorskin, protect_redcur, factorskinext, deltaHH, factorsat, factor);
                        atmp *= factor;
                        btmp *= factor;
                    }
                }

                // end chroma C=f(C)

                //update histogram C
                if (pW != 1) { //only with improccoordinator
                    histCCurve[histCFactor * sqrt(atmp * atmp + btmp * btmp)]++;
                }

                if (editPipette && editID == EUID_Lab_LCCurve) {
                    float chromapiplc = sqrt(SQR(atmp) + SQR(btmp) + 0.001f);
                    editWhatever->v(i, j) = LIM01<float> ((chromapiplc) / (48000.f));
                }//Lab L=f(C) pipette


                if (cclutili && !bwToning) {    //apply curve L=f(C) for skin and rd...but also for extended color ==> near green and blue (see 'curf')

                    const float xx = 0.25f; //soft : between 0.2 and 0.4
                    float skdeltaHH;

                    skdeltaHH = protect_redhcur; //transition hue

                    float skbeg = -0.05f; //begin hue skin
                    float skend = 1.60f; //end hue skin
                    const float chrmin = 50.0f; //to avoid artifact, because L curve is not a real curve for luminance
                    float aa, bb;
                    float zz = 0.0f;
                    float yy = 0.0f;

                    if (Chprov1 < chrmin) {
                        yy = SQR(Chprov1 / chrmin) * xx;
                    } else {
                        yy = xx;    //avoid artifact for low C
                    }

                    if (!LCredsk) {
                        skbeg = -3.1415;
                        skend = 3.14159;
                        skdeltaHH = 0.001f;
                    }

                    if (HH > skbeg && HH < skend) {
                        zz = yy;
                    } else if (HH > skbeg - skdeltaHH && HH <= skbeg) { //transition
                        aa = yy / skdeltaHH;
                        bb = -aa * (skbeg - skdeltaHH);
                        zz = aa * HH + bb;
                    } else if (HH >= skend && HH < skend + skdeltaHH) { //transition
                        aa = -yy / skdeltaHH;
                        bb = -aa * (skend + skdeltaHH);
                        zz = aa * HH + bb;
                    }

                    float chroma = sqrt(SQR(atmp) + SQR(btmp) + 0.001f);
                    float Lc = (lhskcurve[chroma * adjustr]) / (chroma * adjustr); //apply L=f(C)
                    Lc = (Lc - 1.0f) * zz + 1.0f; //reduct action
                    Lprov1 *= Lc; //adjust luminance
                }

                //update histo LC
                if (pW != 1) { //only with improccoordinator
                    histLCurve[Lprov1 * histLFactor]++;
                }

                Chprov1 = sqrt(SQR(atmp) + SQR(btmp)) / 327.68f;

                // labCurve.bwtoning option allows to decouple modulation of a & b curves by saturation
                // with bwtoning enabled the net effect of a & b curves is visible
                if (bwToning) {
                    atmp -= lold->a[i][j];
                    btmp -= lold->b[i][j];
                }

                if (avoidColorShift) {
                    //gamutmap Lch ==> preserve Hue,but a little slower than gamutbdy for high values...and little faster for low values
                    if (gamutLch) {
                        float R, G, B;

#ifdef _DEBUG
                        bool neg = false;
                        bool more_rgb = false;
                        //gamut control : Lab values are in gamut
                        Color::gamutLchonly(HH, sincosval, Lprov1, Chprov1, R, G, B, wip, highlight, 0.15f, 0.96f, neg, more_rgb);
#else
                        //gamut control : Lab values are in gamut
                        Color::gamutLchonly(HH, sincosval, Lprov1, Chprov1, R, G, B, wip, highlight, 0.15f, 0.96f);
#endif
                        lnew->L[i][j] = Lprov1 * 327.68f;
//                  float2 sincosval = xsincosf(HH);
                        lnew->a[i][j] = 327.68f * Chprov1 * sincosval.y;
                        lnew->b[i][j] = 327.68f * Chprov1 * sincosval.x;
                    } else {
                        //use gamutbdy
                        //Luv limiter
                        float Y, u, v;
                        Color::Lab2Yuv(lnew->L[i][j], atmp, btmp, Y, u, v);
                        //Yuv2Lab includes gamut restriction map
                        Color::Yuv2Lab(Y, u, v, lnew->L[i][j], lnew->a[i][j], lnew->b[i][j], wp);
                    }

                    if (utili || autili || butili || ccut || clut || cclutili || chutili || lhutili || hhutili || clcutili || chromaticity) {
                        float correctionHue = 0.f; // Munsell's correction
                        float correctlum = 0.f;

                        Lprov1 = lnew->L[i][j] / 327.68f;
                        Chprov = sqrt(SQR(lnew->a[i][j]) + SQR(lnew->b[i][j])) / 327.68f;

#ifdef _DEBUG
                        Color::AllMunsellLch(/*lumaMuns*/true, Lprov1, LL, HH, Chprov, memChprov, correctionHue, correctlum, MunsDebugInfo);
#else
                        Color::AllMunsellLch(/*lumaMuns*/true, Lprov1, LL, HH, Chprov, memChprov, correctionHue, correctlum);
#endif

                        if (correctionHue != 0.f || correctlum != 0.f) {
                            if (fabs(correctionHue) < 0.015f) {
                                HH += correctlum;    // correct only if correct Munsell chroma very little.
                            }

                            /*      if((HH>0.0f && HH < 1.6f)   && memChprov < 70.0f) HH+=correctlum;//skin correct
                                    else if(fabs(correctionHue) < 0.3f) HH+=0.08f*correctlum;
                                    else if(fabs(correctionHue) < 0.2f) HH+=0.25f*correctlum;
                                    else if(fabs(correctionHue) < 0.1f) HH+=0.35f*correctlum;
                                    else if(fabs(correctionHue) < 0.015f) HH+=correctlum;   // correct only if correct Munsell chroma very little.
                            */
                            sincosval = xsincosf(HH + correctionHue);
                        }

                        lnew->a[i][j] = 327.68f * Chprov * sincosval.y; // apply Munsell
                        lnew->b[i][j] = 327.68f * Chprov * sincosval.x;
                    }
                } else {
//              if(Lprov1 > maxlp) maxlp=Lprov1;
//              if(Lprov1 < minlp) minlp=Lprov1;
                    if (!bwToning) {
                        lnew->L[i][j] = Lprov1 * 327.68f;
//                  float2 sincosval = xsincosf(HH);
                        lnew->a[i][j] = 327.68f * Chprov1 * sincosval.y;
                        lnew->b[i][j] = 327.68f * Chprov1 * sincosval.x;
                    } else {
                        //Luv limiter only
                        lnew->a[i][j] = atmp;
                        lnew->b[i][j] = btmp;
                    }
                }
            }
        }
    } // end of parallelization

#ifdef _DEBUG

    if (settings->verbose) {
        t2e.set();
        printf("Color::AllMunsellLch (correction performed in %d usec):\n", t2e.etime(t1e));
        printf("   Munsell chrominance: MaxBP=%1.2frad MaxRY=%1.2frad MaxGY=%1.2frad MaxRP=%1.2frad  dep=%u\n", MunsDebugInfo->maxdhue[0],    MunsDebugInfo->maxdhue[1],    MunsDebugInfo->maxdhue[2],    MunsDebugInfo->maxdhue[3],    MunsDebugInfo->depass);
        printf("   Munsell luminance  : MaxBP=%1.2frad MaxRY=%1.2frad MaxGY=%1.2frad MaxRP=%1.2frad  dep=%u\n", MunsDebugInfo->maxdhuelum[0], MunsDebugInfo->maxdhuelum[1], MunsDebugInfo->maxdhuelum[2], MunsDebugInfo->maxdhuelum[3], MunsDebugInfo->depassLum);
    }

    delete MunsDebugInfo;
#endif

    if (chCurve) {
        delete chCurve;
    }

    if (lhCurve) {
        delete lhCurve;
    }

    if (hhCurve) {
        delete hhCurve;
    }

    //  t2e.set();
    //  printf("Chromil took %d nsec\n",t2e.etime(t1e));
}


//#include "cubic.cc"

//void ImProcFunctions::colorCurve (LabImage* lold, LabImage* lnew)
//{

/*    LUT<double> cmultiplier(181021);

    double boost_a = ((float)params->colorBoost.amount + 100.0) / 100.0;
    double boost_b = ((float)params->colorBoost.amount + 100.0) / 100.0;

    double c, amul = 1.0, bmul = 1.0;
    if (boost_a > boost_b) {
        c = boost_a;
        if (boost_a > 0)
            bmul = boost_b / boost_a;
    }
    else {
        c = boost_b;
        if (boost_b > 0)
            amul = boost_a / boost_b;
    }

    if (params->colorBoost.enable_saturationlimiter && c>1.0) {
        // re-generate color multiplier lookup table
        double d = params->colorBoost.saturationlimit / 3.0;
        double alpha = 0.5;
        double threshold1 = alpha * d;
        double threshold2 = c*d*(alpha+1.0) - d;
        for (int i=0; i<=181020; i++) { // lookup table stores multipliers with a 0.25 chrominance resolution
            double chrominance = (double)i/4.0;
            if (chrominance < threshold1)
                cmultiplier[i] = c;
            else if (chrominance < d)
                cmultiplier[i] = (c / (2.0*d*(alpha-1.0)) * (chrominance-d)*(chrominance-d) + c*d/2.0 * (alpha+1.0) ) / chrominance;
            else if (chrominance < threshold2)
                cmultiplier[i] = (1.0 / (2.0*d*(c*(alpha+1.0)-2.0)) * (chrominance-d)*(chrominance-d) + c*d/2.0 * (alpha+1.0) ) / chrominance;
            else
                cmultiplier[i] = 1.0;
        }
    }

    float eps = 0.001;
    double shift_a = params->colorShift.a + eps, shift_b = params->colorShift.b + eps;

    float** oa = lold->a;
    float** ob = lold->b;

    #pragma omp parallel for if (multiThread)
    for (int i=0; i<lold->H; i++)
        for (int j=0; j<lold->W; j++) {

            double wanted_c = c;
            if (params->colorBoost.enable_saturationlimiter && c>1) {
                float chroma = (float)(4.0 * sqrt((oa[i][j]+shift_a)*(oa[i][j]+shift_a) + (ob[i][j]+shift_b)*(ob[i][j]+shift_b)));
                wanted_c = cmultiplier [chroma];
            }

            double real_c = wanted_c;
            if (wanted_c >= 1.0 && params->colorBoost.avoidclip) {
                double cclip = 100000.0;
                double cr = tightestroot ((double)lnew->L[i][j]/655.35, (double)(oa[i][j]+shift_a)*amul, (double)(ob[i][j]+shift_b)*bmul, 3.079935, -1.5371515, -0.54278342);
                double cg = tightestroot ((double)lnew->L[i][j]/655.35, (double)(oa[i][j]+shift_a)*amul, (double)(ob[i][j]+shift_b)*bmul, -0.92123418, 1.87599, 0.04524418);
                double cb = tightestroot ((double)lnew->L[i][j]/655.35, (double)(oa[i][j]+shift_a)*amul, (double)(ob[i][j]+shift_b)*bmul, 0.052889682, -0.20404134, 1.15115166);
                if (cr>1.0 && cr<cclip) cclip = cr;
                if (cg>1.0 && cg<cclip) cclip = cg;
                if (cb>1.0 && cb<cclip) cclip = cb;
                if (cclip<100000.0) {
                    real_c = -cclip + 2.0*cclip / (1.0+exp(-2.0*wanted_c/cclip));
                    if (real_c<1.0)
                        real_c = 1.0;
                }
            }

            float nna = ((oa[i][j]+shift_a) * real_c * amul);
            float nnb = ((ob[i][j]+shift_b) * real_c * bmul);
            lnew->a[i][j] = LIM(nna,-32000.0f,32000.0f);
            lnew->b[i][j] = LIM(nnb,-32000.0f,32000.0f);
        }
*/
//delete [] cmultiplier;
//}

void ImProcFunctions::impulsedenoise(LabImage* lab)
{

    if (params->impulseDenoise.enabled && lab->W >= 8 && lab->H >= 8)

    {
        impulse_nr(lab, (float)params->impulseDenoise.thresh / 20.0);
    }
}

void ImProcFunctions::impulsedenoisecam(CieImage* ncie, float **buffers[3])
{

    if (params->impulseDenoise.enabled && ncie->W >= 8 && ncie->H >= 8)

    {
        impulse_nrcam(ncie, (float)params->impulseDenoise.thresh / 20.0, buffers);
    }
}

void ImProcFunctions::defringe(LabImage* lab)
{

    if (params->defringe.enabled && lab->W >= 8 && lab->H >= 8)

    {
        PF_correct_RT(lab, params->defringe.radius, params->defringe.threshold);
    }
}

void ImProcFunctions::defringecam(CieImage* ncie)
{
    if (params->defringe.enabled && ncie->W >= 8 && ncie->H >= 8) {
        PF_correct_RTcam(ncie, params->defringe.radius, params->defringe.threshold);
    }
}

void ImProcFunctions::badpixcam(CieImage* ncie, double rad, int thr, int mode, float chrom, bool hotbad)
{
    if (ncie->W >= 8 && ncie->H >= 8) {
        Badpixelscam(ncie, rad, thr, mode, chrom, hotbad);
    }
}

void ImProcFunctions::badpixlab(LabImage* lab, double rad, int thr, float chrom)
{
    if (lab->W >= 8 && lab->H >= 8) {
        BadpixelsLab(lab, rad, thr, chrom);
    }
}

void ImProcFunctions::dirpyrequalizer(LabImage* lab, int scale)
{
    if (params->dirpyrequalizer.enabled && lab->W >= 8 && lab->H >= 8) {
        float b_l = static_cast<float>(params->dirpyrequalizer.hueskin.getBottomLeft()) / 100.f;
        float t_l = static_cast<float>(params->dirpyrequalizer.hueskin.getTopLeft()) / 100.f;
        float t_r = static_cast<float>(params->dirpyrequalizer.hueskin.getTopRight()) / 100.f;
        //      if     (params->dirpyrequalizer.algo=="FI") choice=0;
        //      else if(params->dirpyrequalizer.algo=="LA") choice=1;

        if (params->dirpyrequalizer.gamutlab && params->dirpyrequalizer.skinprotect != 0) {
            constexpr float artifact = 4.f;
            constexpr float chrom = 50.f;
            ImProcFunctions::badpixlab(lab, artifact / scale, 5, chrom);     //for artifacts
        }

        //dirpyrLab_equalizer(lab, lab, params->dirpyrequalizer.mult);
        dirpyr_equalizer(lab->L, lab->L, lab->W, lab->H, lab->a, lab->b, params->dirpyrequalizer.mult, params->dirpyrequalizer.threshold, params->dirpyrequalizer.skinprotect, b_l, t_l, t_r, scale);
    }
}
void ImProcFunctions::EPDToneMapCIE(CieImage *ncie, float a_w, float c_, int Wid, int Hei, float minQ, float maxQ, unsigned int Iterates, int skip)
{

    if (!params->epd.enabled) {
        return;
    }

    if (params->wavelet.enabled  && params->wavelet.tmrs != 0) {
        return;
    }

    float stren = params->epd.strength;
    float edgest = params->epd.edgeStopping;
    float sca = params->epd.scale;
    float gamm = params->epd.gamma;
    float rew = params->epd.reweightingIterates;
    float Qpro = (4.0 / c_)  * (a_w + 4.0) ;    //estimate Q max if J=100.0
    float *Qpr = ncie->Q_p[0];

    if (settings->verbose) {
        printf("minQ=%f maxQ=%f  Qpro=%f\n", minQ, maxQ, Qpro);
    }

    if (maxQ > Qpro) {
        Qpro = maxQ;
    }

    EdgePreservingDecomposition epd(Wid, Hei);

#ifdef _OPENMP
    #pragma omp parallel for
#endif

    for (int i = 0; i < Hei; i++)
        for (int j = 0; j < Wid; j++) {
            ncie->Q_p[i][j] = gamm * ncie->Q_p[i][j] / (Qpro);
        }

    float Compression = expf(-stren);       //This modification turns numbers symmetric around 0 into exponents.
    float DetailBoost = stren;

    if (stren < 0.0f) {
        DetailBoost = 0.0f;    //Go with effect of exponent only if uncompressing.
    }

    //Auto select number of iterates. Note that p->EdgeStopping = 0 makes a Gaussian blur.
    if (Iterates == 0) {
        Iterates = (unsigned int)(edgest * 15.0);
    }

    //Jacques Desmis : always Iterates=5 for compatibility images between preview and output

    epd.CompressDynamicRange(Qpr, sca / (float)skip, edgest, Compression, DetailBoost, Iterates, rew);

    //Restore past range, also desaturate a bit per Mantiuk's Color correction for tone mapping.
    float s = (1.0f + 38.7889f) * powf(Compression, 1.5856f) / (1.0f + 38.7889f * powf(Compression, 1.5856f));
#ifndef _DEBUG
#ifdef _OPENMP
    #pragma omp parallel for schedule(dynamic,10)
#endif
#endif

    for (int i = 0; i < Hei; i++)
        for (int j = 0; j < Wid; j++) {
            ncie->Q_p[i][j] = (ncie->Q_p[i][j] * Qpro) / gamm;
            ncie->M_p[i][j] *= s;
        }

    /*
        float *Qpr2 = new float[Wid*((heir)+1)];

            for (int i=heir; i<Hei; i++)
                for (int j=0; j<Wid; j++) { Qpr2[(i-heir)*Wid+j]=ncie->Q_p[i][j];}
        if(minQ>0.0) minQ=0.0;//normally minQ always > 0...
    //  EdgePreservingDecomposition epd = EdgePreservingDecomposition(Wid, Hei);
    //EdgePreservingDecomposition epd = EdgePreservingDecomposition(Wid, Hei/2);
        for(i = N2; i != N; i++)
    //  for(i = begh*Wid; i != N; i++)
            //Qpr[i] = (Qpr[i]-minQ)/(maxQ+1.0);
            Qpr2[i-N2] = (Qpr2[i-N2]-minQ)/(Qpro+1.0);

        float Compression2 = expf(-stren);      //This modification turns numbers symmetric around 0 into exponents.
        float DetailBoost2 = stren;
        if(stren < 0.0f) DetailBoost2 = 0.0f;   //Go with effect of exponent only if uncompressing.

        //Auto select number of iterates. Note that p->EdgeStopping = 0 makes a Gaussian blur.
        if(Iterates == 0) Iterates = (unsigned int)(edgest*15.0);


        epd.CompressDynamicRange(Qpr2, sca/(float)skip, edgest, Compression2, DetailBoost2, Iterates, rew, Qpr2);

        //Restore past range, also desaturate a bit per Mantiuk's Color correction for tone mapping.
         float s2 = (1.0f + 38.7889f)*powf(Compression, 1.5856f)/(1.0f + 38.7889f*powf(Compression, 1.5856f));
            for (int i=heir; i<Hei; i++)
        //  for (int i=begh; i<endh; i++)
                for (int j=0; j<Wid; j++) {
                ncie->Q_p[i][j]=Qpr2[(i-heir)*Wid+j]*Qpro + minQ;
            //  Qpr[i*Wid+j]=Qpr[i*Wid+j]*maxQ + minQ;
            //  ncie->J_p[i][j]=(100.0* Qpr[i*Wid+j]*Qpr[i*Wid+j]) /(w_h*w_h);

                ncie->M_p[i][j]*=s2;
            }
                    delete [] Qpr2;

    */
}

void ImProcFunctions::EPDToneMaplocal(int sp, LabImage *lab, LabImage *tmp1, unsigned int Iterates, int skip)
{

    float stren = ((float)params->locallab.spots.at(sp).stren);
    float edgest = ((float)params->locallab.spots.at(sp).estop);
    float sca  = ((float)params->locallab.spots.at(sp).scaltm);
    float gamm = ((float)params->locallab.spots.at(sp).gamma);
    float satur = ((float)params->locallab.spots.at(sp).satur) / 100.f;
    float rew = ((float)params->locallab.spots.at(sp).rewei);
    //Pointers to whole data and size of it.
    float *L = lab->L[0];
    float *a = lab->a[0];
    float *b = lab->b[0];
    unsigned int i, N = lab->W * lab->H;
    int WW = lab->W ;
//   int HH = lab->H ;
    EdgePreservingDecomposition epd(lab->W, lab->H);

    //Due to the taking of logarithms, L must be nonnegative. Further, scale to 0 to 1 using nominal range of L, 0 to 15 bit.
    float minL = L[0];
    float maxL = minL;

#ifdef _OPENMP
    #pragma omp parallel for reduction(max:maxL) reduction(min:minL) schedule(dynamic,16)
#endif
    for (i = 0; i < N; i++) {
        minL = rtengine::min(minL, L[i]);
        maxL = rtengine::max(maxL, L[i]);
    }

    if (minL > 0.0f) {
        minL = 0.0f;    //Disable the shift if there are no negative numbers. I wish there were just no negative numbers to begin with.
    }

    if (maxL == 0.f) { // avoid division by zero
        maxL = 1.f;
    }
    
    #pragma omp parallel for

    for (i = 0; i < N; i++)
    {
        L[i] = (L[i] - minL) / maxL;
        L[i] *= gamm;
    }

    //Some interpretations.
    float Compression = expf(-stren);       //This modification turns numbers symmetric around 0 into exponents.
    float DetailBoost = stren;

    if (stren < 0.0f) {
        DetailBoost = 0.0f;    //Go with effect of exponent only if uncompressing.
    }

    //Auto select number of iterates. Note that p->EdgeStopping = 0 makes a Gaussian blur.
    if (Iterates == 0) {
        Iterates = (unsigned int)(edgest * 15.0f);
    }

    /* Debuggery. Saves L for toying with outside of RT.
    char nm[64];
    sprintf(nm, "%ux%ufloat.bin", lab->W, lab->H);
    FILE *f = fopen(nm, "wb");
    fwrite(L, N, sizeof(float), f);
    fclose(f);*/

    epd.CompressDynamicRange(L, sca / float (skip), edgest, Compression, DetailBoost, Iterates, rew);

    //Restore past range, also desaturate a bit per Mantiuk's Color correction for tone mapping.
    float s = (1.0f + 38.7889f) * powf(Compression, 1.5856f) / (1.0f + 38.7889f * powf(Compression, 1.5856f));
    float sat = s + 0.3f * s * satur;
    printf("s=%f  sat=%f \n", s, sat);
    if(sat == 1.f) sat = 1.001f;
#ifdef _OPENMP
    #pragma omp parallel for            // removed schedule(dynamic,10)
#endif

    for (unsigned int i = 0; i < N; i++) {
        int x = i / WW;
        int y = i - x * WW;

        tmp1->L[x][y] = L[i] * maxL * (1.f / gamm) + minL;
        tmp1->a[x][y] = sat * a[i];
        tmp1->b[x][y] = sat * b[i];

    }
}





//Map tones by way of edge preserving decomposition. Is this the right way to include source?
//#include "EdgePreservingDecomposition.cc"
void ImProcFunctions::EPDToneMap(LabImage *lab, unsigned int Iterates, int skip)
{
    //Hasten access to the parameters.
//  EPDParams *p = (EPDParams *)(&params->epd);

    //Enabled? Leave now if not.
//  if(!p->enabled) return;
    if (!params->epd.enabled) {
        return;
    }

    if (params->wavelet.enabled  && params->wavelet.tmrs != 0) {
        return;
    }

    float stren = params->epd.strength;
    float edgest = params->epd.edgeStopping;
    float sca = params->epd.scale;
    float gamm = params->epd.gamma;
    float rew = params->epd.reweightingIterates;
    //Pointers to whole data and size of it.
    float *L = lab->L[0];
    float *a = lab->a[0];
    float *b = lab->b[0];
    size_t N = lab->W * lab->H;
    EdgePreservingDecomposition epd(lab->W, lab->H);

    //Due to the taking of logarithms, L must be nonnegative. Further, scale to 0 to 1 using nominal range of L, 0 to 15 bit.
    float minL = FLT_MAX;
    float maxL = 0.f;
#ifdef _OPENMP
    #pragma omp parallel
#endif
    {
        float lminL = FLT_MAX;
        float lmaxL = 0.f;
#ifdef _OPENMP
        #pragma omp for
#endif

        for (size_t i = 0; i < N; i++) {
            if (L[i] < lminL) {
                lminL = L[i];
            }

            if (L[i] > lmaxL) {
                lmaxL = L[i];
            }
        }

#ifdef _OPENMP
        #pragma omp critical
#endif
        {
            if (lminL < minL) {
                minL = lminL;
            }

            if (lmaxL > maxL) {
                maxL = lmaxL;
            }
        }
    }

    if (minL > 0.0f) {
        minL = 0.0f;    //Disable the shift if there are no negative numbers. I wish there were just no negative numbers to begin with.
    }

    if (maxL == 0.f) { // avoid division by zero
        maxL = 1.f;
    }

#ifdef _OPENMP
    #pragma omp parallel for
#endif

    for (size_t i = 0; i < N; ++i)
        //{L[i] = (L[i] - minL)/32767.0f;
    {
        L[i] = (L[i] - minL) / maxL;
        L[i] *= gamm;
    }

    //Some interpretations.
    float Compression = expf(-stren);       //This modification turns numbers symmetric around 0 into exponents.
    float DetailBoost = stren;

    if (stren < 0.0f) {
        DetailBoost = 0.0f;    //Go with effect of exponent only if uncompressing.
    }

    //Auto select number of iterates. Note that p->EdgeStopping = 0 makes a Gaussian blur.
    if (Iterates == 0) {
        Iterates = (unsigned int)(edgest * 15.0f);
    }

    /* Debuggery. Saves L for toying with outside of RT.
    char nm[64];
    sprintf(nm, "%ux%ufloat.bin", lab->W, lab->H);
    FILE *f = fopen(nm, "wb");
    fwrite(L, N, sizeof(float), f);
    fclose(f);*/

    epd.CompressDynamicRange(L, sca / float (skip), edgest, Compression, DetailBoost, Iterates, rew);

    //Restore past range, also desaturate a bit per Mantiuk's Color correction for tone mapping.
    float s = (1.0f + 38.7889f) * powf(Compression, 1.5856f) / (1.0f + 38.7889f * powf(Compression, 1.5856f));
#ifdef _OPENMP
    #pragma omp parallel for            // removed schedule(dynamic,10)
#endif

    for (size_t ii = 0; ii < N; ++ii) {
        a[ii] *= s;
        b[ii] *= s;
        L[ii] = L[ii] * maxL * (1.f / gamm) + minL;
    }
}


void ImProcFunctions::getAutoExp(const LUTu &histogram, int histcompr, double clip, double& expcomp, int& bright, int& contr, int& black, int& hlcompr, int& hlcomprthresh)
{

    float scale = 65536.0f;
    float midgray = 0.1842f; //middle gray in linear gamma =1 50% luminance

    int imax = 65536 >> histcompr;
    int overex = 0;
    float sum = 0.f, hisum = 0.f, losum = 0.f;
    float ave = 0.f, hidev = 0.f, lodev = 0.f;

    //find average luminance
    histogram.getSumAndAverage(sum, ave);

    //find median of luminance
    size_t median = 0, count = histogram[0];

    while (count < sum / 2) {
        median++;
        count += histogram[median];
    }

    if (median == 0 || ave < 1.f) { //probably the image is a blackframe
        expcomp = 0.;
        black = 0;
        bright = 0;
        contr = 0;
        hlcompr = 0;
        hlcomprthresh = 0;
        return;
    }

    // compute std dev on the high and low side of median
    // and octiles of histogram
    float octile[8] = {0.f, 0.f, 0.f, 0.f, 0.f, 0.f, 0.f, 0.f}, ospread = 0.f;
    count = 0;

    int i = 0;

    for (; i < min((int)ave, imax); i++) {
        if (count < 8) {
            octile[count] += histogram[i];

            if (octile[count] > sum / 8.f || (count == 7 && octile[count] > sum / 16.f)) {
                octile[count] = xlog(1. + (float)i) / log(2.f);
                count++;// = min(count+1,7);
            }
        }

        //lodev += SQR(ave-i)*histogram[i];
        lodev += (xlog(ave + 1.f) - xlog((float)i + 1.)) * histogram[i];
        losum += histogram[i];
    }

    for (; i < imax; i++) {
        if (count < 8) {
            octile[count] += histogram[i];

            if (octile[count] > sum / 8.f || (count == 7 && octile[count] > sum / 16.f)) {
                octile[count] = xlog(1. + (float)i) / log(2.f);
                count++;// = min(count+1,7);
            }
        }

        //hidev += SQR(i-ave)*histogram[i];
        hidev += (xlog((float)i + 1.) - xlog(ave + 1.f)) * histogram[i];
        hisum += histogram[i];

    }

    if (losum == 0 || hisum == 0) { //probably the image is a blackframe
        expcomp = 0.;
        black = 0;
        bright = 0;
        contr = 0;
        hlcompr = 0;
        hlcomprthresh = 0;
        return;
    }

//    lodev = (lodev / (log(2.f) * losum));
//    hidev = (hidev / (log(2.f) * hisum));

    if (octile[6] > log1p((float)imax) / log2(2.f)) {   //if very overxposed image
        octile[6] = 1.5f * octile[5] - 0.5f * octile[4];
        overex = 2;
    }

    if (octile[7] > log1p((float)imax) / log2(2.f)) {   //if overexposed
        octile[7] = 1.5f * octile[6] - 0.5f * octile[5];
        overex = 1;
    }

    // store values of octile[6] and octile[7] for calculation of exposure compensation
    // if we don't do this and the pixture is underexposed, calculation of exposure compensation assumes
    // that it's overexposed and calculates the wrong direction
    float oct6, oct7;
    oct6 = octile[6];
    oct7 = octile[7];


    for (int i = 1; i < 8; i++) {
        if (octile[i] == 0.0f) {
            octile[i] = octile[i - 1];
        }
    }

    // compute weighted average separation of octiles
    // for future use in contrast setting
    for (int i = 1; i < 6; i++) {
        ospread += (octile[i + 1] - octile[i]) / max(0.5f, (i > 2 ? (octile[i + 1] - octile[3]) : (octile[3] - octile[i])));
    }

    ospread /= 5.f;

    if (ospread <= 0.f) { //probably the image is a blackframe
        expcomp = 0.;
        black = 0;
        bright = 0;
        contr = 0;
        hlcompr = 0;
        hlcomprthresh = 0;
        return;
    }


    // compute clipping points based on the original histograms (linear, without exp comp.)
    unsigned int clipped = 0;
    int rawmax = (imax) - 1;

    while (histogram[rawmax] + clipped <= 0 && rawmax > 1) {
        clipped += histogram[rawmax];
        rawmax--;
    }

    //compute clipped white point
    unsigned int clippable = (int)(sum * clip / 100.f);
    clipped = 0;
    int whiteclip = (imax) - 1;

    while (whiteclip > 1 && (histogram[whiteclip] + clipped) <= clippable) {
        clipped += histogram[whiteclip];
        whiteclip--;
    }

    //compute clipped black point
    clipped = 0;
    int shc = 0;

    while (shc < whiteclip - 1 && histogram[shc] + clipped <= clippable) {
        clipped += histogram[shc];
        shc++;
    }

    //rescale to 65535 max
    rawmax <<= histcompr;
    whiteclip <<= histcompr;
    ave = ave * (1 << histcompr);
    median <<= histcompr;
    shc <<= histcompr;

//    //prevent division by 0
//    if (lodev == 0.f) {
//        lodev = 1.f;
//    }

    //compute exposure compensation as geometric mean of the amount that
    //sets the mean or median at middle gray, and the amount that sets the estimated top
    //of the histogram at or near clipping.
    //float expcomp1 = (log(/*(median/ave)*//*(hidev/lodev)*/midgray*scale/(ave-shc+midgray*shc))+log((hidev/lodev)))/log(2.f);
    float expcomp1 = (log(/*(median/ave)*//*(hidev/lodev)*/midgray * scale / (ave - shc + midgray * shc))) / log(2.f);
    float expcomp2;

    if (overex == 0) { // image is not overexposed
        expcomp2 = 0.5f * ((15.5f - histcompr - (2.f * oct7 - oct6)) + log(scale / rawmax) / log(2.f));
    } else {
        expcomp2 = 0.5f * ((15.5f - histcompr - (2.f * octile[7] - octile[6])) + log(scale / rawmax) / log(2.f));
    }

    if (fabs(expcomp1) - fabs(expcomp2) > 1.f) {   //for great expcomp
        expcomp = (expcomp1 * fabs(expcomp2) + expcomp2 * fabs(expcomp1)) / (fabs(expcomp1) + fabs(expcomp2));
    } else {
        expcomp = 0.5 * (double)expcomp1 + 0.5 * (double) expcomp2; //for small expcomp
    }

    float gain = exp((float)expcomp * log(2.f));

    float corr = sqrt(gain * scale / rawmax);
    black = (int) shc * corr;


    //now tune hlcompr to bring back rawmax to 65535
    hlcomprthresh = 0;
    //this is a series approximation of the actual formula for comp,
    //which is a transcendental equation
    float comp = (gain * ((float)whiteclip) / scale - 1.f) * 2.3f; // 2.3 instead of 2 to increase slightly comp
    hlcompr = (int)(100.*comp / (max(0.0, expcomp) + 1.0));
    hlcompr = max(0, min(100, hlcompr));

    //now find brightness if gain didn't bring ave to midgray using
    //the envelope of the actual 'control cage' brightness curve for simplicity
    float midtmp = gain * sqrt(median * ave) / scale;

    if (midtmp < 0.1f) {
        bright = (midgray - midtmp) * 15.0 / (midtmp);
    } else {
        bright = (midgray - midtmp) * 15.0 / (0.10833 - 0.0833 * midtmp);
    }

    bright = 0.25 */*(median/ave)*(hidev/lodev)*/max(0, bright);

    //compute contrast that spreads the average spacing of octiles
    contr = (int) 50.0f * (1.1f - ospread);
    contr = max(0, min(100, contr));
    //take gamma into account
    double whiteclipg = (int)(CurveFactory::gamma2(whiteclip * corr / 65536.0) * 65536.0);

    float gavg = 0.;

    float val = 0.f;
    float increment = corr * (1 << histcompr);

    for (int i = 0; i < 65536 >> histcompr; i++) {
        gavg += histogram[i] * Color::gamma2curve[val];
        val += increment;
    }

    gavg /= sum;

    if (black < gavg) {
        int maxwhiteclip = (gavg - black) * 4 / 3 + black; // don't let whiteclip be such large that the histogram average goes above 3/4

        if (whiteclipg < maxwhiteclip) {
            whiteclipg = maxwhiteclip;
        }
    }

    whiteclipg = CurveFactory::igamma2((float)(whiteclipg / 65535.0)) * 65535.0;   //need to inverse gamma transform to get correct exposure compensation parameter

    //corection with gamma
    black = (int)((65535 * black) / whiteclipg);
    //expcomp = log(65535.0 / (whiteclipg)) / log(2.0);

    //diagnostics
    //printf ("**************** AUTO LEVELS ****************\n");
    /*
    if (settings->verbose) {
        printf("sum=%i clip=%f clippable=%i  clipWh=%i  clipBl=%i\n",somm, clip, clippable,clipwh, clipbl);
        printf ("expcomp1= %f   expcomp2= %f gain= %f  expcomp=%f\n",expcomp1,expcomp2,gain,expcomp);
        printf ("expo=%f\n",expo);
        printf ("median: %i  average: %f    median/average: %f\n",median,ave, median/ave);
        printf ("average: %f\n",ave);
        printf("comp=%f hlcomp: %i\n",comp, hlcompr);
        printf ("median/average: %f\n",median/ave);
        printf ("lodev: %f   hidev: %f      hidev/lodev: %f\n",lodev,hidev,hidev/lodev);
        printf ("lodev: %f\n",lodev);
        printf ("hidev: %f\n",hidev);
        printf ("imax=%d rawmax= %d  whiteclip= %d  gain= %f\n",imax,rawmax,whiteclip,gain);
        printf ("octiles: %f %f %f %f %f %f %f %f\n",octile[0],octile[1],octile[2],octile[3],octile[4],octile[5],octile[6],octile[7]);
        printf ("ospread= %f\n",ospread);
        printf ("overexp= %i\n",overex);
    }
    */
    /*
     // %%%%%%%%%% LEGACY AUTOEXPOSURE CODE %%%%%%%%%%%%%
     // black point selection is based on the linear result (yielding better visual results)
     black = (int)(shc * corr);
     // compute the white point of the exp. compensated gamma corrected image
     double whiteclipg = (int)(CurveFactory::gamma2 (whiteclip * corr / 65536.0) * 65536.0);

     // compute average intensity of the exp compensated, gamma corrected image
     double gavg = 0;
     for (int i=0; i<65536>>histcompr; i++)
     gavg += histogram[i] * CurveFactory::gamma2((int)(corr*(i<<histcompr)<65535 ? corr*(i<<histcompr) : 65535)) / sum;

     if (black < gavg) {
     int maxwhiteclip = (gavg - black) * 4 / 3 + black; // don't let whiteclip be such large that the histogram average goes above 3/4
     //double mavg = 65536.0 / (whiteclipg-black) * (gavg - black);
     if (whiteclipg < maxwhiteclip)
     whiteclipg = maxwhiteclip;
     }

     whiteclipg = CurveFactory::igamma2 ((float)(whiteclipg/65535.0)) * 65535.0; //need to inverse gamma transform to get correct exposure compensation parameter

     black = (int)((65535*black)/whiteclipg);
     expcomp = log(65535.0 / (whiteclipg)) / log(2.0);

     if (expcomp<0.0)   expcomp = 0.0;*/
    if (expcomp < -5.0) {
        expcomp = -5.0;
    }

    if (expcomp > 12.0) {
        expcomp = 12.0;
    }

    bright = max(-100, min(bright, 100));

}


//%%%%%%%%%%%%%%%%%%%%%%%%%%%%%%%%%%%%%%%

double ImProcFunctions::getAutoDistor(const Glib::ustring &fname, int thumb_size)
{
    if (fname != "") {
        rtengine::RawMetaDataLocation ri;
        int w_raw = -1, h_raw = thumb_size;
        int w_thumb = -1, h_thumb = thumb_size;

        eSensorType sensorType = rtengine::ST_NONE;
        Thumbnail* thumb = rtengine::Thumbnail::loadQuickFromRaw(fname, ri, sensorType, w_thumb, h_thumb, 1, FALSE);

        if (!thumb) {
            return 0.0;
        }

        Thumbnail* raw =   rtengine::Thumbnail::loadFromRaw(fname, ri, sensorType, w_raw, h_raw, 1, 1.0, FALSE);

        if (!raw) {
            delete thumb;
            return 0.0;
        }

        if (h_thumb != h_raw) {
            delete thumb;
            delete raw;
            return 0.0;
        }

        int width;

        if (w_thumb > w_raw) {
            width = w_raw;
        } else {
            width = w_thumb;
        }

        unsigned char* thumbGray;
        unsigned char* rawGray;
        thumbGray = thumb->getGrayscaleHistEQ(width);
        rawGray = raw->getGrayscaleHistEQ(width);

        if (!thumbGray || !rawGray) {
            if (thumbGray) {
                delete thumbGray;
            }

            if (rawGray) {
                delete rawGray;
            }

            delete thumb;
            delete raw;
            return 0.0;
        }

        double dist_amount;
        int dist_result = calcDistortion(thumbGray, rawGray, width, h_thumb, 1, dist_amount);

        if (dist_result == -1) { // not enough features found, try increasing max. number of features by factor 4
            calcDistortion(thumbGray, rawGray, width, h_thumb, 4, dist_amount);
        }

        delete thumbGray;
        delete rawGray;
        delete thumb;
        delete raw;
        return dist_amount;
    } else {
        return 0.0;
    }
}

void ImProcFunctions::rgb2lab(const Imagefloat &src, LabImage &dst, const Glib::ustring &workingSpace)
{
    TMatrix wprof = ICCStore::getInstance()->workingSpaceMatrix(workingSpace);
    const float wp[3][3] = {
        {static_cast<float>(wprof[0][0]), static_cast<float>(wprof[0][1]), static_cast<float>(wprof[0][2])},
        {static_cast<float>(wprof[1][0]), static_cast<float>(wprof[1][1]), static_cast<float>(wprof[1][2])},
        {static_cast<float>(wprof[2][0]), static_cast<float>(wprof[2][1]), static_cast<float>(wprof[2][2])}
    };

    const int W = src.getWidth();
    const int H = src.getHeight();

#ifdef _OPENMP
    #pragma omp parallel for schedule(dynamic,16)
#endif

    for (int i = 0; i < H; i++) {
        for (int j = 0; j < W; j++) {
            float X, Y, Z;
            Color::rgbxyz(src.r(i, j), src.g(i, j), src.b(i, j), X, Y, Z, wp);
            //convert Lab
            Color::XYZ2Lab(X, Y, Z, dst.L[i][j], dst.a[i][j], dst.b[i][j]);
        }
    }
}

void ImProcFunctions::lab2rgb(const LabImage &src, Imagefloat &dst, const Glib::ustring &workingSpace)
{
    TMatrix wiprof = ICCStore::getInstance()->workingSpaceInverseMatrix(workingSpace);
    const float wip[3][3] = {
        {static_cast<float>(wiprof[0][0]), static_cast<float>(wiprof[0][1]), static_cast<float>(wiprof[0][2])},
        {static_cast<float>(wiprof[1][0]), static_cast<float>(wiprof[1][1]), static_cast<float>(wiprof[1][2])},
        {static_cast<float>(wiprof[2][0]), static_cast<float>(wiprof[2][1]), static_cast<float>(wiprof[2][2])}
    };

    const int W = dst.getWidth();
    const int H = dst.getHeight();
#ifdef __SSE2__
    vfloat wipv[3][3];

    for (int i = 0; i < 3; i++) {
        for (int j = 0; j < 3; j++) {
            wipv[i][j] = F2V(wiprof[i][j]);
        }
    }

#endif

#ifdef _OPENMP
    #pragma omp parallel for schedule(dynamic,16)
#endif

    for (int i = 0; i < H; i++) {
        int j = 0;
#ifdef __SSE2__

        for (; j < W - 3; j += 4) {
            vfloat X, Y, Z;
            vfloat R, G, B;
            Color::Lab2XYZ(LVFU(src.L[i][j]), LVFU(src.a[i][j]), LVFU(src.b[i][j]), X, Y, Z);
            Color::xyz2rgb(X, Y, Z, R, G, B, wipv);
            STVFU(dst.r(i, j), R);
            STVFU(dst.g(i, j), G);
            STVFU(dst.b(i, j), B);
        }

#endif

        for (; j < W; j++) {
            float X, Y, Z;
            Color::Lab2XYZ(src.L[i][j], src.a[i][j], src.b[i][j], X, Y, Z);
            Color::xyz2rgb(X, Y, Z, dst.r(i, j), dst.g(i, j), dst.b(i, j), wip);
        }
    }
}

//%%%%%%%%%%%%%%%%%%%%%%%%%%%%%%%%%%%%%%%


// adapted from the "color correction" module of Darktable. Original copyright follows
/*
    copyright (c) 2009--2010 johannes hanika.

    darktable is free software: you can redistribute it and/or modify
    it under the terms of the GNU General Public License as published by
    the Free Software Foundation, either version 3 of the License, or
    (at your option) any later version.

    darktable is distributed in the hope that it will be useful,
    but WITHOUT ANY WARRANTY; without even the implied warranty of
    MERCHANTABILITY or FITNESS FOR A PARTICULAR PURPOSE.  See the
    GNU General Public License for more details.

    You should have received a copy of the GNU General Public License
    along with darktable.  If not, see <http://www.gnu.org/licenses/>.
*/
void ImProcFunctions::colorToningLabGrid(LabImage *lab, int xstart, int xend, int ystart, int yend, bool MultiThread)
{
    const float factor = ColorToningParams::LABGRID_CORR_MAX * 3.f;
    const float scaling = ColorToningParams::LABGRID_CORR_SCALE;
    float a_scale = (params->colorToning.labgridAHigh - params->colorToning.labgridALow) / factor / scaling;
    float a_base = params->colorToning.labgridALow / scaling;
    float b_scale = (params->colorToning.labgridBHigh - params->colorToning.labgridBLow) / factor / scaling;
    float b_base = params->colorToning.labgridBLow / scaling;

    #ifdef _OPENMP
    #pragma omp parallel for if (multiThread)
#endif

    for (int y = ystart; y < yend; ++y) {
        for (int x = xstart; x < xend; ++x) {
            lab->a[y][x] += lab->L[y][x] * a_scale + a_base;
            lab->b[y][x] += lab->L[y][x] * b_scale + b_base;
        }
    }
}

}<|MERGE_RESOLUTION|>--- conflicted
+++ resolved
@@ -1280,12 +1280,7 @@
                             }
 
                             Qpro = Qanc * (Qq / Qold);
-<<<<<<< HEAD
-                            //   Jpro = 100.f * (Qpro * Qpro) / ((4.0f / c) * (4.0f / c) * (aw + 4.0f) * (aw + 4.0f));
-                            Jpro = Jpro * SQR(Qq / Qold);
-=======
                             Jpro = SQR ((10.f * Qpro) / wh);
->>>>>>> f0d32c1d
 
                             if (Jpro < 1.f) {
                                 Jpro = 1.f;
@@ -1366,13 +1361,7 @@
                             }
 
                             Qpro = Qanc * (Qq / Qold);
-<<<<<<< HEAD
-                            Jpro = Jpro * SQR(Qq / Qold);
-
-                            // Jpro = 100.f * (Qpro * Qpro) / ((4.0f / c) * (4.0f / c) * (aw + 4.0f) * (aw + 4.0f));
-=======
                             Jpro = SQR ((10.f * Qpro) / wh);
->>>>>>> f0d32c1d
 
                             if (t1L) { //to workaround the problem if we modify curve1-lightnees after curve2 brightness(the cat that bites its own tail!) in fact it's another type of curve only for this case
                                 coef = 2.f; //adapt Q to J approximation
