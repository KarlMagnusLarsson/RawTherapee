--- conflicted
+++ resolved
@@ -470,17 +470,11 @@
 
 
 // Copyright (c) 2012 Jacques Desmis <jdesmis@gmail.com>
-<<<<<<< HEAD
 
 void ImProcFunctions::ciecam_02float(CieImage* ncie, float adap, int pW, int pwb, LabImage* lab, const ProcParams* params,
                                      const ColorAppearance & customColCurve1, const ColorAppearance & customColCurve2, const ColorAppearance & customColCurve3,
-                                     LUTu & histLCAM, LUTu & histCCAM, LUTf & CAMBrightCurveJ, LUTf & CAMBrightCurveQ, float &mean, int Iterates, int scale, bool execsharp, float &d, float &dj, float &yb, int rtt)
-=======
-void ImProcFunctions::ciecam_02float (CieImage* ncie, float adap, int pW, int pwb, LabImage* lab, const ProcParams* params,
-                                      const ColorAppearance & customColCurve1, const ColorAppearance & customColCurve2, const ColorAppearance & customColCurve3,
                                       LUTu & histLCAM, LUTu & histCCAM, LUTf & CAMBrightCurveJ, LUTf & CAMBrightCurveQ, float &mean, int Iterates, int scale, bool execsharp, float &d, float &dj, float &yb, int rtt,
                                       bool showSharpMask)
->>>>>>> e3cb9130
 {
     if (params->colorappearance.enabled) {
 
@@ -1694,11 +1688,7 @@
                 if (params->sharpening.enabled)
                     if (execsharp) {
                         float **buffer = lab->L; // We can use the L-buffer from lab as buffer to save some memory
-<<<<<<< HEAD
-                        ImProcFunctions::sharpeningcam(ncie, buffer);  // sharpening adapted to CIECAM
-=======
                         ImProcFunctions::sharpeningcam (ncie, buffer, showSharpMask); // sharpening adapted to CIECAM
->>>>>>> e3cb9130
                     }
 
 //if(params->dirpyrequalizer.enabled) if(execsharp) {
