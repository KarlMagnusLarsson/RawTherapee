--- conflicted
+++ resolved
@@ -5627,21 +5627,13 @@
         int w_thumb = -1, h_thumb = thumb_size;
 
         eSensorType sensorType = rtengine::ST_NONE;
-<<<<<<< HEAD
-        Thumbnail* thumb = rtengine::Thumbnail::loadQuickFromRaw(fname, ri, sensorType, w_thumb, h_thumb, 1, FALSE);
-=======
         Thumbnail* thumb = rtengine::Thumbnail::loadQuickFromRaw (fname, sensorType, w_thumb, h_thumb, 1, FALSE);
->>>>>>> 28f0bc14
 
         if (!thumb) {
             return 0.0;
         }
 
-<<<<<<< HEAD
-        Thumbnail* raw =   rtengine::Thumbnail::loadFromRaw(fname, ri, sensorType, w_raw, h_raw, 1, 1.0, FALSE);
-=======
         Thumbnail* raw =   rtengine::Thumbnail::loadFromRaw(fname, sensorType, w_raw, h_raw, 1, 1.0, FALSE);
->>>>>>> 28f0bc14
 
         if (!raw) {
             delete thumb;
