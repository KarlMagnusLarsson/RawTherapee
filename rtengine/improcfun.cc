--- conflicted
+++ resolved
@@ -4084,26 +4084,6 @@
                                 const float g = gtemp[ti * TS + tj];
                                 const float b = btemp[ti * TS + tj];
                                 float ro, go, bo;
-<<<<<<< HEAD
-                                int mode = 0;
-                                toningsmh(r, g, b, ro, go, bo, RedLow, GreenLow, BlueLow, RedMed, GreenMed, BlueMed, RedHigh, GreenHigh, BlueHigh, reducac, mode, strProtect);
-                                float lumafter = 0.299f * ro + 0.587f * go + 0.114f * bo;
-                                float preserv = 1.f;
-
-                                if (preser == 1) {
-                                    preserv = lumbefore / lumafter;
-                                }
-
-                                ro *= preserv;
-                                go *= preserv;
-                                bo *= preserv;
-                                ro = CLIP(ro);
-                                go = CLIP(go);
-                                bo = CLIP(bo);
-                                rtemp[ti * TS + tj] = ro;
-                                gtemp[ti * TS + tj] = go;
-                                btemp[ti * TS + tj] = bo;
-=======
                                 toningsmh(r, g, b, ro, go, bo, RedLow, GreenLow, BlueLow, RedMed, GreenMed, BlueMed, RedHigh, GreenHigh, BlueHigh, reducac, mode, strProtect);
 
                                 if (params->colorToning.lumamode) {
@@ -4118,7 +4098,6 @@
                                 rtemp[ti * TS + tj] = CLIP(ro);
                                 gtemp[ti * TS + tj] = CLIP(go);
                                 btemp[ti * TS + tj] = CLIP(bo);
->>>>>>> 3c50e8ff
                             }
                         }
                     }
@@ -4712,28 +4691,15 @@
 
                 for (int i = 0; i < tH; i++) {
                     for (int j = 0; j < tW; j++) {
-<<<<<<< HEAD
-                        float r = tmpImage->r(i, j);
-                        float g = tmpImage->g(i, j);
-                        float b = tmpImage->b(i, j);
-=======
                         const float r = tmpImage->r (i, j);
                         const float g = tmpImage->g (i, j);
                         const float b = tmpImage->b (i, j);
->>>>>>> 3c50e8ff
 
                         const float lumbefore = 0.299f * r + 0.587f * g + 0.114f * b;
 
                         if (lumbefore < 65000.f  && lumbefore > 500.f) { //reduce artefacts for highlights and extreme shadows
                             float ro, go, bo;
-<<<<<<< HEAD
-                            int mode = 1;
                             toningsmh(r, g, b, ro, go, bo, RedLow, GreenLow, BlueLow, RedMed, GreenMed, BlueMed, RedHigh, GreenHigh, BlueHigh, reducac, mode, strProtect);
-                            float lumafter = 0.299f * ro + 0.587f * go + 0.114f * bo;
-                            float preserv = 1.f;
-=======
-                            toningsmh(r, g, b, ro, go, bo, RedLow, GreenLow, BlueLow, RedMed, GreenMed, BlueMed, RedHigh, GreenHigh, BlueHigh, reducac, mode, strProtect);
->>>>>>> 3c50e8ff
 
                             if (params->colorToning.lumamode) {
                                 const float lumafter = 0.299f * ro + 0.587f * go + 0.114f * bo;
@@ -4743,21 +4709,9 @@
                                 bo *= preserv;
                             }
 
-<<<<<<< HEAD
-                            ro *= preserv;
-                            go *= preserv;
-                            bo *= preserv;
-                            ro = CLIP(ro);
-                            go = CLIP(go);
-                            bo = CLIP(bo);
-                            tmpImage->r(i, j) = ro;
-                            tmpImage->g(i, j) = go;
-                            tmpImage->b(i, j) = bo;
-=======
                             tmpImage->r(i, j) = CLIP(ro);
                             tmpImage->g(i, j) = CLIP(go);
                             tmpImage->b(i, j) = CLIP(bo);
->>>>>>> 3c50e8ff
                         }
                     }
                 }
@@ -5068,34 +5022,6 @@
 **/
 void ImProcFunctions::toningsmh(float r, float g, float b, float &ro, float &go, float &bo, float RedLow, float GreenLow, float BlueLow, float RedMed, float GreenMed, float BlueMed, float RedHigh, float GreenHigh, float BlueHigh, float reducac, int mode, float strProtect)
 {
-<<<<<<< HEAD
-    float bmu = mode == 1 ? 0.5f : 0.4f;
-    float RedL   = 1.f + (RedLow  - 1.f) * 0.4f;
-    float GreenL = 1.f + (GreenLow - 1.f) * 0.4f;
-    float BlueL  = 1.f + (BlueLow - 1.f) * bmu;
-    float h, s, v;
-    Color::rgb2hsv(r, g, b, h, s, v);
-    float ksat = 1.f;
-    float ksatlow = 1.f;
-//  float s_0=0.55f;
-//  float s_1=0.85f;
-    /*
-    if(mode==0) {//color
-        if(s < s_0) ksat=SQR((1.f/s_0)*s);
-        if(s > s_1) ksat=SQR((1.f/(s_1-1.f))*s - (1.f/(s_1-1.f)));
-    }
-    */
-    float kl = 1.f;
-    float rlo = 1.f; //0.4  0.5
-    float rlm = 1.5f; //1.1
-    float rlh = 2.2f; //1.1
-    float rlob = bmu; //for BW old mode
-
-    if (mode == 0) { //color
-        rlo *= pow_F(strProtect, 0.4f);  //0.5 ==>  0.75
-        rlh *= pow_F(strProtect, 0.4f);
-        rlm *= pow_F(strProtect, 0.4f);
-=======
     const float v = max(r, g, b) / 65535.f;
     float kl = 1.f;
     float rlo; //0.4  0.5
@@ -5119,31 +5045,13 @@
             secondeg_begin (0.7f, v0, aab, bbb);
             kl = aab * v * v + bbb * v;
         }
->>>>>>> 3c50e8ff
     } else { //bw coefficient to preserve same results as before for satlimtopacity = 0.5 (default)
         rlo = strProtect * 0.8f; //0.4
         rlob = strProtect; //0.5
         rlm = strProtect * 2.2f; //1.1
         rlh = strProtect * 2.4f; //1.2
         if (v > 0.15f) {
-<<<<<<< HEAD
-            kl = (-1.f / 0.85f) * v + (1.f) / 0.85f;    //Low light ==> decrease action after v=0.15
-        }
-    } else { //color
-        float v0 = 0.15f;
-        //second degree
-        float aa, bb, cc;
-        secondeg_end(reducac, v0, aa, bb, cc);
-        float aab, bbb;
-        secondeg_begin(0.7f, v0, aab, bbb);
-
-        if (v > v0) {
-            kl = aa * v * v + bb * v + cc;    //verified ==> exact
-        } else if (mode == 0) {
-            kl = aab * v * v + bbb * v;    //ksatlow=ksat;
-=======
             kl = (-1.f / 0.85f) * v + 1.f / 0.85f;    //Low light ==> decrease action after v=0.15
->>>>>>> 3c50e8ff
         }
     }
 
@@ -5210,22 +5118,6 @@
     {
         const float RedM = RedMed * km * rlm;
 
-<<<<<<< HEAD
-        if (RedMed >= 1.f) {
-            r += 20000.f * (RedM - 1.f);
-            g -= 10000.f * (RedM - 1.f);
-            b -= 10000.f * (RedM - 1.f);
-            r = CLIP(r);
-            g = CLIP(g);
-            b = CLIP(b);
-        } else {
-            r += 10000.f * (RedM - 1.f);
-            g -= 20000.f * (RedM - 1.f);
-            b -= 20000.f * (RedM - 1.f);
-            r = CLIP(r);
-            g = CLIP(g);
-            b = CLIP(b);
-=======
         if (RedMed > 0.f) {
             r += 20000.f * RedM;
             g -= 10000.f * RedM;
@@ -5234,7 +5126,6 @@
             r += 10000.f * RedM;
             g -= 20000.f * RedM;
             b -= 20000.f * RedM;
->>>>>>> 3c50e8ff
         }
         r = CLIP(r);
         g = CLIP(g);
@@ -5244,22 +5135,6 @@
     {
         const float GreenM = GreenMed * km * rlm;
 
-<<<<<<< HEAD
-        if (GreenMed >= 1.f) {
-            r -= 10000.f * (GreenM - 1.f);
-            g += 20000.f * (GreenM - 1.f);
-            b -= 10000.f * (GreenM - 1.f);
-            r = CLIP(r);
-            g = CLIP(g);
-            b = CLIP(b);
-        } else {
-            r -= 20000.f * (GreenM - 1.f);
-            g += 10000.f * (GreenM - 1.f);
-            b -= 20000.f * (GreenM - 1.f);
-            r = CLIP(r);
-            g = CLIP(g);
-            b = CLIP(b);
-=======
         if (GreenMed > 0.f) {
             r -= 10000.f * GreenM;
             g += 20000.f * GreenM;
@@ -5268,7 +5143,6 @@
             r -= 20000.f * GreenM;
             g += 10000.f * GreenM;
             b -= 20000.f * GreenM;
->>>>>>> 3c50e8ff
         }
         r = CLIP(r);
         g = CLIP(g);
@@ -5278,22 +5152,6 @@
     {
         const float BlueM = BlueMed * km * rlm;
 
-<<<<<<< HEAD
-        if (BlueMed >= 1.f) {
-            r -= 10000.f * (BlueM - 1.f);
-            g -= 10000.f * (BlueM - 1.f);
-            b += 20000.f * (BlueM - 1.f);
-            r = CLIP(r);
-            g = CLIP(g);
-            b = CLIP(b);
-        } else {
-            r -= 20000.f * (BlueM - 1.f);
-            g -= 20000.f * (BlueM - 1.f);
-            b += 10000.f * (BlueM - 1.f);
-            r = CLIP(r);
-            g = CLIP(g);
-            b = CLIP(b);
-=======
         if (BlueMed > 0.f) {
             r -= 10000.f * BlueM;
             g -= 10000.f * BlueM;
@@ -5302,7 +5160,6 @@
             r -= 20000.f * BlueM;
             g -= 20000.f * BlueM;
             b += 10000.f * BlueM;
->>>>>>> 3c50e8ff
         }
         r = CLIP(r);
         g = CLIP(g);
@@ -5312,13 +5169,7 @@
     //high tones
     constexpr float v00 = 0.8f; //max action
     float aa0, bb0;
-<<<<<<< HEAD
     secondeg_begin(reducac, v00, aa0, bb0);
-//  float hmu=1.5f;
-//  if(mode==1) hmu=1.2f;//for BW old mode
-=======
-    secondeg_begin (reducac, v00, aa0, bb0);
->>>>>>> 3c50e8ff
 
     float kh;
     if (v > v00) { //max action
@@ -5330,23 +5181,14 @@
     {
         const float corr = 20000.f * RedHigh * kh * rlh; //1.2
 
-<<<<<<< HEAD
-        if (RedHigh >= 1.f) {
-            r += 20000.f * (RedH - 1.f);
-            r = CLIP(r);
-=======
         if (RedHigh > 0.f) {
             r += corr;
->>>>>>> 3c50e8ff
         } else {
             g -= corr;
             b -= corr;
         }
 
-<<<<<<< HEAD
-=======
         r = CLIP(r);
->>>>>>> 3c50e8ff
         g = CLIP(g);
         b = CLIP(b);
     }
@@ -5354,38 +5196,23 @@
     {
         const float corr = 20000.f * GreenHigh * kh * rlh; //1.2
 
-<<<<<<< HEAD
-        if (GreenHigh >= 1.f) {
-            g += 20000.f * (GreenH - 1.f);
-            g = CLIP(g);
-=======
         if (GreenHigh > 0.f) {
             g += corr;
->>>>>>> 3c50e8ff
         } else {
             r -= corr;
             b -= corr;
         }
 
         r = CLIP(r);
-<<<<<<< HEAD
-=======
         g = CLIP(g);
->>>>>>> 3c50e8ff
         b = CLIP(b);
     }
 
     {
         const float corr = 20000.f * BlueHigh * kh * rlh; //1.2
 
-<<<<<<< HEAD
-        if (BlueHigh >= 1.f) {
-            b += 20000.f * (BlueH - 1.f);
-            b = CLIP(b);
-=======
         if (BlueHigh > 0.f) {
             b += corr;
->>>>>>> 3c50e8ff
         } else {
             r -= corr;
             g -= corr;
@@ -5393,10 +5220,7 @@
 
         r = CLIP(r);
         g = CLIP(g);
-<<<<<<< HEAD
-=======
         b = CLIP(b);
->>>>>>> 3c50e8ff
     }
 
     ro = r;
