/*
 *  This file is part of RawTherapee.
 *
 *  Copyright (c) 2004-2010 Gabor Horvath <hgabor@rawtherapee.com>
 *
 *  RawTherapee is free software: you can redistribute it and/or modify
 *  it under the terms of the GNU General Public License as published by
 *  the Free Software Foundation, either version 3 of the License, or
 *  (at your option) any later version.
 *
 *  RawTherapee is distributed in the hope that it will be useful,
 *  but WITHOUT ANY WARRANTY; without even the implied warranty of
 *  MERCHANTABILITY or FITNESS FOR A PARTICULAR PURPOSE.  See the
 *  GNU General Public License for more details.
 *
 *  You should have received a copy of the GNU General Public License
 *  along with RawTherapee.  If not, see <https://www.gnu.org/licenses/>.
 */
#include <cmath>

#include <glib.h>
#include <glibmm/ustring.h>

#ifdef _OPENMP
#include <omp.h>
#endif

#include "alignedbuffer.h"
#include "calc_distort.h"
#include "ciecam02.h"
#include "cieimage.h"
#include "clutstore.h"
#include "color.h"
#include "curves.h"
#include "dcp.h"
#include "EdgePreservingDecomposition.h"
#include "iccmatrices.h"
#include "iccstore.h"
#include "imagesource.h"
#include "improccoordinator.h"
#include "improcfun.h"
#include "labimage.h"
#include "procparams.h"
#include "rt_math.h"
#include "rtengine.h"
#include "rtthumbnail.h"
#include "satandvalueblendingcurve.h"
#include "StopWatch.h"
#include "utils.h"

#include "../rtgui/editcallbacks.h"

#ifdef _DEBUG
#include "mytime.h"
#endif

#undef CLIPD
#define CLIPD(a) ((a)>0.0f?((a)<1.0f?(a):1.0f):0.0f)

namespace
{

using namespace rtengine;


// begin of helper function for rgbProc()
void shadowToneCurve(const LUTf &shtonecurve, float *rtemp, float *gtemp, float *btemp, int istart, int tH, int jstart, int tW, int tileSize)
{

#if defined( __SSE2__ ) && defined( __x86_64__ )
    vfloat cr = F2V(0.299f);
    vfloat cg = F2V(0.587f);
    vfloat cb = F2V(0.114f);
#endif

    for (int i = istart, ti = 0; i < tH; i++, ti++) {
        int j = jstart, tj = 0;
#if defined( __SSE2__ ) && defined( __x86_64__ )

        for (; j < tW - 3; j += 4, tj += 4) {

            vfloat rv = LVF(rtemp[ti * tileSize + tj]);
            vfloat gv = LVF(gtemp[ti * tileSize + tj]);
            vfloat bv = LVF(btemp[ti * tileSize + tj]);

            //shadow tone curve
            vfloat Yv = cr * rv + cg * gv + cb * bv;
            vfloat tonefactorv = shtonecurve[Yv];
            STVF(rtemp[ti * tileSize + tj], rv * tonefactorv);
            STVF(gtemp[ti * tileSize + tj], gv * tonefactorv);
            STVF(btemp[ti * tileSize + tj], bv * tonefactorv);
        }

#endif

        for (; j < tW; j++, tj++) {

            float r = rtemp[ti * tileSize + tj];
            float g = gtemp[ti * tileSize + tj];
            float b = btemp[ti * tileSize + tj];

            //shadow tone curve
            float Y = (0.299f * r + 0.587f * g + 0.114f * b);
            float tonefactor = shtonecurve[Y];
            rtemp[ti * tileSize + tj] = rtemp[ti * tileSize + tj] * tonefactor;
            gtemp[ti * tileSize + tj] = gtemp[ti * tileSize + tj] * tonefactor;
            btemp[ti * tileSize + tj] = btemp[ti * tileSize + tj] * tonefactor;
        }
    }
}

void highlightToneCurve(const LUTf &hltonecurve, float *rtemp, float *gtemp, float *btemp, int istart, int tH, int jstart, int tW, int tileSize, float exp_scale, float comp, float hlrange)
{

#if defined( __SSE2__ ) && defined( __x86_64__ )
    vfloat threev = F2V(3.f);
    vfloat maxvalfv = F2V(MAXVALF);
#endif

    for (int i = istart, ti = 0; i < tH; i++, ti++) {
        int j = jstart, tj = 0;
#if defined( __SSE2__ ) && defined( __x86_64__ )

        for (; j < tW - 3; j += 4, tj += 4) {

            vfloat rv = LVF(rtemp[ti * tileSize + tj]);
            vfloat gv = LVF(gtemp[ti * tileSize + tj]);
            vfloat bv = LVF(btemp[ti * tileSize + tj]);

            //TODO: proper treatment of out-of-gamut colors
            //float tonefactor = hltonecurve[(0.299f*r+0.587f*g+0.114f*b)];
            vmask maxMask = vmaskf_ge(vmaxf(rv, vmaxf(gv, bv)), maxvalfv);

            if (_mm_movemask_ps((vfloat)maxMask)) {
                for (int k = 0; k < 4; ++k) {
                    float r = rtemp[ti * tileSize + tj + k];
                    float g = gtemp[ti * tileSize + tj + k];
                    float b = btemp[ti * tileSize + tj + k];
                    float tonefactor = ((r < MAXVALF ? hltonecurve[r] : CurveFactory::hlcurve(exp_scale, comp, hlrange, r)) +
                                        (g < MAXVALF ? hltonecurve[g] : CurveFactory::hlcurve(exp_scale, comp, hlrange, g)) +
                                        (b < MAXVALF ? hltonecurve[b] : CurveFactory::hlcurve(exp_scale, comp, hlrange, b))) / 3.0;

                    // note: tonefactor includes exposure scaling, that is here exposure slider and highlight compression takes place
                    rtemp[ti * tileSize + tj + k] = r * tonefactor;
                    gtemp[ti * tileSize + tj + k] = g * tonefactor;
                    btemp[ti * tileSize + tj + k] = b * tonefactor;
                }
            } else {
                vfloat tonefactorv = (hltonecurve.cb(rv) + hltonecurve.cb(gv) + hltonecurve.cb(bv)) / threev;
                // note: tonefactor includes exposure scaling, that is here exposure slider and highlight compression takes place
                STVF(rtemp[ti * tileSize + tj], rv * tonefactorv);
                STVF(gtemp[ti * tileSize + tj], gv * tonefactorv);
                STVF(btemp[ti * tileSize + tj], bv * tonefactorv);
            }
        }

#endif

        for (; j < tW; j++, tj++) {

            float r = rtemp[ti * tileSize + tj];
            float g = gtemp[ti * tileSize + tj];
            float b = btemp[ti * tileSize + tj];

            //TODO: proper treatment of out-of-gamut colors
            //float tonefactor = hltonecurve[(0.299f*r+0.587f*g+0.114f*b)];
            float tonefactor = ((r < MAXVALF ? hltonecurve[r] : CurveFactory::hlcurve(exp_scale, comp, hlrange, r)) +
                                (g < MAXVALF ? hltonecurve[g] : CurveFactory::hlcurve(exp_scale, comp, hlrange, g)) +
                                (b < MAXVALF ? hltonecurve[b] : CurveFactory::hlcurve(exp_scale, comp, hlrange, b))) / 3.0;

            // note: tonefactor includes exposure scaling, that is here exposure slider and highlight compression takes place
            rtemp[ti * tileSize + tj] = r * tonefactor;
            gtemp[ti * tileSize + tj] = g * tonefactor;
            btemp[ti * tileSize + tj] = b * tonefactor;
        }
    }
}

void proPhotoBlue(float *rtemp, float *gtemp, float *btemp, int istart, int tH, int jstart, int tW, int tileSize)
{
    // this is a hack to avoid the blue=>black bug (Issue 2141)
    for (int i = istart, ti = 0; i < tH; i++, ti++) {
        int j = jstart, tj = 0;
#ifdef __SSE2__

        for (; j < tW - 3; j += 4, tj += 4) {
            vfloat rv = LVF(rtemp[ti * tileSize + tj]);
            vfloat gv = LVF(gtemp[ti * tileSize + tj]);
            vmask zeromask = vorm(vmaskf_eq(rv, ZEROV), vmaskf_eq(gv, ZEROV));

            if (_mm_movemask_ps((vfloat)zeromask)) {
                for (int k = 0; k < 4; ++k) {
                    float r = rtemp[ti * tileSize + tj + k];
                    float g = gtemp[ti * tileSize + tj + k];

                    float b = btemp[ti * tileSize + tj + k];

                    if ((r == 0.0f || g == 0.0f) && rtengine::min(r, g, b) >= 0.f) {
                        float h, s, v;
                        Color::rgb2hsv(r, g, b, h, s, v);
                        s *= 0.99f;
                        Color::hsv2rgb(h, s, v, rtemp[ti * tileSize + tj + k], gtemp[ti * tileSize + tj + k], btemp[ti * tileSize + tj + k]);
                    }
                }
            }
        }

#endif

        for (; j < tW; j++, tj++) {
            float r = rtemp[ti * tileSize + tj];
            float g = gtemp[ti * tileSize + tj];
            float b = btemp[ti * tileSize + tj];

            if ((r == 0.0f || g == 0.0f) && rtengine::min(r, g, b) >= 0.f) {
                float h, s, v;
                Color::rgb2hsv(r, g, b, h, s, v);
                s *= 0.99f;
                Color::hsv2rgb(h, s, v, rtemp[ti * tileSize + tj], gtemp[ti * tileSize + tj], btemp[ti * tileSize + tj]);
            }
        }
    }
}

void customToneCurve(const ToneCurve &customToneCurve, ToneCurveMode curveMode, float *rtemp, float *gtemp, float *btemp, int istart, int tH, int jstart, int tW, int tileSize, PerceptualToneCurveState ptcApplyState) {

    if (curveMode == ToneCurveMode::STD) { // Standard
        const StandardToneCurve& userToneCurve = static_cast<const StandardToneCurve&> (customToneCurve);
        for (int i = istart, ti = 0; i < tH; i++, ti++) {
            userToneCurve.BatchApply(0, tW - jstart, &rtemp[ti * tileSize], &gtemp[ti * tileSize], &btemp[ti * tileSize]);
        }
    } else if (curveMode == ToneCurveMode::FILMLIKE) { // Adobe like
        const AdobeToneCurve& userToneCurve = static_cast<const AdobeToneCurve&> (customToneCurve);
        for (int i = istart, ti = 0; i < tH; i++, ti++) {
            userToneCurve.BatchApply(0, tW - jstart, &rtemp[ti * tileSize], &gtemp[ti * tileSize], &btemp[ti * tileSize]);
        }
    } else if (curveMode == ToneCurveMode::SATANDVALBLENDING) { // apply the curve on the saturation and value channels
        const SatAndValueBlendingToneCurve& userToneCurve = static_cast<const SatAndValueBlendingToneCurve&> (customToneCurve);
        for (int i = istart, ti = 0; i < tH; i++, ti++) {
            for (int j = jstart, tj = 0; j < tW; j++, tj++) {
                userToneCurve.Apply(rtemp[ti * tileSize + tj], gtemp[ti * tileSize + tj], btemp[ti * tileSize + tj]);
            }
        }
    } else if (curveMode == ToneCurveMode::WEIGHTEDSTD) { // apply the curve to the rgb channels, weighted
        const WeightedStdToneCurve& userToneCurve = static_cast<const WeightedStdToneCurve&> (customToneCurve);
        for (int i = istart, ti = 0; i < tH; i++, ti++) {
            userToneCurve.BatchApply(0, tW - jstart, &rtemp[ti * tileSize], &gtemp[ti * tileSize], &btemp[ti * tileSize]);
        }
    } else if (curveMode == ToneCurveMode::LUMINANCE) { // apply the curve to the luminance channel
        const LuminanceToneCurve& userToneCurve = static_cast<const LuminanceToneCurve&> (customToneCurve);

        for (int i = istart, ti = 0; i < tH; i++, ti++) {
            for (int j = jstart, tj = 0; j < tW; j++, tj++) {
                userToneCurve.Apply(rtemp[ti * tileSize + tj], gtemp[ti * tileSize + tj], btemp[ti * tileSize + tj]);
            }
        }
    } else if (curveMode == ToneCurveMode::PERCEPTUAL) { // apply curve while keeping color appearance constant
        const PerceptualToneCurve& userToneCurve = static_cast<const PerceptualToneCurve&> (customToneCurve);
        for (int i = istart, ti = 0; i < tH; i++, ti++) {
            userToneCurve.BatchApply(0, tW - jstart, &rtemp[ti * tileSize], &gtemp[ti * tileSize], &btemp[ti * tileSize], ptcApplyState);
        }
    }
}

void fillEditFloat(float *editIFloatTmpR, float *editIFloatTmpG, float *editIFloatTmpB, float *rtemp, float *gtemp, float *btemp, int istart, int tH, int jstart, int tW, int tileSize)
{
    for (int i = istart, ti = 0; i < tH; i++, ti++) {
        for (int j = jstart, tj = 0; j < tW; j++, tj++) {
            editIFloatTmpR[ti * tileSize + tj] = Color::gamma2curve[rtemp[ti * tileSize + tj]] / 65535.f;
            editIFloatTmpG[ti * tileSize + tj] = Color::gamma2curve[gtemp[ti * tileSize + tj]] / 65535.f;
            editIFloatTmpB[ti * tileSize + tj] = Color::gamma2curve[btemp[ti * tileSize + tj]] / 65535.f;
        }
    }
}
// end of helper function for rgbProc()

}

namespace rtengine
{

using namespace procparams;

ImProcFunctions::~ImProcFunctions ()
{
    if (monitorTransform) {
        cmsDeleteTransform(monitorTransform);
    }
}

void ImProcFunctions::setScale(double iscale)
{
    scale = iscale;
}


void ImProcFunctions::updateColorProfiles(const Glib::ustring& monitorProfile, RenderingIntent monitorIntent, bool softProof, bool gamutCheck)
{
    // set up monitor transform
    if (monitorTransform) {
        cmsDeleteTransform(monitorTransform);
    }

    gamutWarning.reset(nullptr);

    monitorTransform = nullptr;

    cmsHPROFILE monitor = nullptr;

    if (!monitorProfile.empty()) {
#if !defined(__APPLE__) // No support for monitor profiles on OS X, all data is sRGB
        monitor = ICCStore::getInstance()->getProfile(monitorProfile);
#else
        monitor = ICCStore::getInstance()->getProfile (settings->srgb);
#endif
    }

    if (monitor) {
        MyMutex::MyLock lcmsLock(*lcmsMutex);

        cmsUInt32Number flags;
        cmsHPROFILE iprof  = cmsCreateLab4Profile(nullptr);
        cmsHPROFILE gamutprof = nullptr;
        cmsUInt32Number gamutbpc = 0;
        RenderingIntent gamutintent = RI_RELATIVE;

        bool softProofCreated = false;

        if (softProof) {
            cmsHPROFILE oprof = nullptr;
            RenderingIntent outIntent;
            
            flags = cmsFLAGS_SOFTPROOFING | cmsFLAGS_NOOPTIMIZE | cmsFLAGS_NOCACHE;

            if (!settings->printerProfile.empty()) {
                oprof = ICCStore::getInstance()->getProfile(settings->printerProfile);

                if (settings->printerBPC) {
                    flags |= cmsFLAGS_BLACKPOINTCOMPENSATION;
                }
                outIntent = RenderingIntent(settings->printerIntent);
            } else {
                oprof = ICCStore::getInstance()->getProfile(params->icm.outputProfile);
                if (params->icm.outputBPC) {
                    flags |= cmsFLAGS_BLACKPOINTCOMPENSATION;
                }

                outIntent = params->icm.outputIntent;
            }

            if (oprof) {
                // NOCACHE is for thread safety, NOOPTIMIZE for precision

                // if (gamutCheck) {
                //     flags |= cmsFLAGS_GAMUTCHECK;
                // }

                const auto make_gamma_table =
                    [](cmsHPROFILE prof, cmsTagSignature tag) -> void
                    {
                        cmsToneCurve *tc = static_cast<cmsToneCurve *>(cmsReadTag(prof, tag));
                        if (tc) {
                            const cmsUInt16Number *table = cmsGetToneCurveEstimatedTable(tc);
                            cmsToneCurve *tc16 = cmsBuildTabulatedToneCurve16(nullptr, cmsGetToneCurveEstimatedTableEntries(tc), table);
                            if (tc16) {
                                cmsWriteTag(prof, tag, tc16);
                                cmsFreeToneCurve(tc16);
                            }
                        }
                    };

                cmsHPROFILE softproof = ProfileContent(oprof).toProfile();
                if (softproof) {
                    make_gamma_table(softproof, cmsSigRedTRCTag);
                    make_gamma_table(softproof, cmsSigGreenTRCTag);
                    make_gamma_table(softproof, cmsSigBlueTRCTag);
                }

                monitorTransform = cmsCreateProofingTransform(
                                       iprof, TYPE_Lab_FLT,
                                       monitor, TYPE_RGB_FLT,
                                       softproof, //oprof,
                                       monitorIntent, outIntent,
                                       flags
                                   );

                if (softproof) {
                    cmsCloseProfile(softproof);
                }

                if (monitorTransform) {
                    softProofCreated = true;
                }

                if (gamutCheck) {
                    gamutprof = oprof;

                    if (params->icm.outputBPC) {
                        gamutbpc = cmsFLAGS_BLACKPOINTCOMPENSATION;
                    }

                    gamutintent = outIntent;
                }
            }
        } else if (gamutCheck) {
            // flags = cmsFLAGS_GAMUTCHECK | cmsFLAGS_NOOPTIMIZE | cmsFLAGS_NOCACHE;
            // if (settings->monitorBPC) {
            //     flags |= cmsFLAGS_BLACKPOINTCOMPENSATION;
            // }

            // monitorTransform = cmsCreateProofingTransform(iprof, TYPE_Lab_FLT, monitor, TYPE_RGB_8, monitor, monitorIntent, monitorIntent, flags);

            // if (monitorTransform) {
            //     softProofCreated = true;
            // }
            gamutprof = monitor;

            if (settings->monitorBPC) {
                gamutbpc = cmsFLAGS_BLACKPOINTCOMPENSATION;
            }

            gamutintent = monitorIntent;
        }

        if (!softProofCreated) {
            flags = cmsFLAGS_NOOPTIMIZE | cmsFLAGS_NOCACHE;

            if (settings->monitorBPC) {
                flags |= cmsFLAGS_BLACKPOINTCOMPENSATION;
            }

            monitorTransform = cmsCreateTransform(iprof, TYPE_Lab_FLT, monitor, TYPE_RGB_FLT, monitorIntent, flags);
        }

        if (gamutCheck && gamutprof) {
            gamutWarning.reset(new GamutWarning(iprof, gamutprof, gamutintent, gamutbpc));
        }

        cmsCloseProfile(iprof);
    }
}

void ImProcFunctions::firstAnalysis(const Imagefloat* const original, const ProcParams &params, LUTu & histogram)
{

    TMatrix wprof = ICCStore::getInstance()->workingSpaceMatrix (params.icm.workingProfile);

    lumimul[0] = wprof[1][0];
    lumimul[1] = wprof[1][1];
    lumimul[2] = wprof[1][2];
    int W = original->getWidth();
    int H = original->getHeight();

    float lumimulf[3] = {static_cast<float>(lumimul[0]), static_cast<float>(lumimul[1]), static_cast<float>(lumimul[2])};

    // calculate histogram of the y channel needed for contrast curve calculation in exposure adjustments
    histogram.clear();

    if (multiThread) {

#ifdef _OPENMP
        const int numThreads = min(max(W * H / (int)histogram.getSize(), 1), omp_get_max_threads());
        #pragma omp parallel num_threads(numThreads) if(numThreads>1)
#endif
        {
            LUTu hist(histogram.getSize());
            hist.clear();
#ifdef _OPENMP
            #pragma omp for nowait
#endif

            for (int i = 0; i < H; i++) {
                for (int j = 0; j < W; j++) {

                    float r = original->r(i, j);
                    float g = original->g(i, j);
                    float b = original->b(i, j);

                    int y = (lumimulf[0] * r + lumimulf[1] * g + lumimulf[2] * b);
                    hist[y]++;
                }
            }

#ifdef _OPENMP
            #pragma omp critical
#endif
            histogram += hist;

        }
#ifdef _OPENMP
        static_cast<void>(numThreads);  // to silence cppcheck warning
#endif
    } else {
        for (int i = 0; i < H; i++) {
            for (int j = 0; j < W; j++) {

                float r = original->r(i, j);
                float g = original->g(i, j);
                float b = original->b(i, j);

                int y = (lumimulf[0] * r + lumimulf[1] * g + lumimulf[2] * b);
                histogram[y]++;
            }
        }
    }
}


// Copyright (c) 2012 Jacques Desmis <jdesmis@gmail.com>

void ImProcFunctions::ciecam_02float(CieImage* ncie, float adap, int pW, int pwb, LabImage* lab, const ProcParams* params,
                                     const ColorAppearance & customColCurve1, const ColorAppearance & customColCurve2, const ColorAppearance & customColCurve3,
                                     LUTu & histLCAM, LUTu & histCCAM, LUTf & CAMBrightCurveJ, LUTf & CAMBrightCurveQ, float &mean, int Iterates, int scale, bool execsharp, float &d, float &dj, float &yb, int rtt,
                                     bool showSharpMask)
{
    if (params->colorappearance.enabled) {

#ifdef _DEBUG
        MyTime t1e, t2e;
        t1e.set();
#endif

        //preparate for histograms CIECAM
        LUTu hist16JCAM;
        LUTu hist16_CCAM;

        if (pW != 1 && params->colorappearance.datacie) { //only with improccoordinator
            hist16JCAM(32768);
            hist16JCAM.clear();
            hist16_CCAM(48000);
            hist16_CCAM.clear();
        }

        //end preparate histogram
        int width = lab->W, height = lab->H;
        float minQ = 10000.f;
        float maxQ = -1000.f;
        float Yw;
        Yw = 1.0;
        double Xw, Zw;
        float f = 0.f, nc = 0.f, la, c = 0.f, xw, yw, zw, f2 = 1.f, c2 = 1.f, nc2 = 1.f, yb2;
        float fl, n, nbb, ncb, aw; //d
        float xwd, ywd, zwd, xws, yws, zws;
        int alg = 0;
        bool algepd = false;
        double Xwout, Zwout;
        double Xwsc, Zwsc;

        const bool epdEnabled = params->epd.enabled;
        bool ciedata = (params->colorappearance.datacie && pW != 1) && !((params->colorappearance.tonecie && (epdEnabled)) || (params->sharpening.enabled && settings->autocielab && execsharp)
                       || (params->dirpyrequalizer.enabled && settings->autocielab) || (params->defringe.enabled && settings->autocielab)  || (params->sharpenMicro.enabled && settings->autocielab)
                       || (params->impulseDenoise.enabled && settings->autocielab) || (params->colorappearance.badpixsl > 0 && settings->autocielab));

        ColorTemp::temp2mulxyz(params->wb.temperature, params->wb.method, Xw, Zw);  //compute white Xw Yw Zw  : white current WB
        ColorTemp::temp2mulxyz(params->colorappearance.tempout, "Custom", Xwout, Zwout);
        ColorTemp::temp2mulxyz(params->colorappearance.tempsc, "Custom", Xwsc, Zwsc);

        //viewing condition for surrsrc
        if (params->colorappearance.surrsrc == "Average") {
            f  = 1.00f;
            c  = 0.69f;
            nc = 1.00f;
        } else if (params->colorappearance.surrsrc == "Dim") {
            f  = 0.9f;
            c  = 0.59f;
            nc = 0.9f;
        } else if (params->colorappearance.surrsrc == "Dark") {
            f  = 0.8f;
            c  = 0.525f;
            nc = 0.8f;
        } else if (params->colorappearance.surrsrc == "ExtremelyDark") {
            f  = 0.8f;
            c  = 0.41f;
            nc = 0.8f;
        }


        //viewing condition for surround
        if (params->colorappearance.surround == "Average") {
            f2 = 1.0f, c2 = 0.69f, nc2 = 1.0f;
        } else if (params->colorappearance.surround == "Dim") {
            f2  = 0.9f;
            c2  = 0.59f;
            nc2 = 0.9f;
        } else if (params->colorappearance.surround == "Dark") {
            f2  = 0.8f;
            c2  = 0.525f;
            nc2 = 0.8f;
        } else if (params->colorappearance.surround == "ExtremelyDark") {
            f2  = 0.8f;
            c2  = 0.41f;
            nc2 = 0.8f;
        }

        /*
                //scene condition for surround
                if (params->colorappearance.surrsource)  {
                    f  = 0.85f;    // if user => source image has surround very dark
                    c  = 0.55f;
                    nc = 0.85f;
                }
        */
        //with which algorithm
        if (params->colorappearance.algo == "JC") {
            alg = 0;
        } else if (params->colorappearance.algo == "JS") {
            alg = 1;
        } else if (params->colorappearance.algo == "QM")  {
            alg = 2;
            algepd = true;
        } else { /*if(params->colorappearance.algo == "ALL")*/
            alg = 3;
            algepd = true;
        }

        xwd = 100.f * Xwout;
        zwd = 100.f * Zwout;
        ywd = 100.f / params->colorappearance.greenout;//approximation to simplify

        xws = 100.f * Xwsc;
        zws = 100.f * Zwsc;
        yws = 100.f / params->colorappearance.greensc;//approximation to simplify


        /*
                //settings white point of output device - or illuminant viewing
                if (settings->viewingdevice == 0) {
                    xwd = 96.42f;    //5000K
                    ywd = 100.0f;
                    zwd = 82.52f;
                } else if (settings->viewingdevice == 1) {
                    xwd = 95.68f;    //5500
                    ywd = 100.0f;
                    zwd = 92.15f;
                } else if (settings->viewingdevice == 2) {
                    xwd = 95.24f;    //6000
                    ywd = 100.0f;
                    zwd = 100.81f;
                } else if (settings->viewingdevice == 3)  {
                    xwd = 95.04f;    //6500
                    ywd = 100.0f;
                    zwd = 108.88f;
                } else if (settings->viewingdevice == 4)  {
                    xwd = 109.85f;    //tungsten
                    ywd = 100.0f;
                    zwd = 35.58f;
                } else if (settings->viewingdevice == 5)  {
                    xwd = 99.18f;    //fluo F2
                    ywd = 100.0f;
                    zwd = 67.39f;
                } else if (settings->viewingdevice == 6)  {
                    xwd = 95.04f;    //fluo F7
                    ywd = 100.0f;
                    zwd = 108.75f;
                } else {
                    xwd = 100.96f;    //fluo F11
                    ywd = 100.0f;
                    zwd = 64.35f;
                }
        */
        yb2 = params->colorappearance.ybout;
        /*
                //settings mean Luminance Y of output device or viewing
                if (settings->viewingdevicegrey == 0) {
                    yb2 = 5.0f;
                } else if (settings->viewingdevicegrey == 1) {
                    yb2 = 10.0f;
                } else if (settings->viewingdevicegrey == 2) {
                    yb2 = 15.0f;
                } else if (settings->viewingdevicegrey == 3) {
                    yb2 = 18.0f;
                } else if (settings->viewingdevicegrey == 4) {
                    yb2 = 23.0f;
                } else if (settings->viewingdevicegrey == 5)  {
                    yb2 = 30.0f;
                } else {
                    yb2 = 40.0f;
                }
        */
        //La and la2 = ambiant luminosity scene and viewing
        la = float (params->colorappearance.adapscen);

        if (pwb == 2) {
            if (params->colorappearance.autoadapscen) {
                la = adap;
            }
        }

        /*
                if (alg >= 2 && la < 200.f) {
                    la = 200.f;
                }
        */
        const float la2 = float (params->colorappearance.adaplum);

        // level of adaptation
        const float deg = (params->colorappearance.degree) / 100.0f;
        const float pilot = params->colorappearance.autodegree ? 2.0f : deg;


        const float degout = (params->colorappearance.degreeout) / 100.0f;
        const float pilotout = params->colorappearance.autodegreeout ? 2.0f : degout;

        //algoritm's params
        float chr = 0.f;

        if (alg == 0 || alg == 3) {
            chr = params->colorappearance.chroma;

            if (chr == -100.0f) {
                chr = -99.8f;
            }
        }

        float schr = 0.f;

        if (alg == 3 || alg == 1) {
            schr = params->colorappearance.schroma;

            if (schr > 0.0) {
                schr = schr / 2.0f;    //divide sensibility for saturation
            }

            if (alg == 3) {
                if (schr == -100.0f) {
                    schr = -99.f;
                }

                if (schr == 100.0f) {
                    schr = 98.f;
                }
            } else {
                if (schr == -100.0f) {
                    schr = -99.8f;
                }
            }
        }

        float mchr = 0.f;

        if (alg == 3 || alg == 2) {
            mchr = params->colorappearance.mchroma;

            if (mchr == -100.0f) {
                mchr = -99.8f ;
            }

            if (mchr == 100.0f) {
                mchr = 99.9f;
            }
        }

        const float hue = params->colorappearance.colorh;
        const float rstprotection = 100. - params->colorappearance.rstprotection;

        // extracting data from 'params' to avoid cache flush (to be confirmed)
        const ColorAppearanceParams::TcMode curveMode = params->colorappearance.curveMode;
        const bool hasColCurve1 = bool (customColCurve1);
        const bool t1L = hasColCurve1 && curveMode == ColorAppearanceParams::TcMode::LIGHT;

        const ColorAppearanceParams::TcMode curveMode2 = params->colorappearance.curveMode2;
        const bool hasColCurve2 = bool (customColCurve2);

        const ColorAppearanceParams::CtcMode curveMode3 = params->colorappearance.curveMode3;
        const bool hasColCurve3 = bool (customColCurve3);

        bool needJ = (alg == 0 || alg == 1 || alg == 3);
        bool needQ = (alg == 2 || alg == 3);
        LUTu hist16J;
        LUTu hist16Q;

        if ((needJ && CAMBrightCurveJ.dirty) || (needQ && CAMBrightCurveQ.dirty) || (std::isnan(mean) && settings->viewinggreySc != 0)) {

            if (needJ) {
                hist16J(32768);
                hist16J.clear();
            }

            if (needQ) {
                hist16Q(32768);
                hist16Q.clear();
            }

            double sum = 0.0; // use double precision for large summations

#ifdef _OPENMP
            const int numThreads = min(max(width * height / 65536, 1), omp_get_max_threads());
            #pragma omp parallel num_threads(numThreads) if(numThreads>1)
#endif
            {
                LUTu hist16Jthr;
                LUTu hist16Qthr;

                if (needJ) {
                    hist16Jthr(hist16J.getSize());
                    hist16Jthr.clear();
                }

                if (needQ) {
                    hist16Qthr(hist16Q.getSize());
                    hist16Qthr.clear();
                }

#ifdef _OPENMP
                #pragma omp for reduction(+:sum)
#endif


                for (int i = 0; i < height; i++)
                    for (int j = 0; j < width; j++) { //rough correspondence between L and J
                        float currL = lab->L[i][j] / 327.68f;
                        float koef; //rough correspondence between L and J

                        if (currL > 50.f) {
                            if (currL > 70.f) {
                                if (currL > 80.f) {
                                    if (currL > 85.f) {
                                        koef = 0.97f;
                                    } else {
                                        koef = 0.93f;
                                    }
                                } else {
                                    koef = 0.87f;
                                }
                            } else {
                                if (currL > 60.f) {
                                    koef = 0.85f;
                                } else {
                                    koef = 0.8f;
                                }
                            }
                        } else {
                            if (currL > 10.f) {
                                if (currL > 20.f) {
                                    if (currL > 40.f) {
                                        koef = 0.75f;
                                    } else {
                                        koef = 0.7f;
                                    }
                                } else {
                                    koef = 0.9f;
                                }
                            } else {
                                koef = 1.0;
                            }
                        }

                        if (needJ) {
                            hist16Jthr[(int)((koef * lab->L[i][j]))]++;    //evaluate histogram luminance L # J
                        }

                        //estimation of wh only with La
                        /*
                           float whestim = 500.f;

                           if (la < 200.f) {
                           whestim = 200.f;
                           } else if (la < 2500.f) {
                           whestim = 350.f;
                           } else {
                           whestim = 500.f;
                           }
                        */
                        if (needQ) {
                            hist16Qthr[CLIP((int)(32768.f * sqrt((koef * (lab->L[i][j])) / 32768.f)))]++;     //for brightness Q : approximation for Q=wh*sqrt(J/100)  J not equal L
                            //perhaps  needs to introduce whestim ??
                            //hist16Qthr[ (int) (sqrtf ((koef * (lab->L[i][j])) * 32768.f))]++;  //for brightness Q : approximation for Q=wh*sqrt(J/100)  J not equal L
                        }

                        sum += koef * lab->L[i][j]; //evaluate mean J to calculate Yb
                        //sumQ += whestim * sqrt ((koef * (lab->L[i][j])) / 32768.f);
                        //can be used in case of...
                    }

#ifdef _OPENMP
                #pragma omp critical
#endif
                {
                    if (needJ) {
                        hist16J += hist16Jthr;
                    }

                    if (needQ) {
                        hist16Q += hist16Qthr;
                    }

                }

                if (std::isnan(mean)) {
                    mean = (sum / ((height) * width)) / 327.68f; //for Yb  for all image...if one day "pipette" we can adapt Yb for each zone
                }
            }
#ifdef _OPENMP
            static_cast<void>(numThreads); // to silence cppcheck warning
#endif

            //evaluate lightness, contrast
        }



        //  if (settings->viewinggreySc == 0) { //auto
        if (params->colorappearance.autoybscen  &&  pwb == 2) {//auto

            if (mean < 15.f) {
                yb = 3.0f;
            } else if (mean < 30.f) {
                yb = 5.0f;
            } else if (mean < 40.f) {
                yb = 10.0f;
            } else if (mean < 45.f) {
                yb = 15.0f;
            } else if (mean < 50.f) {
                yb = 18.0f;
            } else if (mean < 55.f) {
                yb = 23.0f;
            } else if (mean < 60.f) {
                yb = 30.0f;
            } else if (mean < 70.f) {
                yb = 40.0f;
            } else if (mean < 80.f) {
                yb = 60.0f;
            } else if (mean < 90.f) {
                yb = 80.0f;
            } else {
                yb = 90.0f;
            }

//        } else if (settings->viewinggreySc == 1) {
        } else {
            yb = (float) params->colorappearance.ybscen;
        }

        const bool highlight = params->toneCurve.hrenabled; //Get the value if "highlight reconstruction" is activated

        const int gamu = (params->colorappearance.gamut) ? 1 : 0;
        xw = 100.0f * Xw;
        yw = 100.0f * Yw;
        zw = 100.0f * Zw;
        float xw1 = 0.f, yw1 = 0.f, zw1 = 0.f, xw2 = 0.f, yw2 = 0.f, zw2 = 0.f;

        // settings of WB: scene and viewing
        if (params->colorappearance.wbmodel == "RawT") {
            xw1 = 96.46f;    //use RT WB; CAT 02 is used for output device (see prefreneces)
            yw1 = 100.0f;
            zw1 = 82.445f;
            xw2 = xwd;
            yw2 = ywd;
            zw2 = zwd;
        } else if (params->colorappearance.wbmodel == "RawTCAT02") {
            xw1 = xw;    // Settings RT WB are used for CAT02 => mix , CAT02 is use for output device (screen: D50 D65, projector: lamp, LED) see preferences
            yw1 = yw;
            zw1 = zw;
            xw2 = xwd;
            yw2 = ywd;
            zw2 = zwd;
        } else if (params->colorappearance.wbmodel == "free") {
            xw1 = xws;    // free temp and green
            yw1 = yws;
            zw1 = zws;
            xw2 = xwd;
            yw2 = ywd;
            zw2 = zwd;
        }


        float cz, wh, pfl;
        Ciecam02::initcam1float (yb, pilot, f, la, xw, yw, zw, n, d, nbb, ncb, cz, aw, wh, pfl, fl, c);
        //printf ("wh=%f \n", wh);

        const float pow1 = pow_F(1.64f - pow_F(0.29f, n), 0.73f);
        float nj, nbbj, ncbj, czj, awj, flj;
        Ciecam02::initcam2float (yb2, pilotout, f2,  la2,  xw2,  yw2,  zw2, nj, dj, nbbj, ncbj, czj, awj, flj);
#ifdef __SSE2__
        const float reccmcz = 1.f / (c2 * czj);
#endif
        const float pow1n = pow_F(1.64f - pow_F(0.29f, nj), 0.73f);

        const float epsil = 0.0001f;
        const float coefQ = 32767.f / wh;
        const float a_w = aw;
        const float c_ = c;
        const float f_l = fl;
        const float coe = pow_F(fl, 0.25f);
        const float QproFactor = (0.4f / c) * (aw + 4.0f) ;
        const bool LabPassOne = !((params->colorappearance.tonecie && (epdEnabled)) || (params->sharpening.enabled && settings->autocielab && execsharp)
                                  || (params->dirpyrequalizer.enabled && settings->autocielab) || (params->defringe.enabled && settings->autocielab)  || (params->sharpenMicro.enabled && settings->autocielab)
                                  || (params->impulseDenoise.enabled && settings->autocielab) || (params->colorappearance.badpixsl > 0 && settings->autocielab));
        //printf("coQ=%f\n", coefQ);

        if (needJ) {
            if (!CAMBrightCurveJ) {
                CAMBrightCurveJ(32768, LUT_CLIP_ABOVE);
            }

            if (CAMBrightCurveJ.dirty) {
                Ciecam02::curveJfloat(params->colorappearance.jlight, params->colorappearance.contrast, hist16J, CAMBrightCurveJ); //lightness and contrast J
                CAMBrightCurveJ /= 327.68f;
                CAMBrightCurveJ.dirty = false;
            }
        }

        if (needQ) {
            if (!CAMBrightCurveQ) {
                CAMBrightCurveQ(32768, LUT_CLIP_ABOVE);
            }

            if (CAMBrightCurveQ.dirty) {
                Ciecam02::curveJfloat(params->colorappearance.qbright, params->colorappearance.qcontrast, hist16Q, CAMBrightCurveQ); //brightness and contrast Q
                //  CAMBrightCurveQ /= coefQ;
                CAMBrightCurveQ.dirty = false;
            }
        }


        //matrix for current working space
        TMatrix wiprof = ICCStore::getInstance()->workingSpaceInverseMatrix (params->icm.workingProfile);
        const float wip[3][3] = {
            { (float)wiprof[0][0], (float)wiprof[0][1], (float)wiprof[0][2]},
            { (float)wiprof[1][0], (float)wiprof[1][1], (float)wiprof[1][2]},
            { (float)wiprof[2][0], (float)wiprof[2][1], (float)wiprof[2][2]}
        };

#ifdef __SSE2__
        int bufferLength = ((width + 3) / 4) * 4; // bufferLength has to be a multiple of 4
#endif
#ifndef _DEBUG
#ifdef _OPENMP
        #pragma omp parallel
#endif
#endif
        {
            float minQThr = 10000.f;
            float maxQThr = -1000.f;
#ifdef __SSE2__
            // one line buffer per channel and thread
            float Jbuffer[bufferLength] ALIGNED16;
            float Cbuffer[bufferLength] ALIGNED16;
            float hbuffer[bufferLength] ALIGNED16;
            float Qbuffer[bufferLength] ALIGNED16;
            float Mbuffer[bufferLength] ALIGNED16;
            float sbuffer[bufferLength] ALIGNED16;
#endif
#ifndef _DEBUG
#ifdef _OPENMP
            #pragma omp for schedule(dynamic, 16)
#endif
#endif

            for (int i = 0; i < height; i++) {
#ifdef __SSE2__
                // vectorized conversion from Lab to jchqms
                int k;
                vfloat x, y, z;
                vfloat J, C, h, Q, M, s;

                vfloat c655d35 = F2V(655.35f);

                for (k = 0; k < width - 3; k += 4) {
                    Color::Lab2XYZ(LVFU(lab->L[i][k]), LVFU(lab->a[i][k]), LVFU(lab->b[i][k]), x, y, z);
                    x = x / c655d35;
                    y = y / c655d35;
                    z = z / c655d35;
                    Ciecam02::xyz2jchqms_ciecam02float(J, C,  h,
                                                       Q,  M,  s, F2V(aw), F2V(fl), F2V(wh),
                                                       x,  y,  z,
                                                       F2V(xw1), F2V(yw1),  F2V(zw1),
                                                       F2V(c),  F2V(nc), F2V(pow1), F2V(nbb), F2V(ncb), F2V(pfl), F2V(cz), F2V(d));
                    STVF(Jbuffer[k], J);
                    STVF(Cbuffer[k], C);
                    STVF(hbuffer[k], h);
                    STVF(Qbuffer[k], Q);
                    STVF(Mbuffer[k], M);
                    STVF(sbuffer[k], s);
                }

                for (; k < width; k++) {
                    float L = lab->L[i][k];
                    float a = lab->a[i][k];
                    float b = lab->b[i][k];
                    float x, y, z;
                    //convert Lab => XYZ
                    Color::Lab2XYZ(L, a, b, x, y, z);
                    x = x / 655.35f;
                    y = y / 655.35f;
                    z = z / 655.35f;
                    float J, C, h, Q, M, s;
                    Ciecam02::xyz2jchqms_ciecam02float(J, C,  h,
                                                       Q,  M,  s, aw, fl, wh,
                                                       x,  y,  z,
                                                       xw1, yw1,  zw1,
                                                         c,  nc, pow1, nbb, ncb, pfl, cz, d);
                    Jbuffer[k] = J;
                    Cbuffer[k] = C;
                    hbuffer[k] = h;
                    Qbuffer[k] = Q;
                    Mbuffer[k] = M;
                    sbuffer[k] = s;
                }

#endif // __SSE2__

                for (int j = 0; j < width; j++) {
                    float J, C, h, Q, M, s;

#ifdef __SSE2__
                    // use precomputed values from above
                    J = Jbuffer[j];
                    C = Cbuffer[j];
                    h = hbuffer[j];
                    Q = Qbuffer[j];
                    M = Mbuffer[j];
                    s = sbuffer[j];
#else
                    float x, y, z;
                    float L = lab->L[i][j];
                    float a = lab->a[i][j];
                    float b = lab->b[i][j];
                    float x1, y1, z1;
                    //convert Lab => XYZ
                    Color::Lab2XYZ(L, a, b, x1, y1, z1);
                    x = (float)x1 / 655.35f;
                    y = (float)y1 / 655.35f;
                    z = (float)z1 / 655.35f;
                    //process source==> normal
                    Ciecam02::xyz2jchqms_ciecam02float(J, C,  h,
                                                       Q,  M,  s, aw, fl, wh,
                                                       x,  y,  z,
                                                       xw1, yw1,  zw1,
                                                         c,  nc, pow1, nbb, ncb, pfl, cz, d);
#endif
                    float Jpro, Cpro, hpro, Qpro, Mpro, spro;
                    Jpro = J;
                    Cpro = C;
                    hpro = h;
                    Qpro = Q;
                    Mpro = M;
                    spro = s;

                    // we cannot have all algorithms with all chroma curves
                    if (alg == 0) {
                        Jpro = CAMBrightCurveJ[Jpro * 327.68f]; //lightness CIECAM02 + contrast
                        Qpro = QproFactor * sqrtf(Jpro);
                        float Cp = (spro * spro * Qpro) / (1000000.f);
                        Cpro = Cp * 100.f;
                        float sres;
                        Ciecam02::curvecolorfloat(chr, Cp, sres, 1.8f);
                        Color::skinredfloat(Jpro, hpro, sres, Cp, 55.f, 30.f, 1, rstprotection, 100.f, Cpro);
                    } else if (alg == 1)  {
                        // Lightness saturation
                        Jpro = CAMBrightCurveJ[Jpro * 327.68f]; //lightness CIECAM02 + contrast
                        float sres;
                        float Sp = spro / 100.0f;
                        float parsat = 1.5f; //parsat=1.5 =>saturation  ; 1.8 => chroma ; 2.5 => colorfullness (personal evaluation)
                        Ciecam02::curvecolorfloat(schr, Sp, sres, parsat);
                        float dred = 100.f; // in C mode
                        float protect_red = 80.0f; // in C mode
                        dred = 100.0f * sqrtf((dred * coe) / Qpro);
                        protect_red = 100.0f * sqrtf((protect_red * coe) / Qpro);
                        Color::skinredfloat(Jpro, hpro, sres, Sp, dred, protect_red, 0, rstprotection, 100.f, spro);
                        Qpro = QproFactor * sqrtf(Jpro);
                        Cpro = (spro * spro * Qpro) / (10000.0f);
                    } else if (alg == 2) {
                        //printf("Qp0=%f ", Qpro);

                        Qpro = CAMBrightCurveQ[(float)(Qpro * coefQ)] / coefQ;   //brightness and contrast
                        //printf("Qpaf=%f ", Qpro);

                        float Mp, sres;
                        Mp = Mpro / 100.0f;
                        Ciecam02::curvecolorfloat(mchr, Mp, sres, 2.5f);
                        float dred = 100.f; //in C mode
                        float protect_red = 80.0f; // in C mode
                        dred *= coe; //in M mode
                        protect_red *= coe; //M mode
                        Color::skinredfloat(Jpro, hpro, sres, Mp, dred, protect_red, 0, rstprotection, 100.f, Mpro);
                        Jpro = SQR((10.f * Qpro) / wh);
                        Cpro = Mpro / coe;
                        Qpro = (Qpro == 0.f ? epsil : Qpro); // avoid division by zero
                        spro = 100.0f * sqrtf(Mpro / Qpro);
                    } else { /*if(alg == 3) */
                        Qpro = CAMBrightCurveQ[(float)(Qpro * coefQ)] / coefQ;   //brightness and contrast

                        float Mp, sres;
                        Mp = Mpro / 100.0f;
                        Ciecam02::curvecolorfloat(mchr, Mp, sres, 2.5f);
                        float dred = 100.f; //in C mode
                        float protect_red = 80.0f; // in C mode
                        dred *= coe; //in M mode
                        protect_red *= coe; //M mode
                        Color::skinredfloat(Jpro, hpro, sres, Mp, dred, protect_red, 0, rstprotection, 100.f, Mpro);
                        Jpro = SQR((10.f * Qpro) / wh);
                        Cpro = Mpro / coe;
                        Qpro = (Qpro == 0.f ? epsil : Qpro); // avoid division by zero
                        spro = 100.0f * sqrtf(Mpro / Qpro);

                        if (Jpro > 99.9f) {
                            Jpro = 99.9f;
                        }

                        Jpro = CAMBrightCurveJ[(float)(Jpro * 327.68f)];   //lightness CIECAM02 + contrast
                        float Sp = spro / 100.0f;
                        Ciecam02::curvecolorfloat(schr, Sp, sres, 1.5f);
                        dred = 100.f; // in C mode
                        protect_red = 80.0f; // in C mode
                        dred = 100.0f * sqrtf((dred * coe) / Q);
                        protect_red = 100.0f * sqrtf((protect_red * coe) / Q);
                        Color::skinredfloat(Jpro, hpro, sres, Sp, dred, protect_red, 0, rstprotection, 100.f, spro);
                        Qpro = QproFactor * sqrtf(Jpro);
                        float Cp = (spro * spro * Qpro) / (1000000.f);
                        Cpro = Cp * 100.f;
                        Ciecam02::curvecolorfloat(chr, Cp, sres, 1.8f);
                        Color::skinredfloat(Jpro, hpro, sres, Cp, 55.f, 30.f, 1, rstprotection, 100.f, Cpro);
// disabled this code, Issue 2690
//              if(Jpro < 1.f && Cpro > 12.f) Cpro=12.f;//reduce artifacts by "pseudo gamut control CIECAM"
//              else if(Jpro < 2.f && Cpro > 15.f) Cpro=15.f;
//              else if(Jpro < 4.f && Cpro > 30.f) Cpro=30.f;
//              else if(Jpro < 7.f && Cpro > 50.f) Cpro=50.f;
                        hpro = hpro + hue;

                        if (hpro < 0.0f) {
                            hpro += 360.0f;    //hue
                        }
                    }

                    if (hasColCurve1) {//curve 1 with Lightness and Brightness
                        if (curveMode == ColorAppearanceParams::TcMode::LIGHT) {
                            float Jj = (float) Jpro * 327.68f;
                            float Jold = Jj;
                            float Jold100 = (float) Jpro;
                            float redu = 25.f;
                            float reduc = 1.f;
                            const Lightcurve& userColCurveJ1 = static_cast<const Lightcurve&>(customColCurve1);
                            userColCurveJ1.Apply(Jj);

                            if (Jj > Jold) {
                                if (Jj < 65535.f)  {
                                    if (Jold < 327.68f * redu) {
                                        Jj = 0.3f * (Jj - Jold) + Jold;    //divide sensibility
                                    } else        {
                                        reduc = LIM((100.f - Jold100) / (100.f - redu), 0.f, 1.f);
                                        Jj = 0.3f * reduc * (Jj - Jold) + Jold; //reduct sensibility in highlights
                                    }
                                }
                            } else if (Jj > 10.f) {
                                Jj = 0.8f * (Jj - Jold) + Jold;
                            } else if (Jj >= 0.f) {
                                Jj = 0.90f * (Jj - Jold) + Jold;    // not zero ==>artifacts
                            }

                            Jpro = (float)(Jj / 327.68f);

                            if (Jpro < 1.f) {
                                Jpro = 1.f;
                            }
                        } else if (curveMode == ColorAppearanceParams::TcMode::BRIGHT) {
                            //attention! Brightness curves are open - unlike Lightness or Lab or RGB==> rendering  and algorithms will be different
                            float coef = ((aw + 4.f) * (4.f / c)) / 100.f;
                            float Qanc = Qpro;
                            float Qq = (float) Qpro * 327.68f * (1.f / coef);
                            float Qold100 = (float) Qpro / coef;

                            float Qold = Qq;
                            float redu = 20.f;
                            float reduc = 1.f;

                            const Brightcurve& userColCurveB1 = static_cast<const Brightcurve&>(customColCurve1);
                            userColCurveB1.Apply(Qq);

                            if (Qq > Qold) {
                                if (Qq < 65535.f)  {
                                    if (Qold < 327.68f * redu) {
                                        Qq = 0.25f * (Qq - Qold) + Qold;    //divide sensibility
                                    } else            {
                                        reduc = LIM((100.f - Qold100) / (100.f - redu), 0.f, 1.f);
                                        Qq = 0.25f * reduc * (Qq - Qold) + Qold; //reduct sensibility in highlights
                                    }
                                }
                            } else if (Qq > 10.f) {
                                Qq = 0.5f * (Qq - Qold) + Qold;
                            } else if (Qq >= 0.f) {
                                Qq = 0.7f * (Qq - Qold) + Qold;    // not zero ==>artifacts
                            }

                            if (Qold == 0.f) {
                                Qold = 0.001f;
                            }

                            Qpro = Qanc * (Qq / Qold);
                            Jpro = SQR ((10.f * Qpro) / wh);

                            if (Jpro < 1.f) {
                                Jpro = 1.f;
                            }
                        }
                    }

                    if (hasColCurve2) {//curve 2 with Lightness and Brightness
                        if (curveMode2 == ColorAppearanceParams::TcMode::LIGHT) {
                            float Jj = (float) Jpro * 327.68f;
                            float Jold = Jj;
                            float Jold100 = (float) Jpro;
                            float redu = 25.f;
                            float reduc = 1.f;
                            const Lightcurve& userColCurveJ2 = static_cast<const Lightcurve&>(customColCurve2);
                            userColCurveJ2.Apply(Jj);

                            if (Jj > Jold) {
                                if (Jj < 65535.f)  {
                                    if (Jold < 327.68f * redu) {
                                        Jj = 0.3f * (Jj - Jold) + Jold;    //divide sensibility
                                    } else        {
                                        reduc = LIM((100.f - Jold100) / (100.f - redu), 0.f, 1.f);
                                        Jj = 0.3f * reduc * (Jj - Jold) + Jold; //reduct sensibility in highlights
                                    }
                                }
                            } else if (Jj > 10.f) {
                                if (!t1L) {
                                    Jj = 0.8f * (Jj - Jold) + Jold;
                                } else {
                                    Jj = 0.4f * (Jj - Jold) + Jold;
                                }
                            } else if (Jj >= 0.f) {
                                if (!t1L) {
                                    Jj = 0.90f * (Jj - Jold) + Jold;    // not zero ==>artifacts
                                } else {
                                    Jj = 0.5f * (Jj - Jold) + Jold;
                                }
                            }

                            Jpro = (float)(Jj / 327.68f);

                            if (Jpro < 1.f) {
                                Jpro = 1.f;
                            }

                        } else if (curveMode2 == ColorAppearanceParams::TcMode::BRIGHT) { //
                            float Qanc = Qpro;

                            float coef = ((aw + 4.f) * (4.f / c)) / 100.f;
                            float Qq = (float) Qpro * 327.68f * (1.f / coef);
                            float Qold100 = (float) Qpro / coef;

                            float Qold = Qq;
                            float redu = 20.f;
                            float reduc = 1.f;

                            const Brightcurve& userColCurveB2 = static_cast<const Brightcurve&>(customColCurve2);
                            userColCurveB2.Apply(Qq);

                            if (Qq > Qold) {
                                if (Qq < 65535.f)  {
                                    if (Qold < 327.68f * redu) {
                                        Qq = 0.25f * (Qq - Qold) + Qold;    //divide sensibility
                                    } else            {
                                        reduc = LIM((100.f - Qold100) / (100.f - redu), 0.f, 1.f);
                                        Qq = 0.25f * reduc * (Qq - Qold) + Qold; //reduct sensibility in highlights
                                    }
                                }
                            } else if (Qq > 10.f) {
                                Qq = 0.5f * (Qq - Qold) + Qold;
                            } else if (Qq >= 0.f) {
                                Qq = 0.7f * (Qq - Qold) + Qold;    // not zero ==>artifacts
                            }

                            if (Qold == 0.f) {
                                Qold = 0.001f;
                            }

                            Qpro = Qanc * (Qq / Qold);
                            Jpro = SQR ((10.f * Qpro) / wh);

                            if (t1L) { //to workaround the problem if we modify curve1-lightnees after curve2 brightness(the cat that bites its own tail!) in fact it's another type of curve only for this case
                                coef = 2.f; //adapt Q to J approximation
                                Qq = (float) Qpro * coef;
                                Qold = Qq;
                                const Lightcurve& userColCurveJ1 = static_cast<const Lightcurve&>(customColCurve1);
                                userColCurveJ1.Apply(Qq);
                                Qq = 0.05f * (Qq - Qold) + Qold; //approximative adaptation
                                Qpro = (float)(Qq / coef);
                                Jpro = 100.f * (Qpro * Qpro) / ((4.0f / c) * (4.0f / c) * (aw + 4.0f) * (aw + 4.0f));
                            }

                            if (Jpro < 1.f) {
                                Jpro = 1.f;
                            }
                        }
                    }

                    if (hasColCurve3) {//curve 3 with chroma saturation colorfullness
                        if (curveMode3 == ColorAppearanceParams::CtcMode::CHROMA) {
                            float parsat = 0.8f; //0.68;
                            float coef = 327.68f / parsat;
                            float Cc = (float) Cpro * coef;
                            float Ccold = Cc;
                            const Chromacurve& userColCurve = static_cast<const Chromacurve&>(customColCurve3);
                            userColCurve.Apply(Cc);
                            float dred = 55.f;
                            float protect_red = 30.0f;
                            int sk = 1;
                            float ko = 1.f / coef;
                            Color::skinredfloat(Jpro, hpro, Cc, Ccold, dred, protect_red, sk, rstprotection, ko, Cpro);
                            /*
                                                        if(Jpro < 1.f && Cpro > 12.f) {
                                                            Cpro = 12.f;    //reduce artifacts by "pseudo gamut control CIECAM"
                                                        } else if(Jpro < 2.f && Cpro > 15.f) {
                                                            Cpro = 15.f;
                                                        } else if(Jpro < 4.f && Cpro > 30.f) {
                                                            Cpro = 30.f;
                                                        } else if(Jpro < 7.f && Cpro > 50.f) {
                                                            Cpro = 50.f;
                                                        }
                            */
                        } else if (curveMode3 == ColorAppearanceParams::CtcMode::SATUR) { //
                            float parsat = 0.8f; //0.6
                            float coef = 327.68f / parsat;
                            float Ss = (float) spro * coef;
                            float Sold = Ss;
                            const Saturcurve& userColCurve = static_cast<const Saturcurve&>(customColCurve3);
                            userColCurve.Apply(Ss);
                            Ss = 0.6f * (Ss - Sold) + Sold; //divide sensibility saturation
                            float dred = 100.f; // in C mode
                            float protect_red = 80.0f; // in C mode
                            dred = 100.0f * sqrtf((dred * coe) / Qpro);
                            protect_red = 100.0f * sqrtf((protect_red * coe) / Qpro);
                            int sk = 0;
                            float ko = 1.f / coef;
                            Color::skinredfloat(Jpro, hpro, Ss, Sold, dred, protect_red, sk, rstprotection, ko, spro);
                            Qpro = (4.0f / c) * sqrtf(Jpro / 100.0f) * (aw + 4.0f) ;
                            Cpro = (spro * spro * Qpro) / (10000.0f);
                        } else if (curveMode3 == ColorAppearanceParams::CtcMode::COLORF) { //
                            float parsat = 0.8f; //0.68;
                            float coef = 327.68f / parsat;
                            float Mm = (float) Mpro * coef;
                            float Mold = Mm;
                            const Colorfcurve& userColCurve = static_cast<const Colorfcurve&>(customColCurve3);
                            userColCurve.Apply(Mm);
                            float dred = 100.f; //in C mode
                            float protect_red = 80.0f; // in C mode
                            dred *= coe; //in M mode
                            protect_red *= coe;
                            int sk = 0;
                            float ko = 1.f / coef;
                            Color::skinredfloat(Jpro, hpro, Mm, Mold, dred, protect_red, sk, rstprotection, ko, Mpro);
                            /*
                                                        if(Jpro < 1.f && Mpro > 12.f * coe) {
                                                            Mpro = 12.f * coe;    //reduce artifacts by "pseudo gamut control CIECAM"
                                                        } else if(Jpro < 2.f && Mpro > 15.f * coe) {
                                                            Mpro = 15.f * coe;
                                                        } else if(Jpro < 4.f && Mpro > 30.f * coe) {
                                                            Mpro = 30.f * coe;
                                                        } else if(Jpro < 7.f && Mpro > 50.f * coe) {
                                                            Mpro = 50.f * coe;
                                                        }
                            */
                            Cpro = Mpro / coe;
                        }
                    }

                    //to retrieve the correct values of variables


                    //retrieve values C,J...s
                    C = Cpro;
                    J = Jpro;
                    Q = Qpro;
                    M = Mpro;
                    h = hpro;
                    s = spro;

                    if (params->colorappearance.tonecie  || settings->autocielab) { //use pointer for tonemapping with CIECAM and also sharpening , defringe, contrast detail
                        ncie->Q_p[i][j] = (float)Q + epsil; //epsil to avoid Q=0
                        ncie->M_p[i][j] = (float)M + epsil;
                        ncie->J_p[i][j] = (float)J + epsil;
                        ncie->h_p[i][j] = (float)h;
                        ncie->C_p[i][j] = (float)C + epsil;
                        ncie->sh_p[i][j] = (float) 3276.8f * (sqrtf(J)) ;

                        if (epdEnabled) {
                            if (ncie->Q_p[i][j] < minQThr) {
                                minQThr = ncie->Q_p[i][j];    //minima
                            }

                            if (ncie->Q_p[i][j] > maxQThr) {
                                maxQThr = ncie->Q_p[i][j];    //maxima
                            }
                        }
                    }

                    if (!params->colorappearance.tonecie  || !settings->autocielab || !epdEnabled) {

                        if (ciedata) { //only with improccoordinator
                            // Data for J Q M s and C histograms
                            int posl, posc;
                            float brli;
                            float chsacol;
                            float libr;
                            float colch;

                            //update histogram
                            if (curveMode == ColorAppearanceParams::TcMode::BRIGHT) {
                                brli = 70.0f;
                                libr = Q;     //40.0 to 100.0 approximative factor for Q  - 327 for J
                            } else { /*if(curveMode == ColorAppearanceParams::TCMode::LIGHT)*/
                                brli = 327.f;
                                libr = J;    //327 for J
                            }

                            posl = (int)(libr * brli);
                            hist16JCAM[posl]++;

                            if (curveMode3 == ColorAppearanceParams::CtcMode::CHROMA) {
                                chsacol = 400.f;//327
                                colch = C;    //450.0 approximative factor for s    320 for M
                            } else if (curveMode3 == ColorAppearanceParams::CtcMode::SATUR) {
                                chsacol = 450.0f;
                                colch = s;
                            } else { /*if(curveMode3 == ColorAppearanceParams::CTCMode::COLORF)*/
                                chsacol = 400.0f;//327
                                colch = M;
                            }

                            posc = (int)(colch * chsacol);
                            hist16_CCAM[posc]++;

                        }

                        if (LabPassOne) {
#ifdef __SSE2__
                            // write to line buffers
                            Jbuffer[j] = J;
                            Cbuffer[j] = C;
                            hbuffer[j] = h;
#else
                            float xx, yy, zz;
                            //process normal==> viewing

                            Ciecam02::jch2xyz_ciecam02float(xx, yy, zz,
                                                            J,  C, h,
                                                            xw2, yw2,  zw2,
                                                              c2, nc2, pow1n, nbbj, ncbj, flj, czj, dj, awj);
                            float x, y, z;
                            x = xx * 655.35f;
                            y = yy * 655.35f;
                            z = zz * 655.35f;
                            float Ll, aa, bb;
                            //convert xyz=>lab
                            Color::XYZ2Lab(x,  y,  z, Ll, aa, bb);

                            // gamut control in Lab mode; I must study how to do with cIECAM only
                            if (gamu == 1) {
                                float Lprov1, Chprov1;
                                Lprov1 = Ll / 327.68f;
                                Chprov1 = sqrtf(SQR(aa) + SQR(bb)) / 327.68f;
                                float2  sincosval;

                                if (Chprov1 == 0.0f) {
                                    sincosval.y = 1.f;
                                    sincosval.x = 0.0f;
                                } else {
                                    sincosval.y = aa / (Chprov1 * 327.68f);
                                    sincosval.x = bb / (Chprov1 * 327.68f);
                                }


#ifdef _DEBUG
                                bool neg = false;
                                bool more_rgb = false;
                                //gamut control : Lab values are in gamut
                                Color::gamutLchonly(sincosval, Lprov1, Chprov1, wip, highlight, 0.15f, 0.96f, neg, more_rgb);
#else
                                //gamut control : Lab values are in gamut
                                Color::gamutLchonly(sincosval, Lprov1, Chprov1, wip, highlight, 0.15f, 0.96f);
#endif

                                lab->L[i][j] = Lprov1 * 327.68f;
                                lab->a[i][j] = 327.68f * Chprov1 * sincosval.y;
                                lab->b[i][j] = 327.68f * Chprov1 * sincosval.x;

                            } else {
                                lab->L[i][j] = Ll;
                                lab->a[i][j] = aa;
                                lab->b[i][j] = bb;
                            }

#endif
                        }
                    }
                }

#ifdef __SSE2__
                // process line buffers
                float *xbuffer = Qbuffer;
                float *ybuffer = Mbuffer;
                float *zbuffer = sbuffer;

                for (k = 0; k < bufferLength; k += 4) {
                    Ciecam02::jch2xyz_ciecam02float(x, y, z,
                                                    LVF(Jbuffer[k]), LVF(Cbuffer[k]), LVF(hbuffer[k]),
                                                    F2V(xw2), F2V(yw2), F2V(zw2),
                                                    F2V(nc2), F2V(pow1n), F2V(nbbj), F2V(ncbj), F2V(flj), F2V(dj), F2V(awj), F2V(reccmcz));
                    STVF(xbuffer[k], x * c655d35);
                    STVF(ybuffer[k], y * c655d35);
                    STVF(zbuffer[k], z * c655d35);
                }

                // XYZ2Lab uses a lookup table. The function behind that lut is a cube root.
                // SSE can't beat the speed of that lut, so it doesn't make sense to use SSE
                for (int j = 0; j < width; j++) {
                    float Ll, aa, bb;
                    //convert xyz=>lab
                    Color::XYZ2Lab(xbuffer[j], ybuffer[j], zbuffer[j], Ll, aa, bb);

                    // gamut control in Lab mode; I must study how to do with cIECAM only
                    if (gamu == 1) {
                        float Lprov1, Chprov1;
                        Lprov1 = Ll / 327.68f;
                        Chprov1 = sqrtf(SQR(aa) + SQR(bb)) / 327.68f;
                        float2  sincosval;

                        if (Chprov1 == 0.0f) {
                            sincosval.y = 1.f;
                            sincosval.x = 0.0f;
                        } else {
                            sincosval.y = aa / (Chprov1 * 327.68f);
                            sincosval.x = bb / (Chprov1 * 327.68f);
                        }

#ifdef _DEBUG
                        bool neg = false;
                        bool more_rgb = false;
                        //gamut control : Lab values are in gamut
                        Color::gamutLchonly(sincosval, Lprov1, Chprov1, wip, highlight, 0.15f, 0.96f, neg, more_rgb);
#else
                        //gamut control : Lab values are in gamut
                        Color::gamutLchonly(sincosval, Lprov1, Chprov1, wip, highlight, 0.15f, 0.96f);
#endif
                        lab->L[i][j] = Lprov1 * 327.68f;
                        lab->a[i][j] = 327.68f * Chprov1 * sincosval.y;
                        lab->b[i][j] = 327.68f * Chprov1 * sincosval.x;
                    } else {
                        lab->L[i][j] = Ll;
                        lab->a[i][j] = aa;
                        lab->b[i][j] = bb;
                    }
                }

#endif
            }

#ifdef _OPENMP
            #pragma omp critical
#endif
            {
                if (minQThr < minQ) {
                    minQ = minQThr;
                }

                if (maxQThr > maxQ) {
                    maxQ = maxQThr;
                }
            }
        }

        // End of parallelization
        if (!params->colorappearance.tonecie || !settings->autocielab) { //normal

            if (ciedata) {
                //update histogram J
                hist16JCAM.compressTo(histLCAM);
                //update histogram C
                hist16_CCAM.compressTo(histCCAM);
            }
        }

#ifdef _DEBUG

        if (settings->verbose) {
            t2e.set();
            printf("CIECAM02 performed in %d usec:\n", t2e.etime(t1e));
            //  printf("minc=%f maxc=%f minj=%f maxj=%f\n",minc,maxc,minj,maxj);
        }

#endif

        if (settings->autocielab) {
            if ((params->colorappearance.tonecie && (epdEnabled)) || (params->sharpening.enabled && settings->autocielab && execsharp)
                    || (params->dirpyrequalizer.enabled && settings->autocielab) || (params->defringe.enabled && settings->autocielab)  || (params->sharpenMicro.enabled && settings->autocielab)
                    || (params->impulseDenoise.enabled && settings->autocielab) || (params->colorappearance.badpixsl > 0 && settings->autocielab)) {



//all this treatments reduce artifacts, but can lead to slightly different results

                if (params->defringe.enabled)
                    if (execsharp) {
                        lab->deleteLab();
                        defringecam (ncie);//defringe adapted to CIECAM
                        lab->reallocLab();
                    }

//if(params->dirpyrequalizer.enabled) if(execsharp) {
                if (params->dirpyrequalizer.enabled && params->dirpyrequalizer.gamutlab && rtt) { //remove artifacts by gaussian blur - skin control, but not for thumbs
                    constexpr float artifact = 4.f;
                    constexpr float chrom = 50.f;
                    const bool hotbad = params->dirpyrequalizer.skinprotect != 0.0;

                    lab->deleteLab();
                    badpixcam (ncie, artifact / scale, 5, 2, chrom, hotbad);  //enabled remove artifacts for cbDL
                    lab->reallocLab();
                }

//if(params->colorappearance.badpixsl > 0) { int mode=params->colorappearance.badpixsl;
                if (params->colorappearance.badpixsl > 0 && execsharp) {
                    int mode = params->colorappearance.badpixsl;
                    lab->deleteLab();
                    badpixcam (ncie, 3.0, 10, mode, 0, true);//for bad pixels CIECAM
                    lab->reallocLab();
                }

                if (params->impulseDenoise.enabled) if (execsharp) {
                        float **buffers[3];
                        buffers[0] = lab->L;
                        buffers[1] = lab->a;
                        buffers[2] = lab->b;
                        impulsedenoisecam (ncie, buffers); //impulse adapted to CIECAM
                    }

                if (params->sharpenMicro.enabled)if (execsharp) {
                        MLmicrocontrastcam (ncie);
                    }

                if (params->sharpening.enabled)
                    if (execsharp) {
                        float **buffer = lab->L; // We can use the L-buffer from lab as buffer to save some memory
                        sharpeningcam (ncie, buffer, showSharpMask); // sharpening adapted to CIECAM
                    }

//if(params->dirpyrequalizer.enabled) if(execsharp) {
                if (params->dirpyrequalizer.enabled /*&& execsharp*/)  {
//  if(params->dirpyrequalizer.algo=="FI") choice=0;
//  else if(params->dirpyrequalizer.algo=="LA") choice=1;

                    if (rtt == 1) {
                        float b_l = static_cast<float>(params->dirpyrequalizer.hueskin.getBottomLeft()) / 100.0f;
                        float t_l = static_cast<float>(params->dirpyrequalizer.hueskin.getTopLeft()) / 100.0f;
                        float t_r = static_cast<float>(params->dirpyrequalizer.hueskin.getTopRight()) / 100.0f;
                        lab->deleteLab();
                        dirpyr_equalizercam (ncie, ncie->sh_p, ncie->sh_p, ncie->W, ncie->H, ncie->h_p, ncie->C_p, params->dirpyrequalizer.mult, params->dirpyrequalizer.threshold, params->dirpyrequalizer.skinprotect, b_l, t_l, t_r, scale); //contrast by detail adapted to CIECAM
                        lab->reallocLab();
                    }

                    /*
                    if(params->colorappearance.badpixsl > 0) if(execsharp){ int mode=params->colorappearance.badpixsl;
                    printf("BADPIX");
                                                                ImProcFunctions::badpixcam (ncie, 8.0, 10, mode);//for bad pixels
                                                            }
                                                            */
                }

                const float Qredi = (4.0f / c_)  * (a_w + 4.0f);
                const float co_e = (pow_F(f_l, 0.25f));


#ifndef _DEBUG
#ifdef _OPENMP
                #pragma omp parallel
#endif
#endif
                {
#ifndef _DEBUG
#ifdef _OPENMP
                    #pragma omp for schedule(dynamic, 10)
#endif
#endif

                    for (int i = 0; i < height; i++) // update CieImages with new values after sharpening, defringe, contrast by detail level
                        for (int j = 0; j < width; j++) {
                            float interm = fabsf(ncie->sh_p[i][j] / (32768.f));
                            ncie->J_p[i][j] = 100.0f * SQR(interm);
                            ncie->Q_p[i][j] = interm * Qredi;
                            ncie->M_p[i][j] = ncie->C_p[i][j] * co_e;
                        }
                }
            }
        }

        if ((params->colorappearance.tonecie && (epdEnabled)) || (params->sharpening.enabled && settings->autocielab && execsharp)
                || (params->dirpyrequalizer.enabled && settings->autocielab) || (params->defringe.enabled && settings->autocielab)  || (params->sharpenMicro.enabled && settings->autocielab)
                || (params->impulseDenoise.enabled && settings->autocielab) || (params->colorappearance.badpixsl > 0 && settings->autocielab)) {

            ciedata = (params->colorappearance.datacie && pW != 1);

            if (epdEnabled  && params->colorappearance.tonecie && algepd) {
                lab->deleteLab();
                EPDToneMapCIE (ncie, a_w, c_, width, height, minQ, maxQ, Iterates, scale );
                lab->reallocLab();
            }

            //EPDToneMapCIE adated to CIECAM


            constexpr float eps = 0.0001f;
            const float co_e = (pow_F(f_l, 0.25f)) + eps;

#ifndef _DEBUG
#ifdef _OPENMP
            #pragma omp parallel
#endif
#endif
            {
#ifdef __SSE2__
                // one line buffer per channel
                float Jbuffer[bufferLength] ALIGNED16;
                float Cbuffer[bufferLength] ALIGNED16;
                float hbuffer[bufferLength] ALIGNED16;
                float *xbuffer = Jbuffer; // we can use one of the above buffers
                float *ybuffer = Cbuffer; //             "
                float *zbuffer = hbuffer; //             "
#endif

#ifndef _DEBUG
#ifdef _OPENMP
                #pragma omp for schedule(dynamic, 10)
#endif
#endif

                for (int i = 0; i < height; i++) { // update CIECAM with new values after tone-mapping
                    for (int j = 0; j < width; j++) {

                        //  if(epdEnabled) ncie->J_p[i][j]=(100.0f* ncie->Q_p[i][j]*ncie->Q_p[i][j])/(w_h*w_h);
                        if (epdEnabled) {
                            ncie->J_p[i][j] = (100.0f * ncie->Q_p[i][j] * ncie->Q_p[i][j]) / SQR((4.f / c) * (aw + 4.f));
                        }

                        const float ncie_C_p = (ncie->M_p[i][j]) / co_e;

                        //show histogram in CIECAM mode (Q,J, M,s,C)
                        if (ciedata) {
                            // Data for J Q M s and C histograms
                            int posl, posc;
                            float brli = 327.f;
                            float chsacol = 327.f;
                            float libr;
                            float colch;

                            if (curveMode == ColorAppearanceParams::TcMode::BRIGHT) {
                                brli = 70.0f;
                                libr = ncie->Q_p[i][j];    //40.0 to 100.0 approximative factor for Q  - 327 for J
                            } else { /*if(curveMode == ColorAppearanceParams::TCMode::LIGHT)*/
                                brli = 327.f;
                                libr = ncie->J_p[i][j];    //327 for J
                            }

                            posl = (int)(libr * brli);
                            hist16JCAM[posl]++;

                            if (curveMode3 == ColorAppearanceParams::CtcMode::CHROMA) {
                                chsacol = 400.f;//327.f;
                                colch = ncie_C_p;
                            } else if (curveMode3 == ColorAppearanceParams::CtcMode::SATUR) {
                                chsacol = 450.0f;
                                colch = 100.f * sqrtf(ncie_C_p / ncie->Q_p[i][j]);
                            } else { /*if(curveMode3 == ColorAppearanceParams::CTCMode::COLORF)*/
                                chsacol = 400.f;//327.0f;
                                colch = ncie->M_p[i][j];
                            }

                            posc = (int)(colch * chsacol);
                            hist16_CCAM[posc]++;
                        }

                        //end histograms

#ifdef __SSE2__
                        Jbuffer[j] = ncie->J_p[i][j];
                        Cbuffer[j] = ncie_C_p;
                        hbuffer[j] = ncie->h_p[i][j];
#else
                        float xx, yy, zz;
                        Ciecam02::jch2xyz_ciecam02float(xx, yy, zz,
                                                        ncie->J_p[i][j],  ncie_C_p, ncie->h_p[i][j],
                                                        xw2, yw2,  zw2,
                                                          c2, nc2, pow1n, nbbj, ncbj, flj, czj, dj, awj);
                        float x = (float)xx * 655.35f;
                        float y = (float)yy * 655.35f;
                        float z = (float)zz * 655.35f;
                        float Ll, aa, bb;
                        //convert xyz=>lab
                        Color::XYZ2Lab(x,  y,  z, Ll, aa, bb);

                        if (gamu == 1) {
                            float Lprov1, Chprov1;
                            Lprov1 = Ll / 327.68f;
                            Chprov1 = sqrtf(SQR(aa) + SQR(bb)) / 327.68f;
                            float2  sincosval;

                            if (Chprov1 == 0.0f) {
                                sincosval.y = 1.f;
                                sincosval.x = 0.0f;
                            } else {
                                sincosval.y = aa / (Chprov1 * 327.68f);
                                sincosval.x = bb / (Chprov1 * 327.68f);
                            }


#ifdef _DEBUG
                            bool neg = false;
                            bool more_rgb = false;
                            //gamut control : Lab values are in gamut
                            Color::gamutLchonly(sincosval, Lprov1, Chprov1, wip, highlight, 0.15f, 0.96f, neg, more_rgb);
#else
                            //gamut control : Lab values are in gamut
                            Color::gamutLchonly(sincosval, Lprov1, Chprov1, wip, highlight, 0.15f, 0.96f);
#endif

                            lab->L[i][j] = Lprov1 * 327.68f;
                            lab->a[i][j] = 327.68f * Chprov1 * sincosval.y;
                            lab->b[i][j] = 327.68f * Chprov1 * sincosval.x;
                        } else {
                            lab->L[i][j] = Ll;
                            lab->a[i][j] = aa;
                            lab->b[i][j] = bb;
                        }

#endif
                    }

#ifdef __SSE2__
                    // process line buffers
                    int k;
                    vfloat x, y, z;
                    vfloat c655d35 = F2V(655.35f);

                    for (k = 0; k < bufferLength; k += 4) {
                        Ciecam02::jch2xyz_ciecam02float(x, y, z,
                                                        LVF(Jbuffer[k]), LVF(Cbuffer[k]), LVF(hbuffer[k]),
                                                        F2V(xw2), F2V(yw2), F2V(zw2),
                                                        F2V(nc2), F2V(pow1n), F2V(nbbj), F2V(ncbj), F2V(flj), F2V(dj), F2V(awj), F2V(reccmcz));
                        x *= c655d35;
                        y *= c655d35;
                        z *= c655d35;
                        STVF(xbuffer[k], x);
                        STVF(ybuffer[k], y);
                        STVF(zbuffer[k], z);
                    }

                    // XYZ2Lab uses a lookup table. The function behind that lut is a cube root.
                    // SSE can't beat the speed of that lut, so it doesn't make sense to use SSE
                    for (int j = 0; j < width; j++) {
                        float Ll, aa, bb;
                        //convert xyz=>lab
                        Color::XYZ2Lab(xbuffer[j], ybuffer[j], zbuffer[j], Ll, aa, bb);

                        if (gamu == 1) {
                            float Lprov1, Chprov1;
                            Lprov1 = Ll / 327.68f;
                            Chprov1 = sqrtf(SQR(aa) + SQR(bb)) / 327.68f;
                            float2  sincosval;

                            if (Chprov1 == 0.0f) {
                                sincosval.y = 1.f;
                                sincosval.x = 0.0f;
                            } else {
                                sincosval.y = aa / (Chprov1 * 327.68f);
                                sincosval.x = bb / (Chprov1 * 327.68f);
                            }

#ifdef _DEBUG
                            bool neg = false;
                            bool more_rgb = false;
                            //gamut control : Lab values are in gamut
                            Color::gamutLchonly(sincosval, Lprov1, Chprov1, wip, highlight, 0.15f, 0.96f, neg, more_rgb);
#else
                            //gamut control : Lab values are in gamut
                            Color::gamutLchonly(sincosval, Lprov1, Chprov1, wip, highlight, 0.15f, 0.96f);
#endif
                            lab->L[i][j] = Lprov1 * 327.68f;
                            lab->a[i][j] = 327.68f * Chprov1 * sincosval.y;
                            lab->b[i][j] = 327.68f * Chprov1 * sincosval.x;
                        } else {
                            lab->L[i][j] = Ll;
                            lab->a[i][j] = aa;
                            lab->b[i][j] = bb;
                        }

                    }

#endif // __SSE2__
                }

            } //end parallelization

            //show CIECAM histograms
            if (ciedata) {
                //update histogram J and Q
                //update histogram J
                hist16JCAM.compressTo(histLCAM);

                //update color histogram M,s,C
                hist16_CCAM.compressTo(histCCAM);
            }
        }
    }
}
//end CIECAM

void ImProcFunctions::moyeqt(Imagefloat* working, float &moyS, float &eqty)
{
    BENCHFUN

    int tHh = working->getHeight();
    int tWw = working->getWidth();
    double moy = 0.0;
    double sqrs = 0.0;

#ifdef _OPENMP
    #pragma omp parallel for reduction(+:moy,sqrs) schedule(dynamic,16)
#endif

    for (int i = 0; i < tHh; i++) {
        for (int j = 0; j < tWw; j++) {
            float s = Color::rgb2s(CLIP(working->r(i, j)), CLIP(working->g(i, j)), CLIP(working->b(i, j)));
            moy += s;
            sqrs += SQR(s);
        }
    }

    moy /= (tHh * tWw);
    sqrs /= (tHh * tWw);
    eqty = sqrt(sqrs - SQR(moy));
    moyS = moy;
}

static inline void
filmlike_clip_rgb_tone(float *r, float *g, float *b, const float L)
{
    float r_ = *r > L ? L : *r;
    float b_ = *b > L ? L : *b;
    float g_ = b_ + ((r_ - b_) * (*g - *b) / (*r - *b));
    *r = r_;
    *g = g_;
    *b = b_;
}

/*static*/ void
filmlike_clip(float *r, float *g, float *b)
{
    // This is Adobe's hue-stable film-like curve with a diagonal, ie only used for clipping. Can probably be further optimized.
    const float L = 65535.0;

    if (*r >= *g) {
        if (*g > *b) {         // Case 1: r >= g >  b
            filmlike_clip_rgb_tone(r, g, b, L);
        } else if (*b > *r) {  // Case 2: b >  r >= g
            filmlike_clip_rgb_tone(b, r, g, L);
        } else if (*b > *g) {  // Case 3: r >= b >  g
            filmlike_clip_rgb_tone(r, b, g, L);
        } else {               // Case 4: r >= g == b
            *r = *r > L ? L : *r;
            *g = *g > L ? L : *g;
            *b = *g;
        }
    } else {
        if (*r >= *b) {        // Case 5: g >  r >= b
            filmlike_clip_rgb_tone(g, r, b, L);
        } else if (*b > *g) {  // Case 6: b >  g >  r
            filmlike_clip_rgb_tone(b, g, r, L);
        } else {               // Case 7: g >= b >  r
            filmlike_clip_rgb_tone(g, b, r, L);
        }
    }
}

void ImProcFunctions::rgbProc (Imagefloat* working, LabImage* lab, PipetteBuffer *pipetteBuffer, const LUTf& hltonecurve, const LUTf& shtonecurve, const LUTf& tonecurve,
                               int sat, const LUTf& rCurve, const LUTf& gCurve, const LUTf& bCurve, float satLimit, float satLimitOpacity,
                               const ColorGradientCurve& ctColorCurve, const OpacityCurve& ctOpacityCurve, bool opautili, const LUTf& clToningcurve, const LUTf& cl2Toningcurve,
                               const ToneCurve& customToneCurve1, const ToneCurve& customToneCurve2, const ToneCurve& customToneCurvebw1, const ToneCurve& customToneCurvebw2,
                               double &rrm, double &ggm, double &bbm, float &autor, float &autog, float &autob, DCPProfile *dcpProf, const DCPProfileApplyState& asIn,
                               LUTu& histToneCurve, size_t chunkSize, bool measure)
{
    rgbProc(working, lab, pipetteBuffer, hltonecurve, shtonecurve, tonecurve, sat, rCurve, gCurve, bCurve, satLimit, satLimitOpacity, ctColorCurve, ctOpacityCurve, opautili,
            clToningcurve, cl2Toningcurve, customToneCurve1, customToneCurve2,  customToneCurvebw1, customToneCurvebw2, rrm, ggm, bbm, autor, autog, autob,
            params->toneCurve.expcomp, params->toneCurve.hlcompr, params->toneCurve.hlcomprthresh, dcpProf, asIn, histToneCurve, chunkSize, measure);
}

// Process RGB image and convert to LAB space
void ImProcFunctions::rgbProc (Imagefloat* working, LabImage* lab, PipetteBuffer *pipetteBuffer, const LUTf& hltonecurve, const LUTf& shtonecurve, const LUTf& tonecurve,
                               int sat, const LUTf& rCurve, const LUTf& gCurve, const LUTf& bCurve, float satLimit, float satLimitOpacity, 
                               const ColorGradientCurve& ctColorCurve, const OpacityCurve& ctOpacityCurve, bool opautili, const LUTf& clToningcurve, const LUTf& cl2Toningcurve,
                               const ToneCurve& customToneCurve1, const ToneCurve& customToneCurve2, const ToneCurve& customToneCurvebw1, const ToneCurve& customToneCurvebw2,
                               double &rrm, double &ggm, double &bbm, float &autor, float &autog, float &autob, double expcomp, int hlcompr, int hlcomprthresh,
                               DCPProfile *dcpProf, const DCPProfileApplyState& asIn, LUTu& histToneCurve, size_t chunkSize, bool measure)
{

    std::unique_ptr<StopWatch> stop;

    if (measure) {
        std::cout << "rgb processing " << working->getWidth() << "x" << working->getHeight() << " image with " << chunkSize << " tiles per thread" << std::endl;
        stop.reset(new StopWatch("rgb processing"));
    }

    Imagefloat *tmpImage = nullptr;

    Imagefloat* editImgFloat = nullptr;
    PlanarWhateverData<float>* editWhatever = nullptr;
    EditUniqueID editID = pipetteBuffer ? pipetteBuffer->getEditID() : EUID_None;

    if (editID != EUID_None) {
        switch (pipetteBuffer->getDataProvider()->getCurrSubscriber()->getPipetteBufferType()) {
            case (BT_IMAGEFLOAT):
                editImgFloat = pipetteBuffer->getImgFloatBuffer();
                break;

            case (BT_LABIMAGE):
                break;

            case (BT_SINGLEPLANE_FLOAT):
                editWhatever = pipetteBuffer->getSinglePlaneBuffer();
                break;
        }
    }

    TMatrix wprof = ICCStore::getInstance()->workingSpaceMatrix (params->icm.workingProfile);
    TMatrix wiprof = ICCStore::getInstance()->workingSpaceInverseMatrix (params->icm.workingProfile);

    float toxyz[3][3] = {
        {
            static_cast<float>(wprof[0][0] / Color::D50x),
            static_cast<float>(wprof[0][1] / Color::D50x),
            static_cast<float>(wprof[0][2] / Color::D50x)
        }, {
            static_cast<float>(wprof[1][0]),
            static_cast<float>(wprof[1][1]),
            static_cast<float>(wprof[1][2])
        }, {
            static_cast<float>(wprof[2][0] / Color::D50z),
            static_cast<float>(wprof[2][1] / Color::D50z),
            static_cast<float>(wprof[2][2] / Color::D50z)
        }
    };
    float maxFactorToxyz = max(toxyz[1][0], toxyz[1][1], toxyz[1][2]);
    float equalR = maxFactorToxyz / toxyz[1][0];
    float equalG = maxFactorToxyz / toxyz[1][1];
    float equalB = maxFactorToxyz / toxyz[1][2];

    //inverse matrix user select
    double wip[3][3] = {
        {wiprof[0][0], wiprof[0][1], wiprof[0][2]},
        {wiprof[1][0], wiprof[1][1], wiprof[1][2]},
        {wiprof[2][0], wiprof[2][1], wiprof[2][2]}
    };

    double wp[3][3] = {
        {wprof[0][0], wprof[0][1], wprof[0][2]},
        {wprof[1][0], wprof[1][1], wprof[1][2]},
        {wprof[2][0], wprof[2][1], wprof[2][2]}
    };

    bool mixchannels = params->chmixer.enabled &&
                       (params->chmixer.red[0] != 100 || params->chmixer.red[1] != 0     || params->chmixer.red[2] != 0   ||
                        params->chmixer.green[0] != 0 || params->chmixer.green[1] != 100 || params->chmixer.green[2] != 0 ||
                        params->chmixer.blue[0] != 0  || params->chmixer.blue[1] != 0    || params->chmixer.blue[2] != 100);

    FlatCurve* hCurve = nullptr;
    FlatCurve* sCurve = nullptr;
    FlatCurve* vCurve = nullptr;
    FlatCurve* bwlCurve = nullptr;

    FlatCurveType hCurveType = (FlatCurveType)params->hsvequalizer.hcurve.at(0);
    FlatCurveType sCurveType = (FlatCurveType)params->hsvequalizer.scurve.at(0);
    FlatCurveType vCurveType = (FlatCurveType)params->hsvequalizer.vcurve.at(0);
    FlatCurveType bwlCurveType = (FlatCurveType)params->blackwhite.luminanceCurve.at(0);
    bool hCurveEnabled = params->hsvequalizer.enabled && hCurveType > FCT_Linear;
    bool sCurveEnabled = params->hsvequalizer.enabled && sCurveType > FCT_Linear;
    bool vCurveEnabled = params->hsvequalizer.enabled && vCurveType > FCT_Linear;
    bool bwlCurveEnabled = bwlCurveType > FCT_Linear;

    // TODO: We should create a 'skip' value like for CurveFactory::complexsgnCurve (rtengine/curves.cc)
    if (hCurveEnabled) {
        hCurve = new FlatCurve(params->hsvequalizer.hcurve);

        if (hCurve->isIdentity()) {
            delete hCurve;
            hCurve = nullptr;
            hCurveEnabled = false;
        }
    }

    if (sCurveEnabled) {
        sCurve = new FlatCurve(params->hsvequalizer.scurve);

        if (sCurve->isIdentity()) {
            delete sCurve;
            sCurve = nullptr;
            sCurveEnabled = false;
        }
    }

    if (vCurveEnabled) {
        vCurve = new FlatCurve(params->hsvequalizer.vcurve);

        if (vCurve->isIdentity()) {
            delete vCurve;
            vCurve = nullptr;
            vCurveEnabled = false;
        }
    }

    if (bwlCurveEnabled) {
        bwlCurve = new FlatCurve(params->blackwhite.luminanceCurve);

        if (bwlCurve->isIdentity()) {
            delete bwlCurve;
            bwlCurve = nullptr;
            bwlCurveEnabled = false;
        }
    }

    std::shared_ptr<HaldCLUT> hald_clut;
    bool clutAndWorkingProfilesAreSame = false;
    TMatrix xyz2clut = {}, clut2xyz = {};
#ifdef __SSE2__
    vfloat v_work2xyz[3][3] ALIGNED16;
    vfloat v_xyz2clut[3][3] ALIGNED16;
    vfloat v_clut2xyz[3][3] ALIGNED16;
    vfloat v_xyz2work[3][3] ALIGNED16;
#endif

    if (params->filmSimulation.enabled && !params->filmSimulation.clutFilename.empty()) {
        hald_clut = CLUTStore::getInstance().getClut(params->filmSimulation.clutFilename);

        if (hald_clut) {
            clutAndWorkingProfilesAreSame = hald_clut->getProfile() == params->icm.workingProfile;

            if (!clutAndWorkingProfilesAreSame) {
                xyz2clut = ICCStore::getInstance()->workingSpaceInverseMatrix(hald_clut->getProfile());
                clut2xyz = ICCStore::getInstance()->workingSpaceMatrix(hald_clut->getProfile());

#ifdef __SSE2__

                for (int i = 0; i < 3; ++i) {
                    for (int j = 0; j < 3; ++j) {
                        v_work2xyz[i][j] = F2V(wprof[i][j]);
                        v_xyz2clut[i][j] = F2V(xyz2clut[i][j]);
                        v_xyz2work[i][j] = F2V(wiprof[i][j]);
                        v_clut2xyz[i][j] = F2V(clut2xyz[i][j]);
                    }
                }

#endif

            }
        }
    }

    const float film_simulation_strength = static_cast<float>(params->filmSimulation.strength) / 100.0f;

    const float exp_scale = pow(2.0, expcomp);
    const float comp = (max(0.0, expcomp) + 1.0) * hlcompr / 100.0;
    const float shoulder = ((65536.0 / max(1.0f, exp_scale)) * (hlcomprthresh / 200.0)) + 0.1;
    const float hlrange = 65536.0 - shoulder;
    const bool isProPhoto = (params->icm.workingProfile == "ProPhoto");
    // extracting data from 'params' to avoid cache flush (to be confirmed)
    ToneCurveMode curveMode = params->toneCurve.curveMode;
    ToneCurveMode curveMode2 = params->toneCurve.curveMode2;
    bool highlight = params->toneCurve.hrenabled;//Get the value if "highlight reconstruction" is activated
    bool hasToneCurve1 = bool (customToneCurve1);
    bool hasToneCurve2 = bool (customToneCurve2);
    BlackWhiteParams::TcMode beforeCurveMode = params->blackwhite.beforeCurveMode;
    BlackWhiteParams::TcMode afterCurveMode = params->blackwhite.afterCurveMode;

    bool hasToneCurvebw1 = bool (customToneCurvebw1);
    bool hasToneCurvebw2 = bool (customToneCurvebw2);

    PerceptualToneCurveState ptc1ApplyState, ptc2ApplyState;

    if (hasToneCurve1 && curveMode == ToneCurveMode::PERCEPTUAL) {
        const PerceptualToneCurve& userToneCurve = static_cast<const PerceptualToneCurve&> (customToneCurve1);
        userToneCurve.initApplyState (ptc1ApplyState, params->icm.workingProfile);
    }

    if (hasToneCurve2 && curveMode2 == ToneCurveMode::PERCEPTUAL) {
        const PerceptualToneCurve& userToneCurve = static_cast<const PerceptualToneCurve&> (customToneCurve2);
        userToneCurve.initApplyState (ptc2ApplyState, params->icm.workingProfile);
    }

    bool hasColorToning = params->colorToning.enabled && bool (ctOpacityCurve) &&  bool (ctColorCurve) && params->colorToning.method != "LabGrid";
    bool hasColorToningLabGrid = params->colorToning.enabled && params->colorToning.method == "LabGrid";
    //  float satLimit = float(params->colorToning.satProtectionThreshold)/100.f*0.7f+0.3f;
    //  float satLimitOpacity = 1.f-(float(params->colorToning.saturatedOpacity)/100.f);
    float strProtect = pow_F((float (params->colorToning.strength) / 100.f), 0.4f);

    /*
    // Debug output - Color LUTf points
    if (ctColorCurve) {
        printf("\nColor curve:");
        for (size_t i=0; i<501; i++) {
            if (i==0 || i==250 || i==500)
                printf("\n(%.1f)[", float(i)/500.f);
            printf("%.3f ", ctColorCurve.lutHueCurve[float(i)]);
            if (i==0 || i==250 || i==500)
            printf("]\n");
        }
        printf("\n");
    }
    */

    /*
    // Debug output - Opacity LUTf points
    if (ctOpacityCurve) {
        printf("\nOpacity curve:");
        for (size_t i=0; i<501; i++) {
            if (i==0 || i==250 || i==500)
                printf("\n(%.1f)[", float(i)/500.f);
            printf("%.3f ", ctOpacityCurve.lutOpacityCurve[float(i)]);
            if (i==0 || i==250 || i==500)
            printf("]\n");
        }
        printf("\n");
    }
    */

    float RedLow = params->colorToning.redlow / 100.f;
    float GreenLow = params->colorToning.greenlow / 100.f;
    float BlueLow = params->colorToning.bluelow / 100.f;
    float RedMed = params->colorToning.redmed / 100.f;
    float GreenMed = params->colorToning.greenmed / 100.f;
    float BlueMed = params->colorToning.bluemed / 100.f;
    float RedHigh = params->colorToning.redhigh / 100.f;
    float GreenHigh = params->colorToning.greenhigh / 100.f;
    float BlueHigh = params->colorToning.bluehigh / 100.f;
    float SatLow = float (params->colorToning.shadowsColSat.getBottom()) / 100.f;
    float SatHigh = float (params->colorToning.hlColSat.getBottom()) / 100.f;

    float Balan = float (params->colorToning.balance);

    float chMixRR = float (params->chmixer.red[0])/10.f;
    float chMixRG = float (params->chmixer.red[1])/10.f;
    float chMixRB = float (params->chmixer.red[2])/10.f;
    float chMixGR = float (params->chmixer.green[0])/10.f;
    float chMixGG = float (params->chmixer.green[1])/10.f;
    float chMixGB = float (params->chmixer.green[2])/10.f;
    float chMixBR = float (params->chmixer.blue[0])/10.f;
    float chMixBG = float (params->chmixer.blue[1])/10.f;
    float chMixBB = float (params->chmixer.blue[2])/10.f;

    bool blackwhite = params->blackwhite.enabled;
    bool complem = params->blackwhite.enabledcc;
    float bwr = float (params->blackwhite.mixerRed);
    float bwg = float (params->blackwhite.mixerGreen);
    float bwb = float (params->blackwhite.mixerBlue);
    float bwrgam = float (params->blackwhite.gammaRed);
    float bwggam = float (params->blackwhite.gammaGreen);
    float bwbgam = float (params->blackwhite.gammaBlue);
    float mixerOrange = float (params->blackwhite.mixerOrange);
    float mixerYellow = float (params->blackwhite.mixerYellow);
    float mixerCyan = float (params->blackwhite.mixerCyan);
    float mixerMagenta = float (params->blackwhite.mixerMagenta);
    float mixerPurple = float (params->blackwhite.mixerPurple);
    int algm = 0;

    if (params->blackwhite.method == "Desaturation") {
        algm = 0;
    } else if (params->blackwhite.method == "LumEqualizer") {
        algm = 1;
    } else if (params->blackwhite.method == "ChannelMixer") {
        algm = 2;
    }

    float kcorec = 1.f;
    //gamma correction of each channel
    float gamvalr = 125.f;
    float gamvalg = 125.f;
    float gamvalb = 125.f;
    bool computeMixerAuto = params->blackwhite.autoc && (autor < -5000.f);

    if (bwrgam < 0) {
        gamvalr = 100.f;
    }

    if (bwggam < 0) {
        gamvalg = 100.f;
    }

    if (bwbgam < 0) {
        gamvalb = 100.f;
    }

    float gammabwr = 1.f;
    float gammabwg = 1.f;
    float gammabwb = 1.f;
    //if     (params->blackwhite.setting=="Ma" || params->blackwhite.setting=="Mr" || params->blackwhite.setting=="Fr" || params->blackwhite.setting=="Fa")  {
    {
        gammabwr = 1.f - bwrgam / gamvalr;
        gammabwg = 1.f - bwggam / gamvalg;
        gammabwb = 1.f - bwbgam / gamvalb;
    }
    bool hasgammabw = gammabwr != 1.f || gammabwg != 1.f || gammabwb != 1.f;

    if (hasColorToning || blackwhite || (params->dirpyrequalizer.cbdlMethod == "bef" && params->dirpyrequalizer.enabled)) {
        tmpImage = new Imagefloat(working->getWidth(), working->getHeight());
    }

    // For tonecurve histogram
    int toneCurveHistSize = histToneCurve ? histToneCurve.getSize() : 0;
    int histToneCurveCompression = 0;

    if (toneCurveHistSize > 0) {
        histToneCurve.clear();
        histToneCurveCompression = log2(65536 / toneCurveHistSize);
    }

    // For tonecurve histogram
    const float lumimulf[3] = {static_cast<float>(lumimul[0]), static_cast<float>(lumimul[1]), static_cast<float>(lumimul[2])};


#define TS 112

#ifdef _OPENMP
    #pragma omp parallel if (multiThread)
#endif
    {
        size_t perChannelSizeBytes = padToAlignment(sizeof(float) * TS * TS + 4 * 64);
        AlignedBuffer<float> buffer(3 * perChannelSizeBytes);
        char *editIFloatBuffer = nullptr;
        char *editWhateverBuffer = nullptr;
        float *rtemp = buffer.data;
        float *gtemp = &rtemp[perChannelSizeBytes / sizeof(float)];
        float *btemp = &gtemp[perChannelSizeBytes / sizeof(float)];
        int istart;
        int jstart;
        int tW;
        int tH;

        // zero out the buffers
        memset(rtemp, 0, 3 * perChannelSizeBytes);

        // Allocating buffer for the PipetteBuffer
        float *editIFloatTmpR = nullptr, *editIFloatTmpG = nullptr, *editIFloatTmpB = nullptr, *editWhateverTmp = nullptr;

        if (editImgFloat) {
            editIFloatBuffer = (char *) malloc(3 * sizeof(float) * TS * TS + 20 * 64 + 63);
            char *data = (char*)((uintptr_t (editIFloatBuffer) + uintptr_t (63)) / 64 * 64);

            editIFloatTmpR = (float (*))data;
            editIFloatTmpG = (float (*))((char*)editIFloatTmpR + sizeof(float) * TS * TS + 4 * 64);
            editIFloatTmpB = (float (*))((char*)editIFloatTmpG + sizeof(float) * TS * TS + 8 * 64);
        }

        if (editWhatever) {
            editWhateverBuffer = (char *) malloc(sizeof(float) * TS * TS + 20 * 64 + 63);
            char *data = (char*)((uintptr_t (editWhateverBuffer) + uintptr_t (63)) / 64 * 64);

            editWhateverTmp = (float (*))data;
        }

        float out_rgbx[4 * TS] ALIGNED16; // Line buffer for CLUT
        float clutr[TS] ALIGNED16;
        float clutg[TS] ALIGNED16;
        float clutb[TS] ALIGNED16;

        LUTu histToneCurveThr;

        if (toneCurveHistSize > 0) {
            histToneCurveThr(toneCurveHistSize);
            histToneCurveThr.clear();
        }

#ifdef _OPENMP
        #pragma omp for schedule(dynamic, chunkSize) collapse(2)
#endif

        for (int ii = 0; ii < working->getHeight(); ii += TS)
            for (int jj = 0; jj < working->getWidth(); jj += TS) {
                istart = ii;
                jstart = jj;
                tH = min(ii + TS, working->getHeight());
                tW = min(jj + TS, working->getWidth());


                for (int i = istart, ti = 0; i < tH; i++, ti++) {
                    for (int j = jstart, tj = 0; j < tW; j++, tj++) {
                        rtemp[ti * TS + tj] = working->r(i, j);
                        gtemp[ti * TS + tj] = working->g(i, j);
                        btemp[ti * TS + tj] = working->b(i, j);
                    }
                }

                if (mixchannels) {
                    for (int i = istart, ti = 0; i < tH; i++, ti++) {
                        for (int j = jstart, tj = 0; j < tW; j++, tj++) {
                            float r = rtemp[ti * TS + tj];
                            float g = gtemp[ti * TS + tj];
                            float b = btemp[ti * TS + tj];

                            //if (i==100 & j==100) printf("rgbProc input R= %f  G= %f  B= %f  \n",r,g,b);
                            float rmix = (r * chMixRR + g * chMixRG + b * chMixRB) / 100.f;
                            float gmix = (r * chMixGR + g * chMixGG + b * chMixGB) / 100.f;
                            float bmix = (r * chMixBR + g * chMixBG + b * chMixBB) / 100.f;

                            rtemp[ti * TS + tj] = rmix;
                            gtemp[ti * TS + tj] = gmix;
                            btemp[ti * TS + tj] = bmix;
                        }
                    }
                }

                highlightToneCurve(hltonecurve, rtemp, gtemp, btemp, istart, tH, jstart, tW, TS, exp_scale, comp, hlrange);
                if (params->toneCurve.black != 0.0) {
                    shadowToneCurve(shtonecurve, rtemp, gtemp, btemp, istart, tH, jstart, tW, TS);
                }

                if (dcpProf) {
                    dcpProf->step2ApplyTile(rtemp, gtemp, btemp, tW - jstart, tH - istart, TS, asIn);
                }

                if (params->toneCurve.clampOOG) {
                    for (int i = istart, ti = 0; i < tH; i++, ti++) {
                        for (int j = jstart, tj = 0; j < tW; j++, tj++) {
                            // clip out of gamut colors, without distorting colour too bad
                            float r = std::max(rtemp[ti * TS + tj], 0.f);
                            float g = std::max(gtemp[ti * TS + tj], 0.f);
                            float b = std::max(btemp[ti * TS + tj], 0.f);

                            if (OOG(r) || OOG(g) || OOG(b)) {
                                filmlike_clip(&r, &g, &b);
                            }

                            rtemp[ti * TS + tj] = r;
                            gtemp[ti * TS + tj] = g;
                            btemp[ti * TS + tj] = b;
                        }
                    }

                }

                if (histToneCurveThr) {
                    for (int i = istart, ti = 0; i < tH; i++, ti++) {
                        for (int j = jstart, tj = 0; j < tW; j++, tj++) {

                            //brightness/contrast
                            float r = tonecurve[ CLIP(rtemp[ti * TS + tj]) ];
                            float g = tonecurve[ CLIP(gtemp[ti * TS + tj]) ];
                            float b = tonecurve[ CLIP(btemp[ti * TS + tj]) ];

                            int y = CLIP<int> (lumimulf[0] * Color::gamma2curve[rtemp[ti * TS + tj]] + lumimulf[1] * Color::gamma2curve[gtemp[ti * TS + tj]] + lumimulf[2] * Color::gamma2curve[btemp[ti * TS + tj]]);
                            histToneCurveThr[y >> histToneCurveCompression]++;

                            setUnlessOOG(rtemp[ti * TS + tj], gtemp[ti * TS + tj], btemp[ti * TS + tj], r, g, b);
                        }
                    }
                } else {
                    for (int i = istart, ti = 0; i < tH; i++, ti++) {
                        int j = jstart, tj = 0;
#ifdef __SSE2__
                        float tmpr[4] ALIGNED16;
                        float tmpg[4] ALIGNED16;
                        float tmpb[4] ALIGNED16;

                        for (; j < tW - 3; j+=4, tj+=4) {
                            //brightness/contrast
                            STVF(tmpr[0], tonecurve(LVF(rtemp[ti * TS + tj])));
                            STVF(tmpg[0], tonecurve(LVF(gtemp[ti * TS + tj])));
                            STVF(tmpb[0], tonecurve(LVF(btemp[ti * TS + tj])));

                            for (int k = 0; k < 4; ++k) {
                                setUnlessOOG(rtemp[ti * TS + tj + k], gtemp[ti * TS + tj + k], btemp[ti * TS + tj + k], tmpr[k], tmpg[k], tmpb[k]);
                            }
                        }

#endif

                        for (; j < tW; j++, tj++) {
                            //brightness/contrast
                            setUnlessOOG(rtemp[ti * TS + tj], gtemp[ti * TS + tj], btemp[ti * TS + tj], tonecurve[rtemp[ti * TS + tj]], tonecurve[gtemp[ti * TS + tj]], tonecurve[btemp[ti * TS + tj]]);
                        }
                    }
                }

                if (editID == EUID_ToneCurve1) {  // filling the pipette buffer
                    fillEditFloat(editIFloatTmpR, editIFloatTmpG, editIFloatTmpB, rtemp, gtemp, btemp, istart, tH, jstart, tW, TS);
                }

                if (hasToneCurve1) {
                    customToneCurve(customToneCurve1, curveMode, rtemp, gtemp, btemp, istart, tH, jstart, tW, TS, ptc1ApplyState);
                }

                if (editID == EUID_ToneCurve2) {  // filling the pipette buffer
                    fillEditFloat(editIFloatTmpR, editIFloatTmpG, editIFloatTmpB, rtemp, gtemp, btemp, istart, tH, jstart, tW, TS);
                }

                if (hasToneCurve2) {
                    customToneCurve(customToneCurve2, curveMode2, rtemp, gtemp, btemp, istart, tH, jstart, tW, TS, ptc2ApplyState);
                }

                if (editID == EUID_RGB_R) {
                    for (int i = istart, ti = 0; i < tH; i++, ti++) {
                        for (int j = jstart, tj = 0; j < tW; j++, tj++) {
                            editWhateverTmp[ti * TS + tj] = Color::gamma2curve[rtemp[ti * TS + tj]] / 65536.f;
                        }
                    }
                } else if (editID == EUID_RGB_G) {
                    for (int i = istart, ti = 0; i < tH; i++, ti++) {
                        for (int j = jstart, tj = 0; j < tW; j++, tj++) {
                            editWhateverTmp[ti * TS + tj] = Color::gamma2curve[gtemp[ti * TS + tj]] / 65536.f;
                        }
                    }
                } else if (editID == EUID_RGB_B) {
                    for (int i = istart, ti = 0; i < tH; i++, ti++) {
                        for (int j = jstart, tj = 0; j < tW; j++, tj++) {
                            editWhateverTmp[ti * TS + tj] = Color::gamma2curve[btemp[ti * TS + tj]] / 65536.f;
                        }
                    }
                }

                if (params->rgbCurves.enabled && (rCurve || gCurve || bCurve)) { // if any of the RGB curves is engaged
                    if (!params->rgbCurves.lumamode) { // normal RGB mode

                        for (int i = istart, ti = 0; i < tH; i++, ti++) {
                            for (int j = jstart, tj = 0; j < tW; j++, tj++) {
                                // individual R tone curve
                                if (rCurve) {
                                    setUnlessOOG(rtemp[ti * TS + tj], rCurve[ rtemp[ti * TS + tj] ]);
                                }

                                // individual G tone curve
                                if (gCurve) {
                                    setUnlessOOG(gtemp[ti * TS + tj], gCurve[ gtemp[ti * TS + tj] ]);
                                }

                                // individual B tone curve
                                if (bCurve) {
                                    setUnlessOOG(btemp[ti * TS + tj], bCurve[ btemp[ti * TS + tj] ]);
                                }
                            }
                        }
                    } else { //params->rgbCurves.lumamode==true (Luminosity mode)
                        // rCurve.dump("r_curve");//debug

                        for (int i = istart, ti = 0; i < tH; i++, ti++) {
                            for (int j = jstart, tj = 0; j < tW; j++, tj++) {
                                // rgb values before RGB curves
                                float r = rtemp[ti * TS + tj] ;
                                float g = gtemp[ti * TS + tj] ;
                                float b = btemp[ti * TS + tj] ;
                                //convert to Lab to get a&b before RGB curves
                                float x = toxyz[0][0] * r + toxyz[0][1] * g + toxyz[0][2] * b;
                                float y = toxyz[1][0] * r + toxyz[1][1] * g + toxyz[1][2] * b;
                                float z = toxyz[2][0] * r + toxyz[2][1] * g + toxyz[2][2] * b;

                                float fx = x < MAXVALF ? Color::cachef[x] : 327.68f * std::cbrt(x / MAXVALF);
                                float fy = y < MAXVALF ? Color::cachef[y] : 327.68f * std::cbrt(y / MAXVALF);
                                float fz = z < MAXVALF ? Color::cachef[z] : 327.68f * std::cbrt(z / MAXVALF);

                                float a_1 = 500.0f * (fx - fy);
                                float b_1 = 200.0f * (fy - fz);

                                // rgb values after RGB curves
                                if (rCurve) {
                                    float rNew = rCurve[r];
                                    r += (rNew - r) * equalR;
                                }

                                if (gCurve) {
                                    float gNew = gCurve[g];
                                    g += (gNew - g) * equalG;
                                }

                                if (bCurve) {
                                    float bNew = bCurve[b];
                                    b += (bNew - b) * equalB;
                                }

                                // Luminosity after
                                // only Luminance in Lab
                                float newy = toxyz[1][0] * r + toxyz[1][1] * g + toxyz[1][2] * b;
                                float L_2 = newy <= MAXVALF ? Color::cachefy[newy] : 327.68f * (116.f * xcbrtf(newy / MAXVALF) - 16.f);

                                //gamut control
                                if (settings->rgbcurveslumamode_gamut) {
                                    float Lpro = L_2 / 327.68f;
                                    float Chpro = sqrtf(SQR(a_1) + SQR(b_1)) / 327.68f;
                                    float HH = NAN; // we set HH to NAN, because then it will be calculated in Color::gamutLchonly only if needed
//                                    float HH = xatan2f(b_1, a_1);
                                    // According to mathematical laws we can get the sin and cos of HH by simple operations even if we don't calculate HH
                                    float2 sincosval;

                                    if (Chpro == 0.0f) {
                                        sincosval.y = 1.0f;
                                        sincosval.x = 0.0f;
                                    } else {
                                        sincosval.y = a_1 / (Chpro * 327.68f);
                                        sincosval.x = b_1 / (Chpro * 327.68f);
                                    }

#ifdef _DEBUG
                                    bool neg = false;
                                    bool more_rgb = false;
                                    //gamut control : Lab values are in gamut
                                    Color::gamutLchonly(HH, sincosval, Lpro, Chpro, r, g, b, wip, highlight, 0.15f, 0.96f, neg, more_rgb);
#else
                                    //gamut control : Lab values are in gamut
                                    Color::gamutLchonly(HH, sincosval, Lpro, Chpro, r, g, b, wip, highlight, 0.15f, 0.96f);
#endif
                                    //end of gamut control
                                } else {
                                    float x_, y_, z_;
                                    //calculate RGB with L_2 and old value of a and b
                                    Color::Lab2XYZ(L_2, a_1, b_1, x_, y_, z_) ;
                                    Color::xyz2rgb(x_, y_, z_, r, g, b, wip);
                                }

                                setUnlessOOG(rtemp[ti * TS + tj], gtemp[ti * TS + tj], btemp[ti * TS + tj], r, g, b);
                            }
                        }
                    }
                }

                if (editID == EUID_HSV_H || editID == EUID_HSV_S || editID == EUID_HSV_V) {
                    for (int i = istart, ti = 0; i < tH; i++, ti++) {
                        for (int j = jstart, tj = 0; j < tW; j++, tj++) {
                            float h, s, v;
                            Color::rgb2hsv(rtemp[ti * TS + tj], gtemp[ti * TS + tj], btemp[ti * TS + tj], h, s, v);
                            editWhateverTmp[ti * TS + tj] = h;
                        }
                    }
                }

                if (sat != 0 || hCurveEnabled || sCurveEnabled || vCurveEnabled) {
                    const float satby100 = sat / 100.f;

                    for (int i = istart, ti = 0; i < tH; i++, ti++) {
                        for (int j = jstart, tj = 0; j < tW; j++, tj++) {
                            float h, s, v;
                            Color::rgb2hsvtc(rtemp[ti * TS + tj], gtemp[ti * TS + tj], btemp[ti * TS + tj], h, s, v);
                            h /= 6.f;

                            if (sat > 0) {
                                s = std::max(0.f, intp(satby100, 1.f - SQR(SQR(1.f - std::min(s, 1.0f))), s));
                            } else { /*if (sat < 0)*/
                                s *= 1.f + satby100;
                            }

                            //HSV equalizer
                            if (hCurveEnabled) {
                                h = (hCurve->getVal(double (h)) - 0.5) * 2.f + h;

                                if (h > 1.0f) {
                                    h -= 1.0f;
                                } else if (h < 0.0f) {
                                    h += 1.0f;
                                }
                            }

                            if (sCurveEnabled) {
                                //shift saturation
                                float satparam = (sCurve->getVal(double (h)) - 0.5) * 2;

                                if (satparam > 0.00001f) {
                                    s = (1.f - satparam) * s + satparam * (1.f - SQR(1.f - min(s, 1.0f)));

                                    if (s < 0.f) {
                                        s = 0.f;
                                    }
                                } else if (satparam < -0.00001f) {
                                    s *= 1.f + satparam;
                                }

                            }

                            if (vCurveEnabled) {
                                if (v < 0) {
                                    v = 0;    // important
                                }

                                //shift value
                                float valparam = vCurve->getVal((double)h) - 0.5f;
                                valparam *= (1.f - SQR(SQR(1.f - min(s, 1.0f))));

                                if (valparam > 0.00001f) {
                                    v = (1.f - valparam) * v + valparam * (1.f - SQR(1.f - min(v, 1.0f)));   // SQR (SQR  to increase action and avoid artifacts

                                    if (v < 0) {
                                        v = 0;
                                    }
                                } else {
                                    if (valparam < -0.00001f) {
                                        v *= (1.f + valparam);    //1.99 to increase action
                                    }
                                }

                            }

                            Color::hsv2rgbdcp(h * 6.f, s, v, rtemp[ti * TS + tj], gtemp[ti * TS + tj], btemp[ti * TS + tj]);
                        }
                    }
                }

                if (isProPhoto) { // this is a hack to avoid the blue=>black bug (Issue 2141)
                    proPhotoBlue(rtemp, gtemp, btemp, istart, tH, jstart, tW, TS);
                }

                if (hasColorToning && !blackwhite) {
                    if (params->colorToning.method == "Splitlr") {
                        constexpr float reducac = 0.4f;
                        int preser = 0;

                        if (params->colorToning.lumamode) {
                            preser = 1;
                        }

                        const float balanS = 1.f + Balan / 100.f; //balan between 0 and 2
                        const float balanH = 1.f - Balan / 100.f;
                        float rh, gh, bh;
                        float rl, gl, bl;
                        float xh, yh, zh;
                        float xl, yl, zl;
                        const float iplow = ctColorCurve.low;
                        const float iphigh = ctColorCurve.high;
                        //2 colours
                        ctColorCurve.getVal(iphigh, xh, yh, zh);
                        ctColorCurve.getVal(iplow, xl, yl, zl);

                        Color::xyz2rgb(xh, yh, zh, rh, gh, bh, wip);
                        Color::xyz2rgb(xl, yl, zl, rl, gl, bl, wip);
                        //reteave rgb value with s and l =1
                        retreavergb(rl, gl, bl);
                        const float krl = rl / (rl + gl + bl);
                        const float kgl = gl / (rl + gl + bl);
                        const float kbl = bl / (rl + gl + bl);
                        retreavergb(rh, gh, bh);
                        const float krh = rh / (rh + gh + bh);
                        const float kgh = gh / (rh + gh + bh);
                        const float kbh = bh / (rh + gh + bh);
                        constexpr int mode = 0;

                        for (int i = istart, ti = 0; i < tH; i++, ti++) {
                            for (int j = jstart, tj = 0; j < tW; j++, tj++) {
                                toning2col(rtemp[ti * TS + tj], gtemp[ti * TS + tj], btemp[ti * TS + tj], rtemp[ti * TS + tj], gtemp[ti * TS + tj], btemp[ti * TS + tj], iplow, iphigh, krl, kgl, kbl, krh, kgh, kbh, SatLow, SatHigh, balanS, balanH, reducac, mode, preser, strProtect);
                            }
                        }
                    }

                    // colour toning with colour
                    else if (params->colorToning.method == "Splitco") {
                        constexpr float reducac = 0.3f;
                        constexpr int mode = 0;
                        for (int i = istart, ti = 0; i < tH; i++, ti++) {
                            for (int j = jstart, tj = 0; j < tW; j++, tj++) {
                                const float r = rtemp[ti * TS + tj];
                                const float g = gtemp[ti * TS + tj];
                                const float b = btemp[ti * TS + tj];
                                float ro, go, bo;
                                toningsmh(r, g, b, ro, go, bo, RedLow, GreenLow, BlueLow, RedMed, GreenMed, BlueMed, RedHigh, GreenHigh, BlueHigh, reducac, mode, strProtect);

                                if (params->colorToning.lumamode) {
                                    const float lumbefore = 0.299f * r + 0.587f * g + 0.114f * b;
                                    const float lumafter = 0.299f * ro + 0.587f * go + 0.114f * bo;
                                    const float preserv = lumbefore / lumafter;
                                    ro *= preserv;
                                    go *= preserv;
                                    bo *= preserv;
                                }

                                setUnlessOOG(rtemp[ti * TS + tj], gtemp[ti * TS + tj], btemp[ti * TS + tj], CLIP(ro), CLIP(go), CLIP(bo));
                            }
                        }
                    }

                    //colortoning with shift color XYZ or Lch
                    else if (params->colorToning.method == "Lab" && opautili) {
                        int algm = 0;
                        bool twocol = true;//true=500 color   false=2 color
                        int metchrom = 0;

                        if (params->colorToning.twocolor == "Std") {
                            metchrom = 0;
                        } else if (params->colorToning.twocolor == "All") {
                            metchrom = 1;
                        } else if (params->colorToning.twocolor == "Separ") {
                            metchrom = 2;
                        } else if (params->colorToning.twocolor == "Two") {
                            metchrom = 3;
                        }

                        if (metchrom == 3) {
                            twocol = false;
                        }

                        float iplow = 0.f, iphigh = 0.f;

                        if (!twocol) {
                            iplow = (float)ctColorCurve.low;
                            iphigh = (float)ctColorCurve.high;
                        }

                        int twoc = 0; //integer instead of bool to let more possible choice...other than 2 and 500.

                        if (!twocol) {
                            twoc = 0;    // 2 colours
                        } else {
                            twoc = 1;    // 500 colours
                        }

                        if (params->colorToning.method == "Lab") {
                            algm = 1;
                        } else if (params->colorToning.method == "Lch") {
                            algm = 2;    //in case of
                        }

                        if (algm <= 2) {
                            for (int i = istart, ti = 0; i < tH; i++, ti++) {
                                for (int j = jstart, tj = 0; j < tW; j++, tj++) {
                                    float r = rtemp[ti * TS + tj];
                                    float g = gtemp[ti * TS + tj];
                                    float b = btemp[ti * TS + tj];
                                    float ro, go, bo;
                                    labtoning(r, g, b, ro, go, bo, algm, metchrom, twoc, satLimit, satLimitOpacity, ctColorCurve, ctOpacityCurve, clToningcurve, cl2Toningcurve, iplow, iphigh, wp, wip);
                                    setUnlessOOG(rtemp[ti * TS + tj], gtemp[ti * TS + tj], btemp[ti * TS + tj], ro, go, bo);
                                }
                            }
                        }
                    } else if (params->colorToning.method.substr(0, 3) == "RGB" && opautili) {
                        // color toning
                        for (int i = istart, ti = 0; i < tH; i++, ti++) {
                            for (int j = jstart, tj = 0; j < tW; j++, tj++) {
                                float r = rtemp[ti * TS + tj];
                                float g = gtemp[ti * TS + tj];
                                float b = btemp[ti * TS + tj];

                                // Luminance = (0.299f*r + 0.587f*g + 0.114f*b)

                                float s, l;
                                Color::rgb2slfloat(r, g, b, s, l);

                                float l_ = Color::gammatab_srgb1[l * 65535.f];

                                // get the opacity and tweak it to preserve saturated colors
                                float opacity = 0.f;

                                if (ctOpacityCurve) {
                                    opacity = (1.f - min<float> (s / satLimit, 1.f) * (1.f - satLimitOpacity)) * ctOpacityCurve.lutOpacityCurve[l_ * 500.f];
                                }

                                float r2, g2, b2;
                                ctColorCurve.getVal(l_, r2, g2, b2);  // get the color from the color curve

                                float h2, s2, l2;
                                Color::rgb2hslfloat(r2, g2, b2, h2, s2, l2);  // transform this new color to hsl

                                Color::hsl2rgbfloat(h2, s + ((1.f - s) * (1.f - l) * 0.7f), l, r2, g2, b2);

                                rtemp[ti * TS + tj] = r + (r2 - r) * opacity; // merge the color to the old color, depending on the opacity
                                gtemp[ti * TS + tj] = g + (g2 - g) * opacity;
                                btemp[ti * TS + tj] = b + (b2 - b) * opacity;
                            }
                        }
                    }
                }

                // filling the pipette buffer
                if (editID == EUID_BlackWhiteBeforeCurve) {
                    fillEditFloat(editIFloatTmpR, editIFloatTmpG, editIFloatTmpB, rtemp, gtemp, btemp, istart, tH, jstart, tW, TS);
                } else if (editID == EUID_BlackWhiteLuminance) {
                    for (int i = istart, ti = 0; i < tH; i++, ti++) {
                        for (int j = jstart, tj = 0; j < tW; j++, tj++) {
                            float X, Y, Z, L, aa, bb;
                            //rgb=>lab
                            Color::rgbxyz(rtemp[ti * TS + tj], gtemp[ti * TS + tj], btemp[ti * TS + tj], X, Y, Z, wp);
                            //convert Lab
                            Color::XYZ2Lab(X, Y, Z, L, aa, bb);
                            //end rgb=>lab
                            float HH = xatan2f(bb, aa);  // HH hue in -3.141  +3.141

                            editWhateverTmp[ti * TS + tj] = float (Color::huelab_to_huehsv2(HH));
                        }
                    }
                }

                //black and white
                if (blackwhite) {
                    if (hasToneCurvebw1) {
                        if (beforeCurveMode == BlackWhiteParams::TcMode::STD_BW) { // Standard
                            for (int i = istart, ti = 0; i < tH; i++, ti++) {
                                for (int j = jstart, tj = 0; j < tW; j++, tj++) {
                                    const StandardToneCurve& userToneCurvebw = static_cast<const StandardToneCurve&>(customToneCurvebw1);
                                    userToneCurvebw.Apply(rtemp[ti * TS + tj], gtemp[ti * TS + tj], btemp[ti * TS + tj]);
                                }
                            }
                        } else if (beforeCurveMode == BlackWhiteParams::TcMode::FILMLIKE_BW) { // Adobe like
                            for (int i = istart, ti = 0; i < tH; i++, ti++) {
                                for (int j = jstart, tj = 0; j < tW; j++, tj++) {
                                    const AdobeToneCurve& userToneCurvebw = static_cast<const AdobeToneCurve&>(customToneCurvebw1);
                                    userToneCurvebw.Apply(rtemp[ti * TS + tj], gtemp[ti * TS + tj], btemp[ti * TS + tj]);
                                }
                            }
                        } else if (beforeCurveMode == BlackWhiteParams::TcMode::SATANDVALBLENDING_BW) { // apply the curve on the saturation and value channels
                            for (int i = istart, ti = 0; i < tH; i++, ti++) {
                                for (int j = jstart, tj = 0; j < tW; j++, tj++) {
                                    const SatAndValueBlendingToneCurve& userToneCurvebw = static_cast<const SatAndValueBlendingToneCurve&>(customToneCurvebw1);
                                    // rtemp[ti * TS + tj] = CLIP<float> (rtemp[ti * TS + tj]);
                                    // gtemp[ti * TS + tj] = CLIP<float> (gtemp[ti * TS + tj]);
                                    // btemp[ti * TS + tj] = CLIP<float> (btemp[ti * TS + tj]);
                                    userToneCurvebw.Apply(rtemp[ti * TS + tj], gtemp[ti * TS + tj], btemp[ti * TS + tj]);
                                }
                            }
                        } else if (beforeCurveMode == BlackWhiteParams::TcMode::WEIGHTEDSTD_BW) { // apply the curve to the rgb channels, weighted
                            for (int i = istart, ti = 0; i < tH; i++, ti++) {
                                for (int j = jstart, tj = 0; j < tW; j++, tj++) {
                                    const WeightedStdToneCurve& userToneCurvebw = static_cast<const WeightedStdToneCurve&>(customToneCurvebw1);
                                    // rtemp[ti * TS + tj] = CLIP<float> (rtemp[ti * TS + tj]);
                                    // gtemp[ti * TS + tj] = CLIP<float> (gtemp[ti * TS + tj]);
                                    // btemp[ti * TS + tj] = CLIP<float> (btemp[ti * TS + tj]);

                                    userToneCurvebw.Apply(rtemp[ti * TS + tj], gtemp[ti * TS + tj], btemp[ti * TS + tj]);
                                }
                            }
                        }
                    }

                    if (algm == 0) { //lightness
                        for (int i = istart, ti = 0; i < tH; i++, ti++) {
                            for (int j = jstart, tj = 0; j < tW; j++, tj++) {

                                float r = rtemp[ti * TS + tj];
                                float g = gtemp[ti * TS + tj];
                                float b = btemp[ti * TS + tj];

                                // --------------------------------------------------

                                // Method 1: Luminosity (code taken from Gimp)
                                /*
                                float maxi = max(r, g, b);
                                float mini = min(r, g, b);
                                r = g = b = (maxi+mini)/2;
                                */

                                // Method 2: Luminance (former RT code)
                                r = g = b = (0.299f * r + 0.587f * g + 0.114f * b);

                                // --------------------------------------------------

#ifndef __SSE2__

                                //gamma correction: pseudo TRC curve
                                if (hasgammabw) {
                                    Color::trcGammaBW(r, g, b, gammabwr, gammabwg, gammabwb);
                                }

#endif
                                rtemp[ti * TS + tj] = r;
                                gtemp[ti * TS + tj] = g;
                                btemp[ti * TS + tj] = b;
                            }

#ifdef __SSE2__

                            if (hasgammabw) {
                                //gamma correction: pseudo TRC curve
                                Color::trcGammaBWRow(&rtemp[ti * TS], &gtemp[ti * TS], &btemp[ti * TS], tW - jstart, gammabwr, gammabwg, gammabwb);
                            }

#endif

                        }
                    } else if (algm == 1) { //Luminance mixer in Lab mode to avoid artifacts
                        for (int i = istart, ti = 0; i < tH; i++, ti++) {
                            for (int j = jstart, tj = 0; j < tW; j++, tj++) {
                                //rgb => xyz
                                float X, Y, Z;
                                Color::rgbxyz(rtemp[ti * TS + tj], gtemp[ti * TS + tj], btemp[ti * TS + tj], X, Y, Z, wp);
                                //xyz => Lab
                                float L, aa, bb;
                                Color::XYZ2Lab(X, Y, Z, L, aa, bb);
                                float CC = sqrtf(SQR(aa) + SQR(bb)) / 327.68f;    //CC chromaticity in 0..180 or more
                                float HH = xatan2f(bb, aa);  // HH hue in -3.141  +3.141
                                float2 sincosval;

                                if (CC == 0.0f) {
                                    sincosval.y = 1.f;
                                    sincosval.x = 0.0f;
                                } else {
                                    sincosval.y = aa / (CC * 327.68f);
                                    sincosval.x = bb / (CC * 327.68f);
                                }

                                if (bwlCurveEnabled) {
                                    L /= 32768.f;
                                    double hr = Color::huelab_to_huehsv2(HH);
                                    float valparam = float ((bwlCurve->getVal(hr) - 0.5f) * 2.0f);  //get l_r=f(H)
                                    float kcc = (CC / 70.f); //take Chroma into account...70 "middle" of chromaticity (arbitrary and simple), one can imagine other algorithme
                                    //reduct action for low chroma and increase action for high chroma
                                    valparam *= kcc;

                                    if (valparam > 0.f) {
                                        L = (1.f - valparam) * L + valparam * (1.f - SQR(SQR(SQR(SQR(1.f - min(L, 1.0f))))));      // SQR (SQR((SQR)  to increase action in low light
                                    } else {
                                        L *= (1.f + valparam);    //for negative
                                    }

                                    L *= 32768.f;
                                }

                                float RR, GG, BB;
                                L /= 327.68f;
#ifdef _DEBUG
                                bool neg = false;
                                bool more_rgb = false;
                                //gamut control : Lab values are in gamut
                                Color::gamutLchonly(HH, sincosval, L, CC, RR, GG, BB, wip, highlight, 0.15f, 0.96f, neg, more_rgb);
#else
                                //gamut control : Lab values are in gamut
                                Color::gamutLchonly(HH, sincosval, L, CC, RR, GG, BB, wip, highlight, 0.15f, 0.96f);
#endif
                                L *= 327.68f;
                                //convert l => rgb
                                Color::L2XYZ(L, X, Y, Z);
                                float newRed; // We use the red channel for bw
                                Color::xyz2r(X, Y, Z, newRed, wip);
                                rtemp[ti * TS + tj] = gtemp[ti * TS + tj] = btemp[ti * TS + tj] = newRed;
#ifndef __SSE2__

                                if (hasgammabw) {
                                    //gamma correction: pseudo TRC curve
                                    Color::trcGammaBW(rtemp[ti * TS + tj], gtemp[ti * TS + tj], btemp[ti * TS + tj], gammabwr, gammabwg, gammabwb);
                                }

#endif
                            }

#ifdef __SSE2__

                            if (hasgammabw) {
                                //gamma correction: pseudo TRC curve
                                Color::trcGammaBWRow(&rtemp[ti * TS], &gtemp[ti * TS], &btemp[ti * TS], tW - jstart, gammabwr, gammabwg, gammabwb);
                            }

#endif
                        }
                    }
                }


                // Film Simulations
                if (hald_clut) {

                    for (int i = istart, ti = 0; i < tH; i++, ti++) {
                        if (!clutAndWorkingProfilesAreSame) {
                            // Convert from working to clut profile
                            int j = jstart;
                            int tj = 0;

#ifdef __SSE2__

                            for (; j < tW - 3; j += 4, tj += 4) {
                                vfloat sourceR = LVF(rtemp[ti * TS + tj]);
                                vfloat sourceG = LVF(gtemp[ti * TS + tj]);
                                vfloat sourceB = LVF(btemp[ti * TS + tj]);

                                vfloat x;
                                vfloat y;
                                vfloat z;
                                Color::rgbxyz(sourceR, sourceG, sourceB, x, y, z, v_work2xyz);
                                Color::xyz2rgb(x, y, z, sourceR, sourceG, sourceB, v_xyz2clut);

                                STVF(clutr[tj], sourceR);
                                STVF(clutg[tj], sourceG);
                                STVF(clutb[tj], sourceB);
                            }

#endif

                            for (; j < tW; j++, tj++) {
                                float sourceR = rtemp[ti * TS + tj];
                                float sourceG = gtemp[ti * TS + tj];
                                float sourceB = btemp[ti * TS + tj];

                                float x, y, z;
                                Color::rgbxyz(sourceR, sourceG, sourceB, x, y, z, wprof);
                                Color::xyz2rgb(x, y, z, clutr[tj], clutg[tj], clutb[tj], xyz2clut);
                            }
                        } else {
                            memcpy(clutr, &rtemp[ti * TS], sizeof(float) * TS);
                            memcpy(clutg, &gtemp[ti * TS], sizeof(float) * TS);
                            memcpy(clutb, &btemp[ti * TS], sizeof(float) * TS);
                        }

                        for (int j = jstart, tj = 0; j < tW; j++, tj++) {
                            float &sourceR = clutr[tj];
                            float &sourceG = clutg[tj];
                            float &sourceB = clutb[tj];

                            // Apply gamma sRGB (default RT)
                            sourceR = Color::gamma_srgbclipped(sourceR);
                            sourceG = Color::gamma_srgbclipped(sourceG);
                            sourceB = Color::gamma_srgbclipped(sourceB);
                        }

                        hald_clut->getRGB(
                            film_simulation_strength,
                            std::min(TS, tW - jstart),
                            clutr,
                            clutg,
                            clutb,
                            out_rgbx
                        );

                        for (int j = jstart, tj = 0; j < tW; j++, tj++) {
                            float &sourceR = clutr[tj];
                            float &sourceG = clutg[tj];
                            float &sourceB = clutb[tj];

                            // Apply inverse gamma sRGB
                            sourceR = Color::igamma_srgb(out_rgbx[tj * 4 + 0]);
                            sourceG = Color::igamma_srgb(out_rgbx[tj * 4 + 1]);
                            sourceB = Color::igamma_srgb(out_rgbx[tj * 4 + 2]);
                        }

                        if (!clutAndWorkingProfilesAreSame) {
                            // Convert from clut to working profile
                            int j = jstart;
                            int tj = 0;

#ifdef __SSE2__

                            for (; j < tW - 3; j += 4, tj += 4) {
                                vfloat sourceR = LVF(clutr[tj]);
                                vfloat sourceG = LVF(clutg[tj]);
                                vfloat sourceB = LVF(clutb[tj]);

                                vfloat x;
                                vfloat y;
                                vfloat z;
                                Color::rgbxyz(sourceR, sourceG, sourceB, x, y, z, v_clut2xyz);
                                Color::xyz2rgb(x, y, z, sourceR, sourceG, sourceB, v_xyz2work);

                                STVF(clutr[tj], sourceR);
                                STVF(clutg[tj], sourceG);
                                STVF(clutb[tj], sourceB);
                            }

#endif

                            for (; j < tW; j++, tj++) {
                                float &sourceR = clutr[tj];
                                float &sourceG = clutg[tj];
                                float &sourceB = clutb[tj];

                                float x, y, z;
                                Color::rgbxyz(sourceR, sourceG, sourceB, x, y, z, clut2xyz);
                                Color::xyz2rgb(x, y, z, sourceR, sourceG, sourceB, wiprof);
                            }
                        }

                        for (int j = jstart, tj = 0; j < tW; j++, tj++) {
                            setUnlessOOG(rtemp[ti * TS + tj], gtemp[ti * TS + tj], btemp[ti * TS + tj], clutr[tj], clutg[tj], clutb[tj]);
                        }
                    }
                }

                //softLight(rtemp, gtemp, btemp, istart, jstart, tW, tH, TS);

                if (!blackwhite) {
                    if (editImgFloat || editWhatever) {
                        for (int i = istart, ti = 0; i < tH; i++, ti++) {
                            for (int j = jstart, tj = 0; j < tW; j++, tj++) {

                                // filling the pipette buffer by the content of the temp pipette buffers
                                if (editImgFloat) {
                                    editImgFloat->r(i, j) = editIFloatTmpR[ti * TS + tj];
                                    editImgFloat->g(i, j) = editIFloatTmpG[ti * TS + tj];
                                    editImgFloat->b(i, j) = editIFloatTmpB[ti * TS + tj];
                                } else if (editWhatever) {
                                    editWhatever->v(i, j) = editWhateverTmp[ti * TS + tj];
                                }
                            }
                        }
                    }

                    // ready, fill lab
                    for (int i = istart, ti = 0; i < tH; i++, ti++) {
                        Color::RGB2Lab(&rtemp[ti * TS], &gtemp[ti * TS], &btemp[ti * TS], &(lab->L[i][jstart]), &(lab->a[i][jstart]), &(lab->b[i][jstart]), toxyz, tW - jstart);
                    }

                    if (hasColorToningLabGrid) {
                        colorToningLabGrid(lab, jstart, tW, istart, tH, false);
                    }
                } else { // black & white
                    // Auto channel mixer needs whole image, so we now copy to tmpImage and close the tiled processing
                    for (int i = istart, ti = 0; i < tH; i++, ti++) {
                        for (int j = jstart, tj = 0; j < tW; j++, tj++) {
                            // filling the pipette buffer by the content of the temp pipette buffers
                            if (editImgFloat) {
                                editImgFloat->r(i, j) = editIFloatTmpR[ti * TS + tj];
                                editImgFloat->g(i, j) = editIFloatTmpG[ti * TS + tj];
                                editImgFloat->b(i, j) = editIFloatTmpB[ti * TS + tj];
                            } else if (editWhatever) {
                                editWhatever->v(i, j) = editWhateverTmp[ti * TS + tj];
                            }

                            tmpImage->r(i, j) = rtemp[ti * TS + tj];
                            tmpImage->g(i, j) = gtemp[ti * TS + tj];
                            tmpImage->b(i, j) = btemp[ti * TS + tj];
                        }
                    }
                }
            }

        if (editIFloatBuffer) {
            free(editIFloatBuffer);
        }

        if (editWhateverBuffer) {
            free(editWhateverBuffer);
        }

#ifdef _OPENMP
        #pragma omp critical
        {
            if (toneCurveHistSize > 0) {
                histToneCurve += histToneCurveThr;
            }
        }
#endif // _OPENMP
    }

    // starting a new tile processing with a 'reduction' clause for the auto mixer computing
    if (blackwhite) {//channel-mixer
        int tW = working->getWidth();
        int tH = working->getHeight();

        if (algm == 2) { //channel-mixer
            //end auto chmix
            if (computeMixerAuto) {
                // auto channel-mixer
                double nr = 0;
                double ng = 0;
                double nb = 0;

#ifdef _OPENMP
                #pragma omp parallel for schedule(dynamic, 16) reduction(+:nr,ng,nb)
#endif

                for (int i = 0; i < tH; i++) {
                    for (int j = 0; j < tW; j++) {
                        nr += tmpImage->r(i, j);
                        ng += tmpImage->g(i, j);
                        nb += tmpImage->b(i, j);
                    }
                }

                double srgb = nr + ng + nb;
                double knr = srgb / nr;
                double kng = srgb / ng;
                double knb = srgb / nb;
                double sk = knr + kng + knb;
                autor = (float)(100.0 * knr / sk);
                autog = (float)(100.0 * kng / sk);
                autob = (float)(100.0 * knb / sk);

            }

            if (params->blackwhite.autoc) {
                // auto channel-mixer
                bwr = autor;
                bwg = autog;
                bwb = autob;
                mixerOrange  = 33.f;
                mixerYellow  = 33.f;
                mixerMagenta = 33.f;
                mixerPurple  = 33.f;
                mixerCyan    = 33.f;
            }

            float filcor;
            Color::computeBWMixerConstants(params->blackwhite.setting, params->blackwhite.filter, params->blackwhite.algo, filcor,
                                           bwr, bwg, bwb, mixerOrange, mixerYellow, mixerCyan, mixerPurple, mixerMagenta,
                                           params->blackwhite.autoc, complem, kcorec, rrm, ggm, bbm);

#ifdef _OPENMP
            #pragma omp parallel for schedule(dynamic, 16)
#endif

            for (int i = 0; i < tH; i++) {
                for (int j = 0; j < tW; j++) {

                    //mix channel
                    tmpImage->r(i, j) = tmpImage->g(i, j) = tmpImage->b(i, j) = /*CLIP*/ ((bwr * tmpImage->r(i, j) + bwg * tmpImage->g(i, j) + bwb * tmpImage->b(i, j)) * kcorec);

#ifndef __SSE2__

                    //gamma correction: pseudo TRC curve
                    if (hasgammabw) {
                        Color::trcGammaBW(tmpImage->r(i, j), tmpImage->g(i, j), tmpImage->b(i, j), gammabwr, gammabwg, gammabwb);
                    }

#endif
                }

#ifdef __SSE2__

                if (hasgammabw) {
                    //gamma correction: pseudo TRC curve
                    Color::trcGammaBWRow(tmpImage->r(i), tmpImage->g(i), tmpImage->b(i), tW, gammabwr, gammabwg, gammabwb);
                }

#endif
            }
        }

        if (editID == EUID_BlackWhiteAfterCurve) {
#ifdef _OPENMP
            #pragma omp parallel for schedule(dynamic, 5)
#endif

            for (int i = 0; i < tH; i++) {
                for (int j = 0; j < tW; j++) {
                    editWhatever->v(i, j) = Color::gamma2curve[tmpImage->r(i, j)] / 65535.f;   // assuming that r=g=b
                }
            }
        }

        if (hasToneCurvebw2) {

            if (afterCurveMode == BlackWhiteParams::TcMode::STD_BW) { // Standard
#ifdef _OPENMP
                #pragma omp parallel for schedule(dynamic, 5)
#endif

                for (int i = 0; i < tH; i++) {
                    for (int j = 0; j < tW; j++) {
                        const StandardToneCurve& userToneCurve = static_cast<const StandardToneCurve&>(customToneCurvebw2);
                        userToneCurve.Apply(tmpImage->r(i, j), tmpImage->g(i, j), tmpImage->b(i, j));
                    }
                }
            } else if (afterCurveMode == BlackWhiteParams::TcMode::WEIGHTEDSTD_BW) { // apply the curve to the rgb channels, weighted
#ifdef _OPENMP
                #pragma omp parallel for schedule(dynamic, 5)
#endif

                for (int i = 0; i < tH; i++) { //for ulterior usage if bw data modified
                    for (int j = 0; j < tW; j++) {
                        const WeightedStdToneCurve& userToneCurve = static_cast<const WeightedStdToneCurve&>(customToneCurvebw2);

                        // tmpImage->r (i, j) = CLIP<float> (tmpImage->r (i, j));
                        // tmpImage->g (i, j) = CLIP<float> (tmpImage->g (i, j));
                        // tmpImage->b (i, j) = CLIP<float> (tmpImage->b (i, j));

                        userToneCurve.Apply(tmpImage->r(i, j), tmpImage->g(i, j), tmpImage->b(i, j));
                    }
                }
            }
        }

        //colour toning with black and white
        if (hasColorToning) {
            if (params->colorToning.method == "Splitco") {
                constexpr float reducac = 0.5f;
                constexpr int mode = 1;
#ifdef _OPENMP
                #pragma omp parallel for schedule(dynamic, 5)
#endif

                for (int i = 0; i < tH; i++) {
                    for (int j = 0; j < tW; j++) {
                        const float r = tmpImage->r(i, j);
                        const float g = tmpImage->g(i, j);
                        const float b = tmpImage->b(i, j);

                        const float lumbefore = 0.299f * r + 0.587f * g + 0.114f * b;

                        if (lumbefore < 65000.f  && lumbefore > 500.f) { //reduce artifacts for highlights and extreme shadows
                            float ro, go, bo;
                            toningsmh(r, g, b, ro, go, bo, RedLow, GreenLow, BlueLow, RedMed, GreenMed, BlueMed, RedHigh, GreenHigh, BlueHigh, reducac, mode, strProtect);

                            if (params->colorToning.lumamode) {
                                const float lumafter = 0.299f * ro + 0.587f * go + 0.114f * bo;
                                const float preserv = lumbefore / lumafter;
                                ro *= preserv;
                                go *= preserv;
                                bo *= preserv;
                            }

                            tmpImage->r(i, j) = /*CLIP*/(ro);
                            tmpImage->g(i, j) = /*CLIP*/(go);
                            tmpImage->b(i, j) = /*CLIP*/(bo);
                        }
                    }
                }
            }

            else if (params->colorToning.method == "Splitlr") {
                constexpr float reducac = 0.4f;
                int preser = 0;

                if (params->colorToning.lumamode) {
                    preser = 1;
                }

                const float balanS = 1.f + Balan / 100.f; //balan between 0 and 2
                const float balanH = 1.f - Balan / 100.f;
                float rh, gh, bh;
                float rl, gl, bl;
                float xh, yh, zh;
                float xl, yl, zl;
                const float iplow = ctColorCurve.low;
                const float iphigh = ctColorCurve.high;

                //2 colours
                ctColorCurve.getVal(iphigh, xh, yh, zh);
                ctColorCurve.getVal(iplow, xl, yl, zl);

                Color::xyz2rgb(xh, yh, zh, rh, gh, bh, wip);
                Color::xyz2rgb(xl, yl, zl, rl, gl, bl, wip);

                //retrieve rgb value with s and l =1
                retreavergb(rl, gl, bl);
                const float krl = rl / (rl + gl + bl);
                const float kgl = gl / (rl + gl + bl);
                const float kbl = bl / (rl + gl + bl);

                retreavergb(rh, gh, bh);
                const float krh = rh / (rh + gh + bh);
                const float kgh = gh / (rh + gh + bh);
                const float kbh = bh / (rh + gh + bh);
                constexpr int mode = 1;
#ifdef _OPENMP
                #pragma omp parallel for schedule(dynamic, 5)
#endif

                for (int i = 0; i < tH; i++) {
                    for (int j = 0; j < tW; j++) {
                        toning2col(tmpImage->r(i, j), tmpImage->g(i, j), tmpImage->b(i, j), tmpImage->r(i, j), tmpImage->g(i, j), tmpImage->b(i, j), iplow, iphigh, krl, kgl, kbl, krh, kgh, kbh, SatLow, SatHigh, balanS, balanH, reducac, mode, preser, strProtect);
                    }
                }
            }

            //colortoning with shift color Lab
            else if (params->colorToning.method == "Lab"  && opautili) {
                int algm = 0;
                bool twocol = true;
                int metchrom = 0;

                if (params->colorToning.twocolor == "Std") {
                    metchrom = 0;
                } else if (params->colorToning.twocolor == "All") {
                    metchrom = 1;
                } else if (params->colorToning.twocolor == "Separ") {
                    metchrom = 2;
                } else if (params->colorToning.twocolor == "Two") {
                    metchrom = 3;
                }

                if (metchrom == 3) {
                    twocol = false;
                }

                float iplow = 0.f, iphigh = 0.f;

                if (!twocol) {
                    iplow = (float)ctColorCurve.low;
                    iphigh = (float)ctColorCurve.high;

                }

                int twoc = 0; //integer instead of bool to let more possible choice...other than 2 and 500.

                if (!twocol) {
                    twoc = 0;    // 2 colours
                } else {
                    twoc = 1;    // 500 colours
                }

                if (params->colorToning.method == "Lab") {
                    algm = 1;
                } else if (params->colorToning.method == "Lch") {
                    algm = 2;    //in case of
                }

                if (algm <= 2) {
#ifdef _OPENMP
                    #pragma omp parallel for schedule(dynamic, 5)
#endif

                    for (int i = 0; i < tH; i++) {
                        for (int j = 0; j < tW; j++) {
                            float r = tmpImage->r(i, j);
                            float g = tmpImage->g(i, j);
                            float b = tmpImage->b(i, j);
                            float ro, bo, go;
                            labtoning(r, g, b, ro, go, bo, algm, metchrom,  twoc, satLimit, satLimitOpacity, ctColorCurve,  ctOpacityCurve, clToningcurve, cl2Toningcurve,  iplow, iphigh,  wp,  wip);
                            setUnlessOOG(tmpImage->r(i, j), tmpImage->g(i, j), tmpImage->b(i, j), ro, go, bo);
                        }
                    }
                }
            }

            else if (params->colorToning.method.substr(0, 3) == "RGB"  && opautili) {
                // color toning
#ifdef _OPENMP
                #pragma omp parallel for schedule(dynamic, 5)
#endif

                for (int i = 0; i < tH; i++) {
                    for (int j = 0; j < tW; j++) {
                        float r = tmpImage->r(i, j);
                        float g = tmpImage->g(i, j);
                        float b = tmpImage->b(i, j);

                        // Luminance = (0.299f*r + 0.587f*g + 0.114f*b)

                        float s, l;
                        Color::rgb2slfloat(r, g, b, s, l);

                        float l_ = Color::gammatab_srgb1[l * 65535.f];

                        // get the opacity and tweak it to preserve saturated colours
                        float opacity = ctOpacityCurve.lutOpacityCurve[l_ * 500.f] / 4.f;

                        float r2, g2, b2;
                        ctColorCurve.getVal(l_, r2, g2, b2); // get the colour from the colour curve

                        float h2, s2, l2;
                        Color::rgb2hslfloat(r2, g2, b2, h2, s2, l2); // transform this new colour to hsl

                        Color::hsl2rgbfloat(h2, s2, l, r2, g2, b2);

                        tmpImage->r(i, j) = intp(opacity, r2, r);
                        tmpImage->g(i, j) = intp(opacity, g2, g);
                        tmpImage->b(i, j) = intp(opacity, b2, b);
                    }
                }
            }
        }

        // filling the pipette buffer by the content of the temp pipette buffers
        // due to optimization, we have to test now if the pipette has been filled in the second tile loop, by
        // testing editID
        /*if (editImgFloat) {
            for (int i=istart,ti=0; i<tH; i++,ti++)
                for (int j=jstart,tj=0; j<tW; j++,tj++) {
                    editImgFloat->r(i,j) = editIFloatTmpR[ti*TS+tj];
                    editImgFloat->g(i,j) = editIFloatTmpG[ti*TS+tj];
                    editImgFloat->b(i,j) = editIFloatTmpB[ti*TS+tj];
                }
        }
        else*/
        /*
        if (editWhatever && (editID==EUID_BlackWhiteAfterCurve)) {
            for (int i=istart,ti=0; i<tH; i++,ti++)
                for (int j=jstart,tj=0; j<tW; j++,tj++) {
                    editWhatever->v(i,j) = editWhateverTmp[ti*TS+tj];
                }
        }
        */

        // ready, fill lab (has to be the same code than the "fill lab" above!)

#ifdef _OPENMP
        #pragma omp parallel for schedule(dynamic, 5)
#endif

        for (int i = 0; i < tH; i++) {
            Color::RGB2Lab(tmpImage->r(i), tmpImage->g(i), tmpImage->b(i), lab->L[i], lab->a[i], lab->b[i], toxyz, tW);

            if (hasColorToningLabGrid) {
                colorToningLabGrid(lab, 0, tW, i, i + 1, false);
            }
        }


    }

    if (tmpImage) {
        delete tmpImage;
    }

    if (hCurveEnabled) {
        delete hCurve;
    }

    if (sCurveEnabled) {
        delete sCurve;
    }

    if (vCurveEnabled) {
        delete vCurve;
    }

 //   shadowsHighlights(lab);
    shadowsHighlights(lab, params->sh.enabled, params->sh.lab,params->sh.highlights ,params->sh.shadows, params->sh.radius, scale, params->sh.htonalwidth, params->sh.stonalwidth);

    if (params->localContrast.enabled) {
        // Alberto's local contrast
        localContrast(lab, lab->L, params->localContrast, false, scale);
    }
}

/**
* @brief retreave RGB value with maximum saturation
* @param r red input and in exit new r
* @param g green input and in exit new g
* @param b blue input and in exit new b
**/
void ImProcFunctions::retreavergb(float &r, float &g, float &b)
{
    float mini = min(r, g, b);
    float maxi = max(r, g, b);
    float kkm = 65535.f / maxi;

    if (b == mini && r == maxi) {
        r = 65535.f;
        g = kkm * (g - b);
        b = 0.f;
    } else if (b == mini && g == maxi) {
        g = 65535.f;
        r = kkm * (r - b);
        b = 0.f;
    } else if (g == mini && r == maxi) {
        r = 65535.f;
        b = kkm * (b - g);
        g = 0.f;
    } else if (g == mini && b == maxi) {
        b = 65535.f;
        r = kkm * (r - g);
        g = 0.f;
    } else if (r == mini && b == maxi) {
        b = 65535.f;
        g = kkm * (g - r);
        r = 0.f;
    } else if (r == mini && g == maxi) {
        g = 65535.f;
        b = kkm * (b - r);
        r = 0.f;
    }
}

/**
* @brief Interpolate by decreasing with a parabol k = aa*v*v + bb*v +c  v[0..1]
* @param reducac value of the reduction in the middle of the range
* @param vinf value [0..1] for beginning decrease
* @param aa second degree parameter
* @param bb first degree parameter
* @param cc third parameter
**/
void ImProcFunctions::secondeg_end(float reducac, float vinf, float &aa, float &bb, float &cc)
{
    float zrd = reducac; //value at me  linear =0.5
    float v0 = vinf; //max shadows
    float me = (1.f + v0) / 2.f; //"median" value = (v0 + 1.=/2)
    //float a1=1.f-v0;
    float a2 = me - v0;
    float a3 = 1.f - v0 * v0;
    float a4 = me * me - v0 * v0;
    aa = (1.f + (zrd - 1.f) * (1 - v0) / a2) / (a4 * (1.f - v0) / a2 - a3);
    bb = - (1.f + a3 * aa) / (1.f - v0);
    cc = - (aa + bb);
}

/**
* @brief Interpolate by increasing with a parabol k = aa*v*v + bb*v  v[0..1]
* @param reducac value of the reduction in the middle of the range
* @param vend value [0..1] for beginning increase
* @param aa second degree parameter
* @param bb first degree parameter
**/
void ImProcFunctions::secondeg_begin(float reducac, float vend, float &aam, float &bbm)
{
    aam = (2.f - 4.f * reducac) / (vend * vend);
    bbm = 1.f / vend - aam * vend;
}


/**
* @brief color toning with 9 sliders shadows middletones highlight
* @param r red input values [0..65535]
* @param g green input values [0..65535]
* @param b blue input values [0..65535]
* @param ro red output values [0..65535]
* @param go green output values [0..65535]
* @param bo blue output values [0..65535]
* @param RedLow    [-1..1] value after transformations of sliders [-100..100] for shadows
* @param GreenLow  [-1..1] value after transformations of sliders [-100..100] for shadows
* @param BlueLow   [-1..1] value after transformations of sliders [-100..100] for shadows
* @param RedMed    [-1..1] value after transformations of sliders [-100..100] for midtones
* @param GreenMed  [-1..1] value after transformations of sliders [-100..100] for midtones
* @param BlueMed   [-1..1] value after transformations of sliders [-100..100] for midtones
* @param RedHigh   [-1..1] value after transformations of sliders [-100..100] for highlights
* @param GreenHigh [-1..1] value after transformations of sliders [-100..100] for highlights
* @param BlueHigh  [-1..1] value after transformations of sliders [-100..100] for highlights
* @param reducac value of the reduction in the middle of the range for second degree increse or decrease action
* @param mode 0 = colour, 1 = Black and White
* @param strProtect ?
**/
void ImProcFunctions::toningsmh(float r, float g, float b, float &ro, float &go, float &bo, float RedLow, float GreenLow, float BlueLow, float RedMed, float GreenMed, float BlueMed, float RedHigh, float GreenHigh, float BlueHigh, float reducac, int mode, float strProtect)
{
    const float v = max(r, g, b) / 65535.f;
    float kl = 1.f;
    float rlo; //0.4  0.5
    float rlm; //1.1
    float rlh; //1.1

    if (mode == 0) { //colour
        rlo = strProtect; //0.5 ==>  0.75
        rlh = 2.2f * strProtect;
        rlm = 1.5f * strProtect;
        constexpr float v0 = 0.15f;
        //second degree

        if (v > v0) {
            float aa, bb, cc;
            secondeg_end(reducac, v0, aa, bb, cc);
            kl = aa * v * v + bb * v + cc;    //verified ==> exact
        } else {
            float aab, bbb;
            secondeg_begin(0.7f, v0, aab, bbb);
            kl = aab * v * v + bbb * v;
        }
    } else { //bw coefficient to preserve same results as before for satlimtopacity = 0.5 (default)
        rlo = strProtect * 0.8f; //0.4
        rlm = strProtect * 2.2f; //1.1
        rlh = strProtect * 2.4f; //1.2

        if (v > 0.15f) {
            kl = (-1.f / 0.85f) * v + 1.f / 0.85f;    //Low light ==> decrease action after v=0.15
        }
    }

    {
        const float corr = 20000.f * RedLow * kl * rlo;

        if (RedLow > 0.f) {
            r += corr;
        } else {
            g -= corr;
            b -= corr;
        }

        // r = CLIP(r);
        // g = CLIP(g);
        // b = CLIP(b);
    }

    {
        const float corr = 20000.f * GreenLow * kl * rlo;

        if (GreenLow > 0.f) {
            g += corr;
        } else {
            r -= corr;
            b -= corr;
        }

        // r = CLIP(r);
        // g = CLIP(g);
        // b = CLIP(b);
    }


    {
        const float corr = 20000.f * BlueLow * kl * rlo;

        if (BlueLow > 0.f) {
            b += corr;
        } else {
            r -= corr;
            g -= corr;
        }

        // r = CLIP(r);
        // g = CLIP(g);
        // b = CLIP(b);
    }

    // mid tones
    float km;
    constexpr float v0m = 0.5f; //max action

    if (v < v0m) {
        float aam, bbm;
        float vend = v0m;
        secondeg_begin(reducac, vend, aam, bbm);
        km = aam * v * v + bbm * v; //verification = good
    } else {
        float v0mm = 0.5f; //max
        float aamm, bbmm, ccmm;
        secondeg_end(reducac, v0mm, aamm, bbmm, ccmm);
        km = aamm * v * v + bbmm * v + ccmm; //verification good
    }

    {
        const float RedM = RedMed * km * rlm;

        if (RedMed > 0.f) {
            r += 20000.f * RedM;
            g -= 10000.f * RedM;
            b -= 10000.f * RedM;
        } else {
            r += 10000.f * RedM;
            g -= 20000.f * RedM;
            b -= 20000.f * RedM;
        }

        // r = CLIP(r);
        // g = CLIP(g);
        // b = CLIP(b);
    }

    {
        const float GreenM = GreenMed * km * rlm;

        if (GreenMed > 0.f) {
            r -= 10000.f * GreenM;
            g += 20000.f * GreenM;
            b -= 10000.f * GreenM;
        } else {
            r -= 20000.f * GreenM;
            g += 10000.f * GreenM;
            b -= 20000.f * GreenM;
        }

        // r = CLIP(r);
        // g = CLIP(g);
        // b = CLIP(b);
    }

    {
        const float BlueM = BlueMed * km * rlm;

        if (BlueMed > 0.f) {
            r -= 10000.f * BlueM;
            g -= 10000.f * BlueM;
            b += 20000.f * BlueM;
        } else {
            r -= 20000.f * BlueM;
            g -= 20000.f * BlueM;
            b += 10000.f * BlueM;
        }

        // r = CLIP(r);
        // g = CLIP(g);
        // b = CLIP(b);
    }

    //high tones
    constexpr float v00 = 0.8f; //max action
    float aa0, bb0;
    secondeg_begin(reducac, v00, aa0, bb0);

    float kh;

    if (v > v00) { //max action
        kh = (1.f - v) / (1.f - v00);    //High tones
    } else {
        kh = v * (aa0 * v + bb0);    //verification = good
    }

    {
        const float corr = 20000.f * RedHigh * kh * rlh; //1.2

        if (RedHigh > 0.f) {
            r += corr;
        } else {
            g -= corr;
            b -= corr;
        }

        // r = CLIP(r);
        // g = CLIP(g);
        // b = CLIP(b);
    }

    {
        const float corr = 20000.f * GreenHigh * kh * rlh; //1.2

        if (GreenHigh > 0.f) {
            g += corr;
        } else {
            r -= corr;
            b -= corr;
        }

        // r = CLIP(r);
        // g = CLIP(g);
        // b = CLIP(b);
    }

    {
        const float corr = 20000.f * BlueHigh * kh * rlh; //1.2

        if (BlueHigh > 0.f) {
            b += corr;
        } else {
            r -= corr;
            g -= corr;
        }

        // r = CLIP(r);
        // g = CLIP(g);
        // b = CLIP(b);
    }

    ro = r;
    go = g;
    bo = b;
}

/**
* @brief color toning with 2 colors - 2 sliders saturation shadows and highlight and one balance
* @param r g b input values [0..65535]
* @param ro go bo output values [0..65535]
* @param iplow iphigh [0..1] from curve color - value of luminance shadows and highlights
* @param rl gl bl [0..65535] - color of reference shadow
* @param rh gh bh [0..65535] - color of reference highlight
* @param SatLow SatHigh [0..1] from sliders saturation shadows and highlight
* @param balanS [0..1] balance for shadows (one slider)
* @param balanH [0..1] balance for highlights (same slider than for balanS)
* @param reducac value of the reduction in the middle of the range for second degree, increase or decrease action
**/
void ImProcFunctions::toning2col(float r, float g, float b, float &ro, float &go, float &bo, float iplow, float iphigh, float krl, float kgl, float kbl, float krh, float kgh, float kbh, float SatLow, float SatHigh, float balanS, float balanH, float reducac, int mode, int preser, float strProtect)
{
    const float lumbefore = 0.299f * r + 0.587f * g + 0.114f * b;
    const float v = max(r, g, b) / 65535.f;

    const float rlo = strProtect;  //0.5 ==> 0.75  transferred value for more action
    const float rlh = 2.2f * strProtect;

    //low tones
    //second degree
    float aa, bb, cc;
    //fixed value of reducac =0.4;
    secondeg_end(reducac, iplow, aa, bb, cc);

    float aab, bbb;
    secondeg_begin(0.7f, iplow, aab, bbb);

    if (SatLow > 0.f) {
        float kl = 1.f;

        if (v > iplow) {
            kl = aa * v * v + bb * v + cc;
        } else if (mode == 0) {
            kl = aab * v * v + bbb * v;
        }

        const float kmgb = min(r, g, b);

        if (kmgb < 20000.f) {
            //I have tested ...0.85 compromise...
            kl *= pow_F((kmgb / 20000.f), 0.85f);
        }

        const float factor = 20000.f * SatLow * kl * rlo * balanS;

        if (krl > 0.f) {
            g -= factor * krl;
            b -= factor * krl;
        }

        // g = CLIP(g);
        // b = CLIP(b);

        if (kgl > 0.f) {
            r -= factor * kgl;
            b -= factor * kgl;
        }

        // r = CLIP(r);
        // b = CLIP(b);

        if (kbl > 0.f) {
            r -= factor * kbl;
            g -= factor * kbl;
        }

        // r = CLIP(r);
        // g = CLIP(g);
    }

    //high tones
    float aa0, bb0;
    //fixed value of reducac ==0.4;
    secondeg_begin(reducac, iphigh, aa0, bb0);

    if (SatHigh > 0.f) {
        float kh = 1.f;

        if (v > iphigh) {
            kh = (1.f - v) / (1.f - iphigh);    //Low light ==> decrease action after iplow
        } else {
            kh = aa0 * v * v + bb0 * v;
        }

        const float kmgb = max(r, g, b);

        if (kmgb > 45535.f) {
            constexpr float cora = 1.f / (45535.f - 65535.f);
            constexpr float corb = 1.f - cora * 45535.f;
            kh *= kmgb * cora + corb;
        }

        const float factor = 20000.f * SatHigh * kh * rlh * balanH;
        r += factor * (krh > 0.f ? krh : 0.f);
        g += factor * (kgh > 0.f ? kgh : 0.f);
        b += factor * (kbh > 0.f ? kbh : 0.f);

        // r = CLIP(r);
        // g = CLIP(g);
        // b = CLIP(b);
    }

    float preserv = 1.f;

    if (preser == 1) {
        float lumafter = 0.299f * r + 0.587f * g + 0.114f * b;
        preserv = lumbefore / lumafter;
    }

    setUnlessOOG(ro, go, bo, CLIP(r * preserv), CLIP(g * preserv), CLIP(b * preserv));
}

/**
* @brief color toning with interpolation in mode Lab
* @param r g b input values [0..65535]
* @param ro go bo output values [0..65535]
* @param algm  metchrom twoc - methods
* @param ctColorCurve curve 500 colors
* @param ctOpacityCurve curve standard 'ab'
* @param clToningcurve  curve special 'ab' and 'a'
* @param cl2Toningcurve curve special 'b'
* @param iplow iphigh [0..1] luminance
* @param wp wip 3x3 matrix and inverse conversion rgb XYZ
**/
void ImProcFunctions::labtoning (float r, float g, float b, float &ro, float &go, float &bo, int algm, int metchrom, int twoc, float satLimit, float satLimitOpacity, const ColorGradientCurve & ctColorCurve, const OpacityCurve & ctOpacityCurve, const LUTf & clToningcurve, const LUTf & cl2Toningcurve, float iplow, float iphigh, double wp[3][3], double wip[3][3]  )
{
    ro = CLIP(r);
    go = CLIP(g);
    bo = CLIP(b);

    float realL;
    float h, s, l;
    Color::rgb2hsl(ro, go, bo, h, s, l);
    float x2, y2, z2;
    float xl, yl, zl;

    if (twoc != 1) {
        l = (Color::gammatab_13_2[     l * 65535.f]) / 65535.f; //to compensate L from Lab
        iphigh = (Color::gammatab_13_2[iphigh * 65535.f]) / 65535.f;
        iplow  = (Color::gammatab_13_2[ iplow * 65535.f]) / 65535.f;
    }

    if (twoc == 1) {
        ctColorCurve.getVal(l, x2, y2, z2);
    } else {
        ctColorCurve.getVal(iphigh, x2, y2, z2);
        ctColorCurve.getVal(iplow, xl, yl, zl);
    }

    realL = l;


    //float opacity = ctOpacityCurve.lutOpacityCurve[l*500.f];
    //if(params->blackwhite.enabled){satLimit=80.f;satLimitOpacity=30.f;}//force BW

    // get the opacity and tweak it to preserve saturated colors
    //float l_ = Color::gamma_srgb(l*65535.f)/65535.f;
    float opacity = (1.f - min<float> (s / satLimit, 1.f) * (1.f - satLimitOpacity)) * ctOpacityCurve.lutOpacityCurve[l * 500.f];
    float opacity2 = (1.f - min<float> (s / satLimit, 1.f) * (1.f - satLimitOpacity));

    l *= 65535.f;
    float chromat = 0.f, luma = 0.f;

    if (clToningcurve[l] < l) {
        chromat = clToningcurve[l] / l - 1.f;  //special effect
    } else if (clToningcurve[l] > l) {
        chromat = 1.f - SQR(SQR(l / clToningcurve[l])); //apply C=f(L) acts  on 'a' and 'b'
    }

    if (cl2Toningcurve[l] < l) {
        luma = cl2Toningcurve[l] / l - 1.f;  //special effect
    } else if (cl2Toningcurve[l] > l) {
        luma = 1.f - SQR(SQR(l / cl2Toningcurve[l])); //apply C2=f(L) acts only on 'b'
    }

    if (algm == 1) {
        Color::interpolateRGBColor(realL, iplow, iphigh, algm, opacity, twoc, metchrom, chromat, luma, r, g, b, xl, yl, zl, x2, y2, z2, wp, wip, ro, go, bo);
    } else {
        Color::interpolateRGBColor(realL, iplow, iphigh, algm, opacity2, twoc, metchrom, chromat, luma, r, g, b, xl, yl, zl, x2, y2, z2, wp, wip, ro, go, bo);
    }
}


void ImProcFunctions::luminanceCurve (LabImage* lold, LabImage* lnew, const LUTf& curve)
{

    int W = lold->W;
    int H = lold->H;

#ifdef _OPENMP
    #pragma omp parallel for if (multiThread)
#endif

    for (int i = 0; i < H; i++)
        for (int j = 0; j < W; j++) {
            float Lin = lold->L[i][j];
            //if (Lin>0 && Lin<65535)
            lnew->L[i][j] = curve[Lin];
        }
}



void ImProcFunctions::chromiLuminanceCurve (PipetteBuffer *pipetteBuffer, int pW, LabImage* lold, LabImage* lnew, const LUTf& acurve, const LUTf& bcurve, const LUTf& satcurve, const LUTf& lhskcurve, const LUTf& clcurve, LUTf & curve, bool utili, bool autili, bool butili, bool ccutili, bool cclutili, bool clcutili, LUTu &histCCurve, LUTu &histLCurve)
{
    int W = lold->W;
    int H = lold->H;

    PlanarWhateverData<float>* editWhatever = nullptr;
    EditUniqueID editID = EUID_None;
    bool editPipette = false;

    if (pipetteBuffer) {
        editID = pipetteBuffer->getEditID();

        if (editID != EUID_None) {

            switch (pipetteBuffer->getDataProvider()->getCurrSubscriber()->getPipetteBufferType()) {
                case (BT_IMAGEFLOAT):
                    break;

                case (BT_LABIMAGE):
                    break;

                case (BT_SINGLEPLANE_FLOAT):
                    editPipette = true;
                    editWhatever = pipetteBuffer->getSinglePlaneBuffer();
                    break;
            }
        }
    }

    //-------------------------------------------------------------------------
    // support for pipettes for the new LabRegions color toning mode this is a
    // hack to fill the pipette buffers also when
    // !params->labCurve.enabled. It is ugly, but it's the smallest code
    // change that I could find
    //-------------------------------------------------------------------------
    class TempParams {
        const ProcParams **p_;
        const ProcParams *old_;
        ProcParams tmp_;

    public:
        explicit TempParams(const ProcParams **p): p_(p)
        {
            old_ = *p;
            tmp_.labCurve.enabled = true;
            *p_ = &tmp_;
        }

        ~TempParams()
        {
            *p_ = old_;
        }
    };
    std::unique_ptr<TempParams> tempparams;
    bool pipette_for_colortoning_labregions =
        editPipette &&
        params->colorToning.enabled && params->colorToning.method == "LabRegions";
    if (!params->labCurve.enabled && pipette_for_colortoning_labregions) {
        utili = autili = butili = ccutili = cclutili = clcutili = false;
        tempparams.reset(new TempParams(&params));
        curve.makeIdentity();
    }
    //-------------------------------------------------------------------------


    if (!params->labCurve.enabled) {
        if (editPipette && (editID == EUID_Lab_LCurve || editID == EUID_Lab_aCurve || editID == EUID_Lab_bCurve || editID == EUID_Lab_LHCurve || editID == EUID_Lab_CHCurve || editID == EUID_Lab_HHCurve || editID == EUID_Lab_CLCurve || editID == EUID_Lab_CCurve || editID == EUID_Lab_LCCurve)) {
            // fill pipette buffer with zeros to avoid crashes
            editWhatever->fill(0.f);
        }
        if (params->blackwhite.enabled && !params->colorToning.enabled) {
            for (int i = 0; i < lnew->H; ++i) {
                for (int j = 0; j < lnew->W; ++j) {
                    lnew->a[i][j] = lnew->b[i][j] = 0.f;
                }
            }
        }
        return;
    }

    // lhskcurve.dump("lh_curve");
    //init Flatcurve for C=f(H)


    FlatCurve* chCurve = nullptr;// curve C=f(H)
    bool chutili = false;

    if (params->labCurve.chromaticity > -100) {
        chCurve = new FlatCurve(params->labCurve.chcurve);

        if (chCurve->isIdentity()) {
            delete chCurve;
            chCurve = nullptr;
        }//do not use "Munsell" if Chcurve not used
        else {
            chutili = true;
        }
    }

    FlatCurve* lhCurve = nullptr;//curve L=f(H)
    bool lhutili = false;

    if (params->labCurve.chromaticity > -100) {
        lhCurve = new FlatCurve(params->labCurve.lhcurve);

        if (lhCurve->isIdentity()) {
            delete lhCurve;
            lhCurve = nullptr;
        }//do not use "Munsell" if Chcurve not used
        else {
            lhutili = true;
        }
    }

    FlatCurve* hhCurve = nullptr;//curve H=f(H)
    bool hhutili = false;

    if (params->labCurve.chromaticity > -100) {
        hhCurve = new FlatCurve(params->labCurve.hhcurve);

        if (hhCurve->isIdentity()) {
            delete hhCurve;
            hhCurve = nullptr;
        }//do not use "Munsell" if Chcurve not used
        else {
            hhutili = true;
        }
    }


    const float histLFactor = pW != 1 ? histLCurve.getSize() / 100.f : 1.f;
    const float histCFactor = pW != 1 ? histCCurve.getSize() / 48000.f : 1.f;

#ifdef _DEBUG
    MyTime t1e, t2e;
    t1e.set();
    // init variables to display Munsell corrections
    MunsellDebugInfo* MunsDebugInfo = new MunsellDebugInfo();
#endif

    float adjustr = 1.0f;

//  if(params->labCurve.avoidclip ){
    // parameter to adapt curve C=f(C) to gamut

    if      (params->icm.workingProfile == "ProPhoto")   {
        adjustr = 1.2f;   // 1.2 instead 1.0 because it's very rare to have C>170..
    } else if (params->icm.workingProfile == "Adobe RGB")  {
        adjustr = 1.8f;
    } else if (params->icm.workingProfile == "sRGB")       {
        adjustr = 2.0f;
    } else if (params->icm.workingProfile == "WideGamut")  {
        adjustr = 1.2f;
    } else if (params->icm.workingProfile == "Beta RGB")   {
        adjustr = 1.4f;
    } else if (params->icm.workingProfile == "BestRGB")    {
        adjustr = 1.4f;
    } else if (params->icm.workingProfile == "BruceRGB")   {
        adjustr = 1.8f;
    }

    // reference to the params structure has to be done outside of the parallelization to avoid CPU cache problem
    const bool highlight = params->toneCurve.hrenabled; //Get the value if "highlight reconstruction" is activated
    const int chromaticity = params->labCurve.chromaticity;
    const float chromapro = (chromaticity + 100.0f) / 100.0f;
    const bool bwonly = params->blackwhite.enabled && !params->colorToning.enabled;
    bool bwq = false;
//  if(params->ppVersion > 300  && params->labCurve.chromaticity == - 100) bwq = true;
    // const bool bwToning = params->labCurve.chromaticity == - 100  /*|| params->blackwhite.method=="Ch" || params->blackwhite.enabled */ || bwonly;
    const bool bwToning = bwq  /*|| params->blackwhite.method=="Ch" || params->blackwhite.enabled */ || bwonly;
    //if(chromaticity==-100) chromaticity==-99;
    const bool LCredsk = params->labCurve.lcredsk;
    const bool ccut = ccutili;
    const bool clut = clcutili;
    const double rstprotection = 100. - params->labCurve.rstprotection; // Red and Skin Tones Protection
    // avoid color shift is disabled when bwToning is activated and enabled if gamut is true in colorappearanace
    const bool avoidColorShift = (params->labCurve.avoidcolorshift || (params->colorappearance.gamut && params->colorappearance.enabled)) && !bwToning ;
    const float protectRed = (float)settings->protectred;
    const double protectRedH = settings->protectredh;
    float protect_red, protect_redh;
    protect_red = protectRed;//default=60  chroma: one can put more or less if necessary...in 'option'  40...160

    if (protect_red < 20.0f) {
        protect_red = 20.0;    // avoid too low value
    }

    if (protect_red > 180.0f) {
        protect_red = 180.0;    // avoid too high value
    }

    protect_redh = float (protectRedH); //default=0.4 rad : one can put more or less if necessary...in 'option'  0.2 ..1.0

    if (protect_redh < 0.1f) {
        protect_redh = 0.1f;    //avoid divide by 0 and negatives values
    }

    if (protect_redh > 1.0f) {
        protect_redh = 1.0f;    //avoid too big values
    }

    float protect_redhcur = protectRedH;//default=0.4 rad : one can put more or less if necessary...in 'option'  0.2 ..1

    if (protect_redhcur < 0.1f) {
        protect_redhcur = 0.1f;    //avoid divide by 0 and negatives values:minimal protection for transition
    }

    if (protect_redhcur > 3.5f) {
        protect_redhcur = 3.5f;    //avoid too big values
    }

    //increase saturation after denoise : ...approximation
    float factnoise = 1.f;

    if (params->dirpyrDenoise.enabled) {
        factnoise = (1.f + params->dirpyrDenoise.chroma / 500.f); //levels=5
//      if(yyyy) factnoise=(1.f+params->dirpyrDenoise.chroma/100.f);//levels=7
    }

    const float scaleConst = 100.0f / 100.1f;


    const bool gamutLch = settings->gamutLch;
    const float amountchroma = (float) settings->amchroma;

    TMatrix wiprof = ICCStore::getInstance()->workingSpaceInverseMatrix (params->icm.workingProfile);
    const double wip[3][3] = {
        {wiprof[0][0], wiprof[0][1], wiprof[0][2]},
        {wiprof[1][0], wiprof[1][1], wiprof[1][2]},
        {wiprof[2][0], wiprof[2][1], wiprof[2][2]}
    };

    TMatrix wprof = ICCStore::getInstance()->workingSpaceMatrix (params->icm.workingProfile);
    const double wp[3][3] = {
        {wprof[0][0], wprof[0][1], wprof[0][2]},
        {wprof[1][0], wprof[1][1], wprof[1][2]},
        {wprof[2][0], wprof[2][1], wprof[2][2]}
    };

#ifdef _OPENMP
#ifdef _DEBUG
    #pragma omp parallel default(shared) firstprivate(lold, lnew, MunsDebugInfo, pW) if (multiThread)
#else
    #pragma omp parallel if (multiThread)
#endif
#endif
    {
#ifdef __SSE2__
        float HHBuffer[W] ALIGNED16;
        float CCBuffer[W] ALIGNED16;
#endif
#ifdef _OPENMP
        #pragma omp for schedule(dynamic, 16)
#endif

        for (int i = 0; i < H; i++) {
            if (avoidColorShift)

                // only if user activate Lab adjustments
                if (autili || butili || ccutili ||  cclutili || chutili || lhutili || hhutili || clcutili || utili || chromaticity) {
                    Color::LabGamutMunsell(lold->L[i], lold->a[i], lold->b[i], W, /*corMunsell*/true, /*lumaMuns*/false, params->toneCurve.hrenabled, /*gamut*/true, wip);
                }

#ifdef __SSE2__

            // precalculate some values using SSE
            if (bwToning || (!autili && !butili)) {
                __m128 c327d68v = _mm_set1_ps(327.68f);
                __m128 av, bv;
                int k;

                for (k = 0; k < W - 3; k += 4) {
                    av = LVFU(lold->a[i][k]);
                    bv = LVFU(lold->b[i][k]);
                    STVF(HHBuffer[k], xatan2f(bv, av));
                    STVF (CCBuffer[k], vsqrtf (SQRV (av) + SQRV (bv)) / c327d68v);
                }

                for (; k < W; k++) {
                    HHBuffer[k] = xatan2f(lold->b[i][k], lold->a[i][k]);
                    CCBuffer[k] = sqrt(SQR(lold->a[i][k]) + SQR(lold->b[i][k])) / 327.68f;
                }
            }

#endif // __SSE2__

            for (int j = 0; j < W; j++) {
                const float Lin = lold->L[i][j];
                float LL = Lin / 327.68f;
                float CC;
                float HH;
                float Chprov;
                float Chprov1;
                float memChprov;
                float2 sincosval;

                if (bwToning) { // this values will be also set when bwToning is false some lines down
#ifdef __SSE2__
                    // use precalculated values from above
                    HH = HHBuffer[j];
                    CC = CCBuffer[j];
#else
                    HH = xatan2f(lold->b[i][j], lold->a[i][j]);
                    CC = sqrt(SQR(lold->a[i][j]) + SQR(lold->b[i][j])) / 327.68f;
#endif

                    // According to mathematical laws we can get the sin and cos of HH by simple operations
                    if (CC == 0.0f) {
                        sincosval.y = 1.0f;
                        sincosval.x = 0.0f;
                    } else {
                        sincosval.y = lold->a[i][j] / (CC * 327.68f);
                        sincosval.x = lold->b[i][j] / (CC * 327.68f);
                    }

                    Chprov = CC;
                    Chprov1 = CC;
                    memChprov = Chprov;
                }

                if (editPipette && editID == EUID_Lab_LCurve) {
                    editWhatever->v(i, j) = LIM01<float> (Lin / 32768.0f);   // Lab L pipette
                }

                lnew->L[i][j] = curve[Lin];

                float Lprov1 = (lnew->L[i][j]) / 327.68f;

                if (editPipette) {
                    if (editID == EUID_Lab_aCurve) { // Lab a pipette
                        float chromapipa = lold->a[i][j] + (32768.f * 1.28f);
                        editWhatever->v(i, j) = LIM01<float> ((chromapipa) / (65536.f * 1.28f));
                    } else if (editID == EUID_Lab_bCurve) { //Lab b pipette
                        float chromapipb = lold->b[i][j] + (32768.f * 1.28f);
                        editWhatever->v(i, j) = LIM01<float> ((chromapipb) / (65536.f * 1.28f));
                    }
                }

                float atmp, btmp;

                atmp = lold->a[i][j];

                if (autili) {
                    atmp = acurve[atmp + 32768.0f] - 32768.0f;    // curves Lab a
                }

                btmp = lold->b[i][j];

                if (butili) {
                    btmp = bcurve[btmp + 32768.0f] - 32768.0f;    // curves Lab b
                }

                if (!bwToning) { //take into account modification of 'a' and 'b'
#ifdef __SSE2__
                    if (!autili && !butili) {
                        // use precalculated values from above
                        HH = HHBuffer[j];
                        CC = CCBuffer[j];
                    } else {
                        CC = sqrt(SQR(atmp) + SQR(btmp)) / 327.68f;
                        HH = xatan2f(btmp, atmp);
                    }

#else
                    CC = sqrt(SQR(atmp) + SQR(btmp)) / 327.68f;
                    HH = xatan2f(btmp, atmp);
#endif

                    // According to mathematical laws we can get the sin and cos of HH by simple operations
                    //float2  sincosval;
                    if (CC == 0.f) {
                        sincosval.y = 1.f;
                        sincosval.x = 0.f;
                    } else {
                        sincosval.y = atmp / (CC * 327.68f);
                        sincosval.x = btmp / (CC * 327.68f);
                    }

                    Chprov = CC;
                    Chprov1 = CC;
                    memChprov = Chprov;
                } // now new values of lold with 'a' and 'b'

                if (editPipette)
                    if (editID == EUID_Lab_LHCurve || editID == EUID_Lab_CHCurve || editID == EUID_Lab_HHCurve) {//H pipette
                        float valpar = Color::huelab_to_huehsv2(HH);
                        editWhatever->v(i, j) = valpar;
                    }

                if (lhutili) {  // L=f(H)
                    const float ClipLevel = 65535.f;
                    float l_r;//Luminance Lab in 0..1
                    l_r = Lprov1 / 100.f;
                    {
                        //double hr = 0.5 * ((HH / rtengine::RT_PI) + 1.);
                        //float valparam = float ((lhCurve->getVal (hr - 0.5f)*2));//get l_r=f(H)

                        float valparam = float ((lhCurve->getVal(Color::huelab_to_huehsv2(HH)) - 0.5f));   //get l_r=f(H)
                        float valparamneg;
                        valparamneg = valparam;
                        float kcc = (CC / amountchroma); //take Chroma into account...40 "middle low" of chromaticity (arbitrary and simple), one can imagine other algorithme
                        //reduce action for low chroma and increase action for high chroma
                        valparam *= 2.f * kcc;
                        valparamneg *= kcc; //slightly different for negative

                        if (valparam > 0.f) {
                            l_r = (1.f - valparam) * l_r + valparam * (1.f - SQR(((SQR(1.f - min(l_r, 1.0f))))));
                        } else
                            //for negative
                        {
                            float khue = 1.9f; //in reserve in case of!
                            l_r *= (1.f + khue * valparamneg);
                        }
                    }

                    Lprov1 = l_r * 100.f;

                    float Chprov2 = sqrt(SQR(atmp) + SQR(btmp)) / 327.68f;
                    //Gamut control especially for negative values slightly different from gamutlchonly
                    bool inRGB;

                    do {
                        inRGB = true;
                        float aprov1 = Chprov2 * sincosval.y;
                        float bprov1 = Chprov2 * sincosval.x;

                        float fy = (Color::c1By116 * Lprov1) + Color::c16By116;
                        float fx = (0.002f * aprov1) + fy;
                        float fz = fy - (0.005f * bprov1);

                        float x_ = 65535.0f * Color::f2xyz(fx) * Color::D50x;
                        float z_ = 65535.0f * Color::f2xyz(fz) * Color::D50z;
                        float y_ = (Lprov1 > Color::epskap) ? 65535.0 * fy * fy * fy : 65535.0 * Lprov1 / Color::kappa;
                        float R, G, B;
                        Color::xyz2rgb(x_, y_, z_, R, G, B, wip);

                        if (R < 0.0f || G < 0.0f || B < 0.0f) {
                            if (Lprov1 < 0.1f) {
                                Lprov1 = 0.1f;
                            }

                            Chprov2 *= 0.95f;
                            inRGB = false;
                        } else if (!highlight && (R > ClipLevel || G > ClipLevel || B > ClipLevel)) {
                            if (Lprov1 > 99.98f) {
                                Lprov1 = 99.98f;
                            }

                            Chprov2 *= 0.95f;
                            inRGB = false;
                        }
                    } while (!inRGB);

                    atmp = 327.68f * Chprov2 * sincosval.y;
                    btmp = 327.68f * Chprov2 * sincosval.x;
                }

//          calculate C=f(H)
                if (chutili) {
                    double hr = Color::huelab_to_huehsv2(HH);
                    //double hr = 0.5 * ((HH / rtengine::RT_PI) + 1.);

                    float chparam = float ((chCurve->getVal(hr) - 0.5f) * 2.0f);  //get C=f(H)
                    float chromaChfactor = 1.0f + chparam;
                    atmp *= chromaChfactor;//apply C=f(H)
                    btmp *= chromaChfactor;
                }

                if (hhutili) {  // H=f(H)
                    //hue Lab in -PI +PI
                    float valparam = float ((hhCurve->getVal(Color::huelab_to_huehsv2(HH)) - 0.5f) * 1.7f) + HH;   //get H=f(H)  1.7 optimisation !
                    HH = valparam;
                    sincosval = xsincosf(HH);
                }

                if (!bwToning) {
                    float factorskin, factorsat, factorskinext;

                    if (chromapro > 1.f) {
                        float scale = scaleConst;//reduction in normal zone
                        float scaleext = 1.f;//reduction in transition zone
                        Color::scalered(rstprotection, chromapro, 0.0, HH, protect_redh, scale, scaleext);  //1.0
                        float interm = (chromapro - 1.f);
                        factorskin = 1.f + (interm * scale);
                        factorskinext = 1.f + (interm * scaleext);
                    } else {
                        factorskin = chromapro ; // +(chromapro)*scale;
                        factorskinext = chromapro ;// +(chromapro)*scaleext;
                    }

                    factorsat = chromapro * factnoise;

                    //simulate very approximative gamut f(L) : with pyramid transition
                    float dred /*=55.f*/;//C red value limit

                    if (Lprov1 < 25.f) {
                        dred = 40.f;
                    } else if (Lprov1 < 30.f) {
                        dred = 3.f * Lprov1 - 35.f;
                    } else if (Lprov1 < 70.f) {
                        dred = 55.f;
                    } else if (Lprov1 < 75.f) {
                        dred = -3.f * Lprov1 + 265.f;
                    } else {
                        dred = 40.f;
                    }

                    // end pyramid

                    // Test if chroma is in the normal range first
                    Color::transitred(HH, Chprov1, dred, factorskin, protect_red, factorskinext, protect_redh, factorsat, factorsat);
                    atmp *= factorsat;
                    btmp *= factorsat;

                    if (editPipette && editID == EUID_Lab_CLCurve) {
                        editWhatever->v(i, j) = LIM01<float> (LL / 100.f);   // Lab C=f(L) pipette
                    }

                    if (clut && LL > 0.f) { // begin C=f(L)
                        float factorskin, factorsat, factor, factorskinext;
                        float chromaCfactor = (clcurve[LL * 655.35f]) / (LL * 655.35f); //apply C=f(L)
                        float curf = 0.7f; //empirical coeff because curve is more progressive
                        float scale = 100.0f / 100.1f; //reduction in normal zone for curve C
                        float scaleext = 1.0f; //reduction in transition zone for curve C
                        float protect_redcur, protect_redhcur; //perhaps the same value than protect_red and protect_redh
                        float deltaHH;//HH value transition for C curve
                        protect_redcur = curf * protectRed; //default=60  chroma: one can put more or less if necessary...in 'option'  40...160==> curf =because curve is more progressive

                        if (protect_redcur < 20.0f) {
                            protect_redcur = 20.0;    // avoid too low value
                        }

                        if (protect_redcur > 180.0f) {
                            protect_redcur = 180.0;    // avoid too high value
                        }

                        protect_redhcur = curf * float (protectRedH); //default=0.4 rad : one can put more or less if necessary...in 'option'  0.2 ..1.0 ==> curf =because curve is more progressive

                        if (protect_redhcur < 0.1f) {
                            protect_redhcur = 0.1f;    //avoid divide by 0 and negatives values
                        }

                        if (protect_redhcur > 1.0f) {
                            protect_redhcur = 1.0f;    //avoid too big values
                        }

                        deltaHH = protect_redhcur; //transition hue

                        if (chromaCfactor > 0.0) {
                            Color::scalered(rstprotection, chromaCfactor, 0.0, HH, deltaHH, scale, scaleext);      //1.0
                        }

                        if (chromaCfactor > 1.0) {
                            float interm = (chromaCfactor - 1.0f) * 100.0f;
                            factorskin = 1.0f + (interm * scale) / 100.0f;
                            factorskinext = 1.0f + (interm * scaleext) / 100.0f;
                        } else {
                            factorskin = chromaCfactor; // +(1.0f-chromaCfactor)*scale;
                            factorskinext = chromaCfactor ; //+(1.0f-chromaCfactor)*scaleext;
                        }

                        factorsat = chromaCfactor;
                        factor = factorsat;
                        Color::transitred(HH, Chprov1, dred, factorskin, protect_redcur, factorskinext, deltaHH, factorsat, factor);
                        atmp = LIM(atmp * factor, min(-42000.f, atmp), max(42000.f, atmp));
                        btmp = LIM(btmp * factor, min(-42000.f, btmp), max(42000.f, btmp));
                    }

                    // end C=f(L)
                    //  if (editID == EUID_Lab_CLCurve)
                    //      editWhatever->v(i,j) = LIM01<float>(Lprov2/100.f);// Lab C=f(L) pipette

                    // I have placed C=f(C) after all C treatments to assure maximum amplitude of "C"
                    if (editPipette && editID == EUID_Lab_CCurve) {
                        float chromapip = sqrt(SQR(atmp) + SQR(btmp) + 0.001f);
                        editWhatever->v(i, j) = LIM01<float> ((chromapip) / (48000.f));
                    }//Lab C=f(C) pipette

                    if (ccut) {
                        float factorskin, factorsat, factor, factorskinext;
                        float chroma = sqrt(SQR(atmp) + SQR(btmp) + 0.001f);
                        float chromaCfactor = (satcurve[chroma * adjustr]) / (chroma * adjustr); //apply C=f(C)
                        float curf = 0.7f; //empirical coeff because curve is more progressive
                        float scale = 100.0f / 100.1f; //reduction in normal zone for curve CC
                        float scaleext = 1.0f; //reduction in transition zone for curve CC
                        float protect_redcur, protect_redhcur; //perhaps the same value than protect_red and protect_redh
                        float deltaHH;//HH value transition for CC curve
                        protect_redcur = curf * protectRed; //default=60  chroma: one can put more or less if necessary...in 'option'  40...160==> curf =because curve is more progressive

                        if (protect_redcur < 20.0f) {
                            protect_redcur = 20.0;    // avoid too low value
                        }

                        if (protect_redcur > 180.0f) {
                            protect_redcur = 180.0;    // avoid too high value
                        }

                        protect_redhcur = curf * float (protectRedH); //default=0.4 rad : one can put more or less if necessary...in 'option'  0.2 ..1.0 ==> curf =because curve is more progressive

                        if (protect_redhcur < 0.1f) {
                            protect_redhcur = 0.1f;    //avoid divide by 0 and negatives values
                        }

                        if (protect_redhcur > 1.0f) {
                            protect_redhcur = 1.0f;    //avoid too big values
                        }

                        deltaHH = protect_redhcur; //transition hue

                        if (chromaCfactor > 0.0) {
                            Color::scalered(rstprotection, chromaCfactor, 0.0, HH, deltaHH, scale, scaleext);      //1.0
                        }

                        if (chromaCfactor > 1.0) {
                            float interm = (chromaCfactor - 1.0f) * 100.0f;
                            factorskin = 1.0f + (interm * scale) / 100.0f;
                            factorskinext = 1.0f + (interm * scaleext) / 100.0f;
                        } else {
                            //factorskin= chromaCfactor*scale;
                            //factorskinext=chromaCfactor*scaleext;
                            factorskin = chromaCfactor; // +(1.0f-chromaCfactor)*scale;
                            factorskinext = chromaCfactor ; //+(1.0f-chromaCfactor)*scaleext;

                        }

                        factorsat = chromaCfactor;
                        factor = factorsat;
                        Color::transitred(HH, Chprov1, dred, factorskin, protect_redcur, factorskinext, deltaHH, factorsat, factor);
                        atmp *= factor;
                        btmp *= factor;
                    }
                }

                // end chroma C=f(C)

                //update histogram C
                if (pW != 1) { //only with improccoordinator
                    histCCurve[histCFactor * sqrt(atmp * atmp + btmp * btmp)]++;
                }

                if (editPipette && editID == EUID_Lab_LCCurve) {
                    float chromapiplc = sqrt(SQR(atmp) + SQR(btmp) + 0.001f);
                    editWhatever->v(i, j) = LIM01<float> ((chromapiplc) / (48000.f));
                }//Lab L=f(C) pipette


                if (cclutili && !bwToning) {    //apply curve L=f(C) for skin and rd...but also for extended color ==> near green and blue (see 'curf')

                    const float xx = 0.25f; //soft : between 0.2 and 0.4
                    float skdeltaHH;

                    skdeltaHH = protect_redhcur; //transition hue

                    float skbeg = -0.05f; //begin hue skin
                    float skend = 1.60f; //end hue skin
                    const float chrmin = 50.0f; //to avoid artifact, because L curve is not a real curve for luminance
                    float aa, bb;
                    float zz = 0.0f;
                    float yy = 0.0f;

                    if (Chprov1 < chrmin) {
                        yy = SQR(Chprov1 / chrmin) * xx;
                    } else {
                        yy = xx;    //avoid artifact for low C
                    }

                    if (!LCredsk) {
                        skbeg = -3.1415;
                        skend = 3.14159;
                        skdeltaHH = 0.001f;
                    }

                    if (HH > skbeg && HH < skend) {
                        zz = yy;
                    } else if (HH > skbeg - skdeltaHH && HH <= skbeg) { //transition
                        aa = yy / skdeltaHH;
                        bb = -aa * (skbeg - skdeltaHH);
                        zz = aa * HH + bb;
                    } else if (HH >= skend && HH < skend + skdeltaHH) { //transition
                        aa = -yy / skdeltaHH;
                        bb = -aa * (skend + skdeltaHH);
                        zz = aa * HH + bb;
                    }

                    float chroma = sqrt(SQR(atmp) + SQR(btmp) + 0.001f);
                    float Lc = (lhskcurve[chroma * adjustr]) / (chroma * adjustr); //apply L=f(C)
                    Lc = (Lc - 1.0f) * zz + 1.0f; //reduct action
                    Lprov1 *= Lc; //adjust luminance
                }

                //update histo LC
                if (pW != 1) { //only with improccoordinator
                    histLCurve[Lprov1 * histLFactor]++;
                }

                Chprov1 = sqrt(SQR(atmp) + SQR(btmp)) / 327.68f;

                // labCurve.bwtoning option allows to decouple modulation of a & b curves by saturation
                // with bwtoning enabled the net effect of a & b curves is visible
                if (bwToning) {
                    atmp -= lold->a[i][j];
                    btmp -= lold->b[i][j];
                }

                if (avoidColorShift) {
                    //gamutmap Lch ==> preserve Hue,but a little slower than gamutbdy for high values...and little faster for low values
                    if (gamutLch) {
                        float R, G, B;

#ifdef _DEBUG
                        bool neg = false;
                        bool more_rgb = false;
                        //gamut control : Lab values are in gamut
                        Color::gamutLchonly(HH, sincosval, Lprov1, Chprov1, R, G, B, wip, highlight, 0.15f, 0.96f, neg, more_rgb);
#else
                        //gamut control : Lab values are in gamut
                        Color::gamutLchonly(HH, sincosval, Lprov1, Chprov1, R, G, B, wip, highlight, 0.15f, 0.96f);
#endif
                        lnew->L[i][j] = Lprov1 * 327.68f;
//                  float2 sincosval = xsincosf(HH);
                        lnew->a[i][j] = 327.68f * Chprov1 * sincosval.y;
                        lnew->b[i][j] = 327.68f * Chprov1 * sincosval.x;
                    } else {
                        //use gamutbdy
                        //Luv limiter
                        float Y, u, v;
                        Color::Lab2Yuv(lnew->L[i][j], atmp, btmp, Y, u, v);
                        //Yuv2Lab includes gamut restriction map
                        Color::Yuv2Lab(Y, u, v, lnew->L[i][j], lnew->a[i][j], lnew->b[i][j], wp);
                    }

                    if (utili || autili || butili || ccut || clut || cclutili || chutili || lhutili || hhutili || clcutili || chromaticity) {
                        float correctionHue = 0.f; // Munsell's correction
                        float correctlum = 0.f;

                        Lprov1 = lnew->L[i][j] / 327.68f;
                        Chprov = sqrt(SQR(lnew->a[i][j]) + SQR(lnew->b[i][j])) / 327.68f;

#ifdef _DEBUG
                        Color::AllMunsellLch(/*lumaMuns*/true, Lprov1, LL, HH, Chprov, memChprov, correctionHue, correctlum, MunsDebugInfo);
#else
                        Color::AllMunsellLch(/*lumaMuns*/true, Lprov1, LL, HH, Chprov, memChprov, correctionHue, correctlum);
#endif

                        if (correctionHue != 0.f || correctlum != 0.f) {
                            if (fabs(correctionHue) < 0.015f) {
                                HH += correctlum;    // correct only if correct Munsell chroma very little.
                            }

                            /*      if((HH>0.0f && HH < 1.6f)   && memChprov < 70.0f) HH+=correctlum;//skin correct
                                    else if(fabs(correctionHue) < 0.3f) HH+=0.08f*correctlum;
                                    else if(fabs(correctionHue) < 0.2f) HH+=0.25f*correctlum;
                                    else if(fabs(correctionHue) < 0.1f) HH+=0.35f*correctlum;
                                    else if(fabs(correctionHue) < 0.015f) HH+=correctlum;   // correct only if correct Munsell chroma very little.
                            */
                            sincosval = xsincosf(HH + correctionHue);
                        }

                        lnew->a[i][j] = 327.68f * Chprov * sincosval.y; // apply Munsell
                        lnew->b[i][j] = 327.68f * Chprov * sincosval.x;
                    }
                } else {
//              if(Lprov1 > maxlp) maxlp=Lprov1;
//              if(Lprov1 < minlp) minlp=Lprov1;
                    if (!bwToning) {
                        lnew->L[i][j] = Lprov1 * 327.68f;
//                  float2 sincosval = xsincosf(HH);
                        lnew->a[i][j] = 327.68f * Chprov1 * sincosval.y;
                        lnew->b[i][j] = 327.68f * Chprov1 * sincosval.x;
                    } else {
                        //Luv limiter only
                        lnew->a[i][j] = atmp;
                        lnew->b[i][j] = btmp;
                    }
                }
            }
        }
    } // end of parallelization

#ifdef _DEBUG

    if (settings->verbose) {
        t2e.set();
        printf("Color::AllMunsellLch (correction performed in %d usec):\n", t2e.etime(t1e));
        printf("   Munsell chrominance: MaxBP=%1.2frad MaxRY=%1.2frad MaxGY=%1.2frad MaxRP=%1.2frad  dep=%u\n", MunsDebugInfo->maxdhue[0],    MunsDebugInfo->maxdhue[1],    MunsDebugInfo->maxdhue[2],    MunsDebugInfo->maxdhue[3],    MunsDebugInfo->depass);
        printf("   Munsell luminance  : MaxBP=%1.2frad MaxRY=%1.2frad MaxGY=%1.2frad MaxRP=%1.2frad  dep=%u\n", MunsDebugInfo->maxdhuelum[0], MunsDebugInfo->maxdhuelum[1], MunsDebugInfo->maxdhuelum[2], MunsDebugInfo->maxdhuelum[3], MunsDebugInfo->depassLum);
    }

    delete MunsDebugInfo;
#endif

    if (chCurve) {
        delete chCurve;
    }

    if (lhCurve) {
        delete lhCurve;
    }

    if (hhCurve) {
        delete hhCurve;
    }

    //  t2e.set();
    //  printf("Chromil took %d nsec\n",t2e.etime(t1e));
}


//#include "cubic.cc"

//void ImProcFunctions::colorCurve (LabImage* lold, LabImage* lnew)
//{

/*    LUT<double> cmultiplier(181021);

    double boost_a = ((float)params->colorBoost.amount + 100.0) / 100.0;
    double boost_b = ((float)params->colorBoost.amount + 100.0) / 100.0;

    double c, amul = 1.0, bmul = 1.0;
    if (boost_a > boost_b) {
        c = boost_a;
        if (boost_a > 0)
            bmul = boost_b / boost_a;
    }
    else {
        c = boost_b;
        if (boost_b > 0)
            amul = boost_a / boost_b;
    }

    if (params->colorBoost.enable_saturationlimiter && c>1.0) {
        // re-generate color multiplier lookup table
        double d = params->colorBoost.saturationlimit / 3.0;
        double alpha = 0.5;
        double threshold1 = alpha * d;
        double threshold2 = c*d*(alpha+1.0) - d;
        for (int i=0; i<=181020; i++) { // lookup table stores multipliers with a 0.25 chrominance resolution
            double chrominance = (double)i/4.0;
            if (chrominance < threshold1)
                cmultiplier[i] = c;
            else if (chrominance < d)
                cmultiplier[i] = (c / (2.0*d*(alpha-1.0)) * (chrominance-d)*(chrominance-d) + c*d/2.0 * (alpha+1.0) ) / chrominance;
            else if (chrominance < threshold2)
                cmultiplier[i] = (1.0 / (2.0*d*(c*(alpha+1.0)-2.0)) * (chrominance-d)*(chrominance-d) + c*d/2.0 * (alpha+1.0) ) / chrominance;
            else
                cmultiplier[i] = 1.0;
        }
    }

    float eps = 0.001;
    double shift_a = params->colorShift.a + eps, shift_b = params->colorShift.b + eps;

    float** oa = lold->a;
    float** ob = lold->b;

    #pragma omp parallel for if (multiThread)
    for (int i=0; i<lold->H; i++)
        for (int j=0; j<lold->W; j++) {

            double wanted_c = c;
            if (params->colorBoost.enable_saturationlimiter && c>1) {
                float chroma = (float)(4.0 * sqrt((oa[i][j]+shift_a)*(oa[i][j]+shift_a) + (ob[i][j]+shift_b)*(ob[i][j]+shift_b)));
                wanted_c = cmultiplier [chroma];
            }

            double real_c = wanted_c;
            if (wanted_c >= 1.0 && params->colorBoost.avoidclip) {
                double cclip = 100000.0;
                double cr = tightestroot ((double)lnew->L[i][j]/655.35, (double)(oa[i][j]+shift_a)*amul, (double)(ob[i][j]+shift_b)*bmul, 3.079935, -1.5371515, -0.54278342);
                double cg = tightestroot ((double)lnew->L[i][j]/655.35, (double)(oa[i][j]+shift_a)*amul, (double)(ob[i][j]+shift_b)*bmul, -0.92123418, 1.87599, 0.04524418);
                double cb = tightestroot ((double)lnew->L[i][j]/655.35, (double)(oa[i][j]+shift_a)*amul, (double)(ob[i][j]+shift_b)*bmul, 0.052889682, -0.20404134, 1.15115166);
                if (cr>1.0 && cr<cclip) cclip = cr;
                if (cg>1.0 && cg<cclip) cclip = cg;
                if (cb>1.0 && cb<cclip) cclip = cb;
                if (cclip<100000.0) {
                    real_c = -cclip + 2.0*cclip / (1.0+exp(-2.0*wanted_c/cclip));
                    if (real_c<1.0)
                        real_c = 1.0;
                }
            }

            float nna = ((oa[i][j]+shift_a) * real_c * amul);
            float nnb = ((ob[i][j]+shift_b) * real_c * bmul);
            lnew->a[i][j] = LIM(nna,-32000.0f,32000.0f);
            lnew->b[i][j] = LIM(nnb,-32000.0f,32000.0f);
        }
*/
//delete [] cmultiplier;
//}

void ImProcFunctions::impulsedenoise(LabImage* lab)
{

    if (params->impulseDenoise.enabled && lab->W >= 8 && lab->H >= 8)

    {
        impulse_nr(lab, (float)params->impulseDenoise.thresh / 20.0);
    }
}

void ImProcFunctions::impulsedenoisecam(CieImage* ncie, float **buffers[3])
{

    if (params->impulseDenoise.enabled && ncie->W >= 8 && ncie->H >= 8)

    {
        impulse_nrcam(ncie, (float)params->impulseDenoise.thresh / 20.0, buffers);
    }
}

void ImProcFunctions::defringe(LabImage* lab)
{

    if (params->defringe.enabled && lab->W >= 8 && lab->H >= 8)

    {
        PF_correct_RT(lab, params->defringe.radius, params->defringe.threshold);
    }
}

void ImProcFunctions::defringecam(CieImage* ncie)
{
    if (params->defringe.enabled && ncie->W >= 8 && ncie->H >= 8) {
        PF_correct_RTcam(ncie, params->defringe.radius, params->defringe.threshold);
    }
}

void ImProcFunctions::badpixcam(CieImage* ncie, double rad, int thr, int mode, float chrom, bool hotbad)
{
    if (ncie->W >= 8 && ncie->H >= 8) {
        Badpixelscam(ncie, rad, thr, mode, chrom, hotbad);
    }
}

void ImProcFunctions::badpixlab(LabImage* lab, double rad, int thr, float chrom)
{
    if (lab->W >= 8 && lab->H >= 8) {
        BadpixelsLab(lab, rad, thr, chrom);
    }
}

void ImProcFunctions::dirpyrequalizer(LabImage* lab, int scale)
{
    if (params->dirpyrequalizer.enabled && lab->W >= 8 && lab->H >= 8) {
        float b_l = static_cast<float>(params->dirpyrequalizer.hueskin.getBottomLeft()) / 100.f;
        float t_l = static_cast<float>(params->dirpyrequalizer.hueskin.getTopLeft()) / 100.f;
        float t_r = static_cast<float>(params->dirpyrequalizer.hueskin.getTopRight()) / 100.f;
        //      if     (params->dirpyrequalizer.algo=="FI") choice=0;
        //      else if(params->dirpyrequalizer.algo=="LA") choice=1;

        if (params->dirpyrequalizer.gamutlab && params->dirpyrequalizer.skinprotect != 0) {
            constexpr float artifact = 4.f;
            constexpr float chrom = 50.f;
            ImProcFunctions::badpixlab(lab, artifact / scale, 5, chrom);     //for artifacts
        }

        //dirpyrLab_equalizer(lab, lab, params->dirpyrequalizer.mult);
        dirpyr_equalizer(lab->L, lab->L, lab->W, lab->H, lab->a, lab->b, params->dirpyrequalizer.mult, params->dirpyrequalizer.threshold, params->dirpyrequalizer.skinprotect, b_l, t_l, t_r, scale);
    }
}
void ImProcFunctions::EPDToneMapCIE(CieImage *ncie, float a_w, float c_, int Wid, int Hei, float minQ, float maxQ, unsigned int Iterates, int skip)
{

    if (!params->epd.enabled) {
        return;
    }

    if (params->wavelet.enabled  && params->wavelet.tmrs != 0) {
        return;
    }

    float stren = params->epd.strength;
    float edgest = params->epd.edgeStopping;
    float sca = params->epd.scale;
    float gamm = params->epd.gamma;
    float rew = params->epd.reweightingIterates;
    float Qpro = (4.0 / c_)  * (a_w + 4.0) ;    //estimate Q max if J=100.0
    float *Qpr = ncie->Q_p[0];

    if (settings->verbose) {
        printf("minQ=%f maxQ=%f  Qpro=%f\n", minQ, maxQ, Qpro);
    }

    if (maxQ > Qpro) {
        Qpro = maxQ;
    }

    EdgePreservingDecomposition epd(Wid, Hei);

#ifdef _OPENMP
    #pragma omp parallel for
#endif

    for (int i = 0; i < Hei; i++)
        for (int j = 0; j < Wid; j++) {
            ncie->Q_p[i][j] = gamm * ncie->Q_p[i][j] / (Qpro);
        }

    float Compression = expf(-stren);       //This modification turns numbers symmetric around 0 into exponents.
    float DetailBoost = stren;

    if (stren < 0.0f) {
        DetailBoost = 0.0f;    //Go with effect of exponent only if uncompressing.
    }

    //Auto select number of iterates. Note that p->EdgeStopping = 0 makes a Gaussian blur.
    if (Iterates == 0) {
        Iterates = (unsigned int)(edgest * 15.0);
    }

    //Jacques Desmis : always Iterates=5 for compatibility images between preview and output

    epd.CompressDynamicRange(Qpr, sca / (float)skip, edgest, Compression, DetailBoost, Iterates, rew);

    //Restore past range, also desaturate a bit per Mantiuk's Color correction for tone mapping.
    float s = (1.0f + 38.7889f) * powf(Compression, 1.5856f) / (1.0f + 38.7889f * powf(Compression, 1.5856f));
#ifndef _DEBUG
#ifdef _OPENMP
    #pragma omp parallel for schedule(dynamic,10)
#endif
#endif

    for (int i = 0; i < Hei; i++)
        for (int j = 0; j < Wid; j++) {
            ncie->Q_p[i][j] = (ncie->Q_p[i][j] * Qpro) / gamm;
            ncie->M_p[i][j] *= s;
        }

    /*
        float *Qpr2 = new float[Wid*((heir)+1)];

            for (int i=heir; i<Hei; i++)
                for (int j=0; j<Wid; j++) { Qpr2[(i-heir)*Wid+j]=ncie->Q_p[i][j];}
        if(minQ>0.0) minQ=0.0;//normally minQ always > 0...
    //  EdgePreservingDecomposition epd = EdgePreservingDecomposition(Wid, Hei);
    //EdgePreservingDecomposition epd = EdgePreservingDecomposition(Wid, Hei/2);
        for(i = N2; i != N; i++)
    //  for(i = begh*Wid; i != N; i++)
            //Qpr[i] = (Qpr[i]-minQ)/(maxQ+1.0);
            Qpr2[i-N2] = (Qpr2[i-N2]-minQ)/(Qpro+1.0);

        float Compression2 = expf(-stren);      //This modification turns numbers symmetric around 0 into exponents.
        float DetailBoost2 = stren;
        if(stren < 0.0f) DetailBoost2 = 0.0f;   //Go with effect of exponent only if uncompressing.

        //Auto select number of iterates. Note that p->EdgeStopping = 0 makes a Gaussian blur.
        if(Iterates == 0) Iterates = (unsigned int)(edgest*15.0);


        epd.CompressDynamicRange(Qpr2, sca/(float)skip, edgest, Compression2, DetailBoost2, Iterates, rew, Qpr2);

        //Restore past range, also desaturate a bit per Mantiuk's Color correction for tone mapping.
         float s2 = (1.0f + 38.7889f)*powf(Compression, 1.5856f)/(1.0f + 38.7889f*powf(Compression, 1.5856f));
            for (int i=heir; i<Hei; i++)
        //  for (int i=begh; i<endh; i++)
                for (int j=0; j<Wid; j++) {
                ncie->Q_p[i][j]=Qpr2[(i-heir)*Wid+j]*Qpro + minQ;
            //  Qpr[i*Wid+j]=Qpr[i*Wid+j]*maxQ + minQ;
            //  ncie->J_p[i][j]=(100.0* Qpr[i*Wid+j]*Qpr[i*Wid+j]) /(w_h*w_h);

                ncie->M_p[i][j]*=s2;
            }
                    delete [] Qpr2;

    */
}

void ImProcFunctions::EPDToneMaplocal(int sp, LabImage *lab, LabImage *tmp1, unsigned int Iterates, int skip)
{

    float stren = ((float)params->locallab.spots.at(sp).stren);
    float edgest = ((float)params->locallab.spots.at(sp).estop);
    float sca  = ((float)params->locallab.spots.at(sp).scaltm);
    float gamm = ((float)params->locallab.spots.at(sp).gamma);
    float satur = ((float)params->locallab.spots.at(sp).satur) / 100.f;
    float rew = ((float)params->locallab.spots.at(sp).rewei);
    //Pointers to whole data and size of it.
    float *L = lab->L[0];
    float *a = lab->a[0];
    float *b = lab->b[0];
    unsigned int i, N = lab->W * lab->H;
    int WW = lab->W ;
//   int HH = lab->H ;
    EdgePreservingDecomposition epd(lab->W, lab->H);

    //Due to the taking of logarithms, L must be nonnegative. Further, scale to 0 to 1 using nominal range of L, 0 to 15 bit.
    float minL = L[0];
    float maxL = minL;

#ifdef _OPENMP
    #pragma omp parallel for reduction(max:maxL) reduction(min:minL) schedule(dynamic,16)
#endif
    for (i = 0; i < N; i++) {
        minL = rtengine::min(minL, L[i]);
        maxL = rtengine::max(maxL, L[i]);
    }

    if (minL > 0.0f) {
        minL = 0.0f;    //Disable the shift if there are no negative numbers. I wish there were just no negative numbers to begin with.
    }

    if (maxL == 0.f) { // avoid division by zero
        maxL = 1.f;
    }
    
    #pragma omp parallel for

    for (i = 0; i < N; i++)
    {
        L[i] = (L[i] - minL) / maxL;
        L[i] *= gamm;
    }

    //Some interpretations.
    float Compression = expf(-stren);       //This modification turns numbers symmetric around 0 into exponents.
    float DetailBoost = stren;

    if (stren < 0.0f) {
        DetailBoost = 0.0f;    //Go with effect of exponent only if uncompressing.
    }

    //Auto select number of iterates. Note that p->EdgeStopping = 0 makes a Gaussian blur.
    if (Iterates == 0) {
        Iterates = (unsigned int)(edgest * 15.0f);
    }

    /* Debuggery. Saves L for toying with outside of RT.
    char nm[64];
    sprintf(nm, "%ux%ufloat.bin", lab->W, lab->H);
    FILE *f = fopen(nm, "wb");
    fwrite(L, N, sizeof(float), f);
    fclose(f);*/

    epd.CompressDynamicRange(L, sca / float (skip), edgest, Compression, DetailBoost, Iterates, rew);

    //Restore past range, also desaturate a bit per Mantiuk's Color correction for tone mapping.
    float s = (1.0f + 38.7889f) * powf(Compression, 1.5856f) / (1.0f + 38.7889f * powf(Compression, 1.5856f));
    float sat = s + 0.3f * s * satur;
    //printf("s=%f  sat=%f \n", s, sat);
    if(sat == 1.f) sat = 1.001f;
#ifdef _OPENMP
    #pragma omp parallel for            // removed schedule(dynamic,10)
#endif

    for (unsigned int i = 0; i < N; i++) {
        int x = i / WW;
        int y = i - x * WW;

        tmp1->L[x][y] = L[i] * maxL * (1.f / gamm) + minL;
        tmp1->a[x][y] = sat * a[i];
        tmp1->b[x][y] = sat * b[i];

    }
}





//Map tones by way of edge preserving decomposition. Is this the right way to include source?
//#include "EdgePreservingDecomposition.cc"
void ImProcFunctions::EPDToneMap(LabImage *lab, unsigned int Iterates, int skip)
{
    //Hasten access to the parameters.
//  EPDParams *p = (EPDParams *)(&params->epd);

    //Enabled? Leave now if not.
//  if(!p->enabled) return;
    if (!params->epd.enabled) {
        return;
    }

    if (params->wavelet.enabled  && params->wavelet.tmrs != 0) {
        return;
    }

    float stren = params->epd.strength;
    float edgest = params->epd.edgeStopping;
    float sca = params->epd.scale;
    float gamm = params->epd.gamma;
    float rew = params->epd.reweightingIterates;
    //Pointers to whole data and size of it.
    float *L = lab->L[0];
    float *a = lab->a[0];
    float *b = lab->b[0];
    size_t N = lab->W * lab->H;
    EdgePreservingDecomposition epd(lab->W, lab->H);

    //Due to the taking of logarithms, L must be nonnegative. Further, scale to 0 to 1 using nominal range of L, 0 to 15 bit.
    float minL = FLT_MAX;
    float maxL = 0.f;
#ifdef _OPENMP
    #pragma omp parallel
#endif
    {
        float lminL = FLT_MAX;
        float lmaxL = 0.f;
#ifdef _OPENMP
        #pragma omp for
#endif

        for (size_t i = 0; i < N; i++) {
            if (L[i] < lminL) {
                lminL = L[i];
            }

            if (L[i] > lmaxL) {
                lmaxL = L[i];
            }
        }

#ifdef _OPENMP
        #pragma omp critical
#endif
        {
            if (lminL < minL) {
                minL = lminL;
            }

            if (lmaxL > maxL) {
                maxL = lmaxL;
            }
        }
    }

    if (minL > 0.0f) {
        minL = 0.0f;    //Disable the shift if there are no negative numbers. I wish there were just no negative numbers to begin with.
    }

    if (maxL == 0.f) { // avoid division by zero
        maxL = 1.f;
    }

#ifdef _OPENMP
    #pragma omp parallel for
#endif

    for (size_t i = 0; i < N; ++i)
        //{L[i] = (L[i] - minL)/32767.0f;
    {
        L[i] = (L[i] - minL) / maxL;
        L[i] *= gamm;
    }

    //Some interpretations.
    float Compression = expf(-stren);       //This modification turns numbers symmetric around 0 into exponents.
    float DetailBoost = stren;

    if (stren < 0.0f) {
        DetailBoost = 0.0f;    //Go with effect of exponent only if uncompressing.
    }

    //Auto select number of iterates. Note that p->EdgeStopping = 0 makes a Gaussian blur.
    if (Iterates == 0) {
        Iterates = (unsigned int)(edgest * 15.0f);
    }

    /* Debuggery. Saves L for toying with outside of RT.
    char nm[64];
    sprintf(nm, "%ux%ufloat.bin", lab->W, lab->H);
    FILE *f = fopen(nm, "wb");
    fwrite(L, N, sizeof(float), f);
    fclose(f);*/

    epd.CompressDynamicRange(L, sca / float (skip), edgest, Compression, DetailBoost, Iterates, rew);

    //Restore past range, also desaturate a bit per Mantiuk's Color correction for tone mapping.
    float s = (1.0f + 38.7889f) * powf(Compression, 1.5856f) / (1.0f + 38.7889f * powf(Compression, 1.5856f));
#ifdef _OPENMP
    #pragma omp parallel for            // removed schedule(dynamic,10)
#endif

    for (size_t ii = 0; ii < N; ++ii) {
        a[ii] *= s;
        b[ii] *= s;
        L[ii] = L[ii] * maxL * (1.f / gamm) + minL;
    }
}


void ImProcFunctions::getAutoExp(const LUTu &histogram, int histcompr, double clip, double& expcomp, int& bright, int& contr, int& black, int& hlcompr, int& hlcomprthresh)
{

    float scale = 65536.0f;
    float midgray = 0.1842f; //middle gray in linear gamma =1 50% luminance

    int imax = 65536 >> histcompr;
    int overex = 0;
    float sum = 0.f, hisum = 0.f, losum = 0.f;
    float ave = 0.f;

    //find average luminance
    histogram.getSumAndAverage(sum, ave);

    //find median of luminance
    size_t median = 0, count = histogram[0];

    while (count < sum / 2) {
        median++;
        count += histogram[median];
    }

    if (median == 0 || ave < 1.f) { //probably the image is a blackframe
        expcomp = 0.;
        black = 0;
        bright = 0;
        contr = 0;
        hlcompr = 0;
        hlcomprthresh = 0;
        return;
    }

    // compute std dev on the high and low side of median
    // and octiles of histogram
    float octile[8] = {0.f, 0.f, 0.f, 0.f, 0.f, 0.f, 0.f, 0.f}, ospread = 0.f;
    count = 0;

    int j = 0;

    for (; j < min ((int)ave, imax); ++j) {
        if (count < 8) {
            octile[count] += histogram[j];

            if (octile[count] > sum / 8.f || (count == 7 && octile[count] > sum / 16.f)) {
                octile[count] = xlog (1. + j) / log (2.f);
                count++;// = min(count+1,7);
            }
        }

        losum += histogram[j];
    }

    for (; j < imax; ++j) {
        if (count < 8) {
            octile[count] += histogram[j];

            if (octile[count] > sum / 8.f || (count == 7 && octile[count] > sum / 16.f)) {
                octile[count] = xlog (1. + j) / log (2.f);
                count++;// = min(count+1,7);
            }
        }

        hisum += histogram[j];

    }

    if (losum == 0 || hisum == 0) { //probably the image is a blackframe
        expcomp = 0.;
        black = 0;
        bright = 0;
        contr = 0;
        hlcompr = 0;
        hlcomprthresh = 0;
        return;
    }

//    lodev = (lodev / (log(2.f) * losum));
//    hidev = (hidev / (log(2.f) * hisum));

    if (octile[6] > log1p((float)imax) / log2(2.f)) {   //if very overxposed image
        octile[6] = 1.5f * octile[5] - 0.5f * octile[4];
        overex = 2;
    }

    if (octile[7] > log1p((float)imax) / log2(2.f)) {   //if overexposed
        octile[7] = 1.5f * octile[6] - 0.5f * octile[5];
        overex = 1;
    }

    // store values of octile[6] and octile[7] for calculation of exposure compensation
    // if we don't do this and the pixture is underexposed, calculation of exposure compensation assumes
    // that it's overexposed and calculates the wrong direction
    float oct6, oct7;
    oct6 = octile[6];
    oct7 = octile[7];


    for (int i = 1; i < 8; i++) {
        if (octile[i] == 0.0f) {
            octile[i] = octile[i - 1];
        }
    }

    // compute weighted average separation of octiles
    // for future use in contrast setting
    for (int i = 1; i < 6; i++) {
        ospread += (octile[i + 1] - octile[i]) / max(0.5f, (i > 2 ? (octile[i + 1] - octile[3]) : (octile[3] - octile[i])));
    }

    ospread /= 5.f;

    if (ospread <= 0.f) { //probably the image is a blackframe
        expcomp = 0.;
        black = 0;
        bright = 0;
        contr = 0;
        hlcompr = 0;
        hlcomprthresh = 0;
        return;
    }


    // compute clipping points based on the original histograms (linear, without exp comp.)
    unsigned int clipped = 0;
    int rawmax = (imax) - 1;

    while (histogram[rawmax] + clipped <= 0 && rawmax > 1) {
        clipped += histogram[rawmax];
        rawmax--;
    }

    //compute clipped white point
    unsigned int clippable = (int)(sum * clip / 100.f);
    clipped = 0;
    int whiteclip = (imax) - 1;

    while (whiteclip > 1 && (histogram[whiteclip] + clipped) <= clippable) {
        clipped += histogram[whiteclip];
        whiteclip--;
    }

    //compute clipped black point
    clipped = 0;
    int shc = 0;

    while (shc < whiteclip - 1 && histogram[shc] + clipped <= clippable) {
        clipped += histogram[shc];
        shc++;
    }

    //rescale to 65535 max
    rawmax <<= histcompr;
    whiteclip <<= histcompr;
    ave = ave * (1 << histcompr);
    median <<= histcompr;
    shc <<= histcompr;

//    //prevent division by 0
//    if (lodev == 0.f) {
//        lodev = 1.f;
//    }

    //compute exposure compensation as geometric mean of the amount that
    //sets the mean or median at middle gray, and the amount that sets the estimated top
    //of the histogram at or near clipping.
    //float expcomp1 = (log(/*(median/ave)*//*(hidev/lodev)*/midgray*scale/(ave-shc+midgray*shc))+log((hidev/lodev)))/log(2.f);
    float expcomp1 = (log(/*(median/ave)*//*(hidev/lodev)*/midgray * scale / (ave - shc + midgray * shc))) / log(2.f);
    float expcomp2;

    if (overex == 0) { // image is not overexposed
        expcomp2 = 0.5f * ((15.5f - histcompr - (2.f * oct7 - oct6)) + log(scale / rawmax) / log(2.f));
    } else {
        expcomp2 = 0.5f * ((15.5f - histcompr - (2.f * octile[7] - octile[6])) + log(scale / rawmax) / log(2.f));
    }

    if (fabs(expcomp1) - fabs(expcomp2) > 1.f) {   //for great expcomp
        expcomp = (expcomp1 * fabs(expcomp2) + expcomp2 * fabs(expcomp1)) / (fabs(expcomp1) + fabs(expcomp2));
    } else {
        expcomp = 0.5 * (double)expcomp1 + 0.5 * (double) expcomp2; //for small expcomp
    }

    float gain = exp((float)expcomp * log(2.f));

    float corr = sqrt(gain * scale / rawmax);
    black = (int) shc * corr;


    //now tune hlcompr to bring back rawmax to 65535
    hlcomprthresh = 0;
    //this is a series approximation of the actual formula for comp,
    //which is a transcendental equation
    float comp = (gain * ((float)whiteclip) / scale - 1.f) * 2.3f; // 2.3 instead of 2 to increase slightly comp
    hlcompr = (int)(100.*comp / (max(0.0, expcomp) + 1.0));
    hlcompr = max(0, min(100, hlcompr));

    //now find brightness if gain didn't bring ave to midgray using
    //the envelope of the actual 'control cage' brightness curve for simplicity
    float midtmp = gain * sqrt(median * ave) / scale;

    if (midtmp < 0.1f) {
        bright = (midgray - midtmp) * 15.0 / (midtmp);
    } else {
        bright = (midgray - midtmp) * 15.0 / (0.10833 - 0.0833 * midtmp);
    }

    bright = 0.25 */*(median/ave)*(hidev/lodev)*/max(0, bright);

    //compute contrast that spreads the average spacing of octiles
    contr = (int) 50.0f * (1.1f - ospread);
    contr = max(0, min(100, contr));
    //take gamma into account
    double whiteclipg = (int)(CurveFactory::gamma2(whiteclip * corr / 65536.0) * 65536.0);

    float gavg = 0.;

    float val = 0.f;
    float increment = corr * (1 << histcompr);

    for (int i = 0; i < 65536 >> histcompr; i++) {
        gavg += histogram[i] * Color::gamma2curve[val];
        val += increment;
    }

    gavg /= sum;

    if (black < gavg) {
        int maxwhiteclip = (gavg - black) * 4 / 3 + black; // don't let whiteclip be such large that the histogram average goes above 3/4

        if (whiteclipg < maxwhiteclip) {
            whiteclipg = maxwhiteclip;
        }
    }

    whiteclipg = CurveFactory::igamma2((float)(whiteclipg / 65535.0)) * 65535.0;   //need to inverse gamma transform to get correct exposure compensation parameter

<<<<<<< HEAD
    //corection with gamma
    black = (int)((65535 * black) / whiteclipg);
=======
    //correction with gamma
    black = (int) ((65535 * black) / whiteclipg);
>>>>>>> f8f10026
    //expcomp = log(65535.0 / (whiteclipg)) / log(2.0);

    //diagnostics
    //printf ("**************** AUTO LEVELS ****************\n");
    /*
    if (settings->verbose) {
        printf("sum=%i clip=%f clippable=%i  clipWh=%i  clipBl=%i\n",somm, clip, clippable,clipwh, clipbl);
        printf ("expcomp1= %f   expcomp2= %f gain= %f  expcomp=%f\n",expcomp1,expcomp2,gain,expcomp);
        printf ("expo=%f\n",expo);
        printf ("median: %i  average: %f    median/average: %f\n",median,ave, median/ave);
        printf ("average: %f\n",ave);
        printf("comp=%f hlcomp: %i\n",comp, hlcompr);
        printf ("median/average: %f\n",median/ave);
        printf ("lodev: %f   hidev: %f      hidev/lodev: %f\n",lodev,hidev,hidev/lodev);
        printf ("lodev: %f\n",lodev);
        printf ("hidev: %f\n",hidev);
        printf ("imax=%d rawmax= %d  whiteclip= %d  gain= %f\n",imax,rawmax,whiteclip,gain);
        printf ("octiles: %f %f %f %f %f %f %f %f\n",octile[0],octile[1],octile[2],octile[3],octile[4],octile[5],octile[6],octile[7]);
        printf ("ospread= %f\n",ospread);
        printf ("overexp= %i\n",overex);
    }
    */
    /*
     // %%%%%%%%%% LEGACY AUTOEXPOSURE CODE %%%%%%%%%%%%%
     // black point selection is based on the linear result (yielding better visual results)
     black = (int)(shc * corr);
     // compute the white point of the exp. compensated gamma corrected image
     double whiteclipg = (int)(CurveFactory::gamma2 (whiteclip * corr / 65536.0) * 65536.0);

     // compute average intensity of the exp compensated, gamma corrected image
     double gavg = 0;
     for (int i=0; i<65536>>histcompr; i++)
     gavg += histogram[i] * CurveFactory::gamma2((int)(corr*(i<<histcompr)<65535 ? corr*(i<<histcompr) : 65535)) / sum;

     if (black < gavg) {
     int maxwhiteclip = (gavg - black) * 4 / 3 + black; // don't let whiteclip be such large that the histogram average goes above 3/4
     //double mavg = 65536.0 / (whiteclipg-black) * (gavg - black);
     if (whiteclipg < maxwhiteclip)
     whiteclipg = maxwhiteclip;
     }

     whiteclipg = CurveFactory::igamma2 ((float)(whiteclipg/65535.0)) * 65535.0; //need to inverse gamma transform to get correct exposure compensation parameter

     black = (int)((65535*black)/whiteclipg);
     expcomp = log(65535.0 / (whiteclipg)) / log(2.0);

     if (expcomp<0.0)   expcomp = 0.0;*/
    if (expcomp < -5.0) {
        expcomp = -5.0;
    }

    if (expcomp > 12.0) {
        expcomp = 12.0;
    }

    bright = max(-100, min(bright, 100));

}


//%%%%%%%%%%%%%%%%%%%%%%%%%%%%%%%%%%%%%%%

double ImProcFunctions::getAutoDistor(const Glib::ustring &fname, int thumb_size)
{
    if (!fname.empty()) {
        rtengine::RawMetaDataLocation ri;
        int w_raw = -1, h_raw = thumb_size;
        int w_thumb = -1, h_thumb = thumb_size;

        eSensorType sensorType = rtengine::ST_NONE;
        Thumbnail* thumb = rtengine::Thumbnail::loadQuickFromRaw(fname, ri, sensorType, w_thumb, h_thumb, 1, FALSE);

        if (!thumb) {
            return 0.0;
        }

        Thumbnail* raw =   rtengine::Thumbnail::loadFromRaw(fname, ri, sensorType, w_raw, h_raw, 1, 1.0, FALSE);

        if (!raw) {
            delete thumb;
            return 0.0;
        }

        if (h_thumb != h_raw) {
            delete thumb;
            delete raw;
            return 0.0;
        }

        int width;

        if (w_thumb > w_raw) {
            width = w_raw;
        } else {
            width = w_thumb;
        }

        unsigned char* thumbGray;
        unsigned char* rawGray;
        thumbGray = thumb->getGrayscaleHistEQ(width);
        rawGray = raw->getGrayscaleHistEQ(width);

        if (!thumbGray || !rawGray) {
            if (thumbGray) {
                delete thumbGray;
            }

            if (rawGray) {
                delete rawGray;
            }

            delete thumb;
            delete raw;
            return 0.0;
        }

        double dist_amount;
        int dist_result = calcDistortion(thumbGray, rawGray, width, h_thumb, 1, dist_amount);

        if (dist_result == -1) { // not enough features found, try increasing max. number of features by factor 4
            calcDistortion(thumbGray, rawGray, width, h_thumb, 4, dist_amount);
        }

        delete thumbGray;
        delete rawGray;
        delete thumb;
        delete raw;
        return dist_amount;
    } else {
        return 0.0;
    }
}

void ImProcFunctions::rgb2lab(const Imagefloat &src, LabImage &dst, const Glib::ustring &workingSpace)
{
    TMatrix wprof = ICCStore::getInstance()->workingSpaceMatrix(workingSpace);
    const float wp[3][3] = {
        {static_cast<float>(wprof[0][0]), static_cast<float>(wprof[0][1]), static_cast<float>(wprof[0][2])},
        {static_cast<float>(wprof[1][0]), static_cast<float>(wprof[1][1]), static_cast<float>(wprof[1][2])},
        {static_cast<float>(wprof[2][0]), static_cast<float>(wprof[2][1]), static_cast<float>(wprof[2][2])}
    };

    const int W = src.getWidth();
    const int H = src.getHeight();

#ifdef _OPENMP
    #pragma omp parallel for schedule(dynamic,16)
#endif

    for (int i = 0; i < H; i++) {
        for (int j = 0; j < W; j++) {
            float X, Y, Z;
            Color::rgbxyz(src.r(i, j), src.g(i, j), src.b(i, j), X, Y, Z, wp);
            //convert Lab
            Color::XYZ2Lab(X, Y, Z, dst.L[i][j], dst.a[i][j], dst.b[i][j]);
        }
    }
}

void ImProcFunctions::lab2rgb(const LabImage &src, Imagefloat &dst, const Glib::ustring &workingSpace)
{
    TMatrix wiprof = ICCStore::getInstance()->workingSpaceInverseMatrix(workingSpace);
    const float wip[3][3] = {
        {static_cast<float>(wiprof[0][0]), static_cast<float>(wiprof[0][1]), static_cast<float>(wiprof[0][2])},
        {static_cast<float>(wiprof[1][0]), static_cast<float>(wiprof[1][1]), static_cast<float>(wiprof[1][2])},
        {static_cast<float>(wiprof[2][0]), static_cast<float>(wiprof[2][1]), static_cast<float>(wiprof[2][2])}
    };

    const int W = dst.getWidth();
    const int H = dst.getHeight();
#ifdef __SSE2__
    vfloat wipv[3][3];

    for (int i = 0; i < 3; i++) {
        for (int j = 0; j < 3; j++) {
            wipv[i][j] = F2V(wiprof[i][j]);
        }
    }

#endif

#ifdef _OPENMP
    #pragma omp parallel for schedule(dynamic,16)
#endif

    for (int i = 0; i < H; i++) {
        int j = 0;
#ifdef __SSE2__

        for (; j < W - 3; j += 4) {
            vfloat X, Y, Z;
            vfloat R, G, B;
            Color::Lab2XYZ(LVFU(src.L[i][j]), LVFU(src.a[i][j]), LVFU(src.b[i][j]), X, Y, Z);
            Color::xyz2rgb(X, Y, Z, R, G, B, wipv);
            STVFU(dst.r(i, j), R);
            STVFU(dst.g(i, j), G);
            STVFU(dst.b(i, j), B);
        }

#endif

        for (; j < W; j++) {
            float X, Y, Z;
            Color::Lab2XYZ(src.L[i][j], src.a[i][j], src.b[i][j], X, Y, Z);
            Color::xyz2rgb(X, Y, Z, dst.r(i, j), dst.g(i, j), dst.b(i, j), wip);
        }
    }
}

//%%%%%%%%%%%%%%%%%%%%%%%%%%%%%%%%%%%%%%%


// adapted from the "color correction" module of Darktable. Original copyright follows
/*
    copyright (c) 2009--2010 johannes hanika.

    darktable is free software: you can redistribute it and/or modify
    it under the terms of the GNU General Public License as published by
    the Free Software Foundation, either version 3 of the License, or
    (at your option) any later version.

    darktable is distributed in the hope that it will be useful,
    but WITHOUT ANY WARRANTY; without even the implied warranty of
    MERCHANTABILITY or FITNESS FOR A PARTICULAR PURPOSE.  See the
    GNU General Public License for more details.

    You should have received a copy of the GNU General Public License
    along with darktable.  If not, see <https://www.gnu.org/licenses/>.
*/
void ImProcFunctions::colorToningLabGrid(LabImage *lab, int xstart, int xend, int ystart, int yend, bool MultiThread)
{
    const float factor = ColorToningParams::LABGRID_CORR_MAX * 3.f;
    const float scaling = ColorToningParams::LABGRID_CORR_SCALE;
    float a_scale = (params->colorToning.labgridAHigh - params->colorToning.labgridALow) / factor / scaling;
    float a_base = params->colorToning.labgridALow / scaling;
    float b_scale = (params->colorToning.labgridBHigh - params->colorToning.labgridBLow) / factor / scaling;
    float b_base = params->colorToning.labgridBLow / scaling;

    #ifdef _OPENMP
    #pragma omp parallel for if (multiThread)
#endif

    for (int y = ystart; y < yend; ++y) {
        for (int x = xstart; x < xend; ++x) {
            lab->a[y][x] += lab->L[y][x] * a_scale + a_base;
            lab->b[y][x] += lab->L[y][x] * b_scale + b_base;
        }
    }
}

}<|MERGE_RESOLUTION|>--- conflicted
+++ resolved
@@ -5725,13 +5725,8 @@
 
     whiteclipg = CurveFactory::igamma2((float)(whiteclipg / 65535.0)) * 65535.0;   //need to inverse gamma transform to get correct exposure compensation parameter
 
-<<<<<<< HEAD
-    //corection with gamma
+    //correction with gamma
     black = (int)((65535 * black) / whiteclipg);
-=======
-    //correction with gamma
-    black = (int) ((65535 * black) / whiteclipg);
->>>>>>> f8f10026
     //expcomp = log(65535.0 / (whiteclipg)) / log(2.0);
 
     //diagnostics
