/*
 *  This file is part of RawTherapee.
 *
 *  Copyright (c) 2004-2010 Gabor Horvath <hgabor@rawtherapee.com>
 *
 *  RawTherapee is free software: you can redistribute it and/or modify
 *  it under the terms of the GNU General Public License as published by
 *  the Free Software Foundation, either version 3 of the License, or
 *  (at your option) any later version.
 *
 *  RawTherapee is distributed in the hope that it will be useful,
 *  but WITHOUT ANY WARRANTY; without even the implied warranty of
 *  MERCHANTABILITY or FITNESS FOR A PARTICULAR PURPOSE.  See the
 *  GNU General Public License for more details.
 *
 *  You should have received a copy of the GNU General Public License
 *  along with RawTherapee.  If not, see <http://www.gnu.org/licenses/>.
 */
#include <cmath>
#include <glib.h>
#include <glibmm.h>
#ifdef _OPENMP
#include <omp.h>
#endif

#include "alignedbuffer.h"
#include "rtengine.h"
#include "improcfun.h"
#include "curves.h"
#include "mytime.h"
#include "iccstore.h"
#include "imagesource.h"
#include "rtthumbnail.h"
#include "utils.h"
#include "iccmatrices.h"
#include "color.h"
#include "calc_distort.h"
#include "rt_math.h"
#include "EdgePreservingDecomposition.h"
#include "improccoordinator.h"
#include "clutstore.h"
#include "ciecam02.h"
#include "StopWatch.h"
#include "../rtgui/ppversion.h"
#include "../rtgui/guiutils.h"

#undef CLIPD
#define CLIPD(a) ((a)>0.0f?((a)<1.0f?(a):1.0f):0.0f)

namespace {

using namespace rtengine;
// begin of helper function for rgbProc()
void shadowToneCurve(const LUTf &shtonecurve, float *rtemp, float *gtemp, float *btemp, int istart, int tH, int jstart, int tW, int tileSize)
{

#ifdef __SSE2__
    vfloat cr = F2V(0.299f);
    vfloat cg = F2V(0.587f);
    vfloat cb = F2V(0.114f);
#endif

    for (int i = istart, ti = 0; i < tH; i++, ti++) {
        int j = jstart, tj = 0;
#ifdef __SSE2__

        for (; j < tW - 3; j += 4, tj += 4) {

            vfloat rv = LVF(rtemp[ti * tileSize + tj]);
            vfloat gv = LVF(gtemp[ti * tileSize + tj]);
            vfloat bv = LVF(btemp[ti * tileSize + tj]);

            //shadow tone curve
            vfloat Yv = cr * rv + cg * gv + cb * bv;
            vfloat tonefactorv = shtonecurve(Yv);
            STVF(rtemp[ti * tileSize + tj], rv * tonefactorv);
            STVF(gtemp[ti * tileSize + tj], gv * tonefactorv);
            STVF(btemp[ti * tileSize + tj], bv * tonefactorv);
        }

#endif

        for (; j < tW; j++, tj++) {

            float r = rtemp[ti * tileSize + tj];
            float g = gtemp[ti * tileSize + tj];
            float b = btemp[ti * tileSize + tj];

            //shadow tone curve
            float Y = (0.299f * r + 0.587f * g + 0.114f * b);
            float tonefactor = shtonecurve[Y];
            rtemp[ti * tileSize + tj] = rtemp[ti * tileSize + tj] * tonefactor;
            gtemp[ti * tileSize + tj] = gtemp[ti * tileSize + tj] * tonefactor;
            btemp[ti * tileSize + tj] = btemp[ti * tileSize + tj] * tonefactor;
        }
    }
}

void highlightToneCurve(const LUTf &hltonecurve, float *rtemp, float *gtemp, float *btemp, int istart, int tH, int jstart, int tW, int tileSize, float exp_scale, float comp, float hlrange)
{

#ifdef __SSE2__
    vfloat threev = F2V(3.f);
    vfloat maxvalfv = F2V(MAXVALF);
#endif

    for (int i = istart, ti = 0; i < tH; i++, ti++) {
        int j = jstart, tj = 0;
#ifdef __SSE2__

        for (; j < tW - 3; j += 4, tj += 4) {

            vfloat rv = LVF(rtemp[ti * tileSize + tj]);
            vfloat gv = LVF(gtemp[ti * tileSize + tj]);
            vfloat bv = LVF(btemp[ti * tileSize + tj]);

            //TODO: proper treatment of out-of-gamut colors
            //float tonefactor = hltonecurve[(0.299f*r+0.587f*g+0.114f*b)];
            vmask maxMask = vmaskf_ge(vmaxf(rv, vmaxf(gv, bv)), maxvalfv);

            if (_mm_movemask_ps((vfloat)maxMask)) {
                for (int k = 0; k < 4; ++k) {
                    float r = rtemp[ti * tileSize + tj + k];
                    float g = gtemp[ti * tileSize + tj + k];
                    float b = btemp[ti * tileSize + tj + k];
                    float tonefactor = ((r < MAXVALF ? hltonecurve[r] : CurveFactory::hlcurve(exp_scale, comp, hlrange, r)) +
                                        (g < MAXVALF ? hltonecurve[g] : CurveFactory::hlcurve(exp_scale, comp, hlrange, g)) +
                                        (b < MAXVALF ? hltonecurve[b] : CurveFactory::hlcurve(exp_scale, comp, hlrange, b))) / 3.0;

                    // note: tonefactor includes exposure scaling, that is here exposure slider and highlight compression takes place
                    rtemp[ti * tileSize + tj + k] = r * tonefactor;
                    gtemp[ti * tileSize + tj + k] = g * tonefactor;
                    btemp[ti * tileSize + tj + k] = b * tonefactor;
                }
            } else {
                vfloat tonefactorv = (hltonecurve.cb(rv) + hltonecurve.cb(gv) + hltonecurve.cb(bv)) / threev;
                // note: tonefactor includes exposure scaling, that is here exposure slider and highlight compression takes place
                STVF(rtemp[ti * tileSize + tj], rv * tonefactorv);
                STVF(gtemp[ti * tileSize + tj], gv * tonefactorv);
                STVF(btemp[ti * tileSize + tj], bv * tonefactorv);
            }
        }

#endif

        for (; j < tW; j++, tj++) {

            float r = rtemp[ti * tileSize + tj];
            float g = gtemp[ti * tileSize + tj];
            float b = btemp[ti * tileSize + tj];

            //TODO: proper treatment of out-of-gamut colors
            //float tonefactor = hltonecurve[(0.299f*r+0.587f*g+0.114f*b)];
            float tonefactor = ((r < MAXVALF ? hltonecurve[r] : CurveFactory::hlcurve(exp_scale, comp, hlrange, r)) +
                                (g < MAXVALF ? hltonecurve[g] : CurveFactory::hlcurve(exp_scale, comp, hlrange, g)) +
                                (b < MAXVALF ? hltonecurve[b] : CurveFactory::hlcurve(exp_scale, comp, hlrange, b))) / 3.0;

            // note: tonefactor includes exposure scaling, that is here exposure slider and highlight compression takes place
            rtemp[ti * tileSize + tj] = r * tonefactor;
            gtemp[ti * tileSize + tj] = g * tonefactor;
            btemp[ti * tileSize + tj] = b * tonefactor;
        }
    }
}

void proPhotoBlue(float *rtemp, float *gtemp, float *btemp, int istart, int tH, int jstart, int tW, int tileSize)
{
    // this is a hack to avoid the blue=>black bug (Issue 2141)
    for (int i = istart, ti = 0; i < tH; i++, ti++) {
        int j = jstart, tj = 0;
#ifdef __SSE2__

        for (; j < tW - 3; j += 4, tj += 4) {
            vfloat rv = LVF(rtemp[ti * tileSize + tj]);
            vfloat gv = LVF(gtemp[ti * tileSize + tj]);
            vmask zeromask = vorm(vmaskf_eq(rv, ZEROV), vmaskf_eq(gv, ZEROV));

            if (_mm_movemask_ps((vfloat)zeromask)) {
                for (int k = 0; k < 4; ++k) {
                    float r = rtemp[ti * tileSize + tj + k];
                    float g = gtemp[ti * tileSize + tj + k];

                    if (r == 0.0f || g == 0.0f) {
                        float b = btemp[ti * tileSize + tj + k];
                        float h, s, v;
                        Color::rgb2hsv(r, g, b, h, s, v);
                        s *= 0.99f;
                        Color::hsv2rgb(h, s, v, rtemp[ti * tileSize + tj + k], gtemp[ti * tileSize + tj + k], btemp[ti * tileSize + tj + k]);
                    }
                }
            }
        }

#endif

        for (; j < tW; j++, tj++) {
            float r = rtemp[ti * tileSize + tj];
            float g = gtemp[ti * tileSize + tj];

            if (r == 0.0f || g == 0.0f) {
                float b = btemp[ti * tileSize + tj];
                float h, s, v;
                Color::rgb2hsv(r, g, b, h, s, v);
                s *= 0.99f;
                Color::hsv2rgb(h, s, v, rtemp[ti * tileSize + tj], gtemp[ti * tileSize + tj], btemp[ti * tileSize + tj]);
            }
        }
    }
}

void customToneCurve(const ToneCurve &customToneCurve, ToneCurveParams::TcMode curveMode, float *rtemp, float *gtemp, float *btemp, int istart, int tH, int jstart, int tW, int tileSize, PerceptualToneCurveState ptcApplyState)
{

    if (curveMode == ToneCurveParams::TcMode::STD) { // Standard
        const StandardToneCurve& userToneCurve = static_cast<const StandardToneCurve&> (customToneCurve);
        for (int i = istart, ti = 0; i < tH; i++, ti++) {
            userToneCurve.BatchApply(0, tW - jstart, &rtemp[ti * tileSize], &gtemp[ti * tileSize], &btemp[ti * tileSize]);
        }
    } else if (curveMode == ToneCurveParams::TcMode::FILMLIKE) { // Adobe like
        const AdobeToneCurve& userToneCurve = static_cast<const AdobeToneCurve&> (customToneCurve);
        for (int i = istart, ti = 0; i < tH; i++, ti++) {
            for (int j = jstart, tj = 0; j < tW; j++, tj++) {
                userToneCurve.Apply(rtemp[ti * tileSize + tj], gtemp[ti * tileSize + tj], btemp[ti * tileSize + tj]);
            }
        }
    } else if (curveMode == ToneCurveParams::TcMode::SATANDVALBLENDING) { // apply the curve on the saturation and value channels
        const SatAndValueBlendingToneCurve& userToneCurve = static_cast<const SatAndValueBlendingToneCurve&> (customToneCurve);
        for (int i = istart, ti = 0; i < tH; i++, ti++) {
            for (int j = jstart, tj = 0; j < tW; j++, tj++) {
                userToneCurve.Apply(rtemp[ti * tileSize + tj], gtemp[ti * tileSize + tj], btemp[ti * tileSize + tj]);
            }
        }
    } else if (curveMode == ToneCurveParams::TcMode::WEIGHTEDSTD) { // apply the curve to the rgb channels, weighted
        const WeightedStdToneCurve& userToneCurve = static_cast<const WeightedStdToneCurve&>(customToneCurve);
        for (int i = istart, ti = 0; i < tH; i++, ti++) {
            userToneCurve.BatchApply(0, tW - jstart, &rtemp[ti * tileSize], &gtemp[ti * tileSize], &btemp[ti * tileSize]);
        }
    } else if (curveMode == ToneCurveParams::TcMode::LUMINANCE) { // apply the curve to the luminance channel
        const LuminanceToneCurve& userToneCurve = static_cast<const LuminanceToneCurve&>(customToneCurve);

        for (int i = istart, ti = 0; i < tH; i++, ti++) {
            for (int j = jstart, tj = 0; j < tW; j++, tj++) {
                rtemp[ti * tileSize + tj] = CLIP<float> (rtemp[ti * tileSize + tj]);
                gtemp[ti * tileSize + tj] = CLIP<float> (gtemp[ti * tileSize + tj]);
                btemp[ti * tileSize + tj] = CLIP<float> (btemp[ti * tileSize + tj]);
                userToneCurve.Apply(rtemp[ti * tileSize + tj], gtemp[ti * tileSize + tj], btemp[ti * tileSize + tj]);
            }
        }
    } else if (curveMode == ToneCurveParams::TcMode::PERCEPTUAL) { // apply curve while keeping color appearance constant
        const PerceptualToneCurve& userToneCurve = static_cast<const PerceptualToneCurve&>(customToneCurve);
        for (int i = istart, ti = 0; i < tH; i++, ti++) {
            userToneCurve.BatchApply(0, tW - jstart, &rtemp[ti * tileSize], &gtemp[ti * tileSize], &btemp[ti * tileSize], ptcApplyState);
        }
    }
}

void fillEditFloat(float *editIFloatTmpR, float *editIFloatTmpG, float *editIFloatTmpB, float *rtemp, float *gtemp, float *btemp, int istart, int tH, int jstart, int tW, int tileSize)
{
    for (int i = istart, ti = 0; i < tH; i++, ti++) {
        for (int j = jstart, tj = 0; j < tW; j++, tj++) {
            editIFloatTmpR[ti * tileSize + tj] = Color::gamma2curve[rtemp[ti * tileSize + tj]] / 65535.f;
            editIFloatTmpG[ti * tileSize + tj] = Color::gamma2curve[gtemp[ti * tileSize + tj]] / 65535.f;
            editIFloatTmpB[ti * tileSize + tj] = Color::gamma2curve[btemp[ti * tileSize + tj]] / 65535.f;
        }
    }
}
// end of helper function for rgbProc()

}

namespace rtengine
{

using namespace procparams;

extern const Settings* settings;


ImProcFunctions::~ImProcFunctions()
{

    if (monitorTransform) {
        cmsDeleteTransform(monitorTransform);
    }
}

void ImProcFunctions::setScale(double iscale)
{
    scale = iscale;
}

void ImProcFunctions::updateColorProfiles(const Glib::ustring& monitorProfile, RenderingIntent monitorIntent, bool softProof, bool gamutCheck)
{
    // set up monitor transform
    if (monitorTransform) {
        cmsDeleteTransform(monitorTransform);
    }

    monitorTransform = nullptr;

    cmsHPROFILE monitor = nullptr;

    if (!monitorProfile.empty()) {
#if !defined(__APPLE__) // No support for monitor profiles on OS X, all data is sRGB
        monitor = ICCStore::getInstance()->getProfile(monitorProfile);
#else
        monitor = ICCStore::getInstance()->getProfile("RT_sRGB");
#endif
    }

    if (monitor) {
        MyMutex::MyLock lcmsLock(*lcmsMutex);

        cmsUInt32Number flags;
        cmsHPROFILE iprof  = cmsCreateLab4Profile(nullptr);

        bool softProofCreated = false;

        if (softProof) {
            cmsHPROFILE oprof = nullptr;
            RenderingIntent outIntent;
            
            flags = cmsFLAGS_SOFTPROOFING | cmsFLAGS_NOOPTIMIZE | cmsFLAGS_NOCACHE;

            if (!settings->printerProfile.empty()) {
                oprof = ICCStore::getInstance()->getProfile(settings->printerProfile);
                if (settings->printerBPC) {
                    flags |= cmsFLAGS_BLACKPOINTCOMPENSATION;
                }
                outIntent = settings->printerIntent;
            } else {
                oprof = ICCStore::getInstance()->getProfile(params->icm.output);
                if (params->icm.outputBPC) {
                    flags |= cmsFLAGS_BLACKPOINTCOMPENSATION;
                }
                outIntent = params->icm.outputIntent;
            }

            if (oprof) {
                // NOCACHE is for thread safety, NOOPTIMIZE for precision

                if (gamutCheck) {
                    flags |= cmsFLAGS_GAMUTCHECK;
                }

                monitorTransform = cmsCreateProofingTransform(
                                       iprof, TYPE_Lab_FLT,
                                       monitor, TYPE_RGB_8,
                                       oprof,
                                       monitorIntent, outIntent,
                                       flags
                                   );

                if (monitorTransform) {
                    softProofCreated = true;
                }
            }
        } else if (gamutCheck) {
            flags = cmsFLAGS_GAMUTCHECK | cmsFLAGS_NOOPTIMIZE | cmsFLAGS_NOCACHE;
            if (settings->monitorBPC) {
                flags |= cmsFLAGS_BLACKPOINTCOMPENSATION;
            }

            monitorTransform = cmsCreateProofingTransform(iprof, TYPE_Lab_FLT, monitor, TYPE_RGB_8, monitor, monitorIntent, monitorIntent, flags);

            if (monitorTransform) {
                softProofCreated = true;
            }
        }

        if (!softProofCreated) {
            flags = cmsFLAGS_NOOPTIMIZE | cmsFLAGS_NOCACHE;

            if (settings->monitorBPC) {
                flags |= cmsFLAGS_BLACKPOINTCOMPENSATION;
            }

            monitorTransform = cmsCreateTransform(iprof, TYPE_Lab_FLT, monitor, TYPE_RGB_8, monitorIntent, flags);
        }

        cmsCloseProfile(iprof);
    }
}

void ImProcFunctions::firstAnalysis(const Imagefloat* const original, const ProcParams &params, LUTu & histogram)
{

    TMatrix wprof = ICCStore::getInstance()->workingSpaceMatrix(params.icm.working);

    lumimul[0] = wprof[1][0];
    lumimul[1] = wprof[1][1];
    lumimul[2] = wprof[1][2];
    int W = original->getWidth();
    int H = original->getHeight();

    float lumimulf[3] = {static_cast<float>(lumimul[0]), static_cast<float>(lumimul[1]), static_cast<float>(lumimul[2])};

    // calculate histogram of the y channel needed for contrast curve calculation in exposure adjustments
    histogram.clear();

    if (multiThread) {

#ifdef _OPENMP
        const int numThreads = min(max(W * H / (int)histogram.getSize(), 1), omp_get_max_threads());
        #pragma omp parallel num_threads(numThreads) if(numThreads>1)
#endif
        {
            LUTu hist(histogram.getSize());
            hist.clear();
#ifdef _OPENMP
            #pragma omp for nowait
#endif

            for (int i = 0; i < H; i++) {
                for (int j = 0; j < W; j++) {

                    float r = original->r(i, j);
                    float g = original->g(i, j);
                    float b = original->b(i, j);

                    int y = (lumimulf[0] * r + lumimulf[1] * g + lumimulf[2] * b);
                    hist[y]++;
                }
            }

#ifdef _OPENMP
            #pragma omp critical
#endif
            histogram += hist;

        }
#ifdef _OPENMP
        static_cast<void>(numThreads);  // to silence cppcheck warning
#endif
    } else {
        for (int i = 0; i < H; i++) {
            for (int j = 0; j < W; j++) {

                float r = original->r(i, j);
                float g = original->g(i, j);
                float b = original->b(i, j);

                int y = (lumimulf[0] * r + lumimulf[1] * g + lumimulf[2] * b);
                histogram[y]++;
            }
        }
    }
}


// Copyright (c) 2012 Jacques Desmis <jdesmis@gmail.com>
void ImProcFunctions::ciecam_02(CieImage* ncie, double adap, int pW, int pwb, LabImage* lab, const ProcParams* params,
                                const ColorAppearance & customColCurve1, const ColorAppearance & customColCurve2, const ColorAppearance & customColCurve3,
                                LUTu & histLCAM, LUTu & histCCAM, LUTf & CAMBrightCurveJ, LUTf & CAMBrightCurveQ, float &mean, int Iterates, int scale, bool execsharp, double &d, double &dj, int rtt)
{
    if (params->colorappearance.enabled) {
//int lastskip;
//if(rtt==1) {lastskip=scale;} //not for Rtthumbnail

#ifdef _DEBUG
        MyTime t1e, t2e;
        t1e.set();
#endif
        LUTf dLcurve;
        LUTu hist16JCAM;
        bool jp = false;

        //preparate for histograms CIECAM
        if (pW != 1) { //only with improccoordinator
            dLcurve(65536, 0);
            dLcurve.clear();
            hist16JCAM(65536, 0);
            hist16JCAM.clear();

            for (int i = 0; i < 32768; i++) { //# 32768*1.414  approximation maxi for chroma
                float val = (double)i / 32767.0;
                dLcurve[i] = CLIPD(val);
            }
        }

        LUTf dCcurve;
        LUTu hist16_CCAM;
        bool chropC = false;

        if (pW != 1) { //only with improccoordinator
            dCcurve(65536, 0);
            hist16_CCAM(65536);
            hist16_CCAM.clear();

            for (int i = 0; i < 48000; i++) { //# 32768*1.414  approximation maxi for chroma
                float valc = (double)i / 47999.0;
                dCcurve[i] = CLIPD(valc);
            }
        }

        //end preparate histogram
        int width = lab->W, height = lab->H;
        float minQ = 10000.f;
        float maxQ = -1000.f;
        float a_w = 0.f;
        float c_ = 0.f;
        float f_l;
        double Yw;
        Yw = 1.0;
        double Xw, Zw;
        double Xwout, Zwout;
        double Xwsc, Zwsc;

        double f = 0., c = 0., nc = 0., yb = 0., la, xw, yw, zw, f2 = 0., c2 = 0., nc2 = 0., yb2 = 0., la2;
        double fl, n, nbb, ncb, aw;
        double xwd = 0., ywd, zwd = 0.;
        double xws, yws, zws;
        int alg = 0;
        bool algepd = false;
        float sum = 0.f;

        bool ciedata = params->colorappearance.datacie;

        ColorTemp::temp2mulxyz(params->wb.temperature, params->wb.method, Xw, Zw);  //compute white Xw Yw Zw  : white current WB
        ColorTemp::temp2mulxyz(params->colorappearance.tempout, "Custom", Xwout, Zwout);
        ColorTemp::temp2mulxyz(params->colorappearance.tempsc, "Custom", Xwsc, Zwsc);

        //viewing condition for surrsrc
        if (params->colorappearance.surrsrc == "Average") {
            f  = 1.00;
            c  = 0.69;
            nc = 1.00;
        } else if (params->colorappearance.surrsrc == "Dim") {
            f  = 0.9;
            c  = 0.59;
            nc = 0.9;
        } else if (params->colorappearance.surrsrc == "Dark") {
            f  = 0.8;
            c  = 0.525;
            nc = 0.8;
        } else if (params->colorappearance.surrsrc == "ExtremelyDark") {
            f  = 0.8;
            c  = 0.41;
            nc = 0.8;
        }


        //viewing condition for surround
        if (params->colorappearance.surround == "Average") {
            f2 = 1.0, c2 = 0.69, nc2 = 1.0;
        } else if (params->colorappearance.surround == "Dim") {
            f2  = 0.9;
            c2  = 0.59;
            nc2 = 0.9;
        } else if (params->colorappearance.surround == "Dark") {
            f2  = 0.8;
            c2  = 0.525;
            nc2 = 0.8;
        } else if (params->colorappearance.surround == "ExtremelyDark") {
            f2  = 0.8;
            c2  = 0.41;
            nc2 = 0.8;
        }

        /*
                //scene condition for surround
                if (params->colorappearance.surrsource)  {
                    f  = 0.85;    // if user => source image has surround very dark
                    c  = 0.55;
                    nc = 0.85;
                }
        */
        //with which algorithme
        if (params->colorappearance.algo == "JC") {
            alg = 0;
        } else if (params->colorappearance.algo == "JS") {
            alg = 1;
        } else if (params->colorappearance.algo == "QM")  {
            alg = 2;
            algepd = true;
        } else if (params->colorappearance.algo == "ALL")  {
            alg = 3;
            algepd = true;
        }

        bool needJ = (alg == 0 || alg == 1 || alg == 3);
        bool needQ = (alg == 2 || alg == 3);
        /*
                //settings white point of output device - or illuminant viewing
                if (settings->viewingdevice == 0) {
                    xwd = 96.42;    //5000K
                    ywd = 100.0;
                    zwd = 82.52;
                } else if (settings->viewingdevice == 1) {
                    xwd = 95.68;    //5500
                    ywd = 100.0;
                    zwd = 92.15;
                } else if (settings->viewingdevice == 2) {
                    xwd = 95.24;    //6000
                    ywd = 100.0;
                    zwd = 100.81;
                } else if (settings->viewingdevice == 3)  {
                    xwd = 95.04;    //6500
                    ywd = 100.0;
                    zwd = 108.88;
                } else if (settings->viewingdevice == 4)  {
                    xwd = 109.85;    //tungsten
                    ywd = 100.0;
                    zwd = 35.58;
                } else if (settings->viewingdevice == 5)  {
                    xwd = 99.18;    //fluo F2
                    ywd = 100.0;
                    zwd = 67.39;
                } else if (settings->viewingdevice == 6)  {
                    xwd = 95.04;    //fluo F7
                    ywd = 100.0;
                    zwd = 108.75;
                } else if (settings->viewingdevice == 7)  {
                    xwd = 100.96;    //fluo F11
                    ywd = 100.0;
                    zwd = 64.35;
                }
        */

        xwd = 100. * Xwout;
        zwd = 100. * Zwout;
        ywd = 100. / params->colorappearance.greenout;//approximation to simplify

        xws = 100. * Xwsc;
        zws = 100. * Zwsc;
        yws = 100. / params->colorappearance.greensc;//approximation to simplify

        /*
                //settings mean Luminance Y of output device or viewing
                if (settings->viewingdevicegrey == 0) {
                    yb2 = 5.0;
                } else if (settings->viewingdevicegrey == 1) {
                    yb2 = 10.0;
                } else if (settings->viewingdevicegrey == 2) {
                    yb2 = 15.0;
                } else if (settings->viewingdevicegrey == 3) {
                    yb2 = 18.0;
                } else if (settings->viewingdevicegrey == 4) {
                    yb2 = 23.0;
                } else if (settings->viewingdevicegrey == 5)  {
                    yb2 = 30.0;
                } else if (settings->viewingdevicegrey == 6)  {
                    yb2 = 40.0;
                }
        */
        yb2 = params->colorappearance.ybout;

        //La and la2 = ambiant luminosity scene and viewing
        la = double (params->colorappearance.adapscen);

        if (pwb == 2) {
            if (params->colorappearance.autoadapscen) {
                la = adap;
            }
        }

        la2 = double (params->colorappearance.adaplum);

        // level of adaptation
        double deg = (params->colorappearance.degree) / 100.0;
        double pilot = params->colorappearance.autodegree ? 2.0 : deg;


        const float degout = (params->colorappearance.degreeout) / 100.0;
        const float pilotout = params->colorappearance.autodegreeout ? 2.0 : degout;

        //algoritm's params
        float jli = params->colorappearance.jlight;
        float chr = params->colorappearance.chroma;
        float contra = params->colorappearance.contrast;
        float qbri = params->colorappearance.qbright;
        float schr = params->colorappearance.schroma;
        float mchr = params->colorappearance.mchroma;
        float qcontra = params->colorappearance.qcontrast;
        float hue = params->colorappearance.colorh;
        double rstprotection = 100. - params->colorappearance.rstprotection;

        if (schr > 0.0) {
            schr = schr / 2.0f;    //divide sensibility for saturation
        }

        // extracting datas from 'params' to avoid cache flush (to be confirmed)
        ColorAppearanceParams::TcMode curveMode = params->colorappearance.curveMode;
        ColorAppearanceParams::TcMode curveMode2 = params->colorappearance.curveMode2;
        bool hasColCurve1 = bool (customColCurve1);
        bool hasColCurve2 = bool (customColCurve2);
        ColorAppearanceParams::CtcMode curveMode3 = params->colorappearance.curveMode3;
        bool hasColCurve3 = bool (customColCurve3);


        if (CAMBrightCurveJ.dirty || CAMBrightCurveQ.dirty) {
            LUTu hist16J;
            LUTu hist16Q;

            if (needJ) {
                hist16J(65536);
                hist16J.clear();
            }

            if (needQ) {
                hist16Q(65536);
                hist16Q.clear();
            }

            float koef = 1.0f; //rough correspondence between L and J

            for (int i = 0; i < height; i++)

                //   for (int i=begh; i<endh; i++)
                for (int j = 0; j < width; j++) { //rough correspondence between L and J
                    float currL = lab->L[i][j] / 327.68f;

                    if (currL > 95.) {
                        koef = 1.f;
                    } else if (currL > 85.) {
                        koef = 0.97f;
                    } else if (currL > 80.) {
                        koef = 0.93f;
                    } else if (currL > 70.) {
                        koef = 0.87f;
                    } else if (currL > 60.) {
                        koef = 0.85f;
                    } else if (currL > 50.) {
                        koef = 0.8f;
                    } else if (currL > 40.) {
                        koef = 0.75f;
                    } else if (currL > 30.) {
                        koef = 0.7f;
                    } else if (currL > 20.) {
                        koef = 0.7f;
                    } else if (currL > 10.) {
                        koef = 0.9f;
                    } else if (currL > 0.) {
                        koef = 1.0f;
                    }

                    if (needJ) {
                        hist16J[CLIP((int)((koef * lab->L[i][j])))]++;    //evaluate histogram luminance L # J
                    }

                    if (needQ) {
                        hist16Q[CLIP((int)(32768.f * sqrt((koef * (lab->L[i][j])) / 32768.f)))]++;     //for brightness Q : approximation for Q=wh*sqrt(J/100)  J not equal L
                    }

                    sum += koef * lab->L[i][j]; //evaluate mean J to calculate Yb
                }

            //mean=(sum/((endh-begh)*width))/327.68f;//for Yb  for all image...if one day "pipette" we can adapt Yb for each zone
            mean = (sum / ((height) * width)) / 327.68f; //for Yb  for all image...if one day "pipette" we can adapt Yb for each zone

            //evaluate lightness, contrast
            if (needJ) {
                if (!CAMBrightCurveJ) {
                    CAMBrightCurveJ(65536, 0);
                    CAMBrightCurveJ.dirty = false;
                }

                Ciecam02::curveJ(jli, contra, 1, CAMBrightCurveJ, hist16J); //lightness and contrast J
            }

            if (needQ) {
                if (!CAMBrightCurveQ) {
                    CAMBrightCurveQ(65536, 0);
                    CAMBrightCurveQ.dirty = false;
                }

                Ciecam02::curveJ(qbri, qcontra, 1, CAMBrightCurveQ, hist16Q); //brightness and contrast Q
            }
        }

        //   if (settings->viewinggreySc == 0) { //auto
        if (params->colorappearance.autoybscen  &&  pwb == 2) {//auto

            if (mean < 15.f) {
                yb = 3.0;
            } else if (mean < 30.f) {
                yb = 5.0;
            } else if (mean < 40.f) {
                yb = 10.0;
            } else if (mean < 45.f) {
                yb = 15.0;
            } else if (mean < 50.f) {
                yb = 18.0;
            } else if (mean < 55.f) {
                yb = 23.0;
            } else if (mean < 60.f) {
                yb = 30.0;
            } else if (mean < 70.f) {
                yb = 40.0;
            } else if (mean < 80.f) {
                yb = 60.0;
            } else if (mean < 90.f) {
                yb = 80.0;
            } else {
                yb = 90.0;
            }
        } else {
            yb = params->colorappearance.ybscen;
        }

        if (settings->viewinggreySc == 1) {
            yb = 18.0;
        }

        int gamu = 0;
        bool highlight = params->toneCurve.hrenabled; //Get the value if "highlight reconstruction" is activated

        if (params->colorappearance.gamut) {
            gamu = 1;    //enabled gamut control
        }

        xw = 100.0 * Xw;
        yw = 100.0 * Yw;
        zw = 100.0 * Zw;
        double xw1 = 0., yw1 = 0., zw1 = 0., xw2 = 0., yw2 = 0., zw2 = 0.;

        // settings of WB: scene and viewing
        if (params->colorappearance.wbmodel == "RawT") {
            xw1 = 96.46;    //use RT WB; CAT 02 is used for output device (see prefreneces)
            yw1 = 100.0;
            zw1 = 82.445;
            xw2 = xwd;
            yw2 = ywd;
            zw2 = zwd;
        } else if (params->colorappearance.wbmodel == "RawTCAT02") {
            xw1 = xw;    // Settings RT WB are used for CAT02 => mix , CAT02 is use for output device (screen: D50 D65, projector: lamp, LED) see preferences
            yw1 = yw;
            zw1 = zw;
            xw2 = xwd;
            yw2 = ywd;
            zw2 = zwd;
        } else if (params->colorappearance.wbmodel == "free") {
            xw1 = xws;    // free temp and green
            yw1 = yws;
            zw1 = zws;
            xw2 = xwd;
            yw2 = ywd;
            zw2 = zwd;
        }

        double cz, wh, pfl;
        Ciecam02::initcam1(gamu, yb, pilot, f, la, xw, yw, zw, n, d, nbb, ncb, cz, aw, wh, pfl, fl, c);
        double nj, nbbj, ncbj, czj, awj, flj;
        Ciecam02::initcam2(gamu, yb2, pilotout, f2,  la2,  xw2,  yw2,  zw2, nj, dj, nbbj, ncbj, czj, awj, flj);




#ifndef _DEBUG
        #pragma omp parallel default(shared) firstprivate(lab,xw1,xw2,yw1,yw2,zw1,zw2,pilot,jli,chr,yb,la,yb2,la2,fl,nc,f,c, height,width,nc2,f2,c2, alg,algepd, gamu, highlight, rstprotection, pW, scale)
#endif
        {
            //matrix for current working space
            TMatrix wiprof = ICCStore::getInstance()->workingSpaceInverseMatrix(params->icm.working);
            double wip[3][3] = {
                {wiprof[0][0], wiprof[0][1], wiprof[0][2]},
                {wiprof[1][0], wiprof[1][1], wiprof[1][2]},
                {wiprof[2][0], wiprof[2][1], wiprof[2][2]}
            };

#ifndef _DEBUG
            #pragma omp for schedule(dynamic, 10)
#endif

            for (int i = 0; i < height; i++)

//  for (int i=begh; i<endh; i++)
                for (int j = 0; j < width; j++) {

                    float L = lab->L[i][j];
                    float a = lab->a[i][j];
                    float b = lab->b[i][j];
                    float x1, y1, z1;
                    double x, y, z;
                    double epsil = 0.0001;
                    //convert Lab => XYZ
                    Color::Lab2XYZ(L, a, b, x1, y1, z1);
                    //  double J, C, h, Q, M, s, aw, fl, wh;
                    double J, C, h, Q, M, s;

                    double Jpro, Cpro, hpro, Qpro, Mpro, spro;
                    bool t1L = false;
                    bool t1B = false;
                    bool t2B = false;
                    int c1s = 0;
                    int c1co = 0;
                    //double n,nbb,ncb,pfl,cz,d;
                    x = (double)x1 / 655.35;
                    y = (double)y1 / 655.35;
                    z = (double)z1 / 655.35;
                    //process source==> normal
                    Ciecam02::xyz2jchqms_ciecam02(J, C,  h,
                                                  Q,  M,  s, aw, fl, wh,
                                                  x,  y,  z,
                                                  xw1, yw1,  zw1,
                                                  c,  nc, gamu, n, nbb, ncb, pfl, cz, d);
                    Jpro = J;
                    Cpro = C;
                    hpro = h;
                    Qpro = Q;
                    Mpro = M;
                    spro = s;
                    a_w = aw;
                    c_ = c;
                    f_l = fl;

                    // we cannot have all algorithms with all chroma curves
                    if (alg == 1)  {
                        // Lightness saturation
                        if (Jpro > 99.9f) {
                            Jpro = 99.9f;
                        }

                        Jpro = (CAMBrightCurveJ[(float)(Jpro * 327.68)]) / 327.68;   //ligthness CIECAM02 + contrast
                        double sres;
                        double Sp = spro / 100.0;
                        double parsat = 1.5; //parsat=1.5 =>saturation  ; 1.8 => chroma ; 2.5 => colorfullness (personal evaluation)

                        if (schr == -100.0) {
                            schr = -99.8;
                        }

                        Ciecam02::curvecolor(schr, Sp, sres, parsat);
                        double coe = pow(fl, 0.25);
                        float dred = 100.f; // in C mode
                        float protect_red = 80.0f; // in C mode
                        dred = 100.0 * sqrt((dred * coe) / Qpro);
                        protect_red = 100.0 * sqrt((protect_red * coe) / Qpro);
                        int sk = 0;
                        float ko = 100.f;
                        Color::skinred(Jpro, hpro, sres, Sp, dred, protect_red, sk, rstprotection, ko, spro);
                        Qpro = (4.0 / c) * sqrt(Jpro / 100.0) * (aw + 4.0) ;
                        Cpro = (spro * spro * Qpro) / (10000.0);
                    } else if (alg == 3 || alg == 0  || alg == 2) {
                        double coef = 32760. / wh;

                        if (alg == 3 || alg == 2) {
                            if (Qpro * coef > 32767.0f) {
                                Qpro = (CAMBrightCurveQ[(float)32767.0f]) / coef;    //brightness and contrast
                            } else {
                                Qpro = (CAMBrightCurveQ[(float)(Qpro * coef)]) / coef;    //brightness and contrast
                            }
                        }

                        double Mp, sres;
                        double coe = pow(fl, 0.25);
                        Mp = Mpro / 100.0;
                        double parsat = 2.5;

                        if (mchr == -100.0) {
                            mchr = -99.8 ;
                        }

                        if (mchr == 100.0) {
                            mchr = 99.9;
                        }

                        if (alg == 3 || alg == 2) {
                            Ciecam02::curvecolor(mchr, Mp, sres, parsat);
                        } else {
                            Ciecam02::curvecolor(0.0, Mp, sres, parsat);     //colorfullness
                        }

                        float dred = 100.f; //in C mode
                        float protect_red = 80.0f; // in C mode
                        dred *= coe; //in M mode
                        protect_red *= coe; //M mode
                        int sk = 0;
                        float ko = 100.f;
                        Color::skinred(Jpro, hpro, sres, Mp, dred, protect_red, sk, rstprotection, ko, Mpro);
                        Jpro = (100.0 * Qpro * Qpro) / (wh * wh);
                        Cpro = Mpro / coe;
                        spro = 100.0 * sqrt(Mpro / Qpro);

                        if (alg != 2) {
                            if (Jpro > 99.9f) {
                                Jpro = 99.9f;
                            }

                            Jpro = (CAMBrightCurveJ[(float)(Jpro * 327.68f)]) / 327.68f;   //ligthness CIECAM02 + contrast
                        }

                        double Cp;
                        double Sp = spro / 100.0;
                        parsat = 1.5;

                        if (schr == -100.0) {
                            schr = -99.;
                        }

                        if (schr == 100.0) {
                            schr = 98.;
                        }

                        if (alg == 3) {
                            Ciecam02::curvecolor(schr, Sp, sres, parsat);
                        }   else {
                            Ciecam02::curvecolor(0.0, Sp, sres, parsat);     //saturation
                        }

                        dred = 100.f; // in C mode
                        protect_red = 80.0f; // in C mode
                        dred = 100.0 * sqrt((dred * coe) / Q);
                        protect_red = 100.0 * sqrt((protect_red * coe) / Q);
                        sk = 0;
                        Color::skinred(Jpro, hpro, sres, Sp, dred, protect_red, sk, rstprotection, ko, spro);
                        //double Q1;
                        Qpro = (4.0 / c) * sqrt(Jpro / 100.0) * (aw + 4.0) ;
                        Cpro = (spro * spro * Qpro) / (10000.0);
                        Cp = Cpro / 100.0;
                        parsat = 1.8; //parsat=1.5 =>saturation  ; 1.8 => chroma ; 2.5 => colorfullness (personal evaluation : for not)

                        if (chr == -100.0) {
                            chr = -99.8;
                        }

                        if (alg != 2) {
                            Ciecam02::curvecolor(chr, Cp, sres, parsat);
                        } else {
                            Ciecam02::curvecolor(0.0, Cp, sres, parsat);     //chroma
                        }

                        dred = 55.f;
                        protect_red = 30.0f;
                        sk = 1;
                        Color::skinred(Jpro, hpro, sres, Cp, dred, protect_red, sk, rstprotection, ko, Cpro);

                        if (Jpro < 1. && Cpro > 12.) {
                            Cpro = 12.;    //reduce artifacts by "pseudo gamut control CIECAM"
                        } else if (Jpro < 2. && Cpro > 15.) {
                            Cpro = 15.;
                        } else if (Jpro < 4. && Cpro > 30.) {
                            Cpro = 30.;
                        } else if (Jpro < 7. && Cpro > 50.) {
                            Cpro = 50.;
                        }

                        hpro = hpro + hue;

                        if (hpro < 0.0) {
                            hpro += 360.0;    //hue
                        }
                    }

                    if (hasColCurve1) {//curve 1 with Lightness and Brightness
                        if (curveMode == ColorAppearanceParams::TcMode::LIGHT) {
                            /*  float Jj=(float) Jpro*327.68;
                            float Jold=Jj;
                            const Lightcurve& userColCurve = static_cast<const Lightcurve&>(customColCurve1);
                              userColCurve.Apply(Jj);
                              Jj=0.7f*(Jj-Jold)+Jold;//divide sensibility
                            */
                            float Jj = (float) Jpro * 327.68f;
                            float Jold = Jj;
                            float Jold100 = (float) Jpro;
                            float redu = 25.f;
                            float reduc = 1.f;
                            const Lightcurve& userColCurveJ1 = static_cast<const Lightcurve&>(customColCurve1);
                            userColCurveJ1.Apply(Jj);

                            if (Jj > Jold) {
                                if (Jj < 65535.f)  {
                                    if (Jold < 327.68f * redu) {
                                        Jj = 0.3f * (Jj - Jold) + Jold;    //divide sensibility
                                    } else        {
                                        reduc = LIM((100.f - Jold100) / (100.f - redu), 0.f, 1.f);
                                        Jj = 0.3f * reduc * (Jj - Jold) + Jold; //reduct sensibility in highlights
                                    }
                                }
                            } else if (Jj > 10.f) {
                                Jj = 0.8f * (Jj - Jold) + Jold;
                            } else if (Jj >= 0.f) {
                                Jj = 0.90f * (Jj - Jold) + Jold;    // not zero ==>artifacts
                            }


                            Jpro = (double)(Jj / 327.68f);

                            if (Jpro < 1.) {
                                Jpro = 1.;
                            }

                            t1L = true;
                        } else if (curveMode == ColorAppearanceParams::TcMode::BRIGHT) {
                            //attention! Brightness curves are open - unlike Lightness or Lab or RGB==> rendering  and algorithms will be different
                            float coef = ((aw + 4.f) * (4.f / c)) / 100.f;
                            float Qanc = Qpro;
                            float Qq = (float) Qpro * 327.68f * (1.f / coef);
                            float Qold100 = (float) Qpro / coef;

                            float Qold = Qq;
                            float redu = 20.f;
                            float reduc = 1.f;

                            const Brightcurve& userColCurveB1 = static_cast<const Brightcurve&>(customColCurve1);
                            userColCurveB1.Apply(Qq);

                            if (Qq > Qold) {
                                if (Qq < 65535.f)  {
                                    if (Qold < 327.68f * redu) {
                                        Qq = 0.25f * (Qq - Qold) + Qold;    //divide sensibility
                                    } else            {
                                        reduc = LIM((100.f - Qold100) / (100.f - redu), 0.f, 1.f);
                                        Qq = 0.25f * reduc * (Qq - Qold) + Qold; //reduct sensibility in highlights
                                    }
                                }
                            } else if (Qq > 10.f) {
                                Qq = 0.5f * (Qq - Qold) + Qold;
                            } else if (Qq >= 0.f) {
                                Qq = 0.7f * (Qq - Qold) + Qold;    // not zero ==>artifacts
                            }

                            if (Qold == 0.f) {
                                Qold = 0.001f;
                            }

                            Qpro = Qanc * (Qq / Qold);
                            Jpro = Jpro * SQR(Qq / Qold);

//                           Qpro = (double) (Qq * (coef) / 327.68f);
//                           Jpro = 100.* (Qpro * Qpro) / ((4.0 / c) * (4.0 / c) * (aw + 4.0) * (aw + 4.0));
                            t1B = true;

                            if (Jpro < 1.) {
                                Jpro = 1.;
                            }

                        }
                    }

                    if (hasColCurve2) {//curve 2 with Lightness and Brightness
                        if (curveMode2 == ColorAppearanceParams::TcMode::LIGHT) {
                            float Jj = (float) Jpro * 327.68;
                            float Jold = Jj;
                            /*
                            const Lightcurve& userColCurve = static_cast<const Lightcurve&>(customColCurve2);
                                    userColCurve.Apply(Jj);
                                    Jj=0.7f*(Jj-Jold)+Jold;//divide sensibility
                                    */
                            float Jold100 = (float) Jpro;
                            float redu = 25.f;
                            float reduc = 1.f;
                            const Lightcurve& userColCurveJ2 = static_cast<const Lightcurve&>(customColCurve2);
                            userColCurveJ2.Apply(Jj);

                            if (Jj > Jold) {
                                if (Jj < 65535.f)  {
                                    if (Jold < 327.68f * redu) {
                                        Jj = 0.3f * (Jj - Jold) + Jold;    //divide sensibility
                                    } else        {
                                        reduc = LIM((100.f - Jold100) / (100.f - redu), 0.f, 1.f);
                                        Jj = 0.3f * reduc * (Jj - Jold) + Jold; //reduct sensibility in highlights
                                    }
                                }
                            } else if (Jj > 10.f) {
                                if (!t1L) {
                                    Jj = 0.8f * (Jj - Jold) + Jold;
                                } else {
                                    Jj = 0.4f * (Jj - Jold) + Jold;
                                }
                            } else if (Jj >= 0.f) {
                                if (!t1L) {
                                    Jj = 0.90f * (Jj - Jold) + Jold;    // not zero ==>artifacts
                                } else {
                                    Jj = 0.5f * (Jj - Jold) + Jold;
                                }
                            }

                            Jpro = (double)(Jj / 327.68f);

                            if (Jpro < 1.) {
                                Jpro = 1.;
                            }

                        } else if (curveMode2 == ColorAppearanceParams::TcMode::BRIGHT) { //
                            float Qanc = Qpro;
                            float coef = ((aw + 4.f) * (4.f / c)) / 100.f;
                            float Qq = (float) Qpro * 327.68f * (1.f / coef);
                            float Qold100 = (float) Qpro / coef;

                            float Qold = Qq;
                            float redu = 20.f;
                            float reduc = 1.f;

                            const Brightcurve& userColCurveB2 = static_cast<const Brightcurve&>(customColCurve2);
                            userColCurveB2.Apply(Qq);

                            if (Qq > Qold) {
                                if (Qq < 65535.f)  {
                                    if (Qold < 327.68f * redu) {
                                        Qq = 0.25f * (Qq - Qold) + Qold;    //divide sensibility
                                    } else            {
                                        reduc = LIM((100.f - Qold100) / (100.f - redu), 0.f, 1.f);
                                        Qq = 0.25f * reduc * (Qq - Qold) + Qold; //reduct sensibility in highlights
                                    }
                                }
                            } else if (Qq > 10.f) {
                                Qq = 0.5f * (Qq - Qold) + Qold;
                            } else if (Qq >= 0.f) {
                                Qq = 0.7f * (Qq - Qold) + Qold;    // not zero ==>artifacts
                            }

                            if (Qold == 0.f) {
                                Qold = 0.001f;
                            }

                            //  Qpro = (float) (Qq * (coef) / 327.68f);
                            Qpro = Qanc * (Qq / Qold);
                            Jpro = Jpro * SQR(Qq / Qold);

                            //      Qpro = (double) (Qq * (coef) / 327.68f);
                            //      Jpro = 100.* (Qpro * Qpro) / ((4.0 / c) * (4.0 / c) * (aw + 4.0) * (aw + 4.0));
                            t2B = true;

                            if (t1L) { //to workaround the problem if we modify curve1-lightnees after curve2 brightness(the cat that bites its own tail!) in fact it's another type of curve only for this case
                                coef = 2.f; //adapt Q to J approximation
                                Qq = (float) Qpro * coef;
                                Qold = Qq;
                                const Lightcurve& userColCurveJ1 = static_cast<const Lightcurve&>(customColCurve1);
                                userColCurveJ1.Apply(Qq);
                                Qq = 0.1f * (Qq - Qold) + Qold; //approximative adaptation
                                Qpro = (double)(Qq / coef);
                                Jpro = 100.* (Qpro * Qpro) / ((4.0 / c) * (4.0 / c) * (aw + 4.0) * (aw + 4.0));
                            }

                            if (Jpro < 1.) {
                                Jpro = 1.;
                            }
                        }
                    }

                    if (hasColCurve3) {//curve 3 with chroma saturation colorfullness
                        if (curveMode3 == ColorAppearanceParams::CtcMode::CHROMA) {
                            double parsat = 0.8; //0.68;
                            double coef = 327.68 / parsat;
                            float Cc = (float) Cpro * coef;
                            float Ccold = Cc;
                            const Chromacurve& userColCurve = static_cast<const Chromacurve&>(customColCurve3);
                            userColCurve.Apply(Cc);
                            float dred = 55.f;
                            float protect_red = 30.0f;
                            float sk = 1;
                            float ko = 1.f / coef;
                            Color::skinred(Jpro, hpro, Cc, Ccold, dred, protect_red, sk, rstprotection, ko, Cpro);

                            if (Jpro < 1. && Cpro > 12.) {
                                Cpro = 12.;    //reduce artifacts by "pseudo gamut control CIECAM"
                            } else if (Jpro < 2. && Cpro > 15.) {
                                Cpro = 15.;
                            } else if (Jpro < 4. && Cpro > 30.) {
                                Cpro = 30.;
                            } else if (Jpro < 7. && Cpro > 50.) {
                                Cpro = 50.;
                            }

                            //  Cpro=Cc/coef;
                        } else if (curveMode3 == ColorAppearanceParams::CtcMode::SATUR) { //
                            double parsat = 0.8; //0.6
                            double coef = 327.68 / parsat;
                            float Ss = (float) spro * coef;
                            float Sold = Ss;
                            const Saturcurve& userColCurve = static_cast<const Saturcurve&>(customColCurve3);
                            userColCurve.Apply(Ss);
                            Ss = 0.6f * (Ss - Sold) + Sold; //divide sensibility saturation
                            double coe = pow(fl, 0.25);
                            float dred = 100.f; // in C mode
                            float protect_red = 80.0f; // in C mode
                            dred = 100.0 * sqrt((dred * coe) / Qpro);
                            protect_red = 100.0 * sqrt((protect_red * coe) / Qpro);
                            int sk = 0;
                            float ko = 1.f / coef;
                            Color::skinred(Jpro, hpro, Ss, Sold, dred, protect_red, sk, rstprotection, ko, spro);
                            Qpro = (4.0 / c) * sqrt(Jpro / 100.0) * (aw + 4.0) ;
                            Cpro = (spro * spro * Qpro) / (10000.0);
                            c1s = 1;

                        } else if (curveMode3 == ColorAppearanceParams::CtcMode::COLORF) { //
                            double parsat = 0.8; //0.68;
                            double coef = 327.68 / parsat;
                            float Mm = (float) Mpro * coef;
                            float Mold = Mm;
                            const Colorfcurve& userColCurve = static_cast<const Colorfcurve&>(customColCurve3);
                            userColCurve.Apply(Mm);
                            double coe = pow(fl, 0.25);
                            float dred = 100.f; //in C mode
                            float protect_red = 80.0f; // in C mode
                            dred *= coe; //in M mode
                            protect_red *= coe;
                            int sk = 0;
                            float ko = 1.f / coef;
                            Color::skinred(Jpro, hpro, Mm, Mold, dred, protect_red, sk, rstprotection, ko, Mpro);
                            Cpro = Mpro / coe;

                            if (Jpro < 1. && Mpro > 12.*coe) {
                                Mpro = 12.*coe;    //reduce artifacts by "pseudo gamut control CIECAM"
                            } else if (Jpro < 2. && Mpro > 15.*coe) {
                                Mpro = 15.*coe;
                            } else if (Jpro < 4. && Mpro > 30.*coe) {
                                Mpro = 30.*coe;
                            } else if (Jpro < 7. && Mpro > 50.*coe) {
                                Mpro = 50.*coe;
                            }


                            c1co = 1;
                        }
                    }

                    //to retrieve the correct values of variables
                    if (t2B && t1B) {
                        Jpro = (100.0 * Qpro * Qpro) / (wh * wh);    // for brightness curve
                    }

                    if (c1s == 1) {
                        Qpro = (4.0 / c) * sqrt(Jpro / 100.0) * (aw + 4.0) ;        //for saturation curve
                        Cpro = (spro * spro * Qpro) / (10000.0);
                    }

                    if (c1co == 1) {
                        double coe = pow(fl, 0.25);    // for colorfullness curve
                        Cpro = Mpro / coe;
                    }

                    //retrieve values C,J...s
                    C = Cpro;
                    J = Jpro;
                    Q = Qpro;
                    M = Mpro;
                    h = hpro;
                    s = spro;

                    if (params->colorappearance.tonecie  || settings->autocielab) { //use pointer for tonemapping with CIECAM and also sharpening , defringe, contrast detail
                        //  if(params->colorappearance.tonecie  || params->colorappearance.sharpcie){//use pointer for tonemapping with CIECAM and also sharpening , defringe, contrast detail
                        float Qred = (4.0 / c)  * (aw + 4.0);    //estimate Q max if J=100.0
                        ncie->Q_p[i][j] = (float)Q + epsil; //epsil to avoid Q=0
                        ncie->M_p[i][j] = (float)M + epsil;
                        ncie->J_p[i][j] = (float)J + epsil;
                        ncie->h_p[i][j] = (float)h;
                        ncie->C_p[i][j] = (float)C + epsil;
                        //      ncie->s_p[i][j]=(float)s;
                        ncie->sh_p[i][j] = (float) 32768.* ((4.0 / c) * sqrt(J / 100.0) * (aw + 4.0)) / Qred ;

                        //      ncie->ch_p[i][j]=(float) 327.68*C;
                        if (ncie->Q_p[i][j] < minQ) {
                            minQ = ncie->Q_p[i][j];    //minima
                        }

                        if (ncie->Q_p[i][j] > maxQ) {
                            maxQ = ncie->Q_p[i][j];    //maxima
                        }
                    }

                    if (!params->colorappearance.tonecie  || !settings->autocielab  || !params->epd.enabled) {

//          if(!params->epd.enabled || !params->colorappearance.tonecie  || !settings->autocielab){
                        //  if(!params->epd.enabled || !params->colorappearance.tonecie  || !params->colorappearance.sharpcie){
                        double brli = 327.;
                        double chsacol = 327.;
                        int libr = 0;
                        int colch = 0;

                        if (curveMode == ColorAppearanceParams::TcMode::BRIGHT) {
                            brli = 70.0;
                            libr = 1;
                        } else if (curveMode == ColorAppearanceParams::TcMode::LIGHT) {
                            brli = 327.;
                            libr = 0;
                        }

                        if (curveMode3 == ColorAppearanceParams::CtcMode::CHROMA) {
                            chsacol = 400.;//327.;
                            colch = 0;
                        } else if (curveMode3 == ColorAppearanceParams::CtcMode::SATUR) {
                            chsacol = 450.0;
                            colch = 1;
                        } else if (curveMode3 == ColorAppearanceParams::CtcMode::COLORF) {
                            chsacol = 400.;//327.0;
                            colch = 2;
                        }

                        if (ciedata) {
                            // Data for J Q M s and C histograms
                            //update histogram
                            jp = true;

                            if (pW != 1) { //only with improccoordinator
                                int posl;

                                if (libr == 1) {
                                    posl = CLIP((int)(Q * brli));    //40.0 to 100.0 approximative factor for Q  - 327 for J
                                } else { /*if(libr == 0)*/
                                    posl = CLIP((int)(J * brli));    //327 for J
                                }

                                hist16JCAM[posl]++;
                            }

                            chropC = true;

                            if (pW != 1) { //only with improccoordinator
                                int posc;

                                if (colch == 0) {
                                    posc = CLIP((int)(C * chsacol));    //450.0 approximative factor for s    320 for M
                                } else if (colch == 1) {
                                    posc = CLIP((int)(s * chsacol));
                                } else { /*if(colch == 2)*/
                                    posc = CLIP((int)(M * chsacol));
                                }

                                hist16_CCAM[posc]++;
                            }
                        }

                        double xx, yy, zz;
                        //double nj, nbbj, ncbj, flj, czj, dj, awj;
                        //process normal==> viewing
                        Ciecam02::jch2xyz_ciecam02(xx, yy, zz,
                                                   J,  C, h,
                                                   xw2, yw2,  zw2,
                                                   c2, nc2, gamu, nj, nbbj, ncbj, flj, czj, dj, awj);
                        x = (float)xx * 655.35;
                        y = (float)yy * 655.35;
                        z = (float)zz * 655.35;
                        float Ll, aa, bb;
                        //convert xyz=>lab
                        Color::XYZ2Lab(x,  y,  z, Ll, aa, bb);
                        lab->L[i][j] = Ll;
                        lab->a[i][j] = aa;
                        lab->b[i][j] = bb;

                        // gamut control in Lab mode; I must study how to do with cIECAM only
                        if (gamu == 1) {
                            float R, G, B;
                            float HH, Lprov1, Chprov1;
                            Lprov1 = lab->L[i][j] / 327.68f;
                            Chprov1 = sqrt(SQR(lab->a[i][j] / 327.68f) + SQR(lab->b[i][j] / 327.68f));
                            HH = atan2(lab->b[i][j], lab->a[i][j]);

#ifdef _DEBUG
                            bool neg = false;
                            bool more_rgb = false;
                            //gamut control : Lab values are in gamut
                            Color::gamutLchonly(HH, Lprov1, Chprov1, R, G, B, wip, highlight, 0.15f, 0.96f, neg, more_rgb);
#else
                            //gamut control : Lab values are in gamut
                            Color::gamutLchonly(HH, Lprov1, Chprov1, R, G, B, wip, highlight, 0.15f, 0.96f);
#endif

                            lab->L[i][j] = Lprov1 * 327.68f;
                            lab->a[i][j] = 327.68f * Chprov1 * cos(HH);
                            lab->b[i][j] = 327.68f * Chprov1 * sin(HH);

                        }
                    }
                }
        }

        // End of parallelization
        if (!params->epd.enabled || !params->colorappearance.tonecie   || !settings->autocielab) { //normal
//if(!params->epd.enabled || !params->colorappearance.tonecie   || !params->colorappearance.sharpcie){//normal

            if (ciedata) {
                //update histogram J
                if (pW != 1) { //only with improccoordinator
                    for (int i = 0; i < 32768; i++) { //
                        if (jp) {
                            float hval = dLcurve[i];
                            int hi = (int)(255.0 * CLIPD(hval));   //
                            histLCAM[hi] += hist16JCAM[i] ;
                        }
                    }
                }

                if (pW != 1) { //only with improccoordinator
                    for (int i = 0; i < 48000; i++) { //
                        if (chropC) {
                            float hvalc = dCcurve[i];
                            int hic = (int)(255.0 * CLIPD(hvalc));   //
                            histCCAM[hic] += hist16_CCAM[i] ;
                        }
                    }
                }
            }
        }

#ifdef _DEBUG

        if (settings->verbose) {
            t2e.set();
            printf("CIECAM02 performed in %d usec:\n", t2e.etime(t1e));
            //  printf("minc=%f maxc=%f minj=%f maxj=%f\n",minc,maxc,minj,maxj);
        }

#endif

        if (settings->autocielab) {
//if(params->colorappearance.sharpcie) {

//all this treatments reduce artifacts, but can lead to slightly  different results
            if (params->defringe.enabled) if (execsharp) {
                    ImProcFunctions::defringecam(ncie);     //
                }

//if(params->dirpyrequalizer.enabled) if(execsharp) {
            if (params->dirpyrequalizer.enabled) {
                if (params->dirpyrequalizer.gamutlab  /*&& execsharp*/) {
                    float artifact = (float) settings->artifact_cbdl;

                    if (artifact > 6.f) {
                        artifact = 6.f;
                    }

                    if (artifact < 0.f) {
                        artifact = 1.f;
                    }

                    float chrom = 50.f;
                    {
                        int hotbad = 0;
                        ImProcFunctions::badpixcam(ncie, artifact, 5, 2, params->dirpyrequalizer.skinprotect, chrom, hotbad);       //enabled remove artifacts for cbDL
                    }
                }
            }

            if (params->colorappearance.badpixsl > 0) if (execsharp) {
                    int mode = params->colorappearance.badpixsl;
                    ImProcFunctions::badpixcam(ncie, 3.4, 5, mode, 0, 0, 1); //for bad pixels CIECAM
                }

            if (params->sharpenMicro.enabled)if (execsharp) {
                    ImProcFunctions::MLmicrocontrastcam(ncie);
                }

            if (params->sharpening.enabled)
                if (execsharp) {
                    float **buffer = lab->L; // We can use the L-buffer from lab as buffer to save some memory
                    ImProcFunctions::sharpeningcam(ncie, buffer);  // sharpening adapted to CIECAM
                }

//if(params->dirpyrequalizer.enabled) if(execsharp) {
            if (params->dirpyrequalizer.enabled /*&& (execsharp)*/) {

//  if     (params->dirpyrequalizer.algo=="FI") choice=0;
//  else if(params->dirpyrequalizer.algo=="LA") choice=1;
                if (rtt == 1) {
                    float b_l = static_cast<float>(params->dirpyrequalizer.hueskin.getBottomLeft()) / 100.0f;
                    float t_l = static_cast<float>(params->dirpyrequalizer.hueskin.getTopLeft()) / 100.0f;
                    float t_r = static_cast<float>(params->dirpyrequalizer.hueskin.getTopRight()) / 100.0f;
                    dirpyr_equalizercam(ncie, ncie->sh_p, ncie->sh_p, ncie->W, ncie->H, ncie->h_p, ncie->C_p, params->dirpyrequalizer.mult, params->dirpyrequalizer.threshold,  params->dirpyrequalizer.skinprotect, true, b_l, t_l, t_r, scale);    //contrast by detail adapted to CIECAM
                }
            }

            float Qredi = (4.0 / c_)  * (a_w + 4.0);
            float co_e = (pow(f_l, 0.25f));

#ifndef _DEBUG
            #pragma omp parallel default(shared) firstprivate(height,width, Qredi,a_w,c_)
#endif
            {
#ifndef _DEBUG
                #pragma omp for schedule(dynamic, 10)
#endif

                for (int i = 0; i < height; i++) // update CieImages with new values after sharpening, defringe, contrast by detail level
                    for (int j = 0; j < width; j++) {
                        float interm = Qredi * ncie->sh_p[i][j] / (32768.f);
                        ncie->J_p[i][j] = 100.0 * interm * interm / ((a_w + 4.) * (a_w + 4.) * (4. / c_) * (4. / c_));
                        ncie->Q_p[i][j] = (4.0 / c_)  * (a_w + 4.0) *  sqrt(ncie->J_p[i][j] / 100.f);
                        ncie->M_p[i][j] = ncie->C_p[i][j] * co_e;
                    }
            }
        }

        if ((params->colorappearance.tonecie || (params->colorappearance.tonecie && params->epd.enabled)) || (params->sharpening.enabled && settings->autocielab)
                || (params->dirpyrequalizer.enabled && settings->autocielab) || (params->defringe.enabled && settings->autocielab)  || (params->sharpenMicro.enabled && settings->autocielab)
                || (params->colorappearance.badpixsl > 0 && settings->autocielab)) {

            if (params->epd.enabled  && params->colorappearance.tonecie  && algepd) {
                ImProcFunctions::EPDToneMapCIE(ncie, a_w, c_, width, height, minQ, maxQ, Iterates, scale);
            }

            //EPDToneMapCIE adapted to CIECAM


#ifndef _DEBUG
            #pragma omp parallel default(shared) firstprivate(lab,xw2,yw2,zw2,chr,yb,la2,yb2, height,width, nc2,f2,c2, gamu, highlight,pW)
#endif
            {
                TMatrix wiprofa = ICCStore::getInstance()->workingSpaceInverseMatrix(params->icm.working);
                double wipa[3][3] = {
                    {wiprofa[0][0], wiprofa[0][1], wiprofa[0][2]},
                    {wiprofa[1][0], wiprofa[1][1], wiprofa[1][2]},
                    {wiprofa[2][0], wiprofa[2][1], wiprofa[2][2]}
                };


#ifndef _DEBUG
                #pragma omp for schedule(dynamic, 10)
#endif

                for (int i = 0; i < height; i++) // update CIECAM with new values after tone-mapping

                    //  for (int i=begh; i<endh; i++)
                    for (int j = 0; j < width; j++) {
                        double xx, yy, zz;
                        float x, y, z;
                        const float eps = 0.0001;
                        float co_e = (pow(f_l, 0.25f)) + eps;

                        //      if(params->epd.enabled) ncie->J_p[i][j]=(100.0* ncie->Q_p[i][j]*ncie->Q_p[i][j])/(w_h*w_h);
                        if (params->epd.enabled) {
                            ncie->J_p[i][j] = (100.0 * ncie->Q_p[i][j] * ncie->Q_p[i][j]) / SQR((4. / c) * (aw + 4.));
                        }

                        ncie->C_p[i][j] = (ncie->M_p[i][j]) / co_e;
                        //show histogram in CIECAM mode (Q,J, M,s,C)
                        double brli = 327.;
                        double chsacol = 327.;
                        int libr = 0;
                        int colch = 0;

                        if (curveMode == ColorAppearanceParams::TcMode::BRIGHT) {
                            brli = 70.0;
                            libr = 1;
                        } else if (curveMode == ColorAppearanceParams::TcMode::LIGHT) {
                            brli = 327.;
                            libr = 0;
                        }

                        if (curveMode3 == ColorAppearanceParams::CtcMode::CHROMA) {
                            chsacol = 400.;//327.;
                            colch = 0;
                        } else if (curveMode3 == ColorAppearanceParams::CtcMode::SATUR) {
                            chsacol = 450.0;
                            colch = 1;
                        } else if (curveMode3 == ColorAppearanceParams::CtcMode::COLORF) {
                            chsacol = 400.;//327.0;
                            colch = 2;
                        }

                        if (ciedata) {
                            // Data for J Q M s and C histograms
                            //update histogram
                            jp = true;

                            if (pW != 1) { //only with improccoordinator
                                int posl;

                                if (libr == 1) {
                                    posl = CLIP((int)(ncie->Q_p[i][j] * brli));    //40.0 to 100.0 approximative factor for Q  - 327 for J
                                } else { /*if(libr == 0)*/
                                    posl = CLIP((int)(ncie->J_p[i][j] * brli));    //327 for J
                                }

                                hist16JCAM[posl]++;
                            }

                            chropC = true;

                            if (pW != 1) { //only with improccoordinator
                                int posc;

                                if (colch == 0) {
                                    posc = CLIP((int)(ncie->C_p[i][j] * chsacol));    //450.0 approximative factor for s    320 for M
                                } else if (colch == 1) {
                                    float sa_t = 100.f * sqrt(ncie->C_p[i][j] / ncie->Q_p[i][j]);    //Q_p always > 0
                                    posc = CLIP((int)(sa_t * chsacol));
                                } else { /*if(colch == 2)*/
                                    posc = CLIP((int)(ncie->M_p[i][j] * chsacol));
                                }

                                hist16_CCAM[posc]++;
                            }
                        }

                        //end histograms
                        //  double nd, nbbd, ncbd, fld, czd, dd, awd;
                        Ciecam02::jch2xyz_ciecam02(xx, yy, zz,
                                                   ncie->J_p[i][j],  ncie->C_p[i][j], ncie->h_p[i][j],
                                                   xw2, yw2,  zw2,
                                                   c2, nc2, gamu, nj, nbbj, ncbj, flj, czj, dj, awj);
                        x = (float)xx * 655.35;
                        y = (float)yy * 655.35;
                        z = (float)zz * 655.35;
                        float Ll, aa, bb;
                        //convert xyz=>lab
                        Color::XYZ2Lab(x,  y,  z, Ll, aa, bb);
                        lab->L[i][j] = Ll;
                        lab->a[i][j] = aa;
                        lab->b[i][j] = bb;

                        if (gamu == 1) {
                            float R, G, B;
                            float HH, Lprov1, Chprov1;
                            Lprov1 = lab->L[i][j] / 327.68f;
                            Chprov1 = sqrt(SQR(lab->a[i][j] / 327.68f) + SQR(lab->b[i][j] / 327.68f));
                            HH = atan2(lab->b[i][j], lab->a[i][j]);

#ifdef _DEBUG
                            bool neg = false;
                            bool more_rgb = false;
                            //gamut control : Lab values are in gamut
                            Color::gamutLchonly(HH, Lprov1, Chprov1, R, G, B, wipa, highlight, 0.15f, 0.96f, neg, more_rgb);
#else
                            //gamut control : Lab values are in gamut
                            Color::gamutLchonly(HH, Lprov1, Chprov1, R, G, B, wipa, highlight, 0.15f, 0.96f);
#endif

                            lab->L[i][j] = Lprov1 * 327.68f;
                            lab->a[i][j] = 327.68f * Chprov1 * cos(HH);
                            lab->b[i][j] = 327.68f * Chprov1 * sin(HH);
                        }
                    }


            }

            //end parallelization
            //show CIECAM histograms
            if (ciedata) {
                //update histogram J and Q
                if (pW != 1) { //only with improccoordinator
                    for (int i = 0; i < 32768; i++) { //
                        if (jp) {
                            float hval = dLcurve[i];
                            int hi = (int)(255.0 * CLIPD(hval));   //
                            histLCAM[hi] += hist16JCAM[i] ;
                        }
                    }
                }

                //update color histogram M,s,C
                if (pW != 1) { //only with improccoordinator
                    for (int i = 0; i < 48000; i++) { //
                        if (chropC) {
                            float hvalc = dCcurve[i];
                            int hic = (int)(255.0 * CLIPD(hvalc));   //
                            histCCAM[hic] += hist16_CCAM[i] ;
                        }
                    }
                }
            }

        }

    }
}
//end CIECAM


// Copyright (c) 2012 Jacques Desmis <jdesmis@gmail.com>
void ImProcFunctions::ciecam_02float(CieImage* ncie, float adap, int pW, int pwb, LabImage* lab, const ProcParams* params,
                                     const ColorAppearance & customColCurve1, const ColorAppearance & customColCurve2, const ColorAppearance & customColCurve3,
                                     LUTu & histLCAM, LUTu & histCCAM, LUTf & CAMBrightCurveJ, LUTf & CAMBrightCurveQ, float &mean, int Iterates, int scale, bool execsharp, float &d, float &dj, float &yb, int rtt)
{
    if (params->colorappearance.enabled) {

#ifdef _DEBUG
        MyTime t1e, t2e;
        t1e.set();
#endif

        //preparate for histograms CIECAM
        LUTu hist16JCAM;
        LUTu hist16_CCAM;

        if (pW != 1 && params->colorappearance.datacie) { //only with improccoordinator
            hist16JCAM(32768);
            hist16JCAM.clear();
            hist16_CCAM(48000);
            hist16_CCAM.clear();
        }

        //end preparate histogram
        int width = lab->W, height = lab->H;
        float minQ = 10000.f;
        float maxQ = -1000.f;
        float Yw;
        Yw = 1.0;
        double Xw, Zw;
        float f = 0.f, nc = 0.f, la, c = 0.f, xw, yw, zw, f2 = 1.f, c2 = 1.f, nc2 = 1.f, yb2;
        float fl, n, nbb, ncb, aw; //d
        float xwd, ywd, zwd, xws, yws, zws;
        int alg = 0;
        bool algepd = false;
        double Xwout, Zwout;
        double Xwsc, Zwsc;

        const bool epdEnabled = params->epd.enabled;
        bool ciedata = (params->colorappearance.datacie && pW != 1) && !((params->colorappearance.tonecie && (epdEnabled)) || (params->sharpening.enabled && settings->autocielab && execsharp)
                       || (params->dirpyrequalizer.enabled && settings->autocielab) || (params->defringe.enabled && settings->autocielab)  || (params->sharpenMicro.enabled && settings->autocielab)
                       || (params->impulseDenoise.enabled && settings->autocielab) || (params->colorappearance.badpixsl > 0 && settings->autocielab));

        ColorTemp::temp2mulxyz(params->wb.temperature, params->wb.method, Xw, Zw);  //compute white Xw Yw Zw  : white current WB
        ColorTemp::temp2mulxyz(params->colorappearance.tempout, "Custom", Xwout, Zwout);
        ColorTemp::temp2mulxyz(params->colorappearance.tempsc, "Custom", Xwsc, Zwsc);

        //viewing condition for surrsrc
        if (params->colorappearance.surrsrc == "Average") {
            f  = 1.00f;
            c  = 0.69f;
            nc = 1.00f;
        } else if (params->colorappearance.surrsrc == "Dim") {
            f  = 0.9f;
            c  = 0.59f;
            nc = 0.9f;
        } else if (params->colorappearance.surrsrc == "Dark") {
            f  = 0.8f;
            c  = 0.525f;
            nc = 0.8f;
        } else if (params->colorappearance.surrsrc == "ExtremelyDark") {
            f  = 0.8f;
            c  = 0.41f;
            nc = 0.8f;
        }


        //viewing condition for surround
        if (params->colorappearance.surround == "Average") {
            f2 = 1.0f, c2 = 0.69f, nc2 = 1.0f;
        } else if (params->colorappearance.surround == "Dim") {
            f2  = 0.9f;
            c2  = 0.59f;
            nc2 = 0.9f;
        } else if (params->colorappearance.surround == "Dark") {
            f2  = 0.8f;
            c2  = 0.525f;
            nc2 = 0.8f;
        } else if (params->colorappearance.surround == "ExtremelyDark") {
            f2  = 0.8f;
            c2  = 0.41f;
            nc2 = 0.8f;
        }

        /*
                //scene condition for surround
                if (params->colorappearance.surrsource)  {
                    f  = 0.85f;    // if user => source image has surround very dark
                    c  = 0.55f;
                    nc = 0.85f;
                }
        */
        //with which algorithm
        if (params->colorappearance.algo == "JC") {
            alg = 0;
        } else if (params->colorappearance.algo == "JS") {
            alg = 1;
        } else if (params->colorappearance.algo == "QM")  {
            alg = 2;
            algepd = true;
        } else { /*if(params->colorappearance.algo == "ALL")*/
            alg = 3;
            algepd = true;
        }

        xwd = 100.f * Xwout;
        zwd = 100.f * Zwout;
        ywd = 100.f / params->colorappearance.greenout;//approximation to simplify

        xws = 100.f * Xwsc;
        zws = 100.f * Zwsc;
        yws = 100.f / params->colorappearance.greensc;//approximation to simplify


        /*
                //settings white point of output device - or illuminant viewing
                if (settings->viewingdevice == 0) {
                    xwd = 96.42f;    //5000K
                    ywd = 100.0f;
                    zwd = 82.52f;
                } else if (settings->viewingdevice == 1) {
                    xwd = 95.68f;    //5500
                    ywd = 100.0f;
                    zwd = 92.15f;
                } else if (settings->viewingdevice == 2) {
                    xwd = 95.24f;    //6000
                    ywd = 100.0f;
                    zwd = 100.81f;
                } else if (settings->viewingdevice == 3)  {
                    xwd = 95.04f;    //6500
                    ywd = 100.0f;
                    zwd = 108.88f;
                } else if (settings->viewingdevice == 4)  {
                    xwd = 109.85f;    //tungsten
                    ywd = 100.0f;
                    zwd = 35.58f;
                } else if (settings->viewingdevice == 5)  {
                    xwd = 99.18f;    //fluo F2
                    ywd = 100.0f;
                    zwd = 67.39f;
                } else if (settings->viewingdevice == 6)  {
                    xwd = 95.04f;    //fluo F7
                    ywd = 100.0f;
                    zwd = 108.75f;
                } else {
                    xwd = 100.96f;    //fluo F11
                    ywd = 100.0f;
                    zwd = 64.35f;
                }
        */
        yb2 = params->colorappearance.ybout;
        /*
                //settings mean Luminance Y of output device or viewing
                if (settings->viewingdevicegrey == 0) {
                    yb2 = 5.0f;
                } else if (settings->viewingdevicegrey == 1) {
                    yb2 = 10.0f;
                } else if (settings->viewingdevicegrey == 2) {
                    yb2 = 15.0f;
                } else if (settings->viewingdevicegrey == 3) {
                    yb2 = 18.0f;
                } else if (settings->viewingdevicegrey == 4) {
                    yb2 = 23.0f;
                } else if (settings->viewingdevicegrey == 5)  {
                    yb2 = 30.0f;
                } else {
                    yb2 = 40.0f;
                }
        */
        //La and la2 = ambiant luminosity scene and viewing
        la = float (params->colorappearance.adapscen);

        if (pwb == 2) {
            if (params->colorappearance.autoadapscen) {
                la = adap;
            }
        }

        /*
                if (alg >= 2 && la < 200.f) {
                    la = 200.f;
                }
        */
        const float la2 = float (params->colorappearance.adaplum);

        // level of adaptation
        const float deg = (params->colorappearance.degree) / 100.0f;
        const float pilot = params->colorappearance.autodegree ? 2.0f : deg;


        const float degout = (params->colorappearance.degreeout) / 100.0f;
        const float pilotout = params->colorappearance.autodegreeout ? 2.0f : degout;

        //algoritm's params
        float chr = 0.f;

        if (alg == 0 || alg == 3) {
            chr = params->colorappearance.chroma;

            if (chr == -100.0f) {
                chr = -99.8f;
            }
        }

        float schr = 0.f;

        if (alg == 3 || alg == 1) {
            schr = params->colorappearance.schroma;

            if (schr > 0.0) {
                schr = schr / 2.0f;    //divide sensibility for saturation
            }

            if (alg == 3) {
                if (schr == -100.0f) {
                    schr = -99.f;
                }

                if (schr == 100.0f) {
                    schr = 98.f;
                }
            } else {
                if (schr == -100.0f) {
                    schr = -99.8f;
                }
            }
        }

        float mchr = 0.f;

        if (alg == 3 || alg == 2) {
            mchr = params->colorappearance.mchroma;

            if (mchr == -100.0f) {
                mchr = -99.8f ;
            }

            if (mchr == 100.0f) {
                mchr = 99.9f;
            }
        }

        const float hue = params->colorappearance.colorh;
        const float rstprotection = 100. - params->colorappearance.rstprotection;

        // extracting datas from 'params' to avoid cache flush (to be confirmed)
        const ColorAppearanceParams::TcMode curveMode = params->colorappearance.curveMode;
        const bool hasColCurve1 = bool (customColCurve1);
        const bool t1L = hasColCurve1 && curveMode == ColorAppearanceParams::TcMode::LIGHT;

        const ColorAppearanceParams::TcMode curveMode2 = params->colorappearance.curveMode2;
        const bool hasColCurve2 = bool (customColCurve2);

        const ColorAppearanceParams::CtcMode curveMode3 = params->colorappearance.curveMode3;
        const bool hasColCurve3 = bool (customColCurve3);

        bool needJ = (alg == 0 || alg == 1 || alg == 3);
        bool needQ = (alg == 2 || alg == 3);
        LUTu hist16J;
        LUTu hist16Q;

        if ((needJ && CAMBrightCurveJ.dirty) || (needQ && CAMBrightCurveQ.dirty) || (std::isnan(mean) && settings->viewinggreySc != 0)) {

            if (needJ) {
                hist16J(32768);
                hist16J.clear();
            }

            if (needQ) {
                hist16Q(32768);
                hist16Q.clear();
            }

            float sum = 0.f;
//            float sumQ = 0.f;

#ifdef _OPENMP
            const int numThreads = min(max(width * height / 65536, 1), omp_get_max_threads());
            #pragma omp parallel num_threads(numThreads) if(numThreads>1)
#endif
            {
                LUTu hist16Jthr;
                LUTu hist16Qthr;

                if (needJ) {
                    hist16Jthr(hist16J.getSize());
                    hist16Jthr.clear();
                }

                if (needQ) {
                    hist16Qthr(hist16Q.getSize());
                    hist16Qthr.clear();
                }

                //    #pragma omp for reduction(+:sum,sumQ)
                #pragma omp for reduction(+:sum)


                for (int i = 0; i < height; i++)
                    for (int j = 0; j < width; j++) { //rough correspondence between L and J
                        float currL = lab->L[i][j] / 327.68f;
                        float koef; //rough correspondence between L and J

                        if (currL > 50.f) {
                            if (currL > 70.f) {
                                if (currL > 80.f) {
                                    if (currL > 85.f) {
                                        koef = 0.97f;
                                    } else {
                                        koef = 0.93f;
                                    }
                                } else {
                                    koef = 0.87f;
                                }
                            } else {
                                if (currL > 60.f) {
                                    koef = 0.85f;
                                } else {
                                    koef = 0.8f;
                                }
                            }
                        } else {
                            if (currL > 10.f) {
                                if (currL > 20.f) {
                                    if (currL > 40.f) {
                                        koef = 0.75f;
                                    } else {
                                        koef = 0.7f;
                                    }
                                } else {
                                    koef = 0.9f;
                                }
                            } else {
                                koef = 1.0;
                            }
                        }

                        if (needJ) {
                            hist16Jthr[(int)((koef * lab->L[i][j]))]++;    //evaluate histogram luminance L # J
                        }

                        //estimation of wh only with La
                        /*
                           float whestim = 500.f;

                           if (la < 200.f) {
                           whestim = 200.f;
                           } else if (la < 2500.f) {
                           whestim = 350.f;
                           } else {
                           whestim = 500.f;
                           }
                        */
                        if (needQ) {
                            hist16Qthr[CLIP((int)(32768.f * sqrt((koef * (lab->L[i][j])) / 32768.f)))]++;     //for brightness Q : approximation for Q=wh*sqrt(J/100)  J not equal L
                            //perhaps  needs to introduce whestim ??
                            //hist16Qthr[ (int) (sqrtf ((koef * (lab->L[i][j])) * 32768.f))]++;  //for brightness Q : approximation for Q=wh*sqrt(J/100)  J not equal L
                        }

                        sum += koef * lab->L[i][j]; //evaluate mean J to calculate Yb
                        //sumQ += whestim * sqrt ((koef * (lab->L[i][j])) / 32768.f);
                        //can be used in case of...
                    }

                #pragma omp critical
                {
                    if (needJ) {
                        hist16J += hist16Jthr;
                    }

                    if (needQ) {
                        hist16Q += hist16Qthr;
                    }

                }

                if (std::isnan(mean)) {
                    mean = (sum / ((height) * width)) / 327.68f; //for Yb  for all image...if one day "pipette" we can adapt Yb for each zone
                }
            }


            //evaluate lightness, contrast
        }



        //  if (settings->viewinggreySc == 0) { //auto
        if (params->colorappearance.autoybscen  &&  pwb == 2) {//auto

            if (mean < 15.f) {
                yb = 3.0f;
            } else if (mean < 30.f) {
                yb = 5.0f;
            } else if (mean < 40.f) {
                yb = 10.0f;
            } else if (mean < 45.f) {
                yb = 15.0f;
            } else if (mean < 50.f) {
                yb = 18.0f;
            } else if (mean < 55.f) {
                yb = 23.0f;
            } else if (mean < 60.f) {
                yb = 30.0f;
            } else if (mean < 70.f) {
                yb = 40.0f;
            } else if (mean < 80.f) {
                yb = 60.0f;
            } else if (mean < 90.f) {
                yb = 80.0f;
            } else {
                yb = 90.0f;
            }

//        } else if (settings->viewinggreySc == 1) {
        } else {
            yb = (float) params->colorappearance.ybscen;
        }

        const bool highlight = params->toneCurve.hrenabled; //Get the value if "highlight reconstruction" is activated

        const int gamu = (params->colorappearance.gamut) ? 1 : 0;
        xw = 100.0f * Xw;
        yw = 100.0f * Yw;
        zw = 100.0f * Zw;
        float xw1 = 0.f, yw1 = 0.f, zw1 = 0.f, xw2 = 0.f, yw2 = 0.f, zw2 = 0.f;

        // settings of WB: scene and viewing
        if (params->colorappearance.wbmodel == "RawT") {
            xw1 = 96.46f;    //use RT WB; CAT 02 is used for output device (see prefreneces)
            yw1 = 100.0f;
            zw1 = 82.445f;
            xw2 = xwd;
            yw2 = ywd;
            zw2 = zwd;
        } else if (params->colorappearance.wbmodel == "RawTCAT02") {
            xw1 = xw;    // Settings RT WB are used for CAT02 => mix , CAT02 is use for output device (screen: D50 D65, projector: lamp, LED) see preferences
            yw1 = yw;
            zw1 = zw;
            xw2 = xwd;
            yw2 = ywd;
            zw2 = zwd;
        } else if (params->colorappearance.wbmodel == "free") {
            xw1 = xws;    // free temp and green
            yw1 = yws;
            zw1 = zws;
            xw2 = xwd;
            yw2 = ywd;
            zw2 = zwd;
        }


        float cz, wh, pfl;
        Ciecam02::initcam1float(gamu, yb, pilot, f, la, xw, yw, zw, n, d, nbb, ncb, cz, aw, wh, pfl, fl, c);
        //printf ("wh=%f \n", wh);

        const float pow1 = pow_F(1.64f - pow_F(0.29f, n), 0.73f);
        float nj, nbbj, ncbj, czj, awj, flj;
        Ciecam02::initcam2float(gamu, yb2, pilotout, f2,  la2,  xw2,  yw2,  zw2, nj, dj, nbbj, ncbj, czj, awj, flj);
#ifdef __SSE2__
        const float reccmcz = 1.f / (c2 * czj);
#endif
        const float pow1n = pow_F(1.64f - pow_F(0.29f, nj), 0.73f);

        const float epsil = 0.0001f;
        const float coefQ = 32767.f / wh;
        const float a_w = aw;
        const float c_ = c;
        const float f_l = fl;
        const float coe = pow_F(fl, 0.25f);
        const float QproFactor = (0.4f / c) * (aw + 4.0f) ;
        const bool LabPassOne = !((params->colorappearance.tonecie && (epdEnabled)) || (params->sharpening.enabled && settings->autocielab && execsharp)
                                  || (params->dirpyrequalizer.enabled && settings->autocielab) || (params->defringe.enabled && settings->autocielab)  || (params->sharpenMicro.enabled && settings->autocielab)
                                  || (params->impulseDenoise.enabled && settings->autocielab) || (params->colorappearance.badpixsl > 0 && settings->autocielab));
        //printf("coQ=%f\n", coefQ);

        if (needJ) {
            if (!CAMBrightCurveJ) {
                CAMBrightCurveJ(32768, LUT_CLIP_ABOVE);
            }

            if (CAMBrightCurveJ.dirty) {
                Ciecam02::curveJfloat(params->colorappearance.jlight, params->colorappearance.contrast, hist16J, CAMBrightCurveJ); //lightness and contrast J
                CAMBrightCurveJ /= 327.68f;
                CAMBrightCurveJ.dirty = false;
            }
        }

        if (needQ) {
            if (!CAMBrightCurveQ) {
                CAMBrightCurveQ(32768, LUT_CLIP_ABOVE);
            }

            if (CAMBrightCurveQ.dirty) {
                Ciecam02::curveJfloat(params->colorappearance.qbright, params->colorappearance.qcontrast, hist16Q, CAMBrightCurveQ); //brightness and contrast Q
                //  CAMBrightCurveQ /= coefQ;
                CAMBrightCurveQ.dirty = false;
            }
        }


        //matrix for current working space
        TMatrix wiprof = ICCStore::getInstance()->workingSpaceInverseMatrix(params->icm.working);
        const float wip[3][3] = {
            { (float)wiprof[0][0], (float)wiprof[0][1], (float)wiprof[0][2]},
            { (float)wiprof[1][0], (float)wiprof[1][1], (float)wiprof[1][2]},
            { (float)wiprof[2][0], (float)wiprof[2][1], (float)wiprof[2][2]}
        };

#ifdef __SSE2__
        int bufferLength = ((width + 3) / 4) * 4; // bufferLength has to be a multiple of 4
#endif
#ifndef _DEBUG
        #pragma omp parallel
#endif
        {
            float minQThr = 10000.f;
            float maxQThr = -1000.f;
#ifdef __SSE2__
            // one line buffer per channel and thread
            float Jbuffer[bufferLength] ALIGNED16;
            float Cbuffer[bufferLength] ALIGNED16;
            float hbuffer[bufferLength] ALIGNED16;
            float Qbuffer[bufferLength] ALIGNED16;
            float Mbuffer[bufferLength] ALIGNED16;
            float sbuffer[bufferLength] ALIGNED16;
#endif
#ifndef _DEBUG
            #pragma omp for schedule(dynamic, 16)
#endif

            for (int i = 0; i < height; i++) {
#ifdef __SSE2__
                // vectorized conversion from Lab to jchqms
                int k;
                vfloat x, y, z;
                vfloat J, C, h, Q, M, s;

                vfloat c655d35 = F2V(655.35f);

                for (k = 0; k < width - 3; k += 4) {
                    Color::Lab2XYZ(LVFU(lab->L[i][k]), LVFU(lab->a[i][k]), LVFU(lab->b[i][k]), x, y, z);
                    x = x / c655d35;
                    y = y / c655d35;
                    z = z / c655d35;
                    Ciecam02::xyz2jchqms_ciecam02float(J, C,  h,
                                                       Q,  M,  s, F2V(aw), F2V(fl), F2V(wh),
                                                       x,  y,  z,
                                                       F2V(xw1), F2V(yw1),  F2V(zw1),
                                                       F2V(c),  F2V(nc), F2V(pow1), F2V(nbb), F2V(ncb), F2V(pfl), F2V(cz), F2V(d));
                    STVF(Jbuffer[k], J);
                    STVF(Cbuffer[k], C);
                    STVF(hbuffer[k], h);
                    STVF(Qbuffer[k], Q);
                    STVF(Mbuffer[k], M);
                    STVF(sbuffer[k], s);
                }

                for (; k < width; k++) {
                    float L = lab->L[i][k];
                    float a = lab->a[i][k];
                    float b = lab->b[i][k];
                    float x, y, z;
                    //convert Lab => XYZ
                    Color::Lab2XYZ(L, a, b, x, y, z);
                    x = x / 655.35f;
                    y = y / 655.35f;
                    z = z / 655.35f;
                    float J, C, h, Q, M, s;
                    Ciecam02::xyz2jchqms_ciecam02float(J, C,  h,
                                                       Q,  M,  s, aw, fl, wh,
                                                       x,  y,  z,
                                                       xw1, yw1,  zw1,
                                                       c,  nc, gamu, pow1, nbb, ncb, pfl, cz, d);
                    Jbuffer[k] = J;
                    Cbuffer[k] = C;
                    hbuffer[k] = h;
                    Qbuffer[k] = Q;
                    Mbuffer[k] = M;
                    sbuffer[k] = s;
                }

#endif // __SSE2__

                for (int j = 0; j < width; j++) {
                    float J, C, h, Q, M, s;

#ifdef __SSE2__
                    // use precomputed values from above
                    J = Jbuffer[j];
                    C = Cbuffer[j];
                    h = hbuffer[j];
                    Q = Qbuffer[j];
                    M = Mbuffer[j];
                    s = sbuffer[j];
#else
                    float x, y, z;
                    float L = lab->L[i][j];
                    float a = lab->a[i][j];
                    float b = lab->b[i][j];
                    float x1, y1, z1;
                    //convert Lab => XYZ
                    Color::Lab2XYZ(L, a, b, x1, y1, z1);
                    x = (float)x1 / 655.35f;
                    y = (float)y1 / 655.35f;
                    z = (float)z1 / 655.35f;
                    //process source==> normal
                    Ciecam02::xyz2jchqms_ciecam02float(J, C,  h,
                                                       Q,  M,  s, aw, fl, wh,
                                                       x,  y,  z,
                                                       xw1, yw1,  zw1,
                                                       c,  nc, gamu, pow1, nbb, ncb, pfl, cz, d);
#endif
                    float Jpro, Cpro, hpro, Qpro, Mpro, spro;
                    Jpro = J;
                    Cpro = C;
                    hpro = h;
                    Qpro = Q;
                    Mpro = M;
                    spro = s;

                    // we cannot have all algorithms with all chroma curves
                    if (alg == 0) {
                        Jpro = CAMBrightCurveJ[Jpro * 327.68f]; //lightness CIECAM02 + contrast
                        Qpro = QproFactor * sqrtf(Jpro);
                        float Cp = (spro * spro * Qpro) / (1000000.f);
                        Cpro = Cp * 100.f;
                        float sres;
                        Ciecam02::curvecolorfloat(chr, Cp, sres, 1.8f);
                        Color::skinredfloat(Jpro, hpro, sres, Cp, 55.f, 30.f, 1, rstprotection, 100.f, Cpro);
                    } else if (alg == 1)  {
                        // Lightness saturation
                        Jpro = CAMBrightCurveJ[Jpro * 327.68f]; //lightness CIECAM02 + contrast
                        float sres;
                        float Sp = spro / 100.0f;
                        float parsat = 1.5f; //parsat=1.5 =>saturation  ; 1.8 => chroma ; 2.5 => colorfullness (personal evaluation)
                        Ciecam02::curvecolorfloat(schr, Sp, sres, parsat);
                        float dred = 100.f; // in C mode
                        float protect_red = 80.0f; // in C mode
                        dred = 100.0f * sqrtf((dred * coe) / Qpro);
                        protect_red = 100.0f * sqrtf((protect_red * coe) / Qpro);
                        Color::skinredfloat(Jpro, hpro, sres, Sp, dred, protect_red, 0, rstprotection, 100.f, spro);
                        Qpro = QproFactor * sqrtf(Jpro);
                        Cpro = (spro * spro * Qpro) / (10000.0f);
                    } else if (alg == 2) {
                        //printf("Qp0=%f ", Qpro);

                        Qpro = CAMBrightCurveQ[(float)(Qpro * coefQ)] / coefQ;   //brightness and contrast
                        //printf("Qpaf=%f ", Qpro);

                        float Mp, sres;
                        Mp = Mpro / 100.0f;
                        Ciecam02::curvecolorfloat(mchr, Mp, sres, 2.5f);
                        float dred = 100.f; //in C mode
                        float protect_red = 80.0f; // in C mode
                        dred *= coe; //in M mode
                        protect_red *= coe; //M mode
                        Color::skinredfloat(Jpro, hpro, sres, Mp, dred, protect_red, 0, rstprotection, 100.f, Mpro);
                        Jpro = SQR((10.f * Qpro) / wh);
                        Cpro = Mpro / coe;
                        Qpro = (Qpro == 0.f ? epsil : Qpro); // avoid division by zero
                        spro = 100.0f * sqrtf(Mpro / Qpro);
                    } else { /*if(alg == 3) */
                        Qpro = CAMBrightCurveQ[(float)(Qpro * coefQ)] / coefQ;   //brightness and contrast

                        float Mp, sres;
                        Mp = Mpro / 100.0f;
                        Ciecam02::curvecolorfloat(mchr, Mp, sres, 2.5f);
                        float dred = 100.f; //in C mode
                        float protect_red = 80.0f; // in C mode
                        dred *= coe; //in M mode
                        protect_red *= coe; //M mode
                        Color::skinredfloat(Jpro, hpro, sres, Mp, dred, protect_red, 0, rstprotection, 100.f, Mpro);
                        Jpro = SQR((10.f * Qpro) / wh);
                        Cpro = Mpro / coe;
                        Qpro = (Qpro == 0.f ? epsil : Qpro); // avoid division by zero
                        spro = 100.0f * sqrtf(Mpro / Qpro);

                        if (Jpro > 99.9f) {
                            Jpro = 99.9f;
                        }

                        Jpro = CAMBrightCurveJ[(float)(Jpro * 327.68f)];   //lightness CIECAM02 + contrast
                        float Sp = spro / 100.0f;
                        Ciecam02::curvecolorfloat(schr, Sp, sres, 1.5f);
                        dred = 100.f; // in C mode
                        protect_red = 80.0f; // in C mode
                        dred = 100.0f * sqrtf((dred * coe) / Q);
                        protect_red = 100.0f * sqrtf((protect_red * coe) / Q);
                        Color::skinredfloat(Jpro, hpro, sres, Sp, dred, protect_red, 0, rstprotection, 100.f, spro);
                        Qpro = QproFactor * sqrtf(Jpro);
                        float Cp = (spro * spro * Qpro) / (1000000.f);
                        Cpro = Cp * 100.f;
                        Ciecam02::curvecolorfloat(chr, Cp, sres, 1.8f);
                        Color::skinredfloat(Jpro, hpro, sres, Cp, 55.f, 30.f, 1, rstprotection, 100.f, Cpro);
// disabled this code, Issue 2690
//              if(Jpro < 1.f && Cpro > 12.f) Cpro=12.f;//reduce artifacts by "pseudo gamut control CIECAM"
//              else if(Jpro < 2.f && Cpro > 15.f) Cpro=15.f;
//              else if(Jpro < 4.f && Cpro > 30.f) Cpro=30.f;
//              else if(Jpro < 7.f && Cpro > 50.f) Cpro=50.f;
                        hpro = hpro + hue;

                        if (hpro < 0.0f) {
                            hpro += 360.0f;    //hue
                        }
                    }

                    if (hasColCurve1) {//curve 1 with Lightness and Brightness
                        if (curveMode == ColorAppearanceParams::TcMode::LIGHT) {
                            float Jj = (float) Jpro * 327.68f;
                            float Jold = Jj;
                            float Jold100 = (float) Jpro;
                            float redu = 25.f;
                            float reduc = 1.f;
                            const Lightcurve& userColCurveJ1 = static_cast<const Lightcurve&>(customColCurve1);
                            userColCurveJ1.Apply(Jj);

                            if (Jj > Jold) {
                                if (Jj < 65535.f)  {
                                    if (Jold < 327.68f * redu) {
                                        Jj = 0.3f * (Jj - Jold) + Jold;    //divide sensibility
                                    } else        {
                                        reduc = LIM((100.f - Jold100) / (100.f - redu), 0.f, 1.f);
                                        Jj = 0.3f * reduc * (Jj - Jold) + Jold; //reduct sensibility in highlights
                                    }
                                }
                            } else if (Jj > 10.f) {
                                Jj = 0.8f * (Jj - Jold) + Jold;
                            } else if (Jj >= 0.f) {
                                Jj = 0.90f * (Jj - Jold) + Jold;    // not zero ==>artifacts
                            }

                            Jpro = (float)(Jj / 327.68f);

                            if (Jpro < 1.f) {
                                Jpro = 1.f;
                            }
                        } else if (curveMode == ColorAppearanceParams::TcMode::BRIGHT) {
                            //attention! Brightness curves are open - unlike Lightness or Lab or RGB==> rendering  and algorithms will be different
                            float coef = ((aw + 4.f) * (4.f / c)) / 100.f;
                            float Qanc = Qpro;
                            float Qq = (float) Qpro * 327.68f * (1.f / coef);
                            float Qold100 = (float) Qpro / coef;

                            float Qold = Qq;
                            float redu = 20.f;
                            float reduc = 1.f;

                            const Brightcurve& userColCurveB1 = static_cast<const Brightcurve&>(customColCurve1);
                            userColCurveB1.Apply(Qq);

                            if (Qq > Qold) {
                                if (Qq < 65535.f)  {
                                    if (Qold < 327.68f * redu) {
                                        Qq = 0.25f * (Qq - Qold) + Qold;    //divide sensibility
                                    } else            {
                                        reduc = LIM((100.f - Qold100) / (100.f - redu), 0.f, 1.f);
                                        Qq = 0.25f * reduc * (Qq - Qold) + Qold; //reduct sensibility in highlights
                                    }
                                }
                            } else if (Qq > 10.f) {
                                Qq = 0.5f * (Qq - Qold) + Qold;
                            } else if (Qq >= 0.f) {
                                Qq = 0.7f * (Qq - Qold) + Qold;    // not zero ==>artifacts
                            }

                            if (Qold == 0.f) {
                                Qold = 0.001f;
                            }

                            Qpro = Qanc * (Qq / Qold);
                            //   Jpro = 100.f * (Qpro * Qpro) / ((4.0f / c) * (4.0f / c) * (aw + 4.0f) * (aw + 4.0f));
                            Jpro = Jpro * SQR(Qq / Qold);

                            if (Jpro < 1.f) {
                                Jpro = 1.f;
                            }
                        }
                    }

                    if (hasColCurve2) {//curve 2 with Lightness and Brightness
                        if (curveMode2 == ColorAppearanceParams::TcMode::LIGHT) {
                            float Jj = (float) Jpro * 327.68f;
                            float Jold = Jj;
                            float Jold100 = (float) Jpro;
                            float redu = 25.f;
                            float reduc = 1.f;
                            const Lightcurve& userColCurveJ2 = static_cast<const Lightcurve&>(customColCurve2);
                            userColCurveJ2.Apply(Jj);

                            if (Jj > Jold) {
                                if (Jj < 65535.f)  {
                                    if (Jold < 327.68f * redu) {
                                        Jj = 0.3f * (Jj - Jold) + Jold;    //divide sensibility
                                    } else        {
                                        reduc = LIM((100.f - Jold100) / (100.f - redu), 0.f, 1.f);
                                        Jj = 0.3f * reduc * (Jj - Jold) + Jold; //reduct sensibility in highlights
                                    }
                                }
                            } else if (Jj > 10.f) {
                                if (!t1L) {
                                    Jj = 0.8f * (Jj - Jold) + Jold;
                                } else {
                                    Jj = 0.4f * (Jj - Jold) + Jold;
                                }
                            } else if (Jj >= 0.f) {
                                if (!t1L) {
                                    Jj = 0.90f * (Jj - Jold) + Jold;    // not zero ==>artifacts
                                } else {
                                    Jj = 0.5f * (Jj - Jold) + Jold;
                                }
                            }

                            Jpro = (float)(Jj / 327.68f);

                            if (Jpro < 1.f) {
                                Jpro = 1.f;
                            }

                        } else if (curveMode2 == ColorAppearanceParams::TcMode::BRIGHT) { //
                            float Qanc = Qpro;

                            float coef = ((aw + 4.f) * (4.f / c)) / 100.f;
                            float Qq = (float) Qpro * 327.68f * (1.f / coef);
                            float Qold100 = (float) Qpro / coef;

                            float Qold = Qq;
                            float redu = 20.f;
                            float reduc = 1.f;

                            const Brightcurve& userColCurveB2 = static_cast<const Brightcurve&>(customColCurve2);
                            userColCurveB2.Apply(Qq);

                            if (Qq > Qold) {
                                if (Qq < 65535.f)  {
                                    if (Qold < 327.68f * redu) {
                                        Qq = 0.25f * (Qq - Qold) + Qold;    //divide sensibility
                                    } else            {
                                        reduc = LIM((100.f - Qold100) / (100.f - redu), 0.f, 1.f);
                                        Qq = 0.25f * reduc * (Qq - Qold) + Qold; //reduct sensibility in highlights
                                    }
                                }
                            } else if (Qq > 10.f) {
                                Qq = 0.5f * (Qq - Qold) + Qold;
                            } else if (Qq >= 0.f) {
                                Qq = 0.7f * (Qq - Qold) + Qold;    // not zero ==>artifacts
                            }

                            if (Qold == 0.f) {
                                Qold = 0.001f;
                            }

                            //  Qpro = (float) (Qq * (coef) / 327.68f);
                            Qpro = Qanc * (Qq / Qold);
                            Jpro = Jpro * SQR(Qq / Qold);

                            // Jpro = 100.f * (Qpro * Qpro) / ((4.0f / c) * (4.0f / c) * (aw + 4.0f) * (aw + 4.0f));

                            if (t1L) { //to workaround the problem if we modify curve1-lightnees after curve2 brightness(the cat that bites its own tail!) in fact it's another type of curve only for this case
                                coef = 2.f; //adapt Q to J approximation
                                Qq = (float) Qpro * coef;
                                Qold = Qq;
                                const Lightcurve& userColCurveJ1 = static_cast<const Lightcurve&>(customColCurve1);
                                userColCurveJ1.Apply(Qq);
                                Qq = 0.05f * (Qq - Qold) + Qold; //approximative adaptation
                                Qpro = (float)(Qq / coef);
                                Jpro = 100.f * (Qpro * Qpro) / ((4.0f / c) * (4.0f / c) * (aw + 4.0f) * (aw + 4.0f));
                            }

                            if (Jpro < 1.f) {
                                Jpro = 1.f;
                            }
                        }
                    }

                    if (hasColCurve3) {//curve 3 with chroma saturation colorfullness
                        if (curveMode3 == ColorAppearanceParams::CtcMode::CHROMA) {
                            float parsat = 0.8f; //0.68;
                            float coef = 327.68f / parsat;
                            float Cc = (float) Cpro * coef;
                            float Ccold = Cc;
                            const Chromacurve& userColCurve = static_cast<const Chromacurve&>(customColCurve3);
                            userColCurve.Apply(Cc);
                            float dred = 55.f;
                            float protect_red = 30.0f;
                            int sk = 1;
                            float ko = 1.f / coef;
                            Color::skinredfloat(Jpro, hpro, Cc, Ccold, dred, protect_red, sk, rstprotection, ko, Cpro);
                            /*
                                                        if(Jpro < 1.f && Cpro > 12.f) {
                                                            Cpro = 12.f;    //reduce artifacts by "pseudo gamut control CIECAM"
                                                        } else if(Jpro < 2.f && Cpro > 15.f) {
                                                            Cpro = 15.f;
                                                        } else if(Jpro < 4.f && Cpro > 30.f) {
                                                            Cpro = 30.f;
                                                        } else if(Jpro < 7.f && Cpro > 50.f) {
                                                            Cpro = 50.f;
                                                        }
                            */
                        } else if (curveMode3 == ColorAppearanceParams::CtcMode::SATUR) { //
                            float parsat = 0.8f; //0.6
                            float coef = 327.68f / parsat;
                            float Ss = (float) spro * coef;
                            float Sold = Ss;
                            const Saturcurve& userColCurve = static_cast<const Saturcurve&>(customColCurve3);
                            userColCurve.Apply(Ss);
                            Ss = 0.6f * (Ss - Sold) + Sold; //divide sensibility saturation
                            float dred = 100.f; // in C mode
                            float protect_red = 80.0f; // in C mode
                            dred = 100.0f * sqrtf((dred * coe) / Qpro);
                            protect_red = 100.0f * sqrtf((protect_red * coe) / Qpro);
                            int sk = 0;
                            float ko = 1.f / coef;
                            Color::skinredfloat(Jpro, hpro, Ss, Sold, dred, protect_red, sk, rstprotection, ko, spro);
                            Qpro = (4.0f / c) * sqrtf(Jpro / 100.0f) * (aw + 4.0f) ;
                            Cpro = (spro * spro * Qpro) / (10000.0f);
                        } else if (curveMode3 == ColorAppearanceParams::CtcMode::COLORF) { //
                            float parsat = 0.8f; //0.68;
                            float coef = 327.68f / parsat;
                            float Mm = (float) Mpro * coef;
                            float Mold = Mm;
                            const Colorfcurve& userColCurve = static_cast<const Colorfcurve&>(customColCurve3);
                            userColCurve.Apply(Mm);
                            float dred = 100.f; //in C mode
                            float protect_red = 80.0f; // in C mode
                            dred *= coe; //in M mode
                            protect_red *= coe;
                            int sk = 0;
                            float ko = 1.f / coef;
                            Color::skinredfloat(Jpro, hpro, Mm, Mold, dred, protect_red, sk, rstprotection, ko, Mpro);
                            /*
                                                        if(Jpro < 1.f && Mpro > 12.f * coe) {
                                                            Mpro = 12.f * coe;    //reduce artifacts by "pseudo gamut control CIECAM"
                                                        } else if(Jpro < 2.f && Mpro > 15.f * coe) {
                                                            Mpro = 15.f * coe;
                                                        } else if(Jpro < 4.f && Mpro > 30.f * coe) {
                                                            Mpro = 30.f * coe;
                                                        } else if(Jpro < 7.f && Mpro > 50.f * coe) {
                                                            Mpro = 50.f * coe;
                                                        }
                            */
                            Cpro = Mpro / coe;
                        }
                    }

                    //to retrieve the correct values of variables


                    //retrieve values C,J...s
                    C = Cpro;
                    J = Jpro;
                    Q = Qpro;
                    M = Mpro;
                    h = hpro;
                    s = spro;

                    if (params->colorappearance.tonecie  || settings->autocielab) { //use pointer for tonemapping with CIECAM and also sharpening , defringe, contrast detail
                        ncie->Q_p[i][j] = (float)Q + epsil; //epsil to avoid Q=0
                        ncie->M_p[i][j] = (float)M + epsil;
                        ncie->J_p[i][j] = (float)J + epsil;
                        ncie->h_p[i][j] = (float)h;
                        ncie->C_p[i][j] = (float)C + epsil;
                        ncie->sh_p[i][j] = (float) 3276.8f * (sqrtf(J)) ;

                        if (epdEnabled) {
                            if (ncie->Q_p[i][j] < minQThr) {
                                minQThr = ncie->Q_p[i][j];    //minima
                            }

                            if (ncie->Q_p[i][j] > maxQThr) {
                                maxQThr = ncie->Q_p[i][j];    //maxima
                            }
                        }
                    }

                    if (!params->colorappearance.tonecie  || !settings->autocielab || !epdEnabled) {

                        if (ciedata) { //only with improccoordinator
                            // Data for J Q M s and C histograms
                            int posl, posc;
                            float brli = 327.f;
                            float chsacol = 327.f;
                            float libr;
                            float colch;

                            //update histogram
                            if (curveMode == ColorAppearanceParams::TcMode::BRIGHT) {
                                brli = 70.0f;
                                libr = Q;     //40.0 to 100.0 approximative factor for Q  - 327 for J
                            } else { /*if(curveMode == ColorAppearanceParams::TCMode::LIGHT)*/
                                brli = 327.f;
                                libr = J;    //327 for J
                            }

                            posl = (int)(libr * brli);
                            hist16JCAM[posl]++;

                            if (curveMode3 == ColorAppearanceParams::CtcMode::CHROMA) {
                                chsacol = 400.f;//327
                                colch = C;    //450.0 approximative factor for s    320 for M
                            } else if (curveMode3 == ColorAppearanceParams::CtcMode::SATUR) {
                                chsacol = 450.0f;
                                colch = s;
                            } else { /*if(curveMode3 == ColorAppearanceParams::CTCMode::COLORF)*/
                                chsacol = 400.0f;//327
                                colch = M;
                            }

                            posc = (int)(colch * chsacol);
                            hist16_CCAM[posc]++;

                        }

                        if (LabPassOne) {
#ifdef __SSE2__
                            // write to line buffers
                            Jbuffer[j] = J;
                            Cbuffer[j] = C;
                            hbuffer[j] = h;
#else
                            float xx, yy, zz;
                            //process normal==> viewing

                            Ciecam02::jch2xyz_ciecam02float(xx, yy, zz,
                                                            J,  C, h,
                                                            xw2, yw2,  zw2,
                                                              c2, nc2, gamu, pow1n, nbbj, ncbj, flj, czj, dj, awj);
                            float x, y, z;
                            x = xx * 655.35f;
                            y = yy * 655.35f;
                            z = zz * 655.35f;
                            float Ll, aa, bb;
                            //convert xyz=>lab
                            Color::XYZ2Lab(x,  y,  z, Ll, aa, bb);

                            // gamut control in Lab mode; I must study how to do with cIECAM only
                            if (gamu == 1) {
                                float Lprov1, Chprov1;
                                Lprov1 = Ll / 327.68f;
                                Chprov1 = sqrtf(SQR(aa) + SQR(bb)) / 327.68f;
                                float2  sincosval;

                                if (Chprov1 == 0.0f) {
                                    sincosval.y = 1.f;
                                    sincosval.x = 0.0f;
                                } else {
                                    sincosval.y = aa / (Chprov1 * 327.68f);
                                    sincosval.x = bb / (Chprov1 * 327.68f);
                                }


#ifdef _DEBUG
                                bool neg = false;
                                bool more_rgb = false;
                                //gamut control : Lab values are in gamut
                                Color::gamutLchonly(sincosval, Lprov1, Chprov1, wip, highlight, 0.15f, 0.96f, neg, more_rgb);
#else
                                //gamut control : Lab values are in gamut
                                Color::gamutLchonly(sincosval, Lprov1, Chprov1, wip, highlight, 0.15f, 0.96f);
#endif

                                lab->L[i][j] = Lprov1 * 327.68f;
                                lab->a[i][j] = 327.68f * Chprov1 * sincosval.y;
                                lab->b[i][j] = 327.68f * Chprov1 * sincosval.x;

                            } else {
                                lab->L[i][j] = Ll;
                                lab->a[i][j] = aa;
                                lab->b[i][j] = bb;
                            }

#endif
                        }
                    }
                }

#ifdef __SSE2__
                // process line buffers
                float *xbuffer = Qbuffer;
                float *ybuffer = Mbuffer;
                float *zbuffer = sbuffer;

                for (k = 0; k < bufferLength; k += 4) {
                    Ciecam02::jch2xyz_ciecam02float(x, y, z,
                                                    LVF(Jbuffer[k]), LVF(Cbuffer[k]), LVF(hbuffer[k]),
                                                    F2V(xw2), F2V(yw2), F2V(zw2),
                                                    F2V(nc2), F2V(pow1n), F2V(nbbj), F2V(ncbj), F2V(flj), F2V(dj), F2V(awj), F2V(reccmcz));
                    STVF(xbuffer[k], x * c655d35);
                    STVF(ybuffer[k], y * c655d35);
                    STVF(zbuffer[k], z * c655d35);
                }

                // XYZ2Lab uses a lookup table. The function behind that lut is a cube root.
                // SSE can't beat the speed of that lut, so it doesn't make sense to use SSE
                for (int j = 0; j < width; j++) {
                    float Ll, aa, bb;
                    //convert xyz=>lab
                    Color::XYZ2Lab(xbuffer[j], ybuffer[j], zbuffer[j], Ll, aa, bb);

                    // gamut control in Lab mode; I must study how to do with cIECAM only
                    if (gamu == 1) {
                        float Lprov1, Chprov1;
                        Lprov1 = Ll / 327.68f;
                        Chprov1 = sqrtf(SQR(aa) + SQR(bb)) / 327.68f;
                        float2  sincosval;

                        if (Chprov1 == 0.0f) {
                            sincosval.y = 1.f;
                            sincosval.x = 0.0f;
                        } else {
                            sincosval.y = aa / (Chprov1 * 327.68f);
                            sincosval.x = bb / (Chprov1 * 327.68f);
                        }

#ifdef _DEBUG
                        bool neg = false;
                        bool more_rgb = false;
                        //gamut control : Lab values are in gamut
                        Color::gamutLchonly(sincosval, Lprov1, Chprov1, wip, highlight, 0.15f, 0.96f, neg, more_rgb);
#else
                        //gamut control : Lab values are in gamut
                        Color::gamutLchonly(sincosval, Lprov1, Chprov1, wip, highlight, 0.15f, 0.96f);
#endif
                        lab->L[i][j] = Lprov1 * 327.68f;
                        lab->a[i][j] = 327.68f * Chprov1 * sincosval.y;
                        lab->b[i][j] = 327.68f * Chprov1 * sincosval.x;
                    } else {
                        lab->L[i][j] = Ll;
                        lab->a[i][j] = aa;
                        lab->b[i][j] = bb;
                    }
                }

#endif
            }

            #pragma omp critical
            {
                if (minQThr < minQ) {
                    minQ = minQThr;
                }

                if (maxQThr > maxQ) {
                    maxQ = maxQThr;
                }
            }
        }

        // End of parallelization
        if (!params->colorappearance.tonecie || !settings->autocielab) { //normal

            if (ciedata) {
                //update histogram J
                hist16JCAM.compressTo(histLCAM);
                //update histogram C
                hist16_CCAM.compressTo(histCCAM);
            }
        }

#ifdef _DEBUG

        if (settings->verbose) {
            t2e.set();
            printf("CIECAM02 performed in %d usec:\n", t2e.etime(t1e));
            //  printf("minc=%f maxc=%f minj=%f maxj=%f\n",minc,maxc,minj,maxj);
        }

#endif

        if (settings->autocielab) {
            if ((params->colorappearance.tonecie && (epdEnabled)) || (params->sharpening.enabled && settings->autocielab && execsharp)
                    || (params->dirpyrequalizer.enabled && settings->autocielab) || (params->defringe.enabled && settings->autocielab)  || (params->sharpenMicro.enabled && settings->autocielab)
                    || (params->impulseDenoise.enabled && settings->autocielab) || (params->colorappearance.badpixsl > 0 && settings->autocielab)) {



//all this treatments reduce artifacts, but can lead to slighty different results

                if (params->defringe.enabled)
                    if (execsharp) {
                        lab->deleteLab();
                        ImProcFunctions::defringecam(ncie); //defringe adapted to CIECAM
                        lab->reallocLab();
                    }

//if(params->dirpyrequalizer.enabled) if(execsharp) {
                if (params->dirpyrequalizer.enabled)  {
                    if (params->dirpyrequalizer.gamutlab  /*&& execsharp*/) { //remove artifacts by gaussian blur - skin control
                        float artifact = (float) settings->artifact_cbdl;

                        if (artifact > 6.f) {
                            artifact = 6.f;
                        }

                        if (artifact < 0.f) {
                            artifact = 1.f;
                        }

                        int hotbad = 0;
                        float chrom = 50.f;
                        lab->deleteLab();
                        ImProcFunctions::badpixcam(ncie, artifact, 5, 2, params->dirpyrequalizer.skinprotect, chrom, hotbad);   //enabled remove artifacts for cbDL
                        lab->reallocLab();
                    }
                }

//if(params->colorappearance.badpixsl > 0) { int mode=params->colorappearance.badpixsl;
                if (params->colorappearance.badpixsl > 0) if (execsharp) {
                        int mode = params->colorappearance.badpixsl;
                        lab->deleteLab();
                        ImProcFunctions::badpixcam(ncie, 3.0, 10, mode, 0, 0, 1); //for bad pixels CIECAM
                        lab->reallocLab();
                    }

                if (params->impulseDenoise.enabled) if (execsharp) {
                        float **buffers[3];
                        buffers[0] = lab->L;
                        buffers[1] = lab->a;
                        buffers[2] = lab->b;
                        ImProcFunctions::impulsedenoisecam(ncie, buffers);  //impulse adapted to CIECAM
                    }

                if (params->sharpenMicro.enabled)if (execsharp) {
                        ImProcFunctions::MLmicrocontrastcam(ncie);
                    }

                if (params->sharpening.enabled)
                    if (execsharp) {
                        float **buffer = lab->L; // We can use the L-buffer from lab as buffer to save some memory
                        ImProcFunctions::sharpeningcam(ncie, buffer);  // sharpening adapted to CIECAM
                    }

//if(params->dirpyrequalizer.enabled) if(execsharp) {
                if (params->dirpyrequalizer.enabled /*&& execsharp*/)  {
//  if(params->dirpyrequalizer.algo=="FI") choice=0;
//  else if(params->dirpyrequalizer.algo=="LA") choice=1;

                    if (rtt == 1) {
                        float b_l = static_cast<float>(params->dirpyrequalizer.hueskin.getBottomLeft()) / 100.0f;
                        float t_l = static_cast<float>(params->dirpyrequalizer.hueskin.getTopLeft()) / 100.0f;
                        float t_r = static_cast<float>(params->dirpyrequalizer.hueskin.getTopRight()) / 100.0f;
                        lab->deleteLab();
                        dirpyr_equalizercam(ncie, ncie->sh_p, ncie->sh_p, ncie->W, ncie->H, ncie->h_p, ncie->C_p, params->dirpyrequalizer.mult, params->dirpyrequalizer.threshold, params->dirpyrequalizer.skinprotect, true, b_l, t_l, t_r, scale);  //contrast by detail adapted to CIECAM
                        lab->reallocLab();
                    }

                    /*
                    if(params->colorappearance.badpixsl > 0) if(execsharp){ int mode=params->colorappearance.badpixsl;
                    printf("BADPIX");
                                                                ImProcFunctions::badpixcam (ncie, 8.0, 10, mode);//for bad pixels
                                                            }
                                                            */
                }

                const float Qredi = (4.0f / c_)  * (a_w + 4.0f);
                const float co_e = (pow_F(f_l, 0.25f));


#ifndef _DEBUG
                #pragma omp parallel
#endif
                {
#ifndef _DEBUG
                    #pragma omp for schedule(dynamic, 10)
#endif

                    for (int i = 0; i < height; i++) // update CieImages with new values after sharpening, defringe, contrast by detail level
                        for (int j = 0; j < width; j++) {
                            float interm = fabsf(ncie->sh_p[i][j] / (32768.f));
                            ncie->J_p[i][j] = 100.0f * SQR(interm);
                            ncie->Q_p[i][j] = interm * Qredi;
                            ncie->M_p[i][j] = ncie->C_p[i][j] * co_e;
                        }
                }
            }
        }

        if ((params->colorappearance.tonecie && (epdEnabled)) || (params->sharpening.enabled && settings->autocielab && execsharp)
                || (params->dirpyrequalizer.enabled && settings->autocielab) || (params->defringe.enabled && settings->autocielab)  || (params->sharpenMicro.enabled && settings->autocielab)
                || (params->impulseDenoise.enabled && settings->autocielab) || (params->colorappearance.badpixsl > 0 && settings->autocielab)) {

            ciedata = (params->colorappearance.datacie && pW != 1);

            if (epdEnabled  && params->colorappearance.tonecie && algepd) {
                lab->deleteLab();
                ImProcFunctions::EPDToneMapCIE(ncie, a_w, c_, width, height, minQ, maxQ, Iterates, scale);
                lab->reallocLab();
            }

            //EPDToneMapCIE adated to CIECAM


            constexpr float eps = 0.0001f;
            const float co_e = (pow_F(f_l, 0.25f)) + eps;

#ifndef _DEBUG
            #pragma omp parallel
#endif
            {
#ifdef __SSE2__
                // one line buffer per channel
                float Jbuffer[bufferLength] ALIGNED16;
                float Cbuffer[bufferLength] ALIGNED16;
                float hbuffer[bufferLength] ALIGNED16;
                float *xbuffer = Jbuffer; // we can use one of the above buffers
                float *ybuffer = Cbuffer; //             "
                float *zbuffer = hbuffer; //             "
#endif

#ifndef _DEBUG
                #pragma omp for schedule(dynamic, 10)
#endif

                for (int i = 0; i < height; i++) { // update CIECAM with new values after tone-mapping
                    for (int j = 0; j < width; j++) {

                        //  if(epdEnabled) ncie->J_p[i][j]=(100.0f* ncie->Q_p[i][j]*ncie->Q_p[i][j])/(w_h*w_h);
                        if (epdEnabled) {
                            ncie->J_p[i][j] = (100.0f * ncie->Q_p[i][j] * ncie->Q_p[i][j]) / SQR((4.f / c) * (aw + 4.f));
                        }

                        const float ncie_C_p = (ncie->M_p[i][j]) / co_e;

                        //show histogram in CIECAM mode (Q,J, M,s,C)
                        if (ciedata) {
                            // Data for J Q M s and C histograms
                            int posl, posc;
                            float brli = 327.f;
                            float chsacol = 327.f;
                            float libr;
                            float colch;

                            if (curveMode == ColorAppearanceParams::TcMode::BRIGHT) {
                                brli = 70.0f;
                                libr = ncie->Q_p[i][j];    //40.0 to 100.0 approximative factor for Q  - 327 for J
                            } else { /*if(curveMode == ColorAppearanceParams::TCMode::LIGHT)*/
                                brli = 327.f;
                                libr = ncie->J_p[i][j];    //327 for J
                            }

                            posl = (int)(libr * brli);
                            hist16JCAM[posl]++;

                            if (curveMode3 == ColorAppearanceParams::CtcMode::CHROMA) {
                                chsacol = 400.f;//327.f;
                                colch = ncie_C_p;
                            } else if (curveMode3 == ColorAppearanceParams::CtcMode::SATUR) {
                                chsacol = 450.0f;
                                colch = 100.f * sqrtf(ncie_C_p / ncie->Q_p[i][j]);
                            } else { /*if(curveMode3 == ColorAppearanceParams::CTCMode::COLORF)*/
                                chsacol = 400.f;//327.0f;
                                colch = ncie->M_p[i][j];
                            }

                            posc = (int)(colch * chsacol);
                            hist16_CCAM[posc]++;
                        }

                        //end histograms

#ifdef __SSE2__
                        Jbuffer[j] = ncie->J_p[i][j];
                        Cbuffer[j] = ncie_C_p;
                        hbuffer[j] = ncie->h_p[i][j];
#else
                        float xx, yy, zz;
                        Ciecam02::jch2xyz_ciecam02float(xx, yy, zz,
                                                        ncie->J_p[i][j],  ncie_C_p, ncie->h_p[i][j],
                                                        xw2, yw2,  zw2,
                                                          c2, nc2, gamu, pow1n, nbbj, ncbj, flj, czj, dj, awj);
                        float x = (float)xx * 655.35f;
                        float y = (float)yy * 655.35f;
                        float z = (float)zz * 655.35f;
                        float Ll, aa, bb;
                        //convert xyz=>lab
                        Color::XYZ2Lab(x,  y,  z, Ll, aa, bb);

                        if (gamu == 1) {
                            float Lprov1, Chprov1;
                            Lprov1 = Ll / 327.68f;
                            Chprov1 = sqrtf(SQR(aa) + SQR(bb)) / 327.68f;
                            float2  sincosval;

                            if (Chprov1 == 0.0f) {
                                sincosval.y = 1.f;
                                sincosval.x = 0.0f;
                            } else {
                                sincosval.y = aa / (Chprov1 * 327.68f);
                                sincosval.x = bb / (Chprov1 * 327.68f);
                            }


#ifdef _DEBUG
                            bool neg = false;
                            bool more_rgb = false;
                            //gamut control : Lab values are in gamut
                            Color::gamutLchonly(sincosval, Lprov1, Chprov1, wip, highlight, 0.15f, 0.96f, neg, more_rgb);
#else
                            //gamut control : Lab values are in gamut
                            Color::gamutLchonly(sincosval, Lprov1, Chprov1, wip, highlight, 0.15f, 0.96f);
#endif

                            lab->L[i][j] = Lprov1 * 327.68f;
                            lab->a[i][j] = 327.68f * Chprov1 * sincosval.y;
                            lab->b[i][j] = 327.68f * Chprov1 * sincosval.x;
                        } else {
                            lab->L[i][j] = Ll;
                            lab->a[i][j] = aa;
                            lab->b[i][j] = bb;
                        }

#endif
                    }

#ifdef __SSE2__
                    // process line buffers
                    int k;
                    vfloat x, y, z;
                    vfloat c655d35 = F2V(655.35f);

                    for (k = 0; k < bufferLength; k += 4) {
                        Ciecam02::jch2xyz_ciecam02float(x, y, z,
                                                        LVF(Jbuffer[k]), LVF(Cbuffer[k]), LVF(hbuffer[k]),
                                                        F2V(xw2), F2V(yw2), F2V(zw2),
                                                        F2V(nc2), F2V(pow1n), F2V(nbbj), F2V(ncbj), F2V(flj), F2V(dj), F2V(awj), F2V(reccmcz));
                        x *= c655d35;
                        y *= c655d35;
                        z *= c655d35;
                        STVF(xbuffer[k], x);
                        STVF(ybuffer[k], y);
                        STVF(zbuffer[k], z);
                    }

                    // XYZ2Lab uses a lookup table. The function behind that lut is a cube root.
                    // SSE can't beat the speed of that lut, so it doesn't make sense to use SSE
                    for (int j = 0; j < width; j++) {
                        float Ll, aa, bb;
                        //convert xyz=>lab
                        Color::XYZ2Lab(xbuffer[j], ybuffer[j], zbuffer[j], Ll, aa, bb);

                        if (gamu == 1) {
                            float Lprov1, Chprov1;
                            Lprov1 = Ll / 327.68f;
                            Chprov1 = sqrtf(SQR(aa) + SQR(bb)) / 327.68f;
                            float2  sincosval;

                            if (Chprov1 == 0.0f) {
                                sincosval.y = 1.f;
                                sincosval.x = 0.0f;
                            } else {
                                sincosval.y = aa / (Chprov1 * 327.68f);
                                sincosval.x = bb / (Chprov1 * 327.68f);
                            }

#ifdef _DEBUG
                            bool neg = false;
                            bool more_rgb = false;
                            //gamut control : Lab values are in gamut
                            Color::gamutLchonly(sincosval, Lprov1, Chprov1, wip, highlight, 0.15f, 0.96f, neg, more_rgb);
#else
                            //gamut control : Lab values are in gamut
                            Color::gamutLchonly(sincosval, Lprov1, Chprov1, wip, highlight, 0.15f, 0.96f);
#endif
                            lab->L[i][j] = Lprov1 * 327.68f;
                            lab->a[i][j] = 327.68f * Chprov1 * sincosval.y;
                            lab->b[i][j] = 327.68f * Chprov1 * sincosval.x;
                        } else {
                            lab->L[i][j] = Ll;
                            lab->a[i][j] = aa;
                            lab->b[i][j] = bb;
                        }

                    }

#endif // __SSE2__
                }

            } //end parallelization

            //show CIECAM histograms
            if (ciedata) {
                //update histogram J and Q
                //update histogram J
                hist16JCAM.compressTo(histLCAM);

                //update color histogram M,s,C
                hist16_CCAM.compressTo(histCCAM);
            }
        }
    }
}
//end CIECAM

void ImProcFunctions::moyeqt(Imagefloat* working, float &moyS, float &eqty)
{
    BENCHFUN

    int tHh = working->getHeight();
    int tWw = working->getWidth();
    double moy = 0.0;
    double sqrs = 0.0;

#ifdef _OPENMP
    #pragma omp parallel for reduction(+:moy,sqrs) schedule(dynamic,16)
#endif

    for (int i = 0; i < tHh; i++) {
        for (int j = 0; j < tWw; j++) {
            float s = Color::rgb2s(CLIP(working->r(i, j)), CLIP(working->g(i, j)), CLIP(working->b(i, j)));
            moy += s;
            sqrs += SQR(s);
        }
    }

    moy /= (tHh * tWw);
    sqrs /= (tHh * tWw);
    eqty = sqrt(sqrs - SQR(moy));
    moyS = moy;
}

static inline void
filmlike_clip_rgb_tone(float *r, float *g, float *b, const float L)
{
    float r_ = *r > L ? L : *r;
    float b_ = *b > L ? L : *b;
    float g_ = b_ + ((r_ - b_) * (*g - *b) / (*r - *b));
    *r = r_;
    *g = g_;
    *b = b_;
}

static void
filmlike_clip(float *r, float *g, float *b)
{
    // This is Adobe's hue-stable film-like curve with a diagonal, ie only used for clipping. Can probably be further optimized.
    const float L = 65535.0;

    if (*r >= *g) {
        if (*g > *b) {         // Case 1: r >= g >  b
            filmlike_clip_rgb_tone(r, g, b, L);
        } else if (*b > *r) {  // Case 2: b >  r >= g
            filmlike_clip_rgb_tone(b, r, g, L);
        } else if (*b > *g) {  // Case 3: r >= b >  g
            filmlike_clip_rgb_tone(r, b, g, L);
        } else {               // Case 4: r >= g == b
            *r = *r > L ? L : *r;
            *g = *g > L ? L : *g;
            *b = *g;
        }
    } else {
        if (*r >= *b) {        // Case 5: g >  r >= b
            filmlike_clip_rgb_tone(g, r, b, L);
        } else if (*b > *g) {  // Case 6: b >  g >  r
            filmlike_clip_rgb_tone(b, g, r, L);
        } else {               // Case 7: g >= b >  r
            filmlike_clip_rgb_tone(g, b, r, L);
        }
    }
}









void ImProcFunctions::rgbProc(Imagefloat* working, LabImage* lab, PipetteBuffer *pipetteBuffer, LUTf & hltonecurve, LUTf & shtonecurve, LUTf & tonecurve,
                              SHMap* shmap, int sat, LUTf & rCurve, LUTf & gCurve, LUTf & bCurve, float satLimit, float satLimitOpacity, const ColorGradientCurve & ctColorCurve, const OpacityCurve & ctOpacityCurve, bool opautili,  LUTf & clToningcurve, LUTf & cl2Toningcurve,
                              const ToneCurve & customToneCurve1, const ToneCurve & customToneCurve2, const ToneCurve & customToneCurvebw1, const ToneCurve & customToneCurvebw2, double &rrm, double &ggm, double &bbm, float &autor, float &autog, float &autob, DCPProfile *dcpProf, const DCPProfile::ApplyState &asIn, LUTu &histToneCurve)
{
    rgbProc(working, lab, pipetteBuffer, hltonecurve, shtonecurve, tonecurve, shmap, sat, rCurve, gCurve, bCurve, satLimit, satLimitOpacity, ctColorCurve, ctOpacityCurve, opautili, clToningcurve, cl2Toningcurve, customToneCurve1, customToneCurve2,  customToneCurvebw1, customToneCurvebw2, rrm, ggm, bbm, autor, autog, autob, params->toneCurve.expcomp, params->toneCurve.hlcompr, params->toneCurve.hlcomprthresh, dcpProf, asIn, histToneCurve);
}

// Process RGB image and convert to LAB space
void ImProcFunctions::rgbProc(Imagefloat* working, LabImage* lab, PipetteBuffer *pipetteBuffer, LUTf & hltonecurve, LUTf & shtonecurve, LUTf & tonecurve,
                              SHMap* shmap, int sat, LUTf & rCurve, LUTf & gCurve, LUTf & bCurve, float satLimit, float satLimitOpacity, const ColorGradientCurve & ctColorCurve, const OpacityCurve & ctOpacityCurve, bool opautili, LUTf & clToningcurve, LUTf & cl2Toningcurve,
                              const ToneCurve & customToneCurve1, const ToneCurve & customToneCurve2,  const ToneCurve & customToneCurvebw1, const ToneCurve & customToneCurvebw2, double &rrm, double &ggm, double &bbm, float &autor, float &autog, float &autob, double expcomp, int hlcompr, int hlcomprthresh, DCPProfile *dcpProf, const DCPProfile::ApplyState &asIn, LUTu &histToneCurve)
{
    BENCHFUN
    Imagefloat *tmpImage = nullptr;

    Imagefloat* editImgFloat = nullptr;
    PlanarWhateverData<float>* editWhatever = nullptr;
    EditUniqueID editID = pipetteBuffer ? pipetteBuffer->getEditID() : EUID_None;

    if (editID != EUID_None) {
        switch (pipetteBuffer->getDataProvider()->getCurrSubscriber()->getPipetteBufferType()) {
            case (BT_IMAGEFLOAT):
                editImgFloat = pipetteBuffer->getImgFloatBuffer();
                break;

            case (BT_LABIMAGE):
                break;

            case (BT_SINGLEPLANE_FLOAT):
                editWhatever = pipetteBuffer->getSinglePlaneBuffer();
                break;
        }
    }

    int h_th = 0, s_th = 0;

    if (shmap) {
        h_th = shmap->max_f - params->sh.htonalwidth * (shmap->max_f - shmap->avg) / 100;
        s_th = params->sh.stonalwidth * (shmap->avg - shmap->min_f) / 100;
    }

    bool processSH  = params->sh.enabled && shmap && (params->sh.highlights > 0 || params->sh.shadows > 0);

    TMatrix wprof = ICCStore::getInstance()->workingSpaceMatrix(params->icm.working);
    TMatrix wiprof = ICCStore::getInstance()->workingSpaceInverseMatrix(params->icm.working);

    float toxyz[3][3] = {
        {
            static_cast<float>(wprof[0][0] / Color::D50x),
            static_cast<float>(wprof[0][1] / Color::D50x),
            static_cast<float>(wprof[0][2] / Color::D50x)
        }, {
            static_cast<float>(wprof[1][0]),
            static_cast<float>(wprof[1][1]),
            static_cast<float>(wprof[1][2])
        }, {
            static_cast<float>(wprof[2][0] / Color::D50z),
            static_cast<float>(wprof[2][1] / Color::D50z),
            static_cast<float>(wprof[2][2] / Color::D50z)
        }
    };
    float maxFactorToxyz = max(toxyz[1][0], toxyz[1][1], toxyz[1][2]);
    float equalR = maxFactorToxyz / toxyz[1][0];
    float equalG = maxFactorToxyz / toxyz[1][1];
    float equalB = maxFactorToxyz / toxyz[1][2];

    //inverse matrix user select
    double wip[3][3] = {
        {wiprof[0][0], wiprof[0][1], wiprof[0][2]},
        {wiprof[1][0], wiprof[1][1], wiprof[1][2]},
        {wiprof[2][0], wiprof[2][1], wiprof[2][2]}
    };

    double wp[3][3] = {
        {wprof[0][0], wprof[0][1], wprof[0][2]},
        {wprof[1][0], wprof[1][1], wprof[1][2]},
        {wprof[2][0], wprof[2][1], wprof[2][2]}
    };

    bool mixchannels = params->chmixer.enabled &&
                       (params->chmixer.red[0] != 100 || params->chmixer.red[1] != 0     || params->chmixer.red[2] != 0   ||
                        params->chmixer.green[0] != 0 || params->chmixer.green[1] != 100 || params->chmixer.green[2] != 0 ||
                        params->chmixer.blue[0] != 0  || params->chmixer.blue[1] != 0    || params->chmixer.blue[2] != 100);

    FlatCurve* hCurve = nullptr;
    FlatCurve* sCurve = nullptr;
    FlatCurve* vCurve = nullptr;
    FlatCurve* bwlCurve = nullptr;

    FlatCurveType hCurveType = (FlatCurveType)params->hsvequalizer.hcurve.at(0);
    FlatCurveType sCurveType = (FlatCurveType)params->hsvequalizer.scurve.at(0);
    FlatCurveType vCurveType = (FlatCurveType)params->hsvequalizer.vcurve.at(0);
    FlatCurveType bwlCurveType = (FlatCurveType)params->blackwhite.luminanceCurve.at(0);
    bool hCurveEnabled = params->hsvequalizer.enabled && hCurveType > FCT_Linear;
    bool sCurveEnabled = params->hsvequalizer.enabled && sCurveType > FCT_Linear;
    bool vCurveEnabled = params->hsvequalizer.enabled && vCurveType > FCT_Linear;
    bool bwlCurveEnabled = bwlCurveType > FCT_Linear;

    // TODO: We should create a 'skip' value like for CurveFactory::complexsgnCurve (rtengine/curves.cc)
    if (hCurveEnabled) {
        hCurve = new FlatCurve(params->hsvequalizer.hcurve);

        if (hCurve->isIdentity()) {
            delete hCurve;
            hCurve = nullptr;
            hCurveEnabled = false;
        }
    }

    if (sCurveEnabled) {
        sCurve = new FlatCurve(params->hsvequalizer.scurve);

        if (sCurve->isIdentity()) {
            delete sCurve;
            sCurve = nullptr;
            sCurveEnabled = false;
        }
    }

    if (vCurveEnabled) {
        vCurve = new FlatCurve(params->hsvequalizer.vcurve);

        if (vCurve->isIdentity()) {
            delete vCurve;
            vCurve = nullptr;
            vCurveEnabled = false;
        }
    }

    if (bwlCurveEnabled) {
        bwlCurve = new FlatCurve(params->blackwhite.luminanceCurve);

        if (bwlCurve->isIdentity()) {
            delete bwlCurve;
            bwlCurve = nullptr;
            bwlCurveEnabled = false;
        }
    }

    std::shared_ptr<HaldCLUT> hald_clut;
    bool clutAndWorkingProfilesAreSame = false;
    TMatrix xyz2clut = {}, clut2xyz = {};
#ifdef __SSE2__
    vfloat v_work2xyz[3][3] ALIGNED16;
    vfloat v_xyz2clut[3][3] ALIGNED16;
    vfloat v_clut2xyz[3][3] ALIGNED16;
    vfloat v_xyz2work[3][3] ALIGNED16;
#endif

    if (params->filmSimulation.enabled && !params->filmSimulation.clutFilename.empty()) {
        hald_clut = CLUTStore::getInstance().getClut(params->filmSimulation.clutFilename);

        if (hald_clut) {
            clutAndWorkingProfilesAreSame = hald_clut->getProfile() == params->icm.working;

            if (!clutAndWorkingProfilesAreSame) {
                xyz2clut = ICCStore::getInstance()->workingSpaceInverseMatrix(hald_clut->getProfile());
                clut2xyz = ICCStore::getInstance()->workingSpaceMatrix(hald_clut->getProfile());

#ifdef __SSE2__

                for (int i = 0; i < 3; ++i) {
                    for (int j = 0; j < 3; ++j) {
                        v_work2xyz[i][j] = F2V(wprof[i][j]);
                        v_xyz2clut[i][j] = F2V(xyz2clut[i][j]);
                        v_xyz2work[i][j] = F2V(wiprof[i][j]);
                        v_clut2xyz[i][j] = F2V(clut2xyz[i][j]);
                    }
                }

#endif

            }
        }
    }

    const float film_simulation_strength = static_cast<float>(params->filmSimulation.strength) / 100.0f;

    const float exp_scale = pow(2.0, expcomp);
    const float comp = (max(0.0, expcomp) + 1.0) * hlcompr / 100.0;
    const float shoulder = ((65536.0 / max(1.0f, exp_scale)) * (hlcomprthresh / 200.0)) + 0.1;
    const float hlrange = 65536.0 - shoulder;
    const bool isProPhoto = (params->icm.working == "ProPhoto");
    // extracting datas from 'params' to avoid cache flush (to be confirmed)
    ToneCurveParams::TcMode curveMode = params->toneCurve.curveMode;
    ToneCurveParams::TcMode curveMode2 = params->toneCurve.curveMode2;
    bool highlight = params->toneCurve.hrenabled;//Get the value if "highlight reconstruction" is activated
    bool hasToneCurve1 = bool (customToneCurve1);
    bool hasToneCurve2 = bool (customToneCurve2);
    BlackWhiteParams::TcMode beforeCurveMode = params->blackwhite.beforeCurveMode;
    BlackWhiteParams::TcMode afterCurveMode = params->blackwhite.afterCurveMode;

    bool hasToneCurvebw1 = bool (customToneCurvebw1);
    bool hasToneCurvebw2 = bool (customToneCurvebw2);

    PerceptualToneCurveState ptc1ApplyState, ptc2ApplyState;

    if (hasToneCurve1 && curveMode == ToneCurveParams::TcMode::PERCEPTUAL) {
        const PerceptualToneCurve& userToneCurve = static_cast<const PerceptualToneCurve&>(customToneCurve1);
        userToneCurve.initApplyState(ptc1ApplyState, params->icm.working);
    }

    if (hasToneCurve2 && curveMode2 == ToneCurveParams::TcMode::PERCEPTUAL) {
        const PerceptualToneCurve& userToneCurve = static_cast<const PerceptualToneCurve&>(customToneCurve2);
        userToneCurve.initApplyState(ptc2ApplyState, params->icm.working);
    }

    bool hasColorToning = params->colorToning.enabled && bool (ctOpacityCurve) &&  bool (ctColorCurve) && params->colorToning.method != "LabGrid";
    bool hasColorToningLabGrid = params->colorToning.enabled && params->colorToning.method == "LabGrid";
    //  float satLimit = float(params->colorToning.satProtectionThreshold)/100.f*0.7f+0.3f;
    //  float satLimitOpacity = 1.f-(float(params->colorToning.saturatedOpacity)/100.f);
    float strProtect = (float (params->colorToning.strength) / 100.f);

    /*
    // Debug output - Color LUTf points
    if (ctColorCurve) {
        printf("\nColor curve:");
        for (size_t i=0; i<501; i++) {
            if (i==0 || i==250 || i==500)
                printf("\n(%.1f)[", float(i)/500.f);
            printf("%.3f ", ctColorCurve.lutHueCurve[float(i)]);
            if (i==0 || i==250 || i==500)
            printf("]\n");
        }
        printf("\n");
    }
    */

    /*
    // Debug output - Opacity LUTf points
    if (ctOpacityCurve) {
        printf("\nOpacity curve:");
        for (size_t i=0; i<501; i++) {
            if (i==0 || i==250 || i==500)
                printf("\n(%.1f)[", float(i)/500.f);
            printf("%.3f ", ctOpacityCurve.lutOpacityCurve[float(i)]);
            if (i==0 || i==250 || i==500)
            printf("]\n");
        }
        printf("\n");
    }
    */

    float RedLow = params->colorToning.redlow / 100.f;
    float GreenLow = params->colorToning.greenlow / 100.f;
    float BlueLow = params->colorToning.bluelow / 100.f;
    float RedMed = params->colorToning.redmed / 100.f;
    float GreenMed = params->colorToning.greenmed / 100.f;
    float BlueMed = params->colorToning.bluemed / 100.f;
    float RedHigh = params->colorToning.redhigh / 100.f;
    float GreenHigh = params->colorToning.greenhigh / 100.f;
    float BlueHigh = params->colorToning.bluehigh / 100.f;
    float SatLow = float (params->colorToning.shadowsColSat.getBottom()) / 100.f;
    float SatHigh = float (params->colorToning.hlColSat.getBottom()) / 100.f;

    float Balan = float (params->colorToning.balance);

    float chMixRR = float (params->chmixer.red[0]);
    float chMixRG = float (params->chmixer.red[1]);
    float chMixRB = float (params->chmixer.red[2]);
    float chMixGR = float (params->chmixer.green[0]);
    float chMixGG = float (params->chmixer.green[1]);
    float chMixGB = float (params->chmixer.green[2]);
    float chMixBR = float (params->chmixer.blue[0]);
    float chMixBG = float (params->chmixer.blue[1]);
    float chMixBB = float (params->chmixer.blue[2]);

    int shHighlights = params->sh.highlights;
    int shShadows = params->sh.shadows;
    bool blackwhite = params->blackwhite.enabled;
    bool complem = params->blackwhite.enabledcc;
    float bwr = float (params->blackwhite.mixerRed);
    float bwg = float (params->blackwhite.mixerGreen);
    float bwb = float (params->blackwhite.mixerBlue);
    float bwrgam = float (params->blackwhite.gammaRed);
    float bwggam = float (params->blackwhite.gammaGreen);
    float bwbgam = float (params->blackwhite.gammaBlue);
    float mixerOrange = float (params->blackwhite.mixerOrange);
    float mixerYellow = float (params->blackwhite.mixerYellow);
    float mixerCyan = float (params->blackwhite.mixerCyan);
    float mixerMagenta = float (params->blackwhite.mixerMagenta);
    float mixerPurple = float (params->blackwhite.mixerPurple);
    int algm = 0;

    if (params->blackwhite.method == "Desaturation") {
        algm = 0;
    } else if (params->blackwhite.method == "LumEqualizer") {
        algm = 1;
    } else if (params->blackwhite.method == "ChannelMixer") {
        algm = 2;
    }

    float kcorec = 1.f;
    //gamma correction of each channel
    float gamvalr = 125.f;
    float gamvalg = 125.f;
    float gamvalb = 125.f;
    bool computeMixerAuto = params->blackwhite.autoc && (autor < -5000.f);

    if (bwrgam < 0) {
        gamvalr = 100.f;
    }

    if (bwggam < 0) {
        gamvalg = 100.f;
    }

    if (bwbgam < 0) {
        gamvalb = 100.f;
    }

    float gammabwr = 1.f;
    float gammabwg = 1.f;
    float gammabwb = 1.f;
    //if     (params->blackwhite.setting=="Ma" || params->blackwhite.setting=="Mr" || params->blackwhite.setting=="Fr" || params->blackwhite.setting=="Fa")  {
    {
        gammabwr = 1.f - bwrgam / gamvalr;
        gammabwg = 1.f - bwggam / gamvalg;
        gammabwb = 1.f - bwbgam / gamvalb;
    }
    bool hasgammabw = gammabwr != 1.f || gammabwg != 1.f || gammabwb != 1.f;

    if (hasColorToning || blackwhite || (params->dirpyrequalizer.cbdlMethod == "bef" && params->dirpyrequalizer.enabled)) {
        tmpImage = new Imagefloat(working->getWidth(), working->getHeight());
    }

    // For tonecurve histogram
    int toneCurveHistSize = histToneCurve ? histToneCurve.getSize() : 0;
    int histToneCurveCompression = 0;

    if (toneCurveHistSize > 0) {
        histToneCurve.clear();
        histToneCurveCompression = log2(65536 / toneCurveHistSize);
    }

    // For tonecurve histogram
    const float lumimulf[3] = {static_cast<float>(lumimul[0]), static_cast<float>(lumimul[1]), static_cast<float>(lumimul[2])};


#define TS 112

#ifdef _OPENMP
    #pragma omp parallel if (multiThread)
#endif
    {
        size_t perChannelSizeBytes = padToAlignment(sizeof(float) * TS * TS + 4 * 64);
        AlignedBuffer<float> buffer(3 * perChannelSizeBytes);
        char *editIFloatBuffer = nullptr;
        char *editWhateverBuffer = nullptr;
        float *rtemp = buffer.data;
        float *gtemp = &rtemp[perChannelSizeBytes / sizeof(float)];
        float *btemp = &gtemp[perChannelSizeBytes / sizeof(float)];
        int istart;
        int jstart;
        int tW;
        int tH;

        // zero out the buffers
        memset(rtemp, 0, 3 * perChannelSizeBytes);

        // Allocating buffer for the PipetteBuffer
        float *editIFloatTmpR = nullptr, *editIFloatTmpG = nullptr, *editIFloatTmpB = nullptr, *editWhateverTmp = nullptr;

        if (editImgFloat) {
            editIFloatBuffer = (char *) malloc(3 * sizeof(float) * TS * TS + 20 * 64 + 63);
            char *data = (char*)((uintptr_t (editIFloatBuffer) + uintptr_t (63)) / 64 * 64);

            editIFloatTmpR = (float (*))data;
            editIFloatTmpG = (float (*))((char*)editIFloatTmpR + sizeof(float) * TS * TS + 4 * 64);
            editIFloatTmpB = (float (*))((char*)editIFloatTmpG + sizeof(float) * TS * TS + 8 * 64);
        }

        if (editWhatever) {
            editWhateverBuffer = (char *) malloc(sizeof(float) * TS * TS + 20 * 64 + 63);
            char *data = (char*)((uintptr_t (editWhateverBuffer) + uintptr_t (63)) / 64 * 64);

            editWhateverTmp = (float (*))data;
        }

        float out_rgbx[4 * TS] ALIGNED16; // Line buffer for CLUT

        LUTu histToneCurveThr;

        if (toneCurveHistSize > 0) {
            histToneCurveThr(toneCurveHistSize);
            histToneCurveThr.clear();
        }

#ifdef _OPENMP
        #pragma omp for schedule(dynamic) collapse(2)
#endif

        for (int ii = 0; ii < working->getHeight(); ii += TS)
            for (int jj = 0; jj < working->getWidth(); jj += TS) {
                istart = ii;
                jstart = jj;
                tH = min(ii + TS, working->getHeight());
                tW = min(jj + TS, working->getWidth());


                for (int i = istart, ti = 0; i < tH; i++, ti++) {
                    for (int j = jstart, tj = 0; j < tW; j++, tj++) {
                        rtemp[ti * TS + tj] = working->r(i, j);
                        gtemp[ti * TS + tj] = working->g(i, j);
                        btemp[ti * TS + tj] = working->b(i, j);
                    }
                }

                if (mixchannels) {
                    for (int i = istart, ti = 0; i < tH; i++, ti++) {
                        for (int j = jstart, tj = 0; j < tW; j++, tj++) {
                            float r = rtemp[ti * TS + tj];
                            float g = gtemp[ti * TS + tj];
                            float b = btemp[ti * TS + tj];

                            //if (i==100 & j==100) printf("rgbProc input R= %f  G= %f  B= %f  \n",r,g,b);
                            float rmix = (r * chMixRR + g * chMixRG + b * chMixRB) / 100.f;
                            float gmix = (r * chMixGR + g * chMixGG + b * chMixGB) / 100.f;
                            float bmix = (r * chMixBR + g * chMixBG + b * chMixBB) / 100.f;

                            rtemp[ti * TS + tj] = rmix;
                            gtemp[ti * TS + tj] = gmix;
                            btemp[ti * TS + tj] = bmix;
                        }
                    }
                }

                if (processSH) {
                    for (int i = istart, ti = 0; i < tH; i++, ti++) {
                        for (int j = jstart, tj = 0; j < tW; j++, tj++) {

                            float r = rtemp[ti * TS + tj];
                            float g = gtemp[ti * TS + tj];
                            float b = btemp[ti * TS + tj];


                            float mapval = 1.f + shmap->map[i][j];
                            float factor = 1.f;

                            if (mapval > h_th) {
                                factor = (h_th + (100.0 - shHighlights) * (mapval - h_th) / 100.0) / mapval;
                            } else if (mapval < s_th) {
                                factor = (s_th - (100.0 - shShadows) * (s_th - mapval) / 100.0) / mapval;
                            }

                            rtemp[ti * TS + tj] = factor * r;
                            gtemp[ti * TS + tj] = factor * g;
                            btemp[ti * TS + tj] = factor * b;
                        }
                    }
                }

                highlightToneCurve(hltonecurve, rtemp, gtemp, btemp, istart, tH, jstart, tW, TS, exp_scale, comp, hlrange);
                shadowToneCurve(shtonecurve, rtemp, gtemp, btemp, istart, tH, jstart, tW, TS);

                if (dcpProf) {
                    dcpProf->step2ApplyTile(rtemp, gtemp, btemp, tW - jstart, tH - istart, TS, asIn);
                }

                for (int i = istart, ti = 0; i < tH; i++, ti++) {
                    for (int j = jstart, tj = 0; j < tW; j++, tj++) {
                        // clip out of gamut colors, without distorting colour too bad
                        float r = std::max(rtemp[ti * TS + tj], 0.f);
                        float g = std::max(gtemp[ti * TS + tj], 0.f);
                        float b = std::max(btemp[ti * TS + tj], 0.f);

                        if (r > 65535 || g > 65535 || b > 65535) {
                            filmlike_clip(&r, &g, &b);
                        }

                        rtemp[ti * TS + tj] = r;
                        gtemp[ti * TS + tj] = g;
                        btemp[ti * TS + tj] = b;
                    }
                }

                if (histToneCurveThr) {
                    for (int i = istart, ti = 0; i < tH; i++, ti++) {
                        for (int j = jstart, tj = 0; j < tW; j++, tj++) {

                            //brightness/contrast
                            rtemp[ti * TS + tj] = tonecurve[ rtemp[ti * TS + tj] ];
                            gtemp[ti * TS + tj] = tonecurve[ gtemp[ti * TS + tj] ];
                            btemp[ti * TS + tj] = tonecurve[ btemp[ti * TS + tj] ];

                            int y = CLIP<int> (lumimulf[0] * Color::gamma2curve[rtemp[ti * TS + tj]] + lumimulf[1] * Color::gamma2curve[gtemp[ti * TS + tj]] + lumimulf[2] * Color::gamma2curve[btemp[ti * TS + tj]]);
                            histToneCurveThr[y >> histToneCurveCompression]++;
                        }
                    }
                } else {
                    for (int i = istart, ti = 0; i < tH; i++, ti++) {
                        int j = jstart, tj = 0;
#ifdef __SSE2__

                        for (; j < tW - 3; j += 4, tj += 4) {
                            //brightness/contrast
                            STVF(rtemp[ti * TS + tj], tonecurve(LVF(rtemp[ti * TS + tj])));
                            STVF(gtemp[ti * TS + tj], tonecurve(LVF(gtemp[ti * TS + tj])));
                            STVF(btemp[ti * TS + tj], tonecurve(LVF(btemp[ti * TS + tj])));
                        }

#endif

                        for (; j < tW; j++, tj++) {
                            //brightness/contrast
                            rtemp[ti * TS + tj] = tonecurve[rtemp[ti * TS + tj]];
                            gtemp[ti * TS + tj] = tonecurve[gtemp[ti * TS + tj]];
                            btemp[ti * TS + tj] = tonecurve[btemp[ti * TS + tj]];
                        }
                    }
                }

                if (editID == EUID_ToneCurve1) {  // filling the pipette buffer
                    fillEditFloat(editIFloatTmpR, editIFloatTmpG, editIFloatTmpB, rtemp, gtemp, btemp, istart, tH, jstart, tW, TS);
                }

                if (hasToneCurve1) {
                    customToneCurve(customToneCurve1, curveMode, rtemp, gtemp, btemp, istart, tH, jstart, tW, TS, ptc1ApplyState);
                }

                if (editID == EUID_ToneCurve2) {  // filling the pipette buffer
                    fillEditFloat(editIFloatTmpR, editIFloatTmpG, editIFloatTmpB, rtemp, gtemp, btemp, istart, tH, jstart, tW, TS);
                }

                if (hasToneCurve2) {
                    customToneCurve(customToneCurve2, curveMode2, rtemp, gtemp, btemp, istart, tH, jstart, tW, TS, ptc2ApplyState);
                }

                if (editID == EUID_RGB_R) {
                    for (int i = istart, ti = 0; i < tH; i++, ti++) {
                        for (int j = jstart, tj = 0; j < tW; j++, tj++) {
                            editWhateverTmp[ti * TS + tj] = Color::gamma2curve[rtemp[ti * TS + tj]] / 65536.f;
                        }
                    }
                } else if (editID == EUID_RGB_G) {
                    for (int i = istart, ti = 0; i < tH; i++, ti++) {
                        for (int j = jstart, tj = 0; j < tW; j++, tj++) {
                            editWhateverTmp[ti * TS + tj] = Color::gamma2curve[gtemp[ti * TS + tj]] / 65536.f;
                        }
                    }
                } else if (editID == EUID_RGB_B) {
                    for (int i = istart, ti = 0; i < tH; i++, ti++) {
                        for (int j = jstart, tj = 0; j < tW; j++, tj++) {
                            editWhateverTmp[ti * TS + tj] = Color::gamma2curve[btemp[ti * TS + tj]] / 65536.f;
                        }
                    }
                }

                if (params->rgbCurves.enabled && (rCurve || gCurve || bCurve)) { // if any of the RGB curves is engaged
                    if (!params->rgbCurves.lumamode) { // normal RGB mode

                        for (int i = istart, ti = 0; i < tH; i++, ti++) {
                            for (int j = jstart, tj = 0; j < tW; j++, tj++) {
                                // individual R tone curve
                                if (rCurve) {
                                    rtemp[ti * TS + tj] = rCurve[ rtemp[ti * TS + tj] ];
                                }

                                // individual G tone curve
                                if (gCurve) {
                                    gtemp[ti * TS + tj] = gCurve[ gtemp[ti * TS + tj] ];
                                }

                                // individual B tone curve
                                if (bCurve) {
                                    btemp[ti * TS + tj] = bCurve[ btemp[ti * TS + tj] ];
                                }
                            }
                        }
                    } else { //params->rgbCurves.lumamode==true (Luminosity mode)
                        // rCurve.dump("r_curve");//debug

                        for (int i = istart, ti = 0; i < tH; i++, ti++) {
                            for (int j = jstart, tj = 0; j < tW; j++, tj++) {
                                // rgb values before RGB curves
                                float r = rtemp[ti * TS + tj] ;
                                float g = gtemp[ti * TS + tj] ;
                                float b = btemp[ti * TS + tj] ;
                                //convert to Lab to get a&b before RGB curves
                                float x = toxyz[0][0] * r + toxyz[0][1] * g + toxyz[0][2] * b;
                                float y = toxyz[1][0] * r + toxyz[1][1] * g + toxyz[1][2] * b;
                                float z = toxyz[2][0] * r + toxyz[2][1] * g + toxyz[2][2] * b;

                                float fx = x < MAXVALF ? Color::cachef[x] : 327.68f * std::cbrt(x / MAXVALF);
                                float fy = y < MAXVALF ? Color::cachef[y] : 327.68f * std::cbrt(y / MAXVALF);
                                float fz = z < MAXVALF ? Color::cachef[z] : 327.68f * std::cbrt(z / MAXVALF);

                                float a_1 = 500.0f * (fx - fy);
                                float b_1 = 200.0f * (fy - fz);

                                // rgb values after RGB curves
                                if (rCurve) {
                                    float rNew = rCurve[r];
                                    r += (rNew - r) * equalR;
                                }

                                if (gCurve) {
                                    float gNew = gCurve[g];
                                    g += (gNew - g) * equalG;
                                }

                                if (bCurve) {
                                    float bNew = bCurve[b];
                                    b += (bNew - b) * equalB;
                                }

                                // Luminosity after
                                // only Luminance in Lab
                                float newy = toxyz[1][0] * r + toxyz[1][1] * g + toxyz[1][2] * b;
                                float L_2 = newy <= MAXVALF ? Color::cachefy[newy] : 327.68f * (116.f * xcbrtf(newy / MAXVALF) - 16.f);

                                //gamut control
                                if (settings->rgbcurveslumamode_gamut) {
                                    float Lpro = L_2 / 327.68f;
                                    float Chpro = sqrtf(SQR(a_1) + SQR(b_1)) / 327.68f;
                                    float HH = NAN; // we set HH to NAN, because then it will be calculated in Color::gamutLchonly only if needed
//                                    float HH = xatan2f(b_1, a_1);
                                    // According to mathematical laws we can get the sin and cos of HH by simple operations even if we don't calculate HH
                                    float2 sincosval;

                                    if (Chpro == 0.0f) {
                                        sincosval.y = 1.0f;
                                        sincosval.x = 0.0f;
                                    } else {
                                        sincosval.y = a_1 / (Chpro * 327.68f);
                                        sincosval.x = b_1 / (Chpro * 327.68f);
                                    }

#ifdef _DEBUG
                                    bool neg = false;
                                    bool more_rgb = false;
                                    //gamut control : Lab values are in gamut
                                    Color::gamutLchonly(HH, sincosval, Lpro, Chpro, rtemp[ti * TS + tj], gtemp[ti * TS + tj], btemp[ti * TS + tj], wip, highlight, 0.15f, 0.96f, neg, more_rgb);
#else
                                    //gamut control : Lab values are in gamut
                                    Color::gamutLchonly(HH, sincosval, Lpro, Chpro, rtemp[ti * TS + tj], gtemp[ti * TS + tj], btemp[ti * TS + tj], wip, highlight, 0.15f, 0.96f);
#endif
                                    //end of gamut control
                                } else {
                                    float x_, y_, z_;
                                    //calculate RGB with L_2 and old value of a and b
                                    Color::Lab2XYZ(L_2, a_1, b_1, x_, y_, z_) ;
                                    Color::xyz2rgb(x_, y_, z_, rtemp[ti * TS + tj], gtemp[ti * TS + tj], btemp[ti * TS + tj], wip);
                                }
                            }
                        }
                    }
                }

                if (editID == EUID_HSV_H || editID == EUID_HSV_S || editID == EUID_HSV_V) {
                    for (int i = istart, ti = 0; i < tH; i++, ti++) {
                        for (int j = jstart, tj = 0; j < tW; j++, tj++) {
                            float h, s, v;
                            Color::rgb2hsv(rtemp[ti * TS + tj], gtemp[ti * TS + tj], btemp[ti * TS + tj], h, s, v);
                            editWhateverTmp[ti * TS + tj] = h;
                        }
                    }
                }

                if (sat != 0 || hCurveEnabled || sCurveEnabled || vCurveEnabled) {
                    const float satby100 = sat / 100.f;
                    for (int i = istart, ti = 0; i < tH; i++, ti++) {
                        for (int j = jstart, tj = 0; j < tW; j++, tj++) {
                            float h, s, v;
                            Color::rgb2hsvtc(rtemp[ti * TS + tj], gtemp[ti * TS + tj], btemp[ti * TS + tj], h, s, v);
                            h /= 6.f;
                            if (sat > 0) {
                                s = std::max(0.f, intp(satby100, 1.f - SQR(SQR(1.f - std::min(s, 1.0f))), s));
                            } else { /*if (sat < 0)*/
                                s *= 1.f + satby100;
                            }

                            //HSV equalizer
                            if (hCurveEnabled) {
                                h = (hCurve->getVal(double (h)) - 0.5) * 2.f + h;

                                if (h > 1.0f) {
                                    h -= 1.0f;
                                } else if (h < 0.0f) {
                                    h += 1.0f;
                                }
                            }

                            if (sCurveEnabled) {
                                //shift saturation
                                float satparam = (sCurve->getVal(double (h)) - 0.5) * 2;

                                if (satparam > 0.00001f) {
                                    s = (1.f - satparam) * s + satparam * (1.f - SQR(1.f - min(s, 1.0f)));

                                    if (s < 0.f) {
                                        s = 0.f;
                                    }
                                } else if (satparam < -0.00001f) {
                                    s *= 1.f + satparam;
                                }

                            }

                            if (vCurveEnabled) {
                                if (v < 0) {
                                    v = 0;    // important
                                }

                                //shift value
                                float valparam = vCurve->getVal((double)h) - 0.5f;
                                valparam *= (1.f - SQR(SQR(1.f - min(s, 1.0f))));

                                if (valparam > 0.00001f) {
<<<<<<< HEAD
                                    v = (1.f - valparam) * v + valparam * (1.f - SQR(1.f - min(v, 1.0f)));   // SQR (SQR  to increase action and avoid artefacts
=======
                                    v = (1.f - valparam) * v + valparam * (1.f - SQR (1.f - min (v, 1.0f))); // SQR (SQR  to increase action and avoid artifacts
>>>>>>> 20fcffae

                                    if (v < 0) {
                                        v = 0;
                                    }
                                } else {
                                    if (valparam < -0.00001f) {
                                        v *= (1.f + valparam);    //1.99 to increase action
                                    }
                                }

                            }

                            Color::hsv2rgbdcp(h * 6.f, s, v, rtemp[ti * TS + tj], gtemp[ti * TS + tj], btemp[ti * TS + tj]);
                        }
                    }
                }

                if (isProPhoto) { // this is a hack to avoid the blue=>black bug (Issue 2141)
                    proPhotoBlue(rtemp, gtemp, btemp, istart, tH, jstart, tW, TS);
                }

                if (hasColorToning && !blackwhite) {
                    if (params->colorToning.method == "Splitlr") {
                        constexpr float reducac = 0.4f;
                        int preser = 0;

                        if (params->colorToning.lumamode) {
                            preser = 1;
                        }

                        const float balanS = 1.f + Balan / 100.f; //balan between 0 and 2
                        const float balanH = 1.f - Balan / 100.f;
                        float rh, gh, bh;
                        float rl, gl, bl;
                        float xh, yh, zh;
                        float xl, yl, zl;
                        const float iplow = ctColorCurve.low;
                        const float iphigh = ctColorCurve.high;
                        //2 colours
                        ctColorCurve.getVal(iphigh, xh, yh, zh);
                        ctColorCurve.getVal(iplow, xl, yl, zl);

                        Color::xyz2rgb(xh, yh, zh, rh, gh, bh, wip);
                        Color::xyz2rgb(xl, yl, zl, rl, gl, bl, wip);
                        //reteave rgb value with s and l =1
                        retreavergb(rl, gl, bl);
                        const float krl = rl / (rl + gl + bl);
                        const float kgl = gl / (rl + gl + bl);
                        const float kbl = bl / (rl + gl + bl);
                        retreavergb(rh, gh, bh);
                        const float krh = rh / (rh + gh + bh);
                        const float kgh = gh / (rh + gh + bh);
                        const float kbh = bh / (rh + gh + bh);
                        strProtect = pow_F(strProtect, 0.4f);
                        constexpr int mode = 0;
                        for (int i = istart, ti = 0; i < tH; i++, ti++) {
                            for (int j = jstart, tj = 0; j < tW; j++, tj++) {
                                toning2col(rtemp[ti * TS + tj], gtemp[ti * TS + tj], btemp[ti * TS + tj], rtemp[ti * TS + tj], gtemp[ti * TS + tj], btemp[ti * TS + tj], iplow, iphigh, krl, kgl, kbl, krh, kgh, kbh, SatLow, SatHigh, balanS, balanH, reducac, mode, preser, strProtect);
                            }
                        }
                    }

                    // colour toning with colour
                    else if (params->colorToning.method == "Splitco") {
                        constexpr float reducac = 0.3f;
                        constexpr int mode = 0;
                        strProtect = pow_F(strProtect, 0.4f);
                        for (int i = istart, ti = 0; i < tH; i++, ti++) {
                            for (int j = jstart, tj = 0; j < tW; j++, tj++) {
                                const float r = rtemp[ti * TS + tj];
                                const float g = gtemp[ti * TS + tj];
                                const float b = btemp[ti * TS + tj];
                                float ro, go, bo;
                                toningsmh(r, g, b, ro, go, bo, RedLow, GreenLow, BlueLow, RedMed, GreenMed, BlueMed, RedHigh, GreenHigh, BlueHigh, reducac, mode, strProtect);

                                if (params->colorToning.lumamode) {
                                    const float lumbefore = 0.299f * r + 0.587f * g + 0.114f * b;
                                    const float lumafter = 0.299f * ro + 0.587f * go + 0.114f * bo;
                                    const float preserv = lumbefore / lumafter;
                                    ro *= preserv;
                                    go *= preserv;
                                    bo *= preserv;
                                }

                                rtemp[ti * TS + tj] = CLIP(ro);
                                gtemp[ti * TS + tj] = CLIP(go);
                                btemp[ti * TS + tj] = CLIP(bo);
                            }
                        }
                    }

                    //colortoning with shift color XYZ or Lch
                    else if (params->colorToning.method == "Lab" && opautili) {
                        int algm = 0;
                        bool twocol = true;//true=500 color   false=2 color
                        int metchrom = 0;

                        if (params->colorToning.twocolor == "Std") {
                            metchrom = 0;
                        } else if (params->colorToning.twocolor == "All") {
                            metchrom = 1;
                        } else if (params->colorToning.twocolor == "Separ") {
                            metchrom = 2;
                        } else if (params->colorToning.twocolor == "Two") {
                            metchrom = 3;
                        }

                        if (metchrom == 3) {
                            twocol = false;
                        }

                        float iplow = 0.f, iphigh = 0.f;

                        if (!twocol) {
                            iplow = (float)ctColorCurve.low;
                            iphigh = (float)ctColorCurve.high;
                        }

                        int twoc = 0; //integer instead of bool to let more possible choice...other than 2 and 500.

                        if (!twocol) {
                            twoc = 0;    // 2 colours
                        } else {
                            twoc = 1;    // 500 colours
                        }

                        if (params->colorToning.method == "Lab") {
                            algm = 1;
                        } else if (params->colorToning.method == "Lch") {
                            algm = 2;    //in case of
                        }

                        if (algm <= 2) {
                            for (int i = istart, ti = 0; i < tH; i++, ti++) {
                                for (int j = jstart, tj = 0; j < tW; j++, tj++) {
                                    float r = rtemp[ti * TS + tj];
                                    float g = gtemp[ti * TS + tj];
                                    float b = btemp[ti * TS + tj];
                                    float ro, go, bo;
<<<<<<< HEAD
                                    labtoning(r, g, b, ro, go, bo, algm, metchrom, twoc, satLimit, satLimitOpacity, ctColorCurve, ctOpacityCurve, clToningcurve, cl2Toningcurve, iplow, iphigh, wp, wip);
                                    rtemp[ti * TS + tj] = CLIP(ro);  //I used CLIP because there is a little bug in gamutLchonly that return 65536.ii intead of 65535 ==> crash
                                    gtemp[ti * TS + tj] = CLIP(go);
                                    btemp[ti * TS + tj] = CLIP(bo);
=======
                                    labtoning (r, g, b, ro, go, bo, algm, metchrom, twoc, satLimit, satLimitOpacity, ctColorCurve, ctOpacityCurve, clToningcurve, cl2Toningcurve, iplow, iphigh, wp, wip);
                                    rtemp[ti * TS + tj] = CLIP (ro); //I used CLIP because there is a little bug in gamutLchonly that return 65536.ii instead of 65535 ==> crash
                                    gtemp[ti * TS + tj] = CLIP (go);
                                    btemp[ti * TS + tj] = CLIP (bo);
>>>>>>> 20fcffae
                                }
                            }
                        }
                    } else if (params->colorToning.method.substr(0, 3) == "RGB" && opautili) {
                        // color toning
                        for (int i = istart, ti = 0; i < tH; i++, ti++) {
                            for (int j = jstart, tj = 0; j < tW; j++, tj++) {
                                float r = rtemp[ti * TS + tj];
                                float g = gtemp[ti * TS + tj];
                                float b = btemp[ti * TS + tj];

                                // Luminance = (0.299f*r + 0.587f*g + 0.114f*b)

                                float s, l;
                                Color::rgb2slfloat (r, g, b, s, l);

                                float l_ = Color::gammatab_srgb1[l * 65535.f];

                                // get the opacity and tweak it to preserve saturated colors
                                float opacity = 0.f;

                                if (ctOpacityCurve) {
                                    opacity = (1.f - min<float> (s / satLimit, 1.f) * (1.f - satLimitOpacity)) * ctOpacityCurve.lutOpacityCurve[l_ * 500.f];
                                }

                                float r2, g2, b2;
                                ctColorCurve.getVal(l_, r2, g2, b2);  // get the color from the color curve

                                float h2, s2, l2;
                                Color::rgb2hslfloat (r2, g2, b2, h2, s2, l2); // transform this new color to hsl

                                Color::hsl2rgbfloat (h2, s + ((1.f - s) * (1.f - l) * 0.7f), l, r2, g2, b2);

                                rtemp[ti * TS + tj] = r + (r2 - r) * opacity; // merge the color to the old color, depending on the opacity
                                gtemp[ti * TS + tj] = g + (g2 - g) * opacity;
                                btemp[ti * TS + tj] = b + (b2 - b) * opacity;
                            }
                        }
                    }
                }

                // filling the pipette buffer
                if (editID == EUID_BlackWhiteBeforeCurve) {
                    fillEditFloat(editIFloatTmpR, editIFloatTmpG, editIFloatTmpB, rtemp, gtemp, btemp, istart, tH, jstart, tW, TS);
                } else if (editID == EUID_BlackWhiteLuminance) {
                    for (int i = istart, ti = 0; i < tH; i++, ti++) {
                        for (int j = jstart, tj = 0; j < tW; j++, tj++) {
                            float X, Y, Z, L, aa, bb;
                            //rgb=>lab
                            Color::rgbxyz(rtemp[ti * TS + tj], gtemp[ti * TS + tj], btemp[ti * TS + tj], X, Y, Z, wp);
                            //convert Lab
                            Color::XYZ2Lab(X, Y, Z, L, aa, bb);
                            //end rgb=>lab
                            float HH = xatan2f(bb, aa);  // HH hue in -3.141  +3.141

                            editWhateverTmp[ti * TS + tj] = float (Color::huelab_to_huehsv2(HH));
                        }
                    }
                }

                //black and white
                if (blackwhite) {
                    if (hasToneCurvebw1) {
                        if (beforeCurveMode == BlackWhiteParams::TcMode::STD_BW) { // Standard
                            for (int i = istart, ti = 0; i < tH; i++, ti++) {
                                for (int j = jstart, tj = 0; j < tW; j++, tj++) {
                                    const StandardToneCurve& userToneCurvebw = static_cast<const StandardToneCurve&>(customToneCurvebw1);
                                    userToneCurvebw.Apply(rtemp[ti * TS + tj], gtemp[ti * TS + tj], btemp[ti * TS + tj]);
                                }
                            }
                        } else if (beforeCurveMode == BlackWhiteParams::TcMode::FILMLIKE_BW) { // Adobe like
                            for (int i = istart, ti = 0; i < tH; i++, ti++) {
                                for (int j = jstart, tj = 0; j < tW; j++, tj++) {
                                    const AdobeToneCurve& userToneCurvebw = static_cast<const AdobeToneCurve&>(customToneCurvebw1);
                                    userToneCurvebw.Apply(rtemp[ti * TS + tj], gtemp[ti * TS + tj], btemp[ti * TS + tj]);
                                }
                            }
                        } else if (beforeCurveMode == BlackWhiteParams::TcMode::SATANDVALBLENDING_BW) { // apply the curve on the saturation and value channels
                            for (int i = istart, ti = 0; i < tH; i++, ti++) {
                                for (int j = jstart, tj = 0; j < tW; j++, tj++) {
                                    const SatAndValueBlendingToneCurve& userToneCurvebw = static_cast<const SatAndValueBlendingToneCurve&>(customToneCurvebw1);
                                    rtemp[ti * TS + tj] = CLIP<float> (rtemp[ti * TS + tj]);
                                    gtemp[ti * TS + tj] = CLIP<float> (gtemp[ti * TS + tj]);
                                    btemp[ti * TS + tj] = CLIP<float> (btemp[ti * TS + tj]);
                                    userToneCurvebw.Apply(rtemp[ti * TS + tj], gtemp[ti * TS + tj], btemp[ti * TS + tj]);
                                }
                            }
                        } else if (beforeCurveMode == BlackWhiteParams::TcMode::WEIGHTEDSTD_BW) { // apply the curve to the rgb channels, weighted
                            for (int i = istart, ti = 0; i < tH; i++, ti++) {
                                for (int j = jstart, tj = 0; j < tW; j++, tj++) {
                                    const WeightedStdToneCurve& userToneCurvebw = static_cast<const WeightedStdToneCurve&>(customToneCurvebw1);
                                    rtemp[ti * TS + tj] = CLIP<float> (rtemp[ti * TS + tj]);
                                    gtemp[ti * TS + tj] = CLIP<float> (gtemp[ti * TS + tj]);
                                    btemp[ti * TS + tj] = CLIP<float> (btemp[ti * TS + tj]);

                                    userToneCurvebw.Apply(rtemp[ti * TS + tj], gtemp[ti * TS + tj], btemp[ti * TS + tj]);
                                }
                            }
                        }
                    }

                    if (algm == 0) { //lightness
                        for (int i = istart, ti = 0; i < tH; i++, ti++) {
                            for (int j = jstart, tj = 0; j < tW; j++, tj++) {

                                float r = rtemp[ti * TS + tj];
                                float g = gtemp[ti * TS + tj];
                                float b = btemp[ti * TS + tj];

                                // --------------------------------------------------

                                // Method 1: Luminosity (code taken from Gimp)
                                /*
                                float maxi = max(r, g, b);
                                float mini = min(r, g, b);
                                r = g = b = (maxi+mini)/2;
                                */

                                // Method 2: Luminance (former RT code)
                                r = g = b = (0.299f * r + 0.587f * g + 0.114f * b);

                                // --------------------------------------------------

#ifndef __SSE2__

                                //gamma correction: pseudo TRC curve
                                if (hasgammabw) {
                                    Color::trcGammaBW(r, g, b, gammabwr, gammabwg, gammabwb);
                                }

#endif
                                rtemp[ti * TS + tj] = r;
                                gtemp[ti * TS + tj] = g;
                                btemp[ti * TS + tj] = b;
                            }

#ifdef __SSE2__

                            if (hasgammabw) {
                                //gamma correction: pseudo TRC curve
                                Color::trcGammaBWRow(&rtemp[ti * TS], &gtemp[ti * TS], &btemp[ti * TS], tW - jstart, gammabwr, gammabwg, gammabwb);
                            }

#endif

                        }
                    } else if (algm == 1) { //Luminance mixer in Lab mode to avoid artifacts
                        for (int i = istart, ti = 0; i < tH; i++, ti++) {
                            for (int j = jstart, tj = 0; j < tW; j++, tj++) {
                                //rgb => xyz
                                float X, Y, Z;
                                Color::rgbxyz(rtemp[ti * TS + tj], gtemp[ti * TS + tj], btemp[ti * TS + tj], X, Y, Z, wp);
                                //xyz => Lab
                                float L, aa, bb;
                                Color::XYZ2Lab(X, Y, Z, L, aa, bb);
                                float CC = sqrtf(SQR(aa) + SQR(bb)) / 327.68f;    //CC chromaticity in 0..180 or more
                                float HH = xatan2f(bb, aa);  // HH hue in -3.141  +3.141
                                float2 sincosval;

                                if (CC == 0.0f) {
                                    sincosval.y = 1.f;
                                    sincosval.x = 0.0f;
                                } else {
                                    sincosval.y = aa / (CC * 327.68f);
                                    sincosval.x = bb / (CC * 327.68f);
                                }

                                if (bwlCurveEnabled) {
                                    L /= 32768.f;
                                    double hr = Color::huelab_to_huehsv2(HH);
                                    float valparam = float ((bwlCurve->getVal(hr) - 0.5f) * 2.0f);  //get l_r=f(H)
                                    float kcc = (CC / 70.f); //take Chroma into account...70 "middle" of chromaticity (arbitrary and simple), one can imagine other algorithme
                                    //reduct action for low chroma and increase action for high chroma
                                    valparam *= kcc;

                                    if (valparam > 0.f) {
                                        L = (1.f - valparam) * L + valparam * (1.f - SQR(SQR(SQR(SQR(1.f - min(L, 1.0f))))));      // SQR (SQR((SQR)  to increase action in low light
                                    } else {
                                        L *= (1.f + valparam);    //for negative
                                    }

                                    L *= 32768.f;
                                }

                                float RR, GG, BB;
                                L /= 327.68f;
#ifdef _DEBUG
                                bool neg = false;
                                bool more_rgb = false;
                                //gamut control : Lab values are in gamut
                                Color::gamutLchonly(HH, sincosval, L, CC, RR, GG, BB, wip, highlight, 0.15f, 0.96f, neg, more_rgb);
#else
                                //gamut control : Lab values are in gamut
                                Color::gamutLchonly(HH, sincosval, L, CC, RR, GG, BB, wip, highlight, 0.15f, 0.96f);
#endif
                                L *= 327.68f;
                                //convert l => rgb
                                Color::L2XYZ(L, X, Y, Z);
                                float newRed; // We use the red channel for bw
                                Color::xyz2r(X, Y, Z, newRed, wip);
                                rtemp[ti * TS + tj] = gtemp[ti * TS + tj] = btemp[ti * TS + tj] = newRed;
#ifndef __SSE2__

                                if (hasgammabw) {
                                    //gamma correction: pseudo TRC curve
                                    Color::trcGammaBW(rtemp[ti * TS + tj], gtemp[ti * TS + tj], btemp[ti * TS + tj], gammabwr, gammabwg, gammabwb);
                                }

#endif
                            }

#ifdef __SSE2__

                            if (hasgammabw) {
                                //gamma correction: pseudo TRC curve
                                Color::trcGammaBWRow(&rtemp[ti * TS], &gtemp[ti * TS], &btemp[ti * TS], tW - jstart, gammabwr, gammabwg, gammabwb);
                            }

#endif
                        }
                    }
                }


                // Film Simulations
                if (hald_clut) {

                    for (int i = istart, ti = 0; i < tH; i++, ti++) {
                        if (!clutAndWorkingProfilesAreSame) {
                            // Convert from working to clut profile
                            int j = jstart;
                            int tj = 0;

#ifdef __SSE2__

                            for (; j < tW - 3; j += 4, tj += 4) {
                                vfloat sourceR = LVF(rtemp[ti * TS + tj]);
                                vfloat sourceG = LVF(gtemp[ti * TS + tj]);
                                vfloat sourceB = LVF(btemp[ti * TS + tj]);

                                vfloat x;
                                vfloat y;
                                vfloat z;
                                Color::rgbxyz(sourceR, sourceG, sourceB, x, y, z, v_work2xyz);
                                Color::xyz2rgb(x, y, z, sourceR, sourceG, sourceB, v_xyz2clut);

                                STVF(rtemp[ti * TS + tj], sourceR);
                                STVF(gtemp[ti * TS + tj], sourceG);
                                STVF(btemp[ti * TS + tj], sourceB);
                            }

#endif

                            for (; j < tW; j++, tj++) {
                                float &sourceR = rtemp[ti * TS + tj];
                                float &sourceG = gtemp[ti * TS + tj];
                                float &sourceB = btemp[ti * TS + tj];

                                float x, y, z;
                                Color::rgbxyz(sourceR, sourceG, sourceB, x, y, z, wprof);
                                Color::xyz2rgb(x, y, z, sourceR, sourceG, sourceB, xyz2clut);
                            }
                        }

                        for (int j = jstart, tj = 0; j < tW; j++, tj++) {
                            float &sourceR = rtemp[ti * TS + tj];
                            float &sourceG = gtemp[ti * TS + tj];
                            float &sourceB = btemp[ti * TS + tj];

                            // Apply gamma sRGB (default RT)
                            sourceR = Color::gamma_srgbclipped(sourceR);
                            sourceG = Color::gamma_srgbclipped(sourceG);
                            sourceB = Color::gamma_srgbclipped(sourceB);
                        }

                        const std::size_t line_offset = ti * TS;
                        hald_clut->getRGB(
                            film_simulation_strength,
                            std::min(TS, tW - jstart),
                            rtemp + line_offset,
                            gtemp + line_offset,
                            btemp + line_offset,
                            out_rgbx
                        );

                        for (int j = jstart, tj = 0; j < tW; j++, tj++) {
                            float &sourceR = rtemp[ti * TS + tj];
                            float &sourceG = gtemp[ti * TS + tj];
                            float &sourceB = btemp[ti * TS + tj];

                            // Apply inverse gamma sRGB
                            sourceR = Color::igamma_srgb(out_rgbx[tj * 4 + 0]);
                            sourceG = Color::igamma_srgb(out_rgbx[tj * 4 + 1]);
                            sourceB = Color::igamma_srgb(out_rgbx[tj * 4 + 2]);
                        }

                        if (!clutAndWorkingProfilesAreSame) {
                            // Convert from clut to working profile
                            int j = jstart;
                            int tj = 0;

#ifdef __SSE2__

                            for (; j < tW - 3; j += 4, tj += 4) {
                                vfloat sourceR = LVF(rtemp[ti * TS + tj]);
                                vfloat sourceG = LVF(gtemp[ti * TS + tj]);
                                vfloat sourceB = LVF(btemp[ti * TS + tj]);

                                vfloat x;
                                vfloat y;
                                vfloat z;
                                Color::rgbxyz(sourceR, sourceG, sourceB, x, y, z, v_clut2xyz);
                                Color::xyz2rgb(x, y, z, sourceR, sourceG, sourceB, v_xyz2work);

                                STVF(rtemp[ti * TS + tj], sourceR);
                                STVF(gtemp[ti * TS + tj], sourceG);
                                STVF(btemp[ti * TS + tj], sourceB);
                            }

#endif

                            for (; j < tW; j++, tj++) {
                                float &sourceR = rtemp[ti * TS + tj];
                                float &sourceG = gtemp[ti * TS + tj];
                                float &sourceB = btemp[ti * TS + tj];

                                float x, y, z;
                                Color::rgbxyz(sourceR, sourceG, sourceB, x, y, z, clut2xyz);
                                Color::xyz2rgb(x, y, z, sourceR, sourceG, sourceB, wiprof);
                            }
                        }
                    }
                }


                if (!blackwhite) {
                    if (editImgFloat || editWhatever) {
                        for (int i = istart, ti = 0; i < tH; i++, ti++) {
                            for (int j = jstart, tj = 0; j < tW; j++, tj++) {

                                // filling the pipette buffer by the content of the temp pipette buffers
                                if (editImgFloat) {
                                    editImgFloat->r(i, j) = editIFloatTmpR[ti * TS + tj];
                                    editImgFloat->g(i, j) = editIFloatTmpG[ti * TS + tj];
                                    editImgFloat->b(i, j) = editIFloatTmpB[ti * TS + tj];
                                } else if (editWhatever) {
                                    editWhatever->v(i, j) = editWhateverTmp[ti * TS + tj];
                                }
                            }
                        }
                    }

                    // ready, fill lab
                    for (int i = istart, ti = 0; i < tH; i++, ti++) {
                        Color::RGB2Lab(&rtemp[ti * TS], &gtemp[ti * TS], &btemp[ti * TS], &(lab->L[i][jstart]), &(lab->a[i][jstart]), &(lab->b[i][jstart]), toxyz, tW - jstart);
                    }
                    if (hasColorToningLabGrid) {
                        colorToningLabGrid(lab, jstart, tW, istart, tH, false);
                    }
                } else { // black & white
                    // Auto channel mixer needs whole image, so we now copy to tmpImage and close the tiled processing
                    for (int i = istart, ti = 0; i < tH; i++, ti++) {
                        for (int j = jstart, tj = 0; j < tW; j++, tj++) {
                            // filling the pipette buffer by the content of the temp pipette buffers
                            if (editImgFloat) {
                                editImgFloat->r(i, j) = editIFloatTmpR[ti * TS + tj];
                                editImgFloat->g(i, j) = editIFloatTmpG[ti * TS + tj];
                                editImgFloat->b(i, j) = editIFloatTmpB[ti * TS + tj];
                            } else if (editWhatever) {
                                editWhatever->v(i, j) = editWhateverTmp[ti * TS + tj];
                            }

                            tmpImage->r(i, j) = rtemp[ti * TS + tj];
                            tmpImage->g(i, j) = gtemp[ti * TS + tj];
                            tmpImage->b(i, j) = btemp[ti * TS + tj];
                        }
                    }
                }
            }

        if (editIFloatBuffer) {
            free(editIFloatBuffer);
        }

        if (editWhateverBuffer) {
            free(editWhateverBuffer);
        }

#ifdef _OPENMP
        #pragma omp critical
        {
            if (toneCurveHistSize > 0) {
                histToneCurve += histToneCurveThr;
            }
        }
#endif // _OPENMP
    }

    // starting a new tile processing with a 'reduction' clause for the auto mixer computing
    if (blackwhite) {//channel-mixer
        int tW = working->getWidth();
        int tH = working->getHeight();

        if (algm == 2) { //channel-mixer
            //end auto chmix
            if (computeMixerAuto) {
                // auto channel-mixer
                double nr = 0;
                double ng = 0;
                double nb = 0;

#ifdef _OPENMP
                #pragma omp parallel for schedule(dynamic, 16) reduction(+:nr,ng,nb)
#endif

                for (int i = 0; i < tH; i++) {
                    for (int j = 0; j < tW; j++) {
                        nr += tmpImage->r(i, j);
                        ng += tmpImage->g(i, j);
                        nb += tmpImage->b(i, j);
                    }
                }

                double srgb = nr + ng + nb;
                double knr = srgb / nr;
                double kng = srgb / ng;
                double knb = srgb / nb;
                double sk = knr + kng + knb;
                autor = (float)(100.0 * knr / sk);
                autog = (float)(100.0 * kng / sk);
                autob = (float)(100.0 * knb / sk);

            }

            if (params->blackwhite.autoc) {
                // auto channel-mixer
                bwr = autor;
                bwg = autog;
                bwb = autob;
                mixerOrange  = 33.f;
                mixerYellow  = 33.f;
                mixerMagenta = 33.f;
                mixerPurple  = 33.f;
                mixerCyan    = 33.f;
            }

            float filcor;
            Color::computeBWMixerConstants(params->blackwhite.setting, params->blackwhite.filter, params->blackwhite.algo, filcor,
                                           bwr, bwg, bwb, mixerOrange, mixerYellow, mixerCyan, mixerPurple, mixerMagenta,
                                           params->blackwhite.autoc, complem, kcorec, rrm, ggm, bbm);

#ifdef _OPENMP
            #pragma omp parallel for schedule(dynamic, 16)
#endif

            for (int i = 0; i < tH; i++) {
                for (int j = 0; j < tW; j++) {

                    //mix channel
                    tmpImage->r(i, j) = tmpImage->g(i, j) = tmpImage->b(i, j) = CLIP((bwr * tmpImage->r(i, j) + bwg * tmpImage->g(i, j) + bwb * tmpImage->b(i, j)) * kcorec);

#ifndef __SSE2__

                    //gamma correction: pseudo TRC curve
                    if (hasgammabw) {
                        Color::trcGammaBW(tmpImage->r(i, j), tmpImage->g(i, j), tmpImage->b(i, j), gammabwr, gammabwg, gammabwb);
                    }

#endif
                }

#ifdef __SSE2__

                if (hasgammabw) {
                    //gamma correction: pseudo TRC curve
                    Color::trcGammaBWRow(tmpImage->r(i), tmpImage->g(i), tmpImage->b(i), tW, gammabwr, gammabwg, gammabwb);
                }

#endif
            }
        }

        if (editID == EUID_BlackWhiteAfterCurve) {
#ifdef _OPENMP
            #pragma omp parallel for schedule(dynamic, 5)
#endif

            for (int i = 0; i < tH; i++) {
                for (int j = 0; j < tW; j++) {
                    editWhatever->v(i, j) = Color::gamma2curve[tmpImage->r(i, j)] / 65535.f;   // assuming that r=g=b
                }
            }
        }

        if (hasToneCurvebw2) {

            if (afterCurveMode == BlackWhiteParams::TcMode::STD_BW) { // Standard
#ifdef _OPENMP
                #pragma omp parallel for schedule(dynamic, 5)
#endif

                for (int i = 0; i < tH; i++) {
                    for (int j = 0; j < tW; j++) {
                        const StandardToneCurve& userToneCurve = static_cast<const StandardToneCurve&>(customToneCurvebw2);
                        userToneCurve.Apply(tmpImage->r(i, j), tmpImage->g(i, j), tmpImage->b(i, j));
                    }
                }
            } else if (afterCurveMode == BlackWhiteParams::TcMode::WEIGHTEDSTD_BW) { // apply the curve to the rgb channels, weighted
#ifdef _OPENMP
                #pragma omp parallel for schedule(dynamic, 5)
#endif

                for (int i = 0; i < tH; i++) { //for ulterior usage if bw data modified
                    for (int j = 0; j < tW; j++) {
                        const WeightedStdToneCurve& userToneCurve = static_cast<const WeightedStdToneCurve&>(customToneCurvebw2);

                        tmpImage->r(i, j) = CLIP<float> (tmpImage->r(i, j));
                        tmpImage->g(i, j) = CLIP<float> (tmpImage->g(i, j));
                        tmpImage->b(i, j) = CLIP<float> (tmpImage->b(i, j));

                        userToneCurve.Apply(tmpImage->r(i, j), tmpImage->g(i, j), tmpImage->b(i, j));
                    }
                }
            }
        }

        //colour toning with black and white
        if (hasColorToning) {
            if (params->colorToning.method == "Splitco") {
                constexpr float reducac = 0.5f;
                constexpr int mode = 1;
#ifdef _OPENMP
                #pragma omp parallel for schedule(dynamic, 5)
#endif

                for (int i = 0; i < tH; i++) {
                    for (int j = 0; j < tW; j++) {
                        const float r = tmpImage->r (i, j);
                        const float g = tmpImage->g (i, j);
                        const float b = tmpImage->b (i, j);

                        const float lumbefore = 0.299f * r + 0.587f * g + 0.114f * b;

                        if (lumbefore < 65000.f  && lumbefore > 500.f) { //reduce artifacts for highlights and extreme shadows
                            float ro, go, bo;
                            toningsmh(r, g, b, ro, go, bo, RedLow, GreenLow, BlueLow, RedMed, GreenMed, BlueMed, RedHigh, GreenHigh, BlueHigh, reducac, mode, strProtect);

                            if (params->colorToning.lumamode) {
                                const float lumafter = 0.299f * ro + 0.587f * go + 0.114f * bo;
                                const float preserv = lumbefore / lumafter;
                                ro *= preserv;
                                go *= preserv;
                                bo *= preserv;
                            }

                            tmpImage->r(i, j) = CLIP(ro);
                            tmpImage->g(i, j) = CLIP(go);
                            tmpImage->b(i, j) = CLIP(bo);
                        }
                    }
                }
            }

            else if (params->colorToning.method == "Splitlr") {
                constexpr float reducac = 0.4f;
                int preser = 0;

                if (params->colorToning.lumamode) {
                    preser = 1;
                }

                const float balanS = 1.f + Balan / 100.f; //balan between 0 and 2
                const float balanH = 1.f - Balan / 100.f;
                float rh, gh, bh;
                float rl, gl, bl;
                float xh, yh, zh;
                float xl, yl, zl;
                const float iplow = ctColorCurve.low;
                const float iphigh = ctColorCurve.high;

                //2 colours
                ctColorCurve.getVal(iphigh, xh, yh, zh);
                ctColorCurve.getVal(iplow, xl, yl, zl);

                Color::xyz2rgb(xh, yh, zh, rh, gh, bh, wip);
                Color::xyz2rgb(xl, yl, zl, rl, gl, bl, wip);

                //retrieve rgb value with s and l =1
                retreavergb(rl, gl, bl);
                const float krl = rl / (rl + gl + bl);
                const float kgl = gl / (rl + gl + bl);
                const float kbl = bl / (rl + gl + bl);

                retreavergb(rh, gh, bh);
                const float krh = rh / (rh + gh + bh);
                const float kgh = gh / (rh + gh + bh);
                const float kbh = bh / (rh + gh + bh);
                strProtect = pow_F(strProtect, 0.4f);
                constexpr int mode = 1;
#ifdef _OPENMP
                #pragma omp parallel for schedule(dynamic, 5)
#endif

                for (int i = 0; i < tH; i++) {
                    for (int j = 0; j < tW; j++) {
                        toning2col(tmpImage->r(i, j), tmpImage->g(i, j), tmpImage->b(i, j), tmpImage->r(i, j), tmpImage->g(i, j), tmpImage->b(i, j), iplow, iphigh, krl, kgl, kbl, krh, kgh, kbh, SatLow, SatHigh, balanS, balanH, reducac, mode, preser, strProtect);
                    }
                }
            }

            //colortoning with shift color Lab
            else if (params->colorToning.method == "Lab"  && opautili) {
                int algm = 0;
                bool twocol = true;
                int metchrom = 0;

                if (params->colorToning.twocolor == "Std") {
                    metchrom = 0;
                } else if (params->colorToning.twocolor == "All") {
                    metchrom = 1;
                } else if (params->colorToning.twocolor == "Separ") {
                    metchrom = 2;
                } else if (params->colorToning.twocolor == "Two") {
                    metchrom = 3;
                }

                if (metchrom == 3) {
                    twocol = false;
                }

                float iplow = 0.f, iphigh = 0.f;

                if (!twocol) {
                    iplow = (float)ctColorCurve.low;
                    iphigh = (float)ctColorCurve.high;

                }

                int twoc = 0; //integer instead of bool to let more possible choice...other than 2 and 500.

                if (!twocol) {
                    twoc = 0;    // 2 colours
                } else {
                    twoc = 1;    // 500 colours
                }

                if (params->colorToning.method == "Lab") {
                    algm = 1;
                } else if (params->colorToning.method == "Lch") {
                    algm = 2;    //in case of
                }

                if (algm <= 2) {
#ifdef _OPENMP
                    #pragma omp parallel for schedule(dynamic, 5)
#endif

                    for (int i = 0; i < tH; i++) {
                        for (int j = 0; j < tW; j++) {
                            float r = tmpImage->r(i, j);
                            float g = tmpImage->g(i, j);
                            float b = tmpImage->b(i, j);
                            float ro, bo, go;
                            labtoning(r, g, b, ro, go, bo, algm, metchrom,  twoc, satLimit, satLimitOpacity, ctColorCurve,  ctOpacityCurve, clToningcurve, cl2Toningcurve,  iplow, iphigh,  wp,  wip);
                            tmpImage->r(i, j) = CLIP(ro);
                            tmpImage->g(i, j) = CLIP(go);
                            tmpImage->b(i, j) = CLIP(bo);

                        }
                    }
                }
            }

            else if (params->colorToning.method.substr(0, 3) == "RGB"  && opautili) {
                // color toning
#ifdef _OPENMP
                #pragma omp parallel for schedule(dynamic, 5)
#endif

                for (int i = 0; i < tH; i++) {
                    for (int j = 0; j < tW; j++) {
                        float r = tmpImage->r(i, j);
                        float g = tmpImage->g(i, j);
                        float b = tmpImage->b(i, j);

                        // Luminance = (0.299f*r + 0.587f*g + 0.114f*b)

                        float s, l;
                        Color::rgb2slfloat(r, g, b, s, l);

                        float l_ = Color::gammatab_srgb1[l * 65535.f];

                        // get the opacity and tweak it to preserve saturated colours
                        float opacity = ctOpacityCurve.lutOpacityCurve[l_ * 500.f] / 4.f;

                        float r2, g2, b2;
                        ctColorCurve.getVal(l_, r2, g2, b2); // get the colour from the colour curve

                        float h2, s2, l2;
                        Color::rgb2hslfloat(r2, g2, b2, h2, s2, l2); // transform this new colour to hsl

                        Color::hsl2rgbfloat(h2, s2, l, r2, g2, b2);

                        tmpImage->r(i, j) = intp(opacity, r2, r);
                        tmpImage->g(i, j) = intp(opacity, g2, g);
                        tmpImage->b(i, j) = intp(opacity, b2, b);
                    }
                }
            }
        }

        // filling the pipette buffer by the content of the temp pipette buffers
        // due to optimization, we have to test now if the pipette has been filled in the second tile loop, by
        // testing editID
        /*if (editImgFloat) {
            for (int i=istart,ti=0; i<tH; i++,ti++)
                for (int j=jstart,tj=0; j<tW; j++,tj++) {
                    editImgFloat->r(i,j) = editIFloatTmpR[ti*TS+tj];
                    editImgFloat->g(i,j) = editIFloatTmpG[ti*TS+tj];
                    editImgFloat->b(i,j) = editIFloatTmpB[ti*TS+tj];
                }
        }
        else*/
        /*
        if (editWhatever && (editID==EUID_BlackWhiteAfterCurve)) {
            for (int i=istart,ti=0; i<tH; i++,ti++)
                for (int j=jstart,tj=0; j<tW; j++,tj++) {
                    editWhatever->v(i,j) = editWhateverTmp[ti*TS+tj];
                }
        }
        */

        // ready, fill lab (has to be the same code than the "fill lab" above!)

#ifdef _OPENMP
        #pragma omp parallel for schedule(dynamic, 5)
#endif

        for (int i = 0; i < tH; i++) {
            Color::RGB2Lab(tmpImage->r(i), tmpImage->g(i), tmpImage->b(i), lab->L[i], lab->a[i], lab->b[i], toxyz, tW);
            if (hasColorToningLabGrid) {
                colorToningLabGrid(lab, 0, tW, i, i + 1, false);
            }
        }


    }

    if (tmpImage) {
        delete tmpImage;
    }

    if (hCurveEnabled) {
        delete hCurve;
    }

    if (sCurveEnabled) {
        delete sCurve;
    }

    if (vCurveEnabled) {
        delete vCurve;
    }

    if (params->localContrast.enabled) {
        // Alberto's local contrast
        localContrast(lab);
    }
}

/**
* @brief retreave RGB value with maximum saturation
* @param r red input and in exit new r
* @param g green input and in exit new g
* @param b blue input and in exit new b
**/
void ImProcFunctions::retreavergb(float &r, float &g, float &b)
{
    float mini = min(r, g, b);
    float maxi = max(r, g, b);
    float kkm = 65535.f / maxi;

    if (b == mini && r == maxi) {
        r = 65535.f;
        g = kkm * (g - b);
        b = 0.f;
    } else if (b == mini && g == maxi) {
        g = 65535.f;
        r = kkm * (r - b);
        b = 0.f;
    } else if (g == mini && r == maxi) {
        r = 65535.f;
        b = kkm * (b - g);
        g = 0.f;
    } else if (g == mini && b == maxi) {
        b = 65535.f;
        r = kkm * (r - g);
        g = 0.f;
    } else if (r == mini && b == maxi) {
        b = 65535.f;
        g = kkm * (g - r);
        r = 0.f;
    } else if (r == mini && g == maxi) {
        g = 65535.f;
        b = kkm * (b - r);
        r = 0.f;
    }
}

/**
* @brief Interpolate by decreasing with a parabol k = aa*v*v + bb*v +c  v[0..1]
* @param reducac val ue of the reduction in the middle of the range
* @param vinf value [0..1] for beginning decrease
* @param aa second degree parameter
* @param bb first degree parameter
* @param cc third parameter
**/
void ImProcFunctions::secondeg_end(float reducac, float vinf, float &aa, float &bb, float &cc)
{
    float zrd = reducac; //value at me  linear =0.5
    float v0 = vinf; //max shadows
    float me = (1.f + v0) / 2.f; //"median" value = (v0 + 1.=/2)
    //float a1=1.f-v0;
    float a2 = me - v0;
    float a3 = 1.f - v0 * v0;
    float a4 = me * me - v0 * v0;
    aa = (1.f + (zrd - 1.f) * (1 - v0) / a2) / (a4 * (1.f - v0) / a2 - a3);
    bb = - (1.f + a3 * aa) / (1.f - v0);
    cc = - (aa + bb);
}

/**
* @brief Interpolate by increasing with a parabol k = aa*v*v + bb*v  v[0..1]
* @param reducac val ue of the reduction in the middle of the range
* @param vend value [0..1] for beginning increase
* @param aa second degree parameter
* @param bb first degree parameter
**/
void ImProcFunctions::secondeg_begin(float reducac, float vend, float &aam, float &bbm)
{
    aam = (2.f - 4.f * reducac) / (vend * vend);
    bbm = 1.f / vend - aam * vend;
}


/**
* @brief color toning with 9 sliders shadows middletones highlight
* @param r red input values [0..65535]
* @param g green input values [0..65535]
* @param b blue input values [0..65535]
* @param ro red output values [0..65535]
* @param go green output values [0..65535]
* @param bo blue output values [0..65535]
* @param RedLow    [-1..1] value after transformations of sliders [-100..100] for shadows
* @param GreenLow  [-1..1] value after transformations of sliders [-100..100] for shadows
* @param BlueLow   [-1..1] value after transformations of sliders [-100..100] for shadows
* @param RedMed    [-1..1] value after transformations of sliders [-100..100] for midtones
* @param GreenMed  [-1..1] value after transformations of sliders [-100..100] for midtones
* @param BlueMed   [-1..1] value after transformations of sliders [-100..100] for midtones
* @param RedHigh   [-1..1] value after transformations of sliders [-100..100] for highlights
* @param GreenHigh [-1..1] value after transformations of sliders [-100..100] for highlights
* @param BlueHigh  [-1..1] value after transformations of sliders [-100..100] for highlights
* @param reducac value of the reduction in the middle of the range for second degree increse or decrease action
* @param mode 0 = colour, 1 = Black and White
* @param strProtect ?
**/
void ImProcFunctions::toningsmh(float r, float g, float b, float &ro, float &go, float &bo, float RedLow, float GreenLow, float BlueLow, float RedMed, float GreenMed, float BlueMed, float RedHigh, float GreenHigh, float BlueHigh, float reducac, int mode, float strProtect)
{
    const float v = max(r, g, b) / 65535.f;
    float kl = 1.f;
    float rlo; //0.4  0.5
    float rlm; //1.1
    float rlh; //1.1
    float rlob; //for BW old mode

    if (mode == 0) { //colour
        rlo = rlob = strProtect; //0.5 ==>  0.75
        rlh = 2.2f * strProtect;
        rlm = 1.5f * strProtect;
        constexpr float v0 = 0.15f;
        //second degree

        if (v > v0) {
            float aa, bb, cc;
            secondeg_end (reducac, v0, aa, bb, cc);
            kl = aa * v * v + bb * v + cc;    //verified ==> exact
        } else {
            float aab, bbb;
            secondeg_begin (0.7f, v0, aab, bbb);
            kl = aab * v * v + bbb * v;
        }
    } else { //bw coefficient to preserve same results as before for satlimtopacity = 0.5 (default)
        rlo = strProtect * 0.8f; //0.4
        rlob = strProtect; //0.5
        rlm = strProtect * 2.2f; //1.1
        rlh = strProtect * 2.4f; //1.2
        if (v > 0.15f) {
            kl = (-1.f / 0.85f) * v + 1.f / 0.85f;    //Low light ==> decrease action after v=0.15
        }
    }

    {
        const float corr = 20000.f * RedLow * kl * rlo;
        if (RedLow > 0.f) {
            g -= corr;
            b -= corr;
        } else {
            r += corr;
        }

        r = CLIP(r);
        g = CLIP(g);
        b = CLIP(b);
    }

    {
        const float corr = 20000.f * GreenLow * kl * rlo;
        if (GreenLow > 0.f) {
            r -= corr;
            b -= corr;
        } else {
            g += corr;
        }

        r = CLIP(r);
        b = CLIP(b);
        g = CLIP(g);
    }


    {
        const float corr = 20000.f * BlueLow * kl * rlob;

        if (BlueLow > 0.f) {
            r -= corr;
            g -= corr;
        } else {
            b += corr;
        }

        r = CLIP(r);
        g = CLIP(g);
        b = CLIP(b);
    }

    // mid tones
    float km;
    constexpr float v0m = 0.5f; //max action

    if (v < v0m) {
        float aam, bbm;
        float vend = v0m;
        secondeg_begin(reducac, vend, aam, bbm);
        km = aam * v * v + bbm * v; //verification = good
    } else {
        float v0mm = 0.5f; //max
        float aamm, bbmm, ccmm;
        secondeg_end(reducac, v0mm, aamm, bbmm, ccmm);
        km = aamm * v * v + bbmm * v + ccmm; //verification good
    }

    {
        const float RedM = RedMed * km * rlm;

        if (RedMed > 0.f) {
            r += 20000.f * RedM;
            g -= 10000.f * RedM;
            b -= 10000.f * RedM;
        } else {
            r += 10000.f * RedM;
            g -= 20000.f * RedM;
            b -= 20000.f * RedM;
        }
        r = CLIP(r);
        g = CLIP(g);
        b = CLIP(b);
    }

    {
        const float GreenM = GreenMed * km * rlm;

        if (GreenMed > 0.f) {
            r -= 10000.f * GreenM;
            g += 20000.f * GreenM;
            b -= 10000.f * GreenM;
        } else {
            r -= 20000.f * GreenM;
            g += 10000.f * GreenM;
            b -= 20000.f * GreenM;
        }
        r = CLIP(r);
        g = CLIP(g);
        b = CLIP(b);
    }

    {
        const float BlueM = BlueMed * km * rlm;

        if (BlueMed > 0.f) {
            r -= 10000.f * BlueM;
            g -= 10000.f * BlueM;
            b += 20000.f * BlueM;
        } else {
            r -= 20000.f * BlueM;
            g -= 20000.f * BlueM;
            b += 10000.f * BlueM;
        }
        r = CLIP(r);
        g = CLIP(g);
        b = CLIP(b);
    }

    //high tones
    constexpr float v00 = 0.8f; //max action
    float aa0, bb0;
    secondeg_begin(reducac, v00, aa0, bb0);

    float kh;
    if (v > v00) { //max action
        kh = (1.f - v) / (1.f - v00);    //High tones
    } else {
        kh = v * (aa0 * v + bb0);    //verification = good
    }

    {
        const float corr = 20000.f * RedHigh * kh * rlh; //1.2

        if (RedHigh > 0.f) {
            r += corr;
        } else {
            g -= corr;
            b -= corr;
        }

        r = CLIP(r);
        g = CLIP(g);
        b = CLIP(b);
    }

    {
        const float corr = 20000.f * GreenHigh * kh * rlh; //1.2

        if (GreenHigh > 0.f) {
            g += corr;
        } else {
            r -= corr;
            b -= corr;
        }

        r = CLIP(r);
        g = CLIP(g);
        b = CLIP(b);
    }

    {
        const float corr = 20000.f * BlueHigh * kh * rlh; //1.2

        if (BlueHigh > 0.f) {
            b += corr;
        } else {
            r -= corr;
            g -= corr;
        }

        r = CLIP(r);
        g = CLIP(g);
        b = CLIP(b);
    }

    ro = r;
    go = g;
    bo = b;
}

/**
* @brief color toning with 2 colors - 2 sliders saturation shadows and highlight and one balance
* @param r g b input values [0..65535]
* @param ro go bo output values [0..65535]
* @param iplow iphigh [0..1] from curve color - value of luminance shadows and highlights
* @param rl gl bl [0..65535] - color of reference shadow
* @param rh gh bh [0..65535] - color of reference highlight
* @param SatLow SatHigh [0..1] from sliders saturation shadows and highlight
* @param balanS [0..1] balance for shadows (one slider)
* @param balanH [0..1] balance for highlights (same slider than for balanS)
* @param reducac value of the reduction in the middle of the range for second degree, increase or decrease action
**/
void ImProcFunctions::toning2col (float r, float g, float b, float &ro, float &go, float &bo, float iplow, float iphigh, float krl, float kgl, float kbl, float krh, float kgh, float kbh, float SatLow, float SatHigh, float balanS, float balanH, float reducac, int mode, int preser, float strProtect)
{
    const float lumbefore = 0.299f * r + 0.587f * g + 0.114f * b;
    const float v = max(r, g, b) / 65535.f;

    const float rlo = strProtect;  //0.5 ==> 0.75  transferred value for more action
    const float rlh = 2.2f * strProtect;

    //low tones
    //second degree
    float aa, bb, cc;
    //fixed value of reducac =0.4;
    secondeg_end(reducac, iplow, aa, bb, cc);

    float aab, bbb;
    secondeg_begin(0.7f, iplow, aab, bbb);

    if (SatLow > 0.f) {
        float kl = 1.f;
        if (v > iplow) {
            kl = aa * v * v + bb * v + cc;
        } else if (mode == 0) {
            kl = aab * v * v + bbb * v;
        }
        const float kmgb = min(r, g, b);
        if (kmgb < 20000.f) {
            //I have tested ...0.85 compromise...
            kl *= pow_F ((kmgb / 20000.f), 0.85f);
        }

        const float factor = 20000.f * SatLow * kl * rlo * balanS;

        if (krl > 0.f) {
            g -= factor * krl;
            b -= factor * krl;
        }

        g = CLIP(g);
        b = CLIP(b);

        if (kgl > 0.f) {
            r -= factor * kgl;
            b -= factor * kgl;
        }

        r = CLIP(r);
        b = CLIP(b);

        if (kbl > 0.f) {
            r -= factor * kbl;
            g -= factor * kbl;
        }

        r = CLIP(r);
        g = CLIP(g);
    }

    //high tones
    float aa0, bb0;
    //fixed value of reducac ==0.4;
    secondeg_begin(reducac, iphigh, aa0, bb0);

    if (SatHigh > 0.f) {
        float kh = 1.f;
        if (v > iphigh) {
            kh = (1.f - v) / (1.f - iphigh);    //Low light ==> decrease action after iplow
        } else {
            kh = aa0 * v * v + bb0 * v;
        }

        const float kmgb = max(r, g, b);
        if (kmgb > 45535.f) {
            constexpr float cora = 1.f / (45535.f - 65535.f);
            constexpr float corb = 1.f - cora * 45535.f;
            kh *= kmgb * cora + corb;
        }
        const float factor = 20000.f * SatHigh * kh * rlh * balanH;
        r += factor * (krh > 0.f ? krh : 0.f);
        g += factor * (kgh > 0.f ? kgh : 0.f);
        b += factor * (kbh > 0.f ? kbh : 0.f);

        r = CLIP(r);
        g = CLIP(g);
        b = CLIP(b);
    }

    float preserv = 1.f;
    if (preser == 1) {
        float lumafter = 0.299f * r + 0.587f * g + 0.114f * b;
        preserv = lumbefore / lumafter;
    }

    ro = CLIP(r * preserv);
    go = CLIP(g * preserv);
    bo = CLIP(b * preserv);
}

/**
* @brief color toning with interpolation in mode Lab
* @param r g b input values [0..65535]
* @param ro go bo output values [0..65535]
* @param algm  metchrom twoc - methods
* @param ctColorCurve curve 500 colors
* @param ctOpacityCurve curve standard 'ab'
* @param clToningcurve  curve special 'ab' and 'a'
* @param cl2Toningcurve curve special 'b'
* @param iplow iphigh [0..1] luminance
* @param wp wip 3x3 matrix and inverse conversion rgb XYZ
**/
void ImProcFunctions::labtoning(float r, float g, float b, float &ro, float &go, float &bo, int algm, int metchrom, int twoc, float satLimit, float satLimitOpacity, const ColorGradientCurve & ctColorCurve, const OpacityCurve & ctOpacityCurve, LUTf & clToningcurve, LUTf & cl2Toningcurve, float iplow, float iphigh, double wp[3][3], double wip[3][3])
{
    float realL;
    float h, s, l;
    Color::rgb2hsl(r, g, b, h, s, l);
    float x2, y2, z2;
    float xl, yl, zl;

    if (twoc != 1) {
        l = (Color::gammatab_13_2[     l * 65535.f]) / 65535.f; //to compensate L from Lab
        iphigh = (Color::gammatab_13_2[iphigh * 65535.f]) / 65535.f;
        iplow  = (Color::gammatab_13_2[ iplow * 65535.f]) / 65535.f;
    }

    if (twoc == 1) {
        ctColorCurve.getVal(l, x2, y2, z2);
    } else {
        ctColorCurve.getVal(iphigh, x2, y2, z2);
        ctColorCurve.getVal(iplow, xl, yl, zl);
    }

    realL = l;


    //float opacity = ctOpacityCurve.lutOpacityCurve[l*500.f];
    //if(params->blackwhite.enabled){satLimit=80.f;satLimitOpacity=30.f;}//force BW

    // get the opacity and tweak it to preserve saturated colors
    //float l_ = Color::gamma_srgb(l*65535.f)/65535.f;
    float opacity;
    opacity = (1.f - min<float> (s / satLimit, 1.f) * (1.f - satLimitOpacity)) * ctOpacityCurve.lutOpacityCurve[l * 500.f];
    float opacity2 = (1.f - min<float> (s / satLimit, 1.f) * (1.f - satLimitOpacity));

    //float ro, go, bo;
    float lm = l;
    float chromat, luma;

    if (clToningcurve[lm * 65535.f] / (lm * 65535.f) < 1.f) {
        chromat = (clToningcurve[(lm) * 65535.f] / (lm * 65535.f)) - 1.f;   //special effect
    } else {
        chromat = 1.f - SQR(SQR((lm * 65535.f) / clToningcurve[(lm) * 65535.f]));    //apply C=f(L) acts  on 'a' and 'b'
    }

    if (cl2Toningcurve[lm * 65535.f] / (lm * 65535.f) < 1.f) {
        luma = (cl2Toningcurve[(lm) * 65535.f] / (lm * 65535.f)) - 1.f;   //special effect
    } else {
        luma = 1.f - SQR(SQR((lm * 65535.f) / (cl2Toningcurve[(lm) * 65535.f])));    //apply C2=f(L) acts only on 'b'
    }

    if (algm == 1) {
        Color::interpolateRGBColor(realL, iplow, iphigh, algm, opacity, twoc, metchrom, chromat, luma, r, g, b, xl, yl, zl, x2, y2, z2, wp, wip, ro, go, bo);
    } else {
        Color::interpolateRGBColor(realL, iplow, iphigh, algm, opacity2, twoc, metchrom, chromat, luma, r, g, b, xl, yl, zl, x2, y2, z2, wp, wip, ro, go, bo);
    }
}


void ImProcFunctions::luminanceCurve(LabImage* lold, LabImage* lnew, LUTf & curve)
{

    int W = lold->W;
    int H = lold->H;

    #pragma omp parallel for if (multiThread)

    for (int i = 0; i < H; i++)
        for (int j = 0; j < W; j++) {
            float Lin = lold->L[i][j];
            //if (Lin>0 && Lin<65535)
            lnew->L[i][j] = curve[Lin];
        }
}



void ImProcFunctions::chromiLuminanceCurve (PipetteBuffer *pipetteBuffer, int pW, LabImage* lold, LabImage* lnew, LUTf & acurve, LUTf & bcurve, LUTf & satcurve, LUTf & lhskcurve, LUTf & clcurve, LUTf & curve, bool utili, bool autili, bool butili, bool ccutili, bool cclutili, bool clcutili, LUTu &histCCurve, LUTu &histLCurve)
{
    if (!params->labCurve.enabled) {
        return;
    }

    int W = lold->W;
    int H = lold->H;
    // lhskcurve.dump("lh_curve");
    //init Flatcurve for C=f(H)

    PlanarWhateverData<float>* editWhatever = nullptr;
    EditUniqueID editID = EUID_None;
    bool editPipette = false;

    if (pipetteBuffer) {
        editID = pipetteBuffer->getEditID();

        if (editID != EUID_None) {

            switch (pipetteBuffer->getDataProvider()->getCurrSubscriber()->getPipetteBufferType()) {
                case (BT_IMAGEFLOAT):
                    break;

                case (BT_LABIMAGE):
                    break;

                case (BT_SINGLEPLANE_FLOAT):
                    editPipette = true;
                    editWhatever = pipetteBuffer->getSinglePlaneBuffer();
                    break;
            }
        }
    }

    FlatCurve* chCurve = nullptr;// curve C=f(H)
    bool chutili = false;

    if (params->labCurve.chromaticity > -100) {
        chCurve = new FlatCurve(params->labCurve.chcurve);

        if (!chCurve || chCurve->isIdentity()) {
            if (chCurve) {
                delete chCurve;
                chCurve = nullptr;
            }
        }//do not use "Munsell" if Chcurve not used
        else {
            chutili = true;
        }
    }

    FlatCurve* lhCurve = nullptr;//curve L=f(H)
    bool lhutili = false;

    if (params->labCurve.chromaticity > -100) {
        lhCurve = new FlatCurve(params->labCurve.lhcurve);

        if (!lhCurve || lhCurve->isIdentity()) {
            if (lhCurve) {
                delete lhCurve;
                lhCurve = nullptr;
            }
        }//do not use "Munsell" if Chcurve not used
        else {
            lhutili = true;
        }
    }

    FlatCurve* hhCurve = nullptr;//curve H=f(H)
    bool hhutili = false;

    if (params->labCurve.chromaticity > -100) {
        hhCurve = new FlatCurve(params->labCurve.hhcurve);

        if (!hhCurve || hhCurve->isIdentity()) {
            if (hhCurve) {
                delete hhCurve;
                hhCurve = nullptr;
            }
        }//do not use "Munsell" if Chcurve not used
        else {
            hhutili = true;
        }
    }


    LUTu hist16Clad;
    LUTu hist16Llad;

    //preparate for histograms CIECAM
    if (pW != 1) { //only with improccoordinator
        hist16Clad(65536);
        hist16Clad.clear();
        hist16Llad(65536);
        hist16Llad.clear();

    }

#ifdef _DEBUG
    MyTime t1e, t2e;
    t1e.set();
    // init variables to display Munsell corrections
    MunsellDebugInfo* MunsDebugInfo = new MunsellDebugInfo();
#endif

    float adjustr = 1.0f;

//  if(params->labCurve.avoidclip ){
    // parameter to adapt curve C=f(C) to gamut

    if (params->icm.working == "ProPhoto")   {
        adjustr = 1.2f;   // 1.2 instead 1.0 because it's very rare to have C>170..
    } else if (params->icm.working == "Adobe RGB")  {
        adjustr = 1.8f;
    } else if (params->icm.working == "sRGB")       {
        adjustr = 2.0f;
    } else if (params->icm.working == "WideGamut")  {
        adjustr = 1.2f;
    } else if (params->icm.working == "Beta RGB")   {
        adjustr = 1.4f;
    } else if (params->icm.working == "BestRGB")    {
        adjustr = 1.4f;
    } else if (params->icm.working == "BruceRGB")   {
        adjustr = 1.8f;
    }

    // reference to the params structure has to be done outside of the parallelization to avoid CPU cache problem
    const bool highlight = params->toneCurve.hrenabled; //Get the value if "highlight reconstruction" is activated
    const int chromaticity = params->labCurve.chromaticity;
    const float chromapro = (chromaticity + 100.0f) / 100.0f;
    const bool bwonly = params->blackwhite.enabled && !params->colorToning.enabled;
    bool bwq = false;
//  if(params->ppVersion > 300  && params->labCurve.chromaticity == - 100) bwq = true;
    // const bool bwToning = params->labCurve.chromaticity == - 100  /*|| params->blackwhite.method=="Ch" || params->blackwhite.enabled */ || bwonly;
    const bool bwToning = bwq  /*|| params->blackwhite.method=="Ch" || params->blackwhite.enabled */ || bwonly;
    //if(chromaticity==-100) chromaticity==-99;
    const bool LCredsk = params->labCurve.lcredsk;
    const bool ccut = ccutili;
    const bool clut = clcutili;
    const double rstprotection = 100. - params->labCurve.rstprotection; // Red and Skin Tones Protection
    // avoid color shift is disabled when bwToning is activated and enabled if gamut is true in colorappearanace
    const bool avoidColorShift = (params->labCurve.avoidcolorshift || (params->colorappearance.gamut && params->colorappearance.enabled)) && !bwToning ;
    const float protectRed = (float)settings->protectred;
    const double protectRedH = settings->protectredh;
    float protect_red, protect_redh;
    protect_red = protectRed;//default=60  chroma: one can put more or less if necessary...in 'option'  40...160

    if (protect_red < 20.0f) {
        protect_red = 20.0;    // avoid too low value
    }

    if (protect_red > 180.0f) {
        protect_red = 180.0;    // avoid too high value
    }

    protect_redh = float (protectRedH); //default=0.4 rad : one can put more or less if necessary...in 'option'  0.2 ..1.0

    if (protect_redh < 0.1f) {
        protect_redh = 0.1f;    //avoid divide by 0 and negatives values
    }

    if (protect_redh > 1.0f) {
        protect_redh = 1.0f;    //avoid too big values
    }

    float protect_redhcur = protectRedH;//default=0.4 rad : one can put more or less if necessary...in 'option'  0.2 ..1

    if (protect_redhcur < 0.1f) {
        protect_redhcur = 0.1f;    //avoid divide by 0 and negatives values:minimal protection for transition
    }

    if (protect_redhcur > 3.5f) {
        protect_redhcur = 3.5f;    //avoid too big values
    }

    //increase saturation after denoise : ...approximation
    float factnoise = 1.f;

    if (params->dirpyrDenoise.enabled) {
        factnoise = (1.f + params->dirpyrDenoise.chroma / 500.f); //levels=5
//      if(yyyy) factnoise=(1.f+params->dirpyrDenoise.chroma/100.f);//levels=7
    }

    const float scaleConst = 100.0f / 100.1f;


    const bool gamutLch = settings->gamutLch;
    const float amountchroma = (float) settings->amchroma;

    TMatrix wiprof = ICCStore::getInstance()->workingSpaceInverseMatrix(params->icm.working);
    const double wip[3][3] = {
        {wiprof[0][0], wiprof[0][1], wiprof[0][2]},
        {wiprof[1][0], wiprof[1][1], wiprof[1][2]},
        {wiprof[2][0], wiprof[2][1], wiprof[2][2]}
    };

    TMatrix wprof = ICCStore::getInstance()->workingSpaceMatrix(params->icm.working);
    const double wp[3][3] = {
        {wprof[0][0], wprof[0][1], wprof[0][2]},
        {wprof[1][0], wprof[1][1], wprof[1][2]},
        {wprof[2][0], wprof[2][1], wprof[2][2]}
    };

#ifdef _DEBUG
    #pragma omp parallel default(shared) firstprivate(lold, lnew, MunsDebugInfo, pW) if (multiThread)
#else
    #pragma omp parallel if (multiThread)
#endif
    {
#ifdef __SSE2__
        float HHBuffer[W] ALIGNED16;
        float CCBuffer[W] ALIGNED16;
#endif
        #pragma omp for schedule(dynamic, 16)

        for (int i = 0; i < H; i++) {
            if (avoidColorShift)

                // only if user activate Lab adjustments
                if (autili || butili || ccutili ||  cclutili || chutili || lhutili || hhutili || clcutili || utili || chromaticity) {
                    Color::LabGamutMunsell(lold->L[i], lold->a[i], lold->b[i], W, /*corMunsell*/true, /*lumaMuns*/false, params->toneCurve.hrenabled, /*gamut*/true, wip);
                }

#ifdef __SSE2__

            // precalculate some values using SSE
            if (bwToning || (!autili && !butili)) {
                __m128 c327d68v = _mm_set1_ps(327.68f);
                __m128 av, bv;
                int k;

                for (k = 0; k < W - 3; k += 4) {
                    av = LVFU(lold->a[i][k]);
                    bv = LVFU(lold->b[i][k]);
                    STVF(HHBuffer[k], xatan2f(bv, av));
                    STVF(CCBuffer[k], _mm_sqrt_ps(SQRV(av) + SQRV(bv)) / c327d68v);
                }

                for (; k < W; k++) {
                    HHBuffer[k] = xatan2f(lold->b[i][k], lold->a[i][k]);
                    CCBuffer[k] = sqrt(SQR(lold->a[i][k]) + SQR(lold->b[i][k])) / 327.68f;
                }
            }

#endif // __SSE2__

            for (int j = 0; j < W; j++) {
                const float Lin = lold->L[i][j];
                float LL = Lin / 327.68f;
                float CC;
                float HH;
                float Chprov;
                float Chprov1;
                float memChprov;
                float2 sincosval;

                if (bwToning) { // this values will be also set when bwToning is false some lines down
#ifdef __SSE2__
                    // use precalculated values from above
                    HH = HHBuffer[j];
                    CC = CCBuffer[j];
#else
                    HH = xatan2f(lold->b[i][j], lold->a[i][j]);
                    CC = sqrt(SQR(lold->a[i][j]) + SQR(lold->b[i][j])) / 327.68f;
#endif

                    // According to mathematical laws we can get the sin and cos of HH by simple operations
                    if (CC == 0.0f) {
                        sincosval.y = 1.0f;
                        sincosval.x = 0.0f;
                    } else {
                        sincosval.y = lold->a[i][j] / (CC * 327.68f);
                        sincosval.x = lold->b[i][j] / (CC * 327.68f);
                    }

                    Chprov = CC;
                    Chprov1 = CC;
                    memChprov = Chprov;
                }

                if (editPipette && editID == EUID_Lab_LCurve) {
                    editWhatever->v(i, j) = LIM01<float> (Lin / 32768.0f);   // Lab L pipette
                }

                lnew->L[i][j] = curve[Lin];

                float Lprov1 = (lnew->L[i][j]) / 327.68f;

                if (editPipette) {
                    if (editID == EUID_Lab_aCurve) { // Lab a pipette
                        float chromapipa = lold->a[i][j] + (32768.f * 1.28f);
                        editWhatever->v(i, j) = LIM01<float> ((chromapipa) / (65536.f * 1.28f));
                    } else if (editID == EUID_Lab_bCurve) { //Lab b pipette
                        float chromapipb = lold->b[i][j] + (32768.f * 1.28f);
                        editWhatever->v(i, j) = LIM01<float> ((chromapipb) / (65536.f * 1.28f));
                    }
                }

                float atmp, btmp;

                atmp = lold->a[i][j];

                if (autili) {
                    atmp = acurve[atmp + 32768.0f] - 32768.0f;    // curves Lab a
                }

                btmp = lold->b[i][j];

                if (butili) {
                    btmp = bcurve[btmp + 32768.0f] - 32768.0f;    // curves Lab b
                }

                if (!bwToning) { //take into account modification of 'a' and 'b'
#ifdef __SSE2__
                    if (!autili && !butili) {
                        // use precalculated values from above
                        HH = HHBuffer[j];
                        CC = CCBuffer[j];
                    } else {
                        CC = sqrt(SQR(atmp) + SQR(btmp)) / 327.68f;
                        HH = xatan2f(btmp, atmp);
                    }

#else
                    CC = sqrt(SQR(atmp) + SQR(btmp)) / 327.68f;
                    HH = xatan2f(btmp, atmp);
#endif

                    // According to mathematical laws we can get the sin and cos of HH by simple operations
                    //float2  sincosval;
                    if (CC == 0.f) {
                        sincosval.y = 1.f;
                        sincosval.x = 0.f;
                    } else {
                        sincosval.y = atmp / (CC * 327.68f);
                        sincosval.x = btmp / (CC * 327.68f);
                    }

                    Chprov = CC;
                    Chprov1 = CC;
                    memChprov = Chprov;
                } // now new values of lold with 'a' and 'b'

                if (editPipette)
                    if (editID == EUID_Lab_LHCurve || editID == EUID_Lab_CHCurve || editID == EUID_Lab_HHCurve) {//H pipette
                        float valpar = Color::huelab_to_huehsv2(HH);
                        editWhatever->v(i, j) = valpar;
                    }

                if (lhutili) {  // L=f(H)
                    const float ClipLevel = 65535.f;
                    float l_r;//Luminance Lab in 0..1
                    l_r = Lprov1 / 100.f;
                    {
                        //double hr = 0.5 * ((HH / rtengine::RT_PI) + 1.);
                        //float valparam = float ((lhCurve->getVal (hr - 0.5f)*2));//get l_r=f(H)

                        float valparam = float ((lhCurve->getVal(Color::huelab_to_huehsv2(HH)) - 0.5f));   //get l_r=f(H)
                        float valparamneg;
                        valparamneg = valparam;
                        float kcc = (CC / amountchroma); //take Chroma into account...40 "middle low" of chromaticity (arbitrary and simple), one can imagine other algorithme
                        //reduce action for low chroma and increase action for high chroma
                        valparam *= 2.f * kcc;
                        valparamneg *= kcc; //slightly different for negative

                        if (valparam > 0.f) {
                            l_r = (1.f - valparam) * l_r + valparam * (1.f - SQR(((SQR(1.f - min(l_r, 1.0f))))));
                        } else
                            //for negative
                        {
                            float khue = 1.9f; //in reserve in case of!
                            l_r *= (1.f + khue * valparamneg);
                        }
                    }

                    Lprov1 = l_r * 100.f;

<<<<<<< HEAD
                    float Chprov2 = sqrt(SQR(atmp) + SQR(btmp)) / 327.68f;
                    //Gamut control especialy fot negative values slightly different of gamutlchonly
=======
                    float Chprov2 = sqrt (SQR (atmp) + SQR (btmp)) / 327.68f;
                    //Gamut control especially for negative values slightly different from gamutlchonly
>>>>>>> 20fcffae
                    bool inRGB;

                    do {
                        inRGB = true;
                        float aprov1 = Chprov2 * sincosval.y;
                        float bprov1 = Chprov2 * sincosval.x;

                        float fy = (Color::c1By116 * Lprov1 ) + Color::c16By116;
                        float fx = (0.002f * aprov1) + fy;
                        float fz = fy - (0.005f * bprov1);

                        float x_ = 65535.0f * Color::f2xyz(fx) * Color::D50x;
                        float z_ = 65535.0f * Color::f2xyz(fz) * Color::D50z;
                        float y_ = (Lprov1 > Color::epskap) ? 65535.0 * fy * fy * fy : 65535.0 * Lprov1 / Color::kappa;
                        float R, G, B;
                        Color::xyz2rgb(x_, y_, z_, R, G, B, wip);

                        if (R < 0.0f || G < 0.0f || B < 0.0f) {
                            if (Lprov1 < 0.1f) {
                                Lprov1 = 0.1f;
                            }

                            Chprov2 *= 0.95f;
                            inRGB = false;
                        } else if (!highlight && (R > ClipLevel || G > ClipLevel || B > ClipLevel)) {
                            if (Lprov1 > 99.98f) {
                                Lprov1 = 99.98f;
                            }

                            Chprov2 *= 0.95f;
                            inRGB = false;
                        }
                    } while (!inRGB);

                    atmp = 327.68f * Chprov2 * sincosval.y;
                    btmp = 327.68f * Chprov2 * sincosval.x;
                }

//          calculate C=f(H)
                if (chutili) {
                    double hr = Color::huelab_to_huehsv2(HH);
                    //double hr = 0.5 * ((HH / rtengine::RT_PI) + 1.);

                    float chparam = float ((chCurve->getVal(hr) - 0.5f) * 2.0f);  //get C=f(H)
                    float chromaChfactor = 1.0f + chparam;
                    atmp *= chromaChfactor;//apply C=f(H)
                    btmp *= chromaChfactor;
                }

                if (hhutili) {  // H=f(H)
                    //hue Lab in -PI +PI
                    float valparam = float ((hhCurve->getVal(Color::huelab_to_huehsv2(HH)) - 0.5f) * 1.7f) + HH;   //get H=f(H)  1.7 optimisation !
                    HH = valparam;
                    sincosval = xsincosf(HH);
                }

                if (!bwToning) {
                    float factorskin, factorsat, factorskinext;

                    if (chromapro > 1.f) {
                        float scale = scaleConst;//reduction in normal zone
                        float scaleext = 1.f;//reduction in transition zone
                        Color::scalered(rstprotection, chromapro, 0.0, HH, protect_redh, scale, scaleext);  //1.0
                        float interm = (chromapro - 1.f);
                        factorskin = 1.f + (interm * scale);
                        factorskinext = 1.f + (interm * scaleext);
                    } else {
                        factorskin = chromapro ; // +(chromapro)*scale;
                        factorskinext = chromapro ;// +(chromapro)*scaleext;
                    }

                    factorsat = chromapro * factnoise;

                    //simulate very approximative gamut f(L) : with pyramid transition
                    float dred /*=55.f*/;//C red value limit

                    if (Lprov1 < 25.f) {
                        dred = 40.f;
                    } else if (Lprov1 < 30.f) {
                        dred = 3.f * Lprov1 - 35.f;
                    } else if (Lprov1 < 70.f) {
                        dred = 55.f;
                    } else if (Lprov1 < 75.f) {
                        dred = -3.f * Lprov1 + 265.f;
                    } else {
                        dred = 40.f;
                    }

                    // end pyramid

                    // Test if chroma is in the normal range first
                    Color::transitred(HH, Chprov1, dred, factorskin, protect_red, factorskinext, protect_redh, factorsat, factorsat);
                    atmp *= factorsat;
                    btmp *= factorsat;

                    if (editPipette && editID == EUID_Lab_CLCurve) {
                        editWhatever->v(i, j) = LIM01<float> (LL / 100.f);   // Lab C=f(L) pipette
                    }

                    if (clut) { // begin C=f(L)
                        float factorskin, factorsat, factor, factorskinext;
                        float chromaCfactor = (clcurve[LL * 655.35f]) / (LL * 655.35f); //apply C=f(L)
                        float curf = 0.7f; //empirical coeff because curve is more progressive
                        float scale = 100.0f / 100.1f; //reduction in normal zone for curve C
                        float scaleext = 1.0f; //reduction in transition zone for curve C
                        float protect_redcur, protect_redhcur; //perhaps the same value than protect_red and protect_redh
                        float deltaHH;//HH value transition for C curve
                        protect_redcur = curf * protectRed; //default=60  chroma: one can put more or less if necessary...in 'option'  40...160==> curf =because curve is more progressive

                        if (protect_redcur < 20.0f) {
                            protect_redcur = 20.0;    // avoid too low value
                        }

                        if (protect_redcur > 180.0f) {
                            protect_redcur = 180.0;    // avoid too high value
                        }

                        protect_redhcur = curf * float (protectRedH); //default=0.4 rad : one can put more or less if necessary...in 'option'  0.2 ..1.0 ==> curf =because curve is more progressive

                        if (protect_redhcur < 0.1f) {
                            protect_redhcur = 0.1f;    //avoid divide by 0 and negatives values
                        }

                        if (protect_redhcur > 1.0f) {
                            protect_redhcur = 1.0f;    //avoid too big values
                        }

                        deltaHH = protect_redhcur; //transition hue

                        if (chromaCfactor > 0.0) {
                            Color::scalered(rstprotection, chromaCfactor, 0.0, HH, deltaHH, scale, scaleext);      //1.0
                        }

                        if (chromaCfactor > 1.0) {
                            float interm = (chromaCfactor - 1.0f) * 100.0f;
                            factorskin = 1.0f + (interm * scale) / 100.0f;
                            factorskinext = 1.0f + (interm * scaleext) / 100.0f;
                        } else {
                            factorskin = chromaCfactor; // +(1.0f-chromaCfactor)*scale;
                            factorskinext = chromaCfactor ; //+(1.0f-chromaCfactor)*scaleext;
                        }

                        factorsat = chromaCfactor;
                        factor = factorsat;
                        Color::transitred(HH, Chprov1, dred, factorskin, protect_redcur, factorskinext, deltaHH, factorsat, factor);
                        atmp *= factor;
                        btmp *= factor;
                    }

                    // end C=f(L)
                    //  if (editID == EUID_Lab_CLCurve)
                    //      editWhatever->v(i,j) = LIM01<float>(Lprov2/100.f);// Lab C=f(L) pipette

                    // I have placed C=f(C) after all C treatments to assure maximum amplitude of "C"
                    if (editPipette && editID == EUID_Lab_CCurve) {
                        float chromapip = sqrt(SQR(atmp) + SQR(btmp) + 0.001f);
                        editWhatever->v(i, j) = LIM01<float> ((chromapip) / (48000.f));
                    }//Lab C=f(C) pipette

                    if (ccut) {
                        float factorskin, factorsat, factor, factorskinext;
                        float chroma = sqrt(SQR(atmp) + SQR(btmp) + 0.001f);
                        float chromaCfactor = (satcurve[chroma * adjustr]) / (chroma * adjustr); //apply C=f(C)
                        float curf = 0.7f; //empirical coeff because curve is more progressive
                        float scale = 100.0f / 100.1f; //reduction in normal zone for curve CC
                        float scaleext = 1.0f; //reduction in transition zone for curve CC
                        float protect_redcur, protect_redhcur; //perhaps the same value than protect_red and protect_redh
                        float deltaHH;//HH value transition for CC curve
                        protect_redcur = curf * protectRed; //default=60  chroma: one can put more or less if necessary...in 'option'  40...160==> curf =because curve is more progressive

                        if (protect_redcur < 20.0f) {
                            protect_redcur = 20.0;    // avoid too low value
                        }

                        if (protect_redcur > 180.0f) {
                            protect_redcur = 180.0;    // avoid too high value
                        }

                        protect_redhcur = curf * float (protectRedH); //default=0.4 rad : one can put more or less if necessary...in 'option'  0.2 ..1.0 ==> curf =because curve is more progressive

                        if (protect_redhcur < 0.1f) {
                            protect_redhcur = 0.1f;    //avoid divide by 0 and negatives values
                        }

                        if (protect_redhcur > 1.0f) {
                            protect_redhcur = 1.0f;    //avoid too big values
                        }

                        deltaHH = protect_redhcur; //transition hue

                        if (chromaCfactor > 0.0) {
                            Color::scalered(rstprotection, chromaCfactor, 0.0, HH, deltaHH, scale, scaleext);      //1.0
                        }

                        if (chromaCfactor > 1.0) {
                            float interm = (chromaCfactor - 1.0f) * 100.0f;
                            factorskin = 1.0f + (interm * scale) / 100.0f;
                            factorskinext = 1.0f + (interm * scaleext) / 100.0f;
                        } else {
                            //factorskin= chromaCfactor*scale;
                            //factorskinext=chromaCfactor*scaleext;
                            factorskin = chromaCfactor; // +(1.0f-chromaCfactor)*scale;
                            factorskinext = chromaCfactor ; //+(1.0f-chromaCfactor)*scaleext;

                        }

                        factorsat = chromaCfactor;
                        factor = factorsat;
                        Color::transitred(HH, Chprov1, dred, factorskin, protect_redcur, factorskinext, deltaHH, factorsat, factor);
                        atmp *= factor;
                        btmp *= factor;
                    }
                }

                // end chroma C=f(C)

                //update histogram C
                if (pW != 1) { //only with improccoordinator
                    int posp = (int)sqrt(atmp * atmp + btmp * btmp);
                    hist16Clad[posp]++;
                }

                if (editPipette && editID == EUID_Lab_LCCurve) {
                    float chromapiplc = sqrt(SQR(atmp) + SQR(btmp) + 0.001f);
                    editWhatever->v(i, j) = LIM01<float> ((chromapiplc) / (48000.f));
                }//Lab L=f(C) pipette


                if (cclutili && !bwToning) {    //apply curve L=f(C) for skin and rd...but also for extended color ==> near green and blue (see 'curf')

                    const float xx = 0.25f; //soft : between 0.2 and 0.4
                    float skdeltaHH;

                    skdeltaHH = protect_redhcur; //transition hue

                    float skbeg = -0.05f; //begin hue skin
                    float skend = 1.60f; //end hue skin
                    const float chrmin = 50.0f; //to avoid artifact, because L curve is not a real curve for luminance
                    float aa, bb;
                    float zz = 0.0f;
                    float yy = 0.0f;

                    if (Chprov1 < chrmin) {
                        yy = SQR(Chprov1 / chrmin) * xx;
                    } else {
                        yy = xx;    //avoid artifact for low C
                    }

                    if (!LCredsk) {
                        skbeg = -3.1415;
                        skend = 3.14159;
                        skdeltaHH = 0.001f;
                    }

                    if (HH > skbeg && HH < skend) {
                        zz = yy;
                    } else if (HH > skbeg - skdeltaHH && HH <= skbeg) { //transition
                        aa = yy / skdeltaHH;
                        bb = -aa * (skbeg - skdeltaHH);
                        zz = aa * HH + bb;
                    } else if (HH >= skend && HH < skend + skdeltaHH) { //transition
                        aa = -yy / skdeltaHH;
                        bb = -aa * (skend + skdeltaHH);
                        zz = aa * HH + bb;
                    }

                    float chroma = sqrt(SQR(atmp) + SQR(btmp) + 0.001f);
                    float Lc = (lhskcurve[chroma * adjustr]) / (chroma * adjustr); //apply L=f(C)
                    Lc = (Lc - 1.0f) * zz + 1.0f; //reduct action
                    Lprov1 *= Lc; //adjust luminance
                }

                //update histo LC
                if (pW != 1) { //only with improccoordinator
                    int posl = Lprov1 * 327.68f;
                    hist16Llad[posl]++;
                }

                Chprov1 = sqrt(SQR(atmp) + SQR(btmp)) / 327.68f;

                // labCurve.bwtoning option allows to decouple modulation of a & b curves by saturation
                // with bwtoning enabled the net effect of a & b curves is visible
                if (bwToning) {
                    atmp -= lold->a[i][j];
                    btmp -= lold->b[i][j];
                }

                if (avoidColorShift) {
                    //gamutmap Lch ==> preserve Hue,but a little slower than gamutbdy for high values...and little faster for low values
                    if (gamutLch) {
                        float R, G, B;

#ifdef _DEBUG
                        bool neg = false;
                        bool more_rgb = false;
                        //gamut control : Lab values are in gamut
                        Color::gamutLchonly(HH, sincosval, Lprov1, Chprov1, R, G, B, wip, highlight, 0.15f, 0.96f, neg, more_rgb);
#else
                        //gamut control : Lab values are in gamut
                        Color::gamutLchonly(HH, sincosval, Lprov1, Chprov1, R, G, B, wip, highlight, 0.15f, 0.96f);
#endif
                        lnew->L[i][j] = Lprov1 * 327.68f;
//                  float2 sincosval = xsincosf(HH);
                        lnew->a[i][j] = 327.68f * Chprov1 * sincosval.y;
                        lnew->b[i][j] = 327.68f * Chprov1 * sincosval.x;
                    } else {
                        //use gamutbdy
                        //Luv limiter
                        float Y, u, v;
                        Color::Lab2Yuv(lnew->L[i][j], atmp, btmp, Y, u, v);
                        //Yuv2Lab includes gamut restriction map
                        Color::Yuv2Lab(Y, u, v, lnew->L[i][j], lnew->a[i][j], lnew->b[i][j], wp);
                    }

                    if (utili || autili || butili || ccut || clut || cclutili || chutili || lhutili || hhutili || clcutili || chromaticity) {
                        float correctionHue = 0.f; // Munsell's correction
                        float correctlum = 0.f;

                        Lprov1 = lnew->L[i][j] / 327.68f;
                        Chprov = sqrt(SQR(lnew->a[i][j]) + SQR(lnew->b[i][j])) / 327.68f;

#ifdef _DEBUG
                        Color::AllMunsellLch(/*lumaMuns*/true, Lprov1, LL, HH, Chprov, memChprov, correctionHue, correctlum, MunsDebugInfo);
#else
                        Color::AllMunsellLch(/*lumaMuns*/true, Lprov1, LL, HH, Chprov, memChprov, correctionHue, correctlum);
#endif

                        if (correctionHue != 0.f || correctlum != 0.f) {
                            if (fabs(correctionHue) < 0.015f) {
                                HH += correctlum;    // correct only if correct Munsell chroma very little.
                            }

                            /*      if((HH>0.0f && HH < 1.6f)   && memChprov < 70.0f) HH+=correctlum;//skin correct
                                    else if(fabs(correctionHue) < 0.3f) HH+=0.08f*correctlum;
                                    else if(fabs(correctionHue) < 0.2f) HH+=0.25f*correctlum;
                                    else if(fabs(correctionHue) < 0.1f) HH+=0.35f*correctlum;
                                    else if(fabs(correctionHue) < 0.015f) HH+=correctlum;   // correct only if correct Munsell chroma very little.
                            */
                            sincosval = xsincosf(HH + correctionHue);
                        }

                        lnew->a[i][j] = 327.68f * Chprov * sincosval.y; // apply Munsell
                        lnew->b[i][j] = 327.68f * Chprov * sincosval.x;
                    }
                } else {
//              if(Lprov1 > maxlp) maxlp=Lprov1;
//              if(Lprov1 < minlp) minlp=Lprov1;
                    if (!bwToning) {
                        lnew->L[i][j] = Lprov1 * 327.68f;
//                  float2 sincosval = xsincosf(HH);
                        lnew->a[i][j] = 327.68f * Chprov1 * sincosval.y;
                        lnew->b[i][j] = 327.68f * Chprov1 * sincosval.x;
                    } else {
                        //Luv limiter only
                        lnew->a[i][j] = atmp;
                        lnew->b[i][j] = btmp;
                    }
                }
            }
        }
    } // end of parallelization

    if (pW != 1) { //only with improccoordinator
        //update histogram C  with data chromaticity and not with CC curve
        hist16Clad.compressTo(histCCurve);
        //update histogram L with data luminance
        hist16Llad.compressTo(histLCurve);
    }

#ifdef _DEBUG

    if (settings->verbose) {
        t2e.set();
        printf("Color::AllMunsellLch (correction performed in %d usec):\n", t2e.etime(t1e));
        printf("   Munsell chrominance: MaxBP=%1.2frad MaxRY=%1.2frad MaxGY=%1.2frad MaxRP=%1.2frad  dep=%u\n", MunsDebugInfo->maxdhue[0],    MunsDebugInfo->maxdhue[1],    MunsDebugInfo->maxdhue[2],    MunsDebugInfo->maxdhue[3],    MunsDebugInfo->depass);
        printf("   Munsell luminance  : MaxBP=%1.2frad MaxRY=%1.2frad MaxGY=%1.2frad MaxRP=%1.2frad  dep=%u\n", MunsDebugInfo->maxdhuelum[0], MunsDebugInfo->maxdhuelum[1], MunsDebugInfo->maxdhuelum[2], MunsDebugInfo->maxdhuelum[3], MunsDebugInfo->depassLum);
    }

    delete MunsDebugInfo;
#endif

    if (chCurve) {
        delete chCurve;
    }

    if (lhCurve) {
        delete lhCurve;
    }

    if (hhCurve) {
        delete hhCurve;
    }

    //  t2e.set();
    //  printf("Chromil took %d nsec\n",t2e.etime(t1e));
}


//#include "cubic.cc"

//void ImProcFunctions::colorCurve (LabImage* lold, LabImage* lnew)
//{

/*    LUT<double> cmultiplier(181021);

    double boost_a = ((float)params->colorBoost.amount + 100.0) / 100.0;
    double boost_b = ((float)params->colorBoost.amount + 100.0) / 100.0;

    double c, amul = 1.0, bmul = 1.0;
    if (boost_a > boost_b) {
        c = boost_a;
        if (boost_a > 0)
            bmul = boost_b / boost_a;
    }
    else {
        c = boost_b;
        if (boost_b > 0)
            amul = boost_a / boost_b;
    }

    if (params->colorBoost.enable_saturationlimiter && c>1.0) {
        // re-generate color multiplier lookup table
        double d = params->colorBoost.saturationlimit / 3.0;
        double alpha = 0.5;
        double threshold1 = alpha * d;
        double threshold2 = c*d*(alpha+1.0) - d;
        for (int i=0; i<=181020; i++) { // lookup table stores multipliers with a 0.25 chrominance resolution
            double chrominance = (double)i/4.0;
            if (chrominance < threshold1)
                cmultiplier[i] = c;
            else if (chrominance < d)
                cmultiplier[i] = (c / (2.0*d*(alpha-1.0)) * (chrominance-d)*(chrominance-d) + c*d/2.0 * (alpha+1.0) ) / chrominance;
            else if (chrominance < threshold2)
                cmultiplier[i] = (1.0 / (2.0*d*(c*(alpha+1.0)-2.0)) * (chrominance-d)*(chrominance-d) + c*d/2.0 * (alpha+1.0) ) / chrominance;
            else
                cmultiplier[i] = 1.0;
        }
    }

    float eps = 0.001;
    double shift_a = params->colorShift.a + eps, shift_b = params->colorShift.b + eps;

    float** oa = lold->a;
    float** ob = lold->b;

    #pragma omp parallel for if (multiThread)
    for (int i=0; i<lold->H; i++)
        for (int j=0; j<lold->W; j++) {

            double wanted_c = c;
            if (params->colorBoost.enable_saturationlimiter && c>1) {
                float chroma = (float)(4.0 * sqrt((oa[i][j]+shift_a)*(oa[i][j]+shift_a) + (ob[i][j]+shift_b)*(ob[i][j]+shift_b)));
                wanted_c = cmultiplier [chroma];
            }

            double real_c = wanted_c;
            if (wanted_c >= 1.0 && params->colorBoost.avoidclip) {
                double cclip = 100000.0;
                double cr = tightestroot ((double)lnew->L[i][j]/655.35, (double)(oa[i][j]+shift_a)*amul, (double)(ob[i][j]+shift_b)*bmul, 3.079935, -1.5371515, -0.54278342);
                double cg = tightestroot ((double)lnew->L[i][j]/655.35, (double)(oa[i][j]+shift_a)*amul, (double)(ob[i][j]+shift_b)*bmul, -0.92123418, 1.87599, 0.04524418);
                double cb = tightestroot ((double)lnew->L[i][j]/655.35, (double)(oa[i][j]+shift_a)*amul, (double)(ob[i][j]+shift_b)*bmul, 0.052889682, -0.20404134, 1.15115166);
                if (cr>1.0 && cr<cclip) cclip = cr;
                if (cg>1.0 && cg<cclip) cclip = cg;
                if (cb>1.0 && cb<cclip) cclip = cb;
                if (cclip<100000.0) {
                    real_c = -cclip + 2.0*cclip / (1.0+exp(-2.0*wanted_c/cclip));
                    if (real_c<1.0)
                        real_c = 1.0;
                }
            }

            float nna = ((oa[i][j]+shift_a) * real_c * amul);
            float nnb = ((ob[i][j]+shift_b) * real_c * bmul);
            lnew->a[i][j] = LIM(nna,-32000.0f,32000.0f);
            lnew->b[i][j] = LIM(nnb,-32000.0f,32000.0f);
        }
*/
//delete [] cmultiplier;
//}

void ImProcFunctions::impulsedenoise(LabImage* lab)
{

    if (params->impulseDenoise.enabled && lab->W >= 8 && lab->H >= 8)

    {
        impulse_nr(lab, (float)params->impulseDenoise.thresh / 20.0);
    }
}

void ImProcFunctions::impulsedenoisecam(CieImage* ncie, float **buffers[3])
{

    if (params->impulseDenoise.enabled && ncie->W >= 8 && ncie->H >= 8)

    {
        impulse_nrcam(ncie, (float)params->impulseDenoise.thresh / 20.0, buffers);
    }
}

void ImProcFunctions::defringe(LabImage* lab)
{

    if (params->defringe.enabled && lab->W >= 8 && lab->H >= 8)

    {
        PF_correct_RT(lab, lab, params->defringe.radius, params->defringe.threshold);
    }
}

void ImProcFunctions::defringecam(CieImage* ncie)
{
    if (params->defringe.enabled && ncie->W >= 8 && ncie->H >= 8) {
        PF_correct_RTcam(ncie, ncie, params->defringe.radius, params->defringe.threshold);
    }
}

void ImProcFunctions::badpixcam(CieImage* ncie, double rad, int thr, int mode, float skinprot, float chrom, int hotbad)
{
    if (ncie->W >= 8 && ncie->H >= 8) {
        Badpixelscam(ncie, ncie, rad, thr, mode, skinprot, chrom, hotbad);
    }
}

void ImProcFunctions::badpixlab(LabImage* lab, double rad, int thr, int mode, float skinprot, float chrom)
{
    if (lab->W >= 8 && lab->H >= 8) {
        BadpixelsLab(lab, lab, rad, thr, mode, skinprot, chrom);
    }
}

void ImProcFunctions::dirpyrequalizer(LabImage* lab, int scale)
{
    if (params->dirpyrequalizer.enabled && lab->W >= 8 && lab->H >= 8) {
        float b_l = static_cast<float>(params->dirpyrequalizer.hueskin.getBottomLeft()) / 100.0f;
        float t_l = static_cast<float>(params->dirpyrequalizer.hueskin.getTopLeft()) / 100.0f;
        float t_r = static_cast<float>(params->dirpyrequalizer.hueskin.getTopRight()) / 100.0f;
        //      if     (params->dirpyrequalizer.algo=="FI") choice=0;
        //      else if(params->dirpyrequalizer.algo=="LA") choice=1;
        float artifact = (float) settings->artifact_cbdl;

        if (artifact > 6.f) {
            artifact = 6.f;
        }

        if (artifact < 0.f) {
            artifact = 1.f;
        }

        float chrom = 50.f;

        if (params->dirpyrequalizer.gamutlab) {
            ImProcFunctions::badpixlab(lab, artifact, 5, 3, params->dirpyrequalizer.skinprotect, chrom);     //for artifacts
        }

        //dirpyrLab_equalizer(lab, lab, params->dirpyrequalizer.mult);
        dirpyr_equalizer(lab->L, lab->L, lab->W, lab->H, lab->a, lab->b, params->dirpyrequalizer.mult, params->dirpyrequalizer.threshold, params->dirpyrequalizer.skinprotect, b_l, t_l, t_r, scale);
    }
}
void ImProcFunctions::EPDToneMapCIE(CieImage *ncie, float a_w, float c_, int Wid, int Hei, float minQ, float maxQ, unsigned int Iterates, int skip)
{

    if (!params->epd.enabled) {
        return;
    }

    if (params->wavelet.enabled  && params->wavelet.tmrs != 0) {
        return;
    }

    float stren = params->epd.strength;
    float edgest = params->epd.edgeStopping;
    float sca = params->epd.scale;
    float gamm = params->epd.gamma;
    float rew = params->epd.reweightingIterates;
    float Qpro = (4.0 / c_)  * (a_w + 4.0) ;    //estimate Q max if J=100.0
    float *Qpr = ncie->Q_p[0];

    if (settings->verbose) {
        printf("minQ=%f maxQ=%f  Qpro=%f\n", minQ, maxQ, Qpro);
    }

    if (maxQ > Qpro) {
        Qpro = maxQ;
    }

    EdgePreservingDecomposition epd(Wid, Hei);

    #pragma omp parallel for

    for (int i = 0; i < Hei; i++)
        for (int j = 0; j < Wid; j++) {
            ncie->Q_p[i][j] = gamm * ncie->Q_p[i][j] / (Qpro);
        }

    float Compression = expf(-stren);       //This modification turns numbers symmetric around 0 into exponents.
    float DetailBoost = stren;

    if (stren < 0.0f) {
        DetailBoost = 0.0f;    //Go with effect of exponent only if uncompressing.
    }

    //Auto select number of iterates. Note that p->EdgeStopping = 0 makes a Gaussian blur.
    if (Iterates == 0) {
        Iterates = (unsigned int)(edgest * 15.0);
    }

    //Jacques Desmis : always Iterates=5 for compatibility images between preview and output

    epd.CompressDynamicRange(Qpr, sca / (float)skip, edgest, Compression, DetailBoost, Iterates, rew);

    //Restore past range, also desaturate a bit per Mantiuk's Color correction for tone mapping.
    float s = (1.0f + 38.7889f) * powf(Compression, 1.5856f) / (1.0f + 38.7889f * powf(Compression, 1.5856f));
#ifndef _DEBUG
    #pragma omp parallel for schedule(dynamic,10)
#endif

    for (int i = 0; i < Hei; i++)
        for (int j = 0; j < Wid; j++) {
            ncie->Q_p[i][j] = (ncie->Q_p[i][j] * Qpro) / gamm;
            ncie->M_p[i][j] *= s;
        }

    /*
        float *Qpr2 = new float[Wid*((heir)+1)];

            for (int i=heir; i<Hei; i++)
                for (int j=0; j<Wid; j++) { Qpr2[(i-heir)*Wid+j]=ncie->Q_p[i][j];}
        if(minQ>0.0) minQ=0.0;//normally minQ always > 0...
    //  EdgePreservingDecomposition epd = EdgePreservingDecomposition(Wid, Hei);
    //EdgePreservingDecomposition epd = EdgePreservingDecomposition(Wid, Hei/2);
        for(i = N2; i != N; i++)
    //  for(i = begh*Wid; i != N; i++)
            //Qpr[i] = (Qpr[i]-minQ)/(maxQ+1.0);
            Qpr2[i-N2] = (Qpr2[i-N2]-minQ)/(Qpro+1.0);

        float Compression2 = expf(-stren);      //This modification turns numbers symmetric around 0 into exponents.
        float DetailBoost2 = stren;
        if(stren < 0.0f) DetailBoost2 = 0.0f;   //Go with effect of exponent only if uncompressing.

        //Auto select number of iterates. Note that p->EdgeStopping = 0 makes a Gaussian blur.
        if(Iterates == 0) Iterates = (unsigned int)(edgest*15.0);


        epd.CompressDynamicRange(Qpr2, sca/(float)skip, edgest, Compression2, DetailBoost2, Iterates, rew, Qpr2);

        //Restore past range, also desaturate a bit per Mantiuk's Color correction for tone mapping.
         float s2 = (1.0f + 38.7889f)*powf(Compression, 1.5856f)/(1.0f + 38.7889f*powf(Compression, 1.5856f));
            for (int i=heir; i<Hei; i++)
        //  for (int i=begh; i<endh; i++)
                for (int j=0; j<Wid; j++) {
                ncie->Q_p[i][j]=Qpr2[(i-heir)*Wid+j]*Qpro + minQ;
            //  Qpr[i*Wid+j]=Qpr[i*Wid+j]*maxQ + minQ;
            //  ncie->J_p[i][j]=(100.0* Qpr[i*Wid+j]*Qpr[i*Wid+j]) /(w_h*w_h);

                ncie->M_p[i][j]*=s2;
            }
                    delete [] Qpr2;

    */
}

void ImProcFunctions::EPDToneMaplocal(LabImage *lab, LabImage *tmp1, unsigned int Iterates, int skip)
{

    float stren = ((float)params->locallab.stren) / 100.f;
    float edgest = ((float)params->locallab.estop) / 100.f;
    float sca  = ((float)params->locallab.scaltm) / 10.f;
    float gamm = ((float)params->locallab.gamma) / 100.f;
    float rew = ((float)params->locallab.rewei);
    //Pointers to whole data and size of it.
    float *L = lab->L[0];
    float *a = lab->a[0];
    float *b = lab->b[0];
    unsigned int i, N = lab->W * lab->H;
    int WW = lab->W ;
//   int HH = lab->H ;
    EdgePreservingDecomposition epd(lab->W, lab->H);

    //Due to the taking of logarithms, L must be nonnegative. Further, scale to 0 to 1 using nominal range of L, 0 to 15 bit.
    float minL = FLT_MAX;
    float maxL = 0.f;
    #pragma omp parallel
    {
        float lminL = FLT_MAX;
        float lmaxL = 0.f;
        #pragma omp for

        for (i = 0; i < N; i++) {
            if (L[i] < lminL) {
                lminL = L[i];
            }

            if (L[i] > lmaxL) {
                lmaxL = L[i];
            }
        }

        #pragma omp critical

        if (lminL < minL) {
            minL = lminL;
        }

        if (lmaxL > maxL) {
            maxL = lmaxL;
        }

    }

    if (minL > 0.0f) {
        minL = 0.0f;    //Disable the shift if there are no negative numbers. I wish there were just no negative numbers to begin with.
    }

    #pragma omp parallel for

    for (i = 0; i < N; i++)
        //{L[i] = (L[i] - minL)/32767.0f;
    {
        L[i] = (L[i] - minL) / maxL;
        L[i] *= gamm;
    }

    //Some interpretations.
    float Compression = expf(-stren);       //This modification turns numbers symmetric around 0 into exponents.
    float DetailBoost = stren;

    if (stren < 0.0f) {
        DetailBoost = 0.0f;    //Go with effect of exponent only if uncompressing.
    }

    //Auto select number of iterates. Note that p->EdgeStopping = 0 makes a Gaussian blur.
    if (Iterates == 0) {
        Iterates = (unsigned int)(edgest * 15.0f);
    }

    /* Debuggery. Saves L for toying with outside of RT.
    char nm[64];
    sprintf(nm, "%ux%ufloat.bin", lab->W, lab->H);
    FILE *f = fopen(nm, "wb");
    fwrite(L, N, sizeof(float), f);
    fclose(f);*/

    epd.CompressDynamicRange(L, sca / float (skip), edgest, Compression, DetailBoost, Iterates, rew);

    //Restore past range, also desaturate a bit per Mantiuk's Color correction for tone mapping.
    float s = (1.0f + 38.7889f) * powf(Compression, 1.5856f) / (1.0f + 38.7889f * powf(Compression, 1.5856f));
#ifdef _OPENMP
    #pragma omp parallel for            // removed schedule(dynamic,10)
#endif

    for (unsigned int i = 0; i < N; i++) {
        int x = i / WW;
        int y = i - x * WW;

        tmp1->L[x][y] = L[i] * maxL * (1.f / gamm) + minL;
        tmp1->a[x][y] = s  * a[i];
        tmp1->b[x][y] = s  * b[i];

    }
}





//Map tones by way of edge preserving decomposition. Is this the right way to include source?
//#include "EdgePreservingDecomposition.cc"
void ImProcFunctions::EPDToneMap(LabImage *lab, unsigned int Iterates, int skip)
{
    //Hasten access to the parameters.
//  EPDParams *p = (EPDParams *)(&params->epd);

    //Enabled? Leave now if not.
//  if(!p->enabled) return;
    if (!params->epd.enabled) {
        return;
    }

    if (params->wavelet.enabled  && params->wavelet.tmrs != 0) {
        return;
    }

    float stren = params->epd.strength;
    float edgest = params->epd.edgeStopping;
    float sca = params->epd.scale;
    float gamm = params->epd.gamma;
    float rew = params->epd.reweightingIterates;
    //Pointers to whole data and size of it.
    float *L = lab->L[0];
    float *a = lab->a[0];
    float *b = lab->b[0];
    size_t N = lab->W * lab->H;
    EdgePreservingDecomposition epd(lab->W, lab->H);

    //Due to the taking of logarithms, L must be nonnegative. Further, scale to 0 to 1 using nominal range of L, 0 to 15 bit.
    float minL = FLT_MAX;
    float maxL = 0.f;
    #pragma omp parallel
    {
        float lminL = FLT_MAX;
        float lmaxL = 0.f;
        #pragma omp for

        for (size_t i = 0; i < N; i++) {
            if (L[i] < lminL) {
                lminL = L[i];
            }

            if (L[i] > lmaxL) {
                lmaxL = L[i];
            }
        }

        #pragma omp critical
        {
            if (lminL < minL) {
                minL = lminL;
            }

            if (lmaxL > maxL) {
                maxL = lmaxL;
            }
        }
    }

    if (minL > 0.0f) {
        minL = 0.0f;    //Disable the shift if there are no negative numbers. I wish there were just no negative numbers to begin with.
    }

    #pragma omp parallel for

    for (size_t i = 0; i < N; ++i)
        //{L[i] = (L[i] - minL)/32767.0f;
    {
        L[i] = (L[i] - minL) / maxL;
        L[i] *= gamm;
    }

    //Some interpretations.
    float Compression = expf(-stren);       //This modification turns numbers symmetric around 0 into exponents.
    float DetailBoost = stren;

    if (stren < 0.0f) {
        DetailBoost = 0.0f;    //Go with effect of exponent only if uncompressing.
    }

    //Auto select number of iterates. Note that p->EdgeStopping = 0 makes a Gaussian blur.
    if (Iterates == 0) {
        Iterates = (unsigned int)(edgest * 15.0f);
    }

    /* Debuggery. Saves L for toying with outside of RT.
    char nm[64];
    sprintf(nm, "%ux%ufloat.bin", lab->W, lab->H);
    FILE *f = fopen(nm, "wb");
    fwrite(L, N, sizeof(float), f);
    fclose(f);*/

    epd.CompressDynamicRange(L, sca / float (skip), edgest, Compression, DetailBoost, Iterates, rew);

    //Restore past range, also desaturate a bit per Mantiuk's Color correction for tone mapping.
    float s = (1.0f + 38.7889f) * powf(Compression, 1.5856f) / (1.0f + 38.7889f * powf(Compression, 1.5856f));
#ifdef _OPENMP
    #pragma omp parallel for            // removed schedule(dynamic,10)
#endif

    for (size_t ii = 0; ii < N; ++ii) {
        a[ii] *= s;
        b[ii] *= s;
        L[ii] = L[ii] * maxL * (1.f / gamm) + minL;
    }
}


void ImProcFunctions::getAutoExp(const LUTu &histogram, int histcompr, double clip, double& expcomp, int& bright, int& contr, int& black, int& hlcompr, int& hlcomprthresh)
{

    float scale = 65536.0f;
    float midgray = 0.1842f; //middle gray in linear gamma =1 50% luminance

    int imax = 65536 >> histcompr;
    int overex = 0;
    float sum = 0.f, hisum = 0.f, losum = 0.f;
    float ave = 0.f, hidev = 0.f, lodev = 0.f;

    //find average luminance
    histogram.getSumAndAverage(sum, ave);

    //find median of luminance
    int median = 0, count = histogram[0];

    while (count < sum / 2) {
        median++;
        count += histogram[median];
    }

    if (median == 0 || ave < 1.f) { //probably the image is a blackframe
        expcomp = 0.;
        black = 0;
        bright = 0;
        contr = 0;
        hlcompr = 0;
        hlcomprthresh = 0;
        return;
    }

    // compute std dev on the high and low side of median
    // and octiles of histogram
    float octile[8] = {0.f, 0.f, 0.f, 0.f, 0.f, 0.f, 0.f, 0.f}, ospread = 0.f;
    count = 0;

    int i = 0;

    for (; i < min((int)ave, imax); i++) {
        if (count < 8) {
            octile[count] += histogram[i];

            if (octile[count] > sum / 8.f || (count == 7 && octile[count] > sum / 16.f)) {
                octile[count] = xlog(1. + (float)i) / log(2.f);
                count++;// = min(count+1,7);
            }
        }

        //lodev += SQR(ave-i)*histogram[i];
        lodev += (xlog(ave + 1.f) - xlog((float)i + 1.)) * histogram[i];
        losum += histogram[i];
    }

    for (; i < imax; i++) {
        if (count < 8) {
            octile[count] += histogram[i];

            if (octile[count] > sum / 8.f || (count == 7 && octile[count] > sum / 16.f)) {
                octile[count] = xlog(1. + (float)i) / log(2.f);
                count++;// = min(count+1,7);
            }
        }

        //hidev += SQR(i-ave)*histogram[i];
        hidev += (xlog((float)i + 1.) - xlog(ave + 1.f)) * histogram[i];
        hisum += histogram[i];

    }

    if (losum == 0 || hisum == 0) { //probably the image is a blackframe
        expcomp = 0.;
        black = 0;
        bright = 0;
        contr = 0;
        hlcompr = 0;
        hlcomprthresh = 0;
        return;
    }

//    lodev = (lodev / (log(2.f) * losum));
//    hidev = (hidev / (log(2.f) * hisum));

    if (octile[6] > log1p((float)imax) / log2(2.f)) {   //if very overxposed image
        octile[6] = 1.5f * octile[5] - 0.5f * octile[4];
        overex = 2;
    }

    if (octile[7] > log1p((float)imax) / log2(2.f)) {   //if overexposed
        octile[7] = 1.5f * octile[6] - 0.5f * octile[5];
        overex = 1;
    }

    // store values of octile[6] and octile[7] for calculation of exposure compensation
    // if we don't do this and the pixture is underexposed, calculation of exposure compensation assumes
    // that it's overexposed and calculates the wrong direction
    float oct6, oct7;
    oct6 = octile[6];
    oct7 = octile[7];


    for (int i = 1; i < 8; i++) {
        if (octile[i] == 0.0f) {
            octile[i] = octile[i - 1];
        }
    }

    // compute weighted average separation of octiles
    // for future use in contrast setting
    for (int i = 1; i < 6; i++) {
        ospread += (octile[i + 1] - octile[i]) / max(0.5f, (i > 2 ? (octile[i + 1] - octile[3]) : (octile[3] - octile[i])));
    }

    ospread /= 5.f;

    if (ospread <= 0.f) { //probably the image is a blackframe
        expcomp = 0.;
        black = 0;
        bright = 0;
        contr = 0;
        hlcompr = 0;
        hlcomprthresh = 0;
        return;
    }


    // compute clipping points based on the original histograms (linear, without exp comp.)
    unsigned int clipped = 0;
    int rawmax = (imax) - 1;

    while (histogram[rawmax] + clipped <= 0 && rawmax > 1) {
        clipped += histogram[rawmax];
        rawmax--;
    }

    //compute clipped white point
    unsigned int clippable = (int)(sum * clip / 100.f);
    clipped = 0;
    int whiteclip = (imax) - 1;

    while (whiteclip > 1 && (histogram[whiteclip] + clipped) <= clippable) {
        clipped += histogram[whiteclip];
        whiteclip--;
    }

    //compute clipped black point
    clipped = 0;
    int shc = 0;

    while (shc < whiteclip - 1 && histogram[shc] + clipped <= clippable) {
        clipped += histogram[shc];
        shc++;
    }

    //rescale to 65535 max
    rawmax <<= histcompr;
    whiteclip <<= histcompr;
    ave = ave * (1 << histcompr);
    median <<= histcompr;
    shc <<= histcompr;

//    //prevent division by 0
//    if (lodev == 0.f) {
//        lodev = 1.f;
//    }

    //compute exposure compensation as geometric mean of the amount that
    //sets the mean or median at middle gray, and the amount that sets the estimated top
    //of the histogram at or near clipping.
    //float expcomp1 = (log(/*(median/ave)*//*(hidev/lodev)*/midgray*scale/(ave-shc+midgray*shc))+log((hidev/lodev)))/log(2.f);
    float expcomp1 = (log(/*(median/ave)*//*(hidev/lodev)*/midgray * scale / (ave - shc + midgray * shc))) / log(2.f);
    float expcomp2;

    if (overex == 0) { // image is not overexposed
        expcomp2 = 0.5f * ((15.5f - histcompr - (2.f * oct7 - oct6)) + log(scale / rawmax) / log(2.f));
    } else {
        expcomp2 = 0.5f * ((15.5f - histcompr - (2.f * octile[7] - octile[6])) + log(scale / rawmax) / log(2.f));
    }

    if (fabs(expcomp1) - fabs(expcomp2) > 1.f) {   //for great expcomp
        expcomp = (expcomp1 * fabs(expcomp2) + expcomp2 * fabs(expcomp1)) / (fabs(expcomp1) + fabs(expcomp2));
    } else {
        expcomp = 0.5 * (double)expcomp1 + 0.5 * (double) expcomp2; //for small expcomp
    }

    float gain = exp((float)expcomp * log(2.f));

    float corr = sqrt(gain * scale / rawmax);
    black = (int) shc * corr;


    //now tune hlcompr to bring back rawmax to 65535
    hlcomprthresh = 33;
    //this is a series approximation of the actual formula for comp,
    //which is a transcendental equation
    float comp = (gain * ((float)whiteclip) / scale - 1.f) * 2.3f; // 2.3 instead of 2 to increase slightly comp
    hlcompr = (int)(100.*comp / (max(0.0, expcomp) + 1.0));
    hlcompr = max(0, min(100, hlcompr));

    //now find brightness if gain didn't bring ave to midgray using
    //the envelope of the actual 'control cage' brightness curve for simplicity
    float midtmp = gain * sqrt(median * ave) / scale;

    if (midtmp < 0.1f) {
        bright = (midgray - midtmp) * 15.0 / (midtmp);
    } else {
        bright = (midgray - midtmp) * 15.0 / (0.10833 - 0.0833 * midtmp);
    }

    bright = 0.25 */*(median/ave)*(hidev/lodev)*/max(0, bright);

    //compute contrast that spreads the average spacing of octiles
    contr = (int) 50.0f * (1.1f - ospread);
    contr = max(0, min(100, contr));
    //take gamma into account
    double whiteclipg = (int)(CurveFactory::gamma2(whiteclip * corr / 65536.0) * 65536.0);

    float gavg = 0.;

    float val = 0.f;
    float increment = corr * (1 << histcompr);

    for (int i = 0; i < 65536 >> histcompr; i++) {
        gavg += histogram[i] * Color::gamma2curve[val];
        val += increment;
    }

    gavg /= sum;

    if (black < gavg) {
        int maxwhiteclip = (gavg - black) * 4 / 3 + black; // don't let whiteclip be such large that the histogram average goes above 3/4

        if (whiteclipg < maxwhiteclip) {
            whiteclipg = maxwhiteclip;
        }
    }

    whiteclipg = CurveFactory::igamma2((float)(whiteclipg / 65535.0)) * 65535.0;   //need to inverse gamma transform to get correct exposure compensation parameter

    //corection with gamma
    black = (int)((65535 * black) / whiteclipg);
    //expcomp = log(65535.0 / (whiteclipg)) / log(2.0);

    //diagnostics
    //printf ("**************** AUTO LEVELS ****************\n");
    /*
    if (settings->verbose) {
        printf("sum=%i clip=%f clippable=%i  clipWh=%i  clipBl=%i\n",somm, clip, clippable,clipwh, clipbl);
        printf ("expcomp1= %f   expcomp2= %f gain= %f  expcomp=%f\n",expcomp1,expcomp2,gain,expcomp);
        printf ("expo=%f\n",expo);
        printf ("median: %i  average: %f    median/average: %f\n",median,ave, median/ave);
        printf ("average: %f\n",ave);
        printf("comp=%f hlcomp: %i\n",comp, hlcompr);
        printf ("median/average: %f\n",median/ave);
        printf ("lodev: %f   hidev: %f      hidev/lodev: %f\n",lodev,hidev,hidev/lodev);
        printf ("lodev: %f\n",lodev);
        printf ("hidev: %f\n",hidev);
        printf ("imax=%d rawmax= %d  whiteclip= %d  gain= %f\n",imax,rawmax,whiteclip,gain);
        printf ("octiles: %f %f %f %f %f %f %f %f\n",octile[0],octile[1],octile[2],octile[3],octile[4],octile[5],octile[6],octile[7]);
        printf ("ospread= %f\n",ospread);
        printf ("overexp= %i\n",overex);
    }
    */
    /*
     // %%%%%%%%%% LEGACY AUTOEXPOSURE CODE %%%%%%%%%%%%%
     // black point selection is based on the linear result (yielding better visual results)
     black = (int)(shc * corr);
     // compute the white point of the exp. compensated gamma corrected image
     double whiteclipg = (int)(CurveFactory::gamma2 (whiteclip * corr / 65536.0) * 65536.0);

     // compute average intensity of the exp compensated, gamma corrected image
     double gavg = 0;
     for (int i=0; i<65536>>histcompr; i++)
     gavg += histogram[i] * CurveFactory::gamma2((int)(corr*(i<<histcompr)<65535 ? corr*(i<<histcompr) : 65535)) / sum;

     if (black < gavg) {
     int maxwhiteclip = (gavg - black) * 4 / 3 + black; // don't let whiteclip be such large that the histogram average goes above 3/4
     //double mavg = 65536.0 / (whiteclipg-black) * (gavg - black);
     if (whiteclipg < maxwhiteclip)
     whiteclipg = maxwhiteclip;
     }

     whiteclipg = CurveFactory::igamma2 ((float)(whiteclipg/65535.0)) * 65535.0; //need to inverse gamma transform to get correct exposure compensation parameter

     black = (int)((65535*black)/whiteclipg);
     expcomp = log(65535.0 / (whiteclipg)) / log(2.0);

     if (expcomp<0.0)   expcomp = 0.0;*/
    if (expcomp < -5.0) {
        expcomp = -5.0;
    }

    if (expcomp > 12.0) {
        expcomp = 12.0;
    }

    bright = max(-100, min(bright, 100));

}


//%%%%%%%%%%%%%%%%%%%%%%%%%%%%%%%%%%%%%%%

double ImProcFunctions::getAutoDistor(const Glib::ustring &fname, int thumb_size)
{
    if (fname != "") {
        rtengine::RawMetaDataLocation ri;
        int w_raw = -1, h_raw = thumb_size;
        int w_thumb = -1, h_thumb = thumb_size;

        eSensorType sensorType = rtengine::ST_NONE;
        Thumbnail* thumb = rtengine::Thumbnail::loadQuickFromRaw(fname, ri, sensorType, w_thumb, h_thumb, 1, FALSE);

        if (!thumb) {
            return 0.0;
        }

        Thumbnail* raw =   rtengine::Thumbnail::loadFromRaw(fname, ri, sensorType, w_raw, h_raw, 1, 1.0, FALSE);

        if (!raw) {
            delete thumb;
            return 0.0;
        }

        if (h_thumb != h_raw) {
            delete thumb;
            delete raw;
            return 0.0;
        }

        int width;

        if (w_thumb > w_raw) {
            width = w_raw;
        } else {
            width = w_thumb;
        }

        unsigned char* thumbGray;
        unsigned char* rawGray;
        thumbGray = thumb->getGrayscaleHistEQ(width);
        rawGray = raw->getGrayscaleHistEQ(width);

        if (!thumbGray || !rawGray) {
            if (thumbGray) {
                delete thumbGray;
            }

            if (rawGray) {
                delete rawGray;
            }

            delete thumb;
            delete raw;
            return 0.0;
        }

        double dist_amount;
        int dist_result = calcDistortion(thumbGray, rawGray, width, h_thumb, 1, dist_amount);

        if (dist_result == -1) { // not enough features found, try increasing max. number of features by factor 4
            calcDistortion(thumbGray, rawGray, width, h_thumb, 4, dist_amount);
        }

        delete thumbGray;
        delete rawGray;
        delete thumb;
        delete raw;
        return dist_amount;
    } else {
        return 0.0;
    }
}

void ImProcFunctions::rgb2lab(const Imagefloat &src, LabImage &dst, const Glib::ustring &workingSpace)
{
    TMatrix wprof = ICCStore::getInstance()->workingSpaceMatrix(workingSpace);
    const float wp[3][3] = {
        {static_cast<float>(wprof[0][0]), static_cast<float>(wprof[0][1]), static_cast<float>(wprof[0][2])},
        {static_cast<float>(wprof[1][0]), static_cast<float>(wprof[1][1]), static_cast<float>(wprof[1][2])},
        {static_cast<float>(wprof[2][0]), static_cast<float>(wprof[2][1]), static_cast<float>(wprof[2][2])}
    };

    const int W = src.getWidth();
    const int H = src.getHeight();

#ifdef _OPENMP
    #pragma omp parallel for schedule(dynamic,16)
#endif

    for (int i = 0; i < H; i++) {
        for (int j = 0; j < W; j++) {
            float X, Y, Z;
            Color::rgbxyz(src.r(i, j), src.g(i, j), src.b(i, j), X, Y, Z, wp);
            //convert Lab
            Color::XYZ2Lab(X, Y, Z, dst.L[i][j], dst.a[i][j], dst.b[i][j]);
        }
    }
}

void ImProcFunctions::lab2rgb (const LabImage &src, Imagefloat &dst, const Glib::ustring &workingSpace)
{
    TMatrix wiprof = ICCStore::getInstance()->workingSpaceInverseMatrix(workingSpace);
    const float wip[3][3] = {
        {static_cast<float>(wiprof[0][0]), static_cast<float>(wiprof[0][1]), static_cast<float>(wiprof[0][2])},
        {static_cast<float>(wiprof[1][0]), static_cast<float>(wiprof[1][1]), static_cast<float>(wiprof[1][2])},
        {static_cast<float>(wiprof[2][0]), static_cast<float>(wiprof[2][1]), static_cast<float>(wiprof[2][2])}
    };

    const int W = dst.getWidth();
    const int H = dst.getHeight();
#ifdef __SSE2__
    vfloat wipv[3][3];

    for (int i = 0; i < 3; i++) {
        for (int j = 0; j < 3; j++) {
            wipv[i][j] = F2V(wiprof[i][j]);
        }
    }

#endif

#ifdef _OPENMP
    #pragma omp parallel for schedule(dynamic,16)
#endif

    for (int i = 0; i < H; i++) {
        int j = 0;
#ifdef __SSE2__

        for (; j < W - 3; j += 4) {
            vfloat X, Y, Z;
            vfloat R, G, B;
            Color::Lab2XYZ(LVFU(src.L[i][j]), LVFU(src.a[i][j]), LVFU(src.b[i][j]), X, Y, Z);
            Color::xyz2rgb(X, Y, Z, R, G, B, wipv);
            STVFU(dst.r(i, j), R);
            STVFU(dst.g(i, j), G);
            STVFU(dst.b(i, j), B);
        }

#endif

        for (; j < W; j++) {
            float X, Y, Z;
            Color::Lab2XYZ(src.L[i][j], src.a[i][j], src.b[i][j], X, Y, Z);
            Color::xyz2rgb(X, Y, Z, dst.r(i, j), dst.g(i, j), dst.b(i, j), wip);
        }
    }
}

//%%%%%%%%%%%%%%%%%%%%%%%%%%%%%%%%%%%%%%%


// adapted from the "color correction" module of Darktable. Original copyright follows
/*
    copyright (c) 2009--2010 johannes hanika.

    darktable is free software: you can redistribute it and/or modify
    it under the terms of the GNU General Public License as published by
    the Free Software Foundation, either version 3 of the License, or
    (at your option) any later version.

    darktable is distributed in the hope that it will be useful,
    but WITHOUT ANY WARRANTY; without even the implied warranty of
    MERCHANTABILITY or FITNESS FOR A PARTICULAR PURPOSE.  See the
    GNU General Public License for more details.

    You should have received a copy of the GNU General Public License
    along with darktable.  If not, see <http://www.gnu.org/licenses/>.
*/
void ImProcFunctions::colorToningLabGrid(LabImage *lab, int xstart, int xend, int ystart, int yend, bool MultiThread)
{
    const float factor = ColorToningParams::LABGRID_CORR_MAX * 3.f;
    float a_scale = (params->colorToning.labgridAHigh - params->colorToning.labgridALow) / factor;
    float a_base = params->colorToning.labgridALow;
    float b_scale = (params->colorToning.labgridBHigh - params->colorToning.labgridBLow) / factor;
    float b_base = params->colorToning.labgridBLow;

#ifdef _OPENMP
    #pragma omp parallel for if (multiThread)
#endif
    for (int y = ystart; y < yend; ++y) {
        for (int x = xstart; x < xend; ++x) {
            lab->a[y][x] += lab->L[y][x] * a_scale + a_base;
            lab->b[y][x] += lab->L[y][x] * b_scale + b_base;
        }
    }
}

}<|MERGE_RESOLUTION|>--- conflicted
+++ resolved
@@ -4026,11 +4026,7 @@
                                 valparam *= (1.f - SQR(SQR(1.f - min(s, 1.0f))));
 
                                 if (valparam > 0.00001f) {
-<<<<<<< HEAD
-                                    v = (1.f - valparam) * v + valparam * (1.f - SQR(1.f - min(v, 1.0f)));   // SQR (SQR  to increase action and avoid artefacts
-=======
                                     v = (1.f - valparam) * v + valparam * (1.f - SQR (1.f - min (v, 1.0f))); // SQR (SQR  to increase action and avoid artifacts
->>>>>>> 20fcffae
 
                                     if (v < 0) {
                                         v = 0;
@@ -4170,17 +4166,10 @@
                                     float g = gtemp[ti * TS + tj];
                                     float b = btemp[ti * TS + tj];
                                     float ro, go, bo;
-<<<<<<< HEAD
                                     labtoning(r, g, b, ro, go, bo, algm, metchrom, twoc, satLimit, satLimitOpacity, ctColorCurve, ctOpacityCurve, clToningcurve, cl2Toningcurve, iplow, iphigh, wp, wip);
-                                    rtemp[ti * TS + tj] = CLIP(ro);  //I used CLIP because there is a little bug in gamutLchonly that return 65536.ii intead of 65535 ==> crash
+                                    rtemp[ti * TS + tj] = CLIP (ro); //I used CLIP because there is a little bug in gamutLchonly that return 65536.ii instead of 65535 ==> crash
                                     gtemp[ti * TS + tj] = CLIP(go);
                                     btemp[ti * TS + tj] = CLIP(bo);
-=======
-                                    labtoning (r, g, b, ro, go, bo, algm, metchrom, twoc, satLimit, satLimitOpacity, ctColorCurve, ctOpacityCurve, clToningcurve, cl2Toningcurve, iplow, iphigh, wp, wip);
-                                    rtemp[ti * TS + tj] = CLIP (ro); //I used CLIP because there is a little bug in gamutLchonly that return 65536.ii instead of 65535 ==> crash
-                                    gtemp[ti * TS + tj] = CLIP (go);
-                                    btemp[ti * TS + tj] = CLIP (bo);
->>>>>>> 20fcffae
                                 }
                             }
                         }
@@ -5829,13 +5818,8 @@
 
                     Lprov1 = l_r * 100.f;
 
-<<<<<<< HEAD
                     float Chprov2 = sqrt(SQR(atmp) + SQR(btmp)) / 327.68f;
-                    //Gamut control especialy fot negative values slightly different of gamutlchonly
-=======
-                    float Chprov2 = sqrt (SQR (atmp) + SQR (btmp)) / 327.68f;
                     //Gamut control especially for negative values slightly different from gamutlchonly
->>>>>>> 20fcffae
                     bool inRGB;
 
                     do {
