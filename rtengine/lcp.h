/*
*  This file is part of RawTherapee.
*
*  Copyright (c) 2012 Oliver Duis <www.oliverduis.de>
*
*  RawTherapee is free software: you can redistribute it and/or modify
*  it under the terms of the GNU General Public License as published by
*  the Free Software Foundation, either version 3 of the License, or
*  (at your option) any later version.
*
*  RawTherapee is distributed in the hope that it will be useful,
*  but WITHOUT ANY WARRANTY; without even the implied warranty of
*  MERCHANTABILITY or FITNESS FOR A PARTICULAR PURPOSE.  See the
*  GNU General Public License for more details.
*
*  You should have received a copy of the GNU General Public License
*  along with RawTherapee.  If not, see <http://www.gnu.org/licenses/>.
*/

#pragma once

#include <array>
#include <map>
#include <memory>
#include <string>
#include <sstream>

#include <glibmm.h>
#include <expat.h>

#include "cache.h"
#include "imagefloat.h"
#include "opthelper.h"

namespace rtengine
{

enum class LCPCorrectionMode {
    VIGNETTE,
    DISTORTION,
    CA
};

// Perspective model common data, also used for Vignette and Fisheye
class LCPModelCommon final
{
public:
    LCPModelCommon();

    bool empty() const;  // is it empty
    void print() const;  // printf all values
    void merge(const LCPModelCommon& a, const LCPModelCommon& b, float facA);
    void prepareParams(
        int fullWidth,
        int fullHeight,
        float focalLength,
        float focalLength35mm,
        float sensorFormatFactor,
        bool swapXY,
        bool mirrorX,
        bool mirrorY
    );

//private:
    using Param = std::array<float, 5>;
    using VignParam = std::array<float, 4>;

    float foc_len_x;
    float foc_len_y;
    float img_center_x;
    float img_center_y;
    Param param;  // k1..k5, resp. alpha1..5
    float scale_factor;  // alpha0
    double mean_error;
    bool bad_error;

    // prepared params
    float x0;
    float y0;
    float fx;
    float fy;
    float rfx;
    float rfy;
    VignParam vign_param;
};

class LCPProfile
{
public:
    explicit LCPProfile(const Glib::ustring& fname);
    ~LCPProfile();

    void calcParams(
        LCPCorrectionMode mode,
        float focalLength,
        float focusDist,
        float aperture,
        LCPModelCommon* pCorr1,
        LCPModelCommon* pCorr2,
        LCPModelCommon *pCorr3
    ) const; // Interpolates between the persModels frames

    void print() const;

//private:
    // Common data
    Glib::ustring profileName;
    Glib::ustring lensPrettyName;
    Glib::ustring cameraPrettyName;
    Glib::ustring lens;
    Glib::ustring camera;  // lens/camera(=model) can be auto-matched with DNG
    bool isRaw;
    bool isFisheye;
    float sensorFormatFactor;
    int persModelCount;

private:
    class LCPPersModel;

    int filterBadFrames(LCPCorrectionMode mode, double maxAvgDevFac, int minFramesLeft);

    void handle_text(const std::string& text);

    static void XMLCALL XmlStartHandler(void* pLCPProfile, const char* el, const char** attr);
    static void XMLCALL XmlTextHandler(void* pLCPProfile, const XML_Char* s, int len);
    static void XMLCALL XmlEndHandler(void* pLCPProfile, const char* el);

    // Temporary data for parsing
    bool inCamProfiles;
    bool firstLIDone;
    bool inPerspect;
    bool inAlternateLensID;
    bool inAlternateLensNames;
    char lastTag[256];
    char inInvalidTag[256];
    LCPPersModel* pCurPersModel;
    LCPModelCommon* pCurCommon;

    std::ostringstream textbuf;

    // The correction frames
    static constexpr int MaxPersModelCount = 3000;
    LCPPersModel* aPersModel[MaxPersModelCount];  // Do NOT use std::list or something, it's buggy in GCC!
};

class LCPStore
{
public:
    static LCPStore* getInstance();

    bool isValidLCPFileName(const Glib::ustring& filename) const;
    std::shared_ptr<LCPProfile> getProfile(const Glib::ustring& filename) const;
    Glib::ustring getDefaultCommonDirectory() const;

private:
    LCPStore(unsigned int _cache_size = 32);

    // Maps file name to profile as cache
    mutable Cache<Glib::ustring, std::shared_ptr<LCPProfile>> cache;
};

class LensCorrection {
public:
    virtual ~LensCorrection() {}
    virtual void correctDistortion(double &x, double &y, int cx, int cy, double scale) const = 0;
    virtual bool isCACorrectionAvailable() const = 0;
<<<<<<< HEAD
    virtual void correctCA(double &x, double &y, int channel) const = 0;
    virtual void processVignetteLine(int width, int y, int xoffs, int yoffs, float *line) const = 0;
=======
    virtual void correctCA(double &x, double &y, int cx, int cy, int channel) const = 0;
    virtual void processVignetteLine(int width, int y, float *line) const = 0;
>>>>>>> ba74c5c0
    virtual void processVignetteLine3Channels(int width, int y, float *line) const = 0;
};


// Once precalculated class to correct a point
class LCPMapper: public LensCorrection
{
public:
    // Precalculates the mapper
    LCPMapper(
        const std::shared_ptr<LCPProfile>& pProf,
        float focalLength,
        float focalLength35mm,
        float focusDist,
        float aperture,
        bool vignette,
        bool useCADistP,
        int fullWidth,
        int fullHeight,
        const CoarseTransformParams& coarse,
        int rawRotationDeg
    );


    void correctDistortion(double &x, double &y, int cx, int cy, double scale) const;  // MUST be the first stage
    bool isCACorrectionAvailable() const;
<<<<<<< HEAD
    void correctCA(double& x, double& y, int channel) const;
    void processVignetteLine(int width, int y, int xoffs, int yoffs, float* line) const;
=======
    void correctCA(double& x, double& y, int cx, int cy, int channel) const;
    void processVignetteLine(int width, int y, float* line) const;
>>>>>>> ba74c5c0
    void processVignetteLine3Channels(int width, int y, float* line) const;

private:
    bool enableCA;  // is the mapper capable if CA correction?
    bool useCADist;  // should the distortion in the CA info be used?
    bool swapXY;
    LCPModelCommon mc;
    LCPModelCommon chrom[3];  // in order RedGreen/Green/BlueGreen
    bool isFisheye;
};

}<|MERGE_RESOLUTION|>--- conflicted
+++ resolved
@@ -164,13 +164,8 @@
     virtual ~LensCorrection() {}
     virtual void correctDistortion(double &x, double &y, int cx, int cy, double scale) const = 0;
     virtual bool isCACorrectionAvailable() const = 0;
-<<<<<<< HEAD
-    virtual void correctCA(double &x, double &y, int channel) const = 0;
+    virtual void correctCA(double &x, double &y, int cx, int cy, int channel) const = 0;
     virtual void processVignetteLine(int width, int y, int xoffs, int yoffs, float *line) const = 0;
-=======
-    virtual void correctCA(double &x, double &y, int cx, int cy, int channel) const = 0;
-    virtual void processVignetteLine(int width, int y, float *line) const = 0;
->>>>>>> ba74c5c0
     virtual void processVignetteLine3Channels(int width, int y, float *line) const = 0;
 };
 
@@ -197,13 +192,8 @@
 
     void correctDistortion(double &x, double &y, int cx, int cy, double scale) const;  // MUST be the first stage
     bool isCACorrectionAvailable() const;
-<<<<<<< HEAD
-    void correctCA(double& x, double& y, int channel) const;
+    void correctCA(double& x, double& y, int cx, int cy, int channel) const;
     void processVignetteLine(int width, int y, int xoffs, int yoffs, float* line) const;
-=======
-    void correctCA(double& x, double& y, int cx, int cy, int channel) const;
-    void processVignetteLine(int width, int y, float* line) const;
->>>>>>> ba74c5c0
     void processVignetteLine3Channels(int width, int y, float* line) const;
 
 private:
