/*
*  This file is part of RawTherapee.
*
*  Copyright (c) 2012 Oliver Duis <www.oliverduis.de>
*
*  RawTherapee is free software: you can redistribute it and/or modify
*  it under the terms of the GNU General Public License as published by
*  the Free Software Foundation, either version 3 of the License, or
*  (at your option) any later version.
*
*  RawTherapee is distributed in the hope that it will be useful,
*  but WITHOUT ANY WARRANTY; without even the implied warranty of
*  MERCHANTABILITY or FITNESS FOR A PARTICULAR PURPOSE.  See the
*  GNU General Public License for more details.
*
*  You should have received a copy of the GNU General Public License
*  along with RawTherapee.  If not, see <http://www.gnu.org/licenses/>.
*/

#pragma once

#include <array>
#include <map>
#include <memory>
#include <string>
#include <sstream>

#include <glibmm.h>
#include <expat.h>

#include "cache.h"
#include "imagefloat.h"
#include "opthelper.h"

namespace rtengine
{

enum class LCPCorrectionMode {
    VIGNETTE,
    DISTORTION,
    CA
};

// Perspective model common data, also used for Vignette and Fisheye
class LCPModelCommon final
{
public:
    LCPModelCommon();

    bool empty() const;  // is it empty
    void print() const;  // printf all values
    void merge(const LCPModelCommon& a, const LCPModelCommon& b, float facA);
    void prepareParams(
        int fullWidth,
        int fullHeight,
        float focalLength,
        float focalLength35mm,
        float sensorFormatFactor,
        bool swapXY,
        bool mirrorX,
        bool mirrorY
    );

//private:
    using Param = std::array<float, 5>;
    using VignParam = std::array<float, 4>;

    float foc_len_x;
    float foc_len_y;
    float img_center_x;
    float img_center_y;
    Param param;  // k1..k5, resp. alpha1..5
    float scale_factor;  // alpha0
    double mean_error;
    bool bad_error;

    // prepared params
    float x0;
    float y0;
    float fx;
    float fy;
    float rfx;
    float rfy;
    VignParam vign_param;
};

class LCPProfile
{
public:
    explicit LCPProfile(const Glib::ustring& fname);
    ~LCPProfile();

    void calcParams(
        LCPCorrectionMode mode,
        float focalLength,
        float focusDist,
        float aperture,
        LCPModelCommon* pCorr1,
        LCPModelCommon* pCorr2,
        LCPModelCommon *pCorr3
    ) const; // Interpolates between the persModels frames

    void print() const;

//private:
    // Common data
    Glib::ustring profileName;
    Glib::ustring lensPrettyName;
    Glib::ustring cameraPrettyName;
    Glib::ustring lens;
    Glib::ustring camera;  // lens/camera(=model) can be auto-matched with DNG
    bool isRaw;
    bool isFisheye;
    float sensorFormatFactor;
    int persModelCount;

private:
    class LCPPersModel;

    int filterBadFrames(LCPCorrectionMode mode, double maxAvgDevFac, int minFramesLeft);

    void handle_text(const std::string& text);

    static void XMLCALL XmlStartHandler(void* pLCPProfile, const char* el, const char** attr);
    static void XMLCALL XmlTextHandler(void* pLCPProfile, const XML_Char* s, int len);
    static void XMLCALL XmlEndHandler(void* pLCPProfile, const char* el);

    // Temporary data for parsing
    bool inCamProfiles;
    bool firstLIDone;
    bool inPerspect;
    bool inAlternateLensID;
    bool inAlternateLensNames;
    char lastTag[256];
    char inInvalidTag[256];
    LCPPersModel* pCurPersModel;
    LCPModelCommon* pCurCommon;

    std::ostringstream textbuf;

    // The correction frames
    static constexpr int MaxPersModelCount = 3000;
    LCPPersModel* aPersModel[MaxPersModelCount];  // Do NOT use std::list or something, it's buggy in GCC!
};

class LCPStore
{
public:
    static LCPStore* getInstance();

    bool isValidLCPFileName(const Glib::ustring& filename) const;
    std::shared_ptr<LCPProfile> getProfile(const Glib::ustring& filename) const;
    Glib::ustring getDefaultCommonDirectory() const;

private:
    LCPStore(unsigned int _cache_size = 32);

    // Maps file name to profile as cache
    mutable Cache<Glib::ustring, std::shared_ptr<LCPProfile>> cache;
};

class LensCorrection {
public:
    virtual ~LensCorrection() {}
    virtual void correctDistortion(double &x, double &y, int cx, int cy, double scale) const = 0;
    virtual bool supportsCA() const = 0;
    virtual void correctCA(double &x, double &y, int channel) const = 0;
    virtual void processVignetteLine(int width, int y, float *line) const = 0;
    virtual void processVignetteLine3Channels(int width, int y, float *line) const = 0;
};


// Once precalculated class to correct a point
class LCPMapper: public LensCorrection
{
public:
    // Precalculates the mapper
    LCPMapper(
        const std::shared_ptr<LCPProfile>& pProf,
        float focalLength,
        float focalLength35mm,
        float focusDist,
        float aperture,
        bool vignette,
        bool useCADistP,
        int fullWidth,
        int fullHeight,
        const CoarseTransformParams& coarse,
        int rawRotationDeg
    );

    bool isCACorrectionAvailable() const;

    void correctDistortion(double& x, double& y, double scale) const;  // MUST be the first stage
    void correctCA(double& x, double& y, int channel) const;
    void processVignetteLine(int width, int y, float* line) const;
    void processVignetteLine3Channels(int width, int y, float* line) const;

private:
    bool enableCA;  // is the mapper capable if CA correction?
    bool useCADist;  // should the distortion in the CA info be used?
    bool swapXY;
    LCPModelCommon mc;
    LCPModelCommon chrom[3];  // in order RedGreen/Green/BlueGreen
    bool isFisheye;
<<<<<<< HEAD

public:
    bool enableCA;  // is the mapper capable if CA correction?

    // precalculates the mapper.
    LCPMapper(LCPProfile* pProf, float focalLength, float focalLength35mm, float focusDist, float aperture, bool vignette, bool useCADistP, int fullWidth, int fullHeight,
              const CoarseTransformParams& coarse, int rawRotationDeg);

    void correctDistortion(double &x, double &y, int cx, int cy, double scale) const;  // MUST be the first stage
    bool supportsCA() const { return enableCA; }
    void correctCA(double& x, double& y, int channel) const;
    void processVignetteLine(int width, int y, float *line) const;
    void processVignetteLine3Channels(int width, int y, float *line) const;
=======
>>>>>>> d442f7a8
};

}<|MERGE_RESOLUTION|>--- conflicted
+++ resolved
@@ -163,7 +163,7 @@
 public:
     virtual ~LensCorrection() {}
     virtual void correctDistortion(double &x, double &y, int cx, int cy, double scale) const = 0;
-    virtual bool supportsCA() const = 0;
+    virtual bool isCACorrectionAvailable() const = 0;
     virtual void correctCA(double &x, double &y, int channel) const = 0;
     virtual void processVignetteLine(int width, int y, float *line) const = 0;
     virtual void processVignetteLine3Channels(int width, int y, float *line) const = 0;
@@ -189,9 +189,9 @@
         int rawRotationDeg
     );
 
+
+    void correctDistortion(double &x, double &y, int cx, int cy, double scale) const;  // MUST be the first stage
     bool isCACorrectionAvailable() const;
-
-    void correctDistortion(double& x, double& y, double scale) const;  // MUST be the first stage
     void correctCA(double& x, double& y, int channel) const;
     void processVignetteLine(int width, int y, float* line) const;
     void processVignetteLine3Channels(int width, int y, float* line) const;
@@ -203,22 +203,6 @@
     LCPModelCommon mc;
     LCPModelCommon chrom[3];  // in order RedGreen/Green/BlueGreen
     bool isFisheye;
-<<<<<<< HEAD
-
-public:
-    bool enableCA;  // is the mapper capable if CA correction?
-
-    // precalculates the mapper.
-    LCPMapper(LCPProfile* pProf, float focalLength, float focalLength35mm, float focusDist, float aperture, bool vignette, bool useCADistP, int fullWidth, int fullHeight,
-              const CoarseTransformParams& coarse, int rawRotationDeg);
-
-    void correctDistortion(double &x, double &y, int cx, int cy, double scale) const;  // MUST be the first stage
-    bool supportsCA() const { return enableCA; }
-    void correctCA(double& x, double& y, int channel) const;
-    void processVignetteLine(int width, int y, float *line) const;
-    void processVignetteLine3Channels(int width, int y, float *line) const;
-=======
->>>>>>> d442f7a8
 };
 
 }