--- conflicted
+++ resolved
@@ -1863,8 +1863,6 @@
 
         return (hr);
     }
-<<<<<<< HEAD
-=======
 
     static inline void RGB2Y(const float* R, const float* G, const float* B, float* Y1, float * Y2, float gamma, int W) {
         gamma = 1.f / gamma;
@@ -1890,8 +1888,6 @@
             Y1[i] = Y2[i] = pow_F(0.2627f * r + 0.6780f * g + 0.0593f * b, gamma);
         }
     }
-
->>>>>>> ba434372
 };
 
 }