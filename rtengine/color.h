--- conflicted
+++ resolved
@@ -845,11 +845,7 @@
     * @param go green channel of output color [0 ; 65535] (return value)
     * @param bo blue channel of output color [0 ; 65535] (return value)
     */
-<<<<<<< HEAD
-    static void interpolateRGBColor(const float balance, const float r1, const float g1, const float b1, const float r2, const float g2, const float b2, int channels, const double xyz_rgb[3][3], const double rgb_xyz[3][3], float &ro, float &go, float &bo);
-=======
     static void interpolateRGBColor (float balance, float r1, float g1, float b1, float r2, float g2, float b2, int channels, const double xyz_rgb[3][3], const double rgb_xyz[3][3], float &ro, float &go, float &bo);
->>>>>>> 40fe266e
 
     /**
     * @brief Interpolate 2 colors from their respective red/green/blue channels, with a balance factor
@@ -879,11 +875,7 @@
     * @param go green channel of output color [0 ; 65535] (return value)
     * @param bo blue channel of output color [0 ; 65535] (return value)
     */
-<<<<<<< HEAD
-    static void interpolateRGBColor(float realL, float iplow, float iphigh, int algm,  const float balance, int twoc, int metchrom, float chromat, float luma, const float r1, const float g1, const float b1, const float xl, const float yl, const float zl, const float x2, const float y2, const float z2, const double xyz_rgb[3][3], const double rgb_xyz[3][3], float &ro, float &go, float &bo);
-=======
     static void interpolateRGBColor (float realL, float iplow, float iphigh, int algm, float balance, int twoc, int metchrom, float chromat, float luma, float r1, float g1, float b1, float xl, float yl, float zl, float x2, float y2, float z2, const double xyz_rgb[3][3], const double rgb_xyz[3][3], float &ro, float &go, float &bo);
->>>>>>> 40fe266e
 
 
     /**
@@ -1447,15 +1439,6 @@
     * @param moreRGB (Debug target only) to calculate iterations for values >65535
     */
 #ifdef _DEBUG
-<<<<<<< HEAD
-    static void gamutLchonly(float HH, float &Lprov1, float &Chprov1, float &R, float &G, float &B, const double wip[3][3], const bool isHLEnabled, const float lowerCoef, const float higherCoef, bool &neg, bool &more_rgb);
-    static void gamutLchonly(float HH, float2 sincosval, float &Lprov1, float &Chprov1, float &R, float &G, float &B, const double wip[3][3], const bool isHLEnabled, const float lowerCoef, const float higherCoef, bool &neg, bool &more_rgb);
-    static void gamutLchonly(float2 sincosval, float &Lprov1, float &Chprov1, const float wip[3][3], const bool isHLEnabled, const float lowerCoef, const float higherCoef, bool &neg, bool &more_rgb);
-#else
-    static void gamutLchonly(float HH, float &Lprov1, float &Chprov1, float &R, float &G, float &B, const double wip[3][3], const bool isHLEnabled, const float lowerCoef, const float higherCoef);
-    static void gamutLchonly(float HH, float2 sincosval, float &Lprov1, float &Chprov1, float &R, float &G, float &B, const double wip[3][3], const bool isHLEnabled, const float lowerCoef, const float higherCoef);
-    static void gamutLchonly(float2 sincosval, float &Lprov1, float &Chprov1, const float wip[3][3], const bool isHLEnabled, const float lowerCoef, const float higherCoef);
-=======
     static void gamutLchonly  (float HH, float &Lprov1, float &Chprov1, float &R, float &G, float &B, const double wip[3][3], bool isHLEnabled, float lowerCoef, float higherCoef, bool &neg, bool &more_rgb);
     static void gamutLchonly  (float HH, float2 sincosval, float &Lprov1, float &Chprov1, float &R, float &G, float &B, const double wip[3][3], bool isHLEnabled, float lowerCoef, float higherCoef, bool &neg, bool &more_rgb);
     static void gamutLchonly  (float2 sincosval, float &Lprov1, float &Chprov1, const float wip[3][3], bool isHLEnabled, float lowerCoef, float higherCoef, bool &neg, bool &more_rgb);
@@ -1463,7 +1446,6 @@
     static void gamutLchonly  (float HH, float &Lprov1, float &Chprov1, float &R, float &G, float &B, const double wip[3][3], bool isHLEnabled, float lowerCoef, float higherCoef);
     static void gamutLchonly  (float HH, float2 sincosval, float &Lprov1, float &Chprov1, float &R, float &G, float &B, const double wip[3][3], bool isHLEnabled, float lowerCoef, float higherCoef);
     static void gamutLchonly  (float2 sincosval, float &Lprov1, float &Chprov1, const float wip[3][3], bool isHLEnabled, float lowerCoef, float higherCoef);
->>>>>>> 40fe266e
 #endif
     static void gamutLchonly  (float HH, float2 sincosval, float &Lprov1, float &Chprov1, float &saturation, const float wip[3][3], bool isHLEnabled, float lowerCoef, float higherCoef);
 
@@ -1489,11 +1471,7 @@
     * @param wip matrix for working profile
     * @param multiThread whether to parallelize the loop or not
     */
-<<<<<<< HEAD
-    static void LabGamutMunsell(float *labL, float *laba, float *labb, const int N, bool corMunsell, bool lumaMuns, bool isHLEnabled, bool gamut, const double wip[3][3]);
-=======
     static void LabGamutMunsell (float *labL, float *laba, float *labb, int N, bool corMunsell, bool lumaMuns, bool isHLEnabled, bool gamut, const double wip[3][3]);
->>>>>>> 40fe266e
 
 
     /*
@@ -1529,17 +1507,10 @@
     // -------------------------------- end Munsell
 
 
-<<<<<<< HEAD
-    static void scalered(const float rstprotection, const float param, const float limit, const float HH, const float deltaHH, float &scale, float &scaleext);
-    static void transitred(const float HH, const float Chprov1, const float dred, const float factorskin, const float protect_red, const float factorskinext, const float deltaHH, const float factorsat, float &factor);
+    static void scalered ( float rstprotection, float param, float limit, float HH, float deltaHH, float &scale, float &scaleext);
+    static void transitred (float HH, float Chprov1, float dred, float factorskin, float protect_red, float factorskinext, float deltaHH, float factorsat, float &factor);
     static void skinred(double J, double h, double sres, double Sp, float dred, float protect_red, int sk, float rstprotection, float ko, double &s);
     static void skinredfloat(float J, float h, float sres, float Sp, float dred, float protect_red, int sk, float rstprotection, float ko, float &s);
-=======
-    static void scalered ( float rstprotection, float param, float limit, float HH, float deltaHH, float &scale, float &scaleext);
-    static void transitred (float HH, float Chprov1, float dred, float factorskin, float protect_red, float factorskinext, float deltaHH, float factorsat, float &factor);
-    static void skinred ( double J, double h, double sres, double Sp, float dred, float protect_red, int sk, float rstprotection, float ko, double &s);
-    static void skinredfloat ( float J, float h, float sres, float Sp, float dred, float protect_red, int sk, float rstprotection, float ko, float &s);
->>>>>>> 40fe266e
 //  static void scaleredcdbl ( float skinprot, float param, float limit, float HH, float deltaHH, float &scale,float &scaleext);
 
     static inline void pregamutlab(float lum, float hue, float &chr) //big approximation to limit gamut (Prophoto) before good gamut procedure for locallab chroma, to avoid crash
