--- conflicted
+++ resolved
@@ -1104,14 +1104,9 @@
             for (unsigned int i = 0; i < mselected.size(); i++) {
                 // copying read only clipboard PartialProfile to a temporary one, initialized to the thumb's ProcParams
                 mselected[i]->thumbnail->createProcParamsForUpdate(false, false); // this can execute customprofilebuilder to generate param file
-<<<<<<< HEAD
-                rtengine::procparams::PartialProfile clipboardPartProf = clipboard.getPartialProfile();
+                const rtengine::procparams::PartialProfile& clipboardPartProf = clipboard.getPartialProfile();
                 ParamsEdited *pe = new ParamsEdited (false);
                 rtengine::procparams::PartialProfile mergedPartProf(&mselected[i]->thumbnail->getToolParams (), pe);
-=======
-                const rtengine::procparams::PartialProfile& cbPartProf = clipboard.getPartialProfile();
-                rtengine::procparams::PartialProfile pastedPartProf(&mselected[i]->thumbnail->getProcParams (), nullptr);
->>>>>>> 4cc78611
 
                 // pushing the selected values of the clipboard PartialProfile to the temporary PartialProfile
                 partialPasteDlg.applyPaste (mergedPartProf.pparams, mergedPartProf.pedited, clipboardPartProf.pparams, clipboardPartProf.pedited);
