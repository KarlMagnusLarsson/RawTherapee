/*
 *  This file is part of RawTherapee.
 *
 *  Copyright (c) 2004-2010 Gabor Horvath <hgabor@rawtherapee.com>
 *  Copyright (c) 2011 Oliver Duis <www.oliverduis.de>
 *  Copyright (c) 2011 Michael Ezra <www.michaelezra.com>
 *
 *  RawTherapee is free software: you can redistribute it and/or modify
 *  it under the terms of the GNU General Public License as published by
 *  the Free Software Foundation, either version 3 of the License, or
 *  (at your option) any later version.
 *
 *  RawTherapee is distributed in the hope that it will be useful,
 *  but WITHOUT ANY WARRANTY; without even the implied warranty of
 *  MERCHANTABILITY or FITNESS FOR A PARTICULAR PURPOSE.  See the
 *  GNU General Public License for more details.
 *
 *  You should have received a copy of the GNU General Public License
 *  along with RawTherapee.  If not, see <http://www.gnu.org/licenses/>.
 */
#include "filebrowser.h"
#include <map>
#include <glibmm.h>
#include "options.h"
#include "multilangmgr.h"
#include "clipboard.h"
#include "procparamchangers.h"
#include "batchqueue.h"
#include "../rtengine/dfmanager.h"
#include "../rtengine/ffmanager.h"
#include "rtimage.h"
#include "threadutils.h"

extern Options options;

namespace
{

const Glib::ustring* getOriginalExtension (const ThumbBrowserEntryBase* entry)
{
    // We use the parsed extensions as a priority list,
    // i.e. what comes earlier in the list is considered an original of what comes later.
    typedef std::vector<Glib::ustring> ExtensionVector;
    typedef ExtensionVector::const_iterator ExtensionIterator;

    const ExtensionVector& originalExtensions = options.parsedExtensions;

    // Extract extension from basename
    const Glib::ustring basename = Glib::path_get_basename (entry->filename.lowercase());

    const Glib::ustring::size_type pos = basename.find_last_of ('.');
    if (pos >= basename.length () - 1) {
        return nullptr;
    }

    const Glib::ustring extension = basename.substr (pos + 1);

    // Try to find a matching original extension
    for (ExtensionIterator originalExtension = originalExtensions.begin(); originalExtension != originalExtensions.end(); ++originalExtension) {
        if (*originalExtension == extension) {
            return &*originalExtension;
        }
    }

    return nullptr;
}

ThumbBrowserEntryBase* selectOriginalEntry (ThumbBrowserEntryBase* original, ThumbBrowserEntryBase* candidate)
{
    if (original == nullptr) {
        return candidate;
    }

    // The candidate will become the new original, if it has an original extension
    // and if its extension is higher in the list than the old original.
    if (const Glib::ustring* candidateExtension = getOriginalExtension (candidate)) {
        if (const Glib::ustring* originalExtension = getOriginalExtension (original)) {
            return candidateExtension < originalExtension ? candidate : original;
        }
    }

    return original;
}

void findOriginalEntries (const std::vector<ThumbBrowserEntryBase*>& entries)
{
    typedef std::vector<ThumbBrowserEntryBase*> EntryVector;
    typedef EntryVector::const_iterator EntryIterator;
    typedef std::map<Glib::ustring, EntryVector> BasenameMap;
    typedef BasenameMap::const_iterator BasenameIterator;

    // Sort all entries into buckets by basename without extension
    BasenameMap byBasename;

    for (EntryIterator entry = entries.begin (); entry != entries.end (); ++entry) {
        const Glib::ustring basename = Glib::path_get_basename ((*entry)->filename.lowercase());

        const Glib::ustring::size_type pos = basename.find_last_of ('.');
        if (pos >= basename.length () - 1) {
            (*entry)->setOriginal (nullptr);
            continue;
        }

        const Glib::ustring withoutExtension = basename.substr (0, pos);

        byBasename[withoutExtension].push_back (*entry);
    }

    // Find the original image for each bucket
    for (BasenameIterator bucket = byBasename.begin (); bucket != byBasename.end (); ++bucket) {
        const EntryVector& entries = bucket->second;
        ThumbBrowserEntryBase* original = nullptr;

        // Select the most likely original in a first pass...
        for (EntryIterator entry = entries.begin (); entry != entries.end (); ++entry) {
            original = selectOriginalEntry (original, *entry);
        }

        // ...and link all other images to it in a second pass.
        for (EntryIterator entry = entries.begin (); entry != entries.end (); ++entry) {
            (*entry)->setOriginal (*entry != original ? original : nullptr);
        }
    }
}

}

FileBrowser::FileBrowser ()
<<<<<<< HEAD
    : tbl(NULL), numFiltered(0)
=======
    : tbl(nullptr), numFiltered(0), partialPasteDlg(M("PARTIALPASTE_DIALOGLABEL"))
>>>>>>> 3a346d91
{

    fbih = new FileBrowserIdleHelper;
    fbih->fbrowser = this;
    fbih->destroyed = false;
    fbih->pending = 0;

    profileStore.addListener(this);

    int p = 0;
    pmenu = new Gtk::Menu ();
    pmenu->attach (*Gtk::manage(open = new Gtk::MenuItem (M("FILEBROWSER_POPUPOPEN"))), 0, 1, p, p + 1);
    p++;
    pmenu->attach (*Gtk::manage(develop = new MyImageMenuItem (M("FILEBROWSER_POPUPPROCESS"), "processing.png")), 0, 1, p, p + 1);
    p++;
    pmenu->attach (*Gtk::manage(developfast = new Gtk::MenuItem (M("FILEBROWSER_POPUPPROCESSFAST"))), 0, 1, p, p + 1);
    p++;

    pmenu->attach (*Gtk::manage(new Gtk::SeparatorMenuItem ()), 0, 1, p, p + 1);
    p++;
    pmenu->attach (*Gtk::manage(selall = new Gtk::MenuItem (M("FILEBROWSER_POPUPSELECTALL"))), 0, 1, p, p + 1);
    p++;

    /***********************
     * rank
     ***********************/
    if (options.menuGroupRank) {
        pmenu->attach (*Gtk::manage(menuRank = new Gtk::MenuItem (M("FILEBROWSER_POPUPRANK"))), 0, 1, p, p + 1);
        p++;
        Gtk::Menu* submenuRank = Gtk::manage (new Gtk::Menu ());
        submenuRank->attach (*Gtk::manage(rank[0] = new Gtk::MenuItem (M("FILEBROWSER_POPUPUNRANK"))), 0, 1, p, p + 1);
        p++;

        for (int i = 1; i <= 5; i++) {
            submenuRank->attach (*Gtk::manage(rank[i] = new Gtk::MenuItem (M(Glib::ustring::compose("%1%2", "FILEBROWSER_POPUPRANK", i)))), 0, 1, p, p + 1);
            p++;
        }

        submenuRank->show_all ();
        menuRank->set_submenu (*submenuRank);
    } else {
        pmenu->attach (*Gtk::manage(rank[0] = new Gtk::MenuItem (M("FILEBROWSER_POPUPUNRANK"))), 0, 1, p, p + 1);
        p++;

        for (int i = 1; i <= 5; i++) {
            pmenu->attach (*Gtk::manage(rank[i] = new Gtk::MenuItem (M(Glib::ustring::compose("%1%2", "FILEBROWSER_POPUPRANK", i)))), 0, 1, p, p + 1);
            p++;
        }

        pmenu->attach (*Gtk::manage(new Gtk::SeparatorMenuItem ()), 0, 1, p, p + 1);
        p++;
    }

    if (!options.menuGroupRank || !options.menuGroupLabel) { // separate Rank and Color Labels if either is not grouped
        pmenu->attach (*Gtk::manage(new Gtk::SeparatorMenuItem ()), 0, 1, p, p + 1);
    }

    p++;

    /***********************
     * color labels
     ***********************/
    if (options.menuGroupLabel) {
        pmenu->attach (*Gtk::manage(menuLabel = new Gtk::MenuItem (M("FILEBROWSER_POPUPCOLORLABEL"))), 0, 1, p, p + 1);
        p++;
        Gtk::Menu* submenuLabel = Gtk::manage (new Gtk::Menu ());

        for (int i = 0; i <= 5; i++) {
            submenuLabel->attach (*Gtk::manage(colorlabel[i] = new MyImageMenuItem (M(Glib::ustring::compose("%1%2", "FILEBROWSER_POPUPCOLORLABEL", i)), i == 0 ? "cglabel0.png" : Glib::ustring::compose("%1%2%3", "clabel", i, ".png"))), 0, 1, p, p + 1);
            p++;
        }

        submenuLabel->show_all ();
        menuLabel->set_submenu (*submenuLabel);
    } else {
        for (int i = 0; i <= 5; i++) {
            pmenu->attach (*Gtk::manage(colorlabel[i] = new MyImageMenuItem (M(Glib::ustring::compose("%1%2", "FILEBROWSER_POPUPCOLORLABEL", i)), i == 0 ? "cglabel0.png" : Glib::ustring::compose("%1%2%3", "clabel", i, ".png"))), 0, 1, p, p + 1);
            p++;
        }
    }

    pmenu->attach (*Gtk::manage(new Gtk::SeparatorMenuItem ()), 0, 1, p, p + 1);
    p++;

    /***********************
     * external programs
     * *********************/
#if defined(WIN32)
    Gtk::manage(miOpenDefaultViewer = new Gtk::MenuItem (M("FILEBROWSER_OPENDEFAULTVIEWER")));
#else
    miOpenDefaultViewer = nullptr;
#endif

    // Build a list of menu items
    mMenuExtProgs.clear();
    amiExtProg = nullptr;

    for (const auto& action : extProgStore->getActions ()) {
        if (action.target == 1 || action.target == 2) {
            mMenuExtProgs[action.getFullName ()] = &action;
        }
    }

    // Attach them to menu
    if (!mMenuExtProgs.empty() || miOpenDefaultViewer != nullptr) {
        amiExtProg = new Gtk::MenuItem*[mMenuExtProgs.size()];
        int itemNo = 0;

        if (options.menuGroupExtProg) {
            pmenu->attach (*Gtk::manage(menuExtProg = new Gtk::MenuItem (M("FILEBROWSER_EXTPROGMENU"))), 0, 1, p, p + 1);
            p++;
            Gtk::Menu* submenuExtProg = Gtk::manage (new Gtk::Menu());

            if (miOpenDefaultViewer != nullptr) {
                submenuExtProg->attach (*miOpenDefaultViewer, 0, 1, p, p + 1);
                p++;
            }

            for (auto it = mMenuExtProgs.begin(); it != mMenuExtProgs.end(); it++, itemNo++) {
                submenuExtProg->attach (*Gtk::manage(amiExtProg[itemNo] = new Gtk::MenuItem ((*it).first)), 0, 1, p, p + 1);
                p++;
            }

            submenuExtProg->show_all ();
            menuExtProg->set_submenu (*submenuExtProg);
        } else {
            if (miOpenDefaultViewer != nullptr) {
                pmenu->attach (*miOpenDefaultViewer, 0, 1, p, p + 1);
                p++;
            }

            for (auto it = mMenuExtProgs.begin(); it != mMenuExtProgs.end(); it++, itemNo++) {
                pmenu->attach (*Gtk::manage(amiExtProg[itemNo] = new Gtk::MenuItem ((*it).first)), 0, 1, p, p + 1);
                p++;
            }
        }

        pmenu->attach (*Gtk::manage(new Gtk::SeparatorMenuItem ()), 0, 1, p, p + 1);
        p++;
    }

    /***********************
     * File Operations
     * *********************/
    if (options.menuGroupFileOperations) {
        pmenu->attach (*Gtk::manage(menuFileOperations = new Gtk::MenuItem (M("FILEBROWSER_POPUPFILEOPERATIONS"))), 0, 1, p, p + 1);
        p++;
        Gtk::Menu* submenuFileOperations = Gtk::manage (new Gtk::Menu ());

        submenuFileOperations->attach (*Gtk::manage(trash = new Gtk::MenuItem (M("FILEBROWSER_POPUPTRASH"))), 0, 1, p, p + 1);
        p++;
        submenuFileOperations->attach (*Gtk::manage(untrash = new Gtk::MenuItem (M("FILEBROWSER_POPUPUNTRASH"))), 0, 1, p, p + 1);
        p++;
        submenuFileOperations->attach (*Gtk::manage(new Gtk::SeparatorMenuItem ()), 0, 1, p, p + 1);
        p++;
        submenuFileOperations->attach (*Gtk::manage(rename = new Gtk::MenuItem (M("FILEBROWSER_POPUPRENAME"))), 0, 1, p, p + 1);
        p++;
        submenuFileOperations->attach (*Gtk::manage(remove = new Gtk::MenuItem (M("FILEBROWSER_POPUPREMOVE"))), 0, 1, p, p + 1);
        p++;
        submenuFileOperations->attach (*Gtk::manage(removeInclProc = new Gtk::MenuItem (M("FILEBROWSER_POPUPREMOVEINCLPROC"))), 0, 1, p, p + 1);
        p++;
        submenuFileOperations->attach (*Gtk::manage(new Gtk::SeparatorMenuItem ()), 0, 1, p, p + 1);
        p++;
        submenuFileOperations->attach (*Gtk::manage(copyTo = new Gtk::MenuItem (M("FILEBROWSER_POPUPCOPYTO"))), 0, 1, p, p + 1);
        p++;
        submenuFileOperations->attach (*Gtk::manage(moveTo = new Gtk::MenuItem (M("FILEBROWSER_POPUPMOVETO"))), 0, 1, p, p + 1);
        p++;

        submenuFileOperations->show_all ();
        menuFileOperations->set_submenu (*submenuFileOperations);
    } else {
        pmenu->attach (*Gtk::manage(trash = new Gtk::MenuItem (M("FILEBROWSER_POPUPTRASH"))), 0, 1, p, p + 1);
        p++;
        pmenu->attach (*Gtk::manage(untrash = new Gtk::MenuItem (M("FILEBROWSER_POPUPUNTRASH"))), 0, 1, p, p + 1);
        p++;
        pmenu->attach (*Gtk::manage(new Gtk::SeparatorMenuItem ()), 0, 1, p, p + 1);
        p++;
        pmenu->attach (*Gtk::manage(rename = new Gtk::MenuItem (M("FILEBROWSER_POPUPRENAME"))), 0, 1, p, p + 1);
        p++;
        pmenu->attach (*Gtk::manage(remove = new Gtk::MenuItem (M("FILEBROWSER_POPUPREMOVE"))), 0, 1, p, p + 1);
        p++;
        pmenu->attach (*Gtk::manage(removeInclProc = new Gtk::MenuItem (M("FILEBROWSER_POPUPREMOVEINCLPROC"))), 0, 1, p, p + 1);
        p++;
        pmenu->attach (*Gtk::manage(new Gtk::SeparatorMenuItem ()), 0, 1, p, p + 1);
        p++;
        pmenu->attach (*Gtk::manage(copyTo = new Gtk::MenuItem (M("FILEBROWSER_POPUPCOPYTO"))), 0, 1, p, p + 1);
        p++;
        pmenu->attach (*Gtk::manage(moveTo = new Gtk::MenuItem (M("FILEBROWSER_POPUPMOVETO"))), 0, 1, p, p + 1);
        p++;
    }

    pmenu->attach (*Gtk::manage(new Gtk::SeparatorMenuItem ()), 0, 1, p, p + 1);
    p++;

    /***********************
     * Profile Operations
     * *********************/
    if (options.menuGroupProfileOperations) {
        pmenu->attach (*Gtk::manage(menuProfileOperations = new MyImageMenuItem (M("FILEBROWSER_POPUPPROFILEOPERATIONS"), "logoicon-wind.png")), 0, 1, p, p + 1);
        p++;

        Gtk::Menu* submenuProfileOperations = Gtk::manage (new Gtk::Menu ());

        submenuProfileOperations->attach (*Gtk::manage(copyprof = new Gtk::MenuItem (M("FILEBROWSER_COPYPROFILE"))), 0, 1, p, p + 1);
        p++;
        submenuProfileOperations->attach (*Gtk::manage(pasteprof = new Gtk::MenuItem (M("FILEBROWSER_PASTEPROFILE"))), 0, 1, p, p + 1);
        p++;
        submenuProfileOperations->attach (*Gtk::manage(partpasteprof = new Gtk::MenuItem (M("FILEBROWSER_PARTIALPASTEPROFILE"))), 0, 1, p, p + 1);
        p++;
        submenuProfileOperations->attach (*Gtk::manage(applyprof = new Gtk::MenuItem (M("FILEBROWSER_APPLYPROFILE"))), 0, 1, p, p + 1);
        p++;
        submenuProfileOperations->attach (*Gtk::manage(applypartprof = new Gtk::MenuItem (M("FILEBROWSER_APPLYPROFILE_PARTIAL"))), 0, 1, p, p + 1);
        p++;
        submenuProfileOperations->attach (*Gtk::manage(execcustprof = new Gtk::MenuItem (M("FILEBROWSER_EXEC_CPB"))), 0, 1, p, p + 1);
        p++;
        submenuProfileOperations->attach (*Gtk::manage(clearprof = new Gtk::MenuItem (M("FILEBROWSER_CLEARPROFILE"))), 0, 1, p, p + 1);
        p++;

        submenuProfileOperations->show_all ();
        menuProfileOperations->set_submenu (*submenuProfileOperations);
    } else {
        pmenu->attach (*Gtk::manage(copyprof = new Gtk::MenuItem (M("FILEBROWSER_COPYPROFILE"))), 0, 1, p, p + 1);
        p++;
        pmenu->attach (*Gtk::manage(pasteprof = new Gtk::MenuItem (M("FILEBROWSER_PASTEPROFILE"))), 0, 1, p, p + 1);
        p++;
        pmenu->attach (*Gtk::manage(partpasteprof = new Gtk::MenuItem (M("FILEBROWSER_PARTIALPASTEPROFILE"))), 0, 1, p, p + 1);
        p++;
        pmenu->attach (*Gtk::manage(applyprof = new Gtk::MenuItem (M("FILEBROWSER_APPLYPROFILE"))), 0, 1, p, p + 1);
        p++;
        pmenu->attach (*Gtk::manage(applypartprof = new Gtk::MenuItem (M("FILEBROWSER_APPLYPROFILE_PARTIAL"))), 0, 1, p, p + 1);
        p++;
        pmenu->attach (*Gtk::manage(execcustprof = new Gtk::MenuItem (M("FILEBROWSER_EXEC_CPB"))), 0, 1, p, p + 1);
        p++;
        pmenu->attach (*Gtk::manage(clearprof = new Gtk::MenuItem (M("FILEBROWSER_CLEARPROFILE"))), 0, 1, p, p + 1);
        p++;
    }


    pmenu->attach (*Gtk::manage(new Gtk::SeparatorMenuItem ()), 0, 1, p, p + 1);
    p++;
    pmenu->attach (*Gtk::manage(menuDF = new Gtk::MenuItem (M("FILEBROWSER_DARKFRAME"))), 0, 1, p, p + 1);
    p++;
    pmenu->attach (*Gtk::manage(menuFF = new Gtk::MenuItem (M("FILEBROWSER_FLATFIELD"))), 0, 1, p, p + 1);
    p++;

    pmenu->attach (*Gtk::manage(new Gtk::SeparatorMenuItem ()), 0, 1, p, p + 1);
    p++;
    pmenu->attach (*Gtk::manage(cachemenu = new Gtk::MenuItem (M("FILEBROWSER_CACHE"))), 0, 1, p, p + 1);
    p++;

    pmenu->show_all ();

    /***********************
     * Accelerators
     * *********************/
    pmaccelgroup = Gtk::AccelGroup::create ();
    pmenu->set_accel_group (pmaccelgroup);
    selall->add_accelerator ("activate", pmenu->get_accel_group(), GDK_KEY_a, Gdk::CONTROL_MASK, Gtk::ACCEL_VISIBLE);
    trash->add_accelerator ("activate", pmenu->get_accel_group(), GDK_KEY_Delete, (Gdk::ModifierType)0, Gtk::ACCEL_VISIBLE);
    untrash->add_accelerator ("activate", pmenu->get_accel_group(), GDK_KEY_Delete, Gdk::SHIFT_MASK, Gtk::ACCEL_VISIBLE);
    open->add_accelerator ("activate", pmenu->get_accel_group(), GDK_KEY_Return, (Gdk::ModifierType)0, Gtk::ACCEL_VISIBLE);
    develop->add_accelerator ("activate", pmenu->get_accel_group(), GDK_KEY_B, Gdk::CONTROL_MASK, Gtk::ACCEL_VISIBLE);
    copyprof->add_accelerator ("activate", pmenu->get_accel_group(), GDK_KEY_C, Gdk::CONTROL_MASK, Gtk::ACCEL_VISIBLE);
    pasteprof->add_accelerator ("activate", pmenu->get_accel_group(), GDK_KEY_V, Gdk::CONTROL_MASK, Gtk::ACCEL_VISIBLE);
    partpasteprof->add_accelerator ("activate", pmenu->get_accel_group(), GDK_KEY_V, Gdk::CONTROL_MASK | Gdk::SHIFT_MASK, Gtk::ACCEL_VISIBLE);

    // Bind to event handlers
    open->signal_activate().connect (sigc::bind(sigc::mem_fun(*this, &FileBrowser::menuItemActivated), open));

    for (int i = 0; i < 6; i++) {
        rank[i]->signal_activate().connect (sigc::bind(sigc::mem_fun(*this, &FileBrowser::menuItemActivated), rank[i]));
    }

    for (int i = 0; i < 6; i++) {
        colorlabel[i]->signal_activate().connect (sigc::bind(sigc::mem_fun(*this, &FileBrowser::menuItemActivated), colorlabel[i]));
    }

    for (int i = 0; i < mMenuExtProgs.size(); i++) {
        amiExtProg[i]->signal_activate().connect (sigc::bind(sigc::mem_fun(*this, &FileBrowser::menuItemActivated), amiExtProg[i]));
    }

    if (miOpenDefaultViewer != nullptr) {
        miOpenDefaultViewer->signal_activate().connect (sigc::bind(sigc::mem_fun(*this, &FileBrowser::menuItemActivated), miOpenDefaultViewer));
    }

    trash->signal_activate().connect (sigc::bind(sigc::mem_fun(*this, &FileBrowser::menuItemActivated), trash));
    untrash->signal_activate().connect (sigc::bind(sigc::mem_fun(*this, &FileBrowser::menuItemActivated), untrash));
    develop->signal_activate().connect (sigc::bind(sigc::mem_fun(*this, &FileBrowser::menuItemActivated), develop));
    developfast->signal_activate().connect (sigc::bind(sigc::mem_fun(*this, &FileBrowser::menuItemActivated), developfast));
    rename->signal_activate().connect (sigc::bind(sigc::mem_fun(*this, &FileBrowser::menuItemActivated), rename));
    remove->signal_activate().connect (sigc::bind(sigc::mem_fun(*this, &FileBrowser::menuItemActivated), remove));
    removeInclProc->signal_activate().connect (sigc::bind(sigc::mem_fun(*this, &FileBrowser::menuItemActivated), removeInclProc));
    selall->signal_activate().connect (sigc::bind(sigc::mem_fun(*this, &FileBrowser::menuItemActivated), selall));
    copyTo->signal_activate().connect (sigc::bind(sigc::mem_fun(*this, &FileBrowser::menuItemActivated), copyTo));
    moveTo->signal_activate().connect (sigc::bind(sigc::mem_fun(*this, &FileBrowser::menuItemActivated), moveTo));
    copyprof->signal_activate().connect (sigc::bind(sigc::mem_fun(*this, &FileBrowser::menuItemActivated), copyprof));
    pasteprof->signal_activate().connect (sigc::bind(sigc::mem_fun(*this, &FileBrowser::menuItemActivated), pasteprof));
    partpasteprof->signal_activate().connect (sigc::bind(sigc::mem_fun(*this, &FileBrowser::menuItemActivated), partpasteprof));
    applyprof->signal_activate().connect (sigc::bind(sigc::mem_fun(*this, &FileBrowser::menuItemActivated), applyprof));
    applypartprof->signal_activate().connect (sigc::bind(sigc::mem_fun(*this, &FileBrowser::menuItemActivated), applypartprof));
    execcustprof->signal_activate().connect (sigc::bind(sigc::mem_fun(*this, &FileBrowser::menuItemActivated), execcustprof));
    clearprof->signal_activate().connect (sigc::bind(sigc::mem_fun(*this, &FileBrowser::menuItemActivated), clearprof));
    cachemenu->signal_activate().connect (sigc::bind(sigc::mem_fun(*this, &FileBrowser::menuItemActivated), cachemenu));



    // A separate pop-up menu for Color Labels
    int c = 0;
    pmenuColorLabels = new Gtk::Menu ();

    for (int i = 0; i <= 5; i++) {
        pmenuColorLabels->attach (*Gtk::manage(colorlabel_pop[i] = new MyImageMenuItem (M(Glib::ustring::compose("%1%2", "FILEBROWSER_POPUPCOLORLABEL", i)), i == 0 ? "cglabel0.png" : Glib::ustring::compose("%1%2%3", "clabel", i, ".png"))), 0, 1, c, c + 1);
        c++;
    }

    pmenuColorLabels->show_all ();

    // Has to be located after creation of applyprof and applypartprof
    updateProfileList ();

    // Bind to event handlers
    for (int i = 0; i <= 5; i++) {
        colorlabel_pop[i]->signal_activate().connect (sigc::bind(sigc::mem_fun(*this, &FileBrowser::menuColorlabelActivated), colorlabel_pop[i]));
    }
}

FileBrowser::~FileBrowser ()
{
    profileStore.removeListener(this);
    delete pmenu;
    delete pmenuColorLabels;
    delete[] amiExtProg;
}

void FileBrowser::rightClicked (ThumbBrowserEntryBase* entry)
{

    {
        MYREADERLOCK(l, entryRW);

        trash->set_sensitive (false);
        untrash->set_sensitive (false);

        for (size_t i = 0; i < selected.size(); i++)
            if ((static_cast<FileBrowserEntry*>(selected[i]))->thumbnail->getStage()) {
                untrash->set_sensitive (true);
                break;
            }

        for (size_t i = 0; i < selected.size(); i++)
            if (!(static_cast<FileBrowserEntry*>(selected[i]))->thumbnail->getStage()) {
                trash->set_sensitive (true);
                break;
            }

        pasteprof->set_sensitive (clipboard.hasProcParams());
        partpasteprof->set_sensitive (clipboard.hasProcParams());
        copyprof->set_sensitive (selected.size() == 1);
        clearprof->set_sensitive (!selected.empty());
    }

    // submenuDF
    int p = 0;
    Gtk::Menu* submenuDF = Gtk::manage (new Gtk::Menu ());
    submenuDF->attach (*Gtk::manage(selectDF = new Gtk::MenuItem (M("FILEBROWSER_SELECTDARKFRAME"))), 0, 1, p, p + 1);
    p++;
    submenuDF->attach (*Gtk::manage(autoDF = new Gtk::MenuItem (M("FILEBROWSER_AUTODARKFRAME"))), 0, 1, p, p + 1);
    p++;
    submenuDF->attach (*Gtk::manage(thisIsDF = new Gtk::MenuItem (M("FILEBROWSER_MOVETODARKFDIR"))), 0, 1, p, p + 1);
    selectDF->signal_activate().connect (sigc::bind(sigc::mem_fun(*this, &FileBrowser::menuItemActivated), selectDF));
    autoDF->signal_activate().connect (sigc::bind(sigc::mem_fun(*this, &FileBrowser::menuItemActivated), autoDF));
    thisIsDF->signal_activate().connect (sigc::bind(sigc::mem_fun(*this, &FileBrowser::menuItemActivated), thisIsDF ));
    submenuDF->show_all ();
    menuDF->set_submenu (*submenuDF);

    // submenuFF
    p = 0;
    Gtk::Menu* submenuFF = Gtk::manage (new Gtk::Menu ());
    submenuFF->attach (*Gtk::manage(selectFF = new Gtk::MenuItem (M("FILEBROWSER_SELECTFLATFIELD"))), 0, 1, p, p + 1);
    p++;
    submenuFF->attach (*Gtk::manage(autoFF = new Gtk::MenuItem (M("FILEBROWSER_AUTOFLATFIELD"))), 0, 1, p, p + 1);
    p++;
    submenuFF->attach (*Gtk::manage(thisIsFF = new Gtk::MenuItem (M("FILEBROWSER_MOVETOFLATFIELDDIR"))), 0, 1, p, p + 1);
    selectFF->signal_activate().connect (sigc::bind(sigc::mem_fun(*this, &FileBrowser::menuItemActivated), selectFF));
    autoFF->signal_activate().connect (sigc::bind(sigc::mem_fun(*this, &FileBrowser::menuItemActivated), autoFF));
    thisIsFF->signal_activate().connect (sigc::bind(sigc::mem_fun(*this, &FileBrowser::menuItemActivated), thisIsFF ));
    submenuFF->show_all ();
    menuFF->set_submenu (*submenuFF);

    // build cache sub menu
    p = 0;
    Gtk::Menu* cachesubmenu = Gtk::manage (new Gtk::Menu ());
    cachesubmenu->attach (*Gtk::manage(clearFromCache = new Gtk::MenuItem (M("FILEBROWSER_CACHECLEARFROMPARTIAL"))), 0, 1, p, p + 1);
    p++;
    cachesubmenu->attach (*Gtk::manage(clearFromCacheFull = new Gtk::MenuItem (M("FILEBROWSER_CACHECLEARFROMFULL"))), 0, 1, p, p + 1);
    p++;
    clearFromCache->signal_activate().connect (sigc::bind(sigc::mem_fun(*this, &FileBrowser::menuItemActivated), clearFromCache));
    clearFromCacheFull->signal_activate().connect (sigc::bind(sigc::mem_fun(*this, &FileBrowser::menuItemActivated), clearFromCacheFull));
    cachesubmenu->show_all ();
    cachemenu->set_submenu (*cachesubmenu);

    pmenu->popup (3, this->eventTime);
}

void FileBrowser::doubleClicked (ThumbBrowserEntryBase* entry)
{

    if (tbl && entry) {
        std::vector<Thumbnail*> entries;
        entries.push_back ((static_cast<FileBrowserEntry*>(entry))->thumbnail);
        tbl->openRequested (entries);
    }
}

struct addparams {
    FileBrowserIdleHelper* fbih;
    FileBrowserEntry* entry;
};

int AddEntryUIThread (void* data)
{

    addparams* ap = static_cast<addparams*>(data);
    FileBrowserIdleHelper* fbih = ap->fbih;

    if (fbih->destroyed) {
        if (fbih->pending == 1) {
            delete fbih;
        } else {
            fbih->pending--;
        }

        delete ap->entry;
        delete ap;

        return 0;
    }

    ap->fbih->fbrowser->addEntry_ (ap->entry);
    delete ap;
    fbih->pending--;

    return 0;
}

void FileBrowser::addEntry (FileBrowserEntry* entry)
{

    fbih->pending++;
    entry->setParent (this);
    addparams* ap = new addparams;
    ap->fbih = fbih;
    ap->entry = entry;
    g_idle_add (AddEntryUIThread, ap);
}

void FileBrowser::addEntry_ (FileBrowserEntry* entry)
{
    GThreadLock lock; // All GUI acces from idle_add callbacks or separate thread HAVE to be protected
    entry->selected = false;
    entry->drawable = false;
    entry->framed = editedFiles.find (entry->filename) != editedFiles.end();

    // add button set to the thumbbrowserentry
    entry->addButtonSet (new FileThumbnailButtonSet (entry));
    entry->getThumbButtonSet()->setRank (entry->thumbnail->getRank());
    entry->getThumbButtonSet()->setColorLabel (entry->thumbnail->getColorLabel());
    entry->getThumbButtonSet()->setInTrash (entry->thumbnail->getStage());
    entry->getThumbButtonSet()->setButtonListener (this);
    entry->resize (getThumbnailHeight());

    // find place in abc order
    {
        MYWRITERLOCK(l, entryRW);

        std::vector<ThumbBrowserEntryBase*>::iterator i = fd.begin();

        while (i != fd.end() && *entry < * ((FileBrowserEntry*)*i)) {
            ++i;
        }

        fd.insert (i, entry);

        initEntry (entry);
    }
    redraw ();

    // newly added item might have been already trashed in a previous session
    trash_changed().emit();
}

FileBrowserEntry* FileBrowser::delEntry (const Glib::ustring& fname)
{
    MYWRITERLOCK(l, entryRW);

    for (std::vector<ThumbBrowserEntryBase*>::iterator i = fd.begin(); i != fd.end(); ++i)
        if ((*i)->filename == fname) {
            ThumbBrowserEntryBase* entry = *i;
            entry->selected = false;
            fd.erase (i);
            std::vector<ThumbBrowserEntryBase*>::iterator j = std::find (selected.begin(), selected.end(), entry);

            MYWRITERLOCK_RELEASE(l);

            if (j != selected.end()) {
                if (checkFilter (*j)) {
                    numFiltered--;
                }

                selected.erase (j);
                notifySelectionListener ();
            }

            if (lastClicked == entry) {
                lastClicked = nullptr;
            }

            redraw ();

            return (static_cast<FileBrowserEntry*>(entry));
        }

    return nullptr;
}

void FileBrowser::close ()
{
    if (fbih->pending) {
        fbih->destroyed = true;
    } else {
        delete fbih;
    }

    fbih = new FileBrowserIdleHelper;
    fbih->fbrowser = this;
    fbih->destroyed = false;
    fbih->pending = 0;

    {
        MYWRITERLOCK(l, entryRW);

        selected.clear ();

        MYWRITERLOCK_RELEASE(l); // notifySelectionListener will need read access!

        notifySelectionListener ();

        MYWRITERLOCK_ACQUIRE(l);

        // The listener merges parameters with old values, so delete afterwards
        for (size_t i = 0; i < fd.size(); i++) {
            delete fd.at(i);
        }

        fd.clear ();
    }

    lastClicked = nullptr;
}

void FileBrowser::menuColorlabelActivated (Gtk::MenuItem* m)
{

    std::vector<FileBrowserEntry*> tbe;
    tbe.push_back (static_cast<FileBrowserEntry*>(colorLabel_actionData));

    for (int i = 0; i < 6; i++)
        if (m == colorlabel_pop[i]) {
            colorlabelRequested (tbe, i);
            return;
        }
}

void FileBrowser::menuItemActivated (Gtk::MenuItem* m)
{

    std::vector<FileBrowserEntry*> mselected;

    {
        MYREADERLOCK(l, entryRW);

        for (size_t i = 0; i < selected.size(); i++) {
            mselected.push_back (static_cast<FileBrowserEntry*>(selected[i]));
        }
    }


    if (!tbl || (m != selall && mselected.empty()) ) {
        return;
    }

    for (int i = 0; i < 6; i++)
        if (m == rank[i]) {
            rankingRequested (mselected, i);
            return;
        }

    for (int i = 0; i < 6; i++)
        if (m == colorlabel[i]) {
            colorlabelRequested (mselected, i);
            return;
        }

    for (int j = 0; j < mMenuExtProgs.size(); j++) {
        if (m == amiExtProg[j]) {
            const auto pAct = mMenuExtProgs[m->get_label()];

            // Build vector of all file names
            std::vector<Glib::ustring> selFileNames;

            for (int i = 0; i < mselected.size(); i++) {
                Glib::ustring fn = mselected[i]->thumbnail->getFileName();

                // Maybe batch processed version
                if (pAct->target == 2) {
                    fn = Glib::ustring::compose ("%1.%2", BatchQueue::calcAutoFileNameBase(fn), options.saveFormatBatch.format);
                }

                selFileNames.push_back(fn);
            }

            pAct->execute (selFileNames);
            return;
        }
    }

    if (m == open) {
        openRequested(mselected);
    } else if (m == remove) {
        tbl->deleteRequested (mselected, false);
    } else if (m == removeInclProc) {
        tbl->deleteRequested (mselected, true);
    } else if (m == trash) {
        toTrashRequested (mselected);
    } else if (m == untrash) {
        fromTrashRequested (mselected);
    }

    else if (m == develop) {
        tbl->developRequested (mselected, false);
    } else if (m == developfast) {
        tbl->developRequested (mselected, true);
    }

    else if (m == rename) {
        tbl->renameRequested (mselected);
    } else if (m == selall) {
        lastClicked = nullptr;
        {
            MYWRITERLOCK(l, entryRW);

            selected.clear ();

            for (size_t i = 0; i < fd.size(); i++)
                if (checkFilter (fd[i])) {
                    fd[i]->selected = true;
                    selected.push_back (fd[i]);
                }
        }
        queue_draw ();
        notifySelectionListener ();
    } else if( m == copyTo) {
        tbl->copyMoveRequested (mselected, false);
    }

    else if( m == moveTo) {
        tbl->copyMoveRequested (mselected, true);
    }

    else if (m == autoDF) {
        if (!mselected.empty() && bppcl) {
            bppcl->beginBatchPParamsChange(mselected.size());
        }

        for (size_t i = 0; i < mselected.size(); i++) {
            rtengine::procparams::ProcParams pp = mselected[i]->thumbnail->getProcParams();
            pp.raw.df_autoselect = true;
            pp.raw.dark_frame.clear();
            mselected[i]->thumbnail->setProcParams(pp, nullptr, FILEBROWSER, false);
        }

        if (!mselected.empty() && bppcl) {
            bppcl->endBatchPParamsChange();
        }

    } else if (m == selectDF) {
        if( !mselected.empty() ) {
            rtengine::procparams::ProcParams pp = mselected[0]->thumbnail->getProcParams();
            Gtk::FileChooserDialog fc (getToplevelWindow (this), "Dark Frame", Gtk::FILE_CHOOSER_ACTION_OPEN );
            bindCurrentFolder (fc, options.lastDarkframeDir);
            fc.add_button( M("GENERAL_CANCEL"), Gtk::RESPONSE_CANCEL);
            fc.add_button( M("GENERAL_APPLY"), Gtk::RESPONSE_APPLY);

            if(!pp.raw.dark_frame.empty()) {
                fc.set_filename( pp.raw.dark_frame );
            }

            if( fc.run() == Gtk::RESPONSE_APPLY ) {
                if (bppcl) {
                    bppcl->beginBatchPParamsChange(mselected.size());
                }

                for (size_t i = 0; i < mselected.size(); i++) {
                    rtengine::procparams::ProcParams pp = mselected[i]->thumbnail->getProcParams();
                    pp.raw.dark_frame = fc.get_filename();
                    pp.raw.df_autoselect = false;
                    mselected[i]->thumbnail->setProcParams(pp, nullptr, FILEBROWSER, false);
                }

                if (bppcl) {
                    bppcl->endBatchPParamsChange();
                }
            }
        }
    } else if( m == thisIsDF) {
        if( !options.rtSettings.darkFramesPath.empty()) {
            if (Gio::File::create_for_path(options.rtSettings.darkFramesPath)->query_exists() ) {
                for (size_t i = 0; i < mselected.size(); i++) {
                    Glib::RefPtr<Gio::File> file = Gio::File::create_for_path ( mselected[i]->filename );

                    if( !file ) {
                        continue;
                    }

                    Glib::ustring destName = options.rtSettings.darkFramesPath + "/" + file->get_basename();
                    Glib::RefPtr<Gio::File> dest = Gio::File::create_for_path ( destName );
                    file->move(  dest );
                }

                // Reinit cache
                rtengine::dfm.init( options.rtSettings.darkFramesPath );
            } else {
                // Target directory creation failed, we clear the darkFramesPath setting
                options.rtSettings.darkFramesPath.clear();
                Glib::ustring msg_ = Glib::ustring::compose (M("MAIN_MSG_PATHDOESNTEXIST"), options.rtSettings.darkFramesPath)
                                     + "\n\n" + M("MAIN_MSG_OPERATIONCANCELLED");
                Gtk::MessageDialog msgd (msg_, true, Gtk::MESSAGE_ERROR, Gtk::BUTTONS_OK, true);
                msgd.set_title(M("TP_DARKFRAME_LABEL"));
                msgd.run ();
            }
        } else {
            Glib::ustring msg_ = M("MAIN_MSG_SETPATHFIRST") + "\n\n" + M("MAIN_MSG_OPERATIONCANCELLED");
            Gtk::MessageDialog msgd (msg_, true, Gtk::MESSAGE_ERROR, Gtk::BUTTONS_OK, true);
            msgd.set_title(M("TP_DARKFRAME_LABEL"));
            msgd.run ();
        }
    } else if (m == autoFF) {
        if (!mselected.empty() && bppcl) {
            bppcl->beginBatchPParamsChange(mselected.size());
        }

        for (size_t i = 0; i < mselected.size(); i++) {
            rtengine::procparams::ProcParams pp = mselected[i]->thumbnail->getProcParams();
            pp.raw.ff_AutoSelect = true;
            pp.raw.ff_file.clear();
            mselected[i]->thumbnail->setProcParams(pp, nullptr, FILEBROWSER, false);
        }

        if (!mselected.empty() && bppcl) {
            bppcl->endBatchPParamsChange();
        }
    } else if (m == selectFF) {
        if( !mselected.empty() ) {
            rtengine::procparams::ProcParams pp = mselected[0]->thumbnail->getProcParams();
            Gtk::FileChooserDialog fc (getToplevelWindow (this), "Flat Field", Gtk::FILE_CHOOSER_ACTION_OPEN );
            bindCurrentFolder (fc, options.lastFlatfieldDir);
            fc.add_button( M("GENERAL_CANCEL"), Gtk::RESPONSE_CANCEL);
            fc.add_button( M("GENERAL_APPLY"), Gtk::RESPONSE_APPLY);

            if(!pp.raw.ff_file.empty()) {
                fc.set_filename( pp.raw.ff_file );
            }

            if( fc.run() == Gtk::RESPONSE_APPLY ) {
                if (bppcl) {
                    bppcl->beginBatchPParamsChange(mselected.size());
                }

                for (size_t i = 0; i < mselected.size(); i++) {
                    rtengine::procparams::ProcParams pp = mselected[i]->thumbnail->getProcParams();
                    pp.raw.ff_file = fc.get_filename();
                    pp.raw.ff_AutoSelect = false;
                    mselected[i]->thumbnail->setProcParams(pp, nullptr, FILEBROWSER, false);
                }

                if (bppcl) {
                    bppcl->endBatchPParamsChange();
                }
            }
        }
    } else if( m == thisIsFF) {
        if( !options.rtSettings.flatFieldsPath.empty()) {
            if (Gio::File::create_for_path(options.rtSettings.flatFieldsPath)->query_exists() ) {
                for (size_t i = 0; i < mselected.size(); i++) {
                    Glib::RefPtr<Gio::File> file = Gio::File::create_for_path ( mselected[i]->filename );

                    if( !file ) {
                        continue;
                    }

                    Glib::ustring destName = options.rtSettings.flatFieldsPath + "/" + file->get_basename();
                    Glib::RefPtr<Gio::File> dest = Gio::File::create_for_path ( destName );
                    file->move(  dest );
                }

                // Reinit cache
                rtengine::ffm.init( options.rtSettings.flatFieldsPath );
            } else {
                // Target directory creation failed, we clear the flatFieldsPath setting
                options.rtSettings.flatFieldsPath.clear();
                Glib::ustring msg_ = Glib::ustring::compose (M("MAIN_MSG_PATHDOESNTEXIST"), options.rtSettings.flatFieldsPath)
                                     + "\n\n" + M("MAIN_MSG_OPERATIONCANCELLED");
                Gtk::MessageDialog msgd (msg_, true, Gtk::MESSAGE_ERROR, Gtk::BUTTONS_OK, true);
                msgd.set_title(M("TP_FLATFIELD_LABEL"));
                msgd.run ();
            }
        } else {
            Glib::ustring msg_ = M("MAIN_MSG_SETPATHFIRST") + "\n\n" + M("MAIN_MSG_OPERATIONCANCELLED");
            Gtk::MessageDialog msgd (msg_, true, Gtk::MESSAGE_ERROR, Gtk::BUTTONS_OK, true);
            msgd.set_title(M("TP_FLATFIELD_LABEL"));
            msgd.run ();
        }
    } else if (m == copyprof) {
        copyProfile ();
    } else if (m == pasteprof) {
        pasteProfile ();
    } else if (m == partpasteprof) {
        partPasteProfile ();
    } else if (m == clearprof) {
        for (size_t i = 0; i < mselected.size(); i++) {
            mselected[i]->thumbnail->clearProcParams (FILEBROWSER);
        }

        queue_draw ();
    } else if (m == execcustprof) {
        if (!mselected.empty() && bppcl) {
            bppcl->beginBatchPParamsChange(mselected.size());
        }

        for (size_t i = 0; i < mselected.size(); i++)  {
            mselected[i]->thumbnail->createProcParamsForUpdate (false, true);

            // Empty run to update the thumb
            rtengine::procparams::ProcParams params = mselected[i]->thumbnail->getProcParams ();
            mselected[i]->thumbnail->setProcParams (params, nullptr, FILEBROWSER);
        }

        if (!mselected.empty() && bppcl) {
            bppcl->endBatchPParamsChange();
        }
    } else if (m == clearFromCache) {
        for (size_t i = 0; i < mselected.size(); i++) {
            tbl->clearFromCacheRequested (mselected, false);
        }

        //queue_draw ();
    } else if (m == clearFromCacheFull) {
        for (size_t i = 0; i < mselected.size(); i++) {
            tbl->clearFromCacheRequested (mselected, true);
        }

        //queue_draw ();
    } else if (miOpenDefaultViewer != nullptr && m == miOpenDefaultViewer) {
        openDefaultViewer(1);
    }
}

void FileBrowser::copyProfile ()
{
    MYREADERLOCK(l, entryRW);

    if (selected.size() == 1) {
        clipboard.setProcParams ((static_cast<FileBrowserEntry*>(selected[0]))->thumbnail->getProcParams());
    }
}

void FileBrowser::pasteProfile ()
{

    if (clipboard.hasProcParams()) {
        std::vector<FileBrowserEntry*> mselected;
        {
            MYREADERLOCK(l, entryRW);

            for (unsigned int i = 0; i < selected.size(); i++) {
                mselected.push_back (static_cast<FileBrowserEntry*>(selected[i]));
            }
        }

        if (!tbl || mselected.empty()) {
            return;
        }

        if (!mselected.empty() && bppcl) {
            bppcl->beginBatchPParamsChange(mselected.size());
        }

        for (unsigned int i = 0; i < mselected.size(); i++) {
            // copying read only clipboard PartialProfile to a temporary one
            rtengine::procparams::PartialProfile cbPartProf = clipboard.getPartialProfile();
            rtengine::procparams::PartialProfile pastedPartProf(cbPartProf.pparams, cbPartProf.pedited, true);

            // applying the PartialProfile to the thumb's ProcParams
            mselected[i]->thumbnail->setProcParams (*pastedPartProf.pparams, pastedPartProf.pedited, FILEBROWSER);
            pastedPartProf.deleteInstance();
        }

        if (!mselected.empty() && bppcl) {
            bppcl->endBatchPParamsChange();
        }

        queue_draw ();
    }
}

void FileBrowser::partPasteProfile ()
{

    if (clipboard.hasProcParams()) {

        std::vector<FileBrowserEntry*> mselected;
        {
            MYREADERLOCK(l, entryRW);

            for (unsigned int i = 0; i < selected.size(); i++) {
                mselected.push_back (static_cast<FileBrowserEntry*>(selected[i]));
            }
        }

        if (!tbl || mselected.empty()) {
            return;
        }

        auto toplevel = static_cast<Gtk::Window*> (get_toplevel ());
        PartialPasteDlg partialPasteDlg (M("PARTIALPASTE_DIALOGLABEL"), toplevel);

        int i = partialPasteDlg.run ();

        if (i == Gtk::RESPONSE_OK) {

            if (!mselected.empty() && bppcl) {
                bppcl->beginBatchPParamsChange(mselected.size());
            }

            for (unsigned int i = 0; i < mselected.size(); i++) {
                // copying read only clipboard PartialProfile to a temporary one, initialized to the thumb's ProcParams
                mselected[i]->thumbnail->createProcParamsForUpdate(false, false); // this can execute customprofilebuilder to generate param file
                rtengine::procparams::PartialProfile cbPartProf = clipboard.getPartialProfile();
                rtengine::procparams::PartialProfile pastedPartProf(&mselected[i]->thumbnail->getProcParams (), nullptr);

                // pushing the selected values of the clipboard PartialProfile to the temporary PartialProfile
                partialPasteDlg.applyPaste (pastedPartProf.pparams, pastedPartProf.pedited, cbPartProf.pparams, cbPartProf.pedited);

                // applying the temporary PartialProfile to the thumb's ProcParams
                mselected[i]->thumbnail->setProcParams (*pastedPartProf.pparams, pastedPartProf.pedited, FILEBROWSER);
                pastedPartProf.deleteInstance();
            }

            if (!mselected.empty() && bppcl) {
                bppcl->endBatchPParamsChange();
            }

            queue_draw ();
        }

        partialPasteDlg.hide ();
    }
}

void FileBrowser::openDefaultViewer (int destination)
{
    bool success = true;

    {
        MYREADERLOCK(l, entryRW);

        if (selected.size() == 1) {
            success = (static_cast<FileBrowserEntry*>(selected[0]))->thumbnail->openDefaultViewer(destination);
        }
    }

    if (!success) {
        Gtk::MessageDialog msgd (M("MAIN_MSG_IMAGEUNPROCESSED"), true, Gtk::MESSAGE_ERROR, Gtk::BUTTONS_OK, true);
        msgd.run ();
    }
}

bool FileBrowser::keyPressed (GdkEventKey* event)
{
    bool ctrl  = event->state & GDK_CONTROL_MASK;
    bool shift = event->state & GDK_SHIFT_MASK;
    bool alt   = event->state & GDK_MOD1_MASK;
#ifdef __WIN32__
    bool altgr = event->state & GDK_MOD2_MASK;
#endif
    if ((event->keyval == GDK_KEY_C || event->keyval == GDK_KEY_c || event->keyval == GDK_KEY_Insert) && ctrl) {
        copyProfile ();
        return true;
    } else if ((event->keyval == GDK_KEY_V || event->keyval == GDK_KEY_v) && ctrl && !shift) {
        pasteProfile ();
        return true;
    } else if (event->keyval == GDK_KEY_Insert && shift) {
        pasteProfile ();
        return true;
    } else if ((event->keyval == GDK_KEY_V || event->keyval == GDK_KEY_v) && ctrl && shift) {
        partPasteProfile ();
        return true;
    } else if (event->keyval == GDK_KEY_Delete && !shift) {
        menuItemActivated (trash);
        return true;
    } else if (event->keyval == GDK_KEY_Delete && shift) {
        menuItemActivated (untrash);
        return true;
    } else if ((event->keyval == GDK_KEY_B || event->keyval == GDK_KEY_b) && ctrl) {
        menuItemActivated (develop);
        return true;
    } else if ((event->keyval == GDK_KEY_A || event->keyval == GDK_KEY_a) && ctrl) {
        menuItemActivated (selall);
        return true;
    } else if (event->keyval == GDK_KEY_F2 && !ctrl) {
        menuItemActivated (rename);
        return true;
    } else if (event->keyval == GDK_KEY_F3 && !(ctrl || shift || alt)) { // open Previous image from FileBrowser perspective
        FileBrowser::openPrevImage ();
        return true;
    } else if (event->keyval == GDK_KEY_F4 && !(ctrl || shift || alt)) { // open Next image from FileBrowser perspective
        FileBrowser::openNextImage ();
        return true;
    } else if (event->keyval == GDK_KEY_Left) {
        selectPrev (1, shift);
        return true;
    } else if (event->keyval == GDK_KEY_Right) {
        selectNext (1, shift);
        return true;
    } else if (event->keyval == GDK_KEY_Up) {
        selectPrev (numOfCols, shift);
        return true;
    } else if (event->keyval == GDK_KEY_Down) {
        selectNext (numOfCols, shift);
        return true;
    } else if (event->keyval == GDK_KEY_Home) {
        selectFirst (shift);
        return true;
    } else if (event->keyval == GDK_KEY_End) {
        selectLast (shift);
        return true;
    } else if(event->keyval == GDK_KEY_Return || event->keyval == GDK_KEY_KP_Enter) {
        std::vector<FileBrowserEntry*> mselected;

        for (size_t i = 0; i < selected.size(); i++) {
            mselected.push_back (static_cast<FileBrowserEntry*>(selected[i]));
        }

        openRequested(mselected);
    } else if (event->keyval == GDK_KEY_F5) {
        int dest = 1;

        if (event->state & GDK_SHIFT_MASK) {
            dest = 2;
        } else if (event->state & GDK_CONTROL_MASK) {
            dest = 3;
        }

        openDefaultViewer (dest);
        return true;
    } else if (event->keyval == GDK_KEY_Page_Up) {
        scrollPage(GDK_SCROLL_UP);
        return true;
    } else if (event->keyval == GDK_KEY_Page_Down) {
        scrollPage(GDK_SCROLL_DOWN);
        return true;
    }

#ifdef __WIN32__
    else if (shift && !ctrl && !alt && !altgr) { // rank
        switch(event->hardware_keycode) {
        case 0x30:  // 0-key
            requestRanking (0);
            return true;

        case 0x31:  // 1-key
            requestRanking (1);
            return true;

        case 0x32:  // 2-key
            requestRanking (2);
            return true;

        case 0x33:  // 3-key
            requestRanking (3);
            return true;

        case 0x34:  // 4-key
            requestRanking (4);
            return true;

        case 0x35:  // 5-key
            requestRanking (5);
            return true;
        }
    } else if (shift && ctrl && !alt && !altgr) { // color labels
        switch(event->hardware_keycode) {
        case 0x30:  // 0-key
            requestColorLabel (0);
            return true;

        case 0x31:  // 1-key
            requestColorLabel (1);
            return true;

        case 0x32:  // 2-key
            requestColorLabel (2);
            return true;

        case 0x33:  // 3-key
            requestColorLabel (3);
            return true;

        case 0x34:  // 4-key
            requestColorLabel (4);
            return true;

        case 0x35:  // 5-key
            requestColorLabel (5);
            return true;
        }
    }

#else
    else if (shift && !ctrl && !alt) { // rank
        switch(event->hardware_keycode) {
        case 0x13:
            requestRanking (0);
            return true;

        case 0x0a:
            requestRanking (1);
            return true;

        case 0x0b:
            requestRanking (2);
            return true;

        case 0x0c:
            requestRanking (3);
            return true;

        case 0x0d:
            requestRanking (4);
            return true;

        case 0x0e:
            requestRanking (5);
            return true;
        }
    } else if (shift && ctrl && !alt) { // color labels
        switch(event->hardware_keycode) {
        case 0x13:
            requestColorLabel (0);
            return true;

        case 0x0a:
            requestColorLabel (1);
            return true;

        case 0x0b:
            requestColorLabel (2);
            return true;

        case 0x0c:
            requestColorLabel (3);
            return true;

        case 0x0d:
            requestColorLabel (4);
            return true;

        case 0x0e:
            requestColorLabel (5);
            return true;
        }
    }

#endif

    return false;
}

void FileBrowser::saveThumbnailHeight (int height)
{
    if (!options.sameThumbSize && getLocation() == THLOC_EDITOR) {
        options.thumbSizeTab = height;
    } else {
        options.thumbSize = height;
    }
}

int FileBrowser::getThumbnailHeight ()
{
    // The user could have manually forced the option to a too big value
    if (!options.sameThumbSize && getLocation() == THLOC_EDITOR) {
        return std::max(std::min(options.thumbSizeTab, 800), 10);
    } else {
        return std::max(std::min(options.thumbSize, 800), 10);
    }
}

void FileBrowser::applyMenuItemActivated (ProfileStoreLabel *label)
{
    MYREADERLOCK(l, entryRW);

    const rtengine::procparams::PartialProfile* partProfile = profileStore.getProfile (label->entry);

    if (partProfile->pparams && !selected.empty()) {
        if (bppcl) {
            bppcl->beginBatchPParamsChange(selected.size());
        }

        for (size_t i = 0; i < selected.size(); i++) {
            (static_cast<FileBrowserEntry*>(selected[i]))->thumbnail->setProcParams (*partProfile->pparams, partProfile->pedited, FILEBROWSER);
        }

        if (bppcl) {
            bppcl->endBatchPParamsChange();
        }

        queue_draw ();
    }
}

void FileBrowser::applyPartialMenuItemActivated (ProfileStoreLabel *label)
{

    {
        MYREADERLOCK(l, entryRW);

        if (!tbl || selected.empty()) {
            return;
        }
    }

    const rtengine::procparams::PartialProfile* srcProfiles = profileStore.getProfile (label->entry);

    if (srcProfiles->pparams) {

        auto toplevel = static_cast<Gtk::Window*> (get_toplevel ());
        PartialPasteDlg partialPasteDlg (M("PARTIALPASTE_DIALOGLABEL"), toplevel);

        if (partialPasteDlg.run() == Gtk::RESPONSE_OK) {

            MYREADERLOCK(l, entryRW);

            if (bppcl) {
                bppcl->beginBatchPParamsChange(selected.size());
            }

            for (size_t i = 0; i < selected.size(); i++) {
                selected[i]->thumbnail->createProcParamsForUpdate(false, false);  // this can execute customprofilebuilder to generate param file

                rtengine::procparams::PartialProfile dstProfile(true);
                *dstProfile.pparams = (static_cast<FileBrowserEntry*>(selected[i]))->thumbnail->getProcParams ();
                dstProfile.set(true);
                partialPasteDlg.applyPaste (dstProfile.pparams, dstProfile.pedited, srcProfiles->pparams, srcProfiles->pedited);
                (static_cast<FileBrowserEntry*>(selected[i]))->thumbnail->setProcParams (*dstProfile.pparams, dstProfile.pedited, FILEBROWSER);
                dstProfile.deleteInstance();
            }

            if (bppcl) {
                bppcl->endBatchPParamsChange();
            }

            queue_draw ();
        }

        partialPasteDlg.hide ();
    }
}

void FileBrowser::applyFilter (const BrowserFilter& filter)
{

    this->filter = filter;

    // remove items not complying the filter from the selection
    bool selchanged = false;
    numFiltered = 0;
    {
        MYWRITERLOCK(l, entryRW);

        if (filter.showOriginal) {
            findOriginalEntries(fd);
        }

        for (size_t i = 0; i < fd.size(); i++) {
            if (checkFilter (fd[i])) {
                numFiltered++;
            } else if (fd[i]->selected ) {
                fd[i]->selected = false;
                std::vector<ThumbBrowserEntryBase*>::iterator j = std::find (selected.begin(), selected.end(), fd[i]);
                selected.erase (j);

                if (lastClicked == fd[i]) {
                    lastClicked = nullptr;
                }

                selchanged = true;
            }
        }
    }

    if (selchanged) {
        notifySelectionListener ();
    }

    tbl->filterApplied();
    redraw ();
}

bool FileBrowser::checkFilter (ThumbBrowserEntryBase* entryb)   // true -> entry complies filter
{

    FileBrowserEntry* entry = static_cast<FileBrowserEntry*>(entryb);

    if (filter.showOriginal && entry->getOriginal() != nullptr) {
        return false;
    }

    // return false if basic filter settings are not satisfied
    if ((!filter.showRanked[entry->thumbnail->getRank()] ) ||
            (!filter.showCLabeled[entry->thumbnail->getColorLabel()] ) ||

            ((entry->thumbnail->hasProcParams() && filter.showEdited[0]) && !filter.showEdited[1]) ||
            ((!entry->thumbnail->hasProcParams() && filter.showEdited[1]) && !filter.showEdited[0]) ||

            ((entry->thumbnail->isRecentlySaved() && filter.showRecentlySaved[0]) && !filter.showRecentlySaved[1]) ||
            ((!entry->thumbnail->isRecentlySaved() && filter.showRecentlySaved[1]) && !filter.showRecentlySaved[0]) ||

            (entry->thumbnail->getStage() && !filter.showTrash) ||
            (!entry->thumbnail->getStage() && !filter.showNotTrash)) {
        return false;
    }

    // return false is query is not satisfied
    if (!filter.queryFileName.empty()) {
        // check if image's FileName contains queryFileName (case insensitive)
        // TODO should we provide case-sensitive search option via preferences?
        Glib::ustring FileName;
        FileName = Glib::path_get_basename (entry->thumbnail->getFileName());
        FileName = FileName.uppercase();
        //printf("FileBrowser::checkFilter FileName = '%s'; find() result= %i \n",FileName.c_str(), FileName.find(filter.queryFileName.uppercase()));

        Glib::ustring decodedQueryFileName;
        bool MatchEqual;

        // Determine the match mode - check if the first 2 characters are equal to "!="
        if (filter.queryFileName.find("!=") == 0) {
            decodedQueryFileName = filter.queryFileName.substr (2, filter.queryFileName.length() - 2);
            MatchEqual = false;
        } else {
            decodedQueryFileName = filter.queryFileName;
            MatchEqual = true;
        }

        // Consider that queryFileName consist of comma separated values (FilterString)
        // Evaluate if ANY of these FilterString are contained in the filename
        // This will construct OR filter within the filter.queryFileName
        int iFilenameMatch = 0;
        std::vector<Glib::ustring> vFilterStrings = Glib::Regex::split_simple(",", decodedQueryFileName.uppercase());

        for(int i = 0; i < vFilterStrings.size(); i++) {
            // ignore empty vFilterStrings. Otherwise filter will always return true if
            // e.g. filter.queryFileName ends on "," and will stop being a filter
            if (!vFilterStrings.at(i).empty()) {
                if (FileName.find(vFilterStrings.at(i)) != -1) {
                    iFilenameMatch++;
                }
            }
        }

        if (MatchEqual) {
            if (iFilenameMatch == 0) { //none of the vFilterStrings found in FileName
                return false;
            }
        } else {
            if (iFilenameMatch > 0) { // match is found for at least one of vFilterStrings in FileName
                return false;
            }
        }

        /*experimental Regex support, this is unlikely to be useful to photographers*/
        //bool matchfound=Glib::Regex::match_simple(filter.queryFileName.uppercase(),FileName);
        //if (!matchfound) return false;
    }

    // check exif filter
    const CacheImageData* cfs = entry->thumbnail->getCacheImageData();
    double tol = 0.01;
    double tol2 = 1e-8;

    if (!filter.exifFilterEnabled) {
        return true;
    }

    Glib::ustring camera(cfs->getCamera());

    if (!cfs->exifValid)
        return (!filter.exifFilter.filterCamera || filter.exifFilter.cameras.count(camera) > 0)
               && (!filter.exifFilter.filterLens || filter.exifFilter.lenses.count(cfs->lens) > 0)
               && (!filter.exifFilter.filterFiletype || filter.exifFilter.filetypes.count(cfs->filetype) > 0)
               && (!filter.exifFilter.filterExpComp || filter.exifFilter.expcomp.count(cfs->expcomp) > 0);

    return
        (!filter.exifFilter.filterShutter || (rtengine::ImageMetaData::shutterFromString(rtengine::ImageMetaData::shutterToString(cfs->shutter)) >= filter.exifFilter.shutterFrom - tol2 && rtengine::ImageMetaData::shutterFromString(rtengine::ImageMetaData::shutterToString(cfs->shutter)) <= filter.exifFilter.shutterTo + tol2))
        && (!filter.exifFilter.filterFNumber || (rtengine::ImageMetaData::apertureFromString(rtengine::ImageMetaData::apertureToString(cfs->fnumber)) >= filter.exifFilter.fnumberFrom - tol2 && rtengine::ImageMetaData::apertureFromString(rtengine::ImageMetaData::apertureToString(cfs->fnumber)) <= filter.exifFilter.fnumberTo + tol2))
        && (!filter.exifFilter.filterFocalLen || (cfs->focalLen >= filter.exifFilter.focalFrom - tol && cfs->focalLen <= filter.exifFilter.focalTo + tol))
        && (!filter.exifFilter.filterISO     || (cfs->iso >= filter.exifFilter.isoFrom && cfs->iso <= filter.exifFilter.isoTo))
        && (!filter.exifFilter.filterExpComp || filter.exifFilter.expcomp.count(cfs->expcomp) > 0)
        && (!filter.exifFilter.filterCamera  || filter.exifFilter.cameras.count(camera) > 0)
        && (!filter.exifFilter.filterLens    || filter.exifFilter.lenses.count(cfs->lens) > 0)
        && (!filter.exifFilter.filterFiletype  || filter.exifFilter.filetypes.count(cfs->filetype) > 0);
}

void FileBrowser::toTrashRequested (std::vector<FileBrowserEntry*> tbe)
{

    for (size_t i = 0; i < tbe.size(); i++) {
        // try to load the last saved parameters from the cache or from the paramfile file
        tbe[i]->thumbnail->createProcParamsForUpdate(false, false, true);  // this can execute customprofilebuilder to generate param file in "flagging" mode

        // no need to notify listeners as item goes to trash, likely to be deleted

        if (tbe[i]->thumbnail->getStage()) {
            continue;
        }

        tbe[i]->thumbnail->setStage (true);

        if (tbe[i]->getThumbButtonSet()) {
            tbe[i]->getThumbButtonSet()->setRank (tbe[i]->thumbnail->getRank());
            tbe[i]->getThumbButtonSet()->setColorLabel (tbe[i]->thumbnail->getColorLabel());
            tbe[i]->getThumbButtonSet()->setInTrash (true);
            tbe[i]->thumbnail->updateCache (); // needed to save the colorlabel to disk in the procparam file(s) and the cache image data file
        }
    }

    trash_changed().emit();
    applyFilter (filter);
}

void FileBrowser::fromTrashRequested (std::vector<FileBrowserEntry*> tbe)
{

    for (size_t i = 0; i < tbe.size(); i++) {
        // if thumbnail was marked inTrash=true then param file must be there, no need to run customprofilebuilder

        if (!tbe[i]->thumbnail->getStage()) {
            continue;
        }

        tbe[i]->thumbnail->setStage (false);

        if (tbe[i]->getThumbButtonSet()) {
            tbe[i]->getThumbButtonSet()->setRank (tbe[i]->thumbnail->getRank());
            tbe[i]->getThumbButtonSet()->setColorLabel (tbe[i]->thumbnail->getColorLabel());
            tbe[i]->getThumbButtonSet()->setInTrash (false);
            tbe[i]->thumbnail->updateCache (); // needed to save the colorlabel to disk in the procparam file(s) and the cache image data file
        }
    }

    trash_changed().emit();
    applyFilter (filter);
}

void FileBrowser::rankingRequested (std::vector<FileBrowserEntry*> tbe, int rank)
{

    if (!tbe.empty() && bppcl) {
        bppcl->beginBatchPParamsChange(tbe.size());
    }

    for (size_t i = 0; i < tbe.size(); i++) {

        // try to load the last saved parameters from the cache or from the paramfile file
        tbe[i]->thumbnail->createProcParamsForUpdate(false, false, true);  // this can execute customprofilebuilder to generate param file in "flagging" mode

        // notify listeners TODO: should do this ONLY when params changed by customprofilebuilder?
        tbe[i]->thumbnail->notifylisterners_procParamsChanged(FILEBROWSER);

        tbe[i]->thumbnail->setRank (rank);
        tbe[i]->thumbnail->updateCache (); // needed to save the colorlabel to disk in the procparam file(s) and the cache image data file
        //TODO? - should update pparams instead?

        if (tbe[i]->getThumbButtonSet()) {
            tbe[i]->getThumbButtonSet()->setRank (tbe[i]->thumbnail->getRank());
        }
    }

    applyFilter (filter);

    if (!tbe.empty() && bppcl) {
        bppcl->endBatchPParamsChange();
    }
}

void FileBrowser::colorlabelRequested (std::vector<FileBrowserEntry*> tbe, int colorlabel)
{

    if (!tbe.empty() && bppcl) {
        bppcl->beginBatchPParamsChange(tbe.size());
    }

    for (size_t i = 0; i < tbe.size(); i++) {
        // try to load the last saved parameters from the cache or from the paramfile file
        tbe[i]->thumbnail->createProcParamsForUpdate(false, false, true);  // this can execute customprofilebuilder to generate param file in "flagging" mode

        // notify listeners TODO: should do this ONLY when params changed by customprofilebuilder?
        tbe[i]->thumbnail->notifylisterners_procParamsChanged(FILEBROWSER);

        tbe[i]->thumbnail->setColorLabel (colorlabel);
        tbe[i]->thumbnail->updateCache(); // needed to save the colorlabel to disk in the procparam file(s) and the cache image data file

        //TODO? - should update pparams instead?
        if (tbe[i]->getThumbButtonSet()) {
            tbe[i]->getThumbButtonSet()->setColorLabel (tbe[i]->thumbnail->getColorLabel());
        }
    }

    applyFilter (filter);

    if (!tbe.empty() && bppcl) {
        bppcl->endBatchPParamsChange();
    }
}

void FileBrowser::requestRanking(int rank)
{
    std::vector<FileBrowserEntry*> mselected;
    {
        MYREADERLOCK(l, entryRW);

        for (size_t i = 0; i < selected.size(); i++) {
            mselected.push_back (static_cast<FileBrowserEntry*>(selected[i]));
        }
    }

    rankingRequested (mselected, rank);
}

void FileBrowser::requestColorLabel(int colorlabel)
{
    std::vector<FileBrowserEntry*> mselected;
    {
        MYREADERLOCK(l, entryRW);

        for (size_t i = 0; i < selected.size(); i++) {
            mselected.push_back (static_cast<FileBrowserEntry*>(selected[i]));
        }
    }

    colorlabelRequested (mselected, colorlabel);
}

void FileBrowser::buttonPressed (LWButton* button, int actionCode, void* actionData)
{

    if (actionCode >= 0 && actionCode <= 5) { // rank
        std::vector<FileBrowserEntry*> tbe;
        tbe.push_back (static_cast<FileBrowserEntry*>(actionData));
        rankingRequested (tbe, actionCode);
    } else if (actionCode == 6 && tbl) { // to processing queue
        std::vector<FileBrowserEntry*> tbe;
        tbe.push_back (static_cast<FileBrowserEntry*>(actionData));
        tbl->developRequested (tbe, false); // not a fast, but a FULL mode
    } else if (actionCode == 7) { // to trash / undelete
        std::vector<FileBrowserEntry*> tbe;
        FileBrowserEntry* entry = static_cast<FileBrowserEntry*>(actionData);
        tbe.push_back (entry);

        if (!entry->thumbnail->getStage()) {
            toTrashRequested (tbe);
        } else {
            fromTrashRequested (tbe);
        }
    } else if (actionCode == 8 && tbl) { // color label
        // show popup menu
        colorLabel_actionData = actionData;// this will be reused when pmenuColorLabels is clicked
        pmenuColorLabels->popup (3, this->eventTime);
    }
}

void FileBrowser::openNextImage ()
{
    MYWRITERLOCK(l, entryRW);

    if (!fd.empty() && selected.size() > 0 && !options.tabbedUI) {

        for (size_t i = 0; i < fd.size() - 1; i++) {
            if (selected[0]->thumbnail->getFileName() == fd[i]->filename) { // located 1-st image in current selection
                if (i < fd.size() && tbl) {
                    // find the first not-filtered-out (next) image
                    for (size_t k = i + 1; k < fd.size(); k++) {
                        if (!fd[k]->filtered/*checkFilter (fd[k])*/) {
                            // clear current selection
                            for (size_t j = 0; j < selected.size(); j++) {
                                selected[j]->selected = false;
                            }

                            selected.clear ();

                            // set new selection
                            fd[k]->selected = true;
                            selected.push_back (fd[k]);
                            //queue_draw ();

                            MYWRITERLOCK_RELEASE(l);

                            // this will require a read access
                            notifySelectionListener ();

                            MYWRITERLOCK_ACQUIRE(l);

                            // scroll to the selected position
                            double h1, v1;
                            getScrollPosition(h1, v1);

                            double h2 = selected[0]->getStartX();
                            double v2 = selected[0]->getStartY();

                            Thumbnail* thumb = (static_cast<FileBrowserEntry*>(fd[k]))->thumbnail;
                            int minWidth = get_width() - fd[k]->getMinimalWidth();

                            MYWRITERLOCK_RELEASE(l);

                            // scroll only when selected[0] is outside of the displayed bounds
                            if (h2 + minWidth - h1 > get_width()) {
                                setScrollPosition(h2 - minWidth, v2);
                            }

                            if (h1 > h2) {
                                setScrollPosition(h2, v2);
                            }

                            // open the selected image
                            std::vector<Thumbnail*> entries;
                            entries.push_back (thumb);
                            tbl->openRequested (entries);
                            return;
                        }
                    }
                }
            }
        }
    }
}

void FileBrowser::openPrevImage ()
{
    MYWRITERLOCK(l, entryRW);

    if (!fd.empty() && selected.size() > 0 && !options.tabbedUI) {

        for (size_t i = 1; i < fd.size(); i++) {
            if (selected[0]->thumbnail->getFileName() == fd[i]->filename) { // located 1-st image in current selection
                if (i > 0 && tbl) {
                    // find the first not-filtered-out (previous) image
                    for (ssize_t k = (ssize_t)i - 1; k >= 0; k--) {
                        if (!fd[k]->filtered/*checkFilter (fd[k])*/) {
                            // clear current selection
                            for (size_t j = 0; j < selected.size(); j++) {
                                selected[j]->selected = false;
                            }

                            selected.clear ();

                            // set new selection
                            fd[k]->selected = true;
                            selected.push_back (fd[k]);
                            //queue_draw ();

                            MYWRITERLOCK_RELEASE(l);

                            // this will require a read access
                            notifySelectionListener ();

                            MYWRITERLOCK_ACQUIRE(l);

                            // scroll to the selected position
                            double h1, v1;
                            getScrollPosition(h1, v1);

                            double h2 = selected[0]->getStartX();
                            double v2 = selected[0]->getStartY();

                            Thumbnail* thumb = (static_cast<FileBrowserEntry*>(fd[k]))->thumbnail;
                            int minWidth = get_width() - fd[k]->getMinimalWidth();

                            MYWRITERLOCK_RELEASE(l);

                            // scroll only when selected[0] is outside of the displayed bounds
                            if (h2 + minWidth - h1 > get_width()) {
                                setScrollPosition(h2 - minWidth, v2);
                            }

                            if (h1 > h2) {
                                setScrollPosition(h2, v2);
                            }

                            // open the selected image
                            std::vector<Thumbnail*> entries;
                            entries.push_back (thumb);
                            tbl->openRequested (entries);
                            return;
                        }
                    }
                }
            }
        }
    }
}


void FileBrowser::selectImage (Glib::ustring fname)
{

    // need to clear the filter in filecatalog
    MYWRITERLOCK(l, entryRW);

    if (!fd.empty() && !options.tabbedUI) {
        for (size_t i = 0; i < fd.size(); i++) {
            if (fname == fd[i]->filename && !fd[i]->filtered) {
                // matching file found for sync

                // clear current selection
                for (size_t j = 0; j < selected.size(); j++) {
                    selected[j]->selected = false;
                }

                selected.clear ();

                // set new selection
                fd[i]->selected = true;
                selected.push_back (fd[i]);
                queue_draw ();

                MYWRITERLOCK_RELEASE(l);

                // this will require a read access
                notifySelectionListener ();

                MYWRITERLOCK_ACQUIRE(l);

                // scroll to the selected position
                double h = selected[0]->getStartX();
                double v = selected[0]->getStartY();

                MYWRITERLOCK_RELEASE(l);

                setScrollPosition(h, v);

                return;
            }
        }
    }
}

void FileBrowser::openNextPreviousEditorImage (Glib::ustring fname, eRTNav nextPrevious)
{

    // let FileBrowser acquire Editor's perspective
    selectImage (fname);

    // now switch to the requested image
    if (nextPrevious == NAV_NEXT) {
        openNextImage();
    } else if (nextPrevious == NAV_PREVIOUS) {
        openPrevImage();
    }
}

int refreshThumbImagesUI (void* data)
{
    (static_cast<FileBrowser*>(data))->_thumbRearrangementNeeded ();
    return 0;
}

void FileBrowser::_thumbRearrangementNeeded ()
{
    refreshThumbImages ();  // arrangeFiles is NOT enough
}

void FileBrowser::thumbRearrangementNeeded ()
{
    // refreshThumbImagesUI will handle thread safety itself
    g_idle_add (refreshThumbImagesUI, this);
}

void FileBrowser::selectionChanged ()
{

    notifySelectionListener ();
}

void FileBrowser::notifySelectionListener ()
{

    if (tbl) {
        MYREADERLOCK(l, entryRW);

        std::vector<Thumbnail*> thm;

        for (size_t i = 0; i < selected.size(); i++) {
            thm.push_back ((static_cast<FileBrowserEntry*>(selected[i]))->thumbnail);
        }

        tbl->selectionChanged (thm);
    }
}

void FileBrowser::redrawNeeded (LWButton* button)
{
    GThreadLock lock;
    queue_draw ();
}
FileBrowser::type_trash_changed FileBrowser::trash_changed ()
{
    return m_trash_changed;
}


// ExportPanel interface
void FileBrowser::exportRequested ()
{
    FileBrowser::menuItemActivated(developfast);
}

void FileBrowser::setExportPanel (ExportPanel* expanel)
{

    exportPanel = expanel;
    exportPanel->set_sensitive (false);
    exportPanel->setExportPanelListener (this);
}

void FileBrowser::updateProfileList ()
{
    // submenu applmenu
    int p = 0;

    const std::vector<const ProfileStoreEntry*> *profEntries = profileStore.getFileList();  // lock and get a pointer to the profiles' list

    std::map<unsigned short /* folderId */, Gtk::Menu*> subMenuList;  // store the Gtk::Menu that Gtk::MenuItem will have to be attached to

    subMenuList[0] = Gtk::manage (new Gtk::Menu ()); // adding the root submenu

    // iterate the profile store's profile list
    for (size_t i = 0; i < profEntries->size(); i++) {
        // create a new label for the current entry (be it a folder or file)
        ProfileStoreLabel *currLabel = Gtk::manage(new ProfileStoreLabel( profEntries->at(i) ));

        // create the MenuItem object
        Gtk::MenuItem* mi = Gtk::manage (new Gtk::MenuItem (*currLabel));

        // create a new Menu object if the entry is a folder and not the root one
        if (currLabel->entry->type == PSET_FOLDER) {
            // creating the new sub-menu
            Gtk::Menu* subMenu = Gtk::manage (new Gtk::Menu ());

            // add it to the menu list
            subMenuList[currLabel->entry->folderId] = subMenu;

            // add it to the parent MenuItem
            mi->set_submenu(*subMenu);
        }

        // Hombre: ... does parentMenuId sounds like a hack?         ... Yes.
        int parentMenuId = !options.useBundledProfiles && currLabel->entry->parentFolderId == 1 ? 0 : currLabel->entry->parentFolderId;
        subMenuList[parentMenuId]->attach (*mi, 0, 1, p, p + 1);
        p++;

        if (currLabel->entry->type == PSET_FILE) {
            mi->signal_activate().connect (sigc::bind(sigc::mem_fun(*this, &FileBrowser::applyMenuItemActivated), currLabel));
        }

        mi->show ();
    }

    if (subMenuList.size() && applyprof)
        // TODO: Check that the previous one has been deleted, including all childrens
    {
        applyprof->set_submenu (*(subMenuList.at(0)));
    }

    subMenuList.clear();
    subMenuList[0] = Gtk::manage (new Gtk::Menu ()); // adding the root submenu
    // keep profEntries list

    // submenu applpartmenu
    p = 0;

    for (size_t i = 0; i < profEntries->size(); i++) {
        ProfileStoreLabel *currLabel = Gtk::manage(new ProfileStoreLabel( profEntries->at(i) ));

        Gtk::MenuItem* mi = Gtk::manage (new Gtk::MenuItem (*currLabel));

        if (currLabel->entry->type == PSET_FOLDER) {
            // creating the new sub-menu
            Gtk::Menu* subMenu = Gtk::manage (new Gtk::Menu ());

            // add it to the menu list
            subMenuList[currLabel->entry->folderId] = subMenu;

            // add it to the parent MenuItem
            mi->set_submenu(*subMenu);
        }

        // Hombre: ... does parentMenuId sounds like a hack?         ... yes.
        int parentMenuId = !options.useBundledProfiles && currLabel->entry->parentFolderId == 1 ? 0 : currLabel->entry->parentFolderId;
        subMenuList[parentMenuId]->attach (*mi, 0, 1, p, p + 1);
        p++;

        if (currLabel->entry->type == PSET_FILE) {
            mi->signal_activate().connect (sigc::bind(sigc::mem_fun(*this, &FileBrowser::applyPartialMenuItemActivated), currLabel));
        }

        mi->show ();
    }

    if (subMenuList.size() && applypartprof)
        // TODO: Check that the previous one has been deleted, including all childrens
    {
        applypartprof->set_submenu (*(subMenuList.at(0)));
    }

    profileStore.releaseFileList();
    subMenuList.clear();
}

void FileBrowser::openRequested( std::vector<FileBrowserEntry*> mselected)
{
    std::vector<Thumbnail*> entries;
    // in Single Editor Mode open only last selected image
    size_t openStart = options.tabbedUI ? 0 : ( mselected.size() > 0 ? mselected.size() - 1 : 0);

    for (size_t i = openStart; i < mselected.size(); i++) {
        entries.push_back (mselected[i]->thumbnail);
    }

    tbl->openRequested (entries);
}<|MERGE_RESOLUTION|>--- conflicted
+++ resolved
@@ -126,11 +126,7 @@
 }
 
 FileBrowser::FileBrowser ()
-<<<<<<< HEAD
-    : tbl(NULL), numFiltered(0)
-=======
-    : tbl(nullptr), numFiltered(0), partialPasteDlg(M("PARTIALPASTE_DIALOGLABEL"))
->>>>>>> 3a346d91
+    : tbl(nullptr), numFiltered(0)
 {
 
     fbih = new FileBrowserIdleHelper;
