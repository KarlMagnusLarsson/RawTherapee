--- conflicted
+++ resolved
@@ -1888,18 +1888,12 @@
         keyFile.set_double  ("General", "EDdetec", rtSettings.ed_detec);
         keyFile.set_double  ("General", "EDdetecStr", rtSettings.ed_detecStr);
         keyFile.set_double  ("General", "EDLow", rtSettings.ed_low);
-<<<<<<< HEAD
-        keyFile.set_double  ("General", "EDLipinfl", rtSettings.ed_lipinfl);
-        keyFile.set_double  ("General", "EDLipampl", rtSettings.ed_lipampl);
-
         keyFile.set_integer ("General", "Nspot", rtSettings.nspot);
         keyFile.set_boolean ("General", "Locdelay", rtSettings.locdelay);
         keyFile.set_integer ("General", "Cropsleep", rtSettings.cropsleep);
         keyFile.set_double ("General", "Reduchigh", rtSettings.reduchigh);
         keyFile.set_double ("General", "Reduclow", rtSettings.reduclow);
 
-=======
->>>>>>> dbe3d55e
 
         keyFile.set_integer ("External Editor", "EditorKind", editorToSendTo);
         keyFile.set_string  ("External Editor", "GimpDir", gimpDir);
