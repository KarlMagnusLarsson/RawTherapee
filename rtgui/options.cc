/*
 *  This file is part of RawTherapee.
 *
 *  Copyright (c) 2004-2010 Gabor Horvath <hgabor@rawtherapee.com>
 *
 *  RawTherapee is free software: you can redistribute it and/or modify
 *  it under the terms of the GNU General Public License as published by
 *  the Free Software Foundation, either version 3 of the License, or
 *  (at your option) any later version.
 *
 *  RawTherapee is distributed in the hope that it will be useful,
 *  but WITHOUT ANY WARRANTY; without even the implied warranty of
 *  MERCHANTABILITY or FITNESS FOR A PARTICULAR PURPOSE.  See the
 *  GNU General Public License for more details.
 *
 *  You should have received a copy of the GNU General Public License
 *  along with RawTherapee.  If not, see <http://www.gnu.org/licenses/>.
 */
#include "options.h"
#include <cstdio>
#include <glib/gstdio.h>
#include <sstream>
#include "multilangmgr.h"
#include "addsetids.h"
#include "guiutils.h"
#include "version.h"

#ifdef _OPENMP
#include <omp.h>
#endif



#ifdef WIN32
#include <windows.h>
// for GCC32
#ifndef _WIN32_IE
#define _WIN32_IE 0x0600
#endif
#include <Shlobj.h>
#endif

// User's settings directory, including images' profiles if used
Glib::ustring Options::rtdir;
// User's cached datas' directory
Glib::ustring Options::cacheBaseDir;

Options options;
Glib::ustring versionString = RTVERSION;
Glib::ustring paramFileExtension = ".pp3";

Options::Options()
{

    defProfError = 0;
    setDefaults();
}

const char *DefaultLanguage = "English (US)";

inline bool Options::checkProfilePath(Glib::ustring &path)
{
    if (path.empty()) {
        return false;
    }

    Glib::ustring p = getUserProfilePath();

    if (!p.empty() && Glib::file_test(path + paramFileExtension, Glib::FILE_TEST_EXISTS)) {
        return true;
    }

    p = getGlobalProfilePath();

    return !p.empty() && Glib::file_test(path + paramFileExtension, Glib::FILE_TEST_EXISTS);
}

bool Options::checkDirPath(Glib::ustring &path, Glib::ustring errString)
{
    if (Glib::file_test(path, Glib::FILE_TEST_EXISTS) && Glib::file_test(path, Glib::FILE_TEST_IS_DIR)) {
        return true;
    } else {
        if (!errString.empty()) {
            std::cerr << errString << std::endl;
        }

        return false;
    }
}

void Options::updatePaths()
{

    Glib::ustring tmpPath;

    userProfilePath = "";
    globalProfilePath = "";

    if (Glib::path_is_absolute(profilePath)) {
        // absolute path
        if (!checkDirPath(profilePath, "")) {
            g_mkdir_with_parents(profilePath.c_str(), 511);

            if (!checkDirPath(profilePath, "")) {  // had problems with mkdir_with_parents return value on OS X, just check dir again
                Glib::ustring msg = Glib::ustring::compose("Creation of the user's processing profile directory \"%1\" failed!\n", profilePath);
                throw Error(msg);
            }
        }

        if (checkDirPath(profilePath, "Error: the user's processing profile path doesn't point to a directory or doesn't exist!\n")) {
            userProfilePath = profilePath;
            tmpPath = Glib::build_filename(argv0, "profiles");

            if (checkDirPath(tmpPath, "Error: the global's processing profile path doesn't point to a directory or doesn't exist!\n")) {
                if (userProfilePath != tmpPath) {
                    globalProfilePath = tmpPath;
                }
            }
        } else {
            tmpPath = Glib::build_filename(argv0, "profiles");

            if (checkDirPath(tmpPath, "Error: the global's processing profile path doesn't point to a directory or doesn't exist!\n")) {
                globalProfilePath = tmpPath;
            }
        }
    } else {
        // relative paths
        tmpPath = Glib::build_filename(rtdir, profilePath);

        if (!checkDirPath(tmpPath, "")) {
            g_mkdir_with_parents(tmpPath.c_str(), 511);

            if (!checkDirPath(tmpPath, "")) {
                Glib::ustring msg = Glib::ustring::compose("Creation of the user's processing profile directory \"%1\" failed!\n", tmpPath.c_str());
                throw Error(msg);
            }
        }

        if (checkDirPath(tmpPath, "Error: the user's processing profile path doesn't point to a directory!\n")) {
            userProfilePath = tmpPath;
        }

        tmpPath = Glib::build_filename(argv0, "profiles");

        if (checkDirPath(tmpPath, "Error: the user's processing profile path doesn't point to a directory or doesn't exist!\n")) {
            globalProfilePath = tmpPath;
        }
    }

    Glib::ustring preferredPath = getPreferredProfilePath();

    // Paths are updated only if the user or global profile path is set
    if (lastRgbCurvesDir.empty() || !Glib::file_test(lastRgbCurvesDir, Glib::FILE_TEST_EXISTS) || !Glib::file_test(lastRgbCurvesDir, Glib::FILE_TEST_IS_DIR)) {
        lastRgbCurvesDir = preferredPath;
    }

    if (lastLabCurvesDir.empty() || !Glib::file_test(lastLabCurvesDir, Glib::FILE_TEST_EXISTS) || !Glib::file_test(lastLabCurvesDir, Glib::FILE_TEST_IS_DIR)) {
        lastLabCurvesDir = preferredPath;
    }

    if (lastRetinexDir.empty() || !Glib::file_test(lastRetinexDir, Glib::FILE_TEST_EXISTS) || !Glib::file_test(lastLabCurvesDir, Glib::FILE_TEST_IS_DIR)) {
        lastRetinexDir = preferredPath;
    }

    if (lastDenoiseCurvesDir.empty() || !Glib::file_test(lastDenoiseCurvesDir, Glib::FILE_TEST_EXISTS) || !Glib::file_test(lastDenoiseCurvesDir, Glib::FILE_TEST_IS_DIR)) {
        lastDenoiseCurvesDir = preferredPath;
    }

    if (lastWaveletCurvesDir.empty() || !Glib::file_test(lastWaveletCurvesDir, Glib::FILE_TEST_EXISTS) || !Glib::file_test(lastWaveletCurvesDir, Glib::FILE_TEST_IS_DIR)) {
        lastWaveletCurvesDir = preferredPath;
    }

<<<<<<< HEAD
    if (lastlocalCurvesDir.empty() || !Glib::file_test (lastlocalCurvesDir, Glib::FILE_TEST_EXISTS) || !Glib::file_test (lastlocalCurvesDir, Glib::FILE_TEST_IS_DIR)) {
        lastlocalCurvesDir = preferredPath;
    }

    if (lastPFCurvesDir.empty() || !Glib::file_test (lastPFCurvesDir, Glib::FILE_TEST_EXISTS) || !Glib::file_test (lastPFCurvesDir, Glib::FILE_TEST_IS_DIR)) {
=======
    if (lastPFCurvesDir.empty() || !Glib::file_test(lastPFCurvesDir, Glib::FILE_TEST_EXISTS) || !Glib::file_test(lastPFCurvesDir, Glib::FILE_TEST_IS_DIR)) {
>>>>>>> 263d96ee
        lastPFCurvesDir = preferredPath;
    }

    if (lastHsvCurvesDir.empty() || !Glib::file_test(lastHsvCurvesDir, Glib::FILE_TEST_EXISTS) || !Glib::file_test(lastHsvCurvesDir, Glib::FILE_TEST_IS_DIR)) {
        lastHsvCurvesDir = preferredPath;
    }

    if (lastToneCurvesDir.empty() || !Glib::file_test(lastToneCurvesDir, Glib::FILE_TEST_EXISTS) || !Glib::file_test(lastToneCurvesDir, Glib::FILE_TEST_IS_DIR)) {
        lastToneCurvesDir = preferredPath;
    }

    if (lastProfilingReferenceDir.empty() || !Glib::file_test(lastProfilingReferenceDir, Glib::FILE_TEST_EXISTS) || !Glib::file_test(lastProfilingReferenceDir, Glib::FILE_TEST_IS_DIR)) {
        lastProfilingReferenceDir = preferredPath;
    }

    if (lastVibranceCurvesDir.empty() || !Glib::file_test(lastVibranceCurvesDir, Glib::FILE_TEST_EXISTS) || !Glib::file_test(lastVibranceCurvesDir, Glib::FILE_TEST_IS_DIR)) {
        lastVibranceCurvesDir = preferredPath;
    }

    if (loadSaveProfilePath.empty() || !Glib::file_test(loadSaveProfilePath, Glib::FILE_TEST_EXISTS) || !Glib::file_test(loadSaveProfilePath, Glib::FILE_TEST_IS_DIR)) {
        loadSaveProfilePath = preferredPath;
    }

    if (lastBWCurvesDir.empty() || !Glib::file_test(lastBWCurvesDir, Glib::FILE_TEST_EXISTS) || !Glib::file_test(lastBWCurvesDir, Glib::FILE_TEST_IS_DIR)) {
        lastBWCurvesDir = preferredPath;
    }

    if (lastICCProfCreatorDir.empty() || !Glib::file_test(lastICCProfCreatorDir, Glib::FILE_TEST_EXISTS) || !Glib::file_test(lastICCProfCreatorDir, Glib::FILE_TEST_IS_DIR)) {
        lastICCProfCreatorDir = preferredPath;
    }
}

Glib::ustring Options::getPreferredProfilePath()
{
    if (!userProfilePath.empty()) {
        return userProfilePath;
    } else if (!globalProfilePath.empty()) {
        return globalProfilePath;
    } else {
        return "";
    }
}

/** @brief Get the absolute path of the given filename or the "Neutral" special value
  *
  *@param profName  path + filename of the procparam to look for. A filename without path can be provided for backward compatibility.
  *                 In this case, this parameter will be updated with the new format.
  *@return Send back the absolute path of the given filename or "Neutral" if "Neutral" has been set to profName. Implementor will have
  *        to test for this particular value. If the absolute path is invalid (e.g. the file doesn't exist), it will return an empty string.
  */
Glib::ustring Options::findProfilePath(Glib::ustring &profName)
{
    if (profName.empty()) {
        return "";
    }

    if (profName == DEFPROFILE_INTERNAL) {
        return profName;
    }

    if (profName == DEFPROFILE_DYNAMIC) {
        return profName;
    }

    Glib::ustring p = profName.substr(0, 4);

    if (p == "${U}") {
        // the path starts by the User virtual path
        p = getUserProfilePath();
        Glib::ustring fullPath = Glib::build_filename(p, profName.substr(5) + paramFileExtension);

        if (!p.empty() && Glib::file_test(fullPath, Glib::FILE_TEST_EXISTS)) {
            return Glib::path_get_dirname(fullPath);
        }
    } else if (p == "${G}") {
        // the path starts by the User virtual path
        p = getGlobalProfilePath();
        Glib::ustring fullPath = Glib::build_filename(p, profName.substr(5) + paramFileExtension);

        if (!p.empty() && Glib::file_test(fullPath, Glib::FILE_TEST_EXISTS)) {
            return Glib::path_get_dirname(fullPath);
        }
    } else {
        // compatibility case -> convert the path to the new format
        p = getUserProfilePath();
        Glib::ustring fullPath = Glib::build_filename(p, profName + paramFileExtension);

        if (!p.empty() && Glib::file_test(fullPath, Glib::FILE_TEST_EXISTS)) {
            // update the profile path
            profName = Glib::build_filename("${U}", profName);
            return Glib::path_get_dirname(fullPath);
        }

        p = getGlobalProfilePath();
        fullPath = Glib::build_filename(p, profName + paramFileExtension);

        if (!p.empty() && Glib::file_test(fullPath, Glib::FILE_TEST_EXISTS)) {
            profName = Glib::build_filename("${G}", profName);
            return Glib::path_get_dirname(fullPath);
        }
    }

    return "";

}

void Options::setDefaults()
{

    windowWidth = 1200;
    windowHeight = 680;
    windowX = 0;
    windowY = 0;
    windowMaximized = true;
    windowMonitor = 0;
    meowMonitor = -1;
    meowFullScreen = false;
    meowMaximized = true;
    meowWidth = 1200;
    meowHeight = 680;
    meowX = 0;
    meowY = 0;
    saveAsDialogWidth = 920;
    saveAsDialogHeight = 680;
    savesParamsAtExit = true;
    saveFormat.format = "jpg";
    saveFormat.jpegQuality = 92;
    saveFormat.jpegSubSamp = 2;
    saveFormat.pngBits = 8;
    saveFormat.tiffBits = 16;
    saveFormat.tiffUncompressed = true;
    saveFormat.saveParams = true;

    saveFormatBatch.format = "jpg";
    saveFormatBatch.jpegQuality = 92;
    saveFormatBatch.jpegSubSamp = 2;
    saveFormatBatch.pngBits = 8;
    saveFormatBatch.tiffBits = 16;
    saveFormatBatch.tiffUncompressed = true;
    saveFormatBatch.saveParams = true;

    savePathTemplate = "%p1/converted/%f";
    savePathFolder = "";
    saveUsePathTemplate = true;
    defProfRaw = DEFPROFILE_RAW;
    defProfImg = DEFPROFILE_IMG;
    dateFormat = "%y-%m-%d";
    adjusterMinDelay = 100;
    adjusterMaxDelay = 200;
    startupDir = STARTUPDIR_LAST;
    startupPath = "";
    useBundledProfiles = true;
    detailWindowWidth = -1;
    detailWindowHeight = -1;
    dirBrowserWidth = 260;
    dirBrowserHeight = 350;
    dirBrowserSortType = Gtk::SORT_ASCENDING;
    preferencesWidth = 800;
    preferencesHeight = 0;
    toolPanelWidth = 400;
    browserToolPanelWidth = 465;
    browserToolPanelHeight = 600;
    browserToolPanelOpened = true;;
    browserDirPanelOpened = true;
    editorFilmStripOpened = true;
    historyPanelWidth = 330;
    fontFamily = "default";
    fontSize = 10;
    CPFontFamily = "default";
    CPFontSize = 8;
    lastScale = 5;
    lastShowAllExif = false;
    panAccelFactor = 5;
    rememberZoomAndPan = true;
    lastCropSize = 1;
    fbOnlyRaw = false;
    fbShowDateTime = true;
    fbShowBasicExif = true;
    fbShowExpComp = false;
    fbShowHidden = false;
    fbArrangement = 2;                  // was 0
    navRGBUnit = NavigatorUnit::PERCENT;
    navHSVUnit = NavigatorUnit::PERCENT;
    multiUser = true;
    profilePath = "profiles";
    loadSaveProfilePath = "";           // will be corrected in load as otherwise construction fails
    version = "0.0.0.0";                // temporary value; will be correctly set in RTWindow::on_realize
    thumbSize = 160;
    thumbSizeTab = 160;
    thumbSizeQueue = 160;
    sameThumbSize = false;               // preferring speed of switch between file browser and single editor tab
    showHistory = true;
    showFilePanelState = 0;             // Not used anymore ; was the thumb strip state
    showInfo = true;
    cropPPI = 600;
    showClippedHighlights = false;
    showClippedShadows = false;
    highlightThreshold = 253;           // was 254
    shadowThreshold = 8;                // was 0
    bgcolor = 0;
    blinkClipped = false;
    language = DefaultLanguage;
    languageAutoDetect = langMgr.isOSLanguageDetectSupported();
    lastSaveAsPath = "";
    overwriteOutputFile = false;        // if TRUE, existing output JPGs/PNGs are overwritten, instead of adding ..-1.jpg, -2.jpg etc.
    theme = "RawTherapee";
    maxThumbnailHeight = 250;
    maxCacheEntries = 20000;
    thumbInterp = 1;
    autoSuffix = true;
    forceFormatOpts = true;
    saveMethodNum = 0;              // 0->immediate, 1->putToQueuHead, 2->putToQueueTail
    saveParamsFile = true;              // was false, but saving the procparams files next to the file make more sense when reorganizing file tree than in a cache
    saveParamsCache = false;            // there's no need to save the procparams files in a cache if saveParamsFile is true
    paramsLoadLocation = PLL_Input;     // was PLL_Cache
    procQueueEnabled = false;
    gimpDir = "";
    psDir = "";
    customEditorProg = "";
    CPBKeys = CPBKT_TID;
    editorToSendTo = 1;
    favoriteDirs.clear();
    tpOpen.clear();
    autoSaveTpOpen = true;
    //crvOpen.clear ();
    parseExtensions.clear();
    parseExtensionsEnabled.clear();
    parsedExtensions.clear();
    renameUseTemplates = false;
    renameTemplates.clear();
    thumbnailZoomRatios.clear();
    thumbnailZoomRatios.push_back(0.2);
    thumbnailZoomRatios.push_back(0.3);
    thumbnailZoomRatios.push_back(0.45);
    thumbnailZoomRatios.push_back(0.6);
    thumbnailZoomRatios.push_back(0.8);
    thumbnailZoomRatios.push_back(1.0);
    overlayedFileNames = false;
    filmStripOverlayedFileNames = false;
    internalThumbIfUntouched = true;    // if TRUE, only fast, internal preview images are taken if the image is not edited yet
    showFileNames = true;
    filmStripShowFileNames = false;
    tabbedUI = false;
    mainNBVertical = true;
    multiDisplayMode = 0;
    histogramPosition = 1;
    histogramBar = true;
    histogramFullMode = false;
    curvebboxpos = 1;
    prevdemo = PD_Sidecar;
    mip = MI_opt;
    locaaju = lo_enhde;

    rgbDenoiseThreadLimit = 0;
#if defined( _OPENMP ) && defined( __x86_64__ )
    clutCacheSize = omp_get_num_procs();
#else
    clutCacheSize = 1;
#endif
    filledProfile = false;
    maxInspectorBuffers = 2; //  a rather conservative value for low specced systems...
    inspectorDelay = 0;
    serializeTiffRead = true;

    FileBrowserToolbarSingleRow = false;
    hideTPVScrollbar = false;
    UseIconNoText = true;
    whiteBalanceSpotSize = 8;
    showFilmStripToolBar = false;
    showdelimspot = false;
    menuGroupRank = true;
    menuGroupLabel = true;
    menuGroupFileOperations = true;
    menuGroupProfileOperations = true;
    menuGroupExtProg = true;

    ICCPC_primariesPreset = "sRGB",
    ICCPC_redPrimaryX = 0.6400;
    ICCPC_redPrimaryY = 0.3300;
    ICCPC_greenPrimaryX = 0.3000;
    ICCPC_greenPrimaryY = 0.6000;
    ICCPC_bluePrimaryX = 0.1500;
    ICCPC_bluePrimaryY = 0.0600;
    ICCPC_gammaPreset = "Custom";
    ICCPC_gamma = 2.4;
    ICCPC_slope = 12.92;
    ICCPC_profileVersion = "v4";
    ICCPC_illuminant = "DEF";
    ICCPC_description = "";
    ICCPC_copyright = Options::getICCProfileCopyright();
    ICCPC_appendParamsToDesc = false;

    fastexport_bypass_sharpening         = true;
    fastexport_bypass_sharpenEdge        = true;
    fastexport_bypass_sharpenMicro       = true;
    //fastexport_bypass_lumaDenoise        = true;
    //fastexport_bypass_colorDenoise       = true;
    fastexport_bypass_defringe           = true;
    fastexport_bypass_dirpyrDenoise      = true;
    fastexport_bypass_dirpyrequalizer    = true;
    fastexport_bypass_wavelet    = true;
    fastexport_raw_bayer_method                  = "fast";
    //fastexport_bypass_raw_bayer_all_enhance    = true;
    fastexport_bypass_raw_bayer_dcb_iterations   = true;
    fastexport_bypass_raw_bayer_dcb_enhance      = true;
    fastexport_bypass_raw_bayer_lmmse_iterations = true;
    fastexport_bypass_raw_bayer_linenoise        = true;
    fastexport_bypass_raw_bayer_greenthresh      = true;
    fastexport_raw_xtrans_method                 = "fast";
    fastexport_bypass_raw_ccSteps        = true;
    fastexport_bypass_raw_ca             = true;
    fastexport_bypass_raw_df             = true;
    fastexport_bypass_raw_ff             = true;
    fastexport_icm_input_profile         = "(camera)";
    fastexport_icm_working_profile       = "ProPhoto";
    fastexport_icm_output_profile        = options.rtSettings.srgb;
    fastexport_icm_outputIntent          = rtengine::RI_RELATIVE;
    fastexport_icm_outputBPC             = true;
    fastexport_resize_enabled            = true;
    fastexport_resize_scale              = 1;
    fastexport_resize_appliesTo          = "Cropped area";
    fastexport_resize_method             = "Lanczos";
    fastexport_resize_dataspec           = 3;
    fastexport_resize_width              = 900;
    fastexport_resize_height             = 900;
    fastexport_use_fast_pipeline         = true;

    clutsDir = "./cluts";

    cutOverlayBrush = std::vector<double> (4);
    cutOverlayBrush[3] = 0.667;  // :-p

    navGuideBrush = std::vector<double> (4);
    //default to red
    navGuideBrush[0] = 1.0;
    navGuideBrush[1] = 0.0;
    navGuideBrush[2] = 0.0;
    navGuideBrush[3] = 1.0;

    sndEnable = true;
    sndLngEditProcDoneSecs = 3.0;
#ifdef __linux__
    sndBatchQueueDone = "complete";
    sndLngEditProcDone = "window-attention";
#endif

    // 0 = SET mode, 1 = ADD mode
    baBehav.assign(ADDSET_PARAM_NUM, 0);

    rtSettings.darkFramesPath = "";
    rtSettings.flatFieldsPath = "";
#ifdef WIN32
    const gchar* sysRoot = g_getenv("SystemRoot");  // Returns e.g. "c:\Windows"

    if (sysRoot != NULL) {
        rtSettings.iccDirectory = Glib::ustring(sysRoot) + Glib::ustring("\\System32\\spool\\drivers\\color");
    } else {
        rtSettings.iccDirectory = "C:\\WINDOWS\\System32\\spool\\drivers\\color";
    }

#elif defined __APPLE__
    rtSettings.iccDirectory = "/library/ColorSync/Profiles/Displays";
#else
    rtSettings.iccDirectory = "/usr/share/color/icc";
#endif
//   rtSettings.viewingdevice = 0;
//   rtSettings.viewingdevicegrey = 3;
    //  rtSettings.viewinggreySc = 1;
    rtSettings.leveldnv = 2;
    rtSettings.leveldnti = 0;
    rtSettings.leveldnaut = 0;
    rtSettings.leveldnliss = 0;
    rtSettings.leveldnautsimpl = 0;

    rtSettings.printerProfile = Glib::ustring();
    rtSettings.printerIntent = rtengine::RI_RELATIVE;
    rtSettings.printerBPC = true;
    rtSettings.monitorProfile = Glib::ustring();
    rtSettings.monitorIntent = rtengine::RI_RELATIVE;
    rtSettings.monitorBPC = true;
    rtSettings.autoMonitorProfile = false;
    rtSettings.adobe = "RTv4_Medium"; // put the name of yours profiles (here windows)
    rtSettings.prophoto = "RTv4_Large"; // these names appear in the menu "output profile"
    rtSettings.widegamut = "RTv4_Wide";
    rtSettings.srgb = "RTv4_sRGB";
    rtSettings.bruce = "RTv4_Bruce";
    rtSettings.beta = "RTv4_Beta";
    rtSettings.best = "RTv4_Best";
    rtSettings.rec2020 = "RTv4_Rec2020";
    rtSettings.ACESp0 = "RTv4_ACES-AP0";
    rtSettings.ACESp1 = "RTv4_ACES-AP1";
    rtSettings.verbose = false;
    rtSettings.gamutICC = true;
    rtSettings.gamutLch = true;
    rtSettings.amchroma = 40;//between 20 and 140   low values increase effect..and also artifacts, high values reduces
    rtSettings.level0_cbdl = 0;
    rtSettings.level123_cbdl = 30;
//locallab
    rtSettings.nspot = 8;//between 1 and ??
    rtSettings.locdelay = false;//true enabled delay 200 for selection spot
    rtSettings.cropsleep = 50;//generate a pause of 50 µs for dcrop (100%)to avoid crash when moving window, between 0 to ??
    rtSettings.reduchigh = 0.85;//transition for luminance in scope
    rtSettings.reduclow = 0.85;//transition for luminance out scope

// end locallab

    rtSettings.protectred = 60;
    rtSettings.protectredh = 0.3;
    rtSettings.CRI_color = 0;
    rtSettings.autocielab = true;
    rtSettings.denoiselabgamma = 2;
    rtSettings.HistogramWorking = false;

    rtSettings.daubech = false;

    rtSettings.nrauto = 10;//between 2 and 20
    rtSettings.nrautomax = 40;//between 5 and 100
    rtSettings.nrhigh = 0.45;//between 0.1 and 0.9
    rtSettings.nrwavlevel = 1;//integer between 0 and 2

//   rtSettings.colortoningab =0.7;
//rtSettings.decaction =0.3;
//  rtSettings.ciebadpixgauss=false;
    rtSettings.rgbcurveslumamode_gamut = true;
    lastIccDir = rtSettings.iccDirectory;
    lastDarkframeDir = rtSettings.darkFramesPath;
    lastFlatfieldDir = rtSettings.flatFieldsPath;
//  rtSettings.bw_complementary = true;
    // There is no reasonable default for curves. We can still suppose that they will take place
    // in a subdirectory of the user's own ProcParams presets, i.e. in a subdirectory
    // of the one pointed to by the "profile" field.
    // The following fields will then be initialized when "profile" will have its final value,
    // at the end of the "updatePaths" method.
    lastRgbCurvesDir = "";
    lastLabCurvesDir = "";
    lastRetinexDir = "";
    lastDenoiseCurvesDir = "";
    lastWaveletCurvesDir = "";
    lastlocalCurvesDir = "";
    lastPFCurvesDir = "";
    lastHsvCurvesDir = "";
    lastToneCurvesDir = "";
    lastVibranceCurvesDir = "";
    lastProfilingReferenceDir = "";
    lastBWCurvesDir = "";
    lastLensProfileDir = "";
    lastICCProfCreatorDir = "";
    gimpPluginShowInfoDialog = true;
    maxRecentFolders = 15;
    rtSettings.lensfunDbDirectory = ""; // set also in main.cc and main-cli.cc
    cropGuides = CROP_GUIDE_FULL;
    cropAutoFit = false;

    rtSettings.thumbnail_inspector_mode = rtengine::Settings::ThumbnailInspectorMode::JPEG;
}

Options* Options::copyFrom(Options* other)
{
    *this = *other;
    return this;
}

void Options::filterOutParsedExtensions()
{
    parsedExtensions.clear();

    for (unsigned int i = 0; i < parseExtensions.size(); i++)
        if (parseExtensionsEnabled[i]) {
            parsedExtensions.push_back(parseExtensions[i].lowercase());
        }
}

void Options::readFromFile(Glib::ustring fname)
{
    setlocale(LC_NUMERIC, "C");  // to set decimal point to "."

    Glib::KeyFile keyFile;

    if (!Glib::file_test(fname, Glib::FILE_TEST_EXISTS)) {
        Glib::ustring msg = Glib::ustring::compose("Options file %1 does not exist", fname);
        throw Error(msg);
    }

    try {
        if (keyFile.load_from_file(fname)) {

// --------------------------------------------------------------------------------------------------------

            if (keyFile.has_group("General")) {
                if (keyFile.has_key("General", "TabbedEditor")) {
                    tabbedUI = keyFile.get_boolean("General", "TabbedEditor");
                }

                if (keyFile.has_key("General", "StartupDirectory")) {
                    if (keyFile.get_string("General", "StartupDirectory") == "home") {
                        startupDir = STARTUPDIR_HOME;
                    } else if (keyFile.get_string("General", "StartupDirectory") == "current") {
                        startupDir = STARTUPDIR_CURRENT;
                    } else if (keyFile.get_string("General", "StartupDirectory") == "last") {
                        startupDir = STARTUPDIR_LAST;
                    } else if (keyFile.get_string("General", "StartupDirectory") == "custom") {
                        startupDir = STARTUPDIR_CUSTOM;
                    }
                }

                if (keyFile.has_key("General", "StartupPath")) {
                    startupPath = keyFile.get_string("General", "StartupPath");
                }

                if (keyFile.has_key("General", "DateFormat")) {
                    dateFormat = keyFile.get_string("General", "DateFormat");
                }

                if (keyFile.has_key("General", "AdjusterMinDelay")) {
                    adjusterMinDelay = keyFile.get_integer("General", "AdjusterMinDelay");
                }

                if (keyFile.has_key("General", "AdjusterMaxDelay")) {
                    adjusterMaxDelay = keyFile.get_integer("General", "AdjusterMaxDelay");
                }

                if (keyFile.has_key("General", "StoreLastProfile")) {
                    savesParamsAtExit = keyFile.get_boolean("General", "StoreLastProfile");
                }

                if (keyFile.has_key("General", "MultiUser")) {
                    multiUser = keyFile.get_boolean("General", "MultiUser");
                }

                if (keyFile.has_key("General", "Version")) {
                    version = keyFile.get_string("General", "Version");
                }

                if (keyFile.has_key("General", "Language")) {
                    language = keyFile.get_string("General", "Language");
                }

                if (keyFile.has_key("General", "LanguageAutoDetect")) {
                    languageAutoDetect = keyFile.get_boolean("General", "LanguageAutoDetect");
                }

                if (keyFile.has_key("General", "Theme")) {
                    theme = keyFile.get_string("General", "Theme");
                }

                if (keyFile.has_key("General", "DarkFramesPath")) {
                    rtSettings.darkFramesPath = keyFile.get_string("General", "DarkFramesPath");
                }

                if (keyFile.has_key("General", "FlatFieldsPath")) {
                    rtSettings.flatFieldsPath = keyFile.get_string("General", "FlatFieldsPath");
                }

                if (keyFile.has_key("General", "Verbose")) {
                    rtSettings.verbose = keyFile.get_boolean("General", "Verbose");
                }
                if (keyFile.has_key ("General", "Nspot")) {
                    rtSettings.nspot          = keyFile.get_integer ("General", "Nspot");
                }

                if (keyFile.has_key ("General", "Cropsleep")) {
                    rtSettings.cropsleep          = keyFile.get_integer ("General", "Cropsleep");
                }

                if (keyFile.has_key ("General", "Reduchigh")) {
                    rtSettings.reduchigh          = keyFile.get_double ("General", "Reduchigh");
                }

                if (keyFile.has_key ("General", "Reduclow")) {
                    rtSettings.reduclow          = keyFile.get_double ("General", "Reduclow");
                }


                if (keyFile.has_key ("General", "Locdelay")) {
                    rtSettings.locdelay          = keyFile.get_boolean ("General", "Locdelay");
                }

            }

            if (keyFile.has_group("External Editor")) {
                if (keyFile.has_key("External Editor", "EditorKind")) {
                    editorToSendTo = keyFile.get_integer("External Editor", "EditorKind");
                }

                if (keyFile.has_key("External Editor", "GimpDir")) {
                    gimpDir = keyFile.get_string("External Editor", "GimpDir");
                }

                if (keyFile.has_key("External Editor", "PhotoshopDir")) {
                    psDir = keyFile.get_string("External Editor", "PhotoshopDir");
                }

                if (keyFile.has_key("External Editor", "CustomEditor")) {
                    customEditorProg = keyFile.get_string("External Editor", "CustomEditor");
                }
            }

            if (keyFile.has_group("Output")) {
                if (keyFile.has_key("Output", "Format")) {
                    saveFormat.format = keyFile.get_string("Output", "Format");
                }

                if (keyFile.has_key("Output", "JpegQuality")) {
                    saveFormat.jpegQuality = keyFile.get_integer("Output", "JpegQuality");
                }

                if (keyFile.has_key("Output", "JpegSubSamp")) {
                    saveFormat.jpegSubSamp = keyFile.get_integer("Output", "JpegSubSamp");
                }

                if (keyFile.has_key("Output", "PngBps")) {
                    saveFormat.pngBits = keyFile.get_integer("Output", "PngBps");
                }

                if (keyFile.has_key("Output", "TiffBps")) {
                    saveFormat.tiffBits = keyFile.get_integer("Output", "TiffBps");
                }

                if (keyFile.has_key("Output", "TiffUncompressed")) {
                    saveFormat.tiffUncompressed = keyFile.get_boolean("Output", "TiffUncompressed");
                }

                if (keyFile.has_key("Output", "SaveProcParams")) {
                    saveFormat.saveParams = keyFile.get_boolean("Output", "SaveProcParams");
                }


                if (keyFile.has_key("Output", "FormatBatch")) {
                    saveFormatBatch.format = keyFile.get_string("Output", "FormatBatch");
                }

                if (keyFile.has_key("Output", "JpegQualityBatch")) {
                    saveFormatBatch.jpegQuality = keyFile.get_integer("Output", "JpegQualityBatch");
                }

                if (keyFile.has_key("Output", "JpegSubSampBatch")) {
                    saveFormatBatch.jpegSubSamp = keyFile.get_integer("Output", "JpegSubSampBatch");
                }

                if (keyFile.has_key("Output", "PngBpsBatch")) {
                    saveFormatBatch.pngBits = keyFile.get_integer("Output", "PngBpsBatch");
                }

                if (keyFile.has_key("Output", "TiffBpsBatch")) {
                    saveFormatBatch.tiffBits = keyFile.get_integer("Output", "TiffBpsBatch");
                }

                if (keyFile.has_key("Output", "TiffUncompressedBatch")) {
                    saveFormatBatch.tiffUncompressed = keyFile.get_boolean("Output", "TiffUncompressedBatch");
                }

                if (keyFile.has_key("Output", "SaveProcParamsBatch")) {
                    saveFormatBatch.saveParams = keyFile.get_boolean("Output", "SaveProcParamsBatch");
                }

                if (keyFile.has_key("Output", "Path")) {
                    savePathTemplate = keyFile.get_string("Output", "Path");
                }

                if (keyFile.has_key("Output", "PathTemplate")) {
                    savePathTemplate = keyFile.get_string("Output", "PathTemplate");
                }

                if (keyFile.has_key("Output", "PathFolder")) {
                    savePathFolder = keyFile.get_string("Output", "PathFolder");
                }

                if (keyFile.has_key("Output", "AutoSuffix")) {
                    autoSuffix = keyFile.get_boolean("Output", "AutoSuffix");
                }

                if (keyFile.has_key("Output", "ForceFormatOpts")) {
                    forceFormatOpts = keyFile.get_boolean("Output", "ForceFormatOpts");
                }

                if (keyFile.has_key("Output", "SaveMethodNum")) {
                    saveMethodNum = keyFile.get_integer("Output", "SaveMethodNum");
                }

                if (keyFile.has_key("Output", "UsePathTemplate")) {
                    saveUsePathTemplate = keyFile.get_boolean("Output", "UsePathTemplate");
                }

                if (keyFile.has_key("Output", "LastSaveAsPath")) {
                    lastSaveAsPath = keyFile.get_string("Output", "LastSaveAsPath");
                }

                if (keyFile.has_key("Output", "OverwriteOutputFile")) {
                    overwriteOutputFile = keyFile.get_boolean("Output", "OverwriteOutputFile");
                }
            }

            if (keyFile.has_group("Profiles")) {
                if (keyFile.has_key("Profiles", "Directory")) {
                    profilePath = keyFile.get_string("Profiles", "Directory");
                }

                if (keyFile.has_key("Profiles", "UseBundledProfiles")) {
                    useBundledProfiles = keyFile.get_boolean("Profiles", "UseBundledProfiles");
                }

                if (keyFile.has_key("Profiles", "LoadSaveProfilePath")) {
                    loadSaveProfilePath = keyFile.get_string("Profiles", "LoadSaveProfilePath");
                }

                if (keyFile.has_key("Profiles", "RawDefault")) {
                    defProfRaw = keyFile.get_string("Profiles", "RawDefault");
                }

                if (keyFile.has_key("Profiles", "ImgDefault")) {
                    defProfImg = keyFile.get_string("Profiles", "ImgDefault");
                }

                if (keyFile.has_key("Profiles", "FilledProfile")) {
                    filledProfile = keyFile.get_boolean("Profiles", "FilledProfile");
                }

                if (keyFile.has_key("Profiles", "SaveParamsWithFile")) {
                    saveParamsFile = keyFile.get_boolean("Profiles", "SaveParamsWithFile");
                }

                if (keyFile.has_key("Profiles", "SaveParamsToCache")) {
                    saveParamsCache = keyFile.get_boolean("Profiles", "SaveParamsToCache");
                }

                if (keyFile.has_key("Profiles", "LoadParamsFromLocation")) {
                    paramsLoadLocation = (PPLoadLocation)keyFile.get_integer("Profiles", "LoadParamsFromLocation");
                }

                if (keyFile.has_key("Profiles", "CustomProfileBuilder")) {
                    CPBPath = keyFile.get_string("Profiles", "CustomProfileBuilder");  // for backward compatibility only
                }

                if (keyFile.has_key("Profiles", "CustomProfileBuilderPath")) {
                    CPBPath = keyFile.get_string("Profiles", "CustomProfileBuilderPath");
                }

                if (keyFile.has_key("Profiles", "CustomProfileBuilderKeys")) {
                    CPBKeys = (CPBKeyType)keyFile.get_integer("Profiles", "CustomProfileBuilderKeys");
                }
            }

            if (keyFile.has_group("File Browser")) {
                if (keyFile.has_key("File Browser", "ThumbnailSize")) {
                    thumbSize = keyFile.get_integer("File Browser", "ThumbnailSize");
                }

                if (keyFile.has_key("File Browser", "ThumbnailSizeTab")) {
                    thumbSizeTab = keyFile.get_integer("File Browser", "ThumbnailSizeTab");
                }

                if (keyFile.has_key("File Browser", "ThumbnailSizeQueue")) {
                    thumbSizeQueue = keyFile.get_integer("File Browser", "ThumbnailSizeQueue");
                }

                if (keyFile.has_key("File Browser", "SameThumbSize")) {
                    sameThumbSize = keyFile.get_integer("File Browser", "SameThumbSize");
                }

                if (keyFile.has_key("File Browser", "BrowseOnlyRaw")) {
                    fbOnlyRaw = keyFile.get_boolean("File Browser", "BrowseOnlyRaw");
                }

                if (keyFile.has_key("File Browser", "BrowserShowsDate")) {
                    fbShowDateTime = keyFile.get_boolean("File Browser", "BrowserShowsDate");
                }

                if (keyFile.has_key("File Browser", "BrowserShowsExif")) {
                    fbShowBasicExif = keyFile.get_boolean("File Browser", "BrowserShowsExif");
                }

                if (keyFile.has_key("File Browser", "BrowserShowsExpComp")) {
                    fbShowExpComp = keyFile.get_boolean("File Browser", "BrowserShowsExpComp");
                }

                if (keyFile.has_key("File Browser", "BrowserShowsHidden")) {
                    fbShowHidden = keyFile.get_boolean("File Browser", "BrowserShowsHidden");
                }

                if (keyFile.has_key("File Browser", "MaxPreviewHeight")) {
                    maxThumbnailHeight = keyFile.get_integer("File Browser", "MaxPreviewHeight");
                }

                if (keyFile.has_key("File Browser", "MaxCacheEntries")) {
                    maxCacheEntries = keyFile.get_integer("File Browser", "MaxCacheEntries");
                }

                if (keyFile.has_key("File Browser", "ParseExtensions")) {
                    parseExtensions = keyFile.get_string_list("File Browser", "ParseExtensions");
                }

                if (keyFile.has_key("File Browser", "ParseExtensionsEnabled")) {
                    parseExtensionsEnabled = keyFile.get_integer_list("File Browser", "ParseExtensionsEnabled");
                }

                if (keyFile.has_key("File Browser", "ThumbnailArrangement")) {
                    fbArrangement = keyFile.get_integer("File Browser", "ThumbnailArrangement");
                }

                if (keyFile.has_key("File Browser", "ThumbnailInterpolation")) {
                    thumbInterp = keyFile.get_integer("File Browser", "ThumbnailInterpolation");
                }

                if (keyFile.has_key("File Browser", "FavoriteDirs")) {
                    favoriteDirs = keyFile.get_string_list("File Browser", "FavoriteDirs");
                }

                if (keyFile.has_key("File Browser", "RenameTemplates")) {
                    renameTemplates = keyFile.get_string_list("File Browser", "RenameTemplates");
                }

                if (keyFile.has_key("File Browser", "RenameUseTemplates")) {
                    renameUseTemplates = keyFile.get_boolean("File Browser", "RenameUseTemplates");
                }

                if (keyFile.has_key("File Browser", "ThumbnailZoomRatios")) {
                    thumbnailZoomRatios = keyFile.get_double_list("File Browser", "ThumbnailZoomRatios");
                }

                if (keyFile.has_key("File Browser", "OverlayedFileNames")) {
                    overlayedFileNames = keyFile.get_boolean("File Browser", "OverlayedFileNames");
                }

                if (keyFile.has_key("File Browser", "FilmStripOverlayedFileNames")) {
                    filmStripOverlayedFileNames = keyFile.get_boolean("File Browser", "FilmStripOverlayedFileNames");
                }

                if (keyFile.has_key("File Browser", "ShowFileNames")) {
                    showFileNames = keyFile.get_boolean("File Browser", "ShowFileNames");
                }

                if (keyFile.has_key("File Browser", "FilmStripShowFileNames")) {
                    filmStripShowFileNames = keyFile.get_boolean("File Browser", "FilmStripShowFileNames");
                }

                if (keyFile.has_key("File Browser", "InternalThumbIfUntouched")) {
                    internalThumbIfUntouched = keyFile.get_boolean("File Browser", "InternalThumbIfUntouched");
                }

                if (keyFile.has_key("File Browser", "menuGroupRank")) {
                    menuGroupRank = keyFile.get_boolean("File Browser", "menuGroupRank");
                }

                if (keyFile.has_key("File Browser", "menuGroupLabel")) {
                    menuGroupLabel = keyFile.get_boolean("File Browser", "menuGroupLabel");
                }

                if (keyFile.has_key("File Browser", "menuGroupFileOperations")) {
                    menuGroupFileOperations = keyFile.get_boolean("File Browser", "menuGroupFileOperations");
                }

                if (keyFile.has_key("File Browser", "menuGroupProfileOperations")) {
                    menuGroupProfileOperations = keyFile.get_boolean("File Browser", "menuGroupProfileOperations");
                }

                if (keyFile.has_key("File Browser", "menuGroupExtProg")) {
                    menuGroupExtProg = keyFile.get_boolean("File Browser", "menuGroupExtProg");
                }

                if (keyFile.has_key("File Browser", "MaxRecentFolders")) {
                    maxRecentFolders = keyFile.get_integer("File Browser", "MaxRecentFolders");
                }

                recentFolders.reserve(maxRecentFolders + 10);  // reserve some more than maxRecentFolders, because at runtime it stores more than that

                if (keyFile.has_key("File Browser", "RecentFolders")) {
                    recentFolders = keyFile.get_string_list("File Browser", "RecentFolders");
                }
            }

            if (keyFile.has_group("Clipping Indication")) {
                if (keyFile.has_key("Clipping Indication", "HighlightThreshold")) {
                    highlightThreshold = keyFile.get_integer("Clipping Indication", "HighlightThreshold");
                }

                if (keyFile.has_key("Clipping Indication", "ShadowThreshold")) {
                    shadowThreshold = keyFile.get_integer("Clipping Indication", "ShadowThreshold");
                }

                if (keyFile.has_key("Clipping Indication", "BlinkClipped")) {
                    blinkClipped = keyFile.get_boolean("Clipping Indication", "BlinkClipped");
                }
            }

            if (keyFile.has_group("Performance")) {
                if (keyFile.has_key("Performance", "RgbDenoiseThreadLimit")) {
                    rgbDenoiseThreadLimit = keyFile.get_integer("Performance", "RgbDenoiseThreadLimit");
                }

                if (keyFile.has_key("Performance", "NRauto")) {
                    rtSettings.nrauto = keyFile.get_double("Performance", "NRauto");
                }

                if (keyFile.has_key("Performance", "NRautomax")) {
                    rtSettings.nrautomax = keyFile.get_double("Performance", "NRautomax");
                }

                if (keyFile.has_key("Performance", "NRhigh")) {
                    rtSettings.nrhigh = keyFile.get_double("Performance", "NRhigh");
                }

                if (rtSettings.nrhigh == 0.0) { //avoid crash by division by zero in noise reduction
                    rtSettings.nrhigh = 0.45;
                }

                if (keyFile.has_key("Performance", "NRWavlevel")) {
                    rtSettings.nrwavlevel = keyFile.get_integer("Performance", "NRWavlevel");
                }

                if (keyFile.has_key("Performance", "LevNR")) {
                    rtSettings.leveldnv = keyFile.get_integer("Performance", "LevNR");
                }

                if (keyFile.has_key("Performance", "LevNRTI")) {
                    rtSettings.leveldnti = keyFile.get_integer("Performance", "LevNRTI");
                }

                if (keyFile.has_key("Performance", "LevNRAUT")) {
                    rtSettings.leveldnaut = keyFile.get_integer("Performance", "LevNRAUT");
                }

                if (keyFile.has_key("Performance", "LevNRLISS")) {
                    rtSettings.leveldnliss = keyFile.get_integer("Performance", "LevNRLISS");
                }

                if (keyFile.has_key("Performance", "SIMPLNRAUT")) {
                    rtSettings.leveldnautsimpl = keyFile.get_integer("Performance", "SIMPLNRAUT");
                }

                if (keyFile.has_key("Performance", "ClutCacheSize")) {
                    clutCacheSize = keyFile.get_integer("Performance", "ClutCacheSize");
                }

                if (keyFile.has_key("Performance", "MaxInspectorBuffers")) {
                    maxInspectorBuffers = keyFile.get_integer("Performance", "MaxInspectorBuffers");
                }

                if (keyFile.has_key("Performance", "InspectorDelay")) {
                    inspectorDelay = keyFile.get_integer("Performance", "InspectorDelay");
                }

                if (keyFile.has_key("Performance", "PreviewDemosaicFromSidecar")) {
                    prevdemo = (prevdemo_t)keyFile.get_integer("Performance", "PreviewDemosaicFromSidecar");
                }

<<<<<<< HEAD
                if (keyFile.has_key ("Performance", "Localajustqual")) {
                    locaaju             = (locaaju_t)keyFile.get_integer ("Performance", "Localajustqual");
                }

                if (keyFile.has_key ("Profiles", "Mipfiles")) {
                    mip             = (mip_t)keyFile.get_integer ("Profiles", "Mipfiles");
                }

                if (keyFile.has_key ("Performance", "Daubechies")) {
                    rtSettings.daubech = keyFile.get_boolean ("Performance", "Daubechies");
=======
                if (keyFile.has_key("Performance", "Daubechies")) {
                    rtSettings.daubech = keyFile.get_boolean("Performance", "Daubechies");
>>>>>>> 263d96ee
                }

                if (keyFile.has_key("Performance", "SerializeTiffRead")) {
                    serializeTiffRead = keyFile.get_boolean("Performance", "SerializeTiffRead");
                }

                if (keyFile.has_key("Performance", "ThumbnailInspectorMode")) {
                    rtSettings.thumbnail_inspector_mode = static_cast<rtengine::Settings::ThumbnailInspectorMode>(keyFile.get_integer("Performance", "ThumbnailInspectorMode"));
                }
            }

            if (keyFile.has_group("GUI")) {
                if (keyFile.has_key("GUI", "WindowWidth")) {
                    windowWidth = keyFile.get_integer("GUI", "WindowWidth");
                }

                if (keyFile.has_key("GUI", "WindowHeight")) {
                    windowHeight = keyFile.get_integer("GUI", "WindowHeight");
                }

                if (keyFile.has_key("GUI", "WindowX")) {
                    windowX = keyFile.get_integer("GUI", "WindowX");
                }

                if (keyFile.has_key("GUI", "WindowY")) {
                    windowY = keyFile.get_integer("GUI", "WindowY");
                }

                if (keyFile.has_key("GUI", "WindowMonitor")) {
                    windowMonitor = keyFile.get_integer("GUI", "WindowMonitor");
                }

                if (keyFile.has_key("GUI", "MeowMonitor")) {
                    meowMonitor = keyFile.get_integer("GUI", "MeowMonitor");
                }

                if (keyFile.has_key("GUI", "MeowFullScreen")) {
                    meowFullScreen = keyFile.get_boolean("GUI", "MeowFullScreen");
                }

                if (keyFile.has_key("GUI", "MeowMaximized")) {
                    meowMaximized = keyFile.get_boolean("GUI", "MeowMaximized");
                }

                if (keyFile.has_key("GUI", "MeowWidth")) {
                    meowWidth = keyFile.get_integer("GUI", "MeowWidth");
                }

                if (keyFile.has_key("GUI", "MeowHeight")) {
                    meowHeight = keyFile.get_integer("GUI", "MeowHeight");
                }

                if (keyFile.has_key("GUI", "MeowX")) {
                    meowX = keyFile.get_integer("GUI", "MeowX");
                }

                if (keyFile.has_key("GUI", "MeowY")) {
                    meowY = keyFile.get_integer("GUI", "MeowY");
                }

                if (keyFile.has_key("GUI", "WindowMaximized")) {
                    windowMaximized = keyFile.get_boolean("GUI", "WindowMaximized");
                }

                if (keyFile.has_key("GUI", "DetailWindowWidth")) {
                    detailWindowWidth = keyFile.get_integer("GUI", "DetailWindowWidth");
                }

                if (keyFile.has_key("GUI", "DetailWindowHeight")) {
                    detailWindowHeight = keyFile.get_integer("GUI", "DetailWindowHeight");
                }

                if (keyFile.has_key("GUI", "DirBrowserWidth")) {
                    dirBrowserWidth = keyFile.get_integer("GUI", "DirBrowserWidth");
                }

                if (keyFile.has_key("GUI", "DirBrowserHeight")) {
                    dirBrowserHeight = keyFile.get_integer("GUI", "DirBrowserHeight");
                }

                if (keyFile.has_key("GUI", "SortType")) {
                    dirBrowserSortType = static_cast<Gtk::SortType>(keyFile.get_integer("GUI", "SortType"));
                }

                if (keyFile.has_key("GUI", "PreferencesWidth")) {
                    preferencesWidth = keyFile.get_integer("GUI", "PreferencesWidth");
                }

                if (keyFile.has_key("GUI", "PreferencesHeight")) {
                    preferencesHeight = keyFile.get_integer("GUI", "PreferencesHeight");
                }

                if (keyFile.has_key("GUI", "SaveAsDialogWidth")) {
                    saveAsDialogWidth = keyFile.get_integer("GUI", "SaveAsDialogWidth");
                }

                if (keyFile.has_key("GUI", "SaveAsDialogHeight")) {
                    saveAsDialogHeight = keyFile.get_integer("GUI", "SaveAsDialogHeight");
                }

                if (keyFile.has_key("GUI", "ToolPanelWidth")) {
                    toolPanelWidth = keyFile.get_integer("GUI", "ToolPanelWidth");
                }

                if (keyFile.has_key("GUI", "BrowserToolPanelWidth")) {
                    browserToolPanelWidth = keyFile.get_integer("GUI", "BrowserToolPanelWidth");
                }

                if (keyFile.has_key("GUI", "BrowserToolPanelHeight")) {
                    browserToolPanelHeight = keyFile.get_integer("GUI", "BrowserToolPanelHeight");
                }

                if (keyFile.has_key("GUI", "BrowserToolPanelOpened")) {
                    browserToolPanelOpened = keyFile.get_boolean("GUI", "BrowserToolPanelOpened");
                }

                if (keyFile.has_key("GUI", "BrowserDirPanelOpened")) {
                    browserDirPanelOpened = keyFile.get_boolean("GUI", "BrowserDirPanelOpened");
                }

                if (keyFile.has_key("GUI", "EditorFilmStripOpened")) {
                    editorFilmStripOpened = keyFile.get_boolean("GUI", "EditorFilmStripOpened");
                }

                if (keyFile.has_key("GUI", "HistoryPanelWidth")) {
                    historyPanelWidth = keyFile.get_integer("GUI", "HistoryPanelWidth");
                }

                if (keyFile.has_key("GUI", "FontFamily")) {
                    fontFamily = keyFile.get_string("GUI", "FontFamily");
                }

                if (keyFile.has_key("GUI", "FontSize")) {
                    fontSize = keyFile.get_integer("GUI", "FontSize");
                }

                if (keyFile.has_key("GUI", "CPFontFamily")) {
                    CPFontFamily = keyFile.get_string("GUI", "CPFontFamily");
                }

                if (keyFile.has_key("GUI", "CPFontSize")) {
                    CPFontSize = keyFile.get_integer("GUI", "CPFontSize");
                }

                if (keyFile.has_key("GUI", "LastPreviewScale")) {
                    lastScale = keyFile.get_integer("GUI", "LastPreviewScale");
                }

                if (keyFile.has_key("GUI", "LastShowAllExif")) {
                    lastShowAllExif = keyFile.get_boolean("GUI", "LastShowAllExif");
                }

                if (keyFile.has_key("GUI", "PanAccelFactor")) {
                    panAccelFactor = keyFile.get_integer("GUI", "PanAccelFactor");
                }

                if (keyFile.has_key("GUI", "RememberZoomAndPan")) {
                    rememberZoomAndPan = keyFile.get_boolean("GUI", "RememberZoomAndPan");
                }

                if (keyFile.has_key("GUI", "LastCropSize")) {
                    lastCropSize = keyFile.get_integer("GUI", "LastCropSize");
                }

                if (keyFile.has_key("GUI", "ShowHistory")) {
                    showHistory = keyFile.get_boolean("GUI", "ShowHistory");
                }

                if (keyFile.has_key("GUI", "ShowFilePanelState")) {
                    showFilePanelState = keyFile.get_integer("GUI", "ShowFilePanelState");
                }

                if (keyFile.has_key("GUI", "ShowInfo")) {
                    showInfo = keyFile.get_boolean("GUI", "ShowInfo");
                }

                if (keyFile.has_key("GUI", "MainNBVertical")) {
                    mainNBVertical = keyFile.get_boolean("GUI", "MainNBVertical");
                }

                if (keyFile.has_key("GUI", "ShowClippedHighlights")) {
                    showClippedHighlights = keyFile.get_boolean("GUI", "ShowClippedHighlights");
                }

                if (keyFile.has_key("GUI", "ShowClippedShadows")) {
                    showClippedShadows = keyFile.get_boolean("GUI", "ShowClippedShadows");
                }

                if (keyFile.has_key("GUI", "FrameColor")) {
                    bgcolor = keyFile.get_integer("GUI", "FrameColor");
                }

                if (keyFile.has_key("GUI", "ProcessingQueueEnbled")) {
                    procQueueEnabled = keyFile.get_boolean("GUI", "ProcessingQueueEnbled");
                }

                if (keyFile.has_key("GUI", "ToolPanelsExpanded")) {
                    tpOpen = keyFile.get_integer_list("GUI", "ToolPanelsExpanded");
                }

                if (keyFile.has_key("GUI", "ToolPanelsExpandedAutoSave")) {
                    autoSaveTpOpen = keyFile.get_boolean("GUI", "ToolPanelsExpandedAutoSave");
                }

                if (keyFile.has_key("GUI", "MultiDisplayMode")) {
                    multiDisplayMode = keyFile.get_integer("GUI", "MultiDisplayMode");
                }

                //if (keyFile.has_key ("GUI", "CurvePanelsExpanded")) crvOpen = keyFile.get_integer_list ("GUI", "CurvePanelsExpanded");
                if (keyFile.has_key("GUI", "CutOverlayBrush")) {
                    cutOverlayBrush = keyFile.get_double_list("GUI", "CutOverlayBrush");
                }

                if (keyFile.has_key("GUI", "NavGuideBrush")) {
                    navGuideBrush = keyFile.get_double_list("GUI", "NavGuideBrush");
                }

                if (keyFile.has_key("GUI", "HistogramPosition")) {
                    histogramPosition = keyFile.get_integer("GUI", "HistogramPosition");
                }

                if (keyFile.has_key("GUI", "HistogramBar")) {
                    histogramBar = keyFile.get_boolean("GUI", "HistogramBar");
                }

                if (keyFile.has_key("GUI", "HistogramFullMode")) {
                    histogramFullMode = keyFile.get_boolean("GUI", "HistogramFullMode");
                }

                if (keyFile.has_key("GUI", "NavigatorRGBUnit")) {
                    navRGBUnit = (NavigatorUnit)keyFile.get_integer("GUI", "NavigatorRGBUnit");
                }

                if (keyFile.has_key("GUI", "NavigatorHSVUnit")) {
                    navHSVUnit = (NavigatorUnit)keyFile.get_integer("GUI", "NavigatorHSVUnit");
                }

                if (keyFile.has_key("GUI", "ShowFilmStripToolBar")) {
                    showFilmStripToolBar = keyFile.get_boolean("GUI", "ShowFilmStripToolBar");
                }

<<<<<<< HEAD
                if (keyFile.has_key ("GUI", "Showdelimspot")) {
                    showdelimspot        = keyFile.get_boolean ("GUI", "Showdelimspot");
                }

                if (keyFile.has_key ("GUI", "FileBrowserToolbarSingleRow")) {
                    FileBrowserToolbarSingleRow = keyFile.get_boolean ("GUI", "FileBrowserToolbarSingleRow");
=======
                if (keyFile.has_key("GUI", "FileBrowserToolbarSingleRow")) {
                    FileBrowserToolbarSingleRow = keyFile.get_boolean("GUI", "FileBrowserToolbarSingleRow");
>>>>>>> 263d96ee
                }

#if defined(__linux__) && ((GTK_MAJOR_VERSION == 3 && GTK_MINOR_VERSION > 18) || GTK_MAJOR_VERSION > 3)
                // Cannot scroll toolbox with mousewheel when HideTPVScrollbar=true #3413
                hideTPVScrollbar = false;
#else

                if (keyFile.has_key("GUI", "HideTPVScrollbar")) {
                    hideTPVScrollbar = keyFile.get_boolean("GUI", "HideTPVScrollbar");
                }

#endif

                if (keyFile.has_key("GUI", "UseIconNoText")) {
                    UseIconNoText = keyFile.get_boolean("GUI", "UseIconNoText");
                }

                if (keyFile.has_key("GUI", "HistogramWorking")) {
                    rtSettings.HistogramWorking = keyFile.get_boolean("GUI", "HistogramWorking");
                }

                if (keyFile.has_key("GUI", "CurveBBoxPosition")) {
                    curvebboxpos = keyFile.get_integer("GUI", "CurveBBoxPosition");
                }
            }

            if (keyFile.has_group("Crop Settings")) {
                if (keyFile.has_key("Crop Settings", "PPI")) {
                    cropPPI = keyFile.get_integer("Crop Settings", "PPI");
                }

                if (keyFile.has_key("Crop Settings", "GuidesMode")) {
                    cropGuides = CropGuidesMode(std::max(int(CROP_GUIDE_NONE), std::min(keyFile.get_integer("Crop Settings", "GuidesMode"), int(CROP_GUIDE_FULL))));
                }

                if (keyFile.has_key("Crop Settings", "AutoFit")) {
                    cropAutoFit = keyFile.get_boolean("Crop Settings", "AutoFit");
                }
            }

            if (keyFile.has_group("Color Management")) {
                if (keyFile.has_key("Color Management", "ICCDirectory")) {
                    rtSettings.iccDirectory = keyFile.get_string("Color Management", "ICCDirectory");
                }

                if (keyFile.has_key("Color Management", "PrinterIntent")) {
                    rtSettings.printerIntent = static_cast<rtengine::RenderingIntent>(keyFile.get_integer("Color Management", "PrinterIntent"));
                }

                if (keyFile.has_key("Color Management", "PrinterBPC")) {
                    rtSettings.printerBPC = keyFile.get_boolean("Color Management", "PrinterBPC");
                }

                if (keyFile.has_key("Color Management", "PrinterProfile")) {
                    rtSettings.printerProfile = keyFile.get_string("Color Management", "PrinterProfile");
                }

                if (keyFile.has_key("Color Management", "MonitorProfile")) {
                    rtSettings.monitorProfile = keyFile.get_string("Color Management", "MonitorProfile");
                }

                if (keyFile.has_key("Color Management", "AutoMonitorProfile")) {
                    rtSettings.autoMonitorProfile = keyFile.get_boolean("Color Management", "AutoMonitorProfile");
                }

                if (keyFile.has_key("Color Management", "Autocielab")) {
                    rtSettings.autocielab = keyFile.get_boolean("Color Management", "Autocielab");
                }

                if (keyFile.has_key("Color Management", "RGBcurvesLumamode_Gamut")) {
                    rtSettings.rgbcurveslumamode_gamut = keyFile.get_boolean("Color Management", "RGBcurvesLumamode_Gamut");
                }

                if (keyFile.has_key("Color Management", "Intent")) {
                    rtSettings.monitorIntent = static_cast<rtengine::RenderingIntent>(keyFile.get_integer("Color Management", "Intent"));
                }

                if (keyFile.has_key("Color Management", "MonitorBPC")) {
                    rtSettings.monitorBPC = keyFile.get_boolean("Color Management", "MonitorBPC");
                }

                if (keyFile.has_key("Color Management", "CRI")) {
                    rtSettings.CRI_color = keyFile.get_integer("Color Management", "CRI");
                }

                if (keyFile.has_key("Color Management", "DenoiseLabgamma")) {
                    rtSettings.denoiselabgamma = keyFile.get_integer("Color Management", "DenoiseLabgamma");
                }

                /*
                if (keyFile.has_key ("Color Management", "view")) {
                rtSettings.viewingdevice = keyFile.get_integer ("Color Management", "view");
                }

                if (keyFile.has_key ("Color Management", "grey")) {
                rtSettings.viewingdevicegrey = keyFile.get_integer ("Color Management", "grey");
                }
                */
                /*
                                if (keyFile.has_key ("Color Management", "greySc")) {
                                    rtSettings.viewinggreySc = keyFile.get_integer ("Color Management", "greySc");
                                }
                */

                if (keyFile.has_key("Color Management", "CBDLlevel0")) {
                    rtSettings.level0_cbdl = keyFile.get_double("Color Management", "CBDLlevel0");
                }

                if (keyFile.has_key("Color Management", "CBDLlevel123")) {
                    rtSettings.level123_cbdl = keyFile.get_double("Color Management", "CBDLlevel123");
                }

                //if (keyFile.has_key ("Color Management", "Colortoningab")) rtSettings.colortoningab = keyFile.get_double("Color Management", "Colortoningab");
                //if (keyFile.has_key ("Color Management", "Decaction")) rtSettings.decaction = keyFile.get_double("Color Management", "Decaction");

                if (keyFile.has_key("Color Management", "WhiteBalanceSpotSize")) {
                    whiteBalanceSpotSize = keyFile.get_integer("Color Management", "WhiteBalanceSpotSize");
                }

                if (keyFile.has_key("Color Management", "GamutICC")) {
                    rtSettings.gamutICC = keyFile.get_boolean("Color Management", "GamutICC");
                }

                if (keyFile.has_key("Color Management", "AdobeRGB")) {
                    rtSettings.adobe = keyFile.get_string("Color Management", "AdobeRGB");
                    if (rtSettings.adobe == "RT_Medium_gsRGB") {
                        rtSettings.adobe = "RTv4_Medium";
                    }
                }

                if (keyFile.has_key("Color Management", "ProPhoto")) {
                    rtSettings.prophoto = keyFile.get_string("Color Management", "ProPhoto");
                    if (rtSettings.prophoto == "RT_Large_gBT709") {
                        rtSettings.prophoto = "RTv4_Large";
                    }
                }

                if (keyFile.has_key("Color Management", "WideGamut")) {
                    rtSettings.widegamut = keyFile.get_string("Color Management", "WideGamut");
                    if (rtSettings.widegamut == "WideGamutRGB") {
                        rtSettings.widegamut = "RTv4_Wide";
                    }
                }

                if (keyFile.has_key("Color Management", "sRGB")) {
                    rtSettings.srgb = keyFile.get_string("Color Management", "sRGB");
                    if (rtSettings.srgb == "RT_sRGB") {
                        rtSettings.srgb = "RTv4_sRGB";
                    }
                }

                if (keyFile.has_key("Color Management", "Beta")) {
                    rtSettings.beta = keyFile.get_string("Color Management", "Beta");
                    if (rtSettings.beta == "BetaRGB") {
                        rtSettings.beta = "RTv4_Beta";
                    }
                }

                if (keyFile.has_key("Color Management", "Best")) {
                    rtSettings.best = keyFile.get_string("Color Management", "Best");
                    if (rtSettings.best == "BestRGB") {
                        rtSettings.best = "RTv4_Best";
                    }
                }

                if (keyFile.has_key("Color Management", "Rec2020")) {
                    rtSettings.rec2020 = keyFile.get_string("Color Management", "Rec2020");
                    if (rtSettings.rec2020 == "Rec2020") {
                        rtSettings.rec2020 = "RTv4_Rec2020";
                    }
                }

                if (keyFile.has_key("Color Management", "Bruce")) {
                    rtSettings.bruce = keyFile.get_string("Color Management", "Bruce");
                    if (rtSettings.bruce == "Bruce") {
                        rtSettings.bruce = "RTv4_Bruce";
                    }
                }

                if (keyFile.has_key("Color Management", "ACES-AP0")) {
                    rtSettings.ACESp0 = keyFile.get_string("Color Management", "ACES-AP0");
                }

                if (keyFile.has_key("Color Management", "ACES-AP1")) {
                    rtSettings.ACESp1 = keyFile.get_string("Color Management", "ACES-AP1");
                }

                if (keyFile.has_key("Color Management", "GamutLch")) {
                    rtSettings.gamutLch = keyFile.get_boolean("Color Management", "GamutLch");
                }

                if (keyFile.has_key("Color Management", "ProtectRed")) {
                    rtSettings.protectred = keyFile.get_integer("Color Management", "ProtectRed");
                }

                if (keyFile.has_key("Color Management", "ProtectRedH")) {
                    rtSettings.protectredh = keyFile.get_double("Color Management", "ProtectRedH");
                }

                if (keyFile.has_key("Color Management", "Amountchroma")) {
                    rtSettings.amchroma = keyFile.get_integer("Color Management", "Amountchroma");
                }

                if (keyFile.has_key("Color Management", "ClutsDirectory")) {
                    clutsDir = keyFile.get_string("Color Management", "ClutsDirectory");
                }

                //if( keyFile.has_key ("Color Management", "Ciebadpixgauss")) rtSettings.ciebadpixgauss = keyFile.get_boolean("Color Management", "Ciebadpixgauss");

            }

            if (keyFile.has_group("ICC Profile Creator")) {
                if (keyFile.has_key("ICC Profile Creator", "PimariesPreset")) {
                    ICCPC_primariesPreset = keyFile.get_string("ICC Profile Creator", "PimariesPreset");
                }
                if (keyFile.has_key("ICC Profile Creator", "RedPrimaryX")) {
                    ICCPC_redPrimaryX = keyFile.get_double("ICC Profile Creator", "RedPrimaryX");
                }
                if (keyFile.has_key("ICC Profile Creator", "RedPrimaryY")) {
                    ICCPC_redPrimaryY = keyFile.get_double("ICC Profile Creator", "RedPrimaryY");
                }
                if (keyFile.has_key("ICC Profile Creator", "GreenPrimaryX")) {
                    ICCPC_greenPrimaryX = keyFile.get_double("ICC Profile Creator", "GreenPrimaryX");
                }
                if (keyFile.has_key("ICC Profile Creator", "GreenPrimaryY")) {
                    ICCPC_greenPrimaryY = keyFile.get_double("ICC Profile Creator", "GreenPrimaryY");
                }
                if (keyFile.has_key("ICC Profile Creator", "BluePrimaryX")) {
                    ICCPC_bluePrimaryX = keyFile.get_double("ICC Profile Creator", "BluePrimaryX");
                }
                if (keyFile.has_key("ICC Profile Creator", "BluePrimaryY")) {
                    ICCPC_bluePrimaryY = keyFile.get_double("ICC Profile Creator", "BluePrimaryY");
                }
                if (keyFile.has_key("ICC Profile Creator", "GammaPreset")) {
                    ICCPC_gammaPreset = keyFile.get_string("ICC Profile Creator", "GammaPreset");
                }
                if (keyFile.has_key("ICC Profile Creator", "Gamma")) {
                    ICCPC_gamma = keyFile.get_double("ICC Profile Creator", "Gamma");
                }
                if (keyFile.has_key("ICC Profile Creator", "Slope")) {
                    ICCPC_slope = keyFile.get_double("ICC Profile Creator", "Slope");
                }
                if (keyFile.has_key("ICC Profile Creator", "ProfileVersion")) {
                    ICCPC_profileVersion = keyFile.get_string("ICC Profile Creator", "ProfileVersion");
                }
                if (keyFile.has_key("ICC Profile Creator", "Illuminant")) {
                    ICCPC_illuminant = keyFile.get_string("ICC Profile Creator", "Illuminant");
                }
                if (keyFile.has_key("ICC Profile Creator", "Description")) {
                    ICCPC_description = keyFile.get_string("ICC Profile Creator", "Description");
                }
                if (keyFile.has_key("ICC Profile Creator", "Copyright")) {
                    ICCPC_copyright = keyFile.get_string("ICC Profile Creator", "Copyright");
                }
                if (keyFile.has_key("ICC Profile Creator", "AppendParamsToDesc")) {
                    ICCPC_appendParamsToDesc = keyFile.get_boolean("ICC Profile Creator", "AppendParamsToDesc");
                }
            }

            if (keyFile.has_group("Batch Processing")) {
                if (keyFile.has_key("Batch Processing", "AdjusterBehavior")) {
                    baBehav = keyFile.get_integer_list("Batch Processing", "AdjusterBehavior");
                }
            }

            if (keyFile.has_group("Sounds")) {
                if (keyFile.has_key("Sounds", "Enable")) {
                    sndEnable = keyFile.get_boolean("Sounds", "Enable");
                }

                if (keyFile.has_key("Sounds", "BatchQueueDone")) {
                    sndBatchQueueDone = keyFile.get_string("Sounds", "BatchQueueDone");
                }

                if (keyFile.has_key("Sounds", "LngEditProcDone")) {
                    sndLngEditProcDone = keyFile.get_string("Sounds", "LngEditProcDone");
                }

                if (keyFile.has_key("Sounds", "LngEditProcDoneSecs")) {
                    sndLngEditProcDoneSecs = keyFile.get_double("Sounds", "LngEditProcDoneSecs");
                }
            }

            if (keyFile.has_group("Fast Export")) {
                if (keyFile.has_key("Fast Export", "fastexport_bypass_sharpening")) {
                    fastexport_bypass_sharpening = keyFile.get_boolean("Fast Export", "fastexport_bypass_sharpening");
                }

                if (keyFile.has_key("Fast Export", "fastexport_bypass_sharpenEdge")) {
                    fastexport_bypass_sharpenEdge = keyFile.get_boolean("Fast Export", "fastexport_bypass_sharpenEdge");
                }

                if (keyFile.has_key("Fast Export", "fastexport_bypass_sharpenMicro")) {
                    fastexport_bypass_sharpenMicro = keyFile.get_boolean("Fast Export", "fastexport_bypass_sharpenMicro");
                }

                //if (keyFile.has_key ("Fast Export", "fastexport_bypass_lumaDenoise" )) fastexport_bypass_lumaDenoise = keyFile.get_boolean ("Fast Export", "fastexport_bypass_lumaDenoise" );
                //if (keyFile.has_key ("Fast Export", "fastexport_bypass_colorDenoise" )) fastexport_bypass_colorDenoise = keyFile.get_boolean ("Fast Export", "fastexport_bypass_colorDenoise" );
                if (keyFile.has_key("Fast Export", "fastexport_bypass_defringe")) {
                    fastexport_bypass_defringe = keyFile.get_boolean("Fast Export", "fastexport_bypass_defringe");
                }

                if (keyFile.has_key("Fast Export", "fastexport_bypass_dirpyrDenoise")) {
                    fastexport_bypass_dirpyrDenoise = keyFile.get_boolean("Fast Export", "fastexport_bypass_dirpyrDenoise");
                }

                if (keyFile.has_key("Fast Export", "fastexport_bypass_dirpyrequalizer")) {
                    fastexport_bypass_dirpyrequalizer = keyFile.get_boolean("Fast Export", "fastexport_bypass_dirpyrequalizer");
                }

                if (keyFile.has_key("Fast Export", "fastexport_bypass_wavelet")) {
                    fastexport_bypass_wavelet = keyFile.get_boolean("Fast Export", "fastexport_bypass_wavelet");
                }

                if (keyFile.has_key("Fast Export", "fastexport_raw_dmethod")) {
                    fastexport_raw_bayer_method = keyFile.get_string("Fast Export", "fastexport_raw_dmethod");
                }

                if (keyFile.has_key("Fast Export", "fastexport_raw_bayer_method")) {
                    fastexport_raw_bayer_method = keyFile.get_string("Fast Export", "fastexport_raw_bayer_method");
                }

//if (keyFile.has_key ("Fast Export", "fastexport_bypass_raw_bayer_all_enhance" )) fastexport_bypass_raw_bayer_all_enhance = keyFile.get_boolean ("Fast Export", "fastexport_bypass_raw_all_enhance" );
                if (keyFile.has_key("Fast Export", "fastexport_bypass_raw_dcb_iterations")) {
                    fastexport_bypass_raw_bayer_dcb_iterations = keyFile.get_boolean("Fast Export", "fastexport_bypass_raw_dcb_iterations");
                }

                if (keyFile.has_key("Fast Export", "fastexport_bypass_raw_bayer_dcb_iterations")) {
                    fastexport_bypass_raw_bayer_dcb_iterations = keyFile.get_boolean("Fast Export", "fastexport_bypass_raw_bayer_dcb_iterations");
                }

                if (keyFile.has_key("Fast Export", "fastexport_bypass_raw_dcb_enhance")) {
                    fastexport_bypass_raw_bayer_dcb_enhance = keyFile.get_boolean("Fast Export", "fastexport_bypass_raw_dcb_enhance");
                }

                if (keyFile.has_key("Fast Export", "fastexport_bypass_raw_bayer_dcb_enhance")) {
                    fastexport_bypass_raw_bayer_dcb_enhance = keyFile.get_boolean("Fast Export", "fastexport_bypass_raw_bayer_dcb_enhance");
                }

                if (keyFile.has_key("Fast Export", "fastexport_bypass_raw_lmmse_iterations")) {
                    fastexport_bypass_raw_bayer_lmmse_iterations = keyFile.get_boolean("Fast Export", "fastexport_bypass_raw_lmmse_iterations");
                }

                if (keyFile.has_key("Fast Export", "fastexport_bypass_raw_bayer_lmmse_iterations")) {
                    fastexport_bypass_raw_bayer_lmmse_iterations = keyFile.get_boolean("Fast Export", "fastexport_bypass_raw_bayer_lmmse_iterations");
                }

                if (keyFile.has_key("Fast Export", "fastexport_bypass_raw_linenoise")) {
                    fastexport_bypass_raw_bayer_linenoise = keyFile.get_boolean("Fast Export", "fastexport_bypass_raw_linenoise");
                }

                if (keyFile.has_key("Fast Export", "fastexport_bypass_raw_bayer_linenoise")) {
                    fastexport_bypass_raw_bayer_linenoise = keyFile.get_boolean("Fast Export", "fastexport_bypass_raw_bayer_linenoise");
                }

                if (keyFile.has_key("Fast Export", "fastexport_bypass_raw_greenthresh")) {
                    fastexport_bypass_raw_bayer_greenthresh = keyFile.get_boolean("Fast Export", "fastexport_bypass_raw_greenthresh");
                }

                if (keyFile.has_key("Fast Export", "fastexport_bypass_raw_bayer_greenthresh")) {
                    fastexport_bypass_raw_bayer_greenthresh = keyFile.get_boolean("Fast Export", "fastexport_bypass_raw_bayer_greenthresh");
                }

                if (keyFile.has_key("Fast Export", "fastexport_raw_xtrans_method")) {
                    fastexport_raw_xtrans_method = keyFile.get_string("Fast Export", "fastexport_raw_xtrans_method");
                }

                if (keyFile.has_key("Fast Export", "fastexport_bypass_raw_ccSteps")) {
                    fastexport_bypass_raw_ccSteps = keyFile.get_boolean("Fast Export", "fastexport_bypass_raw_ccSteps");
                }

                if (keyFile.has_key("Fast Export", "fastexport_bypass_raw_ca")) {
                    fastexport_bypass_raw_ca = keyFile.get_boolean("Fast Export", "fastexport_bypass_raw_ca");
                }

                if (keyFile.has_key("Fast Export", "fastexport_bypass_raw_df")) {
                    fastexport_bypass_raw_df = keyFile.get_boolean("Fast Export", "fastexport_bypass_raw_df");
                }

                if (keyFile.has_key("Fast Export", "fastexport_bypass_raw_ff")) {
                    fastexport_bypass_raw_ff = keyFile.get_boolean("Fast Export", "fastexport_bypass_raw_ff");
                }

                if (keyFile.has_key("Fast Export", "fastexport_icm_input")) {
                    fastexport_icm_input_profile = keyFile.get_string("Fast Export", "fastexport_icm_input");
                }

                if (keyFile.has_key("Fast Export", "fastexport_icm_working")) {
                    fastexport_icm_working_profile = keyFile.get_string("Fast Export", "fastexport_icm_working");
                }

                if (keyFile.has_key("Fast Export", "fastexport_icm_output")) {
                    fastexport_icm_output_profile = keyFile.get_string("Fast Export", "fastexport_icm_output");
                }

                if (keyFile.has_key("Fast Export", "fastexport_icm_output_intent")) {
                    fastexport_icm_outputIntent = static_cast<rtengine::RenderingIntent>(keyFile.get_integer("Fast Export", "fastexport_icm_output_intent"));
                }

                if (keyFile.has_key("Fast Export", "fastexport_icm_output_bpc")) {
                    fastexport_icm_outputBPC = keyFile.get_boolean("Fast Export", "fastexport_icm_output_bpc");
                }

                if (keyFile.has_key("Fast Export", "fastexport_resize_enabled")) {
                    fastexport_resize_enabled = keyFile.get_boolean("Fast Export", "fastexport_resize_enabled");
                }

                if (keyFile.has_key("Fast Export", "fastexport_resize_scale")) {
                    fastexport_resize_scale = keyFile.get_double("Fast Export", "fastexport_resize_scale");
                }

                if (keyFile.has_key("Fast Export", "fastexport_resize_appliesTo")) {
                    fastexport_resize_appliesTo = keyFile.get_string("Fast Export", "fastexport_resize_appliesTo");
                }

                if (keyFile.has_key("Fast Export", "fastexport_resize_method")) {
                    fastexport_resize_method = keyFile.get_string("Fast Export", "fastexport_resize_method");
                }

                if (keyFile.has_key("Fast Export", "fastexport_resize_dataspec")) {
                    fastexport_resize_dataspec = keyFile.get_integer("Fast Export", "fastexport_resize_dataspec");
                }

                if (keyFile.has_key("Fast Export", "fastexport_resize_width")) {
                    fastexport_resize_width = keyFile.get_integer("Fast Export", "fastexport_resize_width");
                }

                if (keyFile.has_key("Fast Export", "fastexport_resize_height")) {
                    fastexport_resize_height = keyFile.get_integer("Fast Export", "fastexport_resize_height");
                }

                if (keyFile.has_key("Fast Export", "fastexport_use_fast_pipeline")) {
                    fastexport_use_fast_pipeline = keyFile.get_integer("Fast Export", "fastexport_use_fast_pipeline");
                }
            }

<<<<<<< HEAD
            if (keyFile.has_group ("Dialogs")) {
                safeDirGet (keyFile, "Dialogs", "LastIccDir", lastIccDir);
                safeDirGet (keyFile, "Dialogs", "LastDarkframeDir", lastDarkframeDir);
                safeDirGet (keyFile, "Dialogs", "LastFlatfieldDir", lastFlatfieldDir);
                safeDirGet (keyFile, "Dialogs", "LastRgbCurvesDir", lastRgbCurvesDir);
                safeDirGet (keyFile, "Dialogs", "LastLabCurvesDir", lastLabCurvesDir);
                safeDirGet (keyFile, "Dialogs", "LastRetinexDir", lastRetinexDir);
                safeDirGet (keyFile, "Dialogs", "LastDenoiseCurvesDir", lastDenoiseCurvesDir);
                safeDirGet (keyFile, "Dialogs", "LastWaveletCurvesDir", lastWaveletCurvesDir);
                safeDirGet (keyFile, "Dialogs", "LastlocalCurvesDir", lastlocalCurvesDir);

                safeDirGet (keyFile, "Dialogs", "LastPFCurvesDir", lastPFCurvesDir);
                safeDirGet (keyFile, "Dialogs", "LastHsvCurvesDir", lastHsvCurvesDir);
                safeDirGet (keyFile, "Dialogs", "LastBWCurvesDir", lastBWCurvesDir);

                safeDirGet (keyFile, "Dialogs", "LastToneCurvesDir", lastToneCurvesDir);
                safeDirGet (keyFile, "Dialogs", "LastVibranceCurvesDir", lastVibranceCurvesDir);
                safeDirGet (keyFile, "Dialogs", "LastProfilingReferenceDir", lastProfilingReferenceDir);
                safeDirGet (keyFile, "Dialogs", "LastLensProfileDir", lastLensProfileDir);

                if (keyFile.has_key ("Dialogs", "GimpPluginShowInfoDialog")) {
                    gimpPluginShowInfoDialog = keyFile.get_boolean ("Dialogs", "GimpPluginShowInfoDialog");
=======
            if (keyFile.has_group("Dialogs")) {
                safeDirGet(keyFile, "Dialogs", "LastIccDir", lastIccDir);
                safeDirGet(keyFile, "Dialogs", "LastDarkframeDir", lastDarkframeDir);
                safeDirGet(keyFile, "Dialogs", "LastFlatfieldDir", lastFlatfieldDir);
                safeDirGet(keyFile, "Dialogs", "LastRgbCurvesDir", lastRgbCurvesDir);
                safeDirGet(keyFile, "Dialogs", "LastLabCurvesDir", lastLabCurvesDir);
                safeDirGet(keyFile, "Dialogs", "LastRetinexDir", lastRetinexDir);
                safeDirGet(keyFile, "Dialogs", "LastDenoiseCurvesDir", lastDenoiseCurvesDir);
                safeDirGet(keyFile, "Dialogs", "LastWaveletCurvesDir", lastWaveletCurvesDir);
                safeDirGet(keyFile, "Dialogs", "LastPFCurvesDir", lastPFCurvesDir);
                safeDirGet(keyFile, "Dialogs", "LastHsvCurvesDir", lastHsvCurvesDir);
                safeDirGet(keyFile, "Dialogs", "LastBWCurvesDir", lastBWCurvesDir);

                safeDirGet(keyFile, "Dialogs", "LastToneCurvesDir", lastToneCurvesDir);
                safeDirGet(keyFile, "Dialogs", "LastVibranceCurvesDir", lastVibranceCurvesDir);
                safeDirGet(keyFile, "Dialogs", "LastProfilingReferenceDir", lastProfilingReferenceDir);
                safeDirGet(keyFile, "Dialogs", "LastLensProfileDir", lastLensProfileDir);
                safeDirGet(keyFile, "Dialogs", "LastICCProfCreatorDir", lastICCProfCreatorDir);

                if (keyFile.has_key("Dialogs", "GimpPluginShowInfoDialog")) {
                    gimpPluginShowInfoDialog = keyFile.get_boolean("Dialogs", "GimpPluginShowInfoDialog");
>>>>>>> 263d96ee
                }
            }

            if (keyFile.has_group("Lensfun")) {
                if (keyFile.has_key("Lensfun", "DBDirectory")) {
                    rtSettings.lensfunDbDirectory = keyFile.get_string("Lensfun", "DBDirectory");
                }
            }

// --------------------------------------------------------------------------------------------------------

            filterOutParsedExtensions();

            return;

        }
    } catch (Glib::Error &err) {
        Glib::ustring msg = Glib::ustring::compose("Options::readFromFile / Error code %1 while reading values from \"%2\":\n%3", err.code(), fname, err.what());

        if (options.rtSettings.verbose) {
            printf("%s\n", msg.c_str());
        }

        throw Error(msg);
    } catch (...) {
        Glib::ustring msg = Glib::ustring::compose("Options::readFromFile / Unknown exception while trying to load \"%1\"!", fname);

        if (options.rtSettings.verbose) {
            printf("%s\n", msg.c_str());
        }

        throw Error(msg);
    }
}

bool Options::safeDirGet(const Glib::KeyFile& keyFile, const Glib::ustring& section,
                         const Glib::ustring& entryName, Glib::ustring& destination)
{
    try {

        if (keyFile.has_key(section, entryName) && !keyFile.get_string(section, entryName).empty()) {
            destination = keyFile.get_string(section, entryName);
            return true;
        }

    } catch (Glib::KeyFileError&) {}

    return false;
}

void Options::saveToFile(Glib::ustring fname)
{

    Glib::ustring keyData;

    try {

        Glib::KeyFile keyFile;

        keyFile.set_boolean("General", "TabbedEditor", tabbedUI);
        keyFile.set_boolean("General", "StoreLastProfile", savesParamsAtExit);

        if (startupDir == STARTUPDIR_HOME) {
            keyFile.set_string("General", "StartupDirectory", "home");
        } else if (startupDir == STARTUPDIR_CURRENT) {
            keyFile.set_string("General", "StartupDirectory", "current");
        } else if (startupDir == STARTUPDIR_CUSTOM) {
            keyFile.set_string("General", "StartupDirectory", "custom");
        } else if (startupDir == STARTUPDIR_LAST) {
            keyFile.set_string("General", "StartupDirectory", "last");
        }

<<<<<<< HEAD
        keyFile.set_string  ("General", "StartupPath", startupPath);
        keyFile.set_string  ("General", "DateFormat", dateFormat);
        keyFile.set_integer ("General", "AdjusterMinDelay", adjusterMinDelay);
        keyFile.set_integer ("General", "AdjusterMaxDelay", adjusterMaxDelay);
        keyFile.set_boolean ("General", "MultiUser", multiUser);
        keyFile.set_string  ("General", "Language", language);
        keyFile.set_boolean ("General", "LanguageAutoDetect", languageAutoDetect);
        keyFile.set_string  ("General", "Theme", theme);
        keyFile.set_string  ("General", "Version", RTVERSION);
        keyFile.set_string  ("General", "DarkFramesPath", rtSettings.darkFramesPath);
        keyFile.set_string  ("General", "FlatFieldsPath", rtSettings.flatFieldsPath);
        keyFile.set_boolean ("General", "Verbose", rtSettings.verbose);
        keyFile.set_integer ("General", "Nspot", rtSettings.nspot);
        keyFile.set_boolean ("General", "Locdelay", rtSettings.locdelay);
        keyFile.set_integer ("General", "Cropsleep", rtSettings.cropsleep);
        keyFile.set_double ("General", "Reduchigh", rtSettings.reduchigh);
        keyFile.set_double ("General", "Reduclow", rtSettings.reduclow);

        keyFile.set_integer ("External Editor", "EditorKind", editorToSendTo);
        keyFile.set_string  ("External Editor", "GimpDir", gimpDir);
        keyFile.set_string  ("External Editor", "PhotoshopDir", psDir);
        keyFile.set_string  ("External Editor", "CustomEditor", customEditorProg);

        keyFile.set_boolean ("File Browser", "BrowseOnlyRaw", fbOnlyRaw);
        keyFile.set_boolean ("File Browser", "BrowserShowsDate", fbShowDateTime);
        keyFile.set_boolean ("File Browser", "BrowserShowsExif", fbShowBasicExif);
        keyFile.set_boolean ("File Browser", "BrowserShowsExpComp", fbShowExpComp);
        keyFile.set_boolean ("File Browser", "BrowserShowsHidden", fbShowHidden);
        keyFile.set_integer ("File Browser", "ThumbnailSize", thumbSize);
        keyFile.set_integer ("File Browser", "ThumbnailSizeTab", thumbSizeTab);
        keyFile.set_integer ("File Browser", "ThumbnailSizeQueue", thumbSizeQueue);
        keyFile.set_integer ("File Browser", "SameThumbSize", sameThumbSize);
        keyFile.set_integer ("File Browser", "MaxPreviewHeight", maxThumbnailHeight);
        keyFile.set_integer ("File Browser", "MaxCacheEntries", maxCacheEntries);
=======
        keyFile.set_string("General", "StartupPath", startupPath);
        keyFile.set_string("General", "DateFormat", dateFormat);
        keyFile.set_integer("General", "AdjusterMinDelay", adjusterMinDelay);
        keyFile.set_integer("General", "AdjusterMaxDelay", adjusterMaxDelay);
        keyFile.set_boolean("General", "MultiUser", multiUser);
        keyFile.set_string("General", "Language", language);
        keyFile.set_boolean("General", "LanguageAutoDetect", languageAutoDetect);
        keyFile.set_string("General", "Theme", theme);
        keyFile.set_string("General", "Version", RTVERSION);
        keyFile.set_string("General", "DarkFramesPath", rtSettings.darkFramesPath);
        keyFile.set_string("General", "FlatFieldsPath", rtSettings.flatFieldsPath);
        keyFile.set_boolean("General", "Verbose", rtSettings.verbose);
        keyFile.set_integer("External Editor", "EditorKind", editorToSendTo);
        keyFile.set_string("External Editor", "GimpDir", gimpDir);
        keyFile.set_string("External Editor", "PhotoshopDir", psDir);
        keyFile.set_string("External Editor", "CustomEditor", customEditorProg);

        keyFile.set_boolean("File Browser", "BrowseOnlyRaw", fbOnlyRaw);
        keyFile.set_boolean("File Browser", "BrowserShowsDate", fbShowDateTime);
        keyFile.set_boolean("File Browser", "BrowserShowsExif", fbShowBasicExif);
        keyFile.set_boolean("File Browser", "BrowserShowsExpComp", fbShowExpComp);
        keyFile.set_boolean("File Browser", "BrowserShowsHidden", fbShowHidden);
        keyFile.set_integer("File Browser", "ThumbnailSize", thumbSize);
        keyFile.set_integer("File Browser", "ThumbnailSizeTab", thumbSizeTab);
        keyFile.set_integer("File Browser", "ThumbnailSizeQueue", thumbSizeQueue);
        keyFile.set_integer("File Browser", "SameThumbSize", sameThumbSize);
        keyFile.set_integer("File Browser", "MaxPreviewHeight", maxThumbnailHeight);
        keyFile.set_integer("File Browser", "MaxCacheEntries", maxCacheEntries);
>>>>>>> 263d96ee
        Glib::ArrayHandle<Glib::ustring> pext = parseExtensions;
        keyFile.set_string_list("File Browser", "ParseExtensions", pext);
        Glib::ArrayHandle<int> pextena = parseExtensionsEnabled;
        keyFile.set_integer_list("File Browser", "ParseExtensionsEnabled", pextena);
        keyFile.set_integer("File Browser", "ThumbnailArrangement", fbArrangement);
        keyFile.set_integer("File Browser", "ThumbnailInterpolation", thumbInterp);
        Glib::ArrayHandle<Glib::ustring> pfav = favoriteDirs;
        keyFile.set_string_list("File Browser", "FavoriteDirs", pfav);
        Glib::ArrayHandle<Glib::ustring> pren = renameTemplates;
        keyFile.set_string_list("File Browser", "RenameTemplates", pren);
        keyFile.set_boolean("File Browser", "RenameUseTemplates", renameUseTemplates);
        Glib::ArrayHandle<double> ptzoom = thumbnailZoomRatios;
        keyFile.set_double_list("File Browser", "ThumbnailZoomRatios", ptzoom);
        keyFile.set_boolean("File Browser", "OverlayedFileNames", overlayedFileNames);
        keyFile.set_boolean("File Browser", "FilmStripOverlayedFileNames", filmStripOverlayedFileNames);
        keyFile.set_boolean("File Browser", "ShowFileNames", showFileNames);
        keyFile.set_boolean("File Browser", "FilmStripShowFileNames", filmStripShowFileNames);
        keyFile.set_boolean("File Browser", "InternalThumbIfUntouched", internalThumbIfUntouched);
        keyFile.set_boolean("File Browser", "menuGroupRank", menuGroupRank);
        keyFile.set_boolean("File Browser", "menuGroupLabel", menuGroupLabel);
        keyFile.set_boolean("File Browser", "menuGroupFileOperations", menuGroupFileOperations);
        keyFile.set_boolean("File Browser", "menuGroupProfileOperations", menuGroupProfileOperations);
        keyFile.set_boolean("File Browser", "menuGroupExtProg", menuGroupExtProg);
        keyFile.set_integer("File Browser", "MaxRecentFolders", maxRecentFolders);
        {
            std::vector<Glib::ustring> temp;
            temp.reserve(maxRecentFolders);

            for (unsigned int i = 0; i < std::min(recentFolders.size(), maxRecentFolders); i++) {
                temp.push_back(recentFolders[i]);
            }

            keyFile.set_string_list("File Browser", "RecentFolders", temp);
        }
<<<<<<< HEAD
        keyFile.set_integer ("Clipping Indication", "HighlightThreshold", highlightThreshold);
        keyFile.set_integer ("Clipping Indication", "ShadowThreshold", shadowThreshold);
        keyFile.set_boolean ("Clipping Indication", "BlinkClipped", blinkClipped);

        keyFile.set_integer ("Performance", "RgbDenoiseThreadLimit", rgbDenoiseThreadLimit);
        keyFile.set_double  ("Performance", "NRauto", rtSettings.nrauto);
        keyFile.set_double  ("Performance", "NRautomax", rtSettings.nrautomax);
        keyFile.set_double  ("Performance", "NRhigh", rtSettings.nrhigh);
        keyFile.set_integer ("Performance", "NRWavlevel", rtSettings.nrwavlevel);
        keyFile.set_integer ("Performance", "LevNR", rtSettings.leveldnv);
        keyFile.set_integer ("Performance", "LevNRTI", rtSettings.leveldnti);
        keyFile.set_integer ("Performance", "LevNRAUT", rtSettings.leveldnaut);
        keyFile.set_integer ("Performance", "LevNRLISS", rtSettings.leveldnliss);
        keyFile.set_integer ("Performance", "SIMPLNRAUT", rtSettings.leveldnautsimpl);
        keyFile.set_integer ("Performance", "ClutCacheSize", clutCacheSize);
        keyFile.set_integer ("Performance", "MaxInspectorBuffers", maxInspectorBuffers);
        keyFile.set_integer ("Performance", "InspectorDelay", inspectorDelay);
        keyFile.set_integer ("Performance", "PreviewDemosaicFromSidecar", prevdemo);
        keyFile.set_boolean ("Performance", "Daubechies", rtSettings.daubech);
        keyFile.set_boolean ("Performance", "SerializeTiffRead", serializeTiffRead);
        keyFile.set_integer ("Performance", "Localajustqual", locaaju);
        keyFile.set_integer("Performance", "ThumbnailInspectorMode", int(rtSettings.thumbnail_inspector_mode));


        keyFile.set_string  ("Output", "Format", saveFormat.format);
        keyFile.set_integer ("Output", "JpegQuality", saveFormat.jpegQuality);
        keyFile.set_integer ("Output", "JpegSubSamp", saveFormat.jpegSubSamp);
        keyFile.set_integer ("Output", "PngBps", saveFormat.pngBits);
        keyFile.set_integer ("Output", "TiffBps", saveFormat.tiffBits);
        keyFile.set_boolean ("Output", "TiffUncompressed", saveFormat.tiffUncompressed);
        keyFile.set_boolean ("Output", "SaveProcParams", saveFormat.saveParams);

        keyFile.set_string  ("Output", "FormatBatch", saveFormatBatch.format);
        keyFile.set_integer ("Output", "JpegQualityBatch", saveFormatBatch.jpegQuality);
        keyFile.set_integer ("Output", "JpegSubSampBatch", saveFormatBatch.jpegSubSamp);
        keyFile.set_integer ("Output", "PngBpsBatch", saveFormatBatch.pngBits);
        keyFile.set_integer ("Output", "TiffBpsBatch", saveFormatBatch.tiffBits);
        keyFile.set_boolean ("Output", "TiffUncompressedBatch", saveFormatBatch.tiffUncompressed);
        keyFile.set_boolean ("Output", "SaveProcParamsBatch", saveFormatBatch.saveParams);

        keyFile.set_string  ("Output", "PathTemplate", savePathTemplate);
        keyFile.set_string  ("Output", "PathFolder", savePathFolder);
        keyFile.set_boolean ("Output", "AutoSuffix", autoSuffix);
        keyFile.set_boolean ("Output", "ForceFormatOpts", forceFormatOpts);
        keyFile.set_integer ("Output", "SaveMethodNum", saveMethodNum);
        keyFile.set_boolean ("Output", "UsePathTemplate", saveUsePathTemplate);
        keyFile.set_string  ("Output", "LastSaveAsPath", lastSaveAsPath);
        keyFile.set_boolean ("Output", "OverwriteOutputFile", overwriteOutputFile);

        keyFile.set_string  ("Profiles", "Directory", profilePath);
        keyFile.set_boolean ("Profiles", "UseBundledProfiles", useBundledProfiles);
        keyFile.set_string  ("Profiles", "LoadSaveProfilePath", loadSaveProfilePath);
        keyFile.set_string  ("Profiles", "RawDefault", defProfRaw);
        keyFile.set_string  ("Profiles", "ImgDefault", defProfImg);
        keyFile.set_boolean ("Profiles", "FilledProfile", filledProfile);
        keyFile.set_boolean ("Profiles", "SaveParamsWithFile", saveParamsFile);
        keyFile.set_boolean ("Profiles", "SaveParamsToCache", saveParamsCache);
        keyFile.set_integer ("Profiles", "LoadParamsFromLocation", paramsLoadLocation);
        keyFile.set_string  ("Profiles", "CustomProfileBuilderPath", CPBPath);
        keyFile.set_integer ("Profiles", "CustomProfileBuilderKeys", CPBKeys);
        keyFile.set_integer ("Profiles", "Mipfiles", mip);

        keyFile.set_integer ("GUI", "WindowWidth", windowWidth);
        keyFile.set_integer ("GUI", "WindowHeight", windowHeight);
        keyFile.set_integer ("GUI", "WindowX", windowX);
        keyFile.set_integer ("GUI", "WindowY", windowY);
        keyFile.set_integer ("GUI", "WindowMonitor", windowMonitor);
        keyFile.set_integer ("GUI", "MeowMonitor", meowMonitor);
        keyFile.set_boolean ("GUI", "MeowFullScreen", meowFullScreen);
        keyFile.set_boolean ("GUI", "MeowMaximized", meowMaximized);
        keyFile.set_integer ("GUI", "MeowWidth", meowWidth);
        keyFile.set_integer ("GUI", "MeowHeight", meowHeight);
        keyFile.set_integer ("GUI", "MeowX", meowX);
        keyFile.set_integer ("GUI", "MeowY", meowY);
        keyFile.set_boolean ("GUI", "WindowMaximized", windowMaximized);
        keyFile.set_integer ("GUI", "DetailWindowWidth", detailWindowWidth);
        keyFile.set_integer ("GUI", "DetailWindowHeight", detailWindowHeight);
        keyFile.set_integer ("GUI", "DirBrowserWidth", dirBrowserWidth);
        keyFile.set_integer ("GUI", "DirBrowserHeight", dirBrowserHeight);
        keyFile.set_integer ("GUI", "SortType", dirBrowserSortType);
        keyFile.set_integer ("GUI", "PreferencesWidth", preferencesWidth);
        keyFile.set_integer ("GUI", "PreferencesHeight", preferencesHeight);
        keyFile.set_integer ("GUI", "SaveAsDialogWidth", saveAsDialogWidth);
        keyFile.set_integer ("GUI", "SaveAsDialogHeight", saveAsDialogHeight);
        keyFile.set_integer ("GUI", "ToolPanelWidth", toolPanelWidth);
        keyFile.set_integer ("GUI", "BrowserToolPanelWidth", browserToolPanelWidth);
        keyFile.set_integer ("GUI", "BrowserToolPanelHeight", browserToolPanelHeight);
        keyFile.set_boolean ("GUI", "BrowserToolPanelOpened", browserToolPanelOpened);
        keyFile.set_boolean ("GUI", "EditorFilmStripOpened", editorFilmStripOpened);
        keyFile.set_boolean ("GUI", "BrowserDirPanelOpened", browserDirPanelOpened);
        keyFile.set_integer ("GUI", "HistoryPanelWidth", historyPanelWidth);
        keyFile.set_string  ("GUI", "FontFamily", fontFamily);
        keyFile.set_integer ("GUI", "FontSize", fontSize);
        keyFile.set_string  ("GUI", "CPFontFamily", CPFontFamily);
        keyFile.set_integer ("GUI", "CPFontSize", CPFontSize);
        keyFile.set_integer ("GUI", "LastPreviewScale", lastScale);
        keyFile.set_boolean ("GUI", "LastShowAllExif", lastShowAllExif);
        keyFile.set_integer ("GUI", "PanAccelFactor", panAccelFactor);
        keyFile.set_boolean ("GUI", "RememberZoomAndPan", rememberZoomAndPan);
        keyFile.set_integer ("GUI", "LastCropSize", lastCropSize);
        keyFile.set_boolean ("GUI", "ShowHistory", showHistory);
        keyFile.set_integer ("GUI", "ShowFilePanelState", showFilePanelState);
        keyFile.set_boolean ("GUI", "ShowInfo", showInfo);
        keyFile.set_boolean ("GUI", "MainNBVertical", mainNBVertical);
        keyFile.set_boolean ("GUI", "ShowClippedHighlights", showClippedHighlights);
        keyFile.set_boolean ("GUI", "ShowClippedShadows", showClippedShadows);
        keyFile.set_integer ("GUI", "FrameColor", bgcolor);
        keyFile.set_boolean ("GUI", "ProcessingQueueEnbled", procQueueEnabled);
        Glib::ArrayHandle<int> tpopen = tpOpen;
        keyFile.set_integer_list ("GUI", "ToolPanelsExpanded", tpopen);
        keyFile.set_boolean ("GUI", "ToolPanelsExpandedAutoSave", autoSaveTpOpen);
        keyFile.set_integer ("GUI", "MultiDisplayMode", multiDisplayMode);
        keyFile.set_double_list ("GUI", "CutOverlayBrush", cutOverlayBrush);
        keyFile.set_double_list ("GUI", "NavGuideBrush", navGuideBrush);
        keyFile.set_integer ("GUI", "HistogramPosition", histogramPosition);
        keyFile.set_boolean ("GUI", "HistogramBar", histogramBar);
        keyFile.set_boolean ("GUI", "HistogramFullMode", histogramFullMode);
        keyFile.set_integer ("GUI", "NavigatorRGBUnit", (int)navRGBUnit);
        keyFile.set_integer ("GUI", "NavigatorHSVUnit", (int)navHSVUnit);
        keyFile.set_boolean ("GUI", "ShowFilmStripToolBar", showFilmStripToolBar);
        keyFile.set_boolean ("GUI", "Showdelimspot", showdelimspot);
        keyFile.set_boolean ("GUI", "FileBrowserToolbarSingleRow", FileBrowserToolbarSingleRow);
        keyFile.set_boolean ("GUI", "HideTPVScrollbar", hideTPVScrollbar);
        keyFile.set_boolean ("GUI", "UseIconNoText", UseIconNoText);
        keyFile.set_boolean ("GUI", "HistogramWorking", rtSettings.HistogramWorking);
        keyFile.set_integer ("GUI", "CurveBBoxPosition", curvebboxpos);
=======
        keyFile.set_integer("Clipping Indication", "HighlightThreshold", highlightThreshold);
        keyFile.set_integer("Clipping Indication", "ShadowThreshold", shadowThreshold);
        keyFile.set_boolean("Clipping Indication", "BlinkClipped", blinkClipped);

        keyFile.set_integer("Performance", "RgbDenoiseThreadLimit", rgbDenoiseThreadLimit);
        keyFile.set_double("Performance", "NRauto", rtSettings.nrauto);
        keyFile.set_double("Performance", "NRautomax", rtSettings.nrautomax);
        keyFile.set_double("Performance", "NRhigh", rtSettings.nrhigh);
        keyFile.set_integer("Performance", "NRWavlevel", rtSettings.nrwavlevel);
        keyFile.set_integer("Performance", "LevNR", rtSettings.leveldnv);
        keyFile.set_integer("Performance", "LevNRTI", rtSettings.leveldnti);
        keyFile.set_integer("Performance", "LevNRAUT", rtSettings.leveldnaut);
        keyFile.set_integer("Performance", "LevNRLISS", rtSettings.leveldnliss);
        keyFile.set_integer("Performance", "SIMPLNRAUT", rtSettings.leveldnautsimpl);
        keyFile.set_integer("Performance", "ClutCacheSize", clutCacheSize);
        keyFile.set_integer("Performance", "MaxInspectorBuffers", maxInspectorBuffers);
        keyFile.set_integer("Performance", "InspectorDelay", inspectorDelay);
        keyFile.set_integer("Performance", "PreviewDemosaicFromSidecar", prevdemo);
        keyFile.set_boolean("Performance", "Daubechies", rtSettings.daubech);
        keyFile.set_boolean("Performance", "SerializeTiffRead", serializeTiffRead);
        keyFile.set_integer("Performance", "ThumbnailInspectorMode", int(rtSettings.thumbnail_inspector_mode));

        keyFile.set_string("Output", "Format", saveFormat.format);
        keyFile.set_integer("Output", "JpegQuality", saveFormat.jpegQuality);
        keyFile.set_integer("Output", "JpegSubSamp", saveFormat.jpegSubSamp);
        keyFile.set_integer("Output", "PngBps", saveFormat.pngBits);
        keyFile.set_integer("Output", "TiffBps", saveFormat.tiffBits);
        keyFile.set_boolean("Output", "TiffUncompressed", saveFormat.tiffUncompressed);
        keyFile.set_boolean("Output", "SaveProcParams", saveFormat.saveParams);

        keyFile.set_string("Output", "FormatBatch", saveFormatBatch.format);
        keyFile.set_integer("Output", "JpegQualityBatch", saveFormatBatch.jpegQuality);
        keyFile.set_integer("Output", "JpegSubSampBatch", saveFormatBatch.jpegSubSamp);
        keyFile.set_integer("Output", "PngBpsBatch", saveFormatBatch.pngBits);
        keyFile.set_integer("Output", "TiffBpsBatch", saveFormatBatch.tiffBits);
        keyFile.set_boolean("Output", "TiffUncompressedBatch", saveFormatBatch.tiffUncompressed);
        keyFile.set_boolean("Output", "SaveProcParamsBatch", saveFormatBatch.saveParams);

        keyFile.set_string("Output", "PathTemplate", savePathTemplate);
        keyFile.set_string("Output", "PathFolder", savePathFolder);
        keyFile.set_boolean("Output", "AutoSuffix", autoSuffix);
        keyFile.set_boolean("Output", "ForceFormatOpts", forceFormatOpts);
        keyFile.set_integer("Output", "SaveMethodNum", saveMethodNum);
        keyFile.set_boolean("Output", "UsePathTemplate", saveUsePathTemplate);
        keyFile.set_string("Output", "LastSaveAsPath", lastSaveAsPath);
        keyFile.set_boolean("Output", "OverwriteOutputFile", overwriteOutputFile);

        keyFile.set_string("Profiles", "Directory", profilePath);
        keyFile.set_boolean("Profiles", "UseBundledProfiles", useBundledProfiles);
        keyFile.set_string("Profiles", "LoadSaveProfilePath", loadSaveProfilePath);
        keyFile.set_string("Profiles", "RawDefault", defProfRaw);
        keyFile.set_string("Profiles", "ImgDefault", defProfImg);
        keyFile.set_boolean("Profiles", "FilledProfile", filledProfile);
        keyFile.set_boolean("Profiles", "SaveParamsWithFile", saveParamsFile);
        keyFile.set_boolean("Profiles", "SaveParamsToCache", saveParamsCache);
        keyFile.set_integer("Profiles", "LoadParamsFromLocation", paramsLoadLocation);
        keyFile.set_string("Profiles", "CustomProfileBuilderPath", CPBPath);
        keyFile.set_integer("Profiles", "CustomProfileBuilderKeys", CPBKeys);

        keyFile.set_integer("GUI", "WindowWidth", windowWidth);
        keyFile.set_integer("GUI", "WindowHeight", windowHeight);
        keyFile.set_integer("GUI", "WindowX", windowX);
        keyFile.set_integer("GUI", "WindowY", windowY);
        keyFile.set_integer("GUI", "WindowMonitor", windowMonitor);
        keyFile.set_integer("GUI", "MeowMonitor", meowMonitor);
        keyFile.set_boolean("GUI", "MeowFullScreen", meowFullScreen);
        keyFile.set_boolean("GUI", "MeowMaximized", meowMaximized);
        keyFile.set_integer("GUI", "MeowWidth", meowWidth);
        keyFile.set_integer("GUI", "MeowHeight", meowHeight);
        keyFile.set_integer("GUI", "MeowX", meowX);
        keyFile.set_integer("GUI", "MeowY", meowY);
        keyFile.set_boolean("GUI", "WindowMaximized", windowMaximized);
        keyFile.set_integer("GUI", "DetailWindowWidth", detailWindowWidth);
        keyFile.set_integer("GUI", "DetailWindowHeight", detailWindowHeight);
        keyFile.set_integer("GUI", "DirBrowserWidth", dirBrowserWidth);
        keyFile.set_integer("GUI", "DirBrowserHeight", dirBrowserHeight);
        keyFile.set_integer("GUI", "SortType", dirBrowserSortType);
        keyFile.set_integer("GUI", "PreferencesWidth", preferencesWidth);
        keyFile.set_integer("GUI", "PreferencesHeight", preferencesHeight);
        keyFile.set_integer("GUI", "SaveAsDialogWidth", saveAsDialogWidth);
        keyFile.set_integer("GUI", "SaveAsDialogHeight", saveAsDialogHeight);
        keyFile.set_integer("GUI", "ToolPanelWidth", toolPanelWidth);
        keyFile.set_integer("GUI", "BrowserToolPanelWidth", browserToolPanelWidth);
        keyFile.set_integer("GUI", "BrowserToolPanelHeight", browserToolPanelHeight);
        keyFile.set_boolean("GUI", "BrowserToolPanelOpened", browserToolPanelOpened);
        keyFile.set_boolean("GUI", "EditorFilmStripOpened", editorFilmStripOpened);
        keyFile.set_boolean("GUI", "BrowserDirPanelOpened", browserDirPanelOpened);
        keyFile.set_integer("GUI", "HistoryPanelWidth", historyPanelWidth);
        keyFile.set_string("GUI", "FontFamily", fontFamily);
        keyFile.set_integer("GUI", "FontSize", fontSize);
        keyFile.set_string("GUI", "CPFontFamily", CPFontFamily);
        keyFile.set_integer("GUI", "CPFontSize", CPFontSize);
        keyFile.set_integer("GUI", "LastPreviewScale", lastScale);
        keyFile.set_boolean("GUI", "LastShowAllExif", lastShowAllExif);
        keyFile.set_integer("GUI", "PanAccelFactor", panAccelFactor);
        keyFile.set_boolean("GUI", "RememberZoomAndPan", rememberZoomAndPan);
        keyFile.set_integer("GUI", "LastCropSize", lastCropSize);
        keyFile.set_boolean("GUI", "ShowHistory", showHistory);
        keyFile.set_integer("GUI", "ShowFilePanelState", showFilePanelState);
        keyFile.set_boolean("GUI", "ShowInfo", showInfo);
        keyFile.set_boolean("GUI", "MainNBVertical", mainNBVertical);
        keyFile.set_boolean("GUI", "ShowClippedHighlights", showClippedHighlights);
        keyFile.set_boolean("GUI", "ShowClippedShadows", showClippedShadows);
        keyFile.set_integer("GUI", "FrameColor", bgcolor);
        keyFile.set_boolean("GUI", "ProcessingQueueEnbled", procQueueEnabled);
        Glib::ArrayHandle<int> tpopen = tpOpen;
        keyFile.set_integer_list("GUI", "ToolPanelsExpanded", tpopen);
        keyFile.set_boolean("GUI", "ToolPanelsExpandedAutoSave", autoSaveTpOpen);
        keyFile.set_integer("GUI", "MultiDisplayMode", multiDisplayMode);
        keyFile.set_double_list("GUI", "CutOverlayBrush", cutOverlayBrush);
        keyFile.set_double_list("GUI", "NavGuideBrush", navGuideBrush);
        keyFile.set_integer("GUI", "HistogramPosition", histogramPosition);
        keyFile.set_boolean("GUI", "HistogramBar", histogramBar);
        keyFile.set_boolean("GUI", "HistogramFullMode", histogramFullMode);
        keyFile.set_integer("GUI", "NavigatorRGBUnit", (int)navRGBUnit);
        keyFile.set_integer("GUI", "NavigatorHSVUnit", (int)navHSVUnit);
        keyFile.set_boolean("GUI", "ShowFilmStripToolBar", showFilmStripToolBar);
        keyFile.set_boolean("GUI", "FileBrowserToolbarSingleRow", FileBrowserToolbarSingleRow);
        keyFile.set_boolean("GUI", "HideTPVScrollbar", hideTPVScrollbar);
        keyFile.set_boolean("GUI", "UseIconNoText", UseIconNoText);
        keyFile.set_boolean("GUI", "HistogramWorking", rtSettings.HistogramWorking);
        keyFile.set_integer("GUI", "CurveBBoxPosition", curvebboxpos);
>>>>>>> 263d96ee

        //Glib::ArrayHandle<int> crvopen = crvOpen;
        //keyFile.set_integer_list ("GUI", "CurvePanelsExpanded", crvopen);

        keyFile.set_integer("Crop Settings", "PPI", cropPPI);
        keyFile.set_integer("Crop Settings", "GuidesMode", cropGuides);
        keyFile.set_boolean("Crop Settings", "AutoFit", cropAutoFit);

        keyFile.set_string("Color Management", "PrinterProfile", rtSettings.printerProfile);
        keyFile.set_integer("Color Management", "PrinterIntent", rtSettings.printerIntent);
        keyFile.set_boolean("Color Management", "PrinterBPC", rtSettings.printerBPC);

        keyFile.set_string("Color Management", "ICCDirectory", rtSettings.iccDirectory);
        keyFile.set_string("Color Management", "MonitorProfile", rtSettings.monitorProfile);
        keyFile.set_boolean("Color Management", "AutoMonitorProfile", rtSettings.autoMonitorProfile);
        keyFile.set_boolean("Color Management", "Autocielab", rtSettings.autocielab);
        keyFile.set_boolean("Color Management", "RGBcurvesLumamode_Gamut", rtSettings.rgbcurveslumamode_gamut);
        keyFile.set_integer("Color Management", "Intent", rtSettings.monitorIntent);
        keyFile.set_boolean("Color Management", "MonitorBPC", rtSettings.monitorBPC);
        //keyFile.set_integer ("Color Management", "view", rtSettings.viewingdevice);
        //keyFile.set_integer ("Color Management", "grey", rtSettings.viewingdevicegrey);
//        keyFile.set_integer ("Color Management", "greySc", rtSettings.viewinggreySc);

        keyFile.set_string("Color Management", "AdobeRGB", rtSettings.adobe);
        keyFile.set_string("Color Management", "ProPhoto", rtSettings.prophoto);
        keyFile.set_string("Color Management", "WideGamut", rtSettings.widegamut);
        keyFile.set_string("Color Management", "sRGB", rtSettings.srgb);
        keyFile.set_string("Color Management", "Beta", rtSettings.beta);
        keyFile.set_string("Color Management", "Best", rtSettings.best);
        keyFile.set_string("Color Management", "Rec2020", rtSettings.rec2020);
        keyFile.set_string("Color Management", "Bruce", rtSettings.bruce);
        keyFile.set_string("Color Management", "ACES-AP0", rtSettings.ACESp0);
        keyFile.set_string("Color Management", "ACES-AP1", rtSettings.ACESp1);
        keyFile.set_integer("Color Management", "WhiteBalanceSpotSize", whiteBalanceSpotSize);
        keyFile.set_boolean("Color Management", "GamutICC", rtSettings.gamutICC);
        keyFile.set_boolean("Color Management", "GamutLch", rtSettings.gamutLch);
        keyFile.set_integer("Color Management", "ProtectRed", rtSettings.protectred);
        keyFile.set_integer("Color Management", "Amountchroma", rtSettings.amchroma);
        keyFile.set_double("Color Management", "ProtectRedH", rtSettings.protectredh);
        keyFile.set_integer("Color Management", "CRI", rtSettings.CRI_color);
        keyFile.set_integer("Color Management", "DenoiseLabgamma", rtSettings.denoiselabgamma);
        //keyFile.set_boolean ("Color Management", "Ciebadpixgauss", rtSettings.ciebadpixgauss);
        keyFile.set_double("Color Management", "CBDLlevel0", rtSettings.level0_cbdl);
        keyFile.set_double("Color Management", "CBDLlevel123", rtSettings.level123_cbdl);
        //keyFile.set_double  ("Color Management", "Colortoningab", rtSettings.colortoningab);
        //keyFile.set_double  ("Color Management", "Decaction", rtSettings.decaction);
        keyFile.set_string("Color Management", "ClutsDirectory", clutsDir);

        keyFile.set_string("ICC Profile Creator", "PimariesPreset", ICCPC_primariesPreset);
        keyFile.set_double("ICC Profile Creator", "RedPrimaryX", ICCPC_redPrimaryX);
        keyFile.set_double("ICC Profile Creator", "RedPrimaryY", ICCPC_redPrimaryY);
        keyFile.set_double("ICC Profile Creator", "GreenPrimaryX", ICCPC_greenPrimaryX);
        keyFile.set_double("ICC Profile Creator", "GreenPrimaryY", ICCPC_greenPrimaryY);
        keyFile.set_double("ICC Profile Creator", "BluePrimaryX", ICCPC_bluePrimaryX);
        keyFile.set_double("ICC Profile Creator", "BluePrimaryY", ICCPC_bluePrimaryY);
        keyFile.set_string("ICC Profile Creator", "GammaPreset", ICCPC_gammaPreset);
        keyFile.set_double("ICC Profile Creator", "Gamma", ICCPC_gamma);
        keyFile.set_double("ICC Profile Creator", "Slope", ICCPC_slope);
        keyFile.set_string("ICC Profile Creator", "ProfileVersion", ICCPC_profileVersion);
        keyFile.set_string("ICC Profile Creator", "Illuminant", ICCPC_illuminant);
        keyFile.set_string("ICC Profile Creator", "Description", ICCPC_description);
        keyFile.set_string("ICC Profile Creator", "Copyright", ICCPC_copyright);
        keyFile.set_boolean("ICC Profile Creator", "AppendParamsToDesc", ICCPC_appendParamsToDesc);


        Glib::ArrayHandle<int> bab = baBehav;
        keyFile.set_integer_list("Batch Processing", "AdjusterBehavior", bab);

        keyFile.set_boolean("Sounds", "Enable", sndEnable);
        keyFile.set_string("Sounds", "BatchQueueDone", sndBatchQueueDone);
        keyFile.set_string("Sounds", "LngEditProcDone", sndLngEditProcDone);
        keyFile.set_double("Sounds", "LngEditProcDoneSecs", sndLngEditProcDoneSecs);


        keyFile.set_boolean("Fast Export", "fastexport_bypass_sharpening", fastexport_bypass_sharpening);
        keyFile.set_boolean("Fast Export", "fastexport_bypass_sharpenEdge", fastexport_bypass_sharpenEdge);
        keyFile.set_boolean("Fast Export", "fastexport_bypass_sharpenMicro", fastexport_bypass_sharpenMicro);
        //keyFile.set_boolean ("Fast Export", "fastexport_bypass_lumaDenoise" , fastexport_bypass_lumaDenoise);
        //keyFile.set_boolean ("Fast Export", "fastexport_bypass_colorDenoise" , fastexport_bypass_colorDenoise);
        keyFile.set_boolean("Fast Export", "fastexport_bypass_defringe", fastexport_bypass_defringe);
        keyFile.set_boolean("Fast Export", "fastexport_bypass_dirpyrDenoise", fastexport_bypass_dirpyrDenoise);
        keyFile.set_boolean("Fast Export", "fastexport_bypass_dirpyrequalizer", fastexport_bypass_dirpyrequalizer);
        keyFile.set_boolean("Fast Export", "fastexport_bypass_wavelet", fastexport_bypass_wavelet);
        keyFile.set_string("Fast Export", "fastexport_raw_bayer_method", fastexport_raw_bayer_method);
        //keyFile.set_boolean ("Fast Export", "fastexport_bypass_bayer_raw_all_enhance" , fastexport_bypass_raw_bayer_all_enhance);
<<<<<<< HEAD
        keyFile.set_boolean ("Fast Export", "fastexport_bypass_raw_bayer_dcb_iterations", fastexport_bypass_raw_bayer_dcb_iterations);
        keyFile.set_boolean ("Fast Export", "fastexport_bypass_raw_bayer_dcb_enhance", fastexport_bypass_raw_bayer_dcb_enhance);
        keyFile.set_boolean ("Fast Export", "fastexport_bypass_raw_bayer_lmmse_iterations", fastexport_bypass_raw_bayer_lmmse_iterations);
        keyFile.set_boolean ("Fast Export", "fastexport_bypass_raw_bayer_linenoise", fastexport_bypass_raw_bayer_linenoise       );
        keyFile.set_boolean ("Fast Export", "fastexport_bypass_raw_bayer_greenthresh", fastexport_bypass_raw_bayer_greenthresh     );
        keyFile.set_string  ("Fast Export", "fastexport_raw_xtrans_method", fastexport_raw_xtrans_method        );
        keyFile.set_boolean ("Fast Export", "fastexport_bypass_raw_ccSteps", fastexport_bypass_raw_ccSteps       );
        keyFile.set_boolean ("Fast Export", "fastexport_bypass_raw_ca", fastexport_bypass_raw_ca            );
        keyFile.set_boolean ("Fast Export", "fastexport_bypass_raw_df", fastexport_bypass_raw_df            );
        keyFile.set_boolean ("Fast Export", "fastexport_bypass_raw_ff", fastexport_bypass_raw_ff            );
        keyFile.set_string  ("Fast Export", "fastexport_icm_input", fastexport_icm_input                );
        keyFile.set_string  ("Fast Export", "fastexport_icm_working", fastexport_icm_working              );
        keyFile.set_string  ("Fast Export", "fastexport_icm_output", fastexport_icm_output               );
        keyFile.set_integer ("Fast Export", "fastexport_icm_output_intent", fastexport_icm_outputIntent         );
        keyFile.set_boolean ("Fast Export", "fastexport_icm_output_bpc", fastexport_icm_outputBPC            );
        keyFile.set_string  ("Fast Export", "fastexport_icm_gamma", fastexport_icm_gamma                );
        keyFile.set_boolean ("Fast Export", "fastexport_resize_enabled", fastexport_resize_enabled           );
        keyFile.set_double  ("Fast Export", "fastexport_resize_scale", fastexport_resize_scale             );
        keyFile.set_string  ("Fast Export", "fastexport_resize_appliesTo", fastexport_resize_appliesTo         );
        keyFile.set_string  ("Fast Export", "fastexport_resize_method", fastexport_resize_method            );
        keyFile.set_integer ("Fast Export", "fastexport_resize_dataspec", fastexport_resize_dataspec          );
        keyFile.set_integer ("Fast Export", "fastexport_resize_width", fastexport_resize_width             );
        keyFile.set_integer ("Fast Export", "fastexport_resize_height", fastexport_resize_height            );
        keyFile.set_integer ("Fast Export", "fastexport_use_fast_pipeline", fastexport_use_fast_pipeline    );

        keyFile.set_string ("Dialogs", "LastIccDir", lastIccDir);
        keyFile.set_string ("Dialogs", "LastDarkframeDir", lastDarkframeDir);
        keyFile.set_string ("Dialogs", "LastFlatfieldDir", lastFlatfieldDir);
        keyFile.set_string ("Dialogs", "LastRgbCurvesDir", lastRgbCurvesDir);
        keyFile.set_string ("Dialogs", "LastLabCurvesDir", lastLabCurvesDir);
        keyFile.set_string ("Dialogs", "LastRetinexDir", lastRetinexDir);
        keyFile.set_string ("Dialogs", "LastDenoiseCurvesDir", lastDenoiseCurvesDir);
        keyFile.set_string ("Dialogs", "LastWaveletCurvesDir", lastWaveletCurvesDir);
        keyFile.set_string ("Dialogs", "LastlocalCurvesDir", lastlocalCurvesDir);
        keyFile.set_string ("Dialogs", "LastPFCurvesDir", lastPFCurvesDir);
        keyFile.set_string ("Dialogs", "LastHsvCurvesDir", lastHsvCurvesDir);
        keyFile.set_string ("Dialogs", "LastBWCurvesDir", lastBWCurvesDir);
        keyFile.set_string ("Dialogs", "LastToneCurvesDir", lastToneCurvesDir);
        keyFile.set_string ("Dialogs", "LastVibranceCurvesDir", lastVibranceCurvesDir);
        keyFile.set_string ("Dialogs", "LastProfilingReferenceDir", lastProfilingReferenceDir);
        keyFile.set_string ("Dialogs", "LastLensProfileDir", lastLensProfileDir);
        keyFile.set_boolean ("Dialogs", "GimpPluginShowInfoDialog", gimpPluginShowInfoDialog);

        keyFile.set_string  ("Lensfun", "DBDirectory", rtSettings.lensfunDbDirectory);        

        keyData = keyFile.to_data ();
=======
        keyFile.set_boolean("Fast Export", "fastexport_bypass_raw_bayer_dcb_iterations", fastexport_bypass_raw_bayer_dcb_iterations);
        keyFile.set_boolean("Fast Export", "fastexport_bypass_raw_bayer_dcb_enhance", fastexport_bypass_raw_bayer_dcb_enhance);
        keyFile.set_boolean("Fast Export", "fastexport_bypass_raw_bayer_lmmse_iterations", fastexport_bypass_raw_bayer_lmmse_iterations);
        keyFile.set_boolean("Fast Export", "fastexport_bypass_raw_bayer_linenoise", fastexport_bypass_raw_bayer_linenoise);
        keyFile.set_boolean("Fast Export", "fastexport_bypass_raw_bayer_greenthresh", fastexport_bypass_raw_bayer_greenthresh);
        keyFile.set_string("Fast Export", "fastexport_raw_xtrans_method", fastexport_raw_xtrans_method);
        keyFile.set_boolean("Fast Export", "fastexport_bypass_raw_ccSteps", fastexport_bypass_raw_ccSteps);
        keyFile.set_boolean("Fast Export", "fastexport_bypass_raw_ca", fastexport_bypass_raw_ca);
        keyFile.set_boolean("Fast Export", "fastexport_bypass_raw_df", fastexport_bypass_raw_df);
        keyFile.set_boolean("Fast Export", "fastexport_bypass_raw_ff", fastexport_bypass_raw_ff);
        keyFile.set_string("Fast Export", "fastexport_icm_input", fastexport_icm_input_profile);
        keyFile.set_string("Fast Export", "fastexport_icm_working", fastexport_icm_working_profile);
        keyFile.set_string("Fast Export", "fastexport_icm_output", fastexport_icm_output_profile);
        keyFile.set_integer("Fast Export", "fastexport_icm_output_intent", fastexport_icm_outputIntent);
        keyFile.set_boolean("Fast Export", "fastexport_icm_output_bpc", fastexport_icm_outputBPC);
        keyFile.set_boolean("Fast Export", "fastexport_resize_enabled", fastexport_resize_enabled);
        keyFile.set_double("Fast Export", "fastexport_resize_scale", fastexport_resize_scale);
        keyFile.set_string("Fast Export", "fastexport_resize_appliesTo", fastexport_resize_appliesTo);
        keyFile.set_string("Fast Export", "fastexport_resize_method", fastexport_resize_method);
        keyFile.set_integer("Fast Export", "fastexport_resize_dataspec", fastexport_resize_dataspec);
        keyFile.set_integer("Fast Export", "fastexport_resize_width", fastexport_resize_width);
        keyFile.set_integer("Fast Export", "fastexport_resize_height", fastexport_resize_height);
        keyFile.set_integer("Fast Export", "fastexport_use_fast_pipeline", fastexport_use_fast_pipeline);

        keyFile.set_string("Dialogs", "LastIccDir", lastIccDir);
        keyFile.set_string("Dialogs", "LastDarkframeDir", lastDarkframeDir);
        keyFile.set_string("Dialogs", "LastFlatfieldDir", lastFlatfieldDir);
        keyFile.set_string("Dialogs", "LastRgbCurvesDir", lastRgbCurvesDir);
        keyFile.set_string("Dialogs", "LastLabCurvesDir", lastLabCurvesDir);
        keyFile.set_string("Dialogs", "LastRetinexDir", lastRetinexDir);
        keyFile.set_string("Dialogs", "LastDenoiseCurvesDir", lastDenoiseCurvesDir);
        keyFile.set_string("Dialogs", "LastWaveletCurvesDir", lastWaveletCurvesDir);
        keyFile.set_string("Dialogs", "LastPFCurvesDir", lastPFCurvesDir);
        keyFile.set_string("Dialogs", "LastHsvCurvesDir", lastHsvCurvesDir);
        keyFile.set_string("Dialogs", "LastBWCurvesDir", lastBWCurvesDir);
        keyFile.set_string("Dialogs", "LastToneCurvesDir", lastToneCurvesDir);
        keyFile.set_string("Dialogs", "LastVibranceCurvesDir", lastVibranceCurvesDir);
        keyFile.set_string("Dialogs", "LastProfilingReferenceDir", lastProfilingReferenceDir);
        keyFile.set_string("Dialogs", "LastLensProfileDir", lastLensProfileDir);
        keyFile.set_string("Dialogs", "LastICCProfCreatorDir", lastICCProfCreatorDir);
        keyFile.set_boolean("Dialogs", "GimpPluginShowInfoDialog", gimpPluginShowInfoDialog);

        keyFile.set_string("Lensfun", "DBDirectory", rtSettings.lensfunDbDirectory);

        keyData = keyFile.to_data();
>>>>>>> 263d96ee

    } catch (Glib::KeyFileError &e) {
        throw Error(e.what());
    }

    FILE *f = g_fopen(fname.c_str(), "wt");

    if (f == nullptr) {
        std::cout << "Warning! Unable to save your preferences to: " << fname << std::endl;
        Glib::ustring msg_ = Glib::ustring::compose(M("MAIN_MSG_WRITEFAILED"), fname.c_str());
        throw Error(msg_);
    } else {
        fprintf(f, "%s", keyData.c_str());
        fclose(f);
    }
}

void Options::load(bool lightweight)
{

    // Find the application data path

    const gchar* path;
    Glib::ustring dPath;

    path = g_getenv("RT_SETTINGS");

    if (path != nullptr) {
        rtdir = Glib::ustring(path);

        if (!Glib::path_is_absolute(rtdir)) {
            Glib::ustring msg = Glib::ustring::compose("Settings path %1 is not absolute", rtdir);
            throw Error(msg);
        }
    } else {
#ifdef WIN32
        WCHAR pathW[MAX_PATH] = {0};

        if (SHGetSpecialFolderPathW(NULL, pathW, CSIDL_LOCAL_APPDATA, false)) {
            char pathA[MAX_PATH];
            WideCharToMultiByte(CP_UTF8, 0, pathW, -1, pathA, MAX_PATH, 0, 0);
            rtdir = Glib::build_filename(Glib::ustring(pathA), Glib::ustring(CACHEFOLDERNAME));
        }

#else
        rtdir = Glib::build_filename(Glib::ustring(g_get_user_config_dir()), Glib::ustring(CACHEFOLDERNAME));
#endif
    }

    if (options.rtSettings.verbose) {
        printf("Settings directory (rtdir) = %s\n", rtdir.c_str());
    }

    // Set the cache folder in RT's base folder
    cacheBaseDir = Glib::build_filename(argv0, "mycache");

    // Read the global option file (the one located in the application's base folder)
    try {
        options.readFromFile(Glib::build_filename(argv0, "options"));
    } catch (Options::Error &) {
        // ignore errors here
    }

    if (!options.multiUser && path == nullptr) {
        rtdir = Glib::build_filename(argv0, "mysettings");
    }

    // Modify the path of the cache folder to the one provided in RT_CACHE environment variable
    path = g_getenv("RT_CACHE");

    if (path != nullptr) {
        cacheBaseDir = Glib::ustring(path);

        if (!Glib::path_is_absolute(cacheBaseDir)) {
            Glib::ustring msg = Glib::ustring::compose("Cache base dir %1 is not absolute", cacheBaseDir);
            throw Error(msg);
        }
    }
    // No environment variable provided, so falling back to the multi user mode, if enabled
    else if (options.multiUser) {
#ifdef WIN32
        cacheBaseDir = Glib::build_filename(rtdir, "cache");
#else
        cacheBaseDir = Glib::build_filename(Glib::ustring(g_get_user_cache_dir()), Glib::ustring(CACHEFOLDERNAME));
#endif
    }

    // Read the user option file (the one located somewhere in the user's home folder)
    // Those values supersets those of the global option file
    try {
        options.readFromFile(Glib::build_filename(rtdir, "options"));
    } catch (Options::Error &) {
        // If the local option file does not exist or is broken, and the local cache folder does not exist, recreate it
        if (!g_mkdir_with_parents(rtdir.c_str(), 511)) {
            // Save the option file
            options.saveToFile(Glib::build_filename(rtdir, "options"));
        }
    }

#ifdef __APPLE__

    if (options.multiUser) {
        // make sure .local/share exists on OS X so we don't get problems with recently-used.xbel
        g_mkdir_with_parents(g_get_user_data_dir(), 511);
    }

#endif

    if (options.rtSettings.verbose) {
        printf("Cache directory (cacheBaseDir) = %s\n", cacheBaseDir.c_str());
    }

    // Update profile's path and recreate it if necessary
    options.updatePaths();

    // Check default Raw and Img procparams existence
    if (options.defProfRaw.empty()) {
        options.defProfRaw = DEFPROFILE_RAW;
    } else {
        if (!options.findProfilePath(options.defProfRaw).empty()) {
            if (options.rtSettings.verbose) {
                std::cout << "Default profile for raw images \"" << options.defProfRaw << "\" found" << std::endl;
            }
        } else {
            if (options.defProfRaw != DEFPROFILE_RAW) {
                options.setDefProfRawMissing(true);

                Glib::ustring dpr(DEFPROFILE_RAW);

                if (options.findProfilePath(dpr).empty()) {
                    options.setBundledDefProfRawMissing(true);
                }
            } else {
                options.setBundledDefProfRawMissing(true);
            }
        }
    }

    if (options.defProfImg.empty()) {
        options.defProfImg = DEFPROFILE_IMG;
    } else {
        if (!options.findProfilePath(options.defProfImg).empty()) {
            if (options.rtSettings.verbose) {
                std::cout << "Default profile for non-raw images \"" << options.defProfImg << "\" found" << std::endl;
            }
        } else {
            if (options.defProfImg != DEFPROFILE_IMG) {
                options.setDefProfImgMissing(true);

                Glib::ustring dpi(DEFPROFILE_IMG);

                if (options.findProfilePath(dpi).empty()) {
                    options.setBundledDefProfImgMissing(true);
                }
            } else {
                options.setBundledDefProfImgMissing(true);
            }
        }
    }

    // We handle languages using a hierarchy of translations.  The top of the hierarchy is default.  This includes a default translation for all items
    // (most likely using simple English).  The next level is the language: for instance, English, French, Chinese, etc.  This file should contain a
    // generic translation for all items which differ from default.  Finally there is the locale.  This is region-specific items which differ from the
    // language file.  These files must be name in the format <Language> (<LC>), where Language is the name of the language which it inherits from,
    // and LC is the local code.  Some examples of this would be English (US) (American English), French (FR) (France French), French (CA) (Canadian
    // French), etc.
    //
    // Each level will only contain the differences between itself and its parent translation.  For instance, English (UK) or English (CA) may
    // include the translation "HISTORY_MSG_34;Avoid Colour Clipping" where English would translate it as "HISTORY_MSG_34;Avoid Color Clipping" (note
    // the difference in the spelling of 'colour').
    //
    // It is important that when naming the translation files, that you stick to the format <Language> or <Language> (<LC>).  We depend on that to figure
    // out which are the parent translations.  Furthermore, there must be a file <Language> for each locale <Language> (<LC>) -- you cannot have
    // 'French (CA)' unless there is a file 'French'.

    Glib::ustring defaultTranslation = Glib::build_filename(argv0, "languages", "default");
    Glib::ustring languageTranslation = "";
    Glib::ustring localeTranslation = "";

    if (options.languageAutoDetect) {
        options.language = langMgr.getOSUserLanguage();
    }

    if (!options.language.empty()) {
        std::vector<Glib::ustring> langPortions = Glib::Regex::split_simple(" ", options.language);

        if (langPortions.size() >= 1) {
            languageTranslation = Glib::build_filename(argv0, "languages", langPortions.at(0));
        }

        if (langPortions.size() >= 2) {
            localeTranslation = Glib::build_filename(argv0, "languages", options.language);
        }
    }

    langMgr.load(options.language, {localeTranslation, languageTranslation, defaultTranslation});

    rtengine::init(&options.rtSettings, argv0, rtdir, !lightweight);
}

void Options::save()
{

    options.saveToFile(Glib::build_filename(rtdir, "options"));
}

/*
 * return true if ext is a parsed extension (retained or not)
 */
bool Options::is_parse_extention(Glib::ustring fname)
{
    Glib::ustring ext = getExtension(fname).lowercase();

    if (!ext.empty()) {
        // there is an extension to the filename

        // look out if it has one of the listed extensions (selected or not)
        for (unsigned int i = 0; i < parseExtensions.size(); i++) {
            if (ext == parseExtensions[i]) {
                return true;
            }
        }
    }

    return false;
}

/*
 * return true if fname ends with one of the retained image file extensions
 */
bool Options::has_retained_extention(Glib::ustring fname)
{

    Glib::ustring ext = getExtension(fname).lowercase();

    if (!ext.empty()) {
        // there is an extension to the filename

        // look out if it has one of the retained extensions
        for (unsigned int i = 0; i < parsedExtensions.size(); i++) {
            if (ext == parsedExtensions[i]) {
                return true;
            }
        }
    }

    return false;
}

/*
 * return true if ext is an enabled extension
 */
bool Options::is_extention_enabled(Glib::ustring ext)
{
    for (int j = 0; j < (int)parseExtensions.size(); j++)
        if (parseExtensions[j].casefold() == ext.casefold()) {
            return j >= (int)parseExtensionsEnabled.size() || parseExtensionsEnabled[j];
        }

    return false;
}

Glib::ustring Options::getUserProfilePath()
{
    return userProfilePath;
}

Glib::ustring Options::getGlobalProfilePath()
{
    return globalProfilePath;
}

bool Options::is_defProfRawMissing()
{
    return defProfError & rtengine::toUnderlying(DefProfError::defProfRawMissing);
}
bool Options::is_defProfImgMissing()
{
    return defProfError & rtengine::toUnderlying(DefProfError::defProfImgMissing);
}
void Options::setDefProfRawMissing(bool value)
{
    if (value) {
        defProfError |= rtengine::toUnderlying(DefProfError::defProfRawMissing);
    } else {
        defProfError &= ~rtengine::toUnderlying(DefProfError::defProfRawMissing);
    }
}
void Options::setDefProfImgMissing(bool value)
{
    if (value) {
        defProfError |= rtengine::toUnderlying(DefProfError::defProfImgMissing);
    } else {
        defProfError &= ~rtengine::toUnderlying(DefProfError::defProfImgMissing);
    }
}
bool Options::is_bundledDefProfRawMissing()
{
    return defProfError & rtengine::toUnderlying(DefProfError::bundledDefProfRawMissing);
}
bool Options::is_bundledDefProfImgMissing()
{
    return defProfError & rtengine::toUnderlying(DefProfError::bundledDefProfImgMissing);
}
void Options::setBundledDefProfRawMissing(bool value)
{
    if (value) {
        defProfError |= rtengine::toUnderlying(DefProfError::bundledDefProfRawMissing);
    } else {
        defProfError &= ~rtengine::toUnderlying(DefProfError::bundledDefProfRawMissing);
    }
}
void Options::setBundledDefProfImgMissing(bool value)
{
    if (value) {
        defProfError |= rtengine::toUnderlying(DefProfError::bundledDefProfImgMissing);
    } else {
        defProfError &= ~rtengine::toUnderlying(DefProfError::bundledDefProfImgMissing);
    }
}
Glib::ustring Options::getICCProfileCopyright()
{
    Glib::Date now;
    now.set_time_current();
    return Glib::ustring::compose("Copyright RawTherapee %1, CC0", now.get_year());
}<|MERGE_RESOLUTION|>--- conflicted
+++ resolved
@@ -170,15 +170,11 @@
         lastWaveletCurvesDir = preferredPath;
     }
 
-<<<<<<< HEAD
     if (lastlocalCurvesDir.empty() || !Glib::file_test (lastlocalCurvesDir, Glib::FILE_TEST_EXISTS) || !Glib::file_test (lastlocalCurvesDir, Glib::FILE_TEST_IS_DIR)) {
         lastlocalCurvesDir = preferredPath;
     }
 
-    if (lastPFCurvesDir.empty() || !Glib::file_test (lastPFCurvesDir, Glib::FILE_TEST_EXISTS) || !Glib::file_test (lastPFCurvesDir, Glib::FILE_TEST_IS_DIR)) {
-=======
     if (lastPFCurvesDir.empty() || !Glib::file_test(lastPFCurvesDir, Glib::FILE_TEST_EXISTS) || !Glib::file_test(lastPFCurvesDir, Glib::FILE_TEST_IS_DIR)) {
->>>>>>> 263d96ee
         lastPFCurvesDir = preferredPath;
     }
 
@@ -1124,7 +1120,6 @@
                     prevdemo = (prevdemo_t)keyFile.get_integer("Performance", "PreviewDemosaicFromSidecar");
                 }
 
-<<<<<<< HEAD
                 if (keyFile.has_key ("Performance", "Localajustqual")) {
                     locaaju             = (locaaju_t)keyFile.get_integer ("Performance", "Localajustqual");
                 }
@@ -1133,12 +1128,8 @@
                     mip             = (mip_t)keyFile.get_integer ("Profiles", "Mipfiles");
                 }
 
-                if (keyFile.has_key ("Performance", "Daubechies")) {
-                    rtSettings.daubech = keyFile.get_boolean ("Performance", "Daubechies");
-=======
                 if (keyFile.has_key("Performance", "Daubechies")) {
                     rtSettings.daubech = keyFile.get_boolean("Performance", "Daubechies");
->>>>>>> 263d96ee
                 }
 
                 if (keyFile.has_key("Performance", "SerializeTiffRead")) {
@@ -1380,17 +1371,12 @@
                     showFilmStripToolBar = keyFile.get_boolean("GUI", "ShowFilmStripToolBar");
                 }
 
-<<<<<<< HEAD
                 if (keyFile.has_key ("GUI", "Showdelimspot")) {
                     showdelimspot        = keyFile.get_boolean ("GUI", "Showdelimspot");
                 }
 
-                if (keyFile.has_key ("GUI", "FileBrowserToolbarSingleRow")) {
-                    FileBrowserToolbarSingleRow = keyFile.get_boolean ("GUI", "FileBrowserToolbarSingleRow");
-=======
                 if (keyFile.has_key("GUI", "FileBrowserToolbarSingleRow")) {
                     FileBrowserToolbarSingleRow = keyFile.get_boolean("GUI", "FileBrowserToolbarSingleRow");
->>>>>>> 263d96ee
                 }
 
 #if defined(__linux__) && ((GTK_MAJOR_VERSION == 3 && GTK_MINOR_VERSION > 18) || GTK_MAJOR_VERSION > 3)
@@ -1827,30 +1813,6 @@
                 }
             }
 
-<<<<<<< HEAD
-            if (keyFile.has_group ("Dialogs")) {
-                safeDirGet (keyFile, "Dialogs", "LastIccDir", lastIccDir);
-                safeDirGet (keyFile, "Dialogs", "LastDarkframeDir", lastDarkframeDir);
-                safeDirGet (keyFile, "Dialogs", "LastFlatfieldDir", lastFlatfieldDir);
-                safeDirGet (keyFile, "Dialogs", "LastRgbCurvesDir", lastRgbCurvesDir);
-                safeDirGet (keyFile, "Dialogs", "LastLabCurvesDir", lastLabCurvesDir);
-                safeDirGet (keyFile, "Dialogs", "LastRetinexDir", lastRetinexDir);
-                safeDirGet (keyFile, "Dialogs", "LastDenoiseCurvesDir", lastDenoiseCurvesDir);
-                safeDirGet (keyFile, "Dialogs", "LastWaveletCurvesDir", lastWaveletCurvesDir);
-                safeDirGet (keyFile, "Dialogs", "LastlocalCurvesDir", lastlocalCurvesDir);
-
-                safeDirGet (keyFile, "Dialogs", "LastPFCurvesDir", lastPFCurvesDir);
-                safeDirGet (keyFile, "Dialogs", "LastHsvCurvesDir", lastHsvCurvesDir);
-                safeDirGet (keyFile, "Dialogs", "LastBWCurvesDir", lastBWCurvesDir);
-
-                safeDirGet (keyFile, "Dialogs", "LastToneCurvesDir", lastToneCurvesDir);
-                safeDirGet (keyFile, "Dialogs", "LastVibranceCurvesDir", lastVibranceCurvesDir);
-                safeDirGet (keyFile, "Dialogs", "LastProfilingReferenceDir", lastProfilingReferenceDir);
-                safeDirGet (keyFile, "Dialogs", "LastLensProfileDir", lastLensProfileDir);
-
-                if (keyFile.has_key ("Dialogs", "GimpPluginShowInfoDialog")) {
-                    gimpPluginShowInfoDialog = keyFile.get_boolean ("Dialogs", "GimpPluginShowInfoDialog");
-=======
             if (keyFile.has_group("Dialogs")) {
                 safeDirGet(keyFile, "Dialogs", "LastIccDir", lastIccDir);
                 safeDirGet(keyFile, "Dialogs", "LastDarkframeDir", lastDarkframeDir);
@@ -1860,6 +1822,8 @@
                 safeDirGet(keyFile, "Dialogs", "LastRetinexDir", lastRetinexDir);
                 safeDirGet(keyFile, "Dialogs", "LastDenoiseCurvesDir", lastDenoiseCurvesDir);
                 safeDirGet(keyFile, "Dialogs", "LastWaveletCurvesDir", lastWaveletCurvesDir);
+                safeDirGet (keyFile, "Dialogs", "LastlocalCurvesDir", lastlocalCurvesDir);
+
                 safeDirGet(keyFile, "Dialogs", "LastPFCurvesDir", lastPFCurvesDir);
                 safeDirGet(keyFile, "Dialogs", "LastHsvCurvesDir", lastHsvCurvesDir);
                 safeDirGet(keyFile, "Dialogs", "LastBWCurvesDir", lastBWCurvesDir);
@@ -1872,7 +1836,6 @@
 
                 if (keyFile.has_key("Dialogs", "GimpPluginShowInfoDialog")) {
                     gimpPluginShowInfoDialog = keyFile.get_boolean("Dialogs", "GimpPluginShowInfoDialog");
->>>>>>> 263d96ee
                 }
             }
 
@@ -1945,42 +1908,6 @@
             keyFile.set_string("General", "StartupDirectory", "last");
         }
 
-<<<<<<< HEAD
-        keyFile.set_string  ("General", "StartupPath", startupPath);
-        keyFile.set_string  ("General", "DateFormat", dateFormat);
-        keyFile.set_integer ("General", "AdjusterMinDelay", adjusterMinDelay);
-        keyFile.set_integer ("General", "AdjusterMaxDelay", adjusterMaxDelay);
-        keyFile.set_boolean ("General", "MultiUser", multiUser);
-        keyFile.set_string  ("General", "Language", language);
-        keyFile.set_boolean ("General", "LanguageAutoDetect", languageAutoDetect);
-        keyFile.set_string  ("General", "Theme", theme);
-        keyFile.set_string  ("General", "Version", RTVERSION);
-        keyFile.set_string  ("General", "DarkFramesPath", rtSettings.darkFramesPath);
-        keyFile.set_string  ("General", "FlatFieldsPath", rtSettings.flatFieldsPath);
-        keyFile.set_boolean ("General", "Verbose", rtSettings.verbose);
-        keyFile.set_integer ("General", "Nspot", rtSettings.nspot);
-        keyFile.set_boolean ("General", "Locdelay", rtSettings.locdelay);
-        keyFile.set_integer ("General", "Cropsleep", rtSettings.cropsleep);
-        keyFile.set_double ("General", "Reduchigh", rtSettings.reduchigh);
-        keyFile.set_double ("General", "Reduclow", rtSettings.reduclow);
-
-        keyFile.set_integer ("External Editor", "EditorKind", editorToSendTo);
-        keyFile.set_string  ("External Editor", "GimpDir", gimpDir);
-        keyFile.set_string  ("External Editor", "PhotoshopDir", psDir);
-        keyFile.set_string  ("External Editor", "CustomEditor", customEditorProg);
-
-        keyFile.set_boolean ("File Browser", "BrowseOnlyRaw", fbOnlyRaw);
-        keyFile.set_boolean ("File Browser", "BrowserShowsDate", fbShowDateTime);
-        keyFile.set_boolean ("File Browser", "BrowserShowsExif", fbShowBasicExif);
-        keyFile.set_boolean ("File Browser", "BrowserShowsExpComp", fbShowExpComp);
-        keyFile.set_boolean ("File Browser", "BrowserShowsHidden", fbShowHidden);
-        keyFile.set_integer ("File Browser", "ThumbnailSize", thumbSize);
-        keyFile.set_integer ("File Browser", "ThumbnailSizeTab", thumbSizeTab);
-        keyFile.set_integer ("File Browser", "ThumbnailSizeQueue", thumbSizeQueue);
-        keyFile.set_integer ("File Browser", "SameThumbSize", sameThumbSize);
-        keyFile.set_integer ("File Browser", "MaxPreviewHeight", maxThumbnailHeight);
-        keyFile.set_integer ("File Browser", "MaxCacheEntries", maxCacheEntries);
-=======
         keyFile.set_string("General", "StartupPath", startupPath);
         keyFile.set_string("General", "DateFormat", dateFormat);
         keyFile.set_integer("General", "AdjusterMinDelay", adjusterMinDelay);
@@ -1993,6 +1920,12 @@
         keyFile.set_string("General", "DarkFramesPath", rtSettings.darkFramesPath);
         keyFile.set_string("General", "FlatFieldsPath", rtSettings.flatFieldsPath);
         keyFile.set_boolean("General", "Verbose", rtSettings.verbose);
+        keyFile.set_integer ("General", "Nspot", rtSettings.nspot);
+        keyFile.set_boolean ("General", "Locdelay", rtSettings.locdelay);
+        keyFile.set_integer ("General", "Cropsleep", rtSettings.cropsleep);
+        keyFile.set_double ("General", "Reduchigh", rtSettings.reduchigh);
+        keyFile.set_double ("General", "Reduclow", rtSettings.reduclow);
+
         keyFile.set_integer("External Editor", "EditorKind", editorToSendTo);
         keyFile.set_string("External Editor", "GimpDir", gimpDir);
         keyFile.set_string("External Editor", "PhotoshopDir", psDir);
@@ -2009,7 +1942,6 @@
         keyFile.set_integer("File Browser", "SameThumbSize", sameThumbSize);
         keyFile.set_integer("File Browser", "MaxPreviewHeight", maxThumbnailHeight);
         keyFile.set_integer("File Browser", "MaxCacheEntries", maxCacheEntries);
->>>>>>> 263d96ee
         Glib::ArrayHandle<Glib::ustring> pext = parseExtensions;
         keyFile.set_string_list("File Browser", "ParseExtensions", pext);
         Glib::ArrayHandle<int> pextena = parseExtensionsEnabled;
@@ -2044,134 +1976,6 @@
 
             keyFile.set_string_list("File Browser", "RecentFolders", temp);
         }
-<<<<<<< HEAD
-        keyFile.set_integer ("Clipping Indication", "HighlightThreshold", highlightThreshold);
-        keyFile.set_integer ("Clipping Indication", "ShadowThreshold", shadowThreshold);
-        keyFile.set_boolean ("Clipping Indication", "BlinkClipped", blinkClipped);
-
-        keyFile.set_integer ("Performance", "RgbDenoiseThreadLimit", rgbDenoiseThreadLimit);
-        keyFile.set_double  ("Performance", "NRauto", rtSettings.nrauto);
-        keyFile.set_double  ("Performance", "NRautomax", rtSettings.nrautomax);
-        keyFile.set_double  ("Performance", "NRhigh", rtSettings.nrhigh);
-        keyFile.set_integer ("Performance", "NRWavlevel", rtSettings.nrwavlevel);
-        keyFile.set_integer ("Performance", "LevNR", rtSettings.leveldnv);
-        keyFile.set_integer ("Performance", "LevNRTI", rtSettings.leveldnti);
-        keyFile.set_integer ("Performance", "LevNRAUT", rtSettings.leveldnaut);
-        keyFile.set_integer ("Performance", "LevNRLISS", rtSettings.leveldnliss);
-        keyFile.set_integer ("Performance", "SIMPLNRAUT", rtSettings.leveldnautsimpl);
-        keyFile.set_integer ("Performance", "ClutCacheSize", clutCacheSize);
-        keyFile.set_integer ("Performance", "MaxInspectorBuffers", maxInspectorBuffers);
-        keyFile.set_integer ("Performance", "InspectorDelay", inspectorDelay);
-        keyFile.set_integer ("Performance", "PreviewDemosaicFromSidecar", prevdemo);
-        keyFile.set_boolean ("Performance", "Daubechies", rtSettings.daubech);
-        keyFile.set_boolean ("Performance", "SerializeTiffRead", serializeTiffRead);
-        keyFile.set_integer ("Performance", "Localajustqual", locaaju);
-        keyFile.set_integer("Performance", "ThumbnailInspectorMode", int(rtSettings.thumbnail_inspector_mode));
-
-
-        keyFile.set_string  ("Output", "Format", saveFormat.format);
-        keyFile.set_integer ("Output", "JpegQuality", saveFormat.jpegQuality);
-        keyFile.set_integer ("Output", "JpegSubSamp", saveFormat.jpegSubSamp);
-        keyFile.set_integer ("Output", "PngBps", saveFormat.pngBits);
-        keyFile.set_integer ("Output", "TiffBps", saveFormat.tiffBits);
-        keyFile.set_boolean ("Output", "TiffUncompressed", saveFormat.tiffUncompressed);
-        keyFile.set_boolean ("Output", "SaveProcParams", saveFormat.saveParams);
-
-        keyFile.set_string  ("Output", "FormatBatch", saveFormatBatch.format);
-        keyFile.set_integer ("Output", "JpegQualityBatch", saveFormatBatch.jpegQuality);
-        keyFile.set_integer ("Output", "JpegSubSampBatch", saveFormatBatch.jpegSubSamp);
-        keyFile.set_integer ("Output", "PngBpsBatch", saveFormatBatch.pngBits);
-        keyFile.set_integer ("Output", "TiffBpsBatch", saveFormatBatch.tiffBits);
-        keyFile.set_boolean ("Output", "TiffUncompressedBatch", saveFormatBatch.tiffUncompressed);
-        keyFile.set_boolean ("Output", "SaveProcParamsBatch", saveFormatBatch.saveParams);
-
-        keyFile.set_string  ("Output", "PathTemplate", savePathTemplate);
-        keyFile.set_string  ("Output", "PathFolder", savePathFolder);
-        keyFile.set_boolean ("Output", "AutoSuffix", autoSuffix);
-        keyFile.set_boolean ("Output", "ForceFormatOpts", forceFormatOpts);
-        keyFile.set_integer ("Output", "SaveMethodNum", saveMethodNum);
-        keyFile.set_boolean ("Output", "UsePathTemplate", saveUsePathTemplate);
-        keyFile.set_string  ("Output", "LastSaveAsPath", lastSaveAsPath);
-        keyFile.set_boolean ("Output", "OverwriteOutputFile", overwriteOutputFile);
-
-        keyFile.set_string  ("Profiles", "Directory", profilePath);
-        keyFile.set_boolean ("Profiles", "UseBundledProfiles", useBundledProfiles);
-        keyFile.set_string  ("Profiles", "LoadSaveProfilePath", loadSaveProfilePath);
-        keyFile.set_string  ("Profiles", "RawDefault", defProfRaw);
-        keyFile.set_string  ("Profiles", "ImgDefault", defProfImg);
-        keyFile.set_boolean ("Profiles", "FilledProfile", filledProfile);
-        keyFile.set_boolean ("Profiles", "SaveParamsWithFile", saveParamsFile);
-        keyFile.set_boolean ("Profiles", "SaveParamsToCache", saveParamsCache);
-        keyFile.set_integer ("Profiles", "LoadParamsFromLocation", paramsLoadLocation);
-        keyFile.set_string  ("Profiles", "CustomProfileBuilderPath", CPBPath);
-        keyFile.set_integer ("Profiles", "CustomProfileBuilderKeys", CPBKeys);
-        keyFile.set_integer ("Profiles", "Mipfiles", mip);
-
-        keyFile.set_integer ("GUI", "WindowWidth", windowWidth);
-        keyFile.set_integer ("GUI", "WindowHeight", windowHeight);
-        keyFile.set_integer ("GUI", "WindowX", windowX);
-        keyFile.set_integer ("GUI", "WindowY", windowY);
-        keyFile.set_integer ("GUI", "WindowMonitor", windowMonitor);
-        keyFile.set_integer ("GUI", "MeowMonitor", meowMonitor);
-        keyFile.set_boolean ("GUI", "MeowFullScreen", meowFullScreen);
-        keyFile.set_boolean ("GUI", "MeowMaximized", meowMaximized);
-        keyFile.set_integer ("GUI", "MeowWidth", meowWidth);
-        keyFile.set_integer ("GUI", "MeowHeight", meowHeight);
-        keyFile.set_integer ("GUI", "MeowX", meowX);
-        keyFile.set_integer ("GUI", "MeowY", meowY);
-        keyFile.set_boolean ("GUI", "WindowMaximized", windowMaximized);
-        keyFile.set_integer ("GUI", "DetailWindowWidth", detailWindowWidth);
-        keyFile.set_integer ("GUI", "DetailWindowHeight", detailWindowHeight);
-        keyFile.set_integer ("GUI", "DirBrowserWidth", dirBrowserWidth);
-        keyFile.set_integer ("GUI", "DirBrowserHeight", dirBrowserHeight);
-        keyFile.set_integer ("GUI", "SortType", dirBrowserSortType);
-        keyFile.set_integer ("GUI", "PreferencesWidth", preferencesWidth);
-        keyFile.set_integer ("GUI", "PreferencesHeight", preferencesHeight);
-        keyFile.set_integer ("GUI", "SaveAsDialogWidth", saveAsDialogWidth);
-        keyFile.set_integer ("GUI", "SaveAsDialogHeight", saveAsDialogHeight);
-        keyFile.set_integer ("GUI", "ToolPanelWidth", toolPanelWidth);
-        keyFile.set_integer ("GUI", "BrowserToolPanelWidth", browserToolPanelWidth);
-        keyFile.set_integer ("GUI", "BrowserToolPanelHeight", browserToolPanelHeight);
-        keyFile.set_boolean ("GUI", "BrowserToolPanelOpened", browserToolPanelOpened);
-        keyFile.set_boolean ("GUI", "EditorFilmStripOpened", editorFilmStripOpened);
-        keyFile.set_boolean ("GUI", "BrowserDirPanelOpened", browserDirPanelOpened);
-        keyFile.set_integer ("GUI", "HistoryPanelWidth", historyPanelWidth);
-        keyFile.set_string  ("GUI", "FontFamily", fontFamily);
-        keyFile.set_integer ("GUI", "FontSize", fontSize);
-        keyFile.set_string  ("GUI", "CPFontFamily", CPFontFamily);
-        keyFile.set_integer ("GUI", "CPFontSize", CPFontSize);
-        keyFile.set_integer ("GUI", "LastPreviewScale", lastScale);
-        keyFile.set_boolean ("GUI", "LastShowAllExif", lastShowAllExif);
-        keyFile.set_integer ("GUI", "PanAccelFactor", panAccelFactor);
-        keyFile.set_boolean ("GUI", "RememberZoomAndPan", rememberZoomAndPan);
-        keyFile.set_integer ("GUI", "LastCropSize", lastCropSize);
-        keyFile.set_boolean ("GUI", "ShowHistory", showHistory);
-        keyFile.set_integer ("GUI", "ShowFilePanelState", showFilePanelState);
-        keyFile.set_boolean ("GUI", "ShowInfo", showInfo);
-        keyFile.set_boolean ("GUI", "MainNBVertical", mainNBVertical);
-        keyFile.set_boolean ("GUI", "ShowClippedHighlights", showClippedHighlights);
-        keyFile.set_boolean ("GUI", "ShowClippedShadows", showClippedShadows);
-        keyFile.set_integer ("GUI", "FrameColor", bgcolor);
-        keyFile.set_boolean ("GUI", "ProcessingQueueEnbled", procQueueEnabled);
-        Glib::ArrayHandle<int> tpopen = tpOpen;
-        keyFile.set_integer_list ("GUI", "ToolPanelsExpanded", tpopen);
-        keyFile.set_boolean ("GUI", "ToolPanelsExpandedAutoSave", autoSaveTpOpen);
-        keyFile.set_integer ("GUI", "MultiDisplayMode", multiDisplayMode);
-        keyFile.set_double_list ("GUI", "CutOverlayBrush", cutOverlayBrush);
-        keyFile.set_double_list ("GUI", "NavGuideBrush", navGuideBrush);
-        keyFile.set_integer ("GUI", "HistogramPosition", histogramPosition);
-        keyFile.set_boolean ("GUI", "HistogramBar", histogramBar);
-        keyFile.set_boolean ("GUI", "HistogramFullMode", histogramFullMode);
-        keyFile.set_integer ("GUI", "NavigatorRGBUnit", (int)navRGBUnit);
-        keyFile.set_integer ("GUI", "NavigatorHSVUnit", (int)navHSVUnit);
-        keyFile.set_boolean ("GUI", "ShowFilmStripToolBar", showFilmStripToolBar);
-        keyFile.set_boolean ("GUI", "Showdelimspot", showdelimspot);
-        keyFile.set_boolean ("GUI", "FileBrowserToolbarSingleRow", FileBrowserToolbarSingleRow);
-        keyFile.set_boolean ("GUI", "HideTPVScrollbar", hideTPVScrollbar);
-        keyFile.set_boolean ("GUI", "UseIconNoText", UseIconNoText);
-        keyFile.set_boolean ("GUI", "HistogramWorking", rtSettings.HistogramWorking);
-        keyFile.set_integer ("GUI", "CurveBBoxPosition", curvebboxpos);
-=======
         keyFile.set_integer("Clipping Indication", "HighlightThreshold", highlightThreshold);
         keyFile.set_integer("Clipping Indication", "ShadowThreshold", shadowThreshold);
         keyFile.set_boolean("Clipping Indication", "BlinkClipped", blinkClipped);
@@ -2192,7 +1996,9 @@
         keyFile.set_integer("Performance", "PreviewDemosaicFromSidecar", prevdemo);
         keyFile.set_boolean("Performance", "Daubechies", rtSettings.daubech);
         keyFile.set_boolean("Performance", "SerializeTiffRead", serializeTiffRead);
+        keyFile.set_integer ("Performance", "Localajustqual", locaaju);
         keyFile.set_integer("Performance", "ThumbnailInspectorMode", int(rtSettings.thumbnail_inspector_mode));
+
 
         keyFile.set_string("Output", "Format", saveFormat.format);
         keyFile.set_integer("Output", "JpegQuality", saveFormat.jpegQuality);
@@ -2230,6 +2036,7 @@
         keyFile.set_integer("Profiles", "LoadParamsFromLocation", paramsLoadLocation);
         keyFile.set_string("Profiles", "CustomProfileBuilderPath", CPBPath);
         keyFile.set_integer("Profiles", "CustomProfileBuilderKeys", CPBKeys);
+        keyFile.set_integer ("Profiles", "Mipfiles", mip);
 
         keyFile.set_integer("GUI", "WindowWidth", windowWidth);
         keyFile.set_integer("GUI", "WindowHeight", windowHeight);
@@ -2289,12 +2096,12 @@
         keyFile.set_integer("GUI", "NavigatorRGBUnit", (int)navRGBUnit);
         keyFile.set_integer("GUI", "NavigatorHSVUnit", (int)navHSVUnit);
         keyFile.set_boolean("GUI", "ShowFilmStripToolBar", showFilmStripToolBar);
+        keyFile.set_boolean ("GUI", "Showdelimspot", showdelimspot);
         keyFile.set_boolean("GUI", "FileBrowserToolbarSingleRow", FileBrowserToolbarSingleRow);
         keyFile.set_boolean("GUI", "HideTPVScrollbar", hideTPVScrollbar);
         keyFile.set_boolean("GUI", "UseIconNoText", UseIconNoText);
         keyFile.set_boolean("GUI", "HistogramWorking", rtSettings.HistogramWorking);
         keyFile.set_integer("GUI", "CurveBBoxPosition", curvebboxpos);
->>>>>>> 263d96ee
 
         //Glib::ArrayHandle<int> crvopen = crvOpen;
         //keyFile.set_integer_list ("GUI", "CurvePanelsExpanded", crvopen);
@@ -2380,54 +2187,6 @@
         keyFile.set_boolean("Fast Export", "fastexport_bypass_wavelet", fastexport_bypass_wavelet);
         keyFile.set_string("Fast Export", "fastexport_raw_bayer_method", fastexport_raw_bayer_method);
         //keyFile.set_boolean ("Fast Export", "fastexport_bypass_bayer_raw_all_enhance" , fastexport_bypass_raw_bayer_all_enhance);
-<<<<<<< HEAD
-        keyFile.set_boolean ("Fast Export", "fastexport_bypass_raw_bayer_dcb_iterations", fastexport_bypass_raw_bayer_dcb_iterations);
-        keyFile.set_boolean ("Fast Export", "fastexport_bypass_raw_bayer_dcb_enhance", fastexport_bypass_raw_bayer_dcb_enhance);
-        keyFile.set_boolean ("Fast Export", "fastexport_bypass_raw_bayer_lmmse_iterations", fastexport_bypass_raw_bayer_lmmse_iterations);
-        keyFile.set_boolean ("Fast Export", "fastexport_bypass_raw_bayer_linenoise", fastexport_bypass_raw_bayer_linenoise       );
-        keyFile.set_boolean ("Fast Export", "fastexport_bypass_raw_bayer_greenthresh", fastexport_bypass_raw_bayer_greenthresh     );
-        keyFile.set_string  ("Fast Export", "fastexport_raw_xtrans_method", fastexport_raw_xtrans_method        );
-        keyFile.set_boolean ("Fast Export", "fastexport_bypass_raw_ccSteps", fastexport_bypass_raw_ccSteps       );
-        keyFile.set_boolean ("Fast Export", "fastexport_bypass_raw_ca", fastexport_bypass_raw_ca            );
-        keyFile.set_boolean ("Fast Export", "fastexport_bypass_raw_df", fastexport_bypass_raw_df            );
-        keyFile.set_boolean ("Fast Export", "fastexport_bypass_raw_ff", fastexport_bypass_raw_ff            );
-        keyFile.set_string  ("Fast Export", "fastexport_icm_input", fastexport_icm_input                );
-        keyFile.set_string  ("Fast Export", "fastexport_icm_working", fastexport_icm_working              );
-        keyFile.set_string  ("Fast Export", "fastexport_icm_output", fastexport_icm_output               );
-        keyFile.set_integer ("Fast Export", "fastexport_icm_output_intent", fastexport_icm_outputIntent         );
-        keyFile.set_boolean ("Fast Export", "fastexport_icm_output_bpc", fastexport_icm_outputBPC            );
-        keyFile.set_string  ("Fast Export", "fastexport_icm_gamma", fastexport_icm_gamma                );
-        keyFile.set_boolean ("Fast Export", "fastexport_resize_enabled", fastexport_resize_enabled           );
-        keyFile.set_double  ("Fast Export", "fastexport_resize_scale", fastexport_resize_scale             );
-        keyFile.set_string  ("Fast Export", "fastexport_resize_appliesTo", fastexport_resize_appliesTo         );
-        keyFile.set_string  ("Fast Export", "fastexport_resize_method", fastexport_resize_method            );
-        keyFile.set_integer ("Fast Export", "fastexport_resize_dataspec", fastexport_resize_dataspec          );
-        keyFile.set_integer ("Fast Export", "fastexport_resize_width", fastexport_resize_width             );
-        keyFile.set_integer ("Fast Export", "fastexport_resize_height", fastexport_resize_height            );
-        keyFile.set_integer ("Fast Export", "fastexport_use_fast_pipeline", fastexport_use_fast_pipeline    );
-
-        keyFile.set_string ("Dialogs", "LastIccDir", lastIccDir);
-        keyFile.set_string ("Dialogs", "LastDarkframeDir", lastDarkframeDir);
-        keyFile.set_string ("Dialogs", "LastFlatfieldDir", lastFlatfieldDir);
-        keyFile.set_string ("Dialogs", "LastRgbCurvesDir", lastRgbCurvesDir);
-        keyFile.set_string ("Dialogs", "LastLabCurvesDir", lastLabCurvesDir);
-        keyFile.set_string ("Dialogs", "LastRetinexDir", lastRetinexDir);
-        keyFile.set_string ("Dialogs", "LastDenoiseCurvesDir", lastDenoiseCurvesDir);
-        keyFile.set_string ("Dialogs", "LastWaveletCurvesDir", lastWaveletCurvesDir);
-        keyFile.set_string ("Dialogs", "LastlocalCurvesDir", lastlocalCurvesDir);
-        keyFile.set_string ("Dialogs", "LastPFCurvesDir", lastPFCurvesDir);
-        keyFile.set_string ("Dialogs", "LastHsvCurvesDir", lastHsvCurvesDir);
-        keyFile.set_string ("Dialogs", "LastBWCurvesDir", lastBWCurvesDir);
-        keyFile.set_string ("Dialogs", "LastToneCurvesDir", lastToneCurvesDir);
-        keyFile.set_string ("Dialogs", "LastVibranceCurvesDir", lastVibranceCurvesDir);
-        keyFile.set_string ("Dialogs", "LastProfilingReferenceDir", lastProfilingReferenceDir);
-        keyFile.set_string ("Dialogs", "LastLensProfileDir", lastLensProfileDir);
-        keyFile.set_boolean ("Dialogs", "GimpPluginShowInfoDialog", gimpPluginShowInfoDialog);
-
-        keyFile.set_string  ("Lensfun", "DBDirectory", rtSettings.lensfunDbDirectory);        
-
-        keyData = keyFile.to_data ();
-=======
         keyFile.set_boolean("Fast Export", "fastexport_bypass_raw_bayer_dcb_iterations", fastexport_bypass_raw_bayer_dcb_iterations);
         keyFile.set_boolean("Fast Export", "fastexport_bypass_raw_bayer_dcb_enhance", fastexport_bypass_raw_bayer_dcb_enhance);
         keyFile.set_boolean("Fast Export", "fastexport_bypass_raw_bayer_lmmse_iterations", fastexport_bypass_raw_bayer_lmmse_iterations);
@@ -2460,6 +2219,7 @@
         keyFile.set_string("Dialogs", "LastRetinexDir", lastRetinexDir);
         keyFile.set_string("Dialogs", "LastDenoiseCurvesDir", lastDenoiseCurvesDir);
         keyFile.set_string("Dialogs", "LastWaveletCurvesDir", lastWaveletCurvesDir);
+        keyFile.set_string ("Dialogs", "LastlocalCurvesDir", lastlocalCurvesDir);
         keyFile.set_string("Dialogs", "LastPFCurvesDir", lastPFCurvesDir);
         keyFile.set_string("Dialogs", "LastHsvCurvesDir", lastHsvCurvesDir);
         keyFile.set_string("Dialogs", "LastBWCurvesDir", lastBWCurvesDir);
@@ -2473,7 +2233,6 @@
         keyFile.set_string("Lensfun", "DBDirectory", rtSettings.lensfunDbDirectory);
 
         keyData = keyFile.to_data();
->>>>>>> 263d96ee
 
     } catch (Glib::KeyFileError &e) {
         throw Error(e.what());
