--- conflicted
+++ resolved
@@ -1081,25 +1081,8 @@
                     prevdemo = (prevdemo_t)keyFile.get_integer("Performance", "PreviewDemosaicFromSidecar");
                 }
 
-<<<<<<< HEAD
-                if (keyFile.has_key ("Performance", "Daubechies")) {
-                    rtSettings.daubech = keyFile.get_boolean ("Performance", "Daubechies");
-                }
-
-                if (keyFile.has_key ("Performance", "SerializeTiffRead")) {
-                    serializeTiffRead = keyFile.get_boolean ("Performance", "SerializeTiffRead");
-=======
-                if (keyFile.has_key ("Performance", "Localajustqual")) {
-                    locaaju             = (locaaju_t)keyFile.get_integer ("Performance", "Localajustqual");
-                }
-
-                if (keyFile.has_key ("Profiles", "Mipfiles")) {
-                    mip             = (mip_t)keyFile.get_integer ("Profiles", "Mipfiles");
-                }
-
                 if (keyFile.has_key("Performance", "SerializeTiffRead")) {
                     serializeTiffRead = keyFile.get_boolean("Performance", "SerializeTiffRead");
->>>>>>> e9d4dede
                 }
 
                 if (keyFile.has_key("Performance", "ThumbnailInspectorMode")) {
@@ -1365,17 +1348,8 @@
                     showFilmStripToolBar = keyFile.get_boolean("GUI", "ShowFilmStripToolBar");
                 }
 
-<<<<<<< HEAD
                 if (keyFile.has_key ("GUI", "FileBrowserToolbarSingleRow")) {
                     FileBrowserToolbarSingleRow = keyFile.get_boolean ("GUI", "FileBrowserToolbarSingleRow");
-=======
-                if (keyFile.has_key ("GUI", "Showdelimspot")) {
-                    showdelimspot        = keyFile.get_boolean ("GUI", "Showdelimspot");
-                }
-
-                if (keyFile.has_key("GUI", "FileBrowserToolbarSingleRow")) {
-                    FileBrowserToolbarSingleRow = keyFile.get_boolean("GUI", "FileBrowserToolbarSingleRow");
->>>>>>> e9d4dede
                 }
 
 #if defined(__linux__) && ((GTK_MAJOR_VERSION == 3 && GTK_MINOR_VERSION > 18) || GTK_MAJOR_VERSION > 3)
@@ -1907,7 +1881,6 @@
             keyFile.set_string("General", "StartupDirectory", "last");
         }
 
-<<<<<<< HEAD
         keyFile.set_string  ("General", "StartupPath", startupPath);
         keyFile.set_string  ("General", "DateFormat", dateFormat);
         keyFile.set_integer ("General", "AdjusterMinDelay", adjusterMinDelay);
@@ -1920,22 +1893,6 @@
         keyFile.set_string  ("General", "DarkFramesPath", rtSettings.darkFramesPath);
         keyFile.set_string  ("General", "FlatFieldsPath", rtSettings.flatFieldsPath);
         keyFile.set_boolean ("General", "Verbose", rtSettings.verbose);
-=======
-        keyFile.set_string("General", "StartupPath", startupPath);
-        keyFile.set_string("General", "DateFormat", dateFormat);
-        keyFile.set_integer("General", "AdjusterMinDelay", adjusterMinDelay);
-        keyFile.set_integer("General", "AdjusterMaxDelay", adjusterMaxDelay);
-        keyFile.set_boolean("General", "MultiUser", multiUser);
-        keyFile.set_string("General", "Language", language);
-        keyFile.set_boolean("General", "LanguageAutoDetect", languageAutoDetect);
-        keyFile.set_string("General", "Theme", theme);
-        keyFile.set_string("General", "Version", RTVERSION);
-        keyFile.set_string("General", "DarkFramesPath", rtSettings.darkFramesPath);
-        keyFile.set_string("General", "FlatFieldsPath", rtSettings.flatFieldsPath);
-        keyFile.set_boolean("General", "Verbose", rtSettings.verbose);
-        keyFile.set_integer ("General", "Nspot", rtSettings.nspot);
-        keyFile.set_boolean ("General", "Locdelay", rtSettings.locdelay);
->>>>>>> e9d4dede
         keyFile.set_integer ("General", "Cropsleep", rtSettings.cropsleep);
         keyFile.set_double ("General", "Reduchigh", rtSettings.reduchigh);
         keyFile.set_double ("General", "Reduclow", rtSettings.reduclow);
@@ -1990,67 +1947,6 @@
 
             keyFile.set_string_list("File Browser", "RecentFolders", temp);
         }
-<<<<<<< HEAD
-        keyFile.set_integer ("Clipping Indication", "HighlightThreshold", highlightThreshold);
-        keyFile.set_integer ("Clipping Indication", "ShadowThreshold", shadowThreshold);
-        keyFile.set_boolean ("Clipping Indication", "BlinkClipped", blinkClipped);
-
-        keyFile.set_integer ("Performance", "RgbDenoiseThreadLimit", rgbDenoiseThreadLimit);
-        keyFile.set_double  ("Performance", "NRauto", rtSettings.nrauto);
-        keyFile.set_double  ("Performance", "NRautomax", rtSettings.nrautomax);
-        keyFile.set_double  ("Performance", "NRhigh", rtSettings.nrhigh);
-        keyFile.set_integer ("Performance", "NRWavlevel", rtSettings.nrwavlevel);
-        keyFile.set_integer ("Performance", "LevNR", rtSettings.leveldnv);
-        keyFile.set_integer ("Performance", "LevNRTI", rtSettings.leveldnti);
-        keyFile.set_integer ("Performance", "LevNRAUT", rtSettings.leveldnaut);
-        keyFile.set_integer ("Performance", "LevNRLISS", rtSettings.leveldnliss);
-        keyFile.set_integer ("Performance", "SIMPLNRAUT", rtSettings.leveldnautsimpl);
-        keyFile.set_integer ("Performance", "ClutCacheSize", clutCacheSize);
-        keyFile.set_integer ("Performance", "MaxInspectorBuffers", maxInspectorBuffers);
-        keyFile.set_integer ("Performance", "InspectorDelay", inspectorDelay);
-        keyFile.set_integer ("Performance", "PreviewDemosaicFromSidecar", prevdemo);
-        keyFile.set_boolean ("Performance", "Daubechies", rtSettings.daubech);
-        keyFile.set_boolean ("Performance", "SerializeTiffRead", serializeTiffRead);
-        keyFile.set_integer("Performance", "ThumbnailInspectorMode", int(rtSettings.thumbnail_inspector_mode));
-
-
-        keyFile.set_string  ("Output", "Format", saveFormat.format);
-        keyFile.set_integer ("Output", "JpegQuality", saveFormat.jpegQuality);
-        keyFile.set_integer ("Output", "JpegSubSamp", saveFormat.jpegSubSamp);
-        keyFile.set_integer ("Output", "PngBps", saveFormat.pngBits);
-        keyFile.set_integer ("Output", "TiffBps", saveFormat.tiffBits);
-        keyFile.set_boolean ("Output", "TiffUncompressed", saveFormat.tiffUncompressed);
-        keyFile.set_boolean ("Output", "SaveProcParams", saveFormat.saveParams);
-
-        keyFile.set_string  ("Output", "FormatBatch", saveFormatBatch.format);
-        keyFile.set_integer ("Output", "JpegQualityBatch", saveFormatBatch.jpegQuality);
-        keyFile.set_integer ("Output", "JpegSubSampBatch", saveFormatBatch.jpegSubSamp);
-        keyFile.set_integer ("Output", "PngBpsBatch", saveFormatBatch.pngBits);
-        keyFile.set_integer ("Output", "TiffBpsBatch", saveFormatBatch.tiffBits);
-        keyFile.set_boolean ("Output", "TiffUncompressedBatch", saveFormatBatch.tiffUncompressed);
-        keyFile.set_boolean ("Output", "SaveProcParamsBatch", saveFormatBatch.saveParams);
-
-        keyFile.set_string  ("Output", "PathTemplate", savePathTemplate);
-        keyFile.set_string  ("Output", "PathFolder", savePathFolder);
-        keyFile.set_boolean ("Output", "AutoSuffix", autoSuffix);
-        keyFile.set_boolean ("Output", "ForceFormatOpts", forceFormatOpts);
-        keyFile.set_integer ("Output", "SaveMethodNum", saveMethodNum);
-        keyFile.set_boolean ("Output", "UsePathTemplate", saveUsePathTemplate);
-        keyFile.set_string  ("Output", "LastSaveAsPath", lastSaveAsPath);
-        keyFile.set_boolean ("Output", "OverwriteOutputFile", overwriteOutputFile);
-
-        keyFile.set_string  ("Profiles", "Directory", profilePath);
-        keyFile.set_boolean ("Profiles", "UseBundledProfiles", useBundledProfiles);
-        keyFile.set_string  ("Profiles", "LoadSaveProfilePath", loadSaveProfilePath);
-        keyFile.set_string  ("Profiles", "RawDefault", defProfRaw);
-        keyFile.set_string  ("Profiles", "ImgDefault", defProfImg);
-        keyFile.set_boolean ("Profiles", "FilledProfile", filledProfile);
-        keyFile.set_boolean ("Profiles", "SaveParamsWithFile", saveParamsFile);
-        keyFile.set_boolean ("Profiles", "SaveParamsToCache", saveParamsCache);
-        keyFile.set_integer ("Profiles", "LoadParamsFromLocation", paramsLoadLocation);
-        keyFile.set_string  ("Profiles", "CustomProfileBuilderPath", CPBPath);
-        keyFile.set_integer ("Profiles", "CustomProfileBuilderKeys", CPBKeys);
-=======
         keyFile.set_integer("Clipping Indication", "HighlightThreshold", highlightThreshold);
         keyFile.set_integer("Clipping Indication", "ShadowThreshold", shadowThreshold);
         keyFile.set_boolean("Clipping Indication", "BlinkClipped", blinkClipped);
@@ -2061,7 +1957,6 @@
         keyFile.set_integer("Performance", "InspectorDelay", inspectorDelay);
         keyFile.set_integer("Performance", "PreviewDemosaicFromSidecar", prevdemo);
         keyFile.set_boolean("Performance", "SerializeTiffRead", serializeTiffRead);
-        keyFile.set_integer ("Performance", "Localajustqual", locaaju);
         keyFile.set_integer("Performance", "ThumbnailInspectorMode", int(rtSettings.thumbnail_inspector_mode));
 
 
@@ -2103,8 +1998,6 @@
         keyFile.set_integer("Profiles", "LoadParamsFromLocation", paramsLoadLocation);
         keyFile.set_string("Profiles", "CustomProfileBuilderPath", CPBPath);
         keyFile.set_integer("Profiles", "CustomProfileBuilderKeys", CPBKeys);
-        keyFile.set_integer ("Profiles", "Mipfiles", mip);
->>>>>>> e9d4dede
 
         keyFile.set_integer("GUI", "WindowWidth", windowWidth);
         keyFile.set_integer("GUI", "WindowHeight", windowHeight);
