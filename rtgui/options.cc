--- conflicted
+++ resolved
@@ -556,12 +556,7 @@
     rtSettings.verbose = false;
     rtSettings.gamutICC = true;
     rtSettings.gamutLch = true;
-<<<<<<< HEAD
-    rtSettings.amchroma = 40;//between 20 and 140   low values increase effect..and also artefacts, high values reduces
-=======
     rtSettings.amchroma = 40;//between 20 and 140   low values increase effect..and also artifacts, high values reduces
-    rtSettings.artifact_cbdl = 4.;
->>>>>>> faeac128
     rtSettings.level0_cbdl = 0;
     rtSettings.level123_cbdl = 30;
 
