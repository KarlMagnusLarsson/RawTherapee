--- conflicted
+++ resolved
@@ -102,9 +102,7 @@
     Gtk::RadioButton* edGimp;
     Gtk::RadioButton* edPS;
     Gtk::RadioButton* edOther;
-<<<<<<< HEAD
     ExternalEditorPreferences *externalEditors;
-=======
     
     Gtk::RadioButton *editor_dir_temp;
     Gtk::RadioButton *editor_dir_current;
@@ -113,7 +111,6 @@
     Gtk::CheckButton *editor_float32;
     Gtk::CheckButton *editor_bypass_output_profile;
     
->>>>>>> 4ab54c9f
     MyFileChooserButton* darkFrameDir;
     MyFileChooserButton* flatFieldDir;
     MyFileChooserButton* clutsDir;
