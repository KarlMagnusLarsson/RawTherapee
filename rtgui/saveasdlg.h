--- conflicted
+++ resolved
@@ -45,11 +45,7 @@
     void  putToQueueClicked ();
 
 public:
-<<<<<<< HEAD
-    SaveAsDialog (const Glib::ustring& initialDir, Gtk::Window* parent);
-=======
-    explicit SaveAsDialog (const Glib::ustring &initialDir);
->>>>>>> b8eb3492
+    explicit SaveAsDialog (const Glib::ustring &initialDir, Gtk::Window* parent);
 
     Glib::ustring   getFileName        ();
     Glib::ustring   getDirectory       ();
