--- conflicted
+++ resolved
@@ -505,18 +505,11 @@
     void getSrcOffset(int &x, int &y);
     void getSrcOffset(rtengine::Coord &offset);
 
-<<<<<<< HEAD
     void copyRGBCharData(const unsigned char *srcData, int srcX, int srcY, int srcW, int srcH, int srcRowStride, int dstX, int dstY);
-    void copySurface(Glib::RefPtr<Gdk::Window> window, Gdk::Rectangle *rectangle = NULL);
-    void copySurface(BackBuffer *destBackBuffer, Gdk::Rectangle *rectangle = NULL);
-    void copySurface(Cairo::RefPtr<Cairo::ImageSurface> destSurface, Gdk::Rectangle *rectangle = NULL);
-    void copySurface(Cairo::RefPtr<Cairo::Context> crDest, Gdk::Rectangle *destRectangle = NULL);
-=======
-    void copySurface(Glib::RefPtr<Gdk::Window> &window, GdkRectangle *rectangle = nullptr);
-    void copySurface(BackBuffer *destBackBuffer, GdkRectangle *rectangle = nullptr);
-    void copySurface(Cairo::RefPtr<Cairo::ImageSurface> &destSurface, GdkRectangle *rectangle = nullptr);
-    void copySurface(Cairo::RefPtr<Cairo::Context> &context, GdkRectangle *rectangle = nullptr);
->>>>>>> 3a346d91
+    void copySurface(Glib::RefPtr<Gdk::Window> window, Gdk::Rectangle *rectangle = nullptr);
+    void copySurface(BackBuffer *destBackBuffer, Gdk::Rectangle *rectangle = nullptr);
+    void copySurface(Cairo::RefPtr<Cairo::ImageSurface> destSurface, Gdk::Rectangle *rectangle = nullptr);
+    void copySurface(Cairo::RefPtr<Cairo::Context> crDest, Gdk::Rectangle *destRectangle = nullptr);
 
     void setDirty(bool isDirty)
     {
