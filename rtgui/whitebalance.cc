--- conflicted
+++ resolved
@@ -149,11 +149,11 @@
 
 WhiteBalance::WhiteBalance () : FoldableToolPanel(this, "whitebalance", M("TP_WBALANCE_LABEL"), false, true), wbp(nullptr), wblistener(nullptr)
 {
-    
+
     Gtk::Grid* methodgrid = Gtk::manage(new Gtk::Grid());
     methodgrid->get_style_context()->add_class("grid-spacing");
     setExpandAlignProperties(methodgrid, true, false, Gtk::ALIGN_FILL, Gtk::ALIGN_CENTER);
-    
+
     Gtk::Label* lab = Gtk::manage (new Gtk::Label (M("TP_WBALANCE_METHOD") + ":"));
     setExpandAlignProperties(lab, false, false, Gtk::ALIGN_START, Gtk::ALIGN_CENTER);
 
@@ -263,7 +263,7 @@
 
     Gtk::Label* slab = Gtk::manage (new Gtk::Label (M("TP_WBALANCE_SIZE")));
     setExpandAlignProperties(slab, false, false, Gtk::ALIGN_START, Gtk::ALIGN_CENTER);
-    
+
     Gtk::Grid* wbsizehelper = Gtk::manage(new Gtk::Grid());
     wbsizehelper->set_name("WB-Size-Helper");
     setExpandAlignProperties(wbsizehelper, false, false, Gtk::ALIGN_START, Gtk::ALIGN_CENTER);
@@ -299,14 +299,14 @@
     if (options.whiteBalanceSpotSize == 32) {
         spotsize->set_active(4);
     }
-    
+
     wbsizehelper->attach (*spotsize, 0, 0, 1, 1);
 
     spotgrid->attach (*spotbutton, 0, 0, 1, 1);
     spotgrid->attach (*slab, 1, 0, 1, 1);
     spotgrid->attach (*wbsizehelper, 2, 0, 1, 1);
     pack_start (*spotgrid, Gtk::PACK_SHRINK, 0 );
-    
+
     Gtk::HSeparator *separator = Gtk::manage (new  Gtk::HSeparator());
     separator->get_style_context()->add_class("grid-row-separator");
     pack_start (*separator, Gtk::PACK_SHRINK, 0);
@@ -700,12 +700,7 @@
         set_inconsistent(multiImage && !pedited->wb.enabled);
     }
 
-<<<<<<< HEAD
-    green->setLogScale(10, green->getValue(), true);
-
-=======
-    
->>>>>>> b968f956
+
     methconn.block (false);
     enableListener ();
 }
@@ -927,17 +922,13 @@
     const auto func =
         [](Data* data) -> bool
         {
-            WhiteBalance* const self = static_cast<WhiteBalance*>(data->self);
-            const double temperature = data->temperature;
-            const double green_val = data->green_val;
-
-            self->disableListener();
-            self->setEnabled(true);
-            self->temp->setValue(temperature);
-            self->green->setValue(green_val);
-            self->temp->setDefault(temperature);
-            self->green->setDefault(green_val);
-            self->enableListener();
+            data->self->disableListener();
+            data->self->setEnabled(true);
+            data->self->temp->setValue(data->temperature);
+            data->self->green->setValue(data->green_val);
+            data->self->temp->setDefault(data->temperature);
+            data->self->green->setDefault(data->green_val);
+            data->self->enableListener();
 
             return false;
         };
