--- conflicted
+++ resolved
@@ -137,21 +137,12 @@
     // get the path where the rawtherapee executable is stored
 #ifdef WIN32
     WCHAR exnameU[512] = {0};
-<<<<<<< HEAD
-    GetModuleFileNameW (NULL, exnameU, 512);
-    WideCharToMultiByte (CP_UTF8, 0, exnameU, -1, exname, 512, 0, 0 );
-#else
-
-    if (readlink ("/proc/self/exe", exname, 512) < 0) {
-        strncpy (exname, argv[0], 512);
-=======
     GetModuleFileNameW (NULL, exnameU, 511);
     WideCharToMultiByte(CP_UTF8, 0, exnameU, -1, exname, 511, 0, 0 );
 #else
 
     if (readlink("/proc/self/exe", exname, 511) < 0) {
         strncpy(exname, argv[0], 511);
->>>>>>> e8bbefef
     }
 
 #endif
