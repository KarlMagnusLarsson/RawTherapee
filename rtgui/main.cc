--- conflicted
+++ resolved
@@ -117,14 +117,8 @@
 
 int main (int argc, char **argv)
 {
-<<<<<<< HEAD
     setlocale (LC_ALL, "");
     setlocale (LC_NUMERIC, "C"); // to set decimal point to "."
-    gtk_init (&argc, &argv);  // use the "--g-fatal-warnings" command line flag to make warnings fatal
-=======
-    setlocale(LC_ALL, "");
-    setlocale(LC_NUMERIC, "C"); // to set decimal point to "."
->>>>>>> 028edd5b
 
     Glib::init();  // called by Gtk::Main, but this may be important for thread handling, so we call it ourselves now
     gdk_threads_set_lock_functions (G_CALLBACK (myGdkLockEnter), (G_CALLBACK (myGdkLockLeave)));
@@ -210,8 +204,8 @@
                         break;
                     }
 
-                if(Console && AllocConsole()) {
-                    AttachConsole( GetCurrentProcessId() ) ;
+                if (Console && AllocConsole()) {
+                    AttachConsole ( GetCurrentProcessId() ) ;
                     // Don't allow CTRL-C in console to terminate RT
                     SetConsoleCtrlHandler ( NULL, true );
                     // Set title of console
@@ -248,13 +242,13 @@
             }
         }
 
-        if(argc > 1) {
-            int ret = processLineParams( argc, argv);
-
-            if( ret <= 0 ) {
-                if(consoleOpened) {
-                    printf("Press any key to exit RawTherapee\n");
-                    FlushConsoleInputBuffer(GetStdHandle(STD_INPUT_HANDLE));
+        if (argc > 1) {
+            int ret = processLineParams ( argc, argv);
+
+            if ( ret <= 0 ) {
+                if (consoleOpened) {
+                    printf ("Press any key to exit RawTherapee\n");
+                    FlushConsoleInputBuffer (GetStdHandle (STD_INPUT_HANDLE));
                     getch();
                 }
 
@@ -310,7 +304,7 @@
     Glib::RefPtr<Gtk::IconTheme> defaultIconTheme = Gtk::IconTheme::get_default();
     defaultIconTheme->append_search_path (icon_path);
 
-    rtengine::setPaths(options);
+    rtengine::setPaths (options);
     MyExpander::init();  // has to stay AFTER rtengine::setPaths
 
     // ------- loading theme files
@@ -426,43 +420,43 @@
 {
     unsigned errors = 0;
 
-    for( int iArg = 1; iArg < argc; iArg++) {
-        if( argv[iArg][0] == '-' ) {
-            switch( argv[iArg][1] ) {
+    for ( int iArg = 1; iArg < argc; iArg++) {
+        if ( argv[iArg][0] == '-' ) {
+            switch ( argv[iArg][1] ) {
 #ifdef WIN32
 
                 case 'w': // This case is handled outside this function
                     break;
 #endif
 
-            case 'h':
-            case '?':
-            default: {
-                Glib::ustring pparamsExt = paramFileExtension.substr(1);
-                std::cout << "  An advanced, cross-platform program for developing raw photos." << std::endl;
-                std::cout << std::endl;
-                std::cout << "  Website: http://www.rawtherapee.com/" << std::endl;
-                std::cout << "  Documentation: http://rawpedia.rawtherapee.com/" << std::endl;
-                std::cout << "  Forum: https://discuss.pixls.us/c/software/rawtherapee" << std::endl;
-                std::cout << "  Code and bug reports: https://github.com/Beep6581/RawTherapee" << std::endl;
-                std::cout << std::endl;
-                std::cout << "Symbols:" << std::endl;
-                std::cout << "  <Chevrons> indicate parameters you can change." << std::endl;
-                std::cout << "  [Square brackets] mean the parameter is optional." << std::endl;
-                std::cout << "  The pipe symbol | indicates a choice of one or the other." << std::endl;
-                std::cout << "  The dash symbol - denotes a range of possible values from one to the other." << std::endl;
-                std::cout << std::endl;
-                std::cout << "Usage:" << std::endl;
-                std::cout << "  " << Glib::path_get_basename(argv[0]) << " <folder>           Start File Browser inside folder." << std::endl;
-                std::cout << "  " << Glib::path_get_basename(argv[0]) << " <file>             Start Image Editor with file." << std::endl;
-                std::cout << std::endl;
-                std::cout << "Options:" << std::endl;
-#ifdef WIN32
-                std::cout << "  -w Do not open the Windows console" << std::endl;
-#endif
-                std::cout << "  -h -? Display this help message" << std::endl;
-                return -1;
-            }
+                case 'h':
+                case '?':
+                default: {
+                    Glib::ustring pparamsExt = paramFileExtension.substr (1);
+                    std::cout << "  An advanced, cross-platform program for developing raw photos." << std::endl;
+                    std::cout << std::endl;
+                    std::cout << "  Website: http://www.rawtherapee.com/" << std::endl;
+                    std::cout << "  Documentation: http://rawpedia.rawtherapee.com/" << std::endl;
+                    std::cout << "  Forum: https://discuss.pixls.us/c/software/rawtherapee" << std::endl;
+                    std::cout << "  Code and bug reports: https://github.com/Beep6581/RawTherapee" << std::endl;
+                    std::cout << std::endl;
+                    std::cout << "Symbols:" << std::endl;
+                    std::cout << "  <Chevrons> indicate parameters you can change." << std::endl;
+                    std::cout << "  [Square brackets] mean the parameter is optional." << std::endl;
+                    std::cout << "  The pipe symbol | indicates a choice of one or the other." << std::endl;
+                    std::cout << "  The dash symbol - denotes a range of possible values from one to the other." << std::endl;
+                    std::cout << std::endl;
+                    std::cout << "Usage:" << std::endl;
+                    std::cout << "  " << Glib::path_get_basename (argv[0]) << " <folder>           Start File Browser inside folder." << std::endl;
+                    std::cout << "  " << Glib::path_get_basename (argv[0]) << " <file>             Start Image Editor with file." << std::endl;
+                    std::cout << std::endl;
+                    std::cout << "Options:" << std::endl;
+#ifdef WIN32
+                    std::cout << "  -w Do not open the Windows console" << std::endl;
+#endif
+                    std::cout << "  -h -? Display this help message" << std::endl;
+                    return -1;
+                }
             }
         } else {
             argv1 = fname_to_utf8 (argv[iArg]);
