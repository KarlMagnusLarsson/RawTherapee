--- conflicted
+++ resolved
@@ -107,15 +107,7 @@
     Glib::ustring getFileName() const override { return ""; }
     int getRating () const override { return rating; } // FIXME-piotr : missing rating
     bool getPixelShift () const override { return isPixelShift; }
-<<<<<<< HEAD
-    bool getHDR (unsigned int frame = 0) const override { return isHDR; }
-    std::string getImageType (unsigned int frame) const override { return isPixelShift ? "PS" : isHDR ? "HDR" : "STD"; }
-    rtengine::IIOSampleFormat getSampleFormat (unsigned int frame = 0) const override { return sampleFormat; }
-};
-=======
     bool getHDR() const override { return isHDR; }
     std::string getImageType() const override { return isPixelShift ? "PS" : isHDR ? "HDR" : "STD"; }
     rtengine::IIOSampleFormat getSampleFormat() const override { return sampleFormat; }
-};
-#endif
->>>>>>> 28f0bc14
+};