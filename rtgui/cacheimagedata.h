/*
 *  This file is part of RawTherapee.
 *
 *  Copyright (c) 2004-2010 Gabor Horvath <hgabor@rawtherapee.com>
 *
 *  RawTherapee is free software: you can redistribute it and/or modify
 *  it under the terms of the GNU General Public License as published by
 *  the Free Software Foundation, either version 3 of the License, or
 *  (at your option) any later version.
 *
 *  RawTherapee is distributed in the hope that it will be useful,
 *  but WITHOUT ANY WARRANTY; without even the implied warranty of
 *  MERCHANTABILITY or FITNESS FOR A PARTICULAR PURPOSE.  See the
 *  GNU General Public License for more details.
 *
 *  You should have received a copy of the GNU General Public License
 *  along with RawTherapee.  If not, see <https://www.gnu.org/licenses/>.
 */
#ifndef _CACHEIMAGEDATA_
#define _CACHEIMAGEDATA_

#include <glibmm.h>
#include "options.h"
#include "../rtengine/rtengine.h"
#include "../rtengine/imageformat.h"

class CacheImageData: public rtengine::FramesMetaData
{

public:

    // basic information
    Glib::ustring  md5;
    Glib::ustring  version;
    bool  supported;
    ThFileType  format;
    char  rankOld; // old implementation of rank
    bool  inTrashOld; // old implementation of inTrash
    bool  recentlySaved;

    // time/date info
    bool  timeValid;
    short year;
    char  month;
    char  day;
    char  hour;
    char  min;
    char  sec;
    // exif info
    bool  exifValid;
    unsigned short frameCount;
    double fnumber;
    double shutter;
    double focalLen, focalLen35mm;
    float focusDist;
    unsigned iso;
    int rating;
    bool isHDR;
    bool isPixelShift;
    int sensortype;
    rtengine::IIO_Sample_Format sampleFormat;
    Glib::ustring lens;
    Glib::ustring camMake;
    Glib::ustring camModel;
    Glib::ustring filetype;
    Glib::ustring expcomp;

    // store a copy of the autoWB's multipliers computed in Thumbnail::_generateThumbnailImage
    // they are not stored in the cache file by this class, but by rtengine::Thumbnail
    // -1 = Unknown
    double redAWBMul, greenAWBMul, blueAWBMul;

    // additional info on raw images
    int   rotate;
    int   thumbImgType;

    enum {
        FULL_THUMBNAIL = 0,  // was the thumbnail generated from whole file
        QUICK_THUMBNAIL = 1  // was the thumbnail generated from embedded jpeg
    };

    CacheImageData ();

    int load (const Glib::ustring& fname);
    int save (const Glib::ustring& fname);

    //-------------------------------------------------------------------------
    // FramesMetaData interface
    //-------------------------------------------------------------------------

    unsigned int getFrameCount () const override { return frameCount; }
<<<<<<< HEAD
    bool hasExif() const override  { return false; }
    tm getDateTime() const override { return tm{}; }
    time_t getDateTimeAsTS() const override { return time_t(-1); }
    int getISOSpeed() const override { return iso; }
    double getFNumber() const override { return fnumber; }
    double getFocalLen() const override { return focalLen; }
    double getFocalLen35mm() const override { return focalLen35mm; }
    float getFocusDist() const override { return focusDist; }
    double getShutterSpeed() const override { return shutter; }
    double getExpComp() const override { return atof(expcomp.c_str()); }
    std::string getMake() const override { return camMake; }
    std::string getModel() const override { return camModel; }
    std::string getLens() const override { return lens; }
    std::string getOrientation() const override { return ""; } // TODO
    Glib::ustring getFileName() const override { return ""; }
=======
    bool hasExif (unsigned int frame = 0) const override  { return false; }
    rtexif::TagDirectory* getRootExifData (unsigned int root = 0) const override { return nullptr; }
    rtexif::TagDirectory* getFrameExifData (unsigned int frame = 0) const override { return nullptr; }
    rtexif::TagDirectory* getBestExifData (rtengine::ImageSource *imgSource, rtengine::procparams::RAWParams *rawParams) const override { return nullptr; }
    bool hasIPTC (unsigned int frame = 0) const override { return false; }
    rtengine::procparams::IPTCPairs getIPTCData (unsigned int frame = 0) const override;
    tm getDateTime (unsigned int frame = 0) const override { return tm{}; }
    time_t getDateTimeAsTS(unsigned int frame = 0) const override { return time_t(-1); }
    int getISOSpeed (unsigned int frame = 0) const override { return iso; }
    double getFNumber  (unsigned int frame = 0) const override { return fnumber; }
    double getFocalLen (unsigned int frame = 0) const override { return focalLen; }
    double getFocalLen35mm (unsigned int frame = 0) const override { return focalLen35mm; }
    float getFocusDist (unsigned int frame = 0) const override { return focusDist; }
    double getShutterSpeed (unsigned int frame = 0) const override { return shutter; }
    double getExpComp (unsigned int frame = 0) const override { return atof(expcomp.c_str()); }
    std::string getMake     (unsigned int frame = 0) const override { return camMake; }
    std::string getModel    (unsigned int frame = 0) const override { return camModel; }
    std::string getLens     (unsigned int frame = 0) const override { return lens; }
    std::string getOrientation (unsigned int frame = 0) const override { return ""; } // TODO
    int getRating (unsigned int frame = 0) const override { return rating; } // FIXME-piotr : missing rating
>>>>>>> 5b72cc0d
    bool getPixelShift () const override { return isPixelShift; }
    bool getHDR() const override { return isHDR; }
    std::string getImageType() const override { return isPixelShift ? "PS" : isHDR ? "HDR" : "STD"; }
    rtengine::IIOSampleFormat getSampleFormat() const override { return sampleFormat; }
};
#endif<|MERGE_RESOLUTION|>--- conflicted
+++ resolved
@@ -89,7 +89,6 @@
     //-------------------------------------------------------------------------
 
     unsigned int getFrameCount () const override { return frameCount; }
-<<<<<<< HEAD
     bool hasExif() const override  { return false; }
     tm getDateTime() const override { return tm{}; }
     time_t getDateTimeAsTS() const override { return time_t(-1); }
@@ -105,28 +104,7 @@
     std::string getLens() const override { return lens; }
     std::string getOrientation() const override { return ""; } // TODO
     Glib::ustring getFileName() const override { return ""; }
-=======
-    bool hasExif (unsigned int frame = 0) const override  { return false; }
-    rtexif::TagDirectory* getRootExifData (unsigned int root = 0) const override { return nullptr; }
-    rtexif::TagDirectory* getFrameExifData (unsigned int frame = 0) const override { return nullptr; }
-    rtexif::TagDirectory* getBestExifData (rtengine::ImageSource *imgSource, rtengine::procparams::RAWParams *rawParams) const override { return nullptr; }
-    bool hasIPTC (unsigned int frame = 0) const override { return false; }
-    rtengine::procparams::IPTCPairs getIPTCData (unsigned int frame = 0) const override;
-    tm getDateTime (unsigned int frame = 0) const override { return tm{}; }
-    time_t getDateTimeAsTS(unsigned int frame = 0) const override { return time_t(-1); }
-    int getISOSpeed (unsigned int frame = 0) const override { return iso; }
-    double getFNumber  (unsigned int frame = 0) const override { return fnumber; }
-    double getFocalLen (unsigned int frame = 0) const override { return focalLen; }
-    double getFocalLen35mm (unsigned int frame = 0) const override { return focalLen35mm; }
-    float getFocusDist (unsigned int frame = 0) const override { return focusDist; }
-    double getShutterSpeed (unsigned int frame = 0) const override { return shutter; }
-    double getExpComp (unsigned int frame = 0) const override { return atof(expcomp.c_str()); }
-    std::string getMake     (unsigned int frame = 0) const override { return camMake; }
-    std::string getModel    (unsigned int frame = 0) const override { return camModel; }
-    std::string getLens     (unsigned int frame = 0) const override { return lens; }
-    std::string getOrientation (unsigned int frame = 0) const override { return ""; } // TODO
-    int getRating (unsigned int frame = 0) const override { return rating; } // FIXME-piotr : missing rating
->>>>>>> 5b72cc0d
+    int getRating () const override { return rating; } // FIXME-piotr : missing rating
     bool getPixelShift () const override { return isPixelShift; }
     bool getHDR() const override { return isHDR; }
     std::string getImageType() const override { return isPixelShift ? "PS" : isHDR ? "HDR" : "STD"; }
