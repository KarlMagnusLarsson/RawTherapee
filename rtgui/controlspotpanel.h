/*
 *  This file is part of RawTherapee.
 *
 *  Copyright (c) 2004-2010 Gabor Horvath <hgabor@rawtherapee.com>
 *
 *  RawTherapee is free software: you can redistribute it and/or modify
 *  it under the terms of the GNU General Public License as published by
 *  the Free Software Foundation, either version 3 of the License, or
 *  (at your option) any later version.
 *
 *  RawTherapee is distributed in the hope that it will be useful,
 *  but WITHOUT ANY WARRANTY; without even the implied warranty of
 *  MERCHANTABILITY or FITNESS FOR A PARTICULAR PURPOSE.  See the
 *  GNU General Public License for more details.
 *
 *  You should have received a copy of the GNU General Public License
 *  along with RawTherapee.  If not, see <http://www.gnu.org/licenses/>.
 *  2018 Pierre Cabrera <pierre.cab@gmail.com>
 */

#ifndef _CONTROLSPOTPANEL_H_
#define _CONTROLSPOTPANEL_H_

#include "../rtengine/coord.h"
#include "adjuster.h"
#include "editcallbacks.h"
#include "guiutils.h"
#include "threadutils.h"
#include "toolpanel.h"
#include <gtkmm.h>
#include <string>

class ControlSpotPanel:
    public ToolParamBlock,
    public AdjusterListener,
    public EditSubscriber,
    public FoldableToolPanel
{
public:
    /**
     * A SpotRow structure allows exchanges from and to ControlSpotClass
     */
    struct SpotRow {
        Glib::ustring name;
        bool isvisible;
        int shape; // 0 = Ellipse, 1 = Rectangle
        int spotMethod; // 0 = Normal, 1 = Excluding
        int sensiexclu;
        int structexclu;
        double struc;
        int shapeMethod; // 0 = Independent (mouse), 1 = Symmetrical (mouse), 2 = Independent (mouse + sliders), 3 = Symmetrical (mouse + sliders)
        int locX;
        int locXL;
        int locY;
        int locYT;
        int centerX;
        int centerY;
        int circrad;
        int qualityMethod; // 0 = Standard, 1 = Enhanced, 2 = Enhanced + chroma denoise
        int transit;
        double feather;
        double thresh;
        double iter;
        double balan;
        double balanh;
        double colorde;
        double transitweak;
        double transitgrad;
        int scopemask;
        int lumask;
        bool avoid;
        bool recurs;
        bool laplac;
        bool deltae;
        bool shortc;
        bool savrest;
        int complexMethod; // 0 = Simple, 1 = Moderate, 2 = all
        int wavMethod;
        
    };

    /**
<<<<<<< HEAD
=======
     * A SpotEdited structure allows exchanges of spot panel widgets edited states from and to ControlSpotClass
     */
    struct SpotEdited {
        bool nbspot;
        bool selspot;
        bool name;
        bool isvisible;
        bool shape;
        bool spotMethod;
        bool sensiexclu;
        bool structexclu;
        bool struc;
        bool shapeMethod;
        bool locX;
        bool locXL;
        bool locY;
        bool locYT;
        bool centerX;
        bool centerY;
        bool circrad;
        bool qualityMethod;
        bool transit;
        bool feather;
        bool thresh;
        bool iter;
        bool balan;
        bool balanh;
        bool colorde;
        bool transitweak;
        bool transitgrad;
        bool scopemask;
        bool lumask;
        bool avoid;
        bool recurs;
        bool laplac;
        bool deltae;
        bool shortc;
        bool savrest;
        bool complexMethod;
        bool wavMethod;
    };

    /**
>>>>>>> 54fdc848
     * An event type enumeration allows exchanges of spot panel event type from and to ControlSpotClass
     */
    enum eventType {
        None = 0,
        SpotCreation = 1,
        SpotDeletion = 2,
        SpotSelection = 3,
        SpotDuplication = 4,
        SpotAllVisibilityChanged = 5
    };

    // Constructor and management functions
    /**
     * Default constructor of ControlSpotPanel class
     */
    ControlSpotPanel();
    /**
     * Destructor of ControlSpotPanel class
     */
    ~ControlSpotPanel();
    /**
     * Implementation of setEditProvider function of toolpanel.h
     *
     * @param provider The EditDataProvider to be linked to the panel to manage curves
     */
    void setEditProvider(EditDataProvider* provider);
    /**
     * Getter of the event type raised by this panel
     *
     * @return The raised event type (refer to eventType enumeration)
     */
    int getEventType();
    /**
     * Getter of params of associated spot
     *
     * @param index The spot index to get params
     * @return A SpotRow structure containing params of associated spot
     */
    SpotRow* getSpot(const int index);
    /**
     * Getter of spots number
     *
     * @return The number of spots in panel
     */
    int getSpotNumber();
    /**
     * Getter of selected spot index
     *
     * @return The index of selected spot in treeview (return -1 if no selected spot)
     */
    int getSelectedSpot();
    /**
     * Setter of selected spot
     *
     * @param index The index of spot to be selected
     * @return True if a spot corresponding to the index has been selected
     */
    bool setSelectedSpot(const int index);
    /**
     * Setter for mask preview active indicator
     *
     * @param ind True is mask preview is active
     */
    void setMaskPrevActive(bool ind)
    {
        maskPrevActive = ind;
    }

    // Control spot creation functions
    /**
     * Add a new spot (and its associated curve)
     *
     * @param newSpot A SpotRow structure containing new spot params
     */
    void addControlSpot(SpotRow* newSpot);

    // Control spot delete function
    /**
     * Delete a spot (and its associated curve)
     *
     * @param id The id of the spot to be deleted
     */
    void deleteControlSpot(const int index);

    // Panel widgets management functions
    /**
     * Implementation of setDefaults function of toolpanel.h
     *
     * @param defParams ProcParams containing default values to set to the adjusters
     * @param pedited ParamsEdited containing default state values to set to the adjusters (not used because batch mode is deactivated for Locallab)
     */
    void setDefaults(const rtengine::procparams::ProcParams* defParams, const ParamsEdited* pedited = nullptr);
    /**
     * Enable or disable the interactions with panel widgets
     *
     * @param cond Condition to enable interactions
     */
    void setParamEditable(bool cond);

    // Batch mode management
    // Note: Batch mode is deactivated for Locallab

private:
    // Cell renderer
    void render_name(Gtk::CellRenderer* cell, const Gtk::TreeModel::iterator& iter);
    void render_isvisible(Gtk::CellRenderer* cell, const Gtk::TreeModel::iterator& iter);

    void on_button_add();
    void on_button_delete();
    void on_button_duplicate();
    void on_button_rename();
    bool on_button_visibility(GdkEventButton* event);

    bool blockTreeviewSearch(GdkEventKey* event);

    void load_ControlSpot_param();

    void controlspotChanged();

    void shapeChanged();
    void spotMethodChanged();
    void shapeMethodChanged();
//    void mergeMethodChanged();
    void qualityMethodChanged();
    void complexMethodChanged();
    void wavMethodChanged();

    void updateParamVisibility();
    void adjusterChanged(Adjuster* a, double newval);
    void avoidChanged();
    void recursChanged();
    void laplacChanged();
    void deltaeChanged();
    void shortcChanged();
    void savrestChanged();

    void disableParamlistener(bool cond);

    void addControlSpotCurve(Gtk::TreeModel::Row& row);
    void updateControlSpotCurve(const Gtk::TreeModel::Row& row);
    void deleteControlSpotCurve(Gtk::TreeModel::Row& row);
    void updateCurveOpacity(const Gtk::TreeModel::Row& selectedRow);
    CursorShape getCursor(int objectID) const;
    bool mouseOver(int modifierKey);
    bool button1Pressed(int modifierKey);
    bool button1Released();
    bool drag1(int modifierKey);

    using ToolPanel::setDefaults;

    class ControlSpots:
        public Gtk::TreeModel::ColumnRecord
    {
    public:
        ControlSpots();

        Gtk::TreeModelColumn<bool> mouseover; // Used to manage spot enlightening when mouse over
        Gtk::TreeModelColumn<Glib::ustring> name;
        Gtk::TreeModelColumn<bool> isvisible;
        Gtk::TreeModelColumn<int> curveid; // Associated curve id
        Gtk::TreeModelColumn<int> shape; // 0 = Ellipse, 1 = Rectangle
        Gtk::TreeModelColumn<int> spotMethod; // 0 = Normal, 1 = Excluding
        Gtk::TreeModelColumn<int> sensiexclu;
        Gtk::TreeModelColumn<int> structexclu;
        Gtk::TreeModelColumn<double> struc;
        Gtk::TreeModelColumn<int> shapeMethod; // 0 = Independent (mouse), 1 = Symmetrical (mouse), 2 = Independent (mouse + sliders), 3 = Symmetrical (mouse + sliders)
        Gtk::TreeModelColumn<int> locX;
        Gtk::TreeModelColumn<int> locXL;
        Gtk::TreeModelColumn<int> locY;
        Gtk::TreeModelColumn<int> locYT;
        Gtk::TreeModelColumn<int> centerX;
        Gtk::TreeModelColumn<int> centerY;
        Gtk::TreeModelColumn<int> circrad;
        Gtk::TreeModelColumn<int> qualityMethod; // 0 = Standard, 1 = Enhanced, 2 = Enhanced + chroma denoise
        Gtk::TreeModelColumn<int> transit;
        Gtk::TreeModelColumn<int> feather;
        Gtk::TreeModelColumn<double> thresh;
        Gtk::TreeModelColumn<double> iter;
        Gtk::TreeModelColumn<double> balan;
        Gtk::TreeModelColumn<double> balanh;
        Gtk::TreeModelColumn<double> colorde;
        Gtk::TreeModelColumn<double> transitweak;
        Gtk::TreeModelColumn<double> transitgrad;
        Gtk::TreeModelColumn<int> scopemask;
        Gtk::TreeModelColumn<int> lumask;
        Gtk::TreeModelColumn<bool> avoid;
        Gtk::TreeModelColumn<bool> recurs;
        Gtk::TreeModelColumn<bool> laplac;
        Gtk::TreeModelColumn<bool> deltae;
        Gtk::TreeModelColumn<bool> shortc;
        Gtk::TreeModelColumn<bool> savrest;
        Gtk::TreeModelColumn<int> complexMethod; // 0 = Simple, 1 = mod, 2 = all
        Gtk::TreeModelColumn<int> wavMethod;
    };

    class RenameDialog:
        public Gtk::Dialog
    {
    public:
        enum DialogButton {
            OkButton = 1,
            CancelButton = 2
        };

        RenameDialog(const Glib::ustring &actualname, Gtk::Window &parent);
        Glib::ustring get_new_name();

    private:
        Gtk::Entry* const newname_;
    };

    ControlSpots spots_;

    // Child widgets
    Gtk::ScrolledWindow* const scrolledwindow_;
    Gtk::TreeView* const treeview_;
    sigc::connection treeviewconn_;
    Glib::RefPtr<Gtk::ListStore> treemodel_;

    Gtk::Button* const button_add_;
    sigc::connection buttonaddconn_;
    Gtk::Button* const button_delete_;
    sigc::connection buttondeleteconn_;
    Gtk::Button* const button_duplicate_;
    sigc::connection buttonduplicateconn_;

    Gtk::Button* const button_rename_;
    sigc::connection buttonrenameconn_;
    Gtk::Button* const button_visibility_;
    sigc::connection buttonvisibilityconn_;

    MyComboBoxText* const shape_;
    sigc::connection shapeconn_;
    MyComboBoxText* const spotMethod_;
    sigc::connection spotMethodconn_;
    MyComboBoxText* const shapeMethod_;
    sigc::connection shapeMethodconn_;
    MyComboBoxText* const qualityMethod_;
    sigc::connection qualityMethodconn_;
    MyComboBoxText* const complexMethod_;
    sigc::connection complexMethodconn_;
    MyComboBoxText* const wavMethod_;
    sigc::connection wavMethodconn_;

    Adjuster* const sensiexclu_;
    Adjuster* const structexclu_;
    Adjuster* const struc_;
    Adjuster* const locX_;
    Adjuster* const locXL_;
    Adjuster* const locY_;
    Adjuster* const locYT_;
    Adjuster* const centerX_;
    Adjuster* const centerY_;
    Adjuster* const circrad_;
    Adjuster* const transit_;
    Adjuster* const feather_;
    Adjuster* const thresh_;
    Adjuster* const iter_;
    Adjuster* const balan_;
    Adjuster* const balanh_;
    Adjuster* const colorde_;
    Adjuster* const transitweak_;
    Adjuster* const transitgrad_;
    Adjuster* const scopemask_;
    Adjuster* const lumask_;

    Gtk::CheckButton* const avoid_;
    sigc::connection avoidConn_;
    Gtk::CheckButton* const recurs_;
    sigc::connection recursConn_;
    Gtk::CheckButton* const laplac_;
    sigc::connection laplacConn_;
    Gtk::CheckButton* const deltae_;
    sigc::connection deltaeConn_;
    Gtk::CheckButton* const shortc_;
    sigc::connection shortcConn_;
    Gtk::CheckButton* const savrest_;
    sigc::connection savrestConn_;

    // Internal variables
    int lastObject_;
    rtengine::Coord lastCoord_;
    bool nbSpotChanged_;
    bool selSpotChanged_;
    bool nameChanged_;
    bool visibilityChanged_;
    int eventType; // 0 = No event, 1 = Spot creation event, 2 = Spot deletion event, 3 = Spot selection event, 4 = Spot duplication event
    Gtk::Frame* const excluFrame;
    bool maskPrevActive;

    // Row background color
    Gdk::RGBA colorMouseover, colorNominal, colorMouseovertext;

    // Treeview mutex
    MyMutex mTreeview;
};

#endif // _CONTROLSPOTPANEL_H_<|MERGE_RESOLUTION|>--- conflicted
+++ resolved
@@ -22,13 +22,10 @@
 #define _CONTROLSPOTPANEL_H_
 
 #include "../rtengine/coord.h"
-#include "adjuster.h"
 #include "editcallbacks.h"
-#include "guiutils.h"
 #include "threadutils.h"
 #include "toolpanel.h"
-#include <gtkmm.h>
-#include <string>
+#include "adjuster.h"
 
 class ControlSpotPanel:
     public ToolParamBlock,
@@ -47,7 +44,6 @@
         int spotMethod; // 0 = Normal, 1 = Excluding
         int sensiexclu;
         int structexclu;
-        double struc;
         int shapeMethod; // 0 = Independent (mouse), 1 = Symmetrical (mouse), 2 = Independent (mouse + sliders), 3 = Symmetrical (mouse + sliders)
         int locX;
         int locXL;
@@ -57,75 +53,29 @@
         int centerY;
         int circrad;
         int qualityMethod; // 0 = Standard, 1 = Enhanced, 2 = Enhanced + chroma denoise
-        int transit;
+        double transit;
+        double transitweak;
+        double transitgrad;
         double feather;
+        double struc;
         double thresh;
         double iter;
         double balan;
         double balanh;
         double colorde;
-        double transitweak;
-        double transitgrad;
-        int scopemask;
-        int lumask;
         bool avoid;
         bool recurs;
         bool laplac;
         bool deltae;
+        int scopemask;
         bool shortc;
+        int lumask;
         bool savrest;
         int complexMethod; // 0 = Simple, 1 = Moderate, 2 = all
-        int wavMethod;
-        
+        int wavMethod; // 0 = D2, 1 = D4, 2 = D6, 3 = D10, 4 = D14
     };
 
     /**
-<<<<<<< HEAD
-=======
-     * A SpotEdited structure allows exchanges of spot panel widgets edited states from and to ControlSpotClass
-     */
-    struct SpotEdited {
-        bool nbspot;
-        bool selspot;
-        bool name;
-        bool isvisible;
-        bool shape;
-        bool spotMethod;
-        bool sensiexclu;
-        bool structexclu;
-        bool struc;
-        bool shapeMethod;
-        bool locX;
-        bool locXL;
-        bool locY;
-        bool locYT;
-        bool centerX;
-        bool centerY;
-        bool circrad;
-        bool qualityMethod;
-        bool transit;
-        bool feather;
-        bool thresh;
-        bool iter;
-        bool balan;
-        bool balanh;
-        bool colorde;
-        bool transitweak;
-        bool transitgrad;
-        bool scopemask;
-        bool lumask;
-        bool avoid;
-        bool recurs;
-        bool laplac;
-        bool deltae;
-        bool shortc;
-        bool savrest;
-        bool complexMethod;
-        bool wavMethod;
-    };
-
-    /**
->>>>>>> 54fdc848
      * An event type enumeration allows exchanges of spot panel event type from and to ControlSpotClass
      */
     enum eventType {
@@ -248,13 +198,14 @@
     void shapeChanged();
     void spotMethodChanged();
     void shapeMethodChanged();
-//    void mergeMethodChanged();
     void qualityMethodChanged();
     void complexMethodChanged();
     void wavMethodChanged();
 
     void updateParamVisibility();
+
     void adjusterChanged(Adjuster* a, double newval);
+
     void avoidChanged();
     void recursChanged();
     void laplacChanged();
@@ -290,7 +241,6 @@
         Gtk::TreeModelColumn<int> spotMethod; // 0 = Normal, 1 = Excluding
         Gtk::TreeModelColumn<int> sensiexclu;
         Gtk::TreeModelColumn<int> structexclu;
-        Gtk::TreeModelColumn<double> struc;
         Gtk::TreeModelColumn<int> shapeMethod; // 0 = Independent (mouse), 1 = Symmetrical (mouse), 2 = Independent (mouse + sliders), 3 = Symmetrical (mouse + sliders)
         Gtk::TreeModelColumn<int> locX;
         Gtk::TreeModelColumn<int> locXL;
@@ -300,25 +250,26 @@
         Gtk::TreeModelColumn<int> centerY;
         Gtk::TreeModelColumn<int> circrad;
         Gtk::TreeModelColumn<int> qualityMethod; // 0 = Standard, 1 = Enhanced, 2 = Enhanced + chroma denoise
-        Gtk::TreeModelColumn<int> transit;
-        Gtk::TreeModelColumn<int> feather;
+        Gtk::TreeModelColumn<double> transit;
+        Gtk::TreeModelColumn<double> transitweak;
+        Gtk::TreeModelColumn<double> transitgrad;
+        Gtk::TreeModelColumn<double> feather;
+        Gtk::TreeModelColumn<double> struc;
         Gtk::TreeModelColumn<double> thresh;
         Gtk::TreeModelColumn<double> iter;
         Gtk::TreeModelColumn<double> balan;
         Gtk::TreeModelColumn<double> balanh;
         Gtk::TreeModelColumn<double> colorde;
-        Gtk::TreeModelColumn<double> transitweak;
-        Gtk::TreeModelColumn<double> transitgrad;
-        Gtk::TreeModelColumn<int> scopemask;
-        Gtk::TreeModelColumn<int> lumask;
         Gtk::TreeModelColumn<bool> avoid;
         Gtk::TreeModelColumn<bool> recurs;
         Gtk::TreeModelColumn<bool> laplac;
         Gtk::TreeModelColumn<bool> deltae;
+        Gtk::TreeModelColumn<int> scopemask;
         Gtk::TreeModelColumn<bool> shortc;
+        Gtk::TreeModelColumn<int> lumask;
         Gtk::TreeModelColumn<bool> savrest;
         Gtk::TreeModelColumn<int> complexMethod; // 0 = Simple, 1 = mod, 2 = all
-        Gtk::TreeModelColumn<int> wavMethod;
+        Gtk::TreeModelColumn<int> wavMethod; // 0 = D2, 1 = D4, 2 = D6, 3 = D10, 4 = D14
     };
 
     class RenameDialog:
@@ -372,7 +323,6 @@
 
     Adjuster* const sensiexclu_;
     Adjuster* const structexclu_;
-    Adjuster* const struc_;
     Adjuster* const locX_;
     Adjuster* const locXL_;
     Adjuster* const locY_;
@@ -381,14 +331,15 @@
     Adjuster* const centerY_;
     Adjuster* const circrad_;
     Adjuster* const transit_;
+    Adjuster* const transitweak_;
+    Adjuster* const transitgrad_;
     Adjuster* const feather_;
+    Adjuster* const struc_;
     Adjuster* const thresh_;
     Adjuster* const iter_;
     Adjuster* const balan_;
     Adjuster* const balanh_;
     Adjuster* const colorde_;
-    Adjuster* const transitweak_;
-    Adjuster* const transitgrad_;
     Adjuster* const scopemask_;
     Adjuster* const lumask_;
 
