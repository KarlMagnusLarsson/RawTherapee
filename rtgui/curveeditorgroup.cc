/*
 *  This file is part of RawTherapee.
 *
 *  Copyright (c) 2004-2010 Gabor Horvath <hgabor@rawtherapee.com>
 *
 *  RawTherapee is free software: you can redistribute it and/or modify
 *  it under the terms of the GNU General Public License as published by
 *  the Free Software Foundation, either version 3 of the License, or
 *  (at your option) any later version.
 *
 *  RawTherapee is distributed in the hope that it will be useful,
 *  but WITHOUT ANY WARRANTY; without even the implied warranty of
 *  MERCHANTABILITY or FITNESS FOR A PARTICULAR PURPOSE.  See the
 *  GNU General Public License for more details.
 *
 *  You should have received a copy of the GNU General Public License
 *  along with RawTherapee.  If not, see <http://www.gnu.org/licenses/>.
 *
 *  Class created by Jean-Christophe FRISCH, aka 'Hombre'
 */

#include "curveeditor.h"
#include "curveeditorgroup.h"
#include "diagonalcurveeditorsubgroup.h"
#include "flatcurveeditorsubgroup.h"
#include "multilangmgr.h"
#include "rtimage.h"

CurveEditorGroup::CurveEditorGroup (Glib::ustring& curveDir, Glib::ustring groupLabel) : curveDir(curveDir), curve_reset(nullptr),
    displayedCurve(nullptr), flatSubGroup(nullptr), diagonalSubGroup(nullptr), cl(nullptr), numberOfPackedCurve(0)
{

    // We set the label to the one provided as parameter, even if it's an empty string
    curveGroupLabel = Gtk::manage (new Gtk::Label (groupLabel + ":", Gtk::ALIGN_START));
}

CurveEditorGroup::~CurveEditorGroup()
{
    for (std::vector<CurveEditor*>::iterator i = curveEditors.begin(); i != curveEditors.end(); ++i) {
        delete *i;
    }

    delete flatSubGroup;
    delete diagonalSubGroup;
}

void CurveEditorGroup::hideCurrentCurve()
{
    // Setting the curve type to 'Unchanged' hide the CurveEditor
    if (diagonalSubGroup) {
        diagonalSubGroup->stopNumericalAdjustment();
    }

    if (flatSubGroup) {
        flatSubGroup->stopNumericalAdjustment();
    }

    if (displayedCurve) {
        displayedCurve->curveType->set_active(false);
    }
}

/*
 * Add a new curve to the curves list
 *
 * Parameters:
 *     cType:         enum saying which kind of curve type has to be created
 *     curveLabel:    Name of the curve that will be inserted in the toggle button, before the image.
 *                    If empty, no text will prepend the image
 *     relatedWidget: pointer to a widget (or NULL) that will be inserted next to the curve's toggle button.
 *                    if a smart pointer created by Gtk::manage is passed in, the widget will be deleted by the destructor,
 *                    otherwise it'll have to be delete it manually
 *     periodic:      for FlatCurve only, ask the curve to be periodic (default: True)
 *
 */
CurveEditor* CurveEditorGroup::addCurve(CurveType cType, Glib::ustring curveLabel, Gtk::Widget *relatedWidget, bool periodic)
{
    switch (cType) {
    case (CT_Diagonal): {
        if (!diagonalSubGroup) {
            diagonalSubGroup = new DiagonalCurveEditorSubGroup(this, curveDir);
        }

        // We add it to the curve editor list
        DiagonalCurveEditor* newCE = diagonalSubGroup->addCurve(curveLabel);
        newCE->relatedWidget = relatedWidget;
        curveEditors.push_back(newCE);
        return (newCE);
    }

    case (CT_Flat): {
        if (!flatSubGroup) {
            flatSubGroup = new FlatCurveEditorSubGroup(this, curveDir);
        }

        // We add it to the curve editor list
        FlatCurveEditor* newCE = flatSubGroup->addCurve(curveLabel, periodic);
        newCE->relatedWidget = relatedWidget;
        curveEditors.push_back(newCE);
        return (newCE);
    }

    default:
        return (static_cast<CurveEditor*>(nullptr));
        break;
    }

    return nullptr; // to avoid complains from Gcc
}

/*
 * Use this method to start a new line of button
 */
void CurveEditorGroup::newLine()
{

    if (curveEditors.size() > numberOfPackedCurve) {
        Gtk::HBox* headerBox = Gtk::manage (new Gtk::HBox ());

        if (!numberOfPackedCurve) {
            headerBox->pack_start(*curveGroupLabel, Gtk::PACK_SHRINK, 2);

            curve_reset = Gtk::manage (new Gtk::Button ());
            curve_reset->add (*Gtk::manage (new RTImage ("gtk-undo-ltr-small.png", "gtk-undo-rtl-small.png")));
            curve_reset->set_relief (Gtk::RELIEF_NONE);
            curve_reset->set_tooltip_text (M("CURVEEDITOR_TOOLTIPLINEAR"));
            curve_reset->signal_clicked().connect( sigc::mem_fun(*this, &CurveEditorGroup::curveResetPressed) );

            headerBox->pack_end (*curve_reset, Gtk::PACK_SHRINK, 0);
        }

        int j = numberOfPackedCurve;

<<<<<<< HEAD
        /*
        bool hasRelatedWidget = false;
        for (int i = (int)(curveEditors.size())-1; i >= j; i--) {
            if (curveEditors[i]->relatedWidget != NULL)
=======
        for (int i = (int)(curveEditors.size()) - 1; i >= j; i--) {
            if (curveEditors[i]->relatedWidget != nullptr) {
>>>>>>> 3a346d91
                hasRelatedWidget = true;
        }
<<<<<<< HEAD
        */
        for (int i = (int)(curveEditors.size()) - 1; i >= j; --i) {
            if (curveEditors[i]->relatedWidget != NULL) {
=======

        for (int i = (int)(curveEditors.size()) - 1; i >= j; i--) {
            if (curveEditors[i]->relatedWidget != nullptr) {
>>>>>>> 3a346d91
                headerBox->pack_end (*curveEditors[i]->relatedWidget, Gtk::PACK_EXPAND_WIDGET, 2);
            }

            headerBox->pack_end (*curveEditors[i]->curveType->buttonGroup, /*hasRelatedWidget ? Gtk::PACK_SHRINK :*/ Gtk::PACK_EXPAND_WIDGET, 2);
            numberOfPackedCurve++;
        }

        pack_start (*headerBox, Gtk::PACK_SHRINK, 2);
    }


}

/*
 * Create all the widgets now that the curve list is complete
 * This method should handle all curve number correctly, i.e. eventually display the curve type buttons
 * in a grid (or table)
 */
void CurveEditorGroup::curveListComplete()
{
    newLine();

    // We check the length of the label ; if it contains only one char (':'), we set it to the right default string
    if (curveGroupLabel->get_label().size() == 1) {
        curveGroupLabel->set_label(M(curveEditors.size() > 1 ? "CURVEEDITOR_CURVES" : "CURVEEDITOR_CURVE") + ":");
    }

    if (curveEditors.size() > 1) {
        cl->setMulti(true);
    }
}

/*
 * Callback method used when a curve type button has changed ;
 * it will activate the button, and so emit 'signal_toggled' (-> curveTypeToggled here under)
 */
void CurveEditorGroup::typeSelectionChanged (CurveEditor* ce, int n)
{
    // Same type : do nothing
    if (ce == displayedCurve && n == (int)ce->selected) {
        return;
    }

    if (n < ce->subGroup->valUnchanged) {
        ce->selected = n;
    }

    // The user selected a new type from a toggled off button
    if (ce != displayedCurve)
        // We toggle off the other curve: it will emit the toggle off signal
    {
        hideCurrentCurve();
    }

    // If the button was not pressed before
    if (!ce->curveType->get_active()) {
        ce->subGroup->storeDisplayedCurve();
        // We set it pressed : it will emit the toggle on signal and update the GUI
        ce->curveType->set_active( n > ce->subGroup->valLinear && n < ce->subGroup->valUnchanged );

        if (n == ce->subGroup->valLinear || n == ce->subGroup->valUnchanged) {
            // Since we do not activate the curve when the user switch the toggled off button to 'Linear', we have to
            // to call the curve listener manually, because 'curveChanged' uses displayedCurve...
            if (cl) {
                if (cl->isMulti()) {
                    cl->curveChanged (ce);
                } else {
                    cl->curveChanged ();
                }
            }
        } else {
            curveChanged ();
        }
    } else {
        // The button is already pressed so we switch the GUI ourselves
        ce->subGroup->switchGUI();
        curveChanged ();
    }
}

/*
 * Callback method used when a button has been toggled on/off
 * It then hide any other displayed curve and display it's curve
 */
void CurveEditorGroup::curveTypeToggled(CurveEditor* ce)
{
    bool curveRestored = false;

    if (displayedCurve) {
        EditDataProvider* editProvider = displayedCurve->getEditProvider();

        if (editProvider && editProvider->getCurrSubscriber() == displayedCurve) {
            displayedCurve->switchOffEditMode();
        }
    }

    // Looking for the button state
    if (ce->curveType->get_active()) {
        // The button is now pressed, so we have to first hide all other CurveEditor
        hideCurrentCurve();

        displayedCurve = ce;

        if (ce->curveType->getSelected() == ce->subGroup->valUnchanged) {
            curveRestored = true;
            ce->curveType->setSelected(ce->selected);
        }

        // then show this CurveEditor
        int ct = ce->curveType->getSelected();

        if (ct < ce->subGroup->valUnchanged) {
            ce->subGroup->restoreDisplayedHistogram();
        }
    } else {
        // The button is now released, so we have to hide this CurveEditor
        displayedCurve = nullptr;
    }

    ce->subGroup->switchGUI();

    if (curveRestored) {
        curveChanged ();
    }

}

/*
 * Update the GUI if the given curveEditor is currently displayed
 */
void CurveEditorGroup::updateGUI (CurveEditor* ce)
{
    if (!ce) {
        return;
    }

    // we update the curve type button to the corresponding curve type, only if it is not currently set to 'Unchanged'
    if (ce->curveType->getSelected() < ce->subGroup->valUnchanged) {
        ce->curveType->setSelected(ce->selected);
    }

    // if not displayed or "unchanged" is selected, do not change gui
    if (ce == displayedCurve && ce->curveType->getSelected() < ce->subGroup->valUnchanged) {
        ce->subGroup->switchGUI();
    }
}

/*
 * Called from the outside to set the curve type & values
 */
void CurveEditorGroup::setCurveExternal (CurveEditor* ce, const std::vector<double>& c)
{
    if (!c.empty()) {
        ce->subGroup->storeCurveValues(ce, c);  // The new curve is saved in the CurveEditor
        (ce)->selected = c[0];      // We set the selected curve type in the CurveEditor to the one of the specified curve
    }

    updateGUI(static_cast<CurveEditor*>(ce));               // And we update the GUI if necessary
}

/*
 * Listener called when the user has modified the curve
 */
void CurveEditorGroup::curveChanged ()
{

    displayedCurve->subGroup->storeDisplayedCurve();

    if (cl) {
        if (cl->isMulti()) {
            cl->curveChanged (displayedCurve);
        } else {
            cl->curveChanged ();
        }
    }
}

/*
 * Listener called when the user has modified the curve
 */
float CurveEditorGroup::blendPipetteValues (CurveEditor* ce, float chan1, float chan2, float chan3)
{

    if (cl) {
        return cl->blendPipetteValues(ce, chan1, chan2, chan3);
    }

    return -1.f;
}

/*
 * Call back method when the reset button is pressed :
 * reset the currently toggled on curve editor
 */
void CurveEditorGroup::curveResetPressed ()
{
    if (displayedCurve) {
        if (displayedCurve->subGroup->curveReset(displayedCurve)) {
            curveChanged();
        }
    }
}

/*
 * Set the tooltip text of the label of the curve group
 */
void CurveEditorGroup::setTooltip( Glib::ustring ttip)
{
    curveGroupLabel->set_tooltip_text( ttip );
}

void CurveEditorGroup::setBatchMode (bool batchMode)
{
    for (std::vector<CurveEditor*>::iterator i = curveEditors.begin(); i != curveEditors.end(); ++i) {
        (*i)->curveType->addEntry("unchanged-18.png", M("GENERAL_UNCHANGED"));
        (*i)->curveType->show();
    }
}

void CurveEditorGroup::setUnChanged (bool uc, CurveEditor* ce)
{
    if (uc) {
        // the user selected several thumbnails, so we hide the editors and set the curveEditor selection to 'Unchanged'
        //ce->typeconn.block(true);
        // we hide the editor widgets
        hideCurrentCurve();
        // the curve type selected option is set to unchanged
        ce->curveType->setSelected(ce->subGroup->valUnchanged);
        //ce->typeconn.block(false);
    } else {
        // we want it to use back the 'CurveEditor::setCurve' memorized in CurveEditor::tempCurve
        //ce->typeconn.block(true);
        // we switch back the curve type selected option to the one of the used curve
        ce->curveType->setSelected(ce->selected);
        updateGUI (ce);
        //ce->typeconn.block(false);
    }
}

CurveEditorSubGroup::CurveEditorSubGroup(Glib::ustring& curveDir) : curveDir(curveDir), lastFilename("")
{
    leftBar = nullptr;
    bottomBar = nullptr;
}

CurveEditorSubGroup::~CurveEditorSubGroup()
{
    if (leftBar) {
        delete leftBar;
    }

    if (bottomBar) {
        delete bottomBar;
    }
}

void CurveEditorSubGroup::initButton (Gtk::Button &button, const Glib::ustring &iconName, Gtk::Align align, bool separatorButton, const Glib::ustring &tooltip)
{
    bool hExpand, vExpand;
    if (separatorButton) {
        hExpand = vExpand = true;
    } else {
        vExpand = options.curvebboxpos == 0 || options.curvebboxpos == 2;
        hExpand = !vExpand;
    }
    Gtk::Align hAlign, vAlign;
    if (align == Gtk::ALIGN_START) {
        hAlign = options.curvebboxpos == 0 || options.curvebboxpos == 2 ? Gtk::ALIGN_START : Gtk::ALIGN_FILL;
        vAlign = options.curvebboxpos == 0 || options.curvebboxpos == 2 ? Gtk::ALIGN_FILL : Gtk::ALIGN_START;
    } else {
        hAlign = options.curvebboxpos == 0 || options.curvebboxpos == 2 ?  Gtk::ALIGN_END : Gtk::ALIGN_FILL;
        vAlign = options.curvebboxpos == 0 || options.curvebboxpos == 2 ?  Gtk::ALIGN_FILL : Gtk::ALIGN_END;
    }

    button.add (*Gtk::manage (new RTImage (iconName)));
    button.get_style_context()->add_class(GTK_STYLE_CLASS_FLAT);
    if (!tooltip.empty()) {
        button.set_tooltip_text(M(tooltip));
    }
    setExpandAlignProperties(&button, hExpand, vExpand, hAlign, vAlign);
}

void CurveEditorSubGroup::updateEditButton(CurveEditor* curve, Gtk::ToggleButton *button, sigc::connection &connection)
{
    if (!curve->getEditProvider() || curve->getEditID() == EUID_None) {
        button->hide();
    } else {
        button->show();
        bool prevstate = connection.block(true);

        if (curve->isCurrentSubscriber()) {
            button->set_active(true);
        } else {
            button->set_active(false);
        }

        if (!prevstate) {
            connection.block(false);
        }
    }
}

Glib::ustring CurveEditorSubGroup::outputFile ()
{

    Gtk::FileChooserDialog dialog (getToplevelWindow (parent), M("CURVEEDITOR_SAVEDLGLABEL"), Gtk::FILE_CHOOSER_ACTION_SAVE);
    bindCurrentFolder (dialog, curveDir);
    dialog.set_current_name (lastFilename);

    dialog.add_button(M("GENERAL_CANCEL"), Gtk::RESPONSE_CANCEL);
    dialog.add_button(M("GENERAL_SAVE"), Gtk::RESPONSE_APPLY);

    Glib::RefPtr<Gtk::FileFilter> filter_pp = Gtk::FileFilter::create();
    filter_pp->set_name(M("FILECHOOSER_FILTER_CURVE"));
    filter_pp->add_pattern("*.rtc");
    dialog.add_filter(filter_pp);

    Glib::RefPtr<Gtk::FileFilter> filter_any = Gtk::FileFilter::create();
    filter_any->set_name(M("FILECHOOSER_FILTER_ANY"));
    filter_any->add_pattern("*");
    dialog.add_filter(filter_any);

    //dialog.set_do_overwrite_confirmation (true);

    Glib::ustring fname;

    do {
        if (dialog.run() == Gtk::RESPONSE_APPLY) {
            fname = dialog.get_filename();

            if (getExtension (fname) != "rtc") {
                fname += ".rtc";
            }

            if (confirmOverwrite (dialog, fname)) {
                lastFilename = Glib::path_get_basename (fname);
                break;
            }
        } else {
            fname = "";
            break;
        }
    } while (1);

    return fname;
}

Glib::ustring CurveEditorSubGroup::inputFile ()
{

    Gtk::FileChooserDialog dialog (getToplevelWindow (parent), M("CURVEEDITOR_LOADDLGLABEL"), Gtk::FILE_CHOOSER_ACTION_OPEN);
    bindCurrentFolder (dialog, curveDir);

    dialog.add_button(M("GENERAL_CANCEL"), Gtk::RESPONSE_CANCEL);
    dialog.add_button(M("GENERAL_APPLY"), Gtk::RESPONSE_APPLY);

    Glib::RefPtr<Gtk::FileFilter> filter_pp = Gtk::FileFilter::create();
    filter_pp->set_name(M("FILECHOOSER_FILTER_CURVE"));
    filter_pp->add_pattern("*.rtc");
    dialog.add_filter(filter_pp);

    Glib::RefPtr<Gtk::FileFilter> filter_any = Gtk::FileFilter::create();
    filter_any->set_name(M("FILECHOOSER_FILTER_ANY"));
    filter_any->add_pattern("*");
    dialog.add_filter(filter_any);

    int result = dialog.run();

    Glib::ustring fname;

    if (result == Gtk::RESPONSE_APPLY) {
        fname = dialog.get_filename();

        if (Glib::file_test (fname, Glib::FILE_TEST_EXISTS)) {
            return fname;
        }
    }

    fname = "";
    return fname;
}<|MERGE_RESOLUTION|>--- conflicted
+++ resolved
@@ -131,26 +131,8 @@
 
         int j = numberOfPackedCurve;
 
-<<<<<<< HEAD
-        /*
-        bool hasRelatedWidget = false;
-        for (int i = (int)(curveEditors.size())-1; i >= j; i--) {
-            if (curveEditors[i]->relatedWidget != NULL)
-=======
         for (int i = (int)(curveEditors.size()) - 1; i >= j; i--) {
             if (curveEditors[i]->relatedWidget != nullptr) {
->>>>>>> 3a346d91
-                hasRelatedWidget = true;
-        }
-<<<<<<< HEAD
-        */
-        for (int i = (int)(curveEditors.size()) - 1; i >= j; --i) {
-            if (curveEditors[i]->relatedWidget != NULL) {
-=======
-
-        for (int i = (int)(curveEditors.size()) - 1; i >= j; i--) {
-            if (curveEditors[i]->relatedWidget != nullptr) {
->>>>>>> 3a346d91
                 headerBox->pack_end (*curveEditors[i]->relatedWidget, Gtk::PACK_EXPAND_WIDGET, 2);
             }
 
