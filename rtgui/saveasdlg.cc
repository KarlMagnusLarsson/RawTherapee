--- conflicted
+++ resolved
@@ -22,15 +22,8 @@
 #include "rtimage.h"
 
 extern Options options;
-<<<<<<< HEAD
-=======
-SaveAsDialog::SaveAsDialog (const Glib::ustring &initialDir)
-{
-
-    set_title(M("GENERAL_SAVE"));
->>>>>>> b8eb3492
-
-SaveAsDialog::SaveAsDialog (const Glib::ustring& initialDir, Gtk::Window* parent)
+
+SaveAsDialog::SaveAsDialog (const Glib::ustring &initialDir, Gtk::Window* parent)
     : Gtk::Dialog (M("GENERAL_SAVE"), *parent)
 {
     Gtk::Box* box = get_content_area ();
