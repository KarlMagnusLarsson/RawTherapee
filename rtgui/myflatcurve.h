--- conflicted
+++ resolved
@@ -132,12 +132,6 @@
 
     void setPos(double pos, int chanIdx) override;
     void stopNumericalAdjustment() override;
-<<<<<<< HEAD
 
     void updateLocallabBackground(double ref);
-};
-
-#endif
-=======
-};
->>>>>>> ec5eaf9c
+};