/*
 *  This file is part of RawTherapee.
 *
 *  Copyright (c) 2004-2010 Gabor Horvath <hgabor@rawtherapee.com>
 *
 *  RawTherapee is free software: you can redistribute it and/or modify
 *  it under the terms of the GNU General Public License as published by
 *  the Free Software Foundation, either version 3 of the License, or
 *  (at your option) any later version.
 *
 *  RawTherapee is distributed in the hope that it will be useful,
 *  but WITHOUT ANY WARRANTY; without even the implied warranty of
 *  MERCHANTABILITY or FITNESS FOR A PARTICULAR PURPOSE.  See the
 *  GNU General Public License for more details.
 *
 *  You should have received a copy of the GNU General Public License
 *  along with RawTherapee.  If not, see <http://www.gnu.org/licenses/>.
 */
#include "adjuster.h"
#include <sigc++/slot.h>
#include <cmath>
#include "multilangmgr.h"
#include "../rtengine/rtengine.h"
#include "options.h"
#include "guiutils.h"
#include "rtimage.h"

#define MIN_RESET_BUTTON_HEIGHT 17

static double one2one(double val)
{
    return val;
}

Adjuster::Adjuster (Glib::ustring vlabel, double vmin, double vmax, double vstep, double vdefault, Gtk::Image *imgIcon1, Gtk::Image *imgIcon2, double2double_fun slider2value_, double2double_fun value2slider_)
{

<<<<<<< HEAD
    set_hexpand(true);
    set_vexpand(false);
    label = NULL;
    adjusterListener = NULL;
=======
    label = nullptr;
    adjusterListener = nullptr;
>>>>>>> 3a346d91
    afterReset = false;
    blocked = false;
    automatic = nullptr;
    eventPending = false;
    grid = NULL;
    imageIcon1 = imgIcon1;

    if (imageIcon1) {
        setExpandAlignProperties(imageIcon1, false, false, Gtk::ALIGN_CENTER, Gtk::ALIGN_CENTER);
    }

    imageIcon2 = imgIcon2;

    if (imageIcon2) {
        setExpandAlignProperties(imageIcon2, false, false, Gtk::ALIGN_CENTER, Gtk::ALIGN_CENTER);
    }

    slider2value = slider2value_ ? slider2value_ : one2one;
    value2slider = value2slider_ ? value2slider_ : one2one;
    vMin = vmin;
    vMax = vmax;
    vStep = vstep;
    addMode = false;

    delay = options.adjusterMinDelay;

    set_column_spacing(0);
    set_column_homogeneous(false);
    set_row_spacing(0);
    set_row_homogeneous(false);

    editedCheckBox = nullptr;

    if (!vlabel.empty()) {
        adjustmentName = vlabel;
        label = Gtk::manage (new Gtk::Label (adjustmentName));
        setExpandAlignProperties(label, true, false, Gtk::ALIGN_START, Gtk::ALIGN_BASELINE);
    }

    reset = Gtk::manage (new Gtk::Button ());
    reset->add (*Gtk::manage (new RTImage ("gtk-undo-ltr-small.png", "gtk-undo-rtl-small.png")));
    setExpandAlignProperties(reset, false, false, Gtk::ALIGN_CENTER, Gtk::ALIGN_CENTER);
    reset->set_relief (Gtk::RELIEF_NONE);
    reset->set_tooltip_text (M("ADJUSTER_RESET_TO_DEFAULT"));
    reset->get_style_context()->add_class(GTK_STYLE_CLASS_FLAT);
    reset->set_can_focus(false);

    spin = Gtk::manage (new MySpinButton ());
    setExpandAlignProperties(spin, false, false, Gtk::ALIGN_CENTER, !vlabel.empty() ? Gtk::ALIGN_BASELINE : Gtk::ALIGN_CENTER);
    spin->set_input_purpose(Gtk::INPUT_PURPOSE_DIGITS);

    reset->set_size_request (-1, spin->get_height() > MIN_RESET_BUTTON_HEIGHT ? spin->get_height() : MIN_RESET_BUTTON_HEIGHT);

    slider = Gtk::manage (new MyHScale ());
    setExpandAlignProperties(slider, true, false, Gtk::ALIGN_FILL, Gtk::ALIGN_CENTER);
    slider->set_draw_value (false);
    //slider->set_has_origin(false);  // ------------------ This will remove the colored part on the left of the slider's knob

    if (vlabel.empty()) {
        // No label, everything goes in a single row
        attach_next_to(*slider, Gtk::POS_LEFT, 1, 1);

        if (imageIcon1) {
            attach_next_to(*imageIcon1, *slider, Gtk::POS_LEFT, 1, 1);
        }

        if (imageIcon2) {
            attach_next_to(*imageIcon2, *slider, Gtk::POS_RIGHT, 1, 1);
            attach_next_to(*spin, *imageIcon2, Gtk::POS_RIGHT, 1, 1);
        } else {
            attach_next_to(*spin, *slider, Gtk::POS_RIGHT, 1, 1);
        }

        attach_next_to(*reset, *spin, Gtk::POS_RIGHT, 1, 1);
    } else {
        // A label is provided, spreading the widgets in 2 rows
        attach_next_to(*label, Gtk::POS_LEFT, 1, 1);
        attach_next_to(*spin, Gtk::POS_RIGHT, 1, 1);
        // A second HBox is necessary
        grid = Gtk::manage(new Gtk::Grid());
        grid->attach_next_to(*slider, Gtk::POS_LEFT, 1, 1);

        if (imageIcon1) {
            grid->attach_next_to(*imageIcon1, *slider, Gtk::POS_LEFT, 1, 1);
        }

        if (imageIcon2) {
            grid->attach_next_to(*imageIcon2, Gtk::POS_RIGHT, 1, 1);
            grid->attach_next_to(*reset, *imageIcon2, Gtk::POS_RIGHT, 1, 1);
        } else {
<<<<<<< HEAD
            grid->attach_next_to(*reset, *slider, Gtk::POS_RIGHT, 1, 1);
=======
            Gtk::HBox *hbox2 = nullptr;

            // A second HBox is necessary
            hbox2 = Gtk::manage (new Gtk::HBox());

            if (imgIcon1) {
                hbox2->pack_start (*imgIcon1, Gtk::PACK_SHRINK, 0);
            }

            hbox2->pack_start (*slider, true, true);

            if (imgIcon2) {
                hbox2->pack_start (*imgIcon2, Gtk::PACK_SHRINK, 0);
            }

            pack_start (*hbox2, true, true);
>>>>>>> 3a346d91
        }

        attach_next_to(*grid, *label, Gtk::POS_BOTTOM, 2, 1);
    }

    setLimits (vmin, vmax, vstep, vdefault);

    defaultVal = shapeValue (vdefault);
    ctorDefaultVal = shapeValue (vdefault);
    editedState = defEditedState = Irrelevant;
    autoState = Irrelevant;

    sliderChange = slider->signal_value_changed().connect( sigc::mem_fun(*this, &Adjuster::sliderChanged) );
    spinChange = spin->signal_value_changed().connect ( sigc::mem_fun(*this, &Adjuster::spinChanged), true);
    reset->signal_button_release_event().connect_notify( sigc::mem_fun(*this, &Adjuster::resetPressed) );

    show_all ();
}

Adjuster::~Adjuster ()
{

    sliderChange.block (true);
    spinChange.block (true);
    delayConnection.block (true);
    adjusterListener = nullptr;

    if (automatic) {
        delete automatic;
    }
}

void Adjuster::addAutoButton (Glib::ustring tooltip)
{
    if (!automatic) {
        automatic = new Gtk::CheckButton ();
        //automatic->add (*Gtk::manage (new RTImage ("processing.png")));
        automatic->set_tooltip_markup(tooltip.length() ? Glib::ustring::compose("<b>%1</b>\n\n%2", M("GENERAL_AUTO"), tooltip) : M("GENERAL_AUTO"));
        setExpandAlignProperties(automatic, false, false, Gtk::ALIGN_CENTER, Gtk::ALIGN_CENTER);
        autoChange = automatic->signal_toggled().connect( sigc::mem_fun(*this, &Adjuster::autoToggled) );

        if (grid) {
            // Hombre, adding the checbox next to the reset button because adding it next to the spin button (as before)
            // would diminish the available size for the label and would require a much heavier reorganization of the grid !
            grid->attach_next_to(*automatic, *reset, Gtk::POS_RIGHT, 1, 1);
        } else {
            attach_next_to(*automatic, *reset, Gtk::POS_RIGHT, 1, 1);
        }
    }
}

void Adjuster::delAutoButton ()
{
    if (automatic) {
        removeIfThere(grid, automatic);
        delete automatic;
        automatic = nullptr;
    }
}

void Adjuster::throwOnButtonRelease(bool throwOnBRelease)
{

    if (throwOnBRelease) {
        if (!buttonReleaseSlider.connected()) {
            buttonReleaseSlider = slider->signal_button_release_event().connect_notify( sigc::mem_fun(*this, &Adjuster::sliderReleased) );
        }

        if (!buttonReleaseSpin.connected()) {
            buttonReleaseSpin = spin->signal_button_release_event().connect_notify( sigc::mem_fun(*this, &Adjuster::spinReleased) );    // Use the same callback hook
        }
    } else {
        if (buttonReleaseSlider.connected()) {
            buttonReleaseSlider.disconnect();
        }

        if (buttonReleaseSpin.connected()) {
            buttonReleaseSpin.disconnect();
        }
    }

    eventPending = false;
}

void Adjuster::setDefault (double def)
{

    defaultVal = shapeValue (def);
}

void Adjuster::setDefaultEditedState (EditedState eState)
{

    defEditedState = eState;
}

void Adjuster::autoToggled ()
{

    if (!editedCheckBox) {
        // If not used in the BatchEditor panel
        if (automatic->get_active()) {
            // Disable the slider and spin button
            spin->set_sensitive(false);
            slider->set_sensitive(false);
        } else {
            // Enable the slider and spin button
            spin->set_sensitive(true);
            slider->set_sensitive(true);
        }
    }

    if (adjusterListener != nullptr && !blocked) {
        adjusterListener->adjusterAutoToggled(this, automatic->get_active());
    }
}

void Adjuster::sliderReleased (GdkEventButton* event)
{

    if ((event != nullptr) && (event->button == 1)) {
        if (delayConnection.connected()) {
            delayConnection.disconnect ();
        }

        notifyListener();
    }
}

void Adjuster::spinReleased (GdkEventButton* event)
{

    if ((event != nullptr) && delay == 0) {
        if (delayConnection.connected()) {
            delayConnection.disconnect ();
        }

        notifyListener();
    }
}

void Adjuster::resetValue (bool toInitial)
{
    if (editedState != Irrelevant) {
        editedState = defEditedState;

        if (editedCheckBox) {
            editedChange.block (true);
            editedCheckBox->set_active (defEditedState == Edited);
            editedChange.block (false);
        }

        refreshLabelStyle ();
    }

    afterReset = true;

    if (toInitial) {
        // resetting to the initial editing value, when the image has been loaded
        slider->set_value (addMode ? defaultVal : value2slider(defaultVal));
    } else {
        // resetting to the slider default value
        if (addMode) {
            slider->set_value (0.);
        } else {
            slider->set_value (value2slider(ctorDefaultVal));
        }
    }
}

// Please note that it won't change the "Auto" CheckBox's state, if there
void Adjuster::resetPressed (GdkEventButton* event)
{

    if ((event != nullptr) && (event->state & GDK_CONTROL_MASK) && (event->button == 1)) {
        resetValue(true);
    } else {
        resetValue(false);
    }
}

double Adjuster::shapeValue (double a)
{

    return round(a * pow(double(10), digits)) / pow(double(10), digits);
}

void Adjuster::setLimits (double vmin, double vmax, double vstep, double vdefault)
{

    sliderChange.block (true);
    spinChange.block (true);

    for (digits = 0; fabs(vstep * pow(double(10), digits) - floor(vstep * pow(double(10), digits))) > 0.000000000001; digits++);

    spin->set_digits (digits);
    spin->set_increments (vstep, 2.0 * vstep);
    spin->set_range (vmin, vmax);
    spin->updateSize();
    spin->set_value (shapeValue(vdefault));
    slider->set_digits (digits);
    slider->set_increments (vstep, 2.0 * vstep);
    slider->set_range (addMode ? vmin : value2slider(vmin), addMode ? vmax : value2slider(vmax));
    slider->set_value (addMode ? shapeValue(vdefault) : value2slider(shapeValue(vdefault)));
    //defaultVal = shapeValue (vdefault);
    sliderChange.block (false);
    spinChange.block (false);
}

void Adjuster::setAddMode(bool addM)
{
    if (addM != addMode) {
        // Switching the Adjuster to the new mode
        addMode = addM;

        if (addM) {
            // Switching to the relative mode
            double range = -vMin + vMax;

            if (range < 0.) {
                range = -range;
            }

            setLimits(-range, range, vStep, 0);
        } else {
            // Switching to the absolute mode
            setLimits(vMin, vMax, vStep, defaultVal);
        }
    }
}

void Adjuster::spinChanged ()
{

    if (delayConnection.connected()) {
        delayConnection.disconnect ();
    }

    sliderChange.block (true);
    slider->set_value (addMode ? spin->get_value () : value2slider(spin->get_value ()));
    sliderChange.block (false);

    if (delay == 0) {
        if (adjusterListener && !blocked) {
            if (!buttonReleaseSlider.connected() || afterReset) {
                eventPending = false;
                adjusterListener->adjusterChanged (this, spin->get_value ());
            } else {
                eventPending = true;
            }
        }
    } else {
        eventPending = true;
        delayConnection = Glib::signal_timeout().connect (sigc::mem_fun(*this, &Adjuster::notifyListener), delay);
    }

    if (editedState == UnEdited) {
        editedState = Edited;

        if (editedCheckBox) {
            editedChange.block (true);
            editedCheckBox->set_active (true);
            editedChange.block (false);
        }

        refreshLabelStyle ();
    }

    afterReset = false;
}

void Adjuster::sliderChanged ()
{

    if (delayConnection.connected()) {
        delayConnection.disconnect ();
    }

    spinChange.block (true);
    spin->set_value (addMode ? slider->get_value () : slider2value(slider->get_value ()));
    spinChange.block (false);

    if (delay == 0 || afterReset) {
        if (adjusterListener && !blocked) {
            if (!buttonReleaseSlider.connected() || afterReset) {
                eventPending = false;
                adjusterListener->adjusterChanged (this, spin->get_value ());
            } else {
                eventPending = true;
            }
        }
    } else {
        eventPending = true;
        delayConnection = Glib::signal_timeout().connect (sigc::mem_fun(*this, &Adjuster::notifyListener), delay);
    }

    if (!afterReset && editedState == UnEdited) {
        editedState = Edited;

        if (editedCheckBox) {
            editedChange.block (true);
            editedCheckBox->set_active (true);
            editedChange.block (false);
        }

        refreshLabelStyle ();
    }

    afterReset = false;
}

void Adjuster::setValue (double a)
{

    spinChange.block (true);
    sliderChange.block (true);
    spin->set_value (shapeValue (a));
    slider->set_value (addMode ? shapeValue(a) : value2slider(shapeValue (a)));
    sliderChange.block (false);
    spinChange.block (false);
    afterReset = false;
}

void Adjuster::setAutoValue (bool a)
{
    if (automatic) {
        bool oldVal = autoChange.block(true);
        automatic->set_active(a);
        autoChange.block(oldVal);

        if (!editedCheckBox) {
            // If not used in the BatchEditor panel
            if (a) {
                // Disable the slider and spin button
                spin->set_sensitive(false);
                slider->set_sensitive(false);
            } else {
                // Enable the slider and spin button
                spin->set_sensitive(true);
                slider->set_sensitive(true);
            }
        }
    }
}

bool Adjuster::notifyListener ()
{

    if (eventPending && adjusterListener != nullptr && !blocked) {
        adjusterListener->adjusterChanged (this, spin->get_value ());
    }

    eventPending = false;

    return false;
}

bool Adjuster::notifyListenerAutoToggled ()
{

    if (adjusterListener != nullptr && !blocked) {
        adjusterListener->adjusterAutoToggled(this, automatic->get_active());
    }

    return false;
}

void Adjuster::setEnabled (bool enabled)
{

    bool autoVal = automatic && !editedCheckBox ? automatic->get_active() : true;
    spin->set_sensitive (enabled && autoVal);
    slider->set_sensitive (enabled && autoVal);

    if (automatic) {
        automatic->set_sensitive (enabled);
    }
}

void Adjuster::setEditedState (EditedState eState)
{

    if (editedState != eState) {
        if (editedCheckBox) {
            editedChange.block (true);
            editedCheckBox->set_active (eState == Edited);
            editedChange.block (false);
        }

        editedState = eState;
        refreshLabelStyle ();
    }
}

EditedState Adjuster::getEditedState ()
{

    if (editedState != Irrelevant && editedCheckBox) {
        editedState = editedCheckBox->get_active () ? Edited : UnEdited;
    }

    return editedState;
}

void Adjuster::showEditedCB ()
{

    if (label) {
        removeIfThere(this, label, false);
    }

    if (!editedCheckBox) {
        editedCheckBox = Gtk::manage(new Gtk::CheckButton (adjustmentName));
        editedCheckBox->set_vexpand(false);

        if (grid) {
            editedCheckBox->set_hexpand(true);
            editedCheckBox->set_halign(Gtk::ALIGN_START);
            editedCheckBox->set_valign(Gtk::ALIGN_CENTER);
            attach_next_to(*editedCheckBox, *spin, Gtk::POS_LEFT, 1, 1);
        } else {
            editedCheckBox->set_hexpand(false);
            editedCheckBox->set_halign(Gtk::ALIGN_START);
            editedCheckBox->set_valign(Gtk::ALIGN_CENTER);

            if (imageIcon1) {
                attach_next_to(*editedCheckBox, *imageIcon1, Gtk::POS_LEFT, 1, 1);
            } else {
                attach_next_to(*editedCheckBox, *slider, Gtk::POS_LEFT, 1, 1);
            }
        }

        editedChange = editedCheckBox->signal_toggled().connect( sigc::mem_fun(*this, &Adjuster::editedToggled) );
        editedCheckBox->show();
    }
}

void Adjuster::refreshLabelStyle ()
{

    /*  Glib::RefPtr<Gtk::StyleContext> style = label->get_style_context ();
        Pango::FontDescription fd = style->get_font ();
        fd.set_weight (editedState==Edited ? Pango::WEIGHT_BOLD : Pango::WEIGHT_NORMAL);
        style->set_font (fd);
        label->set_style (style);
        label->queue_draw ();*/
}

void Adjuster::editedToggled ()
{

    if (adjusterListener && !blocked) {
        adjusterListener->adjusterChanged (this, spin->get_value ());
    }

    eventPending = false;
}

double Adjuster::trimValue (double val)
{

    if      (val > vMax) {
        val = vMax;    // shapeValue(vMax) ?
    } else if (val < vMin) {
        val = vMin;    // shapeValue(vMin) ?
    }

    return val;
}

int Adjuster::trimValue (int val)
{

    if      (val > (int)vMax) {
        val = (int)vMax;    // shapeValue(vMax) ?
    } else if (val < (int)vMin) {
        val = (int)vMin;    // shapeValue(vMin) ?
    }

    return val;
}

float Adjuster::trimValue (float val)
{

    if      (val > (float)vMax) {
        val = (float)vMax;    // shapeValue(vMax) ?
    } else if (val < (float)vMin) {
        val = (float)vMin;    // shapeValue(vMin) ?
    }

    return val;
}<|MERGE_RESOLUTION|>--- conflicted
+++ resolved
@@ -35,15 +35,10 @@
 Adjuster::Adjuster (Glib::ustring vlabel, double vmin, double vmax, double vstep, double vdefault, Gtk::Image *imgIcon1, Gtk::Image *imgIcon2, double2double_fun slider2value_, double2double_fun value2slider_)
 {
 
-<<<<<<< HEAD
     set_hexpand(true);
     set_vexpand(false);
-    label = NULL;
-    adjusterListener = NULL;
-=======
     label = nullptr;
     adjusterListener = nullptr;
->>>>>>> 3a346d91
     afterReset = false;
     blocked = false;
     automatic = nullptr;
@@ -134,26 +129,7 @@
             grid->attach_next_to(*imageIcon2, Gtk::POS_RIGHT, 1, 1);
             grid->attach_next_to(*reset, *imageIcon2, Gtk::POS_RIGHT, 1, 1);
         } else {
-<<<<<<< HEAD
             grid->attach_next_to(*reset, *slider, Gtk::POS_RIGHT, 1, 1);
-=======
-            Gtk::HBox *hbox2 = nullptr;
-
-            // A second HBox is necessary
-            hbox2 = Gtk::manage (new Gtk::HBox());
-
-            if (imgIcon1) {
-                hbox2->pack_start (*imgIcon1, Gtk::PACK_SHRINK, 0);
-            }
-
-            hbox2->pack_start (*slider, true, true);
-
-            if (imgIcon2) {
-                hbox2->pack_start (*imgIcon2, Gtk::PACK_SHRINK, 0);
-            }
-
-            pack_start (*hbox2, true, true);
->>>>>>> 3a346d91
         }
 
         attach_next_to(*grid, *label, Gtk::POS_BOTTOM, 2, 1);
