--- conflicted
+++ resolved
@@ -328,63 +328,6 @@
 {
     if (isRaw) {
         if (isBayer) {
-<<<<<<< HEAD
-            const auto func = [](gpointer data) -> gboolean {
-                ToolPanelCoordinator* const self = static_cast<ToolPanelCoordinator*>(data);
-
-                self->rawPanelSW->set_sensitive(true);
-                self->sensorxtrans->FoldableToolPanel::hide();
-                self->sensorbayer->FoldableToolPanel::show();
-                self->preprocess->FoldableToolPanel::show();
-                self->flatfield->FoldableToolPanel::show();
-                self->retinex->FoldableToolPanel::setGrayedOut(false);
-
-                return FALSE;
-            };
-            idle_register.add(func, this);
-        } else if (isXtrans) {
-            const auto func = [](gpointer data) -> gboolean {
-                ToolPanelCoordinator* const self = static_cast<ToolPanelCoordinator*>(data);
-
-                self->rawPanelSW->set_sensitive(true);
-                self->sensorxtrans->FoldableToolPanel::show();
-                self->sensorbayer->FoldableToolPanel::hide();
-                self->preprocess->FoldableToolPanel::show();
-                self->flatfield->FoldableToolPanel::show();
-                self->retinex->FoldableToolPanel::setGrayedOut(false);
-
-                return FALSE;
-            };
-            idle_register.add(func, this);
-        } else if (isMono) {
-            const auto func = [](gpointer data) -> gboolean {
-                ToolPanelCoordinator* const self = static_cast<ToolPanelCoordinator*>(data);
-
-                self->rawPanelSW->set_sensitive(true);
-                self->sensorbayer->FoldableToolPanel::hide();
-                self->sensorxtrans->FoldableToolPanel::hide();
-                self->preprocess->FoldableToolPanel::hide();
-                self->flatfield->FoldableToolPanel::show();
-                self->retinex->FoldableToolPanel::setGrayedOut(false);
-
-                return FALSE;
-            };
-            idle_register.add(func, this);
-        } else {
-            const auto func = [](gpointer data) -> gboolean {
-                ToolPanelCoordinator* const self = static_cast<ToolPanelCoordinator*>(data);
-
-                self->rawPanelSW->set_sensitive(true);
-                self->sensorbayer->FoldableToolPanel::hide();
-                self->sensorxtrans->FoldableToolPanel::hide();
-                self->preprocess->FoldableToolPanel::hide();
-                self->flatfield->FoldableToolPanel::hide();
-                self->retinex->FoldableToolPanel::setGrayedOut(false);
-
-                return FALSE;
-            };
-            idle_register.add(func, this);
-=======
             idle_register.add(
                 [this]() -> bool
                 {
@@ -398,8 +341,7 @@
                     return false;
                 }
             );
-        }
-        else if (isXtrans) {
+        } else if (isXtrans) {
             idle_register.add(
                 [this]() -> bool
                 {
@@ -413,8 +355,7 @@
                     return false;
                 }
             );
-        }
-        else if (isMono) {
+        } else if (isMono) {
             idle_register.add(
                 [this]() -> bool
                 {
@@ -442,7 +383,6 @@
                     return false;
                 }
             );
->>>>>>> f84a75de
         }
     } else {
         idle_register.add(
@@ -534,22 +474,22 @@
     // Locallab spot curves are set visible if at least one photo has been loaded (to avoid
     // segfault) and locallab panel is active
     // When a new photo is loaded, Locallab spot curves need to be set visible again
-    const auto func = [](gpointer data) -> gboolean {
-        ToolPanelCoordinator* const self = static_cast<ToolPanelCoordinator*>(data);
-
-        if (self->photoLoadedOnce && (self->toolPanelNotebook->get_nth_page(self->toolPanelNotebook->get_current_page()) == self->locallabPanelSW))
-        {
-            self->locallab->subscribe();
-        }
-
-        return FALSE;
+const auto func =
+    [this]() -> bool
+    {
+        if (photoLoadedOnce && (toolPanelNotebook->get_nth_page(toolPanelNotebook->get_current_page()) == locallabPanelSW)) {
+            locallab->subscribe();
+       }
+
+        return false;
     };
 
-    if (event == rtengine::EvPhotoLoaded) {
-        idle_register.add(func, this);
-    }
+if (event == rtengine::EvPhotoLoaded) {
+    idle_register.add(func);
+}
 
     photoLoadedOnce = true;
+
 }
 
 void ToolPanelCoordinator::profileChange(
@@ -647,20 +587,19 @@
     // Locallab spot curves are set visible if at least one photo has been loaded (to avoid
     // segfault) and locallab panel is active
     // When a new photo is loaded, Locallab spot curves need to be set visible again
-    const auto func = [](gpointer data) -> gboolean {
-        ToolPanelCoordinator* const self = static_cast<ToolPanelCoordinator*>(data);
-
-        if (self->photoLoadedOnce && (self->toolPanelNotebook->get_nth_page(self->toolPanelNotebook->get_current_page()) == self->locallabPanelSW))
-        {
-            self->locallab->subscribe();
-        }
-
-        return FALSE;
+const auto func =
+    [this]() -> bool
+    {
+        if (photoLoadedOnce && (toolPanelNotebook->get_nth_page(toolPanelNotebook->get_current_page()) == locallabPanelSW)) {
+            locallab->subscribe();
+        }
+
+        return false;
     };
 
-    if (event == rtengine::EvPhotoLoaded) {
-        idle_register.add(func, this);
-    }
+if (event == rtengine::EvPhotoLoaded) {
+    idle_register.add(func);
+}
 
     photoLoadedOnce = true;
 }
