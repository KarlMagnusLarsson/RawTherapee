/*
 *  This file is part of RawTherapee.
 *
 *  Copyright (c) 2004-2010 Gabor Horvath <hgabor@rawtherapee.com>
 *
 *  RawTherapee is free software: you can redistribute it and/or modify
 *  it under the terms of the GNU General Public License as published by
 *  the Free Software Foundation, either version 3 of the License, or
 *  (at your option) any later version.
 *
 *  RawTherapee is distributed in the hope that it will be useful,
 *  but WITHOUT ANY WARRANTY; without even the implied warranty of
 *  MERCHANTABILITY or FITNESS FOR A PARTICULAR PURPOSE.  See the
 *  GNU General Public License for more details.
 *
 *  You should have received a copy of the GNU General Public License
 *  along with RawTherapee.  If not, see <http://www.gnu.org/licenses/>.
 */
#include "multilangmgr.h"
#include "toolpanelcoord.h"
#include "options.h"
#include "../rtengine/imagesource.h"
#include "../rtengine/dfmanager.h"
#include "../rtengine/ffmanager.h"
#include "../rtengine/improcfun.h"
#include "../rtengine/procevents.h"
#include "../rtengine/refreshmap.h"

using namespace rtengine::procparams;

ToolPanelCoordinator::ToolPanelCoordinator (bool batch) : ipc (nullptr), favoritePanelSW(nullptr), hasChanged (false), editDataProvider (nullptr)
{

    favoritePanel   = Gtk::manage (new ToolVBox ());
    exposurePanel   = Gtk::manage (new ToolVBox ());
    detailsPanel    = Gtk::manage (new ToolVBox ());
    colorPanel      = Gtk::manage (new ToolVBox ());
    transformPanel  = Gtk::manage (new ToolVBox ());
    rawPanel        = Gtk::manage (new ToolVBox ());
    advancedPanel    = Gtk::manage (new ToolVBox ());
    locallabPanel    = Gtk::manage(new ToolVBox());

    coarse              = Gtk::manage (new CoarsePanel ());
    toneCurve           = Gtk::manage (new ToneCurve ());
    shadowshighlights   = Gtk::manage (new ShadowsHighlights ());
    impulsedenoise      = Gtk::manage (new ImpulseDenoise ());
    defringe            = Gtk::manage (new Defringe ());
    dirpyrdenoise       = Gtk::manage (new DirPyrDenoise ());
    epd                 = Gtk::manage (new EdgePreservingDecompositionUI ());
    sharpening          = Gtk::manage (new Sharpening ());
    localContrast       = Gtk::manage(new LocalContrast());
    sharpenEdge         = Gtk::manage(new SharpenEdge());
    sharpenMicro        = Gtk::manage(new SharpenMicro());
    lcurve              = Gtk::manage(new LCurve());
    rgbcurves           = Gtk::manage(new RGBCurves());
    colortoning         = Gtk::manage(new ColorToning());
    lensgeom            = Gtk::manage(new LensGeometry());
    lensProf            = Gtk::manage(new LensProfilePanel());
    distortion          = Gtk::manage(new Distortion());
    rotate              = Gtk::manage(new Rotate());
    vibrance            = Gtk::manage(new Vibrance());
    colorappearance     = Gtk::manage(new ColorAppearance());
    whitebalance        = Gtk::manage(new WhiteBalance());
    vignetting          = Gtk::manage(new Vignetting());
    retinex             = Gtk::manage(new Retinex());
    gradient            = Gtk::manage(new Gradient());
    locallab            = Gtk::manage(new Locallab());
    pcvignette          = Gtk::manage(new PCVignette());
    perspective         = Gtk::manage(new PerspCorrection());
    cacorrection        = Gtk::manage(new CACorrection());
    chmixer             = Gtk::manage(new ChMixer());
    blackwhite          = Gtk::manage(new BlackWhite());
    resize              = Gtk::manage(new Resize());
    prsharpening        = Gtk::manage(new PrSharpening());
    crop                = Gtk::manage(new Crop());
    icm                 = Gtk::manage(new ICMPanel());
    metadata            = Gtk::manage(new MetaDataPanel());
    wavelet             = Gtk::manage(new Wavelet());
    dirpyrequalizer     = Gtk::manage(new DirPyrEqualizer());
    hsvequalizer        = Gtk::manage(new HSVEqualizer());
    filmSimulation      = Gtk::manage(new FilmSimulation());
    softlight           = Gtk::manage(new SoftLight());
    dehaze              = Gtk::manage(new Dehaze());
    sensorbayer         = Gtk::manage(new SensorBayer());
    sensorxtrans        = Gtk::manage(new SensorXTrans());
    bayerprocess        = Gtk::manage(new BayerProcess());
    xtransprocess       = Gtk::manage(new XTransProcess());
    bayerpreprocess     = Gtk::manage(new BayerPreProcess());
    preprocess          = Gtk::manage(new PreProcess());
    darkframe           = Gtk::manage(new DarkFrame());
    flatfield           = Gtk::manage(new FlatField());
    rawcacorrection     = Gtk::manage(new RAWCACorr());
    rawexposure         = Gtk::manage(new RAWExposure());
    bayerrawexposure    = Gtk::manage(new BayerRAWExposure());
    xtransrawexposure   = Gtk::manage(new XTransRAWExposure());
    fattal              = Gtk::manage(new FattalToneMapping());

    // So Demosaic, Line noise filter, Green Equilibration, Ca-Correction (garder le nom de section identique!) and Black-Level will be moved in a "Bayer sensor" tool,
    // and a separate Demosaic and Black Level tool will be created in an "X-Trans sensor" tool

    // X-Trans demozaic methods: "3-pass (best), 1-pass (medium), fast"
    // Mettre  jour les profils fournis pour inclure les nouvelles section Raw, notamment pour "Default High ISO"
    // Valeurs par dfaut:
    //     Best -> low ISO
    //     Medium -> High ISO
    favorites.resize(options.favorites.size(), nullptr);

    addfavoritePanel (colorPanel, whitebalance);
    addfavoritePanel (exposurePanel, toneCurve);
    addfavoritePanel (colorPanel, vibrance);
    addfavoritePanel (colorPanel, chmixer);
    addfavoritePanel (colorPanel, blackwhite);
    addfavoritePanel (exposurePanel, shadowshighlights);
    addfavoritePanel (detailsPanel, sharpening);
    addfavoritePanel (detailsPanel, localContrast);
    addfavoritePanel (detailsPanel, sharpenEdge);
    addfavoritePanel (detailsPanel, sharpenMicro);
    addfavoritePanel (colorPanel, hsvequalizer);
    addfavoritePanel (colorPanel, filmSimulation);
    addfavoritePanel (colorPanel, softlight);
    addfavoritePanel (colorPanel, rgbcurves);
    addfavoritePanel (colorPanel, colortoning);
    addfavoritePanel (exposurePanel, epd);
    addfavoritePanel (exposurePanel, fattal);
    addfavoritePanel (advancedPanel, retinex);
    addfavoritePanel (exposurePanel, pcvignette);
    addfavoritePanel (exposurePanel, gradient);
    addfavoritePanel (exposurePanel, lcurve);
    addfavoritePanel (advancedPanel, colorappearance);
    addfavoritePanel (detailsPanel, impulsedenoise);
    addfavoritePanel (detailsPanel, dirpyrdenoise);
    addfavoritePanel (detailsPanel, defringe);
    addfavoritePanel (detailsPanel, dirpyrequalizer);
    addfavoritePanel (detailsPanel, dehaze);
    addfavoritePanel (advancedPanel, wavelet);
    addfavoritePanel(locallabPanel, locallab);
    
    addfavoritePanel (transformPanel, crop);
    addfavoritePanel (transformPanel, resize);
    addPanel (resize->getPackBox(), prsharpening, 2);
    addfavoritePanel (transformPanel, lensgeom);
    addfavoritePanel (lensgeom->getPackBox(), rotate, 2);
    addfavoritePanel (lensgeom->getPackBox(), perspective, 2);
    addfavoritePanel (lensgeom->getPackBox(), lensProf, 2);
    addfavoritePanel (lensgeom->getPackBox(), distortion, 2);
    addfavoritePanel (lensgeom->getPackBox(), cacorrection, 2);
    addfavoritePanel (lensgeom->getPackBox(), vignetting, 2);
    addfavoritePanel (colorPanel, icm);
    addfavoritePanel (rawPanel, sensorbayer);
    addfavoritePanel (sensorbayer->getPackBox(), bayerprocess, 2);
    addfavoritePanel (sensorbayer->getPackBox(), bayerrawexposure, 2);
    addfavoritePanel (sensorbayer->getPackBox(), bayerpreprocess, 2);
    addfavoritePanel (sensorbayer->getPackBox(), rawcacorrection, 2);
    addfavoritePanel (rawPanel, sensorxtrans);
    addfavoritePanel (sensorxtrans->getPackBox(), xtransprocess, 2);
    addfavoritePanel (sensorxtrans->getPackBox(), xtransrawexposure, 2);
    addfavoritePanel (rawPanel, rawexposure);
    addfavoritePanel (rawPanel, preprocess);
    addfavoritePanel (rawPanel, darkframe);
    addfavoritePanel (rawPanel, flatfield);

    int favoriteCount = 0;
    for(auto it = favorites.begin(); it != favorites.end(); ++it) {
        if (*it) {
            addPanel(favoritePanel, *it);
            ++favoriteCount;
        }
    }

    toolPanels.push_back (coarse);
    toolPanels.push_back(metadata);

    toolPanelNotebook = new Gtk::Notebook();
    toolPanelNotebook->set_name("ToolPanelNotebook");
    exposurePanelSW    = Gtk::manage (new MyScrolledWindow ());
    detailsPanelSW     = Gtk::manage (new MyScrolledWindow ());
    colorPanelSW       = Gtk::manage (new MyScrolledWindow ());
    transformPanelSW   = Gtk::manage (new MyScrolledWindow ());
    rawPanelSW         = Gtk::manage (new MyScrolledWindow ());
    advancedPanelSW    = Gtk::manage (new MyScrolledWindow ());
    locallabPanelSW     = Gtk::manage(new MyScrolledWindow());    
    updateVScrollbars (options.hideTPVScrollbar);

    // load panel endings
    for (int i = 0; i < 7; i++) {
        vbPanelEnd[i] = Gtk::manage (new Gtk::VBox ());
        imgPanelEnd[i] = Gtk::manage (new RTImage ("ornament1.png"));
        imgPanelEnd[i]->show();
        vbPanelEnd[i]->pack_start(*imgPanelEnd[i], Gtk::PACK_SHRINK);
        vbPanelEnd[i]->show_all();
    }
    if(favoriteCount > 0) {
        favoritePanelSW = Gtk::manage(new MyScrolledWindow());
        favoritePanelSW->add(*favoritePanel);
        favoritePanel->pack_start(*Gtk::manage(new Gtk::HSeparator), Gtk::PACK_SHRINK, 0);
        favoritePanel->pack_start(*vbPanelEnd[0], Gtk::PACK_SHRINK, 4);
    }

    exposurePanelSW->add  (*exposurePanel);
    exposurePanel->pack_start (*Gtk::manage (new Gtk::HSeparator), Gtk::PACK_SHRINK, 0);
    exposurePanel->pack_start (*vbPanelEnd[1], Gtk::PACK_SHRINK, 4);

    detailsPanelSW->add   (*detailsPanel);
    detailsPanel->pack_start (*Gtk::manage (new Gtk::HSeparator), Gtk::PACK_SHRINK, 0);
    detailsPanel->pack_start (*vbPanelEnd[2], Gtk::PACK_SHRINK, 4);

    colorPanelSW->add     (*colorPanel);
    colorPanel->pack_start (*Gtk::manage (new Gtk::HSeparator), Gtk::PACK_SHRINK, 0);
    colorPanel->pack_start (*vbPanelEnd[3], Gtk::PACK_SHRINK, 4);

    advancedPanelSW->add       (*advancedPanel);
    advancedPanel->pack_start (*Gtk::manage (new Gtk::HSeparator), Gtk::PACK_SHRINK, 0);
    advancedPanel->pack_start (*vbPanelEnd[6], Gtk::PACK_SHRINK, 0);

    locallabPanelSW->add(*locallabPanel);
    locallabPanel->pack_start(*Gtk::manage(new Gtk::HSeparator), Gtk::PACK_SHRINK, 0);
    locallabPanel->pack_start(*vbPanelEnd[6], Gtk::PACK_SHRINK, 0);
    
    transformPanelSW->add (*transformPanel);
    transformPanel->pack_start (*Gtk::manage (new Gtk::HSeparator), Gtk::PACK_SHRINK, 0);
    transformPanel->pack_start (*vbPanelEnd[4], Gtk::PACK_SHRINK, 4);

    rawPanelSW->add       (*rawPanel);
    rawPanel->pack_start (*Gtk::manage (new Gtk::HSeparator), Gtk::PACK_SHRINK, 0);
    rawPanel->pack_start (*vbPanelEnd[5], Gtk::PACK_SHRINK, 0);

    toiF = Gtk::manage (new TextOrIcon ("star.png", M ("MAIN_TAB_FAVORITES"), M ("MAIN_TAB_FAVORITES_TOOLTIP")));
    toiE = Gtk::manage (new TextOrIcon ("exposure.png", M ("MAIN_TAB_EXPOSURE"), M ("MAIN_TAB_EXPOSURE_TOOLTIP")));
    toiD = Gtk::manage (new TextOrIcon ("detail.png", M ("MAIN_TAB_DETAIL"), M ("MAIN_TAB_DETAIL_TOOLTIP")));
    toiC = Gtk::manage (new TextOrIcon ("color-circles.png", M ("MAIN_TAB_COLOR"), M ("MAIN_TAB_COLOR_TOOLTIP")));
    toiW = Gtk::manage (new TextOrIcon ("atom.png", M ("MAIN_TAB_ADVANCED"), M ("MAIN_TAB_ADVANCED_TOOLTIP")));
    toiL = Gtk::manage(new TextOrIcon("hand-open.png", M("MAIN_TAB_LOCALLAB"), M("MAIN_TAB_LOCALLAB_TOOLTIP")));

    toiT = Gtk::manage (new TextOrIcon ("transform.png", M ("MAIN_TAB_TRANSFORM"), M ("MAIN_TAB_TRANSFORM_TOOLTIP")));
    toiR = Gtk::manage (new TextOrIcon ("bayer.png", M ("MAIN_TAB_RAW"), M ("MAIN_TAB_RAW_TOOLTIP")));
    toiM = Gtk::manage (new TextOrIcon ("metadata.png", M ("MAIN_TAB_METADATA"), M ("MAIN_TAB_METADATA_TOOLTIP")));
    if (favoritePanelSW) {
        toolPanelNotebook->append_page (*favoritePanelSW,  *toiF);
    }
    toolPanelNotebook->append_page (*exposurePanelSW,  *toiE);
    toolPanelNotebook->append_page (*detailsPanelSW,   *toiD);
    toolPanelNotebook->append_page (*colorPanelSW,     *toiC);
    toolPanelNotebook->append_page (*advancedPanelSW,   *toiW);
    toolPanelNotebook->append_page(*locallabPanelSW,   *toiL);    
    toolPanelNotebook->append_page (*transformPanelSW, *toiT);
    toolPanelNotebook->append_page (*rawPanelSW,       *toiR);
    toolPanelNotebook->append_page (*metadata,    *toiM);

    toolPanelNotebook->set_scrollable();
    toolPanelNotebook->show_all();

    notebookconn = toolPanelNotebook->signal_switch_page().connect(
                       sigc::mem_fun(*this, &ToolPanelCoordinator::notebookPageChanged));

    // In batch mode, notebookPageChanged method is blocked because it's useless to display spots
    if (batch) {
        notebookconn.block(true);
    }

    for (auto toolPanel : toolPanels) {
        toolPanel->setListener(this);
    }

    whitebalance->setWBProvider(this);
    whitebalance->setSpotWBListener(this);
    darkframe->setDFProvider(this);
    flatfield->setFFProvider(this);
    lensgeom->setLensGeomListener(this);
    rotate->setLensGeomListener(this);
    distortion->setLensGeomListener(this);
    crop->setCropPanelListener(this);
    icm->setICMPanelListener(this);

    toolBar = new ToolBar();
    toolBar->setToolBarListener(this);
}

void ToolPanelCoordinator::notebookPageChanged(Gtk::Widget* page, guint page_num)
{
    // Locallab spot curves are set visible if at least one photo has been loaded (to avoid
    // segfault) and locallab panel is active
    if (photoLoadedOnce) {
        if (page == locallabPanelSW) {
            locallab->subscribe();
        } else {
            locallab->unsubscribe();
        }
    }
}

void ToolPanelCoordinator::addPanel(Gtk::Box* where, FoldableToolPanel* panel, int level)
{

    panel->setParent(where);
    panel->setLevel(level);

    expList.push_back(panel->getExpander());
    where->pack_start(*panel->getExpander(), false, false);
    toolPanels.push_back(panel);
}
void ToolPanelCoordinator::addfavoritePanel (Gtk::Box* where, FoldableToolPanel* panel, int level)
{
    auto name = panel->getToolName();
    auto it = std::find(options.favorites.begin(), options.favorites.end(), name);
    if (it != options.favorites.end()) {
        int index = std::distance(options.favorites.begin(), it);
        favorites[index] = panel;
    } else {
        addPanel(where, panel, level);
    }
}

ToolPanelCoordinator::~ToolPanelCoordinator ()
{
    idle_register.destroy();

    closeImage();

    // When deleting toolPanelNotebook, pages removal activates notebookPageChanged function
    // which is responsible of segfault if listener isn't deactivated before
    notebookconn.block(true);

    delete toolPanelNotebook;
    delete toolBar;
}

void ToolPanelCoordinator::imageTypeChanged(bool isRaw, bool isBayer, bool isXtrans, bool isMono)
{
    if (isRaw) {
        if (isBayer) {
            const auto func = [](gpointer data) -> gboolean {
                ToolPanelCoordinator* const self = static_cast<ToolPanelCoordinator*>(data);

                self->rawPanelSW->set_sensitive(true);
                self->sensorxtrans->FoldableToolPanel::hide();
                self->sensorbayer->FoldableToolPanel::show();
                self->preprocess->FoldableToolPanel::show();
                self->flatfield->FoldableToolPanel::show();
                self->retinex->FoldableToolPanel::setGrayedOut(false);

                return FALSE;
            };
            idle_register.add(func, this);
        } else if (isXtrans) {
            const auto func = [](gpointer data) -> gboolean {
                ToolPanelCoordinator* const self = static_cast<ToolPanelCoordinator*>(data);

                self->rawPanelSW->set_sensitive(true);
                self->sensorxtrans->FoldableToolPanel::show();
                self->sensorbayer->FoldableToolPanel::hide();
                self->preprocess->FoldableToolPanel::show();
                self->flatfield->FoldableToolPanel::show();
                self->retinex->FoldableToolPanel::setGrayedOut(false);

                return FALSE;
            };
            idle_register.add(func, this);
        } else if (isMono) {
            const auto func = [](gpointer data) -> gboolean {
                ToolPanelCoordinator* const self = static_cast<ToolPanelCoordinator*>(data);

                self->rawPanelSW->set_sensitive(true);
                self->sensorbayer->FoldableToolPanel::hide();
                self->sensorxtrans->FoldableToolPanel::hide();
                self->preprocess->FoldableToolPanel::hide();
                self->flatfield->FoldableToolPanel::show();
                self->retinex->FoldableToolPanel::setGrayedOut(false);

                return FALSE;
            };
            idle_register.add(func, this);
        } else {
            const auto func = [](gpointer data) -> gboolean {
                ToolPanelCoordinator* const self = static_cast<ToolPanelCoordinator*>(data);

                self->rawPanelSW->set_sensitive(true);
                self->sensorbayer->FoldableToolPanel::hide();
                self->sensorxtrans->FoldableToolPanel::hide();
                self->preprocess->FoldableToolPanel::hide();
                self->flatfield->FoldableToolPanel::hide();
                self->retinex->FoldableToolPanel::setGrayedOut(false);

                return FALSE;
            };
            idle_register.add(func, this);
        }
    } else {
        const auto func = [](gpointer data) -> gboolean {
            ToolPanelCoordinator* const self = static_cast<ToolPanelCoordinator*>(data);

            self->rawPanelSW->set_sensitive (false);
            self->retinex->FoldableToolPanel::setGrayedOut(true);

            return FALSE;
        };
        idle_register.add(func, this);
    }

}


void ToolPanelCoordinator::panelChanged(const rtengine::ProcEvent& event, const Glib::ustring& descr)
{
<<<<<<< HEAD
=======
    // TODO Locallab printf
    printf("panelChanged\n");
 //   printf("panelChanged event: %d\n", (int)event);
>>>>>>> cc6cf81c
    if (!ipc) {
        return;
    }

    int changeFlags = rtengine::RefreshMapper::getInstance()->getAction(event);

    ProcParams* params = ipc->beginUpdateParams();

    for (auto toolPanel : toolPanels) {
        toolPanel->write(params);
    }

    // Compensate rotation on flip
    if (event == rtengine::EvCTHFlip || event == rtengine::EvCTVFlip) {
        if (fabs(params->rotate.degree) > 0.001) {
            params->rotate.degree *= -1;
            changeFlags |= rtengine::RefreshMapper::getInstance()->getAction(rtengine::EvROTDegree);
            rotate->read(params);
        }
    }

    int tr = TR_NONE;

    if (params->coarse.rotate == 90) {
        tr = TR_R90;
    } else if (params->coarse.rotate == 180) {
        tr = TR_R180;
    } else if (params->coarse.rotate == 270) {
        tr = TR_R270;
    }

    // Update "on preview" geometry
    if (event == rtengine::EvPhotoLoaded || event == rtengine::EvProfileChanged || event == rtengine::EvHistoryBrowsed || event == rtengine::EvCTRotate) {
        // updating the "on preview" geometry
        int fw, fh;
        ipc->getInitialImage()->getImageSource()->getFullSize(fw, fh, tr);
        gradient->updateGeometry(params->gradient.centerX, params->gradient.centerY, params->gradient.feather, params->gradient.degree, fw, fh);
    }

    // some transformations make the crop change for convenience
    if (event == rtengine::EvCTHFlip) {
        crop->hFlipCrop();
        crop->write(params);
    } else if (event == rtengine::EvCTVFlip) {
        crop->vFlipCrop();
        crop->write(params);
    } else if (event == rtengine::EvCTRotate) {
        crop->rotateCrop(params->coarse.rotate, params->coarse.hflip, params->coarse.vflip);
        crop->write(params);
        resize->update(params->crop.enabled, params->crop.w, params->crop.h, ipc->getFullWidth(), ipc->getFullHeight());
        resize->write(params);
    } else if (event == rtengine::EvCrop) {
        resize->update(params->crop.enabled, params->crop.w, params->crop.h);
        resize->write(params);
    }

    ipc->endUpdateParams(changeFlags);    // starts the IPC processing

    hasChanged = true;

    for (auto paramcListener : paramcListeners) {
        paramcListener->procParamsChanged(params, event, descr);
    }

    // Locallab spot curves are set visible if at least one photo has been loaded (to avoid
    // segfault) and locallab panel is active
    // When a new photo is loaded, Locallab spot curves need to be set visible again
    const auto func = [](gpointer data) -> gboolean {
        ToolPanelCoordinator* const self = static_cast<ToolPanelCoordinator*>(data);

        if (self->photoLoadedOnce && (self->toolPanelNotebook->get_nth_page(self->toolPanelNotebook->get_current_page()) == self->locallabPanelSW))
        {
            self->locallab->subscribe();
        }

        return FALSE;
    };

    if (event == rtengine::EvPhotoLoaded) {
        idle_register.add(func, this);
    }

    photoLoadedOnce = true;
}

void ToolPanelCoordinator::profileChange(
    const PartialProfile* nparams,
    const rtengine::ProcEvent& event,
    const Glib::ustring& descr,
    const ParamsEdited* paramsEdited,
    bool fromLastSave
)
{
<<<<<<< HEAD
=======
    // TODO Locallab printf
    printf("profileChanged\n");
//    printf("profileChanged event: %d\n", (int)event);
>>>>>>> cc6cf81c
    int fw, fh, tr;

    if (!ipc) {
        return;
    }

    ProcParams *params = ipc->beginUpdateParams();
    ProcParams *mergedParams = new ProcParams();

    // Copy the current params as default values for the fusion
    *mergedParams = *params;

    // Reset IPTC values when switching procparams from the History
    if (event == rtengine::EvHistoryBrowsed) {
        mergedParams->iptc.clear();
        mergedParams->exif.clear();
    }

    // And apply the partial profile nparams to mergedParams
    nparams->applyTo(mergedParams, fromLastSave);

    // Derive the effective changes, if it's a profile change, to prevent slow RAW rerendering if not necessary
    bool filterRawRefresh = false;

    if (event != rtengine::EvPhotoLoaded) {
        ParamsEdited pe(true);
        std::vector<rtengine::procparams::ProcParams> lParams(2);
        lParams[0] = *params;
        lParams[1] = *mergedParams;
        pe.initFrom(lParams);

        filterRawRefresh = pe.raw.isUnchanged() && pe.lensProf.isUnchanged() && pe.retinex.isUnchanged();
    }

    *params = *mergedParams;
    delete mergedParams;

    tr = TR_NONE;

    if (params->coarse.rotate == 90) {
        tr = TR_R90;
    } else if (params->coarse.rotate == 180) {
        tr = TR_R180;
    } else if (params->coarse.rotate == 270) {
        tr = TR_R270;
    }

    // trimming overflowing cropped area
    ipc->getInitialImage()->getImageSource()->getFullSize(fw, fh, tr);
    crop->trim(params, fw, fh);

    // updating the GUI with updated values
    for (auto toolPanel : toolPanels) {
        toolPanel->read(params);

        if (event == rtengine::EvPhotoLoaded || event == rtengine::EvProfileChanged) {
            toolPanel->autoOpenCurve();
        }
    }

    if (event == rtengine::EvPhotoLoaded || event == rtengine::EvProfileChanged || event == rtengine::EvHistoryBrowsed || event == rtengine::EvCTRotate) {
        // updating the "on preview" geometry
        gradient->updateGeometry(params->gradient.centerX, params->gradient.centerY, params->gradient.feather, params->gradient.degree, fw, fh);
    }

    // start the IPC processing
    if (filterRawRefresh) {
        ipc->endUpdateParams(rtengine::RefreshMapper::getInstance()->getAction(event) & ALLNORAW);
    } else {
        ipc->endUpdateParams(event);
    }

    hasChanged = event != rtengine::EvProfileChangeNotification;

    for (auto paramcListener : paramcListeners) {
        paramcListener->procParamsChanged(params, event, descr);
    }

    // Locallab spot curves are set visible if at least one photo has been loaded (to avoid
    // segfault) and locallab panel is active
    // When a new photo is loaded, Locallab spot curves need to be set visible again
    const auto func = [](gpointer data) -> gboolean {
        ToolPanelCoordinator* const self = static_cast<ToolPanelCoordinator*>(data);

        if (self->photoLoadedOnce && (self->toolPanelNotebook->get_nth_page(self->toolPanelNotebook->get_current_page()) == self->locallabPanelSW))
        {
            self->locallab->subscribe();
        }

        return FALSE;
    };

    if (event == rtengine::EvPhotoLoaded) {
        idle_register.add(func, this);
    }

    photoLoadedOnce = true;
}

void ToolPanelCoordinator::setDefaults(const ProcParams* defparams)
{
    if (defparams) {
        for (auto toolPanel : toolPanels) {
            toolPanel->setDefaults(defparams);
        }
    }
}

CropGUIListener* ToolPanelCoordinator::getCropGUIListener()
{

    return crop;
}

void ToolPanelCoordinator::initImage(rtengine::StagedImageProcessor* ipc_, bool raw)
{

    ipc = ipc_;
    toneCurve->disableListener();
    toneCurve->enableAll();
    toneCurve->enableListener();

    if (ipc) {
        const rtengine::FramesMetaData* pMetaData = ipc->getInitialImage()->getMetaData();
        metadata->setImageData(pMetaData);

        ipc->setAutoExpListener(toneCurve);
        ipc->setAutoCamListener(colorappearance);
        ipc->setAutoBWListener(blackwhite);
        ipc->setFrameCountListener(bayerprocess);
        ipc->setFlatFieldAutoClipListener (flatfield);
        ipc->setBayerAutoContrastListener (bayerprocess);
        ipc->setXtransAutoContrastListener (xtransprocess);
        ipc->setAutoWBListener(whitebalance);
        ipc->setAutoColorTonListener(colortoning);
        ipc->setAutoChromaListener(dirpyrdenoise);
        ipc->setWaveletListener(wavelet);
        ipc->setRetinexListener(retinex);
        ipc->setSizeListener(crop);
        ipc->setSizeListener(resize);
        ipc->setImageTypeListener(this);
        flatfield->setShortcutPath(Glib::path_get_dirname(ipc->getInitialImage()->getFileName()));

        icm->setRawMeta(raw, (const rtengine::FramesData*)pMetaData);
        lensProf->setRawMeta(raw, pMetaData);
    }


    toneCurve->setRaw(raw);
    hasChanged = true;
}


void ToolPanelCoordinator::closeImage()
{

    if (ipc) {
        ipc->stopProcessing();
        ipc = nullptr;
    }
}

void ToolPanelCoordinator::closeAllTools()
{

    for (size_t i = 0; i < options.tpOpen.size(); i++)
        if (i < expList.size()) {
            expList.at(i)->set_expanded(false);
        }
}

void ToolPanelCoordinator::openAllTools()
{

    for (size_t i = 0; i < options.tpOpen.size(); i++)
        if (i < expList.size()) {
            expList.at(i)->set_expanded(true);
        }
}

void ToolPanelCoordinator::updateToolState()
{

    for (size_t i = 0; i < options.tpOpen.size(); i++)
        if (i < expList.size()) {
            expList.at(i)->set_expanded(options.tpOpen.at(i));
        }

    if (options.tpOpen.size() > expList.size()) {
        size_t sizeWavelet = options.tpOpen.size() - expList.size();
        std::vector<int> temp;

        for (size_t i = 0; i < sizeWavelet; i++) {
            temp.push_back(options.tpOpen.at(i + expList.size()));
        }

        locallab->updateToolState(temp);
        locallab->setExpanded(true);

        wavelet->updateToolState(temp);
        retinex->updateToolState(temp);


    }
}

void ToolPanelCoordinator::readOptions()
{

    crop->readOptions();
}

void ToolPanelCoordinator::writeOptions()
{

    crop->writeOptions();

    if (options.autoSaveTpOpen) {
        writeToolExpandedStatus(options.tpOpen);
    }
}


void ToolPanelCoordinator::writeToolExpandedStatus(std::vector<int> &tpOpen)
{
    tpOpen.clear();

    for (size_t i = 0; i < expList.size(); i++) {
        tpOpen.push_back(expList.at(i)->get_expanded());
    }

    locallab->writeOptions(tpOpen);
    wavelet->writeOptions(tpOpen);
    retinex->writeOptions(tpOpen);

}


void ToolPanelCoordinator::spotWBselected(int x, int y, Thumbnail* thm)
{
    if (!ipc) {
        return;
    }

//    toolBar->setTool (TOOL_HAND);
    int rect = whitebalance->getSize();
    int ww = ipc->getFullWidth();
    int hh = ipc->getFullHeight();

    if (x - rect > 0 && y - rect > 0 && x + rect < ww && y + rect < hh) {
        double temp;
        double green;
        ipc->getSpotWB(x, y, rect, temp, green);
        whitebalance->setWB(temp, green);
    }
}

void ToolPanelCoordinator::sharpMaskSelected(bool sharpMask)
{
    if (!ipc) {
        return;
    }

    ipc->beginUpdateParams();
    ipc->setSharpMask(sharpMask);
    ipc->endUpdateParams(rtengine::EvShrEnabled);
}

int ToolPanelCoordinator::getSpotWBRectSize() const
{
    return whitebalance->getSize();
}

void ToolPanelCoordinator::cropSelectionReady()
{
    toolBar->setTool (TMHand);

    if (!ipc) {
        return;
    }
}

void ToolPanelCoordinator::rotateSelectionReady(double rotate_deg, Thumbnail* thm)
{
    toolBar->setTool (TMHand);

    if (!ipc) {
        return;
    }

    if (rotate_deg != 0.0) {
        rotate->straighten (rotate_deg);
    }
}

ToolBar* ToolPanelCoordinator::getToolBar() const
{
    return toolBar;
}

CropGUIListener* ToolPanelCoordinator::startCropEditing(Thumbnail* thm)
{
    return crop;
}

void ToolPanelCoordinator::autoCropRequested()
{

    if (!ipc) {
        return;
    }

    int x1, y1, x2, y2, w, h;
    ipc->getAutoCrop(crop->getRatio(), x1, y1, w, h);
    x2 = x1 + w - 1;
    y2 = y1 + h - 1;
    crop->cropInit(x1, y1, w, h);
    crop->cropResized(x1, y1, x2, y2);
    crop->cropManipReady();
}

rtengine::RawImage* ToolPanelCoordinator::getDF()
{
    if (!ipc) {
        return nullptr;
    }

    const rtengine::FramesMetaData *imd = ipc->getInitialImage()->getMetaData();

    if (imd) {
        int iso = imd->getISOSpeed();
        double shutter = imd->getShutterSpeed();
        std::string maker(imd->getMake());
        std::string model(imd->getModel());
        time_t timestamp = imd->getDateTimeAsTS();

        return rtengine::dfm.searchDarkFrame(maker, model, iso, shutter, timestamp);
    }

    return nullptr;
}

rtengine::RawImage* ToolPanelCoordinator::getFF()
{
    if (!ipc) {
        return nullptr;
    }

    const rtengine::FramesMetaData *imd = ipc->getInitialImage()->getMetaData();

    if (imd) {
        // int iso = imd->getISOSpeed();              temporarilly removed because unused
        // double shutter = imd->getShutterSpeed();   temporarilly removed because unused
        double aperture = imd->getFNumber();
        double focallength = imd->getFocalLen();
        std::string maker(imd->getMake());
        std::string model(imd->getModel());
        std::string lens(imd->getLens());
        time_t timestamp = imd->getDateTimeAsTS();

        return rtengine::ffm.searchFlatField(maker, model, lens, focallength, aperture, timestamp);
    }

    return nullptr;
}

Glib::ustring ToolPanelCoordinator::GetCurrentImageFilePath()
{
    if (!ipc) {
        return "";
    }

    return ipc->getInitialImage()->getFileName();
}

void ToolPanelCoordinator::straightenRequested()
{

    if (!ipc) {
        return;
    }

    toolBar->setTool(TMStraighten);
}

double ToolPanelCoordinator::autoDistorRequested()
{
    if (!ipc) {
        return 0.0;
    }

    return rtengine::ImProcFunctions::getAutoDistor(ipc->getInitialImage()->getFileName(), 400);
}

void ToolPanelCoordinator::spotWBRequested(int size)
{

    if (!ipc) {
        return;
    }

    toolBar->setTool(TMSpotWB);
}

void ToolPanelCoordinator::cropSelectRequested()
{

    if (!ipc) {
        return;
    }

    toolBar->setTool(TMCropSelect);
}

void ToolPanelCoordinator::saveInputICCReference(const Glib::ustring& fname, bool apply_wb)
{
    if (ipc) {
        ipc->saveInputICCReference(fname, apply_wb);
    }
}

void ToolPanelCoordinator::updateCurveBackgroundHistogram(
    const LUTu& histToneCurve,
    const LUTu& histLCurve,
    const LUTu& histCCurve,
    const LUTu& histLCAM,
    const LUTu& histCCAM,
    const LUTu& histRed,
    const LUTu& histGreen,
    const LUTu& histBlue,
    const LUTu& histLuma,
    const LUTu& histLRETI
)
{
    colorappearance->updateCurveBackgroundHistogram(histToneCurve, histLCurve, histCCurve, histLCAM,  histCCAM, histRed, histGreen, histBlue, histLuma, histLRETI);
    toneCurve->updateCurveBackgroundHistogram(histToneCurve, histLCurve, histCCurve,histLCAM,  histCCAM, histRed, histGreen, histBlue, histLuma, histLRETI);
    lcurve->updateCurveBackgroundHistogram(histToneCurve, histLCurve, histCCurve, histLCAM, histCCAM, histRed, histGreen, histBlue, histLuma, histLRETI);
    rgbcurves->updateCurveBackgroundHistogram(histToneCurve, histLCurve, histCCurve, histLCAM, histCCAM, histRed, histGreen, histBlue, histLuma, histLRETI);
    retinex->updateCurveBackgroundHistogram(histToneCurve, histLCurve, histCCurve, histLCAM, histCCAM, histRed, histGreen, histBlue, histLuma, histLRETI);
}

void ToolPanelCoordinator::foldAllButOne(Gtk::Box* parent, FoldableToolPanel* openedSection)
{

    for (auto toolPanel : toolPanels) {
        if (toolPanel->getParent() != nullptr) {
            ToolPanel* currentTP = toolPanel;

            if (currentTP->getParent() == parent) {
                // Section in the same tab, we unfold it if it's not the one that has been clicked
                if (currentTP != openedSection) {
                    currentTP->setExpanded(false);
                } else {
                    if (!currentTP->getExpanded()) {
                        currentTP->setExpanded(true);
                    }
                }
            }
        }
    }
}

bool ToolPanelCoordinator::handleShortcutKey(GdkEventKey* event)
{

    //bool ctrl = event->state & GDK_CONTROL_MASK;  temporarily removed because unused
    //bool shift = event->state & GDK_SHIFT_MASK;   temporarily removed because unused
    bool alt = event->state & GDK_MOD1_MASK;

    if (alt) {
        switch (event->keyval) {
            case GDK_KEY_u:
                if (favoritePanelSW) {
                    toolPanelNotebook->set_current_page (toolPanelNotebook->page_num (*favoritePanelSW));
                }
                return true;

            case GDK_KEY_e:
                toolPanelNotebook->set_current_page(toolPanelNotebook->page_num(*exposurePanelSW));
                return true;

            case GDK_KEY_d:
                toolPanelNotebook->set_current_page(toolPanelNotebook->page_num(*detailsPanelSW));
                return true;

            case GDK_KEY_c:
                toolPanelNotebook->set_current_page(toolPanelNotebook->page_num(*colorPanelSW));
                return true;

            case GDK_KEY_t:
                toolPanelNotebook->set_current_page(toolPanelNotebook->page_num(*transformPanelSW));
                return true;

            case GDK_KEY_r:
                toolPanelNotebook->set_current_page(toolPanelNotebook->page_num(*rawPanelSW));
                return true;

            case GDK_KEY_w:
                toolPanelNotebook->set_current_page(toolPanelNotebook->page_num(*advancedPanelSW));
                return true;

            case GDK_KEY_o:
                toolPanelNotebook->set_current_page(toolPanelNotebook->page_num(*locallabPanelSW));
                return true;

            case GDK_KEY_m:
                toolPanelNotebook->set_current_page(toolPanelNotebook->page_num(*metadata));
                return true;
        }
    }

    return false;
}

void ToolPanelCoordinator::updateVScrollbars(bool hide)
{
    GThreadLock lock; // All GUI access from idle_add callbacks or separate thread HAVE to be protected
    Gtk::PolicyType policy = hide ? Gtk::POLICY_NEVER : Gtk::POLICY_AUTOMATIC;
    if (favoritePanelSW) {
        favoritePanelSW->set_policy     (Gtk::POLICY_AUTOMATIC, policy);
    }
    exposurePanelSW->set_policy     (Gtk::POLICY_AUTOMATIC, policy);
    detailsPanelSW->set_policy      (Gtk::POLICY_AUTOMATIC, policy);
    colorPanelSW->set_policy        (Gtk::POLICY_AUTOMATIC, policy);
    transformPanelSW->set_policy    (Gtk::POLICY_AUTOMATIC, policy);
    rawPanelSW->set_policy          (Gtk::POLICY_AUTOMATIC, policy);
    advancedPanelSW->set_policy      (Gtk::POLICY_AUTOMATIC, policy);
    locallabPanelSW->set_policy(Gtk::POLICY_AUTOMATIC, policy);
    

    for (auto currExp : expList) {
        currExp->updateVScrollbars(hide);
    }
}


void ToolPanelCoordinator::updateTPVScrollbar(bool hide)
{
    updateVScrollbars(hide);
}

void ToolPanelCoordinator::toolSelected(ToolMode tool)
{
    GThreadLock lock; // All GUI access from idle_add callbacks or separate thread HAVE to be protected

    switch (tool) {
        case TMCropSelect:
            crop->setExpanded(true);
            toolPanelNotebook->set_current_page(toolPanelNotebook->page_num(*transformPanelSW));
            break;

        case TMSpotWB:
            whitebalance->setExpanded(true);
            toolPanelNotebook->set_current_page(toolPanelNotebook->page_num(*colorPanelSW));
            break;

        case TMStraighten:
            lensgeom->setExpanded(true);
            rotate->setExpanded(true);
            toolPanelNotebook->set_current_page(toolPanelNotebook->page_num(*transformPanelSW));
            break;

        default:
            break;
    }
}

void ToolPanelCoordinator::editModeSwitchedOff()
{
    if (editDataProvider) {
        editDataProvider->switchOffEditMode();
    }
}

void ToolPanelCoordinator::dirSelected(const Glib::ustring& dirname, const Glib::ustring& openfile)
{

    flatfield->setShortcutPath(dirname);
}

void ToolPanelCoordinator::setEditProvider(EditDataProvider *provider)
{
    editDataProvider = provider;

    for (size_t i = 0; i < toolPanels.size(); i++) {
        toolPanels.at(i)->setEditProvider(provider);
    }
}<|MERGE_RESOLUTION|>--- conflicted
+++ resolved
@@ -401,12 +401,6 @@
 
 void ToolPanelCoordinator::panelChanged(const rtengine::ProcEvent& event, const Glib::ustring& descr)
 {
-<<<<<<< HEAD
-=======
-    // TODO Locallab printf
-    printf("panelChanged\n");
- //   printf("panelChanged event: %d\n", (int)event);
->>>>>>> cc6cf81c
     if (!ipc) {
         return;
     }
@@ -500,12 +494,6 @@
     bool fromLastSave
 )
 {
-<<<<<<< HEAD
-=======
-    // TODO Locallab printf
-    printf("profileChanged\n");
-//    printf("profileChanged event: %d\n", (int)event);
->>>>>>> cc6cf81c
     int fw, fh, tr;
 
     if (!ipc) {
