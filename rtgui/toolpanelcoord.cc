--- conflicted
+++ resolved
@@ -521,12 +521,9 @@
         ipc->setAutoCamListener (colorappearance);
         ipc->setAutoBWListener (blackwhite);
         ipc->setFrameCountListener (bayerprocess);
-<<<<<<< HEAD
         ipc->setFlatFieldAutoClipListener (flatfield);
-=======
         ipc->setBayerAutoContrastListener (bayerprocess);
         ipc->setXtransAutoContrastListener (xtransprocess);
->>>>>>> 7a24a10d
         ipc->setAutoWBListener (whitebalance);
         ipc->setAutoColorTonListener (colortoning);
         ipc->setAutoChromaListener (dirpyrdenoise);
