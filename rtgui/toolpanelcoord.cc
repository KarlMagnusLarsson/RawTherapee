/*
 *  This file is part of RawTherapee.
 *
 *  Copyright (c) 2004-2010 Gabor Horvath <hgabor@rawtherapee.com>
 *
 *  RawTherapee is free software: you can redistribute it and/or modify
 *  it under the terms of the GNU General Public License as published by
 *  the Free Software Foundation, either version 3 of the License, or
 *  (at your option) any later version.
 *
 *  RawTherapee is distributed in the hope that it will be useful,
 *  but WITHOUT ANY WARRANTY; without even the implied warranty of
 *  MERCHANTABILITY or FITNESS FOR A PARTICULAR PURPOSE.  See the
 *  GNU General Public License for more details.
 *
 *  You should have received a copy of the GNU General Public License
 *  along with RawTherapee.  If not, see <https://www.gnu.org/licenses/>.
 */
#include "multilangmgr.h"
#include "toolpanelcoord.h"
#include "metadatapanel.h"
#include "options.h"
#include "rtimage.h"

#include "../rtengine/imagesource.h"
#include "../rtengine/dfmanager.h"
#include "../rtengine/ffmanager.h"
#include "../rtengine/improcfun.h"
#include "../rtengine/perspectivecorrection.h"
#include "../rtengine/procevents.h"
#include "../rtengine/refreshmap.h"

using namespace rtengine::procparams;

ToolPanelCoordinator::ToolPanelCoordinator (bool batch) : ipc (nullptr), favoritePanelSW(nullptr), hasChanged (false), editDataProvider (nullptr), photoLoadedOnce(false)
{

    favoritePanel   = Gtk::manage (new ToolVBox ());
    exposurePanel   = Gtk::manage (new ToolVBox ());
    detailsPanel    = Gtk::manage (new ToolVBox ());
    colorPanel      = Gtk::manage (new ToolVBox ());
    transformPanel  = Gtk::manage (new ToolVBox ());
    rawPanel        = Gtk::manage (new ToolVBox ());
    advancedPanel    = Gtk::manage (new ToolVBox ());
    locallabPanel    = Gtk::manage(new ToolVBox());

    coarse              = Gtk::manage (new CoarsePanel ());
    toneCurve           = Gtk::manage (new ToneCurve ());
    shadowshighlights   = Gtk::manage (new ShadowsHighlights ());
    impulsedenoise      = Gtk::manage (new ImpulseDenoise ());
    defringe            = Gtk::manage (new Defringe ());
    dirpyrdenoise       = Gtk::manage (new DirPyrDenoise ());
    epd                 = Gtk::manage (new EdgePreservingDecompositionUI ());
    sharpening          = Gtk::manage (new Sharpening ());
    localContrast       = Gtk::manage(new LocalContrast());
    sharpenEdge         = Gtk::manage(new SharpenEdge());
    sharpenMicro        = Gtk::manage(new SharpenMicro());
    lcurve              = Gtk::manage(new LCurve());
    rgbcurves           = Gtk::manage(new RGBCurves());
    colortoning         = Gtk::manage(new ColorToning());
    lensgeom            = Gtk::manage(new LensGeometry());
    lensProf            = Gtk::manage(new LensProfilePanel());
    distortion          = Gtk::manage(new Distortion());
    rotate              = Gtk::manage(new Rotate());
    vibrance            = Gtk::manage(new Vibrance());
    colorappearance     = Gtk::manage(new ColorAppearance());
    whitebalance        = Gtk::manage(new WhiteBalance());
    vignetting          = Gtk::manage(new Vignetting());
    retinex             = Gtk::manage(new Retinex());
    gradient            = Gtk::manage(new Gradient());
    locallab            = Gtk::manage(new Locallab());
    pcvignette          = Gtk::manage(new PCVignette());
    perspective         = Gtk::manage(new PerspCorrection());
    cacorrection        = Gtk::manage(new CACorrection());
    chmixer             = Gtk::manage(new ChMixer());
    blackwhite          = Gtk::manage(new BlackWhite());
    resize              = Gtk::manage(new Resize());
    prsharpening        = Gtk::manage(new PrSharpening());
    crop                = Gtk::manage(new Crop());
    icm                 = Gtk::manage(new ICMPanel());
    metadata            = Gtk::manage(new MetaDataPanel());
    wavelet             = Gtk::manage(new Wavelet());
    dirpyrequalizer     = Gtk::manage(new DirPyrEqualizer());
    hsvequalizer        = Gtk::manage(new HSVEqualizer());
    filmSimulation      = Gtk::manage(new FilmSimulation());
    softlight           = Gtk::manage(new SoftLight());
    dehaze              = Gtk::manage(new Dehaze());
    sensorbayer         = Gtk::manage(new SensorBayer());
    sensorxtrans        = Gtk::manage(new SensorXTrans());
    bayerprocess        = Gtk::manage(new BayerProcess());
    xtransprocess       = Gtk::manage(new XTransProcess());
    bayerpreprocess     = Gtk::manage(new BayerPreProcess());
    preprocess          = Gtk::manage(new PreProcess());
    darkframe           = Gtk::manage(new DarkFrame());
    flatfield           = Gtk::manage(new FlatField());
    rawcacorrection     = Gtk::manage(new RAWCACorr());
    rawexposure         = Gtk::manage(new RAWExposure());
    preprocessWB        = Gtk::manage (new PreprocessWB ());
    bayerrawexposure    = Gtk::manage(new BayerRAWExposure());
    xtransrawexposure   = Gtk::manage(new XTransRAWExposure());
    fattal              = Gtk::manage(new FattalToneMapping());
    filmNegative        = Gtk::manage (new FilmNegative ());
    pdSharpening        = Gtk::manage (new PdSharpening());
    // So Demosaic, Line noise filter, Green Equilibration, Ca-Correction (garder le nom de section identique!) and Black-Level will be moved in a "Bayer sensor" tool,
    // and a separate Demosaic and Black Level tool will be created in an "X-Trans sensor" tool

    // X-Trans demozaic methods: "3-pass (best), 1-pass (medium), fast"
    // Mettre  jour les profils fournis pour inclure les nouvelles section Raw, notamment pour "Default High ISO"
    // Valeurs par dfaut:
    //     Best -> low ISO
    //     Medium -> High ISO
    favorites.resize(options.favorites.size(), nullptr);

    addfavoritePanel (colorPanel, whitebalance);
    addfavoritePanel (exposurePanel, toneCurve);
    addfavoritePanel (colorPanel, vibrance);
    addfavoritePanel (colorPanel, chmixer);
    addfavoritePanel (colorPanel, blackwhite);
    addfavoritePanel (exposurePanel, shadowshighlights);
    addfavoritePanel (detailsPanel, sharpening);
    addfavoritePanel (detailsPanel, localContrast);
    addfavoritePanel (detailsPanel, sharpenEdge);
    addfavoritePanel (detailsPanel, sharpenMicro);
    addfavoritePanel (colorPanel, hsvequalizer);
    addfavoritePanel (colorPanel, filmSimulation);
    addfavoritePanel (colorPanel, softlight);
    addfavoritePanel (colorPanel, rgbcurves);
    addfavoritePanel (colorPanel, colortoning);
    addfavoritePanel (exposurePanel, epd);
    addfavoritePanel (exposurePanel, fattal);
    addfavoritePanel (advancedPanel, retinex);
    addfavoritePanel (exposurePanel, pcvignette);
    addfavoritePanel (exposurePanel, gradient);
    addfavoritePanel (exposurePanel, lcurve);
    addfavoritePanel (advancedPanel, colorappearance);
    addfavoritePanel (detailsPanel, impulsedenoise);
    addfavoritePanel (detailsPanel, dirpyrdenoise);
    addfavoritePanel (detailsPanel, defringe);
    addfavoritePanel (detailsPanel, dirpyrequalizer);
    addfavoritePanel (detailsPanel, dehaze);
    addfavoritePanel (advancedPanel, wavelet);
    addfavoritePanel(locallabPanel, locallab);
    
    addfavoritePanel (transformPanel, crop);
    addfavoritePanel (transformPanel, resize);
    addPanel (resize->getPackBox(), prsharpening, 2);
    addfavoritePanel (transformPanel, lensgeom);
    addfavoritePanel (lensgeom->getPackBox(), rotate, 2);
    addfavoritePanel (lensgeom->getPackBox(), perspective, 2);
    addfavoritePanel (lensgeom->getPackBox(), lensProf, 2);
    addfavoritePanel (lensgeom->getPackBox(), distortion, 2);
    addfavoritePanel (lensgeom->getPackBox(), cacorrection, 2);
    addfavoritePanel (lensgeom->getPackBox(), vignetting, 2);
    addfavoritePanel (colorPanel, icm);
    addfavoritePanel (rawPanel, sensorbayer);
    addfavoritePanel (sensorbayer->getPackBox(), bayerprocess, 2);
    addfavoritePanel (sensorbayer->getPackBox(), bayerrawexposure, 2);
    addfavoritePanel (sensorbayer->getPackBox(), bayerpreprocess, 2);
    addfavoritePanel (sensorbayer->getPackBox(), rawcacorrection, 2);
    addfavoritePanel (rawPanel, sensorxtrans);
    addfavoritePanel (sensorxtrans->getPackBox(), xtransprocess, 2);
    addfavoritePanel (sensorxtrans->getPackBox(), xtransrawexposure, 2);
    addfavoritePanel (rawPanel, rawexposure);
    addfavoritePanel (rawPanel, preprocessWB);
    addfavoritePanel (rawPanel, preprocess);
    addfavoritePanel (rawPanel, darkframe);
    addfavoritePanel (rawPanel, flatfield);
    addfavoritePanel (rawPanel, filmNegative);
    addfavoritePanel (rawPanel, pdSharpening);

    int favoriteCount = 0;
    for(auto it = favorites.begin(); it != favorites.end(); ++it) {
        if (*it) {
            addPanel(favoritePanel, *it);
            ++favoriteCount;
        }
    }

    toolPanels.push_back (coarse);
    toolPanels.push_back(metadata);

    toolPanelNotebook = new Gtk::Notebook();
    toolPanelNotebook->set_name("ToolPanelNotebook");
    exposurePanelSW    = Gtk::manage (new MyScrolledWindow ());
    detailsPanelSW     = Gtk::manage (new MyScrolledWindow ());
    colorPanelSW       = Gtk::manage (new MyScrolledWindow ());
    transformPanelSW   = Gtk::manage (new MyScrolledWindow ());
    rawPanelSW         = Gtk::manage (new MyScrolledWindow ());
    advancedPanelSW    = Gtk::manage (new MyScrolledWindow ());
    locallabPanelSW     = Gtk::manage(new MyScrolledWindow());    

    // load panel endings
    for (int i = 0; i < 8; i++) {
        vbPanelEnd[i] = Gtk::manage (new Gtk::VBox ());
        imgPanelEnd[i] = Gtk::manage (new RTImage ("ornament1.png"));
        imgPanelEnd[i]->show();
        vbPanelEnd[i]->pack_start(*imgPanelEnd[i], Gtk::PACK_SHRINK);
        vbPanelEnd[i]->show_all();
    }
    if(favoriteCount > 0) {
        favoritePanelSW = Gtk::manage(new MyScrolledWindow());
        favoritePanelSW->add(*favoritePanel);
        favoritePanel->pack_start(*Gtk::manage(new Gtk::HSeparator), Gtk::PACK_SHRINK, 0);
        favoritePanel->pack_start(*vbPanelEnd[0], Gtk::PACK_SHRINK, 4);
    }
    updateVScrollbars(options.hideTPVScrollbar);

    exposurePanelSW->add  (*exposurePanel);
    exposurePanel->pack_start (*Gtk::manage (new Gtk::HSeparator), Gtk::PACK_SHRINK, 0);
    exposurePanel->pack_start (*vbPanelEnd[1], Gtk::PACK_SHRINK, 4);

    detailsPanelSW->add   (*detailsPanel);
    detailsPanel->pack_start (*Gtk::manage (new Gtk::HSeparator), Gtk::PACK_SHRINK, 0);
    detailsPanel->pack_start (*vbPanelEnd[2], Gtk::PACK_SHRINK, 4);

    colorPanelSW->add     (*colorPanel);
    colorPanel->pack_start (*Gtk::manage (new Gtk::HSeparator), Gtk::PACK_SHRINK, 0);
    colorPanel->pack_start (*vbPanelEnd[3], Gtk::PACK_SHRINK, 4);

    advancedPanelSW->add       (*advancedPanel);
    advancedPanel->pack_start (*Gtk::manage (new Gtk::HSeparator), Gtk::PACK_SHRINK, 0);
    advancedPanel->pack_start (*vbPanelEnd[6], Gtk::PACK_SHRINK, 0);

    locallabPanelSW->add(*locallabPanel);
    locallabPanel->pack_start(*Gtk::manage(new Gtk::HSeparator), Gtk::PACK_SHRINK, 0);
    locallabPanel->pack_start(*vbPanelEnd[7], Gtk::PACK_SHRINK, 4);
    
    transformPanelSW->add (*transformPanel);
    transformPanel->pack_start (*Gtk::manage (new Gtk::HSeparator), Gtk::PACK_SHRINK, 0);
    transformPanel->pack_start (*vbPanelEnd[4], Gtk::PACK_SHRINK, 4);

    rawPanelSW->add       (*rawPanel);
    rawPanel->pack_start (*Gtk::manage (new Gtk::HSeparator), Gtk::PACK_SHRINK, 0);
    rawPanel->pack_start (*vbPanelEnd[5], Gtk::PACK_SHRINK, 0);

    toiF = Gtk::manage (new TextOrIcon ("star.png", M ("MAIN_TAB_FAVORITES"), M ("MAIN_TAB_FAVORITES_TOOLTIP")));
    toiE = Gtk::manage (new TextOrIcon ("exposure.png", M ("MAIN_TAB_EXPOSURE"), M ("MAIN_TAB_EXPOSURE_TOOLTIP")));
    toiD = Gtk::manage (new TextOrIcon ("detail.png", M ("MAIN_TAB_DETAIL"), M ("MAIN_TAB_DETAIL_TOOLTIP")));
    toiC = Gtk::manage (new TextOrIcon ("color-circles.png", M ("MAIN_TAB_COLOR"), M ("MAIN_TAB_COLOR_TOOLTIP")));
    toiW = Gtk::manage (new TextOrIcon ("atom.png", M ("MAIN_TAB_ADVANCED"), M ("MAIN_TAB_ADVANCED_TOOLTIP")));
    toiL = Gtk::manage(new TextOrIcon("hand-open.png", M("MAIN_TAB_LOCALLAB"), M("MAIN_TAB_LOCALLAB_TOOLTIP")));

    toiT = Gtk::manage (new TextOrIcon ("transform.png", M ("MAIN_TAB_TRANSFORM"), M ("MAIN_TAB_TRANSFORM_TOOLTIP")));
    toiR = Gtk::manage (new TextOrIcon ("bayer.png", M ("MAIN_TAB_RAW"), M ("MAIN_TAB_RAW_TOOLTIP")));
    toiM = Gtk::manage (new TextOrIcon ("metadata.png", M ("MAIN_TAB_METADATA"), M ("MAIN_TAB_METADATA_TOOLTIP")));
    if (favoritePanelSW) {
        toolPanelNotebook->append_page (*favoritePanelSW,  *toiF);
    }
    toolPanelNotebook->append_page (*exposurePanelSW,  *toiE);
    toolPanelNotebook->append_page (*detailsPanelSW,   *toiD);
    toolPanelNotebook->append_page (*colorPanelSW,     *toiC);
    toolPanelNotebook->append_page (*advancedPanelSW,   *toiW);

    // Locallab notebook is hidden in batch mode
    if (!batch) {
        toolPanelNotebook->append_page(*locallabPanelSW,   *toiL);
    }

    toolPanelNotebook->append_page (*transformPanelSW, *toiT);
    toolPanelNotebook->append_page (*rawPanelSW,       *toiR);
    toolPanelNotebook->append_page (*metadata,    *toiM);

    toolPanelNotebook->set_scrollable();
    toolPanelNotebook->show_all();

    notebookconn = toolPanelNotebook->signal_switch_page().connect(
                       sigc::mem_fun(*this, &ToolPanelCoordinator::notebookPageChanged));

    // In batch mode, notebookPageChanged method is blocked because it's useless to display spots
    if (batch) {
        notebookconn.block(true);
    }

    for (auto toolPanel : toolPanels) {
        toolPanel->setListener(this);
    }

<<<<<<< HEAD
    whitebalance->setWBProvider (this);
    whitebalance->setSpotWBListener (this);
    darkframe->setDFProvider (this);
    flatfield->setFFProvider (this);
    lensgeom->setLensGeomListener (this);
    rotate->setLensGeomListener (this);
    perspective->setLensGeomListener (this);
    distortion->setLensGeomListener (this);
    crop->setCropPanelListener (this);
    icm->setICMPanelListener (this);
=======
    whitebalance->setWBProvider(this);
    whitebalance->setSpotWBListener(this);
    darkframe->setDFProvider(this);
    flatfield->setFFProvider(this);
    lensgeom->setLensGeomListener(this);
    rotate->setLensGeomListener(this);
    distortion->setLensGeomListener(this);
    crop->setCropPanelListener(this);
    icm->setICMPanelListener(this);
>>>>>>> c607b58b
    filmNegative->setFilmNegProvider (this);

    toolBar = new ToolBar();
    toolBar->setToolBarListener(this);

    prevPage = toolPanelNotebook->get_nth_page(0);
}

void ToolPanelCoordinator::notebookPageChanged(Gtk::Widget* page, guint page_num)
{
    // Locallab spot curves are set visible if at least one photo has been loaded (to avoid
    // segfault) and locallab panel is active
    if (photoLoadedOnce) {
        if (page == locallabPanelSW) {
            toolBar->blockEditDeactivation(); // Avoid edit tool deactivation when Locallab page is active (except if pressing other tools button)
            locallab->subscribe();
        }

        if (prevPage == locallabPanelSW) { // To deactivate Locallab only when switching from Locallab page
            toolBar->blockEditDeactivation(false);
            locallab->unsubscribe();
        }

        prevPage = page;
    }
}

void ToolPanelCoordinator::addPanel(Gtk::Box* where, FoldableToolPanel* panel, int level)
{

    panel->setParent(where);
    panel->setLevel(level);

    expList.push_back(panel->getExpander());
    where->pack_start(*panel->getExpander(), false, false);
    toolPanels.push_back(panel);
}
void ToolPanelCoordinator::addfavoritePanel (Gtk::Box* where, FoldableToolPanel* panel, int level)
{
    auto name = panel->getToolName();
    auto it = std::find(options.favorites.begin(), options.favorites.end(), name);
    if (it != options.favorites.end()) {
        int index = std::distance(options.favorites.begin(), it);
        favorites[index] = panel;
    } else {
        addPanel(where, panel, level);
    }
}

ToolPanelCoordinator::~ToolPanelCoordinator ()
{
    idle_register.destroy();

    closeImage();

    // When deleting toolPanelNotebook, pages removal activates notebookPageChanged function
    // which is responsible of segfault if listener isn't deactivated before
    notebookconn.block(true);

    delete toolPanelNotebook;
    delete toolBar;
}

void ToolPanelCoordinator::imageTypeChanged(bool isRaw, bool isBayer, bool isXtrans, bool isMono)
{
    if (isRaw) {
        if (isBayer) {
            idle_register.add(
                [this]() -> bool
                {
                    rawPanelSW->set_sensitive(true);
                    sensorxtrans->FoldableToolPanel::hide();
                    xtransprocess->FoldableToolPanel::hide();
                    xtransrawexposure->FoldableToolPanel::hide();
                    sensorbayer->FoldableToolPanel::show();
                    bayerprocess->FoldableToolPanel::show();
                    bayerpreprocess->FoldableToolPanel::show();
                    rawcacorrection->FoldableToolPanel::show();
                    preprocess->FoldableToolPanel::show();
                    flatfield->FoldableToolPanel::show();
                    filmNegative->FoldableToolPanel::show();
                    pdSharpening->FoldableToolPanel::show();
                    retinex->FoldableToolPanel::setGrayedOut(false);
                    return false;
                }
            );
        } else if (isXtrans) {
            idle_register.add(
                [this]() -> bool
                {
                    rawPanelSW->set_sensitive(true);
                    sensorxtrans->FoldableToolPanel::show();
                    xtransprocess->FoldableToolPanel::show();
                    xtransrawexposure->FoldableToolPanel::show();
                    sensorbayer->FoldableToolPanel::hide();
                    bayerprocess->FoldableToolPanel::hide();
                    bayerpreprocess->FoldableToolPanel::hide();
                    rawcacorrection->FoldableToolPanel::hide();
                    preprocess->FoldableToolPanel::show();
                    flatfield->FoldableToolPanel::show();
                    filmNegative->FoldableToolPanel::show();
                    pdSharpening->FoldableToolPanel::show();
                    retinex->FoldableToolPanel::setGrayedOut(false);
                    return false;
                }
            );
        } else if (isMono) {
            idle_register.add(
                [this]() -> bool
                {
                    rawPanelSW->set_sensitive(true);
                    sensorbayer->FoldableToolPanel::hide();
                    bayerprocess->FoldableToolPanel::hide();
                    bayerpreprocess->FoldableToolPanel::hide();
                    rawcacorrection->FoldableToolPanel::hide();
                    sensorxtrans->FoldableToolPanel::hide();
                    xtransprocess->FoldableToolPanel::hide();
                    xtransrawexposure->FoldableToolPanel::hide();
                    preprocessWB->FoldableToolPanel::hide();
                    preprocess->FoldableToolPanel::hide();
                    flatfield->FoldableToolPanel::show();
                    filmNegative->FoldableToolPanel::hide();
                    pdSharpening->FoldableToolPanel::show();
                    retinex->FoldableToolPanel::setGrayedOut(false);
                    return false;
                }
            );
        } else {
            idle_register.add(
                [this]() -> bool
                {
                    rawPanelSW->set_sensitive(true);
                    sensorbayer->FoldableToolPanel::hide();
                    bayerprocess->FoldableToolPanel::hide();
                    bayerpreprocess->FoldableToolPanel::hide();
                    rawcacorrection->FoldableToolPanel::hide();
                    sensorxtrans->FoldableToolPanel::hide();
                    xtransprocess->FoldableToolPanel::hide();
                    xtransrawexposure->FoldableToolPanel::hide();
                    preprocessWB->FoldableToolPanel::hide();
                    preprocess->FoldableToolPanel::hide();
                    flatfield->FoldableToolPanel::hide();
                    filmNegative->FoldableToolPanel::hide();
                    pdSharpening->FoldableToolPanel::hide();
                    retinex->FoldableToolPanel::setGrayedOut(false);
                    return false;
                }
            );
        }
    } else {
        idle_register.add(
            [this]() -> bool
            {
                rawPanelSW->set_sensitive(false);
                sensorbayer->FoldableToolPanel::hide();
                bayerprocess->FoldableToolPanel::hide();
                bayerpreprocess->FoldableToolPanel::hide();
                rawcacorrection->FoldableToolPanel::hide();
                sensorxtrans->FoldableToolPanel::hide();
                xtransprocess->FoldableToolPanel::hide();
                xtransrawexposure->FoldableToolPanel::hide();
                preprocessWB->FoldableToolPanel::hide();
                preprocess->FoldableToolPanel::hide();
                flatfield->FoldableToolPanel::hide();
                filmNegative->FoldableToolPanel::hide();
                pdSharpening->FoldableToolPanel::hide();
                retinex->FoldableToolPanel::setGrayedOut(true);
                return false;
            }
        );
    }

}


void ToolPanelCoordinator::panelChanged(const rtengine::ProcEvent& event, const Glib::ustring& descr)
{
    if (!ipc) {
        return;
    }

    int changeFlags = rtengine::RefreshMapper::getInstance()->getAction(event);

    ProcParams* params = ipc->beginUpdateParams();

    for (auto toolPanel : toolPanels) {
        toolPanel->write(params);
    }

    // Compensate rotation on flip
    if (event == rtengine::EvCTHFlip || event == rtengine::EvCTVFlip) {
        if (fabs(params->rotate.degree) > 0.001) {
            params->rotate.degree *= -1;
            changeFlags |= rtengine::RefreshMapper::getInstance()->getAction(rtengine::EvROTDegree);
            rotate->read(params);
        }
    }

    int tr = TR_NONE;

    if (params->coarse.rotate == 90) {
        tr = TR_R90;
    } else if (params->coarse.rotate == 180) {
        tr = TR_R180;
    } else if (params->coarse.rotate == 270) {
        tr = TR_R270;
    }

    // Update "on preview" geometry
    if (event == rtengine::EvPhotoLoaded || event == rtengine::EvProfileChanged || event == rtengine::EvHistoryBrowsed || event == rtengine::EvCTRotate) {
        // updating the "on preview" geometry
        int fw, fh;
        ipc->getInitialImage()->getImageSource()->getFullSize(fw, fh, tr);
        gradient->updateGeometry(params->gradient.centerX, params->gradient.centerY, params->gradient.feather, params->gradient.degree, fw, fh);
    }

    // some transformations make the crop change for convenience
    if (event == rtengine::EvCTHFlip) {
        crop->hFlipCrop();
        crop->write(params);
    } else if (event == rtengine::EvCTVFlip) {
        crop->vFlipCrop();
        crop->write(params);
    } else if (event == rtengine::EvCTRotate) {
        crop->rotateCrop(params->coarse.rotate, params->coarse.hflip, params->coarse.vflip);
        crop->write(params);
        resize->update(params->crop.enabled, params->crop.w, params->crop.h, ipc->getFullWidth(), ipc->getFullHeight());
        resize->write(params);
    } else if (event == rtengine::EvCrop) {
        resize->update(params->crop.enabled, params->crop.w, params->crop.h);
        resize->write(params);
    }

    /*
     * Manage Locallab mask visibility:
     * - Mask preview is updated when choosing a mask preview method
     * - Mask preview is also updated when modifying (to avoid hidding a potentially visible mask combobox):
     *   - Color&Light invers
     *   - Exposure inversex
     *   - Shadow Highlight inverssh
     *   - Soft Light softMethod
     * - Mask preview is stopped when creating, deleting or selecting a spot
     * - Mask preview is also stopped when removing a spot or resetting all mask visibility
     */
    if (event == rtengine::EvlocallabshowmaskMethod) {
        const Locallab::llMaskVisibility maskStruc = locallab->getMaskVisibility();
        ipc->setLocallabMaskVisibility(maskStruc.previewDeltaE, maskStruc.colorMask, maskStruc.colorMaskinv, maskStruc.expMask, maskStruc.expMaskinv,
                maskStruc.SHMask, maskStruc.SHMaskinv, maskStruc.vibMask, maskStruc.softMask,
                maskStruc.blMask, maskStruc.tmMask, maskStruc.retiMask, maskStruc.sharMask,
                maskStruc.lcMask, maskStruc.cbMask);
    } else if (event == rtengine::EvLocallabSpotCreated || event == rtengine::EvLocallabSpotSelectedWithMask ||
            event == rtengine::EvLocallabSpotDeleted || event == rtengine::Evlocallabshowreset ||
            event == rtengine::EvlocallabToolRemovedWithRefresh) {
        locallab->resetMaskVisibility();
        ipc->setLocallabMaskVisibility(false, 0, 0, 0, 0, 0, 0, 0, 0, 0, 0, 0, 0, 0, 0);
    }

    ipc->endUpdateParams(changeFlags);    // starts the IPC processing

    hasChanged = true;

    for (auto paramcListener : paramcListeners) {
        paramcListener->procParamsChanged(params, event, descr);
    }

    // Locallab spot curves are set visible if at least one photo has been loaded (to avoid
    // segfault) and locallab panel is active
    // When a new photo is loaded, Locallab spot curves need to be set visible again
const auto func =
    [this]() -> bool
    {
        if (photoLoadedOnce && (toolPanelNotebook->get_nth_page(toolPanelNotebook->get_current_page()) == locallabPanelSW)) {
            locallab->subscribe();
       }

        return false;
    };

if (event == rtengine::EvPhotoLoaded) {
    idle_register.add(func);
}

    photoLoadedOnce = true;

}

void ToolPanelCoordinator::profileChange(
    const PartialProfile* nparams,
    const rtengine::ProcEvent& event,
    const Glib::ustring& descr,
    const ParamsEdited* paramsEdited,
    bool fromLastSave
)
{
    int fw, fh, tr;

    if (!ipc) {
        return;
    }

    ProcParams *params = ipc->beginUpdateParams();
    ProcParams *mergedParams = new ProcParams();

    // Copy the current params as default values for the fusion
    *mergedParams = *params;

    // Reset IPTC values when switching procparams from the History
    if (event == rtengine::EvHistoryBrowsed) {
        mergedParams->iptc.clear();
        mergedParams->exif.clear();
    }

    // And apply the partial profile nparams to mergedParams
    nparams->applyTo(mergedParams, fromLastSave);

    // Derive the effective changes, if it's a profile change, to prevent slow RAW rerendering if not necessary
    bool filterRawRefresh = false;

    if (event != rtengine::EvPhotoLoaded) {
        ParamsEdited pe(true);
        std::vector<rtengine::procparams::ProcParams> lParams(2);
        lParams[0] = *params;
        lParams[1] = *mergedParams;
        pe.initFrom(lParams);

        filterRawRefresh = pe.raw.isUnchanged() && pe.lensProf.isUnchanged() && pe.retinex.isUnchanged() && pe.filmNegative.isUnchanged() && pe.pdsharpening.isUnchanged();
    }

    *params = *mergedParams;
    delete mergedParams;

    tr = TR_NONE;

    if (params->coarse.rotate == 90) {
        tr = TR_R90;
    } else if (params->coarse.rotate == 180) {
        tr = TR_R180;
    } else if (params->coarse.rotate == 270) {
        tr = TR_R270;
    }

    // trimming overflowing cropped area
    ipc->getInitialImage()->getImageSource()->getFullSize(fw, fh, tr);
    crop->trim(params, fw, fh);

    // updating the GUI with updated values
    for (auto toolPanel : toolPanels) {
        toolPanel->read(params);

        if (event == rtengine::EvPhotoLoaded || event == rtengine::EvProfileChanged) {
            toolPanel->autoOpenCurve();

            // For Locallab, reset tool expanders visibility only when a photo or profile is loaded
            locallab->openAllTools();
        }
    }

    if (event == rtengine::EvPhotoLoaded || event == rtengine::EvProfileChanged || event == rtengine::EvHistoryBrowsed || event == rtengine::EvCTRotate) {
        // updating the "on preview" geometry
        gradient->updateGeometry(params->gradient.centerX, params->gradient.centerY, params->gradient.feather, params->gradient.degree, fw, fh);
    }

    // Reset Locallab mask visibility
    locallab->resetMaskVisibility();
    ipc->setLocallabMaskVisibility(false, 0, 0, 0, 0, 0, 0, 0, 0, 0, 0, 0, 0, 0, 0);

    // start the IPC processing
    if (filterRawRefresh) {
        ipc->endUpdateParams(rtengine::RefreshMapper::getInstance()->getAction(event) & ALLNORAW);
    } else {
        ipc->endUpdateParams(event);
    }

    hasChanged = event != rtengine::EvProfileChangeNotification;

    for (auto paramcListener : paramcListeners) {
        paramcListener->procParamsChanged(params, event, descr);
    }

    // Locallab spot curves are set visible if at least one photo has been loaded (to avoid
    // segfault) and locallab panel is active
    // When a new photo is loaded, Locallab spot curves need to be set visible again
const auto func =
    [this]() -> bool
    {
        if (photoLoadedOnce && (toolPanelNotebook->get_nth_page(toolPanelNotebook->get_current_page()) == locallabPanelSW)) {
            locallab->subscribe();
        }

        return false;
    };

if (event == rtengine::EvPhotoLoaded) {
    idle_register.add(func);
}

    photoLoadedOnce = true;
}

void ToolPanelCoordinator::setDefaults(const ProcParams* defparams)
{
    if (defparams) {
        for (auto toolPanel : toolPanels) {
            toolPanel->setDefaults(defparams);
        }
    }
}

CropGUIListener* ToolPanelCoordinator::getCropGUIListener()
{

    return crop;
}

void ToolPanelCoordinator::initImage(rtengine::StagedImageProcessor* ipc_, bool raw)
{

    ipc = ipc_;
    toneCurve->disableListener();
    toneCurve->enableAll();
    toneCurve->enableListener();

    if (ipc) {
        const rtengine::FramesMetaData* pMetaData = ipc->getInitialImage()->getMetaData();
        metadata->setImageData(pMetaData);

        ipc->setAutoExpListener(toneCurve);
        ipc->setAutoCamListener(colorappearance);
        ipc->setAutoBWListener(blackwhite);
        ipc->setFrameCountListener(bayerprocess);
        ipc->setFlatFieldAutoClipListener (flatfield);
        ipc->setBayerAutoContrastListener (bayerprocess);
        ipc->setXtransAutoContrastListener (xtransprocess);
        ipc->setpdSharpenAutoContrastListener (pdSharpening);
        ipc->setpdSharpenAutoRadiusListener (pdSharpening);
        ipc->setAutoWBListener(whitebalance);
        ipc->setAutoColorTonListener(colortoning);
        ipc->setAutoChromaListener(dirpyrdenoise);
        ipc->setWaveletListener(wavelet);
        ipc->setRetinexListener(retinex);
        ipc->setSizeListener(crop);
        ipc->setSizeListener(resize);
        ipc->setLocallabListener(locallab);
        ipc->setImageTypeListener(this);
        ipc->setFilmNegListener (filmNegative);
        flatfield->setShortcutPath(Glib::path_get_dirname(ipc->getInitialImage()->getFileName()));

<<<<<<< HEAD
        icm->setRawMeta (raw, (const rtengine::FramesData*)pMetaData);
        lensProf->setRawMeta (raw, pMetaData);
        perspective->setMetadata (pMetaData);
=======
        icm->setRawMeta(raw, (const rtengine::FramesData*)pMetaData);
        lensProf->setRawMeta(raw, pMetaData);
>>>>>>> c607b58b
    }


    toneCurve->setRaw(raw);
    hasChanged = true;
}


void ToolPanelCoordinator::closeImage()
{

    if (ipc) {
        ipc->stopProcessing();
        ipc = nullptr;
    }
}

void ToolPanelCoordinator::closeAllTools()
{
    for (size_t i = 0; i < options.tpOpen.size(); ++i) {
        if (i < expList.size()) {
            expList[i]->set_expanded(false);
        }
    }
}

void ToolPanelCoordinator::openAllTools()
{
    for (size_t i = 0; i < options.tpOpen.size(); ++i) {
        if (i < expList.size()) {
            expList[i]->set_expanded(true);
        }
    }
}

void ToolPanelCoordinator::updateToolState()
{
    if (options.tpOpen.empty()) {
        for (auto expander : expList) {
            expander->set_expanded(false);
        }

        wavelet->updateToolState({});
        retinex->updateToolState({});

        return;
    }

    for (size_t i = 0; i < options.tpOpen.size(); ++i) {
        if (i < expList.size()) {
            expList[i]->set_expanded(options.tpOpen[i]);
        }
    }

    if (options.tpOpen.size() > expList.size()) {
        const size_t sizeWavelet = options.tpOpen.size() - expList.size();

        std::vector<int> temp;

        for (size_t i = 0; i < sizeWavelet; ++i) {
            temp.push_back(options.tpOpen[i + expList.size()]);
        }

        wavelet->updateToolState(temp);
        retinex->updateToolState(temp);
    }
}

void ToolPanelCoordinator::readOptions()
{

    crop->readOptions();
}

void ToolPanelCoordinator::writeOptions()
{

    crop->writeOptions();

    if (options.autoSaveTpOpen) {
        writeToolExpandedStatus(options.tpOpen);
    }
}


void ToolPanelCoordinator::writeToolExpandedStatus(std::vector<int> &tpOpen)
{
    tpOpen.clear();

    for (size_t i = 0; i < expList.size(); i++) {
        tpOpen.push_back(expList.at(i)->get_expanded());
    }

    wavelet->writeOptions(tpOpen);
    retinex->writeOptions(tpOpen);

}


void ToolPanelCoordinator::updateShowtooltipVisibility (bool showtooltip)
{
    locallab->updateShowtooltipVisibility(showtooltip);
}


void ToolPanelCoordinator::spotWBselected(int x, int y, Thumbnail* thm)
{
    if (!ipc) {
        return;
    }

//    toolBar->setTool (TOOL_HAND);
    int rect = whitebalance->getSize();
    int ww = ipc->getFullWidth();
    int hh = ipc->getFullHeight();

    if (x - rect > 0 && y - rect > 0 && x + rect < ww && y + rect < hh) {
        double temp;
        double green;
        ipc->getSpotWB(x, y, rect, temp, green);
        whitebalance->setWB(temp, green);
    }
}

void ToolPanelCoordinator::sharpMaskSelected(bool sharpMask)
{
    if (!ipc) {
        return;
    }

    ipc->beginUpdateParams();
    ipc->endUpdateParams (ipc->setSharpMask(sharpMask));
}

int ToolPanelCoordinator::getSpotWBRectSize() const
{
    return whitebalance->getSize();
}

void ToolPanelCoordinator::cropSelectionReady()
{
    toolBar->setTool (TMHand);

    if (!ipc) {
        return;
    }
}

void ToolPanelCoordinator::rotateSelectionReady(double rotate_deg, Thumbnail* thm)
{
    toolBar->setTool (TMHand);

    if (!ipc) {
        return;
    }

    if (rotate_deg != 0.0) {
        rotate->straighten (rotate_deg);
    }
}

ToolBar* ToolPanelCoordinator::getToolBar() const
{
    return toolBar;
}

CropGUIListener* ToolPanelCoordinator::startCropEditing(Thumbnail* thm)
{
    return crop;
}

void ToolPanelCoordinator::autoCropRequested()
{

    if (!ipc) {
        return;
    }

    int x1, y1, x2, y2, w, h;
    ipc->getAutoCrop(crop->getRatio(), x1, y1, w, h);
    x2 = x1 + w - 1;
    y2 = y1 + h - 1;
    crop->cropInit(x1, y1, w, h);
    crop->cropResized(x1, y1, x2, y2);
    crop->cropManipReady();
}

rtengine::RawImage* ToolPanelCoordinator::getDF()
{
    if (!ipc) {
        return nullptr;
    }

    const rtengine::FramesMetaData *imd = ipc->getInitialImage()->getMetaData();

    if (imd) {
        int iso = imd->getISOSpeed();
        double shutter = imd->getShutterSpeed();
        std::string maker(imd->getMake());
        std::string model(imd->getModel());
        time_t timestamp = imd->getDateTimeAsTS();

        return rtengine::dfm.searchDarkFrame(maker, model, iso, shutter, timestamp);
    }

    return nullptr;
}

rtengine::RawImage* ToolPanelCoordinator::getFF()
{
    if (!ipc) {
        return nullptr;
    }

    const rtengine::FramesMetaData *imd = ipc->getInitialImage()->getMetaData();

    if (imd) {
        // int iso = imd->getISOSpeed();              temporarily removed because unused
        // double shutter = imd->getShutterSpeed();   temporarily removed because unused
        double aperture = imd->getFNumber();
        double focallength = imd->getFocalLen();
        std::string maker(imd->getMake());
        std::string model(imd->getModel());
        std::string lens(imd->getLens());
        time_t timestamp = imd->getDateTimeAsTS();

        return rtengine::ffm.searchFlatField(maker, model, lens, focallength, aperture, timestamp);
    }

    return nullptr;
}

Glib::ustring ToolPanelCoordinator::GetCurrentImageFilePath()
{
    if (!ipc) {
        return "";
    }

    return ipc->getInitialImage()->getFileName();
}

void ToolPanelCoordinator::straightenRequested()
{

    if (!ipc) {
        return;
    }

    toolBar->setTool(TMStraighten);
}

<<<<<<< HEAD
void ToolPanelCoordinator::autoPerspRequested (bool corr_pitch, bool corr_yaw, double& rot, double& pitch, double& yaw)
{
    if (!(ipc && (corr_pitch || corr_yaw))) {
        return;
    }

    rtengine::ImageSource *src = dynamic_cast<rtengine::ImageSource *>(ipc->getInitialImage());
    if (!src) {
        return;
    }

    rtengine::procparams::ProcParams params;
    ipc->getParams(&params);

    auto res = rtengine::PerspectiveCorrection::autocompute(src, corr_pitch, corr_yaw, &params, src->getMetaData());
    rot = res.angle;
    pitch = res.pitch;
    yaw = res.yaw;
}

double ToolPanelCoordinator::autoDistorRequested ()
=======
double ToolPanelCoordinator::autoDistorRequested()
>>>>>>> c607b58b
{
    if (!ipc) {
        return 0.0;
    }

    return rtengine::ImProcFunctions::getAutoDistor(ipc->getInitialImage()->getFileName(), 400);
}

void ToolPanelCoordinator::spotWBRequested(int size)
{

    if (!ipc) {
        return;
    }

    toolBar->setTool(TMSpotWB);
}

void ToolPanelCoordinator::cropSelectRequested()
{

    if (!ipc) {
        return;
    }

    toolBar->setTool(TMCropSelect);
}

void ToolPanelCoordinator::saveInputICCReference(const Glib::ustring& fname, bool apply_wb)
{
    if (ipc) {
        ipc->saveInputICCReference(fname, apply_wb);
    }
}

void ToolPanelCoordinator::updateCurveBackgroundHistogram(
    const LUTu& histToneCurve,
    const LUTu& histLCurve,
    const LUTu& histCCurve,
    const LUTu& histLCAM,
    const LUTu& histCCAM,
    const LUTu& histRed,
    const LUTu& histGreen,
    const LUTu& histBlue,
    const LUTu& histLuma,
    const LUTu& histLRETI
)
{
    colorappearance->updateCurveBackgroundHistogram(histToneCurve, histLCurve, histCCurve, histLCAM,  histCCAM, histRed, histGreen, histBlue, histLuma, histLRETI);
    toneCurve->updateCurveBackgroundHistogram(histToneCurve, histLCurve, histCCurve,histLCAM,  histCCAM, histRed, histGreen, histBlue, histLuma, histLRETI);
    lcurve->updateCurveBackgroundHistogram(histToneCurve, histLCurve, histCCurve, histLCAM, histCCAM, histRed, histGreen, histBlue, histLuma, histLRETI);
    rgbcurves->updateCurveBackgroundHistogram(histToneCurve, histLCurve, histCCurve, histLCAM, histCCAM, histRed, histGreen, histBlue, histLuma, histLRETI);
    retinex->updateCurveBackgroundHistogram(histToneCurve, histLCurve, histCCurve, histLCAM, histCCAM, histRed, histGreen, histBlue, histLuma, histLRETI);
}

void ToolPanelCoordinator::foldAllButOne(Gtk::Box* parent, FoldableToolPanel* openedSection)
{

    for (auto toolPanel : toolPanels) {
        if (toolPanel->getParent() != nullptr) {
            ToolPanel* currentTP = toolPanel;

            if (currentTP->getParent() == parent) {
                // Section in the same tab, we unfold it if it's not the one that has been clicked
                if (currentTP != openedSection) {
                    currentTP->setExpanded(false);
                } else {
                    if (!currentTP->getExpanded()) {
                        currentTP->setExpanded(true);
                    }
                }
            }
        }
    }
}

bool ToolPanelCoordinator::handleShortcutKey(GdkEventKey* event)
{

    //bool ctrl = event->state & GDK_CONTROL_MASK;  temporarily removed because unused
    //bool shift = event->state & GDK_SHIFT_MASK;   temporarily removed because unused
    bool alt = event->state & GDK_MOD1_MASK;

    if (alt) {
        switch (event->keyval) {
            case GDK_KEY_u:
                if (favoritePanelSW) {
                    toolPanelNotebook->set_current_page (toolPanelNotebook->page_num (*favoritePanelSW));
                }
                return true;

            case GDK_KEY_e:
                toolPanelNotebook->set_current_page(toolPanelNotebook->page_num(*exposurePanelSW));
                return true;

            case GDK_KEY_d:
                toolPanelNotebook->set_current_page(toolPanelNotebook->page_num(*detailsPanelSW));
                return true;

            case GDK_KEY_c:
                toolPanelNotebook->set_current_page(toolPanelNotebook->page_num(*colorPanelSW));
                return true;

            case GDK_KEY_t:
                toolPanelNotebook->set_current_page(toolPanelNotebook->page_num(*transformPanelSW));
                return true;

            case GDK_KEY_r:
                toolPanelNotebook->set_current_page(toolPanelNotebook->page_num(*rawPanelSW));
                return true;

            case GDK_KEY_a:
                toolPanelNotebook->set_current_page(toolPanelNotebook->page_num(*advancedPanelSW));
                return true;

            case GDK_KEY_o:
                toolPanelNotebook->set_current_page(toolPanelNotebook->page_num(*locallabPanelSW));
                return true;

            case GDK_KEY_m:
                toolPanelNotebook->set_current_page(toolPanelNotebook->page_num(*metadata));
                return true;
        }
    }

    return false;
}

void ToolPanelCoordinator::updateVScrollbars(bool hide)
{
    GThreadLock lock; // All GUI access from idle_add callbacks or separate thread HAVE to be protected
    Gtk::PolicyType policy = hide ? Gtk::POLICY_NEVER : Gtk::POLICY_AUTOMATIC;
    if (favoritePanelSW) {
        favoritePanelSW->set_policy     (Gtk::POLICY_AUTOMATIC, policy);
    }
    exposurePanelSW->set_policy     (Gtk::POLICY_AUTOMATIC, policy);
    detailsPanelSW->set_policy      (Gtk::POLICY_AUTOMATIC, policy);
    colorPanelSW->set_policy        (Gtk::POLICY_AUTOMATIC, policy);
    transformPanelSW->set_policy    (Gtk::POLICY_AUTOMATIC, policy);
    rawPanelSW->set_policy          (Gtk::POLICY_AUTOMATIC, policy);
    advancedPanelSW->set_policy      (Gtk::POLICY_AUTOMATIC, policy);
    locallabPanelSW->set_policy(Gtk::POLICY_AUTOMATIC, policy);
    

    for (auto currExp : expList) {
        currExp->updateVScrollbars(hide);
    }
}


void ToolPanelCoordinator::updateTPVScrollbar(bool hide)
{
    updateVScrollbars(hide);
}

void ToolPanelCoordinator::toolSelected(ToolMode tool)
{
    GThreadLock lock; // All GUI access from idle_add callbacks or separate thread HAVE to be protected
    notebookconn.block(true); // "signal_switch_page" event is blocked to avoid unsubscribing Locallab (allows a correct behavior when switching to another tool using toolbar)

    auto checkFavorite = [this](FoldableToolPanel* tool) {
        for (auto fav : favorites) {
            if (fav == tool) {
                return true;
            }
        }
        return false;
    };

    switch (tool) {
        case TMCropSelect: {
            toolBar->blockEditDeactivation(false); // To allow deactivating Locallab when switching to another tool using toolbar
            crop->setExpanded(true);
            toolPanelNotebook->set_current_page(toolPanelNotebook->page_num(checkFavorite(crop) ? *favoritePanelSW : *transformPanelSW));
            prevPage = toolPanelNotebook->get_nth_page(toolPanelNotebook->get_current_page()); // Updating prevPage as "signal_switch_page" event
            break;
        }

        case TMSpotWB: {
            toolBar->blockEditDeactivation(false); // To allow deactivating Locallab when switching to another tool using toolbar
            whitebalance->setExpanded(true);
            toolPanelNotebook->set_current_page(toolPanelNotebook->page_num(checkFavorite(whitebalance) ? *favoritePanelSW : *colorPanelSW));
            prevPage = toolPanelNotebook->get_nth_page(toolPanelNotebook->get_current_page()); // Updating prevPage as "signal_switch_page" event
            break;
        }

        case TMStraighten: {
            toolBar->blockEditDeactivation(false); // To allow deactivating Locallab when switching to another tool using toolbar
            rotate->setExpanded(true);
            bool isFavorite = checkFavorite(rotate);
            if (!isFavorite) {
                isFavorite = checkFavorite(lensgeom);
                lensgeom->setExpanded(true);
            }
            toolPanelNotebook->set_current_page(toolPanelNotebook->page_num(isFavorite ? *favoritePanelSW : *transformPanelSW));
            prevPage = toolPanelNotebook->get_nth_page(toolPanelNotebook->get_current_page()); // Updating prevPage as "signal_switch_page" event
            break;
        }

        default:
            break;
    }

    notebookconn.block(false);
}

void ToolPanelCoordinator::editModeSwitchedOff()
{
    if (editDataProvider) {
        editDataProvider->switchOffEditMode();
    }
}

void ToolPanelCoordinator::dirSelected(const Glib::ustring& dirname, const Glib::ustring& openfile)
{

    flatfield->setShortcutPath(dirname);
}

void ToolPanelCoordinator::setEditProvider(EditDataProvider *provider)
{
    editDataProvider = provider;

    for (size_t i = 0; i < toolPanels.size(); i++) {
        toolPanels.at(i)->setEditProvider(provider);
    }
}

bool ToolPanelCoordinator::getFilmNegativeExponents(rtengine::Coord spotA, rtengine::Coord spotB, std::array<float, 3>& newExps)
{
    return ipc && ipc->getFilmNegativeExponents(spotA.x, spotA.y, spotB.x, spotB.y, newExps);
}

bool ToolPanelCoordinator::getRawSpotValues(rtengine::Coord spot, int spotSize, std::array<float, 3>& rawValues)
{
    return ipc && ipc->getRawSpotValues(spot.x, spot.y, spotSize, rawValues);
}<|MERGE_RESOLUTION|>--- conflicted
+++ resolved
@@ -275,28 +275,16 @@
         toolPanel->setListener(this);
     }
 
-<<<<<<< HEAD
-    whitebalance->setWBProvider (this);
-    whitebalance->setSpotWBListener (this);
-    darkframe->setDFProvider (this);
-    flatfield->setFFProvider (this);
-    lensgeom->setLensGeomListener (this);
-    rotate->setLensGeomListener (this);
-    perspective->setLensGeomListener (this);
-    distortion->setLensGeomListener (this);
-    crop->setCropPanelListener (this);
-    icm->setICMPanelListener (this);
-=======
     whitebalance->setWBProvider(this);
     whitebalance->setSpotWBListener(this);
     darkframe->setDFProvider(this);
     flatfield->setFFProvider(this);
     lensgeom->setLensGeomListener(this);
     rotate->setLensGeomListener(this);
+    perspective->setLensGeomListener(this);
     distortion->setLensGeomListener(this);
     crop->setCropPanelListener(this);
     icm->setICMPanelListener(this);
->>>>>>> c607b58b
     filmNegative->setFilmNegProvider (this);
 
     toolBar = new ToolBar();
@@ -744,14 +732,9 @@
         ipc->setFilmNegListener (filmNegative);
         flatfield->setShortcutPath(Glib::path_get_dirname(ipc->getInitialImage()->getFileName()));
 
-<<<<<<< HEAD
-        icm->setRawMeta (raw, (const rtengine::FramesData*)pMetaData);
-        lensProf->setRawMeta (raw, pMetaData);
-        perspective->setMetadata (pMetaData);
-=======
         icm->setRawMeta(raw, (const rtengine::FramesData*)pMetaData);
         lensProf->setRawMeta(raw, pMetaData);
->>>>>>> c607b58b
+        perspective->setMetadata(pMetaData);
     }
 
 
@@ -1003,7 +986,6 @@
     toolBar->setTool(TMStraighten);
 }
 
-<<<<<<< HEAD
 void ToolPanelCoordinator::autoPerspRequested (bool corr_pitch, bool corr_yaw, double& rot, double& pitch, double& yaw)
 {
     if (!(ipc && (corr_pitch || corr_yaw))) {
@@ -1024,10 +1006,7 @@
     yaw = res.yaw;
 }
 
-double ToolPanelCoordinator::autoDistorRequested ()
-=======
 double ToolPanelCoordinator::autoDistorRequested()
->>>>>>> c607b58b
 {
     if (!ipc) {
         return 0.0;
