--- conflicted
+++ resolved
@@ -662,7 +662,7 @@
         ipc->setFlatFieldAutoClipListener (flatfield);
         ipc->setBayerAutoContrastListener (bayerprocess);
         ipc->setXtransAutoContrastListener (xtransprocess);
-<<<<<<< HEAD
+        ipc->setpdSharpenAutoContrastListener (pdSharpening);
         ipc->setAutoWBListener(whitebalance);
         ipc->setAutoColorTonListener(colortoning);
         ipc->setAutoChromaListener(dirpyrdenoise);
@@ -676,21 +676,6 @@
 
         icm->setRawMeta(raw, (const rtengine::FramesData*)pMetaData);
         lensProf->setRawMeta(raw, pMetaData);
-=======
-        ipc->setpdSharpenAutoContrastListener (pdSharpening);
-        ipc->setAutoWBListener (whitebalance);
-        ipc->setAutoColorTonListener (colortoning);
-        ipc->setAutoChromaListener (dirpyrdenoise);
-        ipc->setWaveletListener (wavelet);
-        ipc->setRetinexListener (retinex);
-        ipc->setSizeListener (crop);
-        ipc->setSizeListener (resize);
-        ipc->setImageTypeListener (this);
-        flatfield->setShortcutPath (Glib::path_get_dirname (ipc->getInitialImage()->getFileName()));
-
-        icm->setRawMeta (raw, (const rtengine::FramesData*)pMetaData);
-        lensProf->setRawMeta (raw, pMetaData);
->>>>>>> ba434372
     }
 
 
@@ -808,15 +793,9 @@
     if (!ipc) {
         return;
     }
-<<<<<<< HEAD
 
     ipc->beginUpdateParams();
-    ipc->setSharpMask(sharpMask);
-    ipc->endUpdateParams(rtengine::EvShrEnabled);
-=======
-    ipc->beginUpdateParams ();
     ipc->endUpdateParams (ipc->setSharpMask(sharpMask));
->>>>>>> ba434372
 }
 
 int ToolPanelCoordinator::getSpotWBRectSize() const
