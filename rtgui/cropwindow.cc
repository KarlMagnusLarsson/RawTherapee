/*
 *  This file is part of RawTherapee.
 *
 *  Copyright (c) 2004-2010 Gabor Horvath <hgabor@rawtherapee.com>
 *
 *  RawTherapee is free software: you can redistribute it and/or modify
 *  it under the terms of the GNU General Public License as published by
 *  the Free Software Foundation, either version 3 of the License, or
 *  (at your option) any later version.
 *
 *  RawTherapee is distributed in the hope that it will be useful,
 *  but WITHOUT ANY WARRANTY; without even the implied warranty of
 *  MERCHANTABILITY or FITNESS FOR A PARTICULAR PURPOSE.  See the
 *  GNU General Public License for more details.
 *
 *  You should have received a copy of the GNU General Public License
 *  along with RawTherapee.  If not, see <http://www.gnu.org/licenses/>.
 */
#include "cropwindow.h"

#include <iomanip>

#include "../rtengine/mytime.h"
#include "../rtengine/rt_math.h"
#include "../rtengine/dcrop.h"

#include "guiutils.h"
#include "threadutils.h"
#include "rtimage.h"
#include "cursormanager.h"
#include "options.h"
#include "imagearea.h"
#include "lockablecolorpicker.h"

using namespace rtengine;

struct ZoomStep {
    Glib::ustring label;
    double zoom;
    int czoom;
};

ZoomStep zoomSteps[] = {
    {"  1%",  0.01,    100},
    {"  2%",  0.02,    50},
    {"  5%",  0.05,    20},
    {"6.7%",  1.0 / 15.0, 15},
    {"  8%",  1.0 / 12.0, 12},
    {" 10%",  0.1,     10},
    {"12.5%", 0.125,   8},
    {" 14%",  1.0 / 7.0, 7},
    {"16.6%", 1.0 / 6.0, 6},
    {" 20%",  0.2,     5},
    {" 25%",  0.25,    4},
    {" 33%",  1.0 / 3.0, 3},
    {" 50%",  0.5,     2},
    {"100%",  1.0,     1000},
    {"200%",  2.0,     2000},
    {"300%",  3.0,     3000},
    {"400%",  4.0,     4000},
    {"500%",  5.0,     5000},
    {"600%",  6.0,     6000},
    {"700%",  7.0,     7000},
    {"800%",  8.0,     8000}
};
#define MAXZOOMSTEPS 20
#define ZOOM11INDEX  13

CropWindow::CropWindow (ImageArea* parent, bool isLowUpdatePriority_, bool isDetailWindow)
    : ObjectMOBuffer(parent), state(SNormal), press_x(0), press_y(0), action_x(0), action_y(0), pickedObject(-1), pickModifierKey(0), rot_deg(0), onResizeArea(false), deleted(false),
      fitZoomEnabled(true), fitZoom(false), isLowUpdatePriority(isLowUpdatePriority_), hoveredPicker(nullptr), cropLabel(Glib::ustring("100%")),
      backColor(options.bgcolor), decorated(true), isFlawnOver(false), titleHeight(30), sideBorderWidth(3), lowerBorderWidth(3),
      upperBorderWidth(1), sepWidth(2), xpos(30), ypos(30), width(0), height(0), imgAreaX(0), imgAreaY(0), imgAreaW(0), imgAreaH(0),
      imgX(-1), imgY(-1), imgW(1), imgH(1), iarea(parent), cropZoom(0), zoomVersion(0), exposeVersion(0), cropgl(NULL),
      pmlistener(NULL), pmhlistener(NULL), observedCropWin(NULL)
{
    Glib::RefPtr<Pango::Context> context = parent->get_pango_context () ;
    Pango::FontDescription fontd = context->get_font_description ();
    fontd.set_weight (Pango::WEIGHT_BOLD);
    fontd.set_size(8 * Pango::SCALE);
    context->set_font_description (fontd);
    Glib::RefPtr<Pango::Layout> cllayout = parent->create_pango_layout("1000%");

    int iw, ih;
    cllayout->get_pixel_size (iw, ih);

    titleHeight = ih;

    bZoomOut = new LWButton (RTImage::createFromPng ("gtk-zoom-out-small.png"), 0, NULL, LWButton::Left, LWButton::Center, "Zoom Out");
    bZoomIn  = new LWButton (RTImage::createFromPng ("gtk-zoom-in-small.png"),  1, NULL, LWButton::Left, LWButton::Center, "Zoom In");
    bZoom100 = new LWButton (RTImage::createFromPng ("gtk-zoom-100-small.png"), 2, NULL, LWButton::Left, LWButton::Center, "Zoom 100/%");
    //bZoomFit = new LWButton (RTImage::createFromPng ("gtk-zoom-fit.png"), 3, NULL, LWButton::Left, LWButton::Center, "Zoom Fit");
    bClose   = new LWButton (RTImage::createFromPng ("gtk-close-small.png"),    4, NULL, LWButton::Right, LWButton::Center, "Close");

    buttonSet.add (bZoomOut);
    buttonSet.add (bZoomIn);
    buttonSet.add (bZoom100);
    buttonSet.add (bClose);

    buttonSet.setColors (Gdk::RGBA("black"), Gdk::RGBA("white"));
    buttonSet.setButtonListener (this);

    int bsw, bsh;
    buttonSet.getMinimalDimensions (bsw, bsh);

    if (bsh > titleHeight) {
        titleHeight = bsh;
    }

    minWidth = bsw + iw + 2 * sideBorderWidth;

    cropHandler.setDisplayHandler(this);
    cropHandler.newImage (parent->getImProcCoordinator(), isDetailWindow);
}

CropWindow::~CropWindow ()
{
    for (auto colorPicker : colorPickers) {
        delete colorPicker;
    }
}

void CropWindow::enable()
{
    cropHandler.setEnabled (true);
}

void CropWindow::setPosition (int x, int y)
{

    if (y < 0) {
        y = 0;
    }

    xpos = x;
    ypos = y;

    if (decorated) {
        buttonSet.arrangeButtons (xpos + sideBorderWidth, ypos + upperBorderWidth, width - 2 * sideBorderWidth, titleHeight);
    }
}

void CropWindow::getPosition (int& x, int& y)
{

    x = xpos;
    y = ypos;
}

void CropWindow::getCropPosition (int& x, int& y)
{

    int cropX, cropY;
    cropHandler.getPosition (cropX, cropY);

    if (state != SCropImgMove) {
        x = cropX;
        y = cropY;
    } else {
        x = cropX + action_x;
        y = cropY + action_y;
    }
}

void CropWindow::getCropRectangle (int& x, int& y, int& w, int& h)
{

    cropHandler.getPosition (x, y);
    cropHandler.getSize (w, h);
}

void CropWindow::setCropPosition (int x, int y, bool update)
{

    cropHandler.setAnchorPosition (x, y, update);

    for (auto listener : listeners) {
        listener->cropPositionChanged (this);
    }
}

void CropWindow::centerCrop (bool update)
{

    cropHandler.centerAnchor (update);

    for (auto listener : listeners) {
        listener->cropPositionChanged (this);
    }
}

void CropWindow::setSize (int w, int h, bool norefresh)
{

    width = w;
    height = h;

    fitZoom = false;

    if (width < minWidth) {
        width = minWidth;
    }

    if (height < 64) {
        height = 64;
    }

    if (decorated) {
        imgAreaX = sideBorderWidth;
        imgAreaY = upperBorderWidth + titleHeight + sepWidth;
        imgAreaW = width - 2 * sideBorderWidth;
        imgAreaH = height - lowerBorderWidth - titleHeight - sepWidth - upperBorderWidth;
        buttonSet.arrangeButtons (xpos + sideBorderWidth, ypos + upperBorderWidth, width - 2 * sideBorderWidth, titleHeight);
    } else {
        imgAreaX = imgAreaY = 0;
        imgAreaW = width;
        imgAreaH = height;
    }

    if (!norefresh) {
        ObjectMOBuffer::resize(imgAreaW, imgAreaH);
        cropHandler.setWSize (imgAreaW, imgAreaH);
    }

    //iarea->redraw ();
}

void CropWindow::getSize (int& w, int& h)
{

    w = width;
    h = height;
}

void CropWindow::getCropSize (int& w, int& h)
{

    w = imgAreaW;
    h = imgAreaH;
}

void CropWindow::getCropAnchorPosition (int& x, int& y)
{
    cropHandler.getAnchorPosition(x, y);
}

void CropWindow::setCropAnchorPosition (int& x, int& y)
{
    cropHandler.setAnchorPosition(x, y);
}

bool CropWindow::isInside (int x, int y)
{

    return x >= xpos && x < xpos + width && y >= ypos && y < ypos + height;
}

void CropWindow::leaveNotify (GdkEventCrossing* event)
{
    EditSubscriber* subscriber = iarea->getCurrSubscriber();

    if (state == SNormal && subscriber && subscriber->getEditingType() == ET_PIPETTE) {
        iarea->pipetteVal[0] = iarea->pipetteVal[1] = iarea->pipetteVal[2] = -1.f;

        if (subscriber->mouseOver(0)) {
            iarea->redraw();
        }
    }
}

void CropWindow::flawnOver (bool isFlawnOver)
{
    this->isFlawnOver = isFlawnOver;
}

void CropWindow::scroll (int state, GdkScrollDirection direction, int x, int y)
{
    if ((state & GDK_CONTROL_MASK) && onArea(ColorPicker, x, y)) {
        // resizing a color picker
        if (direction == GDK_SCROLL_UP) {
            hoveredPicker->incSize();
            updateHoveredPicker();
            iarea->redraw ();
        }else if (direction == GDK_SCROLL_DOWN) {
            hoveredPicker->decSize();
            updateHoveredPicker();
            iarea->redraw ();
        }
    } else {
        // not over a color picker, we zoom in/out
        int newCenterX = x;
        int newCenterY = y;

        screenCoordToImage(newCenterX, newCenterY, newCenterX, newCenterY);

        if (direction == GDK_SCROLL_UP && !isMaxZoom()) {
            zoomIn (true, newCenterX, newCenterY);
        } else if (!isMinZoom()) {
            zoomOut (true, newCenterX, newCenterY);
        }
    }
}

void CropWindow::buttonPress (int button, int type, int bstate, int x, int y)
{

    bool needRedraw = true;  // most common case ; not redrawing are exceptions
    const auto editSubscriber = iarea->getCurrSubscriber();

    iarea->grabFocus (this);

    if (button == 1) {
        if (type == GDK_2BUTTON_PRESS && onArea (CropImage, x, y) && iarea->getToolMode () != TMColorPicker && (state == SNormal || state == SCropImgMove)) {
            if (fitZoomEnabled) {
                if (fitZoom) {
                    state = SNormal;
                    zoomVersion = exposeVersion;
                    screenCoordToImage (x, y, action_x, action_y);
                    changeZoom (ZOOM11INDEX, true, action_x, action_y);
                    fitZoom = false;
                } else {
                    zoomFit ();
                }
            } else {
                zoom11 ();
            }

            state = SNormal;
        }
        else if (type == GDK_BUTTON_PRESS && state == SNormal) {
            if (onArea (CropToolBar, x, y)) {
                if (!decorated || !buttonSet.pressNotify (x, y)) {
                    state = SCropWinMove;
                    action_x = x;
                    action_y = y;
                    press_x = xpos;
                    press_y = ypos;
                }
            } else if (onArea (CropResize, x, y)) {
                state = SCropWinResize;
                action_x = x;
                action_y = y;
                press_x = width;
                press_y = height;
            } else {
                if (onArea (CropImage, x, y)) {  // events inside of the image domain
                    if (iarea->getToolMode () == TMColorPicker) {
                        if (hoveredPicker) {
                            if ((bstate & GDK_CONTROL_MASK) && !(bstate & GDK_SHIFT_MASK)) {
                                hoveredPicker->decSize();
                                updateHoveredPicker();
                                needRedraw = true;
                            } else if (!(bstate & GDK_CONTROL_MASK) && (bstate & GDK_SHIFT_MASK)) {
                                hoveredPicker->rollDisplayedValues();
                                needRedraw = true;
                            } else if (!(bstate & GDK_CONTROL_MASK) && !(bstate & GDK_SHIFT_MASK)) {
                                // Color Picker drag starts
                                state = SDragPicker;
                            }
                        } else {
                            // Add a new Color Picker
                            rtengine::Coord imgPos;
                            screenCoordToImage(x, y, imgPos.x, imgPos.y);
                            LockableColorPicker *newPicker = new LockableColorPicker(this, &cropHandler.colorParams.output, &cropHandler.colorParams.working);
                            colorPickers.push_back(newPicker);
                            hoveredPicker = newPicker;
                            updateHoveredPicker(&imgPos);
                            state = SDragPicker;
                            press_x = x;
                            press_y = y;
                            action_x = 0;
                            action_y = 0;
                            needRedraw = true;
                        }
                    } else if (onArea (CropTopLeft, x, y)) {
                        state = SResizeTL;
                        press_x = x;
                        action_x = cropHandler.cropParams.x;
                        press_y = y;
                        action_y = cropHandler.cropParams.y;
                    } else if (onArea (CropTopRight, x, y)) {
                        state = SResizeTR;
                        press_x = x;
                        action_x = cropHandler.cropParams.w;
                        press_y = y;
                        action_y = cropHandler.cropParams.y;
                    } else if (onArea (CropBottomLeft, x, y)) {
                        state = SResizeBL;
                        press_x = x;
                        action_x = cropHandler.cropParams.x;
                        press_y = y;
                        action_y = cropHandler.cropParams.h;
                    } else if (onArea (CropBottomRight, x, y)) {
                        state = SResizeBR;
                        press_x = x;
                        action_x = cropHandler.cropParams.w;
                        press_y = y;
                        action_y = cropHandler.cropParams.h;
                    } else if (onArea (CropTop, x, y)) {
                        state = SResizeH1;
                        press_y = y;
                        action_y = cropHandler.cropParams.y;
                    } else if (onArea (CropBottom, x, y)) {
                        state = SResizeH2;
                        press_y = y;
                        action_y = cropHandler.cropParams.h;
                    } else if (onArea (CropLeft, x, y)) {
                        state = SResizeW1;
                        press_x = x;
                        action_x = cropHandler.cropParams.x;
                    } else if (onArea (CropRight, x, y)) {
                        state = SResizeW2;
                        press_x = x;
                        action_x = cropHandler.cropParams.w;
                    } else if ((bstate & GDK_SHIFT_MASK) && onArea (CropInside, x, y)) {
                        state = SCropMove;
                        press_x = x;
                        press_y = y;
                        action_x = cropHandler.cropParams.x;
                        action_y = cropHandler.cropParams.y;
                    } else if (onArea (CropObserved, x, y)) {
                        state = SObservedMove;
                        press_x = x;
                        press_y = y;
                        action_x = 0;
                        action_y = 0;
                    } else if (iarea->getToolMode () == TMStraighten) {
                        state = SRotateSelecting;
                        press_x = x;
                        press_y = y;
                        action_x = x;
                        action_y = y;
                        rot_deg = 0;
                    } else if (iarea->getToolMode () == TMSpotWB) {
                        int spotx, spoty;
                        screenCoordToImage (x, y, spotx, spoty);
                        iarea->spotWBSelected (spotx, spoty);
                    } else if (iarea->getToolMode () == TMCropSelect && cropgl) {
                        state = SCropSelecting;
                        screenCoordToImage (x, y, press_x, press_y);
                        cropHandler.cropParams.enabled = true;
                        cropHandler.cropParams.x = press_x;
                        cropHandler.cropParams.y = press_y;
                        cropHandler.cropParams.w = cropHandler.cropParams.h = 1;
                        cropgl->cropInit (cropHandler.cropParams.x, cropHandler.cropParams.y, cropHandler.cropParams.w, cropHandler.cropParams.h);
                    } else if (iarea->getToolMode () == TMHand) {
                        if (editSubscriber) {
                            needRedraw = editSubscriber->button1Pressed(bstate);
                            if ((cropgl && cropgl->inImageArea(iarea->posImage.x, iarea->posImage.y) && (editSubscriber->getEditingType() == ET_PIPETTE && (bstate & GDK_CONTROL_MASK))) || editSubscriber->getEditingType() == ET_OBJECTS) {
                                if (editSubscriber->isDragging()) {
                                    state = SEditDrag1;
                                } else if (editSubscriber->isPicking()) {
                                    state = SEditPick1;
                                    pickedObject = iarea->object;
                                    pickModifierKey = bstate;
                                }
                                press_x = x;
                                press_y = y;
                                action_x = 0;
                                action_y = 0;
                            }
                        }
                        if (state != SEditDrag1) {
                            state = SCropImgMove;
                            press_x = x;
                            press_y = y;
                            action_x = 0;
                            action_y = 0;
                        }
                    } else { // if(zoomSteps[cropZoom].zoom > cropHandler.getFitZoom()) { // only allow move when image is only partial visible
                        state = SCropImgMove;
                        press_x = x;
                        press_y = y;
                        action_x = 0;
                        action_y = 0;
                    }

                } else if (iarea->getToolMode () == TMHand) {  // events outside of the image domain
                    EditSubscriber *editSubscriber = iarea->getCurrSubscriber();

                    if (editSubscriber && editSubscriber->getEditingType() == ET_OBJECTS) {
                        needRedraw = editSubscriber->button1Pressed(bstate);

                        if (editSubscriber->isDragging()) {
                            state = SEditDrag1;
                        } else if (editSubscriber->isPicking()) {
                            state = SEditPick1;
                            pickedObject = iarea->object;
                            pickModifierKey = bstate;
                        }

                        press_x = x;
                        press_y = y;
                        action_x = 0;
                        action_y = 0;
                    }
                } else if (iarea->getToolMode () == TMColorPicker && hoveredPicker) {
                    if ((bstate & GDK_CONTROL_MASK) && !(bstate & GDK_SHIFT_MASK)) {
                        if (hoveredPicker->decSize()) {
                            updateHoveredPicker();
                            needRedraw = true;
                        }
                    } else if (!(bstate & GDK_CONTROL_MASK) && (bstate & GDK_SHIFT_MASK)) {
                        hoveredPicker->rollDisplayedValues();
                    } else if (!(bstate & GDK_CONTROL_MASK) && !(bstate & GDK_SHIFT_MASK)) {
                        // Color Picker drag starts
                        state = SDragPicker;
                    }
                }
            }
        }
    } else if (button == 2) {
        if (iarea->getToolMode () == TMHand) {
            EditSubscriber *editSubscriber = iarea->getCurrSubscriber();
            if (editSubscriber && editSubscriber->getEditingType() == ET_OBJECTS) {
                needRedraw = editSubscriber->button2Pressed(bstate);

                if (editSubscriber->isDragging()) {
                    state = SEditDrag2;
                } else if (editSubscriber->isPicking()) {
                    state = SEditPick2;
                    pickedObject = iarea->object;
                    pickModifierKey = bstate;
                }

                press_x = x;
                press_y = y;
                action_x = 0;
                action_y = 0;
            }
        }
    } else if (button == 3) {
        if (iarea->getToolMode () == TMHand) {
            EditSubscriber *editSubscriber = iarea->getCurrSubscriber();
            if (editSubscriber && editSubscriber->getEditingType() == ET_OBJECTS) {
                needRedraw = editSubscriber->button3Pressed(bstate);

                if (editSubscriber->isDragging()) {
                    state = SEditDrag3;
                } else if (editSubscriber->isPicking()) {
                    state = SEditPick3;
                    pickedObject = iarea->object;
                    pickModifierKey = bstate;
                }

                press_x = x;
                press_y = y;
                action_x = 0;
                action_y = 0;
            }
        }
        else if (iarea->getToolMode () == TMColorPicker && type == GDK_BUTTON_PRESS && state == SNormal) {
            if (hoveredPicker) {
                if((bstate & GDK_CONTROL_MASK) && (bstate & GDK_SHIFT_MASK)) {
                    // Deleting all pickers !
                    for (auto colorPicker : colorPickers) {
                        delete colorPicker;
                    }
                    colorPickers.clear();
                    hoveredPicker = nullptr;
                    state = SDeletePicker;
                    needRedraw = true;
                } else if ((bstate & GDK_CONTROL_MASK) && !(bstate & GDK_SHIFT_MASK)) {
                    if (hoveredPicker->incSize()) {
                        updateHoveredPicker();
                        needRedraw = true;
                    }
                } else if (!(bstate & GDK_CONTROL_MASK) && !(bstate & GDK_SHIFT_MASK)) {
                    // Deleting the hovered picker
                    for (std::vector<LockableColorPicker*>::iterator i = colorPickers.begin(); i != colorPickers.end(); ++i) {
                        if (*i == hoveredPicker) {
                            colorPickers.erase(i);
                            delete hoveredPicker;
                            hoveredPicker = nullptr;
                            state = SDeletePicker;
                            needRedraw = true;
                            break;
                        }
                    }
                }
            }
        }
    }

    if (needRedraw) {
        iarea->redraw ();
    }

    updateCursor (x, y);
}

void CropWindow::buttonRelease (int button, int num, int bstate, int x, int y)
{

    EditSubscriber *editSubscriber = iarea->getCurrSubscriber();

    bool needRedraw = false;

    if (state == SCropWinResize) {
        int newWidth = press_x + x - action_x;
        int newHeight = press_y + y - action_y;
        setSize(newWidth, newHeight);

        if (decorated) {
            options.detailWindowWidth = newWidth;
            options.detailWindowHeight = newHeight;
        }

        state = SNormal;

        for (auto listener : listeners) {
            listener->cropWindowSizeChanged (this);
        }

        needRedraw = true;
    } else if (state == SCropWinMove) {
        if (iarea->showColorPickers () && !colorPickers.empty()) {
            needRedraw = true;
        }
    } else if (state == SCropImgMove) {
        cropHandler.update ();

        state = SNormal;

        for (std::list<CropWindowListener*>::iterator i = listeners.begin(); i != listeners.end(); ++i) {
            (*i)->cropPositionChanged (this);
        }

        needRedraw = true;
    } else if (state == SRotateSelecting) {
        iarea->straightenReady (rot_deg);
        iarea->setToolHand ();
        needRedraw = true;
    } else if (state == SObservedMove) {
        observedCropWin->remoteMoveReady ();
        state = SNormal;
        needRedraw = true;
    } else if (state == SEditDrag1 || state == SEditDrag2 || state == SEditDrag3) {
        if        (state == SEditDrag1) {
            needRedraw = editSubscriber->button1Released();
        } else if (state == SEditDrag2) {
            needRedraw = editSubscriber->button2Released();
        } else if (state == SEditDrag3) {
            needRedraw = editSubscriber->button3Released();
        }

        if (editSubscriber) {
            rtengine::Crop* crop = static_cast<rtengine::Crop*>(cropHandler.getCrop());
            Coord imgPos;
            action_x = x;
            action_y = y;
            screenCoordToImage (x, y, imgPos.x, imgPos.y);

            iarea->posImage.set(imgPos.x, imgPos.y);
            iarea->posScreen.set(x, y);

            Coord cropPos;
            if (state == SEditDrag1 && editSubscriber->getEditingType() == ET_PIPETTE) {
                screenCoordToCropBuffer (x, y, cropPos.x, cropPos.y);

                iarea->object = onArea (CropImage, x, y) && !onArea (CropObserved, x, y) ? 1 : 0;

                //iarea->object = cropgl && cropgl->inImageArea(iarea->posImage.x, iarea->posImage.y) ? 1 : 0;
                if (iarea->object) {
                    crop->getPipetteData(iarea->pipetteVal, cropPos.x, cropPos.y, iarea->getPipetteRectSize());
                    //printf("PipetteData:  %.3f  %.3f  %.3f\n", iarea->pipetteVal[0], iarea->pipetteVal[1], iarea->pipetteVal[2]);
                } else {
                    iarea->pipetteVal[0] = iarea->pipetteVal[1] = iarea->pipetteVal[2] = -1.f;
                }
            } else if (editSubscriber->getEditingType() == ET_OBJECTS) {
                screenCoordToCropCanvas (x, y, cropPos.x, cropPos.y);
                iarea->object = ObjectMOBuffer::getObjectID(cropPos);
            }

            needRedraw |= editSubscriber->mouseOver(bstate);
        } else {
            iarea->object = 0;
        }

        iarea->deltaImage.set(0, 0);
        iarea->deltaScreen.set(0, 0);
        iarea->deltaPrevImage.set(0, 0);
        iarea->deltaPrevScreen.set(0, 0);
    } else if (state == SEditPick1 || state == SEditPick2 || state == SEditPick3) {
        if (editSubscriber) {
            Coord imgPos;
            action_x = x;
            action_y = y;
            screenCoordToImage (x, y, imgPos.x, imgPos.y);

            iarea->posImage.set (imgPos.x, imgPos.y);
            iarea->posScreen.set (x, y);

            Coord cropPos;
            screenCoordToCropCanvas (x, y, cropPos.x, cropPos.y);

            iarea->object = ObjectMOBuffer::getObjectID(cropPos);

            bool elemPicked = iarea->object == pickedObject && bstate == pickModifierKey;

            if        (state == SEditPick1) {
                needRedraw = editSubscriber->pick1 (elemPicked);
            } else if (state == SEditPick2) {
                needRedraw = editSubscriber->pick2 (elemPicked);
            } else if (state == SEditPick3) {
                needRedraw = editSubscriber->pick3 (elemPicked);
            }

            iarea->object = pickedObject = -1;
            pickModifierKey = 0;

            needRedraw |= editSubscriber->mouseOver (bstate);
        } else {
            iarea->object = 0;
        }
    } else if (state == SDeletePicker) {
        needRedraw = true;
    } else if (state == SNormal && iarea->getToolMode() == TMColorPicker && !hoveredPicker && button == 3) {
        iarea->setToolHand ();
    }

    if (cropgl && (state == SCropSelecting || state == SResizeH1 || state == SResizeH2 || state == SResizeW1 || state == SResizeW2 || state == SResizeTL || state == SResizeTR || state == SResizeBL || state == SResizeBR || state == SCropMove)) {
        cropgl->cropManipReady ();
        iarea->setToolHand ();
        needRedraw = true;
    }

    if (decorated) {
        buttonSet.releaseNotify (x, y);
    }

    if (deleted) {
        iarea->flawnOverWindow = NULL;
        delete this;
        return;
    }

    if (state != SDeletePicker && state != SEditDrag3 && state != SEditPick3 && button == 3 && !(bstate & (GDK_SHIFT_MASK|GDK_CONTROL_MASK))) {
        iarea->pipetteVal[0] = iarea->pipetteVal[1] = iarea->pipetteVal[2] = -1.f;

        needRedraw = iarea->object == 1;

        if (editSubscriber && editSubscriber->getEditingType() == ET_PIPETTE) {
            editSubscriber->mouseOver(0);
        }

        iarea->setToolHand ();

        if (pmhlistener) {
            pmhlistener->toggleFreeze();
        }
    }

    state = SNormal;
    iarea->grabFocus (NULL);

    if (needRedraw) {
        iarea->redraw ();
    }

    updateCursor (x, y);
}

void CropWindow::pointerMoved (int bstate, int x, int y)
{

    EditSubscriber *editSubscriber = iarea->getCurrSubscriber();

    if (state == SCropWinMove) {
        setPosition (press_x + x - action_x, press_y + y - action_y);
        iarea->redraw ();
    } else if (state == SCropWinResize) {
        setSize (press_x + x - action_x, press_y + y - action_y, true);

        for (auto listener : listeners) {
            listener->cropWindowSizeChanged (this);
        }

        iarea->redraw ();
    } else if (state == SCropImgMove) {
        // multiplier is the amplification factor ; disabled if the user selected "1" (no amplification)
        double factor = options.panAccelFactor == 1 ? 1.0 : options.panAccelFactor * zoomSteps[cropZoom].zoom;

        // never move the preview slower than the cursor
        if (factor < 1.0) {
            factor = 1.0;
        }

        int newAction_x = (press_x - x) / zoomSteps[cropZoom].zoom * factor;
        int newAction_y = (press_y - y) / zoomSteps[cropZoom].zoom * factor;

        int deltaX = newAction_x - action_x;
        int deltaY = newAction_y - action_y;

        action_x =  newAction_x;
        action_y =  newAction_y;

        cropHandler.moveAnchor(deltaX, deltaY, false);

        for (auto listener : listeners) {
            listener->cropPositionChanged (this);
        }

        iarea->redraw ();
    } else if (state == SRotateSelecting) {
        action_x = x;
        action_y = y;
        iarea->redraw ();
    } else if (state == SNormal && iarea->getToolMode () == TMSpotWB) {
        action_x = x;
        action_y = y;
        iarea->redraw ();
    } else if (state == SResizeH1 && cropgl) {
        int oy = cropHandler.cropParams.y;
        cropHandler.cropParams.y = action_y + (y - press_y) / zoomSteps[cropZoom].zoom;
        cropHandler.cropParams.h += oy - cropHandler.cropParams.y;
        cropgl->cropHeight1Resized (cropHandler.cropParams.x, cropHandler.cropParams.y, cropHandler.cropParams.w, cropHandler.cropParams.h);
        iarea->redraw ();
    } else if (state == SResizeH2 && cropgl) {
        cropHandler.cropParams.h = action_y + (y - press_y) / zoomSteps[cropZoom].zoom;
        cropgl->cropHeight2Resized (cropHandler.cropParams.x, cropHandler.cropParams.y, cropHandler.cropParams.w, cropHandler.cropParams.h);
        iarea->redraw ();
    } else if (state == SResizeW1 && cropgl) {
        int ox = cropHandler.cropParams.x;
        cropHandler.cropParams.x = action_x + (x - press_x) / zoomSteps[cropZoom].zoom;
        cropHandler.cropParams.w += ox - cropHandler.cropParams.x;
        cropgl->cropWidth1Resized (cropHandler.cropParams.x, cropHandler.cropParams.y, cropHandler.cropParams.w, cropHandler.cropParams.h);
        iarea->redraw ();
    } else if (state == SResizeW2 && cropgl) {
        cropHandler.cropParams.w = action_x + (x - press_x) / zoomSteps[cropZoom].zoom;
        cropgl->cropWidth2Resized (cropHandler.cropParams.x, cropHandler.cropParams.y, cropHandler.cropParams.w, cropHandler.cropParams.h);
        iarea->redraw ();
    } else if (state == SResizeTL && cropgl) {
        int ox = cropHandler.cropParams.x;
        cropHandler.cropParams.x = action_x + (x - press_x) / zoomSteps[cropZoom].zoom;
        cropHandler.cropParams.w += ox - cropHandler.cropParams.x;
        int oy = cropHandler.cropParams.y;
        cropHandler.cropParams.y = action_y + (y - press_y) / zoomSteps[cropZoom].zoom;
        cropHandler.cropParams.h += oy - cropHandler.cropParams.y;
        cropgl->cropTopLeftResized (cropHandler.cropParams.x, cropHandler.cropParams.y, cropHandler.cropParams.w, cropHandler.cropParams.h);
        iarea->redraw ();
    } else if (state == SResizeTR && cropgl) {
        cropHandler.cropParams.w = action_x + (x - press_x) / zoomSteps[cropZoom].zoom;
        int oy = cropHandler.cropParams.y;
        cropHandler.cropParams.y = action_y + (y - press_y) / zoomSteps[cropZoom].zoom;
        cropHandler.cropParams.h += oy - cropHandler.cropParams.y;
        cropgl->cropTopRightResized (cropHandler.cropParams.x, cropHandler.cropParams.y, cropHandler.cropParams.w, cropHandler.cropParams.h);
        iarea->redraw ();
    } else if (state == SResizeBL && cropgl) {
        int ox = cropHandler.cropParams.x;
        cropHandler.cropParams.x = action_x + (x - press_x) / zoomSteps[cropZoom].zoom;
        cropHandler.cropParams.w += ox - cropHandler.cropParams.x;
        cropHandler.cropParams.h = action_y + (y - press_y) / zoomSteps[cropZoom].zoom;
        cropgl->cropBottomLeftResized (cropHandler.cropParams.x, cropHandler.cropParams.y, cropHandler.cropParams.w, cropHandler.cropParams.h);
        iarea->redraw ();
    } else if (state == SResizeBR && cropgl) {
        cropHandler.cropParams.w = action_x + (x - press_x) / zoomSteps[cropZoom].zoom;
        cropHandler.cropParams.h = action_y + (y - press_y) / zoomSteps[cropZoom].zoom;
        cropgl->cropBottomRightResized (cropHandler.cropParams.x, cropHandler.cropParams.y, cropHandler.cropParams.w, cropHandler.cropParams.h);
        iarea->redraw ();
    } else if (state == SCropMove && cropgl) {
        cropHandler.cropParams.x = action_x + (x - press_x) / zoomSteps[cropZoom].zoom;
        cropHandler.cropParams.y = action_y + (y - press_y) / zoomSteps[cropZoom].zoom;
        cropgl->cropMoved (cropHandler.cropParams.x, cropHandler.cropParams.y, cropHandler.cropParams.w, cropHandler.cropParams.h);
        iarea->redraw ();
    } else if (state == SCropSelecting && cropgl) {
        screenCoordToImage (x, y, action_x, action_y);
        int cx1 = press_x, cy1 = press_y;
        int cx2 = action_x, cy2 = action_y;
        cropgl->cropResized (cx1, cy1, cx2, cy2);

        if (cx2 > cx1) {
            cropHandler.cropParams.x = cx1;
            cropHandler.cropParams.w = cx2 - cx1 + 1;
        } else {
            cropHandler.cropParams.x = cx2;
            cropHandler.cropParams.w = cx1 - cx2 + 1;
        }

        if (cy2 > cy1) {
            cropHandler.cropParams.y = cy1;
            cropHandler.cropParams.h = cy2 - cy1 + 1;
        } else {
            cropHandler.cropParams.y = cy2;
            cropHandler.cropParams.h = cy1 - cy2 + 1;
        }

        iarea->redraw ();
    } else if (state == SObservedMove) {
        int new_action_x = x - press_x;
        int new_action_y = y - press_y;
        observedCropWin->remoteMove ((new_action_x - action_x) / zoomSteps[cropZoom].zoom, (new_action_y - action_y) / zoomSteps[cropZoom].zoom);
        action_x = new_action_x;
        action_y = new_action_y;
        iarea->redraw ();
    } else if (state == SDragPicker) {
        Coord imgPos;
        action_x = x - press_x;
        action_x = y - press_y;
        screenCoordToImage (x, y, imgPos.x, imgPos.y);
        if (imgPos.x < 0) {
            imgPos.x = 0;
        }else if (imgPos.x >= iarea->getImProcCoordinator()->getFullWidth()) {
            imgPos.x = iarea->getImProcCoordinator()->getFullWidth()-1;
        }
        if (imgPos.y < 0) {
            imgPos.y = 0;
        }else if (imgPos.y >= iarea->getImProcCoordinator()->getFullHeight()) {
            imgPos.y = iarea->getImProcCoordinator()->getFullHeight()-1;
        }
        updateHoveredPicker (&imgPos);
        iarea->redraw ();
    } else if (state == SNormal && iarea->getToolMode () == TMColorPicker && onArea(ColorPicker, x, y)) {
        // TODO: we could set the hovered picker as Highlighted here
        // Keep this if statement, the onArea will find out the hoveredPicker and will be used to update the cursor
    } else if (editSubscriber) {
        rtengine::Crop* crop = static_cast<rtengine::Crop*>(cropHandler.getCrop());

        if (state == SNormal || state == SEditPick1 || state == SEditPick2 || state == SEditPick3) {
            Coord imgPos;
            action_x = x;
            action_y = y;
            screenCoordToImage (x, y, imgPos.x, imgPos.y);

            iarea->posImage.set(imgPos.x, imgPos.y);
            iarea->posScreen.set(x, y);

            Coord cropPos;

            if (editSubscriber->getEditingType() == ET_PIPETTE) {
                screenCoordToCropBuffer (x, y, cropPos.x, cropPos.y);

                iarea->object = onArea (CropImage, x, y) && !onArea (CropObserved, x, y) ? 1 : 0;

                //iarea->object = cropgl && cropgl->inImageArea(iarea->posImage.x, iarea->posImage.y) ? 1 : 0;
                if (iarea->object) {
                    crop->getPipetteData(iarea->pipetteVal, cropPos.x, cropPos.y, iarea->getPipetteRectSize());
                    //printf("PipetteData:  %.3f  %.3f  %.3f\n", iarea->pipetteVal[0], iarea->pipetteVal[1], iarea->pipetteVal[2]);
                } else {
                    iarea->pipetteVal[0] = iarea->pipetteVal[1] = iarea->pipetteVal[2] = -1.f;
                }
            } else if (editSubscriber->getEditingType() == ET_OBJECTS) {
                screenCoordToCropCanvas (x, y, cropPos.x, cropPos.y);
                iarea->object = ObjectMOBuffer::getObjectID(cropPos);
            }

            if (editSubscriber->mouseOver(bstate)) {
                iarea->redraw ();
            }
        } else if (state == SEditDrag1 || state == SEditDrag2 || state == SEditDrag3) {
            Coord currPos;
            action_x = x;
            action_y = y;
            Coord oldPosImage = iarea->posImage + iarea->deltaImage;
            //printf(">>> IMG / ImgPrev(%d x %d) = (%d x %d) + (%d x %d)\n", oldPosImage.x, oldPosImage.y, iarea->posImage.x, iarea->posImage.y, iarea->deltaImage.x, iarea->deltaImage.y);
            screenCoordToImage (x, y, currPos.x, currPos.y);
            iarea->deltaImage     = currPos - iarea->posImage;
            iarea->deltaPrevImage = currPos - oldPosImage;
            //printf("          action_ & xy (%d x %d) -> (%d x %d) = (%d x %d) + (%d x %d) / deltaPrev(%d x %d)\n", action_x, action_y, currPos.x, currPos.y, iarea->posImage.x, iarea->posImage.y, iarea->deltaImage.x, iarea->deltaImage.y, iarea->deltaPrevImage.x, iarea->deltaPrevImage.y);

            Coord oldPosScreen = iarea->posScreen + iarea->deltaScreen;
            //printf(">>> SCR / ScrPrev(%d x %d) = (%d x %d) + (%d x %d)\n", oldPosScreen.x, oldPosScreen.y, iarea->posScreen.x, iarea->posScreen.y, iarea->deltaScreen.x, iarea->deltaScreen.y);
            currPos.set(x, y);
            iarea->deltaScreen     = currPos - iarea->posScreen;
            iarea->deltaPrevScreen = currPos - oldPosScreen;
            //printf("          action_ & xy (%d x %d) -> (%d x %d) = (%d x %d) + (%d x %d) / deltaPrev(%d x %d)\n", action_x, action_y, currPos.x, currPos.y, iarea->posScreen.x, iarea->posScreen.y, iarea->deltaScreen.x, iarea->deltaScreen.y, iarea->deltaPrevScreen.x, iarea->deltaPrevScreen.y);

            if (state == SEditDrag1) {
                if (editSubscriber->drag1(bstate)) {
                    iarea->redraw ();
                }
            } else if (state == SEditDrag2) {
                if (editSubscriber->drag2(bstate)) {
                    iarea->redraw ();
                }
            } else if (state == SEditDrag3) {
                if (editSubscriber->drag3(bstate)) {
                    iarea->redraw ();
                }
            }
        }
    }

    updateCursor (x, y);

    bool oRA = onArea (CropResize, x, y);

    if (oRA != onResizeArea) {
        onResizeArea = oRA;
        iarea->redraw ();
    }

    if (decorated) {
        buttonSet.motionNotify (x, y);
    }

    if (pmlistener) {
        int mx, my;
        screenCoordToImage (x, y, mx, my);

        if (!onArea (CropImage, x, y) || !cropHandler.cropPixbuf) {
            cropHandler.getFullImageSize(mx, my);
            //    pmlistener->pointerMoved (false, cropHandler.colorParams.working, mx, my, -1, -1, -1);
            //   if (pmhlistener) pmhlistener->pointerMoved (false, cropHandler.colorParams.working, mx, my, -1, -1, -1);
            /*    Glib::ustring outputProfile;
                outputProfile =cropHandler.colorParams.output ;
                printf("Using \"%s\" output\n", outputProfile.c_str());
                if(outputProfile=="RT_sRGB") printf("OK SRGB2");
            */
            pmlistener->pointerMoved (false, cropHandler.colorParams.output, cropHandler.colorParams.working, mx, my, -1, -1, -1);

            if (pmhlistener) {
                pmhlistener->pointerMoved (false, cropHandler.colorParams.output, cropHandler.colorParams.working, mx, my, -1, -1, -1);
            }

        } else {
            /*MyMutex::MyLock lock(cropHandler.cimg);

            int vx = x - xpos - imgX;
            int vy = y - ypos - imgY;
            guint8* pix = cropHandler.cropPixbuf->get_pixels() + vy*cropHandler.cropPixbuf->get_rowstride() + vx*3;
            if (vx < cropHandler.cropPixbuf->get_width() && vy < cropHandler.cropPixbuf->get_height())
            pmlistener->pointerMoved (true, mx, my, pix[0], pix[1], pix[2]);

            */

            cropHandler.cimg.lock ();
            int vx = x - xpos - imgX;
            int vy = y - ypos - imgY;
//          guint8* pix = cropHandler.cropPixbuf->get_pixels() + vy*cropHandler.cropPixbuf->get_rowstride() + vx*3;
//          if (vx < cropHandler.cropPixbuf->get_width() && vy < cropHandler.cropPixbuf->get_height())
//              pmlistener->pointerMoved (true, mx, my, pix[0], pix[1], pix[2]);
            int imwidth = cropHandler.cropPixbuf->get_width();
            int imheight = cropHandler.cropPixbuf->get_height();
            guint8* pix = cropHandler.cropPixbuftrue->get_pixels() + vy * cropHandler.cropPixbuf->get_rowstride() + vx * 3;

            if (vx < imwidth && vy < imheight) {
                //      pmlistener->pointerMoved (true, cropHandler.colorParams.working, mx, my, pix[0], pix[1], pix[2]);
                pmlistener->pointerMoved (true, cropHandler.colorParams.output, cropHandler.colorParams.working, mx, my, pix[0], pix[1], pix[2]);

                if (pmhlistener)
                    //    pmhlistener->pointerMoved (true, cropHandler.colorParams.working, mx, my, pix[0], pix[1], pix[2]);
                {
                    pmhlistener->pointerMoved (true, cropHandler.colorParams.output, cropHandler.colorParams.working, mx, my, pix[0], pix[1], pix[2]);
                }
            }

            cropHandler.cimg.unlock ();
        }
    }
}

bool CropWindow::onArea (CursorArea a, int x, int y)
{

    int CROPRESIZEBORDER = rtengine::max<int>(9 / zoomSteps[cropZoom].zoom, 3);
    int x1, y1, w, h;

    switch (a) {
    case CropWinButtons:
        return decorated && buttonSet.inside (x, y);

    case CropToolBar:
        return x > xpos && y > ypos && x < xpos + width - 1 && y < ypos + imgAreaY;

    case CropImage:
        return x >= xpos + imgX + imgAreaX && y >= ypos + imgY + imgAreaY && x < xpos + imgX + imgAreaX + imgW && y < ypos + imgY + imgAreaY + imgH;

    case ColorPicker:
        for (auto colorPicker : colorPickers) {
            if (colorPicker->isOver(x, y)) {
                hoveredPicker = colorPicker;
                return true;
            }
        }
        hoveredPicker = nullptr;
        return false;

    case CropBorder:
        return
            (x >= xpos + imgAreaX && y >= ypos + imgAreaY && x < xpos + imgAreaX + imgAreaW && y < ypos + imgAreaY + imgAreaH) &&
            !(x >= xpos + imgX && y >= ypos + imgY && x < xpos + imgX + imgW && y < ypos + imgY + imgH);

    case CropTopLeft:
        screenCoordToImage (x, y, x1, y1);
        return cropHandler.cropParams.enabled &&
               y1 >= cropHandler.cropParams.y - CROPRESIZEBORDER &&
               y1 <= cropHandler.cropParams.y + CROPRESIZEBORDER &&
               y >= ypos + imgY &&
               x1 >= cropHandler.cropParams.x - CROPRESIZEBORDER &&
               x1 <= cropHandler.cropParams.x + CROPRESIZEBORDER &&
               x >= xpos + imgX;

    case CropTopRight:
        screenCoordToImage (x, y, x1, y1);
        return cropHandler.cropParams.enabled &&
               y1 >= cropHandler.cropParams.y - CROPRESIZEBORDER &&
               y1 <= cropHandler.cropParams.y + CROPRESIZEBORDER &&
               y >= ypos + imgY &&
               x1 >= cropHandler.cropParams.x + cropHandler.cropParams.w - 1 - CROPRESIZEBORDER &&
               x1 <= cropHandler.cropParams.x + cropHandler.cropParams.w - 1 + CROPRESIZEBORDER &&
               x < xpos + imgX + imgW;

    case CropBottomLeft:
        screenCoordToImage (x, y, x1, y1);
        return cropHandler.cropParams.enabled &&
               y1 >= cropHandler.cropParams.y + cropHandler.cropParams.h - 1 - CROPRESIZEBORDER &&
               y1 <= cropHandler.cropParams.y + cropHandler.cropParams.h - 1 + CROPRESIZEBORDER &&
               y < ypos + imgY + imgH &&
               x1 >= cropHandler.cropParams.x - CROPRESIZEBORDER &&
               x1 <= cropHandler.cropParams.x + CROPRESIZEBORDER &&
               x >= xpos + imgX;

    case CropBottomRight:
        screenCoordToImage (x, y, x1, y1);
        return cropHandler.cropParams.enabled &&
               y1 >= cropHandler.cropParams.y + cropHandler.cropParams.h - 1 - CROPRESIZEBORDER &&
               y1 <= cropHandler.cropParams.y + cropHandler.cropParams.h - 1 + CROPRESIZEBORDER &&
               y < ypos + imgY + imgH &&
               x1 >= cropHandler.cropParams.x + cropHandler.cropParams.w - 1 - CROPRESIZEBORDER &&
               x1 <= cropHandler.cropParams.x + cropHandler.cropParams.w - 1 + CROPRESIZEBORDER &&
               x < xpos + imgX + imgW;

    case CropTop:
        screenCoordToImage (x, y, x1, y1);
        return cropHandler.cropParams.enabled &&
               x1 > cropHandler.cropParams.x + CROPRESIZEBORDER &&
               x1 < cropHandler.cropParams.x + cropHandler.cropParams.w - 1 - CROPRESIZEBORDER &&
               y1 > cropHandler.cropParams.y - CROPRESIZEBORDER &&
               y1 < cropHandler.cropParams.y + CROPRESIZEBORDER &&
               y >= ypos + imgY;

    case CropBottom:
        screenCoordToImage (x, y, x1, y1);
        return cropHandler.cropParams.enabled &&
               x1 > cropHandler.cropParams.x + CROPRESIZEBORDER &&
               x1 < cropHandler.cropParams.x + cropHandler.cropParams.w - 1 - CROPRESIZEBORDER &&
               y1 > cropHandler.cropParams.y + cropHandler.cropParams.h - 1 - CROPRESIZEBORDER &&
               y1 < cropHandler.cropParams.y + cropHandler.cropParams.h - 1 + CROPRESIZEBORDER &&
               y < ypos + imgY + imgH;

    case CropLeft:
        screenCoordToImage (x, y, x1, y1);
        return cropHandler.cropParams.enabled &&
               y1 > cropHandler.cropParams.y + CROPRESIZEBORDER &&
               y1 < cropHandler.cropParams.y + cropHandler.cropParams.h - 1 - CROPRESIZEBORDER &&
               x1 > cropHandler.cropParams.x - CROPRESIZEBORDER &&
               x1 < cropHandler.cropParams.x + CROPRESIZEBORDER &&
               x >= xpos + imgX;

    case CropRight:
        screenCoordToImage (x, y, x1, y1);
        return cropHandler.cropParams.enabled &&
               y1 > cropHandler.cropParams.y + CROPRESIZEBORDER &&
               y1 < cropHandler.cropParams.y + cropHandler.cropParams.h - 1 - CROPRESIZEBORDER &&
               x1 > cropHandler.cropParams.x + cropHandler.cropParams.w - 1 - CROPRESIZEBORDER &&
               x1 < cropHandler.cropParams.x + cropHandler.cropParams.w - 1 + CROPRESIZEBORDER &&
               x < xpos + imgX + imgW;

    case CropInside:
        screenCoordToImage (x, y, x1, y1);
        return cropHandler.cropParams.enabled &&
               y1 > cropHandler.cropParams.y &&
               y1 < cropHandler.cropParams.y + cropHandler.cropParams.h - 1 &&
               x1 > cropHandler.cropParams.x &&
               x1 < cropHandler.cropParams.x + cropHandler.cropParams.w - 1;

    case CropResize:
        return decorated && x >= xpos + width - 16 && y >= ypos + height - 16 && x < xpos + width && y < ypos + height;

    case CropObserved:
        if (!observedCropWin) {
            return false;
        }

        getObservedFrameArea (x1, y1, w, h);
        return x >= x1 && x <= x1 + w && y >= y1 && y <= y1 + h;
    }

    return false;
}

void CropWindow::updateCursor (int x, int y)
{

    EditSubscriber *editSubscriber = iarea->getCurrSubscriber();
    ToolMode tm = iarea->getToolMode ();

    CursorShape newType = cursor_type;

    if (state == SNormal) {
        if (onArea (CropWinButtons, x, y)) {
            newType = CSArrow;
        } else if (onArea (CropToolBar, x, y)) {
            newType = CSMove;
        } else if (onArea (CropResize, x, y)) {
<<<<<<< HEAD
            newType = CSResizeDiagonal;
=======
            cursorManager.setCursor (iarea->get_window(), CSResizeDiagonal);
        } else if (tm == TMColorPicker && hoveredPicker) {
            cursorManager.setCursor (iarea->get_window(), CSMove);
>>>>>>> b8eb3492
        } else if (tm == TMHand && (onArea (CropTopLeft, x, y))) {
            newType = CSResizeTopLeft;
        } else if (tm == TMHand && (onArea (CropTopRight, x, y))) {
            newType = CSResizeTopRight;
        } else if (tm == TMHand && (onArea (CropBottomLeft, x, y))) {
            newType = CSResizeBottomLeft;
        } else if (tm == TMHand && (onArea (CropBottomRight, x, y))) {
            newType = CSResizeBottomRight;
        } else if (tm == TMHand && (onArea (CropTop, x, y) || onArea (CropBottom, x, y))) {
            newType = CSResizeHeight;
        } else if (tm == TMHand && (onArea (CropLeft, x, y) || onArea (CropRight, x, y))) {
            newType = CSResizeWidth;
        } else if (onArea (CropImage, x, y)) {
            int objectID = -1;

            if (editSubscriber && editSubscriber->getEditingType() == ET_OBJECTS) {
                Coord cropPos;
                screenCoordToCropCanvas (iarea->posScreen.x, iarea->posScreen.y, cropPos.x, cropPos.y);
                objectID = ObjectMOBuffer::getObjectID(cropPos);
            }

            if (objectID > -1) {
                newType = editSubscriber->getCursor(objectID);
            } else if (tm == TMHand) {
                if (onArea (CropObserved, x, y)) {
                    newType = CSMove;
                } else {
                    newType = CSOpenHand;
                }
            } else if (tm == TMSpotWB) {
                newType = CSSpotWB;
            } else if (tm == TMCropSelect) {
                newType = CSCropSelect;
            } else if (tm == TMStraighten) {
<<<<<<< HEAD
                newType = CSStraighten;
=======
                cursorManager.setCursor (iarea->get_window(), CSStraighten);
            } else if (tm == TMColorPicker) {
                cursorManager.setCursor (iarea->get_window(), CSAddColPicker);
>>>>>>> b8eb3492
            }
        } else {
            int objectID = -1;

            if (editSubscriber && editSubscriber->getEditingType() == ET_OBJECTS) {
                Coord cropPos;
                screenCoordToCropCanvas (iarea->posScreen.x, iarea->posScreen.y, cropPos.x, cropPos.y);
                objectID = ObjectMOBuffer::getObjectID(cropPos);
            }

            if (objectID > -1) {
                newType = editSubscriber->getCursor(objectID);
            } else {
                newType = CSArrow;
            }
        }
    } else if (state == SCropSelecting) {
        newType = CSCropSelect;
    } else if (state == SRotateSelecting) {
        newType = CSStraighten;
    } else if (state == SCropMove || state == SCropWinMove || state == SObservedMove) {
        newType = CSMove;
    } else if (state == SHandMove || state == SCropImgMove) {
        newType = CSClosedHand;
    } else if (state == SResizeW1 || state == SResizeW2) {
        newType = CSResizeWidth;
    } else if (state == SResizeH1 || state == SResizeH2) {
        newType = CSResizeHeight;
    } else if (state == SResizeTL) {
        newType = CSResizeTopLeft;
    } else if (state == SResizeTR) {
        newType = CSResizeTopRight;
    } else if (state == SResizeBL) {
        newType = CSResizeBottomLeft;
    } else if (state == SResizeBR) {
        newType = CSResizeBottomRight;
    } else if (state == SCropWinResize) {
<<<<<<< HEAD
        newType = CSResizeDiagonal;
    }

    if (newType != cursor_type) {
        cursor_type = newType;
        CursorManager::setWidgetCursor(iarea->get_window(), cursor_type);
=======
        cursorManager.setCursor (iarea->get_window(), CSResizeDiagonal);
    } else if (state == SDragPicker) {
        cursorManager.setCursor (iarea->get_window(), CSMove2D);
>>>>>>> b8eb3492
    }
}

void CropWindow::expose (Cairo::RefPtr<Cairo::Context> cr)
{
    MyMutex::MyLock lock(cropHandler.cimg);

    bool isPreviewImg = false;

    if (decorated) {
        drawDecoration (cr);
    }

    int x = xpos, y = ypos;

    // draw the background
    backColor = iarea->previewModePanel->GetbackColor();
    Glib::RefPtr<Gtk::StyleContext> style = iarea->get_style_context();
    options.bgcolor = backColor;

    if (backColor == 0) {
        style->render_background(cr, x + imgAreaX, y + imgAreaY, imgAreaW, imgAreaH);
    } else {
        if (backColor == 1) {
            cr->set_source_rgb (0, 0, 0);
        } else if (backColor == 2) {
            cr->set_source_rgb (1, 1, 1);
        }

        cr->set_line_width (0.);
        cr->rectangle (x + imgAreaX, y + imgAreaY, imgAreaW, imgAreaH);
        cr->stroke_preserve ();
        cr->fill ();
    }

    // draw image
    if (state == SCropImgMove || state == SCropWinResize) {
        // draw a rough image
        int cropX, cropY;
        cropHandler.getPosition (cropX, cropY);

        Glib::RefPtr<Gdk::Pixbuf> rough = iarea->getPreviewHandler()->getRoughImage (cropX, cropY, imgAreaW, imgAreaH, zoomSteps[cropZoom].zoom);

        if (rough) {
            int posX = x + imgAreaX + imgX;
            int posY = y + imgAreaY + imgY;
            Gdk::Cairo::set_source_pixbuf(cr, rough, posX, posY);
            cr->rectangle(posX, posY, rtengine::min (rough->get_width (), imgAreaW-imgX), rtengine::min (rough->get_height (), imgAreaH-imgY));
            cr->fill();
//            if (cropHandler.cropParams.enabled)
//                drawCrop (cr, x+imgX, y+imgY, imgW, imgH, cropX, cropY, zoomSteps[cropZoom].zoom, cropHandler.cropParams);
        }

        if (observedCropWin) {
            drawObservedFrame (cr);
        }
    } else {
        if (cropHandler.cropPixbuf) {
            imgW = cropHandler.cropPixbuf->get_width ();
            imgH = cropHandler.cropPixbuf->get_height ();
            exposeVersion++;

            bool showcs = iarea->indClippedPanel->showClippedShadows();
            bool showch = iarea->indClippedPanel->showClippedHighlights();
            const bool showR  = iarea->previewModePanel->showR(); // will show clipping if R channel is clipped
            const bool showG  = iarea->previewModePanel->showG(); // will show clipping if G channel is clipped
            const bool showB  = iarea->previewModePanel->showB(); // will show clipping if B channel is clipped
            const bool showL  = iarea->previewModePanel->showL(); // will show clipping if L value   is clipped
            const bool showFocusMask  = iarea->previewModePanel->showFocusMask();

            // While the Right-side ALT is pressed, auto-enable highlight and shadow clipping indicators
            // TODO: Add linux/MacOS specific functions for alternative
#ifdef WIN32

            if (GetKeyState(VK_RMENU) < 0) {
                showcs = true;
                showch = true;
            }

#endif

            if (showcs || showch || showR || showG || showB || showL || showFocusMask) {
                Glib::RefPtr<Gdk::Pixbuf> tmp = cropHandler.cropPixbuf->copy ();
                guint8* pix = tmp->get_pixels();
                guint8* pixWrkSpace = cropHandler.cropPixbuftrue->get_pixels();

                const int pixRowStride = tmp->get_rowstride ();
                const int pixWSRowStride = cropHandler.cropPixbuftrue->get_rowstride ();

                const int bHeight = tmp->get_height();
                const int bWidth = tmp->get_width();

                if (showFocusMask) { // modulate preview to display focus mask
                    const int blur_radius2 = 1;                             // radius of small kernel. 1 => 3x3 kernel
                    const int blur_dim2 = 2 * blur_radius2 + 1;             // dimension of small kernel
                    const int blur_radius = (blur_dim2 * blur_dim2) / 2;    // radius of big kernel
                    const float kernel_size = SQR(2.f * blur_radius + 1.f); // count of pixels in the big blur kernel
                    const float rkernel_size = 1.0f / kernel_size;          // reciprocal of kernel_size to avoid divisions
                    const float kernel_size2 = SQR(2.f * blur_radius2 + 1.f); // count of pixels in the small blur kernel
                    const float rkernel_size2 = 1.0f / kernel_size2;        // reciprocal of kernel_size to avoid divisions

                    // aloocate buffer for precalculated Luminance
                    float* tmpL = (float*)malloc(bHeight * bWidth * sizeof(float) );
                    // aloocate buffers for sums and sums of squares of small kernel
                    float* tmpLsum = (float*)malloc((bHeight) * (bWidth) * sizeof(float) );
                    float* tmpLsumSq = (float*)malloc((bHeight) * (bWidth) * sizeof(float) );
                    float* tmpstdDev2 = (float*)malloc((bHeight) * (bWidth) * sizeof(float) );
                    float maxstdDev_L2 = 0.f;

#ifdef _OPENMP
                    #pragma omp parallel
#endif
                    {
#ifdef _OPENMP
                        #pragma omp for
#endif

                        // precalculate Luminance
                        for(int i = 0; i < bHeight; i++) {
                            guint8* currWS = pixWrkSpace + i * pixWSRowStride;
                            float*  currL = tmpL + i * bWidth;

                            for(int j = 0; j < bWidth; j++) {
                                *currL = 0.299f * (currWS)[0] + 0.587f * (currWS)[1] + 0.114f * (currWS)[2];
                                currL++;
                                currWS += 3;
                            }
                        }

                        float maxthrstdDev_L2 = 0.f;
#ifdef _OPENMP
                        #pragma omp for nowait
#endif

                        // precalculate sum and sum of squares of small kernel
                        for(int i = blur_radius2; i < bHeight - blur_radius2; i++) {
                            for(int j = blur_radius2; j < bWidth - blur_radius2; j++) {
                                float sumL = 0.f;
                                float sumLSqu = 0.f;

                                for(int kh = -blur_radius2; kh <= blur_radius2; kh++) {
                                    for(int kw = -blur_radius2; kw <= blur_radius2; kw++) {
                                        float curL = tmpL[(i + kh) * bWidth + j + kw];
                                        sumL += curL;
                                        sumLSqu += SQR(curL);
                                    }
                                }

                                tmpLsum[i * bWidth + j] = sumL;
                                tmpLsumSq[i * bWidth + j] = sumLSqu;
                                float stdDev_L2 = rkernel_size2 * sqrtf(sumLSqu * kernel_size2 - sumL * sumL);

                                if(stdDev_L2 > maxthrstdDev_L2) {
                                    maxthrstdDev_L2 = stdDev_L2;
                                }

                                tmpstdDev2[i * bWidth + j] = stdDev_L2;
                            }
                        }

                        #pragma omp critical
                        {
                            if(maxthrstdDev_L2 > maxstdDev_L2) {
                                maxstdDev_L2 = maxthrstdDev_L2;
                            }
                        }
                    }

                    const float focus_thresh = 80.f;
                    maxstdDev_L2 = std::min(maxstdDev_L2, focus_thresh);
                    const float focus_threshby10 = focus_thresh / 10.f;
#ifdef _OPENMP
                    #pragma omp parallel for schedule(dynamic,16)
#endif

                    for (int i = blur_radius + 1; i < bHeight - blur_radius; i++) {
                        guint8* curr = pix + i * pixRowStride + 3 * (blur_radius + 1);
                        guint8* currWs = pixWrkSpace + i * pixWSRowStride + 3 * (blur_radius + 1);

                        for (int j = blur_radius + 1; j < bWidth - blur_radius; j++) {

                            //*************
                            // Copyright (c) 2011 Michael Ezra michael@michaelezra.com
                            // determine if pixel is in the sharp area of the image using
                            // standard deviation analysis on two different scales
                            //float focus_thresh2;
                            //float opacity = 0.9;//TODO: implement opacity
                            //TODO: evaluate effects of altering sampling frequency


                            //TODO: dynamically determine appropriate values based on image analysis

                            // calculate average in +-blur_radius pixels area around the current pixel
                            // speed up: calculate sum of squares in the same loops

                            float sum_L = 0.f;
                            float sumsq_L = 0.f;

                            // use precalculated values of small kernel to reduce number of iterations
                            for (int kh = -blur_radius + blur_radius2; kh <= blur_radius - blur_radius2; kh += blur_dim2) {
                                float* currLsum = &tmpLsum[(i + kh) * bWidth + j - blur_radius + 1];
                                float* currLsumSqu = &tmpLsumSq[(i + kh) * bWidth + j - blur_radius + 1];

                                for (int k = -blur_radius + blur_radius2; k <= blur_radius - blur_radius2; k += blur_dim2, currLsum += blur_dim2, currLsumSqu += blur_dim2) {
                                    sum_L += *currLsum;
                                    sumsq_L += *currLsumSqu;
                                }
                            }

                            //float sum_L2 = tmpLsum[i * bWidth + j];
                            //float sumsq_L2 = tmpLsumSq[i * bWidth + j];
                            //*************
                            // averages
                            // Optimized formulas to avoid divisions
                            float stdDev_L = rkernel_size * sqrtf(sumsq_L * kernel_size - sum_L * sum_L);
                            float stdDev_L2 = tmpstdDev2[i * bWidth + j];
//                          float stdDev_L2 = rkernel_size2 * sqrtf(sumsq_L2 * kernel_size2 - sum_L2 * sum_L2);

                            //TODO: try to normalize by average L of the entire (preview) image

                            //detection method 1: detect focus in features
                            //there is no strict condition between stdDev_L and stdDev_L2 themselves
                            /*                                if (stdDev_L2>focus_thresh2
                                                            && (stdDev_L <focus_thresh)){ // this excludes false positives due to high contrast edges

                                                                curr[1]=255;
                                                                curr[0]=0;
                                                                curr[2]=0;

                                                            }*/

                            //detection method 2: detect focus in texture
                            // key point is std deviation on lower scale is higher than for the larger scale
                            // plus some boundary conditions
                            if (focus_thresh >= stdDev_L2 //TODO: could vary this to bypass noise better
                                    && stdDev_L2 > stdDev_L //this is the key to select fine detail within lower contrast on larger scale
                                    && stdDev_L > focus_threshby10 //options.highlightThreshold
                               ) {
                                // transpareny depends on sdtDev_L2 and maxstdDev_L2
                                float transparency = 1.f - std::min(stdDev_L2 / maxstdDev_L2, 1.0f) ;
                                // first row of circle
                                guint8* currtmp = &curr[0] + (-3 * pixRowStride);
                                guint8* currtmpWS = &currWs[0] + (-3 * pixWSRowStride);

                                for(int jj = -3; jj <= 3; jj += 3) {
                                    guint8* currtmpl = currtmp + jj;
                                    guint8* currtmpWSl = currtmpWS + jj;
                                    //transparent green
                                    currtmpl[0] = transparency * currtmpWSl[0];
                                    currtmpl[1] = transparency * currtmpWSl[1] + (1.f - transparency) * 255.f;
                                    currtmpl[2] = transparency * currtmpWSl[2];
                                }

                                // second row of circle
                                currtmp = &curr[0] + (-2 * pixRowStride);
                                currtmpWS = &currWs[0] + (-2 * pixWSRowStride);

                                for(int jj = -6; jj <= 6; jj += 3) {
                                    guint8* currtmpl = currtmp + jj;
                                    guint8* currtmpWSl = currtmpWS + jj;
                                    //transparent green
                                    currtmpl[0] = transparency * currtmpWSl[0];
                                    currtmpl[1] = transparency * currtmpWSl[1] + (1.f - transparency) * 255.f;
                                    currtmpl[2] = transparency * currtmpWSl[2];
                                }

                                // three middle row of circle
                                for(int ii = -1; ii <= 1; ii++) {
                                    currtmp = &curr[0] + (ii * pixRowStride);
                                    currtmpWS = &currWs[0] + (ii * pixWSRowStride);

                                    for(int jj = -9; jj <= 9; jj += 3) {
                                        guint8* currtmpl = currtmp + jj;
                                        guint8* currtmpWSl = currtmpWS + jj;
                                        //transparent green
                                        currtmpl[0] = transparency * currtmpWSl[0];
                                        currtmpl[1] = transparency * currtmpWSl[1] + (1.f - transparency) * 255.f;
                                        currtmpl[2] = transparency * currtmpWSl[2];
                                    }
                                }

                                // second last row of circle
                                currtmp = &curr[0] + (2 * pixRowStride);
                                currtmpWS = &currWs[0] + (2 * pixWSRowStride);

                                for(int jj = -6; jj <= 6; jj += 3) {
                                    guint8* currtmpl = currtmp + jj;
                                    guint8* currtmpWSl = currtmpWS + jj;
                                    //transparent green
                                    currtmpl[0] = transparency * currtmpWSl[0];
                                    currtmpl[1] = transparency * currtmpWSl[1] + (1.f - transparency) * 255.f;
                                    currtmpl[2] = transparency * currtmpWSl[2];
                                }

                                // last row of circle
                                currtmp = &curr[0] + (3 * pixRowStride);
                                currtmpWS = &currWs[0] + (3 * pixWSRowStride);

                                for(int jj = -3; jj <= 3; jj += 3) {
                                    guint8* currtmpl = currtmp + jj;
                                    guint8* currtmpWSl = currtmpWS + jj;
                                    //transparent green
                                    currtmpl[0] = transparency * currtmpWSl[0];
                                    currtmpl[1] = transparency * currtmpWSl[1] + (1.f - transparency) * 255.f;
                                    currtmpl[2] = transparency * currtmpWSl[2];
                                }
                            }

                            curr += 3;
                            currWs += 3;
                        }
                    }

                    free(tmpL);
                    free(tmpLsum);
                    free(tmpLsumSq);
                    free(tmpstdDev2);

                } else { // !showFocusMask

                    const int hlThreshold = options.highlightThreshold;
                    const int shThreshold = options.shadowThreshold;
                    const float ShawdowFac = 64 / (options.shadowThreshold + 1);
                    const float HighlightFac = 64 / (256 - options.highlightThreshold);
                    const bool showclippedAny = (!showR && !showG && !showB && !showL); // will show clipping if any of RGB chanels is clipped

#ifdef _OPENMP
                    #pragma omp parallel for schedule(dynamic,16)
#endif

                    for (int i = 0; i < bHeight; i++) {
                        guint8* curr = pix + i * pixRowStride;
                        guint8* currWS = pixWrkSpace + i * pixWSRowStride;

                        for (int j = 0; j < bWidth; j++) {
                            // we must compare clippings in working space, since the cropPixbuf is in sRGB, with mon profile

                            bool changedHL = false;
                            bool changedSH = false;
                            int delta = 0;
                            // for efficiency, pre-calculate currWS_L as it may be needed in both
                            // if (showch) and if (showcs) branches
                            int currWS_L;

                            if (showL && (showch || showcs)) {
                                currWS_L = (int)(0.299f * currWS[0] + 0.587f * currWS[1] + 0.114f * currWS[2]);
                            }

                            if (showch) {
                                if ((showclippedAny || showR) && currWS[0] >= hlThreshold ) {
                                    delta += 255 - currWS[0];
                                    changedHL = true;
                                }

                                if ((showclippedAny || showG) && currWS[1] >= hlThreshold ) {
                                    delta += 255 - currWS[1];
                                    changedHL = true;
                                }

                                if ((showclippedAny || showB) && currWS[2] >= hlThreshold ) {
                                    delta += 255 - currWS[2];
                                    changedHL = true;
                                }

                                if (showL && currWS_L >= hlThreshold )                     {
                                    delta += 255 - currWS_L ;
                                    changedHL = true;
                                }

                                if (changedHL) {
                                    delta *= HighlightFac;

                                    if (showclippedAny) {
                                        curr[0] = curr[1] = curr[2] = delta;    // indicate clipped highlights in gray
                                    } else {
                                        curr[0] = 255;    // indicate clipped highlights in red
                                        curr[1] = curr[2] = delta;
                                    }
                                }
                            }

                            if (showcs) {
                                if ((showclippedAny || showR) && currWS[0] <= shThreshold ) {
                                    delta += currWS[0];
                                    changedSH = true;
                                }

                                if ((showclippedAny || showG) && currWS[1] <= shThreshold ) {
                                    delta += currWS[1];
                                    changedSH = true;
                                }

                                if ((showclippedAny || showB) && currWS[2] <= shThreshold ) {
                                    delta += currWS[2];
                                    changedSH = true;
                                }

                                if (showL && currWS_L <= shThreshold )                     {
                                    delta += currWS_L ;
                                    changedSH = true;
                                }

                                if (changedSH) {
                                    if (showclippedAny) {
                                        delta = 255 - (delta * ShawdowFac);
                                        curr[0] = curr[1] = curr[2] = delta; // indicate clipped shadows in gray
                                    } else {
                                        delta *= ShawdowFac;
                                        curr[2] = 255;
                                        curr[0] = curr[1] = delta; // indicate clipped shadows in blue
                                    }
                                }
                            } //if (showcs)

                            // modulate the preview of channels & L;
                            if (!changedHL && !changedSH && !showclippedAny) {         //This condition allows clipping indicators for RGB channels to remain in color
                                if (showR) {
                                    curr[1] = curr[2] = curr[0];    //Red   channel in grayscale
                                }

                                if (showG) {
                                    curr[0] = curr[2] = curr[1];    //Green channel in grayscale
                                }

                                if (showB) {
                                    curr[0] = curr[1] = curr[2];    //Blue  channel in grayscale
                                }

                                if (showL) {                        //Luminosity
                                    // see http://en.wikipedia.org/wiki/HSL_and_HSV#Lightness for more info
                                    //int L = (int)(0.212671*curr[0]+0.715160*curr[1]+0.072169*curr[2]);
                                    int L = (int)(0.299 * curr[0] + 0.587 * curr[1] + 0.114 * curr[2]); //Lightness - this matches Luminosity mode in Photoshop CS5
                                    curr[0] = curr[1] = curr[2] = L;
                                }
                            }

                            /*
                                if (showch && (currWS[0]>=options.highlightThreshold || currWS[1]>=options.highlightThreshold || currWS[2]>=options.highlightThreshold))
                                    curr[0] = curr[1] = curr[2] = 0;
                                else if (showcs && (currWS[0]<=options.shadowThreshold || currWS[1]<=options.shadowThreshold || currWS[2]<=options.shadowThreshold))
                                    curr[0] = curr[1] = curr[2] = 255;
                                //if (showch && ((0.299*curr[0]+0.587*curr[1]+0.114*curr[2])>=options.highlightThreshold))
                                //    curr[0] = curr[1] = curr[2] = 0;
                                //else if (showcs && ((0.299*curr[0]+0.587*curr[1]+0.114*curr[2])<=options.shadowThreshold))
                                //    curr[0] = curr[1] = curr[2] = 255;
                            */

                            curr += 3;
                            currWS += 3;
                        }
                    }
                }

                int posX = x + imgAreaX + imgX;
                int posY = y + imgAreaY + imgY;
                Gdk::Cairo::set_source_pixbuf(cr, tmp, posX, posY);
                cr->rectangle(posX, posY, rtengine::min (tmp->get_width (), imgAreaW-imgX), rtengine::min (tmp->get_height (), imgAreaH-imgY));
                cr->fill();
            } else {
                int posX = x + imgAreaX + imgX;
                int posY = y + imgAreaY + imgY;
                Gdk::Cairo::set_source_pixbuf(cr, cropHandler.cropPixbuf, posX, posY);
                cr->rectangle(posX, posY, rtengine::min (cropHandler.cropPixbuf->get_width (), imgAreaW-imgX), rtengine::min (cropHandler.cropPixbuf->get_height (), imgAreaH-imgY));
                cr->fill();
            }

            if (cropHandler.cropParams.enabled) {
                int cropX, cropY;
                cropHandler.getPosition (cropX, cropY);
                drawCrop (cr, x + imgAreaX + imgX, y + imgAreaY + imgY, imgW, imgH, cropX, cropY, zoomSteps[cropZoom].zoom, cropHandler.cropParams, (this == iarea->mainCropWindow), true, zoomSteps[cropZoom].zoom <= cropHandler.getFitZoom() );
            }

            if (observedCropWin) {
                drawObservedFrame (cr);
            }

            EditSubscriber *editSubscriber = iarea->getCurrSubscriber();
            if (editSubscriber && editSubscriber->getEditingType() == ET_OBJECTS && bufferCreated()) {

                if (this != iarea->mainCropWindow) {
                    cr->set_line_width (0.);
                    cr->rectangle (x + imgAreaX, y + imgAreaY, imgAreaW, imgAreaH);
                    cr->clip();
                }

                // drawing Subscriber's visible geometry
                const std::vector<Geometry*> visibleGeom = editSubscriber->getVisibleGeometry();
                cr->set_antialias(Cairo::ANTIALIAS_DEFAULT); // ANTIALIAS_SUBPIXEL ?
                cr->set_line_cap(Cairo::LINE_CAP_SQUARE);
                cr->set_line_join(Cairo::LINE_JOIN_ROUND);

                // drawing outer lines
                for (auto geom : visibleGeom) {
                    geom->drawOuterGeometry(cr, this, *this);
                }

                // drawing inner lines
                for (auto geom : visibleGeom) {
                    geom->drawInnerGeometry(cr, this, *this);
                }

                // drawing to the "mouse over" channel
                const auto mouseOverGeom = editSubscriber->getMouseOverGeometry();
                if (mouseOverGeom.size()) {
                    if (mouseOverGeom.size() > 65534) {
                        // once it has been switched to OM_65535, it won't return back to OM_255
                        // to avoid constant memory allocations in some particular situation.
                        // It will return to OM_255 on a new editing session
                        setObjectMode(OM_65535);
                    }

                    Cairo::RefPtr<Cairo::Context> crMO = Cairo::Context::create(ObjectMOBuffer::getObjectMap());
                    crMO->set_antialias(Cairo::ANTIALIAS_NONE);
                    crMO->set_line_cap(Cairo::LINE_CAP_SQUARE);
                    crMO->set_line_join(Cairo::LINE_JOIN_ROUND);
                    crMO->set_operator(Cairo::OPERATOR_SOURCE);

                    // clear the bitmap
                    crMO->set_source_rgba(0., 0., 0., 0.);
                    crMO->rectangle(0., 0., ObjectMOBuffer::getObjectMap()->get_width(), ObjectMOBuffer::getObjectMap()->get_height());
                    crMO->set_line_width(0.);
                    crMO->fill();

                    int a=0;
                    for (auto moGeom : mouseOverGeom) {
                        moGeom->drawToMOChannel(crMO, a, this, *this);
                        ++a;
                    }
                }
                if (this != iarea->mainCropWindow) {
                    cr->reset_clip();
                }

            }

            isPreviewImg = true;
        } else {
            // cropHandler.cropPixbuf is null
            int cropX, cropY;
            cropHandler.getPosition (cropX, cropY);
            Glib::RefPtr<Gdk::Pixbuf> rough = iarea->getPreviewHandler()->getRoughImage (cropX, cropY, imgAreaW, imgAreaH, zoomSteps[cropZoom].zoom);

            if (rough) {
                int posX = x + imgAreaX + imgX;
                int posY = y + imgAreaY + imgY;
                Gdk::Cairo::set_source_pixbuf(cr, rough, posX, posY);
                cr->rectangle(posX, posY, rtengine::min (rough->get_width (), imgAreaW-imgX), rtengine::min (rough->get_height (), imgAreaH-imgY));
                cr->fill();

                if (cropHandler.cropParams.enabled) {
                    drawCrop (cr, x + imgAreaX + imgX, y + imgAreaY + imgY, rough->get_width(), rough->get_height(), cropX, cropY, zoomSteps[cropZoom].zoom, cropHandler.cropParams, (this == iarea->mainCropWindow), true, zoomSteps[cropZoom].zoom <= cropHandler.getFitZoom());
                }

                if (observedCropWin) {
                    drawObservedFrame (cr);
                }
            }
        }
    }

    if (state == SRotateSelecting) {
        drawStraightenGuide (cr);
    }

    if (state == SNormal && isFlawnOver) {
        EditSubscriber *editSubscriber = iarea->getCurrSubscriber();

        if (iarea->getToolMode () == TMHand && editSubscriber && editSubscriber->getEditingType() == ET_PIPETTE && iarea->object) {
            drawUnscaledSpotRectangle (cr, iarea->getPipetteRectSize ());
        } else if (iarea->getToolMode () == TMSpotWB) {
            drawScaledSpotRectangle (cr, iarea->getSpotWBRectSize ());
        }
    }

<<<<<<< HEAD
    style->render_frame (cr, x + imgAreaX, y + imgAreaY, imgAreaW, imgAreaH);
=======
    if ((state == SNormal || state == SDragPicker) && isPreviewImg && iarea->showColorPickers()) {
        for (auto colorPicker : colorPickers) {
            colorPicker->draw(cr);
        }
    }
>>>>>>> b8eb3492

    //t2.set ();
//    printf ("etime --> %d, %d\n", t2.etime (t1), t4.etime (t3));
}

void CropWindow::setEditSubscriber (EditSubscriber* newSubscriber) {
    // Delete, create, update all buffers based upon newSubscriber's type
    if (newSubscriber) {
        ObjectMOBuffer::resize (imgAreaW, imgAreaH);
    } else {
        ObjectMOBuffer::flush ();
    }
    cropHandler.setEditSubscriber(newSubscriber);
}

// zoom* is called from the zoomPanel or the scroll wheel in the preview area
void CropWindow::zoomIn (bool toCursor, int cursorX, int cursorY)
{

    int x = -1;
    int y = -1;

    if (toCursor) {
        x = cursorX;
        y = cursorY;
    } else {
        if (zoomSteps[cropZoom].zoom <= cropHandler.getFitZoom()) {
            if (cropHandler.cropParams.enabled) {
                x = cropHandler.cropParams.x + cropHandler.cropParams.w / 2;
                y = cropHandler.cropParams.y + cropHandler.cropParams.h / 2;
            } else {
                int fw, fh;
                cropHandler.getFullImageSize(fw, fh);
                x = fw / 2;
                y = fh / 2;
            }

            zoomVersion = exposeVersion;
        } else if (zoomVersion != exposeVersion) {
            screenCoordToImage(xpos + imgX + imgW / 2, ypos + imgY + imgH / 2, x, y);

            if (cropHandler.cropParams.enabled) {
                // add some gravity towards crop center
                int x1 = cropHandler.cropParams.x + cropHandler.cropParams.w / 2;
                int y1 = cropHandler.cropParams.y + cropHandler.cropParams.h / 2;
                double cropd = sqrt(cropHandler.cropParams.h * cropHandler.cropParams.h + cropHandler.cropParams.w * cropHandler.cropParams.w) * zoomSteps[cropZoom].zoom;
                double imd = sqrt(imgW * imgW + imgH + imgH);
                double d;

                // the more we can see of the crop, the more gravity towards crop center
                if (cropd > imd) {
                    d = 0.8;
                } else if (cropd < imd * 0.5) {
                    d = 0.0;
                } else {
                    d = 1.6 * (cropd - imd * 0.5) / imd;
                }

                x = d * x + (1.0 - d) * x1;
                y = d * y + (1.0 - d) * y1;
            }

            zoomVersion = exposeVersion;
        }
    }

    changeZoom (cropZoom + 1, true, x, y);
    fitZoom = false;
}

void CropWindow::zoomOut (bool toCursor, int cursorX, int cursorY)
{

    int x = -1;
    int y = -1;

    if (toCursor) {
        x = cursorX;
        y = cursorY;
    }

    zoomVersion = exposeVersion;
    changeZoom (cropZoom - 1, true, x, y);
    fitZoom = false;
}

void CropWindow::zoom11 ()
{

    int x = -1;
    int y = -1;

    if (zoomSteps[cropZoom].zoom <= cropHandler.getFitZoom()) {
        if (cropHandler.cropParams.enabled) {
            x = cropHandler.cropParams.x + cropHandler.cropParams.w / 2;
            y = cropHandler.cropParams.y + cropHandler.cropParams.h / 2;
        } else {
            int fw, fh;
            cropHandler.getFullImageSize(fw, fh);
            x = fw / 2;
            y = fh / 2;
        }

        zoomVersion = exposeVersion;
    }

    changeZoom (ZOOM11INDEX, true, x, y);
    fitZoom = false;
}

double CropWindow::getZoom ()
{

    return zoomSteps[cropZoom].zoom;
}

bool CropWindow::isMinZoom ()
{
    return cropZoom <= 0;
}

bool CropWindow::isMaxZoom ()
{
    return cropZoom >= MAXZOOMSTEPS;
}

void CropWindow::setZoom (double zoom)
{
    int cz = MAXZOOMSTEPS;

    if (zoom < zoomSteps[0].zoom) {
        cz = 0;
    } else
        for (int i = 0; i < MAXZOOMSTEPS; i++)
            if (zoomSteps[i].zoom <= zoom && zoomSteps[i + 1].zoom > zoom) {
                cz = i;
                break;
            }

    changeZoom (cz, false);
}

double CropWindow::getZoomFitVal ()
{
    double z = cropHandler.getFitZoom ();
    int cz = MAXZOOMSTEPS;

    if (z < zoomSteps[0].zoom) {
        cz = 0;
    } else
        for (int i = 0; i < MAXZOOMSTEPS; i++)
            if (zoomSteps[i].zoom <= z && zoomSteps[i + 1].zoom > z) {
                cz = i;
                break;
            }

    return zoomSteps[cz].zoom;
}


void CropWindow::zoomFit ()
{

    double z = cropHandler.getFitZoom ();
    int cz = MAXZOOMSTEPS;

    if (z < zoomSteps[0].zoom) {
        cz = 0;
    } else
        for (int i = 0; i < MAXZOOMSTEPS; i++)
            if (zoomSteps[i].zoom <= z && zoomSteps[i + 1].zoom > z) {
                cz = i;
                break;
            }

    zoomVersion = exposeVersion;
    changeZoom (cz, true, -1, -1);
    fitZoom = true;
}

void CropWindow::zoomFitCrop ()
{
    if(cropHandler.cropParams.enabled) {
        double z = cropHandler.getFitCropZoom ();
        int cz = MAXZOOMSTEPS;

        if (z < zoomSteps[0].zoom) {
            cz = 0;
        } else
            for (int i = 0; i < MAXZOOMSTEPS; i++)
                if (zoomSteps[i].zoom <= z && zoomSteps[i + 1].zoom > z) {
                    cz = i;
                    break;
                }

        zoomVersion = exposeVersion;
        int centerX, centerY;
        centerX = cropHandler.cropParams.x + cropHandler.cropParams.w / 2;
        centerY = cropHandler.cropParams.y + cropHandler.cropParams.h / 2;
        setCropAnchorPosition(centerX, centerY);
        changeZoom (cz, true, centerX, centerY);
        fitZoom = false;
    }
}

void CropWindow::buttonPressed (LWButton* button, int actionCode, void* actionData)
{

    if (button == bZoomIn) { // zoom in
        zoomIn ();
    } else if (button == bZoomOut) { // zoom out
        zoomOut ();
    } else if (button == bZoom100) { // zoom 100
        zoom11 ();
    } else if (button == bClose) { // close
        if(iarea->getImProcCoordinator()->updateTryLock()) {
            deleted = true;
            iarea->cropWindowClosed (this);
            iarea->getImProcCoordinator()->updateUnLock();
        }
    }
}

void CropWindow::redrawNeeded (LWButton* button)
{

    iarea->redraw ();
}

void CropWindow::updateHoveredPicker (rtengine::Coord *imgPos)
{

    if (!hoveredPicker) {
        return;
    }

    rtengine::Coord cropPos;
    float r=0.f, g=0.f, b=0.f;
    float rpreview=0.f, gpreview=0.f, bpreview=0.f;
    if (imgPos) {
        imageCoordToCropImage(imgPos->x, imgPos->y, cropPos.x, cropPos.y);
        hoveredPicker->setPosition (*imgPos);
    } else {
        rtengine::Coord imgPos2;
        hoveredPicker->getImagePosition(imgPos2);
        imageCoordToCropImage(imgPos2.x, imgPos2.y, cropPos.x, cropPos.y);
    }
    LockableColorPicker::Validity validity = checkValidity (hoveredPicker, cropPos);
    hoveredPicker->setValidity (validity);
    if (validity == LockableColorPicker::Validity::INSIDE) {
        cropHandler.colorPick(cropPos, r, g, b, rpreview, gpreview, bpreview, hoveredPicker->getSize());
        hoveredPicker->setRGB (r, g, b, rpreview, gpreview, bpreview);
    }
}
void CropWindow::changeZoom  (int zoom, bool notify, int centerx, int centery)
{

    if (zoom < 0) {
        zoom = 0;
    } else if (zoom > MAXZOOMSTEPS) {
        zoom = MAXZOOMSTEPS;
    }

    cropZoom = zoom;

    cropLabel = zoomSteps[cropZoom].label;
    cropHandler.setZoom (zoomSteps[cropZoom].czoom, centerx, centery);

    if (notify)
        for (auto listener : listeners) {
            listener->cropZoomChanged (this);
        }

    iarea->redraw ();
}

LockableColorPicker::Validity CropWindow::checkValidity (LockableColorPicker*  picker, const rtengine::Coord &pos)
{

    if (!cropHandler.cropPixbuftrue) {
        return LockableColorPicker::Validity::OUTSIDE;
    }
    rtengine::Coord cropTopLeft, cropBottomRight, cropSize;
    int skip;
    cropHandler.getWindow(cropTopLeft.x, cropTopLeft.y, cropSize.x, cropSize.y, skip);
    cropBottomRight = cropTopLeft + cropSize;
    rtengine::Coord pickerPos, cropPickerPos;
    picker->getImagePosition(pickerPos);
    rtengine::Coord minPos(0, 0);
    rtengine::Coord maxPos(cropHandler.cropPixbuftrue->get_width(), cropHandler.cropPixbuftrue->get_height());
    rtengine::Coord halfPickerSize((int)picker->getSize()/2, (int)picker->getSize()/2);
    imageCoordToCropImage (pickerPos.x, pickerPos.y, cropPickerPos.x, cropPickerPos.y);
    imageCoordToCropImage (cropTopLeft.x, cropTopLeft.y, minPos.x, minPos.y);
    imageCoordToCropImage (cropBottomRight.x, cropBottomRight.y, maxPos.x, maxPos.y);
    rtengine::Coord pickerMinPos = cropPickerPos - halfPickerSize;
    rtengine::Coord pickerMaxPos = cropPickerPos + halfPickerSize;
    if (pickerMaxPos.x < minPos.x || pickerMaxPos.y < minPos.y || pickerMinPos.x > maxPos.x || pickerMinPos.y > maxPos.y) {
        return LockableColorPicker::Validity::OUTSIDE;
    } else if (pickerMinPos >= minPos && pickerMaxPos < maxPos) {
        return LockableColorPicker::Validity::INSIDE;
    } else {
        return LockableColorPicker::Validity::CROSSING;
    }
}

void CropWindow::deleteColorPickers ()
{
    for (auto colorPicker : colorPickers) {
        delete colorPicker;
    }
    colorPickers.clear();
}

void CropWindow::screenCoordToCropBuffer (int phyx, int phyy, int& cropx, int& cropy)
{

    rtengine::Crop* crop = static_cast<rtengine::Crop*>(cropHandler.getCrop());
    cropx = phyx - xpos - imgX - imgAreaX;
    cropy = phyy - ypos - imgY - imgAreaY;

    if (zoomSteps[cropZoom].zoom > 1.) {
        cropx = int(double(cropx) / zoomSteps[cropZoom].zoom);
        cropy = int(double(cropy) / zoomSteps[cropZoom].zoom);
    }

    cropx += crop->getLeftBorder();
    cropy += crop->getUpperBorder();
}

void CropWindow::screenCoordToImage (int phyx, int phyy, int& imgx, int& imgy)
{

    int cropX, cropY;
    cropHandler.getPosition (cropX, cropY);
    imgx = cropX + (phyx - xpos - imgX - imgAreaX) / zoomSteps[cropZoom].zoom;
    imgy = cropY + (phyy - ypos - imgY - imgAreaY) / zoomSteps[cropZoom].zoom;
}

void CropWindow::screenCoordToCropCanvas (int phyx, int phyy, int& prevx, int& prevy)
{

    prevx = phyx - xpos - imgAreaX;
    prevy = phyy - ypos - imgAreaY;
}

void CropWindow::imageCoordToScreen (int imgx, int imgy, int& phyx, int& phyy)
{

    int cropX, cropY;
    cropHandler.getPosition (cropX, cropY);
    phyx = (imgx - cropX) * zoomSteps[cropZoom].zoom + xpos + imgX + imgAreaX;
    phyy = (imgy - cropY) * zoomSteps[cropZoom].zoom + ypos + imgY + imgAreaY;
}

void CropWindow::imageCoordToCropCanvas (int imgx, int imgy, int& phyx, int& phyy)
{

    int cropX, cropY;
    cropHandler.getPosition (cropX, cropY);
    phyx = (imgx - cropX) * zoomSteps[cropZoom].zoom + imgX;
    phyy = (imgy - cropY) * zoomSteps[cropZoom].zoom + imgY;
}

void CropWindow::imageCoordToCropBuffer (int imgx, int imgy, int& phyx, int& phyy)
{
    int cropX, cropY;
    rtengine::Crop* crop = static_cast<rtengine::Crop*>(cropHandler.getCrop());
    cropHandler.getPosition (cropX, cropY);
    phyx = (imgx - cropX) * zoomSteps[cropZoom].zoom + /*xpos + imgX +*/ crop->getLeftBorder();
    phyy = (imgy - cropY) * zoomSteps[cropZoom].zoom + /*ypos + imgY +*/ crop->getUpperBorder();
}

void CropWindow::imageCoordToCropImage (int imgx, int imgy, int& phyx, int& phyy)
{
    int cropX, cropY;
    cropHandler.getPosition (cropX, cropY);
    phyx = (imgx - cropX) * zoomSteps[cropZoom].zoom;
    phyy = (imgy - cropY) * zoomSteps[cropZoom].zoom;
}

int CropWindow::scaleValueToImage (int value)
{
    return int(double(value) / zoomSteps[cropZoom].zoom);
}

float CropWindow::scaleValueToImage (float value)
{
    return float(double(value) / zoomSteps[cropZoom].zoom);
}

double CropWindow::scaleValueToImage (double value)
{
    return value / zoomSteps[cropZoom].zoom;
}

int CropWindow::scaleValueToCanvas (int value)
{
    return int(double(value) * zoomSteps[cropZoom].zoom);
}

float CropWindow::scaleValueToCanvas (float value)
{
    return float(double(value) * zoomSteps[cropZoom].zoom);
}

double CropWindow::scaleValueToCanvas (double value)
{
    return value * zoomSteps[cropZoom].zoom;
}

void CropWindow::drawDecoration (Cairo::RefPtr<Cairo::Context> cr)
{

    int x = xpos, y = ypos;
    // prepare label
    Glib::RefPtr<Pango::Context> context = iarea->get_pango_context () ;
    Pango::FontDescription fontd = context->get_font_description ();
    fontd.set_weight (Pango::WEIGHT_BOLD);
    fontd.set_size(8 * Pango::SCALE);
    context->set_font_description (fontd);
    Glib::RefPtr<Pango::Layout> cllayout = iarea->create_pango_layout(cropLabel);
    int iw, ih;
    cllayout->get_pixel_size (iw, ih);

    // draw decoration (border)
    int h = height, w = width;

    cr->set_source_rgb (0.1, 0.1, 0.1);
    cr->set_line_width (1.0);
    cr->move_to (x + 2.5, y + titleHeight + 2.5 );
    cr->line_to (x + 2.5, y + h - 2.5);
    cr->line_to (x + w - 2.5, y + h - 2.5);
    cr->line_to (x + w - 2.5, y + titleHeight + 2.5 );

    cr->set_source_rgba (0.0, 0.0, 0.0, 0.5);
    cr->rectangle (x + 2.5, y + 0.5, w - 5, titleHeight + 2);
    cr->stroke_preserve ();
    cr->fill ();

    // draw label
    cr->set_source_rgba (1, 1, 1, 0.5);
    cr->move_to (x + 10 + sideBorderWidth + bZoomIn->getIcon()->get_width() + bZoomOut->getIcon()->get_width() + bZoom100->getIcon()->get_width(), y + 1 + upperBorderWidth + (titleHeight - ih) / 2);
    cllayout->add_to_cairo_context (cr);
    cr->fill ();

    buttonSet.redraw (cr);
}

void CropWindow::drawStraightenGuide (Cairo::RefPtr<Cairo::Context> cr)
{

    if (action_x != press_x || action_y != press_y) {
        double arg = (press_x - action_x) / sqrt(double((press_x - action_x) * (press_x - action_x) + (press_y - action_y) * (press_y - action_y)));
        double sol1, sol2;
        double pi = M_PI;

        if (press_y > action_y) {
            sol1 = acos(arg) * 180 / pi;
            sol2 = -acos(-arg) * 180 / pi;
        } else {
            sol1 = acos(-arg) * 180 / pi;
            sol2 = -acos(arg) * 180 / pi;
        }

        if (fabs(sol1) < fabs(sol2)) {
            rot_deg = sol1;
        } else {
            rot_deg = sol2;
        }

        if (rot_deg < -45) {
            rot_deg = 90.0 + rot_deg;
        } else if (rot_deg > 45) {
            rot_deg = - 90.0 + rot_deg;
        }
    } else {
        rot_deg = 0;
    }

    Glib::RefPtr<Pango::Context> context = iarea->get_pango_context () ;
    Pango::FontDescription fontd = context->get_font_description ();
    fontd.set_weight (Pango::WEIGHT_BOLD);
    fontd.set_size (8 * Pango::SCALE);
    context->set_font_description (fontd);
    Glib::RefPtr<Pango::Layout> deglayout = iarea->create_pango_layout(Glib::ustring::compose ("%1 deg", Glib::ustring::format(std::setprecision(2), rot_deg)));

    int x1 = press_x;
    int y1 = press_y;
    int y2 = action_y;
    int x2 = action_x;
    /*    if (x1<0) x1 = 0;
        if (y1<0) y1 = 0;
        if (x2<0) x2 = 0;
        if (y2<0) y2 = 0;
        if (x2>=image->getWidth()) x2 = image->getWidth()-1;
        if (y2>=image->getHeight()) y2 = image->getHeight()-1;
        if (x1>=image->getWidth()) x1 = image->getWidth()-1;
        if (y1>=image->getHeight()) y1 = image->getHeight()-1;
    */

    cr->set_line_width (1);
    cr->set_source_rgba (1.0, 1.0, 1.0, 0.618);
    cr->move_to (x1 + 0.5, y1 + 0.5);
    cr->line_to (x2 + 0.5, y2 + 0.5);
    cr->stroke ();
    cr->set_source_rgba (0.0, 0.0, 0.0, 0.618);
    std::valarray<double> ds (1);
    ds[0] = 4;
    cr->set_dash (ds, 0);
    cr->move_to (x1 + 0.5, y1 + 0.5);
    cr->line_to (x2 + 0.5, y2 + 0.5);
    cr->stroke ();

    if (press_x != action_x && press_y != action_y) {
        cr->set_source_rgb (0.0, 0.0, 0.0);
        cr->move_to ((x1 + x2) / 2 + 1, (y1 + y2) / 2 + 1);
        deglayout->add_to_cairo_context (cr);
        cr->move_to ((x1 + x2) / 2 + 1, (y1 + y2) / 2 - 1);
        deglayout->add_to_cairo_context (cr);
        cr->move_to ((x1 + x2) / 2 - 1, (y1 + y2) / 2 + 1);
        deglayout->add_to_cairo_context (cr);
        cr->move_to ((x1 + x2) / 2 + 1, (y1 + y2) / 2 + 1);
        deglayout->add_to_cairo_context (cr);
        cr->fill ();
        cr->set_source_rgb (1.0, 1.0, 1.0);
        cr->move_to ((x1 + x2) / 2, (y1 + y2) / 2);
        deglayout->add_to_cairo_context (cr);
        cr->fill ();
    }
}

void CropWindow::drawScaledSpotRectangle (Cairo::RefPtr<Cairo::Context> cr, int rectSize)
{

    int x1 = action_x / zoomSteps[cropZoom].zoom - rectSize;
    int y1 = action_y / zoomSteps[cropZoom].zoom - rectSize;
    int y2 = action_y / zoomSteps[cropZoom].zoom + rectSize;
    int x2 = action_x / zoomSteps[cropZoom].zoom + rectSize;

    cr->set_line_width (1.0);
    cr->rectangle (xpos + imgX + imgAreaX - 0.5, ypos + imgY + imgAreaY - 0.5, imgAreaW, imgAreaH);
    cr->clip ();

    cr->set_source_rgb (1.0, 1.0, 1.0);
    cr->rectangle (x1 * zoomSteps[cropZoom].zoom - 1.5, y1 * zoomSteps[cropZoom].zoom - 1.5, x2 * zoomSteps[cropZoom].zoom - x1 * zoomSteps[cropZoom].zoom + 2, y2 * zoomSteps[cropZoom].zoom - y1 * zoomSteps[cropZoom].zoom + 2);
    cr->stroke ();
    cr->set_source_rgb (0.0, 0.0, 0.0);
    cr->rectangle (x1 * zoomSteps[cropZoom].zoom - 0.5, y1 * zoomSteps[cropZoom].zoom - 0.5, x2 * zoomSteps[cropZoom].zoom - x1 * zoomSteps[cropZoom].zoom, y2 * zoomSteps[cropZoom].zoom - y1 * zoomSteps[cropZoom].zoom);
    cr->stroke ();

    cr->reset_clip ();
}

void CropWindow::drawUnscaledSpotRectangle (Cairo::RefPtr<Cairo::Context> cr, int rectSize)
{

    int x1 = action_x - rectSize;
    int y1 = action_y - rectSize;
    int y2 = action_y + rectSize;
    int x2 = action_x + rectSize;

    cr->set_line_width (1.0);
    cr->rectangle (xpos + imgX + imgAreaX - 0.5, ypos + imgY + imgAreaY - 0.5, imgAreaW, imgAreaH);
    cr->clip ();

    cr->set_source_rgb (1.0, 1.0, 1.0);
    cr->rectangle (x1 - 1.5, y1 - 1.5, x2 - x1 + 2, y2 - y1 + 2);
    cr->stroke ();
    cr->set_source_rgb (0.0, 0.0, 0.0);
    cr->rectangle (x1 - 0.5, y1 - 0.5, x2 - x1, y2 - y1);
    cr->stroke ();

    cr->reset_clip ();
}

void CropWindow::getObservedFrameArea (int& x, int& y, int& w, int& h, int rw, int rh)
{

    int observedCropX, observedCropY, observedCropW, observedCropH;
    observedCropWin->getCropRectangle (observedCropX, observedCropY, observedCropW, observedCropH);
    int mainCropX, mainCropY, mainCropW, mainCropH;
    getCropRectangle (mainCropX, mainCropY, mainCropW, mainCropH);

    // translate it to screen coordinates
    if (rw) {  // rw and rh are the rough image's dimension
        x = xpos + imgAreaX + (imgAreaW - rw) / 2 + (observedCropX - mainCropX) * zoomSteps[cropZoom].zoom;
        y = ypos + imgAreaY + (imgAreaH - rh) / 2 + (observedCropY - mainCropY) * zoomSteps[cropZoom].zoom;
    } else {
        x = xpos + imgX + (observedCropX - mainCropX) * zoomSteps[cropZoom].zoom;
        y = ypos + imgY + (observedCropY - mainCropY) * zoomSteps[cropZoom].zoom;
    }

    w = observedCropW * zoomSteps[cropZoom].zoom;
    h = observedCropH * zoomSteps[cropZoom].zoom;
}

void CropWindow::drawObservedFrame (Cairo::RefPtr<Cairo::Context> cr, int rw, int rh)
{

    int x, y, w, h;
    getObservedFrameArea (x, y, w, h, rw, rh);

    // draw a black "shadow" line
    cr->set_source_rgba( 0, 0, 0, 0.65);
    cr->set_line_width (1);
    cr->rectangle (x - 0.5, y - 0.5, w + 4, h + 4);
    cr->stroke ();

    // draw a "frame" line. Color of frame line can be set in preferences
    cr->set_source_rgba(options.navGuideBrush[0], options.navGuideBrush[1], options.navGuideBrush[2], options.navGuideBrush[3]); //( 1, 1, 1, 1.0);
    cr->rectangle (x - 1.5, y - 1.5, w + 4, h + 4);
    cr->stroke ();
}

void CropWindow::cropImageUpdated ()
{

    for (auto colorPicker : colorPickers) {
        Coord imgPos, cropPos;
        colorPicker->getImagePosition(imgPos);
        imageCoordToCropImage(imgPos.x, imgPos.y, cropPos.x, cropPos.y);
        float r=0.f, g=0.f, b=0.f;
        float rpreview=0.f, gpreview=0.f, bpreview=0.f;
        colorPicker->setValidity (checkValidity (colorPicker, cropPos));
        cropHandler.colorPick(cropPos, r, g, b, rpreview, gpreview, bpreview, colorPicker->getSize());
        colorPicker->setRGB (r, g, b, rpreview, gpreview, bpreview);
    }
    iarea->redraw ();
}

void CropWindow::cropWindowChanged ()
{

    if (!decorated) {
        iarea->syncBeforeAfterViews ();
    }

    iarea->redraw ();
}

void CropWindow::initialImageArrived ()
{

    for (auto listener : listeners) {
        listener->initialImageArrived (this);
    }
}

void CropWindow::setDisplayPosition (int x, int y) {
    imgX = x;
    imgY = y;
}

void CropWindow::remoteMove (int deltaX, int deltaY)
{

    state = SCropImgMove;
    cropHandler.moveAnchor(deltaX, deltaY, false);

    for (auto listener : listeners) {
        listener->cropPositionChanged (this);
    }
}

void CropWindow::remoteMoveReady ()
{

    cropHandler.update ();
    state = SNormal;

    for (auto listener : listeners) {
        listener->cropPositionChanged (this);
    }
}

void CropWindow::delCropWindowListener (CropWindowListener* l)
{

    std::list<CropWindowListener*>::iterator i = listeners.begin();

    while (i != listeners.end())
        if (*i == l) {
            i = listeners.erase (i);
        } else {
            ++i;
        }
}

ImageArea* CropWindow::getImageArea()
{
    return iarea;
}

void CropWindow::setCropGUIListener       (CropGUIListener* cgl)
{
    cropgl = cgl;
}

void CropWindow::setPointerMotionListener (PointerMotionListener* pml)
{
    pmlistener = pml;
    pml->signal_cycle_rgb().connect( sigc::mem_fun(*this, &CropWindow::cycleRGB) );
    pml->signal_cycle_hsv().connect( sigc::mem_fun(*this, &CropWindow::cycleHSV) );
}

PointerMotionListener* CropWindow::getPointerMotionListener ()
{
    return pmlistener;
}

void CropWindow::setPointerMotionHListener (PointerMotionListener* pml)
{
    pmhlistener = pml;
}

// crop window listeners
void CropWindow::addCropWindowListener (CropWindowListener* l)
{
    listeners.push_back (l);
}

void CropWindow::cycleRGB ()
{
    bool redraw = false;
    for (auto colorPicker : colorPickers) {
        redraw |= colorPicker->cycleRGB ();
    }

    if (redraw) {
        iarea->redraw ();
    }
}

void CropWindow::cycleHSV ()
{
    bool redraw = false;
    for (auto colorPicker : colorPickers) {
        redraw |= colorPicker->cycleHSV ();
    }

    if (redraw) {
        iarea->redraw ();
    }
}<|MERGE_RESOLUTION|>--- conflicted
+++ resolved
@@ -1194,13 +1194,9 @@
         } else if (onArea (CropToolBar, x, y)) {
             newType = CSMove;
         } else if (onArea (CropResize, x, y)) {
-<<<<<<< HEAD
             newType = CSResizeDiagonal;
-=======
-            cursorManager.setCursor (iarea->get_window(), CSResizeDiagonal);
         } else if (tm == TMColorPicker && hoveredPicker) {
-            cursorManager.setCursor (iarea->get_window(), CSMove);
->>>>>>> b8eb3492
+            newType = CSMove;
         } else if (tm == TMHand && (onArea (CropTopLeft, x, y))) {
             newType = CSResizeTopLeft;
         } else if (tm == TMHand && (onArea (CropTopRight, x, y))) {
@@ -1235,13 +1231,9 @@
             } else if (tm == TMCropSelect) {
                 newType = CSCropSelect;
             } else if (tm == TMStraighten) {
-<<<<<<< HEAD
                 newType = CSStraighten;
-=======
-                cursorManager.setCursor (iarea->get_window(), CSStraighten);
             } else if (tm == TMColorPicker) {
-                cursorManager.setCursor (iarea->get_window(), CSAddColPicker);
->>>>>>> b8eb3492
+                newType = CSAddColPicker;
             }
         } else {
             int objectID = -1;
@@ -1279,19 +1271,16 @@
     } else if (state == SResizeBR) {
         newType = CSResizeBottomRight;
     } else if (state == SCropWinResize) {
-<<<<<<< HEAD
         newType = CSResizeDiagonal;
+    } else if (state == SDragPicker) {
+        newType = CSMove2D;
     }
 
     if (newType != cursor_type) {
         cursor_type = newType;
         CursorManager::setWidgetCursor(iarea->get_window(), cursor_type);
-=======
-        cursorManager.setCursor (iarea->get_window(), CSResizeDiagonal);
-    } else if (state == SDragPicker) {
-        cursorManager.setCursor (iarea->get_window(), CSMove2D);
->>>>>>> b8eb3492
-    }
+    }
+
 }
 
 void CropWindow::expose (Cairo::RefPtr<Cairo::Context> cr)
@@ -1865,15 +1854,13 @@
         }
     }
 
-<<<<<<< HEAD
     style->render_frame (cr, x + imgAreaX, y + imgAreaY, imgAreaW, imgAreaH);
-=======
+
     if ((state == SNormal || state == SDragPicker) && isPreviewImg && iarea->showColorPickers()) {
         for (auto colorPicker : colorPickers) {
             colorPicker->draw(cr);
         }
     }
->>>>>>> b8eb3492
 
     //t2.set ();
 //    printf ("etime --> %d, %d\n", t2.etime (t1), t4.etime (t3));
