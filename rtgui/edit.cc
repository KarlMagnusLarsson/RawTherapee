/*
 *  This file is part of RawTherapee.
 *
 *  Copyright (c) 2004-2010 Gabor Horvath <hgabor@rawtherapee.com>
 *
 *  RawTherapee is free software: you can redistribute it and/or modify
 *  it under the terms of the GNU General Public License as published by
 *  the Free Software Foundation, either version 3 of the License, or
 *  (at your option) any later version.
 *
 *  RawTherapee is distributed in the hope that it will be useful,
 *  but WITHOUT ANY WARRANTY; without even the implied warranty of
 *  MERCHANTABILITY or FITNESS FOR A PARTICULAR PURPOSE.  See the
 *  GNU General Public License for more details.
 *
 *  You should have received a copy of the GNU General Public License
 *  along with RawTherapee.  If not, see <http://www.gnu.org/licenses/>.
 */

#include "edit.h"

ObjectMOBuffer::ObjectMOBuffer (EditDataProvider *dataProvider) : objectMap (nullptr), objectMode (OM_255), dataProvider (dataProvider) {}

ObjectMOBuffer::~ObjectMOBuffer()
{
    flush();
}


/* Upgrade or downgrade the objectModeType */
void ObjectMOBuffer::setObjectMode (ObjectMode newType)
{
    if (!objectMap) {
        objectMode = newType;
        return;
    }

    int w = objectMap->get_width ();
    int h = objectMap->get_height ();

    if (w && h) {
        switch (newType) {
        case (OM_255):
            if (objectMode == OM_65535) {
                objectMap->unreference();
                objectMap = Cairo::ImageSurface::create (Cairo::FORMAT_A8, w, h);
            }

            break;

        case (OM_65535):
            if (objectMode == OM_255) {
                objectMap->unreference();
                objectMap = Cairo::ImageSurface::create (Cairo::FORMAT_RGB16_565, w, h);
            }

            break;
        }
    }

    objectMode = newType;
}

void ObjectMOBuffer::flush()
{
    if (objectMap ) {
        objectMap.clear();
    }
}

EditSubscriber *ObjectMOBuffer::getEditSubscriber ()
{
    if (dataProvider) {
        return dataProvider->getCurrSubscriber();
    } else {
        return nullptr;
    }
}


// Resize buffers if they already exist
void ObjectMOBuffer::resize (int newWidth, int newHeight)
{
    if (!dataProvider) {
        return;
    }

    if (const auto currSubscriber = dataProvider->getCurrSubscriber ()) {
        if (currSubscriber->getEditingType() == ET_OBJECTS) {
            if (objectMap && (objectMap->get_width() != newWidth || objectMap->get_height() != newHeight)) {
                objectMap.clear();
            }

            if (!objectMap && newWidth > 0 && newHeight > 0) {
                objectMap = Cairo::ImageSurface::create (objectMode == OM_255 ? Cairo::FORMAT_A8 : Cairo::FORMAT_RGB16_565, newWidth, newHeight);
            }

        } else {
            flush();
        }
    } else {
        flush();
    }
}

int ObjectMOBuffer::getObjectID (const rtengine::Coord& location)
{
    int id = 0;

    if (!objectMap || location.x < 0 || location.y < 0 || location.x >= objectMap->get_width() || location.y >= objectMap->get_height()) {
        return -1;
    }

    if (objectMode == OM_255) {
        id = (unsigned char) (* ( objectMap->get_data() + location.y * objectMap->get_stride() + location.x ));
    } else {
        id = (unsigned short) (* ( objectMap->get_data() + location.y * objectMap->get_stride() + location.x ));
    }

    return id - 1;
}

bool ObjectMOBuffer::bufferCreated()
{
    EditSubscriber* subscriber;

    if (dataProvider && (subscriber = dataProvider->getCurrSubscriber())) {
        return subscriber->getEditingType() == ET_OBJECTS ? bool (objectMap) : false;
    }

    return false;
}

RGBColor Geometry::getInnerLineColor ()
{
    RGBColor color;

    if (flags & F_AUTO_COLOR) {
        if      (state == NORMAL)   {
            color.setColor (1., 1., 1.);           // White
        } else if (state == ACTIVE) {
            color.setColor (1., 1., 0.);           // Yellow
        } else if (state == PRELIGHT) {
            color.setColor (1., 100. / 255., 0.);  // Orange
        } else if (state == DRAGGED) {
            color.setColor (1., 0., 0.);           // Red
        }
    } else {
        color = innerLineColor;
    }

    return color;
}

RGBColor Geometry::getOuterLineColor ()
{
    RGBColor color;

    if (flags & F_AUTO_COLOR) {
        /*
        if      (state == NORMAL)   { color.setColor (0., 0., 0.); }  // Black
        else if (state == PRELIGHT) { color.setColor (0., 0., 0.); }  // Black
        else if (state == DRAGGED)  { color.setColor (1., 0., 0.); }  // Black
        */
        color.setColor (0., 0., 0.);  // Black
    } else {
        color = outerLineColor;
    }

    return color;
}

<<<<<<< HEAD
void Circle::drawOuterGeometry (Cairo::RefPtr<Cairo::Context> &cr, ObjectMOBuffer *objectBuffer, EditCoordSystem &coordSystem)
=======
#ifdef GUIVERSION

void Circle::drawOuterGeometry(Cairo::RefPtr<Cairo::Context> &cr, ObjectMOBuffer *objectBuffer, EditCoordSystem &coordSystem)
>>>>>>> 86550c16
{
    if ((flags & F_VISIBLE) && state != INSENSITIVE) {
        RGBColor color;

        if (flags & F_AUTO_COLOR) {
            color = getOuterLineColor();
        } else {
            color = outerLineColor;
        }

        cr->set_source_rgb (color.getR(), color.getG(), color.getB());
        cr->set_line_width ( getOuterLineWidth() );

        rtengine::Coord center_ = center;
        double radius_ = radiusInImageSpace ? coordSystem.scaleValueToCanvas (double (radius)) : double (radius);

        if (datum == IMAGE) {
            coordSystem.imageCoordToScreen (center.x, center.y, center_.x, center_.y);
        } else if (datum == CLICKED_POINT) {
            center_ += objectBuffer->getDataProvider()->posScreen;
        } else if (datum == CURSOR) {
            center_ += objectBuffer->getDataProvider()->posScreen + objectBuffer->getDataProvider()->deltaScreen;
        }

        cr->arc (center_.x + 0.5, center_.y + 0.5, radius_, 0., 2.*rtengine::RT_PI);
        cr->stroke();
    }
}

void Circle::drawInnerGeometry (Cairo::RefPtr<Cairo::Context> &cr, ObjectMOBuffer *objectBuffer, EditCoordSystem &coordSystem)
{
    if (flags & F_VISIBLE) {
        if (state != INSENSITIVE) {
            RGBColor color;

            if (flags & F_AUTO_COLOR) {
                color = getInnerLineColor();
            } else {
                color = innerLineColor;
            }

            cr->set_source_rgb (color.getR(), color.getG(), color.getB());
        }

        cr->set_line_width ( innerLineWidth );

        rtengine::Coord center_ = center;
        double radius_ = radiusInImageSpace ? coordSystem.scaleValueToCanvas (double (radius)) : double (radius);

        if (datum == IMAGE) {
            coordSystem.imageCoordToScreen (center.x, center.y, center_.x, center_.y);
        } else if (datum == CLICKED_POINT) {
            center_ += objectBuffer->getDataProvider()->posScreen;
        } else if (datum == CURSOR) {
            center_ += objectBuffer->getDataProvider()->posScreen + objectBuffer->getDataProvider()->deltaScreen;
        }

        if (filled && state != INSENSITIVE) {
            cr->arc (center_.x + 0.5, center_.y + 0.5, radius_, 0., 2.*rtengine::RT_PI);

            if (innerLineWidth > 0.) {
                cr->fill_preserve();
                cr->stroke();
            } else {
                cr->fill();
            }
        } else if (innerLineWidth > 0.) {
            cr->arc (center_.x + 0.5, center_.y + 0.5, radius_, 0., 2.*rtengine::RT_PI);

            if (state == INSENSITIVE) {
                std::valarray<double> ds (1);
                ds[0] = 4;
                cr->set_source_rgba (1.0, 1.0, 1.0, 0.618);
                cr->stroke_preserve();
                cr->set_source_rgba (0.0, 0.0, 0.0, 0.618);
                cr->set_dash (ds, 0);
                cr->stroke();
                ds.resize (0);
                cr->set_dash (ds, 0);
            } else {
                cr->stroke();
            }
        }
    }
}

void Circle::drawToMOChannel (Cairo::RefPtr<Cairo::Context> &cr, unsigned short id, ObjectMOBuffer *objectBuffer, EditCoordSystem &coordSystem)
{
    if (flags & F_HOVERABLE) {
        cr->set_line_width ( getMouseOverLineWidth() );
        rtengine::Coord center_ = center;
        double radius_ = radiusInImageSpace ? coordSystem.scaleValueToCanvas (double (radius)) : double (radius);

        if (datum == IMAGE) {
            coordSystem.imageCoordToCropCanvas (center.x, center.y, center_.x, center_.y);
        } else if (datum == CLICKED_POINT) {
            center_ += objectBuffer->getDataProvider()->posScreen;
        } else if (datum == CURSOR) {
            center_ += objectBuffer->getDataProvider()->posScreen + objectBuffer->getDataProvider()->deltaScreen;
        }

        // setting the color to the objet's ID
        if (objectBuffer->getObjectMode() == OM_255) {
            cr->set_source_rgba (0., 0., 0., ((id + 1) & 0xFF) / 255.);
        } else {
            cr->set_source_rgba (0., 0., 0., (id + 1) / 65535.);
        }

        cr->arc (center_.x + 0.5, center_.y + 0.5, radius_, 0., 2.*rtengine::RT_PI);


        if (filled) {
            if (innerLineWidth > 0.) {
                cr->fill_preserve();
                cr->stroke();
            } else {
                cr->fill();
            }
        } else {
            cr->stroke();
        }
    }
}

void Arcellipse::drawOuterGeometry (Cairo::RefPtr<Cairo::Context> &cr, ObjectMOBuffer *objectBuffer, EditCoordSystem &coordSystem)
{
    if ((flags & F_VISIBLE) && state != INSENSITIVE) {
        RGBColor color;

        if (flags & F_AUTO_COLOR) {
            color = getOuterLineColor();
        } else {
            color = outerLineColor;
        }

        cr->set_source_rgb (color.getR(), color.getG(), color.getB());
        cr->set_line_width ( getOuterLineWidth() );

        rtengine::Coord center_ = center;
        double radius_ = radiusInImageSpace ? coordSystem.scaleValueToCanvas (double (radius)) : double (radius);
        double radius2_ = radiusInImageSpace ? coordSystem.scaleValueToCanvas (double (radius2)) : double (radius2);
        double begang_ = begang;
        double endang_ = endang;

        if (datum == IMAGE) {
            coordSystem.imageCoordToScreen (center.x, center.y, center_.x, center_.y);
        } else if (datum == CLICKED_POINT) {
            center_ += objectBuffer->getDataProvider()->posScreen;
        } else if (datum == CURSOR) {
            center_ += objectBuffer->getDataProvider()->posScreen + objectBuffer->getDataProvider()->deltaScreen;
        }

        if (radius_ > 0 && radius2_ > 0.) {
            cr->save();

            // To have an ellipse with radius of (rad1, rad2), a circle of radius rad1 shall be twisted with a scale
            // of rad2 / rad1 for y axis
            // Center of coordinates (x, y) in previous coordinates system becomes (X, Y) = (x, rad2 / rad1 * y) in new one
            // To go back to previous location, center shall be translated to t = -Y * (1 - rad1 / rad2) in y axis
            // (Y = rad2 / rad1 * y and y = t + Y)
            double scale_ = radius2_ / radius_;
            cr->scale (1., scale_);
            cr->translate (0., - center_.y * (1 - 1 / scale_));

            cr->arc (center_.x + 0.5, center_.y + 0.5, radius_, begang_, endang_);

            cr->restore();
            cr->stroke();
        }
    }
}



void Arcellipse::drawInnerGeometry (Cairo::RefPtr<Cairo::Context> &cr, ObjectMOBuffer *objectBuffer, EditCoordSystem &coordSystem)
{
    if (flags & F_VISIBLE) {
        if (state != INSENSITIVE) {
            RGBColor color;

            if (flags & F_AUTO_COLOR) {
                color = getInnerLineColor();
            } else {
                color = innerLineColor;
            }

            cr->set_source_rgb (color.getR(), color.getG(), color.getB());
        }

        cr->set_line_width ( innerLineWidth );

        rtengine::Coord center_ = center;
        double radius_ = radiusInImageSpace ? coordSystem.scaleValueToCanvas (double (radius)) : double (radius);
        double radius2_ = radiusInImageSpace ? coordSystem.scaleValueToCanvas (double (radius2)) : double (radius2);
        double begang_ = begang;
        double endang_ = endang;

        if (datum == IMAGE) {
            coordSystem.imageCoordToScreen (center.x, center.y, center_.x, center_.y);
        } else if (datum == CLICKED_POINT) {
            center_ += objectBuffer->getDataProvider()->posScreen;
        } else if (datum == CURSOR) {
            center_ += objectBuffer->getDataProvider()->posScreen + objectBuffer->getDataProvider()->deltaScreen;
        }

        if (filled && state != INSENSITIVE) {
            if (radius_ > 0 && radius2_ > 0.) {
                cr->save();

                // To have an ellipse with radius of (rad1, rad2), a circle of radius rad1 shall be twisted with a scale
                // of rad2 / rad1 for y axis
                // Center of coordinates (x, y) in previous coordinates system becomes (X, Y) = (x, rad2 / rad1 * y) in new one
                // To go back to previous location, center shall be translated to t = -Y * (1 - rad1 / rad2) in y axis
                // (Y = rad2 / rad1 * y and y = t + Y)
                double scale_ = radius2_ / radius_;
                cr->scale (1., scale_);
                cr->translate (0., - center_.y * (1 - 1 / scale_));

                cr->arc (center_.x + 0.5, center_.y + 0.5, radius_, begang_, endang_);

                cr->restore();
                cr->stroke();
            }

            if (innerLineWidth > 0.) {
                cr->fill_preserve();
                cr->stroke();
            } else {
                cr->fill();
            }
        } else if (innerLineWidth > 0.) {
            if (radius_ > 0 && radius2_ > 0.) {
                cr->save();

                // To have an ellipse with radius of (rad1, rad2), a circle of radius rad1 shall be twisted with a scale
                // of rad2 / rad1 for y axis
                // Center of coordinates (x, y) in previous coordinates system becomes (X, Y) = (x, rad2 / rad1 * y) in new one
                // To go back to previous location, center shall be translated to t = -Y * (1 - rad1 / rad2) in y axis
                // (Y = rad2 / rad1 * y and y = t + Y)
                double scale_ = radius2_ / radius_;
                cr->scale (1., scale_);
                cr->translate (0., - center_.y * (1 - 1 / scale_));

                cr->arc (center_.x + 0.5, center_.y + 0.5, radius_, begang_, endang_);

                cr->restore();
                cr->stroke();
            }

            if (state == INSENSITIVE) {
                std::valarray<double> ds (1);
                ds[0] = 4;
                cr->set_source_rgba (1.0, 1.0, 1.0, 0.618);
                cr->stroke_preserve();
                cr->set_source_rgba (0.0, 0.0, 0.0, 0.618);
                cr->set_dash (ds, 0);
                cr->stroke();
                ds.resize (0);
                cr->set_dash (ds, 0);
            } else {
                cr->stroke();
            }
        }
    }
}




void Arcellipse::drawToMOChannel (Cairo::RefPtr<Cairo::Context> &cr, unsigned short id, ObjectMOBuffer *objectBuffer, EditCoordSystem &coordSystem)
{
    if (flags & F_HOVERABLE) {
        cr->set_line_width ( getMouseOverLineWidth() );
        rtengine::Coord center_ = center;
        double radius_ = radiusInImageSpace ? coordSystem.scaleValueToCanvas (double (radius)) : double (radius);
        double radius2_ = radiusInImageSpace ? coordSystem.scaleValueToCanvas (double (radius2)) : double (radius2);
        double begang_ = begang;
        double endang_ = endang;

        if (datum == IMAGE) {
            coordSystem.imageCoordToCropCanvas (center.x, center.y, center_.x, center_.y);
        } else if (datum == CLICKED_POINT) {
            center_ += objectBuffer->getDataProvider()->posScreen;
        } else if (datum == CURSOR) {
            center_ += objectBuffer->getDataProvider()->posScreen + objectBuffer->getDataProvider()->deltaScreen;
        }

        if (radius_ > 0 && radius2_ > 0.) {
            cr->save();

            // To have an ellipse with radius of (rad1, rad2), a circle of radius rad1 shall be twisted with a scale
            // of rad2 / rad1 for y axis
            // Center of coordinates (x, y) in previous coordinates system becomes (X, Y) = (x, rad2 / rad1 * y) in new one
            // To go back to previous location, center shall be translated to t = -Y * (1 - rad1 / rad2) in y axis
            // (Y = rad2 / rad1 * y and y = t + Y)
            double scale_ = radius2_ / radius_;
            cr->scale (1., scale_);
            cr->translate (0., - center_.y * (1 - 1 / scale_));

            cr->arc (center_.x + 0.5, center_.y + 0.5, radius_, begang_, endang_);

            cr->restore();
            cr->stroke();
        }

        if (filled) {
            if (innerLineWidth > 0.) {
                cr->fill_preserve();
                cr->stroke();
            } else {
                cr->fill();
            }
        } else {
            cr->stroke();
        }
    }
}

void Beziers::drawOuterGeometry (Cairo::RefPtr<Cairo::Context> &cr, ObjectMOBuffer *objectBuffer, EditCoordSystem &coordSystem)
{
    if ((flags & F_VISIBLE) && state != INSENSITIVE) {
        RGBColor color;
        /*
                if (flags & F_AUTO_COLOR) {
                    color = getOuterLineColor();
                } else {
                    color = outerLineColor;
                }
        */
        //      cr->set_source_rgb (color.getR(), color.getG(), color.getB());
        //   cr->set_line_width ( getOuterLineWidth() );
        cr->set_line_width ( innerLineWidth );

        rtengine::Coord begin_ = begin;
        rtengine::Coord inter_ = inter;
        rtengine::Coord end_ = end;

        if (datum == IMAGE) {
            coordSystem.imageCoordToScreen (begin.x, begin.y, begin_.x, begin_.y);
            coordSystem.imageCoordToScreen (inter.x, inter.y, inter_.x, inter_.y);
            coordSystem.imageCoordToScreen (end.x, end.y, end_.x, end_.y);
        } else if (datum == CLICKED_POINT) {
            begin_ += objectBuffer->getDataProvider()->posScreen;
            inter_ += objectBuffer->getDataProvider()->posScreen;
            end_ += objectBuffer->getDataProvider()->posScreen;
        } else if (datum == CURSOR) {
            begin_ += objectBuffer->getDataProvider()->posScreen + objectBuffer->getDataProvider()->deltaScreen;
            inter_ += objectBuffer->getDataProvider()->posScreen + objectBuffer->getDataProvider()->deltaScreen;
            end_ += objectBuffer->getDataProvider()->posScreen + objectBuffer->getDataProvider()->deltaScreen;
        }

        cr->save();
        cr->move_to (begin_.x + 0.5, begin_.y + 0.5);
        cr->curve_to (begin_.x + 0.5, begin_.y + 0.5, inter_.x + 0.5, inter_.y + 0.5, end_.x + 0.5, end_.y + 0.5);
        cr->restore();
        cr->stroke();
    }
}

void Beziers::drawInnerGeometry (Cairo::RefPtr<Cairo::Context> &cr, ObjectMOBuffer *objectBuffer, EditCoordSystem &coordSystem)
{
    if ((flags & F_VISIBLE) && innerLineWidth > 0.) {
        /*
        if (state != INSENSITIVE) {
            RGBColor color;

            if (flags & F_AUTO_COLOR) {
                color = getInnerLineColor();
            } else {
                color = innerLineColor;
            }

            cr->set_source_rgb (color.getR(), color.getG(), color.getB());
        }
        */
        cr->set_line_width (innerLineWidth);

        rtengine::Coord begin_ = begin;
        rtengine::Coord inter_ = inter;
        rtengine::Coord end_ = end;

        if (datum == IMAGE) {
            coordSystem.imageCoordToScreen (begin.x, begin.y, begin_.x, begin_.y);
            coordSystem.imageCoordToScreen (inter.x, inter.y, inter_.x, inter_.y);
            coordSystem.imageCoordToScreen (end.x, end.y, end_.x, end_.y);
        } else if (datum == CLICKED_POINT) {
            begin_ += objectBuffer->getDataProvider()->posScreen;
            inter_ += objectBuffer->getDataProvider()->posScreen;
            end_ += objectBuffer->getDataProvider()->posScreen;
        } else if (datum == CURSOR) {
            begin_ += objectBuffer->getDataProvider()->posScreen + objectBuffer->getDataProvider()->deltaScreen;
            inter_ += objectBuffer->getDataProvider()->posScreen + objectBuffer->getDataProvider()->deltaScreen;
            end_ += objectBuffer->getDataProvider()->posScreen + objectBuffer->getDataProvider()->deltaScreen;
        }

        cr->save();

        cr->move_to (begin_.x + 0.5, begin_.y + 0.5);
        cr->curve_to (begin_.x + 0.5, begin_.y + 0.5, inter_.x + 0.5, inter_.y + 0.5, end_.x + 0.5, end_.y + 0.5);
        cr->restore();
        cr->stroke();
        /*
                if (state == INSENSITIVE) {
                    std::valarray<double> ds (1);
                    ds[0] = 4;
                    cr->set_source_rgba (1.0, 1.0, 1.0, 0.618);
                    cr->stroke_preserve();
                    cr->set_source_rgba (0.0, 0.0, 0.0, 0.618);
                    cr->set_dash (ds, 0);
                    cr->stroke();
                    ds.resize (0);
                    cr->set_dash (ds, 0);
                } else {
                    cr->stroke();
                }
                */
    }
}

void Beziers::drawToMOChannel (Cairo::RefPtr<Cairo::Context> &cr, unsigned short id, ObjectMOBuffer *objectBuffer, EditCoordSystem &coordSystem)
{
    if (flags & F_HOVERABLE) {
        cr->set_line_width ( getMouseOverLineWidth() );
        rtengine::Coord begin_ = begin;
        rtengine::Coord inter_ = inter;
        rtengine::Coord end_ = end;

        if (datum == IMAGE) {
            coordSystem.imageCoordToCropCanvas (begin.x, begin.y, begin_.x, begin_.y);
            coordSystem.imageCoordToCropCanvas (inter.x, inter.y, inter_.x, inter_.y);
            coordSystem.imageCoordToCropCanvas (end.x, end.y, end_.x, end_.y);
        } else if (datum == CLICKED_POINT) {
            begin_ += objectBuffer->getDataProvider()->posScreen;
            inter_ += objectBuffer->getDataProvider()->posScreen;
            end_ += objectBuffer->getDataProvider()->posScreen;
        } else if (datum == CURSOR) {
            begin_ += objectBuffer->getDataProvider()->posScreen + objectBuffer->getDataProvider()->deltaScreen;
            inter_ += objectBuffer->getDataProvider()->posScreen + objectBuffer->getDataProvider()->deltaScreen;
            end_ += objectBuffer->getDataProvider()->posScreen + objectBuffer->getDataProvider()->deltaScreen;
        }

        // setting the color to the objet's ID
        /*
        if (objectBuffer->getObjectMode() == OM_255) {
            cr->set_source_rgba (0., 0., 0., ((id + 1) & 0xFF) / 255.);
        } else {
            cr->set_source_rgba (0., 0., 0., (id + 1) / 65535.);
        }
        */
        cr->save();

        cr->move_to (begin_.x + 0.5, begin_.y + 0.5);
        cr->curve_to (begin_.x + 0.5, begin_.y + 0.5, inter_.x + 0.5, inter_.y + 0.5, end_.x + 0.5, end_.y + 0.5);
        cr->restore();

        cr->stroke();
    }
}

void Line::drawOuterGeometry (Cairo::RefPtr<Cairo::Context> &cr, ObjectMOBuffer *objectBuffer, EditCoordSystem &coordSystem)
{
    if ((flags & F_VISIBLE) && state != INSENSITIVE) {
        RGBColor color;

        if (flags & F_AUTO_COLOR) {
            color = getOuterLineColor();
        } else {
            color = outerLineColor;
        }

        cr->set_source_rgb (color.getR(), color.getG(), color.getB());
        cr->set_line_width ( getOuterLineWidth() );

        rtengine::Coord begin_ = begin;
        rtengine::Coord end_ = end;

        if (datum == IMAGE) {
            coordSystem.imageCoordToScreen (begin.x, begin.y, begin_.x, begin_.y);
            coordSystem.imageCoordToScreen (end.x, end.y, end_.x, end_.y);
        } else if (datum == CLICKED_POINT) {
            begin_ += objectBuffer->getDataProvider()->posScreen;
            end_ += objectBuffer->getDataProvider()->posScreen;
        } else if (datum == CURSOR) {
            begin_ += objectBuffer->getDataProvider()->posScreen + objectBuffer->getDataProvider()->deltaScreen;
            end_ += objectBuffer->getDataProvider()->posScreen + objectBuffer->getDataProvider()->deltaScreen;
        }

        cr->move_to (begin_.x + 0.5, begin_.y + 0.5);
        cr->line_to (end_.x + 0.5, end_.y + 0.5);
        cr->stroke();
    }
}

void Line::drawInnerGeometry (Cairo::RefPtr<Cairo::Context> &cr, ObjectMOBuffer *objectBuffer, EditCoordSystem &coordSystem)
{
    if ((flags & F_VISIBLE) && innerLineWidth > 0.) {
        if (state != INSENSITIVE) {
            RGBColor color;

            if (flags & F_AUTO_COLOR) {
                color = getInnerLineColor();
            } else {
                color = innerLineColor;
            }

            cr->set_source_rgb (color.getR(), color.getG(), color.getB());
        }

        cr->set_line_width (innerLineWidth);

        rtengine::Coord begin_ = begin;
        rtengine::Coord end_ = end;

        if (datum == IMAGE) {
            coordSystem.imageCoordToScreen (begin.x, begin.y, begin_.x, begin_.y);
            coordSystem.imageCoordToScreen (end.x, end.y, end_.x, end_.y);
        } else if (datum == CLICKED_POINT) {
            begin_ += objectBuffer->getDataProvider()->posScreen;
            end_ += objectBuffer->getDataProvider()->posScreen;
        } else if (datum == CURSOR) {
            begin_ += objectBuffer->getDataProvider()->posScreen + objectBuffer->getDataProvider()->deltaScreen;
            end_ += objectBuffer->getDataProvider()->posScreen + objectBuffer->getDataProvider()->deltaScreen;
        }

        cr->move_to (begin_.x + 0.5, begin_.y + 0.5);
        cr->line_to (end_.x + 0.5, end_.y + 0.5);

        if (state == INSENSITIVE) {
            std::valarray<double> ds (1);
            ds[0] = 4;
            cr->set_source_rgba (1.0, 1.0, 1.0, 0.618);
            cr->stroke_preserve();
            cr->set_source_rgba (0.0, 0.0, 0.0, 0.618);
            cr->set_dash (ds, 0);
            cr->stroke();
            ds.resize (0);
            cr->set_dash (ds, 0);
        } else {
            cr->stroke();
        }
    }
}

void Line::drawToMOChannel (Cairo::RefPtr<Cairo::Context> &cr, unsigned short id, ObjectMOBuffer *objectBuffer, EditCoordSystem &coordSystem)
{
    if (flags & F_HOVERABLE) {
        cr->set_line_width ( getMouseOverLineWidth() );
        rtengine::Coord begin_ = begin;
        rtengine::Coord end_ = end;

        if (datum == IMAGE) {
            coordSystem.imageCoordToCropCanvas (begin.x, begin.y, begin_.x, begin_.y);
            coordSystem.imageCoordToCropCanvas (end.x, end.y, end_.x, end_.y);
        } else if (datum == CLICKED_POINT) {
            begin_ += objectBuffer->getDataProvider()->posScreen;
            end_ += objectBuffer->getDataProvider()->posScreen;
        } else if (datum == CURSOR) {
            begin_ += objectBuffer->getDataProvider()->posScreen + objectBuffer->getDataProvider()->deltaScreen;
            end_ += objectBuffer->getDataProvider()->posScreen + objectBuffer->getDataProvider()->deltaScreen;
        }

        // setting the color to the objet's ID
        if (objectBuffer->getObjectMode() == OM_255) {
            cr->set_source_rgba (0., 0., 0., ((id + 1) & 0xFF) / 255.);
        } else {
            cr->set_source_rgba (0., 0., 0., (id + 1) / 65535.);
        }

        cr->move_to (begin_.x + 0.5, begin_.y + 0.5);
        cr->line_to (end_.x + 0.5, end_.y + 0.5);
        cr->stroke();
    }
}

void Polyline::drawOuterGeometry (Cairo::RefPtr<Cairo::Context> &cr, ObjectMOBuffer *objectBuffer, EditCoordSystem &coordSystem)
{
    if ((flags & F_VISIBLE) && state != INSENSITIVE && points.size() > 1) {
        RGBColor color;

        if (flags & F_AUTO_COLOR) {
            color = getOuterLineColor();
        } else {
            color = outerLineColor;
        }

        cr->set_source_rgb (color.getR(), color.getG(), color.getB());
        cr->set_line_width ( getOuterLineWidth() );

        rtengine::Coord currPos;

        for (unsigned int i = 0; i < points.size(); ++i) {
            currPos  = points.at (i);

            if      (datum == IMAGE) {
                coordSystem.imageCoordToScreen (points.at (i).x, points.at (i).y, currPos.x, currPos.y);
            } else if (datum == CLICKED_POINT) {
                currPos += objectBuffer->getDataProvider()->posScreen;
            } else if (datum == CURSOR) {
                currPos += objectBuffer->getDataProvider()->posScreen + objectBuffer->getDataProvider()->deltaScreen;
            }

            if (!i) {
                cr->move_to (currPos.x + 0.5, currPos.y + 0.5);
            } else {
                cr->line_to (currPos.x + 0.5, currPos.y + 0.5);
            }
        }

        if (filled) {
            cr->fill_preserve();
            cr->stroke();
        } else {
            cr->stroke();
        }
    }
}

void Polyline::drawInnerGeometry (Cairo::RefPtr<Cairo::Context> &cr, ObjectMOBuffer *objectBuffer, EditCoordSystem &coordSystem)
{
    if ((flags & F_VISIBLE) && points.size() > 1) {
        if (state != INSENSITIVE) {
            RGBColor color;

            if (flags & F_AUTO_COLOR) {
                color = getInnerLineColor();
            } else {
                color = innerLineColor;
            }

            cr->set_source_rgb (color.getR(), color.getG(), color.getB());
        }

        cr->set_line_width ( innerLineWidth );

        if (filled && state != INSENSITIVE) {
            rtengine::Coord currPos;

            for (unsigned int i = 0; i < points.size(); ++i) {
                currPos  = points.at (i);

                if      (datum == IMAGE) {
                    coordSystem.imageCoordToScreen (points.at (i).x, points.at (i).y, currPos.x, currPos.y);
                } else if (datum == CLICKED_POINT) {
                    currPos += objectBuffer->getDataProvider()->posScreen;
                } else if (datum == CURSOR) {
                    currPos += objectBuffer->getDataProvider()->posScreen + objectBuffer->getDataProvider()->deltaScreen;
                }

                if (!i) {
                    cr->move_to (currPos.x + 0.5, currPos.y + 0.5);
                } else {
                    cr->line_to (currPos.x + 0.5, currPos.y + 0.5);
                }
            }

            if (innerLineWidth > 0.) {
                cr->fill_preserve();
                cr->stroke();
            } else {
                cr->fill();
            }
        } else if (innerLineWidth > 0.) {
            rtengine::Coord currPos;

            for (unsigned int i = 0; i < points.size(); ++i) {
                currPos  = points.at (i);

                if (datum == IMAGE) {
                    coordSystem.imageCoordToScreen (points.at (i).x, points.at (i).y, currPos.x, currPos.y);
                } else if (datum == CLICKED_POINT) {
                    currPos += objectBuffer->getDataProvider()->posScreen;
                } else if (datum == CURSOR) {
                    currPos += objectBuffer->getDataProvider()->posScreen + objectBuffer->getDataProvider()->deltaScreen;
                }

                if (!i) {
                    cr->move_to (currPos.x + 0.5, currPos.y + 0.5);
                } else {
                    cr->line_to (currPos.x + 0.5, currPos.y + 0.5);
                }
            }

            if (state == INSENSITIVE) {
                std::valarray<double> ds (1);
                ds[0] = 4;
                cr->set_source_rgba (1.0, 1.0, 1.0, 0.618);
                cr->stroke_preserve();
                cr->set_source_rgba (0.0, 0.0, 0.0, 0.618);
                cr->set_dash (ds, 0);
                cr->stroke();
                ds.resize (0);
                cr->set_dash (ds, 0);
            } else {
                cr->stroke();
            }
        }
    }
}

void Polyline::drawToMOChannel (Cairo::RefPtr<Cairo::Context> &cr, unsigned short id, ObjectMOBuffer *objectBuffer, EditCoordSystem &coordSystem)
{
    if ((flags & F_HOVERABLE) && points.size() > 1) {
        rtengine::Coord currPos;

        // setting the color to the objet's ID
        if (objectBuffer->getObjectMode() == OM_255) {
            cr->set_source_rgba (0., 0., 0., ((id + 1) & 0xFF) / 255.);
        } else {
            cr->set_source_rgba (0., 0., 0., (id + 1) / 65535.);
        }

        for (unsigned int i = 0; i < points.size(); ++i) {
            cr->set_line_width ( getMouseOverLineWidth() );
            currPos  = points.at (i);

            if      (datum == IMAGE) {
                coordSystem.imageCoordToCropCanvas (points.at (i).x, points.at (i).y, currPos.x, currPos.y);
            } else if (datum == CLICKED_POINT) {
                currPos += objectBuffer->getDataProvider()->posScreen;
            } else if (datum == CURSOR) {
                currPos += objectBuffer->getDataProvider()->posScreen + objectBuffer->getDataProvider()->deltaScreen;
            }

            if (!i) {
                cr->move_to (currPos.x + 0.5, currPos.y + 0.5);
            } else {
                cr->line_to (currPos.x + 0.5, currPos.y + 0.5);
            }
        }

        if (filled) {
            if (innerLineWidth > 0.) {
                cr->fill_preserve();
                cr->stroke();
            } else {
                cr->fill();
            }
        } else {
            cr->stroke();
        }
    }
}

void Rectangle::setXYWH (int left, int top, int width, int height)
{
    topLeft.set (left, top);
    bottomRight.set (left + width, top + height);
}

void Rectangle::setXYXY (int left, int top, int right, int bottom)
{
    topLeft.set (left, top);
    bottomRight.set (right, bottom);
}

void Rectangle::setXYWH (rtengine::Coord topLeft, rtengine::Coord widthHeight)
{
    this->topLeft = topLeft;
    this->bottomRight = topLeft + widthHeight;
}

void Rectangle::setXYXY (rtengine::Coord topLeft, rtengine::Coord bottomRight)
{
    this->topLeft = topLeft;
    this->bottomRight = bottomRight;
}

void Rectangle::drawOuterGeometry (Cairo::RefPtr<Cairo::Context> &cr, ObjectMOBuffer *objectBuffer, EditCoordSystem &coordSystem)
{
    if ((flags & F_VISIBLE) && state != INSENSITIVE) {
        RGBColor color;

        if (flags & F_AUTO_COLOR) {
            color = getOuterLineColor();
        } else {
            color = outerLineColor;
        }

        cr->set_source_rgb (color.getR(), color.getG(), color.getB());
        cr->set_line_width ( getOuterLineWidth() );

        rtengine::Coord tl, br;

        if      (datum == IMAGE) {
            coordSystem.imageCoordToScreen (topLeft.x, topLeft.y, tl.x, tl.y);
        } else if (datum == CLICKED_POINT) {
            tl = topLeft + objectBuffer->getDataProvider()->posScreen;
        } else if (datum == CURSOR) {
            tl = topLeft + objectBuffer->getDataProvider()->posScreen + objectBuffer->getDataProvider()->deltaScreen;
        }

        if      (datum == IMAGE) {
            coordSystem.imageCoordToScreen (bottomRight.x, bottomRight.y, br.x, br.y);
        } else if (datum == CLICKED_POINT) {
            br = bottomRight + objectBuffer->getDataProvider()->posScreen;
        } else if (datum == CURSOR) {
            br = bottomRight + objectBuffer->getDataProvider()->posScreen + objectBuffer->getDataProvider()->deltaScreen;
        }

        cr->rectangle (tl.x + 0.5, tl.y + 0.5, br.x - tl.x, br.y - tl.y);

        if (filled) {
            cr->fill_preserve();
            cr->stroke();
        } else {
            cr->stroke();
        }
    }
}

void Rectangle::drawInnerGeometry (Cairo::RefPtr<Cairo::Context> &cr, ObjectMOBuffer *objectBuffer, EditCoordSystem &coordSystem)
{
    if (flags & F_VISIBLE) {
        if (state != INSENSITIVE) {
            RGBColor color;

            if (flags & F_AUTO_COLOR) {
                color = getInnerLineColor();
            } else {
                color = innerLineColor;
            }

            cr->set_source_rgb (color.getR(), color.getG(), color.getB());
        }

        cr->set_line_width ( innerLineWidth );

        rtengine::Coord tl, br;

        if      (datum == IMAGE) {
            coordSystem.imageCoordToScreen (topLeft.x, topLeft.y, tl.x, tl.y);
        } else if (datum == CLICKED_POINT) {
            tl = topLeft + objectBuffer->getDataProvider()->posScreen;
        } else if (datum == CURSOR) {
            tl = topLeft + objectBuffer->getDataProvider()->posScreen + objectBuffer->getDataProvider()->deltaScreen;
        }

        if      (datum == IMAGE) {
            coordSystem.imageCoordToScreen (bottomRight.x, bottomRight.y, br.x, br.y);
        } else if (datum == CLICKED_POINT) {
            br = bottomRight + objectBuffer->getDataProvider()->posScreen;
        } else if (datum == CURSOR) {
            br = bottomRight + objectBuffer->getDataProvider()->posScreen + objectBuffer->getDataProvider()->deltaScreen;
        }

        if (filled && state != INSENSITIVE) {
            cr->rectangle (tl.x + 0.5, tl.y + 0.5, br.x - tl.x, br.y - tl.y);

            if (innerLineWidth > 0.) {
                cr->fill_preserve();
                cr->stroke();
            } else {
                cr->fill();
            }
        } else if (innerLineWidth > 0.) {
            cr->rectangle (tl.x + 0.5, tl.y + 0.5, br.x - tl.x, br.y - tl.y);

            if (state == INSENSITIVE) {
                std::valarray<double> ds (1);
                ds[0] = 4;
                cr->set_source_rgba (1.0, 1.0, 1.0, 0.618);
                cr->stroke_preserve();
                cr->set_source_rgba (0.0, 0.0, 0.0, 0.618);
                cr->set_dash (ds, 0);
                cr->stroke();
                ds.resize (0);
                cr->set_dash (ds, 0);
            } else {
                cr->stroke();
            }
        }
    }
}

void Rectangle::drawToMOChannel (Cairo::RefPtr<Cairo::Context> &cr, unsigned short id, ObjectMOBuffer *objectBuffer, EditCoordSystem &coordSystem)
{
    if (flags & F_HOVERABLE) {
        cr->set_line_width ( getMouseOverLineWidth() );

        rtengine::Coord tl, br;

        if      (datum == IMAGE) {
            coordSystem.imageCoordToCropCanvas (topLeft.x, topLeft.y, tl.x, tl.y);
        } else if (datum == CLICKED_POINT) {
            tl = topLeft + objectBuffer->getDataProvider()->posScreen;
        } else if (datum == CURSOR) {
            tl = topLeft + objectBuffer->getDataProvider()->posScreen + objectBuffer->getDataProvider()->deltaScreen;
        }

        if      (datum == IMAGE) {
            coordSystem.imageCoordToCropCanvas (bottomRight.x, bottomRight.y, br.x, br.y);
        } else if (datum == CLICKED_POINT) {
            br = bottomRight + objectBuffer->getDataProvider()->posScreen;
        } else if (datum == CURSOR) {
            br = bottomRight + objectBuffer->getDataProvider()->posScreen + objectBuffer->getDataProvider()->deltaScreen;
        }

        // setting the color to the objet's ID
        if (objectBuffer->getObjectMode() == OM_255) {
            cr->set_source_rgba (0., 0., 0., ((id + 1) & 0xFF) / 255.);
        } else {
            cr->set_source_rgba (0., 0., 0., (id + 1) / 65535.);
        }

        cr->rectangle (tl.x + 0.5, tl.y + 0.5, br.x - tl.x, br.y - tl.y);

        if (filled) {
            if (innerLineWidth > 0.) {
                cr->fill_preserve();
                cr->stroke();
            } else {
                cr->fill();
            }
        } else {
            cr->stroke();
        }
    }
}

void OPIcon::drivenPointToRectangle (const rtengine::Coord &pos,
                                     rtengine::Coord &topLeft, rtengine::Coord &bottomRight, int W, int H)
{
    switch (drivenPoint) {
    case (DP_CENTERCENTER):
        topLeft.x = pos.x - W / 2;
        topLeft.y = pos.y - H / 2;
        break;

    case (DP_TOPLEFT):
        topLeft.x = pos.x;
        topLeft.y = pos.y;
        break;

    case (DP_TOPCENTER):
        topLeft.x = pos.x - W / 2;
        topLeft.y = pos.y;
        break;

    case (DP_TOPRIGHT):
        topLeft.x = pos.x - W;
        topLeft.y = pos.y;
        break;

    case (DP_CENTERRIGHT):
        topLeft.x = pos.x - W;
        topLeft.y = pos.y - H / 2;
        break;

    case (DP_BOTTOMRIGHT):
        topLeft.x = pos.x - W;
        topLeft.y = pos.y - H;
        break;

    case (DP_BOTTOMCENTER):
        topLeft.x = pos.x - W / 2;
        topLeft.y = pos.y - H;
        break;

    case (DP_BOTTOMLEFT):
        topLeft.x = pos.x;
        topLeft.y = pos.y - H;
        break;

    case (DP_CENTERLEFT):
        topLeft.x = pos.x;
        topLeft.y = pos.y - H / 2;
        break;
    }

    bottomRight.x = topLeft.x + W - 1;
    bottomRight.y = topLeft.y + H - 1;
}

<<<<<<< HEAD
OPIcon::OPIcon (const Cairo::RefPtr<Cairo::ImageSurface> &normal,
                const Cairo::RefPtr<Cairo::ImageSurface> &active,
                const Cairo::RefPtr<Cairo::ImageSurface> &prelight,
                const Cairo::RefPtr<Cairo::ImageSurface> &dragged,
                const Cairo::RefPtr<Cairo::ImageSurface> &insensitive,
                DrivenPoint drivenPoint) :
    drivenPoint (drivenPoint)
=======
OPIcon::OPIcon(const Cairo::RefPtr<RTSurface> &normal,
               const Cairo::RefPtr<RTSurface> &active,
               const Cairo::RefPtr<RTSurface> &prelight,
               const Cairo::RefPtr<RTSurface> &dragged,
               const Cairo::RefPtr<RTSurface> &insensitive,
               DrivenPoint drivenPoint) :
    drivenPoint(drivenPoint)
>>>>>>> 86550c16
{
    if (normal) {
        normalImg = normal;
    }

    if (prelight) {
        prelightImg = prelight;
    }

    if (active) {
        activeImg = active;
    }

    if (dragged) {
        draggedImg = dragged;
    }

    if (insensitive) {
        insensitiveImg = insensitive;
    }
}

OPIcon::OPIcon (Glib::ustring normalImage, Glib::ustring activeImage, Glib::ustring prelightImage,
                Glib::ustring  draggedImage, Glib::ustring insensitiveImage, DrivenPoint drivenPoint) : drivenPoint (drivenPoint)
{
    if (!normalImage.empty()) {
<<<<<<< HEAD
        normalImg = Cairo::ImageSurface::create_from_png ( rtengine::findIconAbsolutePath (normalImage) );
    }

    if (!prelightImage.empty()) {
        prelightImg = Cairo::ImageSurface::create_from_png ( rtengine::findIconAbsolutePath (prelightImage) );
    }

    if (!activeImage.empty()) {
        activeImg = Cairo::ImageSurface::create_from_png ( rtengine::findIconAbsolutePath (activeImage) );
    }

    if (!draggedImage.empty()) {
        draggedImg = Cairo::ImageSurface::create_from_png ( rtengine::findIconAbsolutePath (draggedImage) );
    }

    if (!insensitiveImage.empty()) {
        insensitiveImg = Cairo::ImageSurface::create_from_png ( rtengine::findIconAbsolutePath (insensitiveImage) );
=======
        normalImg->setImage(normalImage);
    }

    if (!prelightImage.empty()) {
        prelightImg->setImage(prelightImage);
    }

    if (!activeImage.empty()) {
        activeImg->setImage(activeImage);
    }

    if (!draggedImage.empty()) {
        draggedImg->setImage(draggedImage);
    }

    if (!insensitiveImage.empty()) {
        insensitiveImg->setImage(insensitiveImage);
>>>>>>> 86550c16
    }
}

const Cairo::RefPtr<RTSurface> OPIcon::getNormalImg()
{
    return normalImg;
}
const Cairo::RefPtr<RTSurface> OPIcon::getPrelightImg()
{
    return prelightImg;
}
const Cairo::RefPtr<RTSurface> OPIcon::getActiveImg()
{
    return activeImg;
}
const Cairo::RefPtr<RTSurface> OPIcon::getDraggedImg()
{
    return draggedImg;
}
const Cairo::RefPtr<RTSurface> OPIcon::getInsensitiveImg()
{
    return insensitiveImg;
}

<<<<<<< HEAD
void OPIcon::drawImage (const Cairo::RefPtr<Cairo::ImageSurface> &img,
                        Cairo::RefPtr<Cairo::Context> &cr, ObjectMOBuffer *objectBuffer,
                        EditCoordSystem &coordSystem)
=======
void OPIcon::drawImage(Cairo::RefPtr<RTSurface> &img,
                       Cairo::RefPtr<Cairo::Context> &cr, ObjectMOBuffer *objectBuffer,
                       EditCoordSystem &coordSystem)
>>>>>>> 86550c16
{
    int imgW = img->getWidth();
    int imgH = img->getHeight();

    rtengine::Coord pos;

    if (datum == IMAGE) {
        coordSystem.imageCoordToScreen (position.x, position.y, pos.x, pos.y);
    } else if (datum == CLICKED_POINT) {
        pos = position + objectBuffer->getDataProvider()->posScreen;
    } else if (datum == CURSOR)
        pos = position + objectBuffer->getDataProvider()->posScreen
              + objectBuffer->getDataProvider()->deltaScreen;

    rtengine::Coord tl, br; // Coordinate of the rectangle in the CropBuffer coordinate system
    drivenPointToRectangle (pos, tl, br, imgW, imgH);

<<<<<<< HEAD
    cr->set_source (img, tl.x, tl.y);
    cr->set_line_width (0.);
    cr->rectangle (tl.x, tl.y, imgW, imgH);
    cr->fill();
}

void OPIcon::drawMOImage (const Cairo::RefPtr<Cairo::ImageSurface> &img, Cairo::RefPtr<Cairo::Context> &cr,
                          unsigned short id, ObjectMOBuffer *objectBuffer, EditCoordSystem &coordSystem)
=======
    cr->set_source(img->surface, tl.x, tl.y);
    cr->set_line_width(0.);
    cr->rectangle(tl.x, tl.y, imgW, imgH);
    cr->fill();
}

void OPIcon::drawMOImage(Cairo::RefPtr<RTSurface> &img, Cairo::RefPtr<Cairo::Context> &cr,
                         unsigned short id, ObjectMOBuffer *objectBuffer, EditCoordSystem &coordSystem)
>>>>>>> 86550c16
{
    // test of F_HOVERABLE has already been done

    int imgW = img->getWidth();
    int imgH = img->getHeight();

    rtengine::Coord pos;

    if (datum == IMAGE) {
        coordSystem.imageCoordToCropCanvas (position.x, position.y, pos.x, pos.y);
    } else if (datum == CLICKED_POINT) {
        pos = position + objectBuffer->getDataProvider()->posScreen;
    } else if (datum == CURSOR)
        pos = position + objectBuffer->getDataProvider()->posScreen
              + objectBuffer->getDataProvider()->deltaScreen;

    rtengine::Coord tl, br; // Coordinate of the rectangle in the CropBuffer coordinate system
    drivenPointToRectangle (pos, tl, br, imgW, imgH);

    // drawing the lower byte's value
    if (objectBuffer->getObjectMode() == OM_255) {
        cr->set_source_rgba (0., 0., 0., ((id + 1) & 0xFF) / 255.);
    } else {
        cr->set_source_rgba (0., 0., 0., (id + 1) / 65535.);
    }

    cr->set_line_width (0.);
    cr->rectangle (tl.x, tl.y, imgW, imgH);
    cr->fill();
}

void OPIcon::drawOuterGeometry (Cairo::RefPtr<Cairo::Context> &cr,
                                ObjectMOBuffer *objectBuffer, EditCoordSystem &coordSystem) {}

void OPIcon::drawInnerGeometry (Cairo::RefPtr<Cairo::Context> &cr,
                                ObjectMOBuffer *objectBuffer, EditCoordSystem &coordSystem)
{
    if (flags & F_VISIBLE) {
        // Here we will handle fall-back solutions

        State tmpState = state;  // can be updated through the successive test

        if (tmpState == INSENSITIVE) {
            if (!insensitiveImg) {
                tmpState = NORMAL;
            } else {
                OPIcon::drawImage (insensitiveImg, cr, objectBuffer, coordSystem);
                return;
            }
        }

        if (tmpState == DRAGGED) {
            if (!draggedImg) {
                tmpState = ACTIVE;
            } else {
                OPIcon::drawImage (draggedImg, cr, objectBuffer, coordSystem);
                return;
            }
        }

        if (tmpState == ACTIVE) {
            if (!activeImg) {
                tmpState = PRELIGHT;
            } else {
                OPIcon::drawImage (activeImg, cr, objectBuffer, coordSystem);
                return;
            }
        }

        if (tmpState == PRELIGHT) {
            if (!prelightImg) {
                tmpState = NORMAL;
            } else {
                OPIcon::drawImage (prelightImg, cr, objectBuffer, coordSystem);
                return;
            }
        }

        if (tmpState == NORMAL && normalImg) {
            OPIcon::drawImage (normalImg, cr, objectBuffer, coordSystem);
        }
    }
}

void OPIcon::drawToMOChannel (Cairo::RefPtr<Cairo::Context> &cr, unsigned short id,
                              ObjectMOBuffer *objectBuffer, EditCoordSystem &coordSystem)
{
    if (flags & F_HOVERABLE) {
        // Here we will handle fallback solutions
        State tmpState = state;

        if (tmpState == INSENSITIVE) {
            if (!insensitiveImg) {
                tmpState = NORMAL;
            } else {
                OPIcon::drawMOImage (insensitiveImg, cr, id, objectBuffer, coordSystem);
                return;
            }
        }

        if (tmpState == DRAGGED) {
            if (!draggedImg) {
                tmpState = ACTIVE;
            } else {
                OPIcon::drawMOImage (draggedImg, cr, id, objectBuffer, coordSystem);
                return;
            }
        }

        if (tmpState == ACTIVE) {
            if (!activeImg) {
                tmpState = PRELIGHT;
            } else {
                OPIcon::drawMOImage (activeImg, cr, id, objectBuffer, coordSystem);
                return;
            }
        }

        if (tmpState == PRELIGHT) {
            if (!prelightImg) {
                tmpState = NORMAL;
            } else {
                OPIcon::drawMOImage (prelightImg, cr, id, objectBuffer, coordSystem);
                return;
            }
        }

        if (tmpState == NORMAL && normalImg) {
            OPIcon::drawMOImage (normalImg, cr, id, objectBuffer, coordSystem);
        }
    }
}

<<<<<<< HEAD
EditSubscriber::EditSubscriber (EditType editType) : ID (EUID_None), editingType (editType), bufferType (BT_SINGLEPLANE_FLOAT), provider (nullptr), action (ES_ACTION_NONE) {}
=======
#endif

EditSubscriber::EditSubscriber (EditType editType) : ID(EUID_None), editingType(editType), bufferType(BT_SINGLEPLANE_FLOAT), provider(nullptr), action(ES_ACTION_NONE) {}
>>>>>>> 86550c16

void EditSubscriber::setEditProvider (EditDataProvider *provider)
{
    this->provider = provider;
}

void EditSubscriber::setEditID (EditUniqueID ID, BufferType buffType)
{
    this->ID = ID;
    bufferType = buffType;
}

bool EditSubscriber::isCurrentSubscriber()
{
    //if (provider && provider->getCurrSubscriber())
    //  return provider->getCurrSubscriber()->getEditID() == ID;

    if (provider) {
        return provider->getCurrSubscriber() == this;
    }

    return false;
}

void EditSubscriber::subscribe()
{
    if (provider) {
        provider->subscribe (this);
    }
}

void EditSubscriber::unsubscribe()
{
    if (provider) {
        provider->unsubscribe();
    }
}

void EditSubscriber::switchOffEditMode()
{
    unsubscribe();
}

EditUniqueID EditSubscriber::getEditID()
{
    return ID;
}

EditType EditSubscriber::getEditingType()
{
    return editingType;
}

BufferType EditSubscriber::getPipetteBufferType()
{
    return bufferType;
}

bool EditSubscriber::isDragging()
{
    return action == ES_ACTION_DRAGGING;
}

bool EditSubscriber::isPicking()
{
    return action == ES_ACTION_PICKING;
}

//--------------------------------------------------------------------------------------------------


EditDataProvider::EditDataProvider() : currSubscriber (nullptr), object (0), posScreen (-1, -1), posImage (-1, -1),
    deltaScreen (0, 0), deltaImage (0, 0), deltaPrevScreen (0, 0), deltaPrevImage (0, 0)
{
    pipetteVal[0] = pipetteVal[1] = pipetteVal[2] = 0.f;
}

void EditDataProvider::subscribe (EditSubscriber *subscriber)
{
    if (currSubscriber) {
        currSubscriber->switchOffEditMode();
    }

    currSubscriber = subscriber;
}

void EditDataProvider::unsubscribe()
{
    currSubscriber = nullptr;
}

void EditDataProvider::switchOffEditMode()
{
    if (currSubscriber) {
        currSubscriber->switchOffEditMode ();
    }
}

CursorShape EditDataProvider::getCursor (int objectID)
{
    if (currSubscriber) {
        currSubscriber->getCursor (objectID);
    }

    return CSHandOpen;
}

EditSubscriber* EditDataProvider::getCurrSubscriber()
{
    return currSubscriber;
}
<|MERGE_RESOLUTION|>--- conflicted
+++ resolved
@@ -170,13 +170,9 @@
     return color;
 }
 
-<<<<<<< HEAD
+#ifdef GUIVERSION
+
 void Circle::drawOuterGeometry (Cairo::RefPtr<Cairo::Context> &cr, ObjectMOBuffer *objectBuffer, EditCoordSystem &coordSystem)
-=======
-#ifdef GUIVERSION
-
-void Circle::drawOuterGeometry(Cairo::RefPtr<Cairo::Context> &cr, ObjectMOBuffer *objectBuffer, EditCoordSystem &coordSystem)
->>>>>>> 86550c16
 {
     if ((flags & F_VISIBLE) && state != INSENSITIVE) {
         RGBColor color;
@@ -1150,23 +1146,13 @@
     bottomRight.y = topLeft.y + H - 1;
 }
 
-<<<<<<< HEAD
-OPIcon::OPIcon (const Cairo::RefPtr<Cairo::ImageSurface> &normal,
-                const Cairo::RefPtr<Cairo::ImageSurface> &active,
-                const Cairo::RefPtr<Cairo::ImageSurface> &prelight,
-                const Cairo::RefPtr<Cairo::ImageSurface> &dragged,
-                const Cairo::RefPtr<Cairo::ImageSurface> &insensitive,
-                DrivenPoint drivenPoint) :
-    drivenPoint (drivenPoint)
-=======
 OPIcon::OPIcon(const Cairo::RefPtr<RTSurface> &normal,
                const Cairo::RefPtr<RTSurface> &active,
                const Cairo::RefPtr<RTSurface> &prelight,
                const Cairo::RefPtr<RTSurface> &dragged,
                const Cairo::RefPtr<RTSurface> &insensitive,
-               DrivenPoint drivenPoint) :
-    drivenPoint(drivenPoint)
->>>>>>> 86550c16
+                DrivenPoint drivenPoint) :
+    drivenPoint (drivenPoint)
 {
     if (normal) {
         normalImg = normal;
@@ -1193,25 +1179,6 @@
                 Glib::ustring  draggedImage, Glib::ustring insensitiveImage, DrivenPoint drivenPoint) : drivenPoint (drivenPoint)
 {
     if (!normalImage.empty()) {
-<<<<<<< HEAD
-        normalImg = Cairo::ImageSurface::create_from_png ( rtengine::findIconAbsolutePath (normalImage) );
-    }
-
-    if (!prelightImage.empty()) {
-        prelightImg = Cairo::ImageSurface::create_from_png ( rtengine::findIconAbsolutePath (prelightImage) );
-    }
-
-    if (!activeImage.empty()) {
-        activeImg = Cairo::ImageSurface::create_from_png ( rtengine::findIconAbsolutePath (activeImage) );
-    }
-
-    if (!draggedImage.empty()) {
-        draggedImg = Cairo::ImageSurface::create_from_png ( rtengine::findIconAbsolutePath (draggedImage) );
-    }
-
-    if (!insensitiveImage.empty()) {
-        insensitiveImg = Cairo::ImageSurface::create_from_png ( rtengine::findIconAbsolutePath (insensitiveImage) );
-=======
         normalImg->setImage(normalImage);
     }
 
@@ -1229,7 +1196,6 @@
 
     if (!insensitiveImage.empty()) {
         insensitiveImg->setImage(insensitiveImage);
->>>>>>> 86550c16
     }
 }
 
@@ -1254,15 +1220,9 @@
     return insensitiveImg;
 }
 
-<<<<<<< HEAD
-void OPIcon::drawImage (const Cairo::RefPtr<Cairo::ImageSurface> &img,
+void OPIcon::drawImage(Cairo::RefPtr<RTSurface> &img,
                         Cairo::RefPtr<Cairo::Context> &cr, ObjectMOBuffer *objectBuffer,
                         EditCoordSystem &coordSystem)
-=======
-void OPIcon::drawImage(Cairo::RefPtr<RTSurface> &img,
-                       Cairo::RefPtr<Cairo::Context> &cr, ObjectMOBuffer *objectBuffer,
-                       EditCoordSystem &coordSystem)
->>>>>>> 86550c16
 {
     int imgW = img->getWidth();
     int imgH = img->getHeight();
@@ -1280,25 +1240,14 @@
     rtengine::Coord tl, br; // Coordinate of the rectangle in the CropBuffer coordinate system
     drivenPointToRectangle (pos, tl, br, imgW, imgH);
 
-<<<<<<< HEAD
-    cr->set_source (img, tl.x, tl.y);
+    cr->set_source(img->surface, tl.x, tl.y);
     cr->set_line_width (0.);
     cr->rectangle (tl.x, tl.y, imgW, imgH);
     cr->fill();
 }
 
-void OPIcon::drawMOImage (const Cairo::RefPtr<Cairo::ImageSurface> &img, Cairo::RefPtr<Cairo::Context> &cr,
+void OPIcon::drawMOImage(Cairo::RefPtr<RTSurface> &img, Cairo::RefPtr<Cairo::Context> &cr,
                           unsigned short id, ObjectMOBuffer *objectBuffer, EditCoordSystem &coordSystem)
-=======
-    cr->set_source(img->surface, tl.x, tl.y);
-    cr->set_line_width(0.);
-    cr->rectangle(tl.x, tl.y, imgW, imgH);
-    cr->fill();
-}
-
-void OPIcon::drawMOImage(Cairo::RefPtr<RTSurface> &img, Cairo::RefPtr<Cairo::Context> &cr,
-                         unsigned short id, ObjectMOBuffer *objectBuffer, EditCoordSystem &coordSystem)
->>>>>>> 86550c16
 {
     // test of F_HOVERABLE has already been done
 
@@ -1432,13 +1381,9 @@
     }
 }
 
-<<<<<<< HEAD
+#endif
+
 EditSubscriber::EditSubscriber (EditType editType) : ID (EUID_None), editingType (editType), bufferType (BT_SINGLEPLANE_FLOAT), provider (nullptr), action (ES_ACTION_NONE) {}
-=======
-#endif
-
-EditSubscriber::EditSubscriber (EditType editType) : ID(EUID_None), editingType(editType), bufferType(BT_SINGLEPLANE_FLOAT), provider(nullptr), action(ES_ACTION_NONE) {}
->>>>>>> 86550c16
 
 void EditSubscriber::setEditProvider (EditDataProvider *provider)
 {
