--- conflicted
+++ resolved
@@ -513,6 +513,12 @@
         bool pastsattog;
         bool sensiv;
         bool skintonescurve;
+        // Soft Light
+        bool expsoft;
+        bool streng;
+        bool sensisf;
+        // Lab Region
+        bool explabregion;
         // Blur & Noise
         bool expblur;
         bool radius;
@@ -535,17 +541,27 @@
         bool chrrt;
         bool neigh;
         bool vart;
+        bool dehaz;
         bool sensih;
         bool localTgaincurve;
         bool inversret;
         // Sharpening
         bool expsharp;
+        bool sharcontrast;
         bool sharradius;
         bool sharamount;
         bool shardamping;
         bool shariter;
+        bool sharblur;
         bool sensisha;
         bool inverssha;
+        // Local Contrast
+        bool expcontrast;
+        bool lcradius;
+        bool lcamount;
+        bool lcdarkness;
+        bool lclightness;
+        bool sensilc;
         // Contrast by detail levels
         bool expcbdl;
         bool mult[5];
@@ -576,130 +592,7 @@
     bool nbspot;
     bool selspot;
     bool id;
-<<<<<<< HEAD
     std::vector<LocallabSpotEdited> spots;
-=======
-    bool name;
-    bool isvisible;
-    bool shape;
-    bool spotMethod;
-    bool sensiexclu;
-    bool struc;
-    bool shapeMethod;
-    bool locX;
-    bool locXL;
-    bool locY;
-    bool locYT;
-    bool centerX;
-    bool centerY;
-    bool circrad;
-    bool qualityMethod;
-    bool transit;
-    bool thresh;
-    bool iter;
-    // Color & Light
-    bool expcolor;
-    bool curvactiv;
-    bool lightness;
-    bool contrast;
-    bool chroma;
-    bool sensi;
-    bool qualitycurveMethod;
-    bool llcurve;
-    bool cccurve;
-    bool LHcurve;
-    bool HHcurve;
-    bool invers;
-    // Exposure
-    bool expexpose;
-    bool expcomp;
-    bool hlcompr;
-    bool hlcomprthresh;
-    bool black;
-    bool shcompr;
-    bool warm;
-    bool sensiex;
-    bool excurve;
-    // Vibrance
-    bool expvibrance;
-    bool saturated;
-    bool pastels;
-    bool psthreshold;
-    bool protectskins;
-    bool avoidcolorshift;
-    bool pastsattog;
-    bool sensiv;
-    bool skintonescurve;
-    //Soft Light
-    bool expsoft;
-    bool streng;
-    bool sensisf;
-    //Lab region
-    bool explabregion;
-    // Blur & Noise
-    bool expblur;
-    bool radius;
-    bool strength;
-    bool sensibn;
-    bool blurMethod;
-    bool activlum;
-    // Tone Mapping
-    bool exptonemap;
-    bool stren;
-    bool gamma;
-    bool estop;
-    bool scaltm;
-    bool rewei;
-    bool sensitm;
-    // Retinex
-    bool expreti;
-    bool retinexMethod;
-    bool str;
-    bool chrrt;
-    bool neigh;
-    bool vart;
-    bool dehaz;
-    bool sensih;
-    bool localTgaincurve;
-    bool inversret;
-    // Sharpening
-    bool expsharp;
-    bool sharcontrast;
-    bool sharradius;
-    bool sharamount;
-    bool shardamping;
-    bool shariter;
-    bool sharblur;
-    bool sensisha;
-    bool inverssha;
-    //local contrast
-    bool expcontrast;
-    bool lcradius;
-    bool lcamount;
-    bool lcdarkness;
-    bool lclightness;
-    bool sensilc;
-    // Contrast by detail levels
-    bool expcbdl;
-    bool mult[5];
-    bool chromacbdl;
-    bool threshold;
-    bool sensicb;
-    // Denoise
-    bool expdenoi;
-    bool noiselumf;
-    bool noiselumc;
-    bool noiselumdetail;
-    bool noiselequal;
-    bool noisechrof;
-    bool noisechroc;
-    bool noisechrodetail;
-    bool adjblur;
-    bool bilateral;
-    bool sensiden;
-    // Others
-    bool avoid;
->>>>>>> cc6cf81c
 };
 
 class LensProfParamsEdited
