--- conflicted
+++ resolved
@@ -269,93 +269,6 @@
             }
             if (options.baBehav[ADDSET_BLACKWHITE_GAMMA]) { pparams.blackwhite.gammaRed = pparams.blackwhite.gammaGreen = pparams.blackwhite.gammaBlue = 0; }
             //if (options.baBehav[ADDSET_LD_EDGETOLERANCE])  pparams.lumaDenoise.edgetolerance = 0;
-<<<<<<< HEAD
-
-            if (options.baBehav[ADDSET_WB_TEMPERATURE]) {
-                pparams.wb.temperature = 0;
-            }
-
-            if (options.baBehav[ADDSET_WB_GREEN]) {
-                pparams.wb.green = 0;
-            }
-
-            if (options.baBehav[ADDSET_WB_EQUAL]) {
-                pparams.wb.equal = 0;
-            }
-
-            if (options.baBehav[ADDSET_WB_TEMPBIAS]) {
-                pparams.wb.tempBias = 0;
-            }
-
-            if (options.baBehav[ADDSET_VIBRANCE_PASTELS]) {
-                pparams.vibrance.pastels = 0;
-            }
-
-            if (options.baBehav[ADDSET_VIBRANCE_SATURATED]) {
-                pparams.vibrance.saturated = 0;
-            }
-
-            if (options.baBehav[ADDSET_CAT_DEGREE]) {
-                pparams.colorappearance.degree = 0;
-            }
-
-            if (options.baBehav[ADDSET_CAT_ADAPTSCENE]) {
-                pparams.colorappearance.adapscen = 0;
-            }
-
-            if (options.baBehav[ADDSET_CAT_ADAPTVIEWING]) {
-                pparams.colorappearance.adaplum = 0;
-            }
-
-            if (options.baBehav[ADDSET_CAT_BADPIX]) {
-                pparams.colorappearance.badpixsl = 0;
-            }
-
-            if (options.baBehav[ADDSET_CAT_LIGHT]) {
-                pparams.colorappearance.jlight = 0;
-            }
-
-            if (options.baBehav[ADDSET_CAT_BRIGHT]) {
-                pparams.colorappearance.qbright = 0;
-            }
-
-            if (options.baBehav[ADDSET_CAT_CHROMA]) {
-                pparams.colorappearance.chroma = 0;
-            }
-
-            if (options.baBehav[ADDSET_CAT_CHROMA_S]) {
-                pparams.colorappearance.schroma = 0;
-            }
-
-            if (options.baBehav[ADDSET_CAT_CHROMA_M]) {
-                pparams.colorappearance.mchroma = 0;
-            }
-
-            if (options.baBehav[ADDSET_CAT_RSTPRO]) {
-                pparams.colorappearance.rstprotection = 0;
-            }
-
-            if (options.baBehav[ADDSET_CAT_CONTRAST]) {
-                pparams.colorappearance.contrast = 0;
-            }
-
-            if (options.baBehav[ADDSET_CAT_CONTRAST_Q]) {
-                pparams.colorappearance.qcontrast = 0;
-            }
-
-            if (options.baBehav[ADDSET_CAT_HUE]) {
-                pparams.colorappearance.colorh = 0;
-            }
-
-            if (options.baBehav[ADDSET_FREE_OUPUT_GAMMA]) {
-                pparams.icm.gampos = 0;
-            }
-
-            if (options.baBehav[ADDSET_FREE_OUTPUT_SLOPE]) {
-                pparams.icm.slpos = 0;
-            }
-
-=======
             if (options.baBehav[ADDSET_WB_TEMPERATURE]) { pparams.wb.temperature = 0; }
             if (options.baBehav[ADDSET_WB_GREEN]) { pparams.wb.green = 0; }
             if (options.baBehav[ADDSET_WB_EQUAL]) { pparams.wb.equal = 0; }
@@ -377,319 +290,9 @@
             if (options.baBehav[ADDSET_CAT_HUE]) { pparams.colorappearance.colorh = 0; }
             if (options.baBehav[ADDSET_FREE_OUPUT_GAMMA]) { pparams.icm.gampos = 0; }
             if (options.baBehav[ADDSET_FREE_OUTPUT_SLOPE]) { pparams.icm.slpos = 0; }
->>>>>>> 0b8900cf
             //if (options.baBehav[ADDSET_CBOOST_AMOUNT])  pparams.colorBoost.amount = 0;
             //if (options.baBehav[ADDSET_CS_BLUEYELLOW])  pparams.colorShift.a = 0;
             //if (options.baBehav[ADDSET_CS_GREENMAGENTA])  pparams.colorShift.b = 0;
-<<<<<<< HEAD
-            if (options.baBehav[ADDSET_COLORTONING_SPLIT]) pparams.colorToning.redlow  = pparams.colorToning.greenlow  = pparams.colorToning.bluelow =
-                            pparams.colorToning.redmed  = pparams.colorToning.greenmed  = pparams.colorToning.bluemed =
-                                        pparams.colorToning.redhigh = pparams.colorToning.greenhigh = pparams.colorToning.bluehigh =
-                                                    pparams.colorToning.satlow = pparams.colorToning.sathigh = 0;
-
-            if (options.baBehav[ADDSET_COLORTONING_SATTHRESHOLD]) {
-                pparams.colorToning.satProtectionThreshold = 0;
-            }
-
-            if (options.baBehav[ADDSET_COLORTONING_SATOPACITY]) {
-                pparams.colorToning.saturatedOpacity = 0;
-            }
-
-            if (options.baBehav[ADDSET_COLORTONING_BALANCE]) {
-                pparams.colorToning.balance = 0;
-            }
-
-            if (options.baBehav[ADDSET_COLORTONING_STRENGTH]) {
-                pparams.colorToning.strength = 0;
-            }
-
-            if (options.baBehav[ADDSET_FILMSIMULATION_STRENGTH]) {
-                pparams.filmSimulation.strength = 0;
-            }
-
-            if (options.baBehav[ADDSET_ROTATE_DEGREE]) {
-                pparams.rotate.degree = 0;
-            }
-
-            if (options.baBehav[ADDSET_DIST_AMOUNT]) {
-                pparams.distortion.amount = 0;
-            }
-
-            if (options.baBehav[ADDSET_PERSPECTIVE]) {
-                pparams.perspective.horizontal = pparams.perspective.vertical = 0;
-            }
-
-            if (options.baBehav[ADDSET_GRADIENT_DEGREE]) {
-                pparams.gradient.degree = 0;
-            }
-
-            if (options.baBehav[ADDSET_GRADIENT_FEATHER]) {
-                pparams.gradient.feather = 0;
-            }
-
-            if (options.baBehav[ADDSET_GRADIENT_STRENGTH]) {
-                pparams.gradient.strength = 0;
-            }
-
-            if (options.baBehav[ADDSET_GRADIENT_CENTER]) {
-                pparams.gradient.centerX = 0;
-            }
-
-            if (options.baBehav[ADDSET_GRADIENT_CENTER]) {
-                pparams.gradient.centerY = 0;
-            }
-
-            /*
-                        if (options.baBehav[ADDSET_LOCALLAB_DEGREE]) {
-                            pparams.locallab.degree = 0;
-                        }
-
-                        if (options.baBehav[ADDSET_LOCALLAB_LOCY]) {
-                            pparams.locallab.locY = 0;
-                        }
-
-                        if (options.baBehav[ADDSET_LOCALLAB_LOCX]) {
-                            pparams.locallab.locX = 0;
-                        }
-
-                        if (options.baBehav[ADDSET_LOCALLAB_LOCYT]) {
-                            pparams.locallab.locYT = 0;
-                        }
-
-                        if (options.baBehav[ADDSET_LOCALLAB_LOCXL]) {
-                            pparams.locallab.locXL = 0;
-                        }
-
-                        if (options.baBehav[ADDSET_LOCALLAB_CENTER]) {
-                            pparams.locallab.centerX = 0;
-                        }
-
-                        if (options.baBehav[ADDSET_LOCALLAB_CENTER]) {
-                            pparams.locallab.centerY = 0;
-                        }
-
-                        if (options.baBehav[ADDSET_LOCALLAB_LIGHTNESS]) {
-                            pparams.locallab.lightness = 0;
-                        }
-
-                        if (options.baBehav[ADDSET_LOCALLAB_CONTRAST]) {
-                            pparams.locallab.contrast = 0;
-                        }
-
-                        if (options.baBehav[ADDSET_LOCALLAB_CHROMA]) {
-                            pparams.locallab.chroma = 0;
-                        }
-
-                        if (options.baBehav[ADDSET_LOCALLAB_SENSI]) {
-                            pparams.locallab.sensi = 0;
-                        }
-
-                        if (options.baBehav[ADDSET_LOCALLAB_RADIUS]) {
-                            pparams.locallab.radius = 0;
-                        }
-
-                        if (options.baBehav[ADDSET_LOCALLAB_STRENGTH]) {
-                            pparams.locallab.strength = 0;
-                        }
-
-                        if (options.baBehav[ADDSET_LOCALLAB_TRANSIT]) {
-                            pparams.locallab.transit = 0;
-                        }
-            */
-            if (options.baBehav[ADDSET_PCVIGNETTE_STRENGTH]) {
-                pparams.pcvignette.strength = 0;
-            }
-
-            if (options.baBehav[ADDSET_PCVIGNETTE_FEATHER]) {
-                pparams.pcvignette.feather = 0;
-            }
-
-            if (options.baBehav[ADDSET_PCVIGNETTE_ROUNDNESS]) {
-                pparams.pcvignette.roundness = 0;
-            }
-
-            if (options.baBehav[ADDSET_CA]) {
-                pparams.cacorrection.red = 0;
-            }
-
-            if (options.baBehav[ADDSET_CA]) {
-                pparams.cacorrection.blue = 0;
-            }
-
-            if (options.baBehav[ADDSET_VIGN_AMOUNT]) {
-                pparams.vignetting.amount = 0;
-            }
-
-            if (options.baBehav[ADDSET_VIGN_RADIUS]) {
-                pparams.vignetting.radius = 0;
-            }
-
-            if (options.baBehav[ADDSET_VIGN_STRENGTH]) {
-                pparams.vignetting.strength = 0;
-            }
-
-            if (options.baBehav[ADDSET_VIGN_CENTER]) {
-                pparams.vignetting.centerX = 0;
-            }
-
-            if (options.baBehav[ADDSET_VIGN_CENTER]) {
-                pparams.vignetting.centerY = 0;
-            }
-
-            if (options.baBehav[ADDSET_DIRPYREQ]) for (int i = 0; i < 6; i++) {
-                    pparams.dirpyrequalizer.mult[i] = 0;
-                }
-
-            if (options.baBehav[ADDSET_DIRPYREQ_THRESHOLD]) {
-                pparams.dirpyrequalizer.threshold = 0;
-            }
-
-            if (options.baBehav[ADDSET_DIRPYREQ_SKINPROTECT]) {
-                pparams.dirpyrequalizer.skinprotect = 0;
-            }
-
-            if (options.baBehav[ADDSET_WA]) for (int i = 0; i < 8; i++) {
-                    pparams.wavelet.c[i] = 0;
-                }
-
-            if (options.baBehav[ADDSET_WA_THRESHOLD]) {
-                pparams.wavelet.threshold = 0;
-            }
-
-            if (options.baBehav[ADDSET_WA_THRESHOLD2]) {
-                pparams.wavelet.threshold2 = 0;
-            }
-
-            if (options.baBehav[ADDSET_WA_SKINPROTECT]) {
-                pparams.wavelet.skinprotect = 0;
-            }
-
-            if (options.baBehav[ADDSET_WA_CHRO]) {
-                pparams.wavelet.chro = 0;
-            }
-
-            if (options.baBehav[ADDSET_WA_CHROMA]) {
-                pparams.wavelet.chroma = 0;
-            }
-
-            if (options.baBehav[ADDSET_WA_CONTRAST]) {
-                pparams.wavelet.contrast = 0;
-            }
-
-            if (options.baBehav[ADDSET_WA_THRES]) {
-                pparams.wavelet.thres = 0;
-            }
-
-            if (options.baBehav[ADDSET_WA_RESCON]) {
-                pparams.wavelet.rescon = 0;
-            }
-
-            if (options.baBehav[ADDSET_WA_RESCONH]) {
-                pparams.wavelet.resconH = 0;
-            }
-
-            if (options.baBehav[ADDSET_WA_RESCHRO]) {
-                pparams.wavelet.reschro = 0;
-            }
-
-            if (options.baBehav[ADDSET_WA_TMRS]) {
-                pparams.wavelet.tmrs = 0;
-            }
-
-            if (options.baBehav[ADDSET_WA_THRR]) {
-                pparams.wavelet.thr = 0;
-            }
-
-            if (options.baBehav[ADDSET_WA_THRRH]) {
-                pparams.wavelet.thrH = 0;
-            }
-
-            if (options.baBehav[ADDSET_WA_SKYPROTECT]) {
-                pparams.wavelet.sky = 0;
-            }
-
-            if (options.baBehav[ADDSET_WA_EDGRAD]) {
-                pparams.wavelet.edgrad = 0;
-            }
-
-            if (options.baBehav[ADDSET_WA_EDGVAL]) {
-                pparams.wavelet.edgval = 0;
-            }
-
-            if (options.baBehav[ADDSET_WA_STRENGTH]) {
-                pparams.wavelet.strength = 0;
-            }
-
-            if (options.baBehav[ADDSET_WA_EDGEDETECT]) {
-                pparams.wavelet.edgedetect = 0;
-            }
-
-            if (options.baBehav[ADDSET_WA_GAMMA]) {
-                pparams.wavelet.gamma = 0;
-            }
-
-            if (options.baBehav[ADDSET_RETI_STR]) {
-                pparams.retinex.str = 0;
-            }
-
-            if (options.baBehav[ADDSET_RETI_NEIGH]) {
-                pparams.retinex.neigh = 0;
-            }
-
-            if (options.baBehav[ADDSET_RETI_LIMD]) {
-                pparams.retinex.limd = 0;
-            }
-
-            if (options.baBehav[ADDSET_RETI_OFFS]) {
-                pparams.retinex.offs = 0;
-            }
-
-            if (options.baBehav[ADDSET_RETI_VART]) {
-                pparams.retinex.vart = 0;
-            }
-
-            if (options.baBehav[ADDSET_RETI_GAM]) {
-                pparams.retinex.gam = 0;
-            }
-
-            if (options.baBehav[ADDSET_RETI_SLO]) {
-                pparams.retinex.slope = 0;
-            }
-
-            if (options.baBehav[ADDSET_DIRPYRDN_LUMA]) {
-                pparams.dirpyrDenoise.luma = 0;
-            }
-
-            if (options.baBehav[ADDSET_DIRPYRDN_CHROMA]) {
-                pparams.dirpyrDenoise.chroma = 0;
-            }
-
-            if (options.baBehav[ADDSET_DIRPYRDN_CHROMARED]) {
-                pparams.dirpyrDenoise.redchro = 0;
-            }
-
-            if (options.baBehav[ADDSET_DIRPYRDN_CHROMABLUE]) {
-                pparams.dirpyrDenoise.bluechro = 0;
-            }
-
-//          pparams.dirpyrDenoise.Ldetail = pparams.dirpyrDenoise.luma = pparams.dirpyrDenoise.chroma = 0;
-            if (options.baBehav[ADDSET_DIRPYRDN_GAMMA]) {
-                pparams.dirpyrDenoise.gamma = 0;
-            }
-
-            if (options.baBehav[ADDSET_RAWCACORR]) {
-                pparams.raw.cablue = pparams.raw.cared = 0;
-            }
-
-            if (options.baBehav[ADDSET_RAWEXPOS_LINEAR]) {
-                pparams.raw.expos = 0;
-            }
-
-            if (options.baBehav[ADDSET_RAWEXPOS_PRESER]) {
-                pparams.raw.preser = 0;
-            }
-
-=======
             if (options.baBehav[ADDSET_COLORTONING_SPLIT]) {
                 pparams.colorToning.redlow  = pparams.colorToning.greenlow  = pparams.colorToning.bluelow =
                 pparams.colorToning.redmed  = pparams.colorToning.greenmed  = pparams.colorToning.bluemed =
@@ -756,7 +359,6 @@
             if (options.baBehav[ADDSET_RAWCACORR]) { pparams.raw.cablue = pparams.raw.cared = 0; }
             if (options.baBehav[ADDSET_RAWEXPOS_LINEAR]) { pparams.raw.expos = 0; }
             if (options.baBehav[ADDSET_RAWEXPOS_PRESER]) { pparams.raw.preser = 0; }
->>>>>>> 0b8900cf
             if (options.baBehav[ADDSET_RAWEXPOS_BLACKS]) {
                 pparams.raw.bayersensor.black0 = pparams.raw.bayersensor.black1 = pparams.raw.bayersensor.black2 = pparams.raw.bayersensor.black3 =
                 pparams.raw.xtranssensor.blackred = pparams.raw.xtranssensor.blackgreen = pparams.raw.xtranssensor.blackblue = 0;
