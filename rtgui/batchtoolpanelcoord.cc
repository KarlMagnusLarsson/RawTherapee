--- conflicted
+++ resolved
@@ -173,13 +173,8 @@
             xtransprocess->setAdjusterBehavior(false, false);
             bayerpreprocess->setAdjusterBehavior (false, false);
             rawcacorrection->setAdjusterBehavior (false);
-<<<<<<< HEAD
             flatfield->setAdjusterBehavior (false);
-            rawexposure->setAdjusterBehavior (false, false);
-=======
-            flatfield->setAdjusterBehavior(false);
             rawexposure->setAdjusterBehavior (false);
->>>>>>> cd6da9db
             bayerrawexposure->setAdjusterBehavior (false);
             xtransrawexposure->setAdjusterBehavior (false);
         } else {
@@ -227,13 +222,8 @@
             xtransprocess->setAdjusterBehavior(options.baBehav[ADDSET_BAYER_FALSE_COLOR_SUPPRESSION], options.baBehav[ADDSET_BAYER_DUALDEMOZCONTRAST]);
             bayerpreprocess->setAdjusterBehavior (options.baBehav[ADDSET_PREPROCESS_LINEDENOISE], options.baBehav[ADDSET_PREPROCESS_GREENEQUIL]);
             rawcacorrection->setAdjusterBehavior (options.baBehav[ADDSET_RAWCACORR]);
-<<<<<<< HEAD
             flatfield->setAdjusterBehavior (options.baBehav[ADDSET_RAWFFCLIPCONTROL]);
-            rawexposure->setAdjusterBehavior (options.baBehav[ADDSET_RAWEXPOS_LINEAR], options.baBehav[ADDSET_RAWEXPOS_PRESER]);
-=======
-            flatfield->setAdjusterBehavior(options.baBehav[ADDSET_RAWFFCLIPCONTROL]);
             rawexposure->setAdjusterBehavior (options.baBehav[ADDSET_RAWEXPOS_LINEAR]);
->>>>>>> cd6da9db
             bayerrawexposure->setAdjusterBehavior (options.baBehav[ADDSET_RAWEXPOS_BLACKS]);
             xtransrawexposure->setAdjusterBehavior (options.baBehav[ADDSET_RAWEXPOS_BLACKS]);
 
