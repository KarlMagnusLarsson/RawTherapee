/*
 *  This file is part of RawTherapee.
 *
 *  Copyright (c) 2019 rom9
 *
 *  RawTherapee is free software: you can redistribute it and/or modify
 *  it under the terms of the GNU General Public License as published by
 *  the Free Software Foundation, either version 3 of the License, or
 *  (at your option) any later version.
 *
 *  RawTherapee is distributed in the hope that it will be useful,
 *  but WITHOUT ANY WARRANTY; without even the implied warranty of
 *  MERCHANTABILITY or FITNESS FOR A PARTICULAR PURPOSE.  See the
 *  GNU General Public License for more details.
 *
 *  You should have received a copy of the GNU General Public License
 *  along with RawTherapee.  If not, see <http://www.gnu.org/licenses/>.
 */
#pragma once

#include <array>

#include <gtkmm.h>

#include "adjuster.h"
#include "editcallbacks.h"
#include "guiutils.h"
#include "toolpanel.h"
#include "wbprovider.h"

#include "../rtengine/noncopyable.h"

class FilmNegProvider
{
public:
    virtual ~FilmNegProvider() = default;

    virtual bool getFilmNegativeExponents(rtengine::Coord spotA, rtengine::Coord spotB, std::array<float, 3>& newExps) = 0;
};

class FilmNegative :
    public rtengine::NonCopyable,
    public ToolParamBlock,
    public AdjusterListener,
    public FoldableToolPanel,
    public EditSubscriber
{
<<<<<<< HEAD
=======

private:
    rtengine::ProcEvent EvFilmNegativeExponents;
    rtengine::ProcEvent EvFilmNegativeEnabled;

    std::vector<rtengine::Coord> refSpotCoords;

    FilmNegProvider *fnp;

    Adjuster* redExp;
    Adjuster* greenExp;
    Adjuster* blueExp;

    Gtk::CheckButton* lockChannels;
    sigc::connection lockChannelsConn;

    Gtk::Grid* spotgrid;
    Gtk::ToggleButton* spotbutton;
    sigc::connection spotConn;

    double redRatio, blueRatio;

    void editToggled ();
    void lockChannelsToggled ();

>>>>>>> 20fdba77
public:
    FilmNegative();
    ~FilmNegative() override;

    void read(const rtengine::procparams::ProcParams* pp, const ParamsEdited* pedited = nullptr) override;
    void write(rtengine::procparams::ProcParams* pp, ParamsEdited* pedited = nullptr) override;
    void setDefaults(const rtengine::procparams::ProcParams* defParams, const ParamsEdited* pedited = nullptr) override;
    void setBatchMode(bool batchMode) override;

    void adjusterChanged(Adjuster* a, double newval) override;
    void adjusterAutoToggled(Adjuster* a, bool newval) override;
    void enabledChanged() override;

    void setFilmNegProvider(FilmNegProvider* p);

    void setEditProvider(EditDataProvider* provider) override;

    // EditSubscriber interface
    CursorShape getCursor(int objectID) const override;
    bool mouseOver(int modifierKey) override;
    bool button1Pressed(int modifierKey) override;
    bool button1Released() override;
    void switchOffEditMode() override;
    bool pick1(bool picked) override;

private:
    void editToggled();

    const rtengine::ProcEvent evFilmNegativeExponents;
    const rtengine::ProcEvent evFilmNegativeEnabled;

    std::vector<rtengine::Coord> refSpotCoords;

    FilmNegProvider* fnp;

    Adjuster* const redExp;
    Adjuster* const greenExp;
    Adjuster* const blueExp;

    Gtk::Grid* const spotgrid;
    Gtk::ToggleButton* const spotbutton;
    sigc::connection spotConn;

    double redRatio;
    double blueRatio;
};<|MERGE_RESOLUTION|>--- conflicted
+++ resolved
@@ -45,34 +45,6 @@
     public FoldableToolPanel,
     public EditSubscriber
 {
-<<<<<<< HEAD
-=======
-
-private:
-    rtengine::ProcEvent EvFilmNegativeExponents;
-    rtengine::ProcEvent EvFilmNegativeEnabled;
-
-    std::vector<rtengine::Coord> refSpotCoords;
-
-    FilmNegProvider *fnp;
-
-    Adjuster* redExp;
-    Adjuster* greenExp;
-    Adjuster* blueExp;
-
-    Gtk::CheckButton* lockChannels;
-    sigc::connection lockChannelsConn;
-
-    Gtk::Grid* spotgrid;
-    Gtk::ToggleButton* spotbutton;
-    sigc::connection spotConn;
-
-    double redRatio, blueRatio;
-
-    void editToggled ();
-    void lockChannelsToggled ();
-
->>>>>>> 20fdba77
 public:
     FilmNegative();
     ~FilmNegative() override;
@@ -86,7 +58,7 @@
     void adjusterAutoToggled(Adjuster* a, bool newval) override;
     void enabledChanged() override;
 
-    void setFilmNegProvider(FilmNegProvider* p);
+    void setFilmNegProvider(FilmNegProvider* provider);
 
     void setEditProvider(EditDataProvider* provider) override;
 
@@ -100,6 +72,7 @@
 
 private:
     void editToggled();
+    void lockChannelsToggled();
 
     const rtengine::ProcEvent evFilmNegativeExponents;
     const rtengine::ProcEvent evFilmNegativeEnabled;
@@ -112,6 +85,9 @@
     Adjuster* const greenExp;
     Adjuster* const blueExp;
 
+    Gtk::CheckButton* const lockChannels;
+    sigc::connection lockChannelsConn;
+
     Gtk::Grid* const spotgrid;
     Gtk::ToggleButton* const spotbutton;
     sigc::connection spotConn;
