/*
*  This file is part of RawTherapee.
*
*  Copyright (c) 2012 Oliver Duis <oduis@oliverduis.de>
*
*  RawTherapee is free software: you can redistribute it and/or modify
*  it under the terms of the GNU General Public License as published by
*  the Free Software Foundation, either version 3 of the License, or
*  (at your option) any later version.
*
*  RawTherapee is distributed in the hope that it will be useful,
*  but WITHOUT ANY WARRANTY; without even the implied warranty of
*  MERCHANTABILITY or FITNESS FOR A PARTICULAR PURPOSE.  See the
*  GNU General Public License for more details.
*
*  You should have received a copy of the GNU General Public License
*  along with RawTherapee.  If not, see <http://www.gnu.org/licenses/>.
*/
#include <glibmm.h>
#include "lensprofile.h"
#include "guiutils.h"
#include "../rtengine/lcp.h"
#include <sstream>
#include "rtimage.h"
#include "../rtengine/rtlensfun.h"
#include <map>
#include <set>

using namespace rtengine;
using namespace rtengine::procparams;

LensProfilePanel::LFDbHelper *LensProfilePanel::lf(nullptr);

LensProfilePanel::LensProfilePanel () :
    FoldableToolPanel(this, "lensprof", M("TP_LENSPROFILE_LABEL")),
    lcModeChanged(false),
    lcpFileChanged(false),
    useDistChanged(false),
    useVignChanged(false),
    useCAChanged(false),
    isRaw(true),
    metadata(nullptr),
    useLensfunChanged(false),
    lensfunAutoChanged(false),
    lensfunCameraChanged(false),
    lensfunLensChanged(false)
{
    if (!lf) {
        lf = new LFDbHelper();
    }

    corrUnchanged = Gtk::manage(new Gtk::RadioButton(M("GENERAL_UNCHANGED")));
    pack_start(*corrUnchanged);

    corrGroup = corrUnchanged->get_group();

    corrOff = Gtk::manage(new Gtk::RadioButton(corrGroup, M("GENERAL_NONE")));
    pack_start(*corrOff);
    
    corrLensfunAuto = Gtk::manage(new Gtk::RadioButton(corrGroup, M("LENSPROFILE_CORRECTION_AUTOMATCH")));
    pack_start(*corrLensfunAuto);
    
    corrLensfunManual = Gtk::manage(new Gtk::RadioButton(corrGroup, M("LENSPROFILE_CORRECTION_MANUAL")));
    pack_start(*corrLensfunManual);

    lensfunCameras = Gtk::manage(new MyComboBox());
    lensfunCameras->set_model(lf->lensfunCameraModel);
    lensfunCameras->pack_start(lf->lensfunModelCam.model);
    Gtk::CellRendererText* cellRenderer = dynamic_cast<Gtk::CellRendererText*>(lensfunCameras->get_first_cell());
    cellRenderer->property_ellipsize() = Pango::ELLIPSIZE_MIDDLE;
    cellRenderer->property_ellipsize_set() = true;
    lensfunCameras->setPreferredWidth(50, 120);

    lensfunLenses = Gtk::manage(new MyComboBox());
    lensfunLenses->set_model(lf->lensfunLensModel);
    lensfunLenses->pack_start(lf->lensfunModelLens.prettylens);
    cellRenderer = dynamic_cast<Gtk::CellRendererText*>(lensfunLenses->get_first_cell());
    cellRenderer->property_ellipsize() = Pango::ELLIPSIZE_MIDDLE;
    cellRenderer->property_ellipsize_set() = true;
    lensfunLenses->setPreferredWidth(50, 120);
    
    Gtk::HBox *hb = Gtk::manage(new Gtk::HBox());
    hb->pack_start(*Gtk::manage(new Gtk::Label(M("EXIFFILTER_CAMERA"))), Gtk::PACK_SHRINK, 4);
    hb->pack_start(*lensfunCameras);
    pack_start(*hb);

    hb = Gtk::manage(new Gtk::HBox());
    hb->pack_start(*Gtk::manage(new Gtk::Label(M("EXIFFILTER_LENS"))), Gtk::PACK_SHRINK, 4);
    hb->pack_start(*lensfunLenses);
    warning = Gtk::manage(new Gtk::Image());
    warning->set_from_icon_name("dialog-warning", Gtk::ICON_SIZE_LARGE_TOOLBAR);
    warning->set_tooltip_text(M("LENSPROFILE_LENS_WARNING"));
    warning->hide();
    hb->pack_start(*warning, Gtk::PACK_SHRINK, 4);
    pack_start(*hb);

    corrLcpFile = Gtk::manage(new Gtk::RadioButton(corrGroup));
    hbLCPFile = Gtk::manage(new Gtk::HBox());
    hbLCPFile->pack_start(*corrLcpFile, Gtk::PACK_SHRINK);

    lLCPFileHead = Gtk::manage(new Gtk::Label(M("LENSPROFILE_CORRECTION_LCPFILE")));
    hbLCPFile->pack_start(*lLCPFileHead, Gtk::PACK_SHRINK, 4);

    fcbLCPFile = Gtk::manage(new MyFileChooserButton(M("TP_LENSPROFILE_LABEL"), Gtk::FILE_CHOOSER_ACTION_OPEN));

    Glib::RefPtr<Gtk::FileFilter> filterLCP = Gtk::FileFilter::create();
    filterLCP->set_name(M("FILECHOOSER_FILTER_LCP"));
    filterLCP->add_pattern("*.lcp");
    filterLCP->add_pattern("*.LCP");
    fcbLCPFile->add_filter(filterLCP);

    Glib::ustring defDir = LCPStore::getInstance()->getDefaultCommonDirectory();

    if (!defDir.empty()) {
#ifdef WIN32
        fcbLCPFile->set_show_hidden(true);  // ProgramData is hidden on Windows
#endif
        fcbLCPFile->set_current_folder(defDir);
    } else if (!options.lastLensProfileDir.empty()) {
        fcbLCPFile->set_current_folder(options.lastLensProfileDir);
    }
    bindCurrentFolder(*fcbLCPFile, options.lastLensProfileDir);

    hbLCPFile->pack_start(*fcbLCPFile);

    pack_start(*hbLCPFile, Gtk::PACK_SHRINK, 4);

    ckbUseDist = Gtk::manage (new Gtk::CheckButton (M("TP_LENSPROFILE_USEDIST")));
    pack_start (*ckbUseDist, Gtk::PACK_SHRINK, 4);
    ckbUseVign = Gtk::manage (new Gtk::CheckButton (M("TP_LENSPROFILE_USEVIGN")));
    pack_start (*ckbUseVign, Gtk::PACK_SHRINK, 4);
    ckbUseCA = Gtk::manage (new Gtk::CheckButton (M("TP_LENSPROFILE_USECA")));
    pack_start (*ckbUseCA, Gtk::PACK_SHRINK, 4);

    conLCPFile = fcbLCPFile->signal_file_set().connect( sigc::mem_fun(*this, &LensProfilePanel::onLCPFileChanged), true);
    conUseDist = ckbUseDist->signal_toggled().connect( sigc::mem_fun(*this, &LensProfilePanel::onUseDistChanged) );
    ckbUseVign->signal_toggled().connect( sigc::mem_fun(*this, &LensProfilePanel::onUseVignChanged) );
    ckbUseCA->signal_toggled().connect( sigc::mem_fun(*this, &LensProfilePanel::onUseCAChanged) );

    lensfunCameras->signal_changed().connect(sigc::mem_fun(*this, &LensProfilePanel::onLensfunCameraChanged));
    lensfunLenses->signal_changed().connect(sigc::mem_fun(*this, &LensProfilePanel::onLensfunLensChanged));
    corrOff->signal_toggled().connect(sigc::mem_fun(*this, &LensProfilePanel::onCorrModeChanged));
    corrLensfunAuto->signal_toggled().connect(sigc::mem_fun(*this, &LensProfilePanel::onCorrModeChanged));
    corrLensfunManual->signal_toggled().connect(sigc::mem_fun(*this, &LensProfilePanel::onCorrModeChanged));
    corrLcpFile->signal_toggled().connect(sigc::mem_fun(*this, &LensProfilePanel::onCorrModeChanged));

    corrUnchanged->hide();
    
    allowFocusDep = true;
}

void LensProfilePanel::read(const rtengine::procparams::ProcParams* pp, const ParamsEdited* pedited)
{
    disableListener ();
    conUseDist.block(true);

    if (!batchMode) {
        corrUnchanged->hide();
    }

    corrLensfunAuto->set_sensitive(true);

    switch(pp->lensProf.lcMode) {
        case procparams::LensProfParams::eLcMode::LC_LCP :
            corrLcpFile->set_active(true);
            break;
        case procparams::LensProfParams::eLcMode::LC_LENSFUNAUTOMATCH :
            corrLensfunAuto->set_active(true);
            break;
        case procparams::LensProfParams::eLcMode::LC_LENSFUNMANUAL :
            corrLensfunManual->set_active(true);
            break;
        case procparams::LensProfParams::eLcMode::LC_NOCORRECTION :
            corrOff->set_active(true);
    }

    if (pp->lensProf.lcpFile.empty()) {
        Glib::ustring lastFolder = fcbLCPFile->get_current_folder();
        fcbLCPFile->set_current_folder(lastFolder);
        fcbLCPFile->set_filename(lastFolder + "/.");
        bindCurrentFolder(*fcbLCPFile, options.lastLensProfileDir);
        updateDisabled(false);
    } else if (LCPStore::getInstance()->isValidLCPFileName(pp->lensProf.lcpFile)) {
        fcbLCPFile->set_filename (pp->lensProf.lcpFile);
        updateDisabled(true);
    } else {
        fcbLCPFile->unselect_filename(fcbLCPFile->get_filename());
        updateDisabled(false);
    }

    ckbUseDist->set_active (pp->lensProf.useDist);
    ckbUseVign->set_active (pp->lensProf.useVign && isRaw);
    ckbUseCA->set_active   (pp->lensProf.useCA && isRaw);

    const LFDatabase *db = LFDatabase::getInstance();
    LFCamera c;
    LFLens l;
    if (metadata) {
        c = db->findCamera(metadata->getMake(), metadata->getModel());
        l = db->findLens(c, metadata->getLens());
    }
    
    if (!setLensfunCamera(pp->lensProf.lfCameraMake, pp->lensProf.lfCameraModel) && !pp->lensProf.lfManual()) {
        setLensfunCamera(c.getMake(), c.getModel());
    }
    if (!setLensfunLens(pp->lensProf.lfLens) && !pp->lensProf.lfManual()) {
        setLensfunLens(l.getLens());
    }
    
    lcModeChanged = lcpFileChanged = useDistChanged = useVignChanged = useCAChanged = false;
    useLensfunChanged = lensfunAutoChanged = lensfunCameraChanged = lensfunLensChanged = false;

    if (!batchMode && !checkLensfunCanCorrect(true)) {
        if (corrLensfunAuto->get_active()) {
            corrOff->set_active(true);
        }
        corrLensfunAuto->set_sensitive(false);
    }

    if (corrLensfunManual->get_active() && !checkLensfunCanCorrect(false)) {
        corrOff->set_active(true);
    }

    updateLensfunWarning();

    enableListener ();
    conUseDist.block(false);
}

<<<<<<< HEAD
void LensProfilePanel::setRawMeta(bool raw, const rtengine::FramesMetaData* pMeta)
=======

void LensProfilePanel::updateLensfunWarning()
{
    warning->hide();
    if (corrLensfunManual->get_active()) {
        const LFDatabase *db = LFDatabase::getInstance();
        
        auto itc = lensfunCameras->get_active();
        if (!itc) {
            return;
        }
        LFCamera c = db->findCamera((*itc)[lf->lensfunModelCam.make], (*itc)[lf->lensfunModelCam.model]);
        auto itl = lensfunLenses->get_active();
        if (!itl) {
            return;
        }
        LFLens l = db->findLens(LFCamera(), (*itl)[lf->lensfunModelLens.lens]);
        float lenscrop = l.getCropFactor();
        float camcrop = c.getCropFactor();
        if (lenscrop <= 0 || camcrop <= 0 || lenscrop / camcrop >= 1.01f) {
            warning->show();
        }
        ckbUseVign->set_sensitive(l.hasVignettingCorrection());
        ckbUseDist->set_sensitive(l.hasDistortionCorrection());
    }
}

void LensProfilePanel::setRawMeta(bool raw, const rtengine::ImageMetaData* pMeta)
>>>>>>> 10a4c5f1
{
    if (!raw || pMeta->getFocusDist() <= 0) {
        disableListener();

        // CA is very focus layer dependend, otherwise it might even worsen things
        allowFocusDep = false;
        ckbUseCA->set_active(false);
        ckbUseCA->set_sensitive(false);

        enableListener();
    }

    isRaw = raw;
    metadata = pMeta;
}

void LensProfilePanel::write( rtengine::procparams::ProcParams* pp, ParamsEdited* pedited)
{
    if (corrLcpFile->get_active()) {
        pp->lensProf.lcMode = procparams::LensProfParams::eLcMode::LC_LCP;
    } else if(corrLensfunManual->get_active()) {
        pp->lensProf.lcMode = procparams::LensProfParams::eLcMode::LC_LENSFUNMANUAL;
    } else if(corrLensfunAuto->get_active()) {
        pp->lensProf.lcMode = procparams::LensProfParams::eLcMode::LC_LENSFUNAUTOMATCH;
    } else if(corrOff->get_active()) {
        pp->lensProf.lcMode = procparams::LensProfParams::eLcMode::LC_NOCORRECTION;
    }

    if (LCPStore::getInstance()->isValidLCPFileName(fcbLCPFile->get_filename())) {
        pp->lensProf.lcpFile = fcbLCPFile->get_filename();
    } else {
        pp->lensProf.lcpFile = "";
    }

    pp->lensProf.useDist = ckbUseDist->get_active();
    pp->lensProf.useVign = ckbUseVign->get_active();
    pp->lensProf.useCA   = ckbUseCA->get_active();

    auto itc = lensfunCameras->get_active();
    if (itc) {
        pp->lensProf.lfCameraMake = (*itc)[lf->lensfunModelCam.make];
        pp->lensProf.lfCameraModel = (*itc)[lf->lensfunModelCam.model];
    } else {
        pp->lensProf.lfCameraMake = "";
        pp->lensProf.lfCameraModel = "";
    }
    auto itl = lensfunLenses->get_active();
    if (itl) {
        pp->lensProf.lfLens = (*itl)[lf->lensfunModelLens.lens];
    } else {
        pp->lensProf.lfLens = "";
    }

    if (pedited) {
        pedited->lensProf.lcMode = lcModeChanged;
        pedited->lensProf.lcpFile = lcpFileChanged;
        pedited->lensProf.useDist = useDistChanged;
        pedited->lensProf.useVign = useVignChanged;
        pedited->lensProf.useCA   = useCAChanged;
        pedited->lensProf.useLensfun = useLensfunChanged;
        pedited->lensProf.lfAutoMatch = lensfunAutoChanged;
        pedited->lensProf.lfCameraMake = lensfunCameraChanged;
        pedited->lensProf.lfCameraModel = lensfunCameraChanged;
        pedited->lensProf.lfLens = lensfunLensChanged;
    }
}

void LensProfilePanel::onLCPFileChanged()
{
    lcpFileChanged = true;
    bool valid = LCPStore::getInstance()->isValidLCPFileName(fcbLCPFile->get_filename());
    updateDisabled(valid);

    if (listener) {
        if (valid) {
            disableListener();
            corrLcpFile->set_active(true);
            enableListener();
        }
        listener->panelChanged (EvLCPFile, Glib::path_get_basename(fcbLCPFile->get_filename()));
    }
}

void LensProfilePanel::onUseDistChanged()
{
    useDistChanged = true;

    if (listener) {
        listener->panelChanged (EvLCPUseDist, ckbUseDist->get_active() ? M("GENERAL_ENABLED") : M("GENERAL_DISABLED"));
    }
}
void LensProfilePanel::onUseVignChanged()
{
    useVignChanged = true;

    if (listener) {
        listener->panelChanged (EvLCPUseVign, ckbUseVign->get_active() ? M("GENERAL_ENABLED") : M("GENERAL_DISABLED"));
    }
}
void LensProfilePanel::onUseCAChanged()
{
    useCAChanged = true;

    if (listener) {
        listener->panelChanged (EvLCPUseCA, ckbUseCA->get_active() ? M("GENERAL_ENABLED") : M("GENERAL_DISABLED"));
    }
}

void LensProfilePanel::updateDisabled(bool enable)
{
    ckbUseDist->set_sensitive(enable);
    ckbUseVign->set_sensitive(enable && isRaw);
    ckbUseCA->set_sensitive(enable && allowFocusDep);
}

void LensProfilePanel::setBatchMode(bool yes)
{
    FoldableToolPanel::setBatchMode(yes);
    if (yes) {
        corrUnchanged->show();
        corrUnchanged->set_active(true);
    } else {
        corrUnchanged->hide();
    }
}


bool LensProfilePanel::setLensfunCamera(const Glib::ustring &make, const Glib::ustring &model)
{
    if (!make.empty() && !model.empty()) {
        auto it = lensfunCameras->get_active();
        if (it && (*it)[lf->lensfunModelCam.make] == make && (*it)[lf->lensfunModelCam.model] == model) {
            return true;
        }
        
        // search for the active row
        for (auto row : lf->lensfunCameraModel->children()) {
            if (row[lf->lensfunModelCam.make] == make) {
                auto &c = row.children();
                for (auto it = c.begin(), end = c.end(); it != end; ++it) {
                    auto &childrow = *it;
                    if (childrow[lf->lensfunModelCam.model] == model) {
                        lensfunCameras->set_active(it);
                        return true;
                    }
                }
                break;
            }
        }
    }
    lensfunCameras->set_active(-1);
    return false;
}


bool LensProfilePanel::setLensfunLens(const Glib::ustring &lens)
{
    if (!lens.empty()) {
        auto it = lensfunLenses->get_active();
        if (it && (*it)[lf->lensfunModelLens.lens] == lens) {
            return true;
        }
        
        for (auto row : lf->lensfunLensModel->children()) {
            if (lens.find(row[lf->lensfunModelLens.lens]) == 0) {
                auto &c = row.children();
                for (auto it = c.begin(), end = c.end(); it != end; ++it) {
                    auto &childrow = *it;
                    if (childrow[lf->lensfunModelLens.lens] == lens) {
                        lensfunLenses->set_active(it);
                        return true;
                    }
                }
                break;
            }
        }
    }
    lensfunLenses->set_active(-1);
    return false;
}



void LensProfilePanel::onLensfunCameraChanged()
{
    auto iter = lensfunCameras->get_active();

    if (iter) {
        lensfunCameraChanged = true;

        if (listener) {
            disableListener();
            corrLensfunManual->set_active(true);
            enableListener();
            
            Glib::ustring name = (*iter)[lf->lensfunModelCam.model];
            listener->panelChanged(EvLensCorrLensfunCamera, name);
        }
    }

    updateLensfunWarning();
}


void LensProfilePanel::onLensfunLensChanged()
{
    auto iter = lensfunLenses->get_active();

    if (iter) {
        lensfunLensChanged = true;

        if (listener) {
            disableListener();
            corrLensfunManual->set_active(true);
            enableListener();
            
            Glib::ustring name = (*iter)[lf->lensfunModelLens.prettylens];
            listener->panelChanged(EvLensCorrLensfunLens, name);
        }
    }

    updateLensfunWarning();
}


void LensProfilePanel::onCorrModeChanged()
{
    Glib::ustring mode;

    if (corrOff->get_active()) {
        useLensfunChanged = true;
        lensfunAutoChanged = true;
        lcpFileChanged = true;
        
        ckbUseDist->set_sensitive(false);
        ckbUseVign->set_sensitive(false);
        ckbUseCA->set_sensitive(false);
        
        mode = M("GENERAL_NONE");
    } else if (corrLensfunAuto->get_active()) {
        useLensfunChanged = true;
        lensfunAutoChanged = true;
        lcpFileChanged = true;
        useDistChanged = true;
        useVignChanged = true;

        ckbUseDist->set_sensitive(true);
        ckbUseVign->set_sensitive(true);
        ckbUseCA->set_sensitive(false);

        if (metadata) {
            bool b = disableListener();
            const LFDatabase *db = LFDatabase::getInstance();
            LFCamera c = db->findCamera(metadata->getMake(), metadata->getModel());
            LFLens l = db->findLens(c, metadata->getLens());
            setLensfunCamera(c.getMake(), c.getModel());
            setLensfunLens(l.getLens());
            if (b) {
                enableListener();
            }
        }

        mode = M("LENSPROFILE_CORRECTION_AUTOMATCH");
    } else if (corrLensfunManual->get_active()) {
        useLensfunChanged = true;
        lensfunAutoChanged = true;
        lcpFileChanged = true;
        useDistChanged = true;
        useVignChanged = true;

        ckbUseDist->set_sensitive(true);
        ckbUseVign->set_sensitive(true);
        ckbUseCA->set_sensitive(false);

        mode = M("LENSPROFILE_CORRECTION_MANUAL");
    } else if (corrLcpFile->get_active()) {
        useLensfunChanged = true;
        lensfunAutoChanged = true;
        lcpFileChanged = true;
        useDistChanged = true;
        useVignChanged = true;

        updateDisabled(true);

        mode = M("LENSPROFILE_CORRECTION_LCPFILE");
    } else if (corrUnchanged->get_active()) {
        useLensfunChanged = false;
        lensfunAutoChanged = false;
        lcpFileChanged = false;
        lensfunCameraChanged = false;
        lensfunLensChanged = false;

        ckbUseDist->set_sensitive(true);
        ckbUseVign->set_sensitive(true);
        ckbUseCA->set_sensitive(true);
        
        mode = M("GENERAL_UNCHANGED");
    }
    lcModeChanged = true;
    updateLensfunWarning();    

    if (listener) {
        listener->panelChanged(EvLensCorrMode, mode);
    }
}


bool LensProfilePanel::checkLensfunCanCorrect(bool automatch)
{
    if (!metadata) {
        return false;
    }
    rtengine::procparams::ProcParams lpp;
    write(&lpp);
    std::unique_ptr<LFModifier> mod(LFDatabase::findModifier(lpp.lensProf, metadata, 100, 100, lpp.coarse, -1));
    return mod.get() != nullptr;
}


//-----------------------------------------------------------------------------
// LFDbHelper
//-----------------------------------------------------------------------------

LensProfilePanel::LFDbHelper::LFDbHelper()
{
    lensfunCameraModel = Gtk::TreeStore::create(lensfunModelCam);
    lensfunLensModel = Gtk::TreeStore::create(lensfunModelLens);

    fillLensfunCameras();
    fillLensfunLenses();
}

void LensProfilePanel::LFDbHelper::fillLensfunCameras()
{
    if (options.rtSettings.verbose) {
        std::cout << "LENSFUN, scanning cameras:" << std::endl;
    }
    std::map<Glib::ustring, std::set<Glib::ustring>> camnames;
    auto camlist = LFDatabase::getInstance()->getCameras();
    for (auto &c : camlist) {
        camnames[c.getMake()].insert(c.getModel());

        if (options.rtSettings.verbose) {
            std::cout << "  found: " << c.getDisplayString() << std::endl;
        }        
    }
    for (auto &p : camnames) {
        Gtk::TreeModel::Row row = *(lensfunCameraModel->append());
        row[lensfunModelCam.make] = p.first;
        row[lensfunModelCam.model] = p.first;
        for (auto &c : p.second) {
            Gtk::TreeModel::Row child = *(lensfunCameraModel->append(row.children()));
            child[lensfunModelCam.make] = p.first;
            child[lensfunModelCam.model] = c;
        }
    }
}


void LensProfilePanel::LFDbHelper::fillLensfunLenses()
{
    if (options.rtSettings.verbose) {
        std::cout << "LENSFUN, scanning lenses:" << std::endl;
    }
    std::map<Glib::ustring, std::set<Glib::ustring>> lenses;
    auto lenslist = LFDatabase::getInstance()->getLenses();
    for (auto &l : lenslist) {
        auto name = l.getLens();
        auto make = l.getMake();
        lenses[make].insert(name);

        if (options.rtSettings.verbose) {
            std::cout << "  found: " << l.getDisplayString() << std::endl;
        }
    }
    for (auto &p : lenses) {
        Gtk::TreeModel::Row row = *(lensfunLensModel->append());
        row[lensfunModelLens.lens] = p.first;
        row[lensfunModelLens.prettylens] = p.first;
        for (auto &c : p.second) {
            Gtk::TreeModel::Row child = *(lensfunLensModel->append(row.children()));
            child[lensfunModelLens.lens] = c;
            if (c.find(p.first, p.first.size()+1) == p.first.size()+1) {
                child[lensfunModelLens.prettylens] = c.substr(p.first.size()+1);
            } else {
                child[lensfunModelLens.prettylens] = c;
            }
        }
    }
}<|MERGE_RESOLUTION|>--- conflicted
+++ resolved
@@ -227,9 +227,6 @@
     conUseDist.block(false);
 }
 
-<<<<<<< HEAD
-void LensProfilePanel::setRawMeta(bool raw, const rtengine::FramesMetaData* pMeta)
-=======
 
 void LensProfilePanel::updateLensfunWarning()
 {
@@ -257,8 +254,7 @@
     }
 }
 
-void LensProfilePanel::setRawMeta(bool raw, const rtengine::ImageMetaData* pMeta)
->>>>>>> 10a4c5f1
+void LensProfilePanel::setRawMeta(bool raw, const rtengine::FramesMetaData* pMeta)
 {
     if (!raw || pMeta->getFocusDist() <= 0) {
         disableListener();
