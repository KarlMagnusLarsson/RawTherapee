--- conflicted
+++ resolved
@@ -26,11 +26,7 @@
 
 Glib::ustring eventDescrArray[NUMOFEVENTS];
 
-<<<<<<< HEAD
-History::History (bool bookmarkSupport) : blistener (nullptr), tpc (nullptr), bmnum (1)
-=======
 History::History (bool bookmarkSupport) : historyVPaned(nullptr), blistener(nullptr), tpc (nullptr), bmnum (1)
->>>>>>> a9f769c5
 {
 
     blistenerLock = false; // sets default that the Before preview will not be locked
