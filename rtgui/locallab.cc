/*
 *  This file is part of RawTherapee.
 *
 *  Copyright (c) 2004-2010 Gabor Horvath <hgabor@rawtherapee.com>
 *
 *
 *  RawTherapee is free software: you can redistribute it and/or modify
 *  it under the terms of the GNU General Public License as published by
 *  the Free Software Foundation, either version 3 of the License, or
 *  (at your option) any later version.
 *
 *  RawTherapee is distributed in the hope that it will be useful,
 *  but WITHOUT ANY WARRANTY; without even the implied warranty of
 *  MERCHANTABILITY or FITNESS FOR A PARTICULAR PURPOSE.  See the
 *  GNU General Public License for more details.
 *
 *  You should have received a copy of the GNU General Public License
 *  along with RawTherapee.  If not, see <http://www.gnu.org/licenses/>.
 *  2017 Jacques Desmis <jdesmis@gmail.com>
 *  2018 Pierre Cabrera <pierre.cab@gmail.com>
 */

#include "locallab.h"
#include "rtimage.h"
#include <iomanip>
#include "../rtengine/rt_math.h"
#include "options.h"
#include <cmath>
#include "edit.h"
#include "guiutils.h"
#include <string>
#include <unistd.h>
#include "../rtengine/improcfun.h"

#define MINCHRO 0.
#define MAXCHRO 150
#define MAXCHROCC 100

using namespace rtengine;

extern Options options;

Locallab::Locallab():
    FoldableToolPanel(this, "locallab", M("TP_LOCALLAB_LABEL"), false, true),

    // Expander widgets
    expsettings(new ControlSpotPanel()),
    expcolor(new MyExpander(true, M("TP_LOCALLAB_COFR"))),
    expexpose(new MyExpander(true, M("TP_LOCALLAB_EXPOSE"))),
    expvibrance(new MyExpander(true, M("TP_LOCALLAB_VIBRANCE"))),
    expsoft(new MyExpander(true, M("TP_LOCALLAB_SOFT"))),
    explabregion(new MyExpander(true, M("TP_LOCALLAB_LABREGION"))),
    expblur(new MyExpander(true, M("TP_LOCALLAB_BLUFR"))),
    exptonemap(new MyExpander(true, M("TP_LOCALLAB_TM"))),
    expreti(new MyExpander(true, M("TP_LOCALLAB_RETI"))),
    expsharp(new MyExpander(true, M("TP_LOCALLAB_SHARP"))),
    expcontrast(new MyExpander(true, M("TP_LOCALLAB_LOC_CONTRAST"))),
    expcbdl(new MyExpander(true, M("TP_LOCALLAB_CBDL"))),
    expdenoi(new MyExpander(true, M("TP_LOCALLAB_DENOIS"))),

    // CurveEditorGroup widgets
    // Color & Light
    llCurveEditorG(new CurveEditorGroup(options.lastlocalCurvesDir, M("TP_LOCALLAB_LUM"))),
    maskCurveEditorG(new CurveEditorGroup(options.lastlocalCurvesDir, M("TP_LOCALLAB_MASK"))),
    // Exposure
    curveEditorG(new CurveEditorGroup(options.lastlocalCurvesDir, M("TP_LOCALLAB_CURVEEDITOR_TONES_LABEL"))),
    maskexpCurveEditorG(new CurveEditorGroup(options.lastlocalCurvesDir, M("TP_LOCALLAB_MASK"))),
    // Vibrance
    curveEditorGG(new CurveEditorGroup(options.lastlocalCurvesDir, M("TP_VIBRANCE_CURVEEDITOR_SKINTONES_LABEL"))),
    // Retinex
    LocalcurveEditorgainT(new CurveEditorGroup(options.lastlocalCurvesDir, M("TP_LOCALLAB_TRANSMISSIONGAIN"))),

    // Adjuster widgets
    // Color & Light
    lightness(Gtk::manage(new Adjuster(M("TP_LOCALLAB_LIGHTNESS"), -100, 100, 1, 0))),
    contrast(Gtk::manage(new Adjuster(M("TP_LOCALLAB_CONTRAST"), -100, 100, 1, 0))),
    chroma(Gtk::manage(new Adjuster(M("TP_LOCALLAB_CHROMA"), -100, 150, 1, 0))),
    sensi(Gtk::manage(new Adjuster(M("TP_LOCALLAB_SENSI"), 0, 100, 1, 19))),
    structcol(Gtk::manage(new Adjuster(M("TP_LOCALLAB_STRUCCOL"), 0, 100, 1, 0))),
    blendmaskcol(Gtk::manage(new Adjuster(M("TP_LOCALLAB_BLENDMASKCOL"), -100, 150, 1, 0))),
    // Exposure
    expcomp(Gtk::manage(new Adjuster(M("TP_EXPOSURE_EXPCOMP"), -200, 400, 5, 0))),
    hlcompr(Gtk::manage(new Adjuster(M("TP_EXPOSURE_COMPRHIGHLIGHTS"), 0, 500, 1, 60))),
    hlcomprthresh(Gtk::manage(new Adjuster(M("TP_EXPOSURE_COMPRHIGHLIGHTSTHRESHOLD"), 0, 100, 1, 33))),
    black(Gtk::manage(new Adjuster(M("TP_EXPOSURE_BLACKLEVEL"), -16384, 32768, 50, 0))),
    shcompr(Gtk::manage(new Adjuster(M("TP_EXPOSURE_COMPRSHADOWS"), 0, 100, 1, 50))),
    warm(Gtk::manage(new Adjuster(M("TP_LOCALLAB_WARM"), -100., 100., 1., 0., Gtk::manage(new RTImage("circle-blue-small.png")), Gtk::manage(new RTImage("circle-orange-small.png"))))),
    sensiex(Gtk::manage(new Adjuster(M("TP_LOCALLAB_SENSI"), 0, 100, 1, 15))),
    structexp(Gtk::manage(new Adjuster(M("TP_LOCALLAB_STRUCCOL"), 0, 100, 1, 0))),
    blurexpde(Gtk::manage(new Adjuster(M("TP_LOCALLAB_BLURDE"), 2, 100, 1, 5))),   
    blendmaskexp(Gtk::manage(new Adjuster(M("TP_LOCALLAB_BLENDMASKCOL"), -100, 150, 1, 0))),
    // Vibrance
    saturated(Gtk::manage(new Adjuster(M("TP_VIBRANCE_SATURATED"), -100., 100., 1., 0.))),
    pastels(Gtk::manage(new Adjuster(M("TP_VIBRANCE_PASTELS"), -100., 100., 1., 0.))),
    sensiv(Gtk::manage(new Adjuster(M("TP_LOCALLAB_SENSI"), 0, 100, 1, 19))),
    //Soft Light
    streng(Gtk::manage(new Adjuster(M("TP_LOCALLAB_STRENG"), 1, 100, 1, 1))),
    sensisf(Gtk::manage(new Adjuster(M("TP_LOCALLAB_SENSI"), 1, 100, 1, 19))),
    // Blur & Noise
    radius(Gtk::manage(new Adjuster(M("TP_LOCALLAB_RADIUS"), 1, 100, 1, 1))),
    strength(Gtk::manage(new Adjuster(M("TP_LOCALLAB_STRENGTH"), 0, 100, 1, 0))),
    sensibn(Gtk::manage(new Adjuster(M("TP_LOCALLAB_SENSIBN"), 0, 100, 1, 40))),
    // Tone Mapping
    stren(Gtk::manage(new Adjuster(M("TP_LOCALLAB_STREN"), -50, 100, 1, 0))),
    gamma(Gtk::manage(new Adjuster(M("TP_LOCALLAB_GAM"), 80, 150, 1, 100))),
    estop(Gtk::manage(new Adjuster(M("TP_LOCALLAB_ESTOP"), 10, 400, 1, 140))),
    scaltm(Gtk::manage(new Adjuster(M("TP_LOCALLAB_SCALTM"), 1, 100, 1, 10))),
    rewei(Gtk::manage(new Adjuster(M("TP_LOCALLAB_REWEI"), 0, 9, 1, 0))),
    sensitm(Gtk::manage(new Adjuster(M("TP_LOCALLAB_SENSI"), 0, 100, 1, 19))),
    // Retinex
    str(Gtk::manage(new Adjuster(M("TP_LOCALLAB_STR"), 0, 100, 1, 0))),
    chrrt(Gtk::manage(new Adjuster(M("TP_LOCALLAB_CHRRT"), 0, 100, 1, 0))),
    neigh(Gtk::manage(new Adjuster(M("TP_LOCALLAB_NEIGH"), -100, 150, 1, 100))),//14, 150, 1, 50))),
    vart(Gtk::manage(new Adjuster(M("TP_LOCALLAB_VART"), 50, 500, 1, 200))),
    dehaz(Gtk::manage(new Adjuster(M("TP_LOCALLAB_DEHAZ"), 0, 100, 1, 0))),
    sensih(Gtk::manage(new Adjuster(M("TP_LOCALLAB_SENSIH"), 0, 100, 1, 19))),
    // Sharpening
    sharcontrast(Gtk::manage(new Adjuster(M("TP_SHARPENING_CONTRAST"), 0, 200, 1, 20))),
    sharradius(Gtk::manage(new Adjuster(M("TP_LOCALLAB_SHARRADIUS"), 42, 500, 1, 4))),
    sharamount(Gtk::manage(new Adjuster(M("TP_LOCALLAB_SHARAMOUNT"), 0, 100, 1, 100))),
    shardamping(Gtk::manage(new Adjuster(M("TP_LOCALLAB_SHARDAMPING"), 0, 100, 1, 75))),
    shariter(Gtk::manage(new Adjuster(M("TP_LOCALLAB_SHARITER"), 5, 100, 1, 30))),
    sharblur(Gtk::manage(new Adjuster(M("TP_LOCALLAB_SHARBLUR"), 20, 200, 1, 20))),
    sensisha(Gtk::manage(new Adjuster(M("TP_LOCALLAB_SENSIS"), 0, 100, 1, 19))),
    // Local Contrast
    lcradius(Gtk::manage(new Adjuster(M("TP_LOCALCONTRAST_RADIUS"), 20, 200, 1, 80))),
    lcamount(Gtk::manage(new Adjuster(M("TP_LOCALCONTRAST_AMOUNT"), 0, 100, 1, 0))),
    lcdarkness(Gtk::manage(new Adjuster(M("TP_LOCALCONTRAST_DARKNESS"), 0, 300, 1, 100))),
    lclightness(Gtk::manage(new Adjuster(M("TP_LOCALCONTRAST_LIGHTNESS"), 0, 300, 1, 100))),
    sensilc(Gtk::manage(new Adjuster(M("TP_LOCALLAB_SENSIS"), 0, 100, 1, 19))),
    // Contrast by detail levels
    chromacbdl(Gtk::manage(new Adjuster(M("TP_LOCALLAB_CHROMACBDL"), 0, 300, 1, 0))),
    threshold(Gtk::manage(new Adjuster(M("TP_DIRPYREQUALIZER_THRESHOLD"), 0, 100, 1, 20))),
    sensicb(Gtk::manage(new Adjuster(M("TP_LOCALLAB_SENSICB"), 0, 100, 1, 19))),
    // Denoise
    noiselumf(Gtk::manage(new Adjuster(M("TP_LOCALLAB_NOISELUMFINE"), MINCHRO, MAXCHRO, 1, 0))),
    noiselumc(Gtk::manage(new Adjuster(M("TP_LOCALLAB_NOISELUMCOARSE"), MINCHRO, MAXCHROCC, 1, 0))),
    noiselumdetail(Gtk::manage(new Adjuster(M("TP_LOCALLAB_NOISELUMDETAIL"), 0, 100, 1, 0))),
    noiselequal(Gtk::manage(new Adjuster(M("TP_LOCALLAB_NOISELEQUAL"), -2, 10, 1, 7, Gtk::manage(new RTImage("circle-white-small.png")), Gtk::manage(new RTImage("circle-black-small.png"))))),
    noisechrof(Gtk::manage(new Adjuster(M("TP_LOCALLAB_NOISECHROFINE"), MINCHRO, MAXCHRO, 1, 0))),
    noisechroc(Gtk::manage(new Adjuster(M("TP_LOCALLAB_NOISECHROCOARSE"), MINCHRO, MAXCHROCC, 1, 0))),
    noisechrodetail(Gtk::manage(new Adjuster(M("TP_LOCALLAB_NOISECHRODETAIL"), 0, 100, 1, 0))),
    adjblur(Gtk::manage(new Adjuster(M("TP_LOCALLAB_ADJ"), -100., 100., 1., 0., Gtk::manage(new RTImage("circle-blue-small.png")), Gtk::manage(new RTImage("circle-red-small.png"))))),
    bilateral(Gtk::manage(new Adjuster(M("TP_LOCALLAB_BILATERAL"), 0, 100, 1, 0))),
    sensiden(Gtk::manage(new Adjuster(M("TP_LOCALLAB_SENSIDEN"), 0, 100, 1, 30))),

    // ButtonCheck widgets
    // Color & Light
    curvactiv(Gtk::manage(new Gtk::CheckButton(M("TP_LOCALLAB_CURV")))),
    invers(Gtk::manage(new Gtk::CheckButton(M("TP_LOCALLAB_INVERS")))),
    enaColorMask(Gtk::manage(new Gtk::CheckButton(M("TP_LOCALLAB_ENABLE_MASK")))),
    // Exposure
    enaExpMask(Gtk::manage(new Gtk::CheckButton(M("TP_LOCALLAB_ENABLE_MASK")))),
    // Vibrance
    protectSkins(Gtk::manage(new Gtk::CheckButton(M("TP_VIBRANCE_PROTECTSKINS")))),
    avoidColorShift(Gtk::manage(new Gtk::CheckButton(M("TP_VIBRANCE_AVOIDCOLORSHIFT")))),
    pastSatTog(Gtk::manage(new Gtk::CheckButton(M("TP_VIBRANCE_PASTSATTOG")))),
    // Blur & Noise
    activlum(Gtk::manage(new Gtk::CheckButton(M("TP_LOCALLAB_ACTIV")))),
    // Retinex
    inversret(Gtk::manage(new Gtk::CheckButton(M("TP_LOCALLAB_INVERS")))),
    // Sharpening
    inverssha(Gtk::manage(new Gtk::CheckButton(M("TP_LOCALLAB_INVERS")))),
    // Others
    avoid(Gtk::manage(new Gtk::CheckButton(M("TP_LOCALLAB_AVOID")))),

    // ComboBox widgets
    // Color & Light
    qualitycurveMethod(Gtk::manage(new MyComboBoxText())),
    showmaskcolMethod(Gtk::manage(new MyComboBoxText())),
    //Exposure
    showmaskexpMethod(Gtk::manage(new MyComboBoxText())),
    // Blur & Noise
    blurMethod(Gtk::manage(new MyComboBoxText())),
    // Retinex
    retinexMethod(Gtk::manage(new MyComboBoxText())),

    // ThresholdAdjuster widgets
    // Vibrance
    psThreshold(Gtk::manage(new ThresholdAdjuster(M("TP_VIBRANCE_PSTHRESHOLD"), -100., 100., 0., M("TP_VIBRANCE_PSTHRESHOLD_WEIGTHING"), 0, 0., 100., 75., M("TP_VIBRANCE_PSTHRESHOLD_SATTHRESH"), 0, this, false))),

    // Other widgets
    labqualcurv(Gtk::manage(new Gtk::Label(M("TP_LOCALLAB_QUALCURV_METHOD") + ":"))),
    lumacontrastMinusButton(Gtk::manage(new Gtk::Button(M("TP_DIRPYREQUALIZER_LUMACONTRAST_MINUS")))),
    lumaneutralButton(Gtk::manage(new Gtk::Button(M("TP_DIRPYREQUALIZER_LUMANEUTRAL")))),
    lumacontrastPlusButton(Gtk::manage(new Gtk::Button(M("TP_DIRPYREQUALIZER_LUMACONTRAST_PLUS")))),
    transLabels(Gtk::manage (new Gtk::Label ("---"))),
    transLabels2(Gtk::manage (new Gtk::Label ("---"))),
    maskcolFrame(Gtk::manage(new Gtk::Frame(M("TP_LOCALLAB_SHOW")))),

    // Others
    defparams(nullptr),
    defpedited(nullptr),
    pe(nullptr),
    nexthuer(0.),
    nextlumar(0.),
    nextchromar(0.)

{
    ToolVBox* const panel = Gtk::manage(new ToolVBox());

    CurveListener::setMulti(true);
    float R, G, B;

    LocallabParams::LocallabSpot defSpot;

    // Settings
    expsettings->getExpander()->signal_button_release_event().connect_notify(sigc::bind(sigc::mem_fun(this, &Locallab::foldAllButMe), expsettings->getExpander()));
    expsettings->setLevel(2);

    panel->pack_start(*expsettings->getExpander(), false, false);

    // Color & Light
    expcolor->signal_button_release_event().connect_notify(sigc::bind(sigc::mem_fun(this, &Locallab::foldAllButMe), expcolor));
    enablecolorConn = expcolor->signal_enabled_toggled().connect(sigc::bind(sigc::mem_fun(this, &Locallab::enableToggled), expcolor));
    expcolor->set_tooltip_text(M("TP_LOCALLAB_EXPCOLOR_TOOLTIP"));

    curvactivConn = curvactiv->signal_toggled().connect(sigc::mem_fun(*this, &Locallab::curvactivChanged));

    lightness->setAdjusterListener(this);

    contrast->setAdjusterListener(this);

    chroma->setAdjusterListener(this);

    sensi->set_tooltip_text(M("TP_LOCALLAB_SENSI_TOOLTIP"));
    sensi->setAdjusterListener(this);
    structcol->setAdjusterListener(this);
    blendmaskcol->setAdjusterListener(this);

    qualitycurveMethod->append(M("TP_LOCALLAB_CURVNONE"));
    qualitycurveMethod->append(M("TP_LOCALLAB_CURVCURR"));
    qualitycurveMethod->append(M("TP_LOCALLAB_CURVENH"));
    qualitycurveMethod->append(M("TP_LOCALLAB_CURVENHSU"));
    qualitycurveMethod->append(M("TP_LOCALLAB_CURVENCONTRAST"));
    qualitycurveMethod->append(M("TP_LOCALLAB_CURVENSOB2"));

    qualitycurveMethod->set_active(0);
    qualitycurveMethod->set_tooltip_markup(M("TP_LOCALLAB_CURVEMETHOD_TOOLTIP"));
    qualitycurveMethodConn = qualitycurveMethod->signal_changed().connect(sigc::mem_fun(*this, &Locallab::qualitycurveMethodChanged));
<<<<<<< HEAD
=======

    showmaskcolMethod->append(M("TP_LOCALLAB_SHOWMNONE"));
    showmaskcolMethod->append(M("TP_LOCALLAB_SHOWMODIF"));
    showmaskcolMethod->append(M("TP_LOCALLAB_SHOWMODIFMASK"));
    showmaskcolMethod->append(M("TP_LOCALLAB_USEMASK"));
    showmaskcolMethod->append(M("TP_LOCALLAB_SHOWMASK"));
    showmaskcolMethod->append(M("TP_LOCALLAB_SHOWSTRUC"));

    showmaskcolMethod->set_active(0);
    showmaskcolMethod->set_tooltip_markup(M("TP_LOCALLAB_SHOWMASKCOL_TOOLTIP"));
    showmaskcolMethodConn  = showmaskcolMethod->signal_changed().connect(sigc::mem_fun(*this, &Locallab::showmaskcolMethodChanged));
>>>>>>> 1101484e
    
    llCurveEditorG->setCurveListener(this);

    llshape = static_cast<DiagonalCurveEditor*>(llCurveEditorG->addCurve(CT_Diagonal, "L(L)"));
    llshape->setResetCurve(DiagonalCurveType(defSpot.llcurve.at(0)), defSpot.llcurve);
    llshape->setTooltip(M("TP_LOCALLAB_CURVEEDITOR_LL_TOOLTIP"));
    std::vector<GradientMilestone> mllshape;
    mllshape.push_back(GradientMilestone(0., 0., 0., 0.));
    mllshape.push_back(GradientMilestone(1., 1., 1., 1.));
    llshape->setBottomBarBgGradient(mllshape);
    llshape->setLeftBarBgGradient(mllshape);

    ccshape = static_cast<DiagonalCurveEditor*>(llCurveEditorG->addCurve(CT_Diagonal, "C(C)"));
    ccshape->setResetCurve(DiagonalCurveType(defSpot.cccurve.at(0)), defSpot.cccurve);
    ccshape->setTooltip(M("TP_LOCALLAB_CURVEEDITOR_LL_TOOLTIP"));
    std::vector<GradientMilestone> mccshape;
    mccshape.push_back(GradientMilestone(0., 0., 0., 0.));
    mccshape.push_back(GradientMilestone(1., 1., 1., 1.));
    ccshape->setBottomBarBgGradient(mccshape);
    ccshape->setLeftBarBgGradient(mccshape);

    llCurveEditorG->newLine();

    LHshape = static_cast<FlatCurveEditor*>(llCurveEditorG->addCurve(CT_Flat, "L(H)", nullptr, false, true));
    LHshape->setIdentityValue(0.);
    LHshape->setResetCurve(FlatCurveType(defSpot.LHcurve.at(0)), defSpot.LHcurve);
    LHshape->setTooltip(M("TP_LOCALLAB_CURVEEDITOR_LL_TOOLTIP"));
    LHshape->setCurveColorProvider(this, 1);
    std::vector<GradientMilestone> mLHshape;

    for (int i = 0; i < 7; i++) {
        float x = float (i) * (1.0f / 6.0);
        Color::hsv2rgb01(x, 0.5f, 0.5f, R, G, B);
        mLHshape.push_back(GradientMilestone(double (x), double (R), double (G), double (B)));
    }

    LHshape->setBottomBarBgGradient(mLHshape);

    HHshape = static_cast<FlatCurveEditor*>(llCurveEditorG->addCurve(CT_Flat, "H(H)", nullptr, false, true));
    HHshape->setIdentityValue(0.);
    HHshape->setResetCurve(FlatCurveType(defSpot.HHcurve.at(0)), defSpot.HHcurve);
    HHshape->setTooltip(M("TP_LOCALLAB_CURVEEDITOR_LL_TOOLTIP"));
    HHshape->setCurveColorProvider(this, 1);
    std::vector<GradientMilestone> mHHshape;

    for (int i = 0; i < 7; i++) {
        float x = float (i) * (1.0f / 6.0);

        Color::hsv2rgb01(x, 0.5f, 0.5f, R, G, B);
        mHHshape.push_back(GradientMilestone(double (x), double (R), double (G), double (B)));
    }

    HHshape->setBottomBarBgGradient(mHHshape);

    llCurveEditorG->curveListComplete();

    inversConn  = invers->signal_toggled().connect(sigc::mem_fun(*this, &Locallab::inversChanged));

    showmaskcolMethod->append(M("TP_LOCALLAB_SHOWMNONE"));
    showmaskcolMethod->append(M("TP_LOCALLAB_SHOWMODIF"));
    showmaskcolMethod->append(M("TP_LOCALLAB_SHOWMODIFMASK"));
    showmaskcolMethod->append(M("TP_LOCALLAB_SHOWMASK"));

    showmaskcolMethod->set_active(0);
    showmaskcolMethod->set_tooltip_markup(M("TP_LOCALLAB_SHOWMASKCOL_TOOLTIP"));
    showmaskcolMethodConn  = showmaskcolMethod->signal_changed().connect(sigc::mem_fun(*this, &Locallab::showmaskcolMethodChanged));

    enaColorMaskConn = enaColorMask->signal_toggled().connect(sigc::mem_fun(*this, &Locallab::enaColorMaskChanged));

    maskCurveEditorG->setCurveListener(this);

    CCmaskshape = static_cast<FlatCurveEditor*>(maskCurveEditorG->addCurve(CT_Flat, "C(C)", nullptr, false, false));
    CCmaskshape->setIdentityValue(0.);
    CCmaskshape->setResetCurve(FlatCurveType(defSpot.CCmaskcurve.at(0)), defSpot.CCmaskcurve);
    CCmaskshape->setTooltip(M("TP_LOCALLAB_CURVEEDITOR_CC_TOOLTIP"));
    CCmaskshape->setBottomBarColorProvider(this, 7);

    LLmaskshape = static_cast<FlatCurveEditor*>(maskCurveEditorG->addCurve(CT_Flat, "L(L)", nullptr, false, false));
    LLmaskshape->setIdentityValue(0.);
    LLmaskshape->setResetCurve(FlatCurveType(defSpot.LLmaskcurve.at(0)), defSpot.LLmaskcurve);
    LLmaskshape->setTooltip(M("TP_LOCALLAB_CURVEEDITOR_CC_TOOLTIP"));
    LLmaskshape->setBottomBarBgGradient(mllshape);
    LLmaskshape->setTooltip(M("TP_LOCALLAB_CURVEEDITOR_CC_TOOLTIP"));

    HHmaskshape = static_cast<FlatCurveEditor *>(maskCurveEditorG->addCurve(CT_Flat, "LC(H)", nullptr, false, true));
    HHmaskshape->setIdentityValue(0.);
    HHmaskshape->setResetCurve(FlatCurveType(defSpot.HHmaskcurve.at(0)), defSpot.HHmaskcurve);
    HHmaskshape->setTooltip(M("TP_LOCALLAB_CURVEEDITOR_CC_TOOLTIP"));
    HHmaskshape->setCurveColorProvider(this, 6);
    HHmaskshape->setBottomBarColorProvider(this, 6);

    maskCurveEditorG->curveListComplete();
    
    ToolParamBlock* const colorBox = Gtk::manage(new ToolParamBlock());
    Gtk::Frame* const superFrame = Gtk::manage(new Gtk::Frame());
    superFrame->set_label_align(0.025, 0.5);
    superFrame->set_label_widget(*curvactiv);
    ToolParamBlock* const superBox = Gtk::manage(new ToolParamBlock());
    superBox->pack_start(*lightness);
    superBox->pack_start(*contrast);
    superBox->pack_start(*chroma);
    superFrame->add(*superBox);
    colorBox->pack_start(*superFrame);
    colorBox->pack_start(*sensi);
    colorBox->pack_start(*structcol);
    Gtk::HBox* const qualcurvbox = Gtk::manage(new Gtk::HBox());
    qualcurvbox->pack_start(*labqualcurv, Gtk::PACK_SHRINK, 4);
    qualcurvbox->pack_start(*qualitycurveMethod);
    colorBox->pack_start(*qualcurvbox);
    colorBox->pack_start(*llCurveEditorG, Gtk::PACK_SHRINK, 4); // Padding is mandatory to correct behavior of curve editor
    colorBox->pack_start(*invers);
    maskcolFrame->set_label_align(0.025, 0.5);
    ToolParamBlock* const maskcolBox = Gtk::manage(new ToolParamBlock());
    maskcolBox->pack_start(*transLabels, Gtk::PACK_SHRINK, 4);
    maskcolBox->pack_start(*showmaskcolMethod, Gtk::PACK_SHRINK, 0);
    maskcolBox->pack_start(*enaColorMask, Gtk::PACK_SHRINK, 0);
    maskcolBox->pack_start(*maskCurveEditorG, Gtk::PACK_SHRINK, 4); // Padding is mandatory to correct behavior of curve editor
<<<<<<< HEAD
=======
    maskcolBox->pack_start(*blendmaskcol, Gtk::PACK_SHRINK, 0);

>>>>>>> 1101484e
    maskcolFrame->add(*maskcolBox);
    colorBox->pack_start(*maskcolFrame);

    expcolor->add(*colorBox);
    expcolor->setLevel(2);

    panel->pack_start(*expcolor, false, false);

    // Exposure
    expexpose->signal_button_release_event().connect_notify(sigc::bind(sigc::mem_fun(this, &Locallab::foldAllButMe), expexpose));
    enableexposeConn = expexpose->signal_enabled_toggled().connect(sigc::bind(sigc::mem_fun(this, &Locallab::enableToggled), expexpose));

    expcomp->setAdjusterListener(this);

    hlcompr->setAdjusterListener(this);

    hlcomprthresh->setAdjusterListener(this);

    black->setAdjusterListener(this);

    shcompr->setAdjusterListener(this);

    warm->set_tooltip_text(M("TP_LOCALLAB_WARM_TOOLTIP"));
    warm->setAdjusterListener(this);

    sensiex->set_tooltip_text(M("TP_LOCALLAB_SENSI_TOOLTIP"));
    sensiex->setAdjusterListener(this);
    structexp->setAdjusterListener(this);
    blurexpde->setAdjusterListener(this);
    blendmaskexp->setAdjusterListener(this);

    curveEditorG->setCurveListener(this);

    shapeexpos = static_cast<DiagonalCurveEditor*>(curveEditorG->addCurve(CT_Diagonal, ""));
    shapeexpos->setResetCurve(DiagonalCurveType(defSpot.excurve.at(0)), defSpot.excurve);
    shapeexpos->setTooltip(M("TP_LOCALLAB_CURVEEDITOR_TONES_TOOLTIP"));
    std::vector<GradientMilestone> mshapeexpos;
    mshapeexpos.push_back(GradientMilestone(0., 0., 0., 0.));
    mshapeexpos.push_back(GradientMilestone(1., 1., 1., 1.));
    shapeexpos->setBottomBarBgGradient(mshapeexpos);
    shapeexpos->setLeftBarBgGradient(mshapeexpos);

    curveEditorG->curveListComplete();

    enaExpMaskConn = enaExpMask->signal_toggled().connect(sigc::mem_fun(*this, &Locallab::enaExpMaskChanged));

    showmaskexpMethod->append(M("TP_LOCALLAB_SHOWMNONE"));
    showmaskexpMethod->append(M("TP_LOCALLAB_SHOWMODIF"));
    showmaskexpMethod->append(M("TP_LOCALLAB_SHOWMODIFMASK"));
    showmaskexpMethod->append(M("TP_LOCALLAB_SHOWMASK"));
    showmaskexpMethod->append(M("TP_LOCALLAB_SHOWSTRUC"));

    showmaskexpMethod->set_active(0);
    showmaskexpMethod->set_tooltip_markup(M("TP_LOCALLAB_SHOWMASKCOL_TOOLTIP"));
    showmaskexpMethodConn  = showmaskexpMethod->signal_changed().connect(sigc::mem_fun(*this, &Locallab::showmaskexpMethodChanged));

    maskexpCurveEditorG->setCurveListener(this);

    CCmaskexpshape = static_cast<FlatCurveEditor*>(maskexpCurveEditorG->addCurve(CT_Flat, "C(C)", nullptr, false, false));
    CCmaskexpshape->setIdentityValue(0.);
    CCmaskexpshape->setResetCurve(FlatCurveType(defSpot.CCmaskexpcurve.at(0)), defSpot.CCmaskexpcurve);
    CCmaskexpshape->setTooltip(M("TP_LOCALLAB_CURVEEDITOR_CC_TOOLTIP"));
    CCmaskexpshape->setBottomBarColorProvider(this, 7);

    LLmaskexpshape = static_cast<FlatCurveEditor*>(maskexpCurveEditorG->addCurve(CT_Flat, "L(L)", nullptr, false, false));
    LLmaskexpshape->setIdentityValue(0.);
    LLmaskexpshape->setResetCurve(FlatCurveType(defSpot.LLmaskexpcurve.at(0)), defSpot.LLmaskexpcurve);   
    LLmaskexpshape->setTooltip(M("TP_LOCALLAB_CURVEEDITOR_CC_TOOLTIP"));
    LLmaskexpshape->setBottomBarBgGradient(mllshape);

    HHmaskexpshape = static_cast<FlatCurveEditor *>(maskexpCurveEditorG->addCurve(CT_Flat, "LC(H)", nullptr, false, true));
    HHmaskexpshape->setIdentityValue(0.);
    HHmaskexpshape->setResetCurve(FlatCurveType(defSpot.HHmaskexpcurve.at(0)), defSpot.HHmaskexpcurve);
    HHmaskexpshape->setTooltip(M("TP_LOCALLAB_CURVEEDITOR_CC_TOOLTIP"));
    HHmaskexpshape->setCurveColorProvider(this, 6);
    HHmaskexpshape->setBottomBarColorProvider(this, 6);
    
    
    maskexpCurveEditorG->curveListComplete();
<<<<<<< HEAD
=======
    
    
    maskexpFrame = Gtk::manage(new Gtk::Frame(M("TP_LOCALLAB_SHOW")));
    maskexpFrame->set_label_align(0.025, 0.5);
    ToolParamBlock* const maskexpBox = Gtk::manage(new ToolParamBlock());
    maskexpBox->pack_start(*transLabels2, Gtk::PACK_SHRINK, 4);
    maskexpBox->pack_start(*showmaskexpMethod, Gtk::PACK_SHRINK, 0);
    maskexpBox->pack_start(*maskexpCurveEditorG, Gtk::PACK_SHRINK, 4); // Padding is mandatory to correct behavior of curve editor
    maskexpBox->pack_start(*blendmaskexp, Gtk::PACK_SHRINK, 0);
>>>>>>> 1101484e

    ToolParamBlock* const exposeBox = Gtk::manage(new ToolParamBlock());
    exposeBox->pack_start(*expcomp);
    exposeBox->pack_start(*hlcompr);
    exposeBox->pack_start(*hlcomprthresh);
    exposeBox->pack_start(*black);
    exposeBox->pack_start(*shcompr);
    exposeBox->pack_start(*warm);
    exposeBox->pack_start(*sensiex);
    exposeBox->pack_start(*structexp);
    exposeBox->pack_start(*blurexpde);
    exposeBox->pack_start(*curveEditorG, Gtk::PACK_SHRINK, 4); // Padding is mandatory to correct behavior of curve editor
    Gtk::Frame* const maskexpFrame = Gtk::manage(new Gtk::Frame(M("TP_LOCALLAB_SHOW")));
    maskexpFrame->set_label_align(0.025, 0.5);
    ToolParamBlock* const maskexpBox = Gtk::manage(new ToolParamBlock());
    maskexpBox->pack_start(*transLabels2, Gtk::PACK_SHRINK, 4);
    maskexpBox->pack_start(*enaExpMask, Gtk::PACK_SHRINK, 0);
    maskexpBox->pack_start(*showmaskexpMethod, Gtk::PACK_SHRINK, 0);
    maskexpBox->pack_start(*maskexpCurveEditorG, Gtk::PACK_SHRINK, 4); // Padding is mandatory to correct behavior of curve editor
    maskexpFrame->add(*maskexpBox);
    exposeBox->pack_start(*maskexpFrame);
    
    expexpose->add(*exposeBox);
    expexpose->setLevel(2);

    panel->pack_start(*expexpose, false, false);

    // Vibrance
    expvibrance->signal_button_release_event().connect_notify(sigc::bind(sigc::mem_fun(this, &Locallab::foldAllButMe), expvibrance));
    enablevibranceConn = expvibrance->signal_enabled_toggled().connect(sigc::bind(sigc::mem_fun(this, &Locallab::enableToggled), expvibrance));

    saturated->setAdjusterListener(this);

    pastels->setAdjusterListener(this);

    psThreshold->set_tooltip_markup(M("TP_VIBRANCE_PSTHRESHOLD_TOOLTIP"));
    psThreshold->setAdjusterListener(this);

    pskinsconn = protectSkins->signal_toggled().connect(sigc::mem_fun(*this, &Locallab::protectskins_toggled));

    ashiftconn = avoidColorShift->signal_toggled().connect(sigc::mem_fun(*this, &Locallab::avoidcolorshift_toggled));

    pastsattogconn = pastSatTog->signal_toggled().connect(sigc::mem_fun(*this, &Locallab::pastsattog_toggled));

    sensiv->setAdjusterListener(this);

    curveEditorGG->setCurveListener(this);

    skinTonesCurve = static_cast<DiagonalCurveEditor*>(curveEditorGG->addCurve(CT_Diagonal, M("TP_VIBRANCE_CURVEEDITOR_SKINTONES")));
    skinTonesCurve->setTooltip(M("TP_VIBRANCE_CURVEEDITOR_SKINTONES_TOOLTIP"));
    std::vector<GradientMilestone> mskinTonesCurve;
    // -0.1 rad < Hue < 1.6 rad
    Color::hsv2rgb01(0.92f, 0.45f, 0.6f, R, G, B);
    mskinTonesCurve.push_back(GradientMilestone(0.0, double (R), double (G), double (B)));
    Color::hsv2rgb01(0.14056f, 0.45f, 0.6f, R, G, B);
    mskinTonesCurve.push_back(GradientMilestone(1.0, double (R), double (G), double (B)));
    skinTonesCurve->setBottomBarBgGradient(mskinTonesCurve);
    skinTonesCurve->setLeftBarBgGradient(mskinTonesCurve);
    skinTonesCurve->setRangeLabels(
        M("TP_VIBRANCE_CURVEEDITOR_SKINTONES_RANGE1"), M("TP_VIBRANCE_CURVEEDITOR_SKINTONES_RANGE2"),
        M("TP_VIBRANCE_CURVEEDITOR_SKINTONES_RANGE3"), M("TP_VIBRANCE_CURVEEDITOR_SKINTONES_RANGE4")
    );
    skinTonesCurve->setRangeDefaultMilestones(0.1, 0.4, 0.85);

    curveEditorGG->curveListComplete();

    ToolParamBlock* const vibranceBox = Gtk::manage(new ToolParamBlock());
    vibranceBox->pack_start(*saturated, Gtk::PACK_SHRINK, 0);
    vibranceBox->pack_start(*pastels, Gtk::PACK_SHRINK, 0);
    vibranceBox->pack_start(*psThreshold, Gtk::PACK_SHRINK, 0);
    vibranceBox->pack_start(*protectSkins, Gtk::PACK_SHRINK, 0);
    vibranceBox->pack_start(*avoidColorShift, Gtk::PACK_SHRINK, 0);
    vibranceBox->pack_start(*pastSatTog, Gtk::PACK_SHRINK, 0);
    vibranceBox->pack_start(*sensiv, Gtk::PACK_SHRINK, 0);
    vibranceBox->pack_start(*curveEditorGG, Gtk::PACK_SHRINK, 4); // Padding is mandatory to correct behavior of curve editor
    expvibrance->add(*vibranceBox);
    expvibrance->setLevel(2);

    panel->pack_start(*expvibrance, false, false);

    // Soft Light
    expsoft->signal_button_release_event().connect_notify(sigc::bind(sigc::mem_fun(this, &Locallab::foldAllButMe), expsoft));
    enablesoftConn = expsoft->signal_enabled_toggled().connect(sigc::bind(sigc::mem_fun(this, &Locallab::enableToggled), expsoft));

    streng->setAdjusterListener(this);

    sensisf->setAdjusterListener(this);

    ToolParamBlock* const softBox = Gtk::manage(new ToolParamBlock());
    softBox->pack_start(*streng);
    softBox->pack_start(*sensisf);
    expsoft->add(*softBox);
    expsoft->setLevel(2);

    panel->pack_start(*expsoft, false, false);

    // Lab Region
    explabregion->signal_button_release_event().connect_notify(sigc::bind(sigc::mem_fun(this, &Locallab::foldAllButMe), explabregion));
    enablelabregionConn = explabregion->signal_enabled_toggled().connect(sigc::bind(sigc::mem_fun(this, &Locallab::enableToggled), explabregion));

    ToolParamBlock* const labRegionBox = Gtk::manage(new ToolParamBlock());
    explabregion->add(*labRegionBox);
    explabregion->setLevel(2);
/*    
    labRegionSlope = Gtk::manage(new Adjuster(M("TP_COLORTONING_LABREGION_SLOPE"), 0.1, 4.0, 0.001, 1));
    labRegionSlope->setLogScale(4, 0.1);
    labRegionSlope->setAdjusterListener(this);
    labRegionBox->pack_start(*labRegionSlope);
*/
    // panel->pack_start(*explabregion, false, false);
//    labRegionSlope->delay = options.adjusterMaxDelay;

    // Blur & Noise
    expblur->signal_button_release_event().connect_notify(sigc::bind(sigc::mem_fun(this, &Locallab::foldAllButMe), expblur));
    enableblurConn = expblur->signal_enabled_toggled().connect(sigc::bind(sigc::mem_fun(this, &Locallab::enableToggled), expblur));

    radius->setAdjusterListener(this);

    strength->setAdjusterListener(this);

    sensibn->set_tooltip_text(M("TP_LOCALLAB_SENSIH_TOOLTIP"));
    sensibn->setAdjusterListener(this);

    blurMethod->append(M("TP_LOCALLAB_BLNORM"));
    blurMethod->append(M("TP_LOCALLAB_BLINV"));
    blurMethod->append(M("TP_LOCALLAB_BLSYM"));
    blurMethod->set_active(0);
    blurMethod->set_tooltip_markup(M("TP_LOCALLAB_BLMETHOD_TOOLTIP"));
    blurMethodConn = blurMethod->signal_changed().connect(sigc::mem_fun(*this, &Locallab::blurMethodChanged));

    activlumConn  = activlum->signal_toggled().connect(sigc::mem_fun(*this, &Locallab::activlumChanged));

    ToolParamBlock* const blurrBox = Gtk::manage(new ToolParamBlock());
    blurrBox->pack_start(*radius);
    blurrBox->pack_start(*strength);
    blurrBox->pack_start(*sensibn);
    blurrBox->pack_start(*blurMethod);
    blurrBox->pack_start(*activlum);
    expblur->add(*blurrBox);
    expblur->setLevel(2);

    panel->pack_start(*expblur, false, false);

    // Tone Mapping
    exptonemap->signal_button_release_event().connect_notify(sigc::bind(sigc::mem_fun(this, &Locallab::foldAllButMe), exptonemap));
    enabletonemapConn = exptonemap->signal_enabled_toggled().connect(sigc::bind(sigc::mem_fun(this, &Locallab::enableToggled), exptonemap));

    stren->setAdjusterListener(this);

    gamma->setAdjusterListener(this);

    estop->setAdjusterListener(this);

    scaltm->setAdjusterListener(this);

    rewei->setAdjusterListener(this);

    sensitm->set_tooltip_text(M("TP_LOCALLAB_SENSI_TOOLTIP"));
    sensitm->setAdjusterListener(this);

    ToolParamBlock* const tmBox = Gtk::manage(new ToolParamBlock());
    tmBox->pack_start(*stren);
    tmBox->pack_start(*gamma);
    tmBox->pack_start(*estop);
    tmBox->pack_start(*scaltm);
    tmBox->pack_start(*rewei);
    tmBox->pack_start(*sensitm);
    exptonemap->add(*tmBox);
    exptonemap->setLevel(2);

    // panel->pack_start(*exptonemap, false, false);

    // Retinex
    expreti->signal_button_release_event().connect_notify(sigc::bind(sigc::mem_fun(this, &Locallab::foldAllButMe), expreti));
    enableretiConn = expreti->signal_enabled_toggled().connect(sigc::bind(sigc::mem_fun(this, &Locallab::enableToggled), expreti));

    retinexMethod->append(M("TP_RETINEX_LOW"));
    retinexMethod->append(M("TP_RETINEX_UNIFORM"));
    retinexMethod->append(M("TP_RETINEX_HIGH"));
    retinexMethod->set_active(0);
    retinexMethod->set_tooltip_markup(M("TP_LOCRETI_METHOD_TOOLTIP"));
    retinexMethodConn = retinexMethod->signal_changed().connect(sigc::mem_fun(*this, &Locallab::retinexMethodChanged));

    str->setAdjusterListener(this);

    neigh->setAdjusterListener(this);

    vart->setAdjusterListener(this);

    dehaz->setAdjusterListener(this);

    chrrt->setAdjusterListener(this);

    sensih->set_tooltip_text(M("TP_LOCALLAB_SENSIH_TOOLTIP"));
    sensih->setAdjusterListener(this);

    LocalcurveEditorgainT->setCurveListener(this);

    cTgainshape = static_cast<FlatCurveEditor*>(LocalcurveEditorgainT->addCurve(CT_Flat, "", nullptr, false, false));
    cTgainshape->setIdentityValue(0.);
    cTgainshape->setResetCurve(FlatCurveType(defSpot.localTgaincurve.at(0)), defSpot.localTgaincurve);
    cTgainshape->setTooltip(M("TP_RETINEX_GAINTRANSMISSION_TOOLTIP"));

    LocalcurveEditorgainT->curveListComplete();

    inversretConn  = inversret->signal_toggled().connect(sigc::mem_fun(*this, &Locallab::inversretChanged));

    ToolParamBlock* const retiBox = Gtk::manage(new ToolParamBlock());
    retiBox->pack_start(*retinexMethod);
    retiBox->pack_start(*str);
    retiBox->pack_start(*chrrt);
    retiBox->pack_start(*neigh);
    retiBox->pack_start(*vart);
    retiBox->pack_start(*dehaz);
    retiBox->pack_start(*sensih);
    retiBox->pack_start(*LocalcurveEditorgainT, Gtk::PACK_SHRINK, 4); // Padding is mandatory to correct behavior of curve editor
    retiBox->pack_start(*inversret);
    expreti->add(*retiBox);
    expreti->setLevel(2);

    panel->pack_start(*expreti, false, false);

    // Sharpening
    expsharp->signal_button_release_event().connect_notify(sigc::bind(sigc::mem_fun(this, &Locallab::foldAllButMe), expsharp));
    enablesharpConn = expsharp->signal_enabled_toggled().connect(sigc::bind(sigc::mem_fun(this, &Locallab::enableToggled), expsharp));

    sharcontrast->setAdjusterListener(this);

    sharradius->setAdjusterListener(this);

    sharamount->setAdjusterListener(this);

    shardamping->setAdjusterListener(this);

    shariter->setAdjusterListener(this);

    sharblur->setAdjusterListener(this);

    sensisha->set_tooltip_text(M("TP_LOCALLAB_SENSIS_TOOLTIP"));
    sensisha->setAdjusterListener(this);

    inversshaConn  = inverssha->signal_toggled().connect(sigc::mem_fun(*this, &Locallab::inversshaChanged));

    ToolParamBlock* const sharpBox = Gtk::manage(new ToolParamBlock());
    sharpBox->pack_start(*sharcontrast);
    sharpBox->pack_start(*sharradius);
    sharpBox->pack_start(*sharamount);
    sharpBox->pack_start(*shardamping);
    sharpBox->pack_start(*shariter);
    sharpBox->pack_start(*sharblur);
    sharpBox->pack_start(*sensisha);
    sharpBox->pack_start(*inverssha);
    expsharp->add(*sharpBox);
    expsharp->setLevel(2);

    panel->pack_start(*expsharp, false, false);

    // Local Contrast
    expcontrast->signal_button_release_event().connect_notify(sigc::bind(sigc::mem_fun(this, &Locallab::foldAllButMe), expcontrast));
    enablecontrastConn = expcontrast->signal_enabled_toggled().connect(sigc::bind(sigc::mem_fun(this, &Locallab::enableToggled), expcontrast));

    lcradius->setAdjusterListener(this);

    lcamount->setAdjusterListener(this);

    lcdarkness->setAdjusterListener(this);

    lclightness->setAdjusterListener(this);

    sensilc->setAdjusterListener(this);

    ToolParamBlock* const contrastBox = Gtk::manage(new ToolParamBlock());
    contrastBox->pack_start(*lcradius);
    contrastBox->pack_start(*lcamount);
    contrastBox->pack_start(*lcdarkness);
    contrastBox->pack_start(*lclightness);
    contrastBox->pack_start(*sensilc);
    expcontrast->add(*contrastBox);
    expcontrast->setLevel(2);

    panel->pack_start(*expcontrast, false, false);

    // Contrast by detail levels
    expcbdl->signal_button_release_event().connect_notify(sigc::bind(sigc::mem_fun(this, &Locallab::foldAllButMe), expcbdl));
    enablecbdlConn = expcbdl->signal_enabled_toggled().connect(sigc::bind(sigc::mem_fun(this, &Locallab::enableToggled), expcbdl));
    expcbdl->set_tooltip_text(M("TP_LOCALLAB_EXPCBDL_TOOLTIP"));

    for (int i = 0; i < 5; i++) {
        Glib::ustring ss;
        ss = Glib::ustring::format(i);

        if (i == 0) {
            ss += Glib::ustring::compose(" (%1)", M("TP_DIRPYREQUALIZER_LUMAFINEST"));
        } else if (i == 4) {
            ss += Glib::ustring::compose(" (%1)", M("TP_DIRPYREQUALIZER_LUMACOARSEST"));
        }

        multiplier[i] = Gtk::manage(new Adjuster(ss, 0, 400, 1, 100));
        multiplier[i]->setAdjusterListener(this);
    }

    chromacbdl->set_tooltip_text(M("TP_LOCALLAB_CHROMACB_TOOLTIP"));
    chromacbdl->setAdjusterListener(this);

    threshold->setAdjusterListener(this);

    sensicb->set_tooltip_text(M("TP_LOCALLAB_SENSIH_TOOLTIP"));
    sensicb->setAdjusterListener(this);

    ToolParamBlock* const cbdlBox = Gtk::manage(new ToolParamBlock());
    Gtk::HBox* buttonBox = Gtk::manage(new Gtk::HBox(true, 10));
    buttonBox->pack_start(*lumacontrastMinusButton);
    lumacontrastMinusPressedConn = lumacontrastMinusButton->signal_pressed().connect(sigc::mem_fun(*this, &Locallab::lumacontrastMinusPressed));
    buttonBox->pack_start(*lumaneutralButton);
    lumaneutralPressedConn = lumaneutralButton->signal_pressed().connect(sigc::mem_fun(*this, &Locallab::lumaneutralPressed));
    buttonBox->pack_start(*lumacontrastPlusButton);
    lumacontrastPlusPressedConn = lumacontrastPlusButton->signal_pressed().connect(sigc::mem_fun(*this, &Locallab::lumacontrastPlusPressed));
    cbdlBox->pack_start(*buttonBox);

    for (int i = 0; i < 5; i++) {
        cbdlBox->pack_start(*multiplier[i]);
    }

    Gtk::HSeparator *separator = Gtk::manage(new  Gtk::HSeparator());
    cbdlBox->pack_start(*separator, Gtk::PACK_SHRINK, 2);
    cbdlBox->pack_start(*chromacbdl);
    cbdlBox->pack_start(*threshold);
    cbdlBox->pack_start(*sensicb);
    expcbdl->add(*cbdlBox);
    expcbdl->setLevel(2);

    panel->pack_start(*expcbdl, false, false);

    // Denoise
    expdenoi->signal_button_release_event().connect_notify(sigc::bind(sigc::mem_fun(this, &Locallab::foldAllButMe), expdenoi));
    enabledenoiConn = expdenoi->signal_enabled_toggled().connect(sigc::bind(sigc::mem_fun(this, &Locallab::enableToggled), expdenoi));

    noiselumf->setAdjusterListener(this);

    noiselumc->set_tooltip_text(M("TP_LOCALLAB_NOISECHROC_TOOLTIP"));
    noiselumc->setAdjusterListener(this);

    noiselumdetail->setAdjusterListener(this);

    noiselequal->setAdjusterListener(this);

    noisechrof->setAdjusterListener(this);

    noisechroc->set_tooltip_text(M("TP_LOCALLAB_NOISECHROC_TOOLTIP"));
    noisechroc->setAdjusterListener(this);

    noisechrodetail->setAdjusterListener(this);

    adjblur->setAdjusterListener(this);

    bilateral->setAdjusterListener(this);

    sensiden->setAdjusterListener(this);

    avoidConn  = avoid->signal_toggled().connect(sigc::mem_fun(*this, &Locallab::avoidChanged));

    ToolParamBlock* const denoisBox = Gtk::manage(new ToolParamBlock());
    Gtk::Frame* const wavFrame = Gtk::manage(new Gtk::Frame());
    ToolParamBlock* const wavBox = Gtk::manage(new ToolParamBlock());
    wavBox->pack_start(*noiselumf);
    wavBox->pack_start(*noiselumc);
    wavBox->pack_start(*noiselumdetail);
    wavBox->pack_start(*noiselequal);
    wavBox->pack_start(*noisechrof);
    wavBox->pack_start(*noisechroc);
    // wavBox->pack_start(*noisechrodetail); // Uncomment this line to use the noisechrodetail adjuster
    wavBox->pack_start(*adjblur);
    wavFrame->add(*wavBox);
    denoisBox->pack_start(*wavFrame);
    denoisBox->pack_start(*bilateral);
    denoisBox->pack_start(*sensiden);
    expdenoi->add(*denoisBox);
    expdenoi->setLevel(2);

    panel->pack_start(*expdenoi, false, false);

    panel->pack_start(*avoid);

    pack_start(*panel);

    setParamEditable(false);

    show_all();
}

Locallab::~Locallab()
{
    delete llCurveEditorG;
    delete curveEditorG;
    delete curveEditorGG;
    delete LocalcurveEditorgainT;
}
void Locallab::foldAllButMe(GdkEventButton* event, MyExpander *expander)
{
    if (event->button == 3) {
        expsettings->setExpanded(expsettings->getExpander() == expander);
        expcolor->set_expanded(expcolor == expander);
        expexpose->set_expanded(expexpose == expander);
        expvibrance->set_expanded(expvibrance == expander);
        expsoft->set_expanded(expsoft == expander);
        explabregion->set_expanded(explabregion == expander);
        expblur->set_expanded(expblur == expander);
        exptonemap->set_expanded(exptonemap == expander);
        expreti->set_expanded(expreti == expander);
        expsharp->set_expanded(expsharp == expander);
        expcontrast->set_expanded(expcontrast == expander);
        expcbdl->set_expanded(expcbdl == expander);
        expdenoi->set_expanded(expdenoi == expander);

    }
}

void Locallab::enableToggled(MyExpander *expander)
{
    // printf("enableToggled\n");

    rtengine::ProcEvent event;
    sigc::connection* expConn;

    if (expander == expcolor) {
        event = EvLocenacolor;
        expConn = &enablecolorConn;
    } else if (expander == expexpose) {
        event = EvLocenaexpose;
        expConn = &enableexposeConn;
    } else if (expander == expvibrance) {
        event = EvLocenavibrance;
        expConn = &enablevibranceConn;
    } else if (expander == expsoft) {
        event = EvLocenasoft;
        expConn = &enablesoftConn;
    } else if (expander == explabregion) {
        event = EvLocenalabregion;
        expConn = &enablelabregionConn;
    } else if (expander == expblur) {
        event = EvLocenablur;
        expConn = &enableblurConn;
    } else if (expander == exptonemap) {
        event = EvLocenatonemap;
        expConn = &enabletonemapConn;
    } else if (expander == expreti) {
        event = EvLocenareti;
        expConn = &enableretiConn;
    } else if (expander == expsharp) {
        event = EvLocenasharp;
        expConn = &enablesharpConn;
    } else if (expander == expcontrast) {
        event = EvLocenacontrast;
        expConn = &enablecontrastConn;
    } else if (expander == expcbdl) {
        event = EvLocenacbdl;
        expConn = &enablecbdlConn;
    } else if (expander == expdenoi) {
        event = EvLocenadenoi;
        expConn = &enabledenoiConn;
    } else {
        return;
    }

    if (multiImage) {
        if (expander->get_inconsistent()) {
            expander->set_inconsistent(false);
            expConn->block(true);
            expander->setEnabled(false);
            expConn->block(false);
        }
    }

    if (getEnabled()) {
        if (listener) {
            if (expander->getEnabled()) {
                listener->panelChanged(event, M("GENERAL_ENABLED"));
            } else {
                listener->panelChanged(event, M("GENERAL_DISABLED"));
            }
        }
    }
}

void Locallab::writeOptions(std::vector<int> &tpOpen)
{
    tpOpen.push_back(expsettings->getExpanded());
    tpOpen.push_back(expcolor->get_expanded());
    tpOpen.push_back(expexpose->get_expanded());
    tpOpen.push_back(expvibrance->get_expanded());
    tpOpen.push_back(expsoft->get_expanded());
    tpOpen.push_back(explabregion->get_expanded());
    tpOpen.push_back(expblur->get_expanded());
    tpOpen.push_back(exptonemap->get_expanded());
    tpOpen.push_back(expreti->get_expanded());
    tpOpen.push_back(expsharp->get_expanded());
    tpOpen.push_back(expcontrast->get_expanded());
    tpOpen.push_back(expcbdl->get_expanded());
    tpOpen.push_back(expdenoi->get_expanded());

}

void Locallab::refChanged (double huer, double lumar, double chromar)
{
    nexthuer = huer;
    nextlumar = lumar / 100.f;
    nextchromar = chromar / 137.4f;
    float h = Color::huelab_to_huehsv2(nexthuer);
    h += 1.f/6.f;
    if (h > 1.f) {
        h -= 1.f;
    }
    nexthuer = h;
    //printf("nh=%f nl=%f nc=%f\n", nexthuer, nextlumar, nextchromar);
    const auto func = [] (gpointer data) -> gboolean {
        GThreadLock lock; // All GUI access from idle_add callbacks or separate thread HAVE to be protected
        static_cast<Locallab*> (data)->refComputed_();

        return FALSE;
    };

    idle_register.add (func, this);
}

bool Locallab::refComputed_ ()
{

    disableListener ();
    enableListener ();
    updateLabel ();
    return false;
}

void Locallab::updateLabel ()
{
    if (!batchMode) {
        float nX, nY, nZ;

        nY = nextlumar;
        nX = nextchromar;
        nZ = nexthuer;
        {
            transLabels->set_text (
                Glib::ustring::compose (M ("TP_LOCALLAB_REFLABEL"),
                                        Glib::ustring::format (std::fixed, std::setprecision (3), nX),
                                        Glib::ustring::format (std::fixed, std::setprecision (3), nY),
                                        Glib::ustring::format (std::fixed, std::setprecision (3), nZ))
            );
            transLabels2->set_text (
                Glib::ustring::compose (M ("TP_LOCALLAB_REFLABEL"),
                                        Glib::ustring::format (std::fixed, std::setprecision (3), nX),
                                        Glib::ustring::format (std::fixed, std::setprecision (3), nY),
                                        Glib::ustring::format (std::fixed, std::setprecision (3), nZ))
            );
        }
    }
}

void Locallab::updateToolState(std::vector<int> &tpOpen)
{
    if (tpOpen.size() >= 13) {
        expsettings->setExpanded(tpOpen.at(0));
        expcolor->set_expanded(tpOpen.at(1));
        expexpose->set_expanded(tpOpen.at(2));
        expvibrance->set_expanded(tpOpen.at(3));
        expsoft->set_expanded(tpOpen.at(4));
        explabregion->set_expanded(tpOpen.at(5));
        expblur->set_expanded(tpOpen.at(6));
        exptonemap->set_expanded(tpOpen.at(7));
        expreti->set_expanded(tpOpen.at(8));
        expsharp->set_expanded(tpOpen.at(9));
        expcontrast->set_expanded(tpOpen.at(10));
        expcbdl->set_expanded(tpOpen.at(11));
        expdenoi->set_expanded(tpOpen.at(12));
    }
}

void Locallab::lumaneutralPressed()
{
    // printf("lumaneutralPressed\n");

    for (int i = 0; i < 5; i++) {
        multiplier[i]->setValue(100);
    }

    // Raise event (only for first multiplier because associated event concerns all multipliers)
    adjusterChanged(multiplier[0], multiplier[0]->getValue()); // Value isn't used
}

void Locallab::lumacontrastPlusPressed()
{
    // printf("lumacontrastPlusPressed\n");

    for (int i = 0; i < 5; i++) {
        float inc = (5 - i);
        multiplier[i]->setValue(multiplier[i]->getValue() + inc);
    }

    // Raise event (only for first multiplier because associated event concerns all multipliers)
    adjusterChanged(multiplier[0], multiplier[0]->getValue()); // Value isn't used
}

void Locallab::lumacontrastMinusPressed()
{
    // printf("lumacontrastMinusPressed\n");

    for (int i = 0; i < 5; i++) {
        float inc = - (5 - i);
        multiplier[i]->setValue(multiplier[i]->getValue() + inc);
    }

    // Raise event (only for first multiplier because associated event concerns all multipliers)
    adjusterChanged(multiplier[0], multiplier[0]->getValue()); // Value isn't used
}

void Locallab::read(const ProcParams* pp, const ParamsEdited* pedited)
{
    // printf("Locallab read\n");

    // Disable all listeners
    disableListener();

    setEnabled(pp->locallab.enabled);

    if (pedited) {
        set_inconsistent(multiImage && !pedited->locallab.enabled);
    }

    // Delete all existent spots
    std::vector<int>* const list = expsettings->getSpotIdList();

    for (size_t i = 0; i < list->size(); i++) {
        expsettings->deleteControlSpot(list->at(i));
    }

    // Add existent spots based on pp
    ControlSpotPanel::SpotRow* const r = new ControlSpotPanel::SpotRow();

    for (int i = 0; i < pp->locallab.nbspot && i < (int)pp->locallab.spots.size(); i++) {
        r->id = pp->locallab.spots.at(i).id;
        r->name = pp->locallab.spots.at(i).name;
        r->isvisible = pp->locallab.spots.at(i).isvisible;

        if (pp->locallab.spots.at(i).shape == "ELI") {
            r->shape = 0;
        } else {
            r->shape = 1;
        }

        if (pp->locallab.spots.at(i).spotMethod == "norm") {
            r->spotMethod = 0;
        } else {
            r->spotMethod = 1;
        }

        r->sensiexclu = pp->locallab.spots.at(i).sensiexclu;
        r->struc = pp->locallab.spots.at(i).struc;

        if (pp->locallab.spots.at(i).shapeMethod == "IND") {
            r->shapeMethod = 0;
        } else if (pp->locallab.spots.at(i).shapeMethod == "SYM") {
            r->shapeMethod = 1;
        } else if (pp->locallab.spots.at(i).shapeMethod == "INDSL") {
            r->shapeMethod = 2;
        } else {
            r->shapeMethod = 3;
        }

        r->locX = pp->locallab.spots.at(i).locX;
        r->locXL = pp->locallab.spots.at(i).locXL;
        r->locY = pp->locallab.spots.at(i).locY;
        r->locYT = pp->locallab.spots.at(i).locYT;
        r->centerX = pp->locallab.spots.at(i).centerX;
        r->centerY = pp->locallab.spots.at(i).centerY;
        r->circrad = pp->locallab.spots.at(i).circrad;

        if (pp->locallab.spots.at(i).qualityMethod == "std") {
            r->qualityMethod = 0;
        } else if (pp->locallab.spots.at(i).qualityMethod == "enh") {
            r->qualityMethod = 1;
        } else {
            r->qualityMethod = 2;
        }

        r->transit = pp->locallab.spots.at(i).transit;
        r->thresh = pp->locallab.spots.at(i).thresh;
        r->iter = pp->locallab.spots.at(i).iter;

        expsettings->addControlSpot(r);
    }

    // Select active spot
    if (pp->locallab.nbspot > 0) {
        expsettings->setSelectedSpot(pp->locallab.spots.at(pp->locallab.selspot).id);
    }

    // Update Locallab tools GUI
    updateLocallabGUI(pp, pedited, pp->locallab.selspot);
    updateSpecificGUIState();

    if (pp->locallab.nbspot > 0) {
        setParamEditable(true);

        // Locallab params are not editable if nbspot, selspot or id are not coherent (batch mode)
        if (pedited) {
            if (!pedited->locallab.nbspot || !pedited->locallab.selspot || !pedited->locallab.id) {
                setParamEditable(false);
            }
        }
    } else {
        setParamEditable(false);
    }

    // Enable all listeners
    enableListener();

    // Update default values according to selected spot
    if (pp->locallab.nbspot > 0 && pp->locallab.selspot < (int)pp->locallab.spots.size()) {
        setDefaults(defparams, defpedited, pp->locallab.spots.at(pp->locallab.selspot).id);
    }
}

void Locallab::write(ProcParams* pp, ParamsEdited* pedited)
{
    // printf("Locallab write\n");

    pp->locallab.enabled = getEnabled();

    const int spotPanelEvent = expsettings->getEventType();
    int spotId;
    ControlSpotPanel::SpotRow* r;
    LocallabParams::LocallabSpot* newSpot;

    switch (spotPanelEvent) {
        case (1): // 1 = Spot creation event
            // Spot creation (default initialization)
            newSpot = new LocallabParams::LocallabSpot();
            spotId = expsettings->getNewId();
            r = new ControlSpotPanel::SpotRow();
            r->id = newSpot->id = spotId;
            r->name = newSpot->name = M("TP_LOCALLAB_SPOTNAME") + std::to_string(spotId);
            r->isvisible = newSpot->isvisible;

            if (newSpot->shape == "ELI") {
                r->shape = 0;
            } else {
                r->shape = 1;
            }

            if (newSpot->spotMethod == "norm") {
                r->spotMethod = 0;
            } else {
                r->spotMethod = 1;
            }

            r->sensiexclu = newSpot->sensiexclu;
            r->struc = newSpot->struc;

            if (newSpot->shapeMethod == "IND") {
                r->shapeMethod = 0;
            } else if (newSpot->shapeMethod == "SYM") {
                r->shapeMethod = 1;
            } else if (newSpot->shapeMethod == "INDSL") {
                r->shapeMethod = 2;
            } else {
                r->shapeMethod = 3;
            }

            r->locX = newSpot->locX;
            r->locXL = newSpot->locXL;
            r->locY = newSpot->locY;
            r->locYT = newSpot->locYT;
            r->centerX = newSpot->centerX;
            r->centerY = newSpot->centerY;
            r->circrad = newSpot->circrad;

            if (newSpot->qualityMethod == "std") {
                r->qualityMethod = 0;
            } else if (newSpot->qualityMethod == "enh") {
                r->qualityMethod = 1;
            } else {
                r->qualityMethod = 2;
            }

            r->transit = newSpot->transit;
            r->thresh = newSpot->thresh;
            r->iter = newSpot->iter;
            expsettings->addControlSpot(r);

            // ProcParams update
            pp->locallab.nbspot++;
            pp->locallab.selspot = pp->locallab.nbspot - 1;
            pp->locallab.spots.push_back(*newSpot);

            // New created spot selection
            expsettings->setSelectedSpot(spotId);

            // Update Locallab tools GUI with new created spot
            disableListener();

            if (pe) {
                pe->locallab.spots.push_back(new LocallabParamsEdited::LocallabSpotEdited(true));
            }

            updateLocallabGUI(pp, pe, pp->locallab.selspot);

            enableListener();

            if (pp->locallab.nbspot == 1) {
                setParamEditable(true);
            }

            // Update default values according to selected spot
            setDefaults(defparams, defpedited, spotId);

            // ParamsEdited update
            if (pedited) {
                pedited->locallab.nbspot = true;
                pedited->locallab.selspot = true;
                pedited->locallab.id = true;
                pedited->locallab.spots.push_back(new LocallabParamsEdited::LocallabSpotEdited(true));
            }

            break;

        case (2): // 2 = Spot deletion event
            // Get deleted spot index in ProcParams and update it
            spotId = expsettings->getSelectedSpot();

            for (int i = 0; i < pp->locallab.nbspot && i < (int)pp->locallab.spots.size(); i++) {
                if (pp->locallab.spots.at(i).id == spotId) {
                    // ProcParams update
                    pp->locallab.nbspot--;
                    pp->locallab.selspot = 0;
                    pp->locallab.spots.erase(pp->locallab.spots.begin() + i);
                    expsettings->deleteControlSpot(spotId);

                    // Select one remaining spot
                    if (pp->locallab.nbspot > 0) {
                        expsettings->setSelectedSpot(pp->locallab.spots.at(pp->locallab.selspot).id);
                    }

                    // Update Locallab tools GUI with new created spot
                    disableListener();

                    if (pe) {
                        if (i < (int)pe->locallab.spots.size()) {
                            pe->locallab.spots.erase(pe->locallab.spots.begin() + i);
                        }
                    }

                    updateLocallabGUI(pp, pe, pp->locallab.selspot);

                    enableListener();

                    if (pp->locallab.nbspot == 0) {
                        setParamEditable(false);
                    }

                    // Update default values according to selected spot
                    if (pp->locallab.nbspot > 0) {
                        setDefaults(defparams, defpedited, pp->locallab.spots.at(pp->locallab.selspot).id);
                    }

                    // ParamsEdited update
                    if (pedited) {
                        pedited->locallab.nbspot = true;
                        pedited->locallab.selspot = true;
                        pedited->locallab.id = true;

                        if (i < (int)pedited->locallab.spots.size()) {
                            pedited->locallab.spots.erase(pedited->locallab.spots.begin() + i);
                        }
                    }

                    break;
                }
            }

            break;

        case (3):  // 3 = Spot selection event
            spotId = expsettings->getSelectedSpot();

            for (int i = 0; i < pp->locallab.nbspot && i < (int)pp->locallab.spots.size(); i++) {
                if (pp->locallab.spots.at(i).id == spotId) {
                    pp->locallab.selspot = i;
                    break;
                }
            }

            // Update control spots and Locallab tools GUI with selected spot
            expsettings->setSelectedSpot(spotId);
            disableListener();
            updateLocallabGUI(pp, pe, pp->locallab.selspot);
            enableListener();

            // Update default values according to selected spot
            setDefaults(defparams, defpedited, spotId);

            // ParamsEdited update
            if (pedited) {
                pedited->locallab.selspot = true;
            }

            break;

        case (4): // 4 = Spot duplication event
            newSpot = nullptr;
            spotId = expsettings->getSelectedSpot();

            for (int i = 0; i < pp->locallab.nbspot && i < (int)pp->locallab.spots.size(); i++) {
                if (pp->locallab.spots.at(i).id == spotId) {
                    newSpot = new LocallabParams::LocallabSpot(pp->locallab.spots.at(i));
                    break;
                }
            }

            if (!newSpot) {
                break;
            }

            // Spot creation (initialization at currently selected spot)
            spotId = expsettings->getNewId();
            r = new ControlSpotPanel::SpotRow();
            r->id = newSpot->id = spotId;
            r->name = newSpot->name = newSpot->name + " - " + M("TP_LOCALLAB_DUPLSPOTNAME");
            r->isvisible = newSpot->isvisible;

            if (newSpot->shape == "ELI") {
                r->shape = 0;
            } else {
                r->shape = 1;
            }

            if (newSpot->spotMethod == "norm") {
                r->spotMethod = 0;
            } else {
                r->spotMethod = 1;
            }

            r->sensiexclu = newSpot->sensiexclu;
            r->struc = newSpot->struc;

            if (newSpot->shapeMethod == "IND") {
                r->shapeMethod = 0;
            } else if (newSpot->shapeMethod == "SYM") {
                r->shapeMethod = 1;
            } else if (newSpot->shapeMethod == "INDSL") {
                r->shapeMethod = 2;
            } else {
                r->shapeMethod = 3;
            }

            r->locX = newSpot->locX;
            r->locXL = newSpot->locXL;
            r->locY = newSpot->locY;
            r->locYT = newSpot->locYT;
            r->centerX = newSpot->centerX;
            r->centerY = newSpot->centerY;
            r->circrad = newSpot->circrad;

            if (newSpot->qualityMethod == "std") {
                r->qualityMethod = 0;
            } else if (newSpot->qualityMethod == "enh") {
                r->qualityMethod = 1;
            } else {
                r->qualityMethod = 2;
            }

            r->transit = newSpot->transit;
            r->thresh = newSpot->thresh;
            r->iter = newSpot->iter;
            expsettings->addControlSpot(r);

            // ProcParams update
            pp->locallab.nbspot++;
            pp->locallab.selspot = pp->locallab.nbspot - 1;
            pp->locallab.spots.push_back(*newSpot);

            // New created spot selection
            expsettings->setSelectedSpot(spotId);

            // Update Locallab tools GUI with new created spot
            disableListener();

            if (pe) {
                pe->locallab.spots.push_back(new LocallabParamsEdited::LocallabSpotEdited(true));
            }

            updateLocallabGUI(pp, pe, pp->locallab.selspot);

            enableListener();

            // Update default values according to selected spot
            setDefaults(defparams, defpedited, spotId);

            // ParamsEdited update
            if (pedited) {
                pedited->locallab.nbspot = true;
                pedited->locallab.selspot = true;
                pedited->locallab.id = true;
                pedited->locallab.spots.push_back(new LocallabParamsEdited::LocallabSpotEdited(true));
            }

            break;

        default: // Spot or locallab GUI updated
            if (pp->locallab.nbspot > 0) {
                r = expsettings->getSpot(expsettings->getSelectedSpot());

                // ProcParams update
                if (pp->locallab.selspot < (int)pp->locallab.spots.size()) {
                    // Control spot settings
                    pp->locallab.spots.at(pp->locallab.selspot).name = r->name;
                    pp->locallab.spots.at(pp->locallab.selspot).isvisible = r->isvisible;

                    if (r->shape == 0) {
                        pp->locallab.spots.at(pp->locallab.selspot).shape = "ELI";
                    } else {
                        pp->locallab.spots.at(pp->locallab.selspot).shape = "RECT";
                    }

                    if (r->spotMethod == 0) {
                        pp->locallab.spots.at(pp->locallab.selspot).spotMethod = "norm";
                    } else {
                        pp->locallab.spots.at(pp->locallab.selspot).spotMethod = "exc";
                    }

                    pp->locallab.spots.at(pp->locallab.selspot).sensiexclu = r->sensiexclu;
                    pp->locallab.spots.at(pp->locallab.selspot).struc = r->struc;

                    if (r->shapeMethod == 0) {
                        pp->locallab.spots.at(pp->locallab.selspot).shapeMethod = "IND";
                    } else if (r->shapeMethod == 1) {
                        pp->locallab.spots.at(pp->locallab.selspot).shapeMethod = "SYM";
                    } else if (r->shapeMethod == 2) {
                        pp->locallab.spots.at(pp->locallab.selspot).shapeMethod = "INDSL";
                    } else {
                        pp->locallab.spots.at(pp->locallab.selspot).shapeMethod = "SYMSL";
                    }

                    pp->locallab.spots.at(pp->locallab.selspot).locX = r->locX;
                    pp->locallab.spots.at(pp->locallab.selspot).locXL = r->locXL;
                    pp->locallab.spots.at(pp->locallab.selspot).locY = r->locY;
                    pp->locallab.spots.at(pp->locallab.selspot).locYT = r->locYT;
                    pp->locallab.spots.at(pp->locallab.selspot).centerX = r->centerX;
                    pp->locallab.spots.at(pp->locallab.selspot).centerY = r->centerY;
                    pp->locallab.spots.at(pp->locallab.selspot).circrad = r->circrad;

                    if (r->qualityMethod == 0) {
                        pp->locallab.spots.at(pp->locallab.selspot).qualityMethod = "std";
                    } else if (r->qualityMethod == 1) {
                        pp->locallab.spots.at(pp->locallab.selspot).qualityMethod = "enh";
                    } else {
                        pp->locallab.spots.at(pp->locallab.selspot).qualityMethod = "enhden";
                    }

                    pp->locallab.spots.at(pp->locallab.selspot).transit = r->transit;
                    pp->locallab.spots.at(pp->locallab.selspot).thresh = r->thresh;
                    pp->locallab.spots.at(pp->locallab.selspot).iter = r->iter;
                    // Color & Light
                    pp->locallab.spots.at(pp->locallab.selspot).expcolor = expcolor->getEnabled();
                    pp->locallab.spots.at(pp->locallab.selspot).curvactiv = curvactiv->get_active();
                    pp->locallab.spots.at(pp->locallab.selspot).lightness = lightness->getIntValue();
                    pp->locallab.spots.at(pp->locallab.selspot).contrast = contrast->getIntValue();
                    pp->locallab.spots.at(pp->locallab.selspot).chroma = chroma->getIntValue();
                    pp->locallab.spots.at(pp->locallab.selspot).sensi = sensi->getIntValue();
                    pp->locallab.spots.at(pp->locallab.selspot).structcol = structcol->getIntValue();
                    pp->locallab.spots.at(pp->locallab.selspot).blendmaskcol = blendmaskcol->getIntValue();

                    if (qualitycurveMethod->get_active_row_number() == 0) {
                        pp->locallab.spots.at(pp->locallab.selspot).qualitycurveMethod = "none";
                    } else if (qualitycurveMethod->get_active_row_number() == 1) {
                        pp->locallab.spots.at(pp->locallab.selspot).qualitycurveMethod = "std";
                    } else if (qualitycurveMethod->get_active_row_number() == 2) {
                        pp->locallab.spots.at(pp->locallab.selspot).qualitycurveMethod = "enh";
                    }
<<<<<<< HEAD
=======

                    if (showmaskcolMethod->get_active_row_number() == 0) {
                        pp->locallab.spots.at(pp->locallab.selspot).showmaskcolMethod = "none";
                    } else if (showmaskcolMethod->get_active_row_number() == 1) {
                        pp->locallab.spots.at(pp->locallab.selspot).showmaskcolMethod = "color";
                    } else if (showmaskcolMethod->get_active_row_number() == 2) {
                        pp->locallab.spots.at(pp->locallab.selspot).showmaskcolMethod = "colormask";
                    } else if (showmaskcolMethod->get_active_row_number() == 3) {
                        pp->locallab.spots.at(pp->locallab.selspot).showmaskcolMethod = "mask";
                    } else if (showmaskcolMethod->get_active_row_number() == 4) {
                        pp->locallab.spots.at(pp->locallab.selspot).showmaskcolMethod = "showmask";
                    } else if (showmaskcolMethod->get_active_row_number() == 5) {
                        pp->locallab.spots.at(pp->locallab.selspot).showmaskcolMethod = "showstruc";
                    }
>>>>>>> 1101484e
                 
                    pp->locallab.spots.at(pp->locallab.selspot).llcurve = llshape->getCurve();
                    pp->locallab.spots.at(pp->locallab.selspot).cccurve = ccshape->getCurve();
                    pp->locallab.spots.at(pp->locallab.selspot).LHcurve = LHshape->getCurve();
                    pp->locallab.spots.at(pp->locallab.selspot).HHcurve = HHshape->getCurve();
                    pp->locallab.spots.at(pp->locallab.selspot).invers = invers->get_active();
                    pp->locallab.spots.at(pp->locallab.selspot).enaColorMask = enaColorMask->get_active();
                    pp->locallab.spots.at(pp->locallab.selspot).CCmaskcurve = CCmaskshape->getCurve();
                    pp->locallab.spots.at(pp->locallab.selspot).LLmaskcurve = LLmaskshape->getCurve();
                    pp->locallab.spots.at(pp->locallab.selspot).HHmaskcurve = HHmaskshape->getCurve();
<<<<<<< HEAD
=======
                    pp->locallab.spots.at(pp->locallab.selspot).invers = invers->get_active();
                    pp->locallab.spots.at(pp->locallab.selspot).structexp = structexp->getIntValue();
                    pp->locallab.spots.at(pp->locallab.selspot).blurexpde = blurexpde->getIntValue();
                    pp->locallab.spots.at(pp->locallab.selspot).blendmaskexp = blendmaskexp->getIntValue();
>>>>>>> 1101484e
                    // Exposure
                    pp->locallab.spots.at(pp->locallab.selspot).expexpose = expexpose->getEnabled();
                    pp->locallab.spots.at(pp->locallab.selspot).expcomp = expcomp->getIntValue();
                    pp->locallab.spots.at(pp->locallab.selspot).hlcompr = hlcompr->getIntValue();
                    pp->locallab.spots.at(pp->locallab.selspot).hlcomprthresh = hlcomprthresh->getIntValue();
                    pp->locallab.spots.at(pp->locallab.selspot).black = black->getIntValue();
                    pp->locallab.spots.at(pp->locallab.selspot).shcompr = shcompr->getIntValue();
                    pp->locallab.spots.at(pp->locallab.selspot).warm = warm->getIntValue();
                    pp->locallab.spots.at(pp->locallab.selspot).sensiex = sensiex->getIntValue();
                    pp->locallab.spots.at(pp->locallab.selspot).excurve = shapeexpos->getCurve();
<<<<<<< HEAD
                    pp->locallab.spots.at(pp->locallab.selspot).enaExpMask = enaExpMask->get_active();
                    pp->locallab.spots.at(pp->locallab.selspot).LLmaskexpcurve = LLmaskexpshape->getCurve();
                    pp->locallab.spots.at(pp->locallab.selspot).CCmaskexpcurve = CCmaskexpshape->getCurve();
=======
                    if (showmaskexpMethod->get_active_row_number() == 0) {
                        pp->locallab.spots.at(pp->locallab.selspot).showmaskexpMethod = "none";
                    } else if (showmaskexpMethod->get_active_row_number() == 1) {
                        pp->locallab.spots.at(pp->locallab.selspot).showmaskexpMethod = "expo";
                    } else if (showmaskexpMethod->get_active_row_number() == 2) {
                        pp->locallab.spots.at(pp->locallab.selspot).showmaskexpMethod = "expomask";
                    } else if (showmaskexpMethod->get_active_row_number() == 3) {
                        pp->locallab.spots.at(pp->locallab.selspot).showmaskexpMethod = "mask";
                    } else if (showmaskexpMethod->get_active_row_number() == 4) {
                        pp->locallab.spots.at(pp->locallab.selspot).showmaskexpMethod = "showmask";
                    } else if (showmaskexpMethod->get_active_row_number() == 5) {
                        pp->locallab.spots.at(pp->locallab.selspot).showmaskexpMethod = "showstruc";
                    }
                    pp->locallab.spots.at(pp->locallab.selspot).LLmaskexpcurve = LLmaskexpshape->getCurve();
                    pp->locallab.spots.at(pp->locallab.selspot).CCmaskexpcurve = CCmaskexpshape->getCurve();
                    pp->locallab.spots.at(pp->locallab.selspot).HHmaskexpcurve = HHmaskexpshape->getCurve();

>>>>>>> 1101484e
                    // Vibrance
                    pp->locallab.spots.at(pp->locallab.selspot).expvibrance = expvibrance->getEnabled();
                    pp->locallab.spots.at(pp->locallab.selspot).saturated = saturated->getIntValue();
                    pp->locallab.spots.at(pp->locallab.selspot).pastels = pastels->getIntValue();
                    pp->locallab.spots.at(pp->locallab.selspot).psthreshold = psThreshold->getValue<int>();
                    pp->locallab.spots.at(pp->locallab.selspot).protectskins = protectSkins->get_active();
                    pp->locallab.spots.at(pp->locallab.selspot).avoidcolorshift = avoidColorShift->get_active();
                    pp->locallab.spots.at(pp->locallab.selspot).pastsattog = pastSatTog->get_active();
                    pp->locallab.spots.at(pp->locallab.selspot).sensiv = sensiv->getIntValue();
                    pp->locallab.spots.at(pp->locallab.selspot).skintonescurve = skinTonesCurve->getCurve();
                    // Soft Light
                    pp->locallab.spots.at(pp->locallab.selspot).expsoft = expsoft->getEnabled();
                    pp->locallab.spots.at(pp->locallab.selspot).streng = streng->getIntValue();
                    pp->locallab.spots.at(pp->locallab.selspot).sensisf = sensisf->getIntValue();
                    // Lab Region
                    pp->locallab.spots.at(pp->locallab.selspot).explabregion = explabregion->getEnabled();
                    // Blur & Noise
                    pp->locallab.spots.at(pp->locallab.selspot).expblur = expblur->getEnabled();
                    pp->locallab.spots.at(pp->locallab.selspot).radius = radius->getIntValue();
                    pp->locallab.spots.at(pp->locallab.selspot).strength = strength->getIntValue();
                    pp->locallab.spots.at(pp->locallab.selspot).sensibn = sensibn->getIntValue();

                    if (blurMethod->get_active_row_number() == 0) {
                        pp->locallab.spots.at(pp->locallab.selspot).blurMethod = "norm";
                    } else if (blurMethod->get_active_row_number() == 1) {
                        pp->locallab.spots.at(pp->locallab.selspot).blurMethod = "inv";
                    } else if (blurMethod->get_active_row_number() == 2) {
                        pp->locallab.spots.at(pp->locallab.selspot).blurMethod = "sym";
                    }

                    pp->locallab.spots.at(pp->locallab.selspot).activlum = activlum->get_active();
                    // Tone Mapping
                    pp->locallab.spots.at(pp->locallab.selspot).exptonemap = exptonemap->getEnabled();
                    pp->locallab.spots.at(pp->locallab.selspot).stren = stren->getIntValue();
                    pp->locallab.spots.at(pp->locallab.selspot).gamma = gamma->getIntValue();
                    pp->locallab.spots.at(pp->locallab.selspot).estop = estop->getIntValue();
                    pp->locallab.spots.at(pp->locallab.selspot).scaltm = scaltm->getIntValue();
                    pp->locallab.spots.at(pp->locallab.selspot).rewei = rewei->getIntValue();
                    pp->locallab.spots.at(pp->locallab.selspot).sensitm = sensitm->getIntValue();
                    // Retinex
                    pp->locallab.spots.at(pp->locallab.selspot).expreti = expreti->getEnabled();

                    if (retinexMethod->get_active_row_number() == 0) {
                        pp->locallab.spots.at(pp->locallab.selspot).retinexMethod = "low";
                    } else if (retinexMethod->get_active_row_number() == 1) {
                        pp->locallab.spots.at(pp->locallab.selspot).retinexMethod = "uni";
                    } else if (retinexMethod->get_active_row_number() == 2) {
                        pp->locallab.spots.at(pp->locallab.selspot).retinexMethod = "high";
                    }

                    pp->locallab.spots.at(pp->locallab.selspot).str = str->getIntValue();
                    pp->locallab.spots.at(pp->locallab.selspot).chrrt = chrrt->getIntValue();
                    pp->locallab.spots.at(pp->locallab.selspot).neigh = neigh->getIntValue();
                    pp->locallab.spots.at(pp->locallab.selspot).vart = vart->getIntValue();
                    pp->locallab.spots.at(pp->locallab.selspot).dehaz = dehaz->getIntValue();
                    pp->locallab.spots.at(pp->locallab.selspot).sensih = sensih->getIntValue();
                    pp->locallab.spots.at(pp->locallab.selspot).localTgaincurve = cTgainshape->getCurve();
                    pp->locallab.spots.at(pp->locallab.selspot).inversret = inversret->get_active();
                    // Sharpening
                    pp->locallab.spots.at(pp->locallab.selspot).expsharp = expsharp->getEnabled();
                    pp->locallab.spots.at(pp->locallab.selspot).sharcontrast = sharcontrast->getIntValue();
                    pp->locallab.spots.at(pp->locallab.selspot).sharradius = sharradius->getIntValue();
                    pp->locallab.spots.at(pp->locallab.selspot).sharamount = sharamount->getIntValue();
                    pp->locallab.spots.at(pp->locallab.selspot).shardamping = shardamping->getIntValue();
                    pp->locallab.spots.at(pp->locallab.selspot).shariter = shariter->getIntValue();
                    pp->locallab.spots.at(pp->locallab.selspot).sharblur = sharblur->getIntValue();
                    pp->locallab.spots.at(pp->locallab.selspot).sensisha = sensisha->getIntValue();
                    pp->locallab.spots.at(pp->locallab.selspot).inverssha = inverssha->get_active();
                    // Local Contrast
                    pp->locallab.spots.at(pp->locallab.selspot).expcontrast = expcontrast->getEnabled();
                    pp->locallab.spots.at(pp->locallab.selspot).lcradius = lcradius->getIntValue();
                    pp->locallab.spots.at(pp->locallab.selspot).lcamount = lcamount->getIntValue();
                    pp->locallab.spots.at(pp->locallab.selspot).lcdarkness = lcdarkness->getIntValue();
                    pp->locallab.spots.at(pp->locallab.selspot).lclightness = lclightness->getIntValue();
                    pp->locallab.spots.at(pp->locallab.selspot).sensilc = sensilc->getIntValue();
                    // Contrast by detail levels
                    pp->locallab.spots.at(pp->locallab.selspot).expcbdl = expcbdl->getEnabled();

                    for (int i = 0; i < 5; i++) {
                        pp->locallab.spots.at(pp->locallab.selspot).mult[i] = multiplier[i]->getIntValue();
                    }

                    pp->locallab.spots.at(pp->locallab.selspot).chromacbdl = chromacbdl->getIntValue();
                    pp->locallab.spots.at(pp->locallab.selspot).threshold = threshold->getValue();
                    pp->locallab.spots.at(pp->locallab.selspot).sensicb = sensicb->getIntValue();
                    // Denoise
                    pp->locallab.spots.at(pp->locallab.selspot).expdenoi = expdenoi->getEnabled();
                    pp->locallab.spots.at(pp->locallab.selspot).noiselumf = noiselumf->getIntValue();
                    pp->locallab.spots.at(pp->locallab.selspot).noiselumc = noiselumc->getIntValue();
                    pp->locallab.spots.at(pp->locallab.selspot).noiselumdetail = noiselumdetail->getIntValue();
                    pp->locallab.spots.at(pp->locallab.selspot).noiselequal = noiselequal->getIntValue();
                    pp->locallab.spots.at(pp->locallab.selspot).noisechrof = noisechrof->getIntValue();
                    pp->locallab.spots.at(pp->locallab.selspot).noisechroc = noisechroc->getIntValue();
                    pp->locallab.spots.at(pp->locallab.selspot).noisechrodetail = noisechrodetail->getIntValue();
                    pp->locallab.spots.at(pp->locallab.selspot).adjblur = adjblur->getIntValue();
                    pp->locallab.spots.at(pp->locallab.selspot).bilateral = bilateral->getIntValue();
                    pp->locallab.spots.at(pp->locallab.selspot).sensiden = sensiden->getIntValue();
                    // Others
                    pp->locallab.spots.at(pp->locallab.selspot).avoid = avoid->get_active();
                }

                ControlSpotPanel::SpotEdited* const se = expsettings->getEditedStates();

                if (pe) {
                    if (pp->locallab.selspot < (int)pe->locallab.spots.size()) {
                        pe->locallab.spots.at(pp->locallab.selspot).name = pe->locallab.spots.at(pp->locallab.selspot).name || se->name;
                        pe->locallab.spots.at(pp->locallab.selspot).isvisible = pe->locallab.spots.at(pp->locallab.selspot).isvisible || se->isvisible;
                        pe->locallab.spots.at(pp->locallab.selspot).shape = pe->locallab.spots.at(pp->locallab.selspot).shape || se->shape;
                        pe->locallab.spots.at(pp->locallab.selspot).spotMethod = pe->locallab.spots.at(pp->locallab.selspot).spotMethod || se->spotMethod;
                        pe->locallab.spots.at(pp->locallab.selspot).sensiexclu = pe->locallab.spots.at(pp->locallab.selspot).sensiexclu || se->sensiexclu;
                        pe->locallab.spots.at(pp->locallab.selspot).struc = pe->locallab.spots.at(pp->locallab.selspot).struc || se->struc;
                        pe->locallab.spots.at(pp->locallab.selspot).shapeMethod = pe->locallab.spots.at(pp->locallab.selspot).shapeMethod || se->shapeMethod;
                        pe->locallab.spots.at(pp->locallab.selspot).locX = pe->locallab.spots.at(pp->locallab.selspot).locX || se->locX;
                        pe->locallab.spots.at(pp->locallab.selspot).locXL = pe->locallab.spots.at(pp->locallab.selspot).locXL || se->locXL;
                        pe->locallab.spots.at(pp->locallab.selspot).locY = pe->locallab.spots.at(pp->locallab.selspot).locY || se->locY;
                        pe->locallab.spots.at(pp->locallab.selspot).locYT = pe->locallab.spots.at(pp->locallab.selspot).locYT || se->locYT;
                        pe->locallab.spots.at(pp->locallab.selspot).centerX = pe->locallab.spots.at(pp->locallab.selspot).centerX || se->centerX;
                        pe->locallab.spots.at(pp->locallab.selspot).centerY = pe->locallab.spots.at(pp->locallab.selspot).centerY || se->centerY;
                        pe->locallab.spots.at(pp->locallab.selspot).circrad = pe->locallab.spots.at(pp->locallab.selspot).circrad || se->circrad;
                        pe->locallab.spots.at(pp->locallab.selspot).qualityMethod = pe->locallab.spots.at(pp->locallab.selspot).qualityMethod || se->qualityMethod;
                        pe->locallab.spots.at(pp->locallab.selspot).transit = pe->locallab.spots.at(pp->locallab.selspot).transit || se->transit;
                        pe->locallab.spots.at(pp->locallab.selspot).thresh = pe->locallab.spots.at(pp->locallab.selspot).thresh || se->thresh;
                        pe->locallab.spots.at(pp->locallab.selspot).iter = pe->locallab.spots.at(pp->locallab.selspot).iter || se->iter;
                        // Color & Light
                        pe->locallab.spots.at(pp->locallab.selspot).expcolor = pe->locallab.spots.at(pp->locallab.selspot).expcolor || !expcolor->get_inconsistent();
                        pe->locallab.spots.at(pp->locallab.selspot).curvactiv = pe->locallab.spots.at(pp->locallab.selspot).curvactiv || !curvactiv->get_inconsistent();
                        pe->locallab.spots.at(pp->locallab.selspot).lightness = pe->locallab.spots.at(pp->locallab.selspot).lightness || lightness->getEditedState();
                        pe->locallab.spots.at(pp->locallab.selspot).contrast = pe->locallab.spots.at(pp->locallab.selspot).contrast || contrast->getEditedState();
                        pe->locallab.spots.at(pp->locallab.selspot).chroma = pe->locallab.spots.at(pp->locallab.selspot).chroma || chroma->getEditedState();
                        pe->locallab.spots.at(pp->locallab.selspot).sensi = pe->locallab.spots.at(pp->locallab.selspot).sensi || sensi->getEditedState();
                        pe->locallab.spots.at(pp->locallab.selspot).structcol = pe->locallab.spots.at(pp->locallab.selspot).structcol || structcol->getEditedState();
                        pe->locallab.spots.at(pp->locallab.selspot).blendmaskcol = pe->locallab.spots.at(pp->locallab.selspot).blendmaskcol || blendmaskcol->getEditedState();
                        pe->locallab.spots.at(pp->locallab.selspot).qualitycurveMethod = pe->locallab.spots.at(pp->locallab.selspot).qualitycurveMethod || qualitycurveMethod->get_active_text() != M("GENERAL_UNCHANGED");
                        pe->locallab.spots.at(pp->locallab.selspot).llcurve = pe->locallab.spots.at(pp->locallab.selspot).llcurve || !llshape->isUnChanged();
                        pe->locallab.spots.at(pp->locallab.selspot).cccurve = pe->locallab.spots.at(pp->locallab.selspot).cccurve || !ccshape->isUnChanged();
                        pe->locallab.spots.at(pp->locallab.selspot).LHcurve = pe->locallab.spots.at(pp->locallab.selspot).LHcurve || !LHshape->isUnChanged();
                        pe->locallab.spots.at(pp->locallab.selspot).HHcurve = pe->locallab.spots.at(pp->locallab.selspot).HHcurve || !HHshape->isUnChanged();
                        pe->locallab.spots.at(pp->locallab.selspot).invers = pe->locallab.spots.at(pp->locallab.selspot).invers || !invers->get_inconsistent();
                        pe->locallab.spots.at(pp->locallab.selspot).enaColorMask = pe->locallab.spots.at(pp->locallab.selspot).enaColorMask || !enaColorMask->get_inconsistent();
                        pe->locallab.spots.at(pp->locallab.selspot).CCmaskcurve = pe->locallab.spots.at(pp->locallab.selspot).CCmaskcurve || !CCmaskshape->isUnChanged();
                        pe->locallab.spots.at(pp->locallab.selspot).LLmaskcurve = pe->locallab.spots.at(pp->locallab.selspot).LLmaskcurve || !LLmaskshape->isUnChanged();
                        pe->locallab.spots.at(pp->locallab.selspot).HHmaskcurve = pe->locallab.spots.at(pp->locallab.selspot).HHmaskcurve || !HHmaskshape->isUnChanged();
                        // Exposure
                        pe->locallab.spots.at(pp->locallab.selspot).expexpose = pe->locallab.spots.at(pp->locallab.selspot).expexpose || !expexpose->get_inconsistent();
                        pe->locallab.spots.at(pp->locallab.selspot).expcomp = pe->locallab.spots.at(pp->locallab.selspot).expcomp || expcomp->getEditedState();
                        pe->locallab.spots.at(pp->locallab.selspot).hlcompr = pe->locallab.spots.at(pp->locallab.selspot).hlcompr || hlcompr->getEditedState();
                        pe->locallab.spots.at(pp->locallab.selspot).hlcomprthresh = pe->locallab.spots.at(pp->locallab.selspot).hlcomprthresh || hlcomprthresh->getEditedState();
                        pe->locallab.spots.at(pp->locallab.selspot).black = pe->locallab.spots.at(pp->locallab.selspot).black || black->getEditedState();
                        pe->locallab.spots.at(pp->locallab.selspot).shcompr = pe->locallab.spots.at(pp->locallab.selspot).shcompr || shcompr->getEditedState();
                        pe->locallab.spots.at(pp->locallab.selspot).warm = pe->locallab.spots.at(pp->locallab.selspot).warm || warm->getEditedState();
                        pe->locallab.spots.at(pp->locallab.selspot).sensiex = pe->locallab.spots.at(pp->locallab.selspot).sensiex || sensiex->getEditedState();
                        pe->locallab.spots.at(pp->locallab.selspot).structexp = pe->locallab.spots.at(pp->locallab.selspot).structexp || structexp->getEditedState();
                        pe->locallab.spots.at(pp->locallab.selspot).blurexpde = pe->locallab.spots.at(pp->locallab.selspot).blurexpde || blurexpde->getEditedState();
                        pe->locallab.spots.at(pp->locallab.selspot).excurve = pe->locallab.spots.at(pp->locallab.selspot).excurve || !shapeexpos->isUnChanged();
                        pe->locallab.spots.at(pp->locallab.selspot).enaExpMask = pe->locallab.spots.at(pp->locallab.selspot).enaExpMask || !enaExpMask->get_inconsistent();
                        pe->locallab.spots.at(pp->locallab.selspot).CCmaskexpcurve = pe->locallab.spots.at(pp->locallab.selspot).CCmaskexpcurve || !CCmaskexpshape->isUnChanged();
                        pe->locallab.spots.at(pp->locallab.selspot).LLmaskexpcurve = pe->locallab.spots.at(pp->locallab.selspot).LLmaskexpcurve || !LLmaskexpshape->isUnChanged();
                        pe->locallab.spots.at(pp->locallab.selspot).HHmaskexpcurve = pe->locallab.spots.at(pp->locallab.selspot).HHmaskexpcurve || !HHmaskexpshape->isUnChanged();
                        pe->locallab.spots.at(pp->locallab.selspot).blendmaskexp = pe->locallab.spots.at(pp->locallab.selspot).blendmaskexp || blendmaskexp->getEditedState();
                        // Vibrance
                        pe->locallab.spots.at(pp->locallab.selspot).expvibrance = pe->locallab.spots.at(pp->locallab.selspot).expvibrance || !expvibrance->get_inconsistent();
                        pe->locallab.spots.at(pp->locallab.selspot).saturated = pe->locallab.spots.at(pp->locallab.selspot).saturated || saturated->getEditedState();
                        pe->locallab.spots.at(pp->locallab.selspot).pastels = pe->locallab.spots.at(pp->locallab.selspot).pastels || pastels->getEditedState();
                        pe->locallab.spots.at(pp->locallab.selspot).psthreshold = pe->locallab.spots.at(pp->locallab.selspot).psthreshold || psThreshold->getEditedState();
                        pe->locallab.spots.at(pp->locallab.selspot).protectskins = pe->locallab.spots.at(pp->locallab.selspot).protectskins || !protectSkins->get_inconsistent();
                        pe->locallab.spots.at(pp->locallab.selspot).avoidcolorshift = pe->locallab.spots.at(pp->locallab.selspot).avoidcolorshift || !avoidColorShift->get_inconsistent();
                        pe->locallab.spots.at(pp->locallab.selspot).pastsattog = pe->locallab.spots.at(pp->locallab.selspot).pastsattog || !pastSatTog->get_inconsistent();
                        pe->locallab.spots.at(pp->locallab.selspot).sensiv = pe->locallab.spots.at(pp->locallab.selspot).sensiv || sensiv->getEditedState();
                        pe->locallab.spots.at(pp->locallab.selspot).skintonescurve = pe->locallab.spots.at(pp->locallab.selspot).skintonescurve || !skinTonesCurve->isUnChanged();
                        // Soft Light
                        pe->locallab.spots.at(pp->locallab.selspot).expsoft = pe->locallab.spots.at(pp->locallab.selspot).expsoft || !expsoft->get_inconsistent();
                        pe->locallab.spots.at(pp->locallab.selspot).streng = pe->locallab.spots.at(pp->locallab.selspot).streng || streng->getEditedState();
                        pe->locallab.spots.at(pp->locallab.selspot).sensisf = pe->locallab.spots.at(pp->locallab.selspot).sensisf || sensisf->getEditedState();
                        // Lab Region
                        pe->locallab.spots.at(pp->locallab.selspot).explabregion = pe->locallab.spots.at(pp->locallab.selspot).explabregion || !explabregion->get_inconsistent();
                        // Blur & Noise
                        pe->locallab.spots.at(pp->locallab.selspot).expblur = pe->locallab.spots.at(pp->locallab.selspot).expblur || !expblur->get_inconsistent();
                        pe->locallab.spots.at(pp->locallab.selspot).radius = pe->locallab.spots.at(pp->locallab.selspot).radius || radius->getEditedState();
                        pe->locallab.spots.at(pp->locallab.selspot).strength = pe->locallab.spots.at(pp->locallab.selspot).strength || strength->getEditedState();
                        pe->locallab.spots.at(pp->locallab.selspot).sensibn = pe->locallab.spots.at(pp->locallab.selspot).sensibn || sensibn->getEditedState();
                        pe->locallab.spots.at(pp->locallab.selspot).blurMethod = pe->locallab.spots.at(pp->locallab.selspot).blurMethod || blurMethod->get_active_text() != M("GENERAL_UNCHANGED");
                        pe->locallab.spots.at(pp->locallab.selspot).activlum = pe->locallab.spots.at(pp->locallab.selspot).activlum || !activlum->get_inconsistent();
                        // Tone Mapping
                        pe->locallab.spots.at(pp->locallab.selspot).exptonemap = pe->locallab.spots.at(pp->locallab.selspot).activlum || !exptonemap->get_inconsistent();
                        pe->locallab.spots.at(pp->locallab.selspot).stren = pe->locallab.spots.at(pp->locallab.selspot).stren || stren->getEditedState();
                        pe->locallab.spots.at(pp->locallab.selspot).gamma = pe->locallab.spots.at(pp->locallab.selspot).gamma || gamma->getEditedState();
                        pe->locallab.spots.at(pp->locallab.selspot).estop = pe->locallab.spots.at(pp->locallab.selspot).estop || estop->getEditedState();
                        pe->locallab.spots.at(pp->locallab.selspot).scaltm = pe->locallab.spots.at(pp->locallab.selspot).scaltm || scaltm->getEditedState();
                        pe->locallab.spots.at(pp->locallab.selspot).rewei = pe->locallab.spots.at(pp->locallab.selspot).rewei || rewei->getEditedState();
                        pe->locallab.spots.at(pp->locallab.selspot).sensitm = pe->locallab.spots.at(pp->locallab.selspot).sensitm || sensitm->getEditedState();
                        // Retinex
                        pe->locallab.spots.at(pp->locallab.selspot).expreti = pe->locallab.spots.at(pp->locallab.selspot).expreti || !expreti->get_inconsistent();
                        pe->locallab.spots.at(pp->locallab.selspot).retinexMethod = pe->locallab.spots.at(pp->locallab.selspot).retinexMethod || retinexMethod->get_active_text() != M("GENERAL_UNCHANGED");
                        pe->locallab.spots.at(pp->locallab.selspot).str = pe->locallab.spots.at(pp->locallab.selspot).str || str->getEditedState();
                        pe->locallab.spots.at(pp->locallab.selspot).chrrt = pe->locallab.spots.at(pp->locallab.selspot).chrrt || chrrt->getEditedState();
                        pe->locallab.spots.at(pp->locallab.selspot).neigh = pe->locallab.spots.at(pp->locallab.selspot).neigh || neigh->getEditedState();
                        pe->locallab.spots.at(pp->locallab.selspot).vart = pe->locallab.spots.at(pp->locallab.selspot).vart || vart->getEditedState();
                        pe->locallab.spots.at(pp->locallab.selspot).dehaz = pe->locallab.spots.at(pp->locallab.selspot).dehaz || dehaz->getEditedState();
                        pe->locallab.spots.at(pp->locallab.selspot).sensih = pe->locallab.spots.at(pp->locallab.selspot).sensih || sensih->getEditedState();
                        pe->locallab.spots.at(pp->locallab.selspot).localTgaincurve = pe->locallab.spots.at(pp->locallab.selspot).localTgaincurve || !cTgainshape->isUnChanged();
                        pe->locallab.spots.at(pp->locallab.selspot).inversret = pe->locallab.spots.at(pp->locallab.selspot).inversret || !inversret->get_inconsistent();
                        // Sharpening
                        pe->locallab.spots.at(pp->locallab.selspot).expsharp = pe->locallab.spots.at(pp->locallab.selspot).expsharp || !expsharp->get_inconsistent();
                        pe->locallab.spots.at(pp->locallab.selspot).sharcontrast = pe->locallab.spots.at(pp->locallab.selspot).sharcontrast || sharcontrast->getEditedState();
                        pe->locallab.spots.at(pp->locallab.selspot).sharradius = pe->locallab.spots.at(pp->locallab.selspot).sharradius || sharradius->getEditedState();
                        pe->locallab.spots.at(pp->locallab.selspot).sharamount = pe->locallab.spots.at(pp->locallab.selspot).sharamount || sharamount->getEditedState();
                        pe->locallab.spots.at(pp->locallab.selspot).shardamping = pe->locallab.spots.at(pp->locallab.selspot).shardamping || shardamping->getEditedState();
                        pe->locallab.spots.at(pp->locallab.selspot).shariter = pe->locallab.spots.at(pp->locallab.selspot).shariter || shariter->getEditedState();
                        pe->locallab.spots.at(pp->locallab.selspot).sharblur = pe->locallab.spots.at(pp->locallab.selspot).sharblur || sharblur->getEditedState();
                        pe->locallab.spots.at(pp->locallab.selspot).sensisha = pe->locallab.spots.at(pp->locallab.selspot).sensisha || sensisha->getEditedState();
                        pe->locallab.spots.at(pp->locallab.selspot).inverssha = pe->locallab.spots.at(pp->locallab.selspot).inverssha || !inverssha->get_inconsistent();
                        // Local Contrast
                        pe->locallab.spots.at(pp->locallab.selspot).expcontrast = pe->locallab.spots.at(pp->locallab.selspot).expcontrast || !expcontrast->get_inconsistent();
                        pe->locallab.spots.at(pp->locallab.selspot).lcradius = pe->locallab.spots.at(pp->locallab.selspot).lcradius || lcradius->getEditedState();
                        pe->locallab.spots.at(pp->locallab.selspot).lcamount = pe->locallab.spots.at(pp->locallab.selspot).lcamount || lcamount->getEditedState();
                        pe->locallab.spots.at(pp->locallab.selspot).lcdarkness = pe->locallab.spots.at(pp->locallab.selspot).lcdarkness || lcdarkness->getEditedState();
                        pe->locallab.spots.at(pp->locallab.selspot).lclightness = pe->locallab.spots.at(pp->locallab.selspot).lclightness || lclightness->getEditedState();
                        pe->locallab.spots.at(pp->locallab.selspot).sensilc = pe->locallab.spots.at(pp->locallab.selspot).sensilc || sensilc->getEditedState();
                        // Contrast by detail levels
                        pe->locallab.spots.at(pp->locallab.selspot).expcbdl = pe->locallab.spots.at(pp->locallab.selspot).expcbdl || !expcbdl->get_inconsistent();

                        for (int i = 0; i < 5; i++) {
                            pe->locallab.spots.at(pp->locallab.selspot).mult[i] = pe->locallab.spots.at(pp->locallab.selspot).mult[i] || multiplier[i]->getEditedState();
                        }

                        pe->locallab.spots.at(pp->locallab.selspot).chromacbdl = pe->locallab.spots.at(pp->locallab.selspot).chromacbdl || chromacbdl->getEditedState();
                        pe->locallab.spots.at(pp->locallab.selspot).threshold = pe->locallab.spots.at(pp->locallab.selspot).threshold || threshold->getEditedState();
                        pe->locallab.spots.at(pp->locallab.selspot).sensicb = pe->locallab.spots.at(pp->locallab.selspot).sensicb || sensicb->getEditedState();
                        // Denoise
                        pe->locallab.spots.at(pp->locallab.selspot).expdenoi = pe->locallab.spots.at(pp->locallab.selspot).expdenoi || !expdenoi->get_inconsistent();
                        pe->locallab.spots.at(pp->locallab.selspot).noiselumf = pe->locallab.spots.at(pp->locallab.selspot).noiselumf || noiselumf->getEditedState();
                        pe->locallab.spots.at(pp->locallab.selspot).noiselumc = pe->locallab.spots.at(pp->locallab.selspot).noiselumc || noiselumc->getEditedState();
                        pe->locallab.spots.at(pp->locallab.selspot).noiselumdetail = pe->locallab.spots.at(pp->locallab.selspot).noiselumdetail || noiselumdetail->getEditedState();
                        pe->locallab.spots.at(pp->locallab.selspot).noiselequal = pe->locallab.spots.at(pp->locallab.selspot).noiselequal || noiselequal->getEditedState();
                        pe->locallab.spots.at(pp->locallab.selspot).noisechrof = pe->locallab.spots.at(pp->locallab.selspot).noisechrof || noisechrof->getEditedState();
                        pe->locallab.spots.at(pp->locallab.selspot).noisechroc = pe->locallab.spots.at(pp->locallab.selspot).noisechroc || noisechroc->getEditedState();
                        pe->locallab.spots.at(pp->locallab.selspot).noisechrodetail = pe->locallab.spots.at(pp->locallab.selspot).noisechrodetail || noisechrodetail->getEditedState();
                        pe->locallab.spots.at(pp->locallab.selspot).adjblur = pe->locallab.spots.at(pp->locallab.selspot).adjblur || adjblur->getEditedState();
                        pe->locallab.spots.at(pp->locallab.selspot).bilateral = pe->locallab.spots.at(pp->locallab.selspot).bilateral || bilateral->getEditedState();
                        pe->locallab.spots.at(pp->locallab.selspot).sensiden = pe->locallab.spots.at(pp->locallab.selspot).sensiden || sensiden->getEditedState();
                        // Others
                        pe->locallab.spots.at(pp->locallab.selspot).avoid = pe->locallab.spots.at(pp->locallab.selspot).avoid || !avoid->get_inconsistent();
                    }
                }

                // ParamsEdited update
                if (pedited) {
                    pedited->locallab.enabled = pedited->locallab.enabled || !get_inconsistent();

                    if (pp->locallab.selspot < (int)pedited->locallab.spots.size()) {
                        // Control spot settings
                        pedited->locallab.spots.at(pp->locallab.selspot).name = pedited->locallab.spots.at(pp->locallab.selspot).name || se->name;
                        pedited->locallab.spots.at(pp->locallab.selspot).isvisible = pedited->locallab.spots.at(pp->locallab.selspot).isvisible || se->isvisible;
                        pedited->locallab.spots.at(pp->locallab.selspot).shape = pedited->locallab.spots.at(pp->locallab.selspot).shape || se->shape;
                        pedited->locallab.spots.at(pp->locallab.selspot).spotMethod = pedited->locallab.spots.at(pp->locallab.selspot).spotMethod || se->spotMethod;
                        pedited->locallab.spots.at(pp->locallab.selspot).sensiexclu = pedited->locallab.spots.at(pp->locallab.selspot).sensiexclu || se->sensiexclu;
                        pedited->locallab.spots.at(pp->locallab.selspot).struc = pedited->locallab.spots.at(pp->locallab.selspot).struc || se->struc;
                        pedited->locallab.spots.at(pp->locallab.selspot).shapeMethod = pedited->locallab.spots.at(pp->locallab.selspot).shapeMethod || se->shapeMethod;
                        pedited->locallab.spots.at(pp->locallab.selspot).locX = pedited->locallab.spots.at(pp->locallab.selspot).locX || se->locX;
                        pedited->locallab.spots.at(pp->locallab.selspot).locXL = pedited->locallab.spots.at(pp->locallab.selspot).locXL || se->locXL;
                        pedited->locallab.spots.at(pp->locallab.selspot).locY = pedited->locallab.spots.at(pp->locallab.selspot).locY || se->locY;
                        pedited->locallab.spots.at(pp->locallab.selspot).locYT = pedited->locallab.spots.at(pp->locallab.selspot).locYT || se->locYT;
                        pedited->locallab.spots.at(pp->locallab.selspot).centerX = pedited->locallab.spots.at(pp->locallab.selspot).centerX || se->centerX;
                        pedited->locallab.spots.at(pp->locallab.selspot).centerY = pedited->locallab.spots.at(pp->locallab.selspot).centerY || se->centerY;
                        pedited->locallab.spots.at(pp->locallab.selspot).circrad = pedited->locallab.spots.at(pp->locallab.selspot).circrad || se->circrad;
                        pedited->locallab.spots.at(pp->locallab.selspot).qualityMethod = pedited->locallab.spots.at(pp->locallab.selspot).qualityMethod || se->qualityMethod;
                        pedited->locallab.spots.at(pp->locallab.selspot).transit = pedited->locallab.spots.at(pp->locallab.selspot).transit || se->transit;
                        pedited->locallab.spots.at(pp->locallab.selspot).thresh = pedited->locallab.spots.at(pp->locallab.selspot).thresh || se->thresh;
                        pedited->locallab.spots.at(pp->locallab.selspot).iter = pedited->locallab.spots.at(pp->locallab.selspot).iter || se->iter;
                        // Color & Light
                        pedited->locallab.spots.at(pp->locallab.selspot).expcolor = pedited->locallab.spots.at(pp->locallab.selspot).expcolor || !expcolor->get_inconsistent();
                        pedited->locallab.spots.at(pp->locallab.selspot).curvactiv = pedited->locallab.spots.at(pp->locallab.selspot).curvactiv || !curvactiv->get_inconsistent();
                        pedited->locallab.spots.at(pp->locallab.selspot).lightness = pedited->locallab.spots.at(pp->locallab.selspot).lightness || lightness->getEditedState();
                        pedited->locallab.spots.at(pp->locallab.selspot).contrast = pedited->locallab.spots.at(pp->locallab.selspot).contrast || contrast->getEditedState();
                        pedited->locallab.spots.at(pp->locallab.selspot).chroma = pedited->locallab.spots.at(pp->locallab.selspot).chroma || chroma->getEditedState();
                        pedited->locallab.spots.at(pp->locallab.selspot).sensi = pedited->locallab.spots.at(pp->locallab.selspot).sensi || sensi->getEditedState();
                        pedited->locallab.spots.at(pp->locallab.selspot).structcol = pedited->locallab.spots.at(pp->locallab.selspot).structcol || structcol->getEditedState();
                        pedited->locallab.spots.at(pp->locallab.selspot).blendmaskcol = pedited->locallab.spots.at(pp->locallab.selspot).blendmaskcol || blendmaskcol->getEditedState();
                        pedited->locallab.spots.at(pp->locallab.selspot).qualitycurveMethod = pedited->locallab.spots.at(pp->locallab.selspot).qualitycurveMethod || qualitycurveMethod->get_active_text() != M("GENERAL_UNCHANGED");
                        pedited->locallab.spots.at(pp->locallab.selspot).llcurve = pedited->locallab.spots.at(pp->locallab.selspot).llcurve || !llshape->isUnChanged();
                        pedited->locallab.spots.at(pp->locallab.selspot).cccurve = pedited->locallab.spots.at(pp->locallab.selspot).cccurve || !ccshape->isUnChanged();
                        pedited->locallab.spots.at(pp->locallab.selspot).LHcurve = pedited->locallab.spots.at(pp->locallab.selspot).LHcurve || !LHshape->isUnChanged();
                        pedited->locallab.spots.at(pp->locallab.selspot).HHcurve = pedited->locallab.spots.at(pp->locallab.selspot).HHcurve || !HHshape->isUnChanged();
                        pedited->locallab.spots.at(pp->locallab.selspot).invers = pedited->locallab.spots.at(pp->locallab.selspot).invers || !invers->get_inconsistent();
                        pedited->locallab.spots.at(pp->locallab.selspot).enaColorMask = pedited->locallab.spots.at(pp->locallab.selspot).enaColorMask || !enaColorMask->get_inconsistent();
                        pedited->locallab.spots.at(pp->locallab.selspot).CCmaskcurve = pedited->locallab.spots.at(pp->locallab.selspot).CCmaskcurve || !CCmaskshape->isUnChanged();
                        pedited->locallab.spots.at(pp->locallab.selspot).LLmaskcurve = pedited->locallab.spots.at(pp->locallab.selspot).LLmaskcurve || !LLmaskshape->isUnChanged();
                        pedited->locallab.spots.at(pp->locallab.selspot).HHmaskcurve = pedited->locallab.spots.at(pp->locallab.selspot).HHmaskcurve || !HHmaskshape->isUnChanged();
                        // Exposure
                        pedited->locallab.spots.at(pp->locallab.selspot).expexpose = pedited->locallab.spots.at(pp->locallab.selspot).expexpose || !expexpose->get_inconsistent();
                        pedited->locallab.spots.at(pp->locallab.selspot).expcomp = pedited->locallab.spots.at(pp->locallab.selspot).expcomp || expcomp->getEditedState();
                        pedited->locallab.spots.at(pp->locallab.selspot).hlcompr = pedited->locallab.spots.at(pp->locallab.selspot).hlcompr || hlcompr->getEditedState();
                        pedited->locallab.spots.at(pp->locallab.selspot).hlcomprthresh = pedited->locallab.spots.at(pp->locallab.selspot).hlcomprthresh || hlcomprthresh->getEditedState();
                        pedited->locallab.spots.at(pp->locallab.selspot).black = pedited->locallab.spots.at(pp->locallab.selspot).black || black->getEditedState();
                        pedited->locallab.spots.at(pp->locallab.selspot).shcompr = pedited->locallab.spots.at(pp->locallab.selspot).shcompr || shcompr->getEditedState();
                        pedited->locallab.spots.at(pp->locallab.selspot).warm = pedited->locallab.spots.at(pp->locallab.selspot).warm || warm->getEditedState();
                        pedited->locallab.spots.at(pp->locallab.selspot).sensiex = pedited->locallab.spots.at(pp->locallab.selspot).sensiex || sensiex->getEditedState();
                        pedited->locallab.spots.at(pp->locallab.selspot).structexp = pedited->locallab.spots.at(pp->locallab.selspot).structexp || structexp->getEditedState();
                        pedited->locallab.spots.at(pp->locallab.selspot).blurexpde = pedited->locallab.spots.at(pp->locallab.selspot).blurexpde || blurexpde->getEditedState();
                        pedited->locallab.spots.at(pp->locallab.selspot).excurve = pedited->locallab.spots.at(pp->locallab.selspot).excurve || !shapeexpos->isUnChanged();
                        pedited->locallab.spots.at(pp->locallab.selspot).enaExpMask = pedited->locallab.spots.at(pp->locallab.selspot).enaExpMask || !enaExpMask->get_inconsistent();
                        pedited->locallab.spots.at(pp->locallab.selspot).CCmaskexpcurve = pedited->locallab.spots.at(pp->locallab.selspot).CCmaskexpcurve || !CCmaskexpshape->isUnChanged();
                        pedited->locallab.spots.at(pp->locallab.selspot).LLmaskexpcurve = pedited->locallab.spots.at(pp->locallab.selspot).LLmaskexpcurve || !LLmaskexpshape->isUnChanged();
                        pedited->locallab.spots.at(pp->locallab.selspot).HHmaskexpcurve = pedited->locallab.spots.at(pp->locallab.selspot).HHmaskexpcurve || !HHmaskexpshape->isUnChanged();
                        pedited->locallab.spots.at(pp->locallab.selspot).blendmaskexp = pedited->locallab.spots.at(pp->locallab.selspot).blendmaskexp || blendmaskexp->getEditedState();
                        // Vibrance
                        pedited->locallab.spots.at(pp->locallab.selspot).expvibrance = pedited->locallab.spots.at(pp->locallab.selspot).expvibrance || !expvibrance->get_inconsistent();
                        pedited->locallab.spots.at(pp->locallab.selspot).saturated = pedited->locallab.spots.at(pp->locallab.selspot).saturated || saturated->getEditedState();
                        pedited->locallab.spots.at(pp->locallab.selspot).pastels = pedited->locallab.spots.at(pp->locallab.selspot).pastels || pastels->getEditedState();
                        pedited->locallab.spots.at(pp->locallab.selspot).psthreshold = pedited->locallab.spots.at(pp->locallab.selspot).psthreshold || psThreshold->getEditedState();
                        pedited->locallab.spots.at(pp->locallab.selspot).protectskins = pedited->locallab.spots.at(pp->locallab.selspot).protectskins || !protectSkins->get_inconsistent();
                        pedited->locallab.spots.at(pp->locallab.selspot).avoidcolorshift = pedited->locallab.spots.at(pp->locallab.selspot).avoidcolorshift || !avoidColorShift->get_inconsistent();
                        pedited->locallab.spots.at(pp->locallab.selspot).pastsattog = pedited->locallab.spots.at(pp->locallab.selspot).pastsattog || !pastSatTog->get_inconsistent();
                        pedited->locallab.spots.at(pp->locallab.selspot).sensiv = pedited->locallab.spots.at(pp->locallab.selspot).sensiv || sensiv->getEditedState();
                        pedited->locallab.spots.at(pp->locallab.selspot).skintonescurve = pedited->locallab.spots.at(pp->locallab.selspot).skintonescurve || !skinTonesCurve->isUnChanged();
                        // Soft Light
                        pedited->locallab.spots.at(pp->locallab.selspot).expsoft = pedited->locallab.spots.at(pp->locallab.selspot).expsoft || !expsoft->get_inconsistent();
                        pedited->locallab.spots.at(pp->locallab.selspot).streng = pedited->locallab.spots.at(pp->locallab.selspot).streng || streng->getEditedState();
                        pedited->locallab.spots.at(pp->locallab.selspot).sensisf = pedited->locallab.spots.at(pp->locallab.selspot).sensisf || sensisf->getEditedState();
                        // Lab Region
                        pedited->locallab.spots.at(pp->locallab.selspot).explabregion = pedited->locallab.spots.at(pp->locallab.selspot).explabregion || !explabregion->get_inconsistent();
                        // Blur & Noise
                        pedited->locallab.spots.at(pp->locallab.selspot).expblur = pedited->locallab.spots.at(pp->locallab.selspot).expblur || !expblur->get_inconsistent();
                        pedited->locallab.spots.at(pp->locallab.selspot).radius = pedited->locallab.spots.at(pp->locallab.selspot).radius || radius->getEditedState();
                        pedited->locallab.spots.at(pp->locallab.selspot).strength = pedited->locallab.spots.at(pp->locallab.selspot).strength || strength->getEditedState();
                        pedited->locallab.spots.at(pp->locallab.selspot).sensibn = pedited->locallab.spots.at(pp->locallab.selspot).sensibn || sensibn->getEditedState();
                        pedited->locallab.spots.at(pp->locallab.selspot).blurMethod = pedited->locallab.spots.at(pp->locallab.selspot).blurMethod || blurMethod->get_active_text() != M("GENERAL_UNCHANGED");
                        pedited->locallab.spots.at(pp->locallab.selspot).activlum = pedited->locallab.spots.at(pp->locallab.selspot).activlum || !activlum->get_inconsistent();
                        // Tone Mapping
                        pedited->locallab.spots.at(pp->locallab.selspot).exptonemap = pedited->locallab.spots.at(pp->locallab.selspot).exptonemap || !exptonemap->get_inconsistent();
                        pedited->locallab.spots.at(pp->locallab.selspot).stren = pedited->locallab.spots.at(pp->locallab.selspot).stren || stren->getEditedState();
                        pedited->locallab.spots.at(pp->locallab.selspot).gamma = pedited->locallab.spots.at(pp->locallab.selspot).gamma || gamma->getEditedState();
                        pedited->locallab.spots.at(pp->locallab.selspot).estop = pedited->locallab.spots.at(pp->locallab.selspot).estop || estop->getEditedState();
                        pedited->locallab.spots.at(pp->locallab.selspot).scaltm = pedited->locallab.spots.at(pp->locallab.selspot).scaltm || scaltm->getEditedState();
                        pedited->locallab.spots.at(pp->locallab.selspot).rewei = pedited->locallab.spots.at(pp->locallab.selspot).rewei || rewei->getEditedState();
                        pedited->locallab.spots.at(pp->locallab.selspot).sensitm = pedited->locallab.spots.at(pp->locallab.selspot).sensitm || sensitm->getEditedState();
                        // Retinex
                        pedited->locallab.spots.at(pp->locallab.selspot).expreti = pedited->locallab.spots.at(pp->locallab.selspot).expreti || !expreti->get_inconsistent();
                        pedited->locallab.spots.at(pp->locallab.selspot).retinexMethod = pedited->locallab.spots.at(pp->locallab.selspot).retinexMethod || retinexMethod->get_active_text() != M("GENERAL_UNCHANGED");
                        pedited->locallab.spots.at(pp->locallab.selspot).str = pedited->locallab.spots.at(pp->locallab.selspot).str || str->getEditedState();
                        pedited->locallab.spots.at(pp->locallab.selspot).chrrt = pedited->locallab.spots.at(pp->locallab.selspot).chrrt || chrrt->getEditedState();
                        pedited->locallab.spots.at(pp->locallab.selspot).neigh = pedited->locallab.spots.at(pp->locallab.selspot).neigh || neigh->getEditedState();
                        pedited->locallab.spots.at(pp->locallab.selspot).vart = pedited->locallab.spots.at(pp->locallab.selspot).vart || vart->getEditedState();
                        pedited->locallab.spots.at(pp->locallab.selspot).dehaz = pedited->locallab.spots.at(pp->locallab.selspot).dehaz || dehaz->getEditedState();
                        pedited->locallab.spots.at(pp->locallab.selspot).sensih = pedited->locallab.spots.at(pp->locallab.selspot).sensih || sensih->getEditedState();
                        pedited->locallab.spots.at(pp->locallab.selspot).localTgaincurve = pedited->locallab.spots.at(pp->locallab.selspot).localTgaincurve || !cTgainshape->isUnChanged();
                        pedited->locallab.spots.at(pp->locallab.selspot).inversret = pedited->locallab.spots.at(pp->locallab.selspot).inversret || !inversret->get_inconsistent();
                        // Sharpening
                        pedited->locallab.spots.at(pp->locallab.selspot).expsharp = pedited->locallab.spots.at(pp->locallab.selspot).expsharp || !expsharp->get_inconsistent();
                        pedited->locallab.spots.at(pp->locallab.selspot).sharcontrast = pedited->locallab.spots.at(pp->locallab.selspot).sharcontrast || sharcontrast->getEditedState();
                        pedited->locallab.spots.at(pp->locallab.selspot).sharradius = pedited->locallab.spots.at(pp->locallab.selspot).sharradius || sharradius->getEditedState();
                        pedited->locallab.spots.at(pp->locallab.selspot).sharamount = pedited->locallab.spots.at(pp->locallab.selspot).sharamount || sharamount->getEditedState();
                        pedited->locallab.spots.at(pp->locallab.selspot).shardamping = pedited->locallab.spots.at(pp->locallab.selspot).shardamping || shardamping->getEditedState();
                        pedited->locallab.spots.at(pp->locallab.selspot).shariter = pedited->locallab.spots.at(pp->locallab.selspot).shariter || shariter->getEditedState();
                        pedited->locallab.spots.at(pp->locallab.selspot).sharblur = pedited->locallab.spots.at(pp->locallab.selspot).sharblur || sharblur->getEditedState();
                        pedited->locallab.spots.at(pp->locallab.selspot).sensisha = pedited->locallab.spots.at(pp->locallab.selspot).sensisha || sensisha->getEditedState();
                        pedited->locallab.spots.at(pp->locallab.selspot).inverssha = pedited->locallab.spots.at(pp->locallab.selspot).inverssha || !inverssha->get_inconsistent();
                        // Local Contrast
                        pedited->locallab.spots.at(pp->locallab.selspot).expcontrast = pedited->locallab.spots.at(pp->locallab.selspot).expcontrast || !expcontrast->get_inconsistent();
                        pedited->locallab.spots.at(pp->locallab.selspot).lcradius = pedited->locallab.spots.at(pp->locallab.selspot).lcradius || lcradius->getEditedState();
                        pedited->locallab.spots.at(pp->locallab.selspot).lcamount = pedited->locallab.spots.at(pp->locallab.selspot).lcamount || lcamount->getEditedState();
                        pedited->locallab.spots.at(pp->locallab.selspot).lcdarkness = pedited->locallab.spots.at(pp->locallab.selspot).lcdarkness || lcdarkness->getEditedState();
                        pedited->locallab.spots.at(pp->locallab.selspot).lclightness = pedited->locallab.spots.at(pp->locallab.selspot).lclightness || lclightness->getEditedState();
                        pedited->locallab.spots.at(pp->locallab.selspot).sensilc = pedited->locallab.spots.at(pp->locallab.selspot).sensilc || sensilc->getEditedState();
                        // Contrast by detail levels
                        pedited->locallab.spots.at(pp->locallab.selspot).expcbdl = pedited->locallab.spots.at(pp->locallab.selspot).expcbdl || !expcbdl->get_inconsistent();

                        for (int i = 0; i < 5; i++) {
                            pedited->locallab.spots.at(pp->locallab.selspot).mult[i] = pedited->locallab.spots.at(pp->locallab.selspot).mult[i] || multiplier[i]->getEditedState();
                        }

                        pedited->locallab.spots.at(pp->locallab.selspot).chromacbdl = pedited->locallab.spots.at(pp->locallab.selspot).chromacbdl || chromacbdl->getEditedState();
                        pedited->locallab.spots.at(pp->locallab.selspot).threshold = pedited->locallab.spots.at(pp->locallab.selspot).threshold || threshold->getEditedState();
                        pedited->locallab.spots.at(pp->locallab.selspot).sensicb = pedited->locallab.spots.at(pp->locallab.selspot).sensicb || sensicb->getEditedState();
                        // Denoise
                        pedited->locallab.spots.at(pp->locallab.selspot).expdenoi = pedited->locallab.spots.at(pp->locallab.selspot).expdenoi || !expdenoi->get_inconsistent();
                        pedited->locallab.spots.at(pp->locallab.selspot).noiselumf = pedited->locallab.spots.at(pp->locallab.selspot).noiselumf || noiselumf->getEditedState();
                        pedited->locallab.spots.at(pp->locallab.selspot).noiselumc = pedited->locallab.spots.at(pp->locallab.selspot).noiselumc || noiselumc->getEditedState();
                        pedited->locallab.spots.at(pp->locallab.selspot).noiselumdetail = pedited->locallab.spots.at(pp->locallab.selspot).noiselumdetail || noiselumdetail->getEditedState();
                        pedited->locallab.spots.at(pp->locallab.selspot).noiselequal = pedited->locallab.spots.at(pp->locallab.selspot).noiselequal || noiselequal->getEditedState();
                        pedited->locallab.spots.at(pp->locallab.selspot).noisechrof = pedited->locallab.spots.at(pp->locallab.selspot).noisechrof || noisechrof->getEditedState();
                        pedited->locallab.spots.at(pp->locallab.selspot).noisechroc = pedited->locallab.spots.at(pp->locallab.selspot).noisechroc || noisechroc->getEditedState();
                        pedited->locallab.spots.at(pp->locallab.selspot).noisechrodetail = pedited->locallab.spots.at(pp->locallab.selspot).noisechrodetail || noisechrodetail->getEditedState();
                        pedited->locallab.spots.at(pp->locallab.selspot).adjblur = pedited->locallab.spots.at(pp->locallab.selspot).adjblur || adjblur->getEditedState();
                        pedited->locallab.spots.at(pp->locallab.selspot).bilateral = pedited->locallab.spots.at(pp->locallab.selspot).bilateral || bilateral->getEditedState();
                        pedited->locallab.spots.at(pp->locallab.selspot).sensiden = pedited->locallab.spots.at(pp->locallab.selspot).sensiden || sensiden->getEditedState();
                        // Others
                        pedited->locallab.spots.at(pp->locallab.selspot).avoid = pedited->locallab.spots.at(pp->locallab.selspot).avoid || !avoid->get_inconsistent();
                    }
                }
            }
    }

    // Update Locallab tools GUI
    disableListener();
    updateSpecificGUIState();
    enableListener();
}

void Locallab::protectskins_toggled()
{
    // printf("protectskins_toggled\n");

    if (multiImage) {
        if (protectSkins->get_inconsistent()) {
            protectSkins->set_inconsistent(false);
            pskinsconn.block(true);
            protectSkins->set_active(false);
            pskinsconn.block(false);
        }
    }

    if (getEnabled() && expvibrance->getEnabled()) {
        if (listener) {
            if (protectSkins->get_active()) {
                listener->panelChanged(EvlocallabProtectSkins, M("GENERAL_ENABLED"));
            } else {
                listener->panelChanged(EvlocallabProtectSkins, M("GENERAL_DISABLED"));
            }
        }
    }
}

void Locallab::avoidcolorshift_toggled()
{
    // printf("avoidcolorshift_toggled\n");

    if (multiImage) {
        if (avoidColorShift->get_inconsistent()) {
            avoidColorShift->set_inconsistent(false);
            ashiftconn.block(true);
            avoidColorShift->set_active(false);
            ashiftconn.block(false);
        }
    }

    if (getEnabled() && expvibrance->getEnabled()) {
        if (listener) {
            if (avoidColorShift->get_active()) {
                listener->panelChanged(EvlocallabAvoidColorShift, M("GENERAL_ENABLED"));
            } else {
                listener->panelChanged(EvlocallabAvoidColorShift, M("GENERAL_DISABLED"));
            }
        }
    }
}

void Locallab::pastsattog_toggled()
{
    // printf("pastsattog_toggled\n");

    if (multiImage) {
        if (pastSatTog->get_inconsistent()) {
            pastSatTog->set_inconsistent(false);
            pastsattogconn.block(true);
            pastSatTog->set_active(false);
            pastsattogconn.block(false);
        }
    }

    // Update Vibrance GUI according to pastsattog button state (to be compliant with updateSpecificGUIState function)
    if (multiImage && pastSatTog->get_inconsistent()) {
        psThreshold->set_sensitive(true);
        saturated->set_sensitive(true);
    } else if (pastSatTog->get_active()) {
        // Link both slider, so we set saturated and psThresholds unsensitive
        psThreshold->set_sensitive(false);
        saturated->set_sensitive(false);
        saturated->setValue(pastels->getValue()); // Pastels and Saturated are linked
    } else {
        // Separate sliders, so we set saturated and psThresholds sensitive again
        psThreshold->set_sensitive(true);
        saturated->set_sensitive(true);
    }

    if (getEnabled() && expvibrance->getEnabled()) {
        if (listener) {
            if (pastSatTog->get_active()) {
                listener->panelChanged(EvlocallabPastSatTog, M("GENERAL_ENABLED"));
            } else {
                listener->panelChanged(EvlocallabPastSatTog, M("GENERAL_DISABLED"));
            }
        }
    }
}


void Locallab::curveChanged(CurveEditor* ce)
{
    // Color & Light
    if (getEnabled() && expcolor->getEnabled()) {
        if (ce == llshape) {
            if (listener) {
                listener->panelChanged(Evlocallabllshape, M("HISTORY_CUSTOMCURVE"));
            }
        }

        if (ce == ccshape) {
            if (listener) {
                listener->panelChanged(Evlocallabccshape, M("HISTORY_CUSTOMCURVE"));
            }
        }

        if (ce == LHshape) {
            if (listener) {
                listener->panelChanged(EvlocallabLHshape, M("HISTORY_CUSTOMCURVE"));
            }
        }

        if (ce == HHshape) {
            if (listener) {
                listener->panelChanged(EvlocallabHHshape, M("HISTORY_CUSTOMCURVE"));
            }
        }

        if (ce == CCmaskshape) {
            if (listener) {
                listener->panelChanged(EvlocallabCCmaskshape, M("HISTORY_CUSTOMCURVE"));
            }
        }

        if (ce == LLmaskshape) {
            if (listener) {
                listener->panelChanged(EvlocallabLLmaskshape, M("HISTORY_CUSTOMCURVE"));
            }
        }

        if (ce == HHmaskshape) {
            if (listener) {
                listener->panelChanged(EvlocallabHHmaskshape, M("HISTORY_CUSTOMCURVE"));
            }
        }

    }

    // Exposure
    if (getEnabled() && expexpose->getEnabled()) {
        if (ce == shapeexpos) {
            if (listener) {
                listener->panelChanged(Evlocallabshapeexpos, M("HISTORY_CUSTOMCURVE"));
            }
        }

        if (ce == CCmaskexpshape) {
            if (listener) {
                listener->panelChanged(EvlocallabCCmaskexpshape, M("HISTORY_CUSTOMCURVE"));
            }
        }

        if (ce == LLmaskexpshape) {
            if (listener) {
                listener->panelChanged(EvlocallabLLmaskexpshape, M("HISTORY_CUSTOMCURVE"));
            }
        }

        if (ce == HHmaskexpshape) {
            if (listener) {
                listener->panelChanged(EvlocallabHHmaskexpshape, M("HISTORY_CUSTOMCURVE"));
            }
        }
    }

    // Vibrance
    if (getEnabled() && expvibrance->getEnabled()) {
        if (ce == skinTonesCurve) {
            if (listener) {
                listener->panelChanged(EvlocallabSkinTonesCurve, M("HISTORY_CUSTOMCURVE"));
            }
        }
    }

    // Retinex
    if (getEnabled() && expreti->getEnabled()) {
        if (ce == cTgainshape) {
            if (listener) {
                listener->panelChanged(EvlocallabCTgainCurve, M("HISTORY_CUSTOMCURVE"));
            }
        }
    }
}

void Locallab::retinexMethodChanged()
{
    // printf("retinexMethodChanged\n");

    if (getEnabled() && expreti->getEnabled()) {
        if (listener) {
            listener->panelChanged(EvlocallabretinexMethod, retinexMethod->get_active_text());
        }
    }
}

void Locallab::blurMethodChanged()
{
    // printf("blurMethodChanged\n");

    // Update Blur & Noise GUI according to blurMethod combobox (to be compliant with updateSpecificGUIState function)
    if (multiImage && blurMethod->get_active_text() == M("GENERAL_UNCHANGED")) {
        sensibn->show();
    } else if (blurMethod->get_active_row_number() == 0 || blurMethod->get_active_row_number() == 2) {
        sensibn->show();
    } else {
        sensibn->hide();
    }

    if (blurMethod->get_active_row_number() == 2) {
        strength->hide();
    } else {
        strength->show();
    }

    if (getEnabled() && expblur->getEnabled()) {
        if (listener) {
            listener->panelChanged(EvlocallabblurMethod, blurMethod->get_active_text());
        }
    }
}

void Locallab::qualitycurveMethodChanged()
{
    // printf("qualitycurveMethodChanged\n");

    if (getEnabled() && expcolor->getEnabled()) {
        if (listener) {
            listener->panelChanged(EvlocallabqualitycurveMethod, qualitycurveMethod->get_active_text());
        }
    } 
}

void Locallab::showmaskcolMethodChanged()
{
<<<<<<< HEAD
    // printf("showmaskcolMethodChanged\n");

    // When one mask state is changed, other masks are deactivated
    disableListener();
    showmaskexpMethod->set_active(0);
    enableListener();
    
    if (listener) {
        listener->panelChanged(EvlocallabshowmaskcolMethod, "");
=======
    if((showmaskcolMethod->get_active_row_number() == 1 || showmaskcolMethod->get_active_row_number() == 2 || showmaskcolMethod->get_active_row_number() == 4 || showmaskcolMethod->get_active_row_number() == 5) && expcolor->getEnabled()) {
        showmaskexpMethod->set_active(0);
        expexpose->setEnabled(false); 
>>>>>>> 1101484e
    }
}

void Locallab::showmaskexpMethodChanged()
{
    // printf("showmaskexpMethodChanged\n");

    // When one mask state is changed, other masks are deactivated
    disableListener();
    showmaskcolMethod->set_active(0);
    enableListener();
    
<<<<<<< HEAD
    if (listener) {
        listener->panelChanged(EvlocallabshowmaskexpMethod, "");
    }
}

void Locallab::resetMaskVisibility()
{
    // printf("resetMaskVisibility\n");

    disableListener();
    showmaskcolMethod->set_active(0);
    showmaskexpMethod->set_active(0);
    enableListener();
}

Locallab::llMaskVisibility* Locallab::getMaskVisibility()
{
    llMaskVisibility* maskStruct = new llMaskVisibility();
    maskStruct->colorMask = showmaskcolMethod->get_active_row_number();
    maskStruct->expMask = showmaskexpMethod->get_active_row_number();

    return maskStruct;
}

void Locallab::enaColorMaskChanged()
{
    // printf("enaColorMaskChanged\n");

    if (multiImage) {
        if (enaColorMask->get_inconsistent()) {
            enaColorMask->set_inconsistent(false);
            enaColorMaskConn.block(true);
            enaColorMask->set_active(false);
            enaColorMaskConn.block(false);
        }
=======
    if((showmaskcolMethod->get_active_row_number() == 2 || showmaskcolMethod->get_active_row_number() == 3) && expcolor->getEnabled()) {
        blendmaskcol->show();
    } else {
        blendmaskcol->hide();    
>>>>>>> 1101484e
    }

    if (getEnabled() && expcolor->getEnabled()) {
        if (listener) {
            if (enaColorMask->get_active()) {
                listener->panelChanged(EvLocallabEnaColorMask, M("GENERAL_ENABLED"));
            } else {
                listener->panelChanged(EvLocallabEnaColorMask, M("GENERAL_DISABLED"));
            }
        }
    }
}

void Locallab::enaExpMaskChanged()
{
<<<<<<< HEAD
    // printf("enaExpMaskChanged\n");

    if (multiImage) {
        if (enaExpMask->get_inconsistent()) {
            enaExpMask->set_inconsistent(false);
            enaExpMaskConn.block(true);
            enaExpMask->set_active(false);
            enaExpMaskConn.block(false);
        }
    }

=======
    
    if((showmaskexpMethod->get_active_row_number() == 1 || showmaskexpMethod->get_active_row_number() == 2 || showmaskexpMethod->get_active_row_number() == 4 || showmaskexpMethod->get_active_row_number() == 5) && expexpose->getEnabled()) {

        showmaskcolMethod->set_active(0);
        expcolor->setEnabled(false); 
    }
    
    if((showmaskexpMethod->get_active_row_number() == 2 || showmaskexpMethod->get_active_row_number() == 3) && expexpose->getEnabled()) {
       blendmaskexp->show();
    } else {
       blendmaskexp->hide();    
    }
    
>>>>>>> 1101484e
    if (getEnabled() && expexpose->getEnabled()) {
        if (listener) {
            if (enaExpMask->get_active()) {
                listener->panelChanged(EvLocallabEnaExpMask, M("GENERAL_ENABLED"));
            } else {
                listener->panelChanged(EvLocallabEnaExpMask, M("GENERAL_DISABLED"));
            }
        }
    }
}

void Locallab::inversChanged()
{
    // printf("inversChanged\n");

    if (multiImage) {
        if (invers->get_inconsistent()) {
            invers->set_inconsistent(false);
            inversConn.block(true);
            invers->set_active(false);
            inversConn.block(false);
        }
    }

    // Update Color & Light GUI according to invers button state (to be compliant with updateSpecificGUIState function)
    if (multiImage && invers->get_inconsistent()) {
        sensi->show();
        llCurveEditorG->show();
        curvactiv->show();
        qualitycurveMethod->show();
        labqualcurv->show();
        maskcolFrame->show();
        showmaskcolMethod->hide(); // Being able to change Color & Light mask visibility is useless in batch mode
    } else if (invers->get_active()) {
        sensi->show();
        llCurveEditorG->hide();
        curvactiv->hide();
        qualitycurveMethod->hide();
        labqualcurv->hide();
        maskcolFrame->hide();
    } else {
        sensi->show();
        llCurveEditorG->show();
        curvactiv->show();
        qualitycurveMethod->show();
        labqualcurv->show();
        maskcolFrame->show();
        if (batchMode) {
            showmaskcolMethod->hide(); // Being able to change Color & Light mask visibility is useless in batch mode
        }
    }

    if (getEnabled() && expcolor->getEnabled()) {
        if (listener) {
            if (invers->get_active()) {
                listener->panelChanged(Evlocallabinvers, M("GENERAL_ENABLED"));
            } else {
                listener->panelChanged(Evlocallabinvers, M("GENERAL_DISABLED"));
            }
        }
    }
}

void Locallab::curvactivChanged()
{
    // printf("curvactivChanged\n");

    if (multiImage) {
        if (curvactiv->get_inconsistent()) {
            curvactiv->set_inconsistent(false);
            curvactivConn.block(true);
            curvactiv->set_active(false);
            curvactivConn.block(false);
        }
    }

    if (getEnabled() && expcolor->getEnabled()) {
        if (listener) {
            if (curvactiv->get_active()) {
                listener->panelChanged(Evlocallabcurvactiv, M("GENERAL_ENABLED"));
            } else {
                listener->panelChanged(Evlocallabcurvactiv, M("GENERAL_DISABLED"));
            }
        }
    }
}

void Locallab::activlumChanged()
{
    // printf("activlumChanged\n");

    if (multiImage) {
        if (activlum->get_inconsistent()) {
            activlum->set_inconsistent(false);
            activlumConn.block(true);
            activlum->set_active(false);
            activlumConn.block(false);
        }
    }

    if (getEnabled() && expblur->getEnabled()) {
        if (listener) {
            if (activlum->get_active()) {
                listener->panelChanged(Evlocallabactivlum, M("GENERAL_ENABLED"));
            } else {
                listener->panelChanged(Evlocallabactivlum, M("GENERAL_DISABLED"));
            }
        }
    }
}

void Locallab::inversshaChanged()
{
    // printf("inversshaChanged\n");

    if (multiImage) {
        if (inverssha->get_inconsistent()) {
            inverssha->set_inconsistent(false);
            inversshaConn.block(true);
            inverssha->set_active(false);
            inversshaConn.block(false);
        }
    }

    // Update Sharpening GUI according to inverssha button state (to be compliant with updateSpecificGUIState function)
    if (multiImage && inverssha->get_inconsistent()) {
        sensisha->show();
    } else if (inverssha->get_active()) {
        sensisha->hide();
    } else {
        sensisha->show();
    }

    if (getEnabled() && expsharp->getEnabled()) {
        if (listener) {
            if (inverssha->get_active()) {
                listener->panelChanged(Evlocallabinverssha, M("GENERAL_ENABLED"));
            } else {
                listener->panelChanged(Evlocallabinverssha, M("GENERAL_DISABLED"));
            }
        }
    }
}

void Locallab::inversretChanged()
{
    // printf("inversretChanged\n");

    if (multiImage) {
        if (inversret->get_inconsistent()) {
            inversret->set_inconsistent(false);
            inversretConn.block(true);
            inversret->set_active(false);
            inversretConn.block(false);
        }
    }

    // Update Retinex GUI according to inversret button state (to be compliant with updateSpecificGUIState function)
    if (multiImage && inversret->get_inconsistent()) {
        sensih->show();
    } else if (inversret->get_active()) {
        sensih->hide();
        dehaz->hide();
    } else {
        sensih->show();
        dehaz->show();
    }

    if (getEnabled() && expreti->getEnabled()) {
        if (listener) {
            if (inversret->get_active()) {
                listener->panelChanged(Evlocallabinversret, M("GENERAL_ENABLED"));
            } else {
                listener->panelChanged(Evlocallabinversret, M("GENERAL_DISABLED"));
            }
        }
    }
}

void Locallab::setParamEditable(bool cond)
{
    // printf("setParamEditable: %d\n", cond);

    // Update params editable state for controlspotpanel
    expsettings->setParamEditable(cond);

    // Color & Light
    expcolor->set_sensitive(cond);
    // Exposure
    expexpose->set_sensitive(cond);
    // Vibrance
    expvibrance->set_sensitive(cond);
    // Soft Light
    expsoft->set_sensitive(cond);
    // Lab Region
    explabregion->set_sensitive(cond);
    // Blur & Noise
    expblur->set_sensitive(cond);
    // Tone Mapping
    exptonemap->set_sensitive(cond);
    // Retinex
    expreti->set_sensitive(cond);
    // Sharpening
    expsharp->set_sensitive(cond);
    // Local Contrast
    expcontrast->set_sensitive(cond);
    // Contrast by detail levels
    expcbdl->set_sensitive(cond);
    // Denoise
    expdenoi->set_sensitive(cond);
    // Others
    avoid->set_sensitive(cond);
}

void Locallab::setDefaults(const rtengine::procparams::ProcParams* defParams, const ParamsEdited* pedited)
{
    defparams = defParams;
    defpedited = pedited;

    if (pedited) {
        pe = new ParamsEdited(*pedited);
    } else {
        pe = nullptr;
    }
}

void Locallab::setDefaults(const ProcParams * defParams, const ParamsEdited * pedited, int id)
{
    // printf("setDefaults\n");

    // Set default values and edited states for controlspotpanel
    expsettings->setDefaults(defParams, pedited, id);

    // Find vector index of given spot id (index = -1 if not found)
    int index = -1;

    for (int i = 0; i < (int)defParams->locallab.spots.size(); i++) {
        if (defParams->locallab.spots.at(i).id == id) {
            index = i;

            break;
        }
    }

    // Set default values for adjusters
    const LocallabParams::LocallabSpot* defSpot = new LocallabParams::LocallabSpot();

    if (index != -1 && index < (int)defParams->locallab.spots.size()) {
        defSpot = &defParams->locallab.spots.at(index);
    }

    // Color & Light
    lightness->setDefault((double)defSpot->lightness);
    contrast->setDefault((double)defSpot->contrast);
    chroma->setDefault((double)defSpot->chroma);
    sensi->setDefault((double)defSpot->sensi);
    structcol->setDefault((double)defSpot->structcol);
    blendmaskcol->setDefault((double)defSpot->blendmaskcol);
    // Exposure
    expcomp->setDefault((double)defSpot->expcomp);
    hlcompr->setDefault((double)defSpot->hlcompr);
    hlcomprthresh->setDefault((double)defSpot->hlcomprthresh);
    black->setDefault((double)defSpot->black);
    shcompr->setDefault((double)defSpot->shcompr);
    warm->setDefault((double)defSpot->warm);
    sensiex->setDefault((double)defSpot->sensiex);
    structexp->setDefault((double)defSpot->structexp);
    blurexpde->setDefault((double)defSpot->blurexpde);
    blendmaskexp->setDefault((double)defSpot->blendmaskexp);
    // Vibrance
    saturated->setDefault((double)defSpot->saturated);
    pastels->setDefault((double)defSpot->pastels);
    psThreshold->setDefault<int>(defSpot->psthreshold);
    sensiv->setDefault((double)defSpot->sensiv);
    // Soft Light
    streng->setDefault((double)defSpot->streng);
    sensisf->setDefault((double)defSpot->sensisf);
    // Blur & Noise
    radius->setDefault((double)defSpot->radius);
    strength->setDefault((double)defSpot->strength);
    sensibn->setDefault((double)defSpot->sensibn);
    // Tone Mapping
    stren->setDefault((double)defSpot->stren);
    gamma->setDefault((double)defSpot->gamma);
    estop->setDefault((double)defSpot->estop);
    scaltm->setDefault((double)defSpot->scaltm);
    rewei->setDefault((double)defSpot->rewei);
    sensitm->setDefault((double)defSpot->sensitm);
    // Retinex
    str->setDefault((double)defSpot->str);
    chrrt->setDefault((double)defSpot->chrrt);
    neigh->setDefault((double)defSpot->neigh);
    vart->setDefault((double)defSpot->vart);
    dehaz->setDefault((double)defSpot->dehaz);
    sensih->setDefault((double)defSpot->sensih);
    // Sharpening
    sharcontrast->setDefault((double)defSpot->sharcontrast);
    sharradius->setDefault((double)defSpot->sharradius);
    sharamount->setDefault((double)defSpot->sharamount);
    shardamping->setDefault((double)defSpot->shardamping);
    shariter->setDefault((double)defSpot->shariter);
    sharblur->setDefault((double)defSpot->sharblur);
    sensisha->setDefault((double)defSpot->sensisha);
    // Local Contrast
    lcradius->setDefault((double)defSpot->lcradius);
    lcamount->setDefault((double)defSpot->lcamount);
    lcdarkness->setDefault((double)defSpot->lcdarkness);
    lclightness->setDefault((double)defSpot->lclightness);
    sensilc->setDefault((double)defSpot->sensilc);
    // Contrast by detail levels
    for (int i = 0; i < 5; i++) {
        multiplier[i]->setDefault(defSpot->mult[i]);
    }
    chromacbdl->setDefault((double)defSpot->chromacbdl);
    threshold->setDefault(defSpot->threshold);
    sensicb->setDefault((double)defSpot->sensicb);
    // Denoise
    noiselumf->setDefault((double)defSpot->noiselumf);
    noiselumc->setDefault((double)defSpot->noiselumc);
    noiselumdetail->setDefault((double)defSpot->noiselumdetail);
    noiselequal->setDefault((double)defSpot->noiselequal);
    noisechrof->setDefault((double)defSpot->noisechrof);
    noisechroc->setDefault((double)defSpot->noisechroc);
    noisechrodetail->setDefault((double)defSpot->noisechrodetail);
    adjblur->setDefault((double)defSpot->adjblur);
    bilateral->setDefault((double)defSpot->bilateral);
    sensiden->setDefault((double)defSpot->sensiden);

    // Set default edited states for adjusters and threshold adjusters
    if (!pedited) {
        // Color & Light
        lightness->setDefaultEditedState(Irrelevant);
        contrast->setDefaultEditedState(Irrelevant);
        chroma->setDefaultEditedState(Irrelevant);
        sensi->setDefaultEditedState(Irrelevant);
        structcol->setDefaultEditedState(Irrelevant);
        blendmaskcol->setDefaultEditedState(Irrelevant);
        // Exposure
        expcomp->setDefaultEditedState(Irrelevant);
        hlcompr->setDefaultEditedState(Irrelevant);
        hlcomprthresh->setDefaultEditedState(Irrelevant);
        black->setDefaultEditedState(Irrelevant);
        shcompr->setDefaultEditedState(Irrelevant);
        warm->setDefaultEditedState(Irrelevant);
        sensiex->setDefaultEditedState(Irrelevant);
        structexp->setDefaultEditedState(Irrelevant);
        blurexpde->setDefaultEditedState(Irrelevant);
        blendmaskexp->setDefaultEditedState(Irrelevant);
        // Vibrance
        saturated->setDefaultEditedState(Irrelevant);
        pastels->setDefaultEditedState(Irrelevant);
        psThreshold->setDefaultEditedState(Irrelevant);
        sensiv->setDefaultEditedState(Irrelevant);
        // Soft Light
        streng->setDefaultEditedState(Irrelevant);
        sensisf->setDefaultEditedState(Irrelevant);
        // Blur & Noise
        radius->setDefaultEditedState(Irrelevant);
        strength->setDefaultEditedState(Irrelevant);
        sensibn->setDefaultEditedState(Irrelevant);
        // Tone Mapping
        stren->setDefaultEditedState(Irrelevant);
        gamma->setDefaultEditedState(Irrelevant);
        estop->setDefaultEditedState(Irrelevant);
        scaltm->setDefaultEditedState(Irrelevant);
        rewei->setDefaultEditedState(Irrelevant);
        sensitm->setDefaultEditedState(Irrelevant);
        // Retinex
        str->setDefaultEditedState(Irrelevant);
        chrrt->setDefaultEditedState(Irrelevant);
        neigh->setDefaultEditedState(Irrelevant);
        vart->setDefaultEditedState(Irrelevant);
        dehaz->setDefaultEditedState(Irrelevant);
        sensih->setDefaultEditedState(Irrelevant);
        // Sharpening
        sharcontrast->setDefaultEditedState(Irrelevant);
        sharradius->setDefaultEditedState(Irrelevant);
        sharamount->setDefaultEditedState(Irrelevant);
        shardamping->setDefaultEditedState(Irrelevant);
        shariter->setDefaultEditedState(Irrelevant);
        sharblur->setDefaultEditedState(Irrelevant);
        sensisha->setDefaultEditedState(Irrelevant);
        // Local Contrast
        lcradius->setDefaultEditedState(Irrelevant);
        lcamount->setDefaultEditedState(Irrelevant);
        lcdarkness->setDefaultEditedState(Irrelevant);
        lclightness->setDefaultEditedState(Irrelevant);
        sensilc->setDefaultEditedState(Irrelevant);
        // Contrast by detail levels
        for (int i = 0; i < 5; i++) {
            multiplier[i]->setDefaultEditedState(Irrelevant);
        }
        chromacbdl->setDefaultEditedState(Irrelevant);
        threshold->setDefaultEditedState(Irrelevant);
        sensicb->setDefaultEditedState(Irrelevant);
        // Denoise
        noiselumf->setDefaultEditedState(Irrelevant);
        noiselumc->setDefaultEditedState(Irrelevant);
        noiselumdetail->setDefaultEditedState(Irrelevant);
        noiselequal->setDefaultEditedState(Irrelevant);
        noisechrof->setDefaultEditedState(Irrelevant);
        noisechroc->setDefaultEditedState(Irrelevant);
        noisechrodetail->setDefaultEditedState(Irrelevant);
        adjblur->setDefaultEditedState(Irrelevant);
        bilateral->setDefaultEditedState(Irrelevant);
        sensiden->setDefaultEditedState(Irrelevant);
    } else {
        const LocallabParamsEdited::LocallabSpotEdited* defSpotState = new LocallabParamsEdited::LocallabSpotEdited(true);

        if (index != 1 && index < (int)pedited->locallab.spots.size()) {
            defSpotState = &pedited->locallab.spots.at(index);
        }

        // Color & Light
        lightness->setDefaultEditedState(defSpotState->lightness ? Edited : UnEdited);
        contrast->setDefaultEditedState(defSpotState->contrast ? Edited : UnEdited);
        chroma->setDefaultEditedState(defSpotState->chroma ? Edited : UnEdited);
        sensi->setDefaultEditedState(defSpotState->sensi ? Edited : UnEdited);
        structcol->setDefaultEditedState(defSpotState->structcol ? Edited : UnEdited);
        blendmaskcol->setDefaultEditedState(defSpotState->blendmaskcol ? Edited : UnEdited);
        // Exposure
        expcomp->setDefaultEditedState(defSpotState->expcomp ? Edited : UnEdited);
        hlcompr->setDefaultEditedState(defSpotState->hlcompr ? Edited : UnEdited);
        hlcomprthresh->setDefaultEditedState(defSpotState->hlcomprthresh ? Edited : UnEdited);
        black->setDefaultEditedState(defSpotState->black ? Edited : UnEdited);
        shcompr->setDefaultEditedState(defSpotState->shcompr ? Edited : UnEdited);
        warm->setDefaultEditedState(defSpotState->warm ? Edited : UnEdited);
        sensiex->setDefaultEditedState(defSpotState->sensiex ? Edited : UnEdited);
        structexp->setDefaultEditedState(defSpotState->structexp ? Edited : UnEdited);
        blurexpde->setDefaultEditedState(defSpotState->blurexpde ? Edited : UnEdited);
        blendmaskexp->setDefaultEditedState(defSpotState->blendmaskexp ? Edited : UnEdited);
        // Vibrance
        saturated->setDefaultEditedState(defSpotState->saturated ? Edited : UnEdited);
        pastels->setDefaultEditedState(defSpotState->pastels ? Edited : UnEdited);
        psThreshold->setDefaultEditedState(defSpotState->psthreshold ? Edited : UnEdited);
        sensiv->setDefaultEditedState(defSpotState->sensiv ? Edited : UnEdited);
        // Soft Light
        streng->setDefaultEditedState(defSpotState->streng ? Edited : UnEdited);
        sensisf->setDefaultEditedState(defSpotState->sensisf ? Edited : UnEdited);
        // Blur & Noise
        radius->setDefaultEditedState(defSpotState->radius ? Edited : UnEdited);
        strength->setDefaultEditedState(defSpotState->strength ? Edited : UnEdited);
        sensibn->setDefaultEditedState(defSpotState->sensibn ? Edited : UnEdited);
        // Tone Mapping
        stren->setDefaultEditedState(defSpotState->stren ? Edited : UnEdited);
        gamma->setDefaultEditedState(defSpotState->gamma ? Edited : UnEdited);
        estop->setDefaultEditedState(defSpotState->estop ? Edited : UnEdited);
        scaltm->setDefaultEditedState(defSpotState->scaltm ? Edited : UnEdited);
        rewei->setDefaultEditedState(defSpotState->rewei ? Edited : UnEdited);
        sensitm->setDefaultEditedState(defSpotState->sensitm ? Edited : UnEdited);
        // Retinex
        str->setDefaultEditedState(defSpotState->str ? Edited : UnEdited);
        chrrt->setDefaultEditedState(defSpotState->chrrt ? Edited : UnEdited);
        neigh->setDefaultEditedState(defSpotState->neigh ? Edited : UnEdited);
        vart->setDefaultEditedState(defSpotState->vart ? Edited : UnEdited);
        dehaz->setDefaultEditedState(defSpotState->dehaz ? Edited : UnEdited);
        sensih->setDefaultEditedState(defSpotState->sensih ? Edited : UnEdited);
        // Sharpening
        sharcontrast->setDefaultEditedState(defSpotState->sharcontrast ? Edited : UnEdited);
        sharradius->setDefaultEditedState(defSpotState->sharradius ? Edited : UnEdited);
        sharamount->setDefaultEditedState(defSpotState->sharamount ? Edited : UnEdited);
        shardamping->setDefaultEditedState(defSpotState->shardamping ? Edited : UnEdited);
        shariter->setDefaultEditedState(defSpotState->shariter ? Edited : UnEdited);
        sharblur->setDefaultEditedState(defSpotState->sharblur ? Edited : UnEdited);
        sensisha->setDefaultEditedState(defSpotState->sensisha ? Edited : UnEdited);
        // Local Contrast
        lcradius->setDefaultEditedState(defSpotState->lcradius ? Edited : UnEdited);
        lcamount->setDefaultEditedState(defSpotState->lcamount ? Edited : UnEdited);
        lcdarkness->setDefaultEditedState(defSpotState->lcdarkness ? Edited : UnEdited);
        lclightness->setDefaultEditedState(defSpotState->lclightness ? Edited : UnEdited);
        sensilc->setDefaultEditedState(defSpotState->sensilc ? Edited : UnEdited);
        // Contrast by detail levels
        for (int i = 0; i < 5; i++) {
            multiplier[i]->setDefaultEditedState(defSpotState->mult[i] ? Edited : UnEdited);
        }
        chromacbdl->setDefaultEditedState(defSpotState->chromacbdl ? Edited : UnEdited);
        threshold->setDefaultEditedState(defSpotState->threshold ? Edited : UnEdited);
        sensicb->setDefaultEditedState(defSpotState->sensicb ? Edited : UnEdited);
        // Denoise
        noiselumf->setDefaultEditedState(defSpotState->noiselumf ? Edited : UnEdited);
        noiselumc->setDefaultEditedState(defSpotState->noiselumc ? Edited : UnEdited);
        noiselumdetail->setDefaultEditedState(defSpotState->noiselumdetail ? Edited : UnEdited);
        noiselequal->setDefaultEditedState(defSpotState->noiselequal ? Edited : UnEdited);
        noisechrof->setDefaultEditedState(defSpotState->noisechrof ? Edited : UnEdited);
        noisechroc->setDefaultEditedState(defSpotState->noisechroc ? Edited : UnEdited);
        noisechrodetail->setDefaultEditedState(defSpotState->noisechrodetail ? Edited : UnEdited);
        adjblur->setDefaultEditedState(defSpotState->adjblur ? Edited : UnEdited);
        bilateral->setDefaultEditedState(defSpotState->bilateral ? Edited : UnEdited);
        sensiden->setDefaultEditedState(defSpotState->sensiden ? Edited : UnEdited);
    }
}

void Locallab::adjusterAutoToggled(Adjuster* a, bool newval)
{
    // Not used
}

void Locallab::adjusterChanged(ThresholdAdjuster* a, double newBottom, double newTop)
{
    // Not used
}
void Locallab::adjusterChanged(ThresholdAdjuster* a, double newBottomLeft, double newTopLeft, double newBottomRight, double newTopRight)
{
    // Not used
}

void Locallab::adjusterChanged(ThresholdAdjuster* a, int newBottomLeft, int newTopLeft, int newBottomRight, int newTopRight)
{
    // Not used
}

void Locallab::adjusterChanged2(ThresholdAdjuster* a, int newBottomL, int newTopL, int newBottomR, int newTopR)
{
    // Not used
}

void Locallab::adjusterChanged(ThresholdAdjuster* a, int newBottom, int newTop)
{
    // printf("adjusterChangedTS\n");

    if (getEnabled() && expvibrance->getEnabled()) {
        if (listener) {
            listener->panelChanged(EvlocallabPastSatThreshold, psThreshold->getHistoryString());
        }
    }
}

void Locallab::adjusterChanged(Adjuster * a, double newval)
{
    // printf("adjusterChanged\n");

    // Color & Light
    if (getEnabled() && expcolor->getEnabled()) {
        if (a == lightness) {
            if (listener) {
                listener->panelChanged(Evlocallablightness, lightness->getTextValue());
            }
        }

        if (a == contrast) {
            if (listener) {
                listener->panelChanged(Evlocallabcontrast, contrast->getTextValue());
            }
        }

        if (a == chroma) {
            if (listener) {
                listener->panelChanged(Evlocallabchroma, chroma->getTextValue());
            }
        }

        if (a == sensi) {
            if (listener) {
                listener->panelChanged(Evlocallabsensi, sensi->getTextValue());
            }
        }

        if (a == structcol) {
            if (listener) {
                listener->panelChanged(Evlocallabstructcol, structcol->getTextValue());
            }
        }

        if (a == blendmaskcol) {
            if (listener) {
                listener->panelChanged(Evlocallabblendmaskcol, blendmaskcol->getTextValue());
            }
        }
        
    }

    // Exposure
    if (a == black) {
        // Update Exposure GUI according to black adjuster state (to be compliant with updateSpecificGUIState function)
        if (multiImage && black->getEditedState() != Edited) {
            shcompr->set_sensitive(true);
        } else {
            shcompr->set_sensitive(!((int)black->getValue() == 0)); // At black = 0, shcompr value has no effect
        }
    }

    if (getEnabled() && expexpose->getEnabled()) {
        if (a == expcomp) {
            if (listener) {
                listener->panelChanged(Evlocallabexpcomp, expcomp->getTextValue());
            }
        }

        if (a == hlcompr) {
            if (listener) {
                listener->panelChanged(Evlocallabhlcompr, hlcompr->getTextValue());
            }
        }

        if (a == hlcomprthresh) {
            if (listener) {
                listener->panelChanged(Evlocallabhlcomprthresh, hlcomprthresh->getTextValue());
            }
        }

        if (a == black) {
            if (listener) {
                listener->panelChanged(Evlocallabblack, black->getTextValue());
            }
        }

        if (a == shcompr) {
            if (listener) {
                listener->panelChanged(Evlocallabshcompr, shcompr->getTextValue());
            }
        }

        if (a == warm) {
            if (listener) {
                listener->panelChanged(Evlocallabwarm, warm->getTextValue());
            }
        }

        if (a == sensiex) {
            if (listener) {
                listener->panelChanged(Evlocallabsensiex, sensiex->getTextValue());
            }
        }

        if (a == structexp) {
            if (listener) {
                listener->panelChanged(Evlocallabstructexp, structexp->getTextValue());
            }
        }

        if (a == blurexpde) {
            if (listener) {
                listener->panelChanged(Evlocallabblurexpde, blurexpde->getTextValue());
            }
        }

        if (a == blendmaskexp) {
            if (listener) {
                listener->panelChanged(Evlocallabblendmaskexp, blendmaskexp->getTextValue());
            }
        }

    }

    // Vibrance
    if (a == pastels && pastSatTog->get_active() && !(multiImage && pastSatTog->get_inconsistent())) {
        saturated->setValue(newval);
    }

    if (getEnabled() && expvibrance->getEnabled()) {
        if (a == saturated && !pastSatTog->get_active()) {
            if (listener) {
                listener->panelChanged(EvlocallabSaturated, saturated->getTextValue());
            }
        }

        if (a == pastels) {
            if (listener) {
                listener->panelChanged(EvlocallabPastels, pastels->getTextValue());
            }
        }

        if (a == sensiv) {
            if (listener) {
                listener->panelChanged(Evlocallabsensiv, sensiv->getTextValue());
            }
        }
    }

    // Soft Light
    if (getEnabled() && expsoft->getEnabled()) {
        if (a == streng) {
            if (listener) {
                listener->panelChanged(Evlocallabstreng, streng->getTextValue());
            }
        }

        if (a == sensisf) {
            if (listener) {
                listener->panelChanged(Evlocallabsensisf, sensisf->getTextValue());
            }
        }
    }

    //Lab region
    /*
    if (getEnabled() && explabregion->getEnabled()) {
        if (a == labRegionSlope) {
            if (listener) {
                listener->panelChanged(EvlocallablabRegionSlope, labRegionSlope->getTextValue());
            }
        }

    }
    */

    // Blur & Noise
    if (getEnabled() && expblur->getEnabled()) {
        if (a == radius) {
            if (listener) {
                listener->panelChanged(Evlocallabradius, radius->getTextValue());
            }
        }

        if (a == strength) {
            if (listener) {
                listener->panelChanged(Evlocallabstrength, strength->getTextValue());
            }
        }

        if (a == sensibn) {
            if (listener) {
                listener->panelChanged(Evlocallabsensibn, sensibn->getTextValue());
            }
        }
    }

    // Tone Mapping
    if (getEnabled() && exptonemap->getEnabled()) {
        if (a == stren) {
            if (listener) {
                listener->panelChanged(Evlocallabstren, stren->getTextValue());
            }
        }

        if (a == gamma) {
            if (listener) {
                listener->panelChanged(Evlocallabgamma, gamma->getTextValue());
            }
        }

        if (a == estop) {
            if (listener) {
                listener->panelChanged(Evlocallabestop, estop->getTextValue());
            }
        }

        if (a == scaltm) {
            if (listener) {
                listener->panelChanged(Evlocallabscaltm, scaltm->getTextValue());
            }
        }

        if (a == rewei) {
            if (listener) {
                listener->panelChanged(Evlocallabrewei, rewei->getTextValue());
            }
        }

        if (a == sensitm) {
            if (listener) {
                listener->panelChanged(Evlocallabsensitm, sensitm->getTextValue());
            }
        }
    }

    // Retinex
    if (getEnabled() && expreti->getEnabled()) {
        if (a == str) {
            if (listener) {
                listener->panelChanged(Evlocallabstr, str->getTextValue());
            }
        }

        if (a == chrrt) {
            if (listener) {
                listener->panelChanged(Evlocallabchrrt, chrrt->getTextValue());
            }
        }

        if (a == neigh) {
            if (listener) {
                listener->panelChanged(Evlocallabneigh, neigh->getTextValue());
            }
        }

        if (a == vart) {
            if (listener) {
                listener->panelChanged(Evlocallabvart, vart->getTextValue());
            }
        }

        if (a == dehaz) {
            if (listener) {
                listener->panelChanged(Evlocallabdehaz, dehaz->getTextValue());
            }
        }

        if (a == sensih) {
            if (listener) {
                listener->panelChanged(Evlocallabsensih, sensih->getTextValue());
            }
        }
    }

    // Sharpening
    if (getEnabled() && expsharp->getEnabled()) {
        if (a == sharcontrast) {
            if (listener) {
                listener->panelChanged(Evlocallabsharcontrast, sharcontrast->getTextValue());
            }
        }

        if (a == sharradius) {
            if (listener) {
                listener->panelChanged(Evlocallabsharradius, sharradius->getTextValue());
            }
        }

        if (a == sharamount) {
            if (listener) {
                listener->panelChanged(Evlocallabsharamount, sharamount->getTextValue());
            }
        }

        if (a == shardamping) {
            if (listener) {
                listener->panelChanged(Evlocallabshardamping, shardamping->getTextValue());
            }
        }

        if (a == shariter) {
            if (listener) {
                listener->panelChanged(Evlocallabshariter, shariter->getTextValue());
            }
        }

        if (a == sharblur) {
            if (listener) {
                listener->panelChanged(Evlocallabsharblur, sharblur->getTextValue());
            }
        }

        if (a == sensisha) {
            if (listener) {
                listener->panelChanged(Evlocallabsensis, sensisha->getTextValue());
            }
        }
    }

    // Local Contrast
    if (getEnabled() && expcontrast->getEnabled()) {
        if (a == lcradius) {
            if (listener) {
                listener->panelChanged(Evlocallablcradius, lcradius->getTextValue());
            }
        }

        if (a == lcamount) {
            if (listener) {
                listener->panelChanged(Evlocallablcamount, lcamount->getTextValue());
            }
        }

        if (a == lcdarkness) {
            if (listener) {
                listener->panelChanged(Evlocallablcdarkness, lcdarkness->getTextValue());
            }
        }

        if (a == lclightness) {
            if (listener) {
                listener->panelChanged(Evlocallablclightness, lclightness->getTextValue());
            }
        }

        if (a == sensilc) {
            if (listener) {
                listener->panelChanged(Evlocallabsensilc, sensilc->getTextValue());
            }
        }
    }

    // Contrast by detail levels
    if (getEnabled() && expcbdl->getEnabled()) {
        if (a == multiplier[0] || a == multiplier[1] || a == multiplier[2] || a == multiplier[3] || a == multiplier[4]) {
            if (listener) {
                listener->panelChanged(EvlocallabEqualizer,
                                       Glib::ustring::compose("%1, %2, %3, %4, %5",
                                               Glib::ustring::format(std::fixed, std::setprecision(0), multiplier[0]->getValue()),
                                               Glib::ustring::format(std::fixed, std::setprecision(0), multiplier[1]->getValue()),
                                               Glib::ustring::format(std::fixed, std::setprecision(0), multiplier[2]->getValue()),
                                               Glib::ustring::format(std::fixed, std::setprecision(0), multiplier[3]->getValue()),
                                               Glib::ustring::format(std::fixed, std::setprecision(0), multiplier[4]->getValue())));
            }
        }

        if (a == chromacbdl) {
            if (listener) {
                listener->panelChanged(Evlocallabchromacbdl, chromacbdl->getTextValue());
            }
        }

        if (a == threshold) {
            if (listener) {
                listener->panelChanged(EvlocallabThresho, threshold->getTextValue());
            }
        }

        if (a == sensicb) {
            if (listener) {
                listener->panelChanged(Evlocallabsensicb, sensicb->getTextValue());
            }
        }
    }

    // Denoise
    if (getEnabled() && expdenoi->getEnabled()) {
        if (a == noiselumf) {
            if (listener) {
                listener->panelChanged(Evlocallabnoiselumf, noiselumf->getTextValue());
            }
        }

        if (a == noiselumc) {
            if (listener) {
                listener->panelChanged(Evlocallabnoiselumc, noiselumc->getTextValue());
            }
        }

        if (a == noiselumdetail) {
            if (listener) {
                listener->panelChanged(Evlocallabnoiselumdetail, noiselumdetail->getTextValue());
            }
        }

        if (a == noiselequal) {
            if (listener) {
                listener->panelChanged(Evlocallabnoiselequal, noiselequal->getTextValue());
            }
        }

        if (a == noisechrof) {
            if (listener) {
                listener->panelChanged(Evlocallabnoisechrof, noisechrof->getTextValue());
            }
        }

        if (a == noisechroc) {
            if (listener) {
                listener->panelChanged(Evlocallabnoisechroc, noisechroc->getTextValue());
            }
        }

        if (a == noisechrodetail) {
            if (listener) {
                listener->panelChanged(Evlocallabnoisechrodetail, noisechrodetail->getTextValue());
            }
        }

        if (a == adjblur) {
            if (listener) {
                listener->panelChanged(Evlocallabadjblur, adjblur->getTextValue());
            }
        }

        if (a == bilateral) {
            if (listener) {
                listener->panelChanged(Evlocallabbilateral, bilateral->getTextValue());
            }
        }

        if (a == sensiden) {
            if (listener) {
                listener->panelChanged(Evlocallabsensiden, sensiden->getTextValue());
            }
        }
    }
}

void Locallab::enabledChanged()
{
    if (listener) {
        if (get_inconsistent()) {
            listener->panelChanged(EvlocallabEnabled, M("GENERAL_UNCHANGED"));
        } else if (getEnabled()) {
            listener->panelChanged(EvlocallabEnabled, M("GENERAL_ENABLED"));
        } else {
            listener->panelChanged(EvlocallabEnabled, M("GENERAL_DISABLED"));
        }
    }
}

void Locallab::avoidChanged()
{
    // printf("avoidChanged\n");

    if (multiImage) {
        if (avoid->get_inconsistent()) {
            avoid->set_inconsistent(false);
            avoidConn.block(true);
            avoid->set_active(false);
            avoidConn.block(false);
        }
    }

    if (getEnabled()) {
        if (listener) {
            if (avoid->get_active()) {
                listener->panelChanged(Evlocallabavoid, M("GENERAL_ENABLED"));
            } else {
                listener->panelChanged(Evlocallabavoid, M("GENERAL_DISABLED"));
            }
        }
    }
}

void Locallab::trimValues(rtengine::procparams::ProcParams * pp)
{
    // TODO
}

void Locallab::setBatchMode(bool batchMode)
{
    // printf("BatchMode : %d\n", batchMode);

    ToolPanel::setBatchMode(batchMode);

    // Set batch mode for controlspotpanel
    expsettings->setBatchMode(batchMode);

    // Set batch mode for adjusters and threshold adjusters
    // Color & Light
    lightness->showEditedCB();
    contrast->showEditedCB();
    chroma->showEditedCB();
    sensi->showEditedCB();
    structcol->showEditedCB();
    blendmaskcol->showEditedCB();
    // Exposure
    expcomp->showEditedCB();
    hlcompr->showEditedCB();
    hlcomprthresh->showEditedCB();
    black->showEditedCB();
    shcompr->showEditedCB();
    warm->showEditedCB();
    sensiex->showEditedCB();
    structexp->showEditedCB();
    blurexpde->showEditedCB();
    blendmaskexp->showEditedCB();
    // Vibrance
    saturated->showEditedCB();
    pastels->showEditedCB();
    psThreshold->showEditedCB();
    sensiv->showEditedCB();
    // Soft Light
    streng->showEditedCB();
    sensisf->showEditedCB();
    // Blur & Noise
    radius->showEditedCB();
    streng->showEditedCB();
    strength->showEditedCB();
    sensibn->showEditedCB();
    // Tone Mapping
    stren->showEditedCB();
    gamma->showEditedCB();
    estop->showEditedCB();
    scaltm->showEditedCB();
    rewei->showEditedCB();
    sensitm->showEditedCB();
    // Retinex
    str->showEditedCB();
    chrrt->showEditedCB();
    neigh->showEditedCB();
    vart->showEditedCB();
    dehaz->showEditedCB();
    sensih->showEditedCB();
    // Sharpening
    sharradius->showEditedCB();
    sharamount->showEditedCB();
    shardamping->showEditedCB();
    shariter->showEditedCB();
    sensisha->showEditedCB();
    // Local Contrast
    lcradius->showEditedCB();
    lcamount->showEditedCB();
    lcdarkness->showEditedCB();
    lclightness->showEditedCB();
    sensilc->showEditedCB();
    // Contrast by detail levels
    for (int i = 0; i < 5; i++) {
        multiplier[i]->showEditedCB();
    }

    chromacbdl->showEditedCB();
    threshold->showEditedCB();
    sensicb->showEditedCB();
    // Denoise
    noiselumf->showEditedCB();
    noiselumc->showEditedCB();
    noiselumdetail->showEditedCB();
    noiselequal->showEditedCB();
    noiselumf->showEditedCB();
    noisechroc->showEditedCB();
    noisechrodetail->showEditedCB();
    adjblur->showEditedCB();
    bilateral->showEditedCB();
    sensiden->showEditedCB();

    // Set batch mode for comboBoxText
    // Color & Light
    qualitycurveMethod->append(M("GENERAL_UNCHANGED"));
    // Blur & Noise
    blurMethod->append(M("GENERAL_UNCHANGED"));
    // Retinex
    retinexMethod->append(M("GENERAL_UNCHANGED"));

    // In batch mode, being able to change mask visibility is useless
    showmaskcolMethod->hide();
    showmaskexpMethod->hide();
}

std::vector<double> Locallab::getCurvePoints(ThresholdSelector* tAdjuster) const
{
    std::vector<double> points;
    double threshold, transitionWeighting;
    tAdjuster->getPositions<double> (transitionWeighting, threshold); // ( range -100;+100,   range 0;+100 )
    transitionWeighting /= 100.; // range -1., +1.
    threshold /= 100.;      // range  0., +1.

    // Initial point
    points.push_back(0.);
    points.push_back(0.);

    double p2 = 3.0 * threshold / 4.0;             // same one than in ipvibrance.cc
    double s0 = threshold + (1.0 - threshold) / 4.0; // same one than in ipvibrance.cc

    // point at the beginning of the first linear transition
    points.push_back(p2);
    points.push_back(0.);

    // Y value of the chroma mean point, calculated to get a straight line between p2 and s0
    double chromaMean = (threshold / 4.0) / (s0 - p2);

    // move chromaMean up or down depending on transitionWeighting
    if (transitionWeighting > 0.0) {
        // positive values -> give more weight to Saturated
        chromaMean = (1.0 - chromaMean) * transitionWeighting + chromaMean;
    } else if (transitionWeighting < 0.0) {
        // negative values -> give more weight to Pastels
        chromaMean =      chromaMean  * transitionWeighting + chromaMean;
    }

    // point at the location of the Top cursor, at the end of the first linear transition and the beginning of the second one
    points.push_back(threshold);
    points.push_back(chromaMean);

    if (threshold < 1.0) {

        // point at the end of the second linear transition
        points.push_back(s0);
        points.push_back(1.0);

        // end point
        points.push_back(1.0);
        points.push_back(1.0);
    }

    return points;
}

void Locallab::setEditProvider(EditDataProvider * provider)
{
    expsettings->setEditProvider(provider);
}

void Locallab::subscribe()
{
    expsettings->subscribe();
}

void Locallab::unsubscribe()
{
    expsettings->unsubscribe();
}

void Locallab::colorForValue(double valX, double valY, enum ColorCaller::ElemType elemType, int callerId, ColorCaller *caller)
{

    float R, G, B;

    if (elemType == ColorCaller::CCET_VERTICAL_BAR) {
        valY = 0.5;
    }

    if (callerId == 1) {         // ch - main curve

        Color::hsv2rgb01(float (valX), float (valY), 0.5f, R, G, B);
    } else if (callerId == 2) {  // cc - bottom bar

        float value = (1.f - 0.7f) * float (valX) + 0.7f;
        // whole hue range
        // Y axis / from 0.15 up to 0.75 (arbitrary values; was 0.45 before)
        Color::hsv2rgb01(float (valY), float (valX), value, R, G, B);
    } else if (callerId == 3) {  // lc - bottom bar

        float value = (1.f - 0.7f) * float (valX) + 0.7f;
        // Y axis / from 0.15 up to 0.75 (arbitrary values; was 0.45 before)
        Color::hsv2rgb01(float (valY), float (valX), value, R, G, B);
    } else if (callerId == 4) {  // LH - bottom bar
        Color::hsv2rgb01(float (valX), 0.5f, float (valY), R, G, B);
    } else if (callerId == 5) {  // HH - bottom bar
        float h = float ((valY - 0.5) * 0.3 + valX);

        if (h > 1.0f) {
            h -= 1.0f;
        } else if (h < 0.0f) {
            h += 1.0f;
        }

        Color::hsv2rgb01(h, 0.5f, 0.5f, R, G, B);
    } else if (callerId == 6) {
        // TODO
        float x = valX - 1.f/6.f;
        if (x < 0.f) {
            x += 1.f;
        }
        x = log2lin(x, 3.f);
        // float x = valX;
        Color::hsv2rgb01(x, 0.5f, 0.5f, R, G, B);        
    } else if (callerId == 7) {
        Color::hsv2rgb01(float(valY), float(valX), 0.5f, R, G, B);        
    }

    caller->ccRed = double (R);
    caller->ccGreen = double (G);
    caller->ccBlue = double (B);
}

void Locallab::setListener(ToolPanelListener* tpl)
{
    this->listener = tpl;
    expsettings->setListener(tpl);
}

void Locallab::enableListener()
{
    // printf("enableListener\n");

    FoldableToolPanel::enableListener();
    // Color & Light
    enablecolorConn.block(false);
    curvactivConn.block(false);
    qualitycurveMethodConn.block(false);
    inversConn.block(false);
    enaColorMaskConn.block(false);
    showmaskcolMethodConn.block(false);
    // Exposure
    enableexposeConn.block(false);
    enaExpMaskConn.block(false);
    showmaskexpMethodConn.block(false);
    // Vibrance
    enablevibranceConn.block(false);
    pskinsconn.block(false);
    ashiftconn.block(false);
    pastsattogconn.block(false);
    // Soft Light
    enablesoftConn.block(false);
    // Lab Region
    enablelabregionConn.block(false);
    // Blur & Noise
    enableblurConn.block(false);
    blurMethodConn.block(false);
    activlumConn.block(false);
    // Tone Mapping
    enabletonemapConn.block(false);
    // Retinex
    enableretiConn.block(false);
    retinexMethodConn.block(false);
    inversretConn.block(false);
    // Sharpening
    enablesharpConn.block(false);
    inversshaConn.block(false);
    // Local Contrast
    enablecontrastConn.block(false);
    // Contrast by detail levels
    enablecbdlConn.block(false);
    // Denoise
    enabledenoiConn.block(false);
    avoidConn.block(false);
}

void Locallab::disableListener()
{
    // printf("disableListener\n");

    FoldableToolPanel::disableListener();
    // Color & Light
    enablecolorConn.block(true);
    curvactivConn.block(true);
    qualitycurveMethodConn.block(true);
    inversConn.block(true);
    enaColorMaskConn.block(true);
    showmaskcolMethodConn.block(true);
    // Exposure
    enableexposeConn.block(true);
    enaExpMaskConn.block(true);
    showmaskexpMethodConn.block(true);
    // Vibrance
    enablevibranceConn.block(true);
    pskinsconn.block(true);
    ashiftconn.block(true);
    pastsattogconn.block(true);
    // Soft Light
    enablesoftConn.block(true);
    // Lab Region
    enablelabregionConn.block(true);
    // Blur & Noise
    enableblurConn.block(true);
    blurMethodConn.block(true);
    activlumConn.block(true);
    // Tone Mapping
    enabletonemapConn.block(true);
    // Retinex
    enableretiConn.block(true);
    retinexMethodConn.block(true);
    inversretConn.block(true);
    // Sharpening
    enablesharpConn.block(true);
    inversshaConn.block(true);
    // Local Contrast
    enablecontrastConn.block(true);
    // Contrast by detail levels
    enablecbdlConn.block(true);
    // Denoise
    enabledenoiConn.block(true);
    avoidConn.block(true);
}

void Locallab::updateLocallabGUI(const rtengine::procparams::ProcParams* pp, const ParamsEdited* pedited, int index)
{
    // printf("updateLocallabGUI\n");

    // Update GUI values
    if (index < pp->locallab.nbspot && index < (int)pp->locallab.spots.size()) {
        // Color & Light
        expcolor->setEnabled(pp->locallab.spots.at(index).expcolor);
        curvactiv->set_active(pp->locallab.spots.at(index).curvactiv);
        lightness->setValue(pp->locallab.spots.at(index).lightness);
        contrast->setValue(pp->locallab.spots.at(index).contrast);
        chroma->setValue(pp->locallab.spots.at(index).chroma);
        sensi->setValue(pp->locallab.spots.at(index).sensi);
        structcol->setValue(pp->locallab.spots.at(index).structcol);
        blendmaskcol->setValue(pp->locallab.spots.at(index).blendmaskcol);

        if (pp->locallab.spots.at(index).qualitycurveMethod == "none") {
            qualitycurveMethod->set_active(0);
        } else if (pp->locallab.spots.at(index).qualitycurveMethod == "std") {
            qualitycurveMethod->set_active(1);
        } else if (pp->locallab.spots.at(index).qualitycurveMethod == "enh") {
            qualitycurveMethod->set_active(2);
        } else if (pp->locallab.spots.at(index).qualitycurveMethod == "enhsup") {
            qualitycurveMethod->set_active(3);
        } else if (pp->locallab.spots.at(index).qualitycurveMethod == "contr") {
            qualitycurveMethod->set_active(4);
        } else if (pp->locallab.spots.at(index).qualitycurveMethod == "sob2") {
            qualitycurveMethod->set_active(5);
        }

<<<<<<< HEAD
=======
        if (pp->locallab.spots.at(index).showmaskcolMethod == "none") {
            showmaskcolMethod->set_active(0);
        } else if (pp->locallab.spots.at(index).showmaskcolMethod == "color") {
            showmaskcolMethod->set_active(1);
        } else if (pp->locallab.spots.at(index).showmaskcolMethod == "colormask") {
            showmaskcolMethod->set_active(2);
        } else if (pp->locallab.spots.at(index).showmaskcolMethod == "mask") {
            showmaskcolMethod->set_active(3);
        } else if (pp->locallab.spots.at(index).showmaskcolMethod == "showmask") {
            showmaskcolMethod->set_active(4);
        } else if (pp->locallab.spots.at(index).showmaskcolMethod == "showstruc") {
            showmaskcolMethod->set_active(5);
        }
>>>>>>> 1101484e
        llshape->setCurve(pp->locallab.spots.at(index).llcurve);
        ccshape->setCurve(pp->locallab.spots.at(index).cccurve);
        LHshape->setCurve(pp->locallab.spots.at(index).LHcurve);
        HHshape->setCurve(pp->locallab.spots.at(index).HHcurve);
        invers->set_active(pp->locallab.spots.at(index).invers);
        enaColorMask->set_active(pp->locallab.spots.at(index).enaColorMask);
        CCmaskshape->setCurve(pp->locallab.spots.at(index).CCmaskcurve);
        LLmaskshape->setCurve(pp->locallab.spots.at(index).LLmaskcurve);
        HHmaskshape->setCurve(pp->locallab.spots.at(index).HHmaskcurve);

        // Exposure
        expexpose->setEnabled(pp->locallab.spots.at(index).expexpose);
        expcomp->setValue(pp->locallab.spots.at(index).expcomp);
        hlcompr->setValue(pp->locallab.spots.at(index).hlcompr);
        hlcomprthresh->setValue(pp->locallab.spots.at(index).hlcomprthresh);
        black->setValue(pp->locallab.spots.at(index).black);
        shcompr->setValue(pp->locallab.spots.at(index).shcompr);
        warm->setValue(pp->locallab.spots.at(index).warm);
        sensiex->setValue(pp->locallab.spots.at(index).sensiex);
        structexp->setValue(pp->locallab.spots.at(index).structexp);
        blurexpde->setValue(pp->locallab.spots.at(index).blurexpde);
        shapeexpos->setCurve(pp->locallab.spots.at(index).excurve);
<<<<<<< HEAD
        enaExpMask->set_active(pp->locallab.spots.at(index).enaExpMask);
=======
        if (pp->locallab.spots.at(index).showmaskexpMethod == "none") {
            showmaskexpMethod->set_active(0);
        } else if (pp->locallab.spots.at(index).showmaskexpMethod == "expo") {
            showmaskexpMethod->set_active(1);
        } else if (pp->locallab.spots.at(index).showmaskexpMethod == "expormask") {
            showmaskexpMethod->set_active(2);
        } else if (pp->locallab.spots.at(index).showmaskexpMethod == "mask") {
            showmaskexpMethod->set_active(3);
        } else if (pp->locallab.spots.at(index).showmaskexpMethod == "showmask") {
            showmaskexpMethod->set_active(4);
        } else if (pp->locallab.spots.at(index).showmaskexpMethod == "showstruc") {
            showmaskexpMethod->set_active(5);
        }
>>>>>>> 1101484e
        CCmaskexpshape->setCurve(pp->locallab.spots.at(index).CCmaskexpcurve);
        LLmaskexpshape->setCurve(pp->locallab.spots.at(index).LLmaskexpcurve);
        HHmaskexpshape->setCurve(pp->locallab.spots.at(index).HHmaskexpcurve);
        blendmaskexp->setValue(pp->locallab.spots.at(index).blendmaskexp);

        // Vibrance
        expvibrance->setEnabled(pp->locallab.spots.at(index).expvibrance);
        saturated->setValue(pp->locallab.spots.at(index).saturated);
        pastels->setValue(pp->locallab.spots.at(index).pastels);
        psThreshold->setValue<int>(pp->locallab.spots.at(index).psthreshold);
        protectSkins->set_active(pp->locallab.spots.at(index).protectskins);
        avoidColorShift->set_active(pp->locallab.spots.at(index).avoidcolorshift);
        pastSatTog->set_active(pp->locallab.spots.at(index).pastsattog);
        sensiv->setValue(pp->locallab.spots.at(index).sensiv);
        skinTonesCurve->setCurve(pp->locallab.spots.at(index).skintonescurve);

        // Soft Light
        expsoft->setEnabled(pp->locallab.spots.at(index).expsoft);
        streng->setValue(pp->locallab.spots.at(index).streng);
        sensisf->setValue(pp->locallab.spots.at(index).sensisf);

        // Lab Region
        explabregion->setEnabled(pp->locallab.spots.at(index).explabregion);

        // Blur & Noise
        expblur->setEnabled(pp->locallab.spots.at(index).expblur);
        radius->setValue(pp->locallab.spots.at(index).radius);
        strength->setValue(pp->locallab.spots.at(index).strength);
        sensibn->setValue(pp->locallab.spots.at(index).sensibn);

        if (pp->locallab.spots.at(index).blurMethod == "norm") {
            blurMethod->set_active(0);
        } else if (pp->locallab.spots.at(index).blurMethod == "inv") {
            blurMethod->set_active(1);
        } else {
            blurMethod->set_active(2);
        }

        activlum->set_active(pp->locallab.spots.at(index).activlum);

        // Tone Mapping
        exptonemap->setEnabled(pp->locallab.spots.at(index).exptonemap);
        stren->setValue(pp->locallab.spots.at(index).stren);
        gamma->setValue(pp->locallab.spots.at(index).gamma);
        estop->setValue(pp->locallab.spots.at(index).estop);
        scaltm->setValue(pp->locallab.spots.at(index).scaltm);
        rewei->setValue(pp->locallab.spots.at(index).rewei);
        sensitm->setValue(pp->locallab.spots.at(index).sensitm);

        // Retinex
        expreti->setEnabled(pp->locallab.spots.at(index).expreti);

        if (pp->locallab.spots.at(index).retinexMethod == "low") {
            retinexMethod->set_active(0);
        } else if (pp->locallab.spots.at(index).retinexMethod == "uni") {
            retinexMethod->set_active(1);
        } else {
            retinexMethod->set_active(2);
        }

        str->setValue(pp->locallab.spots.at(index).str);
        chrrt->setValue(pp->locallab.spots.at(index).chrrt);
        neigh->setValue(pp->locallab.spots.at(index).neigh);
        vart->setValue(pp->locallab.spots.at(index).vart);
        dehaz->setValue(pp->locallab.spots.at(index).dehaz);
        sensih->setValue(pp->locallab.spots.at(index).sensih);
        cTgainshape->setCurve(pp->locallab.spots.at(index).localTgaincurve);
        inversret->set_active(pp->locallab.spots.at(index).inversret);

        // Sharpening
        expsharp->setEnabled(pp->locallab.spots.at(index).expsharp);
        sharcontrast->setValue(pp->locallab.spots.at(index).sharcontrast);
        sharradius->setValue(pp->locallab.spots.at(index).sharradius);
        sharamount->setValue(pp->locallab.spots.at(index).sharamount);
        shardamping->setValue(pp->locallab.spots.at(index).shardamping);
        shariter->setValue(pp->locallab.spots.at(index).shariter);
        sharblur->setValue(pp->locallab.spots.at(index).sharblur);
        sensisha->setValue(pp->locallab.spots.at(index).sensisha);
        inverssha->set_active(pp->locallab.spots.at(index).inverssha);

        // Local Contrast
        expcontrast->setEnabled(pp->locallab.spots.at(index).expcontrast);
        lcradius->setValue(pp->locallab.spots.at(index).lcradius);
        lcamount->setValue(pp->locallab.spots.at(index).lcamount);
        lcdarkness->setValue(pp->locallab.spots.at(index).lcdarkness);
        lclightness->setValue(pp->locallab.spots.at(index).lclightness);
        sensilc->setValue(pp->locallab.spots.at(index).sensilc);

        // Contrast by detail levels
        expcbdl->setEnabled(pp->locallab.spots.at(index).expcbdl);

        for (int i = 0; i < 5; i++) {
            multiplier[i]->setValue(pp->locallab.spots.at(index).mult[i]);
        }

        chromacbdl->setValue(pp->locallab.spots.at(index).chromacbdl);
        threshold->setValue(pp->locallab.spots.at(index).threshold);
        sensicb->setValue(pp->locallab.spots.at(index).sensicb);

        // Denoise
        expdenoi->setEnabled(pp->locallab.spots.at(index).expdenoi);
        noiselumf->setValue(pp->locallab.spots.at(index).noiselumf);
        noiselumc->setValue(pp->locallab.spots.at(index).noiselumc);
        noiselumdetail->setValue(pp->locallab.spots.at(index).noiselumdetail);
        noiselequal->setValue(pp->locallab.spots.at(index).noiselequal);
        noisechrof->setValue(pp->locallab.spots.at(index).noisechrof);
        noisechroc->setValue(pp->locallab.spots.at(index).noisechroc);
        noisechrodetail->setValue(pp->locallab.spots.at(index).noisechrodetail);
        adjblur->setValue(pp->locallab.spots.at(index).adjblur);
        bilateral->setValue(pp->locallab.spots.at(index).bilateral);
        sensiden->setValue(pp->locallab.spots.at(index).sensiden);

        // Others
        avoid->set_active(pp->locallab.spots.at(index).avoid);

        if (pedited) {
            if (index < (int)pedited->locallab.spots.size()) {
                const LocallabParamsEdited::LocallabSpotEdited* spotState = &pedited->locallab.spots.at(index);

                // Control spot settings
                ControlSpotPanel::SpotEdited* const se = new ControlSpotPanel::SpotEdited();

                if (pedited->locallab.nbspot && pedited->locallab.id) {
                    se->nbspot = true;
                } else {
                    se->nbspot = false;
                }

                se->selspot = pedited->locallab.selspot;
                se->name = spotState->name;
                se->isvisible = spotState->isvisible;
                se->shape = spotState->shape;
                se->spotMethod = spotState->spotMethod;
                se->sensiexclu = spotState->sensiexclu;
                se->struc = spotState->struc;
                se->shapeMethod = spotState->shapeMethod;
                se->locX = spotState->locX;
                se->locXL = spotState->locXL;
                se->locY = spotState->locY;
                se->locYT = spotState->locYT;
                se->centerX = spotState->centerX;
                se->centerY = spotState->centerY;
                se->circrad = spotState->circrad;
                se->qualityMethod = spotState->qualityMethod;
                se->transit = spotState->transit;
                se->thresh = spotState->thresh;
                se->iter = spotState->iter;
                expsettings->setEditedStates(se);

                // Color & Light
                expcolor->set_inconsistent(!spotState->expcolor);
                curvactiv->set_inconsistent(multiImage && !spotState->curvactiv);
                lightness->setEditedState(spotState->lightness ? Edited : UnEdited);
                contrast->setEditedState(spotState->contrast ? Edited : UnEdited);
                chroma->setEditedState(spotState->chroma ? Edited : UnEdited);
                sensi->setEditedState(spotState->sensi ? Edited : UnEdited);
                structcol->setEditedState(spotState->structcol ? Edited : UnEdited);
                blendmaskcol->setEditedState(spotState->blendmaskcol ? Edited : UnEdited);

                if (!spotState->qualitycurveMethod) {
                    qualitycurveMethod->set_active_text(M("GENERAL_UNCHANGED"));
                }

                llshape->setUnChanged(!spotState->llcurve);
                ccshape->setUnChanged(!spotState->cccurve);
                LHshape->setUnChanged(!spotState->LHcurve);
                HHshape->setUnChanged(!spotState->HHcurve);
                invers->set_inconsistent(multiImage && !spotState->invers);
                enaColorMask->set_inconsistent(multiImage && !spotState->enaColorMask);
                CCmaskshape->setUnChanged(!spotState->CCmaskcurve);
                LLmaskshape->setUnChanged(!spotState->LLmaskcurve);
                HHmaskshape->setUnChanged(!spotState->HHmaskcurve);


                // Exposure
                expexpose->set_inconsistent(!spotState->expexpose);
                expcomp->setEditedState(spotState->expcomp ? Edited : UnEdited);
                hlcompr->setEditedState(spotState->hlcompr ? Edited : UnEdited);
                hlcomprthresh->setEditedState(spotState->hlcomprthresh ? Edited : UnEdited);
                black->setEditedState(spotState->black ? Edited : UnEdited);
                warm->setEditedState(spotState->warm ? Edited : UnEdited);
                shcompr->setEditedState(spotState->shcompr ? Edited : UnEdited);
                sensiex->setEditedState(spotState->sensiex ? Edited : UnEdited);
                structexp->setEditedState(spotState->structexp ? Edited : UnEdited);
                blurexpde->setEditedState(spotState->blurexpde ? Edited : UnEdited);
                shapeexpos->setUnChanged(!spotState->excurve);
                enaExpMask->set_inconsistent(multiImage && !spotState->enaExpMask);
                CCmaskexpshape->setUnChanged(!spotState->CCmaskexpcurve);
                LLmaskexpshape->setUnChanged(!spotState->LLmaskexpcurve);
                HHmaskexpshape->setUnChanged(!spotState->HHmaskexpcurve);
                blendmaskexp->setEditedState(spotState->blendmaskexp ? Edited : UnEdited);

                // Vibrance
                expvibrance->set_inconsistent(!spotState->expvibrance);
                saturated->setEditedState(spotState->saturated ? Edited : UnEdited);
                pastels->setEditedState(spotState->pastels ? Edited : UnEdited);
                psThreshold->setEditedState(spotState->psthreshold ? Edited : UnEdited);
                protectSkins->set_inconsistent(multiImage && !spotState->protectskins);
                avoidColorShift->set_inconsistent(multiImage && !spotState->avoidcolorshift);
                pastSatTog->set_inconsistent(multiImage && !spotState->pastsattog);
                sensiv->setEditedState(spotState->sensiv ? Edited : UnEdited);
                skinTonesCurve->setUnChanged(!spotState->skintonescurve);

                // Soft Light
                expsoft->set_inconsistent(!spotState->expsoft);
                streng->setEditedState(spotState->streng ? Edited : UnEdited);
                sensisf->setEditedState(spotState->sensisf ? Edited : UnEdited);

                // Lab Region
                explabregion->set_inconsistent(!spotState->explabregion);

                // Blur & Noise
                expblur->set_inconsistent(!spotState->expblur);
                radius->setEditedState(spotState->radius ? Edited : UnEdited);
                strength->setEditedState(spotState->strength ? Edited : UnEdited);
                sensibn->setEditedState(spotState->sensibn ? Edited : UnEdited);

                if (!spotState->blurMethod) {
                    blurMethod->set_active_text(M("GENERAL_UNCHANGED"));
                }

                activlum->set_inconsistent(multiImage && !spotState->activlum);

                // Tone Mapping
                exptonemap->set_inconsistent(!spotState->exptonemap);
                stren->setEditedState(spotState->stren ? Edited : UnEdited);
                gamma->setEditedState(spotState->gamma ? Edited : UnEdited);
                estop->setEditedState(spotState->estop ? Edited : UnEdited);
                scaltm->setEditedState(spotState->scaltm ? Edited : UnEdited);
                rewei->setEditedState(spotState->rewei ? Edited : UnEdited);
                sensitm->setEditedState(spotState->sensitm ? Edited : UnEdited);

                // Retinex
                expreti->set_inconsistent(!spotState->expreti);

                if (!spotState->retinexMethod) {
                    retinexMethod->set_active_text(M("GENERAL_UNCHANGED"));
                }

                str->setEditedState(spotState->str ? Edited : UnEdited);
                chrrt->setEditedState(spotState->chrrt ? Edited : UnEdited);
                neigh->setEditedState(spotState->neigh ? Edited : UnEdited);
                vart->setEditedState(spotState->vart ? Edited : UnEdited);
                dehaz->setEditedState(spotState->dehaz ? Edited : UnEdited);
                sensih->setEditedState(spotState->sensih ? Edited : UnEdited);
                cTgainshape->setUnChanged(!spotState->localTgaincurve);
                inversret->set_inconsistent(multiImage && !spotState->inversret);

                // Sharpening
                expsharp->set_inconsistent(!spotState->expsharp);
                sharcontrast->setEditedState(spotState->sharcontrast ? Edited : UnEdited);
                sharradius->setEditedState(spotState->sharradius ? Edited : UnEdited);
                sharamount->setEditedState(spotState->sharamount ? Edited : UnEdited);
                shardamping->setEditedState(spotState->shardamping ? Edited : UnEdited);
                shariter->setEditedState(spotState->shariter ? Edited : UnEdited);
                sharblur->setEditedState(spotState->sharblur ? Edited : UnEdited);
                sensisha->setEditedState(spotState->sensisha ? Edited : UnEdited);
                inverssha->set_inconsistent(multiImage && !spotState->inverssha);

                // Local Contrast
                expcontrast->set_inconsistent(!spotState->expcontrast);
                lcradius->setEditedState(spotState->lcradius ? Edited : UnEdited);
                lcamount->setEditedState(spotState->lcamount ? Edited : UnEdited);
                lcdarkness->setEditedState(spotState->lcdarkness ? Edited : UnEdited);
                lclightness->setEditedState(spotState->lclightness ? Edited : UnEdited);
                sensilc->setEditedState(spotState->sensilc ? Edited : UnEdited);

                // Contrast by detail levels
                expcbdl->set_inconsistent(!spotState->expcbdl);

                for (int i = 0; i < 5; i++) {
                    multiplier[i]->setEditedState(spotState->mult[i] ? Edited : UnEdited);
                }

                chromacbdl->setEditedState(spotState->chromacbdl ? Edited : UnEdited);
                threshold->setEditedState(spotState->threshold ? Edited : UnEdited);
                sensicb->setEditedState(spotState->sensicb ? Edited : UnEdited);

                // Denoise
                expdenoi->set_inconsistent(!spotState->expdenoi);
                noiselumf->setEditedState(spotState->noiselumf ? Edited : UnEdited);
                noiselumc->setEditedState(spotState->noiselumc ? Edited : UnEdited);
                noiselumdetail->setEditedState(spotState->noiselumdetail ? Edited : UnEdited);
                noiselequal->setEditedState(spotState->noiselequal ? Edited : UnEdited);
                noisechrof->setEditedState(spotState->noisechrof ? Edited : UnEdited);
                noisechroc->setEditedState(spotState->noisechroc ? Edited : UnEdited);
                noisechrodetail->setEditedState(spotState->noisechrodetail ? Edited : UnEdited);
                adjblur->setEditedState(spotState->adjblur ? Edited : UnEdited);
                bilateral->setEditedState(spotState->bilateral ? Edited : UnEdited);
                sensiden->setEditedState(spotState->sensiden ? Edited : UnEdited);

                // Others
                avoid->set_inconsistent(multiImage && !spotState->avoid);
            }
        }
    }
}

void Locallab::updateSpecificGUIState()
{
    if (multiImage && invers->get_inconsistent()) {
        sensi->show();
        llCurveEditorG->show();
        curvactiv->show();
        qualitycurveMethod->show();
        labqualcurv->show();
        maskcolFrame->show();
        showmaskcolMethod->hide(); // Being able to change Color & Light mask visibility is useless in batch mode
    } else if (invers->get_active()) {
        sensi->show();
        llCurveEditorG->hide();
        curvactiv->hide();
        qualitycurveMethod->hide();
        labqualcurv->hide();
        maskcolFrame->hide();
    } else {
        sensi->show();
        llCurveEditorG->show();
        curvactiv->show();
        qualitycurveMethod->show();
        labqualcurv->show();
        maskcolFrame->show();
        if (batchMode) {
            showmaskcolMethod->hide(); // Being able to change Color & Light mask visibility is useless in batch mode
        }
    }

    // Update Exposure GUI according to black adjuster state (to be compliant with adjusterChanged function)
    if (multiImage && black->getEditedState() != Edited) {
        shcompr->set_sensitive(true);
    } else {
        shcompr->set_sensitive(!((int)black->getValue() == 0)); // At black = 0, shcompr value has no effect
    }

    // Update Vibrance GUI according to pastsattog button state (to be compliant with pastsattog_toggled function)
    if (multiImage && pastSatTog->get_inconsistent()) {
        psThreshold->set_sensitive(true);
        saturated->set_sensitive(true);
    } else if (pastSatTog->get_active()) {
        // Link both slider, so we set saturated and psThresholds unsensitive
        psThreshold->set_sensitive(false);
        saturated->set_sensitive(false);
        saturated->setValue(pastels->getValue()); // Pastels and Saturated are linked
    } else {
        // Separate sliders, so we set saturated and psThresholds sensitive again
        psThreshold->set_sensitive(true);
        saturated->set_sensitive(true);
    }

    // Update Blur & Noise GUI according to blurMethod combobox (to be compliant with blurMethodChanged function)
    if (multiImage && blurMethod->get_active_text() == M("GENERAL_UNCHANGED")) {
        sensibn->show();
    } else if (blurMethod->get_active_row_number() == 0 || blurMethod->get_active_row_number() == 2) {
        sensibn->show();
    } else {
        sensibn->hide();
    }

    if (blurMethod->get_active_row_number() == 2) {
        strength->hide();
    } else {
        strength->show();
    }
<<<<<<< HEAD
=======
    
    //update showmethod
    if (multiImage && showmaskcolMethod->get_active_text() == M("GENERAL_UNCHANGED")) {
        showmaskexpMethod->set_active(0);
    } else if((showmaskcolMethod->get_active_row_number() == 1 || showmaskcolMethod->get_active_row_number() == 2 || showmaskcolMethod->get_active_row_number() == 4 || showmaskcolMethod->get_active_row_number() == 5)) {
        if((showmaskcolMethod->get_active_row_number() == 2 || showmaskcolMethod->get_active_row_number() == 3)) {
            blendmaskcol->show();
        } else {
            blendmaskcol->hide();    
        }

        showmaskexpMethod->set_active(0);
        expexpose->setEnabled(false); 
    }
    
    if (multiImage && showmaskexpMethod->get_active_text() == M("GENERAL_UNCHANGED")) {
        showmaskcolMethod->set_active(0);
    } else if((showmaskexpMethod->get_active_row_number() == 1 || showmaskexpMethod->get_active_row_number() == 2 || showmaskexpMethod->get_active_row_number() == 4 || showmaskexpMethod->get_active_row_number() == 5)) {
        if((showmaskexpMethod->get_active_row_number() == 2 || showmaskexpMethod->get_active_row_number() == 3)) {
            blendmaskexp->show();
        } else {
            blendmaskexp->hide();    
        }
        
        showmaskcolMethod->set_active(0);
        expcolor->setEnabled(false); 
    }
   
>>>>>>> 1101484e

    // Update Retinex GUI according to inversret button state (to be compliant with inversretChanged function)
    if (multiImage && inversret->get_inconsistent()) {
        sensih->show();
    } else if (inversret->get_active()) {
        sensih->hide();
    } else {
        sensih->show();
    }

    // Update Sharpening GUI according to inverssha button state (to be compliant with inversshaChanged function)
    if (multiImage && inverssha->get_inconsistent()) {
        sensisha->show();
    } else if (inverssha->get_active()) {
        sensisha->hide();
    } else {
        sensisha->show();
    }
}

void Locallab::autoOpenCurve()
{
    // printf("autoOpenCurve\n");

    // TODO autoOpenCurve only considers linearity state of selected spot curve
//    llshape->openIfNonlinear();
//    ccshape->openIfNonlinear();
//    LHshape->openIfNonlinear();
//    HHshape->openIfNonlinear();
//    CCmaskshape->openIfNonlinear();
//    LLmaskshape->openIfNonlinear();
//    HHmaskshape->openIfNonlinear();
//    CCmaskexpshape->openIfNonlinear();
//    LLmaskexpshape->openIfNonlinear();
}<|MERGE_RESOLUTION|>--- conflicted
+++ resolved
@@ -225,7 +225,9 @@
 
     sensi->set_tooltip_text(M("TP_LOCALLAB_SENSI_TOOLTIP"));
     sensi->setAdjusterListener(this);
+
     structcol->setAdjusterListener(this);
+
     blendmaskcol->setAdjusterListener(this);
 
     qualitycurveMethod->append(M("TP_LOCALLAB_CURVNONE"));
@@ -238,20 +240,6 @@
     qualitycurveMethod->set_active(0);
     qualitycurveMethod->set_tooltip_markup(M("TP_LOCALLAB_CURVEMETHOD_TOOLTIP"));
     qualitycurveMethodConn = qualitycurveMethod->signal_changed().connect(sigc::mem_fun(*this, &Locallab::qualitycurveMethodChanged));
-<<<<<<< HEAD
-=======
-
-    showmaskcolMethod->append(M("TP_LOCALLAB_SHOWMNONE"));
-    showmaskcolMethod->append(M("TP_LOCALLAB_SHOWMODIF"));
-    showmaskcolMethod->append(M("TP_LOCALLAB_SHOWMODIFMASK"));
-    showmaskcolMethod->append(M("TP_LOCALLAB_USEMASK"));
-    showmaskcolMethod->append(M("TP_LOCALLAB_SHOWMASK"));
-    showmaskcolMethod->append(M("TP_LOCALLAB_SHOWSTRUC"));
-
-    showmaskcolMethod->set_active(0);
-    showmaskcolMethod->set_tooltip_markup(M("TP_LOCALLAB_SHOWMASKCOL_TOOLTIP"));
-    showmaskcolMethodConn  = showmaskcolMethod->signal_changed().connect(sigc::mem_fun(*this, &Locallab::showmaskcolMethodChanged));
->>>>>>> 1101484e
     
     llCurveEditorG->setCurveListener(this);
 
@@ -314,6 +302,7 @@
     showmaskcolMethod->append(M("TP_LOCALLAB_SHOWMODIF"));
     showmaskcolMethod->append(M("TP_LOCALLAB_SHOWMODIFMASK"));
     showmaskcolMethod->append(M("TP_LOCALLAB_SHOWMASK"));
+    showmaskcolMethod->append(M("TP_LOCALLAB_SHOWSTRUC"));
 
     showmaskcolMethod->set_active(0);
     showmaskcolMethod->set_tooltip_markup(M("TP_LOCALLAB_SHOWMASKCOL_TOOLTIP"));
@@ -369,11 +358,7 @@
     maskcolBox->pack_start(*showmaskcolMethod, Gtk::PACK_SHRINK, 0);
     maskcolBox->pack_start(*enaColorMask, Gtk::PACK_SHRINK, 0);
     maskcolBox->pack_start(*maskCurveEditorG, Gtk::PACK_SHRINK, 4); // Padding is mandatory to correct behavior of curve editor
-<<<<<<< HEAD
-=======
     maskcolBox->pack_start(*blendmaskcol, Gtk::PACK_SHRINK, 0);
-
->>>>>>> 1101484e
     maskcolFrame->add(*maskcolBox);
     colorBox->pack_start(*maskcolFrame);
 
@@ -401,8 +386,11 @@
 
     sensiex->set_tooltip_text(M("TP_LOCALLAB_SENSI_TOOLTIP"));
     sensiex->setAdjusterListener(this);
+
     structexp->setAdjusterListener(this);
+
     blurexpde->setAdjusterListener(this);
+
     blendmaskexp->setAdjusterListener(this);
 
     curveEditorG->setCurveListener(this);
@@ -451,20 +439,7 @@
     HHmaskexpshape->setCurveColorProvider(this, 6);
     HHmaskexpshape->setBottomBarColorProvider(this, 6);
     
-    
     maskexpCurveEditorG->curveListComplete();
-<<<<<<< HEAD
-=======
-    
-    
-    maskexpFrame = Gtk::manage(new Gtk::Frame(M("TP_LOCALLAB_SHOW")));
-    maskexpFrame->set_label_align(0.025, 0.5);
-    ToolParamBlock* const maskexpBox = Gtk::manage(new ToolParamBlock());
-    maskexpBox->pack_start(*transLabels2, Gtk::PACK_SHRINK, 4);
-    maskexpBox->pack_start(*showmaskexpMethod, Gtk::PACK_SHRINK, 0);
-    maskexpBox->pack_start(*maskexpCurveEditorG, Gtk::PACK_SHRINK, 4); // Padding is mandatory to correct behavior of curve editor
-    maskexpBox->pack_start(*blendmaskexp, Gtk::PACK_SHRINK, 0);
->>>>>>> 1101484e
 
     ToolParamBlock* const exposeBox = Gtk::manage(new ToolParamBlock());
     exposeBox->pack_start(*expcomp);
@@ -481,9 +456,10 @@
     maskexpFrame->set_label_align(0.025, 0.5);
     ToolParamBlock* const maskexpBox = Gtk::manage(new ToolParamBlock());
     maskexpBox->pack_start(*transLabels2, Gtk::PACK_SHRINK, 4);
+    maskexpBox->pack_start(*showmaskexpMethod, Gtk::PACK_SHRINK, 0);
     maskexpBox->pack_start(*enaExpMask, Gtk::PACK_SHRINK, 0);
-    maskexpBox->pack_start(*showmaskexpMethod, Gtk::PACK_SHRINK, 0);
     maskexpBox->pack_start(*maskexpCurveEditorG, Gtk::PACK_SHRINK, 4); // Padding is mandatory to correct behavior of curve editor
+    maskexpBox->pack_start(*blendmaskexp, Gtk::PACK_SHRINK, 0);
     maskexpFrame->add(*maskexpBox);
     exposeBox->pack_start(*maskexpFrame);
     
@@ -1534,7 +1510,6 @@
                     pp->locallab.spots.at(pp->locallab.selspot).chroma = chroma->getIntValue();
                     pp->locallab.spots.at(pp->locallab.selspot).sensi = sensi->getIntValue();
                     pp->locallab.spots.at(pp->locallab.selspot).structcol = structcol->getIntValue();
-                    pp->locallab.spots.at(pp->locallab.selspot).blendmaskcol = blendmaskcol->getIntValue();
 
                     if (qualitycurveMethod->get_active_row_number() == 0) {
                         pp->locallab.spots.at(pp->locallab.selspot).qualitycurveMethod = "none";
@@ -1543,23 +1518,6 @@
                     } else if (qualitycurveMethod->get_active_row_number() == 2) {
                         pp->locallab.spots.at(pp->locallab.selspot).qualitycurveMethod = "enh";
                     }
-<<<<<<< HEAD
-=======
-
-                    if (showmaskcolMethod->get_active_row_number() == 0) {
-                        pp->locallab.spots.at(pp->locallab.selspot).showmaskcolMethod = "none";
-                    } else if (showmaskcolMethod->get_active_row_number() == 1) {
-                        pp->locallab.spots.at(pp->locallab.selspot).showmaskcolMethod = "color";
-                    } else if (showmaskcolMethod->get_active_row_number() == 2) {
-                        pp->locallab.spots.at(pp->locallab.selspot).showmaskcolMethod = "colormask";
-                    } else if (showmaskcolMethod->get_active_row_number() == 3) {
-                        pp->locallab.spots.at(pp->locallab.selspot).showmaskcolMethod = "mask";
-                    } else if (showmaskcolMethod->get_active_row_number() == 4) {
-                        pp->locallab.spots.at(pp->locallab.selspot).showmaskcolMethod = "showmask";
-                    } else if (showmaskcolMethod->get_active_row_number() == 5) {
-                        pp->locallab.spots.at(pp->locallab.selspot).showmaskcolMethod = "showstruc";
-                    }
->>>>>>> 1101484e
                  
                     pp->locallab.spots.at(pp->locallab.selspot).llcurve = llshape->getCurve();
                     pp->locallab.spots.at(pp->locallab.selspot).cccurve = ccshape->getCurve();
@@ -1570,13 +1528,7 @@
                     pp->locallab.spots.at(pp->locallab.selspot).CCmaskcurve = CCmaskshape->getCurve();
                     pp->locallab.spots.at(pp->locallab.selspot).LLmaskcurve = LLmaskshape->getCurve();
                     pp->locallab.spots.at(pp->locallab.selspot).HHmaskcurve = HHmaskshape->getCurve();
-<<<<<<< HEAD
-=======
-                    pp->locallab.spots.at(pp->locallab.selspot).invers = invers->get_active();
-                    pp->locallab.spots.at(pp->locallab.selspot).structexp = structexp->getIntValue();
-                    pp->locallab.spots.at(pp->locallab.selspot).blurexpde = blurexpde->getIntValue();
-                    pp->locallab.spots.at(pp->locallab.selspot).blendmaskexp = blendmaskexp->getIntValue();
->>>>>>> 1101484e
+                    pp->locallab.spots.at(pp->locallab.selspot).blendmaskcol = blendmaskcol->getIntValue();
                     // Exposure
                     pp->locallab.spots.at(pp->locallab.selspot).expexpose = expexpose->getEnabled();
                     pp->locallab.spots.at(pp->locallab.selspot).expcomp = expcomp->getIntValue();
@@ -1586,30 +1538,14 @@
                     pp->locallab.spots.at(pp->locallab.selspot).shcompr = shcompr->getIntValue();
                     pp->locallab.spots.at(pp->locallab.selspot).warm = warm->getIntValue();
                     pp->locallab.spots.at(pp->locallab.selspot).sensiex = sensiex->getIntValue();
+                    pp->locallab.spots.at(pp->locallab.selspot).structexp = structexp->getIntValue();
+                    pp->locallab.spots.at(pp->locallab.selspot).blurexpde = blurexpde->getIntValue();
                     pp->locallab.spots.at(pp->locallab.selspot).excurve = shapeexpos->getCurve();
-<<<<<<< HEAD
                     pp->locallab.spots.at(pp->locallab.selspot).enaExpMask = enaExpMask->get_active();
                     pp->locallab.spots.at(pp->locallab.selspot).LLmaskexpcurve = LLmaskexpshape->getCurve();
                     pp->locallab.spots.at(pp->locallab.selspot).CCmaskexpcurve = CCmaskexpshape->getCurve();
-=======
-                    if (showmaskexpMethod->get_active_row_number() == 0) {
-                        pp->locallab.spots.at(pp->locallab.selspot).showmaskexpMethod = "none";
-                    } else if (showmaskexpMethod->get_active_row_number() == 1) {
-                        pp->locallab.spots.at(pp->locallab.selspot).showmaskexpMethod = "expo";
-                    } else if (showmaskexpMethod->get_active_row_number() == 2) {
-                        pp->locallab.spots.at(pp->locallab.selspot).showmaskexpMethod = "expomask";
-                    } else if (showmaskexpMethod->get_active_row_number() == 3) {
-                        pp->locallab.spots.at(pp->locallab.selspot).showmaskexpMethod = "mask";
-                    } else if (showmaskexpMethod->get_active_row_number() == 4) {
-                        pp->locallab.spots.at(pp->locallab.selspot).showmaskexpMethod = "showmask";
-                    } else if (showmaskexpMethod->get_active_row_number() == 5) {
-                        pp->locallab.spots.at(pp->locallab.selspot).showmaskexpMethod = "showstruc";
-                    }
-                    pp->locallab.spots.at(pp->locallab.selspot).LLmaskexpcurve = LLmaskexpshape->getCurve();
-                    pp->locallab.spots.at(pp->locallab.selspot).CCmaskexpcurve = CCmaskexpshape->getCurve();
                     pp->locallab.spots.at(pp->locallab.selspot).HHmaskexpcurve = HHmaskexpshape->getCurve();
-
->>>>>>> 1101484e
+                    pp->locallab.spots.at(pp->locallab.selspot).blendmaskexp = blendmaskexp->getIntValue();
                     // Vibrance
                     pp->locallab.spots.at(pp->locallab.selspot).expvibrance = expvibrance->getEnabled();
                     pp->locallab.spots.at(pp->locallab.selspot).saturated = saturated->getIntValue();
@@ -1741,7 +1677,6 @@
                         pe->locallab.spots.at(pp->locallab.selspot).chroma = pe->locallab.spots.at(pp->locallab.selspot).chroma || chroma->getEditedState();
                         pe->locallab.spots.at(pp->locallab.selspot).sensi = pe->locallab.spots.at(pp->locallab.selspot).sensi || sensi->getEditedState();
                         pe->locallab.spots.at(pp->locallab.selspot).structcol = pe->locallab.spots.at(pp->locallab.selspot).structcol || structcol->getEditedState();
-                        pe->locallab.spots.at(pp->locallab.selspot).blendmaskcol = pe->locallab.spots.at(pp->locallab.selspot).blendmaskcol || blendmaskcol->getEditedState();
                         pe->locallab.spots.at(pp->locallab.selspot).qualitycurveMethod = pe->locallab.spots.at(pp->locallab.selspot).qualitycurveMethod || qualitycurveMethod->get_active_text() != M("GENERAL_UNCHANGED");
                         pe->locallab.spots.at(pp->locallab.selspot).llcurve = pe->locallab.spots.at(pp->locallab.selspot).llcurve || !llshape->isUnChanged();
                         pe->locallab.spots.at(pp->locallab.selspot).cccurve = pe->locallab.spots.at(pp->locallab.selspot).cccurve || !ccshape->isUnChanged();
@@ -1752,6 +1687,7 @@
                         pe->locallab.spots.at(pp->locallab.selspot).CCmaskcurve = pe->locallab.spots.at(pp->locallab.selspot).CCmaskcurve || !CCmaskshape->isUnChanged();
                         pe->locallab.spots.at(pp->locallab.selspot).LLmaskcurve = pe->locallab.spots.at(pp->locallab.selspot).LLmaskcurve || !LLmaskshape->isUnChanged();
                         pe->locallab.spots.at(pp->locallab.selspot).HHmaskcurve = pe->locallab.spots.at(pp->locallab.selspot).HHmaskcurve || !HHmaskshape->isUnChanged();
+                        pe->locallab.spots.at(pp->locallab.selspot).blendmaskcol = pe->locallab.spots.at(pp->locallab.selspot).blendmaskcol || blendmaskcol->getEditedState();
                         // Exposure
                         pe->locallab.spots.at(pp->locallab.selspot).expexpose = pe->locallab.spots.at(pp->locallab.selspot).expexpose || !expexpose->get_inconsistent();
                         pe->locallab.spots.at(pp->locallab.selspot).expcomp = pe->locallab.spots.at(pp->locallab.selspot).expcomp || expcomp->getEditedState();
@@ -1887,7 +1823,6 @@
                         pedited->locallab.spots.at(pp->locallab.selspot).chroma = pedited->locallab.spots.at(pp->locallab.selspot).chroma || chroma->getEditedState();
                         pedited->locallab.spots.at(pp->locallab.selspot).sensi = pedited->locallab.spots.at(pp->locallab.selspot).sensi || sensi->getEditedState();
                         pedited->locallab.spots.at(pp->locallab.selspot).structcol = pedited->locallab.spots.at(pp->locallab.selspot).structcol || structcol->getEditedState();
-                        pedited->locallab.spots.at(pp->locallab.selspot).blendmaskcol = pedited->locallab.spots.at(pp->locallab.selspot).blendmaskcol || blendmaskcol->getEditedState();
                         pedited->locallab.spots.at(pp->locallab.selspot).qualitycurveMethod = pedited->locallab.spots.at(pp->locallab.selspot).qualitycurveMethod || qualitycurveMethod->get_active_text() != M("GENERAL_UNCHANGED");
                         pedited->locallab.spots.at(pp->locallab.selspot).llcurve = pedited->locallab.spots.at(pp->locallab.selspot).llcurve || !llshape->isUnChanged();
                         pedited->locallab.spots.at(pp->locallab.selspot).cccurve = pedited->locallab.spots.at(pp->locallab.selspot).cccurve || !ccshape->isUnChanged();
@@ -1898,6 +1833,7 @@
                         pedited->locallab.spots.at(pp->locallab.selspot).CCmaskcurve = pedited->locallab.spots.at(pp->locallab.selspot).CCmaskcurve || !CCmaskshape->isUnChanged();
                         pedited->locallab.spots.at(pp->locallab.selspot).LLmaskcurve = pedited->locallab.spots.at(pp->locallab.selspot).LLmaskcurve || !LLmaskshape->isUnChanged();
                         pedited->locallab.spots.at(pp->locallab.selspot).HHmaskcurve = pedited->locallab.spots.at(pp->locallab.selspot).HHmaskcurve || !HHmaskshape->isUnChanged();
+                        pedited->locallab.spots.at(pp->locallab.selspot).blendmaskcol = pedited->locallab.spots.at(pp->locallab.selspot).blendmaskcol || blendmaskcol->getEditedState();
                         // Exposure
                         pedited->locallab.spots.at(pp->locallab.selspot).expexpose = pedited->locallab.spots.at(pp->locallab.selspot).expexpose || !expexpose->get_inconsistent();
                         pedited->locallab.spots.at(pp->locallab.selspot).expcomp = pedited->locallab.spots.at(pp->locallab.selspot).expcomp || expcomp->getEditedState();
@@ -2241,7 +2177,6 @@
 
 void Locallab::showmaskcolMethodChanged()
 {
-<<<<<<< HEAD
     // printf("showmaskcolMethodChanged\n");
 
     // When one mask state is changed, other masks are deactivated
@@ -2251,11 +2186,6 @@
     
     if (listener) {
         listener->panelChanged(EvlocallabshowmaskcolMethod, "");
-=======
-    if((showmaskcolMethod->get_active_row_number() == 1 || showmaskcolMethod->get_active_row_number() == 2 || showmaskcolMethod->get_active_row_number() == 4 || showmaskcolMethod->get_active_row_number() == 5) && expcolor->getEnabled()) {
-        showmaskexpMethod->set_active(0);
-        expexpose->setEnabled(false); 
->>>>>>> 1101484e
     }
 }
 
@@ -2268,7 +2198,6 @@
     showmaskcolMethod->set_active(0);
     enableListener();
     
-<<<<<<< HEAD
     if (listener) {
         listener->panelChanged(EvlocallabshowmaskexpMethod, "");
     }
@@ -2304,12 +2233,6 @@
             enaColorMask->set_active(false);
             enaColorMaskConn.block(false);
         }
-=======
-    if((showmaskcolMethod->get_active_row_number() == 2 || showmaskcolMethod->get_active_row_number() == 3) && expcolor->getEnabled()) {
-        blendmaskcol->show();
-    } else {
-        blendmaskcol->hide();    
->>>>>>> 1101484e
     }
 
     if (getEnabled() && expcolor->getEnabled()) {
@@ -2325,7 +2248,6 @@
 
 void Locallab::enaExpMaskChanged()
 {
-<<<<<<< HEAD
     // printf("enaExpMaskChanged\n");
 
     if (multiImage) {
@@ -2337,21 +2259,6 @@
         }
     }
 
-=======
-    
-    if((showmaskexpMethod->get_active_row_number() == 1 || showmaskexpMethod->get_active_row_number() == 2 || showmaskexpMethod->get_active_row_number() == 4 || showmaskexpMethod->get_active_row_number() == 5) && expexpose->getEnabled()) {
-
-        showmaskcolMethod->set_active(0);
-        expcolor->setEnabled(false); 
-    }
-    
-    if((showmaskexpMethod->get_active_row_number() == 2 || showmaskexpMethod->get_active_row_number() == 3) && expexpose->getEnabled()) {
-       blendmaskexp->show();
-    } else {
-       blendmaskexp->hide();    
-    }
-    
->>>>>>> 1101484e
     if (getEnabled() && expexpose->getEnabled()) {
         if (listener) {
             if (enaExpMask->get_active()) {
@@ -3597,12 +3504,12 @@
     curvactivConn.block(false);
     qualitycurveMethodConn.block(false);
     inversConn.block(false);
+    showmaskcolMethodConn.block(false);
     enaColorMaskConn.block(false);
-    showmaskcolMethodConn.block(false);
     // Exposure
     enableexposeConn.block(false);
+    showmaskexpMethodConn.block(false);
     enaExpMaskConn.block(false);
-    showmaskexpMethodConn.block(false);
     // Vibrance
     enablevibranceConn.block(false);
     pskinsconn.block(false);
@@ -3644,12 +3551,12 @@
     curvactivConn.block(true);
     qualitycurveMethodConn.block(true);
     inversConn.block(true);
+    showmaskcolMethodConn.block(true);
     enaColorMaskConn.block(true);
-    showmaskcolMethodConn.block(true);
     // Exposure
     enableexposeConn.block(true);
+    showmaskexpMethodConn.block(true);
     enaExpMaskConn.block(true);
-    showmaskexpMethodConn.block(true);
     // Vibrance
     enablevibranceConn.block(true);
     pskinsconn.block(true);
@@ -3695,7 +3602,6 @@
         chroma->setValue(pp->locallab.spots.at(index).chroma);
         sensi->setValue(pp->locallab.spots.at(index).sensi);
         structcol->setValue(pp->locallab.spots.at(index).structcol);
-        blendmaskcol->setValue(pp->locallab.spots.at(index).blendmaskcol);
 
         if (pp->locallab.spots.at(index).qualitycurveMethod == "none") {
             qualitycurveMethod->set_active(0);
@@ -3711,22 +3617,6 @@
             qualitycurveMethod->set_active(5);
         }
 
-<<<<<<< HEAD
-=======
-        if (pp->locallab.spots.at(index).showmaskcolMethod == "none") {
-            showmaskcolMethod->set_active(0);
-        } else if (pp->locallab.spots.at(index).showmaskcolMethod == "color") {
-            showmaskcolMethod->set_active(1);
-        } else if (pp->locallab.spots.at(index).showmaskcolMethod == "colormask") {
-            showmaskcolMethod->set_active(2);
-        } else if (pp->locallab.spots.at(index).showmaskcolMethod == "mask") {
-            showmaskcolMethod->set_active(3);
-        } else if (pp->locallab.spots.at(index).showmaskcolMethod == "showmask") {
-            showmaskcolMethod->set_active(4);
-        } else if (pp->locallab.spots.at(index).showmaskcolMethod == "showstruc") {
-            showmaskcolMethod->set_active(5);
-        }
->>>>>>> 1101484e
         llshape->setCurve(pp->locallab.spots.at(index).llcurve);
         ccshape->setCurve(pp->locallab.spots.at(index).cccurve);
         LHshape->setCurve(pp->locallab.spots.at(index).LHcurve);
@@ -3736,6 +3626,7 @@
         CCmaskshape->setCurve(pp->locallab.spots.at(index).CCmaskcurve);
         LLmaskshape->setCurve(pp->locallab.spots.at(index).LLmaskcurve);
         HHmaskshape->setCurve(pp->locallab.spots.at(index).HHmaskcurve);
+        blendmaskcol->setValue(pp->locallab.spots.at(index).blendmaskcol);
 
         // Exposure
         expexpose->setEnabled(pp->locallab.spots.at(index).expexpose);
@@ -3749,23 +3640,7 @@
         structexp->setValue(pp->locallab.spots.at(index).structexp);
         blurexpde->setValue(pp->locallab.spots.at(index).blurexpde);
         shapeexpos->setCurve(pp->locallab.spots.at(index).excurve);
-<<<<<<< HEAD
         enaExpMask->set_active(pp->locallab.spots.at(index).enaExpMask);
-=======
-        if (pp->locallab.spots.at(index).showmaskexpMethod == "none") {
-            showmaskexpMethod->set_active(0);
-        } else if (pp->locallab.spots.at(index).showmaskexpMethod == "expo") {
-            showmaskexpMethod->set_active(1);
-        } else if (pp->locallab.spots.at(index).showmaskexpMethod == "expormask") {
-            showmaskexpMethod->set_active(2);
-        } else if (pp->locallab.spots.at(index).showmaskexpMethod == "mask") {
-            showmaskexpMethod->set_active(3);
-        } else if (pp->locallab.spots.at(index).showmaskexpMethod == "showmask") {
-            showmaskexpMethod->set_active(4);
-        } else if (pp->locallab.spots.at(index).showmaskexpMethod == "showstruc") {
-            showmaskexpMethod->set_active(5);
-        }
->>>>>>> 1101484e
         CCmaskexpshape->setCurve(pp->locallab.spots.at(index).CCmaskexpcurve);
         LLmaskexpshape->setCurve(pp->locallab.spots.at(index).LLmaskexpcurve);
         HHmaskexpshape->setCurve(pp->locallab.spots.at(index).HHmaskexpcurve);
@@ -3923,7 +3798,6 @@
                 chroma->setEditedState(spotState->chroma ? Edited : UnEdited);
                 sensi->setEditedState(spotState->sensi ? Edited : UnEdited);
                 structcol->setEditedState(spotState->structcol ? Edited : UnEdited);
-                blendmaskcol->setEditedState(spotState->blendmaskcol ? Edited : UnEdited);
 
                 if (!spotState->qualitycurveMethod) {
                     qualitycurveMethod->set_active_text(M("GENERAL_UNCHANGED"));
@@ -3938,7 +3812,7 @@
                 CCmaskshape->setUnChanged(!spotState->CCmaskcurve);
                 LLmaskshape->setUnChanged(!spotState->LLmaskcurve);
                 HHmaskshape->setUnChanged(!spotState->HHmaskcurve);
-
+                blendmaskcol->setEditedState(spotState->blendmaskcol ? Edited : UnEdited);
 
                 // Exposure
                 expexpose->set_inconsistent(!spotState->expexpose);
@@ -4129,37 +4003,6 @@
     } else {
         strength->show();
     }
-<<<<<<< HEAD
-=======
-    
-    //update showmethod
-    if (multiImage && showmaskcolMethod->get_active_text() == M("GENERAL_UNCHANGED")) {
-        showmaskexpMethod->set_active(0);
-    } else if((showmaskcolMethod->get_active_row_number() == 1 || showmaskcolMethod->get_active_row_number() == 2 || showmaskcolMethod->get_active_row_number() == 4 || showmaskcolMethod->get_active_row_number() == 5)) {
-        if((showmaskcolMethod->get_active_row_number() == 2 || showmaskcolMethod->get_active_row_number() == 3)) {
-            blendmaskcol->show();
-        } else {
-            blendmaskcol->hide();    
-        }
-
-        showmaskexpMethod->set_active(0);
-        expexpose->setEnabled(false); 
-    }
-    
-    if (multiImage && showmaskexpMethod->get_active_text() == M("GENERAL_UNCHANGED")) {
-        showmaskcolMethod->set_active(0);
-    } else if((showmaskexpMethod->get_active_row_number() == 1 || showmaskexpMethod->get_active_row_number() == 2 || showmaskexpMethod->get_active_row_number() == 4 || showmaskexpMethod->get_active_row_number() == 5)) {
-        if((showmaskexpMethod->get_active_row_number() == 2 || showmaskexpMethod->get_active_row_number() == 3)) {
-            blendmaskexp->show();
-        } else {
-            blendmaskexp->hide();    
-        }
-        
-        showmaskcolMethod->set_active(0);
-        expcolor->setEnabled(false); 
-    }
-   
->>>>>>> 1101484e
 
     // Update Retinex GUI according to inversret button state (to be compliant with inversretChanged function)
     if (multiImage && inversret->get_inconsistent()) {
