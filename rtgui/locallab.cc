/*
 *  This file is part of RawTherapee.
 *
 *  Copyright (c) 2004-2010 Gabor Horvath <hgabor@rawtherapee.com>
 *
 *
 *  RawTherapee is free software: you can redistribute it and/or modify
 *  it under the terms of the GNU General Public License as published by
 *  the Free Software Foundation, either version 3 of the License, or
 *  (at your option) any later version.
 *
 *  RawTherapee is distributed in the hope that it will be useful,
 *  but WITHOUT ANY WARRANTY; without even the implied warranty of
 *  MERCHANTABILITY or FITNESS FOR A PARTICULAR PURPOSE.  See the
 *  GNU General Public License for more details.
 *
 *  You should have received a copy of the GNU General Public License
 *  along with RawTherapee.  If not, see <http://www.gnu.org/licenses/>.
 *  2017 Jacques Desmis <jdesmis@gmail.com>
 *  2018 Pierre Cabrera <pierre.cab@gmail.com>
 */

#include "locallab.h"
#include "rtimage.h"
#include <iomanip>
#include "../rtengine/rt_math.h"
#include "options.h"
#include <cmath>
#include "edit.h"
#include "guiutils.h"
#include <string>
#include <unistd.h>
#include "../rtengine/improcfun.h"

#define MINCHRO 0.
#define MAXCHRO 150
#define MAXCHROCC 100

using namespace rtengine;

extern Options options;

Locallab::Locallab():
    FoldableToolPanel(this, "locallab", M("TP_LOCALLAB_LABEL"), false, true),

    // Expander widgets
    expsettings(new ControlSpotPanel()),
    expcolor(new MyExpander(true, M("TP_LOCALLAB_COFR"))),
    expexpose(new MyExpander(true, M("TP_LOCALLAB_EXPOSE"))),
    expvibrance(new MyExpander(true, M("TP_LOCALLAB_VIBRANCE"))),
    expblur(new MyExpander(true, M("TP_LOCALLAB_BLUFR"))),
    exptonemap(new MyExpander(true, M("TP_LOCALLAB_TM"))),
    expreti(new MyExpander(true, M("TP_LOCALLAB_RETI"))),
    expsharp(new MyExpander(true, M("TP_LOCALLAB_SHARP"))),
    expcbdl(new MyExpander(true, M("TP_LOCALLAB_CBDL"))),
    expdenoi(new MyExpander(true, M("TP_LOCALLAB_DENOIS"))),

    // CurveEditorGroup widgets
    // Color & Light
    llCurveEditorG(new CurveEditorGroup(options.lastlocalCurvesDir, M("TP_LOCALLAB_LUM"))),
    // Exposure
    curveEditorG(new CurveEditorGroup(options.lastlocalCurvesDir, M("TP_LOCALLAB_CURVEEDITOR_TONES_LABEL"))),
    // Vibrance
    curveEditorGG(new CurveEditorGroup(options.lastlocalCurvesDir, M("TP_VIBRANCE_CURVEEDITOR_SKINTONES_LABEL"))),
    // Retinex
    LocalcurveEditorgainT(new CurveEditorGroup(options.lastlocalCurvesDir, M("TP_LOCALLAB_TRANSMISSIONGAIN"))),

    // Adjuster widgets
    // Color & Light
    lightness(Gtk::manage(new Adjuster(M("TP_LOCALLAB_LIGHTNESS"), -100, 100, 1, 0))),
    contrast(Gtk::manage(new Adjuster(M("TP_LOCALLAB_CONTRAST"), -100, 100, 1, 0))),
    chroma(Gtk::manage(new Adjuster(M("TP_LOCALLAB_CHROMA"), -100, 150, 1, 0))),
    sensi(Gtk::manage(new Adjuster(M("TP_LOCALLAB_SENSI"), 0, 100, 1, 19))),
    // Exposure
    expcomp(Gtk::manage(new Adjuster(M("TP_EXPOSURE_EXPCOMP"), -200, 200, 5, 0))),
    hlcompr(Gtk::manage(new Adjuster(M("TP_EXPOSURE_COMPRHIGHLIGHTS"), 0, 500, 1, 20))),
    hlcomprthresh(Gtk::manage(new Adjuster(M("TP_EXPOSURE_COMPRHIGHLIGHTSTHRESHOLD"), 0, 100, 1, 33))),
    black(Gtk::manage(new Adjuster(M("TP_EXPOSURE_BLACKLEVEL"), -16384, 32768, 50, 0))),
    shcompr(Gtk::manage(new Adjuster(M("TP_EXPOSURE_COMPRSHADOWS"), 0, 100, 1, 50))),
    warm(Gtk::manage(new Adjuster(M("TP_LOCALLAB_WARM"), -100., 100., 1., 0., Gtk::manage(new RTImage("ajd-wb-bluered1.png")), Gtk::manage(new RTImage("ajd-wb-bluered2.png"))))),
    sensiex(Gtk::manage(new Adjuster(M("TP_LOCALLAB_SENSI"), 0, 100, 1, 19))),
    // Vibrance
    saturated(Gtk::manage(new Adjuster(M("TP_VIBRANCE_SATURATED"), -100., 100., 1., 0.))),
    pastels(Gtk::manage(new Adjuster(M("TP_VIBRANCE_PASTELS"), -100., 100., 1., 0.))),
    sensiv(Gtk::manage(new Adjuster(M("TP_LOCALLAB_SENSI"), 0, 100, 1, 19))),
    // Blur & Noise
    radius(Gtk::manage(new Adjuster(M("TP_LOCALLAB_RADIUS"), 1, 100, 1, 1))),
    strength(Gtk::manage(new Adjuster(M("TP_LOCALLAB_STRENGTH"), 0, 100, 1, 0))),
    sensibn(Gtk::manage(new Adjuster(M("TP_LOCALLAB_SENSIBN"), 0, 100, 1, 40))),
    // Tone Mapping
    stren(Gtk::manage(new Adjuster(M("TP_LOCALLAB_STREN"), -50, 100, 1, 0))),
    gamma(Gtk::manage(new Adjuster(M("TP_LOCALLAB_GAM"), 80, 150, 1, 100))),
    estop(Gtk::manage(new Adjuster(M("TP_LOCALLAB_ESTOP"), 10, 400, 1, 140))),
    scaltm(Gtk::manage(new Adjuster(M("TP_LOCALLAB_SCALTM"), 1, 100, 1, 10))),
    rewei(Gtk::manage(new Adjuster(M("TP_LOCALLAB_REWEI"), 0, 9, 1, 0))),
    sensitm(Gtk::manage(new Adjuster(M("TP_LOCALLAB_SENSI"), 0, 100, 1, 19))),
    // Retinex
    str(Gtk::manage(new Adjuster(M("TP_LOCALLAB_STR"), 0, 100, 1, 0))),
    chrrt(Gtk::manage(new Adjuster(M("TP_LOCALLAB_CHRRT"), 0, 100, 1, 0))),
    neigh(Gtk::manage(new Adjuster(M("TP_LOCALLAB_NEIGH"), 14, 150, 1, 50))),
    vart(Gtk::manage(new Adjuster(M("TP_LOCALLAB_VART"), 50, 500, 1, 200))),
    sensih(Gtk::manage(new Adjuster(M("TP_LOCALLAB_SENSIH"), 0, 100, 1, 19))),
    // Sharpening
    sharradius(Gtk::manage(new Adjuster(M("TP_LOCALLAB_SHARRADIUS"), 42, 500, 1, 4))),
    sharamount(Gtk::manage(new Adjuster(M("TP_LOCALLAB_SHARAMOUNT"), 0, 100, 1, 75))),
    shardamping(Gtk::manage(new Adjuster(M("TP_LOCALLAB_SHARDAMPING"), 0, 100, 1, 75))),
    shariter(Gtk::manage(new Adjuster(M("TP_LOCALLAB_SHARITER"), 5, 100, 1, 30))),
    sensisha(Gtk::manage(new Adjuster(M("TP_LOCALLAB_SENSIS"), 0, 100, 1, 19))),
    // Contrast by detail levels
    chromacbdl(Gtk::manage(new Adjuster(M("TP_LOCALLAB_CHROMACBDL"), 0, 300, 1, 0))),
    threshold(Gtk::manage(new Adjuster(M("TP_DIRPYREQUALIZER_THRESHOLD"), 0, 100, 1, 20))),
    sensicb(Gtk::manage(new Adjuster(M("TP_LOCALLAB_SENSICB"), 0, 100, 1, 19))),
    // Denoise
    noiselumf(Gtk::manage(new Adjuster(M("TP_LOCALLAB_NOISELUMFINE"), MINCHRO, MAXCHRO, 1, 0))),
    noiselumc(Gtk::manage(new Adjuster(M("TP_LOCALLAB_NOISELUMCOARSE"), MINCHRO, MAXCHROCC, 1, 0))),
    noiselumdetail(Gtk::manage(new Adjuster(M("TP_LOCALLAB_NOISELUMDETAIL"), 0, 100, 1, 0))),
    noiselequal(Gtk::manage(new Adjuster(M("TP_LOCALLAB_NOISELEQUAL"), -2, 10, 1, 7, Gtk::manage(new RTImage("adj-white.png")), Gtk::manage(new RTImage("adj-black.png"))))),
    noisechrof(Gtk::manage(new Adjuster(M("TP_LOCALLAB_NOISECHROFINE"), MINCHRO, MAXCHRO, 1, 0))),
    noisechroc(Gtk::manage(new Adjuster(M("TP_LOCALLAB_NOISECHROCOARSE"), MINCHRO, MAXCHROCC, 1, 0))),
    noisechrodetail(Gtk::manage(new Adjuster(M("TP_LOCALLAB_NOISECHRODETAIL"), 0, 100, 1, 0))),
    adjblur(Gtk::manage(new Adjuster(M("TP_LOCALLAB_ADJ"), -100., 100., 1., 0., Gtk::manage(new RTImage("ajd-wb-bluered1.png")), Gtk::manage(new RTImage("ajd-wb-bluered2.png"))))),
    bilateral(Gtk::manage(new Adjuster(M("TP_LOCALLAB_BILATERAL"), 0, 100, 1, 0))),
    sensiden(Gtk::manage(new Adjuster(M("TP_LOCALLAB_SENSIDEN"), 0, 100, 1, 30))),

    // ButtonCheck widgets
    // Color & Light
    curvactiv(Gtk::manage(new Gtk::CheckButton(M("TP_LOCALLAB_CURV")))),
    invers(Gtk::manage(new Gtk::CheckButton(M("TP_LOCALLAB_INVERS")))),
    // Vibrance
    protectSkins(Gtk::manage(new Gtk::CheckButton(M("TP_VIBRANCE_PROTECTSKINS")))),
    avoidColorShift(Gtk::manage(new Gtk::CheckButton(M("TP_VIBRANCE_AVOIDCOLORSHIFT")))),
    pastSatTog(Gtk::manage(new Gtk::CheckButton(M("TP_VIBRANCE_PASTSATTOG")))),
    // Blur & Noise
    activlum(Gtk::manage(new Gtk::CheckButton(M("TP_LOCALLAB_ACTIV")))),
    // Retinex
    inversret(Gtk::manage(new Gtk::CheckButton(M("TP_LOCALLAB_INVERS")))),
    // Sharpening
    inverssha(Gtk::manage(new Gtk::CheckButton(M("TP_LOCALLAB_INVERS")))),
<<<<<<< HEAD
    // Others
    avoid(Gtk::manage(new Gtk::CheckButton(M("TP_LOCALLAB_AVOID")))),
=======
    cutpast(Gtk::manage(new Gtk::CheckButton(M("TP_LOCALLAB_CUTPAST")))),
    lastdust(Gtk::manage(new Gtk::CheckButton(M("TP_LOCALLAB_LASTDUST")))),
    draggedPointOldAngle(-1000.)

{
    CurveListener::setMulti(true);
    ProcParams params;

    auto m = ProcEventMapper::getInstance();
    EvLocenacolor = m->newEvent(LUMINANCECURVE, "HISTORY_MSG_LOCENACOLOR");//548
    EvLocenaexpose = m->newEvent(LUMINANCECURVE, "HISTORY_MSG_LOCENAEXPOSE");//572
    EvLocenavibrance = m->newEvent(LUMINANCECURVE, "HISTORY_MSG_LOCENAVIBR");//563
    EvLocenablur = m->newEvent(LUMINANCECURVE, "HISTORY_MSG_LOCENABLUR");//549
    EvLocenatonemap = m->newEvent(LUMINANCECURVE, "HISTORY_MSG_LOCENATM");//550
    EvLocenareti = m->newEvent(LUMINANCECURVE, "HISTORY_MSG_LOCENARETI");//551
    EvLocenasharp = m->newEvent(LUMINANCECURVE, "HISTORY_MSG_LOCENASHARP");//552
    EvLocenacbdl = m->newEvent(LUMINANCECURVE, "HISTORY_MSG_LOCENACBDL");//553
    EvLocenadenoi = m->newEvent(LUMINANCECURVE, "HISTORY_MSG_LOCENADENOI");//554

    EvlocallablocX = m->newEvent(LUMINANCECURVE, "HISTORY_MSG_LOCLOCX"); //= 494,
    EvlocallabCenter = m->newEvent(LUMINANCECURVE, "HISTORY_MSG_LOCCENTER"); //= 495,
    EvlocallabDegree = m->newEvent(LUMINANCECURVE, "HISTORY_MSG_LOCDEGRE"); //= 496,
    Evlocallablightness = m->newEvent(LUMINANCECURVE, "HISTORY_MSG_LOCLIGHT"); //= 497,
    Evlocallabcontrast = m->newEvent(LUMINANCECURVE, "HISTORY_MSG_LOCCONTRA"); //= 498,
    Evlocallabchroma = m->newEvent(LUMINANCECURVE, "HISTORY_MSG_LOCCHROMA"); //= 499,
    Evlocallabtransit = m->newEvent(LUMINANCECURVE, "HISTORY_MSG_LOCTRANSIT"); //= 500,
    Evlocallabavoid = m->newEvent(LUMINANCECURVE, "HISTORY_MSG_LOCAVOID"); //= 501,
    EvlocallablocYT = m->newEvent(LUMINANCECURVE, "HISTORY_MSG_LOCLOCYT"); // = 502,
    EvlocallablocXL = m->newEvent(LUMINANCECURVE, "HISTORY_MSG_LOCXL"); //= 503,
    EvlocallabSmet = m->newEvent(LUMINANCECURVE, "HISTORY_MSG_LOCSMET"); //= 504,
    Evlocallabinvers = m->newEvent(LUMINANCECURVE, "HISTORY_MSG_LOCINVERS"); //= 505,
    Evlocallabradius = m->newEvent(LUMINANCECURVE, "HISTORY_MSG_LOCRADIUS"); //= 506,
    Evlocallabinversrad = m->newEvent(LUMINANCECURVE, "HISTORY_MSG_LOCINVRAD"); //= 507,
    Evlocallabstrength = m->newEvent(LUMINANCECURVE, "HISTORY_MSG_LOCSTRENGTH"); //= 508,
    Evlocallabsensi = m->newEvent(LUMINANCECURVE, "HISTORY_MSG_LOCSENSI"); //= 509,
    EvlocallabretinexMethod = m->newEvent(LUMINANCECURVE, "HISTORY_MSG_LOCRETIMETH");//510
    Evlocallabstr = m->newEvent(LUMINANCECURVE, "HISTORY_MSG_LOCRETISTR");//= 511,
    Evlocallabneigh = m->newEvent(LUMINANCECURVE, "HISTORY_MSG_LOCRETINEIGH");//= 512,
    Evlocallabvart = m->newEvent(LUMINANCECURVE, "HISTORY_MSG_LOCRETIVART");//= 513,
    EvlocallabCTgainCurve = m->newEvent(LUMINANCECURVE, "HISTORY_MSG_LOCRETIGAINCURV");//= 514,
    Evlocallabchrrt = m->newEvent(LUMINANCECURVE, "HISTORY_MSG_LOCCHRRT");//= 515,
    Evlocallabinversret = m->newEvent(LUMINANCECURVE, "HISTORY_MSG_LOCINVRET");//= 516,
    Evlocallabsensih = m->newEvent(LUMINANCECURVE, "HISTORY_MSG_LOCSENSIH");//= 517,
    Evlocallabnbspot = m->newEvent(LUMINANCECURVE, "HISTORY_MSG_LOCNBSPOT");//= 518,
    Evlocallabactivlum = m->newEvent(LUMINANCECURVE, "HISTORY_MSG_LOCACTIVLUM");//= 519,
    Evlocallabanbspot = m->newEvent(LUMINANCECURVE, "HISTORY_MSG_LOCANBSPOT");//= 520,
    Evlocallabsharradius = m->newEvent(LUMINANCECURVE, "HISTORY_MSG_LOCSHARADIUS");//= 521,
    Evlocallabsharamount = m->newEvent(LUMINANCECURVE, "HISTORY_MSG_LOCSHAAMOUNT");//= 522,
    Evlocallabshardamping = m->newEvent(LUMINANCECURVE, "HISTORY_MSG_LOCSHADAMPING");//= 523,
    Evlocallabshariter = m->newEvent(LUMINANCECURVE, "HISTORY_MSG_LOCSHAITER");//= 524,
    Evlocallabsensis = m->newEvent(LUMINANCECURVE, "HISTORY_MSG_LOCSENSIS");//= 525,
    Evlocallabinverssha = m->newEvent(LUMINANCECURVE, "HISTORY_MSG_LOCINVSHA");//= 526,
    Evlocallabcircrad = m->newEvent(LUMINANCECURVE, "HISTORY_MSG_LOCCIRCRAD");//= 527,
    Evlocallabthres = m->newEvent(LUMINANCECURVE, "HISTORY_MSG_LOCTHRES");//= 528,
    Evlocallabproxi = m->newEvent(LUMINANCECURVE, "HISTORY_MSG_LOCPROXI");//= 529,
    EvlocallabqualityMethod = m->newEvent(LUMINANCECURVE, "HISTORY_MSG_LOCQUALMETH");//= 530,
    Evlocallabnoiselumf = m->newEvent(LUMINANCECURVE, "HISTORY_MSG_LOCNOISLUMF");//= 531,
    Evlocallabnoiselumc = m->newEvent(LUMINANCECURVE, "HISTORY_MSG_LOCNOISLUMC");//= 532,
    Evlocallabnoisechrof = m->newEvent(LUMINANCECURVE, "HISTORY_MSG_LOCNOISCHROF");//= 533,
    Evlocallabnoisechroc = m->newEvent(LUMINANCECURVE, "HISTORY_MSG_LOCNOISCHROC");//= 534,
    EvlocallabThresho = m->newEvent(LUMINANCECURVE, "HISTORY_MSG_LOCCBDLTHRESHO");//= 535,
    EvlocallabEqualizer = m->newEvent(LUMINANCECURVE, "HISTORY_MSG_LOCCBDLEQUALIZ");//= 536,
    Evlocallabsensicb = m->newEvent(LUMINANCECURVE, "HISTORY_MSG_LOCSENSICB");//= 537,
    Evlocallabsensibn = m->newEvent(LUMINANCECURVE, "HISTORY_MSG_LOCSENSIBN");//= 538,
    Evlocallabstren = m->newEvent(LUMINANCECURVE, "HISTORY_MSG_LOCSTREN");//= 539,
    Evlocallabgamma = m->newEvent(LUMINANCECURVE, "HISTORY_MSG_LOCGAMM");//= 540,
    Evlocallabestop = m->newEvent(LUMINANCECURVE, "HISTORY_MSG_LOCESTOP");//= 541,
    Evlocallabscaltm = m->newEvent(LUMINANCECURVE, "HISTORY_MSG_LOCSCALTM");//= 542,
    Evlocallabrewei = m->newEvent(LUMINANCECURVE, "HISTORY_MSG_LOCREWEI");//= 543,
    Evlocallabsensitm = m->newEvent(LUMINANCECURVE, "HISTORY_MSG_LOCSENSITM");//= 544,
    EvlocallabCTgainCurverab = m->newEvent(LUMINANCECURVE, "HISTORY_MSG_LOCGAINCURRAB");//= 545,
    Evlocallabretrab = m->newEvent(LUMINANCECURVE, "HISTORY_MSG_LOCRETRAB");//= 546,
    Evlocallabllshape = m->newEvent(LUMINANCECURVE, "HISTORY_MSG_LOCLSHAPE");//= 547,
    EvlocallabLHshape = m->newEvent(LUMINANCECURVE, "HISTORY_MSG_LOCLHSHAPE");// = 555,
    Evlocallabcurvactiv = m->newEvent(LUMINANCECURVE, "HISTORY_MSG_LOCCURVACTIV");// = 556,
    Evlocallabccshape = m->newEvent(LUMINANCECURVE, "HISTORY_MSG_LOCCCSHAPE");// = 557,
    EvlocallabqualitycurveMethod = m->newEvent(LUMINANCECURVE, "HISTORY_MSG_LOCQUALCURVMETH");// = 558,
    Evlocallabhueref = m->newEvent(LUMINANCECURVE, "HISTORY_MSG_LOCHUEREF");// = 559,
    Evlocallabchromaref = m->newEvent(LUMINANCECURVE, "HISTORY_MSG_LOCCHROMAREF");// = 560,
    Evlocallablumaref = m->newEvent(LUMINANCECURVE, "HISTORY_MSG_LOCLUMAREF");// = 561,
    EvlocallabHHshape = m->newEvent(LUMINANCECURVE, "HISTORY_MSG_LOCHHSHAPE");// = 562,
    EvlocallabSkinTonesCurve = m->newEvent(LUMINANCECURVE, "HISTORY_MSG_LOCSKINTONCURV");// = 564,
    EvlocallabProtectSkins = m->newEvent(LUMINANCECURVE, "HISTORY_MSG_LOCPROTSKIN");// = 565,
    EvlocallabAvoidColorShift = m->newEvent(LUMINANCECURVE, "HISTORY_MSG_LOCAVOIDCOLORSHIFT");// = 566,
    EvlocallabPastSatTog = m->newEvent(LUMINANCECURVE, "HISTORY_MSG_LOCPASTSATTOG");// = 567,
    EvlocallabPastels = m->newEvent(LUMINANCECURVE, "HISTORY_MSG_LOCPASTEL");// = 568,
    EvlocallabSaturated = m->newEvent(LUMINANCECURVE, "HISTORY_MSG_LOCSATUR");// = 569,
    EvlocallabPastSatThreshold = m->newEvent(LUMINANCECURVE, "HISTORY_MSG_LOCPASTSATTHRES");// = 570,
    Evlocallabsensiv = m->newEvent(LUMINANCECURVE, "HISTORY_MSG_LOCSENSIV");// = 571,
    Evlocallabexpcomp = m->newEvent(LUMINANCECURVE, "HISTORY_MSG_LOCEXPCOMP");// = 573,
    Evlocallabhlcompr = m->newEvent(LUMINANCECURVE, "HISTORY_MSG_LOCHLCOMPR");// = 574,
    Evlocallabhlcomprthresh = m->newEvent(LUMINANCECURVE, "HISTORY_MSG_LOCHLCOMPRTHRESH");// = 575,
    Evlocallabblack = m->newEvent(LUMINANCECURVE, "HISTORY_MSG_LOCBLACK");// = 576,
    Evlocallabshcompr = m->newEvent(LUMINANCECURVE, "HISTORY_MSG_LOCSHCOMPR");// = 577,
    Evlocallabsensiex = m->newEvent(LUMINANCECURVE, "HISTORY_MSG_LOCSENSIEX");// = 578,
    Evlocallabshapeexpos = m->newEvent(LUMINANCECURVE, "HISTORY_MSG_LOCSHAPE");// = 579,
    EvlocallabCenterbuf = m->newEvent(LUMINANCECURVE, "HISTORY_MSG_LOCCENTERBUF");// = 580,
    Evlocallabadjblur = m->newEvent(LUMINANCECURVE, "HISTORY_MSG_LOCNOISEEQUALBLURED");// = 581,
    Evlocallabcutpast = m->newEvent(LUMINANCECURVE, "HISTORY_MSG_LOCCUTPAST");// = 582,
    Evlocallabchromacbdl = m->newEvent(LUMINANCECURVE, "HISTORY_MSG_LOCCHROCBDL");// = 583,
    EvlocallabblurMethod = m->newEvent(LUMINANCECURVE, "HISTORY_MSG_LOCBLURMETH"); //584
    EvlocallabdustMethod = m->newEvent(LUMINANCECURVE, "HISTORY_MSG_LOCDUSTMETH");// = 585,
    Evlocallablastdust = m->newEvent(LUMINANCECURVE, "HISTORY_MSG_LOCLASTDUST");// = 586,
    Evlocallabsobelref = m->newEvent(LUMINANCECURVE, "HISTORY_MSG_LOCSOBELREF");// = 587,
    Evlocallabexclumethod = m->newEvent(LUMINANCECURVE, "HISTORY_MSG_LOCEXCLUMETH");// = 588,
    Evlocallabsensiexclu = m->newEvent(LUMINANCECURVE, "HISTORY_MSG_LOCSENSIEXCL");// = 589,
    Evlocallabstruc = m->newEvent(LUMINANCECURVE, "HISTORY_MSG_LOCSTRUC");// = 590,
    Evlocallabwarm = m->newEvent(LUMINANCECURVE, "HISTORY_MSG_LOCWARM");// = 591,
    Evlocallabnoiselumdetail = m->newEvent(LUMINANCECURVE, "HISTORY_MSG_LOCNOISELUMDETAIL");// = 592,
    Evlocallabnoisechrodetail = m->newEvent(LUMINANCECURVE, "HISTORY_MSG_LOCNOISECHRODETAIL");// = 593,
    Evlocallabsensiden = m->newEvent(LUMINANCECURVE, "HISTORY_MSG_LOCSENSIDEN");// = 594,
    Evlocallabhuerefblur = m->newEvent(LUMINANCECURVE, "HISTORY_MSG_LOCHUEREFBLUR");// = 595,
    EvlocallabEnabled = m->newEvent(LUMINANCECURVE, "HISTORY_MSG_LOCENABLED");// = 596,
    EvlocallablocY = m->newEvent(LUMINANCECURVE, "HISTORY_MSG_LOCLOCY");// = 597,
    Evlocallabbilateral = m->newEvent(LUMINANCECURVE, "HISTORY_MSG_LOCBILATERAL");// = 598,
    Evlocallabnoiselequal = m->newEvent(LUMINANCECURVE, "HISTORY_MSG_LOCNOISELEQUAL");// = 599,
    Evlocallabshapemethod = m->newEvent(LUMINANCECURVE, "HISTORY_MSG_LOCSHAPEMETH");// = 600,
    Evlocallabspotduplicated = m->newEvent(LUMINANCECURVE, "HISTORY_MSG_LOCSPOTDUP");

    editHBox = Gtk::manage(new Gtk::HBox());
    edit = Gtk::manage(new Gtk::ToggleButton());
    edit->add(*Gtk::manage(new RTImage("hand-open.png")));
    edit->set_tooltip_text(M("EDIT_OBJECT_TOOLTIP"));
    editConn = edit->signal_toggled().connect(sigc::mem_fun(*this, &Locallab::editToggled));
    editHBox->pack_start(*edit, Gtk::PACK_SHRINK, 0);
    pack_start(*editHBox, Gtk::PACK_SHRINK, 0);
    int realnbspot;


    realnbspot = options.rtSettings.nspot;
    nbspot = Gtk::manage(new Adjuster(M("TP_LOCALLAB_NBSPOT"), 1, realnbspot, 1, 1));

    if (options.rtSettings.locdelay) {

        if (nbspot->delay < 200) {
            nbspot->delay = 200;
        }
    }

    const LocallabParams default_params;
>>>>>>> e9d4dede

    // ComboBox widgets
    // Color & Light
    qualitycurveMethod(Gtk::manage(new MyComboBoxText())),
    // Blur & Noise
    blurMethod(Gtk::manage(new MyComboBoxText())),
    // Retinex
    retinexMethod(Gtk::manage(new MyComboBoxText())),

    // ThresholdAdjuster widgets
    // Vibrance
    psThreshold(Gtk::manage(new ThresholdAdjuster(M("TP_VIBRANCE_PSTHRESHOLD"), -100., 100., 0., M("TP_VIBRANCE_PSTHRESHOLD_WEIGTHING"), 0, 0., 100., 75., M("TP_VIBRANCE_PSTHRESHOLD_SATTHRESH"), 0, this, false))),

    // Other widgets
    labqualcurv(Gtk::manage(new Gtk::Label(M("TP_LOCALLAB_QUALCURV_METHOD") + ":"))),
    lumacontrastMinusButton(Gtk::manage(new Gtk::Button(M("TP_DIRPYREQUALIZER_LUMACONTRAST_MINUS")))),
    lumaneutralButton(Gtk::manage(new Gtk::Button(M("TP_DIRPYREQUALIZER_LUMANEUTRAL")))),
    lumacontrastPlusButton(Gtk::manage(new Gtk::Button(M("TP_DIRPYREQUALIZER_LUMACONTRAST_PLUS"))))
{
    ToolVBox* const panel = Gtk::manage(new ToolVBox());

    CurveListener::setMulti(true);
    float R, G, B;

    // Settings
    expsettings->getExpander()->signal_button_release_event().connect_notify(sigc::bind(sigc::mem_fun(this, &Locallab::foldAllButMe), expsettings->getExpander()));
    expsettings->setLevel(2);

    panel->pack_start(*expsettings->getExpander(), false, false);

    // Color & Light
    expcolor->signal_button_release_event().connect_notify(sigc::bind(sigc::mem_fun(this, &Locallab::foldAllButMe), expcolor));
    enablecolorConn = expcolor->signal_enabled_toggled().connect(sigc::bind(sigc::mem_fun(this, &Locallab::enableToggled), expcolor));

    curvactivConn = curvactiv->signal_toggled().connect(sigc::mem_fun(*this, &Locallab::curvactivChanged));

    lightness->setAdjusterListener(this);

    contrast->setAdjusterListener(this);

    chroma->setAdjusterListener(this);

<<<<<<< HEAD
    sensi->set_tooltip_text(M("TP_LOCALLAB_SENSI_TOOLTIP"));
    sensi->setAdjusterListener(this);
=======
    irg   = Gtk::manage(new RTImage("circle-green-red-small.png"));
>>>>>>> e9d4dede

    qualitycurveMethod->append(M("TP_LOCALLAB_CURVNONE"));
    qualitycurveMethod->append(M("TP_LOCALLAB_CURVCURR"));
    qualitycurveMethod->append(M("TP_LOCALLAB_CURVENH"));
    qualitycurveMethod->set_active(0);
    qualitycurveMethod->set_tooltip_markup(M("TP_LOCALLAB_CURVEMETHOD_TOOLTIP"));
    qualitycurveMethodConn = qualitycurveMethod->signal_changed().connect(sigc::mem_fun(*this, &Locallab::qualitycurveMethodChanged));

    llCurveEditorG->setCurveListener(this);

    llshape = static_cast<DiagonalCurveEditor*>(llCurveEditorG->addCurve(CT_Diagonal, "L(L)"));
    llshape->setResetCurve(DCT_NURBS, {(double)DCT_NURBS, 0.0, 0.0, 1.0, 1.0});
    llshape->setTooltip(M("TP_LOCALLAB_CURVEEDITOR_LL_TOOLTIP"));
    std::vector<GradientMilestone> mllshape;
    mllshape.push_back(GradientMilestone(0., 0., 0., 0.));
    mllshape.push_back(GradientMilestone(1., 1., 1., 1.));
    llshape->setBottomBarBgGradient(mllshape);
    llshape->setLeftBarBgGradient(mllshape);

    ccshape = static_cast<DiagonalCurveEditor*>(llCurveEditorG->addCurve(CT_Diagonal, "C(C)"));
    ccshape->setResetCurve(DCT_NURBS, {(double)DCT_NURBS, 0.0, 0.0, 1.0, 1.0});
    ccshape->setTooltip(M("TP_LOCALLAB_CURVEEDITOR_LL_TOOLTIP"));
    std::vector<GradientMilestone> mccshape;
    mccshape.push_back(GradientMilestone(0., 0., 0., 0.));
    mccshape.push_back(GradientMilestone(1., 1., 1., 1.));
    ccshape->setBottomBarBgGradient(mccshape);
    ccshape->setLeftBarBgGradient(mccshape);

    llCurveEditorG->newLine();

    LHshape = static_cast<FlatCurveEditor*>(llCurveEditorG->addCurve(CT_Flat, "L(H)", nullptr, false, true));
    LHshape->setIdentityValue(0.);
    LHshape->setResetCurve(FCT_MinMaxCPoints, {(double)FCT_MinMaxCPoints, 0.0, 0.50, 0.35, 0.35, 0.166, 0.50, 0.35, 0.35, 0.333, 0.50, 0.35, 0.35, 0.50, 0.50, 0.35, 0.35, 0.666, 0.50, 0.35, 0.35, 0.833, 0.50, 0.35, 0.35});
    LHshape->setTooltip(M("TP_LOCALLAB_CURVEEDITOR_LL_TOOLTIP"));
    LHshape->setCurveColorProvider(this, 1);
    std::vector<GradientMilestone> mLHshape;

    for (int i = 0; i < 7; i++) {
        float x = float (i) * (1.0f / 6.0);
        Color::hsv2rgb01(x, 0.5f, 0.5f, R, G, B);
        mLHshape.push_back(GradientMilestone(double (x), double (R), double (G), double (B)));
    }

    LHshape->setBottomBarBgGradient(mLHshape);

    HHshape = static_cast<FlatCurveEditor*>(llCurveEditorG->addCurve(CT_Flat, "H(H)", nullptr, false, true));
    HHshape->setIdentityValue(0.);
    HHshape->setResetCurve(FCT_MinMaxCPoints, {(double)FCT_MinMaxCPoints, 0.0, 0.50, 0.35, 0.35, 0.166, 0.50, 0.35, 0.35, 0.333, 0.50, 0.35, 0.35, 0.50, 0.50, 0.35, 0.35, 0.666, 0.50, 0.35, 0.35, 0.833, 0.50, 0.35, 0.35});
    HHshape->setTooltip(M("TP_LOCALLAB_CURVEEDITOR_LL_TOOLTIP"));
    HHshape->setCurveColorProvider(this, 1);
    std::vector<GradientMilestone> mHHshape;

    for (int i = 0; i < 7; i++) {
        float x = float (i) * (1.0f / 6.0);

        Color::hsv2rgb01(x, 0.5f, 0.5f, R, G, B);
        mHHshape.push_back(GradientMilestone(double (x), double (R), double (G), double (B)));
    }

    HHshape->setBottomBarBgGradient(mHHshape);

    llCurveEditorG->curveListComplete();

    inversConn  = invers->signal_toggled().connect(sigc::mem_fun(*this, &Locallab::inversChanged));

    ToolParamBlock* const colorBox = Gtk::manage(new ToolParamBlock());
    Gtk::Frame* const superFrame = Gtk::manage(new Gtk::Frame());
    superFrame->set_label_align(0.025, 0.5);
    superFrame->set_label_widget(*curvactiv);
    ToolParamBlock* const superBox = Gtk::manage(new ToolParamBlock());
    superBox->pack_start(*lightness);
    superBox->pack_start(*contrast);
    superBox->pack_start(*chroma);
    superFrame->add(*superBox);
    colorBox->pack_start(*superFrame);
    colorBox->pack_start(*sensi);
    Gtk::HBox* const qualcurvbox = Gtk::manage(new Gtk::HBox());
    qualcurvbox->pack_start(*labqualcurv, Gtk::PACK_SHRINK, 4);
    qualcurvbox->pack_start(*qualitycurveMethod);
    colorBox->pack_start(*qualcurvbox);
    colorBox->pack_start(*llCurveEditorG, Gtk::PACK_SHRINK, 4); // Padding is mandatory to correct behavior of curve editor
    colorBox->pack_start(*invers);
    expcolor->add(*colorBox);
    expcolor->setLevel(2);

    panel->pack_start(*expcolor, false, false);

    // Exposure
    expexpose->signal_button_release_event().connect_notify(sigc::bind(sigc::mem_fun(this, &Locallab::foldAllButMe), expexpose));
    enableexposeConn = expexpose->signal_enabled_toggled().connect(sigc::bind(sigc::mem_fun(this, &Locallab::enableToggled), expexpose));

    expcomp->setAdjusterListener(this);

    hlcompr->setAdjusterListener(this);

    hlcomprthresh->setAdjusterListener(this);

    black->setAdjusterListener(this);

    shcompr->setAdjusterListener(this);

    warm->set_tooltip_text(M("TP_LOCALLAB_WARM_TOOLTIP"));
    warm->setAdjusterListener(this);

    sensiex->set_tooltip_text(M("TP_LOCALLAB_SENSI_TOOLTIP"));
    sensiex->setAdjusterListener(this);
<<<<<<< HEAD
=======
    Gtk::Image* iblueredL = Gtk::manage(new RTImage("circle-blue-small.png"));
    Gtk::Image* iblueredR = Gtk::manage(new RTImage("circle-orange-small.png"));
>>>>>>> e9d4dede

    curveEditorG->setCurveListener(this);

    shapeexpos = static_cast<DiagonalCurveEditor*>(curveEditorG->addCurve(CT_Diagonal, ""));
    shapeexpos->setResetCurve(DCT_NURBS, {(double)DCT_NURBS, 0.0, 0.0, 1.0, 1.0});
    shapeexpos->setTooltip(M("TP_LOCALLAB_CURVEEDITOR_TONES_TOOLTIP"));
    std::vector<GradientMilestone> mshapeexpos;
    mshapeexpos.push_back(GradientMilestone(0., 0., 0., 0.));
    mshapeexpos.push_back(GradientMilestone(1., 1., 1., 1.));
    shapeexpos->setBottomBarBgGradient(mshapeexpos);
    shapeexpos->setLeftBarBgGradient(mshapeexpos);

    curveEditorG->curveListComplete();

    ToolParamBlock* const exposeBox = Gtk::manage(new ToolParamBlock());
    exposeBox->pack_start(*expcomp);
    exposeBox->pack_start(*hlcompr);
    exposeBox->pack_start(*hlcomprthresh);
    exposeBox->pack_start(*black);
    exposeBox->pack_start(*shcompr);
    exposeBox->pack_start(*warm);
    exposeBox->pack_start(*sensiex);
    exposeBox->pack_start(*curveEditorG, Gtk::PACK_SHRINK, 4); // Padding is mandatory to correct behavior of curve editor
    expexpose->add(*exposeBox);
    expexpose->setLevel(2);

    panel->pack_start(*expexpose, false, false);

    // Vibrance
    expvibrance->signal_button_release_event().connect_notify(sigc::bind(sigc::mem_fun(this, &Locallab::foldAllButMe), expvibrance));
    enablevibranceConn = expvibrance->signal_enabled_toggled().connect(sigc::bind(sigc::mem_fun(this, &Locallab::enableToggled), expvibrance));

    saturated->setAdjusterListener(this);

    pastels->setAdjusterListener(this);

    psThreshold->set_tooltip_markup(M("TP_VIBRANCE_PSTHRESHOLD_TOOLTIP"));
    psThreshold->setAdjusterListener(this);

    pskinsconn = protectSkins->signal_toggled().connect(sigc::mem_fun(*this, &Locallab::protectskins_toggled));

    ashiftconn = avoidColorShift->signal_toggled().connect(sigc::mem_fun(*this, &Locallab::avoidcolorshift_toggled));

    pastsattogconn = pastSatTog->signal_toggled().connect(sigc::mem_fun(*this, &Locallab::pastsattog_toggled));

    sensiv->setAdjusterListener(this);

    curveEditorGG->setCurveListener(this);

    skinTonesCurve = static_cast<DiagonalCurveEditor*>(curveEditorGG->addCurve(CT_Diagonal, M("TP_VIBRANCE_CURVEEDITOR_SKINTONES")));
    skinTonesCurve->setTooltip(M("TP_VIBRANCE_CURVEEDITOR_SKINTONES_TOOLTIP"));
    std::vector<GradientMilestone> mskinTonesCurve;
    // -0.1 rad < Hue < 1.6 rad
    Color::hsv2rgb01(0.92f, 0.45f, 0.6f, R, G, B);
    mskinTonesCurve.push_back(GradientMilestone(0.0, double (R), double (G), double (B)));
    Color::hsv2rgb01(0.14056f, 0.45f, 0.6f, R, G, B);
    mskinTonesCurve.push_back(GradientMilestone(1.0, double (R), double (G), double (B)));
    skinTonesCurve->setBottomBarBgGradient(mskinTonesCurve);
    skinTonesCurve->setLeftBarBgGradient(mskinTonesCurve);
    skinTonesCurve->setRangeLabels(
        M("TP_VIBRANCE_CURVEEDITOR_SKINTONES_RANGE1"), M("TP_VIBRANCE_CURVEEDITOR_SKINTONES_RANGE2"),
        M("TP_VIBRANCE_CURVEEDITOR_SKINTONES_RANGE3"), M("TP_VIBRANCE_CURVEEDITOR_SKINTONES_RANGE4")
    );
    skinTonesCurve->setRangeDefaultMilestones(0.1, 0.4, 0.85);

    curveEditorGG->curveListComplete();

    ToolParamBlock* const vibranceBox = Gtk::manage(new ToolParamBlock());
    vibranceBox->pack_start(*saturated, Gtk::PACK_SHRINK, 0);
    vibranceBox->pack_start(*pastels, Gtk::PACK_SHRINK, 0);
    vibranceBox->pack_start(*psThreshold, Gtk::PACK_SHRINK, 0);
    vibranceBox->pack_start(*protectSkins, Gtk::PACK_SHRINK, 0);
    vibranceBox->pack_start(*avoidColorShift, Gtk::PACK_SHRINK, 0);
    vibranceBox->pack_start(*pastSatTog, Gtk::PACK_SHRINK, 0);
    vibranceBox->pack_start(*sensiv, Gtk::PACK_SHRINK, 0);
    vibranceBox->pack_start(*curveEditorGG, Gtk::PACK_SHRINK, 4); // Padding is mandatory to correct behavior of curve editor
    expvibrance->add(*vibranceBox);
    expvibrance->setLevel(2);

    panel->pack_start(*expvibrance, false, false);

    // Blur & Noise
    expblur->signal_button_release_event().connect_notify(sigc::bind(sigc::mem_fun(this, &Locallab::foldAllButMe), expblur));
    enableblurConn = expblur->signal_enabled_toggled().connect(sigc::bind(sigc::mem_fun(this, &Locallab::enableToggled), expblur));

    radius->setAdjusterListener(this);

    strength->setAdjusterListener(this);

    sensibn->set_tooltip_text(M("TP_LOCALLAB_SENSIH_TOOLTIP"));
    sensibn->setAdjusterListener(this);

    blurMethod->append(M("TP_LOCALLAB_BLNORM"));
    blurMethod->append(M("TP_LOCALLAB_BLINV"));
    blurMethod->append(M("TP_LOCALLAB_BLSYM"));
    blurMethod->set_active(0);
    blurMethod->set_tooltip_markup(M("TP_LOCALLAB_BLMETHOD_TOOLTIP"));
    blurMethodConn = blurMethod->signal_changed().connect(sigc::mem_fun(*this, &Locallab::blurMethodChanged));

    activlumConn  = activlum->signal_toggled().connect(sigc::mem_fun(*this, &Locallab::activlumChanged));

    ToolParamBlock* const blurrBox = Gtk::manage(new ToolParamBlock());
    blurrBox->pack_start(*radius);
    blurrBox->pack_start(*strength);
    blurrBox->pack_start(*sensibn);
    blurrBox->pack_start(*blurMethod);
    blurrBox->pack_start(*activlum);
    expblur->add(*blurrBox);
    expblur->setLevel(2);

    panel->pack_start(*expblur, false, false);

    // Tone Mapping
    exptonemap->signal_button_release_event().connect_notify(sigc::bind(sigc::mem_fun(this, &Locallab::foldAllButMe), exptonemap));
    enabletonemapConn = exptonemap->signal_enabled_toggled().connect(sigc::bind(sigc::mem_fun(this, &Locallab::enableToggled), exptonemap));

    stren->setAdjusterListener(this);

    gamma->setAdjusterListener(this);

    estop->setAdjusterListener(this);

    scaltm->setAdjusterListener(this);

    rewei->setAdjusterListener(this);

    sensitm->set_tooltip_text(M("TP_LOCALLAB_SENSI_TOOLTIP"));
    sensitm->setAdjusterListener(this);

    ToolParamBlock* const tmBox = Gtk::manage(new ToolParamBlock());
    tmBox->pack_start(*stren);
    tmBox->pack_start(*gamma);
    tmBox->pack_start(*estop);
    tmBox->pack_start(*scaltm);
    tmBox->pack_start(*rewei);
    tmBox->pack_start(*sensitm);
    exptonemap->add(*tmBox);
    exptonemap->setLevel(2);

    panel->pack_start(*exptonemap, false, false);

    // Retinex
    expreti->signal_button_release_event().connect_notify(sigc::bind(sigc::mem_fun(this, &Locallab::foldAllButMe), expreti));
    enableretiConn = expreti->signal_enabled_toggled().connect(sigc::bind(sigc::mem_fun(this, &Locallab::enableToggled), expreti));

    retinexMethod->append(M("TP_RETINEX_LOW"));
    retinexMethod->append(M("TP_RETINEX_UNIFORM"));
    retinexMethod->append(M("TP_RETINEX_HIGH"));
    retinexMethod->set_active(0);
    retinexMethod->set_tooltip_markup(M("TP_LOCRETI_METHOD_TOOLTIP"));
    retinexMethodConn = retinexMethod->signal_changed().connect(sigc::mem_fun(*this, &Locallab::retinexMethodChanged));

    str->setAdjusterListener(this);

    neigh->setAdjusterListener(this);

    vart->setAdjusterListener(this);

    chrrt->setAdjusterListener(this);

    sensih->set_tooltip_text(M("TP_LOCALLAB_SENSIH_TOOLTIP"));
    sensih->setAdjusterListener(this);

    LocalcurveEditorgainT->setCurveListener(this);

    cTgainshape = static_cast<FlatCurveEditor*>(LocalcurveEditorgainT->addCurve(CT_Flat, "", nullptr, false, false));
    cTgainshape->setIdentityValue(0.);
    cTgainshape->setResetCurve(FCT_MinMaxCPoints, {(double)FCT_MinMaxCPoints, 0.0, 0.12, 0.35, 0.35, 0.70, 0.50, 0.35, 0.35, 1.00, 0.12, 0.35, 0.35});
    cTgainshape->setTooltip(M("TP_RETINEX_GAINTRANSMISSION_TOOLTIP"));

    LocalcurveEditorgainT->curveListComplete();

    inversretConn  = inversret->signal_toggled().connect(sigc::mem_fun(*this, &Locallab::inversretChanged));

    ToolParamBlock* const retiBox = Gtk::manage(new ToolParamBlock());
    retiBox->pack_start(*retinexMethod);
    retiBox->pack_start(*str);
    retiBox->pack_start(*chrrt);
    retiBox->pack_start(*neigh);
    retiBox->pack_start(*vart);
    retiBox->pack_start(*sensih);
    retiBox->pack_start(*LocalcurveEditorgainT, Gtk::PACK_SHRINK, 4); // Padding is mandatory to correct behavior of curve editor
    retiBox->pack_start(*inversret);
    expreti->add(*retiBox);
    expreti->setLevel(2);

    panel->pack_start(*expreti, false, false);

    // Sharpening
    expsharp->signal_button_release_event().connect_notify(sigc::bind(sigc::mem_fun(this, &Locallab::foldAllButMe), expsharp));
    enablesharpConn = expsharp->signal_enabled_toggled().connect(sigc::bind(sigc::mem_fun(this, &Locallab::enableToggled), expsharp));

    sharradius->setAdjusterListener(this);

    sharamount->setAdjusterListener(this);

    shardamping->setAdjusterListener(this);

    shariter->setAdjusterListener(this);

    sensisha->set_tooltip_text(M("TP_LOCALLAB_SENSIS_TOOLTIP"));
    sensisha->setAdjusterListener(this);

    inversshaConn  = inverssha->signal_toggled().connect(sigc::mem_fun(*this, &Locallab::inversshaChanged));

    ToolParamBlock* const sharpBox = Gtk::manage(new ToolParamBlock());
    sharpBox->pack_start(*sharradius);
    sharpBox->pack_start(*sharamount);
    sharpBox->pack_start(*shardamping);
    sharpBox->pack_start(*shariter);
    sharpBox->pack_start(*sensisha);
    sharpBox->pack_start(*inverssha);
    expsharp->add(*sharpBox);
    expsharp->setLevel(2);

    panel->pack_start(*expsharp, false, false);

    // Contrast by detail levels
    expcbdl->signal_button_release_event().connect_notify(sigc::bind(sigc::mem_fun(this, &Locallab::foldAllButMe), expcbdl));
    enablecbdlConn = expcbdl->signal_enabled_toggled().connect(sigc::bind(sigc::mem_fun(this, &Locallab::enableToggled), expcbdl));

    for (int i = 0; i < 5; i++) {
        Glib::ustring ss;
        ss = Glib::ustring::format(i);

        if (i == 0) {
            ss += Glib::ustring::compose(" (%1)", M("TP_DIRPYREQUALIZER_LUMAFINEST"));
        } else if (i == 4) {
            ss += Glib::ustring::compose(" (%1)", M("TP_DIRPYREQUALIZER_LUMACOARSEST"));
        }

        multiplier[i] = Gtk::manage(new Adjuster(ss, 0, 400, 1, 100));
        multiplier[i]->setAdjusterListener(this);
    }

    chromacbdl->set_tooltip_text(M("TP_LOCALLAB_CHROMACB_TOOLTIP"));
    chromacbdl->setAdjusterListener(this);

    threshold->setAdjusterListener(this);

    sensicb->set_tooltip_text(M("TP_LOCALLAB_SENSIH_TOOLTIP"));
    sensicb->setAdjusterListener(this);
<<<<<<< HEAD
=======
    cbdlBox->pack_start(*sensicb);

    sharradius->setAdjusterListener(this);

    sharamount->setAdjusterListener(this);

    shardamping->setAdjusterListener(this);

    shariter->setAdjusterListener(this);


    sensisha->set_tooltip_text(M("TP_LOCALLAB_SENSIS_TOOLTIP"));
    sensisha->setAdjusterListener(this);

    inverssha->set_active(false);
    inversshaConn  = inverssha->signal_toggled().connect(sigc::mem_fun(*this, &Locallab::inversshaChanged));
    ToolParamBlock* const sharpBox = Gtk::manage(new ToolParamBlock());

    sharpBox->pack_start(*sharradius);
    sharpBox->pack_start(*sharamount);
    sharpBox->pack_start(*shardamping);
    sharpBox->pack_start(*shariter);
    sharpBox->pack_start(*sensisha);
    sharpBox->pack_start(*inverssha);

    noiselumf = Gtk::manage(new Adjuster(M("TP_LOCALLAB_NOISELUMFINE"), MINCHRO, MAXCHRO, 1, 0));
    noiselumc = Gtk::manage(new Adjuster(M("TP_LOCALLAB_NOISELUMCOARSE"), MINCHRO, MAXCHROCC, 1, 0));

    noisechrof = Gtk::manage(new Adjuster(M("TP_LOCALLAB_NOISECHROFINE"), MINCHRO, MAXCHRO, 1, 0));
    noisechroc = Gtk::manage(new Adjuster(M("TP_LOCALLAB_NOISECHROCOARSE"), MINCHRO, MAXCHROCC, 1, 0));

    Gtk::Image* iblueredL1 = Gtk::manage(new RTImage("circle-blue-small.png"));
    Gtk::Image* iblueredR1 = Gtk::manage(new RTImage("circle-red-small.png"));

    adjblur = Gtk::manage(new Adjuster(M("TP_LOCALLAB_ADJ"), -100., 100., 1., 0., iblueredL1, iblueredR1));
    adjblur->setAdjusterListener(this);

    Gtk::Image *ar = Gtk::manage(new RTImage("circle-black-small.png"));
    Gtk::Image *al = Gtk::manage(new RTImage("circle-white-small.png"));
>>>>>>> e9d4dede

    ToolParamBlock* const cbdlBox = Gtk::manage(new ToolParamBlock());
    Gtk::HBox* buttonBox = Gtk::manage(new Gtk::HBox(true, 10));
    buttonBox->pack_start(*lumacontrastMinusButton);
    lumacontrastMinusPressedConn = lumacontrastMinusButton->signal_pressed().connect(sigc::mem_fun(*this, &Locallab::lumacontrastMinusPressed));
    buttonBox->pack_start(*lumaneutralButton);
    lumaneutralPressedConn = lumaneutralButton->signal_pressed().connect(sigc::mem_fun(*this, &Locallab::lumaneutralPressed));
    buttonBox->pack_start(*lumacontrastPlusButton);
    lumacontrastPlusPressedConn = lumacontrastPlusButton->signal_pressed().connect(sigc::mem_fun(*this, &Locallab::lumacontrastPlusPressed));
    cbdlBox->pack_start(*buttonBox);

    for (int i = 0; i < 5; i++) {
        cbdlBox->pack_start(*multiplier[i]);
    }

    Gtk::HSeparator *separator = Gtk::manage(new  Gtk::HSeparator());
    cbdlBox->pack_start(*separator, Gtk::PACK_SHRINK, 2);
    cbdlBox->pack_start(*chromacbdl);
    cbdlBox->pack_start(*threshold);
    cbdlBox->pack_start(*sensicb);
    expcbdl->add(*cbdlBox);
    expcbdl->setLevel(2);

    panel->pack_start(*expcbdl, false, false);

    // Denoise
    expdenoi->signal_button_release_event().connect_notify(sigc::bind(sigc::mem_fun(this, &Locallab::foldAllButMe), expdenoi));
    enabledenoiConn = expdenoi->signal_enabled_toggled().connect(sigc::bind(sigc::mem_fun(this, &Locallab::enableToggled), expdenoi));

    noiselumf->setAdjusterListener(this);

    noiselumc->set_tooltip_text(M("TP_LOCALLAB_NOISECHROC_TOOLTIP"));
    noiselumc->setAdjusterListener(this);

    noiselumdetail->setAdjusterListener(this);

    noiselequal->setAdjusterListener(this);

    noisechrof->setAdjusterListener(this);

    noisechroc->set_tooltip_text(M("TP_LOCALLAB_NOISECHROC_TOOLTIP"));
    noisechroc->setAdjusterListener(this);

    noisechrodetail->setAdjusterListener(this);

    adjblur->setAdjusterListener(this);

    bilateral->setAdjusterListener(this);

    sensiden->setAdjusterListener(this);

    avoidConn  = avoid->signal_toggled().connect(sigc::mem_fun(*this, &Locallab::avoidChanged));

    ToolParamBlock* const denoisBox = Gtk::manage(new ToolParamBlock());
    Gtk::Frame* const wavFrame = Gtk::manage(new Gtk::Frame());
    ToolParamBlock* const wavBox = Gtk::manage(new ToolParamBlock());
    wavBox->pack_start(*noiselumf);
    wavBox->pack_start(*noiselumc);
    wavBox->pack_start(*noiselumdetail);
    wavBox->pack_start(*noiselequal);
    wavBox->pack_start(*noisechrof);
    wavBox->pack_start(*noisechroc);
    // wavBox->pack_start(*noisechrodetail); // Uncomment this line to use the noisechrodetail adjuster
    wavBox->pack_start(*adjblur);
    wavFrame->add(*wavBox);
    denoisBox->pack_start(*wavFrame);
    denoisBox->pack_start(*bilateral);
    denoisBox->pack_start(*sensiden);
    expdenoi->add(*denoisBox);
    expdenoi->setLevel(2);

<<<<<<< HEAD
    panel->pack_start(*expdenoi, false, false);
=======
    neutrHBox1 = Gtk::manage(new Gtk::HBox());

    neutral1 = Gtk::manage(new Gtk::Button(M("TP_LOCALLAB_NEUTRAL")));
    RTImage *resetImg1 = Gtk::manage(new RTImage("undo-small.png", "redo-small.png"));
    neutral1->set_image(*resetImg1);
    neutral1->set_tooltip_text(M("TP_LOCALLAB_NEUTRAL_TIP"));
    neutralconn1 = neutral1->signal_pressed().connect(sigc::mem_fun(*this, &Locallab::neutral_pressed));
    neutral1->show();
    neutrHBox1->pack_start(*neutral1);
    pack_start(*neutrHBox1);

    superFrame->set_label_align(0.025, 0.5);
    //  Gtk::VBox *superVBox = Gtk::manage ( new Gtk::VBox());
    ToolParamBlock* const superBox = Gtk::manage(new ToolParamBlock());

    superFrame->set_label_widget(*curvactiv);
    ToolParamBlock* const colorBox = Gtk::manage(new ToolParamBlock());

//    ToolParamBlock* const dustBox = Gtk::manage (new ToolParamBlock());
    dustMethod->append(M("TP_LOCALLAB_DSCOP"));
    dustMethod->append(M("TP_LOCALLAB_DSMOV"));
    dustMethod->append(M("TP_LOCALLAB_DSPAS"));
    dustMethod->set_active(0);
    dustMethodConn = dustMethod->signal_changed().connect(sigc::mem_fun(*this, &Locallab::dustMethodChanged));
    dustMethod->set_tooltip_markup(M("TP_LOCALLAB_BLMETHOD_TOOLTIP"));

    superBox->pack_start(*lightness);
    superBox->pack_start(*contrast);
    superBox->pack_start(*chroma);

    superFrame->add(*superBox);
    colorBox->pack_start(*superFrame);

//    colorBox->pack_start(*warm);
    colorBox->pack_start(*sensi);
    /*
        dustFrame->set_label_align(0.025, 0.5);
        dustBox->pack_start (*dustMethod);
        dustBox->pack_start (*lastdust);
        dustBox->pack_start (*cutpast);
       dustBox->pack_start (*centerXbuf);
        dustBox->pack_start (*centerYbuf);
       dustBox->pack_start (*adjblur);
       dustFrame->add (*dustBox);
      colorBox->pack_start (*dustFrame);
      */
    centerXbuf->hide();
    centerYbuf->hide();

    qualcurvbox->pack_start(*labqualcurv, Gtk::PACK_SHRINK, 4);
    qualcurvbox->pack_start(*qualitycurveMethod);

    colorBox->pack_start(*qualcurvbox);


    colorBox->pack_start(*llCurveEditorG, Gtk::PACK_SHRINK, 2);
    colorBox->pack_start(*invers);

    expcolor->add(*colorBox);
    expcolor->setLevel(2);
    pack_start(*expcolor);

    ToolParamBlock* const exposeBox = Gtk::manage(new ToolParamBlock());

    curveEditorG = new CurveEditorGroup(options.lastlocalCurvesDir, M("TP_LOCALLAB_CURVEEDITOR_TONES_LABEL"));
    curveEditorG->setCurveListener(this);

    shapeexpos = static_cast<DiagonalCurveEditor*>(curveEditorG->addCurve(CT_Diagonal, ""));
    shapeexpos->setTooltip(M("TP_LOCALLAB_CURVEEDITOR_TONES_TOOLTIP"));
    curveEditorG->curveListComplete();


    exposeBox->pack_start(*expcomp);
    exposeBox->pack_start(*hlcompr);
    exposeBox->pack_start(*hlcomprthresh);
    exposeBox->pack_start(*black);
    exposeBox->pack_start(*shcompr);
    exposeBox->pack_start(*warm);
    exposeBox->pack_start(*sensiex);
    exposeBox->pack_start(*curveEditorG);

    expexpose->add(*exposeBox);
    expexpose->setLevel(2);
    pack_start(*expexpose);

    ToolParamBlock* const vibranceBox = Gtk::manage(new ToolParamBlock());
    std::vector<GradientMilestone> milestonesvib;
    float R, G, B;
    // -0.1 rad < Hue < 1.6 rad
    Color::hsv2rgb01(0.92f, 0.45f, 0.6f, R, G, B);
    milestonesvib.push_back(GradientMilestone(0.0, double (R), double (G), double (B)));
    Color::hsv2rgb01(0.14056f, 0.45f, 0.6f, R, G, B);
    milestonesvib.push_back(GradientMilestone(1.0, double (R), double (G), double (B)));

    saturated = Gtk::manage(new Adjuster(M("TP_VIBRANCE_SATURATED"), -100., 100., 1., 0.));
    saturated->setAdjusterListener(this);
    saturated->set_sensitive(false);
    vibranceBox->pack_start(*saturated, Gtk::PACK_SHRINK, 0);

    pastels = Gtk::manage(new Adjuster(M("TP_VIBRANCE_PASTELS"), -100., 100., 1., 0.));
    pastels->setAdjusterListener(this);
    vibranceBox->pack_start(*pastels, Gtk::PACK_SHRINK, 0);

    psThreshold = Gtk::manage(new ThresholdAdjuster(M("TP_VIBRANCE_PSTHRESHOLD"), -100., 100., 0., M("TP_VIBRANCE_PSTHRESHOLD_WEIGTHING"), 0, 0., 100., 75., M("TP_VIBRANCE_PSTHRESHOLD_SATTHRESH"), 0, this, false));
    psThreshold->setAdjusterListener(this);
    psThreshold->set_tooltip_markup(M("TP_VIBRANCE_PSTHRESHOLD_TOOLTIP"));
    psThreshold->set_sensitive(false);
    vibranceBox->pack_start(*psThreshold, Gtk::PACK_SHRINK, 0);

    protectSkins = Gtk::manage(new Gtk::CheckButton(M("TP_VIBRANCE_PROTECTSKINS")));
    protectSkins->set_active(true);
    vibranceBox->pack_start(*protectSkins, Gtk::PACK_SHRINK, 0);

    avoidColorShift = Gtk::manage(new Gtk::CheckButton(M("TP_VIBRANCE_AVOIDCOLORSHIFT")));
    avoidColorShift->set_active(true);
    vibranceBox->pack_start(*avoidColorShift, Gtk::PACK_SHRINK, 0);

    pastSatTog = Gtk::manage(new Gtk::CheckButton(M("TP_VIBRANCE_PASTSATTOG")));
    pastSatTog->set_active(true);
    vibranceBox->pack_start(*pastSatTog, Gtk::PACK_SHRINK, 0);

    sensiv = Gtk::manage(new Adjuster(M("TP_LOCALLAB_SENSI"), 0, 100, 1, 19));
    sensiv->setAdjusterListener(this);

    vibranceBox->pack_start(*sensiv, Gtk::PACK_SHRINK, 0);

    curveEditorGG = new CurveEditorGroup(options.lastlocalCurvesDir, M("TP_VIBRANCE_CURVEEDITOR_SKINTONES_LABEL"));
    curveEditorGG->setCurveListener(this);

    skinTonesCurve = static_cast<DiagonalCurveEditor*>(curveEditorGG->addCurve(CT_Diagonal, M("TP_VIBRANCE_CURVEEDITOR_SKINTONES")));
    skinTonesCurve->setTooltip(M("TP_VIBRANCE_CURVEEDITOR_SKINTONES_TOOLTIP"));
    skinTonesCurve->setBottomBarBgGradient(milestonesvib);
    skinTonesCurve->setLeftBarBgGradient(milestonesvib);
    skinTonesCurve->setRangeLabels(
        M("TP_VIBRANCE_CURVEEDITOR_SKINTONES_RANGE1"), M("TP_VIBRANCE_CURVEEDITOR_SKINTONES_RANGE2"),
        M("TP_VIBRANCE_CURVEEDITOR_SKINTONES_RANGE3"), M("TP_VIBRANCE_CURVEEDITOR_SKINTONES_RANGE4")
    );
    skinTonesCurve->setRangeDefaultMilestones(0.1, 0.4, 0.85);
    curveEditorGG->curveListComplete();

    vibranceBox->pack_start(*curveEditorGG, Gtk::PACK_SHRINK, 4);
>>>>>>> e9d4dede

    panel->pack_start(*avoid);

    pack_start(*panel);
    show_all();
}

Locallab::~Locallab()
{
    delete llCurveEditorG;
    delete curveEditorG;
    delete curveEditorGG;
    delete LocalcurveEditorgainT;
}
void Locallab::foldAllButMe(GdkEventButton* event, MyExpander *expander)
{
    if (event->button == 3) {
        expsettings->setExpanded(expsettings->getExpander() == expander);
        expcolor->set_expanded(expcolor == expander);
        expexpose->set_expanded(expexpose == expander);
        expvibrance->set_expanded(expvibrance == expander);
        expblur->set_expanded(expblur == expander);
        exptonemap->set_expanded(exptonemap == expander);
        expreti->set_expanded(expreti == expander);
        expsharp->set_expanded(expsharp == expander);
        expcbdl->set_expanded(expcbdl == expander);
        expdenoi->set_expanded(expdenoi == expander);

    }
}

void Locallab::enableToggled(MyExpander *expander)
{
    // TODO Locallab printf
    printf("enableToggled\n");

<<<<<<< HEAD
    if (getEnabled() && listener) {
=======
    blurrBox->pack_start(*activlum);

    expblur->add(*blurrBox);
    expblur->setLevel(2);
    pack_start(*expblur);
    ToolParamBlock* const tmBox = Gtk::manage(new ToolParamBlock());

    tmBox->pack_start(*stren);
    tmBox->pack_start(*gamma);
    tmBox->pack_start(*estop);
    tmBox->pack_start(*scaltm);
    tmBox->pack_start(*rewei);
    tmBox->pack_start(*sensitm);

    exptonemap->add(*tmBox);
    exptonemap->setLevel(2);
    pack_start(*exptonemap);

    ToolParamBlock* const retiBox = Gtk::manage(new ToolParamBlock());

    retiBox->pack_start(*retinexMethod);
    retiBox->pack_start(*str);
    retiBox->pack_start(*chrrt);
    retiBox->pack_start(*neigh);
    retiBox->pack_start(*vart);
    retiBox->pack_start(*sensih);
    retiBox->pack_start(*retrab);

    retiBox->pack_start(*LocalcurveEditorgainTrab, Gtk::PACK_SHRINK, 4);

    retiBox->pack_start(*LocalcurveEditorgainT, Gtk::PACK_SHRINK, 4);
    retiBox->pack_start(*inversret);

    expreti->add(*retiBox);
    expreti->setLevel(2);
    pack_start(*expreti);


    expsharp->add(*sharpBox);
    expsharp->setLevel(2);
    pack_start(*expsharp);

    expcbdl->add(*cbdlBox);
    expcbdl->setLevel(2);
    pack_start(*expcbdl);

    expdenoi->add(*denoisBox);
    expdenoi->setLevel(2);
    pack_start(*expdenoi);


//    pack_start (*transit);
    pack_start(*avoid); //keep avoid clor shift in case of

    neutrHBox = Gtk::manage(new Gtk::HBox());

    neutral = Gtk::manage(new Gtk::Button(M("TP_LOCALLAB_NEUTRAL")));
    RTImage *resetImg = Gtk::manage(new RTImage("undo-small.png", "redo-small.png"));
    neutral->set_image(*resetImg);
    neutral->set_tooltip_text(M("TP_LOCALLAB_NEUTRAL_TIP"));
    neutralconn = neutral->signal_pressed().connect(sigc::mem_fun(*this, &Locallab::neutral_pressed));
    neutral->show();
    neutrHBox->pack_start(*neutral);
    pack_start(*neutrHBox);


    // Instantiating the Editing geometry; positions will be initialized later
//   Line  *hLine, *vLine, *locYLine[2], *locXLine[2];
    Line  *locYLine[2], *locXLine[2];
    Circle *centerCircle;
//   Arcellipse *oneellipse;

    Beziers *onebeziers[4] = {};
    Beziers *twobeziers[4] = {};
    Beziers *thrbeziers[4] = {};
    Beziers *foubeziers[4] = {};
    float innw = 0.7f;
    // Visible geometry
    locXLine[0] = new Line();
    locXLine[0]->innerLineWidth = 2;
    locXLine[1] = new Line();
    locXLine[1]->innerLineWidth = 2;
    locXLine[0]->datum  = locXLine[1]->datum = Geometry::IMAGE;

    locYLine[0] = new Line();
    locYLine[0]->innerLineWidth = 2;
    locYLine[1] = new Line();
    locYLine[1]->innerLineWidth = 2;
    locYLine[0]->datum = locYLine[1]->datum = Geometry::IMAGE;

    centerCircle = new Circle();
    centerCircle->datum = Geometry::IMAGE;
    centerCircle->radiusInImageSpace = true;
    centerCircle->radius = circrad->getValue(); //19;
    centerCircle->filled = false;

    if (options.showdelimspot) {
        onebeziers[0] = new Beziers();
        onebeziers[0]->datum = Geometry::IMAGE;
        onebeziers[0]->innerLineWidth = innw;

        onebeziers[1] = new Beziers();
        onebeziers[1]->datum = Geometry::IMAGE;
        onebeziers[1]->innerLineWidth = innw;

        onebeziers[2] = new Beziers();
        onebeziers[2]->datum = Geometry::IMAGE;
        onebeziers[2]->innerLineWidth = innw;

        onebeziers[3] = new Beziers();
        onebeziers[3]->datum = Geometry::IMAGE;
        onebeziers[3]->innerLineWidth = innw;

        twobeziers[0] = new Beziers();
        twobeziers[0]->datum = Geometry::IMAGE;
        twobeziers[0]->innerLineWidth = innw;

        twobeziers[1] = new Beziers();
        twobeziers[1]->datum = Geometry::IMAGE;
        twobeziers[1]->innerLineWidth = innw;

        twobeziers[2] = new Beziers();
        twobeziers[2]->datum = Geometry::IMAGE;
        twobeziers[2]->innerLineWidth = innw;

        twobeziers[3] = new Beziers();
        twobeziers[3]->datum = Geometry::IMAGE;
        twobeziers[3]->innerLineWidth = innw;

        thrbeziers[0] = new Beziers();
        thrbeziers[0]->datum = Geometry::IMAGE;
        thrbeziers[0]->innerLineWidth = innw;

        thrbeziers[1] = new Beziers();
        thrbeziers[1]->datum = Geometry::IMAGE;
        thrbeziers[1]->innerLineWidth = innw;

        thrbeziers[2] = new Beziers();
        thrbeziers[2]->datum = Geometry::IMAGE;
        thrbeziers[2]->innerLineWidth = innw;

        thrbeziers[3] = new Beziers();
        thrbeziers[3]->datum = Geometry::IMAGE;
        thrbeziers[3]->innerLineWidth = innw;

        foubeziers[0] = new Beziers();
        foubeziers[0]->datum = Geometry::IMAGE;
        foubeziers[0]->innerLineWidth = innw;

        foubeziers[1] = new Beziers();
        foubeziers[1]->datum = Geometry::IMAGE;
        foubeziers[1]->innerLineWidth = innw;

        foubeziers[2] = new Beziers();
        foubeziers[2]->datum = Geometry::IMAGE;
        foubeziers[2]->innerLineWidth = innw;

        foubeziers[3] = new Beziers();
        foubeziers[3]->datum = Geometry::IMAGE;
        foubeziers[3]->innerLineWidth = innw;
    }


    EditSubscriber::visibleGeometry.push_back(locXLine[0]);
    EditSubscriber::visibleGeometry.push_back(locXLine[1]);
    EditSubscriber::visibleGeometry.push_back(locYLine[0]);
    EditSubscriber::visibleGeometry.push_back(locYLine[1]);
    EditSubscriber::visibleGeometry.push_back(centerCircle);

    if (options.showdelimspot) {
        EditSubscriber::visibleGeometry.push_back(onebeziers[0]);
        EditSubscriber::visibleGeometry.push_back(onebeziers[1]);
        EditSubscriber::visibleGeometry.push_back(onebeziers[2]);
        EditSubscriber::visibleGeometry.push_back(onebeziers[3]);
        EditSubscriber::visibleGeometry.push_back(twobeziers[0]);
        EditSubscriber::visibleGeometry.push_back(twobeziers[1]);
        EditSubscriber::visibleGeometry.push_back(twobeziers[2]);
        EditSubscriber::visibleGeometry.push_back(twobeziers[3]);
        EditSubscriber::visibleGeometry.push_back(thrbeziers[0]);
        EditSubscriber::visibleGeometry.push_back(thrbeziers[1]);
        EditSubscriber::visibleGeometry.push_back(thrbeziers[2]);
        EditSubscriber::visibleGeometry.push_back(thrbeziers[3]);
        EditSubscriber::visibleGeometry.push_back(foubeziers[0]);
        EditSubscriber::visibleGeometry.push_back(foubeziers[1]);
        EditSubscriber::visibleGeometry.push_back(foubeziers[2]);
        EditSubscriber::visibleGeometry.push_back(foubeziers[3]);
    }

    // MouseOver geometry
    locXLine[0] = new Line();
    locXLine[0]->innerLineWidth = 2;
    locXLine[1] = new Line();
    locXLine[1]->innerLineWidth = 2;
    locXLine[0]->datum  = locXLine[1]->datum = Geometry::IMAGE;

    locYLine[0] = new Line();
    locYLine[0]->innerLineWidth = 2;
    locYLine[1] = new Line();
    locYLine[1]->innerLineWidth = 2;
    locYLine[0]->datum = locYLine[1]->datum = Geometry::IMAGE;

    centerCircle = new Circle();
    centerCircle->datum = Geometry::IMAGE;
    centerCircle->radiusInImageSpace = true;
    centerCircle->radius = circrad->getValue();//19;
    centerCircle->filled = true;

    if (options.showdelimspot) {
        onebeziers[0]   = new Beziers();
        onebeziers[0]->datum = Geometry::IMAGE;
        onebeziers[0]->innerLineWidth = innw;

        onebeziers[1]   = new Beziers();
        onebeziers[1]->datum = Geometry::IMAGE;
        onebeziers[1]->innerLineWidth = innw;

        onebeziers[2]   = new Beziers();
        onebeziers[2]->datum = Geometry::IMAGE;
        onebeziers[2]->innerLineWidth = innw;

        onebeziers[3]   = new Beziers();
        onebeziers[3]->datum = Geometry::IMAGE;
        onebeziers[3]->innerLineWidth = innw;

        twobeziers[0] = new Beziers();
        twobeziers[0]->datum = Geometry::IMAGE;
        twobeziers[0]->innerLineWidth = innw;

        twobeziers[1] = new Beziers();
        twobeziers[1]->datum = Geometry::IMAGE;
        twobeziers[1]->innerLineWidth = innw;

        twobeziers[2] = new Beziers();
        twobeziers[2]->datum = Geometry::IMAGE;
        twobeziers[2]->innerLineWidth = innw;

        twobeziers[3] = new Beziers();
        twobeziers[3]->datum = Geometry::IMAGE;
        twobeziers[3]->innerLineWidth = innw;

        thrbeziers[0] = new Beziers();
        thrbeziers[0]->datum = Geometry::IMAGE;
        thrbeziers[0]->innerLineWidth = innw;

        thrbeziers[1] = new Beziers();
        thrbeziers[1]->datum = Geometry::IMAGE;
        thrbeziers[1]->innerLineWidth = innw;

        thrbeziers[2] = new Beziers();
        thrbeziers[2]->datum = Geometry::IMAGE;
        thrbeziers[2]->innerLineWidth = innw;

        thrbeziers[3] = new Beziers();
        thrbeziers[3]->datum = Geometry::IMAGE;
        thrbeziers[3]->innerLineWidth = innw;

        foubeziers[0] = new Beziers();
        foubeziers[0]->datum = Geometry::IMAGE;
        foubeziers[0]->innerLineWidth = innw;

        foubeziers[1] = new Beziers();
        foubeziers[1]->datum = Geometry::IMAGE;
        foubeziers[1]->innerLineWidth = innw;

        foubeziers[2] = new Beziers();
        foubeziers[2]->datum = Geometry::IMAGE;
        foubeziers[2]->innerLineWidth = innw;

        foubeziers[3] = new Beziers();
        foubeziers[3]->datum = Geometry::IMAGE;
        foubeziers[3]->innerLineWidth = innw;

    }

    EditSubscriber::mouseOverGeometry.push_back(locXLine[0]);
    EditSubscriber::mouseOverGeometry.push_back(locXLine[1]);

    EditSubscriber::mouseOverGeometry.push_back(locYLine[0]);
    EditSubscriber::mouseOverGeometry.push_back(locYLine[1]);

    EditSubscriber::mouseOverGeometry.push_back(centerCircle);

    if (options.showdelimspot) {
        EditSubscriber::mouseOverGeometry.push_back(onebeziers[0]);
        EditSubscriber::mouseOverGeometry.push_back(onebeziers[1]);
        EditSubscriber::mouseOverGeometry.push_back(onebeziers[2]);
        EditSubscriber::mouseOverGeometry.push_back(onebeziers[3]);
        EditSubscriber::mouseOverGeometry.push_back(twobeziers[0]);
        EditSubscriber::mouseOverGeometry.push_back(twobeziers[1]);
        EditSubscriber::mouseOverGeometry.push_back(twobeziers[2]);
        EditSubscriber::mouseOverGeometry.push_back(twobeziers[3]);
        EditSubscriber::mouseOverGeometry.push_back(thrbeziers[0]);
        EditSubscriber::mouseOverGeometry.push_back(thrbeziers[1]);
        EditSubscriber::mouseOverGeometry.push_back(thrbeziers[2]);
        EditSubscriber::mouseOverGeometry.push_back(thrbeziers[3]);
        EditSubscriber::mouseOverGeometry.push_back(foubeziers[0]);
        EditSubscriber::mouseOverGeometry.push_back(foubeziers[1]);
        EditSubscriber::mouseOverGeometry.push_back(foubeziers[2]);
        EditSubscriber::mouseOverGeometry.push_back(foubeziers[3]);
    }

    show_all();
}

Locallab::~Locallab()
{
    for (std::vector<Geometry*>::const_iterator i = visibleGeometry.begin(); i != visibleGeometry.end(); ++i) {
        delete *i;
    }

    for (std::vector<Geometry*>::const_iterator i = mouseOverGeometry.begin(); i != mouseOverGeometry.end(); ++i) {
        delete *i;
    }

    delete LocalcurveEditorgainT;
    delete LocalcurveEditorgainTrab;
    delete llCurveEditorG;

}
void Locallab::foldAllButMe(GdkEventButton* event, MyExpander *expander)
{
    if (event->button == 3) {
        expsettings->set_expanded(expsettings == expander);
        expcolor->set_expanded(expcolor == expander);
        expexpose->set_expanded(expexpose == expander);
        expvibrance->set_expanded(expvibrance == expander);
        expblur->set_expanded(expblur == expander);
        exptonemap->set_expanded(exptonemap == expander);
        expreti->set_expanded(expreti == expander);
        expsharp->set_expanded(expsharp == expander);
        expcbdl->set_expanded(expcbdl == expander);
        expdenoi->set_expanded(expdenoi == expander);

    }
}

void Locallab::enableToggled(MyExpander *expander)
{
    if (listener) {
>>>>>>> e9d4dede
        rtengine::ProcEvent event = NUMOFEVENTS;

        if (expander == expcolor) {
            event = EvLocenacolor;
        } else if (expander == expexpose) {
            event = EvLocenaexpose;
        } else if (expander == expvibrance) {
            event = EvLocenavibrance;
        } else if (expander == expblur) {
            event = EvLocenablur;
        } else if (expander == exptonemap) {
            event = EvLocenatonemap;
        } else if (expander == expreti) {
            event = EvLocenareti;
        } else if (expander == expsharp) {
            event = EvLocenasharp;
        } else if (expander == expcbdl) {
            event = EvLocenacbdl;
        } else if (expander == expdenoi) {
            event = EvLocenadenoi;
        } else {
            return;
        }

        if (expander->get_inconsistent()) {
            listener->panelChanged(event, M("GENERAL_UNCHANGED"));
        } else if (expander->getEnabled()) {
            listener->panelChanged(event, M("GENERAL_ENABLED"));
        } else {
            listener->panelChanged(event, M("GENERAL_DISABLED"));
        }

    }
}

void Locallab::writeOptions(std::vector<int> &tpOpen)
{
    tpOpen.push_back(expsettings->getExpanded());
    tpOpen.push_back(expcolor->get_expanded());
    tpOpen.push_back(expexpose->get_expanded());
    tpOpen.push_back(expvibrance->get_expanded());
    tpOpen.push_back(expblur->get_expanded());
    tpOpen.push_back(exptonemap->get_expanded());
    tpOpen.push_back(expreti->get_expanded());
    tpOpen.push_back(expsharp->get_expanded());
    tpOpen.push_back(expcbdl->get_expanded());
    tpOpen.push_back(expdenoi->get_expanded());

}

void Locallab::updateToolState(std::vector<int> &tpOpen)
{
    if (tpOpen.size() >= 10) {
        expsettings->setExpanded(tpOpen.at(0));
        expcolor->set_expanded(tpOpen.at(1));
        expexpose->set_expanded(tpOpen.at(2));
        expvibrance->set_expanded(tpOpen.at(3));
        expblur->set_expanded(tpOpen.at(4));
        exptonemap->set_expanded(tpOpen.at(5));
        expreti->set_expanded(tpOpen.at(6));
        expsharp->set_expanded(tpOpen.at(7));
        expcbdl->set_expanded(tpOpen.at(8));
        expdenoi->set_expanded(tpOpen.at(9));
    }
}

void Locallab::lumaneutralPressed()
{
    // TODO Locallab printf
    printf("lumaneutralPressed\n");

    for (int i = 0; i < 5; i++) {
        multiplier[i]->setValue(100);
    }

    // Raise event (only for first multiplier because associated event concerns all multipliers)
    adjusterChanged(multiplier[0], multiplier[0]->getValue()); // Value isn't used
}

void Locallab::lumacontrastPlusPressed()
{
    // TODO Locallab printf
    printf("lumacontrastPlusPressed\n");

    for (int i = 0; i < 5; i++) {
        float inc = (5 - i);
        multiplier[i]->setValue(multiplier[i]->getValue() + inc);
    }

    // Raise event (only for first multiplier because associated event concerns all multipliers)
    adjusterChanged(multiplier[0], multiplier[0]->getValue()); // Value isn't used
}

void Locallab::lumacontrastMinusPressed()
{
    // TODO Locallab printf
    printf("lumacontrastMinusPressed\n");

    for (int i = 0; i < 5; i++) {
        float inc = - (5 - i);
        multiplier[i]->setValue(multiplier[i]->getValue() + inc);
    }

    // Raise event (only for first multiplier because associated event concerns all multipliers)
    adjusterChanged(multiplier[0], multiplier[0]->getValue()); // Value isn't used
}

void Locallab::read(const ProcParams* pp, const ParamsEdited* pedited)
{
    printf("Locallab read\n");

    // Disable all listeners
    disableListener();

    if (pedited) {
        set_inconsistent(multiImage && !pedited->locallab.enabled);

        // Control spot settings
        ControlSpotPanel::SpotEdited* const se = new ControlSpotPanel::SpotEdited();

        if (pedited->locallab.nbspot) {
            se->addbutton = true;
            se->deletebutton = true;
        } else {
            se->addbutton = false;
            se->deletebutton = false;
        }

        se->treeview = pedited->locallab.nbspot || pedited->locallab.selspot;
        se->name = pedited->locallab.name;
        se->isvisible = pedited->locallab.isvisible;
        se->shape = pedited->locallab.shape;
        se->spotMethod = pedited->locallab.spotMethod;
        se->sensiexclu = pedited->locallab.sensiexclu;
        se->struc = pedited->locallab.struc;
        se->shapeMethod = pedited->locallab.shapeMethod;
        se->locX = pedited->locallab.locX;
        se->locXL = pedited->locallab.locXL;
        se->locY = pedited->locallab.locY;
        se->locYT = pedited->locallab.locYT;
        se->centerX = pedited->locallab.centerX;
        se->centerY = pedited->locallab.centerY;
        se->circrad = pedited->locallab.circrad;
        se->qualityMethod = pedited->locallab.qualityMethod;
        se->transit = pedited->locallab.transit;
        se->thresh = pedited->locallab.thresh;
        se->iter = pedited->locallab.iter;
        expsettings->setEditedStates(se);

        // Color & Light
        expcolor->set_inconsistent(!pedited->locallab.expcolor);
        curvactiv->set_inconsistent(multiImage && !pedited->locallab.curvactiv);
        lightness->setEditedState(pedited->locallab.lightness ? Edited : UnEdited);
        contrast->setEditedState(pedited->locallab.contrast ? Edited : UnEdited);
        chroma->setEditedState(pedited->locallab.chroma ? Edited : UnEdited);
        sensi->setEditedState(pedited->locallab.sensi ? Edited : UnEdited);

        if (!pedited->locallab.qualitycurveMethod) {
            qualitycurveMethod->set_active_text(M("GENERAL_UNCHANGED"));
        }

        llshape->setUnChanged(!pedited->locallab.llcurve);
        ccshape->setUnChanged(!pedited->locallab.cccurve);
        LHshape->setUnChanged(!pedited->locallab.LHcurve);
        HHshape->setUnChanged(!pedited->locallab.HHcurve);
        invers->set_inconsistent(multiImage && !pedited->locallab.invers);

        // Exposure
        expexpose->set_inconsistent(!pedited->locallab.expexpose);
        expcomp->setEditedState(pedited->locallab.expcomp ? Edited : UnEdited);
        hlcompr->setEditedState(pedited->locallab.hlcompr ? Edited : UnEdited);
        hlcomprthresh->setEditedState(pedited->locallab.hlcomprthresh ? Edited : UnEdited);
        black->setEditedState(pedited->locallab.black ? Edited : UnEdited);
        warm->setEditedState(pedited->locallab.warm ? Edited : UnEdited);
        shcompr->setEditedState(pedited->locallab.shcompr ? Edited : UnEdited);
        sensiex->setEditedState(pedited->locallab.sensiex ? Edited : UnEdited);
        shapeexpos->setUnChanged(!pedited->locallab.excurve);

        // Vibrance
        expvibrance->set_inconsistent(!pedited->locallab.expvibrance);
        saturated->setEditedState(pedited->locallab.saturated ? Edited : UnEdited);
        pastels->setEditedState(pedited->locallab.pastels ? Edited : UnEdited);
        psThreshold->setEditedState(pedited->locallab.psthreshold ? Edited : UnEdited);
        protectSkins->set_inconsistent(!pedited->locallab.protectskins);
        avoidColorShift->set_inconsistent(!pedited->locallab.avoidcolorshift);
        pastSatTog->set_inconsistent(!pedited->locallab.pastsattog);
        sensiv->setEditedState(pedited->locallab.sensiv ? Edited : UnEdited);
        skinTonesCurve->setUnChanged(!pedited->locallab.skintonescurve);

        // Blur & Noise
        expblur->set_inconsistent(!pedited->locallab.expblur);
        radius->setEditedState(pedited->locallab.radius ? Edited : UnEdited);
        strength->setEditedState(pedited->locallab.strength ? Edited : UnEdited);
        sensibn->setEditedState(pedited->locallab.sensibn ? Edited : UnEdited);

        if (!pedited->locallab.blurMethod) {
            blurMethod->set_active_text(M("GENERAL_UNCHANGED"));
        }

        activlum->set_inconsistent(multiImage && !pedited->locallab.activlum);

        // Tone Mapping
        exptonemap->set_inconsistent(!pedited->locallab.exptonemap);
        stren->setEditedState(pedited->locallab.stren ? Edited : UnEdited);
        gamma->setEditedState(pedited->locallab.gamma ? Edited : UnEdited);
        estop->setEditedState(pedited->locallab.estop ? Edited : UnEdited);
        scaltm->setEditedState(pedited->locallab.scaltm ? Edited : UnEdited);
        rewei->setEditedState(pedited->locallab.rewei ? Edited : UnEdited);
        sensitm->setEditedState(pedited->locallab.sensitm ? Edited : UnEdited);

        // Retinex
        expreti->set_inconsistent(!pedited->locallab.expreti);

        if (!pedited->locallab.retinexMethod) {
            retinexMethod->set_active_text(M("GENERAL_UNCHANGED"));
        }

        str->setEditedState(pedited->locallab.str ? Edited : UnEdited);
        chrrt->setEditedState(pedited->locallab.chrrt ? Edited : UnEdited);
        neigh->setEditedState(pedited->locallab.neigh ? Edited : UnEdited);
        vart->setEditedState(pedited->locallab.vart ? Edited : UnEdited);
        sensih->setEditedState(pedited->locallab.sensih ? Edited : UnEdited);
        cTgainshape->setUnChanged(!pedited->locallab.localTgaincurve);
        inversret->set_inconsistent(multiImage && !pedited->locallab.inversret);

        // Sharpening
        expsharp->set_inconsistent(!pedited->locallab.expsharp);
        sharradius->setEditedState(pedited->locallab.sharradius ? Edited : UnEdited);
        sharamount->setEditedState(pedited->locallab.sharamount ? Edited : UnEdited);
        shardamping->setEditedState(pedited->locallab.shardamping ? Edited : UnEdited);
        shariter->setEditedState(pedited->locallab.shariter ? Edited : UnEdited);
        sensisha->setEditedState(pedited->locallab.sensisha ? Edited : UnEdited);
        inverssha->set_inconsistent(multiImage && !pedited->locallab.inverssha);

        // Contrast by detail levels
        expcbdl->set_inconsistent(!pedited->locallab.expcbdl);

        for (int i = 0; i < 5; i++) {
            multiplier[i]->setEditedState(pedited->locallab.mult[i] ? Edited : UnEdited);
        }

        chromacbdl->setEditedState(pedited->locallab.chromacbdl ? Edited : UnEdited);
        threshold->setEditedState(pedited->locallab.threshold ? Edited : UnEdited);
        sensicb->setEditedState(pedited->locallab.sensicb ? Edited : UnEdited);

        // Denoise
        expdenoi->set_inconsistent(!pedited->locallab.expdenoi);
        noiselumf->setEditedState(pedited->locallab.noiselumf ? Edited : UnEdited);
        noiselumc->setEditedState(pedited->locallab.noiselumc ? Edited : UnEdited);
        noiselumdetail->setEditedState(pedited->locallab.noiselumdetail ? Edited : UnEdited);
        noiselequal->setEditedState(pedited->locallab.noiselequal ? Edited : UnEdited);
        noisechrof->setEditedState(pedited->locallab.noisechrof ? Edited : UnEdited);
        noisechroc->setEditedState(pedited->locallab.noisechroc ? Edited : UnEdited);
        noisechrodetail->setEditedState(pedited->locallab.noisechrodetail ? Edited : UnEdited);
        adjblur->setEditedState(pedited->locallab.adjblur ? Edited : UnEdited);
        bilateral->setEditedState(pedited->locallab.bilateral ? Edited : UnEdited);
        sensiden->setEditedState(pedited->locallab.sensiden ? Edited : UnEdited);

        // Others
        avoid->set_inconsistent(multiImage && !pedited->locallab.avoid);
    }

    setEnabled(pp->locallab.enabled);

    // Add non existent spots and update existent ones
    ControlSpotPanel::SpotRow* const r = new ControlSpotPanel::SpotRow();

    for (int i = 0; i < pp->locallab.nbspot; i++) {
        r->id = pp->locallab.id.at(i);
        r->name = pp->locallab.name.at(i);
        r->isvisible = pp->locallab.isvisible.at(i);

        if (pp->locallab.shape.at(i) == "ELI") {
            r->shape = 0;
        } else {
            r->shape = 1;
        }

        if (pp->locallab.spotMethod.at(i) == "norm") {
            r->spotMethod = 0;
        } else {
            r->spotMethod = 1;
        }

        r->sensiexclu = pp->locallab.sensiexclu.at(i);
        r->struc = pp->locallab.struc.at(i);

        if (pp->locallab.shapeMethod.at(i) == "IND") {
            r->shapeMethod = 0;
        } else if (pp->locallab.shapeMethod.at(i) == "SYM") {
            r->shapeMethod = 1;
        } else if (pp->locallab.shapeMethod.at(i) == "INDSL") {
            r->shapeMethod = 2;
        } else {
            r->shapeMethod = 3;
        }

        r->locX = pp->locallab.locX.at(i);
        r->locXL = pp->locallab.locXL.at(i);
        r->locY = pp->locallab.locY.at(i);
        r->locYT = pp->locallab.locYT.at(i);
        r->centerX = pp->locallab.centerX.at(i);
        r->centerY = pp->locallab.centerY.at(i);
        r->circrad = pp->locallab.circrad.at(i);

        if (pp->locallab.qualityMethod.at(i) == "std") {
            r->qualityMethod = 0;
        } else if (pp->locallab.qualityMethod.at(i) == "enh") {
            r->qualityMethod = 1;
        } else {
            r->qualityMethod = 2;
        }

        r->transit = pp->locallab.transit.at(i);
        r->thresh = pp->locallab.thresh.at(i);
        r->iter = pp->locallab.iter.at(i);

        if (!expsettings->updateControlSpot(r)) {
            expsettings->addControlSpot(r);
        }
    }

    // Delete not anymore existent spots
    std::vector<int>* const list = expsettings->getSpotIdList();
    bool ispresent;

    for (int i = 0; i < (int)list->size(); i++) {
        ispresent = false;

        for (int j = 0; j < pp->locallab.nbspot; j++) {
            if (list->at(i) == pp->locallab.id.at(j)) {
                ispresent = true;
                break;
            }
        }

        if (!ispresent) {
            expsettings->deleteControlSpot(list->at(i));
        }
    }

    // Select active spot
    if (pp->locallab.nbspot > 0) {
        expsettings->setSelectedSpot(pp->locallab.id.at(pp->locallab.selspot));
    }

    // Update Locallab tools GUI
    updateLocallabGUI(pp, pp->locallab.selspot);

    // Enable all listeners
    enableListener();
}

void Locallab::write(ProcParams* pp, ParamsEdited* pedited)
{
    printf("Locallab write\n");

    pp->locallab.enabled = getEnabled();

    const int spotPanelEvent = expsettings->getEventType();
    int spotId;
    ControlSpotPanel::SpotRow* r;

    switch (spotPanelEvent) {
        case (1): // 1 = Spot creation event
            // Spot creation (default initialization)
            spotId = expsettings->getNewId();
            r = new ControlSpotPanel::SpotRow();
            r->id = spotId;
            r->name = "Control Spot #" + std::to_string(spotId);
            r->isvisible = true;
            r->shape = 0;
            r->spotMethod = 0;
            r->sensiexclu = 19;
            r->struc = 0;
            r->shapeMethod = 2;
            r->locX = 250;
            r->locXL = 250;
            r->locY = 250;
            r->locYT = 250;
            r->centerX = 0;
            r->centerY = 0;
            r->circrad = 18;
            r->qualityMethod = 0;
            r->transit = 60;
            r->thresh = 18;
            r->iter = 0;
            expsettings->addControlSpot(r);

            // ProcParams update
            pp->locallab.nbspot++;
            pp->locallab.selspot = pp->locallab.nbspot - 1;
            // Control spot settings
            pp->locallab.id.push_back(r->id);
            pp->locallab.name.push_back(r->name);
            pp->locallab.isvisible.push_back(r->isvisible);
            pp->locallab.shape.push_back("ELI");
            pp->locallab.spotMethod.push_back("norm");
            pp->locallab.sensiexclu.push_back(r->sensiexclu);
            pp->locallab.struc.push_back(r->struc);
            pp->locallab.shapeMethod.push_back("INDSL");
            pp->locallab.locX.push_back(r->locX);
            pp->locallab.locXL.push_back(r->locXL);
            pp->locallab.locY.push_back(r->locY);
            pp->locallab.locYT.push_back(r->locYT);
            pp->locallab.centerX.push_back(r->centerX);
            pp->locallab.centerY.push_back(r->centerY);
            pp->locallab.circrad.push_back(r->circrad);
            pp->locallab.qualityMethod.push_back("std");
            pp->locallab.transit.push_back(r->transit);
            pp->locallab.thresh.push_back(r->thresh);
            pp->locallab.iter.push_back(r->iter);
            // Color & Light
            pp->locallab.expcolor.push_back(0);
            pp->locallab.curvactiv.push_back(0);
            pp->locallab.lightness.push_back(0);
            pp->locallab.contrast.push_back(0);
            pp->locallab.chroma.push_back(0);
            pp->locallab.sensi.push_back(19);
            pp->locallab.qualitycurveMethod.push_back("none");
            pp->locallab.llcurve.push_back({(double)DCT_NURBS, 0.0, 0.0, 1.0, 1.0});
            pp->locallab.cccurve.push_back({(double)DCT_NURBS, 0.0, 0.0, 1.0, 1.0});
            pp->locallab.LHcurve.push_back({(double)FCT_MinMaxCPoints, 0.0, 0.50, 0.35, 0.35, 0.166, 0.50, 0.35, 0.35, 0.333, 0.50, 0.35, 0.35, 0.50, 0.50, 0.35, 0.35, 0.666, 0.50, 0.35, 0.35, 0.833, 0.50, 0.35, 0.35});
            pp->locallab.HHcurve.push_back({(double)FCT_MinMaxCPoints, 0.0, 0.50, 0.35, 0.35, 0.166, 0.50, 0.35, 0.35, 0.333, 0.50, 0.35, 0.35, 0.50, 0.50, 0.35, 0.35, 0.666, 0.50, 0.35, 0.35, 0.833, 0.50, 0.35, 0.35});
            pp->locallab.invers.push_back(0);
            // Exposure
            pp->locallab.expexpose.push_back(0);
            pp->locallab.expcomp.push_back(0);
            pp->locallab.hlcompr.push_back(20);
            pp->locallab.hlcomprthresh.push_back(33);
            pp->locallab.black.push_back(0);
            pp->locallab.shcompr.push_back(50);
            pp->locallab.warm.push_back(0);
            pp->locallab.sensiex.push_back(19);
            pp->locallab.excurve.push_back({(double)DCT_NURBS, 0.0, 0.0, 1.0, 1.0});
            // Vibrance
            pp->locallab.expvibrance.push_back(0);
            pp->locallab.saturated.push_back(0);
            pp->locallab.pastels.push_back(0);
            pp->locallab.psthreshold.push_back({0, 75, false});
            pp->locallab.protectskins.push_back(0);
            pp->locallab.avoidcolorshift.push_back(1);
            pp->locallab.pastsattog.push_back(1);
            pp->locallab.sensiv.push_back(19);
            pp->locallab.skintonescurve.push_back({(double)DCT_Linear});
            // Blur & Noise
            pp->locallab.expblur.push_back(0);
            pp->locallab.radius.push_back(1);
            pp->locallab.strength.push_back(0);
            pp->locallab.sensibn.push_back(40);
            pp->locallab.blurMethod.push_back("norm");
            pp->locallab.activlum.push_back(0);
            // Tone Mapping
            pp->locallab.exptonemap.push_back(0);
            pp->locallab.stren.push_back(1);
            pp->locallab.gamma.push_back(100);
            pp->locallab.estop.push_back(140);
            pp->locallab.scaltm.push_back(10);
            pp->locallab.rewei.push_back(0);
            pp->locallab.sensitm.push_back(19);
            // Retinex
            pp->locallab.expreti.push_back(0);
            pp->locallab.retinexMethod.push_back("high");
            pp->locallab.str.push_back(0);
            pp->locallab.chrrt.push_back(0);
            pp->locallab.neigh.push_back(50);
            pp->locallab.vart.push_back(200);
            pp->locallab.sensih.push_back(19);
            pp->locallab.localTgaincurve.push_back({(double)FCT_MinMaxCPoints, 0.0, 0.12, 0.35, 0.35, 0.70, 0.50, 0.35, 0.35, 1.00, 0.12, 0.35, 0.35});
            pp->locallab.inversret.push_back(0);
            // Sharpening
            pp->locallab.expsharp.push_back(0);
            pp->locallab.sharradius.push_back(40);
            pp->locallab.sharamount.push_back(75);
            pp->locallab.shardamping.push_back(75);
            pp->locallab.shariter.push_back(30);
            pp->locallab.sensisha.push_back(19);
            pp->locallab.inverssha.push_back(0);
            // Contrast by detail levels
            pp->locallab.expcbdl.push_back(0);

            for (int i = 0; i < 5; i++) {
                pp->locallab.mult[i].push_back(100.0);
            }

            pp->locallab.chromacbdl.push_back(0);
            pp->locallab.threshold.push_back(20.0);
            pp->locallab.sensicb.push_back(19);
            // Denoise
            pp->locallab.expdenoi.push_back(0);
            pp->locallab.noiselumf.push_back(0);
            pp->locallab.noiselumc.push_back(0);
            pp->locallab.noiselumdetail.push_back(0);
            pp->locallab.noiselequal.push_back(7);
            pp->locallab.noisechrof.push_back(0);
            pp->locallab.noisechroc.push_back(0);
            pp->locallab.noisechrodetail.push_back(0);
            pp->locallab.adjblur.push_back(0);
            pp->locallab.bilateral.push_back(0);
            pp->locallab.sensiden.push_back(30);
            // Others
            pp->locallab.avoid.push_back(0);

            // New created spot selection
            expsettings->setSelectedSpot(spotId);

            // Update Locallab tools GUI with new created spot
            disableListener();
            updateLocallabGUI(pp, pp->locallab.selspot);
            enableListener();

            break;

        case (2): // 2 = Spot deletion event
            // Get deleted spot index in ProcParams and update it
            spotId = expsettings->getSelectedSpot();

            for (int i = 0; i < pp->locallab.nbspot; i++) {
                if (pp->locallab.id.at(i) == spotId) {
                    // ProcParams update
                    pp->locallab.nbspot--;
                    pp->locallab.selspot = 0;
                    // Control spot settings
                    pp->locallab.id.erase(pp->locallab.id.begin() + i);
                    pp->locallab.name.erase(pp->locallab.name.begin() + i);
                    pp->locallab.isvisible.erase(pp->locallab.isvisible.begin() + i);
                    pp->locallab.shape.erase(pp->locallab.shape.begin() + i);
                    pp->locallab.spotMethod.erase(pp->locallab.spotMethod.begin() + i);
                    pp->locallab.sensiexclu.erase(pp->locallab.sensiexclu.begin() + i);
                    pp->locallab.struc.erase(pp->locallab.struc.begin() + i);
                    pp->locallab.shapeMethod.erase(pp->locallab.shapeMethod.begin() + i);
                    pp->locallab.locX.erase(pp->locallab.locX.begin() + i);
                    pp->locallab.locXL.erase(pp->locallab.locXL.begin() + i);
                    pp->locallab.locY.erase(pp->locallab.locY.begin() + i);
                    pp->locallab.locYT.erase(pp->locallab.locYT.begin() + i);
                    pp->locallab.centerX.erase(pp->locallab.centerX.begin() + i);
                    pp->locallab.centerY.erase(pp->locallab.centerY.begin() + i);
                    pp->locallab.circrad.erase(pp->locallab.circrad.begin() + i);
                    pp->locallab.qualityMethod.erase(pp->locallab.qualityMethod.begin() + i);
                    pp->locallab.transit.erase(pp->locallab.transit.begin() + i);
                    pp->locallab.thresh.erase(pp->locallab.thresh.begin() + i);
                    pp->locallab.iter.erase(pp->locallab.iter.begin() + i);
                    expsettings->deleteControlSpot(spotId);
                    // Color & Light
                    pp->locallab.expcolor.erase(pp->locallab.expcolor.begin() + i);
                    pp->locallab.curvactiv.erase(pp->locallab.curvactiv.begin() + i);
                    pp->locallab.lightness.erase(pp->locallab.lightness.begin() + i);
                    pp->locallab.contrast.erase(pp->locallab.contrast.begin() + i);
                    pp->locallab.chroma.erase(pp->locallab.chroma.begin() + i);
                    pp->locallab.sensi.erase(pp->locallab.sensi.begin() + i);
                    pp->locallab.qualitycurveMethod.erase(pp->locallab.qualitycurveMethod.begin() + i);
                    pp->locallab.llcurve.erase(pp->locallab.llcurve.begin() + i);
                    pp->locallab.cccurve.erase(pp->locallab.cccurve.begin() + i);
                    pp->locallab.LHcurve.erase(pp->locallab.LHcurve.begin() + i);
                    pp->locallab.HHcurve.erase(pp->locallab.HHcurve.begin() + i);
                    pp->locallab.invers.erase(pp->locallab.invers.begin() + i);
                    // Exposure
                    pp->locallab.expexpose.erase(pp->locallab.expexpose.begin() + i);
                    pp->locallab.expcomp.erase(pp->locallab.expcomp.begin() + i);
                    pp->locallab.hlcompr.erase(pp->locallab.hlcompr.begin() + i);
                    pp->locallab.hlcomprthresh.erase(pp->locallab.hlcomprthresh.begin() + i);
                    pp->locallab.black.erase(pp->locallab.black.begin() + i);
                    pp->locallab.shcompr.erase(pp->locallab.shcompr.begin() + i);
                    pp->locallab.warm.erase(pp->locallab.warm.begin() + i);
                    pp->locallab.sensiex.erase(pp->locallab.sensiex.begin() + i);
                    pp->locallab.excurve.erase(pp->locallab.excurve.begin() + i);
                    // Vibrance
                    pp->locallab.expvibrance.erase(pp->locallab.expvibrance.begin() + i);
                    pp->locallab.saturated.erase(pp->locallab.saturated.begin() + i);
                    pp->locallab.pastels.erase(pp->locallab.pastels.begin() + i);
                    pp->locallab.psthreshold.erase(pp->locallab.psthreshold.begin() + i);
                    pp->locallab.protectskins.erase(pp->locallab.protectskins.begin() + i);
                    pp->locallab.avoidcolorshift.erase(pp->locallab.avoidcolorshift.begin() + i);
                    pp->locallab.pastsattog.erase(pp->locallab.pastsattog.begin() + i);
                    pp->locallab.sensiv.erase(pp->locallab.sensiv.begin() + i);
                    pp->locallab.skintonescurve.erase(pp->locallab.skintonescurve.begin() + i);
                    // Blur & Noise
                    pp->locallab.expblur.erase(pp->locallab.expblur.begin() + i);
                    pp->locallab.radius.erase(pp->locallab.radius.begin() + i);
                    pp->locallab.strength.erase(pp->locallab.strength.begin() + i);
                    pp->locallab.sensibn.erase(pp->locallab.sensibn.begin() + i);
                    pp->locallab.blurMethod.erase(pp->locallab.blurMethod.begin() + i);
                    pp->locallab.activlum.erase(pp->locallab.activlum.begin() + i);
                    // Tone Mapping
                    pp->locallab.exptonemap.erase(pp->locallab.exptonemap.begin() + i);
                    pp->locallab.stren.erase(pp->locallab.stren.begin() + i);
                    pp->locallab.gamma.erase(pp->locallab.gamma.begin() + i);
                    pp->locallab.estop.erase(pp->locallab.estop.begin() + i);
                    pp->locallab.scaltm.erase(pp->locallab.scaltm.begin() + i);
                    pp->locallab.rewei.erase(pp->locallab.rewei.begin() + i);
                    pp->locallab.sensitm.erase(pp->locallab.sensitm.begin() + i);
                    // Retinex
                    pp->locallab.expreti.erase(pp->locallab.expreti.begin() + i);
                    pp->locallab.retinexMethod.erase(pp->locallab.retinexMethod.begin() + i);
                    pp->locallab.str.erase(pp->locallab.str.begin() + i);
                    pp->locallab.chrrt.erase(pp->locallab.chrrt.begin() + i);
                    pp->locallab.neigh.erase(pp->locallab.neigh.begin() + i);
                    pp->locallab.vart.erase(pp->locallab.vart.begin() + i);
                    pp->locallab.sensih.erase(pp->locallab.sensih.begin() + i);
                    pp->locallab.localTgaincurve.erase(pp->locallab.localTgaincurve.begin() + i);
                    pp->locallab.inversret.erase(pp->locallab.inversret.begin() + i);
                    // Sharpening
                    pp->locallab.expsharp.erase(pp->locallab.expsharp.begin() + i);
                    pp->locallab.sharradius.erase(pp->locallab.sharradius.begin() + i);
                    pp->locallab.sharamount.erase(pp->locallab.sharamount.begin() + i);
                    pp->locallab.shardamping.erase(pp->locallab.shardamping.begin() + i);
                    pp->locallab.shariter.erase(pp->locallab.shariter.begin() + i);
                    pp->locallab.sensisha.erase(pp->locallab.sensisha.begin() + i);
                    pp->locallab.inverssha.erase(pp->locallab.inverssha.begin() + i);
                    // Contrast by detail levels
                    pp->locallab.expcbdl.erase(pp->locallab.expcbdl.begin() + i);

                    for (int j = 0; j < 5; j++) {
                        pp->locallab.mult[j].erase(pp->locallab.mult[j].begin() + i);
                    }

                    pp->locallab.chromacbdl.erase(pp->locallab.chromacbdl.begin() + i);
                    pp->locallab.threshold.erase(pp->locallab.threshold.begin() + i);
                    pp->locallab.sensicb.erase(pp->locallab.sensicb.begin() + i);
                    // Denoise
                    pp->locallab.expdenoi.erase(pp->locallab.expdenoi.begin() + i);
                    pp->locallab.noiselumf.erase(pp->locallab.noiselumf.begin() + i);
                    pp->locallab.noiselumc.erase(pp->locallab.noiselumc.begin() + i);
                    pp->locallab.noiselumdetail.erase(pp->locallab.noiselumdetail.begin() + i);
                    pp->locallab.noiselequal.erase(pp->locallab.noiselequal.begin() + i);
                    pp->locallab.noisechrof.erase(pp->locallab.noisechrof.begin() + i);
                    pp->locallab.noisechroc.erase(pp->locallab.noisechroc.begin() + i);
                    pp->locallab.noisechrodetail.erase(pp->locallab.noisechrodetail.begin() + i);
                    pp->locallab.adjblur.erase(pp->locallab.adjblur.begin() + i);
                    pp->locallab.bilateral.erase(pp->locallab.bilateral.begin() + i);
                    pp->locallab.sensiden.erase(pp->locallab.sensiden.begin() + i);
                    // Others
                    pp->locallab.avoid.erase(pp->locallab.avoid.begin() + i);

                    // Select one remaining spot
                    if (pp->locallab.nbspot > 0) {
                        expsettings->setSelectedSpot(pp->locallab.id.at(pp->locallab.selspot));
                    }

                    // Update Locallab tools GUI with new created spot
                    disableListener();
                    updateLocallabGUI(pp, pp->locallab.selspot);
                    enableListener();

                    break;
                }
            }

            break;

        case (3):  // 3 = Spot selection event
            spotId = expsettings->getSelectedSpot();

            for (int i = 0; i < pp->locallab.nbspot; i++) {
                if (pp->locallab.id.at(i) == spotId) {
                    pp->locallab.selspot = i;
                    break;
                }
            }

            // Update control spots and Locallab tools GUI with selected spot
            expsettings->setSelectedSpot(spotId);
            disableListener();
            updateLocallabGUI(pp, pp->locallab.selspot);
            enableListener();

            break;

        default: // Spot or locallab GUI updated
            if (pp->locallab.nbspot > 0) {
                r = expsettings->getSpot(expsettings->getSelectedSpot());

                // ProcParams update
                // Control spot settings
                pp->locallab.name.at(pp->locallab.selspot) = r->name;
                pp->locallab.isvisible.at(pp->locallab.selspot) = r->isvisible;

                if (r->shape == 0) {
                    pp->locallab.shape.at(pp->locallab.selspot) = "ELI";
                } else {
                    pp->locallab.shape.at(pp->locallab.selspot) = "RECT";
                }

                if (r->spotMethod == 0) {
                    pp->locallab.spotMethod.at(pp->locallab.selspot) = "norm";
                } else {
                    pp->locallab.spotMethod.at(pp->locallab.selspot) = "exc";
                }

                pp->locallab.sensiexclu.at(pp->locallab.selspot) = r->sensiexclu;
                pp->locallab.struc.at(pp->locallab.selspot) = r->struc;

                if (r->shapeMethod == 0) {
                    pp->locallab.shapeMethod.at(pp->locallab.selspot) = "IND";
                } else if (r->shapeMethod == 1) {
                    pp->locallab.shapeMethod.at(pp->locallab.selspot) = "SYM";
                } else if (r->shapeMethod == 2) {
                    pp->locallab.shapeMethod.at(pp->locallab.selspot) = "INDSL";
                } else {
                    pp->locallab.shapeMethod.at(pp->locallab.selspot) = "SYMSL";
                }

                pp->locallab.locX.at(pp->locallab.selspot) = r->locX;
                pp->locallab.locXL.at(pp->locallab.selspot) = r->locXL;
                pp->locallab.locY.at(pp->locallab.selspot) = r->locY;
                pp->locallab.locYT.at(pp->locallab.selspot) = r->locYT;
                pp->locallab.centerX.at(pp->locallab.selspot) = r->centerX;
                pp->locallab.centerY.at(pp->locallab.selspot) = r->centerY;
                pp->locallab.circrad.at(pp->locallab.selspot) = r->circrad;

                if (r->qualityMethod == 0) {
                    pp->locallab.qualityMethod.at(pp->locallab.selspot) = "std";
                } else if (r->qualityMethod == 1) {
                    pp->locallab.qualityMethod.at(pp->locallab.selspot) = "enh";
                } else {
                    pp->locallab.qualityMethod.at(pp->locallab.selspot) = "enhden";
                }

                pp->locallab.transit.at(pp->locallab.selspot) = r->transit;
                pp->locallab.thresh.at(pp->locallab.selspot) = r->thresh;
                pp->locallab.iter.at(pp->locallab.selspot) = r->iter;
                // Color & Light
                pp->locallab.expcolor.at(pp->locallab.selspot) = (int)expcolor->getEnabled();
                pp->locallab.curvactiv.at(pp->locallab.selspot) = (int)curvactiv->get_active();
                pp->locallab.lightness.at(pp->locallab.selspot) = lightness->getIntValue();
                pp->locallab.contrast.at(pp->locallab.selspot) = contrast->getIntValue();
                pp->locallab.chroma.at(pp->locallab.selspot) = chroma->getIntValue();
                pp->locallab.sensi.at(pp->locallab.selspot) = sensi->getIntValue();

                if (qualitycurveMethod->get_active_row_number() == 0) {
                    pp->locallab.qualitycurveMethod.at(pp->locallab.selspot) = "none";
                } else if (qualitycurveMethod->get_active_row_number() == 1) {
                    pp->locallab.qualitycurveMethod.at(pp->locallab.selspot) = "std";
                } else if (qualitycurveMethod->get_active_row_number() == 2) {
                    pp->locallab.qualitycurveMethod.at(pp->locallab.selspot) = "enh";
                }

                pp->locallab.llcurve.at(pp->locallab.selspot) = llshape->getCurve();
                pp->locallab.cccurve.at(pp->locallab.selspot) = ccshape->getCurve();
                pp->locallab.LHcurve.at(pp->locallab.selspot) = LHshape->getCurve();
                pp->locallab.HHcurve.at(pp->locallab.selspot) = HHshape->getCurve();
                pp->locallab.invers.at(pp->locallab.selspot) = invers->get_active();
                // Exposure
                pp->locallab.expexpose.at(pp->locallab.selspot) = (int)expexpose->getEnabled();
                pp->locallab.expcomp.at(pp->locallab.selspot) = expcomp->getIntValue();
                pp->locallab.hlcompr.at(pp->locallab.selspot) = hlcompr->getIntValue();
                pp->locallab.hlcomprthresh.at(pp->locallab.selspot) = hlcomprthresh->getIntValue();
                pp->locallab.black.at(pp->locallab.selspot) = black->getIntValue();
                pp->locallab.shcompr.at(pp->locallab.selspot) = shcompr->getIntValue();
                pp->locallab.warm.at(pp->locallab.selspot) = warm->getIntValue();
                pp->locallab.sensiex.at(pp->locallab.selspot) = sensiex->getIntValue();
                pp->locallab.excurve.at(pp->locallab.selspot) = shapeexpos->getCurve();
                // Vibrance
                pp->locallab.expvibrance.at(pp->locallab.selspot) = (int)expvibrance->getEnabled();
                pp->locallab.saturated.at(pp->locallab.selspot) = saturated->getIntValue();
                pp->locallab.pastels.at(pp->locallab.selspot) = pastels->getIntValue();
                pp->locallab.psthreshold.at(pp->locallab.selspot) = psThreshold->getValue<int>();
                pp->locallab.protectskins.at(pp->locallab.selspot) = (int)protectSkins->get_active();
                pp->locallab.avoidcolorshift.at(pp->locallab.selspot) = (int)avoidColorShift->get_active();
                pp->locallab.pastsattog.at(pp->locallab.selspot) = (int)pastSatTog->get_active();
                pp->locallab.sensiv.at(pp->locallab.selspot) = sensiv->getIntValue();
                pp->locallab.skintonescurve.at(pp->locallab.selspot) = skinTonesCurve->getCurve();
                // Blur & Noise
                pp->locallab.expblur.at(pp->locallab.selspot) = (int)expblur->getEnabled();
                pp->locallab.radius.at(pp->locallab.selspot) = radius->getIntValue();
                pp->locallab.strength.at(pp->locallab.selspot) = strength->getIntValue();
                pp->locallab.sensibn.at(pp->locallab.selspot) = sensibn->getIntValue();

                if (blurMethod->get_active_row_number() == 0) {
                    pp->locallab.blurMethod.at(pp->locallab.selspot) = "norm";
                } else if (blurMethod->get_active_row_number() == 1) {
                    pp->locallab.blurMethod.at(pp->locallab.selspot) = "inv";
                } else if (blurMethod->get_active_row_number() == 2) {
                    pp->locallab.blurMethod.at(pp->locallab.selspot) = "sym";
                }

                pp->locallab.activlum.at(pp->locallab.selspot) = (int)activlum->get_active();
                // Tone Mapping
                pp->locallab.exptonemap.at(pp->locallab.selspot) = (int)exptonemap->getEnabled();
                pp->locallab.stren.at(pp->locallab.selspot) = stren->getIntValue();
                pp->locallab.gamma.at(pp->locallab.selspot) = gamma->getIntValue();
                pp->locallab.estop.at(pp->locallab.selspot) = estop->getIntValue();
                pp->locallab.scaltm.at(pp->locallab.selspot) = scaltm->getIntValue();
                pp->locallab.rewei.at(pp->locallab.selspot) = rewei->getIntValue();
                pp->locallab.sensitm.at(pp->locallab.selspot) = sensitm->getIntValue();
                // Retinex
                pp->locallab.expreti.at(pp->locallab.selspot) = (int)expreti->getEnabled();

                if (retinexMethod->get_active_row_number() == 0) {
                    pp->locallab.retinexMethod.at(pp->locallab.selspot) = "low";
                } else if (retinexMethod->get_active_row_number() == 1) {
                    pp->locallab.retinexMethod.at(pp->locallab.selspot) = "uni";
                } else if (retinexMethod->get_active_row_number() == 2) {
                    pp->locallab.retinexMethod.at(pp->locallab.selspot) = "high";
                }

                pp->locallab.str.at(pp->locallab.selspot) = str->getIntValue();
                pp->locallab.chrrt.at(pp->locallab.selspot) = chrrt->getIntValue();
                pp->locallab.neigh.at(pp->locallab.selspot) = neigh->getIntValue();
                pp->locallab.vart.at(pp->locallab.selspot) = vart->getIntValue();
                pp->locallab.sensih.at(pp->locallab.selspot) = sensih->getIntValue();
                pp->locallab.localTgaincurve.at(pp->locallab.selspot) = cTgainshape->getCurve();
                pp->locallab.inversret.at(pp->locallab.selspot) = (int)inversret->get_active();
                // Sharpening
                pp->locallab.expsharp.at(pp->locallab.selspot) = (int)expsharp->getEnabled();
                pp->locallab.sharradius.at(pp->locallab.selspot) = sharradius->getIntValue();
                pp->locallab.sharamount.at(pp->locallab.selspot) = sharamount->getIntValue();
                pp->locallab.shardamping.at(pp->locallab.selspot) = shardamping->getIntValue();
                pp->locallab.shariter.at(pp->locallab.selspot) = shariter->getIntValue();
                pp->locallab.sensisha.at(pp->locallab.selspot) = sensisha->getIntValue();
                pp->locallab.inverssha.at(pp->locallab.selspot) = (int)inverssha->get_active();
                // Contrast by detail levels
                pp->locallab.expcbdl.at(pp->locallab.selspot) = (int)expcbdl->getEnabled();

                for (int i = 0; i < 5; i++) {
                    pp->locallab.mult[i].at(pp->locallab.selspot) = multiplier[i]->getIntValue();
                }

                pp->locallab.chromacbdl.at(pp->locallab.selspot) = chromacbdl->getIntValue();
                pp->locallab.threshold.at(pp->locallab.selspot) = threshold->getValue();
                pp->locallab.sensicb.at(pp->locallab.selspot) = sensicb->getIntValue();
                // Denoise
                pp->locallab.expdenoi.at(pp->locallab.selspot) = (int)expdenoi->getEnabled();
                pp->locallab.noiselumf.at(pp->locallab.selspot) = noiselumf->getIntValue();
                pp->locallab.noiselumc.at(pp->locallab.selspot) = noiselumc->getIntValue();
                pp->locallab.noiselumdetail.at(pp->locallab.selspot) = noiselumdetail->getIntValue();
                pp->locallab.noiselequal.at(pp->locallab.selspot) = noiselequal->getIntValue();
                pp->locallab.noisechrof.at(pp->locallab.selspot) = noisechrof->getIntValue();
                pp->locallab.noisechroc.at(pp->locallab.selspot) = noisechroc->getIntValue();
                pp->locallab.noisechrodetail.at(pp->locallab.selspot) = noisechrodetail->getIntValue();
                pp->locallab.adjblur.at(pp->locallab.selspot) = adjblur->getIntValue();
                pp->locallab.bilateral.at(pp->locallab.selspot) = bilateral->getIntValue();
                pp->locallab.sensiden.at(pp->locallab.selspot) = sensiden->getIntValue();
                // Others
                pp->locallab.avoid.at(pp->locallab.selspot) = (int)avoid->get_active();
            }

            // Update Locallab tools GUI
            disableListener();
            updateSpecificGUIState();
            enableListener();
    }

    if (pedited) {
        pedited->locallab.enabled = !get_inconsistent();
        // Control spot settings
        ControlSpotPanel::SpotEdited* const se = expsettings->getEditedStates();
        pedited->locallab.nbspot = se->addbutton || se->deletebutton;
        pedited->locallab.selspot = se->treeview;
        pedited->locallab.id = se->addbutton || se->deletebutton;
        pedited->locallab.name = se->name;
        pedited->locallab.isvisible = se->isvisible;
        pedited->locallab.shape = se->shape;
        pedited->locallab.spotMethod = se->spotMethod;
        pedited->locallab.sensiexclu = se->sensiexclu;
        pedited->locallab.struc = se->struc;
        pedited->locallab.shapeMethod = se->shapeMethod;
        pedited->locallab.locX = se->locX;
        pedited->locallab.locXL = se->locXL;
        pedited->locallab.locY = se->locY;
        pedited->locallab.locYT = se->locYT;
        pedited->locallab.centerX = se->centerX;
        pedited->locallab.centerY = se->centerY;
        pedited->locallab.circrad = se->circrad;
        pedited->locallab.qualityMethod = se->qualityMethod;
        pedited->locallab.transit = se->transit;
        pedited->locallab.thresh = se->thresh;
        pedited->locallab.iter = se->iter;
        // Color & Light
        pedited->locallab.expcolor = !expcolor->get_inconsistent();
        pedited->locallab.curvactiv = !curvactiv->get_inconsistent();
        pedited->locallab.lightness = lightness->getEditedState();
        pedited->locallab.contrast = contrast->getEditedState();
        pedited->locallab.chroma = chroma->getEditedState();
        pedited->locallab.sensi = sensi->getEditedState();
        pedited->locallab.qualitycurveMethod = qualitycurveMethod->get_active_text() != M("GENERAL_UNCHANGED");
        pedited->locallab.llcurve = !llshape->isUnChanged();
        pedited->locallab.cccurve = !ccshape->isUnChanged();
        pedited->locallab.LHcurve = !LHshape->isUnChanged();
        pedited->locallab.HHcurve = !HHshape->isUnChanged();
        pedited->locallab.invers = !invers->get_inconsistent();
        // Exposure
        pedited->locallab.expexpose = !expexpose->get_inconsistent();
        pedited->locallab.expcomp = expcomp->getEditedState();
        pedited->locallab.hlcompr = hlcompr->getEditedState();
        pedited->locallab.hlcomprthresh = hlcomprthresh->getEditedState();
        pedited->locallab.black = black->getEditedState();
        pedited->locallab.shcompr = shcompr->getEditedState();
        pedited->locallab.warm = warm->getEditedState();
        pedited->locallab.sensiex = sensiex->getEditedState();
        pedited->locallab.excurve = !shapeexpos->isUnChanged();
        // Vibrance
        pedited->locallab.expvibrance = !expvibrance->get_inconsistent();
        pedited->locallab.saturated = saturated->getEditedState();
        pedited->locallab.pastels = pastels->getEditedState();
        pedited->locallab.psthreshold = psThreshold->getEditedState();
        pedited->locallab.protectskins = !protectSkins->get_inconsistent();
        pedited->locallab.avoidcolorshift = !avoidColorShift->get_inconsistent();
        pedited->locallab.pastsattog = !pastSatTog->get_inconsistent();
        pedited->locallab.sensiv = sensiv->getEditedState();
        pedited->locallab.skintonescurve = !skinTonesCurve->isUnChanged();
        // Blur & Noise
        pedited->locallab.expblur = !expblur->get_inconsistent();
        pedited->locallab.radius = radius->getEditedState();
        pedited->locallab.strength = strength->getEditedState();
        pedited->locallab.sensibn = sensibn->getEditedState();
        pedited->locallab.blurMethod = blurMethod->get_active_text() != M("GENERAL_UNCHANGED");
        pedited->locallab.activlum = !activlum->get_inconsistent();
        // Tone Mapping
        pedited->locallab.exptonemap = !exptonemap->get_inconsistent();
        pedited->locallab.stren = stren->getEditedState();
        pedited->locallab.gamma = gamma->getEditedState();
        pedited->locallab.estop = estop->getEditedState();
        pedited->locallab.scaltm = scaltm->getEditedState();
        pedited->locallab.rewei = rewei->getEditedState();
        pedited->locallab.sensitm = sensitm->getEditedState();
        // Retinex
        pedited->locallab.expreti = !expreti->get_inconsistent();
        pedited->locallab.retinexMethod = retinexMethod->get_active_text() != M("GENERAL_UNCHANGED");
        pedited->locallab.str = str->getEditedState();
        pedited->locallab.chrrt = chrrt->getEditedState();
        pedited->locallab.neigh = neigh->getEditedState();
        pedited->locallab.vart = vart->getEditedState();
        pedited->locallab.sensih = sensih->getEditedState();
        pedited->locallab.localTgaincurve = !cTgainshape->isUnChanged();
        pedited->locallab.inversret = !inversret->get_inconsistent();
        // Sharpening
        pedited->locallab.expsharp = !expsharp->get_inconsistent();
        pedited->locallab.sharradius = sharradius->getEditedState();
        pedited->locallab.sharamount = sharamount->getEditedState();
        pedited->locallab.shardamping = shardamping->getEditedState();
        pedited->locallab.shariter = shariter->getEditedState();
        pedited->locallab.sensisha = sensisha->getEditedState();
        pedited->locallab.inverssha = !inverssha->get_inconsistent();
        // Contrast by detail levels
        pedited->locallab.expcbdl = !expcbdl->get_inconsistent();

        for (int i = 0; i < 5; i++) {
            pedited->locallab.mult[i] = multiplier[i]->getEditedState();
        }

        pedited->locallab.chromacbdl = chromacbdl->getEditedState();
        pedited->locallab.threshold = threshold->getEditedState();
        pedited->locallab.sensicb = sensicb->getEditedState();
        // Denoise
        pedited->locallab.expdenoi = !expdenoi->get_inconsistent();
        pedited->locallab.noiselumf = noiselumf->getEditedState();
        pedited->locallab.noiselumc = noiselumc->getEditedState();
        pedited->locallab.noiselumdetail = noiselumdetail->getEditedState();
        pedited->locallab.noiselequal = noiselequal->getEditedState();
        pedited->locallab.noisechrof = noisechrof->getEditedState();
        pedited->locallab.noisechroc = noisechroc->getEditedState();
        pedited->locallab.noisechrodetail = noisechrodetail->getEditedState();
        pedited->locallab.adjblur = adjblur->getEditedState();
        pedited->locallab.bilateral = bilateral->getEditedState();
        pedited->locallab.sensiden = sensiden->getEditedState();
        // Others
        pedited->locallab.avoid = !avoid->get_inconsistent();
    }
}

void Locallab::protectskins_toggled()
{
    printf("protectskins_toggled\n");

    if (batchMode) {
        /*
        if (protectSkins->get_inconsistent()) {
            protectSkins->set_inconsistent(false);
            pskinsconn.block(true);
            protectSkins->set_active(false);
            pskinsconn.block(false);
        } else if (lastProtectSkins) {
            protectSkins->set_inconsistent(true);
        }

        lastProtectSkins = protectSkins->get_active();
        */
    }

    if (getEnabled() && expvibrance->getEnabled()) {
        if (listener) {
            if (protectSkins->get_active()) {
                listener->panelChanged(EvlocallabProtectSkins, M("GENERAL_ENABLED"));
            } else {
                listener->panelChanged(EvlocallabProtectSkins, M("GENERAL_DISABLED"));
            }
        }
    }
}

void Locallab::avoidcolorshift_toggled()
{
    printf("avoidcolorshift_toggled\n");

    if (batchMode) {
        /*
        if (avoidColorShift->get_inconsistent()) {
            avoidColorShift->set_inconsistent(false);
            ashiftconn.block(true);
            avoidColorShift->set_active(false);
            ashiftconn.block(false);
        } else if (lastAvoidColorShift) {
            avoidColorShift->set_inconsistent(true);
        }

        lastAvoidColorShift = avoidColorShift->get_active();
        */
    }

    if (getEnabled() && expvibrance->getEnabled()) {
        if (listener) {
            if (avoidColorShift->get_active()) {
                listener->panelChanged(EvlocallabAvoidColorShift, M("GENERAL_ENABLED"));
            } else {
                listener->panelChanged(EvlocallabAvoidColorShift, M("GENERAL_DISABLED"));
            }
        }
    }
}

void Locallab::pastsattog_toggled()
{
    printf("pastsattog_toggled\n");

    if (batchMode) {
        /*
        if (pastSatTog->get_inconsistent()) {
            pastSatTog->set_inconsistent(false);
            pastsattogconn.block(true);
            pastSatTog->set_active(false);
            pastsattogconn.block(false);
        } else if (lastPastSatTog) {
            pastSatTog->set_inconsistent(true);
        }

        lastPastSatTog = pastSatTog->get_active();
        */
    }

    // Update Vibrance GUI according to pastsattog button state (to be compliant with updateSpecificGUIState function)
    if (pastSatTog->get_active()) {
        // Link both slider, so we set saturated and psThresholds unsensitive
        psThreshold->set_sensitive(false);
        saturated->set_sensitive(false);
        saturated->setValue(pastels->getValue()); // Pastels and Saturated are linked
    } else {
        // Separate sliders, so we set saturated and psThresholds sensitive again
        psThreshold->set_sensitive(true);
        saturated->set_sensitive(true);
    }

    if (getEnabled() && expvibrance->getEnabled()) {
        if (listener) {
            if (pastSatTog->get_active()) {
                listener->panelChanged(EvlocallabPastSatTog, M("GENERAL_ENABLED"));
            } else {
                listener->panelChanged(EvlocallabPastSatTog, M("GENERAL_DISABLED"));
            }
        }
    }
}


void Locallab::curveChanged(CurveEditor* ce)
{
    // Color & Light
    if (getEnabled() && expcolor->getEnabled()) {
        if (ce == llshape) {
            if (listener) {
                listener->panelChanged(Evlocallabllshape, M("HISTORY_CUSTOMCURVE"));
            }
        }

        if (ce == ccshape) {
            if (listener) {
                listener->panelChanged(Evlocallabccshape, M("HISTORY_CUSTOMCURVE"));
            }
        }

        if (ce == LHshape) {
            if (listener) {
                listener->panelChanged(EvlocallabLHshape, M("HISTORY_CUSTOMCURVE"));
            }
        }

        if (ce == HHshape) {
            if (listener) {
                listener->panelChanged(EvlocallabHHshape, M("HISTORY_CUSTOMCURVE"));
            }
        }
    }

    // Exposure
    if (getEnabled() && expexpose->getEnabled()) {
        if (ce == shapeexpos) {
            if (listener) {
                listener->panelChanged(Evlocallabshapeexpos, M("HISTORY_CUSTOMCURVE"));
            }
        }
    }

    // Vibrance
    if (getEnabled() && expvibrance->getEnabled()) {
        if (ce == skinTonesCurve) {
            if (listener) {
                listener->panelChanged(EvlocallabSkinTonesCurve, M("HISTORY_CUSTOMCURVE"));
            }
        }
    }

    // Retinex
    if (getEnabled() && expreti->getEnabled()) {
        if (ce == cTgainshape) {
            if (listener) {
                listener->panelChanged(EvlocallabCTgainCurve, M("HISTORY_CUSTOMCURVE"));
            }
        }
    }

    /*
    if (ce == skinTonesCurve) {
        listener->panelChanged(EvlocallabSkinTonesCurve, M("HISTORY_CUSTOMCURVE"));
        int strval = retrab->getValue();
        //update MIP
        retrab->setValue(strval + 1);
        adjusterChanged(retrab, strval + 1);
        usleep(10000);  //to test
        retrab->setValue(strval);
        adjusterChanged(retrab, strval);
    }
    */
}

void Locallab::retinexMethodChanged()
{
    printf("retinexMethodChanged\n");

    if (!batchMode) {
        /*
        retrab->hide();
        LocalcurveEditorgainTrab->hide();
        */
    }

    if (getEnabled() && expreti->getEnabled()) {
        if (listener) {
            listener->panelChanged(EvlocallabretinexMethod, retinexMethod->get_active_text());
        }
    }
}

void Locallab::blurMethodChanged()
{
    printf("blurMethodChanged\n");

    // Update Blur & Noise GUI according to blurMethod combobox (to be compliant with updateSpecificGUIState function)
    if (blurMethod->get_active_row_number() == 0 || blurMethod->get_active_row_number() == 2) {
        sensibn->show();
    } else {
        sensibn->hide();
    }

    if (getEnabled() && expblur->getEnabled()) {
        if (listener) {
            listener->panelChanged(EvlocallabblurMethod, blurMethod->get_active_text());
        }
    }
}

void Locallab::qualitycurveMethodChanged()
{
    printf("qualitycurveMethodChanged\n");

    if (getEnabled() && expcolor->getEnabled()) {
        if (listener) {
            listener->panelChanged(EvlocallabqualitycurveMethod, qualitycurveMethod->get_active_text());
        }
    }
}

void Locallab::inversChanged()
{
    printf("inversChanged\n");

    /*
    if (batchMode) {
        if (invers->get_inconsistent()) {
            invers->set_inconsistent(false);
            inversConn.block(true);
            invers->set_active(false);
            inversConn.block(false);
        } else if (lastinvers) {
            invers->set_inconsistent(true);
        }

        lastinvers = invers->get_active();
    }
    */

    if (getEnabled() && expcolor->getEnabled()) {
        if (listener) {
            if (invers->get_active()) {
                listener->panelChanged(Evlocallabinvers, M("GENERAL_ENABLED"));
            } else {
                listener->panelChanged(Evlocallabinvers, M("GENERAL_DISABLED"));
            }
        }
    }
}

void Locallab::curvactivChanged()
{
    printf("curvactivChanged\n");

    // TODO Batch mode
    /*
    if (batchMode) {
        if (curvactiv->get_inconsistent()) {
            curvactiv->set_inconsistent(false);
            curvactivConn.block(true);
            curvactiv->set_active(false);
            curvactivConn.block(false);
        } else if (lastcurvactiv) {
            curvactiv->set_inconsistent(true);
        }

        lastcurvactiv = curvactiv->get_active();
    }
    */

    if (getEnabled() && expcolor->getEnabled()) {
        if (listener) {
            if (curvactiv->get_active()) {
                listener->panelChanged(Evlocallabcurvactiv, M("GENERAL_ENABLED"));
            } else {
                listener->panelChanged(Evlocallabcurvactiv, M("GENERAL_DISABLED"));
            }
        }
    }
}

void Locallab::activlumChanged()
{
    printf("activlumChanged\n");

    if (batchMode) {
        /*
        if (activlum->get_inconsistent()) {
            activlum->set_inconsistent(false);
            activlumConn.block(true);
            activlum->set_active(false);
            activlumConn.block(false);
        } else if (lastactivlum) {
            activlum->set_inconsistent(true);
        }

        lastactivlum = activlum->get_active();
        */
    }

    if (getEnabled() && expblur->getEnabled()) {
        if (listener) {
            if (activlum->get_active()) {
                listener->panelChanged(Evlocallabactivlum, M("GENERAL_ENABLED"));
            } else {
                listener->panelChanged(Evlocallabactivlum, M("GENERAL_DISABLED"));
            }
        }
    }
}

void Locallab::inversshaChanged()
{
    printf("inversshaChanged\n");

    if (batchMode) {
        /*
        if (inverssha->get_inconsistent()) {
            inverssha->set_inconsistent(false);
            inversshaConn.block(true);
            inverssha->set_active(false);
            inversshaConn.block(false);
        } else if (lastinverssha) {
            inverssha->set_inconsistent(true);
        }

        lastinverssha = inverssha->get_active();
        */
    }

    // Update Sharpening GUI according to inverssha button state (to be compliant with updateSpecificGUIState function)
    if (inverssha->get_active()) {
        sensisha->hide();
    } else {
        sensisha->show();
    }

    if (getEnabled() && expsharp->getEnabled()) {
        if (listener) {
            if (inverssha->get_active()) {
                listener->panelChanged(Evlocallabinverssha, M("GENERAL_ENABLED"));
            } else {
                listener->panelChanged(Evlocallabinverssha, M("GENERAL_DISABLED"));
            }
        }
    }
}

void Locallab::inversretChanged()
{
    printf("inversretChanged\n");

    if (batchMode) {
        /*
        if (inversret->get_inconsistent()) {
            inversret->set_inconsistent(false);
            inversretConn.block(true);
            inversret->set_active(false);
            inversretConn.block(false);
        } else if (lastinversret) {
            inversret->set_inconsistent(true);
        }

        lastinversret = inversret->get_active();
        */
    }

    // Update Retinex GUI according to inversret button state (to be compliant with updateSpecificGUIState function)
    if (inversret->get_active()) {
        sensih->hide();
    } else {
        sensih->show();
    }

    if (getEnabled() && expsharp->getEnabled()) {
        if (listener) {
            if (inversret->get_active()) {
                listener->panelChanged(Evlocallabinversret, M("GENERAL_ENABLED"));
            } else {
                listener->panelChanged(Evlocallabinversret, M("GENERAL_DISABLED"));
            }
        }
    }
}

// TODO
void Locallab::setDefaults(const ProcParams * defParams, const ParamsEdited * pedited)
{
    /*
    degree->setDefault(defParams->locallab.degree);
    locY->setDefault(defParams->locallab.locY);
    locX->setDefault(defParams->locallab.locX);
    locYT->setDefault(defParams->locallab.locYT);
    locXL->setDefault(defParams->locallab.locXL);
    centerX->setDefault(defParams->locallab.centerX);
    centerY->setDefault(defParams->locallab.centerY);
    circrad->setDefault(defParams->locallab.circrad);
    adjblur->setDefault(defParams->locallab.adjblur);
    thres->setDefault(defParams->locallab.thres);
    proxi->setDefault(defParams->locallab.proxi);
    lightness->setDefault(defParams->locallab.lightness);
    contrast->setDefault(defParams->locallab.contrast);
    chroma->setDefault(defParams->locallab.chroma);
    warm->setDefault(defParams->locallab.warm);
    expcomp->setDefault(defParams->locallab.expcomp);
    black->setDefault(defParams->locallab.black);
    hlcompr->setDefault(defParams->locallab.hlcompr);
    hlcomprthresh->setDefault(defParams->locallab.hlcomprthresh);
    shcompr->setDefault(defParams->locallab.shcompr);

    noiselumf->setDefault(defParams->locallab.noiselumf);
    noiselumc->setDefault(defParams->locallab.noiselumc);
    noiselumdetail->setDefault(defParams->locallab.noiselumdetail);
    noiselequal->setDefault(defParams->locallab.noiselequal);
    noisechrodetail->setDefault(defParams->locallab.noisechrodetail);
    bilateral->setDefault(defParams->locallab.bilateral);
    sensiden->setDefault(defParams->locallab.sensiden);
    noisechrof->setDefault(defParams->locallab.noisechrof);
    noisechroc->setDefault(defParams->locallab.noisechroc);
    sharradius->setDefault(defParams->locallab.sharradius);
    sharamount->setDefault(defParams->locallab.sharamount);
    shardamping->setDefault(defParams->locallab.shardamping);
    shariter->setDefault(defParams->locallab.shariter);
    sensisha->setDefault(defParams->locallab.sensisha);
    sensi->setDefault(defParams->locallab.sensi);
    sensiex->setDefault(defParams->locallab.sensiex);
    sensih->setDefault(defParams->locallab.sensih);
    retrab->setDefault(defParams->locallab.retrab);
    sensiexclu->setDefault(defParams->locallab.sensiexclu);
    struc->setDefault(defParams->locallab.struc);
    sensicb->setDefault(defParams->locallab.sensicb);
    sensibn->setDefault(defParams->locallab.sensibn);
    sensitm->setDefault(defParams->locallab.sensitm);
    transit->setDefault(defParams->locallab.transit);
    radius->setDefault(defParams->locallab.radius);
    strength->setDefault(defParams->locallab.strength);
    stren->setDefault(defParams->locallab.stren);
    gamma->setDefault(defParams->locallab.gamma);
    estop->setDefault(defParams->locallab.estop);
    gamma->setDefault(defParams->locallab.gamma);
    scaltm->setDefault(defParams->locallab.scaltm);
    rewei->setDefault(defParams->locallab.rewei);
    neigh->setDefault(defParams->locallab.neigh);
    vart->setDefault(defParams->locallab.vart);
    chrrt->setDefault(defParams->locallab.chrrt);

    for (int i = 0; i < 5; i++) {
        multiplier[i]->setDefault(defParams->locallab.mult[i]);
    }

    threshold->setDefault(defParams->locallab.threshold);
    chromacbdl->setDefault(defParams->locallab.chromacbdl);
    pastels->setDefault(defParams->locallab.pastels);
    saturated->setDefault(defParams->locallab.saturated);
    psThreshold->setDefault<int> (defParams->locallab.psthreshold);
    sensiv->setDefault(defParams->locallab.sensiv);


    if (pedited) {
        degree->setDefaultEditedState(pedited->locallab.degree ? Edited : UnEdited);
        locY->setDefaultEditedState(pedited->locallab.locY ? Edited : UnEdited);
        locX->setDefaultEditedState(pedited->locallab.locX ? Edited : UnEdited);
        locYT->setDefaultEditedState(pedited->locallab.locYT ? Edited : UnEdited);
        locXL->setDefaultEditedState(pedited->locallab.locXL ? Edited : UnEdited);
        centerX->setDefaultEditedState(pedited->locallab.centerX ? Edited : UnEdited);
        centerY->setDefaultEditedState(pedited->locallab.centerY ? Edited : UnEdited);
        circrad->setDefaultEditedState(pedited->locallab.circrad ? Edited : UnEdited);
        adjblur->setDefaultEditedState(pedited->locallab.adjblur ? Edited : UnEdited);
        thres->setDefaultEditedState(pedited->locallab.thres ? Edited : UnEdited);
        proxi->setDefaultEditedState(pedited->locallab.proxi ? Edited : UnEdited);
        lightness->setDefaultEditedState(pedited->locallab.lightness ? Edited : UnEdited);
        contrast->setDefaultEditedState(pedited->locallab.contrast ? Edited : UnEdited);
        chroma->setDefaultEditedState(pedited->locallab.chroma ? Edited : UnEdited);
        warm->setDefaultEditedState(pedited->locallab.warm ? Edited : UnEdited);
        expcomp->setDefaultEditedState(pedited->locallab.expcomp ? Edited : UnEdited);
        black->setDefaultEditedState(pedited->locallab.black ? Edited : UnEdited);
        hlcompr->setDefaultEditedState(pedited->locallab.hlcompr ? Edited : UnEdited);
        hlcomprthresh->setDefaultEditedState(pedited->locallab.hlcomprthresh ? Edited : UnEdited);
        shcompr->setDefaultEditedState(pedited->locallab.shcompr ? Edited : UnEdited);

        noiselumf->setDefaultEditedState(pedited->locallab.noiselumf ? Edited : UnEdited);
        noiselumc->setDefaultEditedState(pedited->locallab.noiselumc ? Edited : UnEdited);
        noiselumdetail->setDefaultEditedState(pedited->locallab.noiselumdetail ? Edited : UnEdited);
        noiselequal->setDefaultEditedState(pedited->locallab.noiselequal ? Edited : UnEdited);
        noisechrodetail->setDefaultEditedState(pedited->locallab.noisechrodetail ? Edited : UnEdited);
        bilateral->setDefaultEditedState(pedited->locallab.bilateral ? Edited : UnEdited);
        sensiden->setDefaultEditedState(pedited->locallab.sensiden ? Edited : UnEdited);
        noisechrof->setDefaultEditedState(pedited->locallab.noisechrof ? Edited : UnEdited);
        noisechroc->setDefaultEditedState(pedited->locallab.noisechroc ? Edited : UnEdited);
        sharradius->setDefaultEditedState(pedited->locallab.sharradius ? Edited : UnEdited);
        sharamount->setDefaultEditedState(pedited->locallab.sharamount ? Edited : UnEdited);
        shardamping->setDefaultEditedState(pedited->locallab.shardamping ? Edited : UnEdited);
        shariter->setDefaultEditedState(pedited->locallab.shariter ? Edited : UnEdited);
        sensisha->setDefaultEditedState(pedited->locallab.sensisha ? Edited : UnEdited);
        sensi->setDefaultEditedState(pedited->locallab.sensi ? Edited : UnEdited);
        sensiex->setDefaultEditedState(pedited->locallab.sensiex ? Edited : UnEdited);
        sensih->setDefaultEditedState(pedited->locallab.sensih ? Edited : UnEdited);
        retrab->setDefaultEditedState(pedited->locallab.retrab ? Edited : UnEdited);
        sensiexclu->setDefaultEditedState(pedited->locallab.sensiexclu ? Edited : UnEdited);
        struc->setDefaultEditedState(pedited->locallab.struc ? Edited : UnEdited);
        sensicb->setDefaultEditedState(pedited->locallab.sensicb ? Edited : UnEdited);
        sensibn->setDefaultEditedState(pedited->locallab.sensibn ? Edited : UnEdited);
        sensitm->setDefaultEditedState(pedited->locallab.sensitm ? Edited : UnEdited);
        radius->setDefaultEditedState(pedited->locallab.radius ? Edited : UnEdited);
        strength->setDefaultEditedState(pedited->locallab.strength ? Edited : UnEdited);
        stren->setDefaultEditedState(pedited->locallab.stren ? Edited : UnEdited);
        gamma->setDefaultEditedState(pedited->locallab.gamma ? Edited : UnEdited);
        estop->setDefaultEditedState(pedited->locallab.estop ? Edited : UnEdited);
        scaltm->setDefaultEditedState(pedited->locallab.scaltm ? Edited : UnEdited);
        rewei->setDefaultEditedState(pedited->locallab.rewei ? Edited : UnEdited);
        transit->setDefaultEditedState(pedited->locallab.transit ? Edited : UnEdited);
        str->setDefaultEditedState(pedited->locallab.str ? Edited : UnEdited);
        neigh->setDefaultEditedState(pedited->locallab.neigh ? Edited : UnEdited);
        vart->setDefaultEditedState(pedited->locallab.vart ? Edited : UnEdited);
        chrrt->setDefaultEditedState(pedited->locallab.chrrt ? Edited : UnEdited);

        for (int i = 0; i < 5; i++) {
            multiplier[i]->setDefaultEditedState(pedited->locallab.mult[i] ? Edited : UnEdited);
        }

        threshold->setDefaultEditedState(pedited->locallab.threshold ? Edited : UnEdited);
        chromacbdl->setDefaultEditedState(pedited->locallab.chromacbdl ? Edited : UnEdited);

        pastels->setDefaultEditedState(pedited->locallab.pastels ? Edited : UnEdited);
        saturated->setDefaultEditedState(pedited->locallab.saturated ? Edited : UnEdited);
        psThreshold->setDefaultEditedState(pedited->locallab.psthreshold ? Edited : UnEdited);
        sensiv->setDefaultEditedState(pedited->locallab.sensiv ? Edited : UnEdited);

    } else {
        degree->setDefaultEditedState(Irrelevant);
        locY->setDefaultEditedState(Irrelevant);
        locX->setDefaultEditedState(Irrelevant);
        locYT->setDefaultEditedState(Irrelevant);
        locXL->setDefaultEditedState(Irrelevant);
        centerX->setDefaultEditedState(Irrelevant);
        centerY->setDefaultEditedState(Irrelevant);
        circrad->setDefaultEditedState(Irrelevant);
        adjblur->setDefaultEditedState(Irrelevant);
        thres->setDefaultEditedState(Irrelevant);
        proxi->setDefaultEditedState(Irrelevant);
        lightness->setDefaultEditedState(Irrelevant);
        contrast->setDefaultEditedState(Irrelevant);
        chroma->setDefaultEditedState(Irrelevant);
        warm->setDefaultEditedState(Irrelevant);
        expcomp->setDefaultEditedState(Irrelevant);
        black->setDefaultEditedState(Irrelevant);
        hlcompr->setDefaultEditedState(Irrelevant);
        hlcomprthresh->setDefaultEditedState(Irrelevant);
        shcompr->setDefaultEditedState(Irrelevant);

        noiselumf->setDefaultEditedState(Irrelevant);
        noiselumc->setDefaultEditedState(Irrelevant);
        noiselumdetail->setDefaultEditedState(Irrelevant);
        noiselequal->setDefaultEditedState(Irrelevant);
        noisechrodetail->setDefaultEditedState(Irrelevant);
        bilateral->setDefaultEditedState(Irrelevant);
        sensiden->setDefaultEditedState(Irrelevant);
        noisechrof->setDefaultEditedState(Irrelevant);
        noisechroc->setDefaultEditedState(Irrelevant);
        sharradius->setDefaultEditedState(Irrelevant);
        sharamount->setDefaultEditedState(Irrelevant);
        shardamping->setDefaultEditedState(Irrelevant);
        shariter->setDefaultEditedState(Irrelevant);
        sensisha->setDefaultEditedState(Irrelevant);
        sensi->setDefaultEditedState(Irrelevant);
        sensiex->setDefaultEditedState(Irrelevant);
        sensih->setDefaultEditedState(Irrelevant);
        retrab->setDefaultEditedState(Irrelevant);
        sensicb->setDefaultEditedState(Irrelevant);
        sensiexclu->setDefaultEditedState(Irrelevant);
        sensicb->setDefaultEditedState(Irrelevant);
        struc->setDefaultEditedState(Irrelevant);
        sensitm->setDefaultEditedState(Irrelevant);
        radius->setDefaultEditedState(Irrelevant);
        strength->setDefaultEditedState(Irrelevant);
        stren->setDefaultEditedState(Irrelevant);
        gamma->setDefaultEditedState(Irrelevant);
        estop->setDefaultEditedState(Irrelevant);
        scaltm->setDefaultEditedState(Irrelevant);
        rewei->setDefaultEditedState(Irrelevant);
        transit->setDefaultEditedState(Irrelevant);
        str->setDefaultEditedState(Irrelevant);
        neigh->setDefaultEditedState(Irrelevant);
        vart->setDefaultEditedState(Irrelevant);
        chrrt->setDefaultEditedState(Irrelevant);

        for (int i = 0; i < 5; i++) {
            multiplier[i]->setDefaultEditedState(Irrelevant);
        }

        threshold->setDefaultEditedState(Irrelevant);
        chromacbdl->setDefaultEditedState(Irrelevant);

        pastels->setDefaultEditedState(Irrelevant);
        saturated->setDefaultEditedState(Irrelevant);
        psThreshold->setDefaultEditedState(Irrelevant);
        sensiv->setDefaultEditedState(Irrelevant);

    }
    */
}

void Locallab::adjusterChanged(ThresholdAdjuster* a, int newBottom, int newTop)
{
    printf("adjusterChangedTS\n");

    if (getEnabled() && expvibrance->getEnabled()) {
        if (listener) {
            listener->panelChanged(EvlocallabPastSatThreshold, psThreshold->getHistoryString());
        }
    }
}

void Locallab::adjusterChanged(Adjuster * a, double newval)
{
    printf("adjusterChanged\n");

    // Color & Light
    if (getEnabled() && expcolor->getEnabled()) {
        if (a == lightness) {
            if (listener) {
                listener->panelChanged(Evlocallablightness, lightness->getTextValue());
            }
        }

        if (a == contrast) {
            if (listener) {
                listener->panelChanged(Evlocallabcontrast, contrast->getTextValue());
            }
        }

        if (a == chroma) {
            if (listener) {
                listener->panelChanged(Evlocallabchroma, chroma->getTextValue());
            }
        }

        if (a == sensi) {
            if (listener) {
                listener->panelChanged(Evlocallabsensi, sensi->getTextValue());
            }
        }
    }

    // Exposure
    if (a == black) {
        // Update Exposure GUI according to black adjuster state (to be compliant with updateSpecificGUIState function)
        shcompr->set_sensitive(!((int)black->getValue() == 0)); // At black = 0, shcompr value has no effect
    }

    if (getEnabled() && expexpose->getEnabled()) {
        if (a == expcomp) {
            if (listener) {
                listener->panelChanged(Evlocallabexpcomp, expcomp->getTextValue());
            }
        }

        if (a == hlcompr) {
            if (listener) {
                listener->panelChanged(Evlocallabhlcompr, hlcompr->getTextValue());
            }
        }

        if (a == hlcomprthresh) {
            if (listener) {
                listener->panelChanged(Evlocallabhlcomprthresh, hlcomprthresh->getTextValue());
            }
        }

        if (a == black) {
            if (listener) {
                listener->panelChanged(Evlocallabblack, black->getTextValue());
            }
        }

        if (a == shcompr) {
            if (listener) {
                listener->panelChanged(Evlocallabshcompr, shcompr->getTextValue());
            }
        }

        if (a == warm) {
            if (listener) {
                listener->panelChanged(Evlocallabwarm, warm->getTextValue());
            }
        }

        if (a == sensiex) {
            if (listener) {
                listener->panelChanged(Evlocallabsensiex, sensiex->getTextValue());
            }
        }
    }

    // Vibrance
    if (a == pastels && pastSatTog->get_active()) {
        saturated->setValue(newval);
    }

    if (getEnabled() && expvibrance->getEnabled()) {
        if (a == saturated && !pastSatTog->get_active()) {
            if (listener) {
                listener->panelChanged(EvlocallabSaturated, saturated->getTextValue());
            }
        }

        if (a == pastels) {
            if (listener) {
                listener->panelChanged(EvlocallabPastels, pastels->getTextValue());
            }
        }

        if (a == sensiv) {
            if (listener) {
                listener->panelChanged(Evlocallabsensiv, sensiv->getTextValue());
            }
        }
    }

    // Blur & Noise
    if (getEnabled() && expblur->getEnabled()) {
        if (a == radius) {
            if (listener) {
                listener->panelChanged(Evlocallabradius, radius->getTextValue());
            }
        }

        if (a == strength) {
            if (listener) {
                listener->panelChanged(Evlocallabstrength, strength->getTextValue());
            }
        }

        if (a == sensibn) {
            if (listener) {
                listener->panelChanged(Evlocallabsensibn, sensibn->getTextValue());
            }
        }
    }

    // Tone Mapping
    if (getEnabled() && exptonemap->getEnabled()) {
        if (a == stren) {
            if (listener) {
                listener->panelChanged(Evlocallabstren, stren->getTextValue());
            }
        }

        if (a == gamma) {
            if (listener) {
                listener->panelChanged(Evlocallabgamma, gamma->getTextValue());
            }
        }

        if (a == estop) {
            if (listener) {
                listener->panelChanged(Evlocallabestop, estop->getTextValue());
            }
        }

        if (a == scaltm) {
            if (listener) {
                listener->panelChanged(Evlocallabscaltm, scaltm->getTextValue());
            }
        }

        if (a == rewei) {
            if (listener) {
                listener->panelChanged(Evlocallabrewei, rewei->getTextValue());
            }
        }

        if (a == sensitm) {
            if (listener) {
                listener->panelChanged(Evlocallabsensitm, sensitm->getTextValue());
            }
        }
    }

    // Retinex
    if (getEnabled() && expreti->getEnabled()) {
        if (a == str) {
            if (listener) {
                listener->panelChanged(Evlocallabstr, str->getTextValue());
            }
        }

        if (a == chrrt) {
            if (listener) {
                listener->panelChanged(Evlocallabchrrt, chrrt->getTextValue());
            }
        }

        if (a == neigh) {
            if (listener) {
                listener->panelChanged(Evlocallabneigh, neigh->getTextValue());
            }
        }

        if (a == vart) {
            if (listener) {
                listener->panelChanged(Evlocallabvart, vart->getTextValue());
            }
        }

        if (a == sensih) {
            if (listener) {
                listener->panelChanged(Evlocallabsensih, sensih->getTextValue());
            }
        }
    }

    // Sharpening
    if (getEnabled() && expsharp->getEnabled()) {
        if (a == sharradius) {
            if (listener) {
                listener->panelChanged(Evlocallabsharradius, sharradius->getTextValue());
            }
        }

        if (a == sharamount) {
            if (listener) {
                listener->panelChanged(Evlocallabsharamount, sharamount->getTextValue());
            }
        }

        if (a == shardamping) {
            if (listener) {
                listener->panelChanged(Evlocallabshardamping, shardamping->getTextValue());
            }
        }

        if (a == shariter) {
            if (listener) {
                listener->panelChanged(Evlocallabshariter, shariter->getTextValue());
            }
        }

        if (a == sensisha) {
            if (listener) {
                listener->panelChanged(Evlocallabsensis, sensisha->getTextValue());
            }
        }
    }

    // Contrast by detail levels
    if (getEnabled() && expcbdl->getEnabled()) {
        if (a == multiplier[0] || a == multiplier[1] || a == multiplier[2] || a == multiplier[3] || a == multiplier[4]) {
            if (listener) {
                listener->panelChanged(EvlocallabEqualizer,
                                       Glib::ustring::compose("%1, %2, %3, %4, %5",
                                               Glib::ustring::format(std::fixed, std::setprecision(0), multiplier[0]->getValue()),
                                               Glib::ustring::format(std::fixed, std::setprecision(0), multiplier[1]->getValue()),
                                               Glib::ustring::format(std::fixed, std::setprecision(0), multiplier[2]->getValue()),
                                               Glib::ustring::format(std::fixed, std::setprecision(0), multiplier[3]->getValue()),
                                               Glib::ustring::format(std::fixed, std::setprecision(0), multiplier[4]->getValue())));
            }
        }

        if (a == chromacbdl) {
            if (listener) {
                listener->panelChanged(Evlocallabchromacbdl, chromacbdl->getTextValue());
            }
        }

        if (a == threshold) {
            if (listener) {
                listener->panelChanged(EvlocallabThresho, threshold->getTextValue());
            }
        }

        if (a == sensicb) {
            if (listener) {
                listener->panelChanged(Evlocallabsensicb, sensicb->getTextValue());
            }
        }
    }

    // Denoise
    if (getEnabled() && expdenoi->getEnabled()) {
        if (a == noiselumf) {
            if (listener) {
                listener->panelChanged(Evlocallabnoiselumf, noiselumf->getTextValue());
            }
        }

        if (a == noiselumc) {
            if (listener) {
                listener->panelChanged(Evlocallabnoiselumc, noiselumc->getTextValue());
            }
        }

        if (a == noiselumdetail) {
            if (listener) {
                listener->panelChanged(Evlocallabnoiselumdetail, noiselumdetail->getTextValue());
            }
        }

        if (a == noiselequal) {
            if (listener) {
                listener->panelChanged(Evlocallabnoiselequal, noiselequal->getTextValue());
            }
        }

        if (a == noisechrof) {
            if (listener) {
                listener->panelChanged(Evlocallabnoisechrof, noisechrof->getTextValue());
            }
        }

        if (a == noisechroc) {
            if (listener) {
                listener->panelChanged(Evlocallabnoisechroc, noisechroc->getTextValue());
            }
        }

        if (a == noisechrodetail) {
            if (listener) {
                listener->panelChanged(Evlocallabnoisechrodetail, noisechrodetail->getTextValue());
            }
        }

        if (a == adjblur) {
            if (listener) {
                listener->panelChanged(Evlocallabadjblur, adjblur->getTextValue());
            }
        }

        if (a == bilateral) {
            if (listener) {
                listener->panelChanged(Evlocallabbilateral, bilateral->getTextValue());
            }
        }

        if (a == sensiden) {
            if (listener) {
                listener->panelChanged(Evlocallabsensiden, sensiden->getTextValue());
            }
        }
    }
}

void Locallab::enabledChanged()
{
    if (listener) {
        if (get_inconsistent()) {
            listener->panelChanged(EvlocallabEnabled, M("GENERAL_UNCHANGED"));
        } else if (getEnabled()) {
            listener->panelChanged(EvlocallabEnabled, M("GENERAL_ENABLED"));
        } else {
            listener->panelChanged(EvlocallabEnabled, M("GENERAL_DISABLED"));
        }
    }
}

void Locallab::avoidChanged()
{
    printf("avoidChanged\n");

    if (batchMode) {
        /*
        if (avoid->get_inconsistent()) {
            avoid->set_inconsistent(false);
            avoidConn.block(true);
            avoid->set_active(false);
            avoidConn.block(false);
        } else if (lastavoid) {
            avoid->set_inconsistent(true);
        }

        lastavoid = avoid->get_active();
        */
    }

    if (getEnabled()) {
        if (listener) {
            if (avoid->get_active()) {
                listener->panelChanged(Evlocallabavoid, M("GENERAL_ENABLED"));
            } else {
                listener->panelChanged(Evlocallabavoid, M("GENERAL_DISABLED"));
            }
        }
    }
}

// TODO
void Locallab::trimValues(rtengine::procparams::ProcParams * pp)
{
    /*
    degree->trimValue(pp->locallab.degree);
    locY->trimValue(pp->locallab.locY);
    locX->trimValue(pp->locallab.locX);
    locYT->trimValue(pp->locallab.locYT);
    locXL->trimValue(pp->locallab.locXL);
    centerX->trimValue(pp->locallab.centerX);
    centerY->trimValue(pp->locallab.centerY);
    circrad->trimValue(pp->locallab.circrad);
    adjblur->trimValue(pp->locallab.adjblur);
    thres->trimValue(pp->locallab.thres);
    proxi->trimValue(pp->locallab.proxi);
    lightness->trimValue(pp->locallab.lightness);
    contrast->trimValue(pp->locallab.contrast);
    chroma->trimValue(pp->locallab.chroma);
    warm->trimValue(pp->locallab.warm);
    expcomp->trimValue(pp->locallab.expcomp);
    hlcompr->trimValue(pp->locallab.hlcompr);
    hlcomprthresh->trimValue(pp->locallab.hlcomprthresh);
    black->trimValue(pp->locallab.black);
    shcompr->trimValue(pp->locallab.shcompr);
    noiselumf->trimValue(pp->locallab.noiselumf);
    noiselumc->trimValue(pp->locallab.noiselumc);
    noiselumdetail->trimValue(pp->locallab.noiselumdetail);
    noiselequal->trimValue(pp->locallab.noiselequal);
    noisechrodetail->trimValue(pp->locallab.noisechrodetail);
    bilateral->trimValue(pp->locallab.bilateral);
    sensiden->trimValue(pp->locallab.sensiden);
    noisechrof->trimValue(pp->locallab.noisechrof);
    noisechroc->trimValue(pp->locallab.noisechroc);
    sharradius->trimValue(pp->locallab.sharradius);
    sharamount->trimValue(pp->locallab.sharamount);
    shardamping->trimValue(pp->locallab.shardamping);
    shariter->trimValue(pp->locallab.shariter);
    sensisha->trimValue(pp->locallab.sensisha);
    sensi->trimValue(pp->locallab.sensi);
    sensiex->trimValue(pp->locallab.sensiex);
    sensih->trimValue(pp->locallab.sensih);
    sensiexclu->trimValue(pp->locallab.sensiexclu);
    struc->trimValue(pp->locallab.struc);
    sensicb->trimValue(pp->locallab.sensicb);
    sensibn->trimValue(pp->locallab.sensibn);
    sensitm->trimValue(pp->locallab.sensitm);
    radius->trimValue(pp->locallab.radius);
    strength->trimValue(pp->locallab.strength);
    stren->trimValue(pp->locallab.stren);
    gamma->trimValue(pp->locallab.gamma);
    estop->trimValue(pp->locallab.estop);
    scaltm->trimValue(pp->locallab.scaltm);
    rewei->trimValue(pp->locallab.rewei);
    transit->trimValue(pp->locallab.transit);
    str->trimValue(pp->locallab.str);
    neigh->trimValue(pp->locallab.neigh);
    vart->trimValue(pp->locallab.vart);
    chrrt->trimValue(pp->locallab.chrrt);

    for (int i = 0; i < 5; i++) {
        multiplier[i]->trimValue(pp->locallab.mult[i]);
    }

    chromacbdl->trimValue(pp->locallab.chromacbdl);

    threshold->trimValue(pp->locallab.threshold);
    pastels->trimValue(pp->locallab.pastels);
    saturated->trimValue(pp->locallab.saturated);
    sensiv->trimValue(pp->locallab.sensiv);
     */
}

void Locallab::setBatchMode(bool batchMode)
{
    ToolPanel::setBatchMode(batchMode);
    printf("BatchMode : %d\n", batchMode);

    adjblur->showEditedCB();
    lightness->showEditedCB();
    contrast->showEditedCB();
    chroma->showEditedCB();
    warm->showEditedCB();
    expcomp->showEditedCB();
    black->showEditedCB();
    hlcompr->showEditedCB();
    hlcomprthresh->showEditedCB();
    shcompr->showEditedCB();
    noiselumf->showEditedCB();
    noiselumc->showEditedCB();
    noiselumdetail->showEditedCB();
    noiselequal->showEditedCB();
    noisechrodetail->showEditedCB();
    bilateral->showEditedCB();
    sensiden->showEditedCB();
    noisechroc->showEditedCB();
    noiselumf->showEditedCB();
    sharradius->showEditedCB();
    sharamount->showEditedCB();
    shardamping->showEditedCB();
    shariter->showEditedCB();
    sensisha->showEditedCB();
    sensi->showEditedCB();
    sensiex->showEditedCB();
    sensih->showEditedCB();
    sensicb->showEditedCB();
    sensibn->showEditedCB();
    sensitm->showEditedCB();
    radius->showEditedCB();
    strength->showEditedCB();
    stren->showEditedCB();
    gamma->showEditedCB();
    estop->showEditedCB();
    scaltm->showEditedCB();
    rewei->showEditedCB();
    str->showEditedCB();
    neigh->showEditedCB();
    vart->showEditedCB();
    LocalcurveEditorgainT->setBatchMode(batchMode);
    llCurveEditorG->setBatchMode(batchMode);
    chrrt->showEditedCB();

    for (int i = 0; i < 5; i++) {
        multiplier[i]->showEditedCB();
    }

    threshold->showEditedCB();
    chromacbdl->showEditedCB();
    pastels->showEditedCB();
    saturated->showEditedCB();
    psThreshold->showEditedCB();
    sensiv->showEditedCB();

    curveEditorGG->setBatchMode(batchMode);

}

std::vector<double> Locallab::getCurvePoints(ThresholdSelector* tAdjuster) const
{
    std::vector<double> points;
    double threshold, transitionWeighting;
    tAdjuster->getPositions<double> (transitionWeighting, threshold); // ( range -100;+100,   range 0;+100 )
    transitionWeighting /= 100.; // range -1., +1.
    threshold /= 100.;      // range  0., +1.

    // Initial point
    points.push_back(0.);
    points.push_back(0.);

    double p2 = 3.0 * threshold / 4.0;             // same one than in ipvibrance.cc
    double s0 = threshold + (1.0 - threshold) / 4.0; // same one than in ipvibrance.cc

    // point at the beginning of the first linear transition
    points.push_back(p2);
    points.push_back(0.);

    // Y value of the chroma mean point, calculated to get a straight line between p2 and s0
    double chromaMean = (threshold / 4.0) / (s0 - p2);

    // move chromaMean up or down depending on transitionWeighting
    if (transitionWeighting > 0.0) {
        // positive values -> give more weight to Saturated
        chromaMean = (1.0 - chromaMean) * transitionWeighting + chromaMean;
    } else if (transitionWeighting < 0.0) {
        // negative values -> give more weight to Pastels
        chromaMean =      chromaMean  * transitionWeighting + chromaMean;
    }

    // point at the location of the Top cursor, at the end of the first linear transition and the beginning of the second one
    points.push_back(threshold);
    points.push_back(chromaMean);

    if (threshold < 1.0) {

        // point at the end of the second linear transition
        points.push_back(s0);
        points.push_back(1.0);

        // end point
        points.push_back(1.0);
        points.push_back(1.0);
    }

    return points;
}




void Locallab::setEditProvider(EditDataProvider * provider)
{
    // cTgainshape->setEditProvider(provider);
    expsettings->setEditProvider(provider);
}

void Locallab::subscribe()
{
    expsettings->subscribe();
}

void Locallab::unsubscribe()
{
    expsettings->unsubscribe();
}

void Locallab::colorForValue(double valX, double valY, enum ColorCaller::ElemType elemType, int callerId, ColorCaller *caller)
{

    float R, G, B;

    if (elemType == ColorCaller::CCET_VERTICAL_BAR) {
        valY = 0.5;
    }

    if (callerId == 1) {         // ch - main curve

        Color::hsv2rgb01(float (valX), float (valY), 0.5f, R, G, B);
    } else if (callerId == 2) {  // cc - bottom bar

        float value = (1.f - 0.7f) * float (valX) + 0.7f;
        // whole hue range
        // Y axis / from 0.15 up to 0.75 (arbitrary values; was 0.45 before)
        Color::hsv2rgb01(float (valY), float (valX), value, R, G, B);
    } else if (callerId == 3) {  // lc - bottom bar

        float value = (1.f - 0.7f) * float (valX) + 0.7f;
        // Y axis / from 0.15 up to 0.75 (arbitrary values; was 0.45 before)
        Color::hsv2rgb01(float (valY), float (valX), value, R, G, B);
    } else if (callerId == 4) {  // LH - bottom bar
        Color::hsv2rgb01(float (valX), 0.5f, float (valY), R, G, B);
    } else if (callerId == 5) {  // HH - bottom bar
        float h = float ((valY - 0.5) * 0.3 + valX);

        if (h > 1.0f) {
            h -= 1.0f;
        } else if (h < 0.0f) {
            h += 1.0f;
        }

        Color::hsv2rgb01(h, 0.5f, 0.5f, R, G, B);
    }

    caller->ccRed = double (R);
    caller->ccGreen = double (G);
    caller->ccBlue = double (B);
}

void Locallab::setListener(ToolPanelListener* tpl)
{
<<<<<<< HEAD
    this->listener = tpl;
    expsettings->setListener(tpl);
=======
    switch (objectID) {
        case (2): {
            int angle = degree->getIntValue();

            if (angle < -135 || (angle >= -45 && angle <= 45) || angle > 135) {
                return CSMove1DV;
            }

            return CSMove1DH;
        }

        case (3): {
            int angle = degree->getIntValue();

            if (angle < -135 || (angle >= -45 && angle <= 45) || angle > 135) {
                return CSMove1DV;
            }

            return CSMove1DH;
        }

        case (0): {
            int angle = degree->getIntValue();

            if (angle < -135 || (angle >= -45 && angle <= 45) || angle > 135) {
                return CSMove1DH;
            }

            return CSMove1DV;
        }

        case (1): {
            int angle = degree->getIntValue();

            if (angle < -135 || (angle >= -45 && angle <= 45) || angle > 135) {
                return CSMove1DH;
            }

            return CSMove1DV;
        }

        case (4):
            return CSMove2D;

        default:
            return CSHandOpen;
    }
>>>>>>> e9d4dede
}

void Locallab::enableListener()
{
    printf("enableListener\n");

    FoldableToolPanel::enableListener();
    // Color & Light
    enablecolorConn.block(false);
    curvactivConn.block(false);
    qualitycurveMethodConn.block(false);
    inversConn.block(false);
    // Exposure
    enableexposeConn.block(false);
    // Vibrance
    enablevibranceConn.block(false);
    pskinsconn.block(false);
    ashiftconn.block(false);
    pastsattogconn.block(false);
    // Blur & Noise
    enableblurConn.block(false);
    blurMethodConn.block(false);
    activlumConn.block(false);
    // Tone Mapping
    enabletonemapConn.block(false);
    // Retinex
    enableretiConn.block(false);
    retinexMethodConn.block(false);
    inversretConn.block(false);
    // Sharpening
    enablesharpConn.block(false);
    inversshaConn.block(false);
    // Contrast by detail levels
    enablecbdlConn.block(false);
    // Denoise
    enabledenoiConn.block(false);
    avoidConn.block(false);
}

void Locallab::disableListener()
{
    printf("disableListener\n");

    FoldableToolPanel::disableListener();
    // Color & Light
    enablecolorConn.block(true);
    curvactivConn.block(true);
    qualitycurveMethodConn.block(true);
    inversConn.block(true);
    // Exposure
    enableexposeConn.block(true);
    // Vibrance
    enablevibranceConn.block(true);
    pskinsconn.block(true);
    ashiftconn.block(true);
    pastsattogconn.block(true);
    // Blur & Noise
    enableblurConn.block(true);
    blurMethodConn.block(true);
    activlumConn.block(true);
    // Tone Mapping
    enabletonemapConn.block(true);
    // Retinex
    enableretiConn.block(true);
    retinexMethodConn.block(true);
    inversretConn.block(true);
    // Sharpening
    enablesharpConn.block(true);
    inversshaConn.block(true);
    // Contrast by detail levels
    enablecbdlConn.block(true);
    // Denoise
    enabledenoiConn.block(true);
    avoidConn.block(true);
}

void Locallab::updateLocallabGUI(const rtengine::procparams::ProcParams* pp, int index)
{
    printf("updateLocallabGUI\n");

    // Update GUI values
    if (index < pp->locallab.nbspot) {
        // Color & Light
        expcolor->setEnabled((bool)pp->locallab.expcolor.at(index));
        curvactiv->set_active((bool)pp->locallab.curvactiv.at(index));
        lightness->setValue(pp->locallab.lightness.at(index));
        contrast->setValue(pp->locallab.contrast.at(index));
        chroma->setValue(pp->locallab.chroma.at(index));
        sensi->setValue(pp->locallab.sensi.at(index));

        if (pp->locallab.qualitycurveMethod.at(index) == "none") {
            qualitycurveMethod->set_active(0);
        } else if (pp->locallab.qualitycurveMethod.at(index) == "std") {
            qualitycurveMethod->set_active(1);
        } else {
            qualitycurveMethod->set_active(2);
        }

        llshape->setCurve(pp->locallab.llcurve.at(index));
        ccshape->setCurve(pp->locallab.cccurve.at(index));
        LHshape->setCurve(pp->locallab.LHcurve.at(index));
        HHshape->setCurve(pp->locallab.HHcurve.at(index));
        invers->set_active((bool)pp->locallab.invers.at(index));

        // Exposure
        expexpose->setEnabled((bool)pp->locallab.expexpose.at(index));
        expcomp->setValue(pp->locallab.expcomp.at(index));
        hlcompr->setValue(pp->locallab.hlcompr.at(index));
        hlcomprthresh->setValue(pp->locallab.hlcomprthresh.at(index));
        black->setValue(pp->locallab.black.at(index));
        shcompr->setValue(pp->locallab.shcompr.at(index));
        warm->setValue(pp->locallab.warm.at(index));
        sensiex->setValue(pp->locallab.sensiex.at(index));
        shapeexpos->setCurve(pp->locallab.excurve.at(index));

        // Vibrance
        expvibrance->setEnabled((bool)pp->locallab.expvibrance.at(index));
        saturated->setValue(pp->locallab.saturated.at(index));
        pastels->setValue(pp->locallab.pastels.at(index));
        psThreshold->setValue<int>(pp->locallab.psthreshold.at(index));
        protectSkins->set_active((bool)pp->locallab.protectskins.at(index));
        avoidColorShift->set_active((bool)pp->locallab.avoidcolorshift.at(index));
        pastSatTog->set_active((bool)pp->locallab.pastsattog.at(index));
        sensiv->setValue(pp->locallab.sensiv.at(index));
        skinTonesCurve->setCurve(pp->locallab.skintonescurve.at(index));

        // Blur & Noise
        expblur->setEnabled((bool)pp->locallab.expblur.at(index));
        radius->setValue(pp->locallab.radius.at(index));
        strength->setValue(pp->locallab.strength.at(index));
        sensibn->setValue(pp->locallab.sensibn.at(index));

        if (pp->locallab.blurMethod.at(index) == "norm") {
            blurMethod->set_active(0);
        } else if (pp->locallab.blurMethod.at(index) == "inv") {
            blurMethod->set_active(1);
        } else {
            blurMethod->set_active(2);
        }

        activlum->set_active((bool)pp->locallab.activlum.at(index));

        // Tone Mapping
        exptonemap->setEnabled((bool)pp->locallab.exptonemap.at(index));
        stren->setValue(pp->locallab.stren.at(index));
        gamma->setValue(pp->locallab.gamma.at(index));
        estop->setValue(pp->locallab.estop.at(index));
        scaltm->setValue(pp->locallab.scaltm.at(index));
        rewei->setValue(pp->locallab.rewei.at(index));
        sensitm->setValue(pp->locallab.sensitm.at(index));

        // Retinex
        expreti->setEnabled((bool)pp->locallab.expreti.at(index));

        if (pp->locallab.retinexMethod.at(index) == "low") {
            retinexMethod->set_active(0);
        } else if (pp->locallab.retinexMethod.at(index) == "uni") {
            retinexMethod->set_active(1);
        } else {
            retinexMethod->set_active(2);
        }

        str->setValue(pp->locallab.str.at(index));
        chrrt->setValue(pp->locallab.chrrt.at(index));
        neigh->setValue(pp->locallab.neigh.at(index));
        vart->setValue(pp->locallab.vart.at(index));
        sensih->setValue(pp->locallab.sensih.at(index));
        cTgainshape->setCurve(pp->locallab.localTgaincurve.at(index));
        inversret->set_active((bool)pp->locallab.inversret.at(index));

        // Sharpening
        expsharp->setEnabled((bool)pp->locallab.expsharp.at(index));
        sharradius->setValue(pp->locallab.sharradius.at(index));
        sharamount->setValue(pp->locallab.sharamount.at(index));
        shardamping->setValue(pp->locallab.shardamping.at(index));
        shariter->setValue(pp->locallab.shariter.at(index));
        sensisha->setValue(pp->locallab.sensisha.at(index));
        inverssha->set_active((bool)pp->locallab.inverssha.at(index));

        // Contrast by detail levels
        expcbdl->setEnabled((bool)pp->locallab.expcbdl.at(index));

        for (int i = 0; i < 5; i++) {
            multiplier[i]->setValue(pp->locallab.mult[i].at(index));
        }

        chromacbdl->setValue(pp->locallab.chromacbdl.at(index));
        threshold->setValue(pp->locallab.threshold.at(index));
        sensicb->setValue(pp->locallab.sensicb.at(index));

        // Denoise
        expdenoi->setEnabled((bool)pp->locallab.expdenoi.at(index));
        noiselumf->setValue(pp->locallab.noiselumf.at(index));
        noiselumc->setValue(pp->locallab.noiselumc.at(index));
        noiselumdetail->setValue(pp->locallab.noiselumdetail.at(index));
        noiselequal->setValue(pp->locallab.noiselequal.at(index));
        noisechrof->setValue(pp->locallab.noisechrof.at(index));
        noisechroc->setValue(pp->locallab.noisechroc.at(index));
        noisechrodetail->setValue(pp->locallab.noisechrodetail.at(index));
        adjblur->setValue(pp->locallab.adjblur.at(index));
        bilateral->setValue(pp->locallab.bilateral.at(index));
        sensiden->setValue(pp->locallab.sensiden.at(index));

        // Others
        avoid->set_active((bool)pp->locallab.avoid.at(index));
    }
}

void Locallab::updateSpecificGUIState()
{
    // Update Color & Light GUI according to invers button state
    if (invers->get_active()) {
        sensi->show();
        llCurveEditorG->hide();
        curvactiv->hide();
        qualitycurveMethod->hide();
        labqualcurv->hide();

    } else {
        sensi->show();
        llCurveEditorG->show();
        curvactiv->show();
        qualitycurveMethod->show();
        labqualcurv->show();

    }

    // Update Exposure GUI according to black adjuster state (to be compliant with adjusterChanged function)
    shcompr->set_sensitive(!((int)black->getValue() == 0)); // At black = 0, shcompr value has no effect

    // Update Vibrance GUI according to pastsattog button state (to be compliant with pastsattog_toggled function)
    if (pastSatTog->get_active()) {
        // Link both slider, so we set saturated and psThresholds unsensitive
        psThreshold->set_sensitive(false);
        saturated->set_sensitive(false);
        saturated->setValue(pastels->getValue()); // Pastels and Saturated are linked
    } else {
        // Separate sliders, so we set saturated and psThresholds sensitive again
        psThreshold->set_sensitive(true);
        saturated->set_sensitive(true);
    }

    // Update Blur & Noise GUI according to blurMethod combobox (to be compliant with blurMethodChanged function)
    if (blurMethod->get_active_row_number() == 0 || blurMethod->get_active_row_number() == 2) {
        sensibn->show();
    } else {
        sensibn->hide();
    }

    // Update Retinex GUI according to inversret button state (to be compliant with inversretChanged function)
    if (inversret->get_active()) {
        sensih->hide();
    } else {
        sensih->show();
    }

    // Update Sharpening GUI according to inverssha button state (to be compliant with inversshaChanged function)
    if (inverssha->get_active()) {
        sensisha->hide();
    } else {
        sensisha->show();
    }
}

void Locallab::autoOpenCurve()
{
    printf("autoOpenCurve\n");

    // TODO autoOpenCurve only considers linearity state of selected spot curve
    llshape->openIfNonlinear();
    ccshape->openIfNonlinear();
    LHshape->openIfNonlinear();
    HHshape->openIfNonlinear();
}<|MERGE_RESOLUTION|>--- conflicted
+++ resolved
@@ -77,7 +77,7 @@
     hlcomprthresh(Gtk::manage(new Adjuster(M("TP_EXPOSURE_COMPRHIGHLIGHTSTHRESHOLD"), 0, 100, 1, 33))),
     black(Gtk::manage(new Adjuster(M("TP_EXPOSURE_BLACKLEVEL"), -16384, 32768, 50, 0))),
     shcompr(Gtk::manage(new Adjuster(M("TP_EXPOSURE_COMPRSHADOWS"), 0, 100, 1, 50))),
-    warm(Gtk::manage(new Adjuster(M("TP_LOCALLAB_WARM"), -100., 100., 1., 0., Gtk::manage(new RTImage("ajd-wb-bluered1.png")), Gtk::manage(new RTImage("ajd-wb-bluered2.png"))))),
+    warm(Gtk::manage(new Adjuster(M("TP_LOCALLAB_WARM"), -100., 100., 1., 0., Gtk::manage(new RTImage("circle-blue-small.png")), Gtk::manage(new RTImage("circle-orange-small.png"))))),
     sensiex(Gtk::manage(new Adjuster(M("TP_LOCALLAB_SENSI"), 0, 100, 1, 19))),
     // Vibrance
     saturated(Gtk::manage(new Adjuster(M("TP_VIBRANCE_SATURATED"), -100., 100., 1., 0.))),
@@ -114,11 +114,11 @@
     noiselumf(Gtk::manage(new Adjuster(M("TP_LOCALLAB_NOISELUMFINE"), MINCHRO, MAXCHRO, 1, 0))),
     noiselumc(Gtk::manage(new Adjuster(M("TP_LOCALLAB_NOISELUMCOARSE"), MINCHRO, MAXCHROCC, 1, 0))),
     noiselumdetail(Gtk::manage(new Adjuster(M("TP_LOCALLAB_NOISELUMDETAIL"), 0, 100, 1, 0))),
-    noiselequal(Gtk::manage(new Adjuster(M("TP_LOCALLAB_NOISELEQUAL"), -2, 10, 1, 7, Gtk::manage(new RTImage("adj-white.png")), Gtk::manage(new RTImage("adj-black.png"))))),
+    noiselequal(Gtk::manage(new Adjuster(M("TP_LOCALLAB_NOISELEQUAL"), -2, 10, 1, 7, Gtk::manage(new RTImage("circle-white-small.png")), Gtk::manage(new RTImage("circle-black-small.png"))))),
     noisechrof(Gtk::manage(new Adjuster(M("TP_LOCALLAB_NOISECHROFINE"), MINCHRO, MAXCHRO, 1, 0))),
     noisechroc(Gtk::manage(new Adjuster(M("TP_LOCALLAB_NOISECHROCOARSE"), MINCHRO, MAXCHROCC, 1, 0))),
     noisechrodetail(Gtk::manage(new Adjuster(M("TP_LOCALLAB_NOISECHRODETAIL"), 0, 100, 1, 0))),
-    adjblur(Gtk::manage(new Adjuster(M("TP_LOCALLAB_ADJ"), -100., 100., 1., 0., Gtk::manage(new RTImage("ajd-wb-bluered1.png")), Gtk::manage(new RTImage("ajd-wb-bluered2.png"))))),
+    adjblur(Gtk::manage(new Adjuster(M("TP_LOCALLAB_ADJ"), -100., 100., 1., 0., Gtk::manage(new RTImage("circle-blue-small.png")), Gtk::manage(new RTImage("circle-red-small.png"))))),
     bilateral(Gtk::manage(new Adjuster(M("TP_LOCALLAB_BILATERAL"), 0, 100, 1, 0))),
     sensiden(Gtk::manage(new Adjuster(M("TP_LOCALLAB_SENSIDEN"), 0, 100, 1, 30))),
 
@@ -136,151 +136,8 @@
     inversret(Gtk::manage(new Gtk::CheckButton(M("TP_LOCALLAB_INVERS")))),
     // Sharpening
     inverssha(Gtk::manage(new Gtk::CheckButton(M("TP_LOCALLAB_INVERS")))),
-<<<<<<< HEAD
     // Others
     avoid(Gtk::manage(new Gtk::CheckButton(M("TP_LOCALLAB_AVOID")))),
-=======
-    cutpast(Gtk::manage(new Gtk::CheckButton(M("TP_LOCALLAB_CUTPAST")))),
-    lastdust(Gtk::manage(new Gtk::CheckButton(M("TP_LOCALLAB_LASTDUST")))),
-    draggedPointOldAngle(-1000.)
-
-{
-    CurveListener::setMulti(true);
-    ProcParams params;
-
-    auto m = ProcEventMapper::getInstance();
-    EvLocenacolor = m->newEvent(LUMINANCECURVE, "HISTORY_MSG_LOCENACOLOR");//548
-    EvLocenaexpose = m->newEvent(LUMINANCECURVE, "HISTORY_MSG_LOCENAEXPOSE");//572
-    EvLocenavibrance = m->newEvent(LUMINANCECURVE, "HISTORY_MSG_LOCENAVIBR");//563
-    EvLocenablur = m->newEvent(LUMINANCECURVE, "HISTORY_MSG_LOCENABLUR");//549
-    EvLocenatonemap = m->newEvent(LUMINANCECURVE, "HISTORY_MSG_LOCENATM");//550
-    EvLocenareti = m->newEvent(LUMINANCECURVE, "HISTORY_MSG_LOCENARETI");//551
-    EvLocenasharp = m->newEvent(LUMINANCECURVE, "HISTORY_MSG_LOCENASHARP");//552
-    EvLocenacbdl = m->newEvent(LUMINANCECURVE, "HISTORY_MSG_LOCENACBDL");//553
-    EvLocenadenoi = m->newEvent(LUMINANCECURVE, "HISTORY_MSG_LOCENADENOI");//554
-
-    EvlocallablocX = m->newEvent(LUMINANCECURVE, "HISTORY_MSG_LOCLOCX"); //= 494,
-    EvlocallabCenter = m->newEvent(LUMINANCECURVE, "HISTORY_MSG_LOCCENTER"); //= 495,
-    EvlocallabDegree = m->newEvent(LUMINANCECURVE, "HISTORY_MSG_LOCDEGRE"); //= 496,
-    Evlocallablightness = m->newEvent(LUMINANCECURVE, "HISTORY_MSG_LOCLIGHT"); //= 497,
-    Evlocallabcontrast = m->newEvent(LUMINANCECURVE, "HISTORY_MSG_LOCCONTRA"); //= 498,
-    Evlocallabchroma = m->newEvent(LUMINANCECURVE, "HISTORY_MSG_LOCCHROMA"); //= 499,
-    Evlocallabtransit = m->newEvent(LUMINANCECURVE, "HISTORY_MSG_LOCTRANSIT"); //= 500,
-    Evlocallabavoid = m->newEvent(LUMINANCECURVE, "HISTORY_MSG_LOCAVOID"); //= 501,
-    EvlocallablocYT = m->newEvent(LUMINANCECURVE, "HISTORY_MSG_LOCLOCYT"); // = 502,
-    EvlocallablocXL = m->newEvent(LUMINANCECURVE, "HISTORY_MSG_LOCXL"); //= 503,
-    EvlocallabSmet = m->newEvent(LUMINANCECURVE, "HISTORY_MSG_LOCSMET"); //= 504,
-    Evlocallabinvers = m->newEvent(LUMINANCECURVE, "HISTORY_MSG_LOCINVERS"); //= 505,
-    Evlocallabradius = m->newEvent(LUMINANCECURVE, "HISTORY_MSG_LOCRADIUS"); //= 506,
-    Evlocallabinversrad = m->newEvent(LUMINANCECURVE, "HISTORY_MSG_LOCINVRAD"); //= 507,
-    Evlocallabstrength = m->newEvent(LUMINANCECURVE, "HISTORY_MSG_LOCSTRENGTH"); //= 508,
-    Evlocallabsensi = m->newEvent(LUMINANCECURVE, "HISTORY_MSG_LOCSENSI"); //= 509,
-    EvlocallabretinexMethod = m->newEvent(LUMINANCECURVE, "HISTORY_MSG_LOCRETIMETH");//510
-    Evlocallabstr = m->newEvent(LUMINANCECURVE, "HISTORY_MSG_LOCRETISTR");//= 511,
-    Evlocallabneigh = m->newEvent(LUMINANCECURVE, "HISTORY_MSG_LOCRETINEIGH");//= 512,
-    Evlocallabvart = m->newEvent(LUMINANCECURVE, "HISTORY_MSG_LOCRETIVART");//= 513,
-    EvlocallabCTgainCurve = m->newEvent(LUMINANCECURVE, "HISTORY_MSG_LOCRETIGAINCURV");//= 514,
-    Evlocallabchrrt = m->newEvent(LUMINANCECURVE, "HISTORY_MSG_LOCCHRRT");//= 515,
-    Evlocallabinversret = m->newEvent(LUMINANCECURVE, "HISTORY_MSG_LOCINVRET");//= 516,
-    Evlocallabsensih = m->newEvent(LUMINANCECURVE, "HISTORY_MSG_LOCSENSIH");//= 517,
-    Evlocallabnbspot = m->newEvent(LUMINANCECURVE, "HISTORY_MSG_LOCNBSPOT");//= 518,
-    Evlocallabactivlum = m->newEvent(LUMINANCECURVE, "HISTORY_MSG_LOCACTIVLUM");//= 519,
-    Evlocallabanbspot = m->newEvent(LUMINANCECURVE, "HISTORY_MSG_LOCANBSPOT");//= 520,
-    Evlocallabsharradius = m->newEvent(LUMINANCECURVE, "HISTORY_MSG_LOCSHARADIUS");//= 521,
-    Evlocallabsharamount = m->newEvent(LUMINANCECURVE, "HISTORY_MSG_LOCSHAAMOUNT");//= 522,
-    Evlocallabshardamping = m->newEvent(LUMINANCECURVE, "HISTORY_MSG_LOCSHADAMPING");//= 523,
-    Evlocallabshariter = m->newEvent(LUMINANCECURVE, "HISTORY_MSG_LOCSHAITER");//= 524,
-    Evlocallabsensis = m->newEvent(LUMINANCECURVE, "HISTORY_MSG_LOCSENSIS");//= 525,
-    Evlocallabinverssha = m->newEvent(LUMINANCECURVE, "HISTORY_MSG_LOCINVSHA");//= 526,
-    Evlocallabcircrad = m->newEvent(LUMINANCECURVE, "HISTORY_MSG_LOCCIRCRAD");//= 527,
-    Evlocallabthres = m->newEvent(LUMINANCECURVE, "HISTORY_MSG_LOCTHRES");//= 528,
-    Evlocallabproxi = m->newEvent(LUMINANCECURVE, "HISTORY_MSG_LOCPROXI");//= 529,
-    EvlocallabqualityMethod = m->newEvent(LUMINANCECURVE, "HISTORY_MSG_LOCQUALMETH");//= 530,
-    Evlocallabnoiselumf = m->newEvent(LUMINANCECURVE, "HISTORY_MSG_LOCNOISLUMF");//= 531,
-    Evlocallabnoiselumc = m->newEvent(LUMINANCECURVE, "HISTORY_MSG_LOCNOISLUMC");//= 532,
-    Evlocallabnoisechrof = m->newEvent(LUMINANCECURVE, "HISTORY_MSG_LOCNOISCHROF");//= 533,
-    Evlocallabnoisechroc = m->newEvent(LUMINANCECURVE, "HISTORY_MSG_LOCNOISCHROC");//= 534,
-    EvlocallabThresho = m->newEvent(LUMINANCECURVE, "HISTORY_MSG_LOCCBDLTHRESHO");//= 535,
-    EvlocallabEqualizer = m->newEvent(LUMINANCECURVE, "HISTORY_MSG_LOCCBDLEQUALIZ");//= 536,
-    Evlocallabsensicb = m->newEvent(LUMINANCECURVE, "HISTORY_MSG_LOCSENSICB");//= 537,
-    Evlocallabsensibn = m->newEvent(LUMINANCECURVE, "HISTORY_MSG_LOCSENSIBN");//= 538,
-    Evlocallabstren = m->newEvent(LUMINANCECURVE, "HISTORY_MSG_LOCSTREN");//= 539,
-    Evlocallabgamma = m->newEvent(LUMINANCECURVE, "HISTORY_MSG_LOCGAMM");//= 540,
-    Evlocallabestop = m->newEvent(LUMINANCECURVE, "HISTORY_MSG_LOCESTOP");//= 541,
-    Evlocallabscaltm = m->newEvent(LUMINANCECURVE, "HISTORY_MSG_LOCSCALTM");//= 542,
-    Evlocallabrewei = m->newEvent(LUMINANCECURVE, "HISTORY_MSG_LOCREWEI");//= 543,
-    Evlocallabsensitm = m->newEvent(LUMINANCECURVE, "HISTORY_MSG_LOCSENSITM");//= 544,
-    EvlocallabCTgainCurverab = m->newEvent(LUMINANCECURVE, "HISTORY_MSG_LOCGAINCURRAB");//= 545,
-    Evlocallabretrab = m->newEvent(LUMINANCECURVE, "HISTORY_MSG_LOCRETRAB");//= 546,
-    Evlocallabllshape = m->newEvent(LUMINANCECURVE, "HISTORY_MSG_LOCLSHAPE");//= 547,
-    EvlocallabLHshape = m->newEvent(LUMINANCECURVE, "HISTORY_MSG_LOCLHSHAPE");// = 555,
-    Evlocallabcurvactiv = m->newEvent(LUMINANCECURVE, "HISTORY_MSG_LOCCURVACTIV");// = 556,
-    Evlocallabccshape = m->newEvent(LUMINANCECURVE, "HISTORY_MSG_LOCCCSHAPE");// = 557,
-    EvlocallabqualitycurveMethod = m->newEvent(LUMINANCECURVE, "HISTORY_MSG_LOCQUALCURVMETH");// = 558,
-    Evlocallabhueref = m->newEvent(LUMINANCECURVE, "HISTORY_MSG_LOCHUEREF");// = 559,
-    Evlocallabchromaref = m->newEvent(LUMINANCECURVE, "HISTORY_MSG_LOCCHROMAREF");// = 560,
-    Evlocallablumaref = m->newEvent(LUMINANCECURVE, "HISTORY_MSG_LOCLUMAREF");// = 561,
-    EvlocallabHHshape = m->newEvent(LUMINANCECURVE, "HISTORY_MSG_LOCHHSHAPE");// = 562,
-    EvlocallabSkinTonesCurve = m->newEvent(LUMINANCECURVE, "HISTORY_MSG_LOCSKINTONCURV");// = 564,
-    EvlocallabProtectSkins = m->newEvent(LUMINANCECURVE, "HISTORY_MSG_LOCPROTSKIN");// = 565,
-    EvlocallabAvoidColorShift = m->newEvent(LUMINANCECURVE, "HISTORY_MSG_LOCAVOIDCOLORSHIFT");// = 566,
-    EvlocallabPastSatTog = m->newEvent(LUMINANCECURVE, "HISTORY_MSG_LOCPASTSATTOG");// = 567,
-    EvlocallabPastels = m->newEvent(LUMINANCECURVE, "HISTORY_MSG_LOCPASTEL");// = 568,
-    EvlocallabSaturated = m->newEvent(LUMINANCECURVE, "HISTORY_MSG_LOCSATUR");// = 569,
-    EvlocallabPastSatThreshold = m->newEvent(LUMINANCECURVE, "HISTORY_MSG_LOCPASTSATTHRES");// = 570,
-    Evlocallabsensiv = m->newEvent(LUMINANCECURVE, "HISTORY_MSG_LOCSENSIV");// = 571,
-    Evlocallabexpcomp = m->newEvent(LUMINANCECURVE, "HISTORY_MSG_LOCEXPCOMP");// = 573,
-    Evlocallabhlcompr = m->newEvent(LUMINANCECURVE, "HISTORY_MSG_LOCHLCOMPR");// = 574,
-    Evlocallabhlcomprthresh = m->newEvent(LUMINANCECURVE, "HISTORY_MSG_LOCHLCOMPRTHRESH");// = 575,
-    Evlocallabblack = m->newEvent(LUMINANCECURVE, "HISTORY_MSG_LOCBLACK");// = 576,
-    Evlocallabshcompr = m->newEvent(LUMINANCECURVE, "HISTORY_MSG_LOCSHCOMPR");// = 577,
-    Evlocallabsensiex = m->newEvent(LUMINANCECURVE, "HISTORY_MSG_LOCSENSIEX");// = 578,
-    Evlocallabshapeexpos = m->newEvent(LUMINANCECURVE, "HISTORY_MSG_LOCSHAPE");// = 579,
-    EvlocallabCenterbuf = m->newEvent(LUMINANCECURVE, "HISTORY_MSG_LOCCENTERBUF");// = 580,
-    Evlocallabadjblur = m->newEvent(LUMINANCECURVE, "HISTORY_MSG_LOCNOISEEQUALBLURED");// = 581,
-    Evlocallabcutpast = m->newEvent(LUMINANCECURVE, "HISTORY_MSG_LOCCUTPAST");// = 582,
-    Evlocallabchromacbdl = m->newEvent(LUMINANCECURVE, "HISTORY_MSG_LOCCHROCBDL");// = 583,
-    EvlocallabblurMethod = m->newEvent(LUMINANCECURVE, "HISTORY_MSG_LOCBLURMETH"); //584
-    EvlocallabdustMethod = m->newEvent(LUMINANCECURVE, "HISTORY_MSG_LOCDUSTMETH");// = 585,
-    Evlocallablastdust = m->newEvent(LUMINANCECURVE, "HISTORY_MSG_LOCLASTDUST");// = 586,
-    Evlocallabsobelref = m->newEvent(LUMINANCECURVE, "HISTORY_MSG_LOCSOBELREF");// = 587,
-    Evlocallabexclumethod = m->newEvent(LUMINANCECURVE, "HISTORY_MSG_LOCEXCLUMETH");// = 588,
-    Evlocallabsensiexclu = m->newEvent(LUMINANCECURVE, "HISTORY_MSG_LOCSENSIEXCL");// = 589,
-    Evlocallabstruc = m->newEvent(LUMINANCECURVE, "HISTORY_MSG_LOCSTRUC");// = 590,
-    Evlocallabwarm = m->newEvent(LUMINANCECURVE, "HISTORY_MSG_LOCWARM");// = 591,
-    Evlocallabnoiselumdetail = m->newEvent(LUMINANCECURVE, "HISTORY_MSG_LOCNOISELUMDETAIL");// = 592,
-    Evlocallabnoisechrodetail = m->newEvent(LUMINANCECURVE, "HISTORY_MSG_LOCNOISECHRODETAIL");// = 593,
-    Evlocallabsensiden = m->newEvent(LUMINANCECURVE, "HISTORY_MSG_LOCSENSIDEN");// = 594,
-    Evlocallabhuerefblur = m->newEvent(LUMINANCECURVE, "HISTORY_MSG_LOCHUEREFBLUR");// = 595,
-    EvlocallabEnabled = m->newEvent(LUMINANCECURVE, "HISTORY_MSG_LOCENABLED");// = 596,
-    EvlocallablocY = m->newEvent(LUMINANCECURVE, "HISTORY_MSG_LOCLOCY");// = 597,
-    Evlocallabbilateral = m->newEvent(LUMINANCECURVE, "HISTORY_MSG_LOCBILATERAL");// = 598,
-    Evlocallabnoiselequal = m->newEvent(LUMINANCECURVE, "HISTORY_MSG_LOCNOISELEQUAL");// = 599,
-    Evlocallabshapemethod = m->newEvent(LUMINANCECURVE, "HISTORY_MSG_LOCSHAPEMETH");// = 600,
-    Evlocallabspotduplicated = m->newEvent(LUMINANCECURVE, "HISTORY_MSG_LOCSPOTDUP");
-
-    editHBox = Gtk::manage(new Gtk::HBox());
-    edit = Gtk::manage(new Gtk::ToggleButton());
-    edit->add(*Gtk::manage(new RTImage("hand-open.png")));
-    edit->set_tooltip_text(M("EDIT_OBJECT_TOOLTIP"));
-    editConn = edit->signal_toggled().connect(sigc::mem_fun(*this, &Locallab::editToggled));
-    editHBox->pack_start(*edit, Gtk::PACK_SHRINK, 0);
-    pack_start(*editHBox, Gtk::PACK_SHRINK, 0);
-    int realnbspot;
-
-
-    realnbspot = options.rtSettings.nspot;
-    nbspot = Gtk::manage(new Adjuster(M("TP_LOCALLAB_NBSPOT"), 1, realnbspot, 1, 1));
-
-    if (options.rtSettings.locdelay) {
-
-        if (nbspot->delay < 200) {
-            nbspot->delay = 200;
-        }
-    }
-
-    const LocallabParams default_params;
->>>>>>> e9d4dede
 
     // ComboBox widgets
     // Color & Light
@@ -323,12 +180,8 @@
 
     chroma->setAdjusterListener(this);
 
-<<<<<<< HEAD
     sensi->set_tooltip_text(M("TP_LOCALLAB_SENSI_TOOLTIP"));
     sensi->setAdjusterListener(this);
-=======
-    irg   = Gtk::manage(new RTImage("circle-green-red-small.png"));
->>>>>>> e9d4dede
 
     qualitycurveMethod->append(M("TP_LOCALLAB_CURVNONE"));
     qualitycurveMethod->append(M("TP_LOCALLAB_CURVCURR"));
@@ -435,11 +288,6 @@
 
     sensiex->set_tooltip_text(M("TP_LOCALLAB_SENSI_TOOLTIP"));
     sensiex->setAdjusterListener(this);
-<<<<<<< HEAD
-=======
-    Gtk::Image* iblueredL = Gtk::manage(new RTImage("circle-blue-small.png"));
-    Gtk::Image* iblueredR = Gtk::manage(new RTImage("circle-orange-small.png"));
->>>>>>> e9d4dede
 
     curveEditorG->setCurveListener(this);
 
@@ -682,48 +530,6 @@
 
     sensicb->set_tooltip_text(M("TP_LOCALLAB_SENSIH_TOOLTIP"));
     sensicb->setAdjusterListener(this);
-<<<<<<< HEAD
-=======
-    cbdlBox->pack_start(*sensicb);
-
-    sharradius->setAdjusterListener(this);
-
-    sharamount->setAdjusterListener(this);
-
-    shardamping->setAdjusterListener(this);
-
-    shariter->setAdjusterListener(this);
-
-
-    sensisha->set_tooltip_text(M("TP_LOCALLAB_SENSIS_TOOLTIP"));
-    sensisha->setAdjusterListener(this);
-
-    inverssha->set_active(false);
-    inversshaConn  = inverssha->signal_toggled().connect(sigc::mem_fun(*this, &Locallab::inversshaChanged));
-    ToolParamBlock* const sharpBox = Gtk::manage(new ToolParamBlock());
-
-    sharpBox->pack_start(*sharradius);
-    sharpBox->pack_start(*sharamount);
-    sharpBox->pack_start(*shardamping);
-    sharpBox->pack_start(*shariter);
-    sharpBox->pack_start(*sensisha);
-    sharpBox->pack_start(*inverssha);
-
-    noiselumf = Gtk::manage(new Adjuster(M("TP_LOCALLAB_NOISELUMFINE"), MINCHRO, MAXCHRO, 1, 0));
-    noiselumc = Gtk::manage(new Adjuster(M("TP_LOCALLAB_NOISELUMCOARSE"), MINCHRO, MAXCHROCC, 1, 0));
-
-    noisechrof = Gtk::manage(new Adjuster(M("TP_LOCALLAB_NOISECHROFINE"), MINCHRO, MAXCHRO, 1, 0));
-    noisechroc = Gtk::manage(new Adjuster(M("TP_LOCALLAB_NOISECHROCOARSE"), MINCHRO, MAXCHROCC, 1, 0));
-
-    Gtk::Image* iblueredL1 = Gtk::manage(new RTImage("circle-blue-small.png"));
-    Gtk::Image* iblueredR1 = Gtk::manage(new RTImage("circle-red-small.png"));
-
-    adjblur = Gtk::manage(new Adjuster(M("TP_LOCALLAB_ADJ"), -100., 100., 1., 0., iblueredL1, iblueredR1));
-    adjblur->setAdjusterListener(this);
-
-    Gtk::Image *ar = Gtk::manage(new RTImage("circle-black-small.png"));
-    Gtk::Image *al = Gtk::manage(new RTImage("circle-white-small.png"));
->>>>>>> e9d4dede
 
     ToolParamBlock* const cbdlBox = Gtk::manage(new ToolParamBlock());
     Gtk::HBox* buttonBox = Gtk::manage(new Gtk::HBox(true, 10));
@@ -795,151 +601,7 @@
     expdenoi->add(*denoisBox);
     expdenoi->setLevel(2);
 
-<<<<<<< HEAD
     panel->pack_start(*expdenoi, false, false);
-=======
-    neutrHBox1 = Gtk::manage(new Gtk::HBox());
-
-    neutral1 = Gtk::manage(new Gtk::Button(M("TP_LOCALLAB_NEUTRAL")));
-    RTImage *resetImg1 = Gtk::manage(new RTImage("undo-small.png", "redo-small.png"));
-    neutral1->set_image(*resetImg1);
-    neutral1->set_tooltip_text(M("TP_LOCALLAB_NEUTRAL_TIP"));
-    neutralconn1 = neutral1->signal_pressed().connect(sigc::mem_fun(*this, &Locallab::neutral_pressed));
-    neutral1->show();
-    neutrHBox1->pack_start(*neutral1);
-    pack_start(*neutrHBox1);
-
-    superFrame->set_label_align(0.025, 0.5);
-    //  Gtk::VBox *superVBox = Gtk::manage ( new Gtk::VBox());
-    ToolParamBlock* const superBox = Gtk::manage(new ToolParamBlock());
-
-    superFrame->set_label_widget(*curvactiv);
-    ToolParamBlock* const colorBox = Gtk::manage(new ToolParamBlock());
-
-//    ToolParamBlock* const dustBox = Gtk::manage (new ToolParamBlock());
-    dustMethod->append(M("TP_LOCALLAB_DSCOP"));
-    dustMethod->append(M("TP_LOCALLAB_DSMOV"));
-    dustMethod->append(M("TP_LOCALLAB_DSPAS"));
-    dustMethod->set_active(0);
-    dustMethodConn = dustMethod->signal_changed().connect(sigc::mem_fun(*this, &Locallab::dustMethodChanged));
-    dustMethod->set_tooltip_markup(M("TP_LOCALLAB_BLMETHOD_TOOLTIP"));
-
-    superBox->pack_start(*lightness);
-    superBox->pack_start(*contrast);
-    superBox->pack_start(*chroma);
-
-    superFrame->add(*superBox);
-    colorBox->pack_start(*superFrame);
-
-//    colorBox->pack_start(*warm);
-    colorBox->pack_start(*sensi);
-    /*
-        dustFrame->set_label_align(0.025, 0.5);
-        dustBox->pack_start (*dustMethod);
-        dustBox->pack_start (*lastdust);
-        dustBox->pack_start (*cutpast);
-       dustBox->pack_start (*centerXbuf);
-        dustBox->pack_start (*centerYbuf);
-       dustBox->pack_start (*adjblur);
-       dustFrame->add (*dustBox);
-      colorBox->pack_start (*dustFrame);
-      */
-    centerXbuf->hide();
-    centerYbuf->hide();
-
-    qualcurvbox->pack_start(*labqualcurv, Gtk::PACK_SHRINK, 4);
-    qualcurvbox->pack_start(*qualitycurveMethod);
-
-    colorBox->pack_start(*qualcurvbox);
-
-
-    colorBox->pack_start(*llCurveEditorG, Gtk::PACK_SHRINK, 2);
-    colorBox->pack_start(*invers);
-
-    expcolor->add(*colorBox);
-    expcolor->setLevel(2);
-    pack_start(*expcolor);
-
-    ToolParamBlock* const exposeBox = Gtk::manage(new ToolParamBlock());
-
-    curveEditorG = new CurveEditorGroup(options.lastlocalCurvesDir, M("TP_LOCALLAB_CURVEEDITOR_TONES_LABEL"));
-    curveEditorG->setCurveListener(this);
-
-    shapeexpos = static_cast<DiagonalCurveEditor*>(curveEditorG->addCurve(CT_Diagonal, ""));
-    shapeexpos->setTooltip(M("TP_LOCALLAB_CURVEEDITOR_TONES_TOOLTIP"));
-    curveEditorG->curveListComplete();
-
-
-    exposeBox->pack_start(*expcomp);
-    exposeBox->pack_start(*hlcompr);
-    exposeBox->pack_start(*hlcomprthresh);
-    exposeBox->pack_start(*black);
-    exposeBox->pack_start(*shcompr);
-    exposeBox->pack_start(*warm);
-    exposeBox->pack_start(*sensiex);
-    exposeBox->pack_start(*curveEditorG);
-
-    expexpose->add(*exposeBox);
-    expexpose->setLevel(2);
-    pack_start(*expexpose);
-
-    ToolParamBlock* const vibranceBox = Gtk::manage(new ToolParamBlock());
-    std::vector<GradientMilestone> milestonesvib;
-    float R, G, B;
-    // -0.1 rad < Hue < 1.6 rad
-    Color::hsv2rgb01(0.92f, 0.45f, 0.6f, R, G, B);
-    milestonesvib.push_back(GradientMilestone(0.0, double (R), double (G), double (B)));
-    Color::hsv2rgb01(0.14056f, 0.45f, 0.6f, R, G, B);
-    milestonesvib.push_back(GradientMilestone(1.0, double (R), double (G), double (B)));
-
-    saturated = Gtk::manage(new Adjuster(M("TP_VIBRANCE_SATURATED"), -100., 100., 1., 0.));
-    saturated->setAdjusterListener(this);
-    saturated->set_sensitive(false);
-    vibranceBox->pack_start(*saturated, Gtk::PACK_SHRINK, 0);
-
-    pastels = Gtk::manage(new Adjuster(M("TP_VIBRANCE_PASTELS"), -100., 100., 1., 0.));
-    pastels->setAdjusterListener(this);
-    vibranceBox->pack_start(*pastels, Gtk::PACK_SHRINK, 0);
-
-    psThreshold = Gtk::manage(new ThresholdAdjuster(M("TP_VIBRANCE_PSTHRESHOLD"), -100., 100., 0., M("TP_VIBRANCE_PSTHRESHOLD_WEIGTHING"), 0, 0., 100., 75., M("TP_VIBRANCE_PSTHRESHOLD_SATTHRESH"), 0, this, false));
-    psThreshold->setAdjusterListener(this);
-    psThreshold->set_tooltip_markup(M("TP_VIBRANCE_PSTHRESHOLD_TOOLTIP"));
-    psThreshold->set_sensitive(false);
-    vibranceBox->pack_start(*psThreshold, Gtk::PACK_SHRINK, 0);
-
-    protectSkins = Gtk::manage(new Gtk::CheckButton(M("TP_VIBRANCE_PROTECTSKINS")));
-    protectSkins->set_active(true);
-    vibranceBox->pack_start(*protectSkins, Gtk::PACK_SHRINK, 0);
-
-    avoidColorShift = Gtk::manage(new Gtk::CheckButton(M("TP_VIBRANCE_AVOIDCOLORSHIFT")));
-    avoidColorShift->set_active(true);
-    vibranceBox->pack_start(*avoidColorShift, Gtk::PACK_SHRINK, 0);
-
-    pastSatTog = Gtk::manage(new Gtk::CheckButton(M("TP_VIBRANCE_PASTSATTOG")));
-    pastSatTog->set_active(true);
-    vibranceBox->pack_start(*pastSatTog, Gtk::PACK_SHRINK, 0);
-
-    sensiv = Gtk::manage(new Adjuster(M("TP_LOCALLAB_SENSI"), 0, 100, 1, 19));
-    sensiv->setAdjusterListener(this);
-
-    vibranceBox->pack_start(*sensiv, Gtk::PACK_SHRINK, 0);
-
-    curveEditorGG = new CurveEditorGroup(options.lastlocalCurvesDir, M("TP_VIBRANCE_CURVEEDITOR_SKINTONES_LABEL"));
-    curveEditorGG->setCurveListener(this);
-
-    skinTonesCurve = static_cast<DiagonalCurveEditor*>(curveEditorGG->addCurve(CT_Diagonal, M("TP_VIBRANCE_CURVEEDITOR_SKINTONES")));
-    skinTonesCurve->setTooltip(M("TP_VIBRANCE_CURVEEDITOR_SKINTONES_TOOLTIP"));
-    skinTonesCurve->setBottomBarBgGradient(milestonesvib);
-    skinTonesCurve->setLeftBarBgGradient(milestonesvib);
-    skinTonesCurve->setRangeLabels(
-        M("TP_VIBRANCE_CURVEEDITOR_SKINTONES_RANGE1"), M("TP_VIBRANCE_CURVEEDITOR_SKINTONES_RANGE2"),
-        M("TP_VIBRANCE_CURVEEDITOR_SKINTONES_RANGE3"), M("TP_VIBRANCE_CURVEEDITOR_SKINTONES_RANGE4")
-    );
-    skinTonesCurve->setRangeDefaultMilestones(0.1, 0.4, 0.85);
-    curveEditorGG->curveListComplete();
-
-    vibranceBox->pack_start(*curveEditorGG, Gtk::PACK_SHRINK, 4);
->>>>>>> e9d4dede
 
     panel->pack_start(*avoid);
 
@@ -976,349 +638,7 @@
     // TODO Locallab printf
     printf("enableToggled\n");
 
-<<<<<<< HEAD
     if (getEnabled() && listener) {
-=======
-    blurrBox->pack_start(*activlum);
-
-    expblur->add(*blurrBox);
-    expblur->setLevel(2);
-    pack_start(*expblur);
-    ToolParamBlock* const tmBox = Gtk::manage(new ToolParamBlock());
-
-    tmBox->pack_start(*stren);
-    tmBox->pack_start(*gamma);
-    tmBox->pack_start(*estop);
-    tmBox->pack_start(*scaltm);
-    tmBox->pack_start(*rewei);
-    tmBox->pack_start(*sensitm);
-
-    exptonemap->add(*tmBox);
-    exptonemap->setLevel(2);
-    pack_start(*exptonemap);
-
-    ToolParamBlock* const retiBox = Gtk::manage(new ToolParamBlock());
-
-    retiBox->pack_start(*retinexMethod);
-    retiBox->pack_start(*str);
-    retiBox->pack_start(*chrrt);
-    retiBox->pack_start(*neigh);
-    retiBox->pack_start(*vart);
-    retiBox->pack_start(*sensih);
-    retiBox->pack_start(*retrab);
-
-    retiBox->pack_start(*LocalcurveEditorgainTrab, Gtk::PACK_SHRINK, 4);
-
-    retiBox->pack_start(*LocalcurveEditorgainT, Gtk::PACK_SHRINK, 4);
-    retiBox->pack_start(*inversret);
-
-    expreti->add(*retiBox);
-    expreti->setLevel(2);
-    pack_start(*expreti);
-
-
-    expsharp->add(*sharpBox);
-    expsharp->setLevel(2);
-    pack_start(*expsharp);
-
-    expcbdl->add(*cbdlBox);
-    expcbdl->setLevel(2);
-    pack_start(*expcbdl);
-
-    expdenoi->add(*denoisBox);
-    expdenoi->setLevel(2);
-    pack_start(*expdenoi);
-
-
-//    pack_start (*transit);
-    pack_start(*avoid); //keep avoid clor shift in case of
-
-    neutrHBox = Gtk::manage(new Gtk::HBox());
-
-    neutral = Gtk::manage(new Gtk::Button(M("TP_LOCALLAB_NEUTRAL")));
-    RTImage *resetImg = Gtk::manage(new RTImage("undo-small.png", "redo-small.png"));
-    neutral->set_image(*resetImg);
-    neutral->set_tooltip_text(M("TP_LOCALLAB_NEUTRAL_TIP"));
-    neutralconn = neutral->signal_pressed().connect(sigc::mem_fun(*this, &Locallab::neutral_pressed));
-    neutral->show();
-    neutrHBox->pack_start(*neutral);
-    pack_start(*neutrHBox);
-
-
-    // Instantiating the Editing geometry; positions will be initialized later
-//   Line  *hLine, *vLine, *locYLine[2], *locXLine[2];
-    Line  *locYLine[2], *locXLine[2];
-    Circle *centerCircle;
-//   Arcellipse *oneellipse;
-
-    Beziers *onebeziers[4] = {};
-    Beziers *twobeziers[4] = {};
-    Beziers *thrbeziers[4] = {};
-    Beziers *foubeziers[4] = {};
-    float innw = 0.7f;
-    // Visible geometry
-    locXLine[0] = new Line();
-    locXLine[0]->innerLineWidth = 2;
-    locXLine[1] = new Line();
-    locXLine[1]->innerLineWidth = 2;
-    locXLine[0]->datum  = locXLine[1]->datum = Geometry::IMAGE;
-
-    locYLine[0] = new Line();
-    locYLine[0]->innerLineWidth = 2;
-    locYLine[1] = new Line();
-    locYLine[1]->innerLineWidth = 2;
-    locYLine[0]->datum = locYLine[1]->datum = Geometry::IMAGE;
-
-    centerCircle = new Circle();
-    centerCircle->datum = Geometry::IMAGE;
-    centerCircle->radiusInImageSpace = true;
-    centerCircle->radius = circrad->getValue(); //19;
-    centerCircle->filled = false;
-
-    if (options.showdelimspot) {
-        onebeziers[0] = new Beziers();
-        onebeziers[0]->datum = Geometry::IMAGE;
-        onebeziers[0]->innerLineWidth = innw;
-
-        onebeziers[1] = new Beziers();
-        onebeziers[1]->datum = Geometry::IMAGE;
-        onebeziers[1]->innerLineWidth = innw;
-
-        onebeziers[2] = new Beziers();
-        onebeziers[2]->datum = Geometry::IMAGE;
-        onebeziers[2]->innerLineWidth = innw;
-
-        onebeziers[3] = new Beziers();
-        onebeziers[3]->datum = Geometry::IMAGE;
-        onebeziers[3]->innerLineWidth = innw;
-
-        twobeziers[0] = new Beziers();
-        twobeziers[0]->datum = Geometry::IMAGE;
-        twobeziers[0]->innerLineWidth = innw;
-
-        twobeziers[1] = new Beziers();
-        twobeziers[1]->datum = Geometry::IMAGE;
-        twobeziers[1]->innerLineWidth = innw;
-
-        twobeziers[2] = new Beziers();
-        twobeziers[2]->datum = Geometry::IMAGE;
-        twobeziers[2]->innerLineWidth = innw;
-
-        twobeziers[3] = new Beziers();
-        twobeziers[3]->datum = Geometry::IMAGE;
-        twobeziers[3]->innerLineWidth = innw;
-
-        thrbeziers[0] = new Beziers();
-        thrbeziers[0]->datum = Geometry::IMAGE;
-        thrbeziers[0]->innerLineWidth = innw;
-
-        thrbeziers[1] = new Beziers();
-        thrbeziers[1]->datum = Geometry::IMAGE;
-        thrbeziers[1]->innerLineWidth = innw;
-
-        thrbeziers[2] = new Beziers();
-        thrbeziers[2]->datum = Geometry::IMAGE;
-        thrbeziers[2]->innerLineWidth = innw;
-
-        thrbeziers[3] = new Beziers();
-        thrbeziers[3]->datum = Geometry::IMAGE;
-        thrbeziers[3]->innerLineWidth = innw;
-
-        foubeziers[0] = new Beziers();
-        foubeziers[0]->datum = Geometry::IMAGE;
-        foubeziers[0]->innerLineWidth = innw;
-
-        foubeziers[1] = new Beziers();
-        foubeziers[1]->datum = Geometry::IMAGE;
-        foubeziers[1]->innerLineWidth = innw;
-
-        foubeziers[2] = new Beziers();
-        foubeziers[2]->datum = Geometry::IMAGE;
-        foubeziers[2]->innerLineWidth = innw;
-
-        foubeziers[3] = new Beziers();
-        foubeziers[3]->datum = Geometry::IMAGE;
-        foubeziers[3]->innerLineWidth = innw;
-    }
-
-
-    EditSubscriber::visibleGeometry.push_back(locXLine[0]);
-    EditSubscriber::visibleGeometry.push_back(locXLine[1]);
-    EditSubscriber::visibleGeometry.push_back(locYLine[0]);
-    EditSubscriber::visibleGeometry.push_back(locYLine[1]);
-    EditSubscriber::visibleGeometry.push_back(centerCircle);
-
-    if (options.showdelimspot) {
-        EditSubscriber::visibleGeometry.push_back(onebeziers[0]);
-        EditSubscriber::visibleGeometry.push_back(onebeziers[1]);
-        EditSubscriber::visibleGeometry.push_back(onebeziers[2]);
-        EditSubscriber::visibleGeometry.push_back(onebeziers[3]);
-        EditSubscriber::visibleGeometry.push_back(twobeziers[0]);
-        EditSubscriber::visibleGeometry.push_back(twobeziers[1]);
-        EditSubscriber::visibleGeometry.push_back(twobeziers[2]);
-        EditSubscriber::visibleGeometry.push_back(twobeziers[3]);
-        EditSubscriber::visibleGeometry.push_back(thrbeziers[0]);
-        EditSubscriber::visibleGeometry.push_back(thrbeziers[1]);
-        EditSubscriber::visibleGeometry.push_back(thrbeziers[2]);
-        EditSubscriber::visibleGeometry.push_back(thrbeziers[3]);
-        EditSubscriber::visibleGeometry.push_back(foubeziers[0]);
-        EditSubscriber::visibleGeometry.push_back(foubeziers[1]);
-        EditSubscriber::visibleGeometry.push_back(foubeziers[2]);
-        EditSubscriber::visibleGeometry.push_back(foubeziers[3]);
-    }
-
-    // MouseOver geometry
-    locXLine[0] = new Line();
-    locXLine[0]->innerLineWidth = 2;
-    locXLine[1] = new Line();
-    locXLine[1]->innerLineWidth = 2;
-    locXLine[0]->datum  = locXLine[1]->datum = Geometry::IMAGE;
-
-    locYLine[0] = new Line();
-    locYLine[0]->innerLineWidth = 2;
-    locYLine[1] = new Line();
-    locYLine[1]->innerLineWidth = 2;
-    locYLine[0]->datum = locYLine[1]->datum = Geometry::IMAGE;
-
-    centerCircle = new Circle();
-    centerCircle->datum = Geometry::IMAGE;
-    centerCircle->radiusInImageSpace = true;
-    centerCircle->radius = circrad->getValue();//19;
-    centerCircle->filled = true;
-
-    if (options.showdelimspot) {
-        onebeziers[0]   = new Beziers();
-        onebeziers[0]->datum = Geometry::IMAGE;
-        onebeziers[0]->innerLineWidth = innw;
-
-        onebeziers[1]   = new Beziers();
-        onebeziers[1]->datum = Geometry::IMAGE;
-        onebeziers[1]->innerLineWidth = innw;
-
-        onebeziers[2]   = new Beziers();
-        onebeziers[2]->datum = Geometry::IMAGE;
-        onebeziers[2]->innerLineWidth = innw;
-
-        onebeziers[3]   = new Beziers();
-        onebeziers[3]->datum = Geometry::IMAGE;
-        onebeziers[3]->innerLineWidth = innw;
-
-        twobeziers[0] = new Beziers();
-        twobeziers[0]->datum = Geometry::IMAGE;
-        twobeziers[0]->innerLineWidth = innw;
-
-        twobeziers[1] = new Beziers();
-        twobeziers[1]->datum = Geometry::IMAGE;
-        twobeziers[1]->innerLineWidth = innw;
-
-        twobeziers[2] = new Beziers();
-        twobeziers[2]->datum = Geometry::IMAGE;
-        twobeziers[2]->innerLineWidth = innw;
-
-        twobeziers[3] = new Beziers();
-        twobeziers[3]->datum = Geometry::IMAGE;
-        twobeziers[3]->innerLineWidth = innw;
-
-        thrbeziers[0] = new Beziers();
-        thrbeziers[0]->datum = Geometry::IMAGE;
-        thrbeziers[0]->innerLineWidth = innw;
-
-        thrbeziers[1] = new Beziers();
-        thrbeziers[1]->datum = Geometry::IMAGE;
-        thrbeziers[1]->innerLineWidth = innw;
-
-        thrbeziers[2] = new Beziers();
-        thrbeziers[2]->datum = Geometry::IMAGE;
-        thrbeziers[2]->innerLineWidth = innw;
-
-        thrbeziers[3] = new Beziers();
-        thrbeziers[3]->datum = Geometry::IMAGE;
-        thrbeziers[3]->innerLineWidth = innw;
-
-        foubeziers[0] = new Beziers();
-        foubeziers[0]->datum = Geometry::IMAGE;
-        foubeziers[0]->innerLineWidth = innw;
-
-        foubeziers[1] = new Beziers();
-        foubeziers[1]->datum = Geometry::IMAGE;
-        foubeziers[1]->innerLineWidth = innw;
-
-        foubeziers[2] = new Beziers();
-        foubeziers[2]->datum = Geometry::IMAGE;
-        foubeziers[2]->innerLineWidth = innw;
-
-        foubeziers[3] = new Beziers();
-        foubeziers[3]->datum = Geometry::IMAGE;
-        foubeziers[3]->innerLineWidth = innw;
-
-    }
-
-    EditSubscriber::mouseOverGeometry.push_back(locXLine[0]);
-    EditSubscriber::mouseOverGeometry.push_back(locXLine[1]);
-
-    EditSubscriber::mouseOverGeometry.push_back(locYLine[0]);
-    EditSubscriber::mouseOverGeometry.push_back(locYLine[1]);
-
-    EditSubscriber::mouseOverGeometry.push_back(centerCircle);
-
-    if (options.showdelimspot) {
-        EditSubscriber::mouseOverGeometry.push_back(onebeziers[0]);
-        EditSubscriber::mouseOverGeometry.push_back(onebeziers[1]);
-        EditSubscriber::mouseOverGeometry.push_back(onebeziers[2]);
-        EditSubscriber::mouseOverGeometry.push_back(onebeziers[3]);
-        EditSubscriber::mouseOverGeometry.push_back(twobeziers[0]);
-        EditSubscriber::mouseOverGeometry.push_back(twobeziers[1]);
-        EditSubscriber::mouseOverGeometry.push_back(twobeziers[2]);
-        EditSubscriber::mouseOverGeometry.push_back(twobeziers[3]);
-        EditSubscriber::mouseOverGeometry.push_back(thrbeziers[0]);
-        EditSubscriber::mouseOverGeometry.push_back(thrbeziers[1]);
-        EditSubscriber::mouseOverGeometry.push_back(thrbeziers[2]);
-        EditSubscriber::mouseOverGeometry.push_back(thrbeziers[3]);
-        EditSubscriber::mouseOverGeometry.push_back(foubeziers[0]);
-        EditSubscriber::mouseOverGeometry.push_back(foubeziers[1]);
-        EditSubscriber::mouseOverGeometry.push_back(foubeziers[2]);
-        EditSubscriber::mouseOverGeometry.push_back(foubeziers[3]);
-    }
-
-    show_all();
-}
-
-Locallab::~Locallab()
-{
-    for (std::vector<Geometry*>::const_iterator i = visibleGeometry.begin(); i != visibleGeometry.end(); ++i) {
-        delete *i;
-    }
-
-    for (std::vector<Geometry*>::const_iterator i = mouseOverGeometry.begin(); i != mouseOverGeometry.end(); ++i) {
-        delete *i;
-    }
-
-    delete LocalcurveEditorgainT;
-    delete LocalcurveEditorgainTrab;
-    delete llCurveEditorG;
-
-}
-void Locallab::foldAllButMe(GdkEventButton* event, MyExpander *expander)
-{
-    if (event->button == 3) {
-        expsettings->set_expanded(expsettings == expander);
-        expcolor->set_expanded(expcolor == expander);
-        expexpose->set_expanded(expexpose == expander);
-        expvibrance->set_expanded(expvibrance == expander);
-        expblur->set_expanded(expblur == expander);
-        exptonemap->set_expanded(exptonemap == expander);
-        expreti->set_expanded(expreti == expander);
-        expsharp->set_expanded(expsharp == expander);
-        expcbdl->set_expanded(expcbdl == expander);
-        expdenoi->set_expanded(expdenoi == expander);
-
-    }
-}
-
-void Locallab::enableToggled(MyExpander *expander)
-{
-    if (listener) {
->>>>>>> e9d4dede
         rtengine::ProcEvent event = NUMOFEVENTS;
 
         if (expander == expcolor) {
@@ -3513,58 +2833,8 @@
 
 void Locallab::setListener(ToolPanelListener* tpl)
 {
-<<<<<<< HEAD
     this->listener = tpl;
     expsettings->setListener(tpl);
-=======
-    switch (objectID) {
-        case (2): {
-            int angle = degree->getIntValue();
-
-            if (angle < -135 || (angle >= -45 && angle <= 45) || angle > 135) {
-                return CSMove1DV;
-            }
-
-            return CSMove1DH;
-        }
-
-        case (3): {
-            int angle = degree->getIntValue();
-
-            if (angle < -135 || (angle >= -45 && angle <= 45) || angle > 135) {
-                return CSMove1DV;
-            }
-
-            return CSMove1DH;
-        }
-
-        case (0): {
-            int angle = degree->getIntValue();
-
-            if (angle < -135 || (angle >= -45 && angle <= 45) || angle > 135) {
-                return CSMove1DH;
-            }
-
-            return CSMove1DV;
-        }
-
-        case (1): {
-            int angle = degree->getIntValue();
-
-            if (angle < -135 || (angle >= -45 && angle <= 45) || angle > 135) {
-                return CSMove1DH;
-            }
-
-            return CSMove1DV;
-        }
-
-        case (4):
-            return CSMove2D;
-
-        default:
-            return CSHandOpen;
-    }
->>>>>>> e9d4dede
 }
 
 void Locallab::enableListener()
