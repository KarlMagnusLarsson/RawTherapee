--- conflicted
+++ resolved
@@ -88,162 +88,6 @@
     return newName->get_text ();
 }
 
-<<<<<<< HEAD
-void RenameDialog::fillTemplateList ()
-{
-
-    templateModel->clear ();
-
-    for (size_t i = 0; i < options.renameTemplates.size(); i++) {
-        Gtk::TreeModel::iterator iter = templateModel->append ();
-        iter->set_value (templateColumns.tmplName, options.renameTemplates[i]);
-        iter->set_value (templateColumns.rowSeparator, false);
-    }
-
-    // append separator and the manage... item
-    Gtk::TreeModel::iterator iter = templateModel->append ();
-    iter->set_value (templateColumns.tmplName, Glib::ustring(""));
-    iter->set_value (templateColumns.rowSeparator, true);
-    iter = templateModel->append ();
-    iter->set_value (templateColumns.tmplName, Glib::ustring(M("FILEBROWSER_ADDDELTEMPLATE")));
-    iter->set_value (templateColumns.rowSeparator, false);
-}
-
-bool RenameDialog::rowSeparatorFunc (const Glib::RefPtr<Gtk::TreeModel>& model, const Gtk::TreeModel::iterator& iter)
-{
-
-    return iter->get_value (templateColumns.rowSeparator);
-}
-
-void RenameDialog::useTemplToggled ()
-{
-
-    templates->set_sensitive (useTmpl->get_active ());
-
-    if (useTmpl->get_active () && isTemplSelected ()) {
-        all->set_sensitive (true);
-        newName->set_text (applyTemplate (oldName->get_text(), imageData, getActiveTemplate()));
-    } else {
-        all->set_sensitive (false);
-    }
-
-    newName->select_region (0, newName->get_text().size());
-}
-
-bool RenameDialog::isTemplSelected ()
-{
-
-    Gtk::TreeModel::iterator iter = templates->get_active();
-    return iter && iter->get_value (templateColumns.tmplName) != M("FILEBROWSER_ADDDELTEMPLATE");
-}
-
-Glib::ustring RenameDialog::getActiveTemplate ()
-{
-
-    Gtk::TreeModel::iterator iter = templates->get_active();
-
-    if (iter && iter->get_value (templateColumns.tmplName) != M("FILEBROWSER_ADDDELTEMPLATE")) {
-        return iter->get_value (templateColumns.tmplName);
-    } else {
-        return "";
-    }
-}
-
-void RenameDialog::tmplSelectionChanged ()
-{
-
-    Gtk::TreeModel::iterator iter = templates->get_active();
-
-    if (iter && iter->get_value (templateColumns.tmplName) == M("FILEBROWSER_ADDDELTEMPLATE")) {
-        RenameTemplateEditor* rte = new RenameTemplateEditor (p);
-
-        if (rte->run() == Gtk::RESPONSE_OK) {
-            fillTemplateList ();
-        }
-
-        delete rte;
-        // show add/del template dialog
-    } else {
-        useTemplToggled ();
-    }
-}
-
-RenameTemplateEditor::RenameTemplateEditor (Gtk::Window* parent)
-    : Gtk::Dialog ("Edit rename templates", *parent, true)
-{
-
-    list = Gtk::manage (new Gtk::ListViewText (1, false, Gtk::SELECTION_MULTIPLE));
-    list->set_headers_visible (false);
-    get_content_area ()->pack_start (*list);
-
-    Gtk::HBox* hb = Gtk::manage (new Gtk::HBox ());
-    templ = Gtk::manage (new Gtk::Entry ());
-    Gtk::Button* add = Gtk::manage (new Gtk::Button ());
-    Gtk::Button* del = Gtk::manage (new Gtk::Button ());
-    add->add (*Gtk::manage (new RTImage ("list-add-small.png")));
-    del->add (*Gtk::manage (new RTImage ("list-remove-red-small.png")));
-    hb->pack_start (*templ);
-    hb->pack_start (*add, Gtk::PACK_SHRINK, 2);
-    hb->pack_start (*del, Gtk::PACK_SHRINK, 2);
-
-    get_content_area ()->pack_start (*hb, Gtk::PACK_SHRINK, 4);
-
-    add_button (Gtk::Stock::OK, Gtk::RESPONSE_OK);
-
-    refreshTemplateList ();
-
-    add->signal_pressed().connect( sigc::mem_fun(*this, &RenameTemplateEditor::addPressed) );
-    del->signal_pressed().connect( sigc::mem_fun(*this, &RenameTemplateEditor::delPressed) );
-
-    show_all_children ();
-
-    set_size_request (-1, 250);
-}
-
-void RenameTemplateEditor::refreshTemplateList ()
-{
-
-    list->remove_all_columns();
-
-    for (size_t i = 0; i < options.renameTemplates.size(); i++) {
-        list->append (options.renameTemplates[i]);
-    }
-}
-
-void RenameTemplateEditor::addPressed ()
-{
-
-    if (templ->get_text() != "") {
-        options.renameTemplates.push_back (templ->get_text ());
-        refreshTemplateList ();
-        templ->set_text("");
-    }
-}
-
-void RenameTemplateEditor::delPressed ()
-{
-
-    std::vector<int> sel = list->get_selected ();
-
-    for (size_t i = 0; i < sel.size(); i++) {
-        Glib::ustring toDel = list->get_text (sel[i]);
-        std::vector<Glib::ustring>::iterator f = std::find (options.renameTemplates.begin(), options.renameTemplates.end(), toDel);
-
-        if (f != options.renameTemplates.end()) {
-            options.renameTemplates.erase (f);
-        }
-    }
-
-    refreshTemplateList ();
-}
-
-Glib::ustring RenameDialog::applyTemplate (const Glib::ustring& oName, const CacheImageData* cid, const Glib::ustring& templ)
-{
-
-    return Glib::ustring ("szeva");
-
-}
-=======
 //void RenameDialog::fillTemplateList ()
 //{
 //
@@ -324,12 +168,12 @@
 //}
 
 //RenameTemplateEditor::RenameTemplateEditor (Gtk::Window* parent)
-//    : Gtk::Dialog ("Edit rename templates", *parent, true, true)
+//    : Gtk::Dialog ("Edit rename templates", *parent, true)
 //{
 //
 //    list = Gtk::manage (new Gtk::ListViewText (1, false, Gtk::SELECTION_MULTIPLE));
 //    list->set_headers_visible (false);
-//    get_vbox ()->pack_start (*list);
+//    get_content_area ()->pack_start (*list);
 //
 //    Gtk::HBox* hb = Gtk::manage (new Gtk::HBox ());
 //    templ = Gtk::manage (new Gtk::Entry ());
@@ -341,7 +185,7 @@
 //    hb->pack_start (*add, Gtk::PACK_SHRINK, 2);
 //    hb->pack_start (*del, Gtk::PACK_SHRINK, 2);
 //
-//    get_vbox ()->pack_start (*hb, Gtk::PACK_SHRINK, 4);
+//    get_content_area ()->pack_start (*hb, Gtk::PACK_SHRINK, 4);
 //
 //    add_button (Gtk::Stock::OK, Gtk::RESPONSE_OK);
 //
@@ -358,10 +202,10 @@
 //void RenameTemplateEditor::refreshTemplateList ()
 //{
 //
-//    list->clear_items ();
+//    list->remove_all_columns();
 //
 //    for (size_t i = 0; i < options.renameTemplates.size(); i++) {
-//        list->append_text (options.renameTemplates[i]);
+//        list->append (options.renameTemplates[i]);
 //    }
 //}
 //
@@ -398,5 +242,4 @@
 //    return Glib::ustring ("szeva");
 //
 //}
->>>>>>> b8eb3492
-
+
