/*
 *  This file is part of RawTherapee.
 *
 *  Copyright (c) 2004-2010 Gabor Horvath <hgabor@rawtherapee.com>
 *
 *  RawTherapee is free software: you can redistribute it and/or modify
 *  it under the terms of the GNU General Public License as published by
 *  the Free Software Foundation, either version 3 of the License, or
 *  (at your option) any later version.
 *
 *  RawTherapee is distributed in the hope that it will be useful,
 *  but WITHOUT ANY WARRANTY; without even the implied warranty of
 *  MERCHANTABILITY or FITNESS FOR A PARTICULAR PURPOSE.  See the
 *  GNU General Public License for more details.
 *
 *  You should have received a copy of the GNU General Public License
 *  along with RawTherapee.  If not, see <http://www.gnu.org/licenses/>.
 */
<<<<<<< HEAD
=======
#include "mydiagonalcurve.h"
#include "../rtengine/curves.h"
#include "editcallbacks.h"
>>>>>>> 14020ed3
#include <cstring>

#include <gdkmm/types.h>

#include "mydiagonalcurve.h"

#include "edit.h"

#include "../rtengine/curves.h"

MyDiagonalCurve::MyDiagonalCurve () :
    MyCurve(),
    closest_point(0),
    clampedX(0.0),
    clampedY(0.0),
    deltaX(0.0),
    deltaY(0.0),
    distanceX(0.0),
    distanceY(0.0),
    ugpX(0.0),
    ugpY(0.0),
    activeParam(-1),
    bghistvalid(false)
{

    grab_point = -1;
    lit_point = -1;

    bghist = new unsigned int[256];

    editedPos.resize(2);
    editedPos.at(0) = editedPos.at(1) = 0.0;

    signal_event().connect( sigc::mem_fun(*this, &MyDiagonalCurve::handleEvents) );

    curve.type = DCT_Spline;

    curve.x.push_back(0.);
    curve.y.push_back(0.);
    curve.x.push_back(1.);
    curve.y.push_back(1.);
}

MyDiagonalCurve::~MyDiagonalCurve ()
{
    idle_register.destroy();

    delete [] bghist;
}

std::vector<double> MyDiagonalCurve::get_vector (int veclen)
{

    std::vector<double> vector;
    vector.resize (veclen);

    if (curve.type != DCT_Parametric) {
        // count active points:
        double prev = - 1.0;
        int active = 0;
        int firstact = -1;

        for (int i = 0; i < (int)curve.x.size(); ++i)
            if (curve.x.at(i) > prev) {
                if (firstact < 0) {
                    firstact = i;
                }

                prev = curve.x.at(i);
                ++active;
            }

        // handle degenerate case:
        if (active < 2) {
            double ry;

            if (active > 0) {
                ry = curve.y.at(firstact);
            } else {
                ry = 0.0;
            }

            if (ry < 0.0) {
                ry = 0.0;
            }

            if (ry > 1.0) {
                ry = 1.0;
            }

            for (int x = 0; x < veclen; ++x) {
                vector.at(x) = ry;
            }

            return vector;
        }
    }

    // calculate remaining points
    std::vector<double> curveDescr = getPoints ();
    rtengine::DiagonalCurve rtcurve(curveDescr, veclen * 1.2);
    std::vector<double> t;
    t.resize (veclen);

    for (int i = 0; i < veclen; i++) {
        t[i] = (double) i / (veclen - 1.0);
    }

    rtcurve.getVal (t, vector);
    return vector;
}

void MyDiagonalCurve::get_LUT (LUTf &lut)
{

    int size = lut.getSize();

    if (curve.type != DCT_Parametric) {
        // count active points:
        double prev = - 1.0;
        int active = 0;
        int firstact = -1;

        for (int i = 0; i < (int)curve.x.size(); ++i)
            if (curve.x.at(i) > prev) {
                if (firstact < 0) {
                    firstact = i;
                }

                prev = curve.x.at(i);
                ++active;
            }

        // handle degenerate case:
        if (active < 2) {
            double ry;

            if (active > 0) {
                ry = curve.y.at(firstact);
            } else {
                ry = 0.0;
            }

            if (ry < 0.0) {
                ry = 0.0;
            }

            if (ry > 1.0) {
                ry = 1.0;
            }

            for (int x = 0; x < size; ++x) {
                lut[x] = ry;
            }

            return;
        }
    }

    // calculate remaining points
    std::vector<double> curveDescr = getPoints ();
    rtengine::DiagonalCurve rtcurve(curveDescr, lut.getUpperBound() * 1.2);

    double maxVal = double(lut.getUpperBound());

    for (int i = 0; i < size; i++) {
        double t = double(i) / maxVal;
        lut[i] = rtcurve.getVal (t);
    }

    return;
}

void MyDiagonalCurve::interpolate ()
{

    prevGraphW = graphW;
    prevGraphH = graphH;
    unsigned int nbPoints = (unsigned int)graphW;
    point(nbPoints);
    get_LUT (point);
    upoint.reset();
    lpoint.reset ();

    if (curve.type == DCT_Parametric && activeParam > 0) {
        double tmp = curve.x.at(activeParam - 1);

        if (activeParam >= 4) {
            upoint(nbPoints);
            lpoint(nbPoints);
            curve.x.at(activeParam - 1) = 100;
            get_LUT(upoint);
            curve.x.at(activeParam - 1) = -100;
            get_LUT (lpoint);
            curve.x.at(activeParam - 1) = tmp;
        }
    }

    curveIsDirty = false;
}

void MyDiagonalCurve::draw (int handle)
{
    if (!isDirty()) {
        return;
    }

    if (!surfaceCreated()) {
        return;
    }

    const double s = (double)RTScalable::getScale();

    // re-calculate curve if dimensions changed
    int currLUTSize = point.getUpperBound();

    if (curveIsDirty
        || (currLUTSize == (GRAPH_SIZE * s) && (graphW > (GRAPH_SIZE * s)))
        || (currLUTSize >  (GRAPH_SIZE * s) && (graphW <= (GRAPH_SIZE * s) || graphW != currLUTSize)) )
    {
        interpolate ();
    }

    currLUTSize = point.getUpperBound();

    Gtk::StateFlags state = !is_sensitive() ? Gtk::STATE_FLAG_INSENSITIVE : Gtk::STATE_FLAG_NORMAL;

    Glib::RefPtr<Gtk::StyleContext> style = get_style_context();
    Cairo::RefPtr<Cairo::Context> cr = getContext();
    cr->set_line_cap(Cairo::LINE_CAP_SQUARE);

    // clear background
    cr->set_source_rgba (0., 0., 0., 0.);
    cr->set_operator (Cairo::OPERATOR_CLEAR);
    cr->paint ();
    cr->set_operator (Cairo::OPERATOR_OVER);

    style->render_background(cr, graphX, graphY-graphH, graphW, graphH);

    Gdk::RGBA c;

    cr->set_line_width (1.0 * s);

    // draw the left colored bar
    if (leftBar) {
        // first the background
        BackBuffer *bb = this;
        leftBar->setDrawRectangle(1. * s, graphY - graphH - 0.5, CBAR_WIDTH * s, graphH);
        leftBar->expose(*this, bb);

        // now the border
        c = style->get_border_color(state);
        cr->set_source_rgb (c.get_red(), c.get_green(), c.get_blue());
        cr->rectangle(0.5 * s, graphY - graphH - 0.5 - 0.5 * s, (CBAR_WIDTH + 1) * s, (double)graphH + 1. + 1. * s);
        cr->stroke();
    }

    // draw the bottom colored bar
    if (bottomBar) {
        // first the background
        BackBuffer *bb = this;
        bottomBar->setDrawRectangle(graphX - 0.5, graphY + (RADIUS + CBAR_MARGIN + 1.) * s, graphW + 1., CBAR_WIDTH * s);
        bottomBar->expose(*this, bb);

        // now the border
        c = style->get_border_color (state);
        cr->set_source_rgb (c.get_red(), c.get_green(), c.get_blue());
        cr->rectangle(graphX - 0.5 - 0.5 * s, graphY + (RADIUS + CBAR_MARGIN + 0.5) * s, graphW + 1. + 0.5 * s, (CBAR_WIDTH + 1.) * s);
        cr->stroke();
    }

    // histogram in the background
    if (bghistvalid) {
        // find highest bin
        unsigned int valMax = 0;

        for (int i = 0; i < 256; i++)
            if (bghist[i] > valMax) {
                valMax = bghist[i];
            }

        // draw histogram
        cr->set_line_width (1.0 * s);
        double stepSize = graphW / 255.0;
        cr->move_to (graphX, graphY);
        c = style->get_color(state);
        cr->set_source_rgba (c.get_red(), c.get_green(), c.get_blue(), 0.2);

        for (int i = 0; i < 256; i++) {
            double val = double(bghist[i]) * double(graphH - 2) / double(valMax);
            /*
            if (val>graphH-2)
                val = graphH-2;
            */
            //if (i>0)
            cr->line_to (graphX + double(i)*stepSize, graphY - val);
        }

        cr->line_to (graphX + 255.*stepSize, graphY);
        cr->close_path();
        cr->fill ();
    }

    // draw the grid lines:
    cr->set_line_width (1.0 * s);
    c = style->get_border_color(state);
    cr->set_source_rgb (c.get_red(), c.get_green(), c.get_blue());
    cr->set_antialias (Cairo::ANTIALIAS_NONE);

    for (int i = 0; i <= 10; i++) {
        // horizontal lines
        cr->move_to     (graphX - 0.5 - 0.5 * s, graphY + 0.5 + 0.5 * s - (graphH + 1. + 1. * s) * (double)i / 10.);
        cr->rel_line_to (graphW + 1. + 1. * s, 0.);
        // vertical lines
        cr->move_to     (graphX - 0.5 - 0.5 * s + (graphW + 1. + 1. * s) * (double)i / 10., graphY + 0.5 + 0.5 * s);
        cr->rel_line_to (0., -graphH - 1. - 1. * s);
    }

    cr->stroke ();

    // draw f(x)=x line
    if (snapToElmt == -2) {
        cr->set_source_rgb (1.0, 0.0, 0.0);
    } else {
        cr->set_source_rgb (c.get_red(), c.get_green(), c.get_blue());
    }

    std::valarray<double> ds (1);
    ds[0] = 4 * s;
    cr->set_dash (ds, 0);
    cr->move_to (graphX - 0.5 - 0.5 * s, graphY + 0.5 + 0.5 * s);
    cr->rel_line_to (graphW + 1. + 1. * s, -(graphH + 1. + 1. * s));
    cr->stroke ();
    cr->unset_dash ();

    cr->set_antialias (Cairo::ANTIALIAS_SUBPIXEL);
    cr->set_line_width (1.0 * s);

    // draw upper and lower bounds
    if (curve.type == DCT_Parametric && activeParam > 0 && lpoint.getUpperBound() > 1 && upoint.getUpperBound() > 1) {
        cr->set_source_rgba (1.0, 1.0, 1.0, 0.1);
        cr->move_to (graphX, getVal(upoint, 0) * -graphH + graphY);

        for (int i = 1; i < graphW - 2; ++i) {
            cr->line_to ((double)i + graphX, getVal(upoint, i) * -graphH + graphY);
        }

        for (int i = graphW - 3; i >= 0; --i) {
            cr->line_to ((double)i + graphX, getVal(lpoint, i) * -graphH + graphY);
        }

        cr->fill ();
    }

    // draw the pipette values
    if (pipetteR > -1.f || pipetteG > -1.f || pipetteB > -1.f) {
        int n = 0;

        if (pipetteR > -1.f) {
            ++n;
        }

        if (pipetteG > -1.f) {
            ++n;
        }

        if (pipetteB > -1.f) {
            ++n;
        }

        if (n > 1) {
            if (pipetteR > -1.f) {
                cr->set_source_rgba (1., 0., 0., 0.5); // WARNING: assuming that red values are stored in pipetteR, which might not be the case!
                cr->move_to (graphX + graphW*pipetteR, graphY + 1. * s);
                cr->rel_line_to (0, -graphH - 1. * s);
                cr->stroke ();
            }

            if (pipetteG > -1.f) {
                cr->set_source_rgba (0., 1., 0., 0.5); // WARNING: assuming that green values are stored in pipetteG, which might not be the case!
                cr->move_to (graphX + graphW*pipetteG, graphY + 1. * s);
                cr->rel_line_to (0, -graphH - 1. * s);
                cr->stroke ();
            }

            if (pipetteB > -1.f) {
                cr->set_source_rgba (0., 0., 1., 0.5); // WARNING: assuming that blue values are stored in pipetteB, which might not be the case!
                cr->move_to (graphX + graphW*pipetteB, graphY + 1. * s);
                cr->rel_line_to (0, -graphH - 1. * s);
                cr->stroke ();
            }
        }

        if (pipetteVal > -1.f) {
            cr->set_line_width (2. * s);
            c = style->get_color (state);
            cr->set_source_rgb (c.get_red(), c.get_green(), c.get_blue());
            cr->move_to (graphX + graphW*pipetteVal, graphY + 1. * s);
            cr->rel_line_to (0, -graphH - 1. * s);
            cr->stroke ();
            cr->set_line_width (1. * s);
        }
    }

    c = style->get_color (state);

    // draw the cage of the NURBS curve
    if (curve.type == DCT_NURBS) {
        unsigned int nbPoints;
        std::valarray<double> ch_ds (1);
        ch_ds[0] = 2 * s;
        cr->set_dash (ch_ds, 0);
        cr->set_line_width (0.75 * s);
        cr->set_source_rgb (c.get_red(), c.get_green(), c.get_blue());
        std::vector<double> points = getPoints();
        nbPoints = ((int)points.size() - 1) / 2;

        for (unsigned int i = 1; i < nbPoints; i++) {
            int pos = i * 2 + 1;

            double x1 = graphX + graphW * points[pos - 2]; // project (curve.at(i), 0, 1, graphW);
            double y1 = graphY - graphH * points[pos - 1]; // project (curve.y.at(i)i], 0, 1, graphH);
            double x2 = graphX + graphW * points[pos    ]; // project (curve.at(i), 0, 1, graphW);
            double y2 = graphY - graphH * points[pos + 1]; // project (curve.y.at(i), 0, 1, graphH);

            // set the color of the line when the point is snapped to the cage
            if (curve.x.size() == nbPoints && snapToElmt >= 1000 && ((int(i) == (snapToElmt - 1000)) || (int(i) == (snapToElmt - 999)))) {
                cr->set_source_rgb (1.0, 0.0, 0.0);
            } else {
                cr->set_source_rgb (c.get_red(), c.get_green(), c.get_blue());
            }

            cr->move_to (x1, y1);
            cr->line_to (x2, y2);
            cr->stroke ();
        }

        cr->unset_dash ();
        cr->set_line_width (1.0 * s);
    }

    // draw curve
    cr->set_source_rgb (c.get_red(), c.get_green(), c.get_blue());
    cr->move_to (graphX, getVal(point, 0) * -graphH + graphY);

    for (int i = 1; i < graphW; ++i) {
        cr->line_to ((double)i + graphX, (double)getVal(point, i) * -graphH + graphY);
    }

    cr->stroke ();

    // draw bullets
    if (curve.type != DCT_Parametric) {
        c = style->get_color (state);

        for (int i = 0; i < (int)curve.x.size(); ++i) {
            if (curve.x.at(i) == -1) {
                continue;
            }

            if (snapToElmt >= 1000) {
                int pt = snapToElmt - 1000;

                if (i >= (pt - 1) && i <= (pt + 1)) {
                    cr->set_source_rgb(1.0, 0.0, 0.0);
                } else {
                    cr->set_source_rgb (c.get_red(), c.get_green(), c.get_blue());
                }
            } else {
                if (i == handle || i == snapToElmt || i == edited_point) {
                    cr->set_source_rgb (1.0, 0.0, 0.0);
                } else {
                    cr->set_source_rgb (c.get_red(), c.get_green(), c.get_blue());
                }
            }

            double x = graphX + graphW * curve.x.at(i); // project (curve.x.at(i), 0, 1, graphW);
            double y = graphY - graphH * curve.y.at(i); // project (curve.y.at(i), 0, 1, graphH);

            cr->arc (x, y, RADIUS * s + 0.5, 0, 2 * rtengine::RT_PI);
            cr->fill ();

            if (i == edited_point) {
                cr->set_line_width(2. * s);
                cr->arc (x, y, (RADIUS + 2.) * s, 0, 2 * rtengine::RT_PI);
                cr->stroke();
                cr->set_line_width(1. * s);
            }

        }
    }

    setDirty(false);
    queue_draw();
}

bool MyDiagonalCurve::on_draw(const ::Cairo::RefPtr< Cairo::Context> &cr)
{
    Gtk::Allocation allocation = get_allocation();
    allocation.set_x(0);
    allocation.set_y(0);

    // setDrawRectangle will allocate the backbuffer Surface
    if (setDrawRectangle(Cairo::FORMAT_ARGB32, allocation)) {
        setDirty(true);

        if (prevGraphW > GRAPH_SIZE || graphW > GRAPH_SIZE) {
            curveIsDirty = true;
        }
    }

    draw (lit_point);
    copySurface(cr);
    return false;
}

bool MyDiagonalCurve::handleEvents (GdkEvent* event)
{

    CursorShape new_type = cursor_type;

    bool retval = false;
    int num = (int)curve.x.size();

    /* graphW and graphH are the size of the graph */
    calcDimensions();

    if ((graphW < 0) || (graphH < 0)) {
        return false;
    }

    double s = RTScalable::getScale();

    double minDistanceX = double(MIN_DISTANCE) / graphW * s;
    double minDistanceY = double(MIN_DISTANCE) / graphH * s;

    switch (event->type) {
    case GDK_BUTTON_PRESS:
        snapToElmt = -100;

        if (curve.type != DCT_Parametric) {
            if (edited_point == -1) {
                if (event->button.button == 1) {
                    std::vector<double>::iterator itx, ity;
                    buttonPressed = true;
                    add_modal_grab ();

                    // get the pointer position
                    getCursorPosition(Gdk::EventType(event->type), event->motion.is_hint != 0, int(event->button.x), int(event->button.y), Gdk::ModifierType(event->button.state));
                    findClosestPoint();

                    new_type = CSMove2D; // Shown when dragging a node.

                    if (distanceX > minDistanceX) {
                        if (mod_type & GDK_CONTROL_MASK) {
                            clampedY = point.getVal01(clampedX);
                        }

                        /* insert a new control point */
                        if (num > 0) {
                            if (clampedX > curve.x.at(closest_point)) {
                                ++closest_point;
                            }
                        }

                        itx = curve.x.begin();
                        ity = curve.y.begin();

                        for (int i = 0; i < closest_point; i++) {
                            ++itx;
                            ++ity;
                        }

                        curve.x.insert (itx, 0);
                        curve.y.insert (ity, 0);
                        num++;

                        // the graph is refreshed only if a new point is created
                        curve.x.at(closest_point) = clampedX;
                        curve.y.at(closest_point) = clampedY;

                        curveIsDirty = true;
                        setDirty(true);
                        draw (closest_point);
                        notifyListener ();
                    }

                    grab_point = closest_point;
                    lit_point = closest_point;
                    ugpX = curve.x.at(closest_point);
                    ugpY = curve.y.at(closest_point);
                } else if (event->button.button == 3) {
                    if (lit_point > -1 && grab_point == -1) {
                        if (!coordinateAdjuster->is_visible()) {
                            coordinateAdjuster->showMe(this);
                        }

                        edited_point = lit_point;
                        std::vector<CoordinateAdjuster::Boundaries> newBoundaries(2);
                        int size = curve.x.size();

                        if      (edited_point == 0)      {
                            newBoundaries.at(0).minVal = 0.;
                            newBoundaries.at(0).maxVal = curve.x.at(1);
                        } else if (edited_point == size - 1) {
                            newBoundaries.at(0).minVal = curve.x.at(edited_point - 1);
                            newBoundaries.at(0).maxVal = 1.;
                        } else if (curve.x.size() > 2)     {
                            newBoundaries.at(0).minVal = curve.x.at(edited_point - 1);
                            newBoundaries.at(0).maxVal = curve.x.at(edited_point + 1);
                        }

                        newBoundaries.at(1).minVal = 0.;
                        newBoundaries.at(1).maxVal = 1.;
                        editedPos.at(0) = curve.x.at(edited_point);
                        editedPos.at(1) = curve.y.at(edited_point);
                        coordinateAdjuster->setPos(editedPos);
                        coordinateAdjuster->startNumericalAdjustment(newBoundaries);
                        setDirty(true);
                        draw (lit_point);
                        new_type = CSArrow;
                        retval = true;
                    }
                }

                if (buttonPressed) {
                    retval = true;
                }
            } else { // if (edited_point > -1)
                if (event->button.button == 3) {
                    // do we edit another point?
                    if (edited_point > -1 && grab_point == -1) {
                        /*  get the pointer position  */
                        getCursorPosition(Gdk::EventType(event->type), event->motion.is_hint != 0, int(event->button.x), int(event->button.y), Gdk::ModifierType(event->button.state));
                        findClosestPoint();

                        if (cursorX >= 0 && cursorX <= graphW && cursorY >= 0 && cursorY <= graphH) {
                            if (distanceX <= minDistanceX) {
                                // the cursor is close to an existing point
                                lit_point = closest_point;

                                if (lit_point != edited_point) {
                                    edited_point = lit_point;
                                    curveIsDirty = true;
                                    setDirty(true);
                                    draw (lit_point);
                                    std::vector<CoordinateAdjuster::Boundaries> newBoundaries;
                                    newBoundaries.resize(2);
                                    int size = curve.x.size();

                                    if      (edited_point == 0)      {
                                        newBoundaries.at(0).minVal = 0.;
                                        newBoundaries.at(0).maxVal = curve.x.at(1);
                                    } else if (edited_point == size - 1) {
                                        newBoundaries.at(0).minVal = curve.x.at(edited_point - 1);
                                        newBoundaries.at(0).maxVal = 1.;
                                    } else if (curve.x.size() > 2)     {
                                        newBoundaries.at(0).minVal = curve.x.at(edited_point - 1);
                                        newBoundaries.at(0).maxVal = curve.x.at(edited_point + 1);
                                    }

                                    newBoundaries.at(1).minVal = 0.;
                                    newBoundaries.at(1).maxVal = 1.;
                                    retval = true;
                                    editedPos.at(0) = curve.x.at(edited_point);
                                    editedPos.at(1) = curve.y.at(edited_point);
                                    coordinateAdjuster->switchAdjustedPoint(editedPos, newBoundaries);
                                }
                            } else {
                                // the cursor is inside the graph but away from existing points
                                new_type = CSPlus;
                                curveIsDirty = true;
                                stopNumericalAdjustment();
                            }
                        }

                        retval = true;
                    }
                }
            }

            retval = true;
        }

        break;

    case GDK_BUTTON_RELEASE:
        snapToElmt = -100;

        if (curve.type != DCT_Parametric && edited_point == -1) {
            if (buttonPressed && event->button.button == 1) {
                std::vector<double>::iterator itx, ity;
                int src, dst;
                buttonPressed = false;
                /*  get the pointer position  */
                getCursorPosition(Gdk::EventType(event->type), event->motion.is_hint != 0, int(event->button.x), int(event->button.y), Gdk::ModifierType(event->button.state));
                findClosestPoint();

                remove_modal_grab ();
                int previous_lit_point = lit_point;
                /* delete inactive points: */
                itx = curve.x.begin();
                ity = curve.y.begin();

                for (src = dst = 0; src < num; ++src)
                    if (curve.x.at(src) >= 0.0) {
                        curve.x.at(dst) = curve.x.at(src);
                        curve.y.at(dst) = curve.y.at(src);
                        ++dst;
                        ++itx;
                        ++ity;
                    }

                if (dst < src) {
                    curve.x.erase (itx, curve.x.end());
                    curve.y.erase (ity, curve.y.end());

                    if (curve.x.empty()) {
                        curve.x.push_back (0);
                        curve.y.push_back (0);
                        curveIsDirty = true;
                        setDirty(true);
                        draw (lit_point);
                    }
                }

                if (distanceX <= minDistanceX) {
                    new_type = CSMove2D; // Shown on node release.
                    lit_point = closest_point;
                } else {
                    new_type = CSPlus;
                    lit_point = -1;
                }

                if (lit_point != previous_lit_point) {
                    setDirty(true);
                    draw (lit_point);
                }

                grab_point = -1;
                retval = true;
                notifyListener ();
            }
        }

        break;

    case GDK_LEAVE_NOTIFY:

        // Pointer can LEAVE even when dragging the point, so we don't modify the cursor in this case
        // The cursor will have to LEAVE another time after the drag...
        if (!buttonPressed) {
            if (grab_point == -1) {
                new_type = CSArrow;
                lit_point = -1;
                pipetteR = pipetteG = pipetteB = -1.f;
                setDirty(true);
                draw (lit_point);
            }
        }

        retval = true;
        break;

    case GDK_MOTION_NOTIFY:
        snapToElmt = -100;

        if (curve.type == DCT_Linear || curve.type == DCT_Spline || curve.type == DCT_NURBS || curve.type == DCT_CatumullRom) {

            snapToMinDistY = snapToMinDistX = 10.;
            snapToValY = snapToValX = 0.;
            snapToElmt = -100;

            // get the pointer position
            getCursorPosition(Gdk::EventType(event->type), event->motion.is_hint != 0, int(event->button.x), int(event->button.y), Gdk::ModifierType(event->button.state));

            if (grab_point == -1) {
                if (edited_point == -1) {
                    // there's no point currently being moved
                    int previous_lit_point = lit_point;
                    findClosestPoint();

                    {
                    int extendedGraphW = graphW + RADIUS + 1;
                    int extendedGraphH = graphH + RADIUS + 1;
                    if (cursorX < -RADIUS || cursorX > extendedGraphW || cursorY < -RADIUS || cursorY > extendedGraphH) {
                        // the cursor has left the graph area
                        new_type = CSArrow;
                        lit_point = -1;
                    } else if (distanceX <= minDistanceX) {
                        // the cursor is close to an existing point
                        new_type = CSPlus; // Shown when hovering over node snapping distance (not necessarily over node).
                        lit_point = closest_point;
                    } else {
                        // the cursor is inside the graph but away from existing points
                        new_type = CSPlus;
                        lit_point = -1;
                    }
                    }

                    if (lit_point != previous_lit_point) {
                        setDirty(true);
                        draw (lit_point);

                        if (lit_point > -1) {
                            editedPos.at(0) = curve.x.at(lit_point);
                            editedPos.at(1) = curve.y.at(lit_point);
                        }

                        coordinateAdjuster->setPos(editedPos);
                    }

                    if (lit_point == -1 && new_type == CSPlus) {
                        editedPos.at(0) = clampedX;
                        editedPos.at(1) = clampedY;
                        coordinateAdjuster->setPos(editedPos);
                    }
                } else { // if (edited_point > -1)
                    // there's no point currently being moved
                    int previous_lit_point = lit_point;
                    findClosestPoint();

                    if (distanceX <= minDistanceX) {
                        // the cursor is close to an existing point
                        lit_point = closest_point;
                    } else {
                        // the cursor is outside the graph or inside the graph but away from existing points
                        lit_point = -1;
                    }

                    if (lit_point != previous_lit_point) {
                        setDirty(true);
                        draw (lit_point);
                    }
                }
            } else {
                // a point is being moved

                // bounds of the grabbed point
                double leftBound         = (grab_point == 0    ) ? 0. : curve.x.at(grab_point - 1);
                double rightBound        = (grab_point == num - 1) ? 1. : curve.x.at(grab_point + 1);
                double const bottomBound = 0.;
                double const topBound    = 1.;

                double leftDeletionBound   = leftBound   - minDistanceX;
                double rightDeletionBound  = rightBound  + minDistanceX;
                double bottomDeletionBound = bottomBound - minDistanceY;
                double topDeletionBound    = topBound    + minDistanceY;

                // we memorize the previous position of the point, for optimization purpose
                double prevPosX = curve.x.at(grab_point);
                double prevPosY = curve.y.at(grab_point);

                // we memorize the previous position of the point, for optimization purpose
                ugpX += deltaX;
                ugpY += deltaY;

                // the unclamped grabbed point is brought back in the range when snapTo is active
                if (snapTo) {
                    ugpY = CLAMP(ugpY, 0.0, 1.0);
                }

                // handling limitations along X axis
                if (ugpX >= rightDeletionBound && (grab_point > 0 && grab_point < (num - 1))) {
                    curve.x.at(grab_point) = -1.;
                } else if (ugpX <= leftDeletionBound && (grab_point > 0 && grab_point < (num - 1))) {
                    curve.x.at(grab_point) = -1.;
                } else
                    // nextPosX is in bounds
                {
                    curve.x.at(grab_point) = CLAMP(ugpX, leftBound, rightBound);
                }

                // Handling limitations along Y axis
                if (ugpY >= topDeletionBound && grab_point != 0 && grab_point != num - 1) {
                    curve.x.at(grab_point) = -1.;
                } else if (ugpY <= bottomDeletionBound && grab_point != 0 && grab_point != num - 1) {
                    curve.x.at(grab_point) = -1.;
                } else {
                    // snapping point to specific values
                    if (snapTo && curve.x.at(grab_point) != -1.) {
                        if (grab_point > 0 && unsigned(grab_point) < (curve.y.size() - 1)) {
                            double prevX = curve.x.at(grab_point - 1);
                            double prevY = curve.y.at(grab_point - 1);
                            double nextX = curve.x.at(grab_point + 1);
                            double nextY = curve.y.at(grab_point + 1);

                            double ratio = (curve.x.at(grab_point) - prevX) / (nextX - prevX);
                            double y = (nextY - prevY) * ratio + prevY;

                            if (snapCoordinateY(y, ugpY)) {
                                snapToElmt = 1000 + grab_point;
                            }
                        }

                        if (grab_point > 0) {
                            int prevP = grab_point - 1;

                            if (snapCoordinateY(curve.y.at(prevP), ugpY)) {
                                snapToElmt = prevP;
                            }
                        }

                        if (grab_point < int(curve.y.size() - 1)) {
                            int nextP = grab_point + 1;

                            if (snapCoordinateY(curve.y.at(nextP), ugpY)) {
                                snapToElmt = nextP;
                            }
                        }

                        if (snapCoordinateY(1.0,                    ugpY)) {
                            snapToElmt = -3;
                        }

                        if (snapCoordinateY(curve.x.at(grab_point), ugpY)) {
                            snapToElmt = -2;
                        }

                        if (snapCoordinateY(0.0,                    ugpY)) {
                            snapToElmt = -1;
                        }

                        curve.y.at(grab_point) = snapToValY;
                    } else {
                        // nextPosY is in the bounds
                        curve.y.at(grab_point) = CLAMP(ugpY, 0.0, 1.0);
                    }
                }

                if (curve.x.at(grab_point) != prevPosX || curve.y.at(grab_point) != prevPosY) {
                    // we recalculate the curve only if we have to
                    curveIsDirty = true;
                    setDirty(true);
                    draw (lit_point);
                    notifyListener ();

                    if (coordinateAdjuster->is_visible()) {
                        editedPos.at(0) = curve.x.at(grab_point);
                        editedPos.at(1) = curve.y.at(grab_point);
                        coordinateAdjuster->setPos(editedPos);
                    }
                }
            }
        }

        retval = true;
        break;

    default:
        break;
    }

    if (new_type != cursor_type) {
        cursor_type = new_type;
        CursorManager::setCursorOfMainWindow(get_window(), cursor_type);
    }

    return retval;
}

CursorShape MyDiagonalCurve::motionNotify(CursorShape type, double minDistanceX, double minDistanceY, int num)
{
    CursorShape new_type = type;

    return new_type;
}

void MyDiagonalCurve::pipetteMouseOver (CurveEditor *ce, EditDataProvider *provider, int modifierKey)
{
    if (!provider) {
        // occurs when leaving the preview area -> cleanup the curve editor
        pipetteR = pipetteG = pipetteB = -1.f;
        lit_point = -1;
        return;
    }

    pipetteR = provider->getPipetteVal1();
    pipetteG = provider->getPipetteVal2();
    pipetteB = provider->getPipetteVal3();
    pipetteVal = 0.f;

    if (listener) {
        pipetteVal = listener->blendPipetteValues(ce, pipetteR, pipetteG, pipetteB);
    } else {
        int n = 0;

        if (pipetteR != -1.f) {
            pipetteVal += pipetteR;
            ++n;
        }

        if (pipetteG != -1.f) {
            pipetteVal += pipetteG;
            ++n;
        }

        if (pipetteB != -1.f) {
            pipetteVal += pipetteB;
            ++n;
        }

        if (n > 1) {
            pipetteVal /= n;
        } else if (!n) {
            pipetteVal = -1.f;
        }
    }

    /* graphW and graphH are the size of the graph */
    calcDimensions();

    if (graphW < 0. || graphH < 0.) {
        return;
    }

    double s = (double)RTScalable::getScale();
    double minDistanceX = MIN_DISTANCE / graphW * s;

    if (curve.type == DCT_Linear || curve.type == DCT_Spline || curve.type == DCT_NURBS || curve.type == DCT_CatumullRom) {
        // get the pointer position
        getCursorPositionFromCurve(pipetteVal);

        if (edited_point == -1) {
            if (grab_point == -1) {
                // there's no point currently being moved
                int previous_lit_point = lit_point;
                findClosestPoint();

                if (cursorX < 0 || cursorX > graphW || cursorY < 0 || cursorY > graphH) {
                    // the cursor has left the graph area
                    lit_point = -1;
                } else if (distanceX <= minDistanceX) {
                    lit_point = closest_point;
                } else {
                    lit_point = -1;
                }

                if (lit_point != previous_lit_point) {
                    setDirty(true);
                    draw (lit_point);
                }
            }
        } else {
            draw(lit_point);
        }

        if (edited_point == -1) {
            editedPos.at(0) = pipetteVal;
            editedPos.at(1) = point.getVal01(pipetteVal);
            coordinateAdjuster->setPos(editedPos);
        }
    }
}

// returns true if a point is being dragged
bool MyDiagonalCurve::pipetteButton1Pressed(EditDataProvider *provider, int modifierKey)
{
    if (edited_point > 1) {
        return false;
    }

    int num = (int)curve.x.size();

    /* graphW and graphH are the size of the graph */
    calcDimensions();

    if (graphW < 0. || graphH < 0.) {
        return false;
    }

    double s = (double)RTScalable::getScale();
    double minDistanceX = double(MIN_DISTANCE) * s / graphW;

    snapToElmt = -100;

    if (curve.type != DCT_Parametric) {
        std::vector<double>::iterator itx, ity;
        buttonPressed = true;

        // get the pointer position
        getCursorPositionFromCurve(pipetteVal);
        findClosestPoint();

        if (distanceX > minDistanceX) {
            /* insert a new control point */
            if (num > 0) {
                if (clampedX > curve.x.at(closest_point)) {
                    ++closest_point;
                }
            }

            itx = curve.x.begin();
            ity = curve.y.begin();

            for (int i = 0; i < closest_point; i++) {
                ++itx;
                ++ity;
            }

            lit_point = closest_point;
            curve.x.insert (itx, 0);
            curve.y.insert (ity, 0);

            // the graph is refreshed only if a new point is created (snapped to a pixel)
            if (lit_point >= 0) {
                curve.x.at(lit_point) = clampedX;
                curve.y.at(lit_point) = clampedY;
            }

            if (lit_point > -1 && grab_point == -1 && coordinateAdjuster->is_visible()) {
                std::vector<double> position;
                position.resize(2);
                position.at(0) = clampedX;
                position.at(1) = clampedY;
                coordinateAdjuster->setPos(position);
            }

            curveIsDirty = true;
            setDirty(true);
            draw (lit_point);
            notifyListener ();
        }

        grab_point = closest_point;
        lit_point = closest_point;
        ugpX = curve.x.at(closest_point);
        ugpY = curve.y.at(closest_point);

        return true;
    }

    return false;
}

void MyDiagonalCurve::pipetteButton1Released(EditDataProvider *provider)
{
    if (edited_point > 1) {
        return;
    }

    /* graphW and graphH are the size of the graph */
    calcDimensions();

    if (graphW < 0. || graphH < 0.) {
        return;
    }

    double s = (double)RTScalable::getScale();
    double minDistanceX = double(MIN_DISTANCE) * s / graphW;

    snapToElmt = -100;

    if (curve.type != DCT_Parametric) {
        buttonPressed = false;
        /*  get the pointer position  */
        getCursorPosition(Gdk::EventType(Gdk::BUTTON_RELEASE), false, graphY, 0, Gdk::ModifierType(0));
        findClosestPoint();

        int previous_lit_point = lit_point;

        if (distanceX <= minDistanceX) {
            lit_point = closest_point;
        } else {
            lit_point = -1;
        }

        if (lit_point != previous_lit_point) {
            setDirty(true);
            draw (lit_point);
        }

        grab_point = -1;
        //notifyListener ();
    }
}

void MyDiagonalCurve::pipetteDrag(EditDataProvider *provider, int modifierKey)
{
    if (edited_point > -1 || curve.type == DCT_Parametric || graphW < 0 || graphH < 0) {
        return;
    }

    snapToMinDistY = snapToMinDistX = 10.;
    snapToValY = snapToValX = 0.;
    snapToElmt = -100;

    /* graphW and graphH are the size of the graph */
    calcDimensions();

    getCursorPosition(Gdk::MOTION_NOTIFY, false, cursorX + graphX, graphY - cursorY + provider->deltaPrevScreen.y, Gdk::ModifierType(modifierKey));

    // we memorize the previous position of the point, for optimization purpose
    double prevPosX = curve.x.at(grab_point);
    double prevPosY = curve.y.at(grab_point);

    // we memorize the previous position of the point, for optimization purpose
    ugpX += deltaX;
    ugpY += deltaY;

    // the unclamped grabbed point is brought back in the range
    ugpY = CLAMP(ugpY, 0.0, 1.0);

    // snapping point to specific values
    if (snapTo && curve.x.at(grab_point) != -1.) {
        if (grab_point > 0 && unsigned(grab_point) < (curve.y.size() - 1)) {
            double prevX = curve.x.at(grab_point - 1);
            double prevY = curve.y.at(grab_point - 1);
            double nextX = curve.x.at(grab_point + 1);
            double nextY = curve.y.at(grab_point + 1);

            double ratio = (curve.x.at(grab_point) - prevX) / (nextX - prevX);
            double y = (nextY - prevY) * ratio + prevY;

            if (snapCoordinateY(y, ugpY)) {
                snapToElmt = 1000 + grab_point;
            }
        }

        if (grab_point > 0) {
            int prevP = grab_point - 1;

            if (snapCoordinateY(curve.y.at(prevP), ugpY)) {
                snapToElmt = prevP;
            }
        }

        if (grab_point < int(curve.y.size() - 1)) {
            int nextP = grab_point + 1;

            if (snapCoordinateY(curve.y.at(nextP), ugpY)) {
                snapToElmt = nextP;
            }
        }

        if (snapCoordinateY(1.0,                    ugpY)) {
            snapToElmt = -3;
        }

        if (snapCoordinateY(curve.x.at(grab_point), ugpY)) {
            snapToElmt = -2;
        }

        if (snapCoordinateY(0.0,                    ugpY)) {
            snapToElmt = -1;
        }

        curve.y.at(grab_point) = snapToValY;
    } else {
        // nextPosY is in the bounds
        curve.y.at(grab_point) = ugpY;
    }

    if (curve.x.at(grab_point) != prevPosX || curve.y.at(grab_point) != prevPosY) {
        // we recalculate the curve only if we have to
        curveIsDirty = true;
        setDirty(true);
        draw (lit_point);
        notifyListener ();

        if (lit_point > -1 && coordinateAdjuster->is_visible()) {
            std::vector<double> position;
            position.resize(2);
            position.at(0) = curve.x.at(grab_point);
            position.at(1) = curve.y.at(grab_point);
            coordinateAdjuster->setPos(position);
        }

    }
}

void MyDiagonalCurve::getCursorPositionFromCurve(float x)
{

    // the graph is refreshed only if a new point is created (snapped to a pixel)
    clampedX = x;
    clampedY = point.getVal01(x);

    cursorX = (int)(clampedX * graphW + graphX);
    cursorY = (int)(graphY - clampedY * graphH);
}

// x = cursor position found in the event
void MyDiagonalCurve::getCursorPositionFromCurve(int x)
{

    // the graph is refreshed only if a new point is created (snapped to a pixel)
    cursorX = x - graphX;
    clampedX = (double)cursorX / graphW;
    clampedY = point.getVal01(clampedX);
    cursorY = (int)(graphY - (1. - clampedY) * graphH);
}

void MyDiagonalCurve::getCursorPosition(Gdk::EventType evType, bool isHint, int evX, int evY, Gdk::ModifierType modifierKey)
{
    int tx, ty;
    int prevCursorX, prevCursorY;
    double incrementX = 1. / graphW;
    double incrementY = 1. / graphH;

    // getting the cursor position
    switch (evType) {
    case (Gdk::MOTION_NOTIFY) :
        if (isHint) {
            get_window()->get_pointer (tx, ty, mod_type);
        } else {
            tx = evX;
            ty = evY;
            mod_type = modifierKey;
        }

        break;

    case (Gdk::BUTTON_PRESS) :
    case (Gdk::BUTTON_RELEASE) :
        tx = evX;
        ty = evY;
        mod_type = modifierKey;
        break;

    default :
        // The cursor position is not available
        return;
        break;
    }

    if (grab_point != -1) {
        prevCursorX = cursorX;
        prevCursorY = cursorY;
    }

    cursorX = tx - graphX;
    cursorY = graphY - ty;

    snapTo = ST_None;

    // update deltaX/Y if the user drags a point
    if (grab_point != -1) {
        // set the dragging factor
        int control_key = mod_type & GDK_CONTROL_MASK;
        int shift_key = mod_type & GDK_SHIFT_MASK;

        // the increment get smaller if modifier key are used, and "snap to" may be enabled
        if (control_key) {
            incrementX *= 0.05;
            incrementY *= 0.05;
        }

        if (shift_key)   {
            snapTo = true;
        }

        deltaX = double(cursorX - prevCursorX) * incrementX;
        deltaY = double(cursorY - prevCursorY) * incrementY;
    }
    // otherwise set the position of the new point (modifier keys has no effect here)
    else {
        double tempCursorX = cursorX * incrementX;
        double tempCursorY = cursorY * incrementY;
        clampedX = CLAMP (tempCursorX, 0., 1.);  // X position of the pointer from the origin of the graph
        clampedY = CLAMP (tempCursorY, 0., 1.); // Y position of the pointer from the origin of the graph
    }

}

void MyDiagonalCurve::findClosestPoint()
{
    distanceX = 10.0;
    distanceY = 10.0;
    closest_point = -1;

    if (curve.type != DCT_Parametric) {
        for (int i = 0; i < (int)curve.x.size(); i++) {
            double dX = curve.x.at(i) - clampedX;
            double dY = curve.y.at(i) - clampedY;
            double currDistX = dX < 0. ? -dX : dX; //abs (dX);
            double currDistY = dY < 0. ? -dY : dY; //abs (dY);

            if (currDistX < distanceX) {
                distanceX = currDistX;
                distanceY = currDistY;
                closest_point = i;
            } else if (currDistX == distanceX && currDistY < distanceY) {
                // there is more than 1 point for that X coordinate, we select the closest point to the cursor
                distanceY = currDistY;
                closest_point = i;
            }
        }
    }
}

std::vector<double> MyDiagonalCurve::getPoints ()
{
    std::vector<double> result;

    if (curve.type == DCT_Parametric) {
        result.push_back ((double)(DCT_Parametric));

        for (int i = 0; i < (int)curve.x.size(); i++) {
            result.push_back (curve.x.at(i));
        }
    } else {
        // the first value gives the type of the curve
        if (curve.type == DCT_Linear) {
            result.push_back (double(DCT_Linear));
        } else if (curve.type == DCT_Spline) {
            result.push_back (double(DCT_Spline));
        } else if (curve.type == DCT_NURBS) {
            result.push_back (double(DCT_NURBS));
        } else if (curve.type == DCT_CatumullRom) {
            result.push_back (double(DCT_CatumullRom));
        }

        // then we push all the points coordinate
        for (int i = 0; i < (int)curve.x.size(); i++) {
            if (curve.x.at(i) >= 0) {
                result.push_back (curve.x.at(i));
                result.push_back (curve.y.at(i));
            }
        }
    }

    return result;
}

void MyDiagonalCurve::setPoints (const std::vector<double>& p)
{
    int ix = 0;
    stopNumericalAdjustment();
    DiagonalCurveType t = (DiagonalCurveType)p[ix++];
    curve.type = t;

    if (t == DCT_Parametric) {
        curve.x.clear ();
        curve.y.clear ();

        for (size_t i = 1; i < p.size(); i++) {
            curve.x.push_back (p[ix++]);
        }
    } else {
        curve.x.clear ();
        curve.y.clear ();

        for (size_t i = 0; i < p.size() / 2; i++) {
            curve.x.push_back (p[ix++]);
            curve.y.push_back (p[ix++]);
        }

        activeParam = -1;
    }

    curveIsDirty = true;
    setDirty(true);
    queue_draw ();
}

void MyDiagonalCurve::setPos(double pos, int chanIdx)
{
    assert (edited_point > -1);

    if (chanIdx == 0) {
        curve.x.at(edited_point) = pos;
    } else if (chanIdx == 1) {
        curve.y.at(edited_point) = pos;
    }

    curveIsDirty = true;
    setDirty(true);
    draw(lit_point);
    notifyListener ();
}

void MyDiagonalCurve::stopNumericalAdjustment()
{
    if (edited_point > -1) {
        edited_point = grab_point = lit_point = -1;
        coordinateAdjuster->stopNumericalAdjustment();
        setDirty(true);
        draw(lit_point);
    }
}

void MyDiagonalCurve::setType (DiagonalCurveType t)
{

    curve.type = t;
    setDirty(true);
}

void MyDiagonalCurve::setActiveParam (int ac)
{
    activeParam = ac;
    setDirty(true);
    queue_draw ();
}

void MyDiagonalCurve::updateBackgroundHistogram (LUTu & hist)
{
    if (hist) {
        //memcpy (bghist, hist, 256*sizeof(unsigned int));
        for (int i = 0; i < 256; i++) {
            bghist[i] = hist[i];
        }

        //hist = bghist;
        bghistvalid = true;
    } else {
        bghistvalid = false;
    }

    mcih->pending++;

    idle_register.add(
        [this]() -> bool
        {
            if (mcih->destroyed) {
                if (mcih->pending == 1) {
                    delete mcih;
                } else {
                    --mcih->pending;
                }

                return false;
            }

            mcih->clearPixmap();
            mcih->myCurve->queue_draw();

            --mcih->pending;

            return false;
        }
    );
}

void MyDiagonalCurve::reset(const std::vector<double> &resetCurve, double identityValue)
{
    stopNumericalAdjustment();

    if (!resetCurve.empty()) {
        setPoints(resetCurve);
        return;
    }

    switch (curve.type) {
    case DCT_Spline :
    case DCT_NURBS :
    case DCT_CatumullRom:
        curve.x.resize(2);
        curve.y.resize(2);
        curve.x.at(0) = 0.;
        curve.y.at(0) = 0.;
        curve.x.at(1) = 1.;
        curve.y.at(1) = 1.;
        grab_point = -1;
        lit_point = -1;
        curveIsDirty = true;
        break;

    case DCT_Parametric :
        curve.x.resize(7);
        curve.y.clear();
        // the SHCSelector values doesn't really matter for the identity curve display
        curve.x.at(0) = 0.25;
        curve.x.at(1) = 0.50;
        curve.x.at(2) = 0.75;
        curve.x.at(3) = 0.00;
        curve.x.at(4) = 0.00;
        curve.x.at(5) = 0.00;
        curve.x.at(6) = 0.00;
        grab_point = -1;  // not sure that it's necessary
        lit_point = -1;   // not sure that it's necessary
        curveIsDirty = true;
        break;

    default:
        break;
    }

    setDirty(true);
    draw(-1);
}<|MERGE_RESOLUTION|>--- conflicted
+++ resolved
@@ -16,21 +16,17 @@
  *  You should have received a copy of the GNU General Public License
  *  along with RawTherapee.  If not, see <http://www.gnu.org/licenses/>.
  */
-<<<<<<< HEAD
-=======
+#include <cstring>
+
+#include <gdkmm/types.h>
+
 #include "mydiagonalcurve.h"
+
+#include "editcallbacks.h"
+
 #include "../rtengine/curves.h"
-#include "editcallbacks.h"
->>>>>>> 14020ed3
 #include <cstring>
-
 #include <gdkmm/types.h>
-
-#include "mydiagonalcurve.h"
-
-#include "edit.h"
-
-#include "../rtengine/curves.h"
 
 MyDiagonalCurve::MyDiagonalCurve () :
     MyCurve(),
