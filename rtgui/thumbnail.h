--- conflicted
+++ resolved
@@ -83,12 +83,8 @@
     void            _loadThumbnail (bool firstTrial = true);
     void            _saveThumbnail ();
     void            _generateThumbnailImage ();
-<<<<<<< HEAD
     int             infoFromImage (const Glib::ustring& fname);
     void            loadThumbnail (bool firstTrial = true);
-=======
-    int             infoFromImage (const Glib::ustring& fname, std::unique_ptr<rtengine::RawMetaDataLocation> rml = nullptr);
->>>>>>> 404a584c
     void            generateExifDateTimeStrings ();
 
     Glib::ustring    getCacheFileName (const Glib::ustring& subdir, const Glib::ustring& fext) const;
