--- conflicted
+++ resolved
@@ -1,4 +1,3 @@
-<<<<<<< HEAD
 /*
  *  This file is part of RawTherapee.
  *
@@ -276,283 +275,4 @@
 int EditDataProvider::getPipetteRectSize() const
 {
     return 8; // TODO: make a GUI
-}
-=======
-/*
- *  This file is part of RawTherapee.
- *
- *  Copyright (c) 2019 Jean-Christophe FRISCH <natureh.510@gmail.com>
- *
- *  RawTherapee is free software: you can redistribute it and/or modify
- *  it under the terms of the GNU General Public License as published by
- *  the Free Software Foundation, either version 3 of the License, or
- *  (at your option) any later version.
- *
- *  RawTherapee is distributed in the hope that it will be useful,
- *  but WITHOUT ANY WARRANTY; without even the implied warranty of
- *  MERCHANTABILITY or FITNESS FOR A PARTICULAR PURPOSE.  See the
- *  GNU General Public License for more details.
- *
- *  You should have received a copy of the GNU General Public License
- *  along with RawTherapee.  If not, see <http://www.gnu.org/licenses/>.
- */
-
-#include "editcallbacks.h"
-
-EditSubscriber::EditSubscriber (EditType editType) :
-    ID(EUID_None),
-    editingType(editType),
-    bufferType(BT_SINGLEPLANE_FLOAT),
-    provider(nullptr),
-    action(EditSubscriber::Action::NONE)
-{}
-
-void EditSubscriber::setEditProvider(EditDataProvider *provider)
-{
-    this->provider = provider;
-}
-
-void EditSubscriber::setEditID(EditUniqueID ID, BufferType buffType)
-{
-    this->ID = ID;
-    bufferType = buffType;
-}
-
-bool EditSubscriber::isCurrentSubscriber() const
-{
-    //if (provider && provider->getCurrSubscriber())
-    //  return provider->getCurrSubscriber()->getEditID() == ID;
-
-    if (provider) {
-        return provider->getCurrSubscriber() == this;
-    }
-
-    return false;
-}
-
-void EditSubscriber::subscribe()
-{
-    if (provider) {
-        provider->subscribe(this);
-    }
-}
-
-void EditSubscriber::unsubscribe()
-{
-    if (provider) {
-        provider->unsubscribe();
-    }
-}
-
-void EditSubscriber::switchOffEditMode()
-{
-    unsubscribe();
-}
-
-EditUniqueID EditSubscriber::getEditID() const
-{
-    return ID;
-}
-
-EditType EditSubscriber::getEditingType() const
-{
-    return editingType;
-}
-
-BufferType EditSubscriber::getPipetteBufferType() const
-{
-    return bufferType;
-}
-
-bool EditSubscriber::isDragging() const
-{
-    return action == EditSubscriber::Action::DRAGGING;
-}
-
-bool EditSubscriber::isPicking() const
-{
-    return action == EditSubscriber::Action::PICKING;
-}
-
-//--------------------------------------------------------------------------------------------------
-
-
-EditDataProvider::EditDataProvider() :
-    currSubscriber(nullptr),
-    object(0),
-    pipetteVal1(0.f),
-    pipetteVal2(0.f),
-    pipetteVal3(0.f),
-    posScreen(-1, -1),
-    posImage(-1, -1),
-    deltaScreen(0, 0),
-    deltaImage(0, 0),
-    deltaPrevScreen(0, 0),
-    deltaPrevImage(0, 0)
-{}
-
-void EditDataProvider::subscribe(EditSubscriber *subscriber)
-{
-    if (currSubscriber) {
-        currSubscriber->switchOffEditMode();
-    }
-
-    currSubscriber = subscriber;
-}
-
-void EditDataProvider::unsubscribe()
-{
-    currSubscriber = nullptr;
-}
-
-void EditDataProvider::switchOffEditMode()
-{
-    if (currSubscriber) {
-        currSubscriber->switchOffEditMode ();
-    }
-}
-
-int EditDataProvider::getObject() const
-{
-    return object;
-}
-
-void EditDataProvider::setObject(int newObject)
-{
-    object = newObject;
-}
-
-float EditDataProvider::getPipetteVal1() const
-{
-    return pipetteVal1;
-}
-
-float EditDataProvider::getPipetteVal2() const
-{
-    return pipetteVal2;
-}
-
-float EditDataProvider::getPipetteVal3() const
-{
-    return pipetteVal3;
-}
-
-void EditDataProvider::setPipetteVal1(float newVal)
-{
-    pipetteVal1 = newVal;
-}
-
-void EditDataProvider::setPipetteVal2(float newVal)
-{
-    pipetteVal2 = newVal;
-}
-
-void EditDataProvider::setPipetteVal3(float newVal)
-{
-    pipetteVal3 = newVal;
-}
-
-CursorShape EditDataProvider::getCursor(int objectID) const
-{
-    if (currSubscriber) {
-        currSubscriber->getCursor(objectID);
-    }
-
-    return CSHandOpen;
-}
-
-EditSubscriber* EditDataProvider::getCurrSubscriber() const
-{
-    return currSubscriber;
-}
-
-EditDataProvider* EditSubscriber::getEditProvider()
-{
-    return provider;
-}
-
-CursorShape EditSubscriber::getCursor(int objectID) const
-{
-    return CSHandOpen;
-}
-
-bool EditSubscriber::mouseOver(int modifierKey)
-{
-    return false;
-}
-
-bool EditSubscriber::button1Pressed(int modifierKey)
-{
-    return false;
-}
-
-bool EditSubscriber::button1Released()
-{
-    return false;
-}
-
-bool EditSubscriber::button2Pressed(int modifierKey)
-{
-    return false;
-}
-
-bool EditSubscriber::button2Released()
-{
-    return false;
-}
-
-bool EditSubscriber::button3Pressed(int modifierKey)
-{
-    return false;
-}
-
-bool EditSubscriber::button3Released()
-{
-    return false;
-}
-
-bool EditSubscriber::drag1(int modifierKey)
-{
-    return false;
-}
-
-bool EditSubscriber::drag2(int modifierKey)
-{
-    return false;
-}
-
-bool EditSubscriber::drag3(int modifierKey)
-{
-    return false;
-}
-
-bool EditSubscriber::pick1(bool picked)
-{
-    return false;
-}
-
-bool EditSubscriber::pick2(bool picked)
-{
-    return false;
-}
-
-bool EditSubscriber::pick3(bool picked)
-{
-    return false;
-}
-
-const std::vector<Geometry*>& EditSubscriber::getVisibleGeometry()
-{
-    return visibleGeometry;
-}
-
-const std::vector<Geometry*>& EditSubscriber::getMouseOverGeometry()
-{
-    return mouseOverGeometry;
-}
-
-int EditDataProvider::getPipetteRectSize() const
-{
-    return 8; // TODO: make a GUI
-}
->>>>>>> 390594f3
+}