--- conflicted
+++ resolved
@@ -163,13 +163,7 @@
     ToolVBox* transformPanel;
     ToolVBox* rawPanel;
     ToolVBox* advancedPanel;
-//<<<<<<< HEAD
     ToolVBox* locallabPanel;
-//    Gtk::Notebook* metadataPanel;
-//    ExifPanel* exifpanel;
-//    IPTCPanel* iptcpanel;
-//=======
-//>>>>>>> dev
     ToolBar* toolBar;
 
     TextOrIcon* toiE;
@@ -311,14 +305,10 @@
     void toolSelected(ToolMode tool);
     void editModeSwitchedOff();
 
-<<<<<<< HEAD
-    void setEditProvider(EditDataProvider *provider);
-=======
     void setEditProvider (EditDataProvider *provider);
 
 private:
     IdleRegister idle_register;
->>>>>>> 70379f4a
 };
 
 #endif