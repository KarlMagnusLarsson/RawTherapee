/*
 *  This file is part of RawTherapee.
 *
 *  Copyright (c) 2004-2010 Gabor Horvath <hgabor@rawtherapee.com>
 *
 *  RawTherapee is free software: you can redistribute it and/or modify
 *  it under the terms of the GNU General Public License as published by
 *  the Free Software Foundation, either version 3 of the License, or
 *  (at your option) any later version.
 *
 *  RawTherapee is distributed in the hope that it will be useful,
 *  but WITHOUT ANY WARRANTY; without even the implied warranty of
 *  MERCHANTABILITY or FITNESS FOR A PARTICULAR PURPOSE.  See the
 *  GNU General Public License for more details.
 *
 *  You should have received a copy of the GNU General Public License
 *  along with RawTherapee.  If not, see <http://www.gnu.org/licenses/>.
 */
#ifndef __TOOLPANELCCORD__
#define __TOOLPANELCCORD__

#include "../rtengine/rtengine.h"
#include "toolpanel.h"
#include <vector>
#include "pparamschangelistener.h"
#include "profilechangelistener.h"
#include "imageareatoollistener.h"
#include <gtkmm.h>
#include "whitebalance.h"
#include "coarsepanel.h"
#include "tonecurve.h"
#include "vibrance.h"
#include "colorappearance.h"
#include "shadowshighlights.h"
#include "impulsedenoise.h"
#include "defringe.h"
#include "dirpyrdenoise.h"
#include "epd.h"
#include "sharpening.h"
#include "labcurve.h"
#include "exifpanel.h"
#include "iptcpanel.h"
#include "crop.h"
#include "icmpanel.h"
#include "resize.h"
#include "chmixer.h"
#include "blackwhite.h"
#include "cacorrection.h"
#include "lensprofile.h"
#include "distortion.h"
#include "perspective.h"
#include "rotate.h"
#include "vignetting.h"
#include "retinex.h"
#include "gradient.h"
#include "locallab.h"
#include "pcvignette.h"
#include "toolbar.h"
#include "lensgeom.h"
#include "lensgeomlistener.h"
#include "wavelet.h"
#include "dirpyrequalizer.h"
#include "hsvequalizer.h"
#include "preprocess.h"
#include "bayerpreprocess.h"
#include "bayerprocess.h"
#include "xtransprocess.h"
#include "darkframe.h"
#include "flatfield.h"
#include "sensorbayer.h"
#include "sensorxtrans.h"
#include "rawcacorrection.h"
#include "rawexposure.h"
#include "bayerrawexposure.h"
#include "xtransrawexposure.h"
#include "sharpenmicro.h"
#include "sharpenedge.h"
#include "rgbcurves.h"
#include "colortoning.h"
#include "filmsimulation.h"
#include "prsharpening.h"
#include "guiutils.h"

class ImageEditorCoordinator;

class ToolPanelCoordinator :    public ToolPanelListener,
    public ToolBarListener,
    public ProfileChangeListener,
    public WBProvider,
    public DFProvider,
    public FFProvider,
    public LensGeomListener,
    public SpotWBListener,
    public CropPanelListener,
    public ICMPanelListener,
    public ImageAreaToolListener,
    public rtengine::ImageTypeListener
{

protected:

    WhiteBalance* whitebalance;
    Vignetting* vignetting;
    Gradient* gradient;
    Locallab* locallab;
    Retinex*  retinex;
    PCVignette* pcvignette;
    LensGeometry* lensgeom;
    LensProfilePanel* lensProf;
    Rotate* rotate;
    Distortion* distortion;
    PerspCorrection* perspective;
    CACorrection* cacorrection;
    ColorAppearance* colorappearance;
    Vibrance* vibrance;
    ChMixer* chmixer;
    BlackWhite* blackwhite;
    Resize* resize;
    PrSharpening* prsharpening;
    ICMPanel* icm;
    Crop* crop;
    ToneCurve* toneCurve;
    ShadowsHighlights* shadowshighlights;
    Defringe* defringe;
    ImpulseDenoise* impulsedenoise;
    DirPyrDenoise* dirpyrdenoise;
    EdgePreservingDecompositionUI *epd;
    Sharpening* sharpening;
    SharpenEdge* sharpenEdge;
    SharpenMicro* sharpenMicro;
    LCurve* lcurve;
    RGBCurves* rgbcurves;
    ColorToning* colortoning;
    Wavelet * wavelet;
    DirPyrEqualizer* dirpyrequalizer;
    HSVEqualizer* hsvequalizer;
    FilmSimulation *filmSimulation;
    SensorBayer * sensorbayer;
    SensorXTrans * sensorxtrans;
    BayerProcess* bayerprocess;
    XTransProcess* xtransprocess;
    BayerPreProcess* bayerpreprocess;
    PreProcess* preprocess;
    DarkFrame* darkframe;
    FlatField* flatfield;
    RAWCACorr* rawcacorrection;
    RAWExposure* rawexposure;
    BayerRAWExposure* bayerrawexposure;
    XTransRAWExposure* xtransrawexposure;

    std::vector<PParamsChangeListener*> paramcListeners;

    rtengine::StagedImageProcessor* ipc;

    std::vector<ToolPanel*> toolPanels;
    ToolVBox* exposurePanel;
    ToolVBox* detailsPanel;
    ToolVBox* colorPanel;
    ToolVBox* transformPanel;
    ToolVBox* rawPanel;
    ToolVBox* waveletPanel;
    ToolVBox* locallabPanel;
    Gtk::Notebook* metadataPanel;
    ExifPanel* exifpanel;
    IPTCPanel* iptcpanel;
    ToolBar* toolBar;

    TextOrIcon* toiE;
    TextOrIcon* toiD;
    TextOrIcon* toiC;
    TextOrIcon* toiT;
    TextOrIcon* toiR;
    TextOrIcon* toiM;
    TextOrIcon* toiW;
    TextOrIcon* toiL;

<<<<<<< HEAD
    Gtk::Label* labelE;
    Gtk::Label* labelD;
    Gtk::Label* labelC;
    Gtk::Label* labelT;
    Gtk::Label* labelR;
    Gtk::Label* labelM;

    Gtk::Image* imgIconE;
    Gtk::Image* imgIconD;
    Gtk::Image* imgIconC;
    Gtk::Image* imgIconT;
    Gtk::Image* imgIconR;
    Gtk::Image* imgIconM;
    Gtk::Image* imgPanelEnd[7];
    Gtk::VBox* vbPanelEnd[7];
=======
    Gtk::Image* imgPanelEnd[6];
    Gtk::VBox* vbPanelEnd[6];
>>>>>>> a9f769c5

    Gtk::ScrolledWindow* exposurePanelSW;
    Gtk::ScrolledWindow* detailsPanelSW;
    Gtk::ScrolledWindow* colorPanelSW;
    Gtk::ScrolledWindow* transformPanelSW;
    Gtk::ScrolledWindow* rawPanelSW;
    Gtk::ScrolledWindow* waveletPanelSW;
    Gtk::ScrolledWindow* locallabPanelSW;

    std::vector<MyExpander*> expList;

    bool hasChanged;

    void addPanel (Gtk::Box* where, FoldableToolPanel* panel, int level = 1);
    void foldThemAll (GdkEventButton* event);
    void updateVScrollbars (bool hide);
    void updateTabsHeader (bool useIcons);

private:

    EditDataProvider *editDataProvider;

public:

    CoarsePanel* coarse;
    Gtk::Notebook* toolPanelNotebook;

    ToolPanelCoordinator ();
    virtual ~ToolPanelCoordinator ();

    bool getChangedState                ()
    {
        return hasChanged;
    }
    void updateCurveBackgroundHistogram (LUTu & histToneCurve, LUTu & histLCurve, LUTu & histCCurve, /*LUTu & histCLurve, LUTu & histLLCurve,*/ LUTu & histLCAM,  LUTu & histCCAM, LUTu & histRed, LUTu & histGreen, LUTu & histBlue, LUTu & histLuma, LUTu & histLRETI);
    void foldAllButOne (Gtk::Box* parent, FoldableToolPanel* openedSection);

    // multiple listeners can be added that are notified on changes (typical: profile panel and the history)
    void addPParamsChangeListener   (PParamsChangeListener* pp)
    {
        paramcListeners.push_back (pp);
    }

    // toolpanellistener interface
    void panelChanged   (rtengine::ProcEvent event, const Glib::ustring& descr);

    void imageTypeChanged(bool isRaw, bool isBayer, bool isXtrans);
    // profilechangelistener interface
    void profileChange  (const rtengine::procparams::PartialProfile* nparams, rtengine::ProcEvent event, const Glib::ustring& descr, const ParamsEdited* paramsEdited = nullptr);
    void setDefaults    (rtengine::procparams::ProcParams* defparams);

    // DirSelectionListener interface
    void dirSelected (const Glib::ustring& dirname, const Glib::ustring& openfile);

    // to support the GUI:
    CropGUIListener* getCropGUIListener (); // through the CropGUIListener the editor area can notify the "crop" ToolPanel when the crop selection changes

    // init the toolpanelcoordinator with an image & close it
    void initImage          (rtengine::StagedImageProcessor* ipc_, bool israw);
    void closeImage         ();

    // update the "expanded" state of the Tools
    void updateToolState    ();
    void openAllTools       ();
    void closeAllTools      ();
    // read/write the "expanded" state of the expanders & read/write the crop panel settings (ratio, guide type, etc.)
    void readOptions        ();
    void writeOptions       ();

    // wbprovider interface
    void getAutoWB (double& temp, double& green, double equal, double tempBias)
    {
        if (ipc) {
            ipc->getAutoWB (temp, green, equal, tempBias);
        }
    }
    void getCamWB (double& temp, double& green)
    {
        if (ipc) {
            ipc->getCamWB (temp, green);
        }
    }

    //DFProvider interface
    rtengine::RawImage* getDF();

    //FFProvider interface
    rtengine::RawImage* getFF();
    Glib::ustring GetCurrentImageFilePath();

    // rotatelistener interface
    void straightenRequested ();
    void autoCropRequested ();
    double autoDistorRequested ();

    // spotwblistener interface
    void spotWBRequested (int size);

    // croppanellistener interface
    void cropSelectRequested ();

    // icmpanellistener interface
    void saveInputICCReference (Glib::ustring fname, bool apply_wb);

    // imageareatoollistener interface
    void spotWBselected (int x, int y, Thumbnail* thm = nullptr);
    void cropSelectionReady ();
    void rotateSelectionReady (double rotate_deg, Thumbnail* thm = nullptr);
    ToolBar* getToolBar ()
    {
        return toolBar;
    }
    int  getSpotWBRectSize ();
    CropGUIListener* startCropEditing (Thumbnail* thm = nullptr)
    {
        return crop;
    }

    void updateTPVScrollbar (bool hide);
    void updateTabsUsesIcons (bool useIcons);
    bool handleShortcutKey (GdkEventKey* event);

    // ToolBarListener interface
    void toolSelected (ToolMode tool);
    void editModeSwitchedOff ();

    void setEditProvider (EditDataProvider *provider);
};

#endif<|MERGE_RESOLUTION|>--- conflicted
+++ resolved
@@ -174,26 +174,8 @@
     TextOrIcon* toiW;
     TextOrIcon* toiL;
 
-<<<<<<< HEAD
-    Gtk::Label* labelE;
-    Gtk::Label* labelD;
-    Gtk::Label* labelC;
-    Gtk::Label* labelT;
-    Gtk::Label* labelR;
-    Gtk::Label* labelM;
-
-    Gtk::Image* imgIconE;
-    Gtk::Image* imgIconD;
-    Gtk::Image* imgIconC;
-    Gtk::Image* imgIconT;
-    Gtk::Image* imgIconR;
-    Gtk::Image* imgIconM;
     Gtk::Image* imgPanelEnd[7];
     Gtk::VBox* vbPanelEnd[7];
-=======
-    Gtk::Image* imgPanelEnd[6];
-    Gtk::VBox* vbPanelEnd[6];
->>>>>>> a9f769c5
 
     Gtk::ScrolledWindow* exposurePanelSW;
     Gtk::ScrolledWindow* detailsPanelSW;
