--- conflicted
+++ resolved
@@ -162,8 +162,7 @@
     ToolVBox* colorPanel;
     ToolVBox* transformPanel;
     ToolVBox* rawPanel;
-<<<<<<< HEAD
-    ToolVBox* waveletPanel;
+    ToolVBox* advancedPanel;
 //<<<<<<< HEAD
     ToolVBox* locallabPanel;
 //    Gtk::Notebook* metadataPanel;
@@ -171,9 +170,6 @@
 //    IPTCPanel* iptcpanel;
 //=======
 //>>>>>>> dev
-=======
-    ToolVBox* advancedPanel;
->>>>>>> 5342e752
     ToolBar* toolBar;
 
     TextOrIcon* toiE;
@@ -193,12 +189,8 @@
     Gtk::ScrolledWindow* colorPanelSW;
     Gtk::ScrolledWindow* transformPanelSW;
     Gtk::ScrolledWindow* rawPanelSW;
-<<<<<<< HEAD
-    Gtk::ScrolledWindow* waveletPanelSW;
+    Gtk::ScrolledWindow* advancedPanelSW;
     Gtk::ScrolledWindow* locallabPanelSW;
-=======
-    Gtk::ScrolledWindow* advancedPanelSW;
->>>>>>> 5342e752
 
     std::vector<MyExpander*> expList;
 
