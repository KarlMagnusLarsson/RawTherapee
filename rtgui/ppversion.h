--- conflicted
+++ resolved
@@ -6,13 +6,10 @@
 
 /*
   Log of version changes
-<<<<<<< HEAD
-   347  2018-09-25
+   348  2018-09-25
         Added Locallab tool parameters 	
-=======
    347  2019-11-17
         added special values in filmNegative for backwards compatibility with previous channel scaling method
->>>>>>> 22eee978
    346  2019-01-01
         changed microcontrast uniformity
    345  2018-10-21
