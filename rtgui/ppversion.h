#ifndef _PPVERSION_
#define _PPVERSION_

<<<<<<< HEAD
// This number have to be incremented whenever the procparam file format is modified, regarding the number, format and way that the procparams are used,
// not necessarily the way they are physically stored.
#define PPVERSION 304
=======
// This number have to be incremented whenever the PP3 file format is modified
#define PPVERSION 305
>>>>>>> 08e0d1d4
#define PPVERSION_AEXP 301 //value of PPVERSION when auto exposure algorithm was modified

#endif
<|MERGE_RESOLUTION|>--- conflicted
+++ resolved
@@ -1,14 +1,9 @@
-#ifndef _PPVERSION_
-#define _PPVERSION_
-
-<<<<<<< HEAD
-// This number have to be incremented whenever the procparam file format is modified, regarding the number, format and way that the procparams are used,
-// not necessarily the way they are physically stored.
-#define PPVERSION 304
-=======
-// This number have to be incremented whenever the PP3 file format is modified
-#define PPVERSION 305
->>>>>>> 08e0d1d4
-#define PPVERSION_AEXP 301 //value of PPVERSION when auto exposure algorithm was modified
-
-#endif
+#ifndef _PPVERSION_
+#define _PPVERSION_
+
+// This number have to be incremented whenever the procparam file format is modified, regarding the number, format and way that the procparams are used,
+// not necessarily the way they are physically stored.
+#define PPVERSION 305
+#define PPVERSION_AEXP 301 //value of PPVERSION when auto exposure algorithm was modified
+
+#endif