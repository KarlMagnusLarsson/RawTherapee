--- conflicted
+++ resolved
@@ -6,13 +6,10 @@
 
 /*
   Log of version changes
-<<<<<<< HEAD
-   340  2018-06-25
+   341  2018-07-22
         [ICM] enhanced custom output profile
-=======
    340  2018-07-08
         store whether curve is from histogram matching
->>>>>>> 3bfd903d
    339  2018-07-04
         added allowUpscaling to ResizeParams
    338  2018-06-15
