/*
 *  This file is part of RawTherapee.
 *
 *  Copyright (c) 2018 Jacques DESMIS <jdesmis@gmail.com>
 *  Copyright (c) 2018 Jean-Christophe FRISCH <natureh.510@gmail.com>
 *
 *  RawTherapee is free software: you can redistribute it and/or modify
 *  it under the terms of the GNU General Public License as published by
 *  the Free Software Foundation, either version 3 of the License, or
 *  (at your option) any later version.
 *
 *  RawTherapee is distributed in the hope that it will be useful,
 *  but WITHOUT ANY WARRANTY; without even the implied warranty of
 *  MERCHANTABILITY or FITNESS FOR A PARTICULAR PURPOSE.  See the
 *  GNU General Public License for more details.
 *
 *  You should have received a copy of the GNU General Public License
 *  along with RawTherapee.  If not, see <http://www.gnu.org/licenses/>.
 */
#include <sigc++/slot.h>
#include "iccprofilecreator.h"
#include "multilangmgr.h"
#include "cachemanager.h"
#include "addsetids.h"
#include "../rtengine/icons.h"
#include "../rtengine/color.h"
#include "rtimage.h"
#ifdef _OPENMP
#include <omp.h>
#endif

extern Options options;

namespace rtengine
{

extern const Settings* settings;

}

const char* sTRCPreset[] = {"BT709_g2.2_s4.5", "sRGB_g2.4_s12.92", "linear_g1.0", "standard_g2.2", "standard_g1.8", "High_g1.3_s3.35", "Low_g2.6_s6.9", "Lab_g3.0s9.03296"}; //gamma free

ICCProfileCreator::ICCProfileCreator(RTWindow *rtwindow)
    : Gtk::Dialog(M("MAIN_BUTTON_ICCPROFCREATOR"), *rtwindow, true)
    , primariesPreset(options.ICCPC_primariesPreset)
    , redPrimaryX(options.ICCPC_redPrimaryX)
    , redPrimaryY(options.ICCPC_redPrimaryY)
    , greenPrimaryX(options.ICCPC_greenPrimaryX)
    , greenPrimaryY(options.ICCPC_greenPrimaryY)
    , bluePrimaryX(options.ICCPC_bluePrimaryX)
    , bluePrimaryY(options.ICCPC_bluePrimaryY)
    , gammaPreset(options.ICCPC_gammaPreset)
    , gamma(options.ICCPC_gamma)
    , slope(options.ICCPC_slope)
    , appendParamsToDesc(options.ICCPC_appendParamsToDesc)
    , profileVersion(options.ICCPC_profileVersion)
    , illuminant(options.ICCPC_illuminant)
    , description(options.ICCPC_description)
    , copyright(options.ICCPC_copyright)
    , parent(rtwindow)
{

    set_default_size(600, -1);

    Gtk::Grid* mainGrid = Gtk::manage(new Gtk::Grid());
    mainGrid->set_column_spacing(3);
    mainGrid->set_row_spacing(3);

    //--------------------------------- primaries

    Gtk::Label* prilab = Gtk::manage(new Gtk::Label(M("ICCPROFCREATOR_PRIMARIES")));
    setExpandAlignProperties(prilab, false, false, Gtk::ALIGN_START, Gtk::ALIGN_BASELINE);
    mainGrid->attach(*prilab, 0, 0, 1, 1);

    primaries = Gtk::manage(new MyComboBoxText());
    setExpandAlignProperties(primaries, false, false, Gtk::ALIGN_FILL, Gtk::ALIGN_BASELINE);
    primaries->append(M("ICCPROFCREATOR_CUSTOM"));
    primaries->append(M("ICCPROFCREATOR_PRIM_ACESP0"));
    primaries->append(M("ICCPROFCREATOR_PRIM_ACESP1"));
    primaries->append(M("ICCPROFCREATOR_PRIM_ADOBE"));
    primaries->append(M("ICCPROFCREATOR_PRIM_PROPH"));
    primaries->append(M("ICCPROFCREATOR_PRIM_REC2020"));
    primaries->append(M("ICCPROFCREATOR_PRIM_SRGB"));
    primaries->append(M("ICCPROFCREATOR_PRIM_WIDEG"));
    primaries->append(M("ICCPROFCREATOR_PRIM_BEST"));
    primaries->append(M("ICCPROFCREATOR_PRIM_BETA"));
    primaries->append(M("ICCPROFCREATOR_PRIM_BRUCE"));
    primaries->set_tooltip_text(M("ICCPROFCREATOR_PRIM_TOOLTIP"));
    mainGrid->attach(*primaries, 1, 0, 1, 1);

    primariesGrid = Gtk::manage(new Gtk::Grid());
    setExpandAlignProperties(primariesGrid, true, false, Gtk::ALIGN_FILL, Gtk::ALIGN_CENTER);
    primariesGrid->set_column_spacing(5);

    /*
    Gtk::Image* gamuts0 =  Gtk::manage(new RTImage("rt-logo-tiny.png"));
    Gtk::Image* gamutl0 =  Gtk::manage(new RTImage("rt-logo-small.png"));
    Gtk::Image* gamuts1 =  Gtk::manage(new RTImage("rt-logo-tiny.png"));
    Gtk::Image* gamutl1 =  Gtk::manage(new RTImage("rt-logo-small.png"));
    Gtk::Image* gamuts2 =  Gtk::manage(new RTImage("rt-logo-tiny.png"));
    Gtk::Image* gamutl2 =  Gtk::manage(new RTImage("rt-logo-small.png"));
    Gtk::Image* gamuts3 =  Gtk::manage(new RTImage("rt-logo-tiny.png"));
    Gtk::Image* gamutl3 =  Gtk::manage(new RTImage("rt-logo-small.png"));
    Gtk::Image* gamuts4 =  Gtk::manage(new RTImage("rt-logo-tiny.png"));
    Gtk::Image* gamutl4 =  Gtk::manage(new RTImage("rt-logo-small.png"));
    Gtk::Image* gamuts5 =  Gtk::manage(new RTImage("rt-logo-tiny.png"));
    Gtk::Image* gamutl5 =  Gtk::manage(new RTImage("rt-logo-small.png"));
    */

    aPrimariesRedX = Gtk::manage(new Adjuster(M("ICCPROFCREATOR_PRIM_REDX"), 0.6300, 0.7350, 0.0001, 0.6400/*, gamuts0, gamutl0*/));
    setExpandAlignProperties(aPrimariesRedX, true, false, Gtk::ALIGN_FILL, Gtk::ALIGN_CENTER);
    aPrimariesRedY = Gtk::manage(new Adjuster(M("ICCPROFCREATOR_PRIM_REDY"), 0.2650, 0.3350, 0.0001, 0.3300/*, gamutl1, gamuts1*/));
    setExpandAlignProperties(aPrimariesRedY, true, false, Gtk::ALIGN_FILL, Gtk::ALIGN_CENTER);
    aPrimariesGreenX = Gtk::manage(new Adjuster(M("ICCPROFCREATOR_PRIM_GREX"), 0.0000, 0.3100, 0.0001, 0.3000/*, gamutl2, gamuts2*/));
    setExpandAlignProperties(aPrimariesGreenX, true, false, Gtk::ALIGN_FILL, Gtk::ALIGN_CENTER);
    aPrimariesGreenY = Gtk::manage(new Adjuster(M("ICCPROFCREATOR_PRIM_GREY"), 0.5900, 1.0000, 0.0001, 0.6000/*, gamuts3, gamutl3*/));
    setExpandAlignProperties(aPrimariesGreenY, true, false, Gtk::ALIGN_FILL, Gtk::ALIGN_CENTER);
    aPrimariesBlueX = Gtk::manage(new Adjuster(M("ICCPROFCREATOR_PRIM_BLUX"), 0.0001, 0.1600, 0.0001, 0.1500/*, gamutl4, gamuts4*/));
    setExpandAlignProperties(aPrimariesBlueX, true, false, Gtk::ALIGN_FILL, Gtk::ALIGN_CENTER);
    aPrimariesBlueY = Gtk::manage(new Adjuster(M("ICCPROFCREATOR_PRIM_BLUY"), -0.0800, 0.0700, 0.0001, 0.060/*, gamutl5, gamuts5*/));
    setExpandAlignProperties(aPrimariesBlueY, true, false, Gtk::ALIGN_FILL, Gtk::ALIGN_CENTER);

    primariesGrid->attach(*aPrimariesRedX,   0, 0, 1, 1);
    primariesGrid->attach(*aPrimariesRedY,   1, 0, 1, 1);

    primariesGrid->attach(*aPrimariesGreenX, 0, 1, 1, 1);
    primariesGrid->attach(*aPrimariesGreenY, 1, 1, 1, 1);

    primariesGrid->attach(*aPrimariesBlueX,  0, 2, 1, 1);
    primariesGrid->attach(*aPrimariesBlueY,  1, 2, 1, 1);

    mainGrid->attach(*primariesGrid, 1, 1, 1, 1);

    //--------------------------------- output gamma

    Gtk::Label* galab = Gtk::manage(new Gtk::Label(M("ICCPROFCREATOR_TRC_PRESET")));
    setExpandAlignProperties(galab, false, false, Gtk::ALIGN_START, Gtk::ALIGN_BASELINE);
    mainGrid->attach(*galab, 0, 2, 1, 1);

    trcPresets = Gtk::manage(new MyComboBoxText());
    setExpandAlignProperties(trcPresets, true, false, Gtk::ALIGN_FILL, Gtk::ALIGN_BASELINE);
    std::vector<Glib::ustring> outputTRCPresets;
    outputTRCPresets.push_back(M("ICCPROFCREATOR_CUSTOM"));

    for (unsigned int i = 0; i < sizeof(sTRCPreset) / sizeof(sTRCPreset[0]); i++) {
        outputTRCPresets.push_back(sTRCPreset[i]);
    }

    for (size_t i = 0; i < outputTRCPresets.size(); i++) {
        trcPresets->append(outputTRCPresets[i]);
    }

    mainGrid->attach(*trcPresets, 1, 2, 1, 1);

    //--------------------------------- sliders gampos and slpos

    aGamma = Gtk::manage(new Adjuster(M("ICCPROFCREATOR_GAMMA"), 1, 3.5, 0.01, 2.4));
    setExpandAlignProperties(aGamma, true, false, Gtk::ALIGN_FILL, Gtk::ALIGN_BASELINE);

    if (aGamma->delay < options.adjusterMaxDelay) {
        aGamma->delay = options.adjusterMaxDelay;
    }

    aGamma->show();
    mainGrid->attach(*aGamma, 1, 3, 1, 1); //gamma

    aSlope = Gtk::manage(new Adjuster(M("ICCPROFCREATOR_SLOPE"), 0, 15, 0.00001, 12.92310));
    setExpandAlignProperties(aSlope, true, false, Gtk::ALIGN_FILL, Gtk::ALIGN_BASELINE);

    if (aSlope->delay < options.adjusterMaxDelay) {
        aSlope->delay = options.adjusterMaxDelay;
    }

    aSlope->show();
    mainGrid->attach(*aSlope, 1, 4, 1, 1); //slope

    //--------------------------------- temperature

    Gtk::Label* illlab = Gtk::manage(new Gtk::Label(M("ICCPROFCREATOR_ILL")));
    setExpandAlignProperties(illlab, false, false, Gtk::ALIGN_START, Gtk::ALIGN_BASELINE);
    mainGrid->attach(*illlab, 0, 5, 1, 1); //slope
    cIlluminant = Gtk::manage(new MyComboBoxText());
    setExpandAlignProperties(cIlluminant, true, false, Gtk::ALIGN_FILL, Gtk::ALIGN_BASELINE);
    cIlluminant->append(M("ICCPROFCREATOR_ILL_DEF"));
    cIlluminant->append(M("ICCPROFCREATOR_ILL_41"));
    cIlluminant->append(M("ICCPROFCREATOR_ILL_50"));
    cIlluminant->append(M("ICCPROFCREATOR_ILL_55"));
    cIlluminant->append(M("ICCPROFCREATOR_ILL_60"));
    cIlluminant->append(M("ICCPROFCREATOR_ILL_65"));
    cIlluminant->append(M("ICCPROFCREATOR_ILL_80"));
    cIlluminant->append(M("ICCPROFCREATOR_ILL_INC"));
    cIlluminant->set_tooltip_text(M("ICCPROFCREATOR_ILL_TOOLTIP"));
    mainGrid->attach(*cIlluminant, 1, 5, 1, 1);

    //--------------------------------- V2  or V4 profiles

    Gtk::Label* proflab = Gtk::manage(new Gtk::Label(M("ICCPROFCREATOR_ICCVERSION")));
    setExpandAlignProperties(proflab, false, false, Gtk::ALIGN_START, Gtk::ALIGN_BASELINE);
    mainGrid->attach(*proflab, 0, 6, 1, 1);
    iccVersion = Gtk::manage(new MyComboBoxText());
    setExpandAlignProperties(iccVersion, true, false, Gtk::ALIGN_FILL, Gtk::ALIGN_BASELINE);
    iccVersion->append(M("ICCPROFCREATOR_PROF_V4"));
    iccVersion->append(M("ICCPROFCREATOR_PROF_V2"));
    mainGrid->attach(*iccVersion, 1, 6, 1, 1);

    //--------------------------------- Description

    Gtk::Label* desclab = Gtk::manage(new Gtk::Label(M("ICCPROFCREATOR_DESCRIPTION")));
    setExpandAlignProperties(desclab, false, false, Gtk::ALIGN_START, Gtk::ALIGN_START);
    mainGrid->attach(*desclab, 0, 7, 1, 2);
    eDescription = Gtk::manage(new Gtk::Entry());
    setExpandAlignProperties(eDescription, true, false, Gtk::ALIGN_FILL, Gtk::ALIGN_CENTER);
    eDescription->set_tooltip_text(M("ICCPROFCREATOR_DESCRIPTION_TOOLTIP"));
    mainGrid->attach(*eDescription, 1, 7, 1, 1);
    cAppendParamsToDesc = Gtk::manage(new Gtk::CheckButton(M("ICCPROFCREATOR_DESCRIPTION_ADDPARAM")));
    setExpandAlignProperties(cAppendParamsToDesc, true, false, Gtk::ALIGN_START, Gtk::ALIGN_BASELINE);
    mainGrid->attach(*cAppendParamsToDesc, 1, 8, 1, 1);

    //--------------------------------- Copyright

    Gtk::Label* copylab = Gtk::manage(new Gtk::Label(M("ICCPROFCREATOR_COPYRIGHT")));
    setExpandAlignProperties(copylab, false, false, Gtk::ALIGN_START, Gtk::ALIGN_BASELINE);
    mainGrid->attach(*copylab, 0, 9, 1, 1);
    Gtk::Grid* copygrid = Gtk::manage(new Gtk::Grid());
    setExpandAlignProperties(copygrid, true, false, Gtk::ALIGN_FILL, Gtk::ALIGN_START);
    eCopyright = Gtk::manage(new Gtk::Entry());
    setExpandAlignProperties(eCopyright, true, false, Gtk::ALIGN_FILL, Gtk::ALIGN_CENTER);
    copygrid->attach(*eCopyright, 0, 0, 1, 1);
    resetCopyright = Gtk::manage(new Gtk::Button());
    resetCopyright->add(*Gtk::manage(new RTImage("undo-small.png", "redo-small.png")));
    setExpandAlignProperties(resetCopyright, false, false, Gtk::ALIGN_CENTER, Gtk::ALIGN_CENTER);
    resetCopyright->set_relief(Gtk::RELIEF_NONE);
    resetCopyright->set_tooltip_markup(M("ICCPROFCREATOR_COPYRIGHT_RESET_TOOLTIP"));
    resetCopyright->get_style_context()->add_class(GTK_STYLE_CLASS_FLAT);
    resetCopyright->set_can_focus(false);
    copygrid->attach(*resetCopyright, 1, 0, 1, 1);
    mainGrid->attach(*copygrid, 1, 9, 1, 1);

    //--------------------------------- Adding the mainGrid

    get_content_area()->add(*mainGrid);

    //--------------------------------- Setting default values for Adjusters

    aGamma->setDefault(gamma);
    aSlope->setDefault(slope);
    aPrimariesRedX->setDefault(redPrimaryX);
    aPrimariesRedY->setDefault(redPrimaryY);
    aPrimariesGreenX->setDefault(greenPrimaryX);
    aPrimariesGreenY->setDefault(greenPrimaryY);
    aPrimariesBlueX->setDefault(bluePrimaryX);
    aPrimariesBlueY->setDefault(bluePrimaryY);

    //--------------- Updating widgets with actual values (from options)

    if (primariesPreset == "custom") {
        primaries->set_active_text(M("ICCPROFCREATOR_CUSTOM"));
    } else if (primariesPreset == "ACES-AP0") {
        primaries->set_active_text(M("ICCPROFCREATOR_PRIM_ACESP0"));
    } else if (primariesPreset == "ACES-AP1") {
        primaries->set_active_text(M("ICCPROFCREATOR_PRIM_ACESP1"));
    } else if (primariesPreset == "Adobe") {
        primaries->set_active_text(M("ICCPROFCREATOR_PRIM_ADOBE"));
    } else if (primariesPreset == "ProPhoto") {
        primaries->set_active_text(M("ICCPROFCREATOR_PRIM_PROPH"));
    } else if (primariesPreset == "Rec2020") {
        primaries->set_active_text(M("ICCPROFCREATOR_PRIM_REC2020"));
    } else if (primariesPreset == "sRGB") {
        primaries->set_active_text(M("ICCPROFCREATOR_PRIM_SRGB"));
    } else if (primariesPreset == "Widegamut") {
        primaries->set_active_text(M("ICCPROFCREATOR_PRIM_WIDEG"));
    } else if (primariesPreset == "BestRGB") {
        primaries->set_active_text(M("ICCPROFCREATOR_PRIM_BEST"));
    } else if (primariesPreset == "BetaRGB") {
        primaries->set_active_text(M("ICCPROFCREATOR_PRIM_BETA"));
    } else if (primariesPreset == "BruceRGB") {
        primaries->set_active_text(M("ICCPROFCREATOR_PRIM_BRUCE"));
    }

    trcPresets->set_active(0);

    if (gammaPreset != "Custom") {
        trcPresets->set_active_text(gammaPreset);
    }

    aGamma->setValue(gamma);
    aSlope->setValue(slope);
    aPrimariesRedX->setValue(redPrimaryX);
    aPrimariesRedY->setValue(redPrimaryY);
    aPrimariesGreenX->setValue(greenPrimaryX);
    aPrimariesGreenY->setValue(greenPrimaryY);
    aPrimariesBlueX->setValue(bluePrimaryX);
    aPrimariesBlueY->setValue(bluePrimaryY);

    eDescription->set_text(description);
    eCopyright->set_text(copyright);
    cAppendParamsToDesc->set_active(appendParamsToDesc);

    if (illuminant == "DEF") {
        cIlluminant->set_active_text(M("ICCPROFCREATOR_ILL_DEF"));
    } else if (illuminant == "D41") {
        cIlluminant->set_active_text(M("ICCPROFCREATOR_ILL_41"));
    } else if (illuminant == "D50") {
        cIlluminant->set_active_text(M("ICCPROFCREATOR_ILL_50"));
    } else if (illuminant == "D55") {
        cIlluminant->set_active_text(M("ICCPROFCREATOR_ILL_55"));
    } else if (illuminant == "D60") {
        cIlluminant->set_active_text(M("ICCPROFCREATOR_ILL_60"));
    } else if (illuminant == "D65") {
        cIlluminant->set_active_text(M("ICCPROFCREATOR_ILL_65"));
    } else if (illuminant == "D80") {
        cIlluminant->set_active_text(M("ICCPROFCREATOR_ILL_80"));
    } else if (illuminant == "stdA") {
        cIlluminant->set_active_text(M("ICCPROFCREATOR_ILL_INC"));
    }

    iccVersion->set_active(0);

    if (profileVersion == "v2") {
        iccVersion->set_active(1);
    }

    trcPresetsChanged();
    illuminantChanged();
    primariesChanged();

    //--------------- Action area button

    Gtk::Button* save = Gtk::manage(new Gtk::Button(M("GENERAL_SAVE_AS")));
    save->signal_clicked().connect(sigc::mem_fun(*this, &ICCProfileCreator::savePressed));
    get_action_area()->pack_start(*save);

    Gtk::Button* close = Gtk::manage(new Gtk::Button(M("GENERAL_CLOSE")));
    close->signal_clicked().connect(sigc::mem_fun(*this, &ICCProfileCreator::closePressed));
    get_action_area()->pack_start(*close);

    //--------------- Show childrens

    show_all_children();

    //--------------- Connecting the signals

    aPrimariesRedX->setAdjusterListener(this);
    aPrimariesRedY->setAdjusterListener(this);
    aPrimariesGreenX->setAdjusterListener(this);
    aPrimariesGreenY->setAdjusterListener(this);
    aPrimariesBlueX->setAdjusterListener(this);
    aPrimariesBlueY->setAdjusterListener(this);
    aGamma->setAdjusterListener(this);
    aSlope->setAdjusterListener(this);
    primariesconn = primaries->signal_changed().connect(sigc::mem_fun(*this, &ICCProfileCreator::primariesChanged));
    trcpresetsconn = trcPresets->signal_changed().connect(sigc::mem_fun(*this, &ICCProfileCreator::trcPresetsChanged));
    illconn = cIlluminant->signal_changed().connect(sigc::mem_fun(*this, &ICCProfileCreator::illuminantChanged));
    resetCopyright->signal_clicked().connect(sigc::mem_fun(*this, &ICCProfileCreator::onResetCopyright));
}

void ICCProfileCreator::closePressed()
{
    storeValues();
    hide();
}

void ICCProfileCreator::updateICCVersion()
{
    if (cIlluminant->get_active_text() != M("ICCPROFCREATOR_ILL_DEF") || primaries->get_active_text() == M("ICCPROFCREATOR_CUSTOM")) {
        iccVersion->set_active_text(M("ICCPROFCREATOR_PROF_V4"));
        iccVersion->set_sensitive(false);
    } else {
        iccVersion->set_sensitive(true);
    }
}

void ICCProfileCreator::adjusterChanged(Adjuster* a, double newval)
{
    if (a == aPrimariesRedX   || a == aPrimariesRedY   ||
            a == aPrimariesGreenX || a == aPrimariesGreenY ||
            a == aPrimariesBlueX  || a == aPrimariesBlueY) {
        if (primaries->get_active_row_number() > 0) {
            ConnectionBlocker blocker(primariesconn);
            primaries->set_active(0);
            updateICCVersion();
        }
    } else if (a == aGamma || a == aSlope) {
        if (trcPresets->get_active_row_number() > 0) {
            ConnectionBlocker blocker(trcpresetsconn);
            trcPresets->set_active(0);
        }
    }
}

void ICCProfileCreator::adjusterAutoToggled(Adjuster* a, bool newval)
{
}

void ICCProfileCreator::primariesChanged()
{
    if (primaries->get_active_row_number() > 0) {
        float p[6];
        ColorTemp temp;
        Glib::ustring activeValue = primaries->get_active_text();
        Glib::ustring primPresetName = getPrimariesPresetName(activeValue);
        getPrimaries(primPresetName, p, temp);
        aPrimariesRedX->setValue(p[0]);
        aPrimariesRedY->setValue(p[1]);
        aPrimariesGreenX->setValue(p[2]);
        aPrimariesGreenY->setValue(p[3]);
        aPrimariesBlueX->setValue(p[4]);
        aPrimariesBlueY->setValue(p[5]);
    }

    updateICCVersion();
}

void ICCProfileCreator::illuminantChanged()
{
    updateICCVersion();
}

void ICCProfileCreator::trcPresetsChanged()
{
    aGamma->block(true);
    aSlope->block(true);

    double gamma;
    double slope;
    getGamma(getGammaPresetName(trcPresets->get_active_text()), gamma, slope);
    aGamma->setValue(gamma);
    aSlope->setValue(slope);

    aGamma->block(false);
    aSlope->block(false);
}

void ICCProfileCreator::storeValues()
{
    if (iccVersion->get_active_text() == M("ICCPROFCREATOR_PROF_V4")) {
        options.ICCPC_profileVersion = profileVersion = "v4";
    } else if (iccVersion->get_active_text() == M("ICCPROFCREATOR_PROF_V2")) {
        options.ICCPC_profileVersion = profileVersion = "v2";
    }

    if (cIlluminant->get_active_text() == M("ICCPROFCREATOR_ILL_DEF")) {
        options.ICCPC_illuminant = illuminant = "DEF";
    } else if (cIlluminant->get_active_text() == M("ICCPROFCREATOR_ILL_41")) {
        options.ICCPC_illuminant = illuminant = "D41";
    } else if (cIlluminant->get_active_text() == M("ICCPROFCREATOR_ILL_50")) {
        options.ICCPC_illuminant = illuminant = "D50";
    } else if (cIlluminant->get_active_text() == M("ICCPROFCREATOR_ILL_55")) {
        options.ICCPC_illuminant = illuminant = "D55";
    } else if (cIlluminant->get_active_text() == M("ICCPROFCREATOR_ILL_60")) {
        options.ICCPC_illuminant = illuminant = "D60";
    } else if (cIlluminant->get_active_text() == M("ICCPROFCREATOR_ILL_65")) {
        options.ICCPC_illuminant = illuminant = "D65";
    } else if (cIlluminant->get_active_text() == M("ICCPROFCREATOR_ILL_80")) {
        options.ICCPC_illuminant = illuminant = "D80";
    } else if (cIlluminant->get_active_text() == M("ICCPROFCREATOR_ILL_INC")) {
        options.ICCPC_illuminant = illuminant = "stdA";
    }

    options.ICCPC_primariesPreset = primariesPreset = getPrimariesPresetName(primaries->get_active_text());
    options.ICCPC_gammaPreset = gammaPreset = getGammaPresetName(trcPresets->get_active_text());
    options.ICCPC_gamma = gamma = aGamma->getValue();
    options.ICCPC_slope = slope = aSlope->getValue();
    options.ICCPC_redPrimaryX = redPrimaryX = aPrimariesRedX->getValue();
    options.ICCPC_redPrimaryY = redPrimaryY = aPrimariesRedY->getValue();
    options.ICCPC_greenPrimaryX = greenPrimaryX = aPrimariesGreenX->getValue();
    options.ICCPC_greenPrimaryY = greenPrimaryY = aPrimariesGreenY->getValue();
    options.ICCPC_bluePrimaryX = bluePrimaryX = aPrimariesBlueX->getValue();
    options.ICCPC_bluePrimaryY = bluePrimaryY = aPrimariesBlueY->getValue();
    options.ICCPC_description = description = eDescription->get_text();
    options.ICCPC_copyright = copyright = eCopyright->get_text();
    options.ICCPC_appendParamsToDesc = appendParamsToDesc = cAppendParamsToDesc->get_active();
}

Glib::ustring ICCProfileCreator::getPrimariesPresetName(const Glib::ustring &preset)
{
    if (primaries->get_active_text() == M("ICCPROFCREATOR_PRIM_ACESP0")) {
        return Glib::ustring("ACES-AP0");
    } else if (primaries->get_active_text() == M("ICCPROFCREATOR_PRIM_ACESP1")) {
        return Glib::ustring("ACES-AP1");
    } else if (primaries->get_active_text() == M("ICCPROFCREATOR_PRIM_ADOBE")) {
        return Glib::ustring("Adobe");
    } else if (primaries->get_active_text() == M("ICCPROFCREATOR_PRIM_PROPH")) {
        return Glib::ustring("ProPhoto");
    } else if (primaries->get_active_text() == M("ICCPROFCREATOR_PRIM_REC2020")) {
        return Glib::ustring("Rec2020");
    } else if (primaries->get_active_text() == M("ICCPROFCREATOR_PRIM_SRGB")) {
        return Glib::ustring("sRGB");
    } else if (primaries->get_active_text() == M("ICCPROFCREATOR_PRIM_WIDEG")) {
        return Glib::ustring("Widegamut");
    } else if (primaries->get_active_text() == M("ICCPROFCREATOR_PRIM_BEST")) {
        return Glib::ustring("BestRGB");
    } else if (primaries->get_active_text() == M("ICCPROFCREATOR_PRIM_BETA")) {
        return Glib::ustring("BetaRGB");
    } else if (primaries->get_active_text() == M("ICCPROFCREATOR_PRIM_BRUCE")) {
        return Glib::ustring("BruceRGB");
    } else if (primaries->get_active_text() == M("ICCPROFCREATOR_CUSTOM")) {
        return Glib::ustring("custom");
    } else {
        return Glib::ustring();
    }
}

void ICCProfileCreator::getPrimaries(const Glib::ustring &preset, float *p, ColorTemp &temp)
{
    temp = ColorTemp::D50;

    if (preset == "Widegamut") {
        p[0] = 0.7350;    //Widegamut primaries
        p[1] = 0.2650;
        p[2] = 0.1150;
        p[3] = 0.8260;
        p[4] = 0.1570;
        p[5] = 0.0180;

    } else if (preset == "Adobe") {
        p[0] = 0.6400;    //Adobe primaries
        p[1] = 0.3300;
        p[2] = 0.2100;
        p[3] = 0.7100;
        p[4] = 0.1500;
        p[5] = 0.0600;
        temp = ColorTemp::D65;
    } else if (preset == "sRGB") {
        p[0] = 0.6400;    // sRGB primaries
        p[1] = 0.3300;
        p[2] = 0.3000;
        p[3] = 0.6000;
        p[4] = 0.1500;
        p[5] = 0.0600;
        temp = ColorTemp::D65;
    } else if (preset == "BruceRGB") {
        p[0] = 0.6400;    // Bruce primaries
        p[1] = 0.3300;
        p[2] = 0.2800;
        p[3] = 0.6500;
        p[4] = 0.1500;
        p[5] = 0.0600;
        temp = ColorTemp::D65;
    } else if (preset == "BetaRGB") {
        p[0] = 0.6888;    // Beta primaries
        p[1] = 0.3112;
        p[2] = 0.1986;
        p[3] = 0.7551;
        p[4] = 0.1265;
        p[5] = 0.0352;
    } else if (preset == "BestRGB") {
        p[0] = 0.7347;    // Best primaries
        p[1] = 0.2653;
        p[2] = 0.2150;
        p[3] = 0.7750;
        p[4] = 0.1300;
        p[5] = 0.0350;
    } else if (preset == "Rec2020") {
        p[0] = 0.7080;    // Rec2020 primaries
        p[1] = 0.2920;
        p[2] = 0.1700;
        p[3] = 0.7970;
        p[4] = 0.1310;
        p[5] = 0.0460;
        temp = ColorTemp::D65;
    } else if (preset == "ACES-AP0") {
        p[0] = 0.7347;    // ACES P0 primaries
        p[1] = 0.2653;
        p[2] = 0.0000;
        p[3] = 1.0;
        p[4] = 0.0001;
        p[5] = -0.0770;
        temp = ColorTemp::D60;
    } else if (preset == "ACES-AP1") {
        p[0] = 0.713;    // ACES P1 primaries
        p[1] = 0.293;
        p[2] = 0.165;
        p[3] = 0.830;
        p[4] = 0.128;
        p[5] = 0.044;
        temp = ColorTemp::D60;
    } else if (preset == "ProPhoto") {
        p[0] = 0.7347;    // ProPhoto and default primaries
        p[1] = 0.2653;
        p[2] = 0.1596;
        p[3] = 0.8404;
        p[4] = 0.0366;
        p[5] = 0.0001;
    } else if (preset == "custom") {
        p[0] = redPrimaryX;
        p[1] = redPrimaryY;
        p[2] = greenPrimaryX;
        p[3] = greenPrimaryY;
        p[4] = bluePrimaryX;
        p[5] = bluePrimaryY;

    } else {
        p[0] = 0.7347;    //default primaries
        p[1] = 0.2653;
        p[2] = 0.1596;
        p[3] = 0.8404;
        p[4] = 0.0366;
        p[5] = 0.0001;
    }
}

Glib::ustring ICCProfileCreator::getGammaPresetName(const Glib::ustring &preset)
{
    Glib::ustring name(trcPresets->get_active_text());

    if (name == M("ICCPROFCREATOR_CUSTOM")) {
        name = "Custom";
    }

    return name;
}

void ICCProfileCreator::getGamma(const Glib::ustring &preset, double &presetGamma, double &presetSlope)
{
    if (preset == "High_g1.3_s3.35") {
        presetGamma = 1.3;
        presetSlope = 3.35;
    } else if (preset == "Low_g2.6_s6.9") {
        presetGamma = 2.6;
        presetSlope = 6.9;
    } else if (preset == "sRGB_g2.4_s12.92") {
        presetGamma = 2.4;
        presetSlope = 12.92310;
    } else if (preset == "BT709_g2.2_s4.5") {
        presetGamma = 2.22;
        presetSlope = 4.5;
    } else if (preset == "linear_g1.0") {
        presetGamma = 1.;
        presetSlope = 0.;
    } else if (preset == "standard_g2.2") {
        presetGamma = 2.2;
        presetSlope = 0.;
    } else if (preset == "standard_g1.8") {
        presetGamma = 1.8;
        presetSlope = 0.;
    } else if (preset == "Lab_g3.0s9.03296") {
        presetGamma = 3.0;
        presetSlope = 9.03296;
    } else if (preset == "Custom") {
        presetGamma = gamma;
        presetSlope = slope;
    } else {
        presetGamma = 2.4;
        presetSlope = 12.92310;
    }
}

void ICCProfileCreator::onResetCopyright()
{
    eCopyright->set_text(Options::getICCProfileCopyright());
}

// Copyright (c) 2018 Jacques DESMIS <jdesmis@gmail.com>
// WARNING: the caller must lock lcmsMutex
void ICCProfileCreator::savePressed()
{
    cmsHPROFILE newProfile = nullptr;
    cmsHPROFILE  profile_v2_except = nullptr;

    Glib::ustring sNewProfile;
    Glib::ustring sPrimariesPreset;
    Glib::ustring sGammaPreset;

    storeValues();

    // -------------------------------------------- Compute the default file name
    // -----------------setmedia white point for monitor  profile sRGB or AdobeRGB in case of profile used for monitor---------------------
    //instead of calculations made by LCMS..small differences
    bool isD65 = (primariesPreset == "sRGB" || primariesPreset == "Adobe" || primariesPreset == "Rec2020"  || primariesPreset == "BruceRGB");
    bool isD60 = (primariesPreset == "ACES-AP1" || primariesPreset == "ACES-AP0");
    bool isD50 = (primariesPreset == "ProPhoto" || primariesPreset == "Widegamut" || primariesPreset == "BestRGB" || primariesPreset == "BetaRGB");
    // v2except = (profileVersion == "v2"  && (primariesPreset == "sRGB" || primariesPreset == "Adobe" || primariesPreset == "Rec2020"  || primariesPreset == "BruceRGB" || primariesPreset == "ACES-AP1" || primariesPreset == "ACES-AP0") && illuminant == "DEF");
    v2except = (profileVersion == "v2"  && (isD65 || isD60  || isD50) && illuminant == "DEF");

    //necessary for V2 profile

    if (!v2except) {
        std::string is_RTv4 = "";

        //used partially for v4, and in case of if we want to back to old manner for v2
        if (primariesPreset == "ACES-AP0"   && rtengine::ICCStore::getInstance()->outputProfileExist(options.rtSettings.ACESp0)) {
            sNewProfile = options.rtSettings.ACESp0;
            sPrimariesPreset = "ACES-AP0";
        } else if (primariesPreset == "ACES-AP1"   && rtengine::ICCStore::getInstance()->outputProfileExist(options.rtSettings.ACESp1)) {
            sNewProfile = options.rtSettings.ACESp1;
            sPrimariesPreset = "ACES-AP1";
        } else if (primariesPreset == "Adobe"      && rtengine::ICCStore::getInstance()->outputProfileExist(options.rtSettings.adobe)) {
            sNewProfile = options.rtSettings.adobe;
            sPrimariesPreset = "Medium";
        } else if (primariesPreset == "ProPhoto"   && rtengine::ICCStore::getInstance()->outputProfileExist(options.rtSettings.prophoto)) {
            is_RTv4 = options.rtSettings.prophoto.substr(0, 4);

            if (is_RTv4 == "RTv4") {
                options.rtSettings.prophoto = "RTv2_Large";
            };

            sNewProfile = options.rtSettings.prophoto;

            sPrimariesPreset = "Large";
        } else if (primariesPreset == "Rec2020"    && rtengine::ICCStore::getInstance()->outputProfileExist(options.rtSettings.rec2020)) {
            sNewProfile = options.rtSettings.rec2020;
            sPrimariesPreset = "Rec2020";
        } else if (primariesPreset == "sRGB"       && rtengine::ICCStore::getInstance()->outputProfileExist(options.rtSettings.srgb)) {
            sNewProfile = options.rtSettings.srgb;
            sPrimariesPreset = "sRGB";
        } else if (primariesPreset == "Widegamut"  && rtengine::ICCStore::getInstance()->outputProfileExist(options.rtSettings.widegamut)) {
            is_RTv4 = options.rtSettings.widegamut.substr(0, 4);

            if (is_RTv4 == "RTv4") {
                options.rtSettings.widegamut = "RTv2_Wide";
            };

            sNewProfile = options.rtSettings.widegamut;

            sPrimariesPreset = "Wide";
        } else if (primariesPreset == "BestRGB"    && rtengine::ICCStore::getInstance()->outputProfileExist(options.rtSettings.best)) {
            is_RTv4 = options.rtSettings.best.substr(0, 4);

            if (is_RTv4 == "RTv4") {
                options.rtSettings.best = "RTv2_Best";
            };

            sNewProfile = options.rtSettings.best;

            sPrimariesPreset = "Best";
        } else if (primariesPreset == "BetaRGB"    && rtengine::ICCStore::getInstance()->outputProfileExist(options.rtSettings.beta)) {
            sNewProfile = options.rtSettings.beta;
            is_RTv4 = options.rtSettings.beta.substr(0, 4);

            if (is_RTv4 == "RTv4") {
                options.rtSettings.widegamut = "RTv2_Beta";
            };

            sPrimariesPreset = "Beta";
        } else if (primariesPreset == "BruceRGB"   && rtengine::ICCStore::getInstance()->outputProfileExist(options.rtSettings.bruce)) {
            sNewProfile = options.rtSettings.bruce;
            sPrimariesPreset = "Bruce";
        } else if (primariesPreset == "custom") {
            sNewProfile = options.rtSettings.srgb;
            sPrimariesPreset = "Custom";
        } else {
            // Should not occurs
            if (rtengine::settings->verbose) {
                printf("\"%s\": unknown working profile! - use LCMS2 substitution\n", primariesPreset.c_str());
            }

            return;
        }
    } else {
        //new model for v2 profile different from D50 by entering directly XYZ values and media white point
        sNewProfile = "RTv2_Beta";//for copy generate others v2 profile. To change date of new profile, I used "ICC profile inspector" and "save as"

        if (primariesPreset == "ACES-AP0") {
            sPrimariesPreset = "ACES-AP0";
        } else if (primariesPreset == "ACES-AP1") {
            sPrimariesPreset = "ACES-AP1";
        } else if (primariesPreset == "Adobe") {
            sPrimariesPreset = "Medium";
        } else if (primariesPreset == "Rec2020") {
            sPrimariesPreset = "Rec2020";
        } else if (primariesPreset == "BruceRGB") {
            sPrimariesPreset = "Bruce";
        } else if (primariesPreset == "sRGB") {
            sPrimariesPreset = "sRGB";
        } else if (primariesPreset == "ProPhoto") {
            sPrimariesPreset = "Large";
        } else if (primariesPreset == "Widegamut") {
            sPrimariesPreset = "Wide";
        } else if (primariesPreset == "BestRGB") {
            sPrimariesPreset = "Best";
        } else if (primariesPreset == "BetaRGB") {
            sPrimariesPreset = "Beta";
        }
    }

    //begin adaptation rTRC gTRC bTRC
    //"newProfile" profile has the same characteristics than RGB values, but TRC are adapted... for applying profile
    if (rtengine::settings->verbose) {
        printf("Output Gamma - profile Primaries as RT profile: \"%s\"\n", sNewProfile.c_str());
    }

    if (!v2except) {
        newProfile = rtengine::ICCStore::getInstance()->getProfile(sNewProfile); //get output profile
    } else {
        profile_v2_except = rtengine::ICCStore::getInstance()->getProfile(sNewProfile); //get output profile

    }

    /*
        if (newProfile == nullptr ) {

            if (rtengine::settings->verbose) {
                printf("\"%s\" ICC output profile not found!\n", sNewProfile.c_str());
            }

            return;
        }
    */
    //change desc Tag , to "free gamma", or "BT709", etc.
    Glib::ustring fName;
    Glib::ustring sPrimariesAndIlluminant;
    double presetGamma = 2.4;
    double presetSlope = 12.92310;
    const double eps = 0.000000001; // not divide by zero
    getGamma(gammaPreset, presetGamma, presetSlope);

    if (gammaPreset == "High_g1.3_s3.35") {
        sGammaPreset = "High_g=1.3_s=3.35";
        ga[0] = 1.3 ;    //for high dynamic images
        ga[1] = 0.998279;
        ga[2] = 0.001721;
        ga[3] = 0.298507;
        ga[4] = 0.005746;
    } else if (gammaPreset == "Low_g2.6_s6.9") {
        sGammaPreset = "Low_g=2.6_s=6.9";
        ga[0] = 2.6 ;    //gamma 2.6 variable : for low contrast images
        ga[1] = 0.891161;
        ga[2] = 0.108839;
        ga[3] = 0.144928;
        ga[4] = 0.076332;
    } else if (gammaPreset == "sRGB_g2.4_s12.92") {
        sGammaPreset = "sRGB_g=2.4_s=12.92310";
        ga[0] = 2.40;    //sRGB 2.4 12.92  - RT default as Lightroom
        ga[1] = 0.947858;
        ga[2] = 0.052142;
        ga[3] = 0.077399;
        ga[4] = 0.039293;
    } else if (gammaPreset == "BT709_g2.2_s4.5") {
        sGammaPreset = "BT709_g=2.2_s=4.5";
        ga[0] = 2.22;    //BT709  2.2  4.5  - my preferred as D.Coffin
        ga[1] = 0.909995;
        ga[2] = 0.090005;
        ga[3] = 0.222222;
        ga[4] = 0.081071;
    } else if (gammaPreset == "linear_g1.0") {
        sGammaPreset = "Linear_g=1.0";
        ga[0] = 1.0;    //gamma=1 linear : for high dynamic images (cf D.Coffin...)
        ga[1] = 1.;
        ga[2] = 0.;
        ga[3] = 1. / eps;
        ga[4] = 0.;
    } else if (gammaPreset == "standard_g2.2") {
        sGammaPreset = "g=2.2";
        ga[0] = 2.2;    //gamma=2.2(as gamma of Adobe, Widegamut...)
        ga[1] = 1.;
        ga[2] = 0.;
        ga[3] = 1. / eps;
        ga[4] = 0.;
    } else if (gammaPreset == "standard_g1.8") {
        sGammaPreset = "g=1.8";
        ga[0] = 1.8;    //gamma=1.8(as gamma of Prophoto)
        ga[1] = 1.;
        ga[2] = 0.;
        ga[3] = 1. / eps;
        ga[4] = 0.;
    } else if (gammaPreset == "Lab_g3.0s9.03296") {
        sGammaPreset = "LAB_g3.0_s9.03296";
        ga[0] = 3.0;    //Lab gamma =3 slope=9.03296
        ga[1] = 0.8621;
        ga[2] = 0.1379;
        ga[3] = 0.1107;
        ga[4] = 0.08;
    } else if (gammaPreset == "Custom") {
        rtengine::GammaValues g_a; //gamma parameters
        double pwr = 1.0 / gamma;
        double ts = slope;
        double slope2 = slope == 0 ? eps : slope;

        int mode = 0;
        rtengine::Color::calcGamma(pwr, ts, mode, g_a); // call to calcGamma with selected gamma and slope : return parameters for LCMS2
        ga[4] = g_a[3] * ts;
        //printf("g_a.gamma0=%f g_a.gamma1=%f g_a.gamma2=%f g_a.gamma3=%f g_a.gamma4=%f\n", g_a.gamma0,g_a.gamma1,g_a.gamma2,g_a.gamma3,g_a.gamma4);
        ga[0] = gamma;
        ga[1] = 1. / (1.0 + g_a[4]);
        ga[2] = g_a[4] / (1.0 + g_a[4]);
        ga[3] = 1. / slope2;
        //printf("ga[0]=%f ga[1]=%f ga[2]=%f ga[3]=%f ga[4]=%f\n", ga[0],ga[1],ga[2],ga[3],ga[4]);

        sGammaPreset = Glib::ustring::compose("g%1_s%2",
                                              Glib::ustring::format(std::setw(3), std::fixed, std::setprecision(2), gamma),
                                              Glib::ustring::format(std::setw(6), std::fixed, std::setprecision(5), slope));
        presetGamma = gamma;
        presetSlope = slope;
    }

    ga[5] = 0.0;
    ga[6] = 0.0;


    sPrimariesAndIlluminant = sPrimariesPreset;

    if (profileVersion == "v4" && illuminant != "DEF") {
        sPrimariesPreset += "-" + illuminant;
    }

    Glib::ustring profileDesc;
    Glib::ustring sGammaSlopeParam;//to save gamma and slope in a dmdd
    Glib::ustring sGammaSlopeDesc; //to save gamma and slope in a desc
    Glib::ustring sGamma;
    Glib::ustring sSlope;

    if (gammaPreset == "Custom") {
        sGamma = Glib::ustring::format(std::setw(3), std::fixed, std::setprecision(2), gamma);
        sSlope = Glib::ustring::format(std::setw(6), std::fixed, std::setprecision(5), slope);
        fName = Glib::ustring::compose("RT%1_%2_g%3_s%4.icc", profileVersion, sPrimariesAndIlluminant, sGamma, sSlope);
        profileDesc = sPrimariesPreset;
    } else {
        sGamma = Glib::ustring::format(std::setw(3), std::fixed, std::setprecision(2), presetGamma);
        sSlope = Glib::ustring::format(std::setw(6), std::fixed, std::setprecision(5), presetSlope);
        fName = Glib::ustring::compose("RT%1_%2_%3.icc", profileVersion, sPrimariesAndIlluminant, sGammaPreset);
        profileDesc = sPrimariesPreset + sGammaPreset;
    }

    sGammaSlopeParam = Glib::ustring::compose("g%1s%2!", sGamma, sSlope);
    sGammaSlopeDesc = Glib::ustring::compose("g=%1 s=%2", sGamma, sSlope);

    // -------------------------------------------- Asking the file name

    Gtk::FileChooserDialog dialog(getToplevelWindow(this), M("ICCPROFCREATOR_SAVEDIALOG_TITLE"), Gtk::FILE_CHOOSER_ACTION_SAVE);
    bindCurrentFolder(dialog, options.lastICCProfCreatorDir);
    dialog.set_current_name(fName);
    //dialog.set_current_folder(lastPath);

    dialog.add_button(M("GENERAL_CANCEL"), Gtk::RESPONSE_CANCEL);
    dialog.add_button(M("GENERAL_SAVE"), Gtk::RESPONSE_OK);

    Glib::RefPtr<Gtk::FileFilter> filter_icc = Gtk::FileFilter::create();
    filter_icc->set_name(M("FILECHOOSER_FILTER_COLPROF"));
    filter_icc->add_pattern("*.icc");
    dialog.add_filter(filter_icc);

    /*
    Glib::RefPtr<Gtk::FileFilter> filter_any = Gtk::FileFilter::create();
    filter_any->set_name(M("FILECHOOSER_FILTER_ANY"));
    filter_any->add_pattern("*");
    dialog.add_filter(filter_any);
    */

    dialog.show_all_children();
    //dialog.set_do_overwrite_confirmation (true);

    Glib::ustring absoluteFName;

    do {
        int result = dialog.run();

        if (result != Gtk::RESPONSE_OK) {
            return;
        } else {
            absoluteFName = dialog.get_filename();
            Glib::ustring ext = getExtension(absoluteFName);

            if (ext != "icc") {
                absoluteFName += ".icc";
            }

            if (confirmOverwrite(dialog, absoluteFName)) {
                //lastPath = Glib::path_get_dirname(absoluteFName);
                break;
            }
        }
    } while (1);

    // --------------- main tags ------------------
    /*
        if (profileVersion == "v4") {
            cmsSetProfileVersion(newProfile, 4.3);
        } else {
            cmsSetProfileVersion(newProfile, 2.0);
        }
    */

//change
    float p[6]; //primaries
    ga[6] = 0.0;

    ColorTemp temp;
    getPrimaries(primariesPreset, p, temp);

    cmsCIExyY xyD;
    cmsCIExyYTRIPLE Primaries = {
        {p[0], p[1], 1.0}, // red
        {p[2], p[3], 1.0}, // green
        {p[4], p[5], 1.0}  // blue
    };


    if (v2except) {
        cmsSetDeviceClass(profile_v2_except, cmsSigDisplayClass);
        cmsSetPCS(profile_v2_except, cmsSigXYZData);
        cmsSetHeaderRenderingIntent(profile_v2_except, 0);
    }


    if (profileVersion == "v4" && illuminant != "DEF") {
        double tempv4 = 5000.;

        if (illuminant == "D41") {
            tempv4 = 4100.;
        } else if (illuminant == "D50") {
            tempv4 = 5003.;
        } else if (illuminant == "D55") {
            tempv4 = 5500.;
        } else if (illuminant == "D60") {
            tempv4 = 6004.;
        } else if (illuminant == "D65") {
            tempv4 = 6504.;
        } else if (illuminant == "D80") {
            tempv4 = 8000.;
        } else if (illuminant == "stdA") {
            tempv4 = 5003.;
        }

        cmsWhitePointFromTemp(&xyD, tempv4);

        if (illuminant == "D65") {
            xyD = {0.312700492, 0.329000939, 1.0};
        }

        if (illuminant == "D60") {
            xyD = {0.32168, 0.33767, 1.0};
        }

        if (illuminant == "D50") {
            xyD = {0.3457, 0.3585, 1.0};//white D50      near LCMS values but not perfect...it's a compromise!!
        }
<<<<<<< HEAD
        
        if (illuminant == "stdA") {
            xyD = {0.447573, 0.407440, 1.0};
        }
        
=======

        if (illuminant == "stdA") {
            xyD = {0.447573, 0.407440, 1.0};
        }

>>>>>>> 1c081965

    } else {
        if (v2except) {

            cmsCIEXYZ XYZ;

            {
                XYZ =  {0.95045471, 1.0, 1.08905029};//white D65
            }

            if (primariesPreset == "ACES-AP1" || primariesPreset == "ACES-AP0") {
                XYZ = {0.952646075, 1.0, 1.008825184};//white D60
            }

            if (isD50) {
                XYZ = {0.964295676, 1.0, 0.825104603};//white D50 room (prophoto) near LCMS values but not perfect...it's a compromise!!
            }

            cmsCIExyY blackpoint;

            {
                blackpoint  =  {0., 0., 0.};//White D65 point from the sRGB.icm and AdobeRGB1998 profile specs
            }

            cmsWriteTag(profile_v2_except, cmsSigMediaBlackPointTag, &blackpoint);
            cmsWriteTag(profile_v2_except, cmsSigMediaWhitePointTag, &XYZ);
            cmsCIEXYZ rt;
            cmsCIEXYZ bt;
            cmsCIEXYZ gt;

            if (primariesPreset == "sRGB") {
                    //calculated with personnal special spreadsheat
                {
                    //Matrix value from spec Adobe but adapted with wp
                    rt =  {0.4360411843, 0.2224843154, 0.0139201582};
                    cmsWriteTag(profile_v2_except, cmsSigRedColorantTag, &rt);
                    bt =  {0.1430457992, 0.0606099658, 0.7139121724};
                    cmsWriteTag(profile_v2_except, cmsSigBlueColorantTag, &bt);
                    gt =  {0.3851136574, 0.7169049862, 0.0970677661};
                    cmsWriteTag(profile_v2_except, cmsSigGreenColorantTag, &gt);

                }

            }

            if (primariesPreset == "Adobe") {
                {
                    //Adobe spec adapted with wp calculated with personnal special spreadsheat
                    rt =  {0.6097408852, 0.3111123176, 0.0194653393};
                    cmsWriteTag(profile_v2_except, cmsSigRedColorantTag, &rt);
                    bt =  {0.1491866649, 0.0632119133, 0.7445599707};
                    cmsWriteTag(profile_v2_except, cmsSigBlueColorantTag, &bt);
                    gt =  {0.2052730908, 0.6256750365, 0.0608747867};
                    cmsWriteTag(profile_v2_except, cmsSigGreenColorantTag, &gt);
                }
            }

            if (primariesPreset == "Rec2020") {
                {//calculated with personnal special spreadsheat
                    rt =  {0.6734800343, 0.2790423273, -0.0019336766};
                    cmsWriteTag(profile_v2_except, cmsSigRedColorantTag, &rt);
                    bt =  {0.1250489478, 0.0456126910, 0.7968509159};
                    cmsWriteTag(profile_v2_except, cmsSigBlueColorantTag, &bt);
                    gt =  {0.1656716588, 0.6753442491, 0.0299828575};
                    cmsWriteTag(profile_v2_except, cmsSigGreenColorantTag, &gt);
                }
            }

            if (primariesPreset == "BruceRGB") {
                {//calculated with personnal special spreadsheat
                    rt =  {0.4941542253, 0.2521357351, 0.0157753562};
                    cmsWriteTag(profile_v2_except, cmsSigRedColorantTag, &rt);
                    bt =  {0.1495175342, 0.0633521060, 0.7462112712};
                    cmsWriteTag(profile_v2_except, cmsSigBlueColorantTag, &bt);
                    gt =  {0.3205288814, 0.6845114263, 0.0629134693};
                    cmsWriteTag(profile_v2_except, cmsSigGreenColorantTag, &gt);
                }
            }

            if (primariesPreset == "ACES-AP0") {
                {//calculated with personnal special spreadsheat
                    rt =  {0.9908835135, 0.3618940325, -0.0027137400};
                    cmsWriteTag(profile_v2_except, cmsSigRedColorantTag, &rt);
                    bt =  {-0.0389246557, -0.084405166, 0.8193659780};
                    cmsWriteTag(profile_v2_except, cmsSigBlueColorantTag, &bt);
                    gt =  {0.0122417831, 0.7225104015, 0.0082478587};
                    cmsWriteTag(profile_v2_except, cmsSigGreenColorantTag, &gt);
                }
            }

            if (primariesPreset == "ACES-AP1") {//done
                {//calculated with personnal special spreadsheat
                    rt =  {0.6898756188, 0.2845109670, -0.0060455375};
                    cmsWriteTag(profile_v2_except, cmsSigRedColorantTag, &rt);
                    bt =  {0.1245615936, 0.0437959432, 0.8209388333};
                    cmsWriteTag(profile_v2_except, cmsSigBlueColorantTag, &bt);
                    gt =  {0.1497634285, 0.6716923572, 0.0100068009};
                    cmsWriteTag(profile_v2_except, cmsSigGreenColorantTag, &gt);
                }
            }

            if (primariesPreset == "ProPhoto")  {
                {//calculated with personnal special spreadsheat
                    rt =  {0.7977198204, 0.2880493171, -0.0000030551};
                    cmsWriteTag(profile_v2_except, cmsSigRedColorantTag, &rt);
                    bt =  {0.0313194091, 0.0000771282, 0.8248890748};
                    cmsWriteTag(profile_v2_except, cmsSigBlueColorantTag, &bt);
                    gt =  {0.1351614114, 0.7118728221, 0.0000140770};
                    cmsWriteTag(profile_v2_except, cmsSigGreenColorantTag, &gt);
                }
            }

            if (primariesPreset == "Widegamut")  {
                {//calculated with personnal special spreadsheat
                    rt =  {0.7161680478, 0.2582038074, -0.0000027515};
                    cmsWriteTag(profile_v2_except, cmsSigRedColorantTag, &rt);
                    bt =  {0.1471328469, 0.0168600579, 0.7731227232};
                    cmsWriteTag(profile_v2_except, cmsSigBlueColorantTag, &bt);
                    gt =  {0.1008997462, 0.7249354021, 0.0517801251};
                    cmsWriteTag(profile_v2_except, cmsSigGreenColorantTag, &gt);
                }
            }

            if (primariesPreset == "BestRGB")  {
                {//calculated with personnal special spreadsheat
                    rt =  {0.6327383009, 0.2284760022, -0.0000024233};
                    cmsWriteTag(profile_v2_except, cmsSigRedColorantTag, &rt);
                    bt =  {0.1269437333, 0.0341753604, 0.8153773703};
                    cmsWriteTag(profile_v2_except, cmsSigBlueColorantTag, &bt);
                    gt =  {0.2045186067, 0.7373479048, 0.0095251497};
                    cmsWriteTag(profile_v2_except, cmsSigGreenColorantTag, &gt);
                }
            }

            if (primariesPreset == "BetaRGB")  {
                {//calculated with personnal special spreadsheat
                    rt =  {0.6713200674, 0.3033034560, -0.0000012307};
                    cmsWriteTag(profile_v2_except, cmsSigRedColorantTag, &rt);
                    bt =  {0.1183343909, 0.0329265310, 0.7842009909};
                    cmsWriteTag(profile_v2_except, cmsSigBlueColorantTag, &bt);
                    gt =  {0.1745461827, 0.6637692805, 0.0407003365};
                    cmsWriteTag(profile_v2_except, cmsSigGreenColorantTag, &gt);
                }
            }

        } else {
            cmsWhitePointFromTemp(&xyD, (double)temp);
        }
    }


    if (isD65 && illuminant == "DEF") {
        xyD = {0.312700492, 0.329000939, 1.0};
    }

    if (isD60 && illuminant == "DEF") {
        xyD = {0.32168, 0.33767, 1.0};
    }

    if (isD50 && illuminant == "DEF") {
        xyD = {0.3457, 0.3585, 1.0};
    }

//    {0.3457, 0.3585, 1.0};
    // Calculate output profile's rTRC gTRC bTRC


    cmsToneCurve* GammaTRC[3];

<<<<<<< HEAD
    if (gammaPreset != "standard_g2.2"  || gammaPreset != "standard_g1.8"  || gammaPreset != "linear_g1.0") {
        GammaTRC[0] = GammaTRC[1] = GammaTRC[2] = cmsBuildParametricToneCurve(nullptr, 5, ga);
    }

    if (gammaPreset == "standard_g2.2") {
        GammaTRC[0] = GammaTRC[1] = GammaTRC[2] = cmsBuildGamma(NULL, 2.19921875);//spec Adobe
    }

    if (gammaPreset == "standard_g1.8") {
        GammaTRC[0] = GammaTRC[1] = GammaTRC[2] = cmsBuildGamma(NULL, 1.80078125);
    }

    if (gammaPreset == "linear_g1.0") {
        GammaTRC[0] = GammaTRC[1] = GammaTRC[2] = cmsBuildGamma(NULL, 1.0);
=======
    if (gammaPreset == "standard_g2.2") {
        GammaTRC[0] = GammaTRC[1] = GammaTRC[2] = cmsBuildGamma(NULL, 2.19921875);//spec Adobe
    } else if (gammaPreset == "standard_g1.8") {
        GammaTRC[0] = GammaTRC[1] = GammaTRC[2] = cmsBuildGamma(NULL, 1.80078125);
    } else if (gammaPreset == "linear_g1.0") {
        GammaTRC[0] = GammaTRC[1] = GammaTRC[2] = cmsBuildGamma(NULL, 1.0);
    } else {
        GammaTRC[0] = GammaTRC[1] = GammaTRC[2] = cmsBuildParametricToneCurve(nullptr, 5, ga);
>>>>>>> 1c081965
    }



    if (profileVersion == "v4") {
        newProfile = cmsCreateRGBProfile(&xyD, &Primaries, GammaTRC);
<<<<<<< HEAD
    }

    if (profileVersion == "v2") {
=======
    } else if (profileVersion == "v2") {
>>>>>>> 1c081965
        if (v2except) {
            cmsSetProfileVersion(profile_v2_except, 2.2);
        } else {
            cmsSetProfileVersion(newProfile, 2.2);
        }
    }

    if (!v2except) {
        cmsWriteTag(newProfile, cmsSigRedTRCTag, GammaTRC[0]);
        cmsWriteTag(newProfile, cmsSigGreenTRCTag, GammaTRC[1]);
        cmsWriteTag(newProfile, cmsSigBlueTRCTag, GammaTRC[2]);
    } else {
        cmsWriteTag(profile_v2_except, cmsSigRedTRCTag, GammaTRC[0]);
        cmsWriteTag(profile_v2_except, cmsSigGreenTRCTag, GammaTRC[1]);
        cmsWriteTag(profile_v2_except, cmsSigBlueTRCTag, GammaTRC[2]);
    }

    // --------------- set dmnd tag ------------------

    cmsMLU *dmnd;
    dmnd = cmsMLUalloc(nullptr, 1);
    cmsMLUsetASCII(dmnd, "en", "US", "RawTherapee");

    if (!v2except) {
        cmsWriteTag(newProfile, cmsSigDeviceMfgDescTag, dmnd);
    } else {
        cmsWriteTag(profile_v2_except, cmsSigDeviceMfgDescTag, dmnd);
    }

    cmsMLUfree(dmnd);



// --------------- set dmdd tag ------------------

    if (profileVersion == "v2") {
        //write in tag 'dmdd' values of current gamma and slope to retrieve after in Output profile
        std::wostringstream wGammaSlopeParam;
        wGammaSlopeParam << sGammaSlopeParam;

        cmsMLU *dmdd = cmsMLUalloc(nullptr, 1);

        // Language code (2 letters code) : https://www.iso.org/obp/ui/
        // Country code (2 letters code)  : http://www.loc.gov/standards/iso639-2/php/code_list.php
        if (sGammaSlopeParam.is_ascii()) {
            if (cmsMLUsetASCII(dmdd, "en", "US", sGammaSlopeParam.c_str())) {
                if (!v2except) {
                    if (!cmsWriteTag(newProfile, cmsSigProfileDescriptionTag, dmdd)) {
                        printf("Error: Can't write cmsSigProfileDescriptionTag!\n");
                    }
                } else {
                    if (!cmsWriteTag(profile_v2_except, cmsSigProfileDescriptionTag, dmdd)) {
                        printf("Error: Can't write cmsSigProfileDescriptionTag!\n");
                    }

                }
            }
        } else if (cmsMLUsetWide(dmdd, "en", "US", wGammaSlopeParam.str().c_str())) {
            if (!v2except) {
                if (!cmsWriteTag(newProfile, cmsSigDeviceModelDescTag, dmdd)) {
                    printf("Error: Can't write cmsSigDeviceModelDescTag!\n");
                }
            } else {
                if (!cmsWriteTag(profile_v2_except, cmsSigDeviceModelDescTag, dmdd)) {
                    printf("Error: Can't write cmsSigDeviceModelDescTag!\n");
                }
            }
        } else {
            printf("Error: cmsMLUsetWide failed for dmdd \"%s\" !\n", sGammaSlopeParam.c_str());
        }

        cmsMLUfree(dmdd);
    }

// --------------- set desc tag ------------------

    Glib::ustring sDescription;

    if (!description.empty()) {
        if (cAppendParamsToDesc->get_active()) {
            sDescription = description + " / " + sGammaSlopeDesc;
        } else {
            sDescription = description;
        }
    } else {
        if (cAppendParamsToDesc->get_active()) {
            sDescription = profileDesc + " / " + sGammaSlopeDesc;
        } else {
            sDescription = profileDesc;
        }
    }

//write in tag 'dmdd' values of current gamma and slope to retrieve after in Output profile
    std::wostringstream wDescription;
    wDescription << sDescription;

    cmsMLU *descMLU = cmsMLUalloc(nullptr, 1);

// Language code (2 letters code) : https://www.iso.org/obp/ui/
// Country code (2 letters code)  : http://www.loc.gov/standards/iso639-2/php/code_list.php
    if (sDescription.is_ascii()) {
        if (cmsMLUsetASCII(descMLU, "en", "US", sDescription.c_str())) {
            if (!v2except) {
                if (!cmsWriteTag(newProfile, cmsSigProfileDescriptionTag, descMLU)) {
                    printf("Error: Can't write cmsSigProfileDescriptionTag!\n");
                }
            } else {
                if (!cmsWriteTag(profile_v2_except, cmsSigProfileDescriptionTag, descMLU)) {
                    printf("Error: Can't write cmsSigProfileDescriptionTag!\n");
                }
            }
        }

    } else if (cmsMLUsetWide(descMLU, "en", "US", wDescription.str().c_str())) {
        if (!v2except) {

            if (!cmsWriteTag(newProfile, cmsSigProfileDescriptionTag, descMLU)) {
                printf("Error: Can't write cmsSigProfileDescriptionTag!\n");
            }
        } else {
            if (!cmsWriteTag(profile_v2_except, cmsSigProfileDescriptionTag, descMLU)) {
                printf("Error: Can't write cmsSigProfileDescriptionTag!\n");
            }
        }
    } else {
        printf("Error: cmsMLUsetWide failed for desc \"%s\" !\n", sDescription.c_str());
    }

    cmsMLUfree(descMLU);

// --------------- set cprt tag ------------------

    std::wostringstream wCopyright;
    wCopyright << copyright;

    cmsMLU *copyMLU = cmsMLUalloc(nullptr, 1);

    if (cmsMLUsetWide(copyMLU, "en", "US", wCopyright.str().c_str())) {
        if (!v2except) {

            if (!cmsWriteTag(newProfile, cmsSigCopyrightTag, copyMLU)) {
                printf("Error: Can't write cmsSigCopyrightTag!\n");
            }
        } else {
            if (!cmsWriteTag(profile_v2_except, cmsSigCopyrightTag, copyMLU)) {
                printf("Error: Can't write cmsSigCopyrightTag!\n");
            }

        }
    } else {
        printf("Error: cmsMLUsetWide failed for cprt \"%s\" !\n", copyright.c_str());
    }

    cmsMLUfree(copyMLU);


    /*  //to read XYZ values
        cmsCIEXYZ *redT = static_cast<cmsCIEXYZ*>(cmsReadTag(newProfile, cmsSigRedMatrixColumnTag));
        cmsCIEXYZ *greenT  = static_cast<cmsCIEXYZ*>(cmsReadTag(newProfile, cmsSigGreenMatrixColumnTag));
        cmsCIEXYZ *blueT  = static_cast<cmsCIEXYZ*>(cmsReadTag(newProfile, cmsSigBlueMatrixColumnTag));
        printf("rx=%f gx=%f bx=%f ry=%f gy=%f by=%f rz=%f gz=%f bz=%f\n", redT->X, greenT->X, blueT->X, redT->Y, greenT->Y, blueT->Y, redT->Z, greenT->Z, blueT->Z);
    */
    if (!v2except) {
        cmsSaveProfileToFile(newProfile,  absoluteFName.c_str());
    } else {
        cmsSaveProfileToFile(profile_v2_except,  absoluteFName.c_str());

    }

    cmsFreeToneCurve(GammaTRC[0]);
}<|MERGE_RESOLUTION|>--- conflicted
+++ resolved
@@ -1025,19 +1025,10 @@
         if (illuminant == "D50") {
             xyD = {0.3457, 0.3585, 1.0};//white D50      near LCMS values but not perfect...it's a compromise!!
         }
-<<<<<<< HEAD
-        
+
         if (illuminant == "stdA") {
             xyD = {0.447573, 0.407440, 1.0};
         }
-        
-=======
-
-        if (illuminant == "stdA") {
-            xyD = {0.447573, 0.407440, 1.0};
-        }
-
->>>>>>> 1c081965
 
     } else {
         if (v2except) {
@@ -1207,22 +1198,6 @@
 
     cmsToneCurve* GammaTRC[3];
 
-<<<<<<< HEAD
-    if (gammaPreset != "standard_g2.2"  || gammaPreset != "standard_g1.8"  || gammaPreset != "linear_g1.0") {
-        GammaTRC[0] = GammaTRC[1] = GammaTRC[2] = cmsBuildParametricToneCurve(nullptr, 5, ga);
-    }
-
-    if (gammaPreset == "standard_g2.2") {
-        GammaTRC[0] = GammaTRC[1] = GammaTRC[2] = cmsBuildGamma(NULL, 2.19921875);//spec Adobe
-    }
-
-    if (gammaPreset == "standard_g1.8") {
-        GammaTRC[0] = GammaTRC[1] = GammaTRC[2] = cmsBuildGamma(NULL, 1.80078125);
-    }
-
-    if (gammaPreset == "linear_g1.0") {
-        GammaTRC[0] = GammaTRC[1] = GammaTRC[2] = cmsBuildGamma(NULL, 1.0);
-=======
     if (gammaPreset == "standard_g2.2") {
         GammaTRC[0] = GammaTRC[1] = GammaTRC[2] = cmsBuildGamma(NULL, 2.19921875);//spec Adobe
     } else if (gammaPreset == "standard_g1.8") {
@@ -1231,20 +1206,13 @@
         GammaTRC[0] = GammaTRC[1] = GammaTRC[2] = cmsBuildGamma(NULL, 1.0);
     } else {
         GammaTRC[0] = GammaTRC[1] = GammaTRC[2] = cmsBuildParametricToneCurve(nullptr, 5, ga);
->>>>>>> 1c081965
     }
 
 
 
     if (profileVersion == "v4") {
         newProfile = cmsCreateRGBProfile(&xyD, &Primaries, GammaTRC);
-<<<<<<< HEAD
-    }
-
-    if (profileVersion == "v2") {
-=======
     } else if (profileVersion == "v2") {
->>>>>>> 1c081965
         if (v2except) {
             cmsSetProfileVersion(profile_v2_except, 2.2);
         } else {
