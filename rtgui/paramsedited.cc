/*
 *  This file is part of RawTherapee.
 *
 *  Copyright (c) 2004-2010 Gabor Horvath <hgabor@rawtherapee.com>
 *
 *  RawTherapee is free software: you can redistribute it and/or modify
 *  it under the terms of the GNU General Public License as published by
 *  the Free Software Foundation, either version 3 of the License, or
 *  (at your option) any later version.
 *
 *  RawTherapee is distributed in the hope that it will be useful,
 *  but WITHOUT ANY WARRANTY; without even the implied warranty of
 *  MERCHANTABILITY or FITNESS FOR A PARTICULAR PURPOSE.  See the
 *  GNU General Public License for more details.
 *
 *  You should have received a copy of the GNU General Public License
 *  along with RawTherapee.  If not, see <https://www.gnu.org/licenses/>.
 */
#include <cstring>

#include "paramsedited.h"

#include "addsetids.h"
#include "options.h"

#include "../rtengine/procparams.h"

ParamsEdited::ParamsEdited(bool value)
{

    set(value);
}

void ParamsEdited::set(bool v)
{

    general.rank         = v;
    general.colorlabel   = v;
    general.intrash      = v;
    toneCurve.curve      = v;
    toneCurve.curve2     = v;
    toneCurve.curveMode  = v;
    toneCurve.curveMode2 = v;
    toneCurve.brightness = v;
    toneCurve.black      = v;
    toneCurve.contrast   = v;
    toneCurve.saturation = v;
    toneCurve.shcompr    = v;
    toneCurve.hlcompr    = v;
    toneCurve.hlcomprthresh = v;
    toneCurve.autoexp    = v;
    toneCurve.clip       = v;
    toneCurve.expcomp    = v;
    toneCurve.hrenabled   = v;
    toneCurve.method    = v;
    toneCurve.histmatching = v;
    toneCurve.fromHistMatching = v;
    toneCurve.clampOOG = v;
    retinex.cdcurve    = v;
    retinex.mapcurve    = v;
    retinex.cdHcurve    = v;
    retinex.lhcurve    = v;
    retinex.complexmethod    = v;
    retinex.retinexMethod    = v;
    retinex.mapMethod    = v;
    retinex.viewMethod    = v;
    retinex.retinexcolorspace    = v;
    retinex.gammaretinex    = v;
    retinex.enabled    = v;
    retinex.str    = v;
    retinex.scal    = v;
    retinex.iter    = v;
    retinex.grad    = v;
    retinex.grads    = v;
    retinex.gam    = v;
    retinex.slope    = v;
    retinex.neigh    = v;
    retinex.offs    = v;
    retinex.vart    = v;
    retinex.limd    = v;
    retinex.highl    = v;
    retinex.skal    = v;
    retinex.medianmap = v;
    retinex.transmissionCurve   = v;
    retinex.gaintransmissionCurve   = v;
    retinex.highlights    = v;
    retinex.htonalwidth   = v;
    retinex.shadows       = v;
    retinex.stonalwidth   = v;
    retinex.radius        = v;

    retinex.retinex = v;
    labCurve.enabled = v;
    labCurve.lcurve      = v;
    labCurve.acurve      = v;
    labCurve.bcurve      = v;
    labCurve.cccurve     = v;
    labCurve.chcurve     = v;
    labCurve.lhcurve     = v;
    labCurve.hhcurve     = v;
    labCurve.lccurve    = v;
    labCurve.clcurve    = v;
    labCurve.brightness  = v;
    labCurve.contrast    = v;
    labCurve.chromaticity    = v;
    labCurve.avoidcolorshift = v;
    labCurve.rstprotection   = v;
    labCurve.lcredsk         = v;
    localContrast.enabled = v;
    localContrast.radius = v;
    localContrast.amount = v;
    localContrast.darkness = v;
    localContrast.lightness = v;
    rgbCurves.enabled = v;
    rgbCurves.lumamode       = v;
    rgbCurves.rcurve         = v;
    rgbCurves.gcurve         = v;
    rgbCurves.bcurve         = v;
    colorToning.enabled      = v;
    colorToning.autosat      = v;
    colorToning.opacityCurve = v;
    colorToning.colorCurve   = v;
    colorToning.satprotectionthreshold = v;
    colorToning.saturatedopacity       = v;
    colorToning.strength               = v;
    colorToning.shadowsColSat          = v;
    colorToning.hlColSat   = v;
    colorToning.balance    = v;
    colorToning.clcurve    = v;
    colorToning.method     = v;
    colorToning.twocolor   = v;
    colorToning.cl2curve   = v;
    colorToning.redlow     = v;
    colorToning.greenlow   = v;
    colorToning.bluelow    = v;
    colorToning.satlow     = v;
    colorToning.sathigh    = v;
    colorToning.redmed     = v;
    colorToning.greenmed   = v;
    colorToning.bluemed    = v;
    colorToning.redhigh    = v;
    colorToning.greenhigh  = v;
    colorToning.bluehigh   = v;
    colorToning.lumamode   = v;
    colorToning.labgridALow = v;
    colorToning.labgridBLow = v;
    colorToning.labgridAHigh = v;
    colorToning.labgridBHigh = v;
    colorToning.labregions = v;
    colorToning.labregionsShowMask = v;

    sharpening.enabled            = v;
    sharpening.contrast           = v;
    sharpening.radius             = v;
    sharpening.blurradius         = v;
    sharpening.gamma         = v;
    sharpening.amount             = v;
    sharpening.threshold          = v;
    sharpening.edgesonly          = v;
    sharpening.edges_radius       = v;
    sharpening.edges_tolerance    = v;
    sharpening.halocontrol        = v;
    sharpening.halocontrol_amount = v;
    sharpening.method         = v;
    sharpening.deconvamount   = v;
    sharpening.deconvradius   = v;
    sharpening.deconviter     = v;
    sharpening.deconvdamping  = v;
    pdsharpening.enabled            = v;
    pdsharpening.contrast           = v;
    pdsharpening.autoContrast           = v;
    pdsharpening.autoRadius           = v;
    pdsharpening.deconvradius   = v;
    pdsharpening.deconvradiusOffset   = v;
    pdsharpening.deconviter     = v;
    pdsharpening.deconvitercheck     = v;
    prsharpening.enabled            = v;
    prsharpening.contrast           = v;
    prsharpening.radius             = v;
    prsharpening.amount             = v;
    prsharpening.threshold          = v;
    prsharpening.edgesonly          = v;
    prsharpening.edges_radius       = v;
    prsharpening.edges_tolerance    = v;
    prsharpening.halocontrol        = v;
    prsharpening.halocontrol_amount = v;
    prsharpening.method         = v;
    prsharpening.deconvamount   = v;
    prsharpening.deconvradius   = v;
    prsharpening.deconviter     = v;
    prsharpening.deconvdamping  = v;
    sharpenEdge.enabled       = v;
    sharpenEdge.passes        = v;
    sharpenEdge.amount        = v;
    sharpenEdge.threechannels = v;
    sharpenMicro.enabled      = v;
    sharpenMicro.matrix       = v;
    sharpenMicro.contrast     = v;
    sharpenMicro.amount       = v;
    sharpenMicro.uniformity   = v;
    vibrance.enabled          = v;
    vibrance.pastels          = v;
    vibrance.saturated        = v;
    vibrance.psthreshold      = v;
    vibrance.protectskins     = v;
    vibrance.avoidcolorshift  = v;
    vibrance.pastsattog       = v;
    vibrance.skintonescurve   = v;
    colorappearance.enabled    = v;
    colorappearance.degree     = v;
    colorappearance.autodegree = v;
    colorappearance.degreeout     = v;
    colorappearance.autodegreeout = v;
    colorappearance.surround     = v;
    colorappearance.surrsrc     = v;
    colorappearance.adapscen    = v;
    colorappearance.autoadapscen = v;
    colorappearance.ybscen    = v;
    colorappearance.autoybscen = v;
    colorappearance.adaplum    = v;
    colorappearance.badpixsl    = v;
    colorappearance.wbmodel    = v;
    colorappearance.illum    = v;
    colorappearance.algo    = v;

    colorappearance.jlight     = v;
    colorappearance.qbright     = v;
    colorappearance.chroma     = v;
    colorappearance.schroma     = v;
    colorappearance.mchroma     = v;
    colorappearance.contrast     = v;
    colorappearance.qcontrast     = v;
    colorappearance.colorh     = v;
    colorappearance.rstprotection     = v;
    colorappearance.surrsource = v;
    colorappearance.gamut = v;
//  colorappearance.badpix = v;
    colorappearance.datacie = v;
    colorappearance.tonecie = v;
//  colorappearance.sharpcie = v;
    colorappearance.curve      = v;
    colorappearance.curve2     = v;
    colorappearance.curve3     = v;
    colorappearance.curveMode  = v;
    colorappearance.curveMode2 = v;
    colorappearance.curveMode3 = v;
    colorappearance.complexmethod = v;
    colorappearance.tempout     = v;
    colorappearance.autotempout = v;
    colorappearance.greenout     = v;
    colorappearance.ybout     = v;
    colorappearance.tempsc     = v;
    colorappearance.greensc     = v;
    colorappearance.presetcat02 = v;

    //colorBoost.amount         = v;
    //colorBoost.avoidclip      = v;
    //colorBoost.enable_saturationlimiter = v;
    //colorBoost.saturationlimit = v;
    wb.enabled                 = v;
    wb.method                  = v;
    wb.green                   = v;
    wb.temperature             = v;
    wb.equal                   = v;
    wb.tempBias                = v;
    //colorShift.a               = v;
    //colorShift.b               = v;
    //lumaDenoise.enabled        = v;
    //lumaDenoise.radius         = v;
    //lumaDenoise.edgetolerance  = v;
    //colorDenoise.enabled       = v;
    //colorDenoise.amount        = v;
    defringe.enabled           = v;
    defringe.radius            = v;
    defringe.threshold         = v;
    defringe.huecurve          = v;
    impulseDenoise.enabled     = v;
    impulseDenoise.thresh      = v;
    dirpyrDenoise.enabled      = v;
    dirpyrDenoise.enhance      = v;
//  dirpyrDenoise.perform      = v;
    dirpyrDenoise.lcurve      = v;
    dirpyrDenoise.cccurve      = v;
    dirpyrDenoise.median      = v;
    dirpyrDenoise.luma         = v;
    dirpyrDenoise.Ldetail      = v;
    dirpyrDenoise.chroma       = v;
    dirpyrDenoise.redchro      = v;
    dirpyrDenoise.bluechro     = v;
    dirpyrDenoise.gamma        = v;
    dirpyrDenoise.passes        = v;
    dirpyrDenoise.dmethod      = v;
    dirpyrDenoise.Lmethod      = v;
    dirpyrDenoise.Cmethod      = v;
    dirpyrDenoise.C2method      = v;
    dirpyrDenoise.smethod      = v;
    dirpyrDenoise.medmethod      = v;
    dirpyrDenoise.methodmed      = v;
    dirpyrDenoise.rgbmethod      = v;
    epd.enabled                = v;
    epd.strength            = v;
    epd.gamma            = v;
    epd.edgeStopping        = v;
    epd.scale               = v;
    epd.reweightingIterates = v;
    fattal.enabled   = v;
    fattal.threshold = v;
    fattal.amount    = v;
    fattal.anchor    = v;
    sh.enabled       = v;
    sh.highlights    = v;
    sh.htonalwidth   = v;
    sh.shadows       = v;
    sh.stonalwidth   = v;
    sh.radius        = v;
    sh.lab           = v;
    crop.enabled = v;
    crop.x       = v;
    crop.y       = v;
    crop.w       = v;
    crop.h       = v;
    crop.fixratio = v;
    crop.ratio   = v;
    crop.orientation = v;
    crop.guide   = v;
    coarse.rotate = v;
    coarse.hflip = v;
    coarse.vflip = v;
    commonTrans.method = v;
    commonTrans.autofill = v;
    rotate.degree = v;
    distortion.amount = v;
    lensProf.lcMode = v;
    lensProf.lcpFile = v;
    lensProf.useDist = v;
    lensProf.useVign = v;
    lensProf.useCA = v;
    lensProf.useLensfun = v;
    lensProf.lfAutoMatch = v;
    lensProf.lfCameraMake = v;
    lensProf.lfCameraModel = v;
    lensProf.lfLens = v;
    perspective.method = v;
    perspective.horizontal = v;
    perspective.vertical = v;
    perspective.camera_crop_factor = v;
    perspective.camera_focal_length = v;
    perspective.camera_pitch = v;
    perspective.camera_roll = v;
    perspective.camera_shift_horiz = v;
    perspective.camera_shift_vert = v;
    perspective.camera_yaw = v;
    perspective.projection_pitch = v;
    perspective.projection_rotate = v;
    perspective.projection_shift_horiz = v;
    perspective.projection_shift_vert = v;
    perspective.projection_yaw = v;
    perspective.control_lines = v;
    gradient.enabled = v;
    gradient.degree = v;
    gradient.feather = v;
    gradient.strength = v;
    gradient.centerX = v;
    gradient.centerY = v;

    locallab.enabled = v;
    locallab.selspot = v;

    for (size_t i = 0; i < locallab.spots.size(); i++) {
        locallab.spots.at(i).set(v);
    }

    pcvignette.enabled = v;
    pcvignette.strength = v;
    pcvignette.feather = v;
    pcvignette.roundness = v;
    cacorrection.red = v;
    cacorrection.blue = v;
    vignetting.amount = v;
    vignetting.radius = v;
    vignetting.strength = v;
    vignetting.centerX = v;
    vignetting.centerY = v;
    chmixer.enabled = v;
    chmixer.red[0] = v;
    chmixer.red[1] = v;
    chmixer.red[2] = v;
    chmixer.green[0] = v;
    chmixer.green[1] = v;
    chmixer.green[2] = v;
    chmixer.blue[0] = v;
    chmixer.blue[1] = v;
    chmixer.blue[2] = v;
    blackwhite.enabled   = v;
    blackwhite.enabledcc   = v;
    blackwhite.mixerRed   = v;
    blackwhite.mixerOrange   = v;
    blackwhite.mixerYellow   = v;
    blackwhite.mixerGreen   = v;
    blackwhite.mixerCyan   = v;
    blackwhite.mixerBlue   = v;
    blackwhite.mixerMagenta   = v;
    blackwhite.mixerPurple   = v;
    blackwhite.gammaRed   = v;
    blackwhite.gammaGreen   = v;
    blackwhite.gammaBlue   = v;
    blackwhite.filter   = v;
    blackwhite.setting   = v;
    blackwhite.method   = v;
    blackwhite.luminanceCurve = v;
    blackwhite.beforeCurve      = v;
    blackwhite.beforeCurveMode  = v;
    blackwhite.afterCurve      = v;
    blackwhite.afterCurveMode  = v;
    blackwhite.autoc    = v;
    blackwhite.algo    = v;


    resize.scale     = v;
    resize.appliesTo = v;
    resize.method    = v;
    resize.dataspec  = v;
    resize.width     = v;
    resize.height    = v;
    resize.enabled   = v;

    spot.enabled = v;
    spot.entries = v;

    resize.allowUpscaling = v;
    icm.inputProfile = v;
    icm.toneCurve = v;
    icm.applyLookTable = v;
    icm.applyBaselineExposureOffset = v;
    icm.applyHueSatMap = v;
    icm.dcpIlluminant = v;
    icm.workingProfile = v;
    icm.outputProfile = v;
    icm.outputIntent = v;
    icm.outputBPC = v;
    icm.workingTRCGamma = v;
    icm.workingTRCSlope = v;
    icm.workingTRC = v;
    raw.bayersensor.method = v;
    raw.bayersensor.border = v;
    raw.bayersensor.imageNum = v;
    raw.bayersensor.ccSteps = v;
    raw.bayersensor.exBlack0 = v;
    raw.bayersensor.exBlack1 = v;
    raw.bayersensor.exBlack2 = v;
    raw.bayersensor.exBlack3 = v;
    raw.bayersensor.exTwoGreen = v;
    raw.bayersensor.dcbIterations = v;
    raw.bayersensor.dcbEnhance = v;
    //raw.bayersensor.allEnhance = v;
    raw.bayersensor.lmmseIterations = v;
    raw.bayersensor.dualDemosaicAutoContrast = v;
    raw.bayersensor.dualDemosaicContrast = v;
    raw.bayersensor.pixelShiftMotionCorrectionMethod = v;
    raw.bayersensor.pixelShiftEperIso = v;
    raw.bayersensor.pixelShiftSigma = v;
    raw.bayersensor.pixelShiftShowMotion = v;
    raw.bayersensor.pixelShiftShowMotionMaskOnly = v;
    raw.bayersensor.pixelShiftHoleFill = v;
    raw.bayersensor.pixelShiftMedian = v;
    raw.bayersensor.pixelShiftGreen = v;
    raw.bayersensor.pixelShiftBlur = v;
    raw.bayersensor.pixelShiftSmooth = v;
    raw.bayersensor.pixelShiftEqualBright = v;
    raw.bayersensor.pixelShiftEqualBrightChannel = v;
    raw.bayersensor.pixelShiftNonGreenCross = v;
    raw.bayersensor.pixelShiftDemosaicMethod = v;
    raw.bayersensor.greenEq = v;
    raw.bayersensor.linenoise = v;
    raw.bayersensor.linenoiseDirection = v;
    raw.bayersensor.pdafLinesFilter = v;
    raw.xtranssensor.method = v;
    raw.xtranssensor.dualDemosaicAutoContrast = v;
    raw.xtranssensor.dualDemosaicContrast = v;
    raw.xtranssensor.border = v;
    raw.xtranssensor.ccSteps = v;
    raw.xtranssensor.exBlackRed = v;
    raw.xtranssensor.exBlackGreen = v;
    raw.xtranssensor.exBlackBlue = v;
    raw.ca_autocorrect = v;
    raw.ca_avoidcolourshift = v;
    raw.caautoiterations  = v;
    raw.cablue  = v;
    raw.cared   = v;
    raw.hotPixelFilter = v;
    raw.deadPixelFilter = v;
    raw.hotdeadpix_thresh = v;
    raw.darkFrame = v;
    raw.df_autoselect = v;
    raw.ff_file = v;
    raw.ff_AutoSelect = v;
    raw.ff_BlurRadius = v;
    raw.ff_BlurType = v;
    raw.ff_AutoClipControl = v;
    raw.ff_clipControl = v;
    raw.exPos = v;
    wavelet.enabled = v;
    wavelet.strength = v;
    wavelet.balance = v;
    wavelet.iter = v;
    wavelet.sigmafin = v;
    wavelet.sigmaton = v;
    wavelet.sigmacol = v;
    wavelet.sigmadir = v;
    wavelet.rangeab = v;
    wavelet.protab = v;
    wavelet.median = v;
    wavelet.medianlev = v;
    wavelet.linkedg = v;
    wavelet.cbenab = v;
    wavelet.greenhigh = v;
    wavelet.greenmed = v;
    wavelet.greenlow = v;
    wavelet.bluehigh = v;
    wavelet.bluemed = v;
    wavelet.bluelow = v;
    wavelet.lipst = v;
    wavelet.ballum = v;
    wavelet.sigm = v;
    wavelet.levden = v;
    wavelet.thrden = v;
    wavelet.limden = v;
    wavelet.balchrom = v;
    wavelet.chromfi = v;
    wavelet.chromco = v;
    wavelet.mergeL = v;
    wavelet.mergeC = v;
    wavelet.softrad = v;
    wavelet.softradend = v;
    wavelet.strend = v;
    wavelet.detend = v;
    wavelet.thrend = v;
    wavelet.Medgreinf = v;
    wavelet.ushamethod = v;
    wavelet.avoid = v;
    wavelet.showmask = v;
    wavelet.oldsh = v;
    wavelet.tmr = v;
    wavelet.Lmethod = v;
    wavelet.CLmethod = v;
    wavelet.Backmethod = v;
    wavelet.Tilesmethod = v;
    wavelet.complexmethod = v;
    wavelet.denmethod = v;
    wavelet.mixmethod = v;
    wavelet.slimethod = v;
    wavelet.quamethod = v;
    wavelet.daubcoeffmethod = v;
    wavelet.CHmethod = v;
    wavelet.CHSLmethod = v;
    wavelet.EDmethod = v;
    wavelet.NPmethod = v;
    wavelet.BAmethod = v;
    wavelet.TMmethod = v;
    wavelet.HSmethod = v;
    wavelet.Dirmethod = v;
    wavelet.sigma = v;
    wavelet.offset = v;
    wavelet.lowthr = v;
    wavelet.rescon = v;
    wavelet.resconH = v;
    wavelet.reschro = v;
    wavelet.resblur = v;
    wavelet.resblurc = v;
    wavelet.tmrs = v;
    wavelet.edgs = v;
    wavelet.scale = v;
    wavelet.gamma = v;
    wavelet.sup = v;
    wavelet.sky = v;
    wavelet.thres = v;
    wavelet.threshold = v;
    wavelet.threshold2 = v;
    wavelet.edgedetect = v;
    wavelet.edgedetectthr = v;
    wavelet.edgedetectthr2 = v;
    wavelet.edgesensi = v;
    wavelet.edgeampli = v;
    wavelet.chroma = v;
    wavelet.chro = v;
    wavelet.contrast = v;
    wavelet.edgrad = v;
    wavelet.edgeffect = v;
    wavelet.edgval = v;
    wavelet.edgthresh = v;
    wavelet.thr = v;
    wavelet.thrH = v;
    wavelet.radius = v;
    wavelet.skinprotect = v;
    wavelet.hueskin = v;
    wavelet.hueskin2 = v;
    wavelet.hllev = v;
    wavelet.bllev = v;
    wavelet.edgcont = v;
    wavelet.chrwav = v;
    wavelet.bluwav = v;
    wavelet.level0noise = v;
    wavelet.level1noise = v;
    wavelet.level2noise = v;
    wavelet.level3noise = v;
    wavelet.leveldenoise = v;
    wavelet.levelsigm = v;
    wavelet.ccwcurve = v;
    wavelet.blcurve = v;
    wavelet.opacityCurveSH   = v;
    wavelet.opacityCurveRG   = v;
    wavelet.opacityCurveBY   = v;
    wavelet.wavdenoise   = v;
    wavelet.wavdenoiseh   = v;
    wavelet.opacityCurveW   = v;
    wavelet.opacityCurveWL   = v;
    wavelet.hhcurve     = v;
    wavelet.wavguidcurve     = v;
    wavelet.wavhuecurve     = v;
    wavelet.Chcurve     = v;
    wavelet.wavclCurve     = v;

    wavelet.pastlev = v;
    wavelet.satlev = v;
//  wavelet.enacont = v;
//  wavelet.enachrom = v;
//  wavelet.enaedge = v;
//  wavelet.enares = v;
    wavelet.expfinal = v;
    wavelet.expclari = v;
    wavelet.expcontrast = v;
    wavelet.expchroma = v;
    wavelet.expedge = v;
    wavelet.expbl = v;
    wavelet.expresid = v;
    wavelet.exptoning = v;
    wavelet.expnoise = v;
    wavelet.labgridALow = v;
    wavelet.labgridBLow = v;
    wavelet.labgridAHigh = v;
    wavelet.labgridBHigh = v;

    for (int i = 0; i < 9; i++) {
        wavelet.c[i] = v;
    }

    for (int i = 0; i < 9; i++) {
        wavelet.ch[i] = v;
    }

    dirpyrequalizer.enabled = v;
    dirpyrequalizer.gamutlab = v;
    dirpyrequalizer.cbdlMethod = v;


    for (int i = 0; i < 6; i++) {
        dirpyrequalizer.mult[i] = v;
    }

    dirpyrequalizer.threshold = v;
    dirpyrequalizer.skinprotect = v;
    dirpyrequalizer.hueskin = v;
    //dirpyrequalizer.algo = v;
    hsvequalizer.enabled = v;
    hsvequalizer.hcurve = v;
    hsvequalizer.scurve = v;
    hsvequalizer.vcurve = v;
    filmSimulation.enabled = v;
    filmSimulation.clutFilename = v;
    filmSimulation.strength = v;
    softlight.enabled = v;
    softlight.strength = v;
    dehaze.enabled = v;
    dehaze.strength = v;
    dehaze.showDepthMap = v;
    dehaze.depth = v;
    dehaze.saturation = v;
    metadata.mode = v;
    filmNegative.enabled = v;
    filmNegative.redRatio = v;
    filmNegative.greenExp = v;
    filmNegative.blueRatio = v;
    filmNegative.refInput = v;
    filmNegative.refOutput = v;
    filmNegative.colorSpace = v;
    raw.preprocessWB.mode = v;

    exif = v;
    iptc = v;
}

using namespace rtengine;
using namespace rtengine::procparams;

void ParamsEdited::initFrom(const std::vector<rtengine::procparams::ProcParams>& src)
{

    set(true);

    if (src.empty()) {
        return;
    }

    const ProcParams& p = src[0];

    // Resize LocallabSpotEdited according to src[0]
    locallab.spots.clear();
    locallab.spots.resize(p.locallab.spots.size(), new LocallabParamsEdited::LocallabSpotEdited(true));

    // Variable used to determined if Locallab spots number is equal and so spots can be combined
    bool isSpotNumberEqual = true;

    for (size_t i = 1; i < src.size(); i++) {
        const ProcParams& other = src[i];
        toneCurve.curve = toneCurve.curve && p.toneCurve.curve == other.toneCurve.curve;
        toneCurve.curve2 = toneCurve.curve2 && p.toneCurve.curve2 == other.toneCurve.curve2;
        toneCurve.curveMode = toneCurve.curveMode && p.toneCurve.curveMode == other.toneCurve.curveMode;
        toneCurve.curveMode2 = toneCurve.curveMode2 && p.toneCurve.curveMode2 == other.toneCurve.curveMode2;
        toneCurve.brightness = toneCurve.brightness && p.toneCurve.brightness == other.toneCurve.brightness;
        toneCurve.black = toneCurve.black && p.toneCurve.black == other.toneCurve.black;
        toneCurve.contrast = toneCurve.contrast && p.toneCurve.contrast == other.toneCurve.contrast;
        toneCurve.saturation = toneCurve.saturation && p.toneCurve.saturation == other.toneCurve.saturation;
        toneCurve.shcompr = toneCurve.shcompr && p.toneCurve.shcompr == other.toneCurve.shcompr;
        toneCurve.hlcompr = toneCurve.hlcompr && p.toneCurve.hlcompr == other.toneCurve.hlcompr;
        toneCurve.hlcomprthresh = toneCurve.hlcomprthresh && p.toneCurve.hlcomprthresh == other.toneCurve.hlcomprthresh;
        toneCurve.autoexp = toneCurve.autoexp && p.toneCurve.autoexp == other.toneCurve.autoexp;
        toneCurve.clip = toneCurve.clip && p.toneCurve.clip == other.toneCurve.clip;
        toneCurve.expcomp = toneCurve.expcomp && p.toneCurve.expcomp == other.toneCurve.expcomp;
        toneCurve.hrenabled = toneCurve.hrenabled && p.toneCurve.hrenabled == other.toneCurve.hrenabled;
        toneCurve.method = toneCurve.method && p.toneCurve.method == other.toneCurve.method;
        toneCurve.histmatching = toneCurve.histmatching && p.toneCurve.histmatching == other.toneCurve.histmatching;
        toneCurve.fromHistMatching = toneCurve.fromHistMatching && p.toneCurve.fromHistMatching == other.toneCurve.fromHistMatching;
        toneCurve.clampOOG = toneCurve.clampOOG && p.toneCurve.clampOOG == other.toneCurve.clampOOG;
        retinex.cdcurve = retinex.cdcurve && p.retinex.cdcurve == other.retinex.cdcurve;
        retinex.mapcurve = retinex.mapcurve && p.retinex.mapcurve == other.retinex.mapcurve;
        retinex.cdHcurve = retinex.cdHcurve && p.retinex.cdHcurve == other.retinex.cdHcurve;
        retinex.lhcurve = retinex.lhcurve && p.retinex.lhcurve == other.retinex.lhcurve;
        retinex.transmissionCurve = retinex.transmissionCurve && p.retinex.transmissionCurve == other.retinex.transmissionCurve;
        retinex.gaintransmissionCurve = retinex.gaintransmissionCurve && p.retinex.gaintransmissionCurve == other.retinex.gaintransmissionCurve;
        retinex.complexmethod = retinex.complexmethod && p.retinex.complexmethod == other.retinex.complexmethod;
        retinex.retinexMethod = retinex.retinexMethod && p.retinex.retinexMethod == other.retinex.retinexMethod;
        retinex.mapMethod = retinex.mapMethod && p.retinex.mapMethod == other.retinex.mapMethod;
        retinex.viewMethod = retinex.viewMethod && p.retinex.viewMethod == other.retinex.viewMethod;
        retinex.retinexcolorspace = retinex.retinexcolorspace && p.retinex.retinexcolorspace == other.retinex.retinexcolorspace;
        retinex.gammaretinex = retinex.gammaretinex && p.retinex.gammaretinex == other.retinex.gammaretinex;
        retinex.str = retinex.str && p.retinex.str == other.retinex.str;
        retinex.scal = retinex.scal && p.retinex.scal == other.retinex.scal;
        retinex.iter = retinex.iter && p.retinex.iter == other.retinex.iter;
        retinex.grad = retinex.grad && p.retinex.grad == other.retinex.grad;
        retinex.grads = retinex.grads && p.retinex.grads == other.retinex.grads;
        retinex.gam = retinex.gam && p.retinex.gam == other.retinex.gam;
        retinex.slope = retinex.slope && p.retinex.slope == other.retinex.slope;
        retinex.neigh = retinex.neigh && p.retinex.neigh == other.retinex.neigh;
        retinex.offs = retinex.offs && p.retinex.offs == other.retinex.offs;
        retinex.vart = retinex.vart && p.retinex.vart == other.retinex.vart;
        retinex.limd = retinex.limd && p.retinex.limd == other.retinex.limd;
        retinex.highl = retinex.highl && p.retinex.highl == other.retinex.highl;
        retinex.skal = retinex.skal && p.retinex.skal == other.retinex.skal;
        retinex.medianmap = retinex.medianmap && p.retinex.medianmap == other.retinex.medianmap;
        retinex.highlights = retinex.highlights && p.retinex.highlights == other.retinex.highlights;
        retinex.htonalwidth = retinex.htonalwidth && p.retinex.htonalwidth == other.retinex.htonalwidth;
        retinex.shadows = retinex.shadows && p.retinex.shadows == other.retinex.shadows;
        retinex.stonalwidth = retinex.stonalwidth && p.retinex.stonalwidth == other.retinex.stonalwidth;
        retinex.radius = retinex.radius && p.retinex.radius == other.retinex.radius;

        retinex.enabled = retinex.enabled && p.retinex.enabled == other.retinex.enabled;
        labCurve.enabled = labCurve.enabled && p.labCurve.enabled == other.labCurve.enabled;
        labCurve.lcurve = labCurve.lcurve && p.labCurve.lcurve == other.labCurve.lcurve;
        labCurve.acurve = labCurve.acurve && p.labCurve.acurve == other.labCurve.acurve;
        labCurve.bcurve = labCurve.bcurve && p.labCurve.bcurve == other.labCurve.bcurve;
        labCurve.cccurve = labCurve.cccurve && p.labCurve.cccurve == other.labCurve.cccurve;
        labCurve.chcurve = labCurve.chcurve && p.labCurve.chcurve == other.labCurve.chcurve;
        labCurve.lhcurve = labCurve.lhcurve && p.labCurve.lhcurve == other.labCurve.lhcurve;
        labCurve.hhcurve = labCurve.hhcurve && p.labCurve.hhcurve == other.labCurve.hhcurve;
        labCurve.lccurve = labCurve.lccurve && p.labCurve.lccurve == other.labCurve.lccurve;
        labCurve.clcurve = labCurve.clcurve && p.labCurve.clcurve == other.labCurve.clcurve;
        labCurve.brightness = labCurve.brightness && p.labCurve.brightness == other.labCurve.brightness;
        labCurve.contrast = labCurve.contrast && p.labCurve.contrast == other.labCurve.contrast;
        labCurve.chromaticity = labCurve.chromaticity && p.labCurve.chromaticity == other.labCurve.chromaticity;
        labCurve.avoidcolorshift = labCurve.avoidcolorshift && p.labCurve.avoidcolorshift == other.labCurve.avoidcolorshift;
        labCurve.rstprotection = labCurve.rstprotection && p.labCurve.rstprotection == other.labCurve.rstprotection;
        labCurve.lcredsk = labCurve.lcredsk && p.labCurve.lcredsk == other.labCurve.lcredsk;

        localContrast.enabled = localContrast.enabled && p.localContrast.enabled == other.localContrast.enabled;
        localContrast.radius = localContrast.radius && p.localContrast.radius == other.localContrast.radius;
        localContrast.amount = localContrast.amount && p.localContrast.amount == other.localContrast.amount;
        localContrast.darkness = localContrast.darkness && p.localContrast.darkness == other.localContrast.darkness;
        localContrast.lightness = localContrast.lightness && p.localContrast.lightness == other.localContrast.lightness;

        rgbCurves.enabled = rgbCurves.enabled && p.rgbCurves.enabled == other.rgbCurves.enabled;
        rgbCurves.lumamode = rgbCurves.lumamode && p.rgbCurves.lumamode == other.rgbCurves.lumamode;
        rgbCurves.rcurve = rgbCurves.rcurve && p.rgbCurves.rcurve == other.rgbCurves.rcurve;
        rgbCurves.gcurve = rgbCurves.gcurve && p.rgbCurves.gcurve == other.rgbCurves.gcurve;
        rgbCurves.bcurve = rgbCurves.bcurve && p.rgbCurves.bcurve == other.rgbCurves.bcurve;
        colorToning.enabled = colorToning.enabled && p.colorToning.enabled == other.colorToning.enabled;
        colorToning.twocolor = colorToning.twocolor && p.colorToning.twocolor == other.colorToning.twocolor;
        colorToning.opacityCurve = colorToning.opacityCurve && p.colorToning.opacityCurve == other.colorToning.opacityCurve;
        colorToning.colorCurve = colorToning.colorCurve && p.colorToning.colorCurve == other.colorToning.colorCurve;
        colorToning.autosat = colorToning.autosat && p.colorToning.autosat == other.colorToning.autosat;
        colorToning.satprotectionthreshold = colorToning.satprotectionthreshold && p.colorToning.satProtectionThreshold == other.colorToning.satProtectionThreshold;
        colorToning.saturatedopacity = colorToning.saturatedopacity && p.colorToning.saturatedOpacity == other.colorToning.saturatedOpacity;
        colorToning.strength = colorToning.strength && p.colorToning.strength == other.colorToning.strength;
        colorToning.shadowsColSat = colorToning.shadowsColSat && p.colorToning.shadowsColSat == other.colorToning.shadowsColSat;
        colorToning.hlColSat = colorToning.hlColSat && p.colorToning.hlColSat == other.colorToning.hlColSat;
        colorToning.balance = colorToning.balance && p.colorToning.balance == other.colorToning.balance;
        colorToning.clcurve = colorToning.clcurve && p.colorToning.clcurve == other.colorToning.clcurve;
        colorToning.cl2curve = colorToning.cl2curve && p.colorToning.cl2curve == other.colorToning.cl2curve;
        colorToning.method = colorToning.method && p.colorToning.method == other.colorToning.method;
        colorToning.redlow = colorToning.redlow && p.colorToning.redlow == other.colorToning.redlow;
        colorToning.greenlow = colorToning.greenlow && p.colorToning.greenlow == other.colorToning.greenlow;
        colorToning.bluelow = colorToning.bluelow && p.colorToning.bluelow == other.colorToning.bluelow;
        colorToning.satlow = colorToning.satlow && p.colorToning.satlow == other.colorToning.satlow;
        colorToning.sathigh = colorToning.sathigh && p.colorToning.sathigh == other.colorToning.sathigh;
        colorToning.redmed = colorToning.redmed && p.colorToning.redmed == other.colorToning.redmed;
        colorToning.greenmed = colorToning.greenmed && p.colorToning.greenmed == other.colorToning.greenmed;
        colorToning.bluemed = colorToning.bluemed && p.colorToning.bluemed == other.colorToning.bluemed;
        colorToning.redhigh = colorToning.redhigh && p.colorToning.redhigh == other.colorToning.redhigh;
        colorToning.greenhigh = colorToning.greenhigh && p.colorToning.greenhigh == other.colorToning.greenhigh;
        colorToning.bluehigh = colorToning.bluehigh && p.colorToning.bluehigh == other.colorToning.bluehigh;
        colorToning.lumamode = colorToning.lumamode && p.colorToning.lumamode == other.colorToning.lumamode;
        colorToning.labgridALow = colorToning.labgridALow && p.colorToning.labgridALow == other.colorToning.labgridALow;
        colorToning.labgridBLow = colorToning.labgridBLow && p.colorToning.labgridBLow == other.colorToning.labgridBLow;
        colorToning.labgridAHigh = colorToning.labgridAHigh && p.colorToning.labgridAHigh == other.colorToning.labgridAHigh;
        colorToning.labgridBHigh = colorToning.labgridBHigh && p.colorToning.labgridBHigh == other.colorToning.labgridBHigh;
        colorToning.labregions = colorToning.labregions && p.colorToning.labregions == other.colorToning.labregions;
        colorToning.labregionsShowMask = colorToning.labregionsShowMask && p.colorToning.labregionsShowMask == other.colorToning.labregionsShowMask;
        sharpenEdge.enabled = sharpenEdge.enabled && p.sharpenEdge.enabled == other.sharpenEdge.enabled;
        sharpenEdge.passes = sharpenEdge.passes && p.sharpenEdge.passes == other.sharpenEdge.passes;
        sharpenEdge.amount = sharpenEdge.amount && p.sharpenEdge.amount == other.sharpenEdge.amount;
        sharpenEdge.threechannels = sharpenEdge.threechannels && p.sharpenEdge.threechannels == other.sharpenEdge.threechannels;
        sharpenMicro.enabled = sharpenMicro.enabled && p.sharpenMicro.enabled == other.sharpenMicro.enabled;
        sharpenMicro.matrix = sharpenMicro.matrix && p.sharpenMicro.matrix == other.sharpenMicro.matrix;
        sharpenMicro.amount = sharpenMicro.amount && p.sharpenMicro.amount == other.sharpenMicro.amount;
        sharpenMicro.contrast = sharpenMicro.contrast && p.sharpenMicro.contrast == other.sharpenMicro.contrast;
        sharpenMicro.uniformity = sharpenMicro.uniformity && p.sharpenMicro.uniformity == other.sharpenMicro.uniformity;
        sharpening.enabled = sharpening.enabled && p.sharpening.enabled == other.sharpening.enabled;
        sharpening.contrast = sharpening.contrast && p.sharpening.contrast == other.sharpening.contrast;
        sharpening.radius = sharpening.radius && p.sharpening.radius == other.sharpening.radius;
        sharpening.blurradius = sharpening.blurradius && p.sharpening.blurradius == other.sharpening.blurradius;
        sharpening.gamma = sharpening.gamma && p.sharpening.gamma == other.sharpening.gamma;
        sharpening.amount = sharpening.amount && p.sharpening.amount == other.sharpening.amount;
        sharpening.threshold = sharpening.threshold && p.sharpening.threshold == other.sharpening.threshold;
        sharpening.edgesonly = sharpening.edgesonly && p.sharpening.edgesonly == other.sharpening.edgesonly;
        sharpening.edges_radius = sharpening.edges_radius && p.sharpening.edges_radius == other.sharpening.edges_radius;
        sharpening.edges_tolerance = sharpening.edges_tolerance && p.sharpening.edges_tolerance == other.sharpening.edges_tolerance;
        sharpening.halocontrol = sharpening.halocontrol && p.sharpening.halocontrol == other.sharpening.halocontrol;
        sharpening.halocontrol_amount = sharpening.halocontrol_amount && p.sharpening.halocontrol_amount == other.sharpening.halocontrol_amount;
        sharpening.method = sharpening.method && p.sharpening.method == other.sharpening.method;
        sharpening.deconvamount = sharpening.deconvamount && p.sharpening.deconvamount == other.sharpening.deconvamount;
        sharpening.deconvradius = sharpening.deconvradius && p.sharpening.deconvradius == other.sharpening.deconvradius;
        sharpening.deconviter = sharpening.deconviter && p.sharpening.deconviter == other.sharpening.deconviter;
        sharpening.deconvdamping = sharpening.deconvdamping && p.sharpening.deconvdamping == other.sharpening.deconvdamping;
        pdsharpening.enabled = pdsharpening.enabled && p.pdsharpening.enabled == other.pdsharpening.enabled;
        pdsharpening.contrast = pdsharpening.contrast && p.pdsharpening.contrast == other.pdsharpening.contrast;
        pdsharpening.autoContrast = pdsharpening.autoContrast && p.pdsharpening.autoContrast == other.pdsharpening.autoContrast;
        pdsharpening.autoRadius = pdsharpening.autoRadius && p.pdsharpening.autoRadius == other.pdsharpening.autoRadius;
        pdsharpening.deconvradius = pdsharpening.deconvradius && p.pdsharpening.deconvradius == other.pdsharpening.deconvradius;
        pdsharpening.deconvradiusOffset = pdsharpening.deconvradiusOffset && p.pdsharpening.deconvradiusOffset == other.pdsharpening.deconvradiusOffset;
        pdsharpening.deconviter = pdsharpening.deconviter && p.pdsharpening.deconviter == other.pdsharpening.deconviter;
        pdsharpening.deconvitercheck = pdsharpening.deconvitercheck && p.pdsharpening.deconvitercheck == other.pdsharpening.deconvitercheck;
        prsharpening.enabled = prsharpening.enabled && p.prsharpening.enabled == other.prsharpening.enabled;
        prsharpening.contrast = prsharpening.contrast && p.prsharpening.contrast == other.prsharpening.contrast;
        prsharpening.radius = prsharpening.radius && p.prsharpening.radius == other.prsharpening.radius;
        prsharpening.amount = prsharpening.amount && p.prsharpening.amount == other.prsharpening.amount;
        prsharpening.threshold = prsharpening.threshold && p.prsharpening.threshold == other.prsharpening.threshold;
        prsharpening.edgesonly = prsharpening.edgesonly && p.prsharpening.edgesonly == other.prsharpening.edgesonly;
        prsharpening.edges_radius = prsharpening.edges_radius && p.prsharpening.edges_radius == other.prsharpening.edges_radius;
        prsharpening.edges_tolerance = prsharpening.edges_tolerance && p.prsharpening.edges_tolerance == other.prsharpening.edges_tolerance;
        prsharpening.halocontrol = prsharpening.halocontrol && p.prsharpening.halocontrol == other.prsharpening.halocontrol;
        prsharpening.halocontrol_amount = prsharpening.halocontrol_amount && p.prsharpening.halocontrol_amount == other.prsharpening.halocontrol_amount;
        prsharpening.method = prsharpening.method && p.prsharpening.method == other.prsharpening.method;
        prsharpening.deconvamount = prsharpening.deconvamount && p.prsharpening.deconvamount == other.prsharpening.deconvamount;
        prsharpening.deconvradius = prsharpening.deconvradius && p.prsharpening.deconvradius == other.prsharpening.deconvradius;
        prsharpening.deconviter = prsharpening.deconviter && p.prsharpening.deconviter == other.prsharpening.deconviter;
        prsharpening.deconvdamping = prsharpening.deconvdamping && p.prsharpening.deconvdamping == other.prsharpening.deconvdamping;
        vibrance.enabled = vibrance.enabled && p.vibrance.enabled == other.vibrance.enabled;
        vibrance.pastels = vibrance.pastels && p.vibrance.pastels == other.vibrance.pastels;
        vibrance.saturated = vibrance.saturated && p.vibrance.saturated == other.vibrance.saturated;
        vibrance.psthreshold = vibrance.psthreshold && p.vibrance.psthreshold == other.vibrance.psthreshold;
        vibrance.protectskins = vibrance.protectskins && p.vibrance.protectskins == other.vibrance.protectskins;
        vibrance.avoidcolorshift = vibrance.avoidcolorshift && p.vibrance.avoidcolorshift == other.vibrance.avoidcolorshift;
        vibrance.pastsattog = vibrance.pastsattog && p.vibrance.pastsattog == other.vibrance.pastsattog;
        vibrance.skintonescurve = vibrance.skintonescurve && p.vibrance.skintonescurve == other.vibrance.skintonescurve;

        colorappearance.enabled = colorappearance.enabled && p.colorappearance.enabled == other.colorappearance.enabled;
        colorappearance.degree = colorappearance.degree && p.colorappearance.degree == other.colorappearance.degree;
        colorappearance.autodegree = colorappearance.autodegree && p.colorappearance.autodegree == other.colorappearance.autodegree;
        colorappearance.degreeout = colorappearance.degreeout && p.colorappearance.degreeout == other.colorappearance.degreeout;
        colorappearance.autodegreeout = colorappearance.autodegreeout && p.colorappearance.autodegreeout == other.colorappearance.autodegreeout;
        colorappearance.surround = colorappearance.surround && p.colorappearance.surround == other.colorappearance.surround;
        colorappearance.surrsrc = colorappearance.surrsrc && p.colorappearance.surrsrc == other.colorappearance.surrsrc;
        colorappearance.adapscen = colorappearance.adapscen && p.colorappearance.adapscen == other.colorappearance.adapscen;
        colorappearance.autoadapscen = colorappearance.autoadapscen && p.colorappearance.autoadapscen == other.colorappearance.autoadapscen;
        colorappearance.ybscen = colorappearance.ybscen && p.colorappearance.ybscen == other.colorappearance.ybscen;
        colorappearance.autoybscen = colorappearance.autoybscen && p.colorappearance.autoybscen == other.colorappearance.autoybscen;
        colorappearance.adaplum = colorappearance.adaplum && p.colorappearance.adaplum == other.colorappearance.adaplum;
        colorappearance.badpixsl = colorappearance.badpixsl && p.colorappearance.badpixsl == other.colorappearance.badpixsl;
        colorappearance.wbmodel = colorappearance.wbmodel && p.colorappearance.wbmodel == other.colorappearance.wbmodel;
        colorappearance.illum = colorappearance.illum && p.colorappearance.illum == other.colorappearance.illum;
        colorappearance.algo = colorappearance.algo && p.colorappearance.algo == other.colorappearance.algo;
        colorappearance.jlight = colorappearance.jlight && p.colorappearance.jlight == other.colorappearance.jlight;
        colorappearance.qbright = colorappearance.qbright && p.colorappearance.qbright == other.colorappearance.qbright;
        colorappearance.chroma = colorappearance.chroma && p.colorappearance.chroma == other.colorappearance.chroma;
        colorappearance.schroma = colorappearance.schroma && p.colorappearance.schroma == other.colorappearance.schroma;
        colorappearance.mchroma = colorappearance.mchroma && p.colorappearance.mchroma == other.colorappearance.mchroma;
        colorappearance.rstprotection = colorappearance.rstprotection && p.colorappearance.rstprotection == other.colorappearance.rstprotection;
        colorappearance.contrast = colorappearance.contrast && p.colorappearance.contrast == other.colorappearance.contrast;
        colorappearance.qcontrast = colorappearance.qcontrast && p.colorappearance.qcontrast == other.colorappearance.qcontrast;
        colorappearance.colorh = colorappearance.colorh && p.colorappearance.colorh == other.colorappearance.colorh;
        colorappearance.surrsource = colorappearance.surrsource && p.colorappearance.surrsource == other.colorappearance.surrsource;
        colorappearance.gamut = colorappearance.gamut && p.colorappearance.gamut == other.colorappearance.gamut;
//       colorappearance.badpix = colorappearance.badpix && p.colorappearance.badpix == other.colorappearance.badpix;
        colorappearance.datacie = colorappearance.datacie && p.colorappearance.datacie == other.colorappearance.datacie;
        colorappearance.tonecie = colorappearance.tonecie && p.colorappearance.tonecie == other.colorappearance.tonecie;
        //     colorappearance.sharpcie = colorappearance.sharpcie && p.colorappearance.sharpcie == other.colorappearance.sharpcie;
        colorappearance.curve = colorappearance.curve && p.colorappearance.curve == other.colorappearance.curve;
        colorappearance.curve3 = colorappearance.curve3 && p.colorappearance.curve3 == other.colorappearance.curve3;
        colorappearance.curve2 = colorappearance.curve2 && p.colorappearance.curve2 == other.colorappearance.curve2;
        colorappearance.curveMode = colorappearance.curveMode && p.colorappearance.curveMode == other.colorappearance.curveMode;
        colorappearance.curveMode2 = colorappearance.curveMode2 && p.colorappearance.curveMode2 == other.colorappearance.curveMode2;
        colorappearance.curveMode3 = colorappearance.curveMode3 && p.colorappearance.curveMode3 == other.colorappearance.curveMode3;
        colorappearance.complexmethod = colorappearance.complexmethod && p.colorappearance.complexmethod == other.colorappearance.complexmethod;
        colorappearance.tempout = colorappearance.tempout && p.colorappearance.tempout == other.colorappearance.tempout;
        colorappearance.autotempout = colorappearance.autotempout && p.colorappearance.autotempout == other.colorappearance.autotempout;
        colorappearance.greenout = colorappearance.greenout && p.colorappearance.greenout == other.colorappearance.greenout;
        colorappearance.ybout = colorappearance.ybout && p.colorappearance.ybout == other.colorappearance.ybout;
        colorappearance.tempsc = colorappearance.tempsc && p.colorappearance.tempsc == other.colorappearance.tempsc;
        colorappearance.greensc = colorappearance.greensc && p.colorappearance.greensc == other.colorappearance.greensc;
        colorappearance.presetcat02 = colorappearance.presetcat02 && p.colorappearance.presetcat02 == other.colorappearance.presetcat02;

        //colorBoost.amount = colorBoost.amount && p.colorBoost.amount == other.colorBoost.amount;
        //colorBoost.avoidclip = colorBoost.avoidclip && p.colorBoost.avoidclip == other.colorBoost.avoidclip;
        //colorBoost.enable_saturationlimiter = colorBoost.enable_saturationlimiter && p.colorBoost.enable_saturationlimiter == other.colorBoost.enable_saturationlimiter;
        //colorBoost.saturationlimit = colorBoost.saturationlimit && p.colorBoost.saturationlimit == other.colorBoost.saturationlimit;
        wb.enabled = wb.enabled && p.wb.enabled == other.wb.enabled;
        wb.method = wb.method && p.wb.method == other.wb.method;
        wb.green = wb.green && p.wb.green == other.wb.green;
        wb.equal = wb.equal && p.wb.equal == other.wb.equal;
        wb.temperature = wb.temperature && p.wb.temperature == other.wb.temperature;
        wb.tempBias = wb.tempBias && p.wb.tempBias == other.wb.tempBias;
        //colorShift.a = colorShift.a && p.colorShift.a == other.colorShift.a;
        //colorShift.b = colorShift.b && p.colorShift.b == other.colorShift.b;
        //lumaDenoise.enabled = lumaDenoise.enabled && p.lumaDenoise.enabled == other.lumaDenoise.enabled;
        //lumaDenoise.radius = lumaDenoise.radius && p.lumaDenoise.radius == other.lumaDenoise.radius;
        //lumaDenoise.edgetolerance = lumaDenoise.edgetolerance && p.lumaDenoise.edgetolerance == other.lumaDenoise.edgetolerance;
        //colorDenoise.enabled = colorDenoise.enabled && p.colorDenoise.enabled == other.colorDenoise.enabled;
        //colorDenoise.amount = colorDenoise.amount && p.colorDenoise.amount == other.colorDenoise.amount;
        defringe.enabled = defringe.enabled && p.defringe.enabled == other.defringe.enabled;
        defringe.radius = defringe.radius && p.defringe.radius == other.defringe.radius;
        defringe.threshold = defringe.threshold && p.defringe.threshold == other.defringe.threshold;
        defringe.huecurve = defringe.huecurve && p.defringe.huecurve == other.defringe.huecurve;

        impulseDenoise.enabled = impulseDenoise.enabled && p.impulseDenoise.enabled == other.impulseDenoise.enabled;
        impulseDenoise.thresh = impulseDenoise.thresh && p.impulseDenoise.thresh == other.impulseDenoise.thresh;

        dirpyrDenoise.enabled = dirpyrDenoise.enabled && p.dirpyrDenoise.enabled == other.dirpyrDenoise.enabled;
        dirpyrDenoise.enhance = dirpyrDenoise.enhance && p.dirpyrDenoise.enhance == other.dirpyrDenoise.enhance;
        dirpyrDenoise.median = dirpyrDenoise.median && p.dirpyrDenoise.median == other.dirpyrDenoise.median;
//       dirpyrDenoise.perform = dirpyrDenoise.perform && p.dirpyrDenoise.perform == other.dirpyrDenoise.perform;
        dirpyrDenoise.luma = dirpyrDenoise.luma && p.dirpyrDenoise.luma == other.dirpyrDenoise.luma;
        dirpyrDenoise.lcurve = dirpyrDenoise.lcurve && p.dirpyrDenoise.lcurve == other.dirpyrDenoise.lcurve;
        dirpyrDenoise.cccurve = dirpyrDenoise.cccurve && p.dirpyrDenoise.cccurve == other.dirpyrDenoise.cccurve;
        dirpyrDenoise.Ldetail = dirpyrDenoise.Ldetail && p.dirpyrDenoise.Ldetail == other.dirpyrDenoise.Ldetail;
        dirpyrDenoise.chroma = dirpyrDenoise.chroma && p.dirpyrDenoise.chroma == other.dirpyrDenoise.chroma;
        dirpyrDenoise.redchro = dirpyrDenoise.redchro && p.dirpyrDenoise.redchro == other.dirpyrDenoise.redchro;
        dirpyrDenoise.bluechro = dirpyrDenoise.bluechro && p.dirpyrDenoise.bluechro == other.dirpyrDenoise.bluechro;
        dirpyrDenoise.gamma = dirpyrDenoise.gamma && p.dirpyrDenoise.gamma == other.dirpyrDenoise.gamma;
        dirpyrDenoise.passes = dirpyrDenoise.passes && p.dirpyrDenoise.passes == other.dirpyrDenoise.passes;
        dirpyrDenoise.dmethod = dirpyrDenoise.dmethod && p.dirpyrDenoise.dmethod == other.dirpyrDenoise.dmethod;
        dirpyrDenoise.Lmethod = dirpyrDenoise.Lmethod && p.dirpyrDenoise.Lmethod == other.dirpyrDenoise.Lmethod;
        dirpyrDenoise.Cmethod = dirpyrDenoise.Cmethod && p.dirpyrDenoise.Cmethod == other.dirpyrDenoise.Cmethod;
        dirpyrDenoise.C2method = dirpyrDenoise.C2method && p.dirpyrDenoise.C2method == other.dirpyrDenoise.C2method;
        dirpyrDenoise.smethod = dirpyrDenoise.smethod && p.dirpyrDenoise.smethod == other.dirpyrDenoise.smethod;
        dirpyrDenoise.medmethod = dirpyrDenoise.medmethod && p.dirpyrDenoise.medmethod == other.dirpyrDenoise.medmethod;
        dirpyrDenoise.methodmed = dirpyrDenoise.methodmed && p.dirpyrDenoise.methodmed == other.dirpyrDenoise.methodmed;
        dirpyrDenoise.rgbmethod = dirpyrDenoise.rgbmethod && p.dirpyrDenoise.rgbmethod == other.dirpyrDenoise.rgbmethod;

        epd.enabled = epd.enabled && p.epd.enabled == other.epd.enabled;
        epd.strength = epd.strength && p.epd.strength == other.epd.strength;
        epd.gamma = epd.gamma && p.epd.gamma == other.epd.gamma;
        epd.edgeStopping = epd.edgeStopping && p.epd.edgeStopping == other.epd.edgeStopping;
        epd.scale = epd.scale && p.epd.scale == other.epd.scale;
        epd.reweightingIterates = epd.reweightingIterates && p.epd.reweightingIterates == other.epd.reweightingIterates;

        fattal.enabled = fattal.enabled && p.fattal.enabled == other.fattal.enabled;
        fattal.threshold = fattal.threshold && p.fattal.threshold == other.fattal.threshold;
        fattal.amount = fattal.amount && p.fattal.amount == other.fattal.amount;
        fattal.anchor = fattal.anchor && p.fattal.anchor == other.fattal.anchor;

        sh.enabled = sh.enabled && p.sh.enabled == other.sh.enabled;
        sh.highlights = sh.highlights && p.sh.highlights == other.sh.highlights;
        sh.htonalwidth = sh.htonalwidth && p.sh.htonalwidth == other.sh.htonalwidth;
        sh.shadows = sh.shadows && p.sh.shadows == other.sh.shadows;
        sh.stonalwidth = sh.stonalwidth && p.sh.stonalwidth == other.sh.stonalwidth;
        sh.radius = sh.radius && p.sh.radius == other.sh.radius;
        sh.lab = sh.lab && p.sh.lab == other.sh.lab;
        crop.enabled = crop.enabled && p.crop.enabled == other.crop.enabled;
        crop.x = crop.x && p.crop.x == other.crop.x;
        crop.y = crop.y && p.crop.y == other.crop.y;
        crop.w = crop.w && p.crop.w == other.crop.w;
        crop.h = crop.h && p.crop.h == other.crop.h;
        crop.fixratio = crop.fixratio && p.crop.fixratio == other.crop.fixratio;
        crop.ratio = crop.ratio && p.crop.ratio == other.crop.ratio;
        crop.orientation = crop.orientation && p.crop.orientation == other.crop.orientation;
        crop.guide = crop.guide && p.crop.guide == other.crop.guide;
        coarse.rotate = coarse.rotate && p.coarse.rotate == other.coarse.rotate;
        coarse.hflip = coarse.hflip && p.coarse.hflip == other.coarse.hflip;
        coarse.vflip = coarse.vflip && p.coarse.vflip == other.coarse.vflip;
        commonTrans.method = commonTrans.method && p.commonTrans.method == other.commonTrans.method;
        commonTrans.autofill = commonTrans.autofill && p.commonTrans.autofill == other.commonTrans.autofill;
        rotate.degree = rotate.degree && p.rotate.degree == other.rotate.degree;
        distortion.amount = distortion.amount && p.distortion.amount == other.distortion.amount;
        lensProf.lcMode = lensProf.lcMode && p.lensProf.lcMode == other.lensProf.lcMode;
        lensProf.lcpFile = lensProf.lcpFile && p.lensProf.lcpFile == other.lensProf.lcpFile;
        lensProf.useDist = lensProf.useDist && p.lensProf.useDist == other.lensProf.useDist;
        lensProf.useVign = lensProf.useVign && p.lensProf.useVign == other.lensProf.useVign;
        lensProf.useCA = lensProf.useCA && p.lensProf.useCA == other.lensProf.useCA;
        lensProf.useLensfun = lensProf.useLensfun && p.lensProf.useLensfun() == other.lensProf.useLensfun();
        lensProf.lfAutoMatch = lensProf.lfAutoMatch && p.lensProf.lfAutoMatch() == other.lensProf.lfAutoMatch();
        lensProf.lfCameraMake = lensProf.lfCameraMake && p.lensProf.lfCameraMake == other.lensProf.lfCameraMake;
        lensProf.lfCameraModel = lensProf.lfCameraModel && p.lensProf.lfCameraModel == other.lensProf.lfCameraModel;
        lensProf.lfLens = lensProf.lfLens && p.lensProf.lfLens == other.lensProf.lfLens;
        perspective.method = perspective.method && p.perspective.method == other.perspective.method;
        perspective.horizontal = perspective.horizontal && p.perspective.horizontal == other.perspective.horizontal;
        perspective.vertical = perspective.vertical && p.perspective.vertical == other.perspective.vertical;
        perspective.camera_crop_factor = perspective.camera_crop_factor && p.perspective.camera_crop_factor == other.perspective.camera_crop_factor;
        perspective.camera_focal_length = perspective.camera_focal_length && p.perspective.camera_focal_length == other.perspective.camera_focal_length;
        perspective.camera_pitch = perspective.camera_pitch && p.perspective.camera_pitch == other.perspective.camera_pitch;
        perspective.camera_roll = perspective.camera_roll && p.perspective.camera_roll == other.perspective.camera_roll;
        perspective.camera_shift_horiz = perspective.camera_shift_horiz && p.perspective.camera_shift_horiz == other.perspective.camera_shift_horiz;
        perspective.camera_shift_vert = perspective.camera_shift_vert && p.perspective.camera_shift_vert == other.perspective.camera_shift_vert;
        perspective.projection_pitch = perspective.projection_pitch && p.perspective.projection_pitch == other.perspective.projection_pitch;
        perspective.camera_yaw = perspective.camera_yaw && p.perspective.camera_yaw == other.perspective.camera_yaw;
        perspective.projection_rotate = perspective.projection_rotate && p.perspective.projection_rotate == other.perspective.projection_rotate;
        perspective.projection_shift_horiz = perspective.projection_shift_horiz && p.perspective.projection_shift_horiz == other.perspective.projection_shift_horiz;
        perspective.projection_shift_vert = perspective.projection_shift_vert && p.perspective.projection_shift_vert == other.perspective.projection_shift_vert;
        perspective.projection_yaw = perspective.projection_yaw && p.perspective.projection_yaw == other.perspective.projection_yaw;
        perspective.control_lines = perspective.control_lines && p.perspective.control_line_values == other.perspective.control_line_values && p.perspective.control_line_types == other.perspective.control_line_types;
        gradient.enabled = gradient.enabled && p.gradient.enabled == other.gradient.enabled;
        gradient.degree = gradient.degree && p.gradient.degree == other.gradient.degree;
        gradient.feather = gradient.feather && p.gradient.feather == other.gradient.feather;
        gradient.strength = gradient.strength && p.gradient.strength == other.gradient.strength;
        gradient.centerX = gradient.centerX && p.gradient.centerX == other.gradient.centerX;
        gradient.centerY = gradient.centerY && p.gradient.centerY == other.gradient.centerY;

        locallab.enabled = locallab.enabled && p.locallab.enabled == other.locallab.enabled;
        isSpotNumberEqual = isSpotNumberEqual && p.locallab.spots.size() == other.locallab.spots.size();
        locallab.selspot = locallab.selspot && p.locallab.selspot == other.locallab.selspot;

        if (isSpotNumberEqual) {
            for (size_t j = 0; j < locallab.spots.size() && j < p.locallab.spots.size() && j < other.locallab.spots.size(); j++) {
                const LocallabParams::LocallabSpot& pSpot = p.locallab.spots.at(j);
                const LocallabParams::LocallabSpot& otherSpot = other.locallab.spots.at(j);
                // Control spot settings
                locallab.spots.at(j).name = locallab.spots.at(j).name && pSpot.name == otherSpot.name;
                locallab.spots.at(j).isvisible = locallab.spots.at(j).isvisible && pSpot.isvisible == otherSpot.isvisible;
                locallab.spots.at(j).prevMethod = locallab.spots.at(j).prevMethod && pSpot.prevMethod == otherSpot.prevMethod;
                locallab.spots.at(j).shape = locallab.spots.at(j).shape && pSpot.shape == otherSpot.shape;
                locallab.spots.at(j).spotMethod = locallab.spots.at(j).spotMethod && pSpot.spotMethod == otherSpot.spotMethod;
                locallab.spots.at(j).wavMethod = locallab.spots.at(j).wavMethod && pSpot.wavMethod == otherSpot.wavMethod;
                locallab.spots.at(j).sensiexclu = locallab.spots.at(j).sensiexclu && pSpot.sensiexclu == otherSpot.sensiexclu;
                locallab.spots.at(j).structexclu = locallab.spots.at(j).structexclu && pSpot.structexclu == otherSpot.structexclu;
                locallab.spots.at(j).struc = locallab.spots.at(j).struc && pSpot.struc == otherSpot.struc;
                locallab.spots.at(j).shapeMethod = locallab.spots.at(j).shapeMethod && pSpot.shapeMethod == otherSpot.shapeMethod;
                locallab.spots.at(j).loc = locallab.spots.at(j).loc && pSpot.loc == otherSpot.loc;
                locallab.spots.at(j).centerX = locallab.spots.at(j).centerX && pSpot.centerX == otherSpot.centerX;
                locallab.spots.at(j).centerY = locallab.spots.at(j).centerY && pSpot.centerY == otherSpot.centerY;
                locallab.spots.at(j).circrad = locallab.spots.at(j).circrad && pSpot.circrad == otherSpot.circrad;
                locallab.spots.at(j).qualityMethod = locallab.spots.at(j).qualityMethod && pSpot.qualityMethod == otherSpot.qualityMethod;
                locallab.spots.at(j).complexMethod = locallab.spots.at(j).complexMethod && pSpot.complexMethod == otherSpot.complexMethod;
                locallab.spots.at(j).transit = locallab.spots.at(j).transit && pSpot.transit == otherSpot.transit;
                locallab.spots.at(j).feather = locallab.spots.at(j).feather && pSpot.feather == otherSpot.feather;
                locallab.spots.at(j).thresh = locallab.spots.at(j).thresh && pSpot.thresh == otherSpot.thresh;
                locallab.spots.at(j).iter = locallab.spots.at(j).iter && pSpot.iter == otherSpot.iter;
                locallab.spots.at(j).balan = locallab.spots.at(j).balan && pSpot.balan == otherSpot.balan;
                locallab.spots.at(j).balanh = locallab.spots.at(j).balanh && pSpot.balanh == otherSpot.balanh;
                locallab.spots.at(j).colorde = locallab.spots.at(j).colorde && pSpot.colorde == otherSpot.colorde;
                locallab.spots.at(j).colorscope = locallab.spots.at(j).colorscope && pSpot.colorscope == otherSpot.colorscope;
                locallab.spots.at(j).transitweak = locallab.spots.at(j).transitweak && pSpot.transitweak == otherSpot.transitweak;
                locallab.spots.at(j).transitgrad = locallab.spots.at(j).transitgrad && pSpot.transitgrad == otherSpot.transitgrad;
                locallab.spots.at(j).hishow = locallab.spots.at(j).hishow && pSpot.hishow == otherSpot.hishow;
                locallab.spots.at(j).activ = locallab.spots.at(j).activ && pSpot.activ == otherSpot.activ;
                locallab.spots.at(j).avoid = locallab.spots.at(j).avoid && pSpot.avoid == otherSpot.avoid;
                locallab.spots.at(j).blwh = locallab.spots.at(j).blwh && pSpot.blwh == otherSpot.blwh;
                locallab.spots.at(j).recurs = locallab.spots.at(j).recurs && pSpot.recurs == otherSpot.recurs;
                locallab.spots.at(j).laplac = locallab.spots.at(j).laplac && pSpot.laplac == otherSpot.laplac;
                locallab.spots.at(j).deltae = locallab.spots.at(j).deltae && pSpot.deltae == otherSpot.deltae;
                locallab.spots.at(j).shortc = locallab.spots.at(j).shortc && pSpot.shortc == otherSpot.shortc;
                locallab.spots.at(j).savrest = locallab.spots.at(j).savrest && pSpot.savrest == otherSpot.savrest;
                locallab.spots.at(j).scopemask = locallab.spots.at(j).scopemask && pSpot.scopemask == otherSpot.scopemask;
                locallab.spots.at(j).lumask = locallab.spots.at(j).lumask && pSpot.lumask == otherSpot.lumask;
                // Color & Light
                locallab.spots.at(j).visicolor = locallab.spots.at(j).visicolor && pSpot.visicolor == otherSpot.visicolor;
                locallab.spots.at(j).expcolor = locallab.spots.at(j).expcolor && pSpot.expcolor == otherSpot.expcolor;
                locallab.spots.at(j).complexcolor = locallab.spots.at(j).complexcolor && pSpot.complexcolor == otherSpot.complexcolor;
                locallab.spots.at(j).curvactiv = locallab.spots.at(j).curvactiv && pSpot.curvactiv == otherSpot.curvactiv;
                locallab.spots.at(j).lightness = locallab.spots.at(j).lightness && pSpot.lightness == otherSpot.lightness;
                locallab.spots.at(j).contrast = locallab.spots.at(j).contrast && pSpot.contrast == otherSpot.contrast;
                locallab.spots.at(j).chroma = locallab.spots.at(j).chroma && pSpot.chroma == otherSpot.chroma;
                locallab.spots.at(j).labgridALow = locallab.spots.at(j).labgridALow && pSpot.labgridALow == otherSpot.labgridALow;
                locallab.spots.at(j).labgridBLow = locallab.spots.at(j).labgridBLow && pSpot.labgridBLow == otherSpot.labgridBLow;
                locallab.spots.at(j).labgridAHigh = locallab.spots.at(j).labgridAHigh && pSpot.labgridAHigh == otherSpot.labgridAHigh;
                locallab.spots.at(j).labgridBHigh = locallab.spots.at(j).labgridBHigh && pSpot.labgridBHigh == otherSpot.labgridBHigh;
                locallab.spots.at(j).labgridALowmerg = locallab.spots.at(j).labgridALowmerg && pSpot.labgridALowmerg == otherSpot.labgridALowmerg;
                locallab.spots.at(j).labgridBLowmerg = locallab.spots.at(j).labgridBLowmerg && pSpot.labgridBLowmerg == otherSpot.labgridBLowmerg;
                locallab.spots.at(j).labgridAHighmerg = locallab.spots.at(j).labgridAHighmerg && pSpot.labgridAHighmerg == otherSpot.labgridAHighmerg;
                locallab.spots.at(j).labgridBHighmerg = locallab.spots.at(j).labgridBHighmerg && pSpot.labgridBHighmerg == otherSpot.labgridBHighmerg;
                locallab.spots.at(j).strengthgrid = locallab.spots.at(j).strengthgrid && pSpot.strengthgrid == otherSpot.strengthgrid;
                locallab.spots.at(j).sensi = locallab.spots.at(j).sensi && pSpot.sensi == otherSpot.sensi;
                locallab.spots.at(j).structcol = locallab.spots.at(j).structcol && pSpot.structcol == otherSpot.structcol;
                locallab.spots.at(j).strcol = locallab.spots.at(j).strcol && pSpot.strcol == otherSpot.strcol;
                locallab.spots.at(j).strcolab = locallab.spots.at(j).strcolab && pSpot.strcolab == otherSpot.strcolab;
                locallab.spots.at(j).strcolh = locallab.spots.at(j).strcolh && pSpot.strcolh == otherSpot.strcolh;
                locallab.spots.at(j).angcol = locallab.spots.at(j).angcol && pSpot.angcol == otherSpot.angcol;
                locallab.spots.at(j).blurcolde = locallab.spots.at(j).blurcolde && pSpot.blurcolde == otherSpot.blurcolde;
                locallab.spots.at(j).blurcol = locallab.spots.at(j).blurcol && pSpot.blurcol == otherSpot.blurcol;
                locallab.spots.at(j).contcol = locallab.spots.at(j).contcol && pSpot.contcol == otherSpot.contcol;
                locallab.spots.at(j).blendmaskcol = locallab.spots.at(j).blendmaskcol && pSpot.blendmaskcol == otherSpot.blendmaskcol;
                locallab.spots.at(j).radmaskcol = locallab.spots.at(j).radmaskcol && pSpot.radmaskcol == otherSpot.radmaskcol;
                locallab.spots.at(j).chromaskcol = locallab.spots.at(j).chromaskcol && pSpot.chromaskcol == otherSpot.chromaskcol;
                locallab.spots.at(j).gammaskcol = locallab.spots.at(j).gammaskcol && pSpot.gammaskcol == otherSpot.gammaskcol;
                locallab.spots.at(j).slomaskcol = locallab.spots.at(j).slomaskcol && pSpot.slomaskcol == otherSpot.slomaskcol;
                locallab.spots.at(j).shadmaskcol = locallab.spots.at(j).shadmaskcol && pSpot.shadmaskcol == otherSpot.shadmaskcol;
                locallab.spots.at(j).strumaskcol = locallab.spots.at(j).strumaskcol && pSpot.strumaskcol == otherSpot.strumaskcol;
                locallab.spots.at(j).lapmaskcol = locallab.spots.at(j).lapmaskcol && pSpot.lapmaskcol == otherSpot.lapmaskcol;
                locallab.spots.at(j).qualitycurveMethod = locallab.spots.at(j).qualitycurveMethod && pSpot.qualitycurveMethod == otherSpot.qualitycurveMethod;
                locallab.spots.at(j).gridMethod = locallab.spots.at(j).gridMethod && pSpot.gridMethod == otherSpot.gridMethod;
                locallab.spots.at(j).merMethod = locallab.spots.at(j).merMethod && pSpot.merMethod == otherSpot.merMethod;
                locallab.spots.at(j).toneMethod = locallab.spots.at(j).toneMethod && pSpot.toneMethod == otherSpot.toneMethod;
                locallab.spots.at(j).mergecolMethod = locallab.spots.at(j).mergecolMethod && pSpot.mergecolMethod == otherSpot.mergecolMethod;
                locallab.spots.at(j).llcurve = locallab.spots.at(j).llcurve && pSpot.llcurve == otherSpot.llcurve;
                locallab.spots.at(j).lccurve = locallab.spots.at(j).lccurve && pSpot.lccurve == otherSpot.lccurve;
                locallab.spots.at(j).cccurve = locallab.spots.at(j).cccurve && pSpot.cccurve == otherSpot.cccurve;
                locallab.spots.at(j).clcurve = locallab.spots.at(j).clcurve && pSpot.cccurve == otherSpot.clcurve;
                locallab.spots.at(j).rgbcurve = locallab.spots.at(j).rgbcurve && pSpot.rgbcurve == otherSpot.rgbcurve;
                locallab.spots.at(j).LHcurve = locallab.spots.at(j).LHcurve && pSpot.LHcurve == otherSpot.LHcurve;
                locallab.spots.at(j).HHcurve = locallab.spots.at(j).HHcurve && pSpot.HHcurve == otherSpot.HHcurve;
                locallab.spots.at(j).CHcurve = locallab.spots.at(j).CHcurve && pSpot.CHcurve == otherSpot.CHcurve;
                locallab.spots.at(j).invers = locallab.spots.at(j).invers && pSpot.invers == otherSpot.invers;
                locallab.spots.at(j).special = locallab.spots.at(j).special && pSpot.special == otherSpot.special;
                locallab.spots.at(j).toolcol = locallab.spots.at(j).toolcol && pSpot.toolcol == otherSpot.toolcol;
                locallab.spots.at(j).enaColorMask = locallab.spots.at(j).enaColorMask && pSpot.enaColorMask == otherSpot.enaColorMask;
                locallab.spots.at(j).fftColorMask = locallab.spots.at(j).fftColorMask && pSpot.fftColorMask == otherSpot.fftColorMask;
                locallab.spots.at(j).CCmaskcurve = locallab.spots.at(j).CCmaskcurve && pSpot.CCmaskcurve == otherSpot.CCmaskcurve;
                locallab.spots.at(j).LLmaskcurve = locallab.spots.at(j).LLmaskcurve && pSpot.LLmaskcurve == otherSpot.LLmaskcurve;
                locallab.spots.at(j).HHmaskcurve = locallab.spots.at(j).HHmaskcurve && pSpot.HHmaskcurve == otherSpot.HHmaskcurve;
                locallab.spots.at(j).HHhmaskcurve = locallab.spots.at(j).HHhmaskcurve && pSpot.HHhmaskcurve == otherSpot.HHhmaskcurve;
                locallab.spots.at(j).softradiuscol = locallab.spots.at(j).softradiuscol && pSpot.softradiuscol == otherSpot.softradiuscol;
                locallab.spots.at(j).opacol = locallab.spots.at(j).opacol && pSpot.opacol == otherSpot.opacol;
                locallab.spots.at(j).mercol = locallab.spots.at(j).mercol && pSpot.mercol == otherSpot.mercol;
                locallab.spots.at(j).merlucol = locallab.spots.at(j).merlucol && pSpot.merlucol == otherSpot.merlucol;
                locallab.spots.at(j).conthrcol = locallab.spots.at(j).conthrcol && pSpot.conthrcol == otherSpot.conthrcol;
                locallab.spots.at(j).Lmaskcurve = locallab.spots.at(j).Lmaskcurve && pSpot.Lmaskcurve == otherSpot.Lmaskcurve;
                locallab.spots.at(j).LLmaskcolcurvewav = locallab.spots.at(j).LLmaskcolcurvewav && pSpot.LLmaskcolcurvewav == otherSpot.LLmaskcolcurvewav;
                locallab.spots.at(j).csthresholdcol = locallab.spots.at(j).csthresholdcol && pSpot.csthresholdcol == otherSpot.csthresholdcol;
                // Exposure
                locallab.spots.at(j).visiexpose = locallab.spots.at(j).visiexpose && pSpot.visiexpose == otherSpot.visiexpose;
                locallab.spots.at(j).expexpose = locallab.spots.at(j).expexpose && pSpot.expexpose == otherSpot.expexpose;
                locallab.spots.at(j).complexexpose = locallab.spots.at(j).complexexpose && pSpot.complexexpose == otherSpot.complexexpose;
                locallab.spots.at(j).expcomp = locallab.spots.at(j).expcomp && pSpot.expcomp == otherSpot.expcomp;
                locallab.spots.at(j).hlcompr = locallab.spots.at(j).hlcompr && pSpot.hlcompr == otherSpot.hlcompr;
                locallab.spots.at(j).hlcomprthresh = locallab.spots.at(j).hlcomprthresh && pSpot.hlcomprthresh == otherSpot.hlcomprthresh;
                locallab.spots.at(j).black = locallab.spots.at(j).black && pSpot.black == otherSpot.black;
                locallab.spots.at(j).shadex = locallab.spots.at(j).shadex && pSpot.shadex == otherSpot.shadex;
                locallab.spots.at(j).shcompr = locallab.spots.at(j).shcompr && pSpot.shcompr == otherSpot.shcompr;
                locallab.spots.at(j).expchroma = locallab.spots.at(j).expchroma && pSpot.expchroma == otherSpot.expchroma;
                locallab.spots.at(j).sensiex = locallab.spots.at(j).sensiex && pSpot.sensiex == otherSpot.sensiex;
                locallab.spots.at(j).structexp = locallab.spots.at(j).structexp && pSpot.structexp == otherSpot.structexp;
                locallab.spots.at(j).blurexpde = locallab.spots.at(j).blurexpde && pSpot.blurexpde == otherSpot.blurexpde;
                locallab.spots.at(j).strexp = locallab.spots.at(j).strexp && pSpot.strexp == otherSpot.strexp;
                locallab.spots.at(j).angexp = locallab.spots.at(j).angexp && pSpot.angexp == otherSpot.angexp;
                locallab.spots.at(j).excurve = locallab.spots.at(j).excurve && pSpot.excurve == otherSpot.excurve;
                locallab.spots.at(j).inversex = locallab.spots.at(j).inversex && pSpot.inversex == otherSpot.inversex;
                locallab.spots.at(j).enaExpMask = locallab.spots.at(j).enaExpMask && pSpot.enaExpMask == otherSpot.enaExpMask;
                locallab.spots.at(j).enaExpMaskaft = locallab.spots.at(j).enaExpMaskaft && pSpot.enaExpMaskaft == otherSpot.enaExpMaskaft;
                locallab.spots.at(j).CCmaskexpcurve = locallab.spots.at(j).CCmaskexpcurve && pSpot.CCmaskexpcurve == otherSpot.CCmaskexpcurve;
                locallab.spots.at(j).LLmaskexpcurve = locallab.spots.at(j).LLmaskexpcurve && pSpot.LLmaskexpcurve == otherSpot.LLmaskexpcurve;
                locallab.spots.at(j).HHmaskexpcurve = locallab.spots.at(j).HHmaskexpcurve && pSpot.HHmaskexpcurve == otherSpot.HHmaskexpcurve;
                locallab.spots.at(j).blendmaskexp = locallab.spots.at(j).blendmaskexp && pSpot.blendmaskexp == otherSpot.blendmaskexp;
                locallab.spots.at(j).radmaskexp = locallab.spots.at(j).radmaskexp && pSpot.radmaskexp == otherSpot.radmaskexp;
                locallab.spots.at(j).chromaskexp = locallab.spots.at(j).chromaskexp && pSpot.chromaskexp == otherSpot.chromaskexp;
                locallab.spots.at(j).gammaskexp = locallab.spots.at(j).gammaskexp && pSpot.gammaskexp == otherSpot.gammaskexp;
                locallab.spots.at(j).slomaskexp = locallab.spots.at(j).slomaskexp && pSpot.slomaskexp == otherSpot.slomaskexp;
                locallab.spots.at(j).lapmaskexp = locallab.spots.at(j).lapmaskexp && pSpot.lapmaskexp == otherSpot.lapmaskexp;
                locallab.spots.at(j).strmaskexp = locallab.spots.at(j).strmaskexp && pSpot.strmaskexp == otherSpot.strmaskexp;
                locallab.spots.at(j).angmaskexp = locallab.spots.at(j).angmaskexp && pSpot.angmaskexp == otherSpot.angmaskexp;
                locallab.spots.at(j).softradiusexp = locallab.spots.at(j).softradiusexp && pSpot.softradiusexp == otherSpot.softradiusexp;
                locallab.spots.at(j).Lmaskexpcurve = locallab.spots.at(j).Lmaskexpcurve && pSpot.Lmaskexpcurve == otherSpot.Lmaskexpcurve;
                locallab.spots.at(j).expMethod = locallab.spots.at(j).expMethod && pSpot.expMethod == otherSpot.expMethod;
                locallab.spots.at(j).exnoiseMethod = locallab.spots.at(j).exnoiseMethod && pSpot.exnoiseMethod == otherSpot.exnoiseMethod;
                locallab.spots.at(j).laplacexp = locallab.spots.at(j).laplacexp && pSpot.laplacexp == otherSpot.laplacexp;
                locallab.spots.at(j).balanexp = locallab.spots.at(j).balanexp && pSpot.balanexp == otherSpot.balanexp;
                locallab.spots.at(j).linear = locallab.spots.at(j).linear && pSpot.linear == otherSpot.linear;
                locallab.spots.at(j).gamm = locallab.spots.at(j).gamm && pSpot.gamm == otherSpot.gamm;
                locallab.spots.at(j).fatamount = locallab.spots.at(j).fatamount && pSpot.fatamount == otherSpot.fatamount;
                locallab.spots.at(j).fatdetail = locallab.spots.at(j).fatdetail && pSpot.fatdetail == otherSpot.fatdetail;
                locallab.spots.at(j).fatanchor = locallab.spots.at(j).fatanchor && pSpot.fatanchor == otherSpot.fatanchor;
                locallab.spots.at(j).fatlevel = locallab.spots.at(j).fatlevel && pSpot.fatlevel == otherSpot.fatlevel;
                // Shadow highlight
                locallab.spots.at(j).visishadhigh = locallab.spots.at(j).visishadhigh && pSpot.visishadhigh == otherSpot.visishadhigh;
                locallab.spots.at(j).expshadhigh = locallab.spots.at(j).expshadhigh && pSpot.expshadhigh == otherSpot.expshadhigh;
                locallab.spots.at(j).complexshadhigh = locallab.spots.at(j).complexshadhigh && pSpot.complexshadhigh == otherSpot.complexshadhigh;
                locallab.spots.at(j).shMethod = locallab.spots.at(j).shMethod && pSpot.shMethod == otherSpot.shMethod;

                for (int k = 0; k < 5; k++) {
                    locallab.spots.at(j).multsh[k] = locallab.spots.at(j).multsh[k] && pSpot.multsh[k] == otherSpot.multsh[k];
                }

                locallab.spots.at(j).highlights = locallab.spots.at(j).highlights && pSpot.highlights == otherSpot.highlights;
                locallab.spots.at(j).h_tonalwidth = locallab.spots.at(j).h_tonalwidth && pSpot.h_tonalwidth == otherSpot.h_tonalwidth;
                locallab.spots.at(j).shadows = locallab.spots.at(j).shadows && pSpot.shadows == otherSpot.shadows;
                locallab.spots.at(j).s_tonalwidth = locallab.spots.at(j).s_tonalwidth && pSpot.s_tonalwidth == otherSpot.s_tonalwidth;
                locallab.spots.at(j).sh_radius = locallab.spots.at(j).sh_radius && pSpot.sh_radius == otherSpot.sh_radius;
                locallab.spots.at(j).sensihs = locallab.spots.at(j).sensihs && pSpot.sensihs == otherSpot.sensihs;
                locallab.spots.at(j).enaSHMask = locallab.spots.at(j).enaSHMask && pSpot.enaSHMask == otherSpot.enaSHMask;
                locallab.spots.at(j).CCmaskSHcurve = locallab.spots.at(j).CCmaskSHcurve && pSpot.CCmaskSHcurve == otherSpot.CCmaskSHcurve;
                locallab.spots.at(j).LLmaskSHcurve = locallab.spots.at(j).LLmaskSHcurve && pSpot.LLmaskSHcurve == otherSpot.LLmaskSHcurve;
                locallab.spots.at(j).HHmaskSHcurve = locallab.spots.at(j).HHmaskSHcurve && pSpot.HHmaskSHcurve == otherSpot.HHmaskSHcurve;
                locallab.spots.at(j).blendmaskSH = locallab.spots.at(j).blendmaskSH && pSpot.blendmaskSH == otherSpot.blendmaskSH;
                locallab.spots.at(j).radmaskSH = locallab.spots.at(j).radmaskSH && pSpot.radmaskSH == otherSpot.radmaskSH;
                locallab.spots.at(j).blurSHde = locallab.spots.at(j).blurSHde && pSpot.blurSHde == otherSpot.blurSHde;
                locallab.spots.at(j).strSH = locallab.spots.at(j).strSH && pSpot.strSH == otherSpot.strSH;
                locallab.spots.at(j).angSH = locallab.spots.at(j).angSH && pSpot.angSH == otherSpot.angSH;
                locallab.spots.at(j).inverssh = locallab.spots.at(j).inverssh && pSpot.inverssh == otherSpot.inverssh;
                locallab.spots.at(j).chromaskSH = locallab.spots.at(j).chromaskSH && pSpot.chromaskSH == otherSpot.chromaskSH;
                locallab.spots.at(j).gammaskSH = locallab.spots.at(j).gammaskSH && pSpot.gammaskSH == otherSpot.gammaskSH;
                locallab.spots.at(j).slomaskSH = locallab.spots.at(j).slomaskSH && pSpot.slomaskSH == otherSpot.slomaskSH;
                locallab.spots.at(j).lapmaskSH = locallab.spots.at(j).lapmaskSH && pSpot.lapmaskSH == otherSpot.lapmaskSH;
                locallab.spots.at(j).detailSH = locallab.spots.at(j).detailSH && pSpot.detailSH == otherSpot.detailSH;
                locallab.spots.at(j).LmaskSHcurve = locallab.spots.at(j).LmaskSHcurve && pSpot.LmaskSHcurve == otherSpot.LmaskSHcurve;
                locallab.spots.at(j).fatamountSH = locallab.spots.at(j).fatamountSH && pSpot.fatamountSH == otherSpot.fatamountSH;
                locallab.spots.at(j).fatanchorSH = locallab.spots.at(j).fatanchorSH && pSpot.fatanchorSH == otherSpot.fatanchorSH;
                locallab.spots.at(j).gamSH = locallab.spots.at(j).gamSH && pSpot.gamSH == otherSpot.gamSH;
                locallab.spots.at(j).sloSH = locallab.spots.at(j).sloSH && pSpot.sloSH == otherSpot.sloSH;
                // Vibrance
                locallab.spots.at(j).visivibrance = locallab.spots.at(j).visivibrance && pSpot.visivibrance == otherSpot.visivibrance;
                locallab.spots.at(j).expvibrance = locallab.spots.at(j).expvibrance && pSpot.expvibrance == otherSpot.expvibrance;
                locallab.spots.at(j).complexvibrance = locallab.spots.at(j).complexvibrance && pSpot.complexvibrance == otherSpot.complexvibrance;
                locallab.spots.at(j).saturated = locallab.spots.at(j).saturated && pSpot.saturated == otherSpot.saturated;
                locallab.spots.at(j).pastels = locallab.spots.at(j).pastels && pSpot.pastels == otherSpot.pastels;
                locallab.spots.at(j).warm = locallab.spots.at(j).warm && pSpot.warm == otherSpot.warm;
                locallab.spots.at(j).psthreshold = locallab.spots.at(j).psthreshold && pSpot.psthreshold == otherSpot.psthreshold;
                locallab.spots.at(j).protectskins = locallab.spots.at(j).protectskins && pSpot.protectskins == otherSpot.protectskins;
                locallab.spots.at(j).avoidcolorshift = locallab.spots.at(j).avoidcolorshift && pSpot.avoidcolorshift == otherSpot.avoidcolorshift;
                locallab.spots.at(j).pastsattog = locallab.spots.at(j).pastsattog && pSpot.pastsattog == otherSpot.pastsattog;
                locallab.spots.at(j).sensiv = locallab.spots.at(j).sensiv && pSpot.sensiv == otherSpot.sensiv;
                locallab.spots.at(j).skintonescurve = locallab.spots.at(j).skintonescurve && pSpot.skintonescurve == otherSpot.skintonescurve;
                locallab.spots.at(j).CCmaskvibcurve = locallab.spots.at(j).CCmaskvibcurve && pSpot.CCmaskvibcurve == otherSpot.CCmaskvibcurve;
                locallab.spots.at(j).LLmaskvibcurve = locallab.spots.at(j).LLmaskvibcurve && pSpot.LLmaskvibcurve == otherSpot.LLmaskvibcurve;
                locallab.spots.at(j).HHmaskvibcurve = locallab.spots.at(j).HHmaskvibcurve && pSpot.HHmaskvibcurve == otherSpot.HHmaskvibcurve;
                locallab.spots.at(j).enavibMask = locallab.spots.at(j).enavibMask && pSpot.enavibMask == otherSpot.enavibMask;
                locallab.spots.at(j).blendmaskvib = locallab.spots.at(j).blendmaskvib && pSpot.blendmaskvib == otherSpot.blendmaskvib;
                locallab.spots.at(j).radmaskvib = locallab.spots.at(j).radmaskvib && pSpot.radmaskvib == otherSpot.radmaskvib;
                locallab.spots.at(j).chromaskvib = locallab.spots.at(j).chromaskvib && pSpot.chromaskvib == otherSpot.chromaskvib;
                locallab.spots.at(j).gammaskvib = locallab.spots.at(j).gammaskvib && pSpot.gammaskvib == otherSpot.gammaskvib;
                locallab.spots.at(j).slomaskvib = locallab.spots.at(j).slomaskvib && pSpot.slomaskvib == otherSpot.slomaskvib;
                locallab.spots.at(j).lapmaskvib = locallab.spots.at(j).lapmaskvib && pSpot.lapmaskvib == otherSpot.lapmaskvib;
                locallab.spots.at(j).strvib = locallab.spots.at(j).strvib && pSpot.strvib == otherSpot.strvib;
                locallab.spots.at(j).strvibab = locallab.spots.at(j).strvibab && pSpot.strvibab == otherSpot.strvibab;
                locallab.spots.at(j).strvibh = locallab.spots.at(j).strvibh && pSpot.strvibh == otherSpot.strvibh;
                locallab.spots.at(j).angvib = locallab.spots.at(j).angvib && pSpot.angvib == otherSpot.angvib;
                locallab.spots.at(j).Lmaskvibcurve = locallab.spots.at(j).Lmaskvibcurve && pSpot.Lmaskvibcurve == otherSpot.Lmaskvibcurve;
                // Soft Light
                locallab.spots.at(j).visisoft = locallab.spots.at(j).visisoft && pSpot.visisoft == otherSpot.visisoft;
                locallab.spots.at(j).expsoft = locallab.spots.at(j).expsoft && pSpot.expsoft == otherSpot.expsoft;
                locallab.spots.at(j).complexsoft = locallab.spots.at(j).complexsoft && pSpot.complexsoft == otherSpot.complexsoft;
                locallab.spots.at(j).streng = locallab.spots.at(j).streng && pSpot.streng == otherSpot.streng;
                locallab.spots.at(j).sensisf = locallab.spots.at(j).sensisf && pSpot.sensisf == otherSpot.sensisf;
                locallab.spots.at(j).laplace = locallab.spots.at(j).laplace && pSpot.laplace == otherSpot.laplace;
                locallab.spots.at(j).softMethod = locallab.spots.at(j).softMethod && pSpot.softMethod == otherSpot.softMethod;
                // Blur & Noise
                locallab.spots.at(j).visiblur = locallab.spots.at(j).visiblur && pSpot.visiblur == otherSpot.visiblur;
                locallab.spots.at(j).expblur = locallab.spots.at(j).expblur && pSpot.expblur == otherSpot.expblur;
                locallab.spots.at(j).complexblur = locallab.spots.at(j).complexblur && pSpot.complexblur == otherSpot.complexblur;
                locallab.spots.at(j).radius = locallab.spots.at(j).radius && pSpot.radius == otherSpot.radius;
                locallab.spots.at(j).strength = locallab.spots.at(j).strength && pSpot.strength == otherSpot.strength;
                locallab.spots.at(j).sensibn = locallab.spots.at(j).sensibn && pSpot.sensibn == otherSpot.sensibn;
                locallab.spots.at(j).itera = locallab.spots.at(j).itera && pSpot.itera == otherSpot.itera;
                locallab.spots.at(j).guidbl = locallab.spots.at(j).guidbl && pSpot.guidbl == otherSpot.guidbl;
                locallab.spots.at(j).strbl = locallab.spots.at(j).strbl && pSpot.strbl == otherSpot.strbl;
                locallab.spots.at(j).isogr = locallab.spots.at(j).isogr && pSpot.isogr == otherSpot.isogr;
                locallab.spots.at(j).strengr = locallab.spots.at(j).strengr && pSpot.strengr == otherSpot.strengr;
                locallab.spots.at(j).scalegr = locallab.spots.at(j).scalegr && pSpot.scalegr == otherSpot.scalegr;
                locallab.spots.at(j).epsbl = locallab.spots.at(j).epsbl && pSpot.epsbl == otherSpot.epsbl;
                locallab.spots.at(j).blMethod = locallab.spots.at(j).blMethod && pSpot.blMethod == otherSpot.blMethod;
                locallab.spots.at(j).chroMethod = locallab.spots.at(j).chroMethod && pSpot.chroMethod == otherSpot.chroMethod;
                locallab.spots.at(j).quamethod = locallab.spots.at(j).quamethod && pSpot.quamethod == otherSpot.quamethod;
                locallab.spots.at(j).blurMethod = locallab.spots.at(j).blurMethod && pSpot.blurMethod == otherSpot.blurMethod;
                locallab.spots.at(j).medMethod = locallab.spots.at(j).medMethod && pSpot.medMethod == otherSpot.medMethod;
                locallab.spots.at(j).activlum = locallab.spots.at(j).activlum && pSpot.activlum == otherSpot.activlum;
                locallab.spots.at(j).noiselumf = locallab.spots.at(j).noiselumf && pSpot.noiselumf == otherSpot.noiselumf;
                locallab.spots.at(j).noiselumf0 = locallab.spots.at(j).noiselumf0 && pSpot.noiselumf0 == otherSpot.noiselumf0;
                locallab.spots.at(j).noiselumf2 = locallab.spots.at(j).noiselumf2 && pSpot.noiselumf2 == otherSpot.noiselumf2;
                locallab.spots.at(j).noiselumc = locallab.spots.at(j).noiselumc && pSpot.noiselumc == otherSpot.noiselumc;
                locallab.spots.at(j).noiselumdetail = locallab.spots.at(j).noiselumdetail && pSpot.noiselumdetail == otherSpot.noiselumdetail;
                locallab.spots.at(j).noiselequal = locallab.spots.at(j).noiselequal && pSpot.noiselequal == otherSpot.noiselequal;
                locallab.spots.at(j).noisechrof = locallab.spots.at(j).noisechrof && pSpot.noisechrof == otherSpot.noisechrof;
                locallab.spots.at(j).noisechroc = locallab.spots.at(j).noisechroc && pSpot.noisechroc == otherSpot.noisechroc;
                locallab.spots.at(j).noisechrodetail = locallab.spots.at(j).noisechrodetail && pSpot.noisechrodetail == otherSpot.noisechrodetail;
                locallab.spots.at(j).adjblur = locallab.spots.at(j).adjblur && pSpot.adjblur == otherSpot.adjblur;
                locallab.spots.at(j).bilateral = locallab.spots.at(j).bilateral && pSpot.bilateral == otherSpot.bilateral;
                locallab.spots.at(j).sensiden = locallab.spots.at(j).sensiden && pSpot.sensiden == otherSpot.sensiden;
                locallab.spots.at(j).detailthr = locallab.spots.at(j).detailthr && pSpot.detailthr == otherSpot.detailthr;
                locallab.spots.at(j).locwavcurveden = locallab.spots.at(j).locwavcurveden && pSpot.locwavcurveden == otherSpot.locwavcurveden;
                locallab.spots.at(j).showmaskblMethodtyp = locallab.spots.at(j).showmaskblMethodtyp && pSpot.showmaskblMethodtyp == otherSpot.showmaskblMethodtyp;
                locallab.spots.at(j).CCmaskblcurve = locallab.spots.at(j).CCmaskblcurve && pSpot.CCmaskblcurve == otherSpot.CCmaskblcurve;
                locallab.spots.at(j).LLmaskblcurve = locallab.spots.at(j).LLmaskblcurve && pSpot.LLmaskblcurve == otherSpot.LLmaskblcurve;
                locallab.spots.at(j).HHmaskblcurve = locallab.spots.at(j).HHmaskblcurve && pSpot.HHmaskblcurve == otherSpot.HHmaskblcurve;
                locallab.spots.at(j).enablMask = locallab.spots.at(j).enablMask && pSpot.enablMask == otherSpot.enablMask;
                locallab.spots.at(j).fftwbl = locallab.spots.at(j).fftwbl && pSpot.fftwbl == otherSpot.fftwbl;
                locallab.spots.at(j).invbl = locallab.spots.at(j).invbl && pSpot.invbl == otherSpot.invbl;
                locallab.spots.at(j).toolbl = locallab.spots.at(j).toolbl && pSpot.toolbl == otherSpot.toolbl;
                locallab.spots.at(j).blendmaskbl = locallab.spots.at(j).blendmaskbl && pSpot.blendmaskbl == otherSpot.blendmaskbl;
                locallab.spots.at(j).radmaskbl = locallab.spots.at(j).radmaskbl && pSpot.radmaskbl == otherSpot.radmaskbl;
                locallab.spots.at(j).chromaskbl = locallab.spots.at(j).chromaskbl && pSpot.chromaskbl == otherSpot.chromaskbl;
                locallab.spots.at(j).gammaskbl = locallab.spots.at(j).gammaskbl && pSpot.gammaskbl == otherSpot.gammaskbl;
                locallab.spots.at(j).slomaskbl = locallab.spots.at(j).slomaskbl && pSpot.slomaskbl == otherSpot.slomaskbl;
                locallab.spots.at(j).lapmaskbl = locallab.spots.at(j).lapmaskbl && pSpot.lapmaskbl == otherSpot.lapmaskbl;
                locallab.spots.at(j).shadmaskbl = locallab.spots.at(j).shadmaskbl && pSpot.shadmaskbl == otherSpot.shadmaskbl;
                locallab.spots.at(j).shadmaskblsha = locallab.spots.at(j).shadmaskblsha && pSpot.shadmaskblsha == otherSpot.shadmaskblsha;
                locallab.spots.at(j).strumaskbl = locallab.spots.at(j).strumaskbl && pSpot.strumaskbl == otherSpot.strumaskbl;
                locallab.spots.at(j).Lmaskblcurve = locallab.spots.at(j).Lmaskblcurve && pSpot.Lmaskblcurve == otherSpot.Lmaskblcurve;
                locallab.spots.at(j).LLmaskblcurvewav = locallab.spots.at(j).LLmaskblcurvewav && pSpot.LLmaskblcurvewav == otherSpot.LLmaskblcurvewav;
                locallab.spots.at(j).csthresholdblur = locallab.spots.at(j).csthresholdblur && pSpot.csthresholdblur == otherSpot.csthresholdblur;
                // Tone Mapping
                locallab.spots.at(j).visitonemap = locallab.spots.at(j).visitonemap && pSpot.visitonemap == otherSpot.visitonemap;
                locallab.spots.at(j).exptonemap = locallab.spots.at(j).exptonemap && pSpot.exptonemap == otherSpot.exptonemap;
                locallab.spots.at(j).complextonemap = locallab.spots.at(j).complextonemap && pSpot.complextonemap == otherSpot.complextonemap;
                locallab.spots.at(j).stren = locallab.spots.at(j).stren && pSpot.stren == otherSpot.stren;
                locallab.spots.at(j).gamma = locallab.spots.at(j).gamma && pSpot.gamma == otherSpot.gamma;
                locallab.spots.at(j).estop = locallab.spots.at(j).estop && pSpot.estop == otherSpot.estop;
                locallab.spots.at(j).scaltm = locallab.spots.at(j).scaltm && pSpot.scaltm == otherSpot.scaltm;
                locallab.spots.at(j).rewei = locallab.spots.at(j).rewei && pSpot.rewei == otherSpot.rewei;
                locallab.spots.at(j).satur = locallab.spots.at(j).satur && pSpot.satur == otherSpot.satur;
                locallab.spots.at(j).sensitm = locallab.spots.at(j).sensitm && pSpot.sensitm == otherSpot.sensitm;
                locallab.spots.at(j).softradiustm = locallab.spots.at(j).softradiustm && pSpot.softradiustm == otherSpot.softradiustm;
                locallab.spots.at(j).amount = locallab.spots.at(j).amount && pSpot.amount == otherSpot.amount;
                locallab.spots.at(j).equiltm = locallab.spots.at(j).equiltm && pSpot.equiltm == otherSpot.equiltm;
                locallab.spots.at(j).CCmasktmcurve = locallab.spots.at(j).CCmasktmcurve && pSpot.CCmasktmcurve == otherSpot.CCmasktmcurve;
                locallab.spots.at(j).LLmasktmcurve = locallab.spots.at(j).LLmasktmcurve && pSpot.LLmasktmcurve == otherSpot.LLmasktmcurve;
                locallab.spots.at(j).HHmasktmcurve = locallab.spots.at(j).HHmasktmcurve && pSpot.HHmasktmcurve == otherSpot.HHmasktmcurve;
                locallab.spots.at(j).enatmMask = locallab.spots.at(j).enatmMask && pSpot.enatmMask == otherSpot.enatmMask;
                locallab.spots.at(j).enatmMaskaft = locallab.spots.at(j).enatmMaskaft && pSpot.enatmMaskaft == otherSpot.enatmMaskaft;
                locallab.spots.at(j).blendmasktm = locallab.spots.at(j).blendmasktm && pSpot.blendmasktm == otherSpot.blendmasktm;
                locallab.spots.at(j).radmasktm = locallab.spots.at(j).radmasktm && pSpot.radmasktm == otherSpot.radmasktm;
                locallab.spots.at(j).chromasktm = locallab.spots.at(j).chromasktm && pSpot.chromasktm == otherSpot.chromasktm;
                locallab.spots.at(j).gammasktm = locallab.spots.at(j).gammasktm && pSpot.gammasktm == otherSpot.gammasktm;
                locallab.spots.at(j).slomasktm = locallab.spots.at(j).slomasktm && pSpot.slomasktm == otherSpot.slomasktm;
                locallab.spots.at(j).lapmasktm = locallab.spots.at(j).lapmasktm && pSpot.lapmasktm == otherSpot.lapmasktm;
                locallab.spots.at(j).Lmasktmcurve = locallab.spots.at(j).Lmasktmcurve && pSpot.Lmasktmcurve == otherSpot.Lmasktmcurve;
                // Retinex
                locallab.spots.at(j).visireti = locallab.spots.at(j).visireti && pSpot.visireti == otherSpot.visireti;
                locallab.spots.at(j).expreti = locallab.spots.at(j).expreti && pSpot.expreti == otherSpot.expreti;
                locallab.spots.at(j).complexreti = locallab.spots.at(j).complexreti && pSpot.complexreti == otherSpot.complexreti;
                locallab.spots.at(j).retinexMethod = locallab.spots.at(j).retinexMethod && pSpot.retinexMethod == otherSpot.retinexMethod;
                locallab.spots.at(j).str = locallab.spots.at(j).str && pSpot.str == otherSpot.str;
                locallab.spots.at(j).chrrt = locallab.spots.at(j).chrrt && pSpot.chrrt == otherSpot.chrrt;
                locallab.spots.at(j).neigh = locallab.spots.at(j).neigh && pSpot.neigh == otherSpot.neigh;
                locallab.spots.at(j).vart = locallab.spots.at(j).vart && pSpot.vart == otherSpot.vart;
                locallab.spots.at(j).offs = locallab.spots.at(j).offs && pSpot.offs == otherSpot.offs;
                locallab.spots.at(j).dehaz = locallab.spots.at(j).dehaz && pSpot.dehaz == otherSpot.dehaz;
                locallab.spots.at(j).depth = locallab.spots.at(j).depth && pSpot.depth == otherSpot.depth;
                locallab.spots.at(j).sensih = locallab.spots.at(j).sensih && pSpot.sensih == otherSpot.sensih;
                locallab.spots.at(j).localTgaincurve = locallab.spots.at(j).localTgaincurve && pSpot.localTgaincurve == otherSpot.localTgaincurve;
                locallab.spots.at(j).localTtranscurve = locallab.spots.at(j).localTtranscurve && pSpot.localTtranscurve == otherSpot.localTtranscurve;
                locallab.spots.at(j).inversret = locallab.spots.at(j).inversret && pSpot.inversret == otherSpot.inversret;
                locallab.spots.at(j).equilret = locallab.spots.at(j).equilret && pSpot.equilret == otherSpot.equilret;
                locallab.spots.at(j).loglin = locallab.spots.at(j).loglin && pSpot.loglin == otherSpot.loglin;
                locallab.spots.at(j).dehazeSaturation = locallab.spots.at(j).dehazeSaturation && pSpot.dehazeSaturation == otherSpot.dehazeSaturation;
                locallab.spots.at(j).softradiusret = locallab.spots.at(j).softradiusret && pSpot.softradiusret == otherSpot.softradiusret;
                locallab.spots.at(j).CCmaskreticurve = locallab.spots.at(j).CCmaskreticurve && pSpot.CCmaskreticurve == otherSpot.CCmaskreticurve;
                locallab.spots.at(j).LLmaskreticurve = locallab.spots.at(j).LLmaskreticurve && pSpot.LLmaskreticurve == otherSpot.LLmaskreticurve;
                locallab.spots.at(j).HHmaskreticurve = locallab.spots.at(j).HHmaskreticurve && pSpot.HHmaskreticurve == otherSpot.HHmaskreticurve;
                locallab.spots.at(j).enaretiMask = locallab.spots.at(j).enaretiMask && pSpot.enaretiMask == otherSpot.enaretiMask;
                locallab.spots.at(j).enaretiMasktmap = locallab.spots.at(j).enaretiMasktmap && pSpot.enaretiMasktmap == otherSpot.enaretiMasktmap;
                locallab.spots.at(j).blendmaskreti = locallab.spots.at(j).blendmaskreti && pSpot.blendmaskreti == otherSpot.blendmaskreti;
                locallab.spots.at(j).radmaskreti = locallab.spots.at(j).radmaskreti && pSpot.radmaskreti == otherSpot.radmaskreti;
                locallab.spots.at(j).chromaskreti = locallab.spots.at(j).chromaskreti && pSpot.chromaskreti == otherSpot.chromaskreti;
                locallab.spots.at(j).gammaskreti = locallab.spots.at(j).gammaskreti && pSpot.gammaskreti == otherSpot.gammaskreti;
                locallab.spots.at(j).slomaskreti = locallab.spots.at(j).slomaskreti && pSpot.slomaskreti == otherSpot.slomaskreti;
                locallab.spots.at(j).lapmaskreti = locallab.spots.at(j).lapmaskreti && pSpot.lapmaskreti == otherSpot.lapmaskreti;
                locallab.spots.at(j).scalereti = locallab.spots.at(j).scalereti && pSpot.scalereti == otherSpot.scalereti;
                locallab.spots.at(j).darkness = locallab.spots.at(j).darkness && pSpot.darkness == otherSpot.darkness;
                locallab.spots.at(j).lightnessreti = locallab.spots.at(j).lightnessreti && pSpot.lightnessreti == otherSpot.lightnessreti;
                locallab.spots.at(j).limd = locallab.spots.at(j).limd && pSpot.limd == otherSpot.limd;
                locallab.spots.at(j).cliptm = locallab.spots.at(j).cliptm && pSpot.cliptm == otherSpot.cliptm;
                locallab.spots.at(j).fftwreti = locallab.spots.at(j).fftwreti && pSpot.fftwreti == otherSpot.fftwreti;
                locallab.spots.at(j).Lmaskreticurve = locallab.spots.at(j).Lmaskreticurve && pSpot.Lmaskreticurve == otherSpot.Lmaskreticurve;
                // Sharpening
                locallab.spots.at(j).visisharp = locallab.spots.at(j).visisharp && pSpot.visisharp == otherSpot.visisharp;
                locallab.spots.at(j).expsharp = locallab.spots.at(j).expsharp && pSpot.expsharp == otherSpot.expsharp;
                locallab.spots.at(j).complexsharp = locallab.spots.at(j).complexsharp && pSpot.complexsharp == otherSpot.complexsharp;
                locallab.spots.at(j).sharcontrast = locallab.spots.at(j).sharcontrast && pSpot.sharcontrast == otherSpot.sharcontrast;
                locallab.spots.at(j).sharradius = locallab.spots.at(j).sharradius && pSpot.sharradius == otherSpot.sharradius;
                locallab.spots.at(j).sharamount = locallab.spots.at(j).sharamount && pSpot.sharamount == otherSpot.sharamount;
                locallab.spots.at(j).shardamping = locallab.spots.at(j).shardamping && pSpot.shardamping == otherSpot.shardamping;
                locallab.spots.at(j).shariter = locallab.spots.at(j).shariter && pSpot.shariter == otherSpot.shariter;
                locallab.spots.at(j).sharblur = locallab.spots.at(j).sharblur && pSpot.sharblur == otherSpot.sharblur;
                locallab.spots.at(j).sensisha = locallab.spots.at(j).sensisha && pSpot.sensisha == otherSpot.sensisha;
                locallab.spots.at(j).inverssha = locallab.spots.at(j).inverssha && pSpot.inverssha == otherSpot.inverssha;
                // Local Contrast
                locallab.spots.at(j).visicontrast = locallab.spots.at(j).visicontrast && pSpot.visicontrast == otherSpot.visicontrast;
                locallab.spots.at(j).expcontrast = locallab.spots.at(j).expcontrast && pSpot.expcontrast == otherSpot.expcontrast;
                locallab.spots.at(j).complexcontrast = locallab.spots.at(j).complexcontrast && pSpot.complexcontrast == otherSpot.complexcontrast;
                locallab.spots.at(j).lcradius = locallab.spots.at(j).lcradius && pSpot.lcradius == otherSpot.lcradius;
                locallab.spots.at(j).lcamount = locallab.spots.at(j).lcamount && pSpot.lcamount == otherSpot.lcamount;
                locallab.spots.at(j).lcdarkness = locallab.spots.at(j).lcdarkness && pSpot.lcdarkness == otherSpot.lcdarkness;
                locallab.spots.at(j).lclightness = locallab.spots.at(j).lclightness && pSpot.lclightness == otherSpot.lclightness;
                locallab.spots.at(j).sigmalc = locallab.spots.at(j).sigmalc && pSpot.sigmalc == otherSpot.sigmalc;
                locallab.spots.at(j).levelwav = locallab.spots.at(j).levelwav && pSpot.levelwav == otherSpot.levelwav;
                locallab.spots.at(j).residcont = locallab.spots.at(j).residcont && pSpot.residcont == otherSpot.residcont;
                locallab.spots.at(j).residsha = locallab.spots.at(j).residsha && pSpot.residsha == otherSpot.residsha;
                locallab.spots.at(j).residshathr = locallab.spots.at(j).residshathr && pSpot.residshathr == otherSpot.residshathr;
                locallab.spots.at(j).residhi = locallab.spots.at(j).residhi && pSpot.residhi == otherSpot.residhi;
                locallab.spots.at(j).residhithr = locallab.spots.at(j).residhithr && pSpot.residhithr == otherSpot.residhithr;
                locallab.spots.at(j).residblur = locallab.spots.at(j).residblur && pSpot.residblur == otherSpot.residblur;
                locallab.spots.at(j).levelblur = locallab.spots.at(j).levelblur && pSpot.levelblur == otherSpot.levelblur;
                locallab.spots.at(j).sigmabl = locallab.spots.at(j).sigmabl && pSpot.sigmabl == otherSpot.sigmabl;
                locallab.spots.at(j).residchro = locallab.spots.at(j).residchro && pSpot.residchro == otherSpot.residchro;
                locallab.spots.at(j).residcomp = locallab.spots.at(j).residcomp && pSpot.residcomp == otherSpot.residcomp;
                locallab.spots.at(j).sigma = locallab.spots.at(j).sigma && pSpot.sigma == otherSpot.sigma;
                locallab.spots.at(j).offset = locallab.spots.at(j).offset && pSpot.offset == otherSpot.offset;
                locallab.spots.at(j).sigmadr = locallab.spots.at(j).sigmadr && pSpot.sigmadr == otherSpot.sigmadr;
                locallab.spots.at(j).threswav = locallab.spots.at(j).threswav && pSpot.threswav == otherSpot.threswav;
                locallab.spots.at(j).chromalev = locallab.spots.at(j).chromalev && pSpot.chromalev == otherSpot.chromalev;
                locallab.spots.at(j).chromablu = locallab.spots.at(j).chromablu && pSpot.chromablu == otherSpot.chromablu;
                locallab.spots.at(j).sigmadc = locallab.spots.at(j).sigmadc && pSpot.sigmadc == otherSpot.sigmadc;
                locallab.spots.at(j).deltad = locallab.spots.at(j).deltad && pSpot.deltad == otherSpot.deltad;
                locallab.spots.at(j).fatres = locallab.spots.at(j).fatres && pSpot.fatres == otherSpot.fatres;
                locallab.spots.at(j).clarilres = locallab.spots.at(j).clarilres && pSpot.clarilres == otherSpot.clarilres;
                locallab.spots.at(j).claricres = locallab.spots.at(j).claricres && pSpot.claricres == otherSpot.claricres;
                locallab.spots.at(j).clarisoft = locallab.spots.at(j).clarisoft && pSpot.clarisoft == otherSpot.clarisoft;
                locallab.spots.at(j).sigmalc2 = locallab.spots.at(j).sigmalc2 && pSpot.sigmalc2 == otherSpot.sigmalc2;
                locallab.spots.at(j).strwav = locallab.spots.at(j).strwav && pSpot.strwav == otherSpot.strwav;
                locallab.spots.at(j).angwav = locallab.spots.at(j).angwav && pSpot.angwav == otherSpot.angwav;
                locallab.spots.at(j).strengthw = locallab.spots.at(j).strengthw && pSpot.strengthw == otherSpot.strengthw;
                locallab.spots.at(j).sigmaed = locallab.spots.at(j).sigmaed && pSpot.sigmaed == otherSpot.sigmaed;
                locallab.spots.at(j).radiusw = locallab.spots.at(j).radiusw && pSpot.radiusw == otherSpot.radiusw;
                locallab.spots.at(j).detailw = locallab.spots.at(j).detailw && pSpot.detailw == otherSpot.detailw;
                locallab.spots.at(j).gradw = locallab.spots.at(j).gradw && pSpot.gradw == otherSpot.gradw;
                locallab.spots.at(j).tloww = locallab.spots.at(j).tloww && pSpot.tloww == otherSpot.tloww;
                locallab.spots.at(j).thigw = locallab.spots.at(j).thigw && pSpot.thigw == otherSpot.thigw;
                locallab.spots.at(j).edgw = locallab.spots.at(j).edgw && pSpot.edgw == otherSpot.edgw;
                locallab.spots.at(j).basew = locallab.spots.at(j).basew && pSpot.basew == otherSpot.basew;
                locallab.spots.at(j).sensilc = locallab.spots.at(j).sensilc && pSpot.sensilc == otherSpot.sensilc;
                locallab.spots.at(j).fftwlc = locallab.spots.at(j).fftwlc && pSpot.fftwlc == otherSpot.fftwlc;
                locallab.spots.at(j).blurlc = locallab.spots.at(j).blurlc && pSpot.blurlc == otherSpot.blurlc;
                locallab.spots.at(j).wavblur = locallab.spots.at(j).wavblur && pSpot.wavblur == otherSpot.wavblur;
                locallab.spots.at(j).wavedg = locallab.spots.at(j).wavedg && pSpot.wavedg == otherSpot.wavedg;
                locallab.spots.at(j).waveshow = locallab.spots.at(j).waveshow && pSpot.waveshow == otherSpot.waveshow;
                locallab.spots.at(j).wavcont = locallab.spots.at(j).wavcont && pSpot.wavcont == otherSpot.wavcont;
                locallab.spots.at(j).wavcomp = locallab.spots.at(j).wavcomp && pSpot.wavcomp == otherSpot.wavcomp;
                locallab.spots.at(j).wavgradl = locallab.spots.at(j).wavgradl && pSpot.wavgradl == otherSpot.wavgradl;
                locallab.spots.at(j).wavcompre = locallab.spots.at(j).wavcompre && pSpot.wavcompre == otherSpot.wavcompre;
                locallab.spots.at(j).origlc = locallab.spots.at(j).origlc && pSpot.origlc == otherSpot.origlc;
                locallab.spots.at(j).localcontMethod = locallab.spots.at(j).localcontMethod && pSpot.localcontMethod == otherSpot.localcontMethod;
                locallab.spots.at(j).localedgMethod = locallab.spots.at(j).localedgMethod && pSpot.localedgMethod == otherSpot.localedgMethod;
                locallab.spots.at(j).localneiMethod = locallab.spots.at(j).localneiMethod && pSpot.localneiMethod == otherSpot.localneiMethod;
                locallab.spots.at(j).locwavcurve = locallab.spots.at(j).locwavcurve && pSpot.locwavcurve == otherSpot.locwavcurve;
                locallab.spots.at(j).csthreshold = locallab.spots.at(j).csthreshold && pSpot.csthreshold == otherSpot.csthreshold;
                locallab.spots.at(j).loclevwavcurve = locallab.spots.at(j).loclevwavcurve && pSpot.loclevwavcurve == otherSpot.loclevwavcurve;
                locallab.spots.at(j).locconwavcurve = locallab.spots.at(j).locconwavcurve && pSpot.locconwavcurve == otherSpot.locconwavcurve;
                locallab.spots.at(j).loccompwavcurve = locallab.spots.at(j).loccompwavcurve && pSpot.loccompwavcurve == otherSpot.loccompwavcurve;
                locallab.spots.at(j).loccomprewavcurve = locallab.spots.at(j).loccomprewavcurve && pSpot.loccomprewavcurve == otherSpot.loccomprewavcurve;
                locallab.spots.at(j).locedgwavcurve = locallab.spots.at(j).locedgwavcurve && pSpot.locedgwavcurve == otherSpot.locedgwavcurve;
                locallab.spots.at(j).CCmasklccurve = locallab.spots.at(j).CCmasklccurve && pSpot.CCmasklccurve == otherSpot.CCmasklccurve;
                locallab.spots.at(j).LLmasklccurve = locallab.spots.at(j).LLmasklccurve && pSpot.LLmasklccurve == otherSpot.LLmasklccurve;
                locallab.spots.at(j).HHmasklccurve = locallab.spots.at(j).HHmasklccurve && pSpot.HHmasklccurve == otherSpot.HHmasklccurve;
                locallab.spots.at(j).enalcMask = locallab.spots.at(j).enalcMask && pSpot.enalcMask == otherSpot.enalcMask;
                locallab.spots.at(j).blendmasklc = locallab.spots.at(j).blendmasklc && pSpot.blendmasklc == otherSpot.blendmasklc;
                locallab.spots.at(j).radmasklc = locallab.spots.at(j).radmasklc && pSpot.radmaskcb == otherSpot.radmasklc;
                locallab.spots.at(j).chromasklc = locallab.spots.at(j).chromasklc && pSpot.chromasklc == otherSpot.chromasklc;
                locallab.spots.at(j).Lmasklccurve = locallab.spots.at(j).Lmasklccurve && pSpot.Lmasklccurve == otherSpot.Lmasklccurve;
                // Contrast by detail levels
                locallab.spots.at(j).visicbdl = locallab.spots.at(j).visicbdl && pSpot.visicbdl == otherSpot.visicbdl;
                locallab.spots.at(j).expcbdl = locallab.spots.at(j).expcbdl && pSpot.expcbdl == otherSpot.expcbdl;
                locallab.spots.at(j).complexcbdl = locallab.spots.at(j).complexcbdl && pSpot.complexcbdl == otherSpot.complexcbdl;

                for (int k = 0; k < 6; k++) {
                    locallab.spots.at(j).mult[k] = locallab.spots.at(j).mult[k] && pSpot.mult[k] == otherSpot.mult[k];
                }

                locallab.spots.at(j).chromacbdl = locallab.spots.at(j).chromacbdl && pSpot.chromacbdl == otherSpot.chromacbdl;
                locallab.spots.at(j).threshold = locallab.spots.at(j).threshold && pSpot.threshold == otherSpot.threshold;
                locallab.spots.at(j).sensicb = locallab.spots.at(j).sensicb && pSpot.sensicb == otherSpot.sensicb;
                locallab.spots.at(j).clarityml = locallab.spots.at(j).clarityml && pSpot.clarityml == otherSpot.clarityml;
                locallab.spots.at(j).contresid = locallab.spots.at(j).contresid && pSpot.contresid == otherSpot.contresid;
                locallab.spots.at(j).softradiuscb = locallab.spots.at(j).softradiuscb && pSpot.softradiuscb == otherSpot.softradiuscb;
                locallab.spots.at(j).enacbMask = locallab.spots.at(j).enacbMask && pSpot.enacbMask == otherSpot.enacbMask;
                locallab.spots.at(j).CCmaskcbcurve = locallab.spots.at(j).CCmaskcbcurve && pSpot.CCmaskcbcurve == otherSpot.CCmaskcbcurve;
                locallab.spots.at(j).LLmaskcbcurve = locallab.spots.at(j).LLmaskcbcurve && pSpot.LLmaskcbcurve == otherSpot.LLmaskcbcurve;
                locallab.spots.at(j).HHmaskcbcurve = locallab.spots.at(j).HHmaskcbcurve && pSpot.HHmaskcbcurve == otherSpot.HHmaskcbcurve;
                locallab.spots.at(j).blendmaskcb = locallab.spots.at(j).blendmaskcb && pSpot.blendmaskcb == otherSpot.blendmaskcb;
                locallab.spots.at(j).radmaskcb = locallab.spots.at(j).radmaskcb && pSpot.radmaskcb == otherSpot.radmaskcb;
                locallab.spots.at(j).chromaskcb = locallab.spots.at(j).chromaskcb && pSpot.chromaskcb == otherSpot.chromaskcb;
                locallab.spots.at(j).gammaskcb = locallab.spots.at(j).gammaskcb && pSpot.gammaskcb == otherSpot.gammaskcb;
                locallab.spots.at(j).slomaskcb = locallab.spots.at(j).slomaskcb && pSpot.slomaskcb == otherSpot.slomaskcb;
                locallab.spots.at(j).lapmaskcb = locallab.spots.at(j).lapmaskcb && pSpot.lapmaskcb == otherSpot.lapmaskcb;
                locallab.spots.at(j).Lmaskcbcurve = locallab.spots.at(j).Lmaskcbcurve && pSpot.Lmaskcbcurve == otherSpot.Lmaskcbcurve;
                // Log encoding
                locallab.spots.at(j).visilog = locallab.spots.at(j).visilog && pSpot.visilog == otherSpot.visilog;
                locallab.spots.at(j).explog = locallab.spots.at(j).explog && pSpot.explog == otherSpot.explog;
                locallab.spots.at(j).complexlog = locallab.spots.at(j).complexlog && pSpot.complexlog == otherSpot.complexlog;
                locallab.spots.at(j).autocompute = locallab.spots.at(j).autocompute && pSpot.autocompute == otherSpot.autocompute;
                locallab.spots.at(j).sourceGray = locallab.spots.at(j).sourceGray && pSpot.sourceGray == otherSpot.sourceGray;
                locallab.spots.at(j).sourceabs = locallab.spots.at(j).sourceabs && pSpot.sourceabs == otherSpot.sourceabs;
                locallab.spots.at(j).targabs = locallab.spots.at(j).targabs && pSpot.targabs == otherSpot.targabs;
                locallab.spots.at(j).targetGray = locallab.spots.at(j).targetGray && pSpot.targetGray == otherSpot.targetGray;
                locallab.spots.at(j).catad = locallab.spots.at(j).catad && pSpot.catad == otherSpot.catad;
                locallab.spots.at(j).saturl = locallab.spots.at(j).saturl && pSpot.saturl == otherSpot.saturl;
                locallab.spots.at(j).lightl = locallab.spots.at(j).lightl && pSpot.lightl == otherSpot.lightl;
                locallab.spots.at(j).lightq = locallab.spots.at(j).lightq && pSpot.lightq == otherSpot.lightq;
                locallab.spots.at(j).contl = locallab.spots.at(j).contl && pSpot.contl == otherSpot.contl;
                locallab.spots.at(j).contq = locallab.spots.at(j).contq && pSpot.contq == otherSpot.contq;
                locallab.spots.at(j).colorfl = locallab.spots.at(j).colorfl && pSpot.colorfl == otherSpot.colorfl;
                locallab.spots.at(j).LcurveL = locallab.spots.at(j).LcurveL && pSpot.LcurveL == otherSpot.LcurveL;
                locallab.spots.at(j).Autogray = locallab.spots.at(j).Autogray && pSpot.Autogray == otherSpot.Autogray;
                locallab.spots.at(j).fullimage = locallab.spots.at(j).fullimage && pSpot.fullimage == otherSpot.fullimage;
                locallab.spots.at(j).ciecam = locallab.spots.at(j).ciecam && pSpot.ciecam == otherSpot.ciecam;
                locallab.spots.at(j).enaLMask = locallab.spots.at(j).enaLMask && pSpot.enaLMask == otherSpot.enaLMask;
                locallab.spots.at(j).repar = locallab.spots.at(j).repar && pSpot.repar == otherSpot.repar;
                locallab.spots.at(j).blackEv = locallab.spots.at(j).blackEv && pSpot.blackEv == otherSpot.blackEv;
                locallab.spots.at(j).whiteEv = locallab.spots.at(j).whiteEv && pSpot.whiteEv == otherSpot.whiteEv;
                locallab.spots.at(j).detail = locallab.spots.at(j).detail && pSpot.detail == otherSpot.detail;
                locallab.spots.at(j).sursour = locallab.spots.at(j).sursour && pSpot.sursour == otherSpot.sursour;
                locallab.spots.at(j).surround = locallab.spots.at(j).surround && pSpot.surround == otherSpot.surround;
                locallab.spots.at(j).sensilog = locallab.spots.at(j).sensilog && pSpot.sensilog == otherSpot.sensilog;
                locallab.spots.at(j).baselog = locallab.spots.at(j).baselog && pSpot.baselog == otherSpot.baselog;
                locallab.spots.at(j).strlog = locallab.spots.at(j).strlog && pSpot.strlog == otherSpot.strlog;
                locallab.spots.at(j).anglog = locallab.spots.at(j).anglog && pSpot.anglog == otherSpot.anglog;
                locallab.spots.at(j).CCmaskcurveL = locallab.spots.at(j).CCmaskcurveL && pSpot.CCmaskcurveL == otherSpot.CCmaskcurveL;
                locallab.spots.at(j).LLmaskcurveL = locallab.spots.at(j).LLmaskcurveL && pSpot.LLmaskcurveL == otherSpot.LLmaskcurveL;
                locallab.spots.at(j).HHmaskcurveL = locallab.spots.at(j).HHmaskcurveL && pSpot.HHmaskcurveL == otherSpot.HHmaskcurveL;
                locallab.spots.at(j).blendmaskL = locallab.spots.at(j).blendmaskL && pSpot.blendmaskL == otherSpot.blendmaskL;
                locallab.spots.at(j).radmaskL = locallab.spots.at(j).radmaskL && pSpot.radmaskL == otherSpot.radmaskL;
                locallab.spots.at(j).chromaskL = locallab.spots.at(j).chromaskL && pSpot.chromaskL == otherSpot.chromaskL;
                locallab.spots.at(j).LmaskcurveL = locallab.spots.at(j).LmaskcurveL && pSpot.LmaskcurveL == otherSpot.LmaskcurveL;


                //mask
                locallab.spots.at(j).visimask = locallab.spots.at(j).visimask && pSpot.visimask == otherSpot.visimask;
                locallab.spots.at(j).complexmask = locallab.spots.at(j).complexmask && pSpot.complexmask == otherSpot.complexmask;
                locallab.spots.at(j).expmask = locallab.spots.at(j).expmask && pSpot.expmask == otherSpot.expmask;
                locallab.spots.at(j).sensimask = locallab.spots.at(j).sensimask && pSpot.sensimask == otherSpot.sensimask;
                locallab.spots.at(j).blendmask = locallab.spots.at(j).blendmask && pSpot.blendmask == otherSpot.blendmask;
                locallab.spots.at(j).blendmaskab = locallab.spots.at(j).blendmaskab && pSpot.blendmaskab == otherSpot.blendmaskab;
                locallab.spots.at(j).softradiusmask = locallab.spots.at(j).softradiusmask && pSpot.softradiusmask == otherSpot.softradiusmask;
                locallab.spots.at(j).enamask = locallab.spots.at(j).enamask && pSpot.enamask == otherSpot.enamask;
                locallab.spots.at(j).fftmask = locallab.spots.at(j).fftmask && pSpot.fftmask == otherSpot.fftmask;
                locallab.spots.at(j).blurmask = locallab.spots.at(j).blurmask && pSpot.blurmask == otherSpot.blurmask;
                locallab.spots.at(j).contmask = locallab.spots.at(j).contmask && pSpot.contmask == otherSpot.contmask;
                locallab.spots.at(j).CCmask_curve = locallab.spots.at(j).CCmask_curve && pSpot.CCmask_curve == otherSpot.CCmask_curve;
                locallab.spots.at(j).LLmask_curve = locallab.spots.at(j).LLmask_curve && pSpot.LLmask_curve == otherSpot.LLmask_curve;
                locallab.spots.at(j).HHmask_curve = locallab.spots.at(j).HHmask_curve && pSpot.HHmask_curve == otherSpot.HHmask_curve;
                locallab.spots.at(j).strumaskmask = locallab.spots.at(j).strumaskmask && pSpot.strumaskmask == otherSpot.strumaskmask;
                locallab.spots.at(j).toolmask = locallab.spots.at(j).toolmask && pSpot.toolmask == otherSpot.toolmask;
                locallab.spots.at(j).radmask = locallab.spots.at(j).radmask && pSpot.radmask == otherSpot.radmask;
                locallab.spots.at(j).lapmask = locallab.spots.at(j).lapmask && pSpot.lapmask == otherSpot.lapmask;
                locallab.spots.at(j).chromask = locallab.spots.at(j).chromask && pSpot.chromask == otherSpot.chromask;
                locallab.spots.at(j).gammask = locallab.spots.at(j).gammask && pSpot.gammask == otherSpot.gammask;
                locallab.spots.at(j).slopmask = locallab.spots.at(j).slopmask && pSpot.slopmask == otherSpot.slopmask;
                locallab.spots.at(j).shadmask = locallab.spots.at(j).shadmask && pSpot.shadmask == otherSpot.shadmask;
                locallab.spots.at(j).str_mask = locallab.spots.at(j).str_mask && pSpot.str_mask == otherSpot.str_mask;
                locallab.spots.at(j).ang_mask = locallab.spots.at(j).ang_mask && pSpot.ang_mask == otherSpot.ang_mask;
                locallab.spots.at(j).HHhmask_curve = locallab.spots.at(j).HHhmask_curve && pSpot.HHhmask_curve == otherSpot.HHhmask_curve;
                locallab.spots.at(j).Lmask_curve = locallab.spots.at(j).Lmask_curve && pSpot.Lmask_curve == otherSpot.Lmask_curve;
                locallab.spots.at(j).LLmask_curvewav = locallab.spots.at(j).LLmask_curvewav && pSpot.LLmask_curvewav == otherSpot.LLmask_curvewav;
                locallab.spots.at(j).csthresholdmask = locallab.spots.at(j).csthresholdmask && pSpot.csthresholdmask == otherSpot.csthresholdmask;
            }
        }

        if (!isSpotNumberEqual) {
            // All LocallabSpotEdited are set to false because cannot be combined
            locallab.spots.clear();
            locallab.spots.resize(p.locallab.spots.size(), new LocallabParamsEdited::LocallabSpotEdited(false));
        }

        pcvignette.enabled = pcvignette.enabled && p.pcvignette.enabled == other.pcvignette.enabled;
        pcvignette.strength = pcvignette.strength && p.pcvignette.strength == other.pcvignette.strength;
        pcvignette.feather = pcvignette.feather && p.pcvignette.feather == other.pcvignette.feather;
        pcvignette.roundness = pcvignette.roundness && p.pcvignette.roundness == other.pcvignette.roundness;
        cacorrection.red = cacorrection.red && p.cacorrection.red == other.cacorrection.red;
        cacorrection.blue = cacorrection.blue && p.cacorrection.blue == other.cacorrection.blue;
        vignetting.amount = vignetting.amount && p.vignetting.amount == other.vignetting.amount;
        vignetting.radius = vignetting.radius && p.vignetting.radius == other.vignetting.radius;
        vignetting.strength = vignetting.strength && p.vignetting.strength == other.vignetting.strength;
        vignetting.centerX = vignetting.centerX && p.vignetting.centerX == other.vignetting.centerX;
        vignetting.centerY = vignetting.centerY && p.vignetting.centerY == other.vignetting.centerY;
        chmixer.enabled = chmixer.enabled && p.chmixer.enabled == other.chmixer.enabled;
        chmixer.red[0] = chmixer.red[0] && p.chmixer.red[0] == other.chmixer.red[0];
        chmixer.red[1] = chmixer.red[1] && p.chmixer.red[1] == other.chmixer.red[1];
        chmixer.red[2] = chmixer.red[2] && p.chmixer.red[2] == other.chmixer.red[2];
        chmixer.green[0] = chmixer.green[0] && p.chmixer.green[0] == other.chmixer.green[0];
        chmixer.green[1] = chmixer.green[1] && p.chmixer.green[1] == other.chmixer.green[1];
        chmixer.green[2] = chmixer.green[2] && p.chmixer.green[2] == other.chmixer.green[2];
        chmixer.blue[0] = chmixer.blue[0] && p.chmixer.blue[0] == other.chmixer.blue[0];
        chmixer.blue[1] = chmixer.blue[1] && p.chmixer.blue[1] == other.chmixer.blue[1];
        chmixer.blue[2] = chmixer.blue[2] && p.chmixer.blue[2] == other.chmixer.blue[2];
        blackwhite.enabledcc = blackwhite.enabledcc && p.blackwhite.enabledcc == other.blackwhite.enabledcc;
        blackwhite.enabled = blackwhite.enabled && p.blackwhite.enabled == other.blackwhite.enabled;
        blackwhite.mixerRed = blackwhite.mixerRed && p.blackwhite.mixerRed == other.blackwhite.mixerRed;
        blackwhite.mixerOrange = blackwhite.mixerOrange && p.blackwhite.mixerOrange == other.blackwhite.mixerOrange;
        blackwhite.mixerYellow = blackwhite.mixerYellow && p.blackwhite.mixerYellow == other.blackwhite.mixerYellow;
        blackwhite.mixerGreen = blackwhite.mixerGreen && p.blackwhite.mixerGreen == other.blackwhite.mixerGreen;
        blackwhite.mixerCyan = blackwhite.mixerCyan && p.blackwhite.mixerCyan == other.blackwhite.mixerCyan;
        blackwhite.mixerBlue = blackwhite.mixerBlue && p.blackwhite.mixerBlue == other.blackwhite.mixerBlue;
        blackwhite.mixerMagenta = blackwhite.mixerMagenta && p.blackwhite.mixerMagenta == other.blackwhite.mixerMagenta;
        blackwhite.mixerPurple = blackwhite.mixerPurple && p.blackwhite.mixerPurple == other.blackwhite.mixerPurple;
        blackwhite.gammaRed = blackwhite.gammaRed && p.blackwhite.gammaRed == other.blackwhite.gammaRed;
        blackwhite.gammaGreen = blackwhite.gammaGreen && p.blackwhite.gammaGreen == other.blackwhite.gammaGreen;
        blackwhite.gammaBlue = blackwhite.gammaBlue && p.blackwhite.gammaBlue == other.blackwhite.gammaBlue;
        blackwhite.filter = blackwhite.filter && p.blackwhite.filter == other.blackwhite.filter;
        blackwhite.setting = blackwhite.setting && p.blackwhite.setting == other.blackwhite.setting;
        blackwhite.luminanceCurve = blackwhite.luminanceCurve && p.blackwhite.luminanceCurve == other.blackwhite.luminanceCurve;
        blackwhite.method = blackwhite.method && p.blackwhite.method == other.blackwhite.method;
        blackwhite.beforeCurve = blackwhite.beforeCurve && p.blackwhite.beforeCurve == other.blackwhite.beforeCurve;
        blackwhite.beforeCurveMode = blackwhite.beforeCurveMode && p.blackwhite.beforeCurveMode == other.blackwhite.beforeCurveMode;
        blackwhite.afterCurve = blackwhite.afterCurve && p.blackwhite.afterCurve == other.blackwhite.afterCurve;
        blackwhite.afterCurveMode = blackwhite.afterCurveMode && p.blackwhite.afterCurveMode == other.blackwhite.afterCurveMode;
        blackwhite.autoc = blackwhite.autoc && p.blackwhite.autoc == other.blackwhite.autoc;
        blackwhite.algo = blackwhite.algo && p.blackwhite.algo == other.blackwhite.algo;
        resize.scale = resize.scale && p.resize.scale == other.resize.scale;
        resize.appliesTo = resize.appliesTo && p.resize.appliesTo == other.resize.appliesTo;
        resize.method = resize.method && p.resize.method == other.resize.method;
        resize.dataspec = resize.dataspec && p.resize.dataspec == other.resize.dataspec;
        resize.width = resize.width && p.resize.width == other.resize.width;
        resize.height = resize.height && p.resize.height == other.resize.height;
        resize.enabled = resize.enabled && p.resize.enabled == other.resize.enabled;
        spot.enabled = spot.enabled && p.spot.enabled == other.spot.enabled;
        spot.entries = spot.entries && p.spot.entries == other.spot.entries;
        resize.allowUpscaling = resize.allowUpscaling && p.resize.allowUpscaling == other.resize.allowUpscaling;
        icm.inputProfile = icm.inputProfile && p.icm.inputProfile == other.icm.inputProfile;
        icm.toneCurve = icm.toneCurve && p.icm.toneCurve == other.icm.toneCurve;
        icm.applyLookTable = icm.applyLookTable && p.icm.applyLookTable == other.icm.applyLookTable;
        icm.applyBaselineExposureOffset = icm.applyBaselineExposureOffset && p.icm.applyBaselineExposureOffset == other.icm.applyBaselineExposureOffset;
        icm.applyHueSatMap = icm.applyHueSatMap && p.icm.applyHueSatMap == other.icm.applyHueSatMap;
        icm.dcpIlluminant = icm.dcpIlluminant && p.icm.dcpIlluminant == other.icm.dcpIlluminant;
        icm.workingProfile = icm.workingProfile && p.icm.workingProfile == other.icm.workingProfile;
        icm.outputProfile = icm.outputProfile && p.icm.outputProfile == other.icm.outputProfile;
        icm.outputIntent = icm.outputIntent && p.icm.outputIntent == other.icm.outputIntent;
        icm.outputBPC = icm.outputBPC && p.icm.outputBPC == other.icm.outputBPC ;
        icm.workingTRCGamma = icm.workingTRCGamma && p.icm.workingTRCGamma == other.icm.workingTRCGamma;
        icm.workingTRCSlope = icm.workingTRCSlope && p.icm.workingTRCSlope == other.icm.workingTRCSlope;
        icm.workingTRC = icm.workingTRC && p.icm.workingTRC == other.icm.workingTRC;
        raw.bayersensor.method = raw.bayersensor.method && p.raw.bayersensor.method == other.raw.bayersensor.method;
        raw.bayersensor.border = raw.bayersensor.border && p.raw.bayersensor.border == other.raw.bayersensor.border;
        raw.bayersensor.imageNum = raw.bayersensor.imageNum && p.raw.bayersensor.imageNum == other.raw.bayersensor.imageNum;
        raw.bayersensor.ccSteps = raw.bayersensor.ccSteps && p.raw.bayersensor.ccSteps == other.raw.bayersensor.ccSteps;
        raw.bayersensor.exBlack0 = raw.bayersensor.exBlack0 && p.raw.bayersensor.black0 == other.raw.bayersensor.black0;
        raw.bayersensor.exBlack1 = raw.bayersensor.exBlack1 && p.raw.bayersensor.black1 == other.raw.bayersensor.black1;
        raw.bayersensor.exBlack2 = raw.bayersensor.exBlack2 && p.raw.bayersensor.black2 == other.raw.bayersensor.black2;
        raw.bayersensor.exBlack3 = raw.bayersensor.exBlack3 && p.raw.bayersensor.black3 == other.raw.bayersensor.black3;
        raw.bayersensor.exTwoGreen = raw.bayersensor.exTwoGreen && p.raw.bayersensor.twogreen == other.raw.bayersensor.twogreen;
        raw.bayersensor.dcbIterations = raw.bayersensor.dcbIterations && p.raw.bayersensor.dcb_iterations == other.raw.bayersensor.dcb_iterations;
        raw.bayersensor.dcbEnhance = raw.bayersensor.dcbEnhance && p.raw.bayersensor.dcb_enhance == other.raw.bayersensor.dcb_enhance;
        //raw.bayersensor.allEnhance = raw.bayersensor.allEnhance && p.raw.bayersensor.all_enhance == other.raw.bayersensor.all_enhance;
        raw.bayersensor.lmmseIterations = raw.bayersensor.lmmseIterations && p.raw.bayersensor.lmmse_iterations == other.raw.bayersensor.lmmse_iterations;
        raw.bayersensor.dualDemosaicAutoContrast = raw.bayersensor.dualDemosaicAutoContrast && p.raw.bayersensor.dualDemosaicAutoContrast == other.raw.bayersensor.dualDemosaicAutoContrast;
        raw.bayersensor.dualDemosaicContrast = raw.bayersensor.dualDemosaicContrast && p.raw.bayersensor.dualDemosaicContrast == other.raw.bayersensor.dualDemosaicContrast;
        raw.bayersensor.pixelShiftMotionCorrectionMethod = raw.bayersensor.pixelShiftMotionCorrectionMethod && p.raw.bayersensor.pixelShiftMotionCorrectionMethod == other.raw.bayersensor.pixelShiftMotionCorrectionMethod;
        raw.bayersensor.pixelShiftEperIso = raw.bayersensor.pixelShiftEperIso && p.raw.bayersensor.pixelShiftEperIso == other.raw.bayersensor.pixelShiftEperIso;
        raw.bayersensor.pixelShiftSigma = raw.bayersensor.pixelShiftSigma && p.raw.bayersensor.pixelShiftSigma == other.raw.bayersensor.pixelShiftSigma;
        raw.bayersensor.pixelShiftShowMotion = raw.bayersensor.pixelShiftShowMotion && p.raw.bayersensor.pixelShiftShowMotion == other.raw.bayersensor.pixelShiftShowMotion;
        raw.bayersensor.pixelShiftShowMotionMaskOnly = raw.bayersensor.pixelShiftShowMotionMaskOnly && p.raw.bayersensor.pixelShiftShowMotionMaskOnly == other.raw.bayersensor.pixelShiftShowMotionMaskOnly;
        raw.bayersensor.pixelShiftHoleFill = raw.bayersensor.pixelShiftHoleFill && p.raw.bayersensor.pixelShiftHoleFill == other.raw.bayersensor.pixelShiftHoleFill;
        raw.bayersensor.pixelShiftMedian = raw.bayersensor.pixelShiftMedian && p.raw.bayersensor.pixelShiftMedian == other.raw.bayersensor.pixelShiftMedian;
        raw.bayersensor.pixelShiftGreen = raw.bayersensor.pixelShiftGreen && p.raw.bayersensor.pixelShiftGreen == other.raw.bayersensor.pixelShiftGreen;
        raw.bayersensor.pixelShiftBlur = raw.bayersensor.pixelShiftBlur && p.raw.bayersensor.pixelShiftBlur == other.raw.bayersensor.pixelShiftBlur;
        raw.bayersensor.pixelShiftSmooth = raw.bayersensor.pixelShiftSmooth && p.raw.bayersensor.pixelShiftSmoothFactor == other.raw.bayersensor.pixelShiftSmoothFactor;
        raw.bayersensor.pixelShiftEqualBright = raw.bayersensor.pixelShiftEqualBright && p.raw.bayersensor.pixelShiftEqualBright == other.raw.bayersensor.pixelShiftEqualBright;
        raw.bayersensor.pixelShiftEqualBrightChannel = raw.bayersensor.pixelShiftEqualBrightChannel && p.raw.bayersensor.pixelShiftEqualBrightChannel == other.raw.bayersensor.pixelShiftEqualBrightChannel;
        raw.bayersensor.pixelShiftNonGreenCross = raw.bayersensor.pixelShiftNonGreenCross && p.raw.bayersensor.pixelShiftNonGreenCross == other.raw.bayersensor.pixelShiftNonGreenCross;
        raw.bayersensor.pixelShiftDemosaicMethod = raw.bayersensor.pixelShiftDemosaicMethod && p.raw.bayersensor.pixelShiftDemosaicMethod == other.raw.bayersensor.pixelShiftDemosaicMethod;
        raw.bayersensor.greenEq = raw.bayersensor.greenEq && p.raw.bayersensor.greenthresh == other.raw.bayersensor.greenthresh;
        raw.bayersensor.linenoise = raw.bayersensor.linenoise && p.raw.bayersensor.linenoise == other.raw.bayersensor.linenoise;
        raw.bayersensor.linenoiseDirection = raw.bayersensor.linenoiseDirection && p.raw.bayersensor.linenoiseDirection == other.raw.bayersensor.linenoiseDirection;
        raw.bayersensor.pdafLinesFilter = raw.bayersensor.pdafLinesFilter && p.raw.bayersensor.pdafLinesFilter == other.raw.bayersensor.pdafLinesFilter;
        raw.xtranssensor.method = raw.xtranssensor.method && p.raw.xtranssensor.method == other.raw.xtranssensor.method;
        raw.xtranssensor.dualDemosaicAutoContrast = raw.xtranssensor.dualDemosaicAutoContrast && p.raw.xtranssensor.dualDemosaicAutoContrast == other.raw.xtranssensor.dualDemosaicAutoContrast;
        raw.xtranssensor.dualDemosaicContrast = raw.xtranssensor.dualDemosaicContrast && p.raw.xtranssensor.dualDemosaicContrast == other.raw.xtranssensor.dualDemosaicContrast;
        raw.xtranssensor.border = raw.xtranssensor.border && p.raw.xtranssensor.border == other.raw.xtranssensor.border;
        raw.xtranssensor.ccSteps = raw.xtranssensor.ccSteps && p.raw.xtranssensor.ccSteps == other.raw.xtranssensor.ccSteps;
        raw.xtranssensor.exBlackRed = raw.xtranssensor.exBlackRed && p.raw.xtranssensor.blackred == other.raw.xtranssensor.blackred;
        raw.xtranssensor.exBlackGreen = raw.xtranssensor.exBlackGreen && p.raw.xtranssensor.blackgreen == other.raw.xtranssensor.blackgreen;
        raw.xtranssensor.exBlackBlue = raw.xtranssensor.exBlackBlue && p.raw.xtranssensor.blackblue == other.raw.xtranssensor.blackblue;
        raw.ca_autocorrect = raw.ca_autocorrect && p.raw.ca_autocorrect == other.raw.ca_autocorrect;
        raw.ca_avoidcolourshift = raw.ca_avoidcolourshift && p.raw.ca_avoidcolourshift == other.raw.ca_avoidcolourshift;
        raw.caautoiterations = raw.caautoiterations && p.raw.caautoiterations == other.raw.caautoiterations;
        raw.cared = raw.cared && p.raw.cared == other.raw.cared;
        raw.cablue = raw.cablue && p.raw.cablue == other.raw.cablue;
        raw.hotPixelFilter = raw.hotPixelFilter && p.raw.hotPixelFilter == other.raw.hotPixelFilter;
        raw.deadPixelFilter = raw.deadPixelFilter && p.raw.deadPixelFilter == other.raw.deadPixelFilter;
        raw.hotdeadpix_thresh = raw.hotdeadpix_thresh && p.raw.hotdeadpix_thresh == other.raw.hotdeadpix_thresh;
        raw.darkFrame = raw.darkFrame && p.raw.dark_frame == other.raw.dark_frame;
        raw.df_autoselect = raw.df_autoselect && p.raw.df_autoselect == other.raw.df_autoselect;
        raw.ff_file = raw.ff_file && p.raw.ff_file == other.raw.ff_file;
        raw.ff_AutoSelect = raw.ff_AutoSelect && p.raw.ff_AutoSelect == other.raw.ff_AutoSelect;
        raw.ff_BlurRadius = raw.ff_BlurRadius && p.raw.ff_BlurRadius == other.raw.ff_BlurRadius;
        raw.ff_BlurType = raw.ff_BlurType && p.raw.ff_BlurType == other.raw.ff_BlurType;
        raw.ff_AutoClipControl = raw.ff_AutoClipControl && p.raw.ff_AutoClipControl == other.raw.ff_AutoClipControl;
        raw.ff_clipControl = raw.ff_clipControl && p.raw.ff_clipControl == other.raw.ff_clipControl;
        raw.exPos = raw.exPos && p.raw.expos == other.raw.expos;
        wavelet.enabled = wavelet.enabled && p.wavelet.enabled == other.wavelet.enabled;
        wavelet.strength = wavelet.strength && p.wavelet.strength == other.wavelet.strength;
        wavelet.balance = wavelet.balance && p.wavelet.balance == other.wavelet.balance;
        wavelet.iter = wavelet.iter && p.wavelet.iter == other.wavelet.iter;
        wavelet.sigmafin = wavelet.sigmafin && p.wavelet.sigmafin == other.wavelet.sigmafin;
        wavelet.sigmaton = wavelet.sigmaton && p.wavelet.sigmaton == other.wavelet.sigmaton;
        wavelet.sigmacol = wavelet.sigmacol && p.wavelet.sigmacol == other.wavelet.sigmacol;
        wavelet.sigmadir = wavelet.sigmadir && p.wavelet.sigmadir == other.wavelet.sigmadir;
        wavelet.rangeab = wavelet.rangeab && p.wavelet.rangeab == other.wavelet.rangeab;
        wavelet.protab = wavelet.protab && p.wavelet.protab == other.wavelet.protab;
        wavelet.median = wavelet.median && p.wavelet.median == other.wavelet.median;
        wavelet.medianlev = wavelet.medianlev && p.wavelet.medianlev == other.wavelet.medianlev;
        wavelet.linkedg = wavelet.linkedg && p.wavelet.linkedg == other.wavelet.linkedg;
        wavelet.cbenab = wavelet.cbenab && p.wavelet.cbenab == other.wavelet.cbenab;
        wavelet.greenmed = wavelet.greenmed && p.wavelet.greenmed == other.wavelet.greenmed;
        wavelet.bluemed = wavelet.bluemed && p.wavelet.bluemed == other.wavelet.bluemed;
        wavelet.greenhigh = wavelet.greenhigh && p.wavelet.greenhigh == other.wavelet.greenhigh;
        wavelet.bluehigh = wavelet.bluehigh && p.wavelet.bluehigh == other.wavelet.bluehigh;
        wavelet.greenlow = wavelet.greenlow && p.wavelet.greenlow == other.wavelet.greenlow;
        wavelet.bluelow = wavelet.bluelow && p.wavelet.bluelow == other.wavelet.bluelow;
        wavelet.lipst = wavelet.lipst && p.wavelet.lipst == other.wavelet.lipst;
        wavelet.bluehigh = wavelet.bluehigh && p.wavelet.bluehigh == other.wavelet.bluehigh;
        wavelet.ballum = wavelet.ballum && p.wavelet.ballum == other.wavelet.ballum;
        wavelet.sigm = wavelet.sigm && p.wavelet.sigm == other.wavelet.sigm;
        wavelet.levden = wavelet.levden && p.wavelet.levden == other.wavelet.levden;
        wavelet.thrden = wavelet.thrden && p.wavelet.thrden == other.wavelet.thrden;
        wavelet.limden = wavelet.limden && p.wavelet.limden == other.wavelet.limden;
        wavelet.balchrom = wavelet.balchrom && p.wavelet.balchrom == other.wavelet.balchrom;
        wavelet.chromfi = wavelet.chromfi && p.wavelet.chromfi == other.wavelet.chromfi;
        wavelet.chromco = wavelet.chromco && p.wavelet.chromco == other.wavelet.chromco;
        wavelet.mergeL = wavelet.mergeL && p.wavelet.mergeL == other.wavelet.mergeL;
        wavelet.mergeC = wavelet.mergeC && p.wavelet.mergeC == other.wavelet.mergeC;
        wavelet.softrad = wavelet.softrad && p.wavelet.softrad == other.wavelet.softrad;
        wavelet.softradend = wavelet.softradend && p.wavelet.softradend == other.wavelet.softradend;
        wavelet.strend = wavelet.strend && p.wavelet.strend == other.wavelet.strend;
        wavelet.detend = wavelet.detend && p.wavelet.detend == other.wavelet.detend;
        wavelet.thrend = wavelet.thrend && p.wavelet.thrend == other.wavelet.thrend;
        wavelet.ushamethod = wavelet.ushamethod && p.wavelet.ushamethod == other.wavelet.ushamethod;
        wavelet.avoid = wavelet.avoid && p.wavelet.avoid == other.wavelet.avoid;
        wavelet.showmask = wavelet.showmask && p.wavelet.showmask == other.wavelet.showmask;
        wavelet.oldsh = wavelet.oldsh && p.wavelet.oldsh == other.wavelet.oldsh;
        wavelet.tmr = wavelet.tmr && p.wavelet.tmr == other.wavelet.tmr;
        wavelet.Lmethod = wavelet.Lmethod && p.wavelet.Lmethod == other.wavelet.Lmethod;
        wavelet.CLmethod = wavelet.CLmethod && p.wavelet.CLmethod == other.wavelet.CLmethod;
        wavelet.Backmethod = wavelet.Backmethod && p.wavelet.Backmethod == other.wavelet.Backmethod;
        wavelet.Tilesmethod = wavelet.Tilesmethod && p.wavelet.Tilesmethod == other.wavelet.Tilesmethod;
        wavelet.complexmethod = wavelet.complexmethod && p.wavelet.complexmethod == other.wavelet.complexmethod;
        wavelet.denmethod = wavelet.denmethod && p.wavelet.denmethod == other.wavelet.denmethod;
        wavelet.mixmethod = wavelet.mixmethod && p.wavelet.mixmethod == other.wavelet.mixmethod;
        wavelet.slimethod = wavelet.slimethod && p.wavelet.slimethod == other.wavelet.slimethod;
        wavelet.quamethod = wavelet.quamethod && p.wavelet.quamethod == other.wavelet.quamethod;
        wavelet.daubcoeffmethod = wavelet.daubcoeffmethod && p.wavelet.daubcoeffmethod == other.wavelet.daubcoeffmethod;
        wavelet.CHmethod = wavelet.CHmethod && p.wavelet.CHmethod == other.wavelet.CHmethod;
        wavelet.CHSLmethod = wavelet.CHSLmethod && p.wavelet.CHSLmethod == other.wavelet.CHSLmethod;
        wavelet.EDmethod = wavelet.EDmethod && p.wavelet.EDmethod == other.wavelet.EDmethod;
        wavelet.NPmethod = wavelet.NPmethod && p.wavelet.NPmethod == other.wavelet.NPmethod;
        wavelet.BAmethod = wavelet.BAmethod && p.wavelet.BAmethod == other.wavelet.BAmethod;
        wavelet.TMmethod = wavelet.TMmethod && p.wavelet.TMmethod == other.wavelet.TMmethod;
        wavelet.HSmethod = wavelet.HSmethod && p.wavelet.HSmethod == other.wavelet.HSmethod;
        wavelet.Dirmethod = wavelet.Dirmethod && p.wavelet.Dirmethod == other.wavelet.Dirmethod;
        wavelet.sigma = wavelet.sigma && p.wavelet.sigma == other.wavelet.sigma;
        wavelet.offset = wavelet.offset && p.wavelet.offset == other.wavelet.offset;
        wavelet.lowthr = wavelet.lowthr && p.wavelet.lowthr == other.wavelet.lowthr;
        wavelet.rescon = wavelet.rescon && p.wavelet.rescon == other.wavelet.rescon;
        wavelet.resconH = wavelet.resconH && p.wavelet.resconH == other.wavelet.resconH;
        wavelet.reschro = wavelet.reschro && p.wavelet.reschro == other.wavelet.reschro;
        wavelet.resblur = wavelet.resblur && p.wavelet.resblur == other.wavelet.resblur;
        wavelet.resblurc = wavelet.resblurc && p.wavelet.resblurc == other.wavelet.resblurc;
        wavelet.tmrs = wavelet.tmrs && p.wavelet.tmrs == other.wavelet.tmrs;
        wavelet.edgs = wavelet.edgs && p.wavelet.edgs == other.wavelet.edgs;
        wavelet.scale = wavelet.scale && p.wavelet.scale == other.wavelet.scale;
        wavelet.gamma = wavelet.gamma && p.wavelet.gamma == other.wavelet.gamma;
        wavelet.sup = wavelet.sup && p.wavelet.sup == other.wavelet.sup;
        wavelet.sky = wavelet.sky && p.wavelet.sky == other.wavelet.sky;
        wavelet.threshold = wavelet.threshold && p.wavelet.threshold == other.wavelet.threshold;
        wavelet.threshold2 = wavelet.threshold2 && p.wavelet.threshold2 == other.wavelet.threshold2;
        wavelet.edgedetect = wavelet.edgedetect && p.wavelet.edgedetect == other.wavelet.edgedetect;
        wavelet.edgedetectthr = wavelet.edgedetectthr && p.wavelet.edgedetectthr == other.wavelet.edgedetectthr;
        wavelet.edgedetectthr2 = wavelet.edgedetectthr2 && p.wavelet.edgedetectthr2 == other.wavelet.edgedetectthr2;
        wavelet.edgesensi = wavelet.edgesensi && p.wavelet.edgesensi == other.wavelet.edgesensi;
        wavelet.edgeampli = wavelet.edgeampli && p.wavelet.edgeampli == other.wavelet.edgeampli;
        wavelet.thres = wavelet.thres && p.wavelet.thres == other.wavelet.thres;
        wavelet.chroma = wavelet.chroma && p.wavelet.chroma == other.wavelet.chroma;
        wavelet.chro = wavelet.chro && p.wavelet.chro == other.wavelet.chro;
        wavelet.contrast = wavelet.contrast && p.wavelet.contrast == other.wavelet.contrast;
        wavelet.edgrad = wavelet.edgrad && p.wavelet.edgrad == other.wavelet.edgrad;
        wavelet.edgeffect = wavelet.edgeffect && p.wavelet.edgeffect == other.wavelet.edgeffect;
        wavelet.edgval = wavelet.edgval && p.wavelet.edgval == other.wavelet.edgval;
        wavelet.edgthresh = wavelet.edgthresh && p.wavelet.edgthresh == other.wavelet.edgthresh;
        wavelet.thr = wavelet.thr && p.wavelet.thr == other.wavelet.thr;
        wavelet.thrH = wavelet.thrH && p.wavelet.thrH == other.wavelet.thrH;
        wavelet.radius = wavelet.radius && p.wavelet.radius == other.wavelet.radius;
        wavelet.hueskin = wavelet.hueskin && p.wavelet.hueskin == other.wavelet.hueskin;
        wavelet.hueskin2 = wavelet.hueskin2 && p.wavelet.hueskin2 == other.wavelet.hueskin2;
        wavelet.hllev = wavelet.hllev && p.wavelet.hllev == other.wavelet.hllev;
        wavelet.bllev = wavelet.bllev && p.wavelet.bllev == other.wavelet.bllev;
        wavelet.edgcont = wavelet.edgcont && p.wavelet.edgcont == other.wavelet.edgcont;
        wavelet.chrwav = wavelet.chrwav && p.wavelet.chrwav == other.wavelet.chrwav;
        wavelet.bluwav = wavelet.bluwav && p.wavelet.bluwav == other.wavelet.bluwav;
        wavelet.level0noise = wavelet.level0noise && p.wavelet.level0noise == other.wavelet.level0noise;
        wavelet.level1noise = wavelet.level1noise && p.wavelet.level1noise == other.wavelet.level1noise;
        wavelet.level2noise = wavelet.level2noise && p.wavelet.level2noise == other.wavelet.level2noise;
        wavelet.level3noise = wavelet.level3noise && p.wavelet.level3noise == other.wavelet.level3noise;
        wavelet.leveldenoise = wavelet.leveldenoise && p.wavelet.leveldenoise == other.wavelet.leveldenoise;
        wavelet.levelsigm = wavelet.levelsigm && p.wavelet.levelsigm == other.wavelet.levelsigm;
        wavelet.pastlev = wavelet.pastlev && p.wavelet.pastlev == other.wavelet.pastlev;
        wavelet.satlev = wavelet.satlev && p.wavelet.satlev == other.wavelet.satlev;
        wavelet.ccwcurve = wavelet.ccwcurve && p.wavelet.ccwcurve == other.wavelet.ccwcurve;
        wavelet.blcurve = wavelet.blcurve && p.wavelet.blcurve == other.wavelet.blcurve;
        wavelet.opacityCurveSH = wavelet.opacityCurveSH && p.wavelet.opacityCurveSH == other.wavelet.opacityCurveSH;
        wavelet.opacityCurveRG = wavelet.opacityCurveRG && p.wavelet.opacityCurveRG == other.wavelet.opacityCurveRG;
        wavelet.opacityCurveBY = wavelet.opacityCurveBY && p.wavelet.opacityCurveBY == other.wavelet.opacityCurveBY;
        wavelet.wavdenoise = wavelet.wavdenoise && p.wavelet.wavdenoise == other.wavelet.wavdenoise;
        wavelet.wavdenoiseh = wavelet.wavdenoiseh && p.wavelet.wavdenoiseh == other.wavelet.wavdenoiseh;
        wavelet.opacityCurveW = wavelet.opacityCurveW && p.wavelet.opacityCurveW == other.wavelet.opacityCurveW;
        wavelet.opacityCurveWL = wavelet.opacityCurveWL && p.wavelet.opacityCurveWL == other.wavelet.opacityCurveWL;
        wavelet.wavclCurve = wavelet.wavclCurve && p.wavelet.wavclCurve == other.wavelet.wavclCurve;
        wavelet.hhcurve = wavelet.hhcurve && p.wavelet.hhcurve == other.wavelet.hhcurve;
        wavelet.wavguidcurve = wavelet.wavguidcurve && p.wavelet.wavguidcurve == other.wavelet.wavguidcurve;
        wavelet.wavhuecurve = wavelet.wavhuecurve && p.wavelet.wavhuecurve == other.wavelet.wavhuecurve;
        wavelet.Chcurve = wavelet.Chcurve && p.wavelet.Chcurve == other.wavelet.Chcurve;
        wavelet.skinprotect = wavelet.skinprotect && p.wavelet.skinprotect == other.wavelet.skinprotect;
        //    wavelet.enacont = wavelet.enacont && p.wavelet.enacont == other.wavelet.enacont;
        wavelet.expcontrast = wavelet.expcontrast && p.wavelet.expcontrast == other.wavelet.expcontrast;
        wavelet.expchroma = wavelet.expchroma && p.wavelet.expchroma == other.wavelet.expchroma;
        wavelet.expedge = wavelet.expedge && p.wavelet.expedge == other.wavelet.expedge;
        wavelet.expbl = wavelet.expbl && p.wavelet.expbl == other.wavelet.expbl;
        wavelet.expresid = wavelet.expresid && p.wavelet.expresid == other.wavelet.expresid;
        wavelet.expfinal = wavelet.expfinal && p.wavelet.expfinal == other.wavelet.expfinal;
        wavelet.exptoning = wavelet.exptoning && p.wavelet.exptoning == other.wavelet.exptoning;
        wavelet.expnoise = wavelet.expnoise && p.wavelet.expnoise == other.wavelet.expnoise;
        wavelet.expclari = wavelet.expclari && p.wavelet.expclari == other.wavelet.expclari;
        wavelet.labgridALow = wavelet.labgridALow && p.wavelet.labgridALow == other.wavelet.labgridALow;
        wavelet.labgridBLow = wavelet.labgridBLow && p.wavelet.labgridBLow == other.wavelet.labgridBLow;
        wavelet.labgridAHigh = wavelet.labgridAHigh && p.wavelet.labgridAHigh == other.wavelet.labgridAHigh;
        wavelet.labgridBHigh = wavelet.labgridBHigh && p.wavelet.labgridBHigh == other.wavelet.labgridBHigh;

        for (int level = 0; level < 9; ++level) {
            wavelet.c[level] = wavelet.c[level] && p.wavelet.c[level] == other.wavelet.c[level];
            wavelet.ch[level] = wavelet.ch[level] && p.wavelet.ch[level] == other.wavelet.ch[level];
        }

        dirpyrequalizer.enabled = dirpyrequalizer.enabled && p.dirpyrequalizer.enabled == other.dirpyrequalizer.enabled;
        dirpyrequalizer.gamutlab = dirpyrequalizer.gamutlab && p.dirpyrequalizer.gamutlab == other.dirpyrequalizer.gamutlab;
        dirpyrequalizer.cbdlMethod = dirpyrequalizer.cbdlMethod && p.dirpyrequalizer.cbdlMethod == other.dirpyrequalizer.cbdlMethod;

        for (int level = 0; level < 6; ++level) {
            dirpyrequalizer.mult[level] = dirpyrequalizer.mult[level] && p.dirpyrequalizer.mult[level] == other.dirpyrequalizer.mult[level];
        }

        dirpyrequalizer.threshold = dirpyrequalizer.threshold && p.dirpyrequalizer.threshold == other.dirpyrequalizer.threshold;
        dirpyrequalizer.skinprotect = dirpyrequalizer.skinprotect && p.dirpyrequalizer.skinprotect == other.dirpyrequalizer.skinprotect;
        //    dirpyrequalizer.algo = dirpyrequalizer.algo && p.dirpyrequalizer.algo == other.dirpyrequalizer.algo;
        dirpyrequalizer.hueskin = dirpyrequalizer.hueskin && p.dirpyrequalizer.hueskin == other.dirpyrequalizer.hueskin;
        hsvequalizer.enabled = hsvequalizer.enabled && p.hsvequalizer.enabled == other.hsvequalizer.enabled;
        hsvequalizer.hcurve = hsvequalizer.hcurve && p.hsvequalizer.hcurve == other.hsvequalizer.hcurve;
        hsvequalizer.scurve = hsvequalizer.scurve && p.hsvequalizer.scurve == other.hsvequalizer.scurve;
        hsvequalizer.vcurve = hsvequalizer.vcurve && p.hsvequalizer.vcurve == other.hsvequalizer.vcurve;
        filmSimulation.enabled = filmSimulation.enabled && p.filmSimulation.enabled == other.filmSimulation.enabled;
        filmSimulation.clutFilename = filmSimulation.clutFilename && p.filmSimulation.clutFilename == other.filmSimulation.clutFilename;
        filmSimulation.strength = filmSimulation.strength && p.filmSimulation.strength == other.filmSimulation.strength;
        softlight.enabled = softlight.enabled && p.softlight.enabled == other.softlight.enabled;
        softlight.strength = softlight.strength && p.softlight.strength == other.softlight.strength;
        dehaze.enabled = dehaze.enabled && p.dehaze.enabled == other.dehaze.enabled;
        dehaze.strength = dehaze.strength && p.dehaze.strength == other.dehaze.strength;
        dehaze.showDepthMap = dehaze.showDepthMap && p.dehaze.showDepthMap == other.dehaze.showDepthMap;
        dehaze.depth = dehaze.depth && p.dehaze.depth == other.dehaze.depth;
        dehaze.saturation = dehaze.saturation && p.dehaze.saturation == other.dehaze.saturation;
        metadata.mode = metadata.mode && p.metadata.mode == other.metadata.mode;
        filmNegative.enabled = filmNegative.enabled && p.filmNegative.enabled == other.filmNegative.enabled;
        filmNegative.redRatio = filmNegative.redRatio && p.filmNegative.redRatio == other.filmNegative.redRatio;
        filmNegative.greenExp = filmNegative.greenExp && p.filmNegative.greenExp == other.filmNegative.greenExp;
        filmNegative.blueRatio = filmNegative.blueRatio && p.filmNegative.blueRatio == other.filmNegative.blueRatio;
        filmNegative.refInput = filmNegative.refInput && p.filmNegative.refInput == other.filmNegative.refInput;
        filmNegative.refOutput = filmNegative.refOutput && p.filmNegative.refOutput == other.filmNegative.refOutput;
        filmNegative.colorSpace = filmNegative.colorSpace && p.filmNegative.colorSpace == other.filmNegative.colorSpace;
        raw.preprocessWB.mode  = raw.preprocessWB.mode  && p.raw.preprocessWB.mode  == other.raw.preprocessWB.mode;

//      How the hell can we handle that???
//      exif = exif && p.exif==other.exif
//      iptc = other.iptc;
    }
}

void ParamsEdited::combine(rtengine::procparams::ProcParams& toEdit, const rtengine::procparams::ProcParams& mods, bool forceSet)
{

    bool dontforceSet = !forceSet;

    if (toneCurve.curve) {
        toEdit.toneCurve.curve = mods.toneCurve.curve;
    }

    if (toneCurve.curve2) {
        toEdit.toneCurve.curve2 = mods.toneCurve.curve2;
    }

    if (toneCurve.curveMode) {
        toEdit.toneCurve.curveMode = mods.toneCurve.curveMode;
    }

    if (toneCurve.curveMode2) {
        toEdit.toneCurve.curveMode2 = mods.toneCurve.curveMode2;
    }

    if (toneCurve.brightness) {
        toEdit.toneCurve.brightness = dontforceSet && options.baBehav[ADDSET_TC_BRIGHTNESS] ? toEdit.toneCurve.brightness + mods.toneCurve.brightness : mods.toneCurve.brightness;
    }

    if (toneCurve.black) {
        toEdit.toneCurve.black = dontforceSet && options.baBehav[ADDSET_TC_BLACKLEVEL] ? toEdit.toneCurve.black + mods.toneCurve.black : mods.toneCurve.black;
    }

    if (toneCurve.contrast) {
        toEdit.toneCurve.contrast = dontforceSet && options.baBehav[ADDSET_TC_CONTRAST] ? toEdit.toneCurve.contrast + mods.toneCurve.contrast : mods.toneCurve.contrast;
    }

    if (toneCurve.saturation) {
        toEdit.toneCurve.saturation = dontforceSet && options.baBehav[ADDSET_TC_SATURATION] ? toEdit.toneCurve.saturation + mods.toneCurve.saturation : mods.toneCurve.saturation;
    }

    if (toneCurve.shcompr) {
        toEdit.toneCurve.shcompr = dontforceSet && options.baBehav[ADDSET_TC_SHCOMP] ? toEdit.toneCurve.shcompr + mods.toneCurve.shcompr : mods.toneCurve.shcompr;
    }

    if (toneCurve.autoexp) {
        toEdit.toneCurve.autoexp = mods.toneCurve.autoexp;
    }

    if (toneCurve.clip) {
        toEdit.toneCurve.clip = mods.toneCurve.clip;
    }

    if (toneCurve.expcomp) {
        toEdit.toneCurve.expcomp = dontforceSet && options.baBehav[ADDSET_TC_EXPCOMP] ? toEdit.toneCurve.expcomp + mods.toneCurve.expcomp : mods.toneCurve.expcomp;
    }

    if (toneCurve.hlcompr) {
        toEdit.toneCurve.hlcompr = dontforceSet && options.baBehav[ADDSET_TC_HLCOMPAMOUNT] ? toEdit.toneCurve.hlcompr + mods.toneCurve.hlcompr : mods.toneCurve.hlcompr;
    }

    if (toneCurve.hlcomprthresh) {
        toEdit.toneCurve.hlcomprthresh = dontforceSet && options.baBehav[ADDSET_TC_HLCOMPTHRESH] ? toEdit.toneCurve.hlcomprthresh + mods.toneCurve.hlcomprthresh : mods.toneCurve.hlcomprthresh;
    }

    if (toneCurve.hrenabled) {
        toEdit.toneCurve.hrenabled = mods.toneCurve.hrenabled;
    }

    if (toneCurve.method) {
        toEdit.toneCurve.method = mods.toneCurve.method;
    }

    if (toneCurve.histmatching) {
        toEdit.toneCurve.histmatching = mods.toneCurve.histmatching;
    }

    if (toneCurve.fromHistMatching) {
        toEdit.toneCurve.fromHistMatching = mods.toneCurve.fromHistMatching;
    }

    if (toneCurve.clampOOG) {
        toEdit.toneCurve.clampOOG = mods.toneCurve.clampOOG;
    }

    if (retinex.enabled) {
        toEdit.retinex.enabled = mods.retinex.enabled;
    }

    if (retinex.cdcurve) {
        toEdit.retinex.cdcurve = mods.retinex.cdcurve;
    }

    if (retinex.mapcurve) {
        toEdit.retinex.mapcurve = mods.retinex.mapcurve;
    }

    if (retinex.cdHcurve) {
        toEdit.retinex.cdHcurve = mods.retinex.cdHcurve;
    }

    if (retinex.lhcurve) {
        toEdit.retinex.lhcurve = mods.retinex.lhcurve;
    }

    if (retinex.transmissionCurve) {
        toEdit.retinex.transmissionCurve = mods.retinex.transmissionCurve;
    }

    if (retinex.gaintransmissionCurve) {
        toEdit.retinex.gaintransmissionCurve = mods.retinex.gaintransmissionCurve;
    }

    if (retinex.complexmethod) {
        toEdit.retinex.complexmethod = mods.retinex.complexmethod;
    }

    if (retinex.retinexMethod) {
        toEdit.retinex.retinexMethod = mods.retinex.retinexMethod;
    }

    if (retinex.mapMethod) {
        toEdit.retinex.mapMethod = mods.retinex.mapMethod;
    }

    if (retinex.viewMethod) {
        toEdit.retinex.viewMethod = mods.retinex.viewMethod;
    }

    if (retinex.retinexcolorspace) {
        toEdit.retinex.retinexcolorspace = mods.retinex.retinexcolorspace;
    }

    if (retinex.gammaretinex) {
        toEdit.retinex.gammaretinex = mods.retinex.gammaretinex;
    }

    if (retinex.gam) {
        toEdit.retinex.gam = dontforceSet && options.baBehav[ADDSET_RETI_GAM] ? toEdit.retinex.gam + mods.retinex.gam : mods.retinex.gam;
    }

    if (retinex.slope) {
        toEdit.retinex.slope = dontforceSet && options.baBehav[ADDSET_RETI_SLO] ? toEdit.retinex.slope + mods.retinex.slope : mods.retinex.slope;
    }

    if (retinex.str) {
        toEdit.retinex.str = dontforceSet && options.baBehav[ADDSET_RETI_STR] ? toEdit.retinex.str + mods.retinex.str : mods.retinex.str;
    }

    if (retinex.scal) {
        toEdit.retinex.scal = mods.retinex.scal;
    }

    if (retinex.iter) {
        toEdit.retinex.iter = mods.retinex.iter;
    }

    if (retinex.grad) {
        toEdit.retinex.grad = mods.retinex.grad;
    }

    if (retinex.grads) {
        toEdit.retinex.grads = mods.retinex.grads;
    }

//    if (retinex.scal) {
//        toEdit.retinex.scal = dontforceSet && options.baBehav[ADDSET_RETI_SCAL] ? toEdit.retinex.scal + mods.retinex.scal : mods.retinex.scal;
//    }

    if (retinex.medianmap) {
        toEdit.retinex.medianmap = mods.retinex.medianmap;
    }

    if (retinex.neigh) {
        toEdit.retinex.neigh = dontforceSet && options.baBehav[ADDSET_RETI_NEIGH] ? toEdit.retinex.neigh + mods.retinex.neigh : mods.retinex.neigh;
    }

    if (retinex.limd) {
        toEdit.retinex.limd = dontforceSet && options.baBehav[ADDSET_RETI_LIMD] ? toEdit.retinex.limd + mods.retinex.limd : mods.retinex.limd;
    }

    if (retinex.highl) {
        toEdit.retinex.highl = mods.retinex.highl;
    }

    if (retinex.skal) {
        toEdit.retinex.skal = mods.retinex.skal;
    }

    if (retinex.offs) {
        toEdit.retinex.offs = dontforceSet && options.baBehav[ADDSET_RETI_OFFS] ? toEdit.retinex.offs + mods.retinex.offs : mods.retinex.offs;
    }

    if (retinex.vart) {
        toEdit.retinex.vart = dontforceSet && options.baBehav[ADDSET_RETI_VART] ? toEdit.retinex.vart + mods.retinex.vart : mods.retinex.vart;
    }

    if (retinex.highlights) {
        toEdit.retinex.highlights = mods.retinex.highlights;
    }

    if (retinex.htonalwidth) {
        toEdit.retinex.htonalwidth = mods.retinex.htonalwidth;
    }

    if (retinex.shadows) {
        toEdit.retinex.shadows = mods.retinex.shadows;

    }

    if (retinex.stonalwidth) {
        toEdit.retinex.stonalwidth = mods.retinex.stonalwidth;
    }

    if (retinex.radius) {
        toEdit.retinex.radius = mods.retinex.radius;
    }


    if (labCurve.enabled) {
        toEdit.labCurve.enabled = mods.labCurve.enabled;
    }

    if (labCurve.lcurve) {
        toEdit.labCurve.lcurve = mods.labCurve.lcurve;
    }

    if (labCurve.acurve) {
        toEdit.labCurve.acurve = mods.labCurve.acurve;
    }

    if (labCurve.bcurve) {
        toEdit.labCurve.bcurve = mods.labCurve.bcurve;
    }

    if (labCurve.cccurve) {
        toEdit.labCurve.cccurve = mods.labCurve.cccurve;
    }

    if (labCurve.chcurve) {
        toEdit.labCurve.chcurve = mods.labCurve.chcurve;
    }

    if (labCurve.lhcurve) {
        toEdit.labCurve.lhcurve = mods.labCurve.lhcurve;
    }

    if (labCurve.hhcurve) {
        toEdit.labCurve.hhcurve = mods.labCurve.hhcurve;
    }

    if (labCurve.lccurve) {
        toEdit.labCurve.lccurve = mods.labCurve.lccurve;
    }

    if (labCurve.clcurve) {
        toEdit.labCurve.clcurve = mods.labCurve.clcurve;
    }

    if (labCurve.brightness) {
        toEdit.labCurve.brightness = dontforceSet && options.baBehav[ADDSET_LC_BRIGHTNESS] ? toEdit.labCurve.brightness + mods.labCurve.brightness : mods.labCurve.brightness;
    }

    if (labCurve.contrast) {
        toEdit.labCurve.contrast = dontforceSet && options.baBehav[ADDSET_LC_CONTRAST] ? toEdit.labCurve.contrast + mods.labCurve.contrast : mods.labCurve.contrast;
    }

    if (labCurve.chromaticity) {
        toEdit.labCurve.chromaticity = dontforceSet && options.baBehav[ADDSET_LC_CHROMATICITY] ? toEdit.labCurve.chromaticity + mods.labCurve.chromaticity : mods.labCurve.chromaticity;
    }

    if (labCurve.avoidcolorshift) {
        toEdit.labCurve.avoidcolorshift = mods.labCurve.avoidcolorshift;
    }

    if (labCurve.rstprotection) {
        toEdit.labCurve.rstprotection = mods.labCurve.rstprotection;
    }

    if (labCurve.lcredsk) {
        toEdit.labCurve.lcredsk = mods.labCurve.lcredsk;
    }

    if (localContrast.enabled) {
        toEdit.localContrast.enabled = mods.localContrast.enabled;
    }

#define ADDSETVAL_(v, i)                                                                        \
    do {                                                                                        \
        if ( v ) {                                                                              \
            toEdit. v = dontforceSet && options.baBehav[ i ] ? toEdit. v + mods. v : mods. v ;  \
        }                                                                                       \
    } while (false)

    ADDSETVAL_(localContrast.radius, ADDSET_LOCALCONTRAST_RADIUS);
    ADDSETVAL_(localContrast.amount, ADDSET_LOCALCONTRAST_AMOUNT);
    ADDSETVAL_(localContrast.darkness, ADDSET_LOCALCONTRAST_DARKNESS);
    ADDSETVAL_(localContrast.lightness, ADDSET_LOCALCONTRAST_LIGHTNESS);
#undef ADDSETVAL_

    if (rgbCurves.enabled) {
        toEdit.rgbCurves.enabled = mods.rgbCurves.enabled;
    }

    if (rgbCurves.lumamode) {
        toEdit.rgbCurves.lumamode = mods.rgbCurves.lumamode;
    }

    if (rgbCurves.rcurve) {
        toEdit.rgbCurves.rcurve = mods.rgbCurves.rcurve;
    }

    if (rgbCurves.gcurve) {
        toEdit.rgbCurves.gcurve = mods.rgbCurves.gcurve;
    }

    if (rgbCurves.bcurve) {
        toEdit.rgbCurves.bcurve = mods.rgbCurves.bcurve;
    }

    if (colorToning.enabled) {
        toEdit.colorToning.enabled = mods.colorToning.enabled;
    }

    if (colorToning.twocolor) {
        toEdit.colorToning.twocolor = mods.colorToning.twocolor;
    }

    if (colorToning.opacityCurve) {
        toEdit.colorToning.opacityCurve = mods.colorToning.opacityCurve;
    }

    if (colorToning.colorCurve) {
        toEdit.colorToning.colorCurve = mods.colorToning.colorCurve;
    }

    if (colorToning.enabled) {
        toEdit.colorToning.enabled = mods.colorToning.enabled;
    }

    if (colorToning.opacityCurve) {
        toEdit.colorToning.opacityCurve = mods.colorToning.opacityCurve;
    }

    if (colorToning.satprotectionthreshold) {
        toEdit.colorToning.satProtectionThreshold = dontforceSet && options.baBehav[ADDSET_COLORTONING_SATTHRESHOLD] ? toEdit.colorToning.satProtectionThreshold + mods.colorToning.satProtectionThreshold : mods.colorToning.satProtectionThreshold;
    }

    if (colorToning.autosat) {
        toEdit.colorToning.autosat = mods.colorToning.autosat;
    }

    if (colorToning.saturatedopacity) {
        toEdit.colorToning.saturatedOpacity = dontforceSet && options.baBehav[ADDSET_COLORTONING_SATOPACITY] ? toEdit.colorToning.saturatedOpacity + mods.colorToning.saturatedOpacity : mods.colorToning.saturatedOpacity;
    }

    if (colorToning.strength) {
        toEdit.colorToning.strength = dontforceSet && options.baBehav[ADDSET_COLORTONING_STRENGTH] ? toEdit.colorToning.strength + mods.colorToning.strength : mods.colorToning.strength;
    }

    if (colorToning.shadowsColSat) {
        toEdit.colorToning.shadowsColSat = mods.colorToning.shadowsColSat;
    }

    if (colorToning.hlColSat) {
        toEdit.colorToning.hlColSat = mods.colorToning.hlColSat;
    }

    if (colorToning.balance) {
        toEdit.colorToning.balance = dontforceSet && options.baBehav[ADDSET_COLORTONING_BALANCE] ? toEdit.colorToning.balance + mods.colorToning.balance : mods.colorToning.balance;
    }

    if (colorToning.clcurve) {
        toEdit.colorToning.clcurve = mods.colorToning.clcurve;
    }

    if (colorToning.method) {
        toEdit.colorToning.method = mods.colorToning.method;
    }

    if (colorToning.cl2curve) {
        toEdit.colorToning.cl2curve = mods.colorToning.cl2curve;
    }

    if (colorToning.lumamode) {
        toEdit.colorToning.lumamode = mods.colorToning.lumamode;
    }

    if (colorToning.satlow) {
        toEdit.colorToning.satlow = dontforceSet && options.baBehav[ADDSET_COLORTONING_SPLIT] ? toEdit.colorToning.satlow + mods.colorToning.satlow : mods.colorToning.satlow;
    }

    if (colorToning.sathigh) {
        toEdit.colorToning.sathigh = dontforceSet && options.baBehav[ADDSET_COLORTONING_SPLIT] ? toEdit.colorToning.sathigh + mods.colorToning.sathigh : mods.colorToning.sathigh;
    }

    if (colorToning.redlow) {
        toEdit.colorToning.redlow = dontforceSet && options.baBehav[ADDSET_COLORTONING_SPLIT] ? toEdit.colorToning.redlow + mods.colorToning.redlow : mods.colorToning.redlow;
    }

    if (colorToning.greenlow) {
        toEdit.colorToning.greenlow = dontforceSet && options.baBehav[ADDSET_COLORTONING_SPLIT] ? toEdit.colorToning.greenlow + mods.colorToning.greenlow : mods.colorToning.greenlow;
    }

    if (colorToning.bluelow) {
        toEdit.colorToning.bluelow = dontforceSet && options.baBehav[ADDSET_COLORTONING_SPLIT] ? toEdit.colorToning.bluelow + mods.colorToning.bluelow : mods.colorToning.bluelow;
    }

    if (colorToning.redmed) {
        toEdit.colorToning.redmed = dontforceSet && options.baBehav[ADDSET_COLORTONING_SPLIT] ? toEdit.colorToning.redmed + mods.colorToning.redmed : mods.colorToning.redmed;
    }

    if (colorToning.greenmed) {
        toEdit.colorToning.greenmed = dontforceSet && options.baBehav[ADDSET_COLORTONING_SPLIT] ? toEdit.colorToning.greenmed + mods.colorToning.greenmed : mods.colorToning.greenmed;
    }

    if (colorToning.bluemed) {
        toEdit.colorToning.bluemed = dontforceSet && options.baBehav[ADDSET_COLORTONING_SPLIT] ? toEdit.colorToning.bluemed + mods.colorToning.bluemed : mods.colorToning.bluemed;
    }

    if (colorToning.redhigh) {
        toEdit.colorToning.redhigh = dontforceSet && options.baBehav[ADDSET_COLORTONING_SPLIT] ? toEdit.colorToning.redhigh + mods.colorToning.redhigh : mods.colorToning.redhigh;
    }

    if (colorToning.greenhigh) {
        toEdit.colorToning.greenhigh = dontforceSet && options.baBehav[ADDSET_COLORTONING_SPLIT] ? toEdit.colorToning.greenhigh + mods.colorToning.greenhigh : mods.colorToning.greenhigh;
    }

    if (colorToning.bluehigh) {
        toEdit.colorToning.bluehigh = dontforceSet && options.baBehav[ADDSET_COLORTONING_SPLIT] ? toEdit.colorToning.bluehigh + mods.colorToning.bluehigh : mods.colorToning.bluehigh;
    }

    if (colorToning.labgridALow) {
        toEdit.colorToning.labgridALow = mods.colorToning.labgridALow;
    }

    if (colorToning.labgridBLow) {
        toEdit.colorToning.labgridBLow = mods.colorToning.labgridBLow;
    }

    if (colorToning.labgridAHigh) {
        toEdit.colorToning.labgridAHigh = mods.colorToning.labgridAHigh;
    }

    if (colorToning.labgridBHigh) {
        toEdit.colorToning.labgridBHigh = mods.colorToning.labgridBHigh;
    }

    if (colorToning.labregions) {
        toEdit.colorToning.labregions = mods.colorToning.labregions;
    }

    if (colorToning.labregionsShowMask) {
        toEdit.colorToning.labregionsShowMask = mods.colorToning.labregionsShowMask;
    }

    if (sharpenEdge.enabled) {
        toEdit.sharpenEdge.enabled = mods.sharpenEdge.enabled;
    }

    if (sharpenEdge.passes) {
        toEdit.sharpenEdge.passes = dontforceSet && options.baBehav[ADDSET_SHARPENEDGE_PASS] ? toEdit.sharpenEdge.passes + mods.sharpenEdge.passes : mods.sharpenEdge.passes;
    }

    if (sharpenEdge.amount) {
        toEdit.sharpenEdge.amount = dontforceSet && options.baBehav[ADDSET_SHARPENEDGE_AMOUNT] ? toEdit.sharpenEdge.amount + mods.sharpenEdge.amount : mods.sharpenEdge.amount;
    }

    if (sharpenEdge.threechannels) {
        toEdit.sharpenEdge.threechannels = mods.sharpenEdge.threechannels;
    }

    if (sharpenMicro.enabled) {
        toEdit.sharpenMicro.enabled = mods.sharpenMicro.enabled;
    }

    if (sharpenMicro.matrix) {
        toEdit.sharpenMicro.matrix = mods.sharpenMicro.matrix;
    }

    if (sharpenMicro.amount) {
        toEdit.sharpenMicro.amount = dontforceSet && options.baBehav[ADDSET_SHARPENMICRO_AMOUNT] ? toEdit.sharpenMicro.amount + mods.sharpenMicro.amount : mods.sharpenMicro.amount;
    }

    if (sharpenMicro.contrast) {
        toEdit.sharpenMicro.contrast = dontforceSet && options.baBehav[ADDSET_SHARPENMICRO_CONTRAST] ? toEdit.sharpenMicro.contrast + mods.sharpenMicro.contrast : mods.sharpenMicro.contrast;
    }

    if (sharpenMicro.uniformity) {
        toEdit.sharpenMicro.uniformity = dontforceSet && options.baBehav[ADDSET_SHARPENMICRO_UNIFORMITY] ? toEdit.sharpenMicro.uniformity + mods.sharpenMicro.uniformity : mods.sharpenMicro.uniformity;
    }

    if (sharpening.enabled) {
        toEdit.sharpening.enabled = mods.sharpening.enabled;
    }

    if (sharpening.contrast) {
        toEdit.sharpening.contrast = dontforceSet && options.baBehav[ADDSET_SHARP_CONTRAST] ? toEdit.sharpening.contrast + mods.sharpening.contrast : mods.sharpening.contrast;
    }

    if (sharpening.radius) {
        toEdit.sharpening.radius = dontforceSet && options.baBehav[ADDSET_SHARP_RADIUS] ? toEdit.sharpening.radius + mods.sharpening.radius : mods.sharpening.radius;
    }

    if (sharpening.blurradius) {
        toEdit.sharpening.blurradius = dontforceSet && options.baBehav[ADDSET_SHARP_RADIUS] ? toEdit.sharpening.blurradius + mods.sharpening.blurradius : mods.sharpening.blurradius;
    }

    if (sharpening.gamma) {
        toEdit.sharpening.gamma = dontforceSet && options.baBehav[ADDSET_SHARP_RADIUS] ? toEdit.sharpening.gamma + mods.sharpening.gamma : mods.sharpening.gamma;
    }

    if (sharpening.amount) {
        toEdit.sharpening.amount = dontforceSet && options.baBehav[ADDSET_SHARP_AMOUNT] ? toEdit.sharpening.amount + mods.sharpening.amount : mods.sharpening.amount;
    }

    if (sharpening.threshold) {
        toEdit.sharpening.threshold = mods.sharpening.threshold;
    }

    if (sharpening.edgesonly) {
        toEdit.sharpening.edgesonly = mods.sharpening.edgesonly;
    }

    if (sharpening.edges_radius) {
        toEdit.sharpening.edges_radius = dontforceSet && options.baBehav[ADDSET_SHARP_RADIUS] ? toEdit.sharpening.edges_radius + mods.sharpening.edges_radius : mods.sharpening.edges_radius;
    }

    if (sharpening.edges_tolerance) {
        toEdit.sharpening.edges_tolerance = dontforceSet && options.baBehav[ADDSET_SHARP_EDGETOL] ? toEdit.sharpening.edges_tolerance + mods.sharpening.edges_tolerance : mods.sharpening.edges_tolerance;
    }

    if (sharpening.halocontrol) {
        toEdit.sharpening.halocontrol = mods.sharpening.halocontrol;
    }

    if (sharpening.halocontrol_amount) {
        toEdit.sharpening.halocontrol_amount = dontforceSet && options.baBehav[ADDSET_SHARP_HALOCTRL] ? toEdit.sharpening.halocontrol_amount + mods.sharpening.halocontrol_amount : mods.sharpening.halocontrol_amount;
    }

    if (sharpening.method) {
        toEdit.sharpening.method = mods.sharpening.method;
    }

    if (sharpening.deconvamount) {
        toEdit.sharpening.deconvamount = dontforceSet && options.baBehav[ADDSET_SHARP_AMOUNT] ? toEdit.sharpening.deconvamount + mods.sharpening.deconvamount : mods.sharpening.deconvamount;
    }

    if (sharpening.deconvradius) {
        toEdit.sharpening.deconvradius = dontforceSet && options.baBehav[ADDSET_SHARP_RADIUS] ? toEdit.sharpening.deconvradius + mods.sharpening.deconvradius : mods.sharpening.deconvradius;
    }

    if (sharpening.deconviter) {
        toEdit.sharpening.deconviter = dontforceSet && options.baBehav[ADDSET_SHARP_ITER] ? toEdit.sharpening.deconviter + mods.sharpening.deconviter : mods.sharpening.deconviter;
    }

    if (sharpening.deconvdamping) {
        toEdit.sharpening.deconvdamping = dontforceSet && options.baBehav[ADDSET_SHARP_DAMPING] ? toEdit.sharpening.deconvdamping + mods.sharpening.deconvdamping : mods.sharpening.deconvdamping;
    }

    if (pdsharpening.enabled) {
        toEdit.pdsharpening.enabled = mods.pdsharpening.enabled;
    }

    if (pdsharpening.contrast) {
        toEdit.pdsharpening.contrast = dontforceSet && options.baBehav[ADDSET_SHARP_CONTRAST] ? toEdit.pdsharpening.contrast + mods.pdsharpening.contrast : mods.pdsharpening.contrast;
    }

    if (pdsharpening.autoContrast) {
        toEdit.pdsharpening.autoContrast = mods.pdsharpening.autoContrast;
    }

    if (pdsharpening.autoRadius) {
        toEdit.pdsharpening.autoRadius = mods.pdsharpening.autoRadius;
    }

    if (pdsharpening.deconvradius) {
        toEdit.pdsharpening.deconvradius = dontforceSet && options.baBehav[ADDSET_SHARP_RADIUS] ? toEdit.pdsharpening.deconvradius + mods.pdsharpening.deconvradius : mods.pdsharpening.deconvradius;
    }

    if (pdsharpening.deconvradiusOffset) {
        toEdit.pdsharpening.deconvradiusOffset = dontforceSet && options.baBehav[ADDSET_SHARP_RADIUS] ? toEdit.pdsharpening.deconvradiusOffset + mods.pdsharpening.deconvradiusOffset : mods.pdsharpening.deconvradiusOffset;
    }

    if (pdsharpening.deconviter) {
        toEdit.pdsharpening.deconviter = dontforceSet && options.baBehav[ADDSET_SHARP_ITER] ? toEdit.pdsharpening.deconviter + mods.pdsharpening.deconviter : mods.pdsharpening.deconviter;
    }

    if (pdsharpening.deconvitercheck) {
        toEdit.pdsharpening.deconvitercheck =  mods.pdsharpening.deconvitercheck;
    }

    if (prsharpening.enabled) {
        toEdit.prsharpening.enabled = mods.prsharpening.enabled;
    }

    if (prsharpening.contrast) {
        toEdit.prsharpening.contrast = dontforceSet && options.baBehav[ADDSET_SHARP_CONTRAST] ? toEdit.prsharpening.contrast + mods.prsharpening.contrast : mods.prsharpening.contrast;
    }

    if (prsharpening.radius) {
        toEdit.prsharpening.radius = dontforceSet && options.baBehav[ADDSET_SHARP_RADIUS] ? toEdit.prsharpening.radius + mods.prsharpening.radius : mods.prsharpening.radius;
    }

    if (prsharpening.amount) {
        toEdit.prsharpening.amount = dontforceSet && options.baBehav[ADDSET_SHARP_AMOUNT] ? toEdit.prsharpening.amount + mods.prsharpening.amount : mods.prsharpening.amount;
    }

    if (prsharpening.threshold) {
        toEdit.prsharpening.threshold = mods.prsharpening.threshold;
    }

    if (prsharpening.edgesonly) {
        toEdit.prsharpening.edgesonly = mods.prsharpening.edgesonly;
    }

    if (prsharpening.edges_radius) {
        toEdit.prsharpening.edges_radius = dontforceSet && options.baBehav[ADDSET_SHARP_RADIUS] ? toEdit.prsharpening.edges_radius + mods.prsharpening.edges_radius : mods.prsharpening.edges_radius;
    }

    if (prsharpening.edges_tolerance) {
        toEdit.prsharpening.edges_tolerance = dontforceSet && options.baBehav[ADDSET_SHARP_EDGETOL] ? toEdit.prsharpening.edges_tolerance + mods.prsharpening.edges_tolerance : mods.prsharpening.edges_tolerance;
    }

    if (prsharpening.halocontrol) {
        toEdit.prsharpening.halocontrol = mods.prsharpening.halocontrol;
    }

    if (prsharpening.halocontrol_amount) {
        toEdit.prsharpening.halocontrol_amount = dontforceSet && options.baBehav[ADDSET_SHARP_HALOCTRL] ? toEdit.prsharpening.halocontrol_amount + mods.prsharpening.halocontrol_amount : mods.prsharpening.halocontrol_amount;
    }

    if (prsharpening.method) {
        toEdit.prsharpening.method = mods.prsharpening.method;
    }

    if (prsharpening.deconvamount) {
        toEdit.prsharpening.deconvamount = dontforceSet && options.baBehav[ADDSET_SHARP_AMOUNT] ? toEdit.prsharpening.deconvamount + mods.prsharpening.deconvamount : mods.prsharpening.deconvamount;
    }

    if (prsharpening.deconvradius) {
        toEdit.prsharpening.deconvradius = dontforceSet && options.baBehav[ADDSET_SHARP_RADIUS] ? toEdit.prsharpening.deconvradius + mods.prsharpening.deconvradius : mods.prsharpening.deconvradius;
    }

    if (prsharpening.deconviter) {
        toEdit.prsharpening.deconviter = dontforceSet && options.baBehav[ADDSET_SHARP_ITER] ? toEdit.prsharpening.deconviter + mods.prsharpening.deconviter : mods.prsharpening.deconviter;
    }

    if (prsharpening.deconvdamping) {
        toEdit.prsharpening.deconvdamping = dontforceSet && options.baBehav[ADDSET_SHARP_DAMPING] ? toEdit.prsharpening.deconvdamping + mods.prsharpening.deconvdamping : mods.prsharpening.deconvdamping;
    }

    if (vibrance.enabled) {
        toEdit.vibrance.enabled = mods.vibrance.enabled;
    }

    if (vibrance.pastels) {
        toEdit.vibrance.pastels = dontforceSet && options.baBehav[ADDSET_VIBRANCE_PASTELS] ? toEdit.vibrance.pastels + mods.vibrance.pastels : mods.vibrance.pastels;
    }

    if (vibrance.saturated) {
        toEdit.vibrance.saturated = dontforceSet && options.baBehav[ADDSET_VIBRANCE_SATURATED] ? toEdit.vibrance.saturated + mods.vibrance.saturated : mods.vibrance.saturated;
    }

    if (vibrance.psthreshold) {
        toEdit.vibrance.psthreshold = mods.vibrance.psthreshold;
    }

    if (vibrance.protectskins) {
        toEdit.vibrance.protectskins = mods.vibrance.protectskins;
    }

    if (vibrance.avoidcolorshift) {
        toEdit.vibrance.avoidcolorshift = mods.vibrance.avoidcolorshift;
    }

    if (vibrance.pastsattog) {
        toEdit.vibrance.pastsattog = mods.vibrance.pastsattog;
    }

    if (vibrance.skintonescurve) {
        toEdit.vibrance.skintonescurve = mods.vibrance.skintonescurve;
    }

    //if (colorBoost.amount)                    toEdit.colorBoost.amount = dontforceSet && options.baBehav[ADDSET_CBOOST_AMOUNT] ? toEdit.colorBoost.amount + mods.colorBoost.amount : mods.colorBoost.amount;
    //if (colorBoost.avoidclip)             toEdit.colorBoost.avoidclip = mods.colorBoost.avoidclip;
    //if (colorBoost.enable_saturationlimiter)toEdit.colorBoost.enable_saturationlimiter = mods.colorBoost.enable_saturationlimiter;
    //if (colorBoost.saturationlimit)           toEdit.colorBoost.saturationlimit = mods.colorBoost.saturationlimit;
    if (wb.enabled) {
        toEdit.wb.enabled = mods.wb.enabled;
    }

    if (wb.method) {
        toEdit.wb.method = mods.wb.method;
    }

    if (wb.equal) {
        toEdit.wb.equal = dontforceSet && options.baBehav[ADDSET_WB_EQUAL] ? toEdit.wb.equal + mods.wb.equal : mods.wb.equal;
    }

    if (wb.tempBias) {
        toEdit.wb.tempBias = dontforceSet && options.baBehav[ADDSET_WB_TEMPBIAS] ? toEdit.wb.tempBias + mods.wb.tempBias : mods.wb.tempBias;
    }

    if (wb.green) {
        toEdit.wb.green = dontforceSet && options.baBehav[ADDSET_WB_GREEN] ? toEdit.wb.green + mods.wb.green : mods.wb.green;
    }

    if (wb.temperature) {
        toEdit.wb.temperature = dontforceSet && options.baBehav[ADDSET_WB_TEMPERATURE] ? toEdit.wb.temperature + mods.wb.temperature : mods.wb.temperature;
    }

    //if (colorShift.a)                     toEdit.colorShift.a = dontforceSet && options.baBehav[ADDSET_CS_BLUEYELLOW] ? toEdit.colorShift.a + mods.colorShift.a : mods.colorShift.a;
    //if (colorShift.b)                     toEdit.colorShift.b = dontforceSet && options.baBehav[ADDSET_CS_GREENMAGENTA] ? toEdit.colorShift.b + mods.colorShift.b : mods.colorShift.b;
    //if (lumaDenoise.enabled)              toEdit.lumaDenoise.enabled = mods.lumaDenoise.enabled;
    //if (lumaDenoise.radius)                   toEdit.lumaDenoise.radius = mods.lumaDenoise.radius;
    //if (lumaDenoise.edgetolerance)            toEdit.lumaDenoise.edgetolerance = dontforceSet && options.baBehav[ADDSET_LD_EDGETOLERANCE] ? toEdit.lumaDenoise.edgetolerance + mods.lumaDenoise.edgetolerance : mods.lumaDenoise.edgetolerance;
    //if (colorDenoise.enabled)             toEdit.colorDenoise.enabled = mods.colorDenoise.enabled;
    //if (colorDenoise.amount)              toEdit.colorDenoise.amount = mods.colorDenoise.amount;

    if (defringe.enabled) {
        toEdit.defringe.enabled = mods.defringe.enabled;
    }

    if (defringe.radius) {
        toEdit.defringe.radius = mods.defringe.radius;
    }

    if (defringe.threshold) {
        toEdit.defringe.threshold = mods.defringe.threshold;
    }

    if (defringe.huecurve) {
        toEdit.defringe.huecurve = mods.defringe.huecurve;
    }

    if (colorappearance.curve) {
        toEdit.colorappearance.curve = mods.colorappearance.curve;
    }

    if (colorappearance.curve2) {
        toEdit.colorappearance.curve2 = mods.colorappearance.curve2;
    }

    if (colorappearance.curve3) {
        toEdit.colorappearance.curve3 = mods.colorappearance.curve3;
    }

    if (colorappearance.curveMode) {
        toEdit.colorappearance.curveMode = mods.colorappearance.curveMode;
    }

    if (colorappearance.curveMode2) {
        toEdit.colorappearance.curveMode2 = mods.colorappearance.curveMode2;
    }

    if (colorappearance.curveMode3) {
        toEdit.colorappearance.curveMode3 = mods.colorappearance.curveMode3;
    }

    if (colorappearance.complexmethod) {
        toEdit.colorappearance.complexmethod = mods.colorappearance.complexmethod;
    }

    if (colorappearance.enabled) {
        toEdit.colorappearance.enabled = mods.colorappearance.enabled;
    }

    if (colorappearance.degree) {
        toEdit.colorappearance.degree = dontforceSet && options.baBehav[ADDSET_CAT_DEGREE] ? toEdit.colorappearance.degree + mods.colorappearance.degree : mods.colorappearance.degree;
    }

    if (colorappearance.autodegree) {
        toEdit.colorappearance.autodegree = mods.colorappearance.autodegree;
    }

    if (colorappearance.degreeout) {
        toEdit.colorappearance.degreeout = mods.colorappearance.degreeout;
    }

    if (colorappearance.autodegreeout) {
        toEdit.colorappearance.autodegreeout = mods.colorappearance.autodegreeout;
    }

    if (colorappearance.surround) {
        toEdit.colorappearance.surround = mods.colorappearance.surround;
    }

    if (colorappearance.surrsrc) {
        toEdit.colorappearance.surrsrc = mods.colorappearance.surrsrc;
    }

    if (colorappearance.autoadapscen) {
        toEdit.colorappearance.autoadapscen = mods.colorappearance.autoadapscen;
    }

    if (colorappearance.adapscen) {
        toEdit.colorappearance.adapscen = dontforceSet && options.baBehav[ADDSET_CAT_ADAPTSCENE] ? toEdit.colorappearance.adapscen + mods.colorappearance.adapscen : mods.colorappearance.adapscen;
    }

    if (colorappearance.autoybscen) {
        toEdit.colorappearance.autoybscen = mods.colorappearance.autoybscen;
    }

    if (colorappearance.ybscen) {
        toEdit.colorappearance.ybscen = mods.colorappearance.ybscen;
    }

    if (colorappearance.adaplum) {
        toEdit.colorappearance.adaplum = dontforceSet && options.baBehav[ADDSET_CAT_ADAPTVIEWING] ? toEdit.colorappearance.adaplum + mods.colorappearance.adaplum : mods.colorappearance.adaplum;
    }

    if (colorappearance.badpixsl) {
        toEdit.colorappearance.badpixsl = dontforceSet && options.baBehav[ADDSET_CAT_BADPIX] ? toEdit.colorappearance.badpixsl + mods.colorappearance.badpixsl : mods.colorappearance.badpixsl;
    }

    if (colorappearance.wbmodel) {
        toEdit.colorappearance.wbmodel = mods.colorappearance.wbmodel;
    }

    if (colorappearance.illum) {
        toEdit.colorappearance.illum = mods.colorappearance.illum;
    }

    if (colorappearance.algo) {
        toEdit.colorappearance.algo = mods.colorappearance.algo;
    }

    if (colorappearance.tempout) {
        toEdit.colorappearance.tempout = mods.colorappearance.tempout;
    }

    if (colorappearance.autotempout) {
        toEdit.colorappearance.autotempout = mods.colorappearance.autotempout;
    }

    if (colorappearance.greenout) {
        toEdit.colorappearance.greenout = mods.colorappearance.greenout;
    }

    if (colorappearance.tempsc) {
        toEdit.colorappearance.tempsc = mods.colorappearance.tempsc;
    }

    if (colorappearance.greensc) {
        toEdit.colorappearance.greensc = mods.colorappearance.greensc;
    }

    if (colorappearance.ybout) {
        toEdit.colorappearance.ybout = mods.colorappearance.ybout;
    }

    if (colorappearance.jlight) {
        toEdit.colorappearance.jlight = dontforceSet && options.baBehav[ADDSET_CAT_LIGHT] ? toEdit.colorappearance.jlight + mods.colorappearance.jlight : mods.colorappearance.jlight;
    }

    if (colorappearance.qbright) {
        toEdit.colorappearance.qbright = dontforceSet && options.baBehav[ADDSET_CAT_BRIGHT] ? toEdit.colorappearance.qbright + mods.colorappearance.qbright : mods.colorappearance.qbright;
    }

    if (colorappearance.chroma) {
        toEdit.colorappearance.chroma = dontforceSet && options.baBehav[ADDSET_CAT_CHROMA] ? toEdit.colorappearance.chroma + mods.colorappearance.chroma : mods.colorappearance.chroma;
    }

    if (colorappearance.schroma) {
        toEdit.colorappearance.schroma = dontforceSet && options.baBehav[ADDSET_CAT_CHROMA_S] ? toEdit.colorappearance.schroma + mods.colorappearance.schroma : mods.colorappearance.schroma;
    }

    if (colorappearance.mchroma) {
        toEdit.colorappearance.mchroma = dontforceSet && options.baBehav[ADDSET_CAT_CHROMA_M] ? toEdit.colorappearance.mchroma + mods.colorappearance.mchroma : mods.colorappearance.mchroma;
    }

    if (colorappearance.contrast) {
        toEdit.colorappearance.contrast = dontforceSet && options.baBehav[ADDSET_CAT_CONTRAST] ? toEdit.colorappearance.contrast + mods.colorappearance.contrast : mods.colorappearance.contrast;
    }

    if (colorappearance.qcontrast) {
        toEdit.colorappearance.qcontrast = dontforceSet && options.baBehav[ADDSET_CAT_CONTRAST_Q] ? toEdit.colorappearance.qcontrast + mods.colorappearance.qcontrast : mods.colorappearance.qcontrast;
    }

    if (colorappearance.colorh) {
        toEdit.colorappearance.colorh = dontforceSet && options.baBehav[ADDSET_CAT_HUE] ? toEdit.colorappearance.colorh + mods.colorappearance.colorh : mods.colorappearance.colorh;
    }

    if (colorappearance.rstprotection) {
        toEdit.colorappearance.rstprotection = dontforceSet && options.baBehav[ADDSET_CAT_RSTPRO] ? toEdit.colorappearance.rstprotection + mods.colorappearance.rstprotection : mods.colorappearance.rstprotection;
    }

    if (colorappearance.surrsource) {
        toEdit.colorappearance.surrsource = mods.colorappearance.surrsource;
    }

    if (colorappearance.gamut) {
        toEdit.colorappearance.gamut = mods.colorappearance.gamut;
    }

//  if (colorappearance.badpix)             toEdit.colorappearance.badpix = mods.colorappearance.badpix;
    if (colorappearance.datacie) {
        toEdit.colorappearance.datacie = mods.colorappearance.datacie;
    }

    if (colorappearance.tonecie) {
        toEdit.colorappearance.tonecie = mods.colorappearance.tonecie;
    }

    if (colorappearance.presetcat02) {
        toEdit.colorappearance.presetcat02 = mods.colorappearance.presetcat02;
    }

//  if (colorappearance.sharpcie)           toEdit.colorappearance.sharpcie = mods.colorappearance.sharpcie;
    if (impulseDenoise.enabled) {
        toEdit.impulseDenoise.enabled = mods.impulseDenoise.enabled;
    }

    if (impulseDenoise.thresh) {
        toEdit.impulseDenoise.thresh = mods.impulseDenoise.thresh;
    }

    if (dirpyrDenoise.enabled) {
        toEdit.dirpyrDenoise.enabled = mods.dirpyrDenoise.enabled;
    }

    if (dirpyrDenoise.enhance) {
        toEdit.dirpyrDenoise.enhance = mods.dirpyrDenoise.enhance;
    }

    if (dirpyrDenoise.median) {
        toEdit.dirpyrDenoise.median = mods.dirpyrDenoise.median;
    }

    if (dirpyrDenoise.luma) {
        toEdit.dirpyrDenoise.luma = dontforceSet && options.baBehav[ADDSET_DIRPYRDN_LUMA] ? toEdit.dirpyrDenoise.luma + mods.dirpyrDenoise.luma : mods.dirpyrDenoise.luma;
    }

    if (dirpyrDenoise.lcurve) {
        toEdit.dirpyrDenoise.lcurve = mods.dirpyrDenoise.lcurve;
    }

    if (dirpyrDenoise.cccurve) {
        toEdit.dirpyrDenoise.cccurve = mods.dirpyrDenoise.cccurve;
    }

    if (dirpyrDenoise.Ldetail) {
        toEdit.dirpyrDenoise.Ldetail = dontforceSet && options.baBehav[ADDSET_DIRPYRDN_LUMDET] ? toEdit.dirpyrDenoise.Ldetail + mods.dirpyrDenoise.Ldetail : mods.dirpyrDenoise.Ldetail;
    }

    if (dirpyrDenoise.chroma) {
        toEdit.dirpyrDenoise.chroma = dontforceSet && options.baBehav[ADDSET_DIRPYRDN_CHROMA] ? toEdit.dirpyrDenoise.chroma + mods.dirpyrDenoise.chroma : mods.dirpyrDenoise.chroma;
    }

    if (dirpyrDenoise.redchro) {
        toEdit.dirpyrDenoise.redchro = dontforceSet && options.baBehav[ADDSET_DIRPYRDN_CHROMARED] ? toEdit.dirpyrDenoise.redchro + mods.dirpyrDenoise.redchro : mods.dirpyrDenoise.redchro;
    }

    if (dirpyrDenoise.bluechro) {
        toEdit.dirpyrDenoise.bluechro = dontforceSet && options.baBehav[ADDSET_DIRPYRDN_CHROMABLUE] ? toEdit.dirpyrDenoise.bluechro + mods.dirpyrDenoise.bluechro : mods.dirpyrDenoise.bluechro;
    }

    if (dirpyrDenoise.gamma) {
        toEdit.dirpyrDenoise.gamma = dontforceSet && options.baBehav[ADDSET_DIRPYRDN_GAMMA] ? toEdit.dirpyrDenoise.gamma + mods.dirpyrDenoise.gamma : mods.dirpyrDenoise.gamma;
    }

    if (dirpyrDenoise.passes) {
        toEdit.dirpyrDenoise.passes = dontforceSet && options.baBehav[ADDSET_DIRPYRDN_PASSES] ? toEdit.dirpyrDenoise.passes + mods.dirpyrDenoise.passes : mods.dirpyrDenoise.passes;
    }

//  if (dirpyrDenoise.perform)              toEdit.dirpyrDenoise.perform = mods.dirpyrDenoise.perform;
    if (dirpyrDenoise.dmethod) {
        toEdit.dirpyrDenoise.dmethod = mods.dirpyrDenoise.dmethod;
    }

    if (dirpyrDenoise.Lmethod) {
        toEdit.dirpyrDenoise.Lmethod = mods.dirpyrDenoise.Lmethod;
    }

    if (dirpyrDenoise.Cmethod) {
        toEdit.dirpyrDenoise.Cmethod = mods.dirpyrDenoise.Cmethod;
    }

    if (dirpyrDenoise.C2method) {
        toEdit.dirpyrDenoise.C2method = mods.dirpyrDenoise.C2method;
    }

    if (dirpyrDenoise.smethod) {
        toEdit.dirpyrDenoise.smethod = mods.dirpyrDenoise.smethod;
    }

    if (dirpyrDenoise.medmethod) {
        toEdit.dirpyrDenoise.medmethod = mods.dirpyrDenoise.medmethod;
    }

    if (dirpyrDenoise.methodmed) {
        toEdit.dirpyrDenoise.methodmed = mods.dirpyrDenoise.methodmed;
    }

    if (dirpyrDenoise.rgbmethod) {
        toEdit.dirpyrDenoise.rgbmethod = mods.dirpyrDenoise.rgbmethod;
    }

    if (epd.enabled) {
        toEdit.epd.enabled = mods.epd.enabled;
    }

    if (epd.strength) {
        toEdit.epd.strength = mods.epd.strength;
    }

    if (epd.gamma) {
        toEdit.epd.gamma = mods.epd.gamma;
    }

    if (epd.edgeStopping) {
        toEdit.epd.edgeStopping = mods.epd.edgeStopping;
    }

    if (epd.scale) {
        toEdit.epd.scale = mods.epd.scale;
    }

    if (epd.reweightingIterates) {
        toEdit.epd.reweightingIterates = mods.epd.reweightingIterates;
    }

    if (fattal.enabled) {
        toEdit.fattal.enabled = mods.fattal.enabled;
    }

    if (fattal.threshold) {
        toEdit.fattal.threshold = mods.fattal.threshold;
    }

    if (fattal.amount) {
        toEdit.fattal.amount = mods.fattal.amount;
    }

    if (fattal.anchor) {
        toEdit.fattal.anchor = mods.fattal.anchor;
    }

    if (sh.enabled) {
        toEdit.sh.enabled = mods.sh.enabled;
    }

    if (sh.highlights) {
        toEdit.sh.highlights = dontforceSet && options.baBehav[ADDSET_SH_HIGHLIGHTS] ? toEdit.sh.highlights + mods.sh.highlights : mods.sh.highlights;
    }

    if (sh.htonalwidth) {
        toEdit.sh.htonalwidth = mods.sh.htonalwidth;
    }

    if (sh.shadows) {
        toEdit.sh.shadows = dontforceSet && options.baBehav[ADDSET_SH_SHADOWS] ? toEdit.sh.shadows + mods.sh.shadows : mods.sh.shadows;
    }

    if (sh.stonalwidth) {
        toEdit.sh.stonalwidth = mods.sh.stonalwidth;
    }

    if (sh.radius) {
        toEdit.sh.radius = mods.sh.radius;
    }

    if (sh.lab) {
        toEdit.sh.lab = mods.sh.lab;
    }

    if (crop.enabled) {
        toEdit.crop.enabled = mods.crop.enabled;
    }

    if (crop.x) {
        toEdit.crop.x = mods.crop.x;
    }

    if (crop.y) {
        toEdit.crop.y = mods.crop.y;
    }

    if (crop.w) {
        toEdit.crop.w = mods.crop.w;
    }

    if (crop.h) {
        toEdit.crop.h = mods.crop.h;
    }

    if (crop.fixratio) {
        toEdit.crop.fixratio = mods.crop.fixratio;
    }

    if (crop.ratio) {
        toEdit.crop.ratio = mods.crop.ratio;
    }

    if (crop.orientation) {
        toEdit.crop.orientation = mods.crop.orientation;
    }

    if (crop.guide) {
        toEdit.crop.guide = mods.crop.guide;
    }

    if (coarse.rotate) {
        toEdit.coarse.rotate = mods.coarse.rotate;
    }

    if (coarse.hflip) {
        toEdit.coarse.hflip = mods.coarse.hflip;
    }

    if (coarse.vflip) {
        toEdit.coarse.vflip = mods.coarse.vflip;
    }

    if (commonTrans.method) {
        toEdit.commonTrans.method = mods.commonTrans.method;
    }

    if (commonTrans.autofill) {
        toEdit.commonTrans.autofill = mods.commonTrans.autofill;
    }

    if (rotate.degree) {
        toEdit.rotate.degree = dontforceSet && options.baBehav[ADDSET_ROTATE_DEGREE] ? toEdit.rotate.degree + mods.rotate.degree : mods.rotate.degree;
    }

    if (distortion.amount) {
        toEdit.distortion.amount = dontforceSet && options.baBehav[ADDSET_DIST_AMOUNT] ? toEdit.distortion.amount + mods.distortion.amount : mods.distortion.amount;
    }

    if (lensProf.lcMode) {
        toEdit.lensProf.lcMode = mods.lensProf.lcMode;
    }

    if (lensProf.lcpFile) {
        toEdit.lensProf.lcpFile = mods.lensProf.lcpFile;
    }

    if (lensProf.useDist) {
        toEdit.lensProf.useDist = mods.lensProf.useDist;
    }

    if (lensProf.useVign) {
        toEdit.lensProf.useVign = mods.lensProf.useVign;
    }

    if (lensProf.useCA) {
        toEdit.lensProf.useCA = mods.lensProf.useCA;
    }

    if (lensProf.lfCameraMake) {
        toEdit.lensProf.lfCameraMake = mods.lensProf.lfCameraMake;
    }

    if (lensProf.lfCameraModel) {
        toEdit.lensProf.lfCameraModel = mods.lensProf.lfCameraModel;
    }

    if (lensProf.lfLens) {
        toEdit.lensProf.lfLens = mods.lensProf.lfLens;
    }

    if (perspective.method) {
        toEdit.perspective.method = mods.perspective.method;
    }

    if (perspective.horizontal) {
        toEdit.perspective.horizontal = dontforceSet && options.baBehav[ADDSET_PERSPECTIVE] ? toEdit.perspective.horizontal + mods.perspective.horizontal : mods.perspective.horizontal;
    }

    if (perspective.vertical) {
        toEdit.perspective.vertical = dontforceSet && options.baBehav[ADDSET_PERSPECTIVE] ? toEdit.perspective.vertical + mods.perspective.vertical : mods.perspective.vertical;
    }

    if (perspective.camera_crop_factor) {
        toEdit.perspective.camera_crop_factor = dontforceSet && options.baBehav[ADDSET_PERSP_CAM_FOCAL_LENGTH] ? toEdit.perspective.camera_crop_factor + mods.perspective.camera_crop_factor : mods.perspective.camera_crop_factor;
    }

    if (perspective.camera_focal_length) {
        toEdit.perspective.camera_focal_length = dontforceSet && options.baBehav[ADDSET_PERSP_CAM_FOCAL_LENGTH] ? toEdit.perspective.camera_focal_length + mods.perspective.camera_focal_length : mods.perspective.camera_focal_length;
    }

    if (perspective.camera_pitch) {
        toEdit.perspective.camera_pitch = dontforceSet && options.baBehav[ADDSET_PERSP_CAM_ANGLE] ? toEdit.perspective.camera_pitch + mods.perspective.camera_pitch : mods.perspective.camera_pitch;
    }

    if (perspective.camera_roll) {
        toEdit.perspective.camera_roll = dontforceSet && options.baBehav[ADDSET_PERSP_CAM_ANGLE] ? toEdit.perspective.camera_roll + mods.perspective.camera_roll : mods.perspective.camera_roll;
    }

    if (perspective.camera_shift_horiz) {
        toEdit.perspective.camera_shift_horiz = dontforceSet && options.baBehav[ADDSET_PERSP_CAM_SHIFT] ? toEdit.perspective.camera_shift_horiz + mods.perspective.camera_shift_horiz : mods.perspective.camera_shift_horiz;
    }

    if (perspective.camera_shift_vert) {
        toEdit.perspective.camera_shift_vert = dontforceSet && options.baBehav[ADDSET_PERSP_CAM_SHIFT] ? toEdit.perspective.camera_shift_vert + mods.perspective.camera_shift_vert : mods.perspective.camera_shift_vert;
    }

    if (perspective.camera_yaw) {
        toEdit.perspective.camera_yaw = dontforceSet && options.baBehav[ADDSET_PERSP_CAM_ANGLE] ? toEdit.perspective.camera_yaw + mods.perspective.camera_yaw : mods.perspective.camera_yaw;
    }

    if (perspective.projection_pitch) {
        toEdit.perspective.projection_pitch = dontforceSet && options.baBehav[ADDSET_PERSP_PROJ_ANGLE] ? toEdit.perspective.projection_pitch + mods.perspective.projection_pitch : mods.perspective.projection_pitch;
    }

    if (perspective.projection_rotate) {
        toEdit.perspective.projection_rotate = dontforceSet && options.baBehav[ADDSET_PERSP_PROJ_ROTATE] ? toEdit.perspective.projection_rotate + mods.perspective.projection_rotate : mods.perspective.projection_rotate;
    }

    if (perspective.projection_shift_horiz) {
        toEdit.perspective.projection_shift_horiz = dontforceSet && options.baBehav[ADDSET_PERSP_PROJ_SHIFT] ? toEdit.perspective.projection_shift_horiz + mods.perspective.projection_shift_horiz : mods.perspective.projection_shift_horiz;
    }

    if (perspective.projection_shift_vert) {
        toEdit.perspective.projection_shift_vert = dontforceSet && options.baBehav[ADDSET_PERSP_PROJ_SHIFT] ? toEdit.perspective.projection_shift_vert + mods.perspective.projection_shift_vert : mods.perspective.projection_shift_vert;
    }

    if (perspective.projection_yaw) {
        toEdit.perspective.projection_yaw = dontforceSet && options.baBehav[ADDSET_PERSP_PROJ_ANGLE] ? toEdit.perspective.projection_yaw + mods.perspective.projection_yaw : mods.perspective.projection_yaw;
    }

    if (perspective.control_lines) {
        toEdit.perspective.control_line_values = mods.perspective.control_line_values;
        toEdit.perspective.control_line_types = mods.perspective.control_line_types;
    }

    if (gradient.enabled) {
        toEdit.gradient.enabled = mods.gradient.enabled;
    }

    if (gradient.degree) {
        toEdit.gradient.degree = dontforceSet && options.baBehav[ADDSET_GRADIENT_DEGREE] ? toEdit.gradient.degree + mods.gradient.degree : mods.gradient.degree;
    }

    if (gradient.feather) {
        toEdit.gradient.feather = dontforceSet && options.baBehav[ADDSET_GRADIENT_FEATHER] ? toEdit.gradient.feather + mods.gradient.feather : mods.gradient.feather;
    }

    if (gradient.strength) {
        toEdit.gradient.strength = dontforceSet && options.baBehav[ADDSET_GRADIENT_STRENGTH] ? toEdit.gradient.strength + mods.gradient.strength : mods.gradient.strength;
    }

    if (gradient.centerX) {
        toEdit.gradient.centerX = dontforceSet && options.baBehav[ADDSET_GRADIENT_CENTER] ? toEdit.gradient.centerX + mods.gradient.centerX : mods.gradient.centerX;
    }

    if (gradient.centerY) {
        toEdit.gradient.centerY = dontforceSet && options.baBehav[ADDSET_GRADIENT_CENTER] ? toEdit.gradient.centerY + mods.gradient.centerY : mods.gradient.centerY;
    }


    if (locallab.enabled) {
        toEdit.locallab.enabled   = mods.locallab.enabled;
    }

    if (locallab.selspot) {
        toEdit.locallab.selspot   = mods.locallab.selspot;
    }

    // Resizing locallab spots vector according to pedited
    toEdit.locallab.spots.resize(locallab.spots.size());

    // Updating each locallab spot according to pedited
    for (size_t i = 0; i < toEdit.locallab.spots.size() && i < mods.locallab.spots.size() && i < locallab.spots.size(); i++) {
        // Control spot settings
        if (locallab.spots.at(i).name) {
            toEdit.locallab.spots.at(i).name = mods.locallab.spots.at(i).name;
        }

        if (locallab.spots.at(i).isvisible) {
            toEdit.locallab.spots.at(i).isvisible = mods.locallab.spots.at(i).isvisible;
        }

        if (locallab.spots.at(i).prevMethod) {
            toEdit.locallab.spots.at(i).prevMethod = mods.locallab.spots.at(i).prevMethod;
        }

        if (locallab.spots.at(i).shape) {
            toEdit.locallab.spots.at(i).shape = mods.locallab.spots.at(i).shape;
        }

        if (locallab.spots.at(i).spotMethod) {
            toEdit.locallab.spots.at(i).spotMethod = mods.locallab.spots.at(i).spotMethod;
        }

        if (locallab.spots.at(i).wavMethod) {
            toEdit.locallab.spots.at(i).wavMethod = mods.locallab.spots.at(i).wavMethod;
        }

        if (locallab.spots.at(i).sensiexclu) {
            toEdit.locallab.spots.at(i).sensiexclu = mods.locallab.spots.at(i).sensiexclu;
        }

        if (locallab.spots.at(i).structexclu) {
            toEdit.locallab.spots.at(i).structexclu = mods.locallab.spots.at(i).structexclu;
        }

        if (locallab.spots.at(i).struc) {
            toEdit.locallab.spots.at(i).struc = mods.locallab.spots.at(i).struc;
        }

        if (locallab.spots.at(i).shapeMethod) {
            toEdit.locallab.spots.at(i).shapeMethod = mods.locallab.spots.at(i).shapeMethod;
        }

        if (locallab.spots.at(i).loc) {
            toEdit.locallab.spots.at(i).loc = mods.locallab.spots.at(i).loc;
        }

        if (locallab.spots.at(i).centerX) {
            toEdit.locallab.spots.at(i).centerX = mods.locallab.spots.at(i).centerX;
        }

        if (locallab.spots.at(i).centerY) {
            toEdit.locallab.spots.at(i).centerY = mods.locallab.spots.at(i).centerY;
        }

        if (locallab.spots.at(i).circrad) {
            toEdit.locallab.spots.at(i).circrad = mods.locallab.spots.at(i).circrad;
        }

        if (locallab.spots.at(i).qualityMethod) {
            toEdit.locallab.spots.at(i).qualityMethod = mods.locallab.spots.at(i).qualityMethod;
        }

        if (locallab.spots.at(i).complexMethod) {
            toEdit.locallab.spots.at(i).complexMethod = mods.locallab.spots.at(i).complexMethod;
        }

        if (locallab.spots.at(i).transit) {
            toEdit.locallab.spots.at(i).transit = mods.locallab.spots.at(i).transit;
        }

        if (locallab.spots.at(i).feather) {
            toEdit.locallab.spots.at(i).feather = mods.locallab.spots.at(i).feather;
        }

        if (locallab.spots.at(i).thresh) {
            toEdit.locallab.spots.at(i).thresh = mods.locallab.spots.at(i).thresh;
        }

        if (locallab.spots.at(i).iter) {
            toEdit.locallab.spots.at(i).iter = mods.locallab.spots.at(i).iter;
        }

        if (locallab.spots.at(i).balan) {
            toEdit.locallab.spots.at(i).balan = mods.locallab.spots.at(i).balan;
        }

        if (locallab.spots.at(i).balanh) {
            toEdit.locallab.spots.at(i).balanh = mods.locallab.spots.at(i).balanh;
        }

        if (locallab.spots.at(i).colorde) {
            toEdit.locallab.spots.at(i).colorde = mods.locallab.spots.at(i).colorde;
        }

        if (locallab.spots.at(i).colorscope) {
            toEdit.locallab.spots.at(i).colorscope = mods.locallab.spots.at(i).colorscope;
        }

        if (locallab.spots.at(i).transitweak) {
            toEdit.locallab.spots.at(i).transitweak = mods.locallab.spots.at(i).transitweak;
        }

        if (locallab.spots.at(i).transitgrad) {
            toEdit.locallab.spots.at(i).transitgrad = mods.locallab.spots.at(i).transitgrad;
        }

        if (locallab.spots.at(i).hishow) {
            toEdit.locallab.spots.at(i).hishow = mods.locallab.spots.at(i).hishow;
        }

        if (locallab.spots.at(i).activ) {
            toEdit.locallab.spots.at(i).activ = mods.locallab.spots.at(i).activ;
        }

<<<<<<< HEAD
    if (spot.enabled) {
        toEdit.spot.enabled   = mods.spot.enabled;
    }

    if (spot.entries) {
        toEdit.spot.entries   = mods.spot.entries;
    }

    if (resize.allowUpscaling) {
        toEdit.resize.allowUpscaling = mods.resize.allowUpscaling;
    }
=======
        if (locallab.spots.at(i).avoid) {
            toEdit.locallab.spots.at(i).avoid = mods.locallab.spots.at(i).avoid;
        }
>>>>>>> 0367d314

        if (locallab.spots.at(i).blwh) {
            toEdit.locallab.spots.at(i).blwh = mods.locallab.spots.at(i).blwh;
        }

        if (locallab.spots.at(i).recurs) {
            toEdit.locallab.spots.at(i).recurs = mods.locallab.spots.at(i).recurs;
        }

        if (locallab.spots.at(i).laplac) {
            toEdit.locallab.spots.at(i).laplac = mods.locallab.spots.at(i).laplac;
        }

        if (locallab.spots.at(i).deltae) {
            toEdit.locallab.spots.at(i).deltae = mods.locallab.spots.at(i).deltae;
        }

        if (locallab.spots.at(i).shortc) {
            toEdit.locallab.spots.at(i).shortc = mods.locallab.spots.at(i).shortc;
        }

        if (locallab.spots.at(i).savrest) {
            toEdit.locallab.spots.at(i).savrest = mods.locallab.spots.at(i).savrest;
        }

        if (locallab.spots.at(i).scopemask) {
            toEdit.locallab.spots.at(i).scopemask = mods.locallab.spots.at(i).scopemask;
        }

        if (locallab.spots.at(i).lumask) {
            toEdit.locallab.spots.at(i).lumask = mods.locallab.spots.at(i).lumask;
        }

        // Color & Light
        if (locallab.spots.at(i).visicolor) {
            toEdit.locallab.spots.at(i).visicolor = mods.locallab.spots.at(i).visicolor;
        }

        if (locallab.spots.at(i).expcolor) {
            toEdit.locallab.spots.at(i).expcolor = mods.locallab.spots.at(i).expcolor;
        }

        if (locallab.spots.at(i).complexcolor) {
            toEdit.locallab.spots.at(i).complexcolor = mods.locallab.spots.at(i).complexcolor;
        }

        if (locallab.spots.at(i).curvactiv) {
            toEdit.locallab.spots.at(i).curvactiv = mods.locallab.spots.at(i).curvactiv;
        }

        if (locallab.spots.at(i).lightness) {
            toEdit.locallab.spots.at(i).lightness = mods.locallab.spots.at(i).lightness;
        }

        if (locallab.spots.at(i).contrast) {
            toEdit.locallab.spots.at(i).contrast = mods.locallab.spots.at(i).contrast;
        }

        if (locallab.spots.at(i).chroma) {
            toEdit.locallab.spots.at(i).chroma = mods.locallab.spots.at(i).chroma;
        }

        if (locallab.spots.at(i).labgridALow) {
            toEdit.locallab.spots.at(i).labgridALow = mods.locallab.spots.at(i).labgridALow;
        }

        if (locallab.spots.at(i).labgridBLow) {
            toEdit.locallab.spots.at(i).labgridBLow = mods.locallab.spots.at(i).labgridBLow;
        }

        if (locallab.spots.at(i).labgridAHigh) {
            toEdit.locallab.spots.at(i).labgridAHigh = mods.locallab.spots.at(i).labgridAHigh;
        }

        if (locallab.spots.at(i).labgridBHigh) {
            toEdit.locallab.spots.at(i).labgridBHigh = mods.locallab.spots.at(i).labgridBHigh;
        }

        if (locallab.spots.at(i).labgridALowmerg) {
            toEdit.locallab.spots.at(i).labgridALowmerg = mods.locallab.spots.at(i).labgridALowmerg;
        }

        if (locallab.spots.at(i).labgridBLowmerg) {
            toEdit.locallab.spots.at(i).labgridBLowmerg = mods.locallab.spots.at(i).labgridBLowmerg;
        }

        if (locallab.spots.at(i).labgridAHighmerg) {
            toEdit.locallab.spots.at(i).labgridAHighmerg = mods.locallab.spots.at(i).labgridAHighmerg;
        }

        if (locallab.spots.at(i).labgridBHighmerg) {
            toEdit.locallab.spots.at(i).labgridBHighmerg = mods.locallab.spots.at(i).labgridBHighmerg;
        }

        if (locallab.spots.at(i).strengthgrid) {
            toEdit.locallab.spots.at(i).strengthgrid = mods.locallab.spots.at(i).strengthgrid;
        }

        if (locallab.spots.at(i).sensi) {
            toEdit.locallab.spots.at(i).sensi = mods.locallab.spots.at(i).sensi;
        }

        if (locallab.spots.at(i).structcol) {
            toEdit.locallab.spots.at(i).structcol = mods.locallab.spots.at(i).structcol;
        }

        if (locallab.spots.at(i).strcol) {
            toEdit.locallab.spots.at(i).strcol = mods.locallab.spots.at(i).strcol;
        }

        if (locallab.spots.at(i).strcolab) {
            toEdit.locallab.spots.at(i).strcolab = mods.locallab.spots.at(i).strcolab;
        }

        if (locallab.spots.at(i).strcolh) {
            toEdit.locallab.spots.at(i).strcolh = mods.locallab.spots.at(i).strcolh;
        }

        if (locallab.spots.at(i).angcol) {
            toEdit.locallab.spots.at(i).angcol = mods.locallab.spots.at(i).angcol;
        }

        if (locallab.spots.at(i).blurcolde) {
            toEdit.locallab.spots.at(i).blurcolde = mods.locallab.spots.at(i).blurcolde;
        }

        if (locallab.spots.at(i).blurcol) {
            toEdit.locallab.spots.at(i).blurcol = mods.locallab.spots.at(i).blurcol;
        }

        if (locallab.spots.at(i).contcol) {
            toEdit.locallab.spots.at(i).contcol = mods.locallab.spots.at(i).contcol;
        }

        if (locallab.spots.at(i).blendmaskcol) {
            toEdit.locallab.spots.at(i).blendmaskcol = mods.locallab.spots.at(i).blendmaskcol;
        }

        if (locallab.spots.at(i).radmaskcol) {
            toEdit.locallab.spots.at(i).radmaskcol = mods.locallab.spots.at(i).radmaskcol;
        }

        if (locallab.spots.at(i).chromaskcol) {
            toEdit.locallab.spots.at(i).chromaskcol = mods.locallab.spots.at(i).chromaskcol;
        }

        if (locallab.spots.at(i).gammaskcol) {
            toEdit.locallab.spots.at(i).gammaskcol = mods.locallab.spots.at(i).gammaskcol;
        }

        if (locallab.spots.at(i).slomaskcol) {
            toEdit.locallab.spots.at(i).slomaskcol = mods.locallab.spots.at(i).slomaskcol;
        }

        if (locallab.spots.at(i).shadmaskcol) {
            toEdit.locallab.spots.at(i).shadmaskcol = mods.locallab.spots.at(i).shadmaskcol;
        }

        if (locallab.spots.at(i).strumaskcol) {
            toEdit.locallab.spots.at(i).strumaskcol = mods.locallab.spots.at(i).strumaskcol;
        }

        if (locallab.spots.at(i).lapmaskcol) {
            toEdit.locallab.spots.at(i).lapmaskcol = mods.locallab.spots.at(i).lapmaskcol;
        }

        if (locallab.spots.at(i).qualitycurveMethod) {
            toEdit.locallab.spots.at(i).qualitycurveMethod = mods.locallab.spots.at(i).qualitycurveMethod;
        }

        if (locallab.spots.at(i).gridMethod) {
            toEdit.locallab.spots.at(i).gridMethod = mods.locallab.spots.at(i).gridMethod;
        }

        if (locallab.spots.at(i).merMethod) {
            toEdit.locallab.spots.at(i).merMethod = mods.locallab.spots.at(i).merMethod;
        }

        if (locallab.spots.at(i).toneMethod) {
            toEdit.locallab.spots.at(i).toneMethod = mods.locallab.spots.at(i).toneMethod;
        }

        if (locallab.spots.at(i).mergecolMethod) {
            toEdit.locallab.spots.at(i).mergecolMethod = mods.locallab.spots.at(i).mergecolMethod;
        }

        if (locallab.spots.at(i).llcurve) {
            toEdit.locallab.spots.at(i).llcurve = mods.locallab.spots.at(i).llcurve;
        }

        if (locallab.spots.at(i).lccurve) {
            toEdit.locallab.spots.at(i).lccurve = mods.locallab.spots.at(i).lccurve;
        }

        if (locallab.spots.at(i).cccurve) {
            toEdit.locallab.spots.at(i).cccurve = mods.locallab.spots.at(i).cccurve;
        }

        if (locallab.spots.at(i).clcurve) {
            toEdit.locallab.spots.at(i).clcurve = mods.locallab.spots.at(i).clcurve;
        }

        if (locallab.spots.at(i).rgbcurve) {
            toEdit.locallab.spots.at(i).rgbcurve = mods.locallab.spots.at(i).rgbcurve;
        }

        if (locallab.spots.at(i).LHcurve) {
            toEdit.locallab.spots.at(i).LHcurve = mods.locallab.spots.at(i).LHcurve;
        }

        if (locallab.spots.at(i).HHcurve) {
            toEdit.locallab.spots.at(i).HHcurve = mods.locallab.spots.at(i).HHcurve;
        }

        if (locallab.spots.at(i).CHcurve) {
            toEdit.locallab.spots.at(i).CHcurve = mods.locallab.spots.at(i).CHcurve;
        }

        if (locallab.spots.at(i).invers) {
            toEdit.locallab.spots.at(i).invers = mods.locallab.spots.at(i).invers;
        }

        if (locallab.spots.at(i).special) {
            toEdit.locallab.spots.at(i).special = mods.locallab.spots.at(i).special;
        }

        if (locallab.spots.at(i).toolcol) {
            toEdit.locallab.spots.at(i).toolcol = mods.locallab.spots.at(i).toolcol;
        }

        if (locallab.spots.at(i).enaColorMask) {
            toEdit.locallab.spots.at(i).enaColorMask = mods.locallab.spots.at(i).enaColorMask;
        }

        if (locallab.spots.at(i).fftColorMask) {
            toEdit.locallab.spots.at(i).fftColorMask = mods.locallab.spots.at(i).fftColorMask;
        }

        if (locallab.spots.at(i).CCmaskcurve) {
            toEdit.locallab.spots.at(i).CCmaskcurve = mods.locallab.spots.at(i).CCmaskcurve;
        }

        if (locallab.spots.at(i).LLmaskcurve) {
            toEdit.locallab.spots.at(i).LLmaskcurve = mods.locallab.spots.at(i).LLmaskcurve;
        }

        if (locallab.spots.at(i).HHmaskcurve) {
            toEdit.locallab.spots.at(i).HHmaskcurve = mods.locallab.spots.at(i).HHmaskcurve;
        }

        if (locallab.spots.at(i).HHhmaskcurve) {
            toEdit.locallab.spots.at(i).HHhmaskcurve = mods.locallab.spots.at(i).HHhmaskcurve;
        }

        if (locallab.spots.at(i).softradiuscol) {
            toEdit.locallab.spots.at(i).softradiuscol = mods.locallab.spots.at(i).softradiuscol;
        }

        if (locallab.spots.at(i).opacol) {
            toEdit.locallab.spots.at(i).opacol = mods.locallab.spots.at(i).opacol;
        }

        if (locallab.spots.at(i).mercol) {
            toEdit.locallab.spots.at(i).mercol = mods.locallab.spots.at(i).mercol;
        }

        if (locallab.spots.at(i).merlucol) {
            toEdit.locallab.spots.at(i).merlucol = mods.locallab.spots.at(i).merlucol;
        }

        if (locallab.spots.at(i).conthrcol) {
            toEdit.locallab.spots.at(i).conthrcol = mods.locallab.spots.at(i).conthrcol;
        }

        if (locallab.spots.at(i).Lmaskcurve) {
            toEdit.locallab.spots.at(i).Lmaskcurve = mods.locallab.spots.at(i).Lmaskcurve;
        }

        if (locallab.spots.at(i).LLmaskcolcurvewav) {
            toEdit.locallab.spots.at(i).LLmaskcolcurvewav = mods.locallab.spots.at(i).LLmaskcolcurvewav;
        }

        if (locallab.spots.at(i).csthresholdcol) {
            toEdit.locallab.spots.at(i).csthresholdcol = mods.locallab.spots.at(i).csthresholdcol;
        }

        // Exposure
        if (locallab.spots.at(i).visiexpose) {
            toEdit.locallab.spots.at(i).visiexpose = mods.locallab.spots.at(i).visiexpose;
        }

        if (locallab.spots.at(i).expexpose) {
            toEdit.locallab.spots.at(i).expexpose = mods.locallab.spots.at(i).expexpose;
        }

        if (locallab.spots.at(i).complexexpose) {
            toEdit.locallab.spots.at(i).complexexpose = mods.locallab.spots.at(i).complexexpose;
        }

        if (locallab.spots.at(i).expcomp) {
            toEdit.locallab.spots.at(i).expcomp = mods.locallab.spots.at(i).expcomp;
        }

        if (locallab.spots.at(i).hlcompr) {
            toEdit.locallab.spots.at(i).hlcompr = mods.locallab.spots.at(i).hlcompr;
        }

        if (locallab.spots.at(i).hlcomprthresh) {
            toEdit.locallab.spots.at(i).hlcomprthresh = mods.locallab.spots.at(i).hlcomprthresh;
        }

        if (locallab.spots.at(i).black) {
            toEdit.locallab.spots.at(i).black = mods.locallab.spots.at(i).black;
        }

        if (locallab.spots.at(i).shadex) {
            toEdit.locallab.spots.at(i).shadex = mods.locallab.spots.at(i).shadex;
        }

        if (locallab.spots.at(i).shcompr) {
            toEdit.locallab.spots.at(i).shcompr = mods.locallab.spots.at(i).shcompr;
        }

        if (locallab.spots.at(i).expchroma) {
            toEdit.locallab.spots.at(i).expchroma = mods.locallab.spots.at(i).expchroma;
        }

        if (locallab.spots.at(i).sensiex) {
            toEdit.locallab.spots.at(i).sensiex = mods.locallab.spots.at(i).sensiex;
        }

        if (locallab.spots.at(i).structexp) {
            toEdit.locallab.spots.at(i).structexp = mods.locallab.spots.at(i).structexp;
        }

        if (locallab.spots.at(i).blurexpde) {
            toEdit.locallab.spots.at(i).blurexpde = mods.locallab.spots.at(i).blurexpde;
        }

        if (locallab.spots.at(i).strexp) {
            toEdit.locallab.spots.at(i).strexp = mods.locallab.spots.at(i).strexp;
        }

        if (locallab.spots.at(i).angexp) {
            toEdit.locallab.spots.at(i).angexp = mods.locallab.spots.at(i).angexp;
        }

        if (locallab.spots.at(i).excurve) {
            toEdit.locallab.spots.at(i).excurve = mods.locallab.spots.at(i).excurve;
        }

        if (locallab.spots.at(i).inversex) {
            toEdit.locallab.spots.at(i).inversex = mods.locallab.spots.at(i).inversex;
        }

        if (locallab.spots.at(i).enaExpMask) {
            toEdit.locallab.spots.at(i).enaExpMask = mods.locallab.spots.at(i).enaExpMask;
        }

        if (locallab.spots.at(i).enaExpMaskaft) {
            toEdit.locallab.spots.at(i).enaExpMaskaft = mods.locallab.spots.at(i).enaExpMaskaft;
        }

        if (locallab.spots.at(i).CCmaskexpcurve) {
            toEdit.locallab.spots.at(i).CCmaskexpcurve = mods.locallab.spots.at(i).CCmaskexpcurve;
        }

        if (locallab.spots.at(i).LLmaskexpcurve) {
            toEdit.locallab.spots.at(i).LLmaskexpcurve = mods.locallab.spots.at(i).LLmaskexpcurve;
        }

        if (locallab.spots.at(i).HHmaskexpcurve) {
            toEdit.locallab.spots.at(i).HHmaskexpcurve = mods.locallab.spots.at(i).HHmaskexpcurve;
        }

        if (locallab.spots.at(i).blendmaskexp) {
            toEdit.locallab.spots.at(i).blendmaskexp = mods.locallab.spots.at(i).blendmaskexp;
        }

        if (locallab.spots.at(i).radmaskexp) {
            toEdit.locallab.spots.at(i).radmaskexp = mods.locallab.spots.at(i).radmaskexp;
        }

        if (locallab.spots.at(i).chromaskexp) {
            toEdit.locallab.spots.at(i).chromaskexp = mods.locallab.spots.at(i).chromaskexp;
        }

        if (locallab.spots.at(i).gammaskexp) {
            toEdit.locallab.spots.at(i).gammaskexp = mods.locallab.spots.at(i).gammaskexp;
        }

        if (locallab.spots.at(i).slomaskexp) {
            toEdit.locallab.spots.at(i).slomaskexp = mods.locallab.spots.at(i).slomaskexp;
        }

        if (locallab.spots.at(i).lapmaskexp) {
            toEdit.locallab.spots.at(i).lapmaskexp = mods.locallab.spots.at(i).lapmaskexp;
        }

        if (locallab.spots.at(i).strmaskexp) {
            toEdit.locallab.spots.at(i).strmaskexp = mods.locallab.spots.at(i).strmaskexp;
        }

        if (locallab.spots.at(i).angmaskexp) {
            toEdit.locallab.spots.at(i).angmaskexp = mods.locallab.spots.at(i).angmaskexp;
        }

        if (locallab.spots.at(i).softradiusexp) {
            toEdit.locallab.spots.at(i).softradiusexp = mods.locallab.spots.at(i).softradiusexp;
        }

        if (locallab.spots.at(i).Lmaskexpcurve) {
            toEdit.locallab.spots.at(i).Lmaskexpcurve = mods.locallab.spots.at(i).Lmaskexpcurve;
        }

        if (locallab.spots.at(i).expMethod) {
            toEdit.locallab.spots.at(i).expMethod = mods.locallab.spots.at(i).expMethod;
        }

        if (locallab.spots.at(i).exnoiseMethod) {
            toEdit.locallab.spots.at(i).exnoiseMethod = mods.locallab.spots.at(i).exnoiseMethod;
        }

        if (locallab.spots.at(i).laplacexp) {
            toEdit.locallab.spots.at(i).laplacexp = mods.locallab.spots.at(i).laplacexp;
        }

        if (locallab.spots.at(i).balanexp) {
            toEdit.locallab.spots.at(i).balanexp = mods.locallab.spots.at(i).balanexp;
        }

        if (locallab.spots.at(i).linear) {
            toEdit.locallab.spots.at(i).linear = mods.locallab.spots.at(i).linear;
        }

        if (locallab.spots.at(i).gamm) {
            toEdit.locallab.spots.at(i).gamm = mods.locallab.spots.at(i).gamm;
        }

        if (locallab.spots.at(i).fatamount) {
            toEdit.locallab.spots.at(i).fatamount = mods.locallab.spots.at(i).fatamount;
        }

        if (locallab.spots.at(i).fatdetail) {
            toEdit.locallab.spots.at(i).fatdetail = mods.locallab.spots.at(i).fatdetail;
        }

        if (locallab.spots.at(i).fatanchor) {
            toEdit.locallab.spots.at(i).fatanchor = mods.locallab.spots.at(i).fatanchor;
        }

        if (locallab.spots.at(i).fatlevel) {
            toEdit.locallab.spots.at(i).fatlevel = mods.locallab.spots.at(i).fatlevel;
        }

        // Shadow highlight
        if (locallab.spots.at(i).visishadhigh) {
            toEdit.locallab.spots.at(i).visishadhigh = mods.locallab.spots.at(i).visishadhigh;
        }

        if (locallab.spots.at(i).expshadhigh) {
            toEdit.locallab.spots.at(i).expshadhigh = mods.locallab.spots.at(i).expshadhigh;
        }

        if (locallab.spots.at(i).complexshadhigh) {
            toEdit.locallab.spots.at(i).complexshadhigh = mods.locallab.spots.at(i).complexshadhigh;
        }

        if (locallab.spots.at(i).shMethod) {
            toEdit.locallab.spots.at(i).shMethod = mods.locallab.spots.at(i).shMethod;
        }

        for (int j = 0; j < 5; j++) {
            if (locallab.spots.at(i).multsh[j]) {
                toEdit.locallab.spots.at(i).multsh[j] = mods.locallab.spots.at(i).multsh[j];
            }
        }

        if (locallab.spots.at(i).highlights) {
            toEdit.locallab.spots.at(i).highlights = mods.locallab.spots.at(i).highlights;
        }

        if (locallab.spots.at(i).h_tonalwidth) {
            toEdit.locallab.spots.at(i).h_tonalwidth = mods.locallab.spots.at(i).h_tonalwidth;
        }

        if (locallab.spots.at(i).shadows) {
            toEdit.locallab.spots.at(i).shadows = mods.locallab.spots.at(i).shadows;
        }

        if (locallab.spots.at(i).s_tonalwidth) {
            toEdit.locallab.spots.at(i).s_tonalwidth = mods.locallab.spots.at(i).s_tonalwidth;
        }

        if (locallab.spots.at(i).sh_radius) {
            toEdit.locallab.spots.at(i).sh_radius = mods.locallab.spots.at(i).sh_radius;
        }

        if (locallab.spots.at(i).sensihs) {
            toEdit.locallab.spots.at(i).sensihs = mods.locallab.spots.at(i).sensihs;
        }

        if (locallab.spots.at(i).enaSHMask) {
            toEdit.locallab.spots.at(i).enaSHMask = mods.locallab.spots.at(i).enaSHMask;
        }

        if (locallab.spots.at(i).CCmaskSHcurve) {
            toEdit.locallab.spots.at(i).CCmaskSHcurve = mods.locallab.spots.at(i).CCmaskSHcurve;
        }

        if (locallab.spots.at(i).LLmaskSHcurve) {
            toEdit.locallab.spots.at(i).LLmaskSHcurve = mods.locallab.spots.at(i).LLmaskSHcurve;
        }

        if (locallab.spots.at(i).HHmaskSHcurve) {
            toEdit.locallab.spots.at(i).HHmaskSHcurve = mods.locallab.spots.at(i).HHmaskSHcurve;
        }

        if (locallab.spots.at(i).blendmaskSH) {
            toEdit.locallab.spots.at(i).blendmaskSH = mods.locallab.spots.at(i).blendmaskSH;
        }

        if (locallab.spots.at(i).radmaskSH) {
            toEdit.locallab.spots.at(i).radmaskSH = mods.locallab.spots.at(i).radmaskSH;
        }

        if (locallab.spots.at(i).blurSHde) {
            toEdit.locallab.spots.at(i).blurSHde = mods.locallab.spots.at(i).blurSHde;
        }

        if (locallab.spots.at(i).strSH) {
            toEdit.locallab.spots.at(i).strSH = mods.locallab.spots.at(i).strSH;
        }

        if (locallab.spots.at(i).angSH) {
            toEdit.locallab.spots.at(i).angSH = mods.locallab.spots.at(i).angSH;
        }

        if (locallab.spots.at(i).inverssh) {
            toEdit.locallab.spots.at(i).inverssh = mods.locallab.spots.at(i).inverssh;
        }

        if (locallab.spots.at(i).chromaskSH) {
            toEdit.locallab.spots.at(i).chromaskSH = mods.locallab.spots.at(i).chromaskSH;
        }

        if (locallab.spots.at(i).gammaskSH) {
            toEdit.locallab.spots.at(i).gammaskSH = mods.locallab.spots.at(i).gammaskSH;
        }

        if (locallab.spots.at(i).slomaskSH) {
            toEdit.locallab.spots.at(i).slomaskSH = mods.locallab.spots.at(i).slomaskSH;
        }

        if (locallab.spots.at(i).lapmaskSH) {
            toEdit.locallab.spots.at(i).lapmaskSH = mods.locallab.spots.at(i).lapmaskSH;
        }

        if (locallab.spots.at(i).detailSH) {
            toEdit.locallab.spots.at(i).detailSH = mods.locallab.spots.at(i).detailSH;
        }

        if (locallab.spots.at(i).LmaskSHcurve) {
            toEdit.locallab.spots.at(i).LmaskSHcurve = mods.locallab.spots.at(i).LmaskSHcurve;
        }

        if (locallab.spots.at(i).fatamountSH) {
            toEdit.locallab.spots.at(i).fatamountSH = mods.locallab.spots.at(i).fatamountSH;
        }

        if (locallab.spots.at(i).fatanchorSH) {
            toEdit.locallab.spots.at(i).fatanchorSH = mods.locallab.spots.at(i).fatanchorSH;
        }

        if (locallab.spots.at(i).gamSH) {
            toEdit.locallab.spots.at(i).gamSH = mods.locallab.spots.at(i).gamSH;
        }

        if (locallab.spots.at(i).sloSH) {
            toEdit.locallab.spots.at(i).sloSH = mods.locallab.spots.at(i).sloSH;
        }

        // Vibrance
        if (locallab.spots.at(i).visivibrance) {
            toEdit.locallab.spots.at(i).visivibrance = mods.locallab.spots.at(i).visivibrance;
        }

        if (locallab.spots.at(i).expvibrance) {
            toEdit.locallab.spots.at(i).expvibrance = mods.locallab.spots.at(i).expvibrance;
        }

        if (locallab.spots.at(i).complexvibrance) {
            toEdit.locallab.spots.at(i).complexvibrance = mods.locallab.spots.at(i).complexvibrance;
        }

        if (locallab.spots.at(i).saturated) {
            toEdit.locallab.spots.at(i).saturated = mods.locallab.spots.at(i).saturated;
        }

        if (locallab.spots.at(i).pastels) {
            toEdit.locallab.spots.at(i).pastels = mods.locallab.spots.at(i).pastels;
        }

        if (locallab.spots.at(i).warm) {
            toEdit.locallab.spots.at(i).warm = mods.locallab.spots.at(i).warm;
        }

        if (locallab.spots.at(i).psthreshold) {
            toEdit.locallab.spots.at(i).psthreshold = mods.locallab.spots.at(i).psthreshold;
        }

        if (locallab.spots.at(i).protectskins) {
            toEdit.locallab.spots.at(i).protectskins = mods.locallab.spots.at(i).protectskins;
        }

        if (locallab.spots.at(i).avoidcolorshift) {
            toEdit.locallab.spots.at(i).avoidcolorshift = mods.locallab.spots.at(i).avoidcolorshift;
        }

        if (locallab.spots.at(i).pastsattog) {
            toEdit.locallab.spots.at(i).pastsattog = mods.locallab.spots.at(i).pastsattog;
        }

        if (locallab.spots.at(i).sensiv) {
            toEdit.locallab.spots.at(i).sensiv = mods.locallab.spots.at(i).sensiv;
        }

        if (locallab.spots.at(i).skintonescurve) {
            toEdit.locallab.spots.at(i).skintonescurve = mods.locallab.spots.at(i).skintonescurve;
        }

        if (locallab.spots.at(i).CCmaskvibcurve) {
            toEdit.locallab.spots.at(i).CCmaskvibcurve = mods.locallab.spots.at(i).CCmaskvibcurve;
        }

        if (locallab.spots.at(i).LLmaskvibcurve) {
            toEdit.locallab.spots.at(i).LLmaskvibcurve = mods.locallab.spots.at(i).LLmaskvibcurve;
        }

        if (locallab.spots.at(i).HHmaskvibcurve) {
            toEdit.locallab.spots.at(i).HHmaskvibcurve = mods.locallab.spots.at(i).HHmaskvibcurve;
        }

        if (locallab.spots.at(i).enavibMask) {
            toEdit.locallab.spots.at(i).enavibMask = mods.locallab.spots.at(i).enavibMask;
        }

        if (locallab.spots.at(i).blendmaskvib) {
            toEdit.locallab.spots.at(i).blendmaskvib = mods.locallab.spots.at(i).blendmaskvib;
        }

        if (locallab.spots.at(i).radmaskvib) {
            toEdit.locallab.spots.at(i).radmaskvib = mods.locallab.spots.at(i).radmaskvib;
        }

        if (locallab.spots.at(i).chromaskvib) {
            toEdit.locallab.spots.at(i).chromaskvib = mods.locallab.spots.at(i).chromaskvib;
        }

        if (locallab.spots.at(i).gammaskvib) {
            toEdit.locallab.spots.at(i).gammaskvib = mods.locallab.spots.at(i).gammaskvib;
        }

        if (locallab.spots.at(i).slomaskvib) {
            toEdit.locallab.spots.at(i).slomaskvib = mods.locallab.spots.at(i).slomaskvib;
        }

        if (locallab.spots.at(i).lapmaskvib) {
            toEdit.locallab.spots.at(i).lapmaskvib = mods.locallab.spots.at(i).lapmaskvib;
        }

        if (locallab.spots.at(i).strvib) {
            toEdit.locallab.spots.at(i).strvib = mods.locallab.spots.at(i).strvib;
        }

        if (locallab.spots.at(i).strvibab) {
            toEdit.locallab.spots.at(i).strvibab = mods.locallab.spots.at(i).strvibab;
        }

        if (locallab.spots.at(i).strvibh) {
            toEdit.locallab.spots.at(i).strvibh = mods.locallab.spots.at(i).strvibh;
        }

        if (locallab.spots.at(i).angvib) {
            toEdit.locallab.spots.at(i).angvib = mods.locallab.spots.at(i).angvib;
        }

        if (locallab.spots.at(i).Lmaskvibcurve) {
            toEdit.locallab.spots.at(i).Lmaskvibcurve = mods.locallab.spots.at(i).Lmaskvibcurve;
        }

        // Soft Light
        if (locallab.spots.at(i).visisoft) {
            toEdit.locallab.spots.at(i).visisoft = mods.locallab.spots.at(i).visisoft;
        }

        if (locallab.spots.at(i).expsoft) {
            toEdit.locallab.spots.at(i).expsoft = mods.locallab.spots.at(i).expsoft;
        }

        if (locallab.spots.at(i).complexsoft) {
            toEdit.locallab.spots.at(i).complexsoft = mods.locallab.spots.at(i).complexsoft;
        }

        if (locallab.spots.at(i).streng) {
            toEdit.locallab.spots.at(i).streng = mods.locallab.spots.at(i).streng;
        }

        if (locallab.spots.at(i).sensisf) {
            toEdit.locallab.spots.at(i).sensisf = mods.locallab.spots.at(i).sensisf;
        }

        if (locallab.spots.at(i).laplace) {
            toEdit.locallab.spots.at(i).laplace = mods.locallab.spots.at(i).laplace;
        }

        if (locallab.spots.at(i).softMethod) {
            toEdit.locallab.spots.at(i).softMethod = mods.locallab.spots.at(i).softMethod;
        }

        // Blur & Noise
        if (locallab.spots.at(i).visiblur) {
            toEdit.locallab.spots.at(i).visiblur = mods.locallab.spots.at(i).visiblur;
        }

        if (locallab.spots.at(i).expblur) {
            toEdit.locallab.spots.at(i).expblur = mods.locallab.spots.at(i).expblur;
        }

        if (locallab.spots.at(i).complexblur) {
            toEdit.locallab.spots.at(i).complexblur = mods.locallab.spots.at(i).complexblur;
        }

        if (locallab.spots.at(i).radius) {
            toEdit.locallab.spots.at(i).radius = mods.locallab.spots.at(i).radius;
        }

        if (locallab.spots.at(i).strength) {
            toEdit.locallab.spots.at(i).strength = mods.locallab.spots.at(i).strength;
        }

        if (locallab.spots.at(i).sensibn) {
            toEdit.locallab.spots.at(i).sensibn = mods.locallab.spots.at(i).sensibn;
        }

        if (locallab.spots.at(i).itera) {
            toEdit.locallab.spots.at(i).itera = mods.locallab.spots.at(i).itera;
        }

        if (locallab.spots.at(i).guidbl) {
            toEdit.locallab.spots.at(i).guidbl = mods.locallab.spots.at(i).guidbl;
        }

        if (locallab.spots.at(i).strbl) {
            toEdit.locallab.spots.at(i).strbl = mods.locallab.spots.at(i).strbl;
        }

        if (locallab.spots.at(i).isogr) {
            toEdit.locallab.spots.at(i).isogr = mods.locallab.spots.at(i).isogr;
        }

        if (locallab.spots.at(i).strengr) {
            toEdit.locallab.spots.at(i).strengr = mods.locallab.spots.at(i).strengr;
        }

        if (locallab.spots.at(i).scalegr) {
            toEdit.locallab.spots.at(i).scalegr = mods.locallab.spots.at(i).scalegr;
        }

        if (locallab.spots.at(i).epsbl) {
            toEdit.locallab.spots.at(i).epsbl = mods.locallab.spots.at(i).epsbl;
        }

        if (locallab.spots.at(i).blMethod) {
            toEdit.locallab.spots.at(i).blMethod = mods.locallab.spots.at(i).blMethod;
        }

        if (locallab.spots.at(i).chroMethod) {
            toEdit.locallab.spots.at(i).chroMethod = mods.locallab.spots.at(i).chroMethod;
        }

        if (locallab.spots.at(i).quamethod) {
            toEdit.locallab.spots.at(i).quamethod = mods.locallab.spots.at(i).quamethod;
        }

        if (locallab.spots.at(i).blurMethod) {
            toEdit.locallab.spots.at(i).blurMethod = mods.locallab.spots.at(i).blurMethod;
        }

        if (locallab.spots.at(i).medMethod) {
            toEdit.locallab.spots.at(i).medMethod = mods.locallab.spots.at(i).medMethod;
        }

        if (locallab.spots.at(i).activlum) {
            toEdit.locallab.spots.at(i).activlum = mods.locallab.spots.at(i).activlum;
        }

        if (locallab.spots.at(i).noiselumf) {
            toEdit.locallab.spots.at(i).noiselumf = mods.locallab.spots.at(i).noiselumf;
        }

        if (locallab.spots.at(i).noiselumf0) {
            toEdit.locallab.spots.at(i).noiselumf0 = mods.locallab.spots.at(i).noiselumf0;
        }

        if (locallab.spots.at(i).noiselumf2) {
            toEdit.locallab.spots.at(i).noiselumf2 = mods.locallab.spots.at(i).noiselumf2;
        }

        if (locallab.spots.at(i).noiselumc) {
            toEdit.locallab.spots.at(i).noiselumc = mods.locallab.spots.at(i).noiselumc;
        }

        if (locallab.spots.at(i).noiselumdetail) {
            toEdit.locallab.spots.at(i).noiselumdetail = mods.locallab.spots.at(i).noiselumdetail;
        }

        if (locallab.spots.at(i).noiselequal) {
            toEdit.locallab.spots.at(i).noiselequal = mods.locallab.spots.at(i).noiselequal;
        }

        if (locallab.spots.at(i).noisechrof) {
            toEdit.locallab.spots.at(i).noisechrof = mods.locallab.spots.at(i).noisechrof;
        }

        if (locallab.spots.at(i).noisechroc) {
            toEdit.locallab.spots.at(i).noisechroc = mods.locallab.spots.at(i).noisechroc;
        }

        if (locallab.spots.at(i).noisechrodetail) {
            toEdit.locallab.spots.at(i).noisechrodetail = mods.locallab.spots.at(i).noisechrodetail;
        }

        if (locallab.spots.at(i).adjblur) {
            toEdit.locallab.spots.at(i).adjblur = mods.locallab.spots.at(i).adjblur;
        }

        if (locallab.spots.at(i).bilateral) {
            toEdit.locallab.spots.at(i).bilateral = mods.locallab.spots.at(i).bilateral;
        }

        if (locallab.spots.at(i).sensiden) {
            toEdit.locallab.spots.at(i).sensiden = mods.locallab.spots.at(i).sensiden;
        }

        if (locallab.spots.at(i).detailthr) {
            toEdit.locallab.spots.at(i).detailthr = mods.locallab.spots.at(i).detailthr;
        }

        if (locallab.spots.at(i).locwavcurveden) {
            toEdit.locallab.spots.at(i).locwavcurveden = mods.locallab.spots.at(i).locwavcurveden;
        }

        if (locallab.spots.at(i).showmaskblMethodtyp) {
            toEdit.locallab.spots.at(i).showmaskblMethodtyp = mods.locallab.spots.at(i).showmaskblMethodtyp;
        }

        if (locallab.spots.at(i).CCmaskblcurve) {
            toEdit.locallab.spots.at(i).CCmaskblcurve = mods.locallab.spots.at(i).CCmaskblcurve;
        }

        if (locallab.spots.at(i).LLmaskblcurve) {
            toEdit.locallab.spots.at(i).LLmaskblcurve = mods.locallab.spots.at(i).LLmaskblcurve;
        }

        if (locallab.spots.at(i).HHmaskblcurve) {
            toEdit.locallab.spots.at(i).HHmaskblcurve = mods.locallab.spots.at(i).HHmaskblcurve;
        }

        if (locallab.spots.at(i).enablMask) {
            toEdit.locallab.spots.at(i).enablMask = mods.locallab.spots.at(i).enablMask;
        }

        if (locallab.spots.at(i).fftwbl) {
            toEdit.locallab.spots.at(i).fftwbl = mods.locallab.spots.at(i).fftwbl;
        }

        if (locallab.spots.at(i).invbl) {
            toEdit.locallab.spots.at(i).invbl = mods.locallab.spots.at(i).invbl;
        }

        if (locallab.spots.at(i).toolbl) {
            toEdit.locallab.spots.at(i).toolbl = mods.locallab.spots.at(i).toolbl;
        }

        if (locallab.spots.at(i).blendmaskbl) {
            toEdit.locallab.spots.at(i).blendmaskbl = mods.locallab.spots.at(i).blendmaskbl;
        }

        if (locallab.spots.at(i).radmaskbl) {
            toEdit.locallab.spots.at(i).radmaskbl = mods.locallab.spots.at(i).radmaskbl;
        }

        if (locallab.spots.at(i).chromaskbl) {
            toEdit.locallab.spots.at(i).chromaskbl = mods.locallab.spots.at(i).chromaskbl;
        }

        if (locallab.spots.at(i).gammaskbl) {
            toEdit.locallab.spots.at(i).gammaskbl = mods.locallab.spots.at(i).gammaskbl;
        }

        if (locallab.spots.at(i).slomaskbl) {
            toEdit.locallab.spots.at(i).slomaskbl = mods.locallab.spots.at(i).slomaskbl;
        }

        if (locallab.spots.at(i).lapmaskbl) {
            toEdit.locallab.spots.at(i).lapmaskbl = mods.locallab.spots.at(i).lapmaskbl;
        }

        if (locallab.spots.at(i).shadmaskbl) {
            toEdit.locallab.spots.at(i).shadmaskbl = mods.locallab.spots.at(i).shadmaskbl;
        }

        if (locallab.spots.at(i).shadmaskblsha) {
            toEdit.locallab.spots.at(i).shadmaskblsha = mods.locallab.spots.at(i).shadmaskblsha;
        }

        if (locallab.spots.at(i).strumaskbl) {
            toEdit.locallab.spots.at(i).strumaskbl = mods.locallab.spots.at(i).strumaskbl;
        }

        if (locallab.spots.at(i).Lmaskblcurve) {
            toEdit.locallab.spots.at(i).Lmaskblcurve = mods.locallab.spots.at(i).Lmaskblcurve;
        }

        if (locallab.spots.at(i).LLmaskblcurvewav) {
            toEdit.locallab.spots.at(i).LLmaskblcurvewav = mods.locallab.spots.at(i).LLmaskblcurvewav;
        }

        if (locallab.spots.at(i).csthresholdblur) {
            toEdit.locallab.spots.at(i).csthresholdblur = mods.locallab.spots.at(i).csthresholdblur;
        }

        // Tone Mapping
        if (locallab.spots.at(i).visitonemap) {
            toEdit.locallab.spots.at(i).visitonemap = mods.locallab.spots.at(i).visitonemap;
        }

        if (locallab.spots.at(i).exptonemap) {
            toEdit.locallab.spots.at(i).exptonemap = mods.locallab.spots.at(i).exptonemap;
        }

        if (locallab.spots.at(i).complextonemap) {
            toEdit.locallab.spots.at(i).complextonemap = mods.locallab.spots.at(i).complextonemap;
        }

        if (locallab.spots.at(i).stren) {
            toEdit.locallab.spots.at(i).stren = mods.locallab.spots.at(i).stren;
        }

        if (locallab.spots.at(i).gamma) {
            toEdit.locallab.spots.at(i).gamma = mods.locallab.spots.at(i).gamma;
        }

        if (locallab.spots.at(i).estop) {
            toEdit.locallab.spots.at(i).estop = mods.locallab.spots.at(i).estop;
        }

        if (locallab.spots.at(i).scaltm) {
            toEdit.locallab.spots.at(i).scaltm = mods.locallab.spots.at(i).scaltm;
        }

        if (locallab.spots.at(i).rewei) {
            toEdit.locallab.spots.at(i).rewei = mods.locallab.spots.at(i).rewei;
        }

        if (locallab.spots.at(i).satur) {
            toEdit.locallab.spots.at(i).satur = mods.locallab.spots.at(i).satur;
        }

        if (locallab.spots.at(i).sensitm) {
            toEdit.locallab.spots.at(i).sensitm = mods.locallab.spots.at(i).sensitm;
        }

        if (locallab.spots.at(i).softradiustm) {
            toEdit.locallab.spots.at(i).softradiustm = mods.locallab.spots.at(i).softradiustm;
        }

        if (locallab.spots.at(i).amount) {
            toEdit.locallab.spots.at(i).amount = mods.locallab.spots.at(i).amount;
        }

        if (locallab.spots.at(i).equiltm) {
            toEdit.locallab.spots.at(i).equiltm = mods.locallab.spots.at(i).equiltm;
        }

        if (locallab.spots.at(i).CCmasktmcurve) {
            toEdit.locallab.spots.at(i).CCmasktmcurve = mods.locallab.spots.at(i).CCmasktmcurve;
        }

        if (locallab.spots.at(i).LLmasktmcurve) {
            toEdit.locallab.spots.at(i).LLmasktmcurve = mods.locallab.spots.at(i).LLmasktmcurve;
        }

        if (locallab.spots.at(i).HHmasktmcurve) {
            toEdit.locallab.spots.at(i).HHmasktmcurve = mods.locallab.spots.at(i).HHmasktmcurve;
        }

        if (locallab.spots.at(i).enatmMask) {
            toEdit.locallab.spots.at(i).enatmMask = mods.locallab.spots.at(i).enatmMask;
        }

        if (locallab.spots.at(i).enatmMaskaft) {
            toEdit.locallab.spots.at(i).enatmMaskaft = mods.locallab.spots.at(i).enatmMaskaft;
        }

        if (locallab.spots.at(i).blendmasktm) {
            toEdit.locallab.spots.at(i).blendmasktm = mods.locallab.spots.at(i).blendmasktm;
        }

        if (locallab.spots.at(i).radmasktm) {
            toEdit.locallab.spots.at(i).radmasktm = mods.locallab.spots.at(i).radmasktm;
        }

        if (locallab.spots.at(i).chromasktm) {
            toEdit.locallab.spots.at(i).chromasktm = mods.locallab.spots.at(i).chromasktm;
        }

        if (locallab.spots.at(i).gammasktm) {
            toEdit.locallab.spots.at(i).gammasktm = mods.locallab.spots.at(i).gammasktm;
        }

        if (locallab.spots.at(i).slomasktm) {
            toEdit.locallab.spots.at(i).slomasktm = mods.locallab.spots.at(i).slomasktm;
        }

        if (locallab.spots.at(i).lapmasktm) {
            toEdit.locallab.spots.at(i).lapmasktm = mods.locallab.spots.at(i).lapmasktm;
        }

        if (locallab.spots.at(i).Lmasktmcurve) {
            toEdit.locallab.spots.at(i).Lmasktmcurve = mods.locallab.spots.at(i).Lmasktmcurve;
        }

        // Retinex
        if (locallab.spots.at(i).visireti) {
            toEdit.locallab.spots.at(i).visireti = mods.locallab.spots.at(i).visireti;
        }

        if (locallab.spots.at(i).expreti) {
            toEdit.locallab.spots.at(i).expreti = mods.locallab.spots.at(i).expreti;
        }

        if (locallab.spots.at(i).complexreti) {
            toEdit.locallab.spots.at(i).complexreti = mods.locallab.spots.at(i).complexreti;
        }

        if (locallab.spots.at(i).retinexMethod) {
            toEdit.locallab.spots.at(i).retinexMethod = mods.locallab.spots.at(i).retinexMethod;
        }

        if (locallab.spots.at(i).str) {
            toEdit.locallab.spots.at(i).str = mods.locallab.spots.at(i).str;
        }

        if (locallab.spots.at(i).chrrt) {
            toEdit.locallab.spots.at(i).chrrt = mods.locallab.spots.at(i).chrrt;
        }

        if (locallab.spots.at(i).neigh) {
            toEdit.locallab.spots.at(i).neigh = mods.locallab.spots.at(i).neigh;
        }

        if (locallab.spots.at(i).vart) {
            toEdit.locallab.spots.at(i).vart = mods.locallab.spots.at(i).vart;
        }

        if (locallab.spots.at(i).offs) {
            toEdit.locallab.spots.at(i).offs = mods.locallab.spots.at(i).offs;
        }

        if (locallab.spots.at(i).dehaz) {
            toEdit.locallab.spots.at(i).dehaz = mods.locallab.spots.at(i).dehaz;
        }

        if (locallab.spots.at(i).depth) {
            toEdit.locallab.spots.at(i).depth = mods.locallab.spots.at(i).depth;
        }

        if (locallab.spots.at(i).sensih) {
            toEdit.locallab.spots.at(i).sensih = mods.locallab.spots.at(i).sensih;
        }

        if (locallab.spots.at(i).localTgaincurve) {
            toEdit.locallab.spots.at(i).localTgaincurve = mods.locallab.spots.at(i).localTgaincurve;
        }

        if (locallab.spots.at(i).localTtranscurve) {
            toEdit.locallab.spots.at(i).localTtranscurve = mods.locallab.spots.at(i).localTtranscurve;
        }

        if (locallab.spots.at(i).inversret) {
            toEdit.locallab.spots.at(i).inversret = mods.locallab.spots.at(i).inversret;
        }

        if (locallab.spots.at(i).equilret) {
            toEdit.locallab.spots.at(i).equilret = mods.locallab.spots.at(i).equilret;
        }

        if (locallab.spots.at(i).loglin) {
            toEdit.locallab.spots.at(i).loglin = mods.locallab.spots.at(i).loglin;
        }

        if (locallab.spots.at(i).dehazeSaturation) {
            toEdit.locallab.spots.at(i).dehazeSaturation = mods.locallab.spots.at(i).dehazeSaturation;
        }

        if (locallab.spots.at(i).softradiusret) {
            toEdit.locallab.spots.at(i).softradiusret = mods.locallab.spots.at(i).softradiusret;
        }

        if (locallab.spots.at(i).CCmaskreticurve) {
            toEdit.locallab.spots.at(i).CCmaskreticurve = mods.locallab.spots.at(i).CCmaskreticurve;
        }

        if (locallab.spots.at(i).LLmaskreticurve) {
            toEdit.locallab.spots.at(i).LLmaskreticurve = mods.locallab.spots.at(i).LLmaskreticurve;
        }

        if (locallab.spots.at(i).HHmaskreticurve) {
            toEdit.locallab.spots.at(i).HHmaskreticurve = mods.locallab.spots.at(i).HHmaskreticurve;
        }

        if (locallab.spots.at(i).enaretiMask) {
            toEdit.locallab.spots.at(i).enaretiMask = mods.locallab.spots.at(i).enaretiMask;
        }

        if (locallab.spots.at(i).enaretiMasktmap) {
            toEdit.locallab.spots.at(i).enaretiMasktmap = mods.locallab.spots.at(i).enaretiMasktmap;
        }

        if (locallab.spots.at(i).blendmaskreti) {
            toEdit.locallab.spots.at(i).blendmaskreti = mods.locallab.spots.at(i).blendmaskreti;
        }

        if (locallab.spots.at(i).radmaskreti) {
            toEdit.locallab.spots.at(i).radmaskreti = mods.locallab.spots.at(i).radmaskreti;
        }

        if (locallab.spots.at(i).chromaskreti) {
            toEdit.locallab.spots.at(i).chromaskreti = mods.locallab.spots.at(i).chromaskreti;
        }

        if (locallab.spots.at(i).gammaskreti) {
            toEdit.locallab.spots.at(i).gammaskreti = mods.locallab.spots.at(i).gammaskreti;
        }

        if (locallab.spots.at(i).slomaskreti) {
            toEdit.locallab.spots.at(i).slomaskreti = mods.locallab.spots.at(i).slomaskreti;
        }

        if (locallab.spots.at(i).lapmaskreti) {
            toEdit.locallab.spots.at(i).lapmaskreti = mods.locallab.spots.at(i).lapmaskreti;
        }

        if (locallab.spots.at(i).scalereti) {
            toEdit.locallab.spots.at(i).scalereti = mods.locallab.spots.at(i).scalereti;
        }

        if (locallab.spots.at(i).darkness) {
            toEdit.locallab.spots.at(i).darkness = mods.locallab.spots.at(i).darkness;
        }

        if (locallab.spots.at(i).lightnessreti) {
            toEdit.locallab.spots.at(i).lightnessreti = mods.locallab.spots.at(i).lightnessreti;
        }

        if (locallab.spots.at(i).limd) {
            toEdit.locallab.spots.at(i).limd = mods.locallab.spots.at(i).limd;
        }

        if (locallab.spots.at(i).cliptm) {
            toEdit.locallab.spots.at(i).cliptm = mods.locallab.spots.at(i).cliptm;
        }

        if (locallab.spots.at(i).fftwreti) {
            toEdit.locallab.spots.at(i).fftwreti = mods.locallab.spots.at(i).fftwreti;
        }

        if (locallab.spots.at(i).Lmaskreticurve) {
            toEdit.locallab.spots.at(i).Lmaskreticurve = mods.locallab.spots.at(i).Lmaskreticurve;
        }

        // Sharpening
        if (locallab.spots.at(i).visisharp) {
            toEdit.locallab.spots.at(i).visisharp = mods.locallab.spots.at(i).visisharp;
        }

        if (locallab.spots.at(i).expsharp) {
            toEdit.locallab.spots.at(i).expsharp = mods.locallab.spots.at(i).expsharp;
        }

        if (locallab.spots.at(i).complexsharp) {
            toEdit.locallab.spots.at(i).complexsharp = mods.locallab.spots.at(i).complexsharp;
        }

        if (locallab.spots.at(i).sharcontrast) {
            toEdit.locallab.spots.at(i).sharcontrast    = mods.locallab.spots.at(i).sharcontrast;
        }

        if (locallab.spots.at(i).sharradius) {
            toEdit.locallab.spots.at(i).sharradius = mods.locallab.spots.at(i).sharradius;
        }

        if (locallab.spots.at(i).sharamount) {
            toEdit.locallab.spots.at(i).sharamount = mods.locallab.spots.at(i).sharamount;
        }

        if (locallab.spots.at(i).shardamping) {
            toEdit.locallab.spots.at(i).shardamping = mods.locallab.spots.at(i).shardamping;
        }

        if (locallab.spots.at(i).shariter) {
            toEdit.locallab.spots.at(i).shariter = mods.locallab.spots.at(i).shariter;
        }

        if (locallab.spots.at(i).sharblur) {
            toEdit.locallab.spots.at(i).sharblur    = mods.locallab.spots.at(i).sharblur;
        }

        if (locallab.spots.at(i).sensisha) {
            toEdit.locallab.spots.at(i).sensisha = mods.locallab.spots.at(i).sensisha;
        }

        if (locallab.spots.at(i).inverssha) {
            toEdit.locallab.spots.at(i).inverssha = mods.locallab.spots.at(i).inverssha;
        }

        // Local Contrast
        if (locallab.spots.at(i).visicontrast) {
            toEdit.locallab.spots.at(i).visicontrast   = mods.locallab.spots.at(i).visicontrast;
        }

        if (locallab.spots.at(i).expcontrast) {
            toEdit.locallab.spots.at(i).expcontrast   = mods.locallab.spots.at(i).expcontrast;
        }

        if (locallab.spots.at(i).complexcontrast) {
            toEdit.locallab.spots.at(i).complexcontrast   = mods.locallab.spots.at(i).complexcontrast;
        }

        if (locallab.spots.at(i).lcradius) {
            toEdit.locallab.spots.at(i).lcradius   = mods.locallab.spots.at(i).lcradius;
        }

        if (locallab.spots.at(i).lcamount) {
            toEdit.locallab.spots.at(i).lcamount   = mods.locallab.spots.at(i).lcamount;
        }

        if (locallab.spots.at(i).lcdarkness) {
            toEdit.locallab.spots.at(i).lcdarkness   = mods.locallab.spots.at(i).lcdarkness;
        }

        if (locallab.spots.at(i).lclightness) {
            toEdit.locallab.spots.at(i).lclightness   = mods.locallab.spots.at(i).lclightness;
        }

        if (locallab.spots.at(i).sigmalc) {
            toEdit.locallab.spots.at(i).sigmalc   = mods.locallab.spots.at(i).sigmalc;
        }

        if (locallab.spots.at(i).levelwav) {
            toEdit.locallab.spots.at(i).levelwav   = mods.locallab.spots.at(i).levelwav;
        }

        if (locallab.spots.at(i).residcont) {
            toEdit.locallab.spots.at(i).residcont   = mods.locallab.spots.at(i).residcont;
        }

        if (locallab.spots.at(i).residsha) {
            toEdit.locallab.spots.at(i).residsha   = mods.locallab.spots.at(i).residsha;
        }

        if (locallab.spots.at(i).residshathr) {
            toEdit.locallab.spots.at(i).residshathr   = mods.locallab.spots.at(i).residshathr;
        }

        if (locallab.spots.at(i).residhi) {
            toEdit.locallab.spots.at(i).residhi   = mods.locallab.spots.at(i).residhi;
        }

        if (locallab.spots.at(i).residhithr) {
            toEdit.locallab.spots.at(i).residhithr   = mods.locallab.spots.at(i).residhithr;
        }

        if (locallab.spots.at(i).residblur) {
            toEdit.locallab.spots.at(i).residblur   = mods.locallab.spots.at(i).residblur;
        }

        if (locallab.spots.at(i).levelblur) {
            toEdit.locallab.spots.at(i).levelblur   = mods.locallab.spots.at(i).levelblur;
        }

        if (locallab.spots.at(i).sigmabl) {
            toEdit.locallab.spots.at(i).sigmabl   = mods.locallab.spots.at(i).sigmabl;
        }

        if (locallab.spots.at(i).residchro) {
            toEdit.locallab.spots.at(i).residchro   = mods.locallab.spots.at(i).residchro;
        }

        if (locallab.spots.at(i).residcomp) {
            toEdit.locallab.spots.at(i).residcomp   = mods.locallab.spots.at(i).residcomp;
        }


        if (locallab.spots.at(i).sigma) {
            toEdit.locallab.spots.at(i).sigma   = mods.locallab.spots.at(i).sigma;
        }

        if (locallab.spots.at(i).offset) {
            toEdit.locallab.spots.at(i).offset   = mods.locallab.spots.at(i).offset;
        }

        if (locallab.spots.at(i).sigmadr) {
            toEdit.locallab.spots.at(i).sigmadr   = mods.locallab.spots.at(i).sigmadr;
        }

        if (locallab.spots.at(i).threswav) {
            toEdit.locallab.spots.at(i).threswav   = mods.locallab.spots.at(i).threswav;
        }

        if (locallab.spots.at(i).chromalev) {
            toEdit.locallab.spots.at(i).chromalev   = mods.locallab.spots.at(i).chromalev;
        }

        if (locallab.spots.at(i).chromablu) {
            toEdit.locallab.spots.at(i).chromablu   = mods.locallab.spots.at(i).chromablu;
        }

        if (locallab.spots.at(i).sigmadc) {
            toEdit.locallab.spots.at(i).sigmadc   = mods.locallab.spots.at(i).sigmadc;
        }

        if (locallab.spots.at(i).deltad) {
            toEdit.locallab.spots.at(i).deltad   = mods.locallab.spots.at(i).deltad;
        }

        if (locallab.spots.at(i).fatres) {
            toEdit.locallab.spots.at(i).fatres   = mods.locallab.spots.at(i).fatres;
        }

        if (locallab.spots.at(i).clarilres) {
            toEdit.locallab.spots.at(i).clarilres   = mods.locallab.spots.at(i).clarilres;
        }

        if (locallab.spots.at(i).claricres) {
            toEdit.locallab.spots.at(i).claricres   = mods.locallab.spots.at(i).claricres;
        }

        if (locallab.spots.at(i).clarisoft) {
            toEdit.locallab.spots.at(i).clarisoft   = mods.locallab.spots.at(i).clarisoft;
        }

        if (locallab.spots.at(i).sigmalc2) {
            toEdit.locallab.spots.at(i).sigmalc2   = mods.locallab.spots.at(i).sigmalc2;
        }

        if (locallab.spots.at(i).strwav) {
            toEdit.locallab.spots.at(i).strwav   = mods.locallab.spots.at(i).strwav;
        }

        if (locallab.spots.at(i).angwav) {
            toEdit.locallab.spots.at(i).angwav   = mods.locallab.spots.at(i).angwav;
        }

        if (locallab.spots.at(i).strengthw) {
            toEdit.locallab.spots.at(i).strengthw   = mods.locallab.spots.at(i).strengthw;
        }

        if (locallab.spots.at(i).sigmaed) {
            toEdit.locallab.spots.at(i).sigmaed   = mods.locallab.spots.at(i).sigmaed;
        }

        if (locallab.spots.at(i).radiusw) {
            toEdit.locallab.spots.at(i).radiusw   = mods.locallab.spots.at(i).radiusw;
        }

        if (locallab.spots.at(i).detailw) {
            toEdit.locallab.spots.at(i).detailw   = mods.locallab.spots.at(i).detailw;
        }

        if (locallab.spots.at(i).gradw) {
            toEdit.locallab.spots.at(i).gradw   = mods.locallab.spots.at(i).gradw;
        }

        if (locallab.spots.at(i).tloww) {
            toEdit.locallab.spots.at(i).tloww   = mods.locallab.spots.at(i).tloww;
        }

        if (locallab.spots.at(i).thigw) {
            toEdit.locallab.spots.at(i).thigw   = mods.locallab.spots.at(i).thigw;
        }

        if (locallab.spots.at(i).edgw) {
            toEdit.locallab.spots.at(i).edgw   = mods.locallab.spots.at(i).edgw;
        }

        if (locallab.spots.at(i).basew) {
            toEdit.locallab.spots.at(i).basew   = mods.locallab.spots.at(i).basew;
        }

        if (locallab.spots.at(i).sensilc) {
            toEdit.locallab.spots.at(i).sensilc   = mods.locallab.spots.at(i).sensilc;
        }

        if (locallab.spots.at(i).fftwlc) {
            toEdit.locallab.spots.at(i).fftwlc = mods.locallab.spots.at(i).fftwlc;
        }

        if (locallab.spots.at(i).blurlc) {
            toEdit.locallab.spots.at(i).blurlc = mods.locallab.spots.at(i).blurlc;
        }

        if (locallab.spots.at(i).wavblur) {
            toEdit.locallab.spots.at(i).wavblur = mods.locallab.spots.at(i).wavblur;
        }

        if (locallab.spots.at(i).wavedg) {
            toEdit.locallab.spots.at(i).wavedg = mods.locallab.spots.at(i).wavedg;
        }

        if (locallab.spots.at(i).waveshow) {
            toEdit.locallab.spots.at(i).waveshow = mods.locallab.spots.at(i).waveshow;
        }

        if (locallab.spots.at(i).wavcont) {
            toEdit.locallab.spots.at(i).wavcont = mods.locallab.spots.at(i).wavcont;
        }

        if (locallab.spots.at(i).wavcomp) {
            toEdit.locallab.spots.at(i).wavcomp = mods.locallab.spots.at(i).wavcomp;
        }

        if (locallab.spots.at(i).wavgradl) {
            toEdit.locallab.spots.at(i).wavgradl = mods.locallab.spots.at(i).wavgradl;
        }

        if (locallab.spots.at(i).wavcompre) {
            toEdit.locallab.spots.at(i).wavcompre = mods.locallab.spots.at(i).wavcompre;
        }

        if (locallab.spots.at(i).origlc) {
            toEdit.locallab.spots.at(i).origlc = mods.locallab.spots.at(i).origlc;
        }

        if (locallab.spots.at(i).localcontMethod) {
            toEdit.locallab.spots.at(i).localcontMethod = mods.locallab.spots.at(i).localcontMethod;
        }

        if (locallab.spots.at(i).localedgMethod) {
            toEdit.locallab.spots.at(i).localedgMethod = mods.locallab.spots.at(i).localedgMethod;
        }

        if (locallab.spots.at(i).localneiMethod) {
            toEdit.locallab.spots.at(i).localneiMethod = mods.locallab.spots.at(i).localneiMethod;
        }

        if (locallab.spots.at(i).locwavcurve) {
            toEdit.locallab.spots.at(i).locwavcurve = mods.locallab.spots.at(i).locwavcurve;
        }

        if (locallab.spots.at(i).csthreshold) {
            toEdit.locallab.spots.at(i).csthreshold = mods.locallab.spots.at(i).csthreshold;
        }

        if (locallab.spots.at(i).loclevwavcurve) {
            toEdit.locallab.spots.at(i).loclevwavcurve = mods.locallab.spots.at(i).loclevwavcurve;
        }

        if (locallab.spots.at(i).locconwavcurve) {
            toEdit.locallab.spots.at(i).locconwavcurve = mods.locallab.spots.at(i).locconwavcurve;
        }

        if (locallab.spots.at(i).loccompwavcurve) {
            toEdit.locallab.spots.at(i).loccompwavcurve = mods.locallab.spots.at(i).loccompwavcurve;
        }

        if (locallab.spots.at(i).loccomprewavcurve) {
            toEdit.locallab.spots.at(i).loccomprewavcurve = mods.locallab.spots.at(i).loccomprewavcurve;
        }

        if (locallab.spots.at(i).locedgwavcurve) {
            toEdit.locallab.spots.at(i).locedgwavcurve = mods.locallab.spots.at(i).locedgwavcurve;
        }

        if (locallab.spots.at(i).CCmasklccurve) {
            toEdit.locallab.spots.at(i).CCmasklccurve = mods.locallab.spots.at(i).CCmasklccurve;
        }

        if (locallab.spots.at(i).LLmasklccurve) {
            toEdit.locallab.spots.at(i).LLmasklccurve = mods.locallab.spots.at(i).LLmasklccurve;
        }

        if (locallab.spots.at(i).HHmasklccurve) {
            toEdit.locallab.spots.at(i).HHmasklccurve = mods.locallab.spots.at(i).HHmasklccurve;
        }

        if (locallab.spots.at(i).enalcMask) {
            toEdit.locallab.spots.at(i).enalcMask = mods.locallab.spots.at(i).enalcMask;
        }

        if (locallab.spots.at(i).blendmasklc) {
            toEdit.locallab.spots.at(i).blendmasklc = mods.locallab.spots.at(i).blendmasklc;
        }

        if (locallab.spots.at(i).radmasklc) {
            toEdit.locallab.spots.at(i).radmasklc = mods.locallab.spots.at(i).radmasklc;
        }

        if (locallab.spots.at(i).chromasklc) {
            toEdit.locallab.spots.at(i).chromasklc = mods.locallab.spots.at(i).chromasklc;
        }

        if (locallab.spots.at(i).Lmasklccurve) {
            toEdit.locallab.spots.at(i).Lmasklccurve = mods.locallab.spots.at(i).Lmasklccurve;
        }

        // Contrast by detail levels
        if (locallab.spots.at(i).visicbdl) {
            toEdit.locallab.spots.at(i).visicbdl = mods.locallab.spots.at(i).visicbdl;
        }

        if (locallab.spots.at(i).expcbdl) {
            toEdit.locallab.spots.at(i).expcbdl = mods.locallab.spots.at(i).expcbdl;
        }

        if (locallab.spots.at(i).complexcbdl) {
            toEdit.locallab.spots.at(i).complexcbdl = mods.locallab.spots.at(i).complexcbdl;
        }

        for (int j = 0; j < 6; j++) {
            if (locallab.spots.at(i).mult[j]) {
                toEdit.locallab.spots.at(i).mult[j] = mods.locallab.spots.at(i).mult[j];
            }
        }

        if (locallab.spots.at(i).chromacbdl) {
            toEdit.locallab.spots.at(i).chromacbdl = mods.locallab.spots.at(i).chromacbdl;
        }

        if (locallab.spots.at(i).threshold) {
            toEdit.locallab.spots.at(i).threshold = mods.locallab.spots.at(i).threshold;
        }

        if (locallab.spots.at(i).sensicb) {
            toEdit.locallab.spots.at(i).sensicb = mods.locallab.spots.at(i).sensicb;
        }

        if (locallab.spots.at(i).clarityml) {
            toEdit.locallab.spots.at(i).clarityml = mods.locallab.spots.at(i).clarityml;
        }

        if (locallab.spots.at(i).contresid) {
            toEdit.locallab.spots.at(i).contresid = mods.locallab.spots.at(i).contresid;
        }

        if (locallab.spots.at(i).softradiuscb) {
            toEdit.locallab.spots.at(i).softradiuscb = mods.locallab.spots.at(i).softradiuscb;
        }

        if (locallab.spots.at(i).enacbMask) {
            toEdit.locallab.spots.at(i).enacbMask = mods.locallab.spots.at(i).enacbMask;
        }

        if (locallab.spots.at(i).CCmaskcbcurve) {
            toEdit.locallab.spots.at(i).CCmaskcbcurve = mods.locallab.spots.at(i).CCmaskcbcurve;
        }

        if (locallab.spots.at(i).LLmaskcbcurve) {
            toEdit.locallab.spots.at(i).LLmaskcbcurve = mods.locallab.spots.at(i).LLmaskcbcurve;
        }

        if (locallab.spots.at(i).HHmaskcbcurve) {
            toEdit.locallab.spots.at(i).HHmaskcbcurve = mods.locallab.spots.at(i).HHmaskcbcurve;
        }

        if (locallab.spots.at(i).blendmaskcb) {
            toEdit.locallab.spots.at(i).blendmaskcb = mods.locallab.spots.at(i).blendmaskcb;
        }

        if (locallab.spots.at(i).radmaskcb) {
            toEdit.locallab.spots.at(i).radmaskcb = mods.locallab.spots.at(i).radmaskcb;
        }

        if (locallab.spots.at(i).chromaskcb) {
            toEdit.locallab.spots.at(i).chromaskcb = mods.locallab.spots.at(i).chromaskcb;
        }

        if (locallab.spots.at(i).gammaskcb) {
            toEdit.locallab.spots.at(i).gammaskcb = mods.locallab.spots.at(i).gammaskcb;
        }

        if (locallab.spots.at(i).slomaskcb) {
            toEdit.locallab.spots.at(i).slomaskcb = mods.locallab.spots.at(i).slomaskcb;
        }

        if (locallab.spots.at(i).lapmaskcb) {
            toEdit.locallab.spots.at(i).lapmaskcb = mods.locallab.spots.at(i).lapmaskcb;
        }

        if (locallab.spots.at(i).Lmaskcbcurve) {
            toEdit.locallab.spots.at(i).Lmaskcbcurve = mods.locallab.spots.at(i).Lmaskcbcurve;
        }

        // Log encoding
        if (locallab.spots.at(i).visilog) {
            toEdit.locallab.spots.at(i).visilog = mods.locallab.spots.at(i).visilog;
        }

        if (locallab.spots.at(i).explog) {
            toEdit.locallab.spots.at(i).explog = mods.locallab.spots.at(i).explog;
        }

        if (locallab.spots.at(i).complexlog) {
            toEdit.locallab.spots.at(i).complexlog = mods.locallab.spots.at(i).complexlog;
        }

        if (locallab.spots.at(i).autocompute) {
            toEdit.locallab.spots.at(i).autocompute = mods.locallab.spots.at(i).autocompute;
        }

        if (locallab.spots.at(i).sourceGray) {
            toEdit.locallab.spots.at(i).sourceGray = mods.locallab.spots.at(i).sourceGray;
        }

        if (locallab.spots.at(i).sourceabs) {
            toEdit.locallab.spots.at(i).sourceabs = mods.locallab.spots.at(i).sourceabs;
        }

        if (locallab.spots.at(i).targabs) {
            toEdit.locallab.spots.at(i).targabs = mods.locallab.spots.at(i).targabs;
        }

        if (locallab.spots.at(i).targetGray) {
            toEdit.locallab.spots.at(i).targetGray = mods.locallab.spots.at(i).targetGray;
        }

        if (locallab.spots.at(i).catad) {
            toEdit.locallab.spots.at(i).catad = mods.locallab.spots.at(i).catad;
        }

        if (locallab.spots.at(i).saturl) {
            toEdit.locallab.spots.at(i).saturl = mods.locallab.spots.at(i).saturl;
        }

        if (locallab.spots.at(i).lightl) {
            toEdit.locallab.spots.at(i).lightl = mods.locallab.spots.at(i).lightl;
        }

        if (locallab.spots.at(i).lightq) {
            toEdit.locallab.spots.at(i).lightq = mods.locallab.spots.at(i).lightq;
        }

        if (locallab.spots.at(i).contl) {
            toEdit.locallab.spots.at(i).contl = mods.locallab.spots.at(i).contl;
        }

        if (locallab.spots.at(i).contq) {
            toEdit.locallab.spots.at(i).contq = mods.locallab.spots.at(i).contq;
        }

        if (locallab.spots.at(i).colorfl) {
            toEdit.locallab.spots.at(i).colorfl = mods.locallab.spots.at(i).colorfl;
        }

        if (locallab.spots.at(i).LcurveL) {
            toEdit.locallab.spots.at(i).LcurveL = mods.locallab.spots.at(i).LcurveL;
        }

        if (locallab.spots.at(i).Autogray) {
            toEdit.locallab.spots.at(i).Autogray = mods.locallab.spots.at(i).Autogray;
        }

        if (locallab.spots.at(i).fullimage) {
            toEdit.locallab.spots.at(i).fullimage = mods.locallab.spots.at(i).fullimage;
        }

        if (locallab.spots.at(i).ciecam) {
            toEdit.locallab.spots.at(i).ciecam = mods.locallab.spots.at(i).ciecam;
        }

        if (locallab.spots.at(i).enaLMask) {
            toEdit.locallab.spots.at(i).enaLMask = mods.locallab.spots.at(i).enaLMask;
        }

        if (locallab.spots.at(i).repar) {
            toEdit.locallab.spots.at(i).repar = mods.locallab.spots.at(i).repar;
        }

        if (locallab.spots.at(i).blackEv) {
            toEdit.locallab.spots.at(i).blackEv = mods.locallab.spots.at(i).blackEv;
        }

        if (locallab.spots.at(i).whiteEv) {
            toEdit.locallab.spots.at(i).whiteEv = mods.locallab.spots.at(i).whiteEv;
        }

        if (locallab.spots.at(i).detail) {
            toEdit.locallab.spots.at(i).detail = mods.locallab.spots.at(i).detail;
        }

        if (locallab.spots.at(i).sensilog) {
            toEdit.locallab.spots.at(i).sensilog = mods.locallab.spots.at(i).sensilog;
        }

        if (locallab.spots.at(i).baselog) {
            toEdit.locallab.spots.at(i).baselog = mods.locallab.spots.at(i).baselog;
        }

        if (locallab.spots.at(i).sursour) {
            toEdit.locallab.spots.at(i).sursour = mods.locallab.spots.at(i).sursour;
        }

        if (locallab.spots.at(i).surround) {
            toEdit.locallab.spots.at(i).surround = mods.locallab.spots.at(i).surround;
        }

        if (locallab.spots.at(i).strlog) {
            toEdit.locallab.spots.at(i).strlog   = mods.locallab.spots.at(i).strlog;
        }

        if (locallab.spots.at(i).anglog) {
            toEdit.locallab.spots.at(i).anglog   = mods.locallab.spots.at(i).anglog;
        }

        if (locallab.spots.at(i).CCmaskcurveL) {
            toEdit.locallab.spots.at(i).CCmaskcurveL = mods.locallab.spots.at(i).CCmaskcurveL;
        }

        if (locallab.spots.at(i).LLmaskcurveL) {
            toEdit.locallab.spots.at(i).LLmaskcurveL = mods.locallab.spots.at(i).LLmaskcurveL;
        }

        if (locallab.spots.at(i).HHmaskcurveL) {
            toEdit.locallab.spots.at(i).HHmaskcurveL = mods.locallab.spots.at(i).HHmaskcurveL;
        }

        if (locallab.spots.at(i).blendmaskL) {
            toEdit.locallab.spots.at(i).blendmaskL   = mods.locallab.spots.at(i).blendmaskL;
        }

        if (locallab.spots.at(i).radmaskL) {
            toEdit.locallab.spots.at(i).radmaskL   = mods.locallab.spots.at(i).radmaskL;
        }

        if (locallab.spots.at(i).chromaskL) {
            toEdit.locallab.spots.at(i).chromaskL   = mods.locallab.spots.at(i).chromaskL;
        }

        if (locallab.spots.at(i).LmaskcurveL) {
            toEdit.locallab.spots.at(i).LmaskcurveL = mods.locallab.spots.at(i).LmaskcurveL;
        }

        // mask
        if (locallab.spots.at(i).visimask) {
            toEdit.locallab.spots.at(i).visimask = mods.locallab.spots.at(i).visimask;
        }

        if (locallab.spots.at(i).complexmask) {
            toEdit.locallab.spots.at(i).complexmask = mods.locallab.spots.at(i).complexmask;
        }

        if (locallab.spots.at(i).expmask) {
            toEdit.locallab.spots.at(i).expmask = mods.locallab.spots.at(i).expmask;
        }

        if (locallab.spots.at(i).sensimask) {
            toEdit.locallab.spots.at(i).sensimask = mods.locallab.spots.at(i).sensimask;
        }

        if (locallab.spots.at(i).blendmask) {
            toEdit.locallab.spots.at(i).blendmask = mods.locallab.spots.at(i).blendmask;
        }

        if (locallab.spots.at(i).blendmaskab) {
            toEdit.locallab.spots.at(i).blendmaskab = mods.locallab.spots.at(i).blendmaskab;
        }

        if (locallab.spots.at(i).softradiusmask) {
            toEdit.locallab.spots.at(i).softradiusmask = mods.locallab.spots.at(i).softradiusmask;
        }

        if (locallab.spots.at(i).enamask) {
            toEdit.locallab.spots.at(i).enamask = mods.locallab.spots.at(i).enamask;
        }

        if (locallab.spots.at(i).fftmask) {
            toEdit.locallab.spots.at(i).fftmask = mods.locallab.spots.at(i).fftmask;
        }

        if (locallab.spots.at(i).blurmask) {
            toEdit.locallab.spots.at(i).blurmask = mods.locallab.spots.at(i).blurmask;
        }

        if (locallab.spots.at(i).contmask) {
            toEdit.locallab.spots.at(i).contmask = mods.locallab.spots.at(i).contmask;
        }

        if (locallab.spots.at(i).CCmask_curve) {
            toEdit.locallab.spots.at(i).CCmask_curve = mods.locallab.spots.at(i).CCmask_curve;
        }

        if (locallab.spots.at(i).LLmask_curve) {
            toEdit.locallab.spots.at(i).LLmask_curve = mods.locallab.spots.at(i).LLmask_curve;
        }

        if (locallab.spots.at(i).HHmask_curve) {
            toEdit.locallab.spots.at(i).HHmask_curve = mods.locallab.spots.at(i).HHmask_curve;
        }

        if (locallab.spots.at(i).strumaskmask) {
            toEdit.locallab.spots.at(i).strumaskmask = mods.locallab.spots.at(i).strumaskmask;
        }

        if (locallab.spots.at(i).toolmask) {
            toEdit.locallab.spots.at(i).toolmask = mods.locallab.spots.at(i).toolmask;
        }

        if (locallab.spots.at(i).radmask) {
            toEdit.locallab.spots.at(i).radmask = mods.locallab.spots.at(i).radmask;
        }

        if (locallab.spots.at(i).lapmask) {
            toEdit.locallab.spots.at(i).lapmask = mods.locallab.spots.at(i).lapmask;
        }

        if (locallab.spots.at(i).chromask) {
            toEdit.locallab.spots.at(i).chromask = mods.locallab.spots.at(i).chromask;
        }

        if (locallab.spots.at(i).gammask) {
            toEdit.locallab.spots.at(i).gammask = mods.locallab.spots.at(i).gammask;
        }

        if (locallab.spots.at(i).slopmask) {
            toEdit.locallab.spots.at(i).slopmask = mods.locallab.spots.at(i).slopmask;
        }

        if (locallab.spots.at(i).shadmask) {
            toEdit.locallab.spots.at(i).shadmask = mods.locallab.spots.at(i).shadmask;
        }

        if (locallab.spots.at(i).str_mask) {
            toEdit.locallab.spots.at(i).str_mask = mods.locallab.spots.at(i).str_mask;
        }

        if (locallab.spots.at(i).ang_mask) {
            toEdit.locallab.spots.at(i).ang_mask = mods.locallab.spots.at(i).ang_mask;
        }

        if (locallab.spots.at(i).HHhmask_curve) {
            toEdit.locallab.spots.at(i).HHhmask_curve = mods.locallab.spots.at(i).HHhmask_curve;
        }

        if (locallab.spots.at(i).Lmask_curve) {
            toEdit.locallab.spots.at(i).Lmask_curve = mods.locallab.spots.at(i).Lmask_curve;
        }

        if (locallab.spots.at(i).LLmask_curvewav) {
            toEdit.locallab.spots.at(i).LLmask_curvewav = mods.locallab.spots.at(i).LLmask_curvewav;
        }

        if (locallab.spots.at(i).csthresholdmask) {
            toEdit.locallab.spots.at(i).csthresholdmask = mods.locallab.spots.at(i).csthresholdmask;
        }

    }

    if (pcvignette.enabled) {
        toEdit.pcvignette.enabled = mods.pcvignette.enabled;
    }

    if (pcvignette.strength) {
        toEdit.pcvignette.strength = dontforceSet && options.baBehav[ADDSET_PCVIGNETTE_STRENGTH] ? toEdit.pcvignette.strength + mods.pcvignette.strength : mods.pcvignette.strength;
    }

    if (pcvignette.feather) {
        toEdit.pcvignette.feather = dontforceSet && options.baBehav[ADDSET_PCVIGNETTE_FEATHER] ? toEdit.pcvignette.feather + mods.pcvignette.feather : mods.pcvignette.feather;
    }

    if (pcvignette.roundness) {
        toEdit.pcvignette.roundness = dontforceSet && options.baBehav[ADDSET_PCVIGNETTE_ROUNDNESS] ? toEdit.pcvignette.roundness + mods.pcvignette.roundness : mods.pcvignette.roundness;
    }

    if (cacorrection.red) {
        toEdit.cacorrection.red = dontforceSet && options.baBehav[ADDSET_CA] ? toEdit.cacorrection.red + mods.cacorrection.red : mods.cacorrection.red;
    }

    if (cacorrection.blue) {
        toEdit.cacorrection.blue = dontforceSet && options.baBehav[ADDSET_CA] ? toEdit.cacorrection.blue + mods.cacorrection.blue : mods.cacorrection.blue;
    }

    if (vignetting.amount) {
        toEdit.vignetting.amount = dontforceSet && options.baBehav[ADDSET_VIGN_AMOUNT] ? toEdit.vignetting.amount + mods.vignetting.amount : mods.vignetting.amount;
    }

    if (vignetting.radius) {
        toEdit.vignetting.radius = dontforceSet && options.baBehav[ADDSET_VIGN_RADIUS] ? toEdit.vignetting.radius + mods.vignetting.radius : mods.vignetting.radius;
    }

    if (vignetting.strength) {
        toEdit.vignetting.strength = dontforceSet && options.baBehav[ADDSET_VIGN_STRENGTH] ? toEdit.vignetting.strength + mods.vignetting.strength : mods.vignetting.strength;
    }

    if (vignetting.centerX) {
        toEdit.vignetting.centerX = dontforceSet && options.baBehav[ADDSET_VIGN_CENTER] ? toEdit.vignetting.centerX + mods.vignetting.centerX : mods.vignetting.centerX;
    }

    if (vignetting.centerY) {
        toEdit.vignetting.centerY = dontforceSet && options.baBehav[ADDSET_VIGN_CENTER] ? toEdit.vignetting.centerY + mods.vignetting.centerY : mods.vignetting.centerY;
    }

    if (chmixer.enabled) {
        toEdit.chmixer.enabled = mods.chmixer.enabled;
    }

    for (int i = 0; i < 3; i++) {
        if (chmixer.red[i]) {
            toEdit.chmixer.red[i] = dontforceSet && options.baBehav[ADDSET_CHMIXER] ? toEdit.chmixer.red[i] + mods.chmixer.red[i] : mods.chmixer.red[i];
        }

        if (chmixer.green[i]) {
            toEdit.chmixer.green[i] = dontforceSet && options.baBehav[ADDSET_CHMIXER] ? toEdit.chmixer.green[i] + mods.chmixer.green[i] : mods.chmixer.green[i];
        }

        if (chmixer.blue[i]) {
            toEdit.chmixer.blue[i] = dontforceSet && options.baBehav[ADDSET_CHMIXER] ? toEdit.chmixer.blue[i] + mods.chmixer.blue[i] : mods.chmixer.blue[i];
        }
    }

    if (blackwhite.enabled) {
        toEdit.blackwhite.enabled = mods.blackwhite.enabled;
    }

    if (blackwhite.method) {
        toEdit.blackwhite.method = mods.blackwhite.method;
    }

    if (blackwhite.luminanceCurve) {
        toEdit.blackwhite.luminanceCurve = mods.blackwhite.luminanceCurve;
    }

    if (blackwhite.autoc) {
        toEdit.blackwhite.autoc = mods.blackwhite.autoc;
    }

    if (blackwhite.setting) {
        toEdit.blackwhite.setting = mods.blackwhite.setting;
    }

    if (blackwhite.enabledcc) {
        toEdit.blackwhite.enabledcc = mods.blackwhite.enabledcc;
    }

    if (blackwhite.filter) {
        toEdit.blackwhite.filter = mods.blackwhite.filter;
    }

    if (blackwhite.mixerRed) {
        toEdit.blackwhite.mixerRed = dontforceSet && options.baBehav[ADDSET_BLACKWHITE_HUES] ? toEdit.blackwhite.mixerRed + mods.blackwhite.mixerRed : mods.blackwhite.mixerRed;
    }

    if (blackwhite.mixerOrange) {
        toEdit.blackwhite.mixerOrange = dontforceSet && options.baBehav[ADDSET_BLACKWHITE_HUES] ? toEdit.blackwhite.mixerOrange + mods.blackwhite.mixerOrange : mods.blackwhite.mixerOrange;
    }

    if (blackwhite.mixerYellow) {
        toEdit.blackwhite.mixerYellow = dontforceSet && options.baBehav[ADDSET_BLACKWHITE_HUES] ? toEdit.blackwhite.mixerYellow + mods.blackwhite.mixerYellow : mods.blackwhite.mixerYellow;
    }

    if (blackwhite.mixerGreen) {
        toEdit.blackwhite.mixerGreen = dontforceSet && options.baBehav[ADDSET_BLACKWHITE_HUES] ? toEdit.blackwhite.mixerGreen + mods.blackwhite.mixerGreen : mods.blackwhite.mixerGreen;
    }

    if (blackwhite.mixerCyan) {
        toEdit.blackwhite.mixerCyan = dontforceSet && options.baBehav[ADDSET_BLACKWHITE_HUES] ? toEdit.blackwhite.mixerCyan + mods.blackwhite.mixerCyan : mods.blackwhite.mixerCyan;
    }

    if (blackwhite.mixerBlue) {
        toEdit.blackwhite.mixerBlue = dontforceSet && options.baBehav[ADDSET_BLACKWHITE_HUES] ? toEdit.blackwhite.mixerBlue + mods.blackwhite.mixerBlue : mods.blackwhite.mixerBlue;
    }

    if (blackwhite.mixerMagenta) {
        toEdit.blackwhite.mixerMagenta = dontforceSet && options.baBehav[ADDSET_BLACKWHITE_HUES] ? toEdit.blackwhite.mixerMagenta + mods.blackwhite.mixerMagenta : mods.blackwhite.mixerMagenta;
    }

    if (blackwhite.mixerPurple) {
        toEdit.blackwhite.mixerPurple = dontforceSet && options.baBehav[ADDSET_BLACKWHITE_HUES] ? toEdit.blackwhite.mixerPurple + mods.blackwhite.mixerPurple : mods.blackwhite.mixerPurple;
    }

    if (blackwhite.gammaRed) {
        toEdit.blackwhite.gammaRed = dontforceSet && options.baBehav[ADDSET_BLACKWHITE_GAMMA] ? toEdit.blackwhite.gammaRed + mods.blackwhite.gammaRed : mods.blackwhite.gammaRed;
    }

    if (blackwhite.gammaGreen) {
        toEdit.blackwhite.gammaGreen = dontforceSet && options.baBehav[ADDSET_BLACKWHITE_GAMMA] ? toEdit.blackwhite.gammaGreen + mods.blackwhite.gammaGreen : mods.blackwhite.gammaGreen;
    }

    if (blackwhite.gammaBlue) {
        toEdit.blackwhite.gammaBlue = dontforceSet && options.baBehav[ADDSET_BLACKWHITE_GAMMA] ? toEdit.blackwhite.gammaBlue + mods.blackwhite.gammaBlue : mods.blackwhite.gammaBlue;
    }

    if (blackwhite.beforeCurve) {
        toEdit.blackwhite.beforeCurve = mods.blackwhite.beforeCurve;
    }

    if (blackwhite.beforeCurveMode) {
        toEdit.blackwhite.beforeCurveMode = mods.blackwhite.beforeCurveMode;
    }

    if (blackwhite.afterCurve) {
        toEdit.blackwhite.afterCurve = mods.blackwhite.afterCurve;
    }

    if (blackwhite.afterCurveMode) {
        toEdit.blackwhite.afterCurveMode = mods.blackwhite.afterCurveMode;
    }

    if (blackwhite.algo) {
        toEdit.blackwhite.algo = mods.blackwhite.algo;
    }

    if (resize.scale) {
        toEdit.resize.scale = dontforceSet && options.baBehav[ADDSET_RESIZE_SCALE] ? toEdit.resize.scale + mods.resize.scale : mods.resize.scale;
    }

    if (resize.appliesTo) {
        toEdit.resize.appliesTo = mods.resize.appliesTo;
    }

    if (resize.method) {
        toEdit.resize.method = mods.resize.method;
    }

    if (resize.dataspec) {
        toEdit.resize.dataspec = mods.resize.dataspec;
    }

    if (resize.width) {
        toEdit.resize.width = mods.resize.width;
    }

    if (resize.height) {
        toEdit.resize.height = mods.resize.height;
    }

    if (resize.enabled) {
        toEdit.resize.enabled = mods.resize.enabled;
    }

    if (resize.allowUpscaling) {
        toEdit.resize.allowUpscaling = mods.resize.allowUpscaling;
    }

    if (icm.inputProfile) {
        toEdit.icm.inputProfile = mods.icm.inputProfile;
    }

    if (icm.toneCurve) {
        toEdit.icm.toneCurve = mods.icm.toneCurve;
    }

    if (icm.applyLookTable) {
        toEdit.icm.applyLookTable = mods.icm.applyLookTable;
    }

    if (icm.applyBaselineExposureOffset) {
        toEdit.icm.applyBaselineExposureOffset = mods.icm.applyBaselineExposureOffset;
    }

    if (icm.applyHueSatMap) {
        toEdit.icm.applyHueSatMap = mods.icm.applyHueSatMap;
    }

    if (icm.dcpIlluminant) {
        toEdit.icm.dcpIlluminant = mods.icm.dcpIlluminant;
    }

    if (icm.workingProfile) {
        toEdit.icm.workingProfile = mods.icm.workingProfile;
    }

    if (icm.outputProfile) {
        toEdit.icm.outputProfile = mods.icm.outputProfile;
    }

    if (icm.outputIntent) {
        toEdit.icm.outputIntent = mods.icm.outputIntent;
    }

    if (icm.outputBPC) {
        toEdit.icm.outputBPC = mods.icm.outputBPC;
    }

    if (icm.workingTRCGamma) {
        toEdit.icm.workingTRCGamma = mods.icm.workingTRCGamma;
    }

    if (icm.workingTRCSlope) {
        toEdit.icm.workingTRCSlope = mods.icm.workingTRCSlope;
    }

    if (icm.workingTRC) {
        toEdit.icm.workingTRC = mods.icm.workingTRC;
    }

    if (raw.bayersensor.method) {
        toEdit.raw.bayersensor.method = mods.raw.bayersensor.method;
    }

    if (raw.bayersensor.border) {
        toEdit.raw.bayersensor.border = mods.raw.bayersensor.border;
    }

    if (raw.bayersensor.imageNum) {
        toEdit.raw.bayersensor.imageNum = mods.raw.bayersensor.imageNum;
    }

    if (raw.bayersensor.ccSteps) {
        toEdit.raw.bayersensor.ccSteps = mods.raw.bayersensor.ccSteps;
    }

    if (raw.bayersensor.exBlack0) {
        toEdit.raw.bayersensor.black0 = dontforceSet && options.baBehav[ADDSET_RAWEXPOS_BLACKS] ? toEdit.raw.bayersensor.black0 + mods.raw.bayersensor.black0 : mods.raw.bayersensor.black0;
    }

    if (raw.bayersensor.exBlack1) {
        toEdit.raw.bayersensor.black1 = dontforceSet && options.baBehav[ADDSET_RAWEXPOS_BLACKS] ? toEdit.raw.bayersensor.black1 + mods.raw.bayersensor.black1 : mods.raw.bayersensor.black1;
    }

    if (raw.bayersensor.exBlack2) {
        toEdit.raw.bayersensor.black2 = dontforceSet && options.baBehav[ADDSET_RAWEXPOS_BLACKS] ? toEdit.raw.bayersensor.black2 + mods.raw.bayersensor.black2 : mods.raw.bayersensor.black2;
    }

    if (raw.bayersensor.exBlack3) {
        toEdit.raw.bayersensor.black3 = dontforceSet && options.baBehav[ADDSET_RAWEXPOS_BLACKS] ? toEdit.raw.bayersensor.black3 + mods.raw.bayersensor.black3 : mods.raw.bayersensor.black3;
    }

    if (raw.bayersensor.exTwoGreen) {
        toEdit.raw.bayersensor.twogreen = mods.raw.bayersensor.twogreen;
    }

    if (raw.bayersensor.dcbIterations) {
        toEdit.raw.bayersensor.dcb_iterations = mods.raw.bayersensor.dcb_iterations;
    }

    if (raw.bayersensor.dcbEnhance) {
        toEdit.raw.bayersensor.dcb_enhance = mods.raw.bayersensor.dcb_enhance;
    }

    if (raw.bayersensor.lmmseIterations) {
        toEdit.raw.bayersensor.lmmse_iterations = mods.raw.bayersensor.lmmse_iterations;
    }

    if (raw.bayersensor.dualDemosaicAutoContrast) {
        toEdit.raw.bayersensor.dualDemosaicAutoContrast = mods.raw.bayersensor.dualDemosaicAutoContrast;
    }

    if (raw.bayersensor.dualDemosaicContrast) {
        toEdit.raw.bayersensor.dualDemosaicContrast = mods.raw.bayersensor.dualDemosaicContrast;
    }

    if (raw.bayersensor.pixelShiftMotionCorrectionMethod) {
        toEdit.raw.bayersensor.pixelShiftMotionCorrectionMethod = mods.raw.bayersensor.pixelShiftMotionCorrectionMethod;
    }

    if (raw.bayersensor.pixelShiftEperIso) {
        toEdit.raw.bayersensor.pixelShiftEperIso = mods.raw.bayersensor.pixelShiftEperIso;
    }

    if (raw.bayersensor.pixelShiftSigma) {
        toEdit.raw.bayersensor.pixelShiftSigma = mods.raw.bayersensor.pixelShiftSigma;
    }

    if (raw.bayersensor.pixelShiftShowMotion) {
        toEdit.raw.bayersensor.pixelShiftShowMotion = mods.raw.bayersensor.pixelShiftShowMotion;
    }

    if (raw.bayersensor.pixelShiftShowMotionMaskOnly) {
        toEdit.raw.bayersensor.pixelShiftShowMotionMaskOnly = mods.raw.bayersensor.pixelShiftShowMotionMaskOnly;
    }

    if (raw.bayersensor.pixelShiftHoleFill) {
        toEdit.raw.bayersensor.pixelShiftHoleFill = mods.raw.bayersensor.pixelShiftHoleFill;
    }

    if (raw.bayersensor.pixelShiftMedian) {
        toEdit.raw.bayersensor.pixelShiftMedian = mods.raw.bayersensor.pixelShiftMedian;
    }

    if (raw.bayersensor.pixelShiftGreen) {
        toEdit.raw.bayersensor.pixelShiftGreen = mods.raw.bayersensor.pixelShiftGreen;
    }

    if (raw.bayersensor.pixelShiftBlur) {
        toEdit.raw.bayersensor.pixelShiftBlur = mods.raw.bayersensor.pixelShiftBlur;
    }

    if (raw.bayersensor.pixelShiftSmooth) {
        toEdit.raw.bayersensor.pixelShiftSmoothFactor = mods.raw.bayersensor.pixelShiftSmoothFactor;
    }

    if (raw.bayersensor.pixelShiftEqualBright) {
        toEdit.raw.bayersensor.pixelShiftEqualBright = mods.raw.bayersensor.pixelShiftEqualBright;
    }

    if (raw.bayersensor.pixelShiftEqualBrightChannel) {
        toEdit.raw.bayersensor.pixelShiftEqualBrightChannel = mods.raw.bayersensor.pixelShiftEqualBrightChannel;
    }

    if (raw.bayersensor.pixelShiftNonGreenCross) {
        toEdit.raw.bayersensor.pixelShiftNonGreenCross = mods.raw.bayersensor.pixelShiftNonGreenCross;
    }

    if (raw.bayersensor.pixelShiftDemosaicMethod) {
        toEdit.raw.bayersensor.pixelShiftDemosaicMethod = mods.raw.bayersensor.pixelShiftDemosaicMethod;
    }

    if (raw.bayersensor.greenEq) {
        toEdit.raw.bayersensor.greenthresh = dontforceSet && options.baBehav[ADDSET_PREPROCESS_GREENEQUIL] ? toEdit.raw.bayersensor.greenthresh + mods.raw.bayersensor.greenthresh : mods.raw.bayersensor.greenthresh;
    }

    if (raw.bayersensor.linenoise) {
        toEdit.raw.bayersensor.linenoise = dontforceSet && options.baBehav[ADDSET_PREPROCESS_LINEDENOISE] ? toEdit.raw.bayersensor.linenoise + mods.raw.bayersensor.linenoise : mods.raw.bayersensor.linenoise;
    }

    if (raw.bayersensor.linenoiseDirection) {
        toEdit.raw.bayersensor.linenoiseDirection = mods.raw.bayersensor.linenoiseDirection;
    }

    if (raw.bayersensor.pdafLinesFilter) {
        toEdit.raw.bayersensor.pdafLinesFilter = mods.raw.bayersensor.pdafLinesFilter;
    }

    if (raw.xtranssensor.method) {
        toEdit.raw.xtranssensor.method = mods.raw.xtranssensor.method;
    }

    if (raw.xtranssensor.dualDemosaicAutoContrast) {
        toEdit.raw.xtranssensor.dualDemosaicAutoContrast = mods.raw.xtranssensor.dualDemosaicAutoContrast;
    }

    if (raw.xtranssensor.dualDemosaicContrast) {
        toEdit.raw.xtranssensor.dualDemosaicContrast = mods.raw.xtranssensor.dualDemosaicContrast;
    }

    if (raw.xtranssensor.ccSteps) {
        toEdit.raw.xtranssensor.ccSteps = mods.raw.xtranssensor.ccSteps;
    }

    if (raw.xtranssensor.border) {
        toEdit.raw.xtranssensor.border = mods.raw.xtranssensor.border;
    }

    if (raw.xtranssensor.exBlackRed) {
        toEdit.raw.xtranssensor.blackred = dontforceSet && options.baBehav[ADDSET_RAWEXPOS_BLACKS] ? toEdit.raw.xtranssensor.blackred + mods.raw.xtranssensor.blackred : mods.raw.xtranssensor.blackred;
    }

    if (raw.xtranssensor.exBlackGreen) {
        toEdit.raw.xtranssensor.blackgreen = dontforceSet && options.baBehav[ADDSET_RAWEXPOS_BLACKS] ? toEdit.raw.xtranssensor.blackgreen + mods.raw.xtranssensor.blackgreen : mods.raw.xtranssensor.blackgreen;
    }

    if (raw.xtranssensor.exBlackBlue) {
        toEdit.raw.xtranssensor.blackblue = dontforceSet && options.baBehav[ADDSET_RAWEXPOS_BLACKS] ? toEdit.raw.xtranssensor.blackblue + mods.raw.xtranssensor.blackblue : mods.raw.xtranssensor.blackblue;
    }

    if (raw.ca_autocorrect) {
        toEdit.raw.ca_autocorrect = mods.raw.ca_autocorrect;
    }

    if (raw.ca_avoidcolourshift) {
        toEdit.raw.ca_avoidcolourshift = mods.raw.ca_avoidcolourshift;
    }

    if (raw.caautoiterations) {
        toEdit.raw.caautoiterations = dontforceSet && options.baBehav[ADDSET_RAWCACORR] ? toEdit.raw.caautoiterations + mods.raw.caautoiterations : mods.raw.caautoiterations;
    }

    if (raw.cared) {
        toEdit.raw.cared = dontforceSet && options.baBehav[ADDSET_RAWCACORR] ? toEdit.raw.cared + mods.raw.cared : mods.raw.cared;
    }

    if (raw.cablue) {
        toEdit.raw.cablue = dontforceSet && options.baBehav[ADDSET_RAWCACORR] ? toEdit.raw.cablue + mods.raw.cablue : mods.raw.cablue;
    }

    if (raw.exPos) {
        toEdit.raw.expos = dontforceSet && options.baBehav[ADDSET_RAWEXPOS_LINEAR] ? toEdit.raw.expos + mods.raw.expos : mods.raw.expos;
    }

    if (raw.hotPixelFilter) {
        toEdit.raw.hotPixelFilter = mods.raw.hotPixelFilter;
    }

    if (raw.deadPixelFilter) {
        toEdit.raw.deadPixelFilter = mods.raw.deadPixelFilter;
    }

    if (raw.hotdeadpix_thresh) {
        toEdit.raw.hotdeadpix_thresh = mods.raw.hotdeadpix_thresh;
    }

    if (raw.darkFrame) {
        toEdit.raw.dark_frame = mods.raw.dark_frame;
    }

    if (raw.df_autoselect) {
        toEdit.raw.df_autoselect = mods.raw.df_autoselect;
    }

    if (raw.ff_file) {
        toEdit.raw.ff_file = mods.raw.ff_file;
    }

    if (raw.ff_AutoSelect) {
        toEdit.raw.ff_AutoSelect = mods.raw.ff_AutoSelect;
    }

    if (raw.ff_BlurRadius) {
        toEdit.raw.ff_BlurRadius = mods.raw.ff_BlurRadius;
    }

    if (raw.ff_BlurType) {
        toEdit.raw.ff_BlurType = mods.raw.ff_BlurType;
    }

    if (raw.ff_AutoClipControl) {
        toEdit.raw.ff_AutoClipControl = mods.raw.ff_AutoClipControl;
    }

    if (raw.ff_clipControl) {
        toEdit.raw.ff_clipControl = dontforceSet && options.baBehav[ADDSET_RAWFFCLIPCONTROL] ? toEdit.raw.ff_clipControl + mods.raw.ff_clipControl : mods.raw.ff_clipControl;
    }

    if (wavelet.enabled) {
        toEdit.wavelet.enabled = mods.wavelet.enabled;
    }

    if (wavelet.labgridALow) {
        toEdit.wavelet.labgridALow = mods.wavelet.labgridALow;
    }

    if (wavelet.labgridBLow) {
        toEdit.wavelet.labgridBLow = mods.wavelet.labgridBLow;
    }

    if (wavelet.labgridAHigh) {
        toEdit.wavelet.labgridAHigh = mods.wavelet.labgridAHigh;
    }

    if (wavelet.labgridBHigh) {
        toEdit.wavelet.labgridBHigh = mods.wavelet.labgridBHigh;
    }

    if (wavelet.strength) {
        toEdit.wavelet.strength = mods.wavelet.strength;
    }

    if (wavelet.balance) {
        toEdit.wavelet.balance = mods.wavelet.balance;
    }

    if (wavelet.sigmafin) {
        toEdit.wavelet.sigmafin = mods.wavelet.sigmafin;
    }

    if (wavelet.sigmaton) {
        toEdit.wavelet.sigmaton = mods.wavelet.sigmaton;
    }

    if (wavelet.sigmacol) {
        toEdit.wavelet.sigmacol = mods.wavelet.sigmacol;
    }

    if (wavelet.sigmadir) {
        toEdit.wavelet.sigmadir = mods.wavelet.sigmadir;
    }

    if (wavelet.rangeab) {
        toEdit.wavelet.rangeab = mods.wavelet.rangeab;
    }

    if (wavelet.protab) {
        toEdit.wavelet.protab = mods.wavelet.protab;
    }

    if (wavelet.iter) {
        toEdit.wavelet.iter = mods.wavelet.iter;
    }

    if (wavelet.median) {
        toEdit.wavelet.median = mods.wavelet.median;
    }

    if (wavelet.medianlev) {
        toEdit.wavelet.medianlev = mods.wavelet.medianlev;
    }

    if (wavelet.linkedg) {
        toEdit.wavelet.linkedg = mods.wavelet.linkedg;
    }

    if (wavelet.cbenab) {
        toEdit.wavelet.cbenab = mods.wavelet.cbenab;
    }

    if (wavelet.greenhigh) {
        toEdit.wavelet.greenhigh = mods.wavelet.greenhigh;
    }

    if (wavelet.bluehigh) {
        toEdit.wavelet.bluehigh = mods.wavelet.bluehigh;
    }

    if (wavelet.greenmed) {
        toEdit.wavelet.greenmed = mods.wavelet.greenmed;
    }

    if (wavelet.bluemed) {
        toEdit.wavelet.bluemed = mods.wavelet.bluemed;
    }

    if (wavelet.greenlow) {
        toEdit.wavelet.greenlow = mods.wavelet.greenlow;
    }

    if (wavelet.bluelow) {
        toEdit.wavelet.bluelow = mods.wavelet.bluelow;
    }

    if (wavelet.ballum) {
        toEdit.wavelet.ballum   = mods.wavelet.ballum;
    }

    if (wavelet.sigm) {
        toEdit.wavelet.sigm   = mods.wavelet.sigm;
    }

    if (wavelet.levden) {
        toEdit.wavelet.levden   = mods.wavelet.levden;
    }

    if (wavelet.thrden) {
        toEdit.wavelet.thrden   = mods.wavelet.thrden;
    }

    if (wavelet.limden) {
        toEdit.wavelet.limden   = mods.wavelet.limden;
    }

    if (wavelet.balchrom) {
        toEdit.wavelet.balchrom   = mods.wavelet.balchrom;
    }

    if (wavelet.chromfi) {
        toEdit.wavelet.chromfi   = mods.wavelet.chromfi;
    }

    if (wavelet.chromco) {
        toEdit.wavelet.chromco   = mods.wavelet.chromco;
    }

    if (wavelet.mergeL) {
        toEdit.wavelet.mergeL   = mods.wavelet.mergeL;
    }

    if (wavelet.mergeC) {
        toEdit.wavelet.mergeC   = mods.wavelet.mergeC;
    }

    if (wavelet.softrad) {
        toEdit.wavelet.softrad   = mods.wavelet.softrad;
    }

    if (wavelet.softradend) {
        toEdit.wavelet.softradend   = mods.wavelet.softradend;
    }

    if (wavelet.strend) {
        toEdit.wavelet.strend   = mods.wavelet.strend;
    }

    if (wavelet.detend) {
        toEdit.wavelet.detend   = mods.wavelet.detend;
    }

    if (wavelet.thrend) {
        toEdit.wavelet.thrend   = mods.wavelet.thrend;
    }

    if (wavelet.lipst) {
        toEdit.wavelet.lipst = mods.wavelet.lipst;
    }

    if (wavelet.Medgreinf) {
        toEdit.wavelet.Medgreinf = mods.wavelet.Medgreinf;
    }

    if (wavelet.ushamethod) {
        toEdit.wavelet.ushamethod   = mods.wavelet.ushamethod;
    }

    if (wavelet.avoid) {
        toEdit.wavelet.avoid = mods.wavelet.avoid;
    }

    if (wavelet.showmask) {
        toEdit.wavelet.showmask   = mods.wavelet.showmask;
    }

    if (wavelet.oldsh) {
        toEdit.wavelet.oldsh   = mods.wavelet.oldsh;
    }

    if (wavelet.tmr) {
        toEdit.wavelet.tmr = mods.wavelet.tmr;
    }

    if (wavelet.Lmethod) {
        toEdit.wavelet.Lmethod = mods.wavelet.Lmethod;
    }

    if (wavelet.CLmethod) {
        toEdit.wavelet.CLmethod = mods.wavelet.CLmethod;
    }

    if (wavelet.Backmethod) {
        toEdit.wavelet.Backmethod = mods.wavelet.Backmethod;
    }

    if (wavelet.Tilesmethod) {
        toEdit.wavelet.Tilesmethod = mods.wavelet.Tilesmethod;
    }

    if (wavelet.complexmethod) {
        toEdit.wavelet.complexmethod = mods.wavelet.complexmethod;
    }

    if (wavelet.denmethod) {
        toEdit.wavelet.denmethod = mods.wavelet.denmethod;
    }

    if (wavelet.mixmethod) {
        toEdit.wavelet.mixmethod = mods.wavelet.mixmethod;
    }

    if (wavelet.slimethod) {
        toEdit.wavelet.slimethod = mods.wavelet.slimethod;
    }

    if (wavelet.quamethod) {
        toEdit.wavelet.quamethod = mods.wavelet.quamethod;
    }

    if (wavelet.daubcoeffmethod) {
        toEdit.wavelet.daubcoeffmethod = mods.wavelet.daubcoeffmethod;
    }

    if (wavelet.CHmethod) {
        toEdit.wavelet.CHmethod = mods.wavelet.CHmethod;
    }

    if (wavelet.CHSLmethod) {
        toEdit.wavelet.CHSLmethod = mods.wavelet.CHSLmethod;
    }

    if (wavelet.EDmethod) {
        toEdit.wavelet.EDmethod = mods.wavelet.EDmethod;
    }

    if (wavelet.NPmethod) {
        toEdit.wavelet.NPmethod = mods.wavelet.NPmethod;
    }

    if (wavelet.BAmethod) {
        toEdit.wavelet.BAmethod = mods.wavelet.BAmethod;
    }

    if (wavelet.TMmethod) {
        toEdit.wavelet.TMmethod = mods.wavelet.TMmethod;
    }

    if (wavelet.HSmethod) {
        toEdit.wavelet.HSmethod = mods.wavelet.HSmethod;
    }

    if (wavelet.Dirmethod) {
        toEdit.wavelet.Dirmethod = mods.wavelet.Dirmethod;
    }

    if (wavelet.edgthresh) {
        toEdit.wavelet.edgthresh = mods.wavelet.edgthresh;
    }

    if (wavelet.sky) {
        toEdit.wavelet.sky = dontforceSet && options.baBehav[ADDSET_WA_SKYPROTECT] ? toEdit.wavelet.sky + mods.wavelet.sky : mods.wavelet.sky;
    }

    if (wavelet.thr) {
        toEdit.wavelet.thr = dontforceSet && options.baBehav[ADDSET_WA_THRR] ? toEdit.wavelet.thr + mods.wavelet.thr : mods.wavelet.thr;
    }

    if (wavelet.thrH) {
        toEdit.wavelet.thrH = dontforceSet && options.baBehav[ADDSET_WA_THRRH] ? toEdit.wavelet.thrH + mods.wavelet.thrH : mods.wavelet.thrH;
    }

    if (wavelet.radius) {
        toEdit.wavelet.radius = dontforceSet && options.baBehav[ADDSET_WA_RADIUS] ? toEdit.wavelet.radius + mods.wavelet.radius : mods.wavelet.radius;
    }

    if (wavelet.sup) {
        toEdit.wavelet.sup = mods.wavelet.sup;
    }

    if (wavelet.hllev) {
        toEdit.wavelet.hllev = mods.wavelet.hllev;
    }

    if (wavelet.bllev) {
        toEdit.wavelet.bllev = mods.wavelet.bllev;
    }

    if (wavelet.edgcont) {
        toEdit.wavelet.edgcont = mods.wavelet.edgcont;
    }

    if (wavelet.chrwav) {
        toEdit.wavelet.chrwav = mods.wavelet.chrwav;
    }

    if (wavelet.bluwav) {
        toEdit.wavelet.bluwav = mods.wavelet.bluwav;
    }

    if (wavelet.level0noise) {
        toEdit.wavelet.level0noise = mods.wavelet.level0noise;
    }

    if (wavelet.level1noise) {
        toEdit.wavelet.level1noise = mods.wavelet.level1noise;
    }

    if (wavelet.level2noise) {
        toEdit.wavelet.level2noise = mods.wavelet.level2noise;
    }

    if (wavelet.level3noise) {
        toEdit.wavelet.level3noise = mods.wavelet.level3noise;
    }

    if (wavelet.leveldenoise) {
        toEdit.wavelet.leveldenoise = mods.wavelet.leveldenoise;
    }

    if (wavelet.levelsigm) {
        toEdit.wavelet.levelsigm = mods.wavelet.levelsigm;
    }

    if (wavelet.pastlev) {
        toEdit.wavelet.pastlev = mods.wavelet.pastlev;
    }

    if (wavelet.satlev) {
        toEdit.wavelet.satlev = mods.wavelet.satlev;
    }

    if (wavelet.ccwcurve) {
        toEdit.wavelet.ccwcurve = mods.wavelet.ccwcurve;
    }

    if (wavelet.blcurve) {
        toEdit.wavelet.blcurve = mods.wavelet.blcurve;
    }

    if (wavelet.opacityCurveSH) {
        toEdit.wavelet.opacityCurveSH = mods.wavelet.opacityCurveSH;
    }

    if (wavelet.opacityCurveRG) {
        toEdit.wavelet.opacityCurveRG = mods.wavelet.opacityCurveRG;
    }

    if (wavelet.opacityCurveBY) {
        toEdit.wavelet.opacityCurveBY = mods.wavelet.opacityCurveBY;
    }

    if (wavelet.wavdenoise) {
        toEdit.wavelet.wavdenoise = mods.wavelet.wavdenoise;
    }

    if (wavelet.wavdenoiseh) {
        toEdit.wavelet.wavdenoiseh = mods.wavelet.wavdenoiseh;
    }

    if (wavelet.opacityCurveW) {
        toEdit.wavelet.opacityCurveW = mods.wavelet.opacityCurveW;
    }

    if (wavelet.opacityCurveWL) {
        toEdit.wavelet.opacityCurveWL = mods.wavelet.opacityCurveWL;
    }

    if (wavelet.hhcurve) {
        toEdit.wavelet.hhcurve = mods.wavelet.hhcurve;
    }

    if (wavelet.wavguidcurve) {
        toEdit.wavelet.wavguidcurve = mods.wavelet.wavguidcurve;
    }

    if (wavelet.wavhuecurve) {
        toEdit.wavelet.wavhuecurve = mods.wavelet.wavhuecurve;
    }

    if (wavelet.Chcurve) {
        toEdit.wavelet.Chcurve = mods.wavelet.Chcurve;
    }

    if (wavelet.wavclCurve) {
        toEdit.wavelet.wavclCurve = mods.wavelet.wavclCurve;
    }

    //if (wavelet.enacont)  toEdit.wavelet.enacont = mods.wavelet.enacont;
    if (wavelet.expcontrast) {
        toEdit.wavelet.expcontrast = mods.wavelet.expcontrast;
    }

    if (wavelet.expchroma) {
        toEdit.wavelet.expchroma = mods.wavelet.expchroma;
    }

    if (wavelet.expedge) {
        toEdit.wavelet.expedge = mods.wavelet.expedge;
    }

    if (wavelet.expbl) {
        toEdit.wavelet.expbl = mods.wavelet.expbl;
    }

    if (wavelet.expresid) {
        toEdit.wavelet.expresid = mods.wavelet.expresid;
    }

    if (wavelet.expfinal) {
        toEdit.wavelet.expfinal = mods.wavelet.expfinal;
    }

    if (wavelet.expclari) {
        toEdit.wavelet.expclari   = mods.wavelet.expclari;
    }

    if (wavelet.exptoning) {
        toEdit.wavelet.exptoning = mods.wavelet.exptoning;
    }

    if (wavelet.expnoise) {
        toEdit.wavelet.expnoise = mods.wavelet.expnoise;
    }

    for (int i = 0; i < 9; i++) {
        if (wavelet.c[i]) {
            toEdit.wavelet.c[i] = dontforceSet && options.baBehav[ADDSET_WA] ? toEdit.wavelet.c[i] + mods.wavelet.c[i] : mods.wavelet.c[i];
        }
    }

    for (int i = 0; i < 9; i++) {
        if (wavelet.ch[i]) {
            toEdit.wavelet.ch[i] = dontforceSet && options.baBehav[ADDSET_WA] ? toEdit.wavelet.ch[i] + mods.wavelet.ch[i] : mods.wavelet.ch[i];
        }
    }

    if (wavelet.skinprotect) {
        toEdit.wavelet.skinprotect = dontforceSet && options.baBehav[ADDSET_WA_SKINPROTECT] ? toEdit.wavelet.skinprotect + mods.wavelet.skinprotect : mods.wavelet.skinprotect;
    }

    if (wavelet.hueskin) {
        toEdit.wavelet.hueskin = mods.wavelet.hueskin;
    }

    if (wavelet.hueskin2) {
        toEdit.wavelet.hueskin2 = mods.wavelet.hueskin2;
    }

    if (wavelet.edgesensi) {
        toEdit.wavelet.edgesensi = mods.wavelet.edgesensi;
    }

    if (wavelet.edgeampli) {
        toEdit.wavelet.edgeampli = mods.wavelet.edgeampli;
    }

    if (wavelet.sigma) {
        toEdit.wavelet.sigma = mods.wavelet.sigma;
    }

    if (wavelet.offset) {
        toEdit.wavelet.offset = mods.wavelet.offset;
    }

    if (wavelet.lowthr) {
        toEdit.wavelet.lowthr = mods.wavelet.lowthr;
    }

    if (wavelet.resblur) {
        toEdit.wavelet.resblur = mods.wavelet.resblur;
    }

    if (wavelet.edgeffect) {
        toEdit.wavelet.edgeffect = mods.wavelet.edgeffect;
    }

    if (wavelet.resblurc) {
        toEdit.wavelet.resblurc = mods.wavelet.resblurc;
    }

    if (wavelet.resconH) {
        toEdit.wavelet.resconH = dontforceSet && options.baBehav[ADDSET_WA_RESCONH] ? toEdit.wavelet.resconH + mods.wavelet.resconH : mods.wavelet.resconH;
    }

    if (wavelet.reschro) {
        toEdit.wavelet.reschro = dontforceSet && options.baBehav[ADDSET_WA_RESCHRO] ? toEdit.wavelet.reschro + mods.wavelet.reschro : mods.wavelet.reschro;
    }

    if (wavelet.tmrs) {
        toEdit.wavelet.tmrs = dontforceSet && options.baBehav[ADDSET_WA_TMRS] ? toEdit.wavelet.tmrs + mods.wavelet.tmrs : mods.wavelet.tmrs;
    }

    if (wavelet.edgs) {
        toEdit.wavelet.edgs = dontforceSet && options.baBehav[ADDSET_WA_EDGS] ? toEdit.wavelet.edgs + mods.wavelet.edgs : mods.wavelet.edgs;
    }

    if (wavelet.scale) {
        toEdit.wavelet.scale = dontforceSet && options.baBehav[ADDSET_WA_SCALE] ? toEdit.wavelet.scale + mods.wavelet.scale : mods.wavelet.scale;
    }

    if (wavelet.gamma) {
        toEdit.wavelet.gamma = dontforceSet && options.baBehav[ADDSET_WA_GAMMA] ? toEdit.wavelet.gamma + mods.wavelet.gamma : mods.wavelet.gamma;
    }

    if (wavelet.rescon) {
        toEdit.wavelet.rescon = dontforceSet && options.baBehav[ADDSET_WA_RESCON] ? toEdit.wavelet.rescon + mods.wavelet.rescon : mods.wavelet.rescon;
    }

    if (wavelet.thres) {
        toEdit.wavelet.thres = dontforceSet && options.baBehav[ADDSET_WA_THRES] ? toEdit.wavelet.thres + mods.wavelet.thres : mods.wavelet.thres;
    }

    if (wavelet.threshold) {
        toEdit.wavelet.threshold = dontforceSet && options.baBehav[ADDSET_WA_THRESHOLD] ? toEdit.wavelet.threshold + mods.wavelet.threshold : mods.wavelet.threshold;
    }

    if (wavelet.threshold2) {
        toEdit.wavelet.threshold2 = dontforceSet && options.baBehav[ADDSET_WA_THRESHOLD2] ? toEdit.wavelet.threshold2 + mods.wavelet.threshold2 : mods.wavelet.threshold2;
    }

    if (wavelet.edgedetect) {
        toEdit.wavelet.edgedetect = dontforceSet && options.baBehav[ADDSET_WA_EDGEDETECT] ? toEdit.wavelet.edgedetect + mods.wavelet.edgedetect : mods.wavelet.edgedetect;
    }

    if (wavelet.edgedetectthr) {
        toEdit.wavelet.edgedetectthr = dontforceSet && options.baBehav[ADDSET_WA_EDGEDETECTTHR] ? toEdit.wavelet.edgedetectthr + mods.wavelet.edgedetectthr : mods.wavelet.edgedetectthr;
    }

    if (wavelet.edgedetectthr2) {
        toEdit.wavelet.edgedetectthr2 = dontforceSet && options.baBehav[ADDSET_WA_EDGEDETECTTHR2] ? toEdit.wavelet.edgedetectthr2 + mods.wavelet.edgedetectthr2 : mods.wavelet.edgedetectthr2;
    }

    if (wavelet.chro) {
        toEdit.wavelet.chro = dontforceSet && options.baBehav[ADDSET_WA_CHRO] ? toEdit.wavelet.chro + mods.wavelet.chro : mods.wavelet.chro;
    }

    if (wavelet.chroma) {
        toEdit.wavelet.chroma = dontforceSet && options.baBehav[ADDSET_WA_CHROMA] ? toEdit.wavelet.chroma + mods.wavelet.chroma : mods.wavelet.chroma;
    }

    if (wavelet.contrast) {
        toEdit.wavelet.contrast = dontforceSet && options.baBehav[ADDSET_WA_CONTRAST] ? toEdit.wavelet.contrast + mods.wavelet.contrast : mods.wavelet.contrast;
    }

    if (wavelet.edgrad) {
        toEdit.wavelet.edgrad = dontforceSet && options.baBehav[ADDSET_WA_EDGRAD] ? toEdit.wavelet.edgrad + mods.wavelet.edgrad : mods.wavelet.edgrad;
    }

    if (wavelet.edgval) {
        toEdit.wavelet.edgval = dontforceSet && options.baBehav[ADDSET_WA_EDGVAL] ? toEdit.wavelet.edgval + mods.wavelet.edgval : mods.wavelet.edgval;
    }

    if (wavelet.strength) {
        toEdit.wavelet.strength = dontforceSet && options.baBehav[ADDSET_WA_STRENGTH] ? toEdit.wavelet.strength + mods.wavelet.strength : mods.wavelet.strength;
    }


    if (dirpyrequalizer.enabled) {
        toEdit.dirpyrequalizer.enabled = mods.dirpyrequalizer.enabled;
    }

    if (dirpyrequalizer.gamutlab) {
        toEdit.dirpyrequalizer.gamutlab = mods.dirpyrequalizer.gamutlab;
    }

    if (dirpyrequalizer.cbdlMethod) {
        toEdit.dirpyrequalizer.cbdlMethod = mods.dirpyrequalizer.cbdlMethod;
    }

    for (int i = 0; i < 6; i++) {
        if (dirpyrequalizer.mult[i]) {
            toEdit.dirpyrequalizer.mult[i] = dontforceSet && options.baBehav[ADDSET_DIRPYREQ] ? toEdit.dirpyrequalizer.mult[i] + mods.dirpyrequalizer.mult[i] : mods.dirpyrequalizer.mult[i];
        }
    }

    if (dirpyrequalizer.threshold) {
        toEdit.dirpyrequalizer.threshold = dontforceSet && options.baBehav[ADDSET_DIRPYREQ_THRESHOLD] ? toEdit.dirpyrequalizer.threshold + mods.dirpyrequalizer.threshold : mods.dirpyrequalizer.threshold;
    }

    if (dirpyrequalizer.skinprotect) {
        toEdit.dirpyrequalizer.skinprotect = dontforceSet && options.baBehav[ADDSET_DIRPYREQ_SKINPROTECT] ? toEdit.dirpyrequalizer.skinprotect + mods.dirpyrequalizer.skinprotect : mods.dirpyrequalizer.skinprotect;
    }

    if (dirpyrequalizer.hueskin) {
        toEdit.dirpyrequalizer.hueskin = mods.dirpyrequalizer.hueskin;
    }

//  if (dirpyrequalizer.algo)       toEdit.dirpyrequalizer.algo = mods.dirpyrequalizer.algo;
    if (hsvequalizer.enabled) {
        toEdit.hsvequalizer.enabled = mods.hsvequalizer.enabled;
    }

    if (hsvequalizer.hcurve) {
        toEdit.hsvequalizer.hcurve = mods.hsvequalizer.hcurve;
    }

    if (hsvequalizer.scurve) {
        toEdit.hsvequalizer.scurve = mods.hsvequalizer.scurve;
    }

    if (hsvequalizer.vcurve) {
        toEdit.hsvequalizer.vcurve = mods.hsvequalizer.vcurve;
    }

    if (filmSimulation.enabled) {
        toEdit.filmSimulation.enabled = mods.filmSimulation.enabled;
    }

    if (filmSimulation.clutFilename) {
        toEdit.filmSimulation.clutFilename = mods.filmSimulation.clutFilename;
    }

    if (filmSimulation.strength) {
        toEdit.filmSimulation.strength = dontforceSet && options.baBehav[ADDSET_FILMSIMULATION_STRENGTH] ? toEdit.filmSimulation.strength + mods.filmSimulation.strength : mods.filmSimulation.strength;
    }

    if (softlight.enabled) {
        toEdit.softlight.enabled = mods.softlight.enabled;
    }

    if (softlight.strength) {
        toEdit.softlight.strength = dontforceSet && options.baBehav[ADDSET_SOFTLIGHT_STRENGTH] ? toEdit.softlight.strength + mods.softlight.strength : mods.softlight.strength;
    }

    if (dehaze.enabled) {
        toEdit.dehaze.enabled = mods.dehaze.enabled;
    }

    if (dehaze.strength) {
        toEdit.dehaze.strength = dontforceSet && options.baBehav[ADDSET_DEHAZE_STRENGTH] ? toEdit.dehaze.strength + mods.dehaze.strength : mods.dehaze.strength;
    }

    if (dehaze.depth) {
        toEdit.dehaze.depth = mods.dehaze.depth;
    }

    if (dehaze.showDepthMap) {
        toEdit.dehaze.showDepthMap = mods.dehaze.showDepthMap;
    }

    if (dehaze.saturation) {
        toEdit.dehaze.saturation = mods.dehaze.saturation;
    }

    if (metadata.mode) {
        toEdit.metadata.mode = mods.metadata.mode;
    }

    if (filmNegative.enabled) {
        toEdit.filmNegative.enabled = mods.filmNegative.enabled;
    }

    if (filmNegative.redRatio) {
        toEdit.filmNegative.redRatio = mods.filmNegative.redRatio;
    }

    if (filmNegative.greenExp) {
        toEdit.filmNegative.greenExp = mods.filmNegative.greenExp;
    }

    if (filmNegative.blueRatio) {
        toEdit.filmNegative.blueRatio = mods.filmNegative.blueRatio;
    }

    if (filmNegative.refInput) {
        toEdit.filmNegative.refInput = mods.filmNegative.refInput;
    }

    if (filmNegative.refOutput) {
        toEdit.filmNegative.refOutput = mods.filmNegative.refOutput;
    }

    if (filmNegative.colorSpace) {
        toEdit.filmNegative.colorSpace = mods.filmNegative.colorSpace;
    }

    // BackCompat param cannot be managed via the GUI, and it's always copied
    toEdit.filmNegative.backCompat = mods.filmNegative.backCompat;

    if (raw.preprocessWB.mode) {
        toEdit.raw.preprocessWB.mode = mods.raw.preprocessWB.mode;
    }

    // Exif changes are added to the existing ones
    if (exif) {
        for (procparams::ExifPairs::const_iterator i = mods.exif.begin(); i != mods.exif.end(); ++i) {
            toEdit.exif[i->first] = i->second;
        }
    }

    // IPTC changes are added to the existing ones
    if (iptc) {
        for (procparams::IPTCPairs::const_iterator i = mods.iptc.begin(); i != mods.iptc.end(); ++i) {
            toEdit.iptc[i->first] = i->second;
        }
    }
}

bool RAWParamsEdited::BayerSensor::isUnchanged() const
{
    return  method && border && imageNum && dcbIterations && dcbEnhance && lmmseIterations && dualDemosaicAutoContrast && dualDemosaicContrast /*&& allEnhance*/ &&  greenEq
            && pixelShiftMotionCorrectionMethod && pixelShiftEperIso && pixelShiftSigma && pixelShiftShowMotion && pixelShiftShowMotionMaskOnly
            && pixelShiftHoleFill && pixelShiftMedian && pixelShiftNonGreenCross && pixelShiftDemosaicMethod && pixelShiftGreen && pixelShiftBlur && pixelShiftSmooth && pixelShiftEqualBright && pixelShiftEqualBrightChannel
            && linenoise && linenoiseDirection && pdafLinesFilter && exBlack0 && exBlack1 && exBlack2 && exBlack3 && exTwoGreen;
}

bool RAWParamsEdited::XTransSensor::isUnchanged() const
{
    return method && border && exBlackRed && exBlackGreen && exBlackBlue && dualDemosaicAutoContrast && dualDemosaicContrast;
}

bool RAWParamsEdited::isUnchanged() const
{
    return  bayersensor.isUnchanged() && xtranssensor.isUnchanged() && ca_autocorrect && ca_avoidcolourshift && caautoiterations && cared && cablue && hotPixelFilter && deadPixelFilter && hotdeadpix_thresh && darkFrame
            && df_autoselect && ff_file && ff_AutoSelect && ff_BlurRadius && ff_BlurType && exPos && ff_AutoClipControl && ff_clipControl;
}

bool LensProfParamsEdited::isUnchanged() const
{
    return lcMode && lcpFile && useVign && lfLens;
}

bool RetinexParamsEdited::isUnchanged() const
{
    return enabled && retinexcolorspace && gammaretinex && gam && slope;
}

bool FilmNegativeParamsEdited::isUnchanged() const
{
    return enabled && redRatio && greenExp && blueRatio && refInput && refOutput && colorSpace;
}

LocallabParamsEdited::LocallabSpotEdited::LocallabSpotEdited(bool v) :
    // Control spot settings
    name(v),
    isvisible(v),
    prevMethod(v),
    shape(v),
    spotMethod(v),
    wavMethod(v),
    sensiexclu(v),
    structexclu(v),
    struc(v),
    shapeMethod(v),
    loc(v),
    centerX(v),
    centerY(v),
    circrad(v),
    qualityMethod(v),
    complexMethod(v),
    transit(v),
    feather(v),
    thresh(v),
    iter(v),
    balan(v),
    balanh(v),
    colorde(v),
    colorscope(v),
    transitweak(v),
    transitgrad(v),
    hishow(v),
    activ(v),
    avoid(v),
    blwh(v),
    recurs(v),
    laplac(v),
    deltae(v),
    shortc(v),
    savrest(v),
    scopemask(v),
    lumask(v),
    // Color & Light
    visicolor(v),
    expcolor(v),
    complexcolor(v),
    curvactiv(v),
    lightness(v),
    contrast(v),
    chroma(v),
    labgridALow(v),
    labgridBLow(v),
    labgridAHigh(v),
    labgridBHigh(v),
    labgridALowmerg(v),
    labgridBLowmerg(v),
    labgridAHighmerg(v),
    labgridBHighmerg(v),
    strengthgrid(v),
    sensi(v),
    structcol(v),
    strcol(v),
    strcolab(v),
    strcolh(v),
    angcol(v),
    blurcolde(v),
    blurcol(v),
    contcol(v),
    blendmaskcol(v),
    radmaskcol(v),
    chromaskcol(v),
    gammaskcol(v),
    slomaskcol(v),
    shadmaskcol(v),
    strumaskcol(v),
    lapmaskcol(v),
    qualitycurveMethod(v),
    gridMethod(v),
    merMethod(v),
    toneMethod(v),
    mergecolMethod(v),
    llcurve(v),
    lccurve(v),
    cccurve(v),
    clcurve(v),
    rgbcurve(v),
    LHcurve(v),
    HHcurve(v),
    CHcurve(v),
    invers(v),
    special(v),
    toolcol(v),
    enaColorMask(v),
    fftColorMask(v),
    CCmaskcurve(v),
    LLmaskcurve(v),
    HHmaskcurve(v),
    HHhmaskcurve(v),
    softradiuscol(v),
    opacol(v),
    mercol(v),
    merlucol(v),
    conthrcol(v),
    Lmaskcurve(v),
    LLmaskcolcurvewav(v),
    csthresholdcol(v),
    // Exposure
    visiexpose(v),
    expexpose(v),
    complexexpose(v),
    expcomp(v),
    hlcompr(v),
    hlcomprthresh(v),
    black(v),
    shadex(v),
    shcompr(v),
    expchroma(v),
    sensiex(v),
    structexp(v),
    blurexpde(v),
    strexp(v),
    angexp(v),
    excurve(v),
    inversex(v),
    enaExpMask(v),
    enaExpMaskaft(v),
    CCmaskexpcurve(v),
    LLmaskexpcurve(v),
    HHmaskexpcurve(v),
    blendmaskexp(v),
    radmaskexp(v),
    chromaskexp(v),
    gammaskexp(v),
    slomaskexp(v),
    lapmaskexp(v),
    strmaskexp(v),
    angmaskexp(v),
    softradiusexp(v),
    Lmaskexpcurve(v),
    expMethod(v),
    exnoiseMethod(v),
    laplacexp(v),
    balanexp(v),
    linear(v),
    gamm(v),
    fatamount(v),
    fatdetail(v),
    fatanchor(v),
    fatlevel(v),
    // Shadow highlight
    visishadhigh(v),
    expshadhigh(v),
    complexshadhigh(v),
    shMethod(v),
    multsh{v, v, v, v, v, v},
    highlights(v),
    h_tonalwidth(v),
    shadows(v),
    s_tonalwidth(v),
    sh_radius(v),
    sensihs(v),
    enaSHMask(v),
    CCmaskSHcurve(v),
    LLmaskSHcurve(v),
    HHmaskSHcurve(v),
    blendmaskSH(v),
    radmaskSH(v),
    blurSHde(v),
    strSH(v),
    angSH(v),
    inverssh(v),
    chromaskSH(v),
    gammaskSH(v),
    slomaskSH(v),
    lapmaskSH(v),
    detailSH(v),
    LmaskSHcurve(v),
    fatamountSH(v),
    fatanchorSH(v),
    gamSH(v),
    sloSH(v),
    // Vibrance
    visivibrance(v),
    expvibrance(v),
    complexvibrance(v),
    saturated(v),
    pastels(v),
    warm(v),
    psthreshold(v),
    protectskins(v),
    avoidcolorshift(v),
    pastsattog(v),
    sensiv(v),
    skintonescurve(v),
    CCmaskvibcurve(v),
    LLmaskvibcurve(v),
    HHmaskvibcurve(v),
    enavibMask(v),
    blendmaskvib(v),
    radmaskvib(v),
    chromaskvib(v),
    gammaskvib(v),
    slomaskvib(v),
    lapmaskvib(v),
    strvib(v),
    strvibab(v),
    strvibh(v),
    angvib(v),
    Lmaskvibcurve(v),
    // Soft Light
    visisoft(v),
    expsoft(v),
    complexsoft(v),
    streng(v),
    sensisf(v),
    laplace(v),
    softMethod(v),
    // Blur & Noise
    visiblur(v),
    expblur(v),
    complexblur(v),
    radius(v),
    strength(v),
    sensibn(v),
    itera(v),
    guidbl(v),
    strbl(v),
    isogr(v),
    strengr(v),
    scalegr(v),
    epsbl(v),
    blMethod(v),
    chroMethod(v),
    quamethod(v),
    blurMethod(v),
    medMethod(v),
    activlum(v),
    noiselumf(v),
    noiselumf0(v),
    noiselumf2(v),
    noiselumc(v),
    noiselumdetail(v),
    noiselequal(v),
    noisechrof(v),
    noisechroc(v),
    noisechrodetail(v),
    adjblur(v),
    bilateral(v),
    sensiden(v),
    detailthr(v),
    locwavcurveden(v),
    showmaskblMethodtyp(v),
    CCmaskblcurve(v),
    LLmaskblcurve(v),
    HHmaskblcurve(v),
    enablMask(v),
    fftwbl(v),
    invbl(v),
    toolbl(v),
    blendmaskbl(v),
    radmaskbl(v),
    chromaskbl(v),
    gammaskbl(v),
    slomaskbl(v),
    lapmaskbl(v),
    shadmaskbl(v),
    shadmaskblsha(v),
    strumaskbl(v),
    Lmaskblcurve(v),
    LLmaskblcurvewav(v),
    csthresholdblur(v),
    // Tone Mapping
    visitonemap(v),
    exptonemap(v),
    complextonemap(v),
    stren(v),
    gamma(v),
    estop(v),
    scaltm(v),
    rewei(v),
    satur(v),
    sensitm(v),
    softradiustm(v),
    amount(v),
    equiltm(v),
    CCmasktmcurve(v),
    LLmasktmcurve(v),
    HHmasktmcurve(v),
    enatmMask(v),
    enatmMaskaft(v),
    blendmasktm(v),
    radmasktm(v),
    chromasktm(v),
    gammasktm(v),
    slomasktm(v),
    lapmasktm(v),
    Lmasktmcurve(v),
    // Retinex
    visireti(v),
    expreti(v),
    complexreti(v),
    retinexMethod(v),
    str(v),
    chrrt(v),
    neigh(v),
    vart(v),
    offs(v),
    dehaz(v),
    depth(v),
    sensih(v),
    localTgaincurve(v),
    localTtranscurve(v),
    inversret(v),
    equilret(v),
    loglin(v),
    dehazeSaturation(v),
    softradiusret(v),
    CCmaskreticurve(v),
    LLmaskreticurve(v),
    HHmaskreticurve(v),
    enaretiMask(v),
    enaretiMasktmap(v),
    blendmaskreti(v),
    radmaskreti(v),
    chromaskreti(v),
    gammaskreti(v),
    slomaskreti(v),
    lapmaskreti(v),
    scalereti(v),
    darkness(v),
    lightnessreti(v),
    limd(v),
    cliptm(v),
    fftwreti(v),
    Lmaskreticurve(v),
    // Sharpening
    visisharp(v),
    expsharp(v),
    complexsharp(v),
    sharcontrast(v),
    sharradius(v),
    sharamount(v),
    shardamping(v),
    shariter(v),
    sharblur(v),
    sensisha(v),
    inverssha(v),
    // Local Contrast
    visicontrast(v),
    expcontrast(v),
    complexcontrast(v),
    lcradius(v),
    lcamount(v),
    lcdarkness(v),
    lclightness(v),
    sigmalc(v),
    levelwav(v),
    residcont(v),
    residsha(v),
    residshathr(v),
    residhi(v),
    residhithr(v),
    residblur(v),
    levelblur(v),
    sigmabl(v),
    residchro(v),
    residcomp(v),
    sigma(v),
    offset(v),
    sigmadr(v),
    threswav(v),
    chromalev(v),
    chromablu(v),
    sigmadc(v),
    deltad(v),
    fatres(v),
    clarilres(v),
    claricres(v),
    clarisoft(v),
    sigmalc2(v),
    strwav(v),
    angwav(v),
    strengthw(v),
    sigmaed(v),
    radiusw(v),
    detailw(v),
    gradw(v),
    tloww(v),
    thigw(v),
    edgw(v),
    basew(v),
    sensilc(v),
    fftwlc(v),
    blurlc(v),
    wavblur(v),
    wavedg(v),
    waveshow(v),
    wavcont(v),
    wavcomp(v),
    wavgradl(v),
    wavcompre(v),
    origlc(v),
    localcontMethod(v),
    localedgMethod(v),
    localneiMethod(v),
    locwavcurve(v),
    csthreshold(v),
    loclevwavcurve(v),
    locconwavcurve(v),
    loccompwavcurve(v),
    loccomprewavcurve(v),
    locedgwavcurve(v),
    CCmasklccurve(v),
    LLmasklccurve(v),
    HHmasklccurve(v),
    enalcMask(v),
    blendmasklc(v),
    radmasklc(v),
    chromasklc(v),
    Lmasklccurve(v),
    // Contrast by detail levels
    visicbdl(v),
    expcbdl(v),
    complexcbdl(v),
    mult{v, v, v, v, v, v},
    chromacbdl(v),
    threshold(v),
    sensicb(v),
    clarityml(v),
    contresid(v),
    softradiuscb(v),
    enacbMask(v),
    CCmaskcbcurve(v),
    LLmaskcbcurve(v),
    HHmaskcbcurve(v),
    blendmaskcb(v),
    radmaskcb(v),
    chromaskcb(v),
    gammaskcb(v),
    slomaskcb(v),
    lapmaskcb(v),
    Lmaskcbcurve(v),
    // Log encoding
    visilog(v),
    explog(v),
    complexlog(v),
    autocompute(v),
    sourceGray(v),
    sourceabs(v),
    targabs(v),
    targetGray(v),
    catad(v),
    saturl(v),
    lightl(v),
    lightq(v),
    contl(v),
    contq(v),
    colorfl(v),
    LcurveL(v),
    Autogray(v),
    fullimage(v),
    repar(v),
    ciecam(v),
    blackEv(v),
    whiteEv(v),
    detail(v),
    sursour(v),
    surround(v),
    sensilog(v),
    baselog(v),
    strlog(v),
    anglog(v),
    CCmaskcurveL(v),
    LLmaskcurveL(v),
    HHmaskcurveL(v),
    enaLMask(v),
    blendmaskL(v),
    radmaskL(v),
    chromaskL(v),
    LmaskcurveL(v),
    // mask
    visimask(v),
    complexmask(v),
    expmask(v),
    sensimask(v),
    blendmask(v),
    blendmaskab(v),
    softradiusmask(v),
    enamask(v),
    fftmask(v),
    blurmask(v),
    contmask(v),
    CCmask_curve(v),
    LLmask_curve(v),
    HHmask_curve(v),
    strumaskmask(v),
    toolmask(v),
    radmask(v),
    lapmask(v),
    chromask(v),
    gammask(v),
    slopmask(v),
    shadmask(v),
    str_mask(v),
    ang_mask(v),
    HHhmask_curve(v),
    Lmask_curve(v),
    LLmask_curvewav(v),
    csthresholdmask(v)

{
}

void LocallabParamsEdited::LocallabSpotEdited::set(bool v)
{
    name = v;
    isvisible = v;
    prevMethod = v;
    shape = v;
    spotMethod = v;
    wavMethod = v;
    sensiexclu = v;
    structexclu = v;
    struc = v;
    shapeMethod = v;
    loc = v;
    centerX = v;
    centerY = v;
    circrad = v;
    qualityMethod = v;
    complexMethod = v;
    transit = v;
    feather = v;
    thresh = v;
    iter = v;
    balan = v;
    balanh = v;
    colorde = v;
    colorscope = v;
    transitweak = v;
    transitgrad = v;
    hishow = v;
    activ = v;
    avoid = v;
    blwh = v;
    recurs = v;
    laplac = v;
    deltae = v;
    shortc = v;
    savrest = v;
    scopemask = v;
    lumask = v;
    // Color & Light
    visicolor = v;
    expcolor = v;
    complexcolor = v;
    curvactiv = v;
    lightness = v;
    contrast = v;
    chroma = v;
    labgridALow = v;
    labgridBLow = v;
    labgridAHigh = v;
    labgridBHigh = v;
    labgridALowmerg = v;
    labgridBLowmerg = v;
    labgridAHighmerg = v;
    labgridBHighmerg = v;
    strengthgrid = v;
    sensi = v;
    structcol = v;
    strcol = v;
    strcolab = v;
    strcolh = v;
    angcol = v;
    blurcolde = v;
    blurcol = v;
    contcol = v;
    blendmaskcol = v;
    radmaskcol = v;
    chromaskcol = v;
    gammaskcol = v;
    slomaskcol = v;
    shadmaskcol = v;
    strumaskcol = v;
    lapmaskcol = v;
    qualitycurveMethod = v;
    gridMethod = v;
    merMethod = v;
    toneMethod = v;
    mergecolMethod = v;
    llcurve = v;
    lccurve = v;
    cccurve = v;
    clcurve = v;
    rgbcurve = v;
    LHcurve = v;
    HHcurve = v;
    CHcurve = v;
    invers = v;
    special = v;
    toolcol = v;
    enaColorMask = v;
    fftColorMask = v;
    CCmaskcurve = v;
    LLmaskcurve = v;
    HHmaskcurve = v;
    HHhmaskcurve = v;
    softradiuscol = v;
    opacol = v;
    mercol = v;
    merlucol = v;
    conthrcol = v;
    Lmaskcurve = v;
    LLmaskcolcurvewav = v;
    csthresholdcol = v;
    // Exposure
    visiexpose = v;
    expexpose = v;
    complexexpose = v;
    expcomp = v;
    hlcompr = v;
    hlcomprthresh = v;
    black = v;
    shadex = v;
    shcompr = v;
    expchroma = v;
    sensiex = v;
    structexp = v;
    blurexpde = v;
    strexp = v;
    angexp = v;
    excurve = v;
    inversex = v;
    enaExpMask = v;
    enaExpMaskaft = v;
    CCmaskexpcurve = v;
    LLmaskexpcurve = v;
    HHmaskexpcurve = v;
    blendmaskexp = v;
    radmaskexp = v;
    chromaskexp = v;
    gammaskexp = v;
    slomaskexp = v;
    lapmaskexp = v;
    strmaskexp = v;
    angmaskexp = v;
    softradiusexp = v;
    Lmaskexpcurve = v;
    expMethod = v;
    exnoiseMethod = v;
    laplacexp = v;
    balanexp = v;
    linear = v;
    gamm = v;
    fatamount = v;
    fatdetail = v;
    fatanchor = v;
    fatlevel = v;
    // Shadow highlight
    visishadhigh = v;
    expshadhigh = v;
    complexshadhigh = v;
    shMethod = v;

    for (int i = 0; i < 5; i++) {
        multsh[i] = v;
    }

    highlights = v;
    h_tonalwidth = v;
    shadows = v;
    s_tonalwidth = v;
    sh_radius = v;
    sensihs = v;
    enaSHMask = v;
    CCmaskSHcurve = v;
    LLmaskSHcurve = v;
    HHmaskSHcurve = v;
    blendmaskSH = v;
    radmaskSH = v;
    blurSHde = v;
    strSH = v;
    angSH = v;
    inverssh = v;
    chromaskSH = v;
    gammaskSH = v;
    slomaskSH = v;
    lapmaskSH = v;
    detailSH = v;
    LmaskSHcurve = v;
    fatamountSH = v;
    fatanchorSH = v;
    gamSH = v;
    sloSH = v;
    // Vibrance
    visivibrance = v;
    expvibrance = v;
    complexvibrance = v;
    saturated = v;
    pastels = v;
    warm = v;
    psthreshold = v;
    protectskins = v;
    avoidcolorshift = v;
    pastsattog = v;
    sensiv = v;
    skintonescurve = v;
    CCmaskvibcurve = v;
    LLmaskvibcurve = v;
    HHmaskvibcurve = v;
    enavibMask = v;
    blendmaskvib = v;
    radmaskvib = v;
    chromaskvib = v;
    gammaskvib = v;
    slomaskvib = v;
    lapmaskvib = v;
    strvib = v;
    strvibab = v;
    strvibh = v;
    angvib = v;
    Lmaskvibcurve = v;
    // Soft Light
    visisoft = v;
    expsoft = v;
    complexsoft = v;
    streng = v;
    sensisf = v;
    laplace = v;
    softMethod = v;
    // Blur & Noise
    visiblur = v;
    expblur = v;
    complexblur = v;
    radius = v;
    strength = v;
    sensibn = v;
    itera = v;
    guidbl = v;
    strbl = v;
    isogr = v;
    strengr = v;
    scalegr = v;
    epsbl = v;
    blMethod = v;
    chroMethod = v;
    quamethod = v;
    blurMethod = v;
    medMethod = v;
    activlum = v;
    noiselumf = v;
    noiselumf0 = v;
    noiselumf2 = v;
    noiselumc = v;
    noiselumdetail = v;
    noiselequal = v;
    noisechrof = v;
    noisechroc = v;
    noisechrodetail = v;
    adjblur = v;
    bilateral = v;
    sensiden = v;
    detailthr = v;
    locwavcurveden = v;
    showmaskblMethodtyp = v;
    CCmaskblcurve = v;
    LLmaskblcurve = v;
    HHmaskblcurve = v;
    enablMask = v;
    fftwbl = v;
    invbl = v;
    toolbl = v;
    blendmaskbl = v;
    radmaskbl = v;
    chromaskbl = v;
    gammaskbl = v;
    slomaskbl = v;
    lapmaskbl = v;
    shadmaskbl = v;
    shadmaskblsha = v;
    strumaskbl = v;
    Lmaskblcurve = v;
    LLmaskblcurvewav = v;
    csthresholdblur = v;
    // Tone Mapping
    visitonemap = v;
    exptonemap = v;
    complextonemap = v;
    stren = v;
    gamma = v;
    estop = v;
    scaltm = v;
    rewei = v;
    satur = v;
    sensitm = v;
    softradiustm = v;
    amount = v;
    equiltm = v;
    CCmasktmcurve = v;
    LLmasktmcurve = v;
    HHmasktmcurve = v;
    enatmMask = v;
    enatmMaskaft = v;
    blendmasktm = v;
    radmasktm = v;
    chromasktm = v;
    gammasktm = v;
    slomasktm = v;
    lapmasktm = v;
    Lmasktmcurve = v;
    // Retinex
    visireti = v;
    expreti = v;
    complexreti = v;
    retinexMethod = v;
    str = v;
    chrrt = v;
    neigh = v;
    vart = v;
    offs = v;
    dehaz = v;
    depth = v;
    sensih = v;
    localTgaincurve = v;
    localTtranscurve = v;
    inversret = v;
    equilret = v;
    loglin = v;
    dehazeSaturation = v;
    softradiusret = v;
    CCmaskreticurve = v;
    LLmaskreticurve = v;
    HHmaskreticurve = v;
    enaretiMask = v;
    enaretiMasktmap = v;
    blendmaskreti = v;
    radmaskreti = v;
    chromaskreti = v;
    gammaskreti = v;
    slomaskreti = v;
    lapmaskreti = v;
    scalereti = v;
    darkness = v;
    lightnessreti = v;
    limd = v;
    cliptm = v;
    fftwreti = v;
    Lmaskreticurve = v;
    // Sharpening
    visisharp = v;
    expsharp = v;
    complexsharp = v;
    sharcontrast = v;
    sharradius = v;
    sharamount = v;
    shardamping = v;
    shariter = v;
    sharblur = v;
    sensisha = v;
    inverssha = v;
    // Local Contrast
    visicontrast = v;
    expcontrast = v;
    complexcontrast = v;
    lcradius = v;
    lcamount = v;
    lcdarkness = v;
    lclightness = v;
    sigmalc = v;
    levelwav = v;
    residcont = v;
    residsha = v;
    residshathr = v;
    residhi = v;
    residhithr = v;
    residblur = v;
    levelblur = v;
    sigmabl = v;
    residchro = v;
    residcomp = v;
    sigma = v;
    offset = v;
    sigmadr = v;
    threswav = v;
    chromalev = v;
    chromablu = v;
    sigmadc = v;
    deltad = v;
    fatres = v;
    clarilres = v;
    claricres = v;
    clarisoft = v;
    sigmalc2 = v;
    strwav = v;
    angwav = v;
    strengthw = v;
    sigmaed = v;
    radiusw = v;
    detailw = v;
    gradw = v;
    tloww = v;
    thigw = v;
    edgw = v;
    basew = v;
    sensilc = v;
    fftwlc = v;
    blurlc = v;
    wavblur = v;
    wavedg = v;
    waveshow = v;
    wavcont = v;
    wavcomp = v;
    wavgradl = v;
    wavcompre = v;
    origlc = v;
    localcontMethod = v;
    localedgMethod = v;
    localneiMethod = v;
    locwavcurve = v;
    csthreshold = v;
    loclevwavcurve = v;
    locconwavcurve = v;
    loccompwavcurve = v;
    loccomprewavcurve = v;
    locedgwavcurve = v;
    CCmasklccurve = v;
    LLmasklccurve = v;
    HHmasklccurve = v;
    enalcMask = v;
    blendmasklc = v;
    radmasklc = v;
    chromasklc = v;
    Lmasklccurve = v;
    // Contrast by detail levels
    visicbdl = v;
    expcbdl = v;
    complexcbdl = v;

    for (int i = 0; i < 6; i++) {
        mult[i] = v;
    }

    chromacbdl = v;
    threshold = v;
    sensicb = v;
    clarityml = v;
    contresid = v;
    softradiuscb = v;
    enacbMask = v;
    CCmaskcbcurve = v;
    LLmaskcbcurve = v;
    HHmaskcbcurve = v;
    blendmaskcb = v;
    radmaskcb = v;
    chromaskcb = v;
    gammaskcb = v;
    slomaskcb = v;
    lapmaskcb = v;
    Lmaskcbcurve = v;
    // Log encoding
    visilog = v;
    explog = v;
    complexlog = v;
    autocompute = v;
    sourceGray = v;
    sourceabs = v;
    targabs = v;
    targetGray = v;
    catad = v;
    saturl = v;
    lightl = v;
    lightq = v;
    contl = v;
    contq = v;
    colorfl = v;
    LcurveL = v;
    Autogray = v;
    fullimage = v;
    repar = v;
    ciecam = v;
    blackEv = v;
    whiteEv = v;
    detail = v;
    sursour = v;
    surround = v;
    sensilog = v;
    baselog = v;
    strlog = v;
    anglog = v;
    CCmaskcurveL = v;
    LLmaskcurveL = v;
    HHmaskcurveL = v;
    enaLMask = v;
    blendmaskL = v;
    radmaskL = v;
    chromaskL = v;
    LmaskcurveL = v;
    // mask
    visimask = v;
    complexmask = v;
    expmask = v;
    sensimask = v;
    blendmask = v;
    blendmaskab = v;
    softradiusmask = v;
    enamask = v;
    fftmask = v;
    blurmask = v;
    contmask = v;
    CCmask_curve = v;
    LLmask_curve = v;
    HHmask_curve = v;
    strumaskmask = v;
    toolmask = v;
    radmask = v;
    lapmask = v;
    chromask = v;
    gammask = v;
    slopmask = v;
    shadmask = v;
    str_mask = v;
    ang_mask = v;
    HHhmask_curve =(v);
    Lmask_curve =(v);
    LLmask_curvewav =(v);
    csthresholdmask = v;
}

bool CaptureSharpeningParamsEdited::isUnchanged() const
{
    return enabled && contrast && autoContrast && autoRadius && deconvradius && deconvradiusOffset && deconviter && deconvitercheck;
}

bool RAWParamsEdited::PreprocessWBParamsEdited::isUnchanged() const
{
    return mode;
}<|MERGE_RESOLUTION|>--- conflicted
+++ resolved
@@ -3259,23 +3259,9 @@
             toEdit.locallab.spots.at(i).activ = mods.locallab.spots.at(i).activ;
         }
 
-<<<<<<< HEAD
-    if (spot.enabled) {
-        toEdit.spot.enabled   = mods.spot.enabled;
-    }
-
-    if (spot.entries) {
-        toEdit.spot.entries   = mods.spot.entries;
-    }
-
-    if (resize.allowUpscaling) {
-        toEdit.resize.allowUpscaling = mods.resize.allowUpscaling;
-    }
-=======
         if (locallab.spots.at(i).avoid) {
             toEdit.locallab.spots.at(i).avoid = mods.locallab.spots.at(i).avoid;
         }
->>>>>>> 0367d314
 
         if (locallab.spots.at(i).blwh) {
             toEdit.locallab.spots.at(i).blwh = mods.locallab.spots.at(i).blwh;
@@ -5143,6 +5129,14 @@
             toEdit.locallab.spots.at(i).csthresholdmask = mods.locallab.spots.at(i).csthresholdmask;
         }
 
+    }
+
+    if (spot.enabled) {
+        toEdit.spot.enabled   = mods.spot.enabled;
+    }
+
+    if (spot.entries) {
+        toEdit.spot.entries   = mods.spot.entries;
     }
 
     if (pcvignette.enabled) {
