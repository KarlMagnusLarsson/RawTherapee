/*
 *  This file is part of RawTherapee.
 *
 *  Copyright (c) 2004-2010 Gabor Horvath <hgabor@rawtherapee.com>
 *
 *  RawTherapee is free software: you can redistribute it and/or modify
 *  it under the terms of the GNU General Public License as published by
 *  the Free Software Foundation, either version 3 of the License, or
 *  (at your option) any later version.
 *
 *  RawTherapee is distributed in the hope that it will be useful,
 *  but WITHOUT ANY WARRANTY; without even the implied warranty of
 *  MERCHANTABILITY or FITNESS FOR A PARTICULAR PURPOSE.  See the
 *  GNU General Public License for more details.
 *
 *  You should have received a copy of the GNU General Public License
 *  along with RawTherapee.  If not, see <http://www.gnu.org/licenses/>.
 */
#include "filterpanel.h"
#include "multilangmgr.h"
#include "../rtengine/rtengine.h"
#include "rtimage.h"

using namespace rtengine;

FilterPanel::FilterPanel () : listener (NULL)
{

    enabled = Gtk::manage (new Gtk::CheckButton (M("EXIFFILTER_METADATAFILTER")));
    pack_start (*enabled, Gtk::PACK_SHRINK, 2);
    pack_start (*Gtk::manage(new Gtk::HSeparator ()), Gtk::PACK_SHRINK, 2);

    enaFNumber = Gtk::manage (new Gtk::CheckButton (M("EXIFFILTER_APERTURE") + ":"));
    Gtk::VBox* fnvb = Gtk::manage(new Gtk::VBox ());
    Gtk::HBox* fnhb = Gtk::manage(new Gtk::HBox ());
    fnvb->pack_start (*enaFNumber, Gtk::PACK_SHRINK, 0);
    fnumberFrom = Gtk::manage(new Gtk::Entry ());
    fnumberTo = Gtk::manage(new Gtk::Entry ());
    fnhb->pack_start (*fnumberFrom, true, true, 2);
    fnhb->pack_start (*Gtk::manage(new Gtk::Label(" - ")), false, false, 4);
    fnhb->pack_start (*fnumberTo, true, true, 2);
    fnvb->pack_start (*fnhb, Gtk::PACK_SHRINK, 0);
    pack_start (*fnvb, Gtk::PACK_SHRINK, 4);

    enaShutter = Gtk::manage(new Gtk::CheckButton(M("EXIFFILTER_SHUTTER") + ":"));
    Gtk::VBox* svb = Gtk::manage(new Gtk::VBox ());
    Gtk::HBox* shb = Gtk::manage(new Gtk::HBox ());
    svb->pack_start (*enaShutter, Gtk::PACK_SHRINK, 0);
    shutterFrom = Gtk::manage(new Gtk::Entry ());
    shutterTo = Gtk::manage(new Gtk::Entry ());
    shb->pack_start (*shutterFrom, true, true, 2);
    shb->pack_start (*Gtk::manage(new Gtk::Label(" - ")), false, false, 4);
    shb->pack_start (*shutterTo, true, true, 2);
    svb->pack_start (*shb, Gtk::PACK_SHRINK, 0);
    pack_start (*svb, Gtk::PACK_SHRINK, 4);

    enaISO = Gtk::manage(new Gtk::CheckButton(M("EXIFFILTER_ISO") + ":"));
    Gtk::VBox* ivb = Gtk::manage(new Gtk::VBox ());
    Gtk::HBox* ihb = Gtk::manage(new Gtk::HBox ());
    ivb->pack_start (*enaISO, Gtk::PACK_SHRINK, 0);
    isoFrom = Gtk::manage(new Gtk::Entry ());
    isoTo = Gtk::manage(new Gtk::Entry ());
    ihb->pack_start (*isoFrom, true, true, 2);
    ihb->pack_start (*Gtk::manage(new Gtk::Label(" - ")), false, false, 4);
    ihb->pack_start (*isoTo, true, true, 2);
    ivb->pack_start (*ihb, Gtk::PACK_SHRINK, 0);
    pack_start (*ivb, Gtk::PACK_SHRINK, 4);

    enaFocalLen = Gtk::manage(new Gtk::CheckButton(M("EXIFFILTER_FOCALLEN") + ":"));
    Gtk::VBox* fvb = Gtk::manage(new Gtk::VBox ());
    Gtk::HBox* fhb = Gtk::manage(new Gtk::HBox ());
    fvb->pack_start (*enaFocalLen, Gtk::PACK_SHRINK, 0);
    focalFrom = Gtk::manage(new Gtk::Entry ());
    focalTo = Gtk::manage(new Gtk::Entry ());
    fhb->pack_start (*focalFrom, true, true, 2);
    fhb->pack_start (*Gtk::manage(new Gtk::Label(" - ")), false, false, 4);
    fhb->pack_start (*focalTo, true, true, 2);
    fvb->pack_start (*fhb, Gtk::PACK_SHRINK, 0);
    pack_start (*fvb, Gtk::PACK_SHRINK, 4);

    enaExpComp = Gtk::manage(new Gtk::CheckButton(M("EXIFFILTER_EXPOSURECOMPENSATION") + ":"));
    Gtk::VBox* evb = Gtk::manage(new Gtk::VBox ());
    evb->pack_start (*enaExpComp, Gtk::PACK_SHRINK, 0);
    expcomp = Gtk::manage(new Gtk::ListViewText (1, false, Gtk::SELECTION_MULTIPLE));
    expcomp->set_headers_visible (false);
    Gtk::ScrolledWindow* sexpcomp = Gtk::manage(new Gtk::ScrolledWindow());
    sexpcomp->set_policy(Gtk::POLICY_AUTOMATIC, Gtk::POLICY_ALWAYS);
    sexpcomp->set_size_request(-1, 80);
    sexpcomp->add(*expcomp);
    evb->pack_start (*sexpcomp, Gtk::PACK_SHRINK, 0);
    pack_start (*evb, Gtk::PACK_SHRINK, 4);

    enaCamera = Gtk::manage(new Gtk::CheckButton(M("EXIFFILTER_CAMERA") + ":"));
    Gtk::VBox* cvb = Gtk::manage(new Gtk::VBox ());
    cvb->pack_start (*enaCamera, Gtk::PACK_SHRINK, 0);
    camera = Gtk::manage(new Gtk::ListViewText (1, false, Gtk::SELECTION_MULTIPLE));
    camera->set_headers_visible (false);
    Gtk::ScrolledWindow* scamera = Gtk::manage(new Gtk::ScrolledWindow());
    scamera->set_policy(Gtk::POLICY_AUTOMATIC, Gtk::POLICY_ALWAYS);
    scamera->set_size_request(-1, 80);
    scamera->add(*camera);
    cvb->pack_start (*scamera, Gtk::PACK_SHRINK, 0);
    pack_start (*cvb, Gtk::PACK_SHRINK, 4);

    enaLens = Gtk::manage(new Gtk::CheckButton(M("EXIFFILTER_LENS") + ":"));
    Gtk::VBox* lvb = Gtk::manage(new Gtk::VBox ());
    lvb->pack_start (*enaLens, Gtk::PACK_SHRINK, 0);
    lens = Gtk::manage(new Gtk::ListViewText (1, false, Gtk::SELECTION_MULTIPLE));
    lens->set_headers_visible (false);
    Gtk::ScrolledWindow* slens = Gtk::manage(new Gtk::ScrolledWindow());
    slens->set_policy(Gtk::POLICY_AUTOMATIC, Gtk::POLICY_ALWAYS);
    slens->set_size_request(-1, 80);
    slens->add(*lens);
    lvb->pack_start (*slens, Gtk::PACK_SHRINK, 0);
    pack_start (*lvb, Gtk::PACK_SHRINK, 4);

    enaFiletype = Gtk::manage(new Gtk::CheckButton(M("EXIFFILTER_FILETYPE") + ":"));
    Gtk::VBox* ftvb = Gtk::manage(new Gtk::VBox ());
    ftvb->pack_start (*enaFiletype, Gtk::PACK_SHRINK, 0);
    filetype = Gtk::manage(new Gtk::ListViewText (1, false, Gtk::SELECTION_MULTIPLE));
    filetype->set_headers_visible (false);
    Gtk::ScrolledWindow* sfiletype = Gtk::manage(new Gtk::ScrolledWindow());
    sfiletype->set_policy(Gtk::POLICY_AUTOMATIC, Gtk::POLICY_ALWAYS);
    sfiletype->set_size_request(-1, 80);
    sfiletype->add(*filetype);
    ftvb->pack_start (*sfiletype, Gtk::PACK_SHRINK, 0);
    pack_start (*ftvb, Gtk::PACK_SHRINK, 4);

    // add panel ending
    Gtk::VBox* vboxpe = Gtk::manage (new Gtk::VBox ());
    Gtk::HSeparator* hseptpe = Gtk::manage (new Gtk::HSeparator ());
    Gtk::Image* peImg = Gtk::manage (new RTImage("PanelEnding.png"));
    vboxpe->pack_start(*hseptpe, Gtk::PACK_SHRINK, 4);
    vboxpe->pack_start(*peImg);
    pack_start(*vboxpe, Gtk::PACK_SHRINK, 0);

    conns = 0;
    sChange[conns++] = fnumberFrom->signal_changed().connect (sigc::mem_fun(*this, &FilterPanel::valueChanged));
    sChange[conns++] = fnumberTo->signal_changed().connect (sigc::mem_fun(*this, &FilterPanel::valueChanged));
    sChange[conns++] = shutterFrom->signal_changed().connect (sigc::mem_fun(*this, &FilterPanel::valueChanged));
    sChange[conns++] = shutterTo->signal_changed().connect (sigc::mem_fun(*this, &FilterPanel::valueChanged));
    sChange[conns++] = isoFrom->signal_changed().connect (sigc::mem_fun(*this, &FilterPanel::valueChanged));
    sChange[conns++] = isoTo->signal_changed().connect (sigc::mem_fun(*this, &FilterPanel::valueChanged));
    sChange[conns++] = focalFrom->signal_changed().connect (sigc::mem_fun(*this, &FilterPanel::valueChanged));
    sChange[conns++] = focalTo->signal_changed().connect (sigc::mem_fun(*this, &FilterPanel::valueChanged));
    sChange[conns++] = expcomp->get_selection()->signal_changed().connect(sigc::mem_fun(*this, &FilterPanel::valueChanged));
    sChange[conns++] = filetype->get_selection()->signal_changed().connect(sigc::mem_fun(*this, &FilterPanel::valueChanged));
    sChange[conns++] = camera->get_selection()->signal_changed().connect(sigc::mem_fun(*this, &FilterPanel::valueChanged));
    sChange[conns++] = lens->get_selection()->signal_changed().connect(sigc::mem_fun(*this, &FilterPanel::valueChanged));
    sChange[conns++] = enaFNumber->signal_toggled().connect( sigc::mem_fun(*this, &FilterPanel::valueChanged) );
    sChange[conns++] = enaShutter->signal_toggled().connect( sigc::mem_fun(*this, &FilterPanel::valueChanged) );
    sChange[conns++] = enaFocalLen->signal_toggled().connect( sigc::mem_fun(*this, &FilterPanel::valueChanged) );
    sChange[conns++] = enaISO->signal_toggled().connect( sigc::mem_fun(*this, &FilterPanel::valueChanged) );
    sChange[conns++] = enaExpComp->signal_toggled().connect( sigc::mem_fun(*this, &FilterPanel::valueChanged) );
    sChange[conns++] = enaCamera->signal_toggled().connect( sigc::mem_fun(*this, &FilterPanel::valueChanged) );
    sChange[conns++] = enaLens->signal_toggled().connect( sigc::mem_fun(*this, &FilterPanel::valueChanged) );
    sChange[conns++] = enabled->signal_toggled().connect( sigc::mem_fun(*this, &FilterPanel::valueChanged) );
    sChange[conns++] = enaFiletype->signal_toggled().connect( sigc::mem_fun(*this, &FilterPanel::valueChanged) );

    set_size_request (0, -1);

    show_all ();
}

void FilterPanel::setFilter (ExifFilterSettings& defefs, bool updateLists)
{


    for (int i = 0; i < conns; i++) {
        sChange[i].block (true);
    }

//  enaFNumber->set_active (curefs.filterFNumber);
    fnumberFrom->set_text (ImageMetaData::apertureToString (defefs.fnumberFrom));
    curefs.fnumberFrom = defefs.fnumberFrom;
    fnumberTo->set_text (ImageMetaData::apertureToString (defefs.fnumberTo));
    curefs.fnumberTo = defefs.fnumberTo;

//  enaShutter->set_active (curefs.filterShutter);
    shutterFrom->set_text (ImageMetaData::shutterToString (defefs.shutterFrom));
    curefs.shutterFrom = defefs.shutterFrom;
    shutterTo->set_text (ImageMetaData::shutterToString (defefs.shutterTo));
    curefs.shutterTo = defefs.shutterTo;

//  enaISO->set_active (curefs.filterISO);
    isoFrom->set_text (Glib::ustring::format (defefs.isoFrom));
    curefs.isoFrom = defefs.isoFrom;
    isoTo->set_text (Glib::ustring::format (defefs.isoTo));
    curefs.isoTo = defefs.isoTo;

//  enaFocalLen->set_active (curefs.filterFocalLen);
    focalFrom->set_text (Glib::ustring::format (defefs.focalFrom));
    curefs.focalFrom = defefs.focalFrom;
    focalTo->set_text (Glib::ustring::format (defefs.focalTo));
    curefs.focalTo = defefs.focalTo;

//  enaCompExp->set_active (curefs.filterExpComp);
    Glib::RefPtr<Gtk::TreeSelection> eselection = expcomp->get_selection ();

//  enaFiletype->set_active (curefs.filterFiletype);
    Glib::RefPtr<Gtk::TreeSelection> ftselection = filetype->get_selection ();

//  enaCamera->set_active (curefs.filterCamera);
    Glib::RefPtr<Gtk::TreeSelection> cselection = camera->get_selection ();

//  enaLens->set_active (curefs.filterLens);
    Glib::RefPtr<Gtk::TreeSelection> lselection = lens->get_selection ();

    if( updateLists ) {
        expcomp->clear_items();
        curefs.expcomp.clear();

<<<<<<< HEAD
        for (std::set<std::string>::iterator i = defefs.expcomp.begin(); i != defefs.expcomp.end(); i++) {
            expcomp->append (*i);
=======
        for (std::set<std::string>::iterator i = defefs.expcomp.begin(); i != defefs.expcomp.end(); ++i) {
            expcomp->append_text (*i);
>>>>>>> 3b734e4a
            curefs.expcomp.insert(*i);
        }

        eselection->select_all();

        lens->clear_items();
        curefs.lenses.clear();

<<<<<<< HEAD
        for (std::set<std::string>::iterator i = defefs.lenses.begin(); i != defefs.lenses.end(); i++) {
            lens->append (*i);
=======
        for (std::set<std::string>::iterator i = defefs.lenses.begin(); i != defefs.lenses.end(); ++i) {
            lens->append_text (*i);
>>>>>>> 3b734e4a
            curefs.lenses.insert(*i);
        }

        lselection->select_all();

        camera->clear_items();
        curefs.cameras.clear();

<<<<<<< HEAD
        for (std::set<std::string>::iterator i = defefs.cameras.begin(); i != defefs.cameras.end(); i++) {
            camera->append(*i);
=======
        for (std::set<std::string>::iterator i = defefs.cameras.begin(); i != defefs.cameras.end(); ++i) {
            camera->append_text(*i);
>>>>>>> 3b734e4a
            curefs.cameras.insert(*i);
        }

        cselection->select_all();

        filetype->clear_items();
        curefs.filetypes.clear();

<<<<<<< HEAD
        for (std::set<std::string>::iterator i = defefs.filetypes.begin(); i != defefs.filetypes.end(); i++) {
            filetype->append(*i);
=======
        for (std::set<std::string>::iterator i = defefs.filetypes.begin(); i != defefs.filetypes.end(); ++i) {
            filetype->append_text(*i);
>>>>>>> 3b734e4a
            curefs.filetypes.insert(*i);
        }

        ftselection->select_all();
    } else {
        for( Gtk::TreeModel::Children::iterator iter = expcomp->get_model()->children().begin(); iter != expcomp->get_model()->children().end(); ++iter) {
            Glib::ustring v;
            iter->get_value(0, v);

            if( defefs.expcomp.find( v ) != defefs.expcomp.end() ) {
                eselection->select( iter );
            } else {
                eselection->unselect( iter );
            }
        }

        for( Gtk::TreeModel::Children::iterator iter = lens->get_model()->children().begin(); iter != lens->get_model()->children().end(); ++iter) {
            Glib::ustring v;
            iter->get_value(0, v);

            if( defefs.lenses.find( v ) != defefs.lenses.end() ) {
                lselection->select( iter );
            } else {
                lselection->unselect( iter );
            }
        }

        for( Gtk::TreeModel::Children::iterator iter = camera->get_model()->children().begin(); iter != camera->get_model()->children().end(); ++iter) {
            Glib::ustring v;
            iter->get_value(0, v);

            if( defefs.cameras.find( v ) != defefs.cameras.end() ) {
                cselection->select(iter);
            } else {
                cselection->unselect(iter);
            }
        }

        for( Gtk::TreeModel::Children::iterator iter = filetype->get_model()->children().begin(); iter != filetype->get_model()->children().end(); ++iter) {
            Glib::ustring v;
            iter->get_value(0, v);

            if( defefs.filetypes.find( v ) != defefs.filetypes.end() ) {
                ftselection->select(iter);
            } else {
                ftselection->unselect(iter);
            }
        }
    }

    curefs = defefs;

    for (int i = 0; i < conns; i++) {
        sChange[i].block (false);
    }
}

bool FilterPanel::isEnabled ()
{

    return enabled->get_active () && is_sensitive();
}

ExifFilterSettings FilterPanel::getFilter ()
{

    ExifFilterSettings efs;
    efs.fnumberFrom = atof (fnumberFrom->get_text().c_str());
    efs.fnumberTo   = atof (fnumberTo->get_text().c_str());
    efs.focalFrom   = atof (focalFrom->get_text().c_str());
    efs.focalTo     = atof (focalTo->get_text().c_str());
    efs.isoFrom     = atoi (isoFrom->get_text().c_str());
    efs.isoTo       = atoi (isoTo->get_text().c_str());
    efs.shutterFrom = ImageMetaData::shutterFromString (shutterFrom->get_text());
    efs.shutterTo   = ImageMetaData::shutterFromString (shutterTo->get_text());

    efs.filterFNumber  = enaFNumber->get_active ();
    efs.filterShutter  = enaShutter->get_active ();
    efs.filterFocalLen = enaFocalLen->get_active ();
    efs.filterISO      = enaISO->get_active ();
    efs.filterExpComp  = enaExpComp->get_active ();
    efs.filterCamera   = enaCamera->get_active ();
    efs.filterLens     = enaLens->get_active ();
    efs.filterFiletype = enaFiletype->get_active ();

    std::vector<int> sel = camera->get_selected ();

    for (size_t i = 0; i < sel.size(); i++) {
        efs.cameras.insert (camera->get_text (sel[i]));
    }

    sel = expcomp->get_selected ();

    for (size_t i = 0; i < sel.size(); i++) {
        efs.expcomp.insert (expcomp->get_text (sel[i]));
    }

    sel = lens->get_selected ();

    for (size_t i = 0; i < sel.size(); i++) {
        efs.lenses.insert (lens->get_text (sel[i]));
    }

    sel = filetype->get_selected ();

    for (size_t i = 0; i < sel.size(); i++) {
        efs.filetypes.insert (filetype->get_text (sel[i]));
    }

    return efs;
}

// Called within GTK UI thread
void FilterPanel::valueChanged ()
{

    if (listener) {
        listener->exifFilterChanged ();
    }
}<|MERGE_RESOLUTION|>--- conflicted
+++ resolved
@@ -210,13 +210,8 @@
         expcomp->clear_items();
         curefs.expcomp.clear();
 
-<<<<<<< HEAD
-        for (std::set<std::string>::iterator i = defefs.expcomp.begin(); i != defefs.expcomp.end(); i++) {
+        for (std::set<std::string>::iterator i = defefs.expcomp.begin(); i != defefs.expcomp.end(); ++i) {
             expcomp->append (*i);
-=======
-        for (std::set<std::string>::iterator i = defefs.expcomp.begin(); i != defefs.expcomp.end(); ++i) {
-            expcomp->append_text (*i);
->>>>>>> 3b734e4a
             curefs.expcomp.insert(*i);
         }
 
@@ -225,13 +220,8 @@
         lens->clear_items();
         curefs.lenses.clear();
 
-<<<<<<< HEAD
-        for (std::set<std::string>::iterator i = defefs.lenses.begin(); i != defefs.lenses.end(); i++) {
+        for (std::set<std::string>::iterator i = defefs.lenses.begin(); i != defefs.lenses.end(); ++i) {
             lens->append (*i);
-=======
-        for (std::set<std::string>::iterator i = defefs.lenses.begin(); i != defefs.lenses.end(); ++i) {
-            lens->append_text (*i);
->>>>>>> 3b734e4a
             curefs.lenses.insert(*i);
         }
 
@@ -240,13 +230,8 @@
         camera->clear_items();
         curefs.cameras.clear();
 
-<<<<<<< HEAD
-        for (std::set<std::string>::iterator i = defefs.cameras.begin(); i != defefs.cameras.end(); i++) {
+        for (std::set<std::string>::iterator i = defefs.cameras.begin(); i != defefs.cameras.end(); ++i) {
             camera->append(*i);
-=======
-        for (std::set<std::string>::iterator i = defefs.cameras.begin(); i != defefs.cameras.end(); ++i) {
-            camera->append_text(*i);
->>>>>>> 3b734e4a
             curefs.cameras.insert(*i);
         }
 
@@ -255,13 +240,8 @@
         filetype->clear_items();
         curefs.filetypes.clear();
 
-<<<<<<< HEAD
-        for (std::set<std::string>::iterator i = defefs.filetypes.begin(); i != defefs.filetypes.end(); i++) {
+        for (std::set<std::string>::iterator i = defefs.filetypes.begin(); i != defefs.filetypes.end(); ++i) {
             filetype->append(*i);
-=======
-        for (std::set<std::string>::iterator i = defefs.filetypes.begin(); i != defefs.filetypes.end(); ++i) {
-            filetype->append_text(*i);
->>>>>>> 3b734e4a
             curefs.filetypes.insert(*i);
         }
 
