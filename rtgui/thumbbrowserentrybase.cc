/*
 *  This file is part of RawTherapee.
 *
 *  Copyright (c) 2004-2010 Gabor Horvath <hgabor@rawtherapee.com>
 *
 *  RawTherapee is free software: you can redistribute it and/or modify
 *  it under the terms of the GNU General Public License as published by
 *  the Free Software Foundation, either version 3 of the License, or
 *  (at your option) any later version.
 *
 *  RawTherapee is distributed in the hope that it will be useful,
 *  but WITHOUT ANY WARRANTY; without even the implied warranty of
 *  MERCHANTABILITY or FITNESS FOR A PARTICULAR PURPOSE.  See the
 *  GNU General Public License for more details.
 *
 *  You should have received a copy of the GNU General Public License
 *  along with RawTherapee.  If not, see <http://www.gnu.org/licenses/>.
 */
#include "thumbbrowserentrybase.h"
#include "thumbbrowserbase.h"
#include "options.h"
#include "../rtengine/mytime.h"

ThumbBrowserEntryBase::ThumbBrowserEntryBase (const Glib::ustring& fname)
    : fnlabw(0), fnlabh(0), dtlabw(0), dtlabh(0), exlabw(0), exlabh(0), prew(0), preh(0),
      prex(0), prey(0), upperMargin(6), borderWidth(1), textGap(6), sideMargin(8), lowerMargin(8),
      preview(NULL), dispname(Glib::path_get_basename (fname)), buttonSet(NULL), width(0), height(0),
      exp_width(0), exp_height(0), startx(0), starty(0), ofsX(0), ofsY(0), redrawRequests(0),
      parent(NULL), original(NULL), bbSelected(false), bbFramed(false), bbPreview(NULL), cursor_type(CSUndefined),
      thumbnail(NULL), filename(fname), shortname(dispname), exifline(""), datetimeline(""),
      selected(false), drawable(false), filtered(false), framed(false), processing(false), italicstyle(false),
      edited(false), recentlysaved(false), updatepriority(false), withFilename(WFNAME_NONE) {}

ThumbBrowserEntryBase::~ThumbBrowserEntryBase ()
{

    if (preview) {
        delete [] preview;
    }

    delete buttonSet;
}

void ThumbBrowserEntryBase::addButtonSet (LWButtonSet* bs)
{

    buttonSet = bs;
}

void ThumbBrowserEntryBase::updateBackBuffer ()
{

    if (!parent) {
        return;
    }

    Gtk::Widget* w = parent->getDrawingArea ();

    Glib::RefPtr<Gdk::Window> win = w->get_window();

    if (!win)
        // Nothing to draw on, so we return
    {
        return;
    }

    if (backBuffer && (backBuffer->getWidth() != exp_width || backBuffer->getHeight() != exp_height )) {
        // deleting the existing BackBuffer
        backBuffer.reset();
    }
    if (!backBuffer) {
        backBuffer = Glib::RefPtr<BackBuffer> ( new BackBuffer (exp_width, exp_height, win) );
    }

    // If thumbnail is hidden by a filter, drawing to it will crash
    // if either with or height is zero then return early
    if (!backBuffer->getWidth() || !backBuffer->getHeight()) {
        return;
    }

    Cairo::RefPtr<Cairo::ImageSurface> surface = backBuffer->getSurface();

    bbSelected = selected;
    bbFramed = framed;
    bbPreview = preview;

    Cairo::RefPtr<Cairo::Context> cc = Cairo::Context::create(surface);

    Glib::RefPtr<Gtk::StyleContext> style = parent->getStyle();
    Gdk::RGBA textn = parent->getNormalTextColor();
    Gdk::RGBA texts = parent->getSelectedTextColor();
    Gdk::RGBA bgn = parent->getNormalBgColor();
    Gdk::RGBA bgs = parent->getSelectedBgColor();

    // clear area, draw frames and background
    style->render_background(cc, 0., 0., exp_width, exp_height);
    /*
    cc->set_line_width(0.);
    cc->set_line_cap(Cairo::LINE_CAP_BUTT);
    cc->set_antialias(Cairo::ANTIALIAS_NONE);
    cc->set_source_rgb(bgn.get_red(), bgn.get_green(), bgn.get_blue());
    cc->rectangle(0., 0., exp_width, exp_height);
    cc->fill();
    */

    cc->set_antialias(Cairo::ANTIALIAS_SUBPIXEL);

    drawFrame (cc, bgs, bgn);

    // calculate height of button set
    int bsHeight = 0;

    if (buttonSet) {
        int tmp;
        buttonSet->getAllocatedDimensions (tmp, bsHeight);
    }

    // draw preview frame
    //backBuffer->draw_rectangle (cc, false, (exp_width-prew)/2, upperMargin+bsHeight, prew+1, preh+1);
    // draw thumbnail image
    if (preview) {
        prex = borderWidth + (exp_width - prew) / 2;
        prey = upperMargin + bsHeight + borderWidth;
        backBuffer->copyRGBCharData(preview, 0, 0, prew, preh, prew * 3, prex, prey);
    }

    customBackBufferUpdate (cc);

    // draw icons onto the thumbnail area
    bbIcons = getIconsOnImageArea ();

    int infow, infoh;
    getTextSizes (infow, infoh);

    int iofs_x = 4, iofs_y = 4;
    int istartx = prex;
    int istarty = prey;

    if ((parent->getLocation() != ThumbBrowserBase::THLOC_EDITOR && options.showFileNames && options.overlayedFileNames)
            || (parent->getLocation() == ThumbBrowserBase::THLOC_EDITOR && options.filmStripShowFileNames && options.filmStripOverlayedFileNames)) {
        cc->begin_new_path ();
        cc->rectangle (istartx, istarty, prew, fnlabh + dtlabh + exlabh + 2 * iofs_y);

        if ((texts.get_red() + texts.get_green() + texts.get_blue()) / 3 > 0.5) {
            cc->set_source_rgba (0, 0, 0, 0.5);
        } else {
            cc->set_source_rgba (1, 1, 1, 0.5);
        }

        cc->fill ();
    }

    istartx += iofs_x;
    istarty += iofs_y;

    if (!bbIcons.empty()) {
        int igap = 2;
        int iwidth = 0;
        int iheight = 0;

        for (size_t i = 0; i < bbIcons.size(); i++) {
            iwidth += bbIcons[i]->get_width() + (i > 0 ? igap : 0);

            if (bbIcons[i]->get_height() > iheight) {
                iheight = bbIcons[i]->get_height();
            }
        }

        if ((parent->getLocation() != ThumbBrowserBase::THLOC_EDITOR && (!options.showFileNames || !options.overlayedFileNames))
                || (parent->getLocation() == ThumbBrowserBase::THLOC_EDITOR && (!options.filmStripShowFileNames || !options.filmStripOverlayedFileNames))) {
            // Draw the transparent black background around icons
            cc->begin_new_path ();
            cc->move_to(istartx - igap, istarty);
            cc->rel_line_to(igap, -igap);
            cc->rel_line_to(iwidth, 0);
            cc->rel_line_to(igap, igap);
            cc->rel_line_to(0, iheight);
            cc->rel_line_to(-igap, igap);
            cc->rel_line_to(-iwidth, 0);
            cc->rel_line_to(-igap, -igap);
            cc->rel_line_to(0, -iheight);
            cc->set_source_rgba (0, 0, 0, 0.6);
            cc->fill ();
        }

        for (size_t i = 0; i < bbIcons.size(); i++) {
            // Draw the image at 110, 90, except for the outermost 10 pixels.
            Gdk::Cairo::set_source_pixbuf(cc, bbIcons[i], istartx, istarty);
            cc->rectangle(istartx, istarty, bbIcons[i]->get_width(), bbIcons[i]->get_height());
            cc->fill();
            istartx += bbIcons[i]->get_width() + igap;
        }
    }

    if ( ( (parent->getLocation() != ThumbBrowserBase::THLOC_EDITOR && options.showFileNames)
            || (parent->getLocation() == ThumbBrowserBase::THLOC_EDITOR && options.filmStripShowFileNames))
            && withFilename > WFNAME_NONE) {
        int textposx_fn, textposx_ex, textposx_dt, textposy, textw;

        if (! ((parent->getLocation() != ThumbBrowserBase::THLOC_EDITOR && options.overlayedFileNames)
                || (parent->getLocation() == ThumbBrowserBase::THLOC_EDITOR && options.filmStripOverlayedFileNames)) ) {
            textposx_fn = exp_width / 2 - fnlabw / 2;

            if (textposx_fn < 0) {
                textposx_fn = 0;
            }

            textposx_ex = exp_width / 2 - exlabw / 2;

            if (textposx_ex < 0) {
                textposx_ex = 0;
            }

            textposx_dt = exp_width / 2 - dtlabw / 2;

            if (textposx_dt < 0) {
                textposx_dt = 0;
            }

            textposy = upperMargin + bsHeight + 2 * borderWidth + preh + borderWidth + textGap;
            textw = exp_width - 2 * textGap;

            if (selected) {
                cc->set_source_rgb(texts.get_red(), texts.get_green(), texts.get_blue());
            } else {
                cc->set_source_rgb(textn.get_red(), textn.get_green(), textn.get_blue());
            }
        } else {
            textposx_fn = istartx;
            textposx_ex = istartx;
            textposx_dt = istartx;
            textposy = istarty;
            textw = prew - (istartx - prex);
            cc->set_source_rgb(texts.get_red(), texts.get_green(), texts.get_blue());
        }

        // draw file name
        Glib::RefPtr<Pango::Context> context = w->get_pango_context () ;
        Pango::FontDescription fontd = context->get_font_description ();
        fontd.set_weight (Pango::WEIGHT_BOLD);

        if (italicstyle) {
            fontd.set_style (Pango::STYLE_ITALIC);
        } else {
            fontd.set_style (Pango::STYLE_NORMAL);
        }

        context->set_font_description (fontd);
        Glib::RefPtr<Pango::Layout> fn = w->create_pango_layout (dispname);
        fn->set_width (textw * Pango::SCALE);
        fn->set_ellipsize (Pango::ELLIPSIZE_MIDDLE);
        cc->move_to(textposx_fn, textposy);
        fn->add_to_cairo_context (cc);
        cc->fill();

        fontd.set_weight (Pango::WEIGHT_NORMAL);
        fontd.set_style (Pango::STYLE_NORMAL);
        context->set_font_description (fontd);

        if (withFilename == WFNAME_FULL) {
            // draw date/time label
            int tpos = fnlabh;

            if (options.fbShowDateTime && datetimeline != "") {
                fn = w->create_pango_layout (datetimeline);
                fn->set_width (textw * Pango::SCALE);
                fn->set_ellipsize (Pango::ELLIPSIZE_MIDDLE);
                cc->move_to(textposx_dt, textposy + tpos);
                fn->add_to_cairo_context (cc);
                cc->fill();
                tpos += dtlabh;
            }

            // draw basic exif info
            if (options.fbShowBasicExif && exifline != "") {
                fn = w->create_pango_layout (exifline);
                fn->set_width (textw * Pango::SCALE);
                fn->set_ellipsize (Pango::ELLIPSIZE_MIDDLE);
<<<<<<< HEAD
                cc->move_to(textposx_ex, textposy + tpos);
                fn->add_to_cairo_context (cc);
                cc->fill();
                tpos += exlabh;
=======
                backBuffer->draw_layout (gc_, textposx_ex, textposy + tpos, fn);
>>>>>>> b8eb3492
            }
        }
    }

    backBuffer->setDirty(false);
}

void ThumbBrowserEntryBase::getTextSizes (int& infow, int& infoh)
{

    if (!parent) {
        return;
    }

    Gtk::Widget* w = parent->getDrawingArea ();

    // calculate dimensions of the text based fields
    dispname = shortname;

    Glib::RefPtr<Pango::Context> context = w->get_pango_context () ;
    context->set_font_description (w->get_style_context()->get_font());


    // filename:
    Pango::FontDescription fontd = context->get_font_description ();
    fontd.set_weight (Pango::WEIGHT_BOLD);
    context->set_font_description (fontd);
    Glib::RefPtr<Pango::Layout> fn = w->create_pango_layout(shortname);
    fn->get_pixel_size (fnlabw, fnlabh);

    // calculate cummulated height of all info fields
    infoh = fnlabh;
    infow = 0;

    if (withFilename == WFNAME_FULL) {
        // datetime
        fontd.set_weight (Pango::WEIGHT_NORMAL);
        context->set_font_description (fontd);
        fn = w->create_pango_layout (datetimeline);
        fn->get_pixel_size (dtlabw, dtlabh);

        // basic exif data
        fn = w->create_pango_layout (exifline);
        fn->get_pixel_size (exlabw, exlabh);

        // add date/tile size:
        if (options.fbShowDateTime) {
            infoh += dtlabh;

            if (dtlabw + 2 * sideMargin > infow) {
                infow = dtlabw + 2 * sideMargin;
            }
        } else {
            dtlabw = dtlabh = 0;
        }

        if (options.fbShowBasicExif) {
            infoh += exlabh;

            if (exlabw + 2 * sideMargin > infow) {
                infow = exlabw + 2 * sideMargin;
            }
        } else {
            exlabw = exlabh = 0;
        }
    } else {
        dtlabw = dtlabh = exlabw = exlabh = 0;
    }
}

void ThumbBrowserEntryBase::resize (int h)
{
    MYWRITERLOCK(l, lockRW);

    height = h;
    int old_preh = preh, old_width = width;

    // dimensions of the button set
    int bsw = 0, bsh = 0;

    if (buttonSet) {
        buttonSet->getMinimalDimensions (bsw, bsh);
    }

    if (parent->getLocation() == ThumbBrowserBase::THLOC_FILEBROWSER) {
        if (options.showFileNames) {
            withFilename = WFNAME_FULL;
        } else {
            withFilename = WFNAME_NONE;
        }
    } else if (parent->getLocation() == ThumbBrowserBase::THLOC_BATCHQUEUE) {
        withFilename = WFNAME_REDUCED;
    } else {
        if (options.filmStripShowFileNames) {
            withFilename = WFNAME_REDUCED;
        } else {
            withFilename = WFNAME_NONE;
        }
    }

    // calculate the height remaining for the thumbnail image
    preh = height - upperMargin - 2 * borderWidth - lowerMargin - bsh;
    int infow = 0;
    int infoh = 0;

    if (    (parent->getLocation() != ThumbBrowserBase::THLOC_EDITOR && options.showFileNames && !options.overlayedFileNames)
            || (parent->getLocation() == ThumbBrowserBase::THLOC_EDITOR && options.filmStripShowFileNames && !options.filmStripOverlayedFileNames)) {
        // dimensions of the info text
        getTextSizes (infow, infoh);
        infoh += textGap;
        //preh -= infoh;
        height += infoh;
    }

    // Minimum size for thumbs
    if (preh < 24) {
        preh = 24;
        height = preh + (upperMargin + 2 * borderWidth + lowerMargin) + bsh + infoh;
    }

    calcThumbnailSize ();  // recalculates prew

    width = prew + 2 * sideMargin + 2 * borderWidth;

    if (    (parent->getLocation() != ThumbBrowserBase::THLOC_EDITOR && options.showFileNames && !options.overlayedFileNames)
            || (parent->getLocation() == ThumbBrowserBase::THLOC_EDITOR && options.filmStripShowFileNames && !options.filmStripOverlayedFileNames)) {
        width = prew + 2 * sideMargin + 2 * borderWidth;

        if (width < infow + 2 * sideMargin + 2 * borderWidth) {
            width = infow + 2 * sideMargin + 2 * borderWidth;
        }
    }

    if (width < bsw + 2 * sideMargin + 2 * borderWidth) {
        width = bsw + 2 * sideMargin + 2 * borderWidth;
    }

    if ( preh != old_preh || width != old_width ) {
        delete [] preview;
        preview = NULL;
        refreshThumbnailImage ();
    } else if (backBuffer) {
        backBuffer->setDirty(true);    // This will force a backBuffer update on queue_draw
    }

    drawable = true;
}

void ThumbBrowserEntryBase::drawFrame (Cairo::RefPtr<Cairo::Context> cc, const Gdk::RGBA& bg, const Gdk::RGBA& fg)
{

    int radius = 4;

    if (selected || framed) {
        cc->move_to (radius, 0);
        cc->arc (exp_width - 1 - radius, radius, radius, -M_PI / 2, 0);
        cc->arc (exp_width - 1 - radius, exp_height - 1 - radius, radius, 0, M_PI / 2);
        cc->arc (radius, exp_height - 1 - radius, radius, M_PI / 2, M_PI);
        cc->arc (radius, radius, radius, M_PI, -M_PI / 2);
        cc->close_path ();

        if (selected) {
            cc->set_source_rgb (bg.get_red(), bg.get_green(), bg.get_blue());
            cc->fill_preserve ();
        }

        cc->set_source_rgb (bg.get_red() * 2 / 3, bg.get_green() * 2 / 3, bg.get_blue() * 2 / 3);
        cc->set_line_width (1.0);
        cc->stroke ();
    }

    if (framed) {
        cc->move_to (+2 + 0.5 + radius, +2 + 0.5);
        cc->arc (-2 + 0.5 + exp_width - 1 - radius, +2 + 0.5 + radius, radius, -M_PI / 2, 0);
        cc->arc (-2 + 0.5 + exp_width - 1 - radius, -2 + 0.5 + exp_height - 1 - radius, radius, 0, M_PI / 2);
        cc->arc (+2 + 0.5 + radius, -2 + exp_height - 1 - radius, radius, M_PI / 2, M_PI);
        cc->arc (+2 + 0.5 + radius, +2 + radius, radius, M_PI, -M_PI / 2);
        cc->close_path ();
        cc->set_source_rgb (fg.get_red(), fg.get_green(), fg.get_blue());
        cc->set_line_width (2.0);
        cc->stroke ();
    }
}

void ThumbBrowserEntryBase::draw (Cairo::RefPtr<Cairo::Context> cc)
{

    if (!drawable || !parent) {
        return;
    }

    MYREADERLOCK(l, lockRW);  // No resizes, position moves etc. inbetween

    int bbWidth, bbHeight;

    if (backBuffer) {
        bbWidth = backBuffer->getWidth();
        bbHeight = backBuffer->getHeight();
    }

    if (!backBuffer || selected != bbSelected || framed != bbFramed || preview != bbPreview
            || exp_width != bbWidth || exp_height != bbHeight || getIconsOnImageArea () != bbIcons || backBuffer->isDirty()) {
        updateBackBuffer ();
    }

    int w_ = startx + ofsX;
    int h_ = starty + ofsY;
    cc->set_source(backBuffer->getSurface(), w_, h_);
    cc->rectangle(w_, h_, backBuffer->getWidth(), backBuffer->getHeight());
    cc->fill();

    // check icon set changes!!!

//    drawProgressBar (window, cc, selected ? texts : textn, selected ? bgs : bgn, ofsX+startx, exp_width, ofsY+starty + upperMargin+bsHeight+borderWidth+preh+borderWidth+textGap+tpos, fnlabh);

    // redraw button set above the thumbnail
    if (buttonSet) {
        buttonSet->setColors (selected ? parent->getSelectedBgColor() : parent->getNormalBgColor(), selected ? parent->getNormalBgColor() : parent->getSelectedBgColor());
        buttonSet->redraw (cc);
    }
}

void ThumbBrowserEntryBase::setPosition (int x, int y, int w, int h)
{
    MYWRITERLOCK(l, lockRW);

    exp_width = w;
    exp_height = h;
    startx = x;
    starty = y;

    if (buttonSet) {
        buttonSet->arrangeButtons (ofsX + x + sideMargin, ofsY + y + upperMargin, w - 2 * sideMargin, -1);
    }
}

void ThumbBrowserEntryBase::setOffset (int x, int y)
{
    MYWRITERLOCK(l, lockRW);

    ofsX = -x;
    ofsY = -y;

    if (buttonSet) {
        buttonSet->move (ofsX + startx + sideMargin, ofsY + starty + upperMargin);
    }
}

bool ThumbBrowserEntryBase::inside (int x, int y)
{

    return x > ofsX + startx && x < ofsX + startx + exp_width && y > ofsY + starty && y < ofsY + starty + exp_height;
}

void ThumbBrowserEntryBase::getPosInImgSpace (int x, int y, rtengine::Coord2D &coord)
{

    coord.x = coord.y = -1.;

    if (preview) {
        x -= ofsX + startx;
        y -= ofsY + starty;

        if (x >= prex && x <= prex + prew && y >= prey && y <= prey + preh) {
            coord.x = double(x - prex) / double(prew);
            coord.y = double(y - prey) / double(preh);
        }
    }
}

bool ThumbBrowserEntryBase::insideWindow (int x, int y, int w, int h)
{

    return !(ofsX + startx > x + w || ofsX + startx + exp_width < x || ofsY + starty > y + h || ofsY + starty + exp_height < y);
}

std::vector<Glib::RefPtr<Gdk::Pixbuf> > ThumbBrowserEntryBase::getIconsOnImageArea()
{
    return std::vector<Glib::RefPtr<Gdk::Pixbuf> >();
}

void ThumbBrowserEntryBase::getIconSize(int& w, int& h)
{
    w = 0;
    h = 0;
}

bool ThumbBrowserEntryBase::motionNotify  (int x, int y)
{

    return buttonSet ? buttonSet->motionNotify (x, y) : false;
}

bool ThumbBrowserEntryBase::pressNotify   (int button, int type, int bstate, int x, int y)
{

    return buttonSet ? buttonSet->pressNotify (x, y) : false;
}

bool ThumbBrowserEntryBase::releaseNotify (int button, int type, int bstate, int x, int y)
{

    return buttonSet ? buttonSet->releaseNotify (x, y) : false;
}

Glib::ustring ThumbBrowserEntryBase::getToolTip (int x, int y)
{
    Glib::ustring tooltip = "";

    if (buttonSet) {
        tooltip = buttonSet->getToolTip (x, y);
    }

    // if the fileinfo is not shown anyway, make a tooltip with the info
    if (withFilename < WFNAME_FULL && inside(x, y) && tooltip.empty()) {
        tooltip = dispname;

        if (options.fbShowDateTime && datetimeline != "") {
            tooltip += Glib::ustring("\n") + datetimeline;
        }

        if (options.fbShowBasicExif && exifline != "") {
            tooltip += Glib::ustring("\n") + exifline;
        }
    }

    return tooltip;
}

<|MERGE_RESOLUTION|>--- conflicted
+++ resolved
@@ -276,14 +276,9 @@
                 fn = w->create_pango_layout (exifline);
                 fn->set_width (textw * Pango::SCALE);
                 fn->set_ellipsize (Pango::ELLIPSIZE_MIDDLE);
-<<<<<<< HEAD
                 cc->move_to(textposx_ex, textposy + tpos);
                 fn->add_to_cairo_context (cc);
                 cc->fill();
-                tpos += exlabh;
-=======
-                backBuffer->draw_layout (gc_, textposx_ex, textposy + tpos, fn);
->>>>>>> b8eb3492
             }
         }
     }
