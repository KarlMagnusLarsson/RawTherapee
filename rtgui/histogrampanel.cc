/*
 *  This file is part of RawTherapee.
 *
 *  Copyright (c) 2004-2010 Gabor Horvath <hgabor@rawtherapee.com>
 *
 *  RawTherapee is free software: you can redistribute it and/or modify
 *  it under the terms of the GNU General Public License as published by
 *  the Free Software Foundation, either version 3 of the License, or
 *  (at your option) any later version.
 *
 *  RawTherapee is distributed in the hope that it will be useful,
 *  but WITHOUT ANY WARRANTY; without even the implied warranty of
 *  MERCHANTABILITY or FITNESS FOR A PARTICULAR PURPOSE.  See the
 *  GNU General Public License for more details.
 *
 *  You should have received a copy of the GNU General Public License
 *  along with RawTherapee.  If not, see <http://www.gnu.org/licenses/>.
 */
#include "histogrampanel.h"
#include "multilangmgr.h"
#include "guiutils.h"
#include "options.h"
#include <cstring>
#include <cmath>
#include "../rtengine/LUT.h"
#include "rtimage.h"
#include "../rtengine/improccoordinator.h"
#include "../rtengine/color.h"
#include "../rtengine/opthelper.h"
#include "../rtengine/iccstore.h"

using namespace rtengine;

extern Options options;


//
//
// HistogramPanel
HistogramPanel::HistogramPanel ()
{
    setExpandAlignProperties(this, true, true, Gtk::ALIGN_FILL, Gtk::ALIGN_FILL);
    set_name("HistogramPanel");

    histogramArea = Gtk::manage (new HistogramArea (this));
    setExpandAlignProperties(histogramArea, true, true, Gtk::ALIGN_FILL, Gtk::ALIGN_FILL);
    
    histogramRGBArea = Gtk::manage (new HistogramRGBArea ());
    setExpandAlignProperties(histogramRGBArea, true, false, Gtk::ALIGN_FILL, Gtk::ALIGN_END);
    histogramRGBArea->show();
    
    // connecting the two childs
    histogramArea->signal_factor_changed().connect( sigc::mem_fun(*histogramRGBArea, &HistogramRGBArea::factorChanged) );

    gfxGrid = Gtk::manage (new Gtk::Grid ());
    gfxGrid->set_orientation(Gtk::ORIENTATION_VERTICAL);
    gfxGrid->set_row_spacing(1);
    gfxGrid->set_column_spacing(1);
    histogramRGBArea->setParent(gfxGrid);
    gfxGrid->add(*histogramArea);

    if (options.histogramBar) {
        gfxGrid->add (*histogramRGBArea);
    }

    redImage   = new RTImage ("histogram-red-on-small.png");
    greenImage = new RTImage ("histogram-green-on-small.png");
    blueImage  = new RTImage ("histogram-blue-on-small.png");
    valueImage = new RTImage ("histogram-silver-on-small.png");
    chroImage  = new RTImage ("histogram-gold-on-small.png");
    rawImage   = new RTImage ("histogram-bayer-on-small.png");
    barImage   = new RTImage ("histogram-bar-on-small.png");

    redImage_g   = new RTImage ("histogram-red-off-small.png");
    greenImage_g = new RTImage ("histogram-green-off-small.png");
    blueImage_g  = new RTImage ("histogram-blue-off-small.png");
    valueImage_g = new RTImage ("histogram-silver-off-small.png");
    chroImage_g  = new RTImage ("histogram-gold-off-small.png");
    rawImage_g   = new RTImage ("histogram-bayer-off-small.png");
    barImage_g   = new RTImage ("histogram-bar-off-small.png");
	
    mode0Image  = new RTImage ("histogram-mode-linear-small.png");
    mode1Image  = new RTImage ("histogram-mode-logx-small.png");
    mode2Image  = new RTImage ("histogram-mode-logxy-small.png");

    showRed   = Gtk::manage (new Gtk::ToggleButton ());
    showGreen = Gtk::manage (new Gtk::ToggleButton ());
    showBlue  = Gtk::manage (new Gtk::ToggleButton ());
    showValue = Gtk::manage (new Gtk::ToggleButton ());
    showChro  = Gtk::manage (new Gtk::ToggleButton ());
    showRAW   = Gtk::manage (new Gtk::ToggleButton ());
    showMode  = Gtk::manage (new Gtk::Button ());
    showBAR   = Gtk::manage (new Gtk::ToggleButton ());

    showRed->set_name("histButton");
    showRed->set_can_focus(false);
    showGreen->set_name("histButton");
    showGreen->set_can_focus(false);
    showBlue->set_name("histButton");
    showBlue->set_can_focus(false);
    showValue->set_name("histButton");
    showValue->set_can_focus(false);
    showChro->set_name("histButton");
    showChro->set_can_focus(false);
    showRAW->set_name("histButton");
    showRAW->set_can_focus(false);
    showMode->set_name("histButton");
    showMode->set_can_focus(false);
    showBAR->set_name("histButton");
    showBAR->set_can_focus(false);

    showRed->set_relief (Gtk::RELIEF_NONE);
    showGreen->set_relief (Gtk::RELIEF_NONE);
    showBlue->set_relief (Gtk::RELIEF_NONE);
    showValue->set_relief (Gtk::RELIEF_NONE);
    showChro->set_relief (Gtk::RELIEF_NONE);
    showRAW->set_relief (Gtk::RELIEF_NONE);
    showMode->set_relief (Gtk::RELIEF_NONE);
    showBAR->set_relief (Gtk::RELIEF_NONE);

    showRed->set_tooltip_text   (M("HISTOGRAM_TOOLTIP_R"));
    showGreen->set_tooltip_text (M("HISTOGRAM_TOOLTIP_G"));
    showBlue->set_tooltip_text  (M("HISTOGRAM_TOOLTIP_B"));
    showValue->set_tooltip_text (M("HISTOGRAM_TOOLTIP_L"));
    showChro->set_tooltip_text  (M("HISTOGRAM_TOOLTIP_CHRO"));
    showRAW->set_tooltip_text   (M("HISTOGRAM_TOOLTIP_RAW"));
    showMode->set_tooltip_text  (M("HISTOGRAM_TOOLTIP_MODE"));
    showBAR->set_tooltip_text   (M("HISTOGRAM_TOOLTIP_BAR"));

    buttonGrid = Gtk::manage (new Gtk::Grid ());
    buttonGrid->set_orientation(Gtk::ORIENTATION_VERTICAL);
    showRed->set_active (true);
    showGreen->set_active (true);
    showBlue->set_active (true);
    showValue->set_active (false);//unactive by default
    showChro->set_active (false);//unactive by default
    showRAW->set_active (false);
    // no showMode->set_active(), as it's not a ToggleButton
    showBAR->set_active (options.histogramBar);

    showRed->set_image   (showRed->get_active()   ? *redImage   : *redImage_g);
    showGreen->set_image (showGreen->get_active() ? *greenImage : *greenImage_g);
    showBlue->set_image  (showBlue->get_active()  ? *blueImage  : *blueImage_g);
    showValue->set_image (showValue->get_active() ? *valueImage : *valueImage_g);
    showChro->set_image  (showChro->get_active()   ? *chroImage : *chroImage_g);
    showRAW->set_image   (showRAW->get_active()   ? *rawImage   : *rawImage_g);
    if (options.histogramDrawMode == 0)
        showMode->set_image(*mode0Image);
    else if (options.histogramDrawMode == 1)
        showMode->set_image(*mode1Image);
    else
        showMode->set_image(*mode2Image);
    showBAR->set_image   (showBAR->get_active()   ? *barImage   : *barImage_g);

    setExpandAlignProperties(showRed  , false, false, Gtk::ALIGN_START, Gtk::ALIGN_CENTER);
    setExpandAlignProperties(showGreen, false, false, Gtk::ALIGN_START, Gtk::ALIGN_CENTER);
    setExpandAlignProperties(showBlue , false, false, Gtk::ALIGN_START, Gtk::ALIGN_CENTER);
    setExpandAlignProperties(showValue, false, false, Gtk::ALIGN_START, Gtk::ALIGN_CENTER);
    setExpandAlignProperties(showChro , false, false, Gtk::ALIGN_START, Gtk::ALIGN_CENTER);
    setExpandAlignProperties(showRAW  , false, false, Gtk::ALIGN_START, Gtk::ALIGN_CENTER);
    setExpandAlignProperties(showMode , false, false, Gtk::ALIGN_START, Gtk::ALIGN_CENTER);
    setExpandAlignProperties(showBAR  , false, false, Gtk::ALIGN_START, Gtk::ALIGN_CENTER);

    showRed->signal_toggled().connect( sigc::mem_fun(*this, &HistogramPanel::red_toggled), showRed );
    showGreen->signal_toggled().connect( sigc::mem_fun(*this, &HistogramPanel::green_toggled), showGreen );
    showBlue->signal_toggled().connect( sigc::mem_fun(*this, &HistogramPanel::blue_toggled), showBlue );
    showValue->signal_toggled().connect( sigc::mem_fun(*this, &HistogramPanel::value_toggled), showValue );
    showChro->signal_toggled().connect( sigc::mem_fun(*this, &HistogramPanel::chro_toggled), showChro );
    showRAW->signal_toggled().connect( sigc::mem_fun(*this, &HistogramPanel::raw_toggled), showRAW );
    showMode->signal_released().connect( sigc::mem_fun(*this, &HistogramPanel::mode_released), showMode );
    showBAR->signal_toggled().connect( sigc::mem_fun(*this, &HistogramPanel::bar_toggled), showBAR );

    buttonGrid->add (*showRed);
    buttonGrid->add (*showGreen);
    buttonGrid->add (*showBlue);
    buttonGrid->add (*showValue);
    buttonGrid->add (*showChro);
    buttonGrid->add (*showRAW);
    buttonGrid->add (*showMode);
    buttonGrid->add (*showBAR);

    // Put the button vbox next to the window's border to be less disturbing
    if (options.histogramPosition == 1) {
        add (*buttonGrid);
        add (*gfxGrid);
    } else {
        add (*gfxGrid);
        add (*buttonGrid);
    }

    show_all ();

    rconn = signal_size_allocate().connect( sigc::mem_fun(*this, &HistogramPanel::resized) );
}

HistogramPanel::~HistogramPanel ()
{
    delete redImage;
    delete greenImage;
    delete blueImage;
    delete valueImage;
    delete chroImage;
    delete rawImage;
    delete mode0Image;
    delete mode1Image;
    delete mode2Image;
    delete barImage;

    delete redImage_g;
    delete greenImage_g;
    delete blueImage_g;
    delete valueImage_g;
    delete chroImage_g;
    delete rawImage_g;
    delete barImage_g;

}

void HistogramPanel::resized (Gtk::Allocation& req)
{

    histogramArea->updateBackBuffer ();
    histogramArea->queue_draw ();

    // set histogramRGBArea invalid;
    histogramRGBArea->updateBackBuffer(-1, -1, -1);
    histogramRGBArea->queue_draw ();

    // Store current height of the histogram 
    options.histogramHeight = get_height();
    
}

void HistogramPanel::red_toggled ()
{
    showRed->set_image(showRed->get_active() ? *redImage : *redImage_g);
    rgbv_toggled();
}
void HistogramPanel::green_toggled ()
{
    showGreen->set_image(showGreen->get_active() ? *greenImage : *greenImage_g);
    rgbv_toggled();
}
void HistogramPanel::blue_toggled ()
{
    showBlue->set_image(showBlue->get_active() ? *blueImage : *blueImage_g);
    rgbv_toggled();
}
void HistogramPanel::value_toggled ()
{
    removeIfThere(showValue, valueImage, false);
    removeIfThere(showValue, valueImage_g, false);
    showValue->set_image(showValue->get_active() ? *valueImage : *valueImage_g);
    rgbv_toggled();
}
void HistogramPanel::chro_toggled ()
{
    removeIfThere(showChro, chroImage, false);
    removeIfThere(showChro, chroImage_g, false);
    showChro->set_image(showChro->get_active() ? *chroImage : *chroImage_g);
    rgbv_toggled();
}

void HistogramPanel::raw_toggled ()
{
    if (showRAW->get_active()) {
        showRAW->set_image(*rawImage);
        showValue->set_sensitive(false);
        showChro->set_sensitive(false);
    } else {
        showRAW->set_image(*rawImage_g);
        showValue->set_sensitive(true);
        showChro->set_sensitive(true);
    }

    rgbv_toggled();
}

void HistogramPanel::mode_released ()
{
    options.histogramDrawMode = (options.histogramDrawMode + 1) % 3;
    if (options.histogramDrawMode == 0)
        showMode->set_image(*mode0Image);
    else if (options.histogramDrawMode == 1)
        showMode->set_image(*mode1Image);
    else
        showMode->set_image(*mode2Image);
    rgbv_toggled();
}

void HistogramPanel::bar_toggled ()
{
    showBAR->set_image(showBAR->get_active() ? *barImage : *barImage_g);
    rgbv_toggled();
}

void HistogramPanel::rgbv_toggled ()
{
    // Update Display
    histogramArea->updateOptions (showRed->get_active(), showGreen->get_active(), showBlue->get_active(), showValue->get_active(), showRAW->get_active(), showChro->get_active(), options.histogramDrawMode);
    histogramArea->queue_draw ();

    histogramRGBArea->updateOptions (showRed->get_active(), showGreen->get_active(), showBlue->get_active(), showValue->get_active(), showRAW->get_active(), showBAR->get_active(), showChro->get_active());
    histogramRGBArea->updateBackBuffer (0, 0, 0);
    histogramArea->queue_draw ();
}

void HistogramPanel::setHistRGBInvalid ()
{
    // do something to un-show vertical bars
    histogramRGBArea->updateBackBuffer(-1, -1, -1);
    histogramRGBArea->queue_draw ();
}

<<<<<<< HEAD
void HistogramPanel::pointerMoved (bool validPos, Glib::ustring profile, Glib::ustring profileW, int x, int y, int r, int g, int b)
=======
// "Freeze" is not a button, but a RMB-click, so this is not in the RGBV-Toggle method
void HistogramPanel::toggleFreeze ()
{
    if (histogramRGBArea->getFreeze()) {
        histogramRGBArea->updateFreeze(false);
    } else if (histogramRGBArea->getShow()) {
        histogramRGBArea->updateFreeze(true);
    }

    return;
}

void HistogramPanel::pointerMoved (bool validPos, const Glib::ustring &profile, const Glib::ustring &profileW, int x, int y, int r, int g, int b, bool isRaw)
>>>>>>> 79707ed1
{

    if (!validPos) {
        // do something to un-show vertical bars
        histogramRGBArea->updateBackBuffer(-1, -1, -1);
    } else {
        // do something to show vertical bars
        histogramRGBArea->updateBackBuffer(r, g, b, profile, profileW);
    }
    histogramRGBArea->queue_draw ();
}

/*
 * Move the vertical button bar to the right side
 * only allowed values for align are Gtk::POS_LEFT and Gtk::POS_RIGHT
 */
void HistogramPanel::reorder (Gtk::PositionType align)
{
    if (align == Gtk::POS_LEFT) {
        gfxGrid->reference();
        removeIfThere(this, gfxGrid, false);
        add (*gfxGrid);
        gfxGrid->unreference();
    } else {
        buttonGrid->reference();
        removeIfThere(this, buttonGrid, false);
        add (*buttonGrid);
        buttonGrid->unreference();
    }
}

// DrawModeListener interface:
void HistogramPanel::toggle_button_mode ()
{   
    if (options.histogramDrawMode == 0)
        showMode->set_image(*mode0Image);
    else if (options.histogramDrawMode == 1)
        showMode->set_image(*mode1Image);
    else
        showMode->set_image(*mode2Image);
}

//
//
//
// HistogramScaling
double HistogramScaling::log(double vsize, double val)
{
    //double factor = 10.0; // can be tuned if necessary - higher is flatter curve
    return vsize * std::log(factor / (factor + val)) / std::log(factor / (factor + vsize));
}

//
//
//
// HistogramRGBArea
HistogramRGBArea::HistogramRGBArea () ://needChroma unactive by default, luma too
    val(0), r(0), g(0), b(0), valid(false), needRed(true), needGreen(true), needBlue(true), needLuma(false), rawMode(false), showMode(options.histogramBar), barDisplayed(options.histogramBar), needChroma(false), parent(nullptr)
{

    get_style_context()->add_class("drawingarea");
    set_name("HistogramRGBArea");

    harih = new HistogramRGBAreaIdleHelper;
    harih->harea = this;
    harih->destroyed = false;
    harih->pending = 0;
}

HistogramRGBArea::~HistogramRGBArea ()
{
    idle_register.destroy();

    if (harih->pending) {
        harih->destroyed = true;
    } else {
        delete harih;
    }
}


Gtk::SizeRequestMode HistogramRGBArea::get_request_mode_vfunc () const
{
    return Gtk::SIZE_REQUEST_HEIGHT_FOR_WIDTH;
}

void HistogramRGBArea::get_preferred_height_vfunc (int &minimum_height, int &natural_height) const
{
    int minimumWidth = 0;
    int naturalWidth = 0;
    get_preferred_width_vfunc(minimumWidth, naturalWidth);
    get_preferred_height_for_width_vfunc (minimumWidth, minimum_height, natural_height);
}

void HistogramRGBArea::get_preferred_width_vfunc (int &minimum_width, int &natural_width) const
{
    minimum_width = 60;
    natural_width = 200;
}

void HistogramRGBArea::get_preferred_height_for_width_vfunc (int width, int &minimum_height, int &natural_height) const
{
    int bHeight = width / 30;

    if (bHeight > 10) {
        bHeight = 10;
    } else if (bHeight < 5) {
        bHeight = 5;
    }

    minimum_height = bHeight;
    natural_height = bHeight;
}

// unused?
void HistogramRGBArea::get_preferred_width_for_height_vfunc (int height, int &minimum_width, int &natural_width) const
{
    get_preferred_width_vfunc (minimum_width, natural_width);
}

bool HistogramRGBArea::getShow()
{
    return(showMode);
}

void HistogramRGBArea::updateBackBuffer (int r, int g, int b, const Glib::ustring &profile, const Glib::ustring &profileW)
{
    if (!get_realized () || !showMode) {
        return;
    }

    // Mostly not necessary, but should be in some case
    GThreadLock lock; // All GUI access from idle_add callbacks or separate thread HAVE to be protected

    Glib::RefPtr<Gdk::Window> window = get_window();
    int winx, winy, winw, winh;
    window->get_geometry(winx, winy, winw, winh);

    // This will create or update the size of the BackBuffer::surface
    setDrawRectangle(Cairo::FORMAT_ARGB32, 0, 0, winw, winh, true);

    if (surface)  {
        Cairo::RefPtr<Cairo::Context> cc = Cairo::Context::create(surface);
        Glib::RefPtr<Gtk::StyleContext> style = get_style_context();

        cc->set_source_rgba (0., 0., 0., 0.);
        cc->set_operator (Cairo::OPERATOR_CLEAR);
        cc->paint ();
        cc->set_operator (Cairo::OPERATOR_OVER);

        cc->set_antialias(Cairo::ANTIALIAS_NONE);
        cc->set_line_width (1.0);

        if ( r != -1 && g != -1 && b != -1 ) {
            if (needRed) {
                // Red
                cc->set_source_rgb(1.0, 0.0, 0.0);
                if (options.histogramDrawMode < 2) {
                    cc->move_to(r * (winw - 3) / 255.0 + 2, 0); // Rescaling seems needed to fit between boundaries of draw area
                    cc->line_to(r * (winw - 3) / 255.0 + 2, winh - 0);
                } else {
                    cc->move_to(HistogramScaling::log (255, r) * (winw - 3) / 255.0 + 2, 0);
                    cc->line_to(HistogramScaling::log (255, r) * (winw - 3) / 255.0 + 2, winh - 0);
                }
                cc->stroke();
            }

            if (needGreen) {
                // Green
                cc->set_source_rgb(0.0, 1.0, 0.0);
                if (options.histogramDrawMode < 2) {
                    cc->move_to(g * (winw - 3) / 255.0 + 2, 0);
                    cc->line_to(g * (winw - 3) / 255.0 + 2, winh - 0);
                } else {
                    cc->move_to(HistogramScaling::log (255, g) * (winw - 3) / 255.0 + 2, 0);
                    cc->line_to(HistogramScaling::log (255, g) * (winw - 3) / 255.0 + 2, winh - 0);
                }
                cc->stroke();
            }

            if (needBlue) {
                // Blue
                cc->set_source_rgb(0.0, 0.0, 1.0);
                if (options.histogramDrawMode < 2) {
                    cc->move_to(b * (winw - 3) / 255.0 + 2, 0);
                    cc->line_to(b * (winw - 3) / 255.0 + 2, winh - 0);
                } else {
                    cc->move_to(HistogramScaling::log (255, b) * (winw - 3) / 255.0 + 2, 0);
                    cc->line_to(HistogramScaling::log (255, b) * (winw - 3) / 255.0 + 2, winh - 0);
                }
                cc->stroke();
            }

            if(needLuma || needChroma) {
                float Lab_L, Lab_a, Lab_b;
                rtengine::Color::rgb2lab01(profile, profileW, r / 255.f, g / 255.f, b / 255.f, Lab_L, Lab_a, Lab_b, options.rtSettings.HistogramWorking);

                if (needLuma) {
                    // Luma
                    cc->set_source_rgb(1.0, 1.0, 1.0);
                    if (options.histogramDrawMode < 2) {
                        cc->move_to(Lab_L * (winw - 3) / 100.0 + 2, 0);
                        cc->line_to(Lab_L * (winw - 3) / 100.0 + 2, winh - 0);
                    } else {
                        cc->move_to(HistogramScaling::log (100, Lab_L) * (winw - 3) / 100.0 + 2, 0);
                        cc->line_to(HistogramScaling::log (100, Lab_L) * (winw - 3) / 100.0 + 2, winh - 0);
                    }
                    cc->stroke();
                }

                if (needChroma) {
                    // Chroma
                    float chromaval = sqrt(Lab_a * Lab_a + Lab_b * Lab_b) / 1.8;
                    //  float chromaval = sqrt(Lab_a*Lab_a + Lab_b*Lab_b);
                    cc->set_source_rgb(0.9, 0.9, 0.0);
                    if (options.histogramDrawMode < 2) {
                        cc->move_to(chromaval * (winw - 3) / 100.0 + 2, 0);
                        cc->line_to(chromaval * (winw - 3) / 100.0 + 2, winh - 0);
                    } else {
                        cc->move_to(HistogramScaling::log (100, chromaval) * (winw - 3) / 100.0 + 2, 0);
                        cc->line_to(HistogramScaling::log (100, chromaval) * (winw - 3) / 100.0 + 2, winh - 0);
                    }
                    cc->stroke();
                }
            }
        }
    }

    setDirty(false);
}

void HistogramRGBArea::update (int valh, int rh, int  gh, int bh)
{

    if (valh) {
        val = valh;
        r = rh;
        g = gh;
        b = bh;
        valid = true;
    } else {
        valid = false;
    }

    harih->pending++;

    const auto func = [](gpointer data) -> gboolean {
        HistogramRGBAreaIdleHelper* const harih = static_cast<HistogramRGBAreaIdleHelper*>(data);

        if (harih->destroyed) {
            if (harih->pending == 1) {
                delete harih;
            } else {
                harih->pending--;
            }

            return 0;
        }

        harih->harea->updateBackBuffer(-1, -1, -1);
        harih->harea->queue_draw ();

        harih->pending--;

        return FALSE;
    };

    idle_register.add(func, harih);
}

void HistogramRGBArea::updateOptions (bool r, bool g, bool b, bool l, bool raw, bool bar, bool c)
{

    needRed   = r;
    needGreen = g;
    needBlue  = b;
    needLuma  = l;
    rawMode   = raw;
    showMode  = bar;
    needChroma = c;

    // Histogram RGB BAR button logic goes here

    if (bar && !barDisplayed) {
        // Toggled on, add (show) the widget
        parent->add(*this);
        options.histogramBar = true;
        barDisplayed = true;
    } else if (!bar && barDisplayed) {
        // Toggled off, remove (hide) the widget
        removeIfThere(parent, this, false);
        options.histogramBar = false;
        barDisplayed = false;
    }

    // Disable (but don't hide it) the bar button when RAW histogram is displayed
    if (rawMode) {
        showMode = false;
    }
}

void HistogramRGBArea::on_realize ()
{

    Gtk::DrawingArea::on_realize();
    Glib::RefPtr<Gdk::Window> window = get_window();
    add_events(Gdk::BUTTON_PRESS_MASK);
}

bool HistogramRGBArea::on_draw(const ::Cairo::RefPtr< Cairo::Context> &cr)
{

    const Glib::RefPtr<Gtk::StyleContext> style = get_style_context();
    style->render_background(cr, 0, 0, get_width(), get_height());

    // on_realize & updateBackBuffer have to be called before
    if (surface) {
        if (isDirty()) { // not sure this could happen...
            updateBackBuffer(-1, -1, -1);
        }

        copySurface(cr, NULL);
    }

    style->render_frame (cr, 0, 0, get_width(), get_height());

    return true;
}

bool HistogramRGBArea::on_button_press_event (GdkEventButton* event)
{

    if (event->type == GDK_2BUTTON_PRESS && event->button == 1) {
        // do something?
    }

    return true;
}

void HistogramRGBArea::factorChanged (double newFactor)
{
	factor = newFactor;
}

//
//
//
// HistogramArea
HistogramArea::HistogramArea (DrawModeListener *fml) : //needChroma unactive by default, luma too
    valid(false), drawMode(options.histogramDrawMode), myDrawModeListener(fml),
    oldwidth(-1), oldheight(-1), needLuma(false), needRed(true), needGreen(true), needBlue(true),
    rawMode(false), needChroma(false), isPressed(false), movingPosition(0.0)
{

    lhist(256);
    rhist(256);
    ghist(256);
    bhist(256);
    chist(256);

    get_style_context()->add_class("drawingarea");
    set_name("HistogramArea");

    haih = new HistogramAreaIdleHelper;
    haih->harea = this;
    haih->destroyed = false;
    haih->pending = 0;
}

HistogramArea::~HistogramArea ()
{
    idle_register.destroy();

    if (haih->pending) {
        haih->destroyed = true;
    } else {
        delete haih;
    }
}

Gtk::SizeRequestMode HistogramArea::get_request_mode_vfunc () const
{
    return Gtk::SIZE_REQUEST_CONSTANT_SIZE;
}

void HistogramArea::get_preferred_height_vfunc (int &minimum_height, int &natural_height) const
{

    minimum_height = 100;
    natural_height = 200;
}

void HistogramArea::get_preferred_width_vfunc (int &minimum_width, int &natural_width) const
{
    
    minimum_width = 200;
    natural_width = 400;
}

void HistogramArea::get_preferred_height_for_width_vfunc (int width, int &minimum_height, int &natural_height) const
{
    
    minimum_height = 0;
    natural_height = 0;
}

void HistogramArea::get_preferred_width_for_height_vfunc (int height, int &minimum_width, int &natural_width) const
{
    get_preferred_width_vfunc (minimum_width, natural_width);
}

void HistogramArea::updateOptions (bool r, bool g, bool b, bool l, bool raw, bool c, int mode)
{

    needRed   = r;
    needGreen = g;
    needBlue  = b;
    needLuma  = l;
    rawMode   = raw;
    needChroma = c;
    drawMode = mode;

    updateBackBuffer ();
}

void HistogramArea::update (LUTu &histRed, LUTu &histGreen, LUTu &histBlue, LUTu &histLuma, LUTu &histRedRaw, LUTu &histGreenRaw, LUTu &histBlueRaw, LUTu &histChroma)
{
    if (histRed) {
        lhist = histLuma;
        chist = histChroma;
        rhist = histRed;
        ghist = histGreen;
        bhist = histBlue;
        rhistRaw = histRedRaw;
        ghistRaw = histGreenRaw;
        bhistRaw = histBlueRaw;

        valid = true;
    } else {
        valid = false;
    }

    haih->pending++;
    // Can be done outside of the GUI thread
    const auto func = [](gpointer data) -> gboolean {
        HistogramAreaIdleHelper* const haih = static_cast<HistogramAreaIdleHelper*>(data);

        if (haih->destroyed) {
            if (haih->pending == 1) {
                delete haih;
            } else {
                haih->pending--;
            }

            return 0;
        }

        haih->harea->setDirty (true);
        haih->harea->updateBackBuffer ();
        haih->harea->queue_draw ();

        haih->pending--;

        return FALSE;
    };

    idle_register.add(func, haih);
}

void HistogramArea::updateBackBuffer ()
{

    if (!get_realized ()) {
        return;
    }

    Glib::RefPtr<Gdk::Window> window = get_window();
    int winx, winy, winw, winh;
    window->get_geometry(winx, winy, winw, winh);

    // This will create or update the size of the BackBuffer::surface
    setDrawRectangle(Cairo::FORMAT_ARGB32, 0, 0, winw, winh, true);

    Cairo::RefPtr<Cairo::Context> cr = Cairo::Context::create(surface);
    const Glib::RefPtr<Gtk::StyleContext> style = get_style_context();

    // Setup drawing
    cr->set_source_rgba (0., 0., 0., 0.);
    cr->set_operator (Cairo::OPERATOR_CLEAR);
    cr->paint ();
    cr->set_operator (Cairo::OPERATOR_SOURCE);

    // Prepare drawing gridlines first
    cr->set_source_rgba (1., 1., 1., 0.25);
    cr->set_line_width (1.0);
    cr->set_antialias(Cairo::ANTIALIAS_NONE);
    cr->set_line_join(Cairo::LINE_JOIN_MITER);
    std::valarray<double> ch_ds (1);
    ch_ds[0] = 4;
    cr->set_dash (ch_ds, 0);

    // determine the number of h-gridlines based on current h
    int nrOfHGridPartitions = (int)rtengine::min (16.0, pow (2.0, floor ((h - 100) / 250) + 2));
    int nrOfVGridPartitions = 8; // always show 8 stops (lines at 1,3,7,15,31,63,127)

    // draw vertical gridlines
    if (options.histogramDrawMode < 2) {
        for (int i = 1; i < nrOfVGridPartitions; i++) {
            cr->move_to ((pow(2.0,i) - 1) / 255 * w + 0.5, 1.5);
            cr->line_to ((pow(2.0,i) - 1) / 255 * w + 0.5, h - 2);
            cr->stroke ();
        }
    } else {
        for (int i = 1; i < nrOfVGridPartitions; i++) {
            cr->move_to (HistogramScaling::log (255, pow(2.0,i) - 1) / 255 * w + 0.5, 1.5);
            cr->line_to (HistogramScaling::log (255, pow(2.0,i) - 1) / 255 * w + 0.5, h - 2);
            cr->stroke ();
        }
    }

    // draw horizontal gridlines
    if (options.histogramDrawMode == 0) {
        for (int i = 1; i < nrOfHGridPartitions; i++) {
            cr->move_to (1.5, i * h / nrOfHGridPartitions + 0.5);
            cr->line_to (w - 2, i * h / nrOfHGridPartitions + 0.5);
            cr->stroke ();
        }
    } else {
        for (int i = 1; i < nrOfHGridPartitions; i++) {
            cr->move_to (1.5, h - HistogramScaling::log (h, i * h / nrOfHGridPartitions) + 0.5);
            cr->line_to (w - 2, h - HistogramScaling::log (h, i * h / nrOfHGridPartitions) + 0.5);
            cr->stroke ();
        }
    }

    cr->unset_dash();

    if (valid) {
        // For RAW mode use the other hists
        LUTu& rh = rawMode ? rhistRaw : rhist;
        LUTu& gh = rawMode ? ghistRaw : ghist;
        LUTu& bh = rawMode ? bhistRaw : bhist;

        // make double copies of LUT, one for faster access, another one to scale down the raw histos
        LUTu rhchanged(256), ghchanged(256), bhchanged(256);
        unsigned int lhisttemp[256] ALIGNED16 {0}, chisttemp[256] ALIGNED16 {0}, rhtemp[256] ALIGNED16 {0}, ghtemp[256] ALIGNED16 {0}, bhtemp[256] ALIGNED16 {0};
        const int scale = (rawMode ? 8 : 1);

        for(int i = 0; i < 256; i++) {
            if(needLuma) {
                lhisttemp[i] = lhist[i];
            }

            if(needChroma) {
                chisttemp[i] = chist[i];
            }

            if(needRed) {
                rhchanged[i] = rhtemp[i] = rh[i] / scale;
            }

            if(needGreen) {
                ghchanged[i] = ghtemp[i] = gh[i] / scale;
            }

            if(needBlue) {
                bhchanged[i] = bhtemp[i] = bh[i] / scale;
            }
        }

        // Compute the highest point of the histogram for scaling
        // Values at far left and right end (0 and 255) are handled differently
        
        unsigned int histheight = 0;

        for (int i = 1; i < 255; i++) {
            if (needLuma && lhisttemp[i] > histheight) {
                histheight = lhisttemp[i];
            }

            if (needChroma && chisttemp[i] > histheight) {
                histheight = chisttemp[i];
            }

            if (needRed && rhtemp[i] > histheight) {
                histheight = rhtemp[i];
            }

            if (needGreen && ghtemp[i] > histheight) {
                histheight = ghtemp[i];
            }

            if (needBlue && bhtemp[i] > histheight) {
                histheight = bhtemp[i];
            }
        }

        int realhistheight = histheight;
        
        if (realhistheight < winh - 2) {
            realhistheight = winh - 2;
        }

        cr->set_antialias (Cairo::ANTIALIAS_SUBPIXEL);
        cr->set_line_width (1.0);
        cr->set_operator (Cairo::OPERATOR_OVER);

        int ui = 0, oi = 0;

        if (needLuma && !rawMode) {
            drawCurve(cr, lhist, realhistheight, w, h);
            cr->set_source_rgba (0.65, 0.65, 0.65, 0.65);
            cr->fill ();
            drawMarks(cr, lhist, realhistheight, w, ui, oi);
        }

        if (needChroma && !rawMode) {
            drawCurve(cr, chist, realhistheight, w, h);
            cr->set_source_rgb (0.9, 0.9, 0.);
            cr->stroke ();
            drawMarks(cr, chist, realhistheight, w, ui, oi);
        }

        if (needRed) {
            drawCurve(cr, rhchanged, realhistheight, w, h);
            cr->set_source_rgb (1.0, 0.0, 0.0);
            cr->stroke ();
            drawMarks(cr, rhchanged, realhistheight, w, ui, oi);
        }

        if (needGreen) {
            drawCurve(cr, ghchanged, realhistheight, w, h);
            cr->set_source_rgb (0.0, 1.0, 0.0);
            cr->stroke ();
            drawMarks(cr, ghchanged, realhistheight, w, ui, oi);
        }

        if (needBlue) {
            drawCurve(cr, bhchanged, realhistheight, w, h);
            cr->set_source_rgb (0.0, 0.0, 1.0);
            cr->stroke ();
            drawMarks(cr, bhchanged, realhistheight, w, ui, oi);
        }
        
    }

    // Draw the frame's border
    style->render_frame(cr, 0, 0, surface->get_width(), surface->get_height());

    oldwidth = w;
    oldheight = h;

    setDirty(false);
}

void HistogramArea::on_realize ()
{

    Gtk::DrawingArea::on_realize();
    Glib::RefPtr<Gdk::Window> window = get_window();
    add_events(Gdk::POINTER_MOTION_MASK | Gdk::BUTTON_PRESS_MASK | Gdk::BUTTON_RELEASE_MASK);
}

void HistogramArea::drawCurve(Cairo::RefPtr<Cairo::Context> &cr,
                              LUTu & data, double scale, int hsize, int vsize)
{
    cr->move_to (0, vsize - 1);
    scale = scale <= 0.f ? 0.001f : scale; // avoid division by zero and negative values

    for (int i = 0; i < 256; i++) {
        double val = data[i] * (double)vsize / scale;

        if (drawMode > 0) { // scale y for single and double log-scale
            val = HistogramScaling::log ((double)vsize, val);
        }

        double iscaled = i;
        if (drawMode == 2) { // scale x for double log-scale
            iscaled = HistogramScaling::log (255.0, (double)i);
        }

        double posX = (iscaled / 255.0) * (hsize - 1);
        double posY = vsize - 2 + val * (4 - vsize) / vsize;

        cr->line_to (posX, posY);
    }

    cr->line_to (hsize - 1, vsize - 1);
}

void HistogramArea::drawMarks(Cairo::RefPtr<Cairo::Context> &cr,
                              LUTu & data, double scale, int hsize, int & ui, int & oi)
{
    int s = 8;

    if(data[0] > scale) {
        cr->rectangle(0, (ui++)*s, s, s);
    }

    if(data[255] > scale) {
        cr->rectangle(hsize - s, (oi++)*s, s, s);
    }

    cr->fill();
}

bool HistogramArea::on_draw(const ::Cairo::RefPtr< Cairo::Context> &cr)
{

    Glib::RefPtr<Gdk::Window> window = get_window();

    if (get_width() != oldwidth || get_height() != oldheight || isDirty ()) {
        updateBackBuffer ();
    }

    const Glib::RefPtr<Gtk::StyleContext> style = get_style_context();
    style->render_background(cr, 0, 0, get_width(), get_height());
    copySurface(cr, NULL);
    style->render_frame (cr, 0, 0, get_width(), get_height());

    return true;
}

bool HistogramArea::on_button_press_event (GdkEventButton* event)
{
    isPressed = true;
    movingPosition = event->x;
    
    if (event->type == GDK_2BUTTON_PRESS && event->button == 1) {
        
        drawMode = (drawMode + 1) % 3;
        options.histogramDrawMode = (options.histogramDrawMode + 1) % 3;
        
        if (myDrawModeListener) {
            myDrawModeListener->toggle_button_mode ();
        }
        
        updateBackBuffer ();
        queue_draw ();
    }

    return true;
}

bool HistogramArea::on_button_release_event (GdkEventButton* event)
{
    isPressed = false;
    return true;
}

bool HistogramArea::on_motion_notify_event (GdkEventMotion* event)
{
    if (isPressed)
    {
        double mod = 1 + (event->x - movingPosition) / get_width();
        
        factor /= mod;
        if (factor < 1.0)
            factor = 1.0;
        if (factor > 100.0)
            factor = 100.0;
        
        sigFactorChanged.emit(factor);
        
        setDirty(true);
        queue_draw ();
    }
    
    return true;
}

HistogramArea::type_signal_factor_changed HistogramArea::signal_factor_changed()
{
    return sigFactorChanged;
}<|MERGE_RESOLUTION|>--- conflicted
+++ resolved
@@ -312,23 +312,7 @@
     histogramRGBArea->queue_draw ();
 }
 
-<<<<<<< HEAD
-void HistogramPanel::pointerMoved (bool validPos, Glib::ustring profile, Glib::ustring profileW, int x, int y, int r, int g, int b)
-=======
-// "Freeze" is not a button, but a RMB-click, so this is not in the RGBV-Toggle method
-void HistogramPanel::toggleFreeze ()
-{
-    if (histogramRGBArea->getFreeze()) {
-        histogramRGBArea->updateFreeze(false);
-    } else if (histogramRGBArea->getShow()) {
-        histogramRGBArea->updateFreeze(true);
-    }
-
-    return;
-}
-
 void HistogramPanel::pointerMoved (bool validPos, const Glib::ustring &profile, const Glib::ustring &profileW, int x, int y, int r, int g, int b, bool isRaw)
->>>>>>> 79707ed1
 {
 
     if (!validPos) {
