/*
 *  This file is part of RawTherapee.
 *
 *  Copyright (c) 2004-2010 Gabor Horvath <hgabor@rawtherapee.com>, Oliver Duis <www.oliverduis.de>
 *
 *  RawTherapee is free software: you can redistribute it and/or modify
 *  it under the terms of the GNU General Public License as published by
 *  the Free Software Foundation, either version 3 of the License, or
 *  (at your option) any later version.
 *
 *  RawTherapee is distributed in the hope that it will be useful,
 *  but WITHOUT ANY WARRANTY; without even the implied warranty of
 *  MERCHANTABILITY or FITNESS FOR A PARTICULAR PURPOSE.  See the
 *  GNU General Public License for more details.
 *
 *  You should have received a copy of the GNU General Public License
 *  along with RawTherapee.  If not, see <http://www.gnu.org/licenses/>.
 */
#include <sigc++/slot.h>
#include "preferences.h"
#include "multilangmgr.h"
#include "splash.h"
#include "cachemanager.h"
#include "addsetids.h"
#include "../rtengine/dfmanager.h"
#include "../rtengine/ffmanager.h"
#include <sstream>
#include "rtimage.h"
#ifdef _OPENMP
#include <omp.h>
#endif

extern Options options;
extern Glib::ustring argv0;
Glib::RefPtr<Gtk::CssProvider> themecss;
Glib::RefPtr<Gtk::CssProvider> fontcss;

Preferences::Preferences  (RTWindow *rtwindow)
    : Gtk::Dialog (M ("MAIN_BUTTON_PREFERENCES"), *rtwindow, true)
    , splash (nullptr)
    , rprofiles (nullptr)
    , iprofiles (nullptr)
    , parent (rtwindow)
    , newFont (false)
    , newCPFont (false)
{
    regex = Glib::Regex::create (THEMEREGEXSTR, Glib::RegexCompileFlags::REGEX_CASELESS);

    moptions.copyFrom (&options);

    /*
     * Do not increase height, since it's not visible on e.g. smaller netbook
     * screens. The default height is about 620 pixels currently, that's why
     * we do not set the height anymore. Netbook users will most certainly set
     * a smaller font, so they'll be able to shrink the Preferences window and
     * close it.
     */
    set_size_request (650, -1);
    set_default_size (options.preferencesWidth, options.preferencesHeight);

    Pango::FontDescription defaultFont = get_style_context ()->get_font();
    initialFontFamily = defaultFont.get_family ();
    initialFontSize = defaultFont.get_size () / Pango::SCALE;

    Gtk::Box* mainBox = get_content_area ();
//GTK318
#if GTK_MAJOR_VERSION == 3 && GTK_MINOR_VERSION < 20
    mainBox->set_spacing (8);
#endif
//GTK318
    //set_has_separator (false);

    Gtk::Notebook* nb = Gtk::manage (new Gtk::Notebook ());
    nb->set_name ("PrefNotebook");
    mainBox->pack_start (*nb);

    Gtk::Button* about  = Gtk::manage (new Gtk::Button (M ("GENERAL_ABOUT")));
    Gtk::Button* ok     = Gtk::manage (new Gtk::Button (M ("GENERAL_OK")));
    Gtk::Button* cancel = Gtk::manage (new Gtk::Button (M ("GENERAL_CANCEL")));

    about->signal_clicked().connect ( sigc::mem_fun (*this, &Preferences::aboutPressed) );
    ok->signal_clicked().connect ( sigc::mem_fun (*this, &Preferences::okPressed) );
    cancel->signal_clicked().connect ( sigc::mem_fun (*this, &Preferences::cancelPressed) );

    get_action_area()->pack_start (*about);
    get_action_area()->pack_end (*ok);
    get_action_area()->pack_end (*cancel);

    nb->append_page (*getGeneralPanel(),        M ("PREFERENCES_TAB_GENERAL"));
    nb->append_page (*getProcParamsPanel(),     M ("PREFERENCES_TAB_IMPROC"));
    nb->append_page (*getDynProfilePanel(), M ("PREFERENCES_TAB_DYNAMICPROFILE"));
    nb->append_page (*getFileBrowserPanel(),    M ("PREFERENCES_TAB_BROWSER"));
    nb->append_page (*getColorManagementPanel(), M ("PREFERENCES_TAB_COLORMGR"));
    nb->append_page (*getBatchProcPanel(),      M ("PREFERENCES_BATCH_PROCESSING"));
    nb->append_page (*getPerformancePanel(),    M ("PREFERENCES_TAB_PERFORMANCE"));
    // Sounds only on Windows and Linux
#if defined(WIN32) || defined(__linux__)
    nb->append_page (*getSoundPanel(),          M ("PREFERENCES_TAB_SOUND"));
#endif
    nb->set_current_page (0);

    profileStore.addListener (this);

    fillPreferences ();

    show_all_children ();
}


Preferences::~Preferences ()
{

    profileStore.removeListener (this);
    get_size (options.preferencesWidth, options.preferencesHeight);
}

int Preferences::getThemeRowNumber (Glib::ustring& longThemeFName)
{

    if (regex->match (longThemeFName + ".css", matchInfo)) {
        for (size_t i = 0 ; i < themeFNames.size(); ++i) {
            if (themeFNames.at (i).longFName == longThemeFName) {
                return (int)i;
            }
        }
    }

    return -1;
}

Gtk::Widget* Preferences::getBatchProcPanel ()
{

    Gtk::VBox* mvbpp = Gtk::manage (new Gtk::VBox ());

    Gtk::ScrolledWindow* behscrollw = Gtk::manage (new Gtk::ScrolledWindow ());
    behscrollw->set_policy (Gtk::POLICY_AUTOMATIC, Gtk::POLICY_AUTOMATIC);
    behscrollw->set_size_request (-1, 60);
    Gtk::VBox* vbbeh = Gtk::manage ( new Gtk::VBox () );
    vbbeh->pack_start (*behscrollw, Gtk::PACK_EXPAND_WIDGET);
    Gtk::Frame* behFrame = Gtk::manage (new Gtk::Frame (M ("PREFERENCES_BEHAVIOR")));
    behFrame->add (*vbbeh);
    //mvbpp->pack_start (*behFrame);
    mvbpp->pack_start (*behFrame, Gtk::PACK_EXPAND_WIDGET, 4);
    Gtk::TreeView* behTreeView = Gtk::manage (new Gtk::TreeView ());
    behscrollw->add (*behTreeView);

    behModel = Gtk::TreeStore::create (behavColumns);
    behTreeView->set_model (behModel);

    behTreeView->append_column (M ("PREFERENCES_PROPERTY"), behavColumns.label);
    behTreeView->append_column_editable (M ("PREFERENCES_ADD"), behavColumns.badd);
    behTreeView->append_column_editable (M ("PREFERENCES_SET"), behavColumns.bset);

    Gtk::CellRendererToggle* cr_add = static_cast<Gtk::CellRendererToggle*> (behTreeView->get_column (1)->get_first_cell());
    Gtk::CellRendererToggle* cr_set = static_cast<Gtk::CellRendererToggle*> (behTreeView->get_column (2)->get_first_cell());

    cr_add->set_radio (true);
    cr_add->set_property ("xalign", 0.0f);
    sigc::connection addc = cr_add->signal_toggled().connect (sigc::mem_fun (*this, &Preferences::behAddRadioToggled));
    cr_set->set_radio (true);
    cr_set->set_property ("xalign", 0.0f);
    sigc::connection setc = cr_set->signal_toggled().connect (sigc::mem_fun (*this, &Preferences::behSetRadioToggled));

    behTreeView->get_column (1)->add_attribute (*cr_add, "visible", behavColumns.visible);
    behTreeView->get_column (1)->set_sizing (Gtk::TREE_VIEW_COLUMN_FIXED);
    behTreeView->get_column (1)->set_fixed_width (50);
    behTreeView->get_column (2)->add_attribute (*cr_set, "visible", behavColumns.visible);
    behTreeView->get_column (2)->set_sizing (Gtk::TREE_VIEW_COLUMN_FIXED);
    behTreeView->get_column (2)->set_fixed_width (50);

    // fill model
    Gtk::TreeModel::iterator mi, ci;

    /*
     *   The TRUE/FALSE values of appendBehavList are replaced by the one defined in options.cc,
     */
    mi = behModel->append ();
    mi->set_value (behavColumns.label, M ("TP_EXPOSURE_LABEL"));
    appendBehavList (mi, M ("TP_EXPOSURE_EXPCOMP"), ADDSET_TC_EXPCOMP, false);
    appendBehavList (mi, M ("TP_EXPOSURE_COMPRHIGHLIGHTS"), ADDSET_TC_HLCOMPAMOUNT, false);
    appendBehavList (mi, M ("TP_EXPOSURE_COMPRHIGHLIGHTSTHRESHOLD"), ADDSET_TC_HLCOMPTHRESH, false);
    appendBehavList (mi, M ("TP_EXPOSURE_BLACKLEVEL"), ADDSET_TC_BLACKLEVEL, false);
    appendBehavList (mi, M ("TP_EXPOSURE_COMPRSHADOWS"), ADDSET_TC_SHCOMP, false);
    appendBehavList (mi, M ("TP_EXPOSURE_BRIGHTNESS"), ADDSET_TC_BRIGHTNESS, false);
    appendBehavList (mi, M ("TP_EXPOSURE_CONTRAST"), ADDSET_TC_CONTRAST, false);
    appendBehavList (mi, M ("TP_EXPOSURE_SATURATION"), ADDSET_TC_SATURATION, false);

    mi = behModel->append ();
    mi->set_value (behavColumns.label, M ("TP_RETINEX_LABEL"));
    appendBehavList (mi, M ("TP_RETINEX_STRENGTH"), ADDSET_RETI_STR, false);
    appendBehavList (mi, M ("TP_RETINEX_NEIGHBOR"), ADDSET_RETI_NEIGH, false);
    appendBehavList (mi, M ("TP_RETINEX_VARIANCE"), ADDSET_RETI_VART, false);
    appendBehavList (mi, M ("TP_RETINEX_GAMMA"), ADDSET_RETI_GAM, false);
    appendBehavList (mi, M ("TP_RETINEX_SLOPE"), ADDSET_RETI_SLO, false);
    appendBehavList (mi, M ("TP_RETINEX_GAIN"), ADDSET_RETI_GAIN, false);
    appendBehavList (mi, M ("TP_RETINEX_OFFSET"), ADDSET_RETI_OFFS, false);
    appendBehavList (mi, M ("TP_RETINEX_THRESHOLD"), ADDSET_RETI_LIMD, false);

    mi = behModel->append ();
    mi->set_value (behavColumns.label, M ("TP_SHADOWSHLIGHTS_LABEL"));
    appendBehavList (mi, M ("TP_SHADOWSHLIGHTS_HIGHLIGHTS"), ADDSET_SH_HIGHLIGHTS, false);
    appendBehavList (mi, M ("TP_SHADOWSHLIGHTS_SHADOWS"), ADDSET_SH_SHADOWS, false);
    appendBehavList (mi, M ("TP_SHADOWSHLIGHTS_LOCALCONTR"), ADDSET_SH_LOCALCONTRAST, false);

    mi = behModel->append ();
    mi->set_value (behavColumns.label, M ("TP_LABCURVE_LABEL"));
    appendBehavList (mi, M ("TP_LABCURVE_BRIGHTNESS"), ADDSET_LC_BRIGHTNESS, false);
    appendBehavList (mi, M ("TP_LABCURVE_CONTRAST"), ADDSET_LC_CONTRAST, false);
    appendBehavList (mi, M ("TP_LABCURVE_CHROMATICITY"), ADDSET_LC_CHROMATICITY, false);

    mi = behModel->append ();
    mi->set_value (behavColumns.label, M ("TP_SHARPENING_LABEL"));
    appendBehavList (mi, M ("TP_SHARPENING_AMOUNT"), ADDSET_SHARP_AMOUNT, false);

    mi = behModel->append ();

    mi->set_value (behavColumns.label, M ("TP_LOCALLAB_LABEL"));
    //  appendBehavList (mi, M("TP_LOCALLAB_DEGREE"), ADDSET_LOCALLAB_DEGREE, false);
    appendBehavList (mi, M ("TP_LOCAL_HEIGHT"), ADDSET_LOCALLAB_LOCY, false);
    appendBehavList (mi, M ("TP_LOCAL_WIDTH"), ADDSET_LOCALLAB_LOCX, false);
    appendBehavList (mi, M ("TP_LOCAL_HEIGHT_T"), ADDSET_LOCALLAB_LOCYT, false);
    appendBehavList (mi, M ("TP_LOCAL_WIDTH_L"), ADDSET_LOCALLAB_LOCXL, false);
    appendBehavList (mi, M ("TP_LOCALLAB_CENTER_X") + ", " + M ("TP_LOCALLAB_CENTER_Y"), ADDSET_LOCALLAB_CENTER, false);
    appendBehavList (mi, M ("TP_LOCALLAB_LIGHTNESS"), ADDSET_LOCALLAB_LIGHTNESS, false);
    appendBehavList (mi, M ("TP_LOCALLAB_CONTRAST"), ADDSET_LOCALLAB_CONTRAST, false);
    appendBehavList (mi, M ("TP_LOCALLAB_CHROMA"), ADDSET_LOCALLAB_CHROMA, false);
    appendBehavList (mi, M ("TP_LOCALLAB_SENSI"), ADDSET_LOCALLAB_SENSI, false);
    appendBehavList (mi, M ("TP_LOCALLAB_RADIUS"), ADDSET_LOCALLAB_RADIUS, false);
    appendBehavList (mi, M ("TP_LOCALLAB_STRENGTH"), ADDSET_LOCALLAB_STRENGTH, false);
    appendBehavList (mi, M ("TP_LOCALLAB_TRANSIT"), ADDSET_LOCALLAB_TRANSIT, false);



    mi = behModel->append ();
    mi->set_value (behavColumns.label, M ("TP_SHARPENEDGE_LABEL"));
    appendBehavList (mi, M ("TP_SHARPENEDGE_PASSES"), ADDSET_SHARPENEDGE_PASS, false);
    appendBehavList (mi, M ("TP_SHARPENEDGE_AMOUNT"), ADDSET_SHARPENEDGE_AMOUNT, false);

    mi = behModel->append ();
    mi->set_value (behavColumns.label, M ("TP_SHARPENMICRO_LABEL"));
    appendBehavList (mi, M ("TP_SHARPENMICRO_AMOUNT"), ADDSET_SHARPENMICRO_AMOUNT, false);
    appendBehavList (mi, M ("TP_SHARPENMICRO_UNIFORMITY"), ADDSET_SHARPENMICRO_UNIFORMITY, false);

    mi = behModel->append ();
    mi->set_value (behavColumns.label, M ("TP_DIRPYRDENOISE_LABEL"));
    //  appendBehavList (mi, M("TP_DIRPYRDENOISE_LUMA")+", "+M("TP_DIRPYRDENOISE_CHROMA"), ADDSET_DIRPYRDN_CHLUM, true);
    appendBehavList (mi, M ("TP_DIRPYRDENOISE_LUMA"), ADDSET_DIRPYRDN_LUMA, true);
    appendBehavList (mi, M ("TP_DIRPYRDENOISE_LDETAIL"), ADDSET_DIRPYRDN_LUMDET, true);
    appendBehavList (mi, M ("TP_DIRPYRDENOISE_CHROMA"), ADDSET_DIRPYRDN_CHROMA, true);
    appendBehavList (mi, M ("TP_DIRPYRDENOISE_RED"), ADDSET_DIRPYRDN_CHROMARED, true);
    appendBehavList (mi, M ("TP_DIRPYRDENOISE_BLUE"), ADDSET_DIRPYRDN_CHROMABLUE, true);
    appendBehavList (mi, M ("TP_DIRPYRDENOISE_GAMMA"), ADDSET_DIRPYRDN_GAMMA, true);
    appendBehavList (mi, M ("TP_DIRPYRDENOISE_PASSES"), ADDSET_DIRPYRDN_PASSES, true);

    mi = behModel->append ();
    mi->set_value (behavColumns.label, M ("TP_WBALANCE_LABEL"));
    appendBehavList (mi, M ("TP_WBALANCE_TEMPERATURE"), ADDSET_WB_TEMPERATURE, true);
    appendBehavList (mi, M ("TP_WBALANCE_GREEN"), ADDSET_WB_GREEN, true);
    appendBehavList (mi, M ("TP_WBALANCE_EQBLUERED"), ADDSET_WB_EQUAL, true);
    appendBehavList (mi, M ("TP_WBALANCE_TEMPBIAS"), ADDSET_WB_TEMPBIAS, true);

    mi = behModel->append ();
    mi->set_value (behavColumns.label, M ("TP_COLORAPP_LABEL"));
    appendBehavList (mi, M ("TP_COLORAPP_CIECAT_DEGREE"), ADDSET_CAT_DEGREE, true);
    appendBehavList (mi, M ("TP_COLORAPP_ADAPTSCENE"), ADDSET_CAT_ADAPTSCENE, true);
    appendBehavList (mi, M ("TP_COLORAPP_LIGHT"), ADDSET_CAT_LIGHT, true);
    appendBehavList (mi, M ("TP_COLORAPP_BRIGHT"), ADDSET_CAT_BRIGHT, true);
    appendBehavList (mi, M ("TP_COLORAPP_CHROMA"), ADDSET_CAT_CHROMA, true);
    appendBehavList (mi, M ("TP_COLORAPP_RSTPRO"), ADDSET_CAT_RSTPRO, true);
    appendBehavList (mi, M ("TP_COLORAPP_CONTRAST"), ADDSET_CAT_CONTRAST, true);
    appendBehavList (mi, M ("TP_COLORAPP_CONTRAST_Q"), ADDSET_CAT_CONTRAST_Q, true);
    appendBehavList (mi, M ("TP_COLORAPP_CHROMA_S"), ADDSET_CAT_CHROMA_S, true);
    appendBehavList (mi, M ("TP_COLORAPP_CHROMA_M"), ADDSET_CAT_CHROMA_M, true);
    appendBehavList (mi, M ("TP_COLORAPP_HUE"), ADDSET_CAT_HUE, true);
    appendBehavList (mi, M ("TP_COLORAPP_ADAPTVIEWING"), ADDSET_CAT_ADAPTVIEWING, true);
    appendBehavList (mi, M ("TP_COLORAPP_BADPIXSL"), ADDSET_CAT_BADPIX, true);

    mi = behModel->append ();
    mi->set_value (behavColumns.label, M ("TP_VIBRANCE_LABEL"));
    appendBehavList (mi, M ("TP_VIBRANCE_PASTELS"), ADDSET_VIBRANCE_PASTELS, false);
    appendBehavList (mi, M ("TP_VIBRANCE_SATURATED"), ADDSET_VIBRANCE_SATURATED, false);

    mi = behModel->append ();
    mi->set_value (behavColumns.label, M ("TP_GAMMA_OUTPUT"));
    appendBehavList (mi, M ("TP_GAMMA_CURV"), ADDSET_FREE_OUPUT_GAMMA, false);
    appendBehavList (mi, M ("TP_GAMMA_SLOP"), ADDSET_FREE_OUTPUT_SLOPE, false);

    mi = behModel->append ();
    mi->set_value (behavColumns.label, M ("TP_CHMIXER_LABEL"));
    appendBehavList (mi, M ("TP_CHMIXER_RED") + ", " + M ("TP_CHMIXER_GREEN") + ", " + M ("TP_CHMIXER_BLUE"), ADDSET_CHMIXER, false);

    mi = behModel->append ();
    mi->set_value (behavColumns.label, M ("TP_BWMIX_LABEL"));
    appendBehavList (mi, M ("TP_BWMIX_MIXC"), ADDSET_BLACKWHITE_HUES, false);
    appendBehavList (mi, M ("TP_BWMIX_GAMMA"), ADDSET_BLACKWHITE_GAMMA, false);

    mi = behModel->append ();
    mi->set_value ( behavColumns.label, M ("TP_FILMSIMULATION_LABEL") );
    appendBehavList ( mi, M ( "TP_FILMSIMULATION_STRENGTH" ), ADDSET_FILMSIMULATION_STRENGTH, true );

    mi = behModel->append ();
    mi->set_value (behavColumns.label, M ("TP_COLORTONING_LABEL"));
    appendBehavList (mi, M ("TP_COLORTONING_SPLITCOCO"), ADDSET_COLORTONING_SPLIT , true);
    appendBehavList (mi, M ("TP_COLORTONING_SATURATIONTHRESHOLD"), ADDSET_COLORTONING_SATTHRESHOLD , true);
    appendBehavList (mi, M ("TP_COLORTONING_SATURATEDOPACITY"), ADDSET_COLORTONING_SATOPACITY , true);
    appendBehavList (mi, M ("TP_COLORTONING_BALANCE"), ADDSET_COLORTONING_BALANCE , true);
    appendBehavList (mi, M ("TP_COLORTONING_STRENGTH"), ADDSET_COLORTONING_STRENGTH , true);

    mi = behModel->append ();
    mi->set_value (behavColumns.label, M ("TP_ROTATE_LABEL"));
    appendBehavList (mi, M ("TP_ROTATE_DEGREE"), ADDSET_ROTATE_DEGREE, false);

    mi = behModel->append ();
    mi->set_value (behavColumns.label, M ("TP_DISTORTION_LABEL"));
    appendBehavList (mi, M ("TP_DISTORTION_AMOUNT"), ADDSET_DIST_AMOUNT, false);

    mi = behModel->append ();
    mi->set_value (behavColumns.label, M ("TP_PERSPECTIVE_LABEL"));
    appendBehavList (mi, M ("TP_PERSPECTIVE_HORIZONTAL") + ", " + M ("TP_PERSPECTIVE_VERTICAL"), ADDSET_PERSPECTIVE, false);

    mi = behModel->append ();
    mi->set_value (behavColumns.label, M ("TP_GRADIENT_LABEL"));
    appendBehavList (mi, M ("TP_GRADIENT_DEGREE"), ADDSET_GRADIENT_DEGREE, false);
    appendBehavList (mi, M ("TP_GRADIENT_FEATHER"), ADDSET_GRADIENT_FEATHER, false);
    appendBehavList (mi, M ("TP_GRADIENT_STRENGTH"), ADDSET_GRADIENT_STRENGTH, false);
    appendBehavList (mi, M ("TP_GRADIENT_CENTER_X") + ", " + M ("TP_GRADIENT_CENTER_Y"), ADDSET_GRADIENT_CENTER, false);

    mi = behModel->append ();
    mi->set_value (behavColumns.label, M ("TP_PCVIGNETTE_LABEL"));
    appendBehavList (mi, M ("TP_PCVIGNETTE_STRENGTH"), ADDSET_PCVIGNETTE_STRENGTH, false);
    appendBehavList (mi, M ("TP_PCVIGNETTE_FEATHER"), ADDSET_PCVIGNETTE_FEATHER, false);
    appendBehavList (mi, M ("TP_PCVIGNETTE_ROUNDNESS"), ADDSET_PCVIGNETTE_ROUNDNESS, false);

    mi = behModel->append ();
    mi->set_value (behavColumns.label, M ("TP_CACORRECTION_LABEL"));
    appendBehavList (mi, M ("TP_CACORRECTION_BLUE") + ", " + M ("TP_CACORRECTION_RED"), ADDSET_CA, true);

    mi = behModel->append ();
    mi->set_value (behavColumns.label, M ("TP_VIGNETTING_LABEL"));
    appendBehavList (mi, M ("TP_VIGNETTING_AMOUNT"), ADDSET_VIGN_AMOUNT, false);
    appendBehavList (mi, M ("TP_VIGNETTING_RADIUS"), ADDSET_VIGN_RADIUS, false);
    appendBehavList (mi, M ("TP_VIGNETTING_STRENGTH"), ADDSET_VIGN_STRENGTH, false);
    appendBehavList (mi, M ("TP_VIGNETTING_CENTER_X") + ", " + M ("TP_VIGNETTING_CENTER_Y"), ADDSET_VIGN_CENTER, false);

    mi = behModel->append ();
    mi->set_value (behavColumns.label, M ("TP_DIRPYREQUALIZER_LABEL"));
    appendBehavList (mi, M ("TP_EXPOSURE_CONTRAST"), ADDSET_DIRPYREQ, true);
    appendBehavList (mi, M ("TP_DIRPYREQUALIZER_THRESHOLD"), ADDSET_DIRPYREQ_THRESHOLD, true);
    appendBehavList (mi, M ("TP_DIRPYREQUALIZER_SKIN"), ADDSET_DIRPYREQ_SKINPROTECT, true);

    mi = behModel->append ();
    mi->set_value (behavColumns.label, M ("TP_WAVELET_LABEL"));
    appendBehavList (mi, M ("TP_WAVELET_LEVELS"), ADDSET_WA_THRES, true);
    //  appendBehavList (mi, M("TP_WAVELET_CONTRAST"), ADDSET_WA, true);
    appendBehavList (mi, M ("TP_WAVELET_THRESHOLD"), ADDSET_WA_THRESHOLD, true);
    appendBehavList (mi, M ("TP_WAVELET_THRESHOLD2"), ADDSET_WA_THRESHOLD2, true);
    appendBehavList (mi, M ("TP_WAVELET_CHRO"), ADDSET_WA_CHRO, true);
    appendBehavList (mi, M ("TP_WAVELET_CHR"), ADDSET_WA_CHROMA, true);
    appendBehavList (mi, M ("TP_WAVELET_SKIN"), ADDSET_WA_SKINPROTECT, true);
    appendBehavList (mi, M ("TP_WAVELET_EDRAD"), ADDSET_WA_EDGRAD, true);
    appendBehavList (mi, M ("TP_WAVELET_EDVAL"), ADDSET_WA_EDGVAL, true);
    appendBehavList (mi, M ("TP_WAVELET_RESCON"), ADDSET_WA_RESCON, true);
    appendBehavList (mi, M ("TP_WAVELET_THR"), ADDSET_WA_THRR, true);
    appendBehavList (mi, M ("TP_WAVELET_RESCONH"), ADDSET_WA_RESCONH, true);
    appendBehavList (mi, M ("TP_WAVELET_THRH"), ADDSET_WA_THRRH, true);
    appendBehavList (mi, M ("TP_WAVELET_RESCHRO"), ADDSET_WA_RESCHRO, true);
    appendBehavList (mi, M ("TP_WAVELET_TMSTRENGTH"), ADDSET_WA_TMRS, true);
    appendBehavList (mi, M ("TP_WAVELET_SKY"), ADDSET_WA_SKYPROTECT, true);
    appendBehavList (mi, M ("TP_WAVELET_CONTRA"), ADDSET_WA_CONTRAST, true);
    appendBehavList (mi, M ("TP_WAVELET_STRENGTH"), ADDSET_WA_STRENGTH, true);
    appendBehavList (mi, M ("TP_WAVELET_COMPGAMMA"), ADDSET_WA_GAMMA, true);
    appendBehavList (mi, M ("TP_WAVELET_EDGEDETECT"), ADDSET_WA_EDGEDETECT, true);
    appendBehavList (mi, M ("TP_WAVELET_EDGEDETECTTHR"), ADDSET_WA_EDGEDETECTTHR, true);
    appendBehavList (mi, M ("TP_WAVELET_EDGEDETECTTHR2"), ADDSET_WA_EDGEDETECTTHR2, true);

    mi = behModel->append ();
    mi->set_value (behavColumns.label, M ("TP_PREPROCESS_LABEL"));
    appendBehavList (mi, M ("TP_PREPROCESS_GREENEQUIL"), ADDSET_PREPROCESS_GREENEQUIL, false);
    appendBehavList (mi, M ("TP_PREPROCESS_LINEDENOISE"), ADDSET_PREPROCESS_LINEDENOISE, true);

    mi = behModel->append ();
    mi->set_value (behavColumns.label, M ("TP_EXPOS_WHITEPOINT_LABEL"));
    appendBehavList (mi, M ("TP_RAWEXPOS_LINEAR"), ADDSET_RAWEXPOS_LINEAR, false);
    appendBehavList (mi, M ("TP_RAWEXPOS_PRESER"), ADDSET_RAWEXPOS_PRESER, false);

    mi = behModel->append ();
    mi->set_value (behavColumns.label, M ("TP_RAWEXPOS_BLACKS"));
    appendBehavList (mi, M ("TP_RAWEXPOS_RGB"), ADDSET_RAWEXPOS_BLACKS, false);

    mi = behModel->append ();
    mi->set_value (behavColumns.label, M ("TP_FLATFIELD_LABEL"));
    appendBehavList (mi, M ("TP_FLATFIELD_CLIPCONTROL"), ADDSET_RAWFFCLIPCONTROL, true);

    mi = behModel->append ();
    mi->set_value (behavColumns.label, M ("TP_CHROMATABERR_LABEL"));
    appendBehavList (mi, M ("TP_RAWCACORR_CARED") + ", " + M ("TP_RAWCACORR_CABLUE"), ADDSET_RAWCACORR, true);

    behTreeView->expand_all ();

    behAddAll = Gtk::manage ( new Gtk::Button (M ("PREFERENCES_BEHADDALL")) );
    behSetAll = Gtk::manage ( new Gtk::Button (M ("PREFERENCES_BEHSETALL")) );
    behAddAll->set_tooltip_markup (M ("PREFERENCES_BEHADDALLHINT"));
    behSetAll->set_tooltip_markup (M ("PREFERENCES_BEHSETALLHINT"));

    behAddAll->signal_clicked().connect ( sigc::mem_fun (*this, &Preferences::behAddAllPressed) );
    behSetAll->signal_clicked().connect ( sigc::mem_fun (*this, &Preferences::behSetAllPressed) );

    Gtk::HBox* buttonpanel1 = Gtk::manage (new Gtk::HBox ());
    //buttonpanel1->set_spacing(8);
    buttonpanel1->pack_end (*behSetAll, Gtk::PACK_SHRINK, 4);
    buttonpanel1->pack_end (*behAddAll, Gtk::PACK_SHRINK, 4);
    vbbeh->pack_start (*buttonpanel1, Gtk::PACK_SHRINK, 4);

    chOverwriteOutputFile =  Gtk::manage ( new Gtk::CheckButton (M ("PREFERENCES_OVERWRITEOUTPUTFILE")) );
    mvbpp->pack_start (*chOverwriteOutputFile, Gtk::PACK_SHRINK, 4);

    return mvbpp;
}

void Preferences::appendBehavList (Gtk::TreeModel::iterator& parent, Glib::ustring label, int id, bool set)
{

    Gtk::TreeModel::iterator ci = behModel->append (parent->children());
    ci->set_value (behavColumns.label, label);
    ci->set_value (behavColumns.visible, true);
    ci->set_value (behavColumns.badd, !set);
    ci->set_value (behavColumns.bset, set);
    ci->set_value (behavColumns.addsetid, id);
}

void Preferences::behAddRadioToggled (const Glib::ustring& path)
{

    Gtk::TreeModel::iterator iter = behModel->get_iter (path);
    //bool set = iter->get_value (behavColumns.bset);
    iter->set_value (behavColumns.bset, false);
    iter->set_value (behavColumns.badd, true);
}

void Preferences::behSetRadioToggled (const Glib::ustring& path)
{

    Gtk::TreeModel::iterator iter = behModel->get_iter (path);
    //bool add = iter->get_value (behavColumns.badd);
    iter->set_value (behavColumns.bset, true);
    iter->set_value (behavColumns.badd, false);
}


Gtk::Widget *Preferences::getDynProfilePanel()
{
    dynProfilePanel = Gtk::manage (new DynamicProfilePanel());
    return dynProfilePanel;
}


Gtk::Widget* Preferences::getProcParamsPanel ()
{

    Gtk::VBox* mvbpp = Gtk::manage (new Gtk::VBox ());

    Gtk::Frame* fpp = Gtk::manage (new Gtk::Frame (M ("PREFERENCES_IMPROCPARAMS")));
    Gtk::VBox* vbpp = Gtk::manage (new Gtk::VBox ());
    Gtk::Label* drlab = Gtk::manage (new Gtk::Label (M ("PREFERENCES_FORRAW") + ":", Gtk::ALIGN_START));
    rprofiles = Gtk::manage (new ProfileStoreComboBox ());
    rprofiles->addRow (profileStore.getInternalDynamicPSE());
    setExpandAlignProperties (rprofiles, true, false, Gtk::ALIGN_FILL, Gtk::ALIGN_CENTER);
    rprofiles->set_size_request (50, -1);
    rpconn = rprofiles->signal_changed().connect ( sigc::mem_fun (*this, &Preferences::forRAWComboChanged) );
    Gtk::Label* drimg = Gtk::manage (new Gtk::Label (M ("PREFERENCES_FORIMAGE") + ":", Gtk::ALIGN_START));
    iprofiles = Gtk::manage (new ProfileStoreComboBox ());
    iprofiles->addRow (profileStore.getInternalDynamicPSE());
    iprofiles->set_size_request (50, -1);
    setExpandAlignProperties (iprofiles, true, false, Gtk::ALIGN_FILL, Gtk::ALIGN_FILL);
    ipconn = iprofiles->signal_changed().connect ( sigc::mem_fun (*this, &Preferences::forImageComboChanged) );
    Gtk::Table* defpt = Gtk::manage (new Gtk::Table (2, 2));
    defpt->attach (*drlab, 0, 1, 0, 1, Gtk::FILL, Gtk::SHRINK, 2, 2);
    defpt->attach (*rprofiles, 1, 2, 0, 1, Gtk::EXPAND | Gtk::FILL | Gtk::SHRINK, Gtk::SHRINK, 2, 2);
    defpt->attach (*drimg, 0, 1, 1, 2, Gtk::FILL, Gtk::SHRINK, 2, 2);
    defpt->attach (*iprofiles, 1, 2, 1, 2, Gtk::EXPAND | Gtk::FILL | Gtk::SHRINK, Gtk::SHRINK, 2, 2);
    vbpp->pack_start (*defpt, Gtk::PACK_SHRINK, 4);
    useBundledProfiles = Gtk::manage (new Gtk::CheckButton (M ("PREFERENCES_USEBUNDLEDPROFILES")));
    bpconn = useBundledProfiles->signal_clicked().connect ( sigc::mem_fun (*this, &Preferences::bundledProfilesChanged) );
    vbpp->pack_start (*useBundledProfiles, Gtk::PACK_SHRINK, 4);
    fpp->add (*vbpp);
    mvbpp->pack_start (*fpp, Gtk::PACK_SHRINK, 4);

    // Custom profile builder box
    Gtk::Frame* cpfrm = Gtk::manage ( new Gtk::Frame (M ("PREFERENCES_CUSTPROFBUILD")) );
    Gtk::Label* cplab = Gtk::manage ( new Gtk::Label (M ("PREFERENCES_CUSTPROFBUILDPATH") + ":", Gtk::ALIGN_START) );
    txtCustProfBuilderPath = Gtk::manage ( new Gtk::Entry () );
    txtCustProfBuilderPath->set_tooltip_markup (M ("PREFERENCES_CUSTPROFBUILDHINT"));
    Gtk::Label* cpltypelab = Gtk::manage ( new Gtk::Label (M ("PREFERENCES_CUSTPROFBUILDKEYFORMAT") + ":", Gtk::ALIGN_START) );
    custProfBuilderLabelType = Gtk::manage (new Gtk::ComboBoxText ());
    custProfBuilderLabelType->append (M ("PREFERENCES_CUSTPROFBUILDKEYFORMAT_TID"));
    custProfBuilderLabelType->append (M ("PREFERENCES_CUSTPROFBUILDKEYFORMAT_NAME"));
    custProfBuilderLabelType->append (M ("PREFERENCES_CUSTPROFBUILDKEYFORMAT_TID") + "_" + M ("PREFERENCES_CUSTPROFBUILDKEYFORMAT_NAME"));
    Gtk::Table* cpbt = Gtk::manage (new Gtk::Table (2, 2));
    cpbt->attach (*cplab, 0, 1, 0, 1, Gtk::FILL, Gtk::SHRINK, 2, 2);
    cpbt->attach (*txtCustProfBuilderPath, 1, 2, 0, 1, Gtk::EXPAND | Gtk::FILL | Gtk::SHRINK, Gtk::SHRINK, 2, 2);
    cpbt->attach (*cpltypelab, 0, 1, 1, 2, Gtk::FILL, Gtk::SHRINK, 2, 2);
    cpbt->attach (*custProfBuilderLabelType, 1, 2, 1, 2, Gtk::EXPAND | Gtk::FILL | Gtk::SHRINK, Gtk::SHRINK, 2, 2);
    cpfrm->add (*cpbt);
    mvbpp->pack_start (*cpfrm, Gtk::PACK_SHRINK, 4);

    Gtk::Frame* fdp = Gtk::manage (new Gtk::Frame (M ("PREFERENCES_PROFILEHANDLING")));
    Gtk::VBox* vbdp = Gtk::manage (new Gtk::VBox ());
    saveParamsFile = Gtk::manage (new Gtk::CheckButton (M ("PREFERENCES_PROFILESAVEINPUT")));
    vbdp->pack_start (*saveParamsFile, Gtk::PACK_SHRINK, 4);
    saveParamsCache = Gtk::manage (new Gtk::CheckButton (M ("PREFERENCES_PROFILESAVECACHE")));
    vbdp->pack_start (*saveParamsCache, Gtk::PACK_SHRINK, 4);
    Gtk::Label* lplab = Gtk::manage (new Gtk::Label (M ("PREFERENCES_PROFILELOADPR") + ":"));
    loadParamsPreference = Gtk::manage (new Gtk::ComboBoxText ());
    loadParamsPreference->append (M ("PREFERENCES_PROFILEPRCACHE"));
    loadParamsPreference->append (M ("PREFERENCES_PROFILEPRFILE"));
    Gtk::HBox* hb41 = Gtk::manage (new Gtk::HBox ());
    hb41->pack_start (*lplab, Gtk::PACK_SHRINK, 0);
    hb41->pack_start (*loadParamsPreference, Gtk::PACK_EXPAND_WIDGET, 0);
    hb41->set_spacing (4);
    vbdp->pack_start (*hb41, Gtk::PACK_EXPAND_WIDGET, 4);
    fdp->add (*vbdp);
    mvbpp->pack_start (*fdp, Gtk::PACK_SHRINK, 4);

    Gtk::Frame* fmip = Gtk::manage (new Gtk::Frame (M ("PREFERENCES_MIP")));
    Gtk::HBox* hbmip = Gtk::manage (new Gtk::HBox (false, 4));
    Gtk::Label* lmip = Gtk::manage (new Gtk::Label (M ("PREFERENCES_MIP_LABEL")));
    cmip = Gtk::manage (new Gtk::ComboBoxText ());
    cmip->append (M ("PREFERENCES_MIP_PREV"));
    cmip->append (M ("PREFERENCES_MIP_OPT"));
    cmip->set_active (1);
    cmip->set_tooltip_text (M ("PREFERENCES_MIP_TOOLTIP"));

    hbmip->pack_start (*lmip, Gtk::PACK_SHRINK);
    hbmip->pack_start (*cmip);
    fmip->add (*hbmip);
    hbmip->set_border_width (4);
    mvbpp->pack_start (*fmip, Gtk::PACK_SHRINK, 4);

    Gtk::Frame* fdf = Gtk::manage (new Gtk::Frame (M ("PREFERENCES_DARKFRAME")) );
    Gtk::HBox* hb42 = Gtk::manage (new Gtk::HBox ());
    darkFrameDir = Gtk::manage (new Gtk::FileChooserButton (M ("PREFERENCES_DIRDARKFRAMES"), Gtk::FILE_CHOOSER_ACTION_SELECT_FOLDER));
    Gtk::Label *dfLab = Gtk::manage (new Gtk::Label (M ("PREFERENCES_DIRDARKFRAMES") + ":"));
    hb42->pack_start (*dfLab , Gtk::PACK_SHRINK, 4 );
    hb42->pack_start (*darkFrameDir, Gtk::PACK_EXPAND_WIDGET, 4);
    dfLabel = Gtk::manage (new Gtk::Label ("Found:"));
    Gtk::VBox* vbdf = Gtk::manage (new Gtk::VBox ());
    vbdf->pack_start ( *hb42, Gtk::PACK_SHRINK, 4);
    vbdf->pack_start ( *dfLabel, Gtk::PACK_SHRINK, 4 );
    fdf->add ( *vbdf );
    mvbpp->pack_start ( *fdf , Gtk::PACK_SHRINK, 4);

    //dfconn = darkFrameDir->signal_file_set().connect ( sigc::mem_fun(*this, &Preferences::darkFrameChanged), true);
    dfconn = darkFrameDir->signal_current_folder_changed().connect ( sigc::mem_fun (*this, &Preferences::darkFrameChanged), true);

    // FLATFIELD
    Gtk::Frame* fff = Gtk::manage (new Gtk::Frame (M ("PREFERENCES_FLATFIELD")) );
    Gtk::HBox* hb43 = Gtk::manage (new Gtk::HBox ());
    flatFieldDir = Gtk::manage (new Gtk::FileChooserButton (M ("PREFERENCES_FLATFIELDSDIR"), Gtk::FILE_CHOOSER_ACTION_SELECT_FOLDER));
    Gtk::Label *ffLab = Gtk::manage (new Gtk::Label (M ("PREFERENCES_FLATFIELDSDIR") + ":"));
    hb43->pack_start (*ffLab , Gtk::PACK_SHRINK, 4 );
    hb43->pack_start (*flatFieldDir);
    ffLabel = Gtk::manage (new Gtk::Label ("Found:"));
    Gtk::VBox* vbff = Gtk::manage (new Gtk::VBox ());
    vbff->pack_start ( *hb43, Gtk::PACK_SHRINK, 4);
    vbff->pack_start ( *ffLabel, Gtk::PACK_SHRINK, 4 );
    fff->add ( *vbff );
    mvbpp->pack_start ( *fff , Gtk::PACK_SHRINK, 4);

    //ffconn = flatFieldDir->signal_file_set().connect ( sigc::mem_fun(*this, &Preferences::flatFieldChanged), true);
    ffconn = flatFieldDir->signal_current_folder_changed().connect ( sigc::mem_fun (*this, &Preferences::flatFieldChanged), true);

    //Cluts Dir
    Gtk::Frame* clutsDirFrame = Gtk::manage (new Gtk::Frame (M ("PREFERENCES_FILMSIMULATION")) );
    Gtk::HBox* clutsDirBox = Gtk::manage (new Gtk::HBox ());
    clutsDir = Gtk::manage (new Gtk::FileChooserButton (M ("PREFERENCES_CLUTSDIR"), Gtk::FILE_CHOOSER_ACTION_SELECT_FOLDER));
    Gtk::Label *clutsDirLabel = Gtk::manage (new Gtk::Label (M ("PREFERENCES_CLUTSDIR") + ":"));
    Gtk::Label* clutsRestartNeeded = Gtk::manage ( new Gtk::Label (Glib::ustring (" (") + M ("PREFERENCES_APPLNEXTSTARTUP") + ")") );
    clutsDirBox->pack_start ( *clutsDirLabel, Gtk::PACK_SHRINK, 4 );
    clutsDirBox->pack_start ( *clutsDir );
    clutsDirBox->pack_start ( *clutsRestartNeeded, Gtk::PACK_SHRINK, 4 );
    clutsDirFrame->add ( *clutsDirBox );
    mvbpp->pack_start ( *clutsDirFrame, Gtk::PACK_SHRINK, 4 );

    Gtk::Frame* fmd = Gtk::manage (new Gtk::Frame (M ("PREFERENCES_METADATA")));
    Gtk::VBox* vbmd = Gtk::manage (new Gtk::VBox ());
    ckbTunnelMetaData = Gtk::manage (new Gtk::CheckButton (M ("PREFERENCES_TUNNELMETADATA")));
    vbmd->pack_start (*ckbTunnelMetaData, Gtk::PACK_SHRINK, 4);
    fmd->add (*vbmd);
    mvbpp->pack_start (*fmd, Gtk::PACK_SHRINK, 4);



    return mvbpp;
}

Gtk::Widget* Preferences::getPerformancePanel ()
{
    Gtk::VBox* mainContainer = Gtk::manage ( new Gtk::VBox () );
    mainContainer->set_spacing (4);

    Gtk::Frame* fprevdemo = Gtk::manage (new Gtk::Frame (M ("PREFERENCES_PREVDEMO")));
    Gtk::HBox* hbprevdemo = Gtk::manage (new Gtk::HBox (false, 4));
    Gtk::Label* lprevdemo = Gtk::manage (new Gtk::Label (M ("PREFERENCES_PREVDEMO_LABEL")));
    cprevdemo = Gtk::manage (new Gtk::ComboBoxText ());
    cprevdemo->append (M ("PREFERENCES_PREVDEMO_FAST"));
    cprevdemo->append (M ("PREFERENCES_PREVDEMO_SIDECAR"));
    cprevdemo->set_active (1);
    hbprevdemo->pack_start (*lprevdemo, Gtk::PACK_SHRINK);
    hbprevdemo->pack_start (*cprevdemo);
    fprevdemo->add (*hbprevdemo);
    mainContainer->pack_start (*fprevdemo, Gtk::PACK_SHRINK, 4);

    Gtk::Frame* ftiffserialize = Gtk::manage (new Gtk::Frame (M ("PREFERENCES_SERIALIZE_TIFF_READ")));
    Gtk::HBox* htiffserialize = Gtk::manage (new Gtk::HBox (false, 4));
    ctiffserialize = Gtk::manage ( new Gtk::CheckButton (M ("PREFERENCES_SERIALIZE_TIFF_READ_LABEL")) );
    ctiffserialize->set_tooltip_text (M ("PREFERENCES_SERIALIZE_TIFF_READ_TOOLTIP"));
    htiffserialize->pack_start (*ctiffserialize);
    ftiffserialize->add (*htiffserialize);
    mainContainer->pack_start (*ftiffserialize, Gtk::PACK_SHRINK, 4);

    Gtk::Frame* fclut = Gtk::manage ( new Gtk::Frame (M ("PREFERENCES_CLUTSCACHE")) );
    Gtk::HBox* clutCacheSizeHB = Gtk::manage ( new Gtk::HBox () );
    clutCacheSizeHB->set_spacing (4);
    Gtk::Label* CLUTLl = Gtk::manage ( new Gtk::Label (M ("PREFERENCES_CLUTSCACHE_LABEL") + ":", Gtk::ALIGN_START));
    clutCacheSizeSB = Gtk::manage ( new Gtk::SpinButton () );
    clutCacheSizeSB->set_digits (0);
    clutCacheSizeSB->set_increments (1, 5);
    clutCacheSizeSB->set_max_length (2); // Will this be sufficient? :)
#ifdef _OPENMP
    clutCacheSizeSB->set_range (1, 3 * omp_get_num_procs());
#else
    clutCacheSizeSB->set_range (1, 12);
#endif
    clutCacheSizeHB->pack_start (*CLUTLl, Gtk::PACK_SHRINK, 0);
    clutCacheSizeHB->pack_end (*clutCacheSizeSB, Gtk::PACK_SHRINK, 0);
    fclut->add (*clutCacheSizeHB);
    mainContainer->pack_start (*fclut, Gtk::PACK_SHRINK, 4);

    Gtk::Frame* finspect = Gtk::manage (  new Gtk::Frame (M ("PREFERENCES_INSPECT_LABEL")) );
    Gtk::HBox* maxIBuffersHB = Gtk::manage ( new Gtk::HBox () );
    maxIBuffersHB->set_spacing (4);
    maxIBuffersHB->set_tooltip_text (M ("PREFERENCES_INSPECT_MAXBUFFERS_TOOLTIP"));
    Gtk::Label* maxIBufferLbl = Gtk::manage ( new Gtk::Label (M ("PREFERENCES_INSPECT_MAXBUFFERS_LABEL") + ":", Gtk::ALIGN_START));
    maxInspectorBuffersSB = Gtk::manage ( new Gtk::SpinButton () );
    maxInspectorBuffersSB->set_digits (0);
    maxInspectorBuffersSB->set_increments (1, 5);
    maxInspectorBuffersSB->set_max_length (2);
    maxInspectorBuffersSB->set_range (1, 12);  // ... we have to set a limit, 12 seem to be enough even for systems with tons of RAM
    maxIBuffersHB->pack_start (*maxIBufferLbl, Gtk::PACK_SHRINK, 0);
    maxIBuffersHB->pack_end (*maxInspectorBuffersSB, Gtk::PACK_SHRINK, 0);
    finspect->add (*maxIBuffersHB);
    mainContainer->pack_start (*finspect, Gtk::PACK_SHRINK, 4);

    Gtk::Frame* fdenoise = Gtk::manage ( new Gtk::Frame (M ("PREFERENCES_NOISE")) );
    Gtk::VBox* vbdenoise = Gtk::manage ( new Gtk::VBox (Gtk::PACK_SHRINK, 4) );

    Gtk::Label* lreloadneeded2 = Gtk::manage (new Gtk::Label (M ("PREFERENCES_IMG_RELOAD_NEEDED"), Gtk::ALIGN_START));
    Gtk::HBox* threadLimitHB = Gtk::manage (new Gtk::HBox (Gtk::PACK_SHRINK, 4));
    threadLimitHB->set_tooltip_text (M ("PREFERENCES_RGBDTL_TOOLTIP"));
    Gtk::Label* RGBDTLl = Gtk::manage ( new Gtk::Label (M ("PREFERENCES_RGBDTL_LABEL") + ":", Gtk::ALIGN_START));
    rgbDenoiseTreadLimitSB = Gtk::manage ( new Gtk::SpinButton () );
    rgbDenoiseTreadLimitSB->set_digits (0);
    rgbDenoiseTreadLimitSB->set_increments (1, 5);
    rgbDenoiseTreadLimitSB->set_max_length (2); // Will this be sufficient? :)
#ifdef _OPENMP
    int maxThreadNumber = omp_get_max_threads();
#else
    int maxThreadNumber = 10;
#endif
    rgbDenoiseTreadLimitSB->set_range (0, maxThreadNumber);
    threadLimitHB->pack_start (*RGBDTLl, Gtk::PACK_SHRINK, 2);
    threadLimitHB->pack_end (*rgbDenoiseTreadLimitSB, Gtk::PACK_SHRINK, 2);

    Gtk::Label* dnlab = Gtk::manage (new Gtk::Label (M ("PREFERENCES_LEVDN") + ":", Gtk::ALIGN_START));
    Gtk::Label* dnautlab = Gtk::manage (new Gtk::Label (M ("PREFERENCES_LEVAUTDN") + ":", Gtk::ALIGN_START));
    Gtk::Label* dnautsimpllab = Gtk::manage (new Gtk::Label (M ("PREFERENCES_SIMPLAUT") + ":", Gtk::ALIGN_START));
    Gtk::Label* dntilab = Gtk::manage (new Gtk::Label (M ("PREFERENCES_TINB") + ":", Gtk::ALIGN_START));
    Gtk::Label* dnwavlab = Gtk::manage (new Gtk::Label (M ("PREFERENCES_WAVLEV") + ":", Gtk::ALIGN_START));
    Gtk::Label* dnlisslab = Gtk::manage (new Gtk::Label (M ("PREFERENCES_LISS") + ":", Gtk::ALIGN_START));

    dnv = Gtk::manage (new Gtk::ComboBoxText ());
    dnv->append (M ("PREFERENCES_MIN"));
    dnv->append (M ("PREFERENCES_SMA"));
    dnv->append (M ("PREFERENCES_MED"));
    dnv->append (M ("PREFERENCES_MAX"));
    dnaut = Gtk::manage (new Gtk::ComboBoxText ());
    dnaut->append (M ("PREFERENCES_AUTLOW"));
    dnaut->append (M ("PREFERENCES_AUTSTD"));

    dnautsimpl = Gtk::manage (new Gtk::ComboBoxText ());
    dnautsimpl->append (M ("PREFERENCES_STDAUT"));
    dnautsimpl->append (M ("PREFERENCES_EXPAUT"));

    dnliss = Gtk::manage (new Gtk::ComboBoxText ());
    dnliss->append (M ("PREFERENCES_AUTLISVLOW")); //very low
    dnliss->append (M ("PREFERENCES_AUTLISLOW")); //low
    dnliss->append (M ("PREFERENCES_AUTLISSTD")); //med
    dnliss->append (M ("PREFERENCES_AUTLISMAX")); //max

    dnti = Gtk::manage (new Gtk::ComboBoxText ());
    dnti->append (M ("PREFERENCES_TISTD"));
    dnti->append (M ("PREFERENCES_TIMAX"));

    dnwavlev = Gtk::manage (new Gtk::ComboBoxText ());
    dnwavlev->append (M ("PREFERENCES_WLZER"));
    dnwavlev->append (M ("PREFERENCES_WLONE"));
    dnwavlev->append (M ("PREFERENCES_WLTWO"));

    Gtk::Table* colon = Gtk::manage (new Gtk::Table (6, 2));
    colon->attach (*dnlab, 0, 1, 0, 1, Gtk::FILL, Gtk::SHRINK, 2, 2);
    colon->attach (*dnv, 1, 2, 0, 1, Gtk::EXPAND | Gtk::FILL | Gtk::SHRINK, Gtk::SHRINK, 2, 2);
    colon->attach (*dnautlab, 0, 1, 1, 2, Gtk::FILL, Gtk::SHRINK, 2, 2);
    colon->attach (*dnaut, 1, 2, 1, 2, Gtk::EXPAND | Gtk::FILL | Gtk::SHRINK, Gtk::SHRINK, 2, 2);
    colon->attach (*dnautsimpllab, 0, 1, 2, 3, Gtk::FILL, Gtk::SHRINK, 2, 2);
    colon->attach (*dnautsimpl, 1, 2, 2, 3, Gtk::EXPAND | Gtk::FILL | Gtk::SHRINK, Gtk::SHRINK, 2, 2);
    colon->attach (*dnlisslab, 0, 1, 3, 4, Gtk::FILL, Gtk::SHRINK, 2, 2);
    colon->attach (*dnliss, 1, 2, 3, 4, Gtk::EXPAND | Gtk::FILL | Gtk::SHRINK, Gtk::SHRINK, 2, 2);
    colon->attach (*dntilab, 0, 1, 4, 5, Gtk::FILL, Gtk::SHRINK, 2, 2);
    colon->attach (*dnti, 1, 2, 4, 5, Gtk::EXPAND | Gtk::FILL | Gtk::SHRINK, Gtk::SHRINK, 2, 2);
    colon->attach (*dnwavlab, 0, 1, 5, 6, Gtk::FILL, Gtk::SHRINK, 2, 2);
    colon->attach (*dnwavlev, 1, 2, 5, 6, Gtk::EXPAND | Gtk::FILL | Gtk::SHRINK, Gtk::SHRINK, 2, 2);

    vbdenoise->pack_start (*lreloadneeded2, Gtk::PACK_SHRINK);
    vbdenoise->pack_start (*colon, Gtk::PACK_SHRINK);
    vbdenoise->pack_start (*threadLimitHB, Gtk::PACK_SHRINK);
    // <--- To be hard-coded and removed once tested
    cbdaubech = Gtk::manage (new Gtk::CheckButton (M ("PREFERENCES_DAUB_LABEL"), Gtk::ALIGN_START));
    cbdaubech->set_tooltip_markup (M ("PREFERENCES_DAUB_TOOLTIP"));
//   vbdenoise->pack_start (*cbdaubech, Gtk::PACK_SHRINK);
    // --->
    fdenoise->add (*vbdenoise);
    mainContainer->pack_start (*fdenoise, Gtk::PACK_SHRINK, 4);

    return mainContainer;
}

Gtk::Widget* Preferences::getColorManagementPanel ()
{

    Gtk::VBox* mvbcm = Gtk::manage (new Gtk::VBox ());
    mvbcm->set_spacing (4);

    iccDir = Gtk::manage (new Gtk::FileChooserButton (M ("PREFERENCES_ICCDIR"), Gtk::FILE_CHOOSER_ACTION_SELECT_FOLDER));
    setExpandAlignProperties (iccDir, true, false, Gtk::ALIGN_FILL, Gtk::ALIGN_CENTER);
    Gtk::Label* pdlabel = Gtk::manage (new Gtk::Label (M ("PREFERENCES_ICCDIR") + ":", Gtk::ALIGN_START));
    setExpandAlignProperties (pdlabel, false, false, Gtk::ALIGN_FILL, Gtk::ALIGN_CENTER);

    Gtk::Grid* iccdgrid = Gtk::manage (new Gtk::Grid ());
    setExpandAlignProperties (iccdgrid, true, false, Gtk::ALIGN_FILL, Gtk::ALIGN_FILL);
    iccdgrid->set_column_spacing (4);

    iccdgrid->attach (*pdlabel, 0, 0, 1, 1);
    iccdgrid->attach (*iccDir, 1, 0, 1, 1);

    iccDir->signal_selection_changed ().connect (sigc::mem_fun (this, &Preferences::iccDirChanged));

    mvbcm->pack_start (*iccdgrid, Gtk::PACK_SHRINK);

    //-------------------------  MONITOR ----------------------

    Gtk::Frame* fmonitor = Gtk::manage ( new Gtk::Frame (M ("PREFERENCES_MONITOR")) );
    Gtk::Grid* gmonitor = Gtk::manage ( new Gtk::Grid () );
    gmonitor->set_column_spacing (4);

    monProfile = Gtk::manage (new Gtk::ComboBoxText ());
    setExpandAlignProperties (monProfile, true, false, Gtk::ALIGN_FILL, Gtk::ALIGN_CENTER);
    Gtk::Label* mplabel = Gtk::manage (new Gtk::Label (M ("PREFERENCES_MONPROFILE") + ":", Gtk::ALIGN_START));
    setExpandAlignProperties (mplabel, false, false, Gtk::ALIGN_START, Gtk::ALIGN_CENTER);

    monIntent = Gtk::manage (new Gtk::ComboBoxText ());
    setExpandAlignProperties (monIntent, true, false, Gtk::ALIGN_FILL, Gtk::ALIGN_CENTER);
    Gtk::Label* milabel = Gtk::manage (new Gtk::Label (M ("PREFERENCES_MONINTENT") + ":", Gtk::ALIGN_START));
    setExpandAlignProperties (milabel, false, false, Gtk::ALIGN_START, Gtk::ALIGN_CENTER);

    monProfile->append (M ("PREFERENCES_PROFILE_NONE"));
    monProfile->set_active (0);

    const std::vector<Glib::ustring> profiles = rtengine::ICCStore::getInstance ()->getProfiles (rtengine::ICCStore::ProfileType::MONITOR);

    for (const auto profile : profiles) {
        monProfile->append (profile);
    }

    // same order as the enum
    monIntent->append (M ("PREFERENCES_INTENT_PERCEPTUAL"));
    monIntent->append (M ("PREFERENCES_INTENT_RELATIVE"));
    monIntent->append (M ("PREFERENCES_INTENT_ABSOLUTE"));
    monIntent->set_active (1);
    monIntent->set_size_request (120, -1);

    monBPC = Gtk::manage (new Gtk::CheckButton (M ("PREFERENCES_CMMBPC")));
    setExpandAlignProperties (monBPC, false, false, Gtk::ALIGN_START, Gtk::ALIGN_CENTER);
    monBPC->set_active (true);

#if defined(WIN32) // Auto-detection not implemented for Linux, see issue 851
    cbAutoMonProfile = Gtk::manage (new Gtk::CheckButton (M ("PREFERENCES_AUTOMONPROFILE")));
    setExpandAlignProperties (cbAutoMonProfile, false, false, Gtk::ALIGN_START, Gtk::ALIGN_CENTER);
    autoMonProfileConn  = cbAutoMonProfile->signal_toggled().connect (sigc::mem_fun (*this, &Preferences::autoMonProfileToggled));
#endif

    int row = 0;
    gmonitor->attach (*mplabel, 0, row, 1, 1);
#if defined(__APPLE__) // monitor profile not supported on apple
    Gtk::Label *osxwarn = Gtk::manage (new Gtk::Label (M ("PREFERENCES_MONPROFILE_WARNOSX"), Gtk::ALIGN_START));
    setExpandAlignProperties (osxwarn, false, false, Gtk::ALIGN_CENTER, Gtk::ALIGN_CENTER);
    gmonitor->attach (*osxwarn, 1, row, 1, 1);
#else
    gmonitor->attach (*monProfile, 1, row, 1, 1);
#endif
    ++row;
#if defined(WIN32)
    gmonitor->attach (*cbAutoMonProfile, 1, row, 1, 1);
    ++row;
#endif
    gmonitor->attach (*milabel, 0, row, 1, 1);
    gmonitor->attach (*monIntent, 1, row, 1, 1);
    ++row;
    gmonitor->attach (*monBPC, 0, row, 2, 1);

#if defined(WIN32)
    autoMonProfileToggled();
#endif

    fmonitor->add (*gmonitor);

    mvbcm->pack_start (*fmonitor, Gtk::PACK_SHRINK);

    //-------------------------  PRINTER ----------------------

    Gtk::Frame* fprinter = Gtk::manage ( new Gtk::Frame (M ("PREFERENCES_PRINTER")) );
    Gtk::Grid* gprinter = Gtk::manage ( new Gtk::Grid () );
    gprinter->set_column_spacing (4);
    prtProfile = Gtk::manage (new Gtk::ComboBoxText ());
    setExpandAlignProperties (prtProfile, true, false, Gtk::ALIGN_FILL, Gtk::ALIGN_CENTER);
    Gtk::Label* pplabel = Gtk::manage (new Gtk::Label (M ("PREFERENCES_PRTPROFILE") + ":"));
    setExpandAlignProperties (pplabel, false, false, Gtk::ALIGN_START, Gtk::ALIGN_CENTER);

    prtIntent = Gtk::manage (new Gtk::ComboBoxText ());
    setExpandAlignProperties (prtIntent, true, false, Gtk::ALIGN_FILL, Gtk::ALIGN_CENTER);
    Gtk::Label* pilabel = Gtk::manage (new Gtk::Label (M ("PREFERENCES_PRTINTENT") + ":"));
    setExpandAlignProperties (pilabel, false, false, Gtk::ALIGN_START, Gtk::ALIGN_CENTER);

    prtProfile->append (M ("PREFERENCES_PROFILE_NONE"));
    prtProfile->set_active (0);

    const std::vector<Glib::ustring> prtprofiles = rtengine::ICCStore::getInstance ()->getProfiles (rtengine::ICCStore::ProfileType::PRINTER);

    for (const auto prtprofile : prtprofiles) {
        prtProfile->append (prtprofile);
    }

    // same order as the enum
    prtIntent->append (M ("PREFERENCES_INTENT_PERCEPTUAL"));
    prtIntent->append (M ("PREFERENCES_INTENT_RELATIVE"));
    prtIntent->append (M ("PREFERENCES_INTENT_ABSOLUTE"));
    prtIntent->set_active (1);

    prtBPC = Gtk::manage (new Gtk::CheckButton (M ("PREFERENCES_CMMBPC")));
    setExpandAlignProperties (prtBPC, false, false, Gtk::ALIGN_START, Gtk::ALIGN_CENTER);
    prtBPC->set_active (true);

    row = 0;
    gprinter->attach (*pplabel, 0, row, 1, 1);
    gprinter->attach (*prtProfile, 1, row, 1, 1);
    ++row;
    gprinter->attach (*pilabel, 0, row, 1, 1);
    gprinter->attach (*prtIntent, 1, row, 1, 1);
    ++row;
    gprinter->attach (*prtBPC, 0, row, 2, 1);

#if defined(WIN32)
    autoMonProfileToggled();
#endif

    fprinter->add (*gprinter);

    mvbcm->pack_start (*fprinter, Gtk::PACK_SHRINK);

    //-------------------------  CIECAM ----------------------

    Gtk::Label* viewlab = Gtk::manage (new Gtk::Label (M ("PREFERENCES_VIEW") + ":", Gtk::ALIGN_START));
    setExpandAlignProperties (viewlab, false, false, Gtk::ALIGN_START, Gtk::ALIGN_CENTER);

    view = Gtk::manage (new Gtk::ComboBoxText ());
    setExpandAlignProperties (view, true, false, Gtk::ALIGN_FILL, Gtk::ALIGN_CENTER);
    view->append (M ("PREFERENCES_D50"));
    view->append (M ("PREFERENCES_D55"));
    view->append (M ("PREFERENCES_D60"));
    view->append (M ("PREFERENCES_D65"));
    view->append (M ("PREFERENCES_BLACKBODY"));
    view->append (M ("PREFERENCES_FLUOF2"));
    view->append (M ("PREFERENCES_FLUOF7"));
    view->append (M ("PREFERENCES_FLUOF11"));

    Gtk::Label* greylab = Gtk::manage (new Gtk::Label (M ("PREFERENCES_GREY") + ":", Gtk::ALIGN_START));
    setExpandAlignProperties (greylab, false, false, Gtk::ALIGN_START, Gtk::ALIGN_CENTER);
    grey = Gtk::manage (new Gtk::ComboBoxText ());
    setExpandAlignProperties (grey, true, false, Gtk::ALIGN_FILL, Gtk::ALIGN_CENTER);
    grey->append (M ("PREFERENCES_GREY05"));
    grey->append (M ("PREFERENCES_GREY10"));
    grey->append (M ("PREFERENCES_GREY15"));
    grey->append (M ("PREFERENCES_GREY18"));
    grey->append (M ("PREFERENCES_GREY23"));
    grey->append (M ("PREFERENCES_GREY30"));
    grey->append (M ("PREFERENCES_GREY40"));

    Gtk::Label* greySclab = Gtk::manage (new Gtk::Label (M ("PREFERENCES_GREYSC") + ":", Gtk::ALIGN_START));
    setExpandAlignProperties (greySclab, false, false, Gtk::ALIGN_START, Gtk::ALIGN_CENTER);
    greySc = Gtk::manage (new Gtk::ComboBoxText ());
    setExpandAlignProperties (greySc, true, false, Gtk::ALIGN_FILL, Gtk::ALIGN_CENTER);
    greySc->append (M ("PREFERENCES_GREYSCA"));
    greySc->append (M ("PREFERENCES_GREYSC18"));

    Gtk::Frame* fcielab = Gtk::manage ( new Gtk::Frame (M ("PREFERENCES_CIEART_FRAME")) );
    setExpandAlignProperties (fcielab, true, false, Gtk::ALIGN_FILL, Gtk::ALIGN_START);

    Gtk::Grid* colo = Gtk::manage (new Gtk::Grid ());
    setExpandAlignProperties (colo, true, false, Gtk::ALIGN_FILL, Gtk::ALIGN_FILL);
    Gtk::Label* lreloadneeded1 = Gtk::manage (new Gtk::Label (M ("PREFERENCES_IMG_RELOAD_NEEDED"), Gtk::ALIGN_START));
    setExpandAlignProperties (lreloadneeded1, true, false, Gtk::ALIGN_START, Gtk::ALIGN_CENTER);
    colo->attach (*lreloadneeded1, 0, 0, 2, 1);
    colo->attach (*viewlab, 0, 1, 1, 1);
    colo->attach (*view, 1, 1, 1, 1);
    colo->attach (*greylab, 0, 2, 1, 1);
    colo->attach (*grey, 1, 2, 1, 1);
    colo->attach (*greySclab, 0, 3, 1, 1);
    colo->attach (*greySc, 1, 3, 1, 1);
    cbciecamfloat = Gtk::manage (new Gtk::CheckButton (M ("PREFERENCES_CIEART_LABEL")));
    setExpandAlignProperties (cbciecamfloat, false, false, Gtk::ALIGN_START, Gtk::ALIGN_CENTER);
    colo->attach (*cbciecamfloat, 0, 4, 2, 1);
    cbciecamfloat->set_tooltip_markup (M ("PREFERENCES_CIEART_TOOLTIP"));
    fcielab->add (*colo);

    mvbcm->pack_start (*fcielab, Gtk::PACK_SHRINK, 4);

    return mvbcm;
}

Gtk::Widget* Preferences::getGeneralPanel ()
{

    Gtk::Grid* mvbsd = Gtk::manage ( new Gtk::Grid () );
    mvbsd->set_column_spacing (4);
    mvbsd->set_row_spacing (4);

    Gtk::Frame* fworklflow = Gtk::manage (new Gtk::Frame (M ("PREFERENCES_WORKFLOW")));
    setExpandAlignProperties (fworklflow, true, false, Gtk::ALIGN_FILL, Gtk::ALIGN_START);
    Gtk::Grid* workflowGrid = Gtk::manage (new Gtk::Grid());
    workflowGrid->set_column_spacing (4);
    workflowGrid->set_row_spacing (4);
    setExpandAlignProperties (workflowGrid, false, false, Gtk::ALIGN_FILL, Gtk::ALIGN_FILL);

    Gtk::Label* flayoutlab = Gtk::manage (new Gtk::Label (M ("PREFERENCES_EDITORLAYOUT") + ":"));
    setExpandAlignProperties (flayoutlab, false, false, Gtk::ALIGN_START, Gtk::ALIGN_BASELINE);
    editorLayout = Gtk::manage (new Gtk::ComboBoxText ());
    setExpandAlignProperties (editorLayout, true, false, Gtk::ALIGN_FILL, Gtk::ALIGN_BASELINE);
    editorLayout->append (M ("PREFERENCES_SINGLETAB"));
    editorLayout->append (M ("PREFERENCES_SINGLETABVERTAB"));
    editorLayout->append (M ("PREFERENCES_MULTITAB"));
    editorLayout->append (M ("PREFERENCES_MULTITABDUALMON"));
    editorLayout->set_active (2);
    Gtk::CellRendererText* cellRenderer = dynamic_cast<Gtk::CellRendererText*> (editorLayout->get_first_cell());
    cellRenderer->property_ellipsize() = Pango::ELLIPSIZE_MIDDLE;
    cellRenderer->property_ellipsize_set() = true;
    editorLayout->signal_changed().connect (sigc::mem_fun (*this, &Preferences::layoutComboChanged));
    layoutComboChanged(); // update the tooltip
    Gtk::Label* lNextStart = Gtk::manage ( new Gtk::Label (Glib::ustring ("(") + M ("PREFERENCES_APPLNEXTSTARTUP") + ")") );
    setExpandAlignProperties (lNextStart, false, false, Gtk::ALIGN_START, Gtk::ALIGN_BASELINE);
    workflowGrid->attach_next_to (*flayoutlab, Gtk::POS_LEFT, 1, 1);
    workflowGrid->attach_next_to (*editorLayout, *flayoutlab, Gtk::POS_RIGHT, 1, 1);
    workflowGrid->attach_next_to (*lNextStart, *editorLayout, Gtk::POS_RIGHT, 1, 1);

    Gtk::Label* curveBBoxPosL = Gtk::manage (new Gtk::Label (M ("PREFERENCES_CURVEBBOXPOS") + ":"));
    setExpandAlignProperties (curveBBoxPosL, false, false, Gtk::ALIGN_START, Gtk::ALIGN_BASELINE);
    curveBBoxPosC = Gtk::manage (new Gtk::ComboBoxText ());
    setExpandAlignProperties (curveBBoxPosC, true, false, Gtk::ALIGN_FILL, Gtk::ALIGN_BASELINE);
    curveBBoxPosC->append (M ("PREFERENCES_CURVEBBOXPOS_ABOVE"));
    curveBBoxPosC->append (M ("PREFERENCES_CURVEBBOXPOS_RIGHT"));
    curveBBoxPosC->append (M ("PREFERENCES_CURVEBBOXPOS_BELOW"));
    curveBBoxPosC->append (M ("PREFERENCES_CURVEBBOXPOS_LEFT"));
    curveBBoxPosC->set_active (1);
    Gtk::Label* curveBBoxPosRestartL = Gtk::manage (new Gtk::Label (Glib::ustring ("(") + M ("PREFERENCES_APPLNEXTSTARTUP") + ")"));
    setExpandAlignProperties (curveBBoxPosRestartL, false, false, Gtk::ALIGN_START, Gtk::ALIGN_BASELINE);
    workflowGrid->attach_next_to (*curveBBoxPosL, *flayoutlab, Gtk::POS_BOTTOM, 1, 1);
    workflowGrid->attach_next_to (*curveBBoxPosC, *editorLayout, Gtk::POS_BOTTOM, 1, 1);
    workflowGrid->attach_next_to (*curveBBoxPosRestartL, *lNextStart, Gtk::POS_BOTTOM, 1, 1);

    ckbHistogramPositionLeft =  Gtk::manage ( new Gtk::CheckButton (M ("PREFERENCES_HISTOGRAMPOSITIONLEFT")) );
    setExpandAlignProperties (ckbHistogramPositionLeft, false, false, Gtk::ALIGN_START, Gtk::ALIGN_BASELINE);
    ckbHistogramWorking =  Gtk::manage ( new Gtk::CheckButton (M ("PREFERENCES_HISTOGRAMWORKING")) );
    setExpandAlignProperties (ckbHistogramWorking, false, false, Gtk::ALIGN_START, Gtk::ALIGN_BASELINE);
    ckbHistogramWorking->set_tooltip_markup (M ("PREFERENCES_HISTOGRAM_TOOLTIP"));
    workflowGrid->attach_next_to (*ckbHistogramPositionLeft, *curveBBoxPosL, Gtk::POS_BOTTOM, 1, 1);
    workflowGrid->attach_next_to (*ckbHistogramWorking, *curveBBoxPosC, Gtk::POS_BOTTOM, 2, 1);

    ckbFileBrowserToolbarSingleRow =  Gtk::manage ( new Gtk::CheckButton (M ("PREFERENCES_FILEBROWSERTOOLBARSINGLEROW")) );
    setExpandAlignProperties (ckbFileBrowserToolbarSingleRow, false, false, Gtk::ALIGN_START, Gtk::ALIGN_START);
    ckbShowFilmStripToolBar =  Gtk::manage ( new Gtk::CheckButton (M ("PREFERENCES_SHOWFILMSTRIPTOOLBAR")) );
    setExpandAlignProperties (ckbShowFilmStripToolBar, false, false, Gtk::ALIGN_START, Gtk::ALIGN_START);
    workflowGrid->attach_next_to (*ckbFileBrowserToolbarSingleRow, *ckbHistogramPositionLeft, Gtk::POS_BOTTOM, 1, 1);
    workflowGrid->attach_next_to (*ckbShowFilmStripToolBar, *ckbHistogramWorking, Gtk::POS_BOTTOM, 2, 1);

    Gtk::Label* hb4label =  Gtk::manage ( new Gtk::Label (M ("PREFERENCES_TP_LABEL")) );
    setExpandAlignProperties (hb4label, false, false, Gtk::ALIGN_START, Gtk::ALIGN_BASELINE);
    ckbHideTPVScrollbar =  Gtk::manage ( new Gtk::CheckButton (M ("PREFERENCES_TP_VSCROLLBAR")) );
    setExpandAlignProperties (ckbHideTPVScrollbar, false, false, Gtk::ALIGN_START, Gtk::ALIGN_BASELINE);
    ckbUseIconNoText =  Gtk::manage ( new Gtk::CheckButton (M ("PREFERENCES_TP_USEICONORTEXT")) );
    setExpandAlignProperties (ckbUseIconNoText, false, false, Gtk::ALIGN_START, Gtk::ALIGN_BASELINE);
    workflowGrid->attach_next_to (*hb4label, *ckbFileBrowserToolbarSingleRow, Gtk::POS_BOTTOM, 1, 1);
    workflowGrid->attach_next_to (*ckbHideTPVScrollbar, *hb4label, Gtk::POS_RIGHT, 1, 1);
    workflowGrid->attach_next_to (*ckbUseIconNoText, *ckbHideTPVScrollbar, Gtk::POS_RIGHT, 1, 1);


    fworklflow->add (*workflowGrid);
    mvbsd->attach_next_to (*fworklflow, Gtk::POS_TOP, 2, 1);

    // ---------------------------------------------

    Gtk::Frame* flocal = Gtk::manage ( new Gtk::Frame (M ("PREFERENCES_LOCAL")) );
    setExpandAlignProperties (flocal, true, false, Gtk::ALIGN_FILL, Gtk::ALIGN_START);
    Gtk::Grid* localGrid = Gtk::manage ( new Gtk::Grid() );
    localGrid->set_column_spacing (4);
    localGrid->set_row_spacing (4);
    setExpandAlignProperties (localGrid, false, false, Gtk::ALIGN_FILL, Gtk::ALIGN_BASELINE);

    ckbShowdelimspot =  Gtk::manage ( new Gtk::CheckButton (M ("PREFERENCES_LOCALSHOWDELIMSPOT")) );
    setExpandAlignProperties (ckbShowdelimspot, false, false, Gtk::ALIGN_START, Gtk::ALIGN_START);
    localGrid->attach_next_to (*ckbShowdelimspot, Gtk::POS_LEFT, 3, 1);

    flocal->add (*localGrid);
    mvbsd->attach_next_to (*flocal, *fworklflow, Gtk::POS_BOTTOM, 2, 1);

    // ---------------------------------------------

    Gtk::Frame* flang = Gtk::manage ( new Gtk::Frame (M ("PREFERENCES_DEFAULTLANG")) );
    setExpandAlignProperties (flang, true, false, Gtk::ALIGN_FILL, Gtk::ALIGN_START);
    Gtk::Grid* langGrid = Gtk::manage ( new Gtk::Grid() );
    langGrid->set_column_spacing (4);
    langGrid->set_row_spacing (4);
    setExpandAlignProperties (langGrid, false, false, Gtk::ALIGN_FILL, Gtk::ALIGN_BASELINE);

    ckbLangAutoDetect =  Gtk::manage ( new Gtk::CheckButton (M ("PREFERENCES_LANGAUTODETECT")) );
    setExpandAlignProperties (ckbLangAutoDetect, false, false, Gtk::ALIGN_START, Gtk::ALIGN_BASELINE);

    Gtk::Label* langlab = Gtk::manage ( new Gtk::Label (M ("PREFERENCES_SELECTLANG") + ":") );
    setExpandAlignProperties (langlab, false, false, Gtk::ALIGN_START, Gtk::ALIGN_BASELINE);
    languages = Gtk::manage ( new Gtk::ComboBoxText () );
    setExpandAlignProperties (languages, false, false, Gtk::ALIGN_START, Gtk::ALIGN_BASELINE);

    std::vector<Glib::ustring> langs;
    parseDir (argv0 + "/languages", langs, "");

    for (size_t i = 0; i < langs.size(); i++) {
        if ("default" != langs[i] && "README" != langs[i] && "LICENSE" != langs[i]) {
            languages->append (langs[i]);
        }
    }

    Gtk::Label* langw = Gtk::manage ( new Gtk::Label (Glib::ustring (" (") + M ("PREFERENCES_APPLNEXTSTARTUP") + ")") );
    setExpandAlignProperties (langw, false, false, Gtk::ALIGN_START, Gtk::ALIGN_BASELINE);
    langGrid->attach_next_to (*ckbLangAutoDetect, Gtk::POS_LEFT, 3, 1);
    langGrid->attach_next_to (*langlab, *ckbLangAutoDetect, Gtk::POS_BOTTOM, 1, 1);
    langGrid->attach_next_to (*languages, *langlab, Gtk::POS_RIGHT, 1, 1);
    langGrid->attach_next_to (*langw, *languages, Gtk::POS_RIGHT, 1, 1);
    flang->add (*langGrid);
//  mvbsd->attach_next_to (*flang, *fworklflow, Gtk::POS_BOTTOM, 2, 1);
    mvbsd->attach_next_to (*flang, *flocal, Gtk::POS_BOTTOM, 2, 1);

    // ---------------------------------------------

    Gtk::Frame* ftheme = Gtk::manage ( new Gtk::Frame (M ("PREFERENCES_DEFAULTTHEME")) );
    setExpandAlignProperties (ftheme, true, false, Gtk::ALIGN_FILL, Gtk::ALIGN_START);
    Gtk::Grid* themeGrid = Gtk::manage ( new Gtk::Grid() );
    themeGrid->set_column_spacing (4);
    themeGrid->set_row_spacing (4);
    setExpandAlignProperties (themeGrid, false, false, Gtk::ALIGN_FILL, Gtk::ALIGN_FILL);

    Gtk::Label* themelab = Gtk::manage ( new Gtk::Label (M ("PREFERENCES_SELECTTHEME") + ":") );
    setExpandAlignProperties (themelab, false, false, Gtk::ALIGN_START, Gtk::ALIGN_BASELINE);
    theme = Gtk::manage ( new Gtk::ComboBoxText () );
    setExpandAlignProperties (theme, false, false, Gtk::ALIGN_START, Gtk::ALIGN_BASELINE);

    theme->set_active (0);
    parseThemeDir (Glib::build_filename (argv0, "themes"));

    for (size_t i = 0; i < themeFNames.size(); i++) {
        theme->append (themeFNames.at (i).shortFName);
    }

<<<<<<< HEAD
    themeGrid->attach_next_to (*themelab, Gtk::POS_LEFT, 1, 1);
    themeGrid->attach_next_to (*theme, *themelab, Gtk::POS_RIGHT, 1, 1);

    Gtk::Label* fontlab = Gtk::manage ( new Gtk::Label (M ("PREFERENCES_SELECTFONT")) );
    setExpandAlignProperties (fontlab, false, false, Gtk::ALIGN_FILL, Gtk::ALIGN_BASELINE);
    fontButton = Gtk::manage ( new Gtk::FontButton ());
    setExpandAlignProperties (fontButton, false, false, Gtk::ALIGN_FILL, Gtk::ALIGN_BASELINE);
    fontButton->set_use_size (true);
    fontButton->set_font_name (Glib::ustring::compose ("%1 %2", options.fontFamily == "default" ? "sans" : options.fontFamily, options.fontSize));

    themeGrid->attach_next_to (*fontlab, *theme, Gtk::POS_RIGHT, 1, 1);
    themeGrid->attach_next_to (*fontButton, *fontlab, Gtk::POS_RIGHT, 1, 1);

    Gtk::Label* cpfontlab = Gtk::manage ( new Gtk::Label (M ("PREFERENCES_SELECTFONT_COLPICKER") + ":") );
    setExpandAlignProperties (cpfontlab, false, false, Gtk::ALIGN_FILL, Gtk::ALIGN_BASELINE);
    colorPickerFontButton = Gtk::manage ( new Gtk::FontButton ());
    setExpandAlignProperties (fontButton, false, false, Gtk::ALIGN_FILL, Gtk::ALIGN_BASELINE);
    colorPickerFontButton->set_use_size (true);
    colorPickerFontButton->set_font_name (Glib::ustring::compose ("%1 %2", options.CPFontFamily == "default" ? "sans" : options.CPFontFamily, options.CPFontSize));

    themeGrid->attach_next_to (*cpfontlab, *fontButton, Gtk::POS_RIGHT, 1, 1);
    themeGrid->attach_next_to (*colorPickerFontButton, *cpfontlab, Gtk::POS_RIGHT, 1, 1);

    Gtk::Label* cutOverlayLabel = Gtk::manage ( new Gtk::Label (M ("PREFERENCES_CUTOVERLAYBRUSH") + ":") );
    setExpandAlignProperties (cutOverlayLabel, false, false, Gtk::ALIGN_START, Gtk::ALIGN_BASELINE);
    butCropCol = Gtk::manage ( new Gtk::ColorButton() );
    setExpandAlignProperties (butCropCol, false, false, Gtk::ALIGN_START, Gtk::ALIGN_CENTER);
    butCropCol->set_use_alpha (true);
    themeGrid->attach_next_to (*cutOverlayLabel, *themelab, Gtk::POS_BOTTOM, 1, 1);
    themeGrid->attach_next_to (*butCropCol, *cutOverlayLabel, Gtk::POS_RIGHT, 1, 1);

    Gtk::Label* navGuideLabel = Gtk::manage ( new Gtk::Label (M ("PREFERENCES_NAVGUIDEBRUSH") + ":") );
    setExpandAlignProperties (navGuideLabel, false, false, Gtk::ALIGN_START, Gtk::ALIGN_BASELINE);
    butNavGuideCol = Gtk::manage ( new Gtk::ColorButton() );
    setExpandAlignProperties (butNavGuideCol, false, false, Gtk::ALIGN_START, Gtk::ALIGN_CENTER);
    butNavGuideCol->set_use_alpha (true);
    themeGrid->attach_next_to (*navGuideLabel, *butCropCol, Gtk::POS_RIGHT, 2, 1);
    themeGrid->attach_next_to (*butNavGuideCol, *navGuideLabel, Gtk::POS_RIGHT, 1, 1);
=======
    themeGrid->attach_next_to(*themelab, Gtk::POS_LEFT, 1, 1);
    themeGrid->attach_next_to(*theme, *themelab, Gtk::POS_RIGHT, 1, 1);

    Gtk::Label* fontlab = Gtk::manage( new Gtk::Label (M("PREFERENCES_SELECTFONT")) );
    setExpandAlignProperties(fontlab, false, false, Gtk::ALIGN_FILL, Gtk::ALIGN_BASELINE);
    fontButton = Gtk::manage( new Gtk::FontButton ());
    setExpandAlignProperties(fontButton, false, false, Gtk::ALIGN_FILL, Gtk::ALIGN_BASELINE);
    fontButton->set_use_size(true);
    if (options.fontFamily == "default") {
        fontButton->set_font_name (Glib::ustring::compose("%1 %2", initialFontFamily, initialFontSize));
    } else {
        fontButton->set_font_name (Glib::ustring::compose("%1 %2", options.fontFamily, options.fontSize));
    }

    themeGrid->attach_next_to(*fontlab, *theme, Gtk::POS_RIGHT, 1, 1);
    themeGrid->attach_next_to(*fontButton, *fontlab, Gtk::POS_RIGHT, 1, 1);

    Gtk::Label* cpfontlab = Gtk::manage( new Gtk::Label (M("PREFERENCES_SELECTFONT_COLPICKER") + ":") );
    setExpandAlignProperties(cpfontlab, false, false, Gtk::ALIGN_FILL, Gtk::ALIGN_BASELINE);
    colorPickerFontButton = Gtk::manage( new Gtk::FontButton ());
    setExpandAlignProperties(fontButton, false, false, Gtk::ALIGN_FILL, Gtk::ALIGN_BASELINE);
    colorPickerFontButton->set_use_size(true);
    if (options.fontFamily == "default") {
        colorPickerFontButton->set_font_name (Glib::ustring::compose("%1 %2", initialFontFamily, initialFontSize));
    } else {
        colorPickerFontButton->set_font_name (Glib::ustring::compose("%1 %2", options.CPFontFamily, options.CPFontSize));
    }

    themeGrid->attach_next_to(*cpfontlab, *fontButton, Gtk::POS_RIGHT, 1, 1);
    themeGrid->attach_next_to(*colorPickerFontButton, *cpfontlab, Gtk::POS_RIGHT, 1, 1);

    Gtk::Label* cutOverlayLabel = Gtk::manage( new Gtk::Label (M("PREFERENCES_CUTOVERLAYBRUSH") + ":") );
    setExpandAlignProperties(cutOverlayLabel, false, false, Gtk::ALIGN_START, Gtk::ALIGN_BASELINE);
    butCropCol = Gtk::manage( new Gtk::ColorButton() );
    setExpandAlignProperties(butCropCol, false, false, Gtk::ALIGN_START, Gtk::ALIGN_CENTER);
    butCropCol->set_use_alpha(true);
    themeGrid->attach_next_to(*cutOverlayLabel, *themelab, Gtk::POS_BOTTOM, 1, 1);
    themeGrid->attach_next_to(*butCropCol, *cutOverlayLabel, Gtk::POS_RIGHT, 1, 1);

    Gtk::Label* navGuideLabel = Gtk::manage( new Gtk::Label (M("PREFERENCES_NAVGUIDEBRUSH") + ":") );
    setExpandAlignProperties(navGuideLabel, false, false, Gtk::ALIGN_START, Gtk::ALIGN_BASELINE);
    butNavGuideCol = Gtk::manage( new Gtk::ColorButton() );
    setExpandAlignProperties(butNavGuideCol, false, false, Gtk::ALIGN_START, Gtk::ALIGN_CENTER);
    butNavGuideCol->set_use_alpha(true);
    themeGrid->attach_next_to(*navGuideLabel, *butCropCol, Gtk::POS_RIGHT, 2, 1);
    themeGrid->attach_next_to(*butNavGuideCol, *navGuideLabel, Gtk::POS_RIGHT, 1, 1);
>>>>>>> 6a3baa33

    ftheme->add (*themeGrid);
    mvbsd->attach_next_to (*ftheme, *flang, Gtk::POS_BOTTOM, 2, 1);

    // ---------------------------------------------

    Gtk::Frame* fclip = Gtk::manage ( new Gtk::Frame (M ("PREFERENCES_CLIPPINGIND")));
    setExpandAlignProperties (fclip, true, false, Gtk::ALIGN_FILL, Gtk::ALIGN_FILL);
    Gtk::Grid* clipGrid = Gtk::manage ( new Gtk::Grid() );
    clipGrid->set_column_spacing (4);
    clipGrid->set_row_spacing (4);
    setExpandAlignProperties (clipGrid, false, false, Gtk::ALIGN_FILL, Gtk::ALIGN_FILL);

    Gtk::Label* hll = Gtk::manage ( new Gtk::Label (M ("PREFERENCES_HLTHRESHOLD") + ": "));
    setExpandAlignProperties (hll, true, false, Gtk::ALIGN_START, Gtk::ALIGN_BASELINE);
    hlThresh = Gtk::manage ( new Gtk::SpinButton () );
    setExpandAlignProperties (hlThresh, false, false, Gtk::ALIGN_END, Gtk::ALIGN_BASELINE);
    hlThresh->set_digits (0);
    hlThresh->set_increments (1, 10);
    hlThresh->set_range (0, 255);
    clipGrid->attach_next_to (*hll, Gtk::POS_LEFT, 1, 1);
    clipGrid->attach_next_to (*hlThresh, *hll, Gtk::POS_RIGHT, 1, 1);

    Gtk::Label* shl = Gtk::manage ( new Gtk::Label (M ("PREFERENCES_SHTHRESHOLD") + ": ") );
    setExpandAlignProperties (shl, true, false, Gtk::ALIGN_START, Gtk::ALIGN_BASELINE);
    shThresh = Gtk::manage ( new Gtk::SpinButton () );
    setExpandAlignProperties (shThresh, false, false, Gtk::ALIGN_END, Gtk::ALIGN_BASELINE);
    shThresh->show ();
    shThresh->set_digits (0);
    shThresh->set_increments (1, 10);
    shThresh->set_range (0, 255);
    clipGrid->attach_next_to (*shl, *hll, Gtk::POS_BOTTOM, 1, 1);
    clipGrid->attach_next_to (*shThresh, *shl, Gtk::POS_RIGHT, 1, 1);

    fclip->add (*clipGrid);
    mvbsd->attach_next_to (*fclip, *ftheme, Gtk::POS_BOTTOM, 1, 1);

    // ---------------------------------------------

    Gtk::Frame* fnav = Gtk::manage ( new Gtk::Frame (M ("PREFERENCES_NAVIGATIONFRAME")) );
    setExpandAlignProperties (fclip, true, false, Gtk::ALIGN_FILL, Gtk::ALIGN_FILL);
    Gtk::Grid* navigationGrid = Gtk::manage ( new Gtk::Grid() );
    navigationGrid->set_column_spacing (4);
    navigationGrid->set_row_spacing (4);
    setExpandAlignProperties (fclip, false, false, Gtk::ALIGN_START, Gtk::ALIGN_FILL);

    Gtk::Label* panFactorLabel = Gtk::manage ( new Gtk::Label (M ("PREFERENCES_PANFACTORLABEL") + ":", Gtk::ALIGN_START));
    setExpandAlignProperties (panFactorLabel, false, false, Gtk::ALIGN_START, Gtk::ALIGN_BASELINE);
    panFactor = Gtk::manage ( new Gtk::SpinButton () );
    setExpandAlignProperties (panFactor, true, false, Gtk::ALIGN_START, Gtk::ALIGN_BASELINE);
    panFactor->set_digits (0);
    panFactor->set_increments (1, 5);
    panFactor->set_range (1, 10);
    navigationGrid->attach_next_to (*panFactorLabel, Gtk::POS_LEFT, 1, 1);
    navigationGrid->attach_next_to (*panFactor, *panFactorLabel, Gtk::POS_RIGHT, 1, 1);

    rememberZoomPanCheckbutton = Gtk::manage ( new Gtk::CheckButton (M ("PREFERENCES_REMEMBERZOOMPAN")) );
    setExpandAlignProperties (rememberZoomPanCheckbutton, false, false, Gtk::ALIGN_START, Gtk::ALIGN_BASELINE);
    rememberZoomPanCheckbutton->set_tooltip_text (M ("PREFERENCES_REMEMBERZOOMPAN_TOOLTIP"));

    navigationGrid->attach_next_to (*rememberZoomPanCheckbutton, *panFactorLabel, Gtk::POS_BOTTOM, 2, 1);

    fnav->add (*navigationGrid);
    mvbsd->attach_next_to (*fnav, *fclip, Gtk::POS_RIGHT, 1, 1);

    // ---------------------------------------------

    Gtk::Frame* fdg = Gtk::manage ( new Gtk::Frame (M ("PREFERENCES_EXTERNALEDITOR")) );
    setExpandAlignProperties (fdg, true, false, Gtk::ALIGN_FILL, Gtk::ALIGN_FILL);
    Gtk::Grid* externaleditorGrid = Gtk::manage ( new Gtk::Grid() );
    externaleditorGrid->set_column_spacing (4);
    externaleditorGrid->set_row_spacing (4);
    setExpandAlignProperties (externaleditorGrid, false, false, Gtk::ALIGN_FILL, Gtk::ALIGN_FILL);

    edOther = Gtk::manage ( new Gtk::RadioButton (M ("PREFERENCES_EDITORCMDLINE") + ":"));
    setExpandAlignProperties (edOther, false, false, Gtk::ALIGN_START, Gtk::ALIGN_CENTER);
    editorToSendTo = Gtk::manage ( new Gtk::Entry () );
    setExpandAlignProperties (editorToSendTo, true, false, Gtk::ALIGN_FILL, Gtk::ALIGN_BASELINE);
    Gtk::RadioButton::Group ge = edOther->get_group();

#ifdef __APPLE__
    edGimp = Gtk::manage ( new Gtk::RadioButton ("GIMP") );
    setExpandAlignProperties (edGimp, false, false, Gtk::ALIGN_START, Gtk::ALIGN_CENTER);
    edGimp->set_group (ge);
    externaleditorGrid->attach_next_to (*edGimp, Gtk::POS_TOP, 2, 1);

    edPS = Gtk::manage ( new Gtk::RadioButton (M ("PREFERENCES_PSPATH") + ":"));
    setExpandAlignProperties (edPS, false, false, Gtk::ALIGN_START, Gtk::ALIGN_CENTER);
    psDir = Gtk::manage ( new Gtk::FileChooserButton (M ("PREFERENCES_PSPATH"), Gtk::FILE_CHOOSER_ACTION_SELECT_FOLDER) );
    setExpandAlignProperties (psDir, true, false, Gtk::ALIGN_FILL, Gtk::ALIGN_CENTER);
    externaleditorGrid->attach_next_to (*edPS, *edGimp, Gtk::POS_BOTTOM, 1, 1);
    externaleditorGrid->attach_next_to (*psDir, *edPS, Gtk::POS_RIGHT, 1, 1);
    edPS->set_group (ge);

    externaleditorGrid->attach_next_to (*edOther, *edPS, Gtk::POS_BOTTOM, 1, 1);
    externaleditorGrid->attach_next_to (*editorToSendTo, *edOther, Gtk::POS_RIGHT, 1, 1);
#elif defined WIN32
    edGimp = Gtk::manage ( new Gtk::RadioButton (M ("PREFERENCES_GIMPPATH") + ":") );
    setExpandAlignProperties (edGimp, false, false, Gtk::ALIGN_START, Gtk::ALIGN_CENTER);
    gimpDir = Gtk::manage ( new Gtk::FileChooserButton (M ("PREFERENCES_GIMPPATH"), Gtk::FILE_CHOOSER_ACTION_SELECT_FOLDER) );
    setExpandAlignProperties (gimpDir, true, false, Gtk::ALIGN_FILL, Gtk::ALIGN_CENTER);
    externaleditorGrid->attach_next_to (*edGimp, Gtk::POS_TOP, 1, 1);
    externaleditorGrid->attach_next_to (*gimpDir, *edGimp, Gtk::POS_RIGHT, 1, 1);
    edGimp->set_group (ge);

    edPS = Gtk::manage ( new Gtk::RadioButton (M ("PREFERENCES_PSPATH") + ":") );
    setExpandAlignProperties (edPS, false, false, Gtk::ALIGN_START, Gtk::ALIGN_CENTER);
    psDir = Gtk::manage ( new Gtk::FileChooserButton (M ("PREFERENCES_PSPATH"), Gtk::FILE_CHOOSER_ACTION_SELECT_FOLDER) );
    setExpandAlignProperties (psDir, true, false, Gtk::ALIGN_FILL, Gtk::ALIGN_CENTER);
    externaleditorGrid->attach_next_to (*edPS, *edGimp, Gtk::POS_BOTTOM, 1, 1);
    externaleditorGrid->attach_next_to (*psDir, *edPS, Gtk::POS_RIGHT, 1, 1);
    edPS->set_group (ge);

    externaleditorGrid->attach_next_to (*edOther, *edPS, Gtk::POS_BOTTOM, 1, 1);
    externaleditorGrid->attach_next_to (*editorToSendTo, *edOther, Gtk::POS_RIGHT, 1, 1);
#else
    edGimp = Gtk::manage ( new Gtk::RadioButton ("GIMP") );
    setExpandAlignProperties (edGimp, false, false, Gtk::ALIGN_START, Gtk::ALIGN_CENTER);
    externaleditorGrid->attach_next_to (*edGimp, Gtk::POS_TOP, 2, 1);
    edGimp->set_group (ge);

    externaleditorGrid->attach_next_to (*edOther, *edGimp, Gtk::POS_BOTTOM, 1, 1);
    externaleditorGrid->attach_next_to (*editorToSendTo, *edOther, Gtk::POS_RIGHT, 1, 1);
#endif

    fdg->add (*externaleditorGrid);
    mvbsd->attach_next_to (*fdg, *fclip, Gtk::POS_BOTTOM, 2, 1);

<<<<<<< HEAD
    langAutoDetectConn = ckbLangAutoDetect->signal_toggled().connect (sigc::mem_fun (*this, &Preferences::langAutoDetectToggled));
    tconn = theme->signal_changed().connect ( sigc::mem_fun (*this, &Preferences::themeChanged) );
    fconn = fontButton->signal_font_set().connect ( sigc::mem_fun (*this, &Preferences::fontChanged) );
=======
    langAutoDetectConn = ckbLangAutoDetect->signal_toggled().connect (sigc::mem_fun(*this, &Preferences::langAutoDetectToggled));
    tconn = theme->signal_changed().connect( sigc::mem_fun(*this, &Preferences::themeChanged) );
    fconn = fontButton->signal_font_set().connect( sigc::mem_fun(*this, &Preferences::fontChanged) );
    cpfconn = colorPickerFontButton->signal_font_set().connect( sigc::mem_fun(*this, &Preferences::cpFontChanged) );
>>>>>>> 6a3baa33

    return mvbsd;
}

Gtk::Widget* Preferences::getFileBrowserPanel ()
{

    Gtk::VBox* mvbfb = Gtk::manage ( new Gtk::VBox () );

    Gtk::Frame* fsd = Gtk::manage ( new Gtk::Frame (M ("PREFERENCES_STARTUPIMDIR")) );

    sdcurrent = Gtk::manage ( new Gtk::RadioButton (M ("PREFERENCES_DIRSOFTWARE")) );
    sdlast    = Gtk::manage ( new Gtk::RadioButton (M ("PREFERENCES_DIRLAST")) );
    sdhome    = Gtk::manage ( new Gtk::RadioButton (M ("PREFERENCES_DIRHOME")) );
    sdother   = Gtk::manage ( new Gtk::RadioButton (M ("PREFERENCES_DIROTHER") + ": ") );
    startupdir = Gtk::manage ( new Gtk::Entry () );

    Gtk::Button* sdselect = Gtk::manage ( new Gtk::Button () );
    sdselect->set_image (*Gtk::manage (new RTImage ("gtk-open.png")));

    Gtk::RadioButton::Group opts = sdcurrent->get_group();
    sdlast->set_group (opts);
    sdhome->set_group (opts);
    sdother->set_group (opts);

    Gtk::VBox* vbsd = Gtk::manage ( new Gtk::VBox () );
    vbsd->pack_start (*sdcurrent, Gtk::PACK_SHRINK, 0);
    vbsd->pack_start (*sdlast, Gtk::PACK_SHRINK, 0);
    vbsd->pack_start (*sdhome, Gtk::PACK_SHRINK, 0);
    Gtk::HBox* otherbox = Gtk::manage ( new Gtk::HBox () );
    otherbox->pack_start (*sdother, Gtk::PACK_SHRINK);
    otherbox->pack_start (*startupdir);
    otherbox->pack_end (*sdselect, Gtk::PACK_SHRINK, 4);
    vbsd->pack_start (*otherbox, Gtk::PACK_SHRINK, 0);

    fsd->add (*vbsd);
    mvbfb->pack_start (*fsd, Gtk::PACK_SHRINK, 4);

    sdselect->signal_clicked().connect ( sigc::mem_fun (*this, &Preferences::selectStartupDir) );

//---


    Gtk::Frame* fro = Gtk::manage ( new Gtk::Frame (M ("PREFERENCES_FBROWSEROPTS")) );
    showDateTime = Gtk::manage ( new Gtk::CheckButton (M ("PREFERENCES_SHOWDATETIME")) );
    showBasicExif = Gtk::manage ( new Gtk::CheckButton (M ("PREFERENCES_SHOWBASICEXIF")) );
    showExpComp = Gtk::manage ( new Gtk::CheckButton (M ("PREFERENCES_SHOWEXPOSURECOMPENSATION")) );
    Gtk::VBox* vbro = Gtk::manage ( new Gtk::VBox () );
    Gtk::HBox* hbro1 = Gtk::manage ( new Gtk::HBox () );
    Gtk::HBox* hbro0 = Gtk::manage ( new Gtk::HBox () );
    overlayedFileNames = Gtk::manage ( new Gtk::CheckButton (M ("PREFERENCES_OVERLAY_FILENAMES")) );
    filmStripOverlayedFileNames = Gtk::manage ( new Gtk::CheckButton (M ("PREFERENCES_OVERLAY_FILENAMES_FILMSTRIP")) );
    sameThumbSize = Gtk::manage ( new Gtk::CheckButton (M ("PREFERENCES_FSTRIP_SAME_THUMB_HEIGHT")) );
    sameThumbSize->set_tooltip_text (M ("PREFERENCES_FSTRIP_SAME_THUMB_HEIGHT_HINT"));
    ckbInternalThumbIfUntouched = Gtk::manage ( new Gtk::CheckButton (M ("PREFERENCES_INTERNALTHUMBIFUNTOUCHED")));

    vbro->pack_start (*showDateTime, Gtk::PACK_SHRINK, 0);
    Gtk::Label* dflab = Gtk::manage ( new Gtk::Label (M ("PREFERENCES_DATEFORMAT") + ":", Gtk::ALIGN_START));
    dateformat = Gtk::manage ( new Gtk::Entry () );
    dateformat->set_tooltip_markup (M ("PREFERENCES_DATEFORMATHINT"));
    dflab->set_tooltip_markup (M ("PREFERENCES_DATEFORMATHINT"));
    hbro0->pack_start (*dflab, Gtk::PACK_SHRINK, 4);
    hbro0->pack_start (*dateformat, Gtk::PACK_SHRINK, 0);

    vbro->pack_start (*hbro0, Gtk::PACK_SHRINK, 0);
    hbro1->pack_start (*showBasicExif, Gtk::PACK_SHRINK, 0);
    hbro1->pack_start (*showExpComp, Gtk::PACK_SHRINK, 4);
    vbro->pack_start (*hbro1, Gtk::PACK_SHRINK, 0);
    vbro->pack_start (*overlayedFileNames, Gtk::PACK_SHRINK, 0);
    vbro->pack_start (*filmStripOverlayedFileNames, Gtk::PACK_SHRINK, 0);
    vbro->pack_start (*sameThumbSize, Gtk::PACK_SHRINK, 0);
    vbro->pack_start (*ckbInternalThumbIfUntouched, Gtk::PACK_SHRINK, 0);

    Gtk::HBox* hbrecent = Gtk::manage ( new Gtk::HBox () );
    Gtk::Label* labrecent = Gtk::manage ( new Gtk::Label (M ("PREFERENCES_MAXRECENTFOLDERS") + ":") );
    maxRecentFolders = Gtk::manage ( new Gtk::SpinButton () );
    hbrecent->pack_start (*labrecent, Gtk::PACK_SHRINK, 4);
    hbrecent->pack_start (*maxRecentFolders, Gtk::PACK_SHRINK, 4);
    maxRecentFolders->set_digits (0);
    maxRecentFolders->set_increments (1, 5);
    maxRecentFolders->set_range (1, 25);
    vbro->pack_start (*hbrecent, Gtk::PACK_SHRINK, 4);

    fro->add (*vbro);


    Gtk::Frame* frmnu = Gtk::manage ( new Gtk::Frame (M ("PREFERENCES_MENUOPTIONS")) );
    ckbmenuGroupRank = Gtk::manage ( new Gtk::CheckButton (M ("PREFERENCES_MENUGROUPRANK")) );
    ckbmenuGroupLabel = Gtk::manage ( new Gtk::CheckButton (M ("PREFERENCES_MENUGROUPLABEL")) );
    ckbmenuGroupFileOperations = Gtk::manage ( new Gtk::CheckButton (M ("PREFERENCES_MENUGROUPFILEOPERATIONS")) );
    ckbmenuGroupProfileOperations = Gtk::manage ( new Gtk::CheckButton (M ("PREFERENCES_MENUGROUPPROFILEOPERATIONS")) );
    ckbmenuGroupExtProg = Gtk::manage ( new Gtk::CheckButton (M ("PREFERENCES_MENUGROUPEXTPROGS")) );
    Gtk::VBox* vbmnu = Gtk::manage ( new Gtk::VBox () );

    vbmnu->pack_start (*ckbmenuGroupRank, Gtk::PACK_SHRINK, 0);
    vbmnu->pack_start (*ckbmenuGroupLabel, Gtk::PACK_SHRINK, 0);
    vbmnu->pack_start (*ckbmenuGroupFileOperations, Gtk::PACK_SHRINK, 0);
    vbmnu->pack_start (*ckbmenuGroupProfileOperations, Gtk::PACK_SHRINK, 0);
    vbmnu->pack_start (*ckbmenuGroupExtProg, Gtk::PACK_SHRINK, 0);

    frmnu->add (*vbmnu);


    Gtk::Frame* fre = Gtk::manage ( new Gtk::Frame (M ("PREFERENCES_PARSEDEXT")) );
    Gtk::VBox* vbre = Gtk::manage ( new Gtk::VBox () );
    Gtk::HBox* hb0 = Gtk::manage ( new Gtk::HBox () );
    Gtk::Label* elab = Gtk::manage ( new Gtk::Label (M ("PREFERENCES_PARSEDEXTADD") + ":") );
    hb0->pack_start (*elab, Gtk::PACK_SHRINK, 4);
    extension = Gtk::manage ( new Gtk::Entry () );
    extension->set_width_chars (5);
    extension->set_max_width_chars (5);
    hb0->pack_start (*extension);
    addExt = Gtk::manage ( new Gtk::Button () );
    delExt = Gtk::manage ( new Gtk::Button () );
    moveExtUp = Gtk::manage ( new Gtk::Button () );
    moveExtDown = Gtk::manage ( new Gtk::Button () );
    addExt->set_tooltip_text (M ("PREFERENCES_PARSEDEXTADDHINT"));
    delExt->set_tooltip_text (M ("PREFERENCES_PARSEDEXTDELHINT"));
    moveExtUp->set_tooltip_text (M ("PREFERENCES_PARSEDEXTUPHINT"));
    moveExtDown->set_tooltip_text (M ("PREFERENCES_PARSEDEXTDOWNHINT"));
    Gtk::Image* addExtImg = Gtk::manage ( new RTImage ("list-add-small.png") );
    Gtk::Image* delExtImg = Gtk::manage ( new RTImage ("list-remove-red-small.png") );
    Gtk::Image* moveExtUpImg = Gtk::manage ( new RTImage ("arrow-up-small.png") );
    Gtk::Image* moveExtDownImg = Gtk::manage ( new RTImage ("arrow-down-small.png") );
    addExt->add (*addExtImg);
    delExt->add (*delExtImg);
    moveExtUp->set_image (*moveExtUpImg);
    moveExtDown->set_image (*moveExtDownImg);
    hb0->pack_end (*moveExtDown, Gtk::PACK_SHRINK, 4);
    hb0->pack_end (*moveExtUp, Gtk::PACK_SHRINK, 4);
    hb0->pack_end (*delExt, Gtk::PACK_SHRINK, 4);
    hb0->pack_end (*addExt, Gtk::PACK_SHRINK, 4);
    extensions = Gtk::manage ( new Gtk::TreeView () );
    Gtk::ScrolledWindow* hscrollw = Gtk::manage ( new Gtk::ScrolledWindow () );
    hscrollw->set_policy (Gtk::POLICY_AUTOMATIC, Gtk::POLICY_ALWAYS);
    hscrollw->add (*extensions);
    extensionModel = Gtk::ListStore::create (extensionColumns);
    extensions->set_model (extensionModel);
    extensions->append_column_editable ("Enabled", extensionColumns.enabled);
    extensions->append_column ("Extension", extensionColumns.ext);
    extensions->set_headers_visible (false);
    vbre->pack_start (*hscrollw);
    vbre->pack_start (*hb0, Gtk::PACK_SHRINK, 4);

    fre->add (*vbre);

    Gtk::Frame* frc = Gtk::manage ( new Gtk::Frame (M ("PREFERENCES_CACHEOPTS")) );
    Gtk::VBox* vbc = Gtk::manage ( new Gtk::VBox () );
    frc->add (*vbc);

    Gtk::HBox* hb3 = Gtk::manage ( new Gtk::HBox () );
    Gtk::Label* chlab = Gtk::manage ( new Gtk::Label (M ("PREFERENCES_CACHETHUMBHEIGHT") + ":") );
    maxThumbSize = Gtk::manage ( new Gtk::SpinButton () );
    hb3->pack_start (*chlab, Gtk::PACK_SHRINK, 4);
    hb3->pack_start (*maxThumbSize, Gtk::PACK_SHRINK, 4);

    maxThumbSize->set_digits (0);
    maxThumbSize->set_increments (1, 10);
    maxThumbSize->set_range (40, 800);
    vbc->pack_start (*hb3, Gtk::PACK_SHRINK, 4);

    Gtk::HBox* hb4 = Gtk::manage ( new Gtk::HBox () );
    Gtk::Label* celab = Gtk::manage ( new Gtk::Label (M ("PREFERENCES_CACHEMAXENTRIES") + ":") );
    maxCacheEntries = Gtk::manage ( new Gtk::SpinButton () );
    hb4->pack_start (*celab, Gtk::PACK_SHRINK, 4);
    hb4->pack_start (*maxCacheEntries, Gtk::PACK_SHRINK, 4);

    maxCacheEntries->set_digits (0);
    maxCacheEntries->set_increments (1, 10);
    maxCacheEntries->set_range (10, 100000);
    vbc->pack_start (*hb4, Gtk::PACK_SHRINK, 4);

    Gtk::HBox* hb5 = Gtk::manage ( new Gtk::HBox () );
    clearThumbnails = Gtk::manage ( new Gtk::Button (M ("PREFERENCES_CACHECLEARTHUMBS")) );
    clearProfiles = Gtk::manage ( new Gtk::Button (M ("PREFERENCES_CACHECLEARPROFILES")) );
    clearmip = Gtk::manage ( new Gtk::Button (M ("PREFERENCES_CACHECLEARMIP")) );
    clearAll = Gtk::manage ( new Gtk::Button (M ("PREFERENCES_CACHECLEARALL")) );
    hb5->pack_start (*clearThumbnails, Gtk::PACK_SHRINK, 4);
    hb5->pack_start (*clearProfiles, Gtk::PACK_SHRINK, 4);
    hb5->pack_start (*clearmip, Gtk::PACK_SHRINK, 4);
    hb5->pack_start (*clearAll, Gtk::PACK_SHRINK, 4);
    vbc->pack_start (*hb5, Gtk::PACK_SHRINK, 4);

    Gtk::HBox* hb6 = Gtk::manage ( new Gtk::HBox () );
    Gtk::VBox* vb6 = Gtk::manage ( new Gtk::VBox () );

    vb6->pack_start (*fro);
    vb6->pack_start (*frmnu);
    vb6->pack_end (*frc);
    hb6->pack_start (*vb6);
    hb6->pack_start (*fre);
    hb6->set_spacing (4);

    mvbfb->pack_start (*hb6, Gtk::PACK_SHRINK, 4);

// mvbfb->pack_start (*fro, Gtk::PACK_SHRINK, 4);
// mvbfb->pack_start (*fre);
// mvbfb->pack_start (*frc, Gtk::PACK_SHRINK, 4);

    addExt->signal_clicked().connect ( sigc::mem_fun (*this, &Preferences::addExtPressed) );
    delExt->signal_clicked().connect ( sigc::mem_fun (*this, &Preferences::delExtPressed) );
    moveExtUp->signal_clicked().connect ( sigc::mem_fun (*this, &Preferences::moveExtUpPressed) );
    moveExtDown->signal_clicked().connect ( sigc::mem_fun (*this, &Preferences::moveExtDownPressed) );
    extension->signal_activate().connect ( sigc::mem_fun (*this, &Preferences::addExtPressed) );
    clearThumbnails->signal_clicked().connect ( sigc::mem_fun (*this, &Preferences::clearThumbImagesPressed) );
    clearProfiles->signal_clicked().connect ( sigc::mem_fun (*this, &Preferences::clearProfilesPressed) );
    clearmip->signal_clicked().connect ( sigc::mem_fun (*this, &Preferences::clearmipPressed) );
    clearAll->signal_clicked().connect ( sigc::mem_fun (*this, &Preferences::clearAllPressed) );

    return mvbfb;
}

Gtk::Widget* Preferences::getSoundPanel ()
{
    Gtk::VBox* pSnd = new Gtk::VBox ();

    ckbSndEnable = Gtk::manage ( new Gtk::CheckButton (M ("GENERAL_ENABLE")));
    sndEnableConn  = ckbSndEnable->signal_toggled().connect (sigc::mem_fun (*this, &Preferences::sndEnableToggled));

    pSnd->pack_start (*ckbSndEnable, Gtk::PACK_SHRINK, 4);

    Gtk::HBox* hblSndHelp = Gtk::manage (new Gtk::HBox ());
    Gtk::Label* lSndHelp = Gtk::manage (new Gtk::Label (M ("PREFERENCES_SND_HELP")));
    hblSndHelp->pack_start (*lSndHelp, Gtk::PACK_SHRINK, 4);
    pSnd->pack_start (*hblSndHelp, Gtk::PACK_SHRINK, 4);

    // BatchQueueDone
    Gtk::HBox* pBatchQueueDone = Gtk::manage ( new Gtk::HBox() );

    Gtk::Label* lSndBatchQueueDone = Gtk::manage (new Gtk::Label (M ("PREFERENCES_SND_BATCHQUEUEDONE") + Glib::ustring (":")));
    pBatchQueueDone->pack_start (*lSndBatchQueueDone, Gtk::PACK_SHRINK, 4);

    txtSndBatchQueueDone =  Gtk::manage (new Gtk::Entry());
    pBatchQueueDone->pack_end (*txtSndBatchQueueDone, Gtk::PACK_EXPAND_WIDGET, 4);

    pSnd->pack_start (*pBatchQueueDone, Gtk::PACK_SHRINK, 4);

    // LngEditProcDone
    Gtk::HBox* pSndLngEditProcDone = Gtk::manage ( new Gtk::HBox() );

    Gtk::Label* lSndLngEditProcDone = Gtk::manage (new Gtk::Label (M ("PREFERENCES_SND_LNGEDITPROCDONE") + Glib::ustring (":")));
    pSndLngEditProcDone->pack_start (*lSndLngEditProcDone, Gtk::PACK_SHRINK, 4);

    txtSndLngEditProcDone =  Gtk::manage (new Gtk::Entry());
    pSndLngEditProcDone->pack_start (*txtSndLngEditProcDone, Gtk::PACK_EXPAND_WIDGET, 4);

    Gtk::Label* lSndLngEditProcDoneSecs = Gtk::manage (new Gtk::Label (M ("PREFERENCES_SND_TRESHOLDSECS") + Glib::ustring (":")));
    pSndLngEditProcDone->pack_start (*lSndLngEditProcDoneSecs, Gtk::PACK_SHRINK, 12);

    spbSndLngEditProcDoneSecs = Gtk::manage ( new Gtk::SpinButton () );
    spbSndLngEditProcDoneSecs->set_digits (1);
    spbSndLngEditProcDoneSecs->set_increments (0.5, 1);
    spbSndLngEditProcDoneSecs->set_range (0, 10);
    pSndLngEditProcDone->pack_end (*spbSndLngEditProcDoneSecs, Gtk::PACK_SHRINK, 4);

    pSnd->pack_start (*pSndLngEditProcDone, Gtk::PACK_SHRINK, 4);

    sndEnableToggled();

    return pSnd;
}

void Preferences::parseDir (Glib::ustring dirname, std::vector<Glib::ustring>& items, Glib::ustring ext)
{

    if (dirname.empty()) {
        return;
    }

    // process directory
    Glib::Dir* dir = nullptr;

    try {
        dir = new Glib::Dir (dirname);
    } catch (const Glib::Error& e) {
        return;
    }

    for (Glib::DirIterator i = dir->begin(); i != dir->end(); ++i) {
        Glib::ustring fname = Glib::build_filename (dirname, *i);
        Glib::ustring sname = *i;

        // ignore directories
        if (!Glib::file_test (fname, Glib::FILE_TEST_IS_DIR) && sname.size() >= ext.size() && sname.substr (sname.size() - ext.size(), ext.size()).casefold() == ext) {
            items.push_back (sname.substr (0, sname.size() - ext.size()));
        }
    }

    std::sort (items.begin(), items.end());
    delete dir;
}

void Preferences::parseThemeDir (Glib::ustring dirname)
{

    if (dirname.empty()) {
        return;
    }

    // process directory
    Glib::Dir* dir = nullptr;

    try {
        dir = new Glib::Dir (dirname);
    } catch (const Glib::Error& e) {
        return;
    }

    for (Glib::DirIterator i = dir->begin(); i != dir->end(); ++i) {
        Glib::ustring fname = Glib::build_filename (dirname, *i);
        Glib::ustring sname = *i;

        bool keepIt = false;

        // ignore directories and filter out unsupported theme
        if (regex->match (sname, matchInfo) && !Glib::file_test (fname, Glib::FILE_TEST_IS_DIR) && sname.size() >= 4) {
            Glib::ustring fname2 = matchInfo.fetch (1);
            Glib::ustring minMinor = matchInfo.fetch (2);
            Glib::ustring maxMinor = matchInfo.fetch (3);

            if (!minMinor.empty()) {
                guint64 minMinorVal = g_ascii_strtoll (minMinor.c_str(), 0, 0);

                if ((guint64)GTK_MINOR_VERSION >= minMinorVal) {
                    keepIt = true;
                }
            }

            if (!maxMinor.empty()) {
                guint64 maxMinorVal = g_ascii_strtoll (maxMinor.c_str(), 0, 0);

                if ((guint64)GTK_MINOR_VERSION <= maxMinorVal) {
                    keepIt = true;
                }
            }

            if (keepIt) {
                themeFNames.push_back (ThemeFilename (matchInfo.fetch (1), sname.substr (0, sname.size() - 4)));
            }
        }
    }

    std::sort (themeFNames.begin(), themeFNames.end(), [] (const ThemeFilename & firstDir, const ThemeFilename & secondDir) {
        return firstDir.longFName < secondDir.longFName;
    });

    delete dir;
}

void Preferences::storePreferences ()
{

    // With the new mechanism, we can't be sure of the availability of the DEFPROFILE_RAW & DEFPROFILE_IMG profiles,
    // because useBundledProfiles may be false. We're now using DEFPROFILE_INTERNAL instead, which is always available.
    moptions.defProfRaw          = rprofiles->getFullPathFromActiveRow();

    if (moptions.defProfRaw.empty()) {
        moptions.defProfRaw = DEFPROFILE_INTERNAL;
    }

    moptions.defProfImg          = iprofiles->getFullPathFromActiveRow();

    if (moptions.defProfImg.empty()) {
        moptions.defProfImg = DEFPROFILE_INTERNAL;
    }

    moptions.dateFormat          = dateformat->get_text();
    moptions.panAccelFactor      = (int)panFactor->get_value();
    moptions.rememberZoomAndPan = rememberZoomPanCheckbutton->get_active();
    moptions.fbShowDateTime  = showDateTime->get_active ();
    moptions.fbShowBasicExif = showBasicExif->get_active ();
    moptions.fbShowExpComp   = showExpComp->get_active ();
    moptions.menuGroupRank              = ckbmenuGroupRank->get_active();
    moptions.menuGroupLabel             = ckbmenuGroupLabel->get_active();
    moptions.menuGroupFileOperations    = ckbmenuGroupFileOperations->get_active();
    moptions.menuGroupProfileOperations = ckbmenuGroupProfileOperations->get_active();
    moptions.menuGroupExtProg           = ckbmenuGroupExtProg->get_active();
    moptions.highlightThreshold = (int)hlThresh->get_value ();
    moptions.shadowThreshold = (int)shThresh->get_value ();
    moptions.language        = languages->get_active_text ();
    moptions.languageAutoDetect = ckbLangAutoDetect->get_active ();
    moptions.theme           = themeFNames.at (theme->get_active_row_number ()).longFName;

    Gdk::RGBA cropCol = butCropCol->get_rgba();
    moptions.cutOverlayBrush[0] = cropCol.get_red();
    moptions.cutOverlayBrush[1] = cropCol.get_green();
    moptions.cutOverlayBrush[2] = cropCol.get_blue();
    moptions.cutOverlayBrush[3] = butCropCol->get_alpha() / 65535.0;

    Gdk::RGBA NavGuideCol = butNavGuideCol->get_rgba();
    moptions.navGuideBrush[0] = NavGuideCol.get_red();
    moptions.navGuideBrush[1] = NavGuideCol.get_green();
    moptions.navGuideBrush[2] = NavGuideCol.get_blue();
    moptions.navGuideBrush[3] = butNavGuideCol->get_alpha() / 65535.0;

<<<<<<< HEAD
    Pango::FontDescription fd (fontButton->get_font_name());
    moptions.fontFamily      = fd.get_family();
    moptions.fontSize        = fd.get_size() / Pango::SCALE;

    Pango::FontDescription cpfd (colorPickerFontButton->get_font_name());
    moptions.CPFontFamily    = cpfd.get_family();
    moptions.CPFontSize      = cpfd.get_size() / Pango::SCALE;
=======
    Pango::FontDescription fd(fontButton->get_font_name());
    if (newFont) {
        moptions.fontFamily      = fd.get_family();
        moptions.fontSize        = fd.get_size() / Pango::SCALE;
    }

    Pango::FontDescription cpfd(colorPickerFontButton->get_font_name());
    if (newCPFont) {
        moptions.CPFontFamily    = cpfd.get_family();
        moptions.CPFontSize      = cpfd.get_size() / Pango::SCALE;
    }
>>>>>>> 6a3baa33

#ifdef WIN32
    moptions.gimpDir        = gimpDir->get_filename ();
    moptions.psDir          = psDir->get_filename ();
#elif defined __APPLE__
    moptions.psDir          = psDir->get_filename ();
#endif
    moptions.customEditorProg = editorToSendTo->get_text ();

    if (edGimp->get_active ()) {
        moptions.editorToSendTo = 1;
    }

#ifdef WIN32
    else if (edPS->get_active ()) {
        moptions.editorToSendTo = 2;
    }

#elif defined __APPLE__
    else if (edPS->get_active ()) {
        moptions.editorToSendTo = 2;
    }

#endif
    else if (edOther->get_active ()) {
        moptions.editorToSendTo = 3;
    }

    moptions.CPBPath = txtCustProfBuilderPath->get_text();
    moptions.CPBKeys = CPBKeyType (custProfBuilderLabelType->get_active_row_number());

    if (!prtProfile->get_active_row_number()) {
        moptions.rtSettings.printerProfile = "";
    } else {
        moptions.rtSettings.printerProfile = prtProfile->get_active_text ();
    }

    switch (prtIntent->get_active_row_number ()) {
        default:
        case 0:
            moptions.rtSettings.printerIntent = rtengine::RI_PERCEPTUAL;
            break;

        case 1:
            moptions.rtSettings.printerIntent = rtengine::RI_RELATIVE;
            break;

        case 2:
            moptions.rtSettings.printerIntent = rtengine::RI_ABSOLUTE;
            break;
    }

    moptions.rtSettings.printerBPC = prtBPC->get_active ();

#if !defined(__APPLE__) // monitor profile not supported on apple

    if (!monProfile->get_active_row_number()) {
        moptions.rtSettings.monitorProfile = "";
    } else {
        moptions.rtSettings.monitorProfile = monProfile->get_active_text ();
    }

    switch (monIntent->get_active_row_number ()) {
        default:
        case 0:
            moptions.rtSettings.monitorIntent = rtengine::RI_PERCEPTUAL;
            break;

        case 1:
            moptions.rtSettings.monitorIntent = rtengine::RI_RELATIVE;
            break;

        case 2:
            moptions.rtSettings.monitorIntent = rtengine::RI_ABSOLUTE;
            break;
    }

    moptions.rtSettings.monitorBPC = monBPC->get_active ();
#if defined(WIN32)
    moptions.rtSettings.autoMonitorProfile  = cbAutoMonProfile->get_active ();
#endif
#endif

    moptions.rtSettings.iccDirectory        = iccDir->get_filename ();
    moptions.rtSettings.viewingdevice       = view->get_active_row_number ();
    moptions.rtSettings.viewingdevicegrey   = grey->get_active_row_number ();
    moptions.rtSettings.viewinggreySc   = greySc->get_active_row_number ();
    //  moptions.rtSettings.autocielab            = cbAutocielab->get_active ();
    moptions.rtSettings.ciecamfloat             = cbciecamfloat->get_active ();
    moptions.rtSettings.HistogramWorking            = ckbHistogramWorking->get_active ();
    moptions.rtSettings.leveldnv   = dnv->get_active_row_number ();
    moptions.rtSettings.leveldnti   = dnti->get_active_row_number ();
    moptions.rtSettings.leveldnliss   = dnliss->get_active_row_number ();
    moptions.rtSettings.leveldnaut   = dnaut->get_active_row_number ();
    moptions.rtSettings.nrwavlevel   = dnwavlev->get_active_row_number ();
    moptions.rtSettings.leveldnautsimpl   = dnautsimpl->get_active_row_number ();
    moptions.rtSettings.daubech             = cbdaubech->get_active ();

    moptions.prevdemo = (prevdemo_t)cprevdemo->get_active_row_number ();
    moptions.serializeTiffRead = ctiffserialize->get_active();
    moptions.mip = (mip_t)cmip->get_active_row_number ();

    if (sdcurrent->get_active ()) {
        moptions.startupDir = STARTUPDIR_CURRENT;
    } else if (sdhome->get_active ()) {
        moptions.startupDir = STARTUPDIR_HOME;
    } else if (sdlast->get_active ()) {
        moptions.startupDir = STARTUPDIR_LAST;
    } else if (sdother->get_active ()) {
        moptions.startupDir = STARTUPDIR_CUSTOM;
        moptions.startupPath = startupdir->get_text();
    }

    moptions.parseExtensions.clear ();
    moptions.parseExtensionsEnabled.clear ();
    Gtk::TreeNodeChildren c = extensionModel->children ();

    for (size_t i = 0; i < c.size(); i++) {
        moptions.parseExtensions.push_back (c[i][extensionColumns.ext]);
        moptions.parseExtensionsEnabled.push_back (c[i][extensionColumns.enabled]);
    }

    moptions.maxRecentFolders = (int)maxRecentFolders->get_value();
    moptions.maxThumbnailHeight = (int)maxThumbSize->get_value ();
    moptions.maxCacheEntries = (int)maxCacheEntries->get_value ();
    moptions.overlayedFileNames = overlayedFileNames->get_active ();
    moptions.filmStripOverlayedFileNames = filmStripOverlayedFileNames->get_active();
    moptions.sameThumbSize = sameThumbSize->get_active();
    moptions.internalThumbIfUntouched = ckbInternalThumbIfUntouched->get_active ();

    moptions.saveParamsFile = saveParamsFile->get_active ();
    moptions.saveParamsCache = saveParamsCache->get_active ();
    moptions.paramsLoadLocation = (PPLoadLocation)loadParamsPreference->get_active_row_number ();
    moptions.useBundledProfiles = useBundledProfiles->get_active ();

    moptions.tunnelMetaData = ckbTunnelMetaData->get_active ();

    moptions.rtSettings.darkFramesPath =   darkFrameDir->get_filename();
    moptions.rtSettings.flatFieldsPath =   flatFieldDir->get_filename();

    moptions.clutsDir = clutsDir->get_filename();

    moptions.baBehav.resize (ADDSET_PARAM_NUM);

    for (Gtk::TreeIter sections = behModel->children().begin();  sections != behModel->children().end(); sections++)
        for (Gtk::TreeIter adjs = sections->children().begin();  adjs != sections->children().end(); adjs++) {
            moptions.baBehav[adjs->get_value (behavColumns.addsetid)] = adjs->get_value (behavColumns.badd);
        }

    int editorMode = editorLayout->get_active_row_number();
    moptions.tabbedUI = (editorMode > 1);
    moptions.multiDisplayMode = editorMode == 3 ? 1 : 0;
    moptions.mainNBVertical = editorMode == 1;

    moptions.curvebboxpos = curveBBoxPosC->get_active_row_number();
    moptions.histogramPosition = ckbHistogramPositionLeft->get_active() ? 1 : 2;
    moptions.FileBrowserToolbarSingleRow = ckbFileBrowserToolbarSingleRow->get_active();
    moptions.showFilmStripToolBar = ckbShowFilmStripToolBar->get_active();
    moptions.showdelimspot = ckbShowdelimspot->get_active();
    moptions.hideTPVScrollbar = ckbHideTPVScrollbar->get_active();
    moptions.overwriteOutputFile = chOverwriteOutputFile->get_active ();
    moptions.UseIconNoText = ckbUseIconNoText->get_active();

    moptions.rgbDenoiseThreadLimit = rgbDenoiseTreadLimitSB->get_value_as_int();
    moptions.clutCacheSize = clutCacheSizeSB->get_value_as_int();
    moptions.maxInspectorBuffers = maxInspectorBuffersSB->get_value_as_int();

    // Sounds only on Windows and Linux
#if defined(WIN32) || defined(__linux__)
    moptions.sndEnable = ckbSndEnable->get_active ();
    moptions.sndBatchQueueDone = txtSndBatchQueueDone->get_text ();
    moptions.sndLngEditProcDone     = txtSndLngEditProcDone->get_text ();
    moptions.sndLngEditProcDoneSecs = spbSndLngEditProcDoneSecs->get_value ();
#endif
}

void Preferences::fillPreferences ()
{

    tconn.block (true);
    fconn.block (true);
    cpfconn.block (true);
    sconn.block (true);
    dfconn.block (true);
    ffconn.block (true);
    rpconn.block (true);
    ipconn.block (true);
    bpconn.block (true);

    rprofiles->setActiveRowFromFullPath (moptions.defProfRaw);
    forRAWComboChanged(); // update the tooltip
    iprofiles->setActiveRowFromFullPath (moptions.defProfImg);
    forImageComboChanged(); // update the tooltip
    dateformat->set_text (moptions.dateFormat);
    panFactor->set_value (moptions.panAccelFactor);
    rememberZoomPanCheckbutton->set_active (moptions.rememberZoomAndPan);
    ctiffserialize->set_active (moptions.serializeTiffRead);

    setActiveTextOrIndex (*prtProfile, moptions.rtSettings.printerProfile, 0);

    switch (moptions.rtSettings.printerIntent) {
        default:
        case rtengine::RI_PERCEPTUAL:
            prtIntent->set_active (0);
            break;

        case rtengine::RI_RELATIVE:
            prtIntent->set_active (1);
            break;

        case rtengine::RI_ABSOLUTE:
            prtIntent->set_active (2);
            break;
    }

    prtBPC->set_active (moptions.rtSettings.printerBPC);

#if !defined(__APPLE__) // monitor profile not supported on apple
    setActiveTextOrIndex (*monProfile, moptions.rtSettings.monitorProfile, 0);

    switch (moptions.rtSettings.monitorIntent) {
        default:
        case rtengine::RI_PERCEPTUAL:
            monIntent->set_active (0);
            break;

        case rtengine::RI_RELATIVE:
            monIntent->set_active (1);
            break;

        case rtengine::RI_ABSOLUTE:
            monIntent->set_active (2);
            break;
    }

    monBPC->set_active (moptions.rtSettings.monitorBPC);
#if defined(WIN32)
    cbAutoMonProfile->set_active (moptions.rtSettings.autoMonitorProfile);
#endif
#endif

    if (Glib::file_test (moptions.rtSettings.iccDirectory, Glib::FILE_TEST_IS_DIR)) {
        iccDir->set_current_folder (moptions.rtSettings.iccDirectory);
    }

    view->set_active (moptions.rtSettings.viewingdevice);
    grey->set_active (moptions.rtSettings.viewingdevicegrey);
    greySc->set_active (moptions.rtSettings.viewinggreySc);
    dnv->set_active (moptions.rtSettings.leveldnv);
    dnti->set_active (moptions.rtSettings.leveldnti);
    dnliss->set_active (moptions.rtSettings.leveldnliss);
    dnaut->set_active (moptions.rtSettings.leveldnaut);
    dnautsimpl->set_active (moptions.rtSettings.leveldnautsimpl);
    dnwavlev->set_active (moptions.rtSettings.nrwavlevel);
    cprevdemo->set_active (moptions.prevdemo);
    cbdaubech->set_active (moptions.rtSettings.daubech);
    cmip->set_active (moptions.mip);

//  cbAutocielab->set_active (moptions.rtSettings.autocielab);
    cbciecamfloat->set_active (moptions.rtSettings.ciecamfloat);
    ckbHistogramWorking->set_active (moptions.rtSettings.HistogramWorking);
    languages->set_active_text (moptions.language);
    ckbLangAutoDetect->set_active (moptions.languageAutoDetect);
    int themeNbr = getThemeRowNumber (moptions.theme);
    theme->set_active (themeNbr == -1 ? 0 : themeNbr);

    Gdk::RGBA cropCol;
    cropCol.set_rgba (moptions.cutOverlayBrush[0], moptions.cutOverlayBrush[1], moptions.cutOverlayBrush[2]);
    butCropCol->set_rgba (cropCol);
    butCropCol->set_alpha ( (unsigned short) (moptions.cutOverlayBrush[3] * 65535.0));

    Gdk::RGBA NavGuideCol;
    NavGuideCol.set_rgba (moptions.navGuideBrush[0], moptions.navGuideBrush[1], moptions.navGuideBrush[2]);
    butNavGuideCol->set_rgba (NavGuideCol);
    butNavGuideCol->set_alpha ( (unsigned short) (moptions.navGuideBrush[3] * 65535.0));

<<<<<<< HEAD
    fontButton->set_font_name (Glib::ustring::compose ("%1 %2", options.fontFamily == "default" ? "sans" : options.fontFamily, options.fontSize));
    colorPickerFontButton->set_font_name (Glib::ustring::compose ("%1 %2", options.CPFontFamily == "default" ? "sans" : options.CPFontFamily, options.CPFontSize));
=======
    if (options.fontFamily == "default") {
        fontButton->set_font_name (Glib::ustring::compose("%1 %2", initialFontFamily, initialFontSize));
    } else {
        fontButton->set_font_name (Glib::ustring::compose("%1 %2", options.fontFamily, options.fontSize));
    }

    if (options.CPFontFamily == "default") {
        colorPickerFontButton->set_font_name (Glib::ustring::compose("%1 %2", initialFontFamily, initialFontSize));
    } else {
        colorPickerFontButton->set_font_name (Glib::ustring::compose("%1 %2", options.CPFontFamily, options.CPFontSize));
    }
>>>>>>> 6a3baa33

    showDateTime->set_active (moptions.fbShowDateTime);
    showBasicExif->set_active (moptions.fbShowBasicExif);
    showExpComp->set_active (moptions.fbShowExpComp);
    ckbmenuGroupRank->set_active (moptions.menuGroupRank);
    ckbmenuGroupLabel->set_active (moptions.menuGroupLabel);
    ckbmenuGroupFileOperations->set_active (moptions.menuGroupFileOperations);
    ckbmenuGroupProfileOperations->set_active (moptions.menuGroupProfileOperations);
    ckbmenuGroupExtProg->set_active (moptions.menuGroupExtProg);

    hlThresh->set_value (moptions.highlightThreshold);
    shThresh->set_value (moptions.shadowThreshold);

    edGimp->set_active (moptions.editorToSendTo == 1);
    edOther->set_active (moptions.editorToSendTo == 3);
#ifdef WIN32
    edPS->set_active (moptions.editorToSendTo == 2);

    if (Glib::file_test (moptions.gimpDir, Glib::FILE_TEST_IS_DIR)) {
        gimpDir->set_current_folder (moptions.gimpDir);
    } else {
        gimpDir->set_current_folder (Glib::get_home_dir());
    }

    if (Glib::file_test (moptions.psDir, Glib::FILE_TEST_IS_DIR)) {
        psDir->set_current_folder (moptions.psDir);
    } else {
        psDir->set_current_folder (Glib::get_home_dir());
    }

#elif defined __APPLE__
    edPS->set_active (moptions.editorToSendTo == 2);

    if (Glib::file_test (moptions.psDir, Glib::FILE_TEST_IS_DIR)) {
        psDir->set_current_folder (moptions.psDir);
    } else {
        psDir->set_current_folder (Glib::get_home_dir());
    }

#endif
    editorToSendTo->set_text (moptions.customEditorProg);

    txtCustProfBuilderPath->set_text (moptions.CPBPath);
    custProfBuilderLabelType->set_active (moptions.CPBKeys);


    if (moptions.startupDir == STARTUPDIR_CURRENT) {
        sdcurrent->set_active ();
    } else if (moptions.startupDir == STARTUPDIR_LAST) {
        sdlast->set_active ();
    } else if (moptions.startupDir == STARTUPDIR_HOME) {
        sdhome->set_active ();
    } else if (moptions.startupDir == STARTUPDIR_CUSTOM) {
        sdother->set_active ();
        startupdir->set_text (moptions.startupPath);
    }

    extensionModel->clear ();

    for (size_t i = 0; i < moptions.parseExtensions.size(); i++) {
        Gtk::TreeRow row = * (extensionModel->append());
        row[extensionColumns.enabled] = moptions.parseExtensionsEnabled[i];
        row[extensionColumns.ext]     = moptions.parseExtensions[i];
    }

    maxThumbSize->set_value (moptions.maxThumbnailHeight);
    maxRecentFolders->set_value (moptions.maxRecentFolders);
    maxCacheEntries->set_value (moptions.maxCacheEntries);
    overlayedFileNames->set_active (moptions.overlayedFileNames);
    filmStripOverlayedFileNames->set_active (moptions.filmStripOverlayedFileNames);
    sameThumbSize->set_active (moptions.sameThumbSize);
    ckbInternalThumbIfUntouched->set_active (moptions.internalThumbIfUntouched);

    saveParamsFile->set_active (moptions.saveParamsFile);
    saveParamsCache->set_active (moptions.saveParamsCache);
    loadParamsPreference->set_active (moptions.paramsLoadLocation);
    useBundledProfiles->set_active (moptions.useBundledProfiles);

    ckbTunnelMetaData->set_active (moptions.tunnelMetaData);

    if (!moptions.tabbedUI) {
        editorLayout->set_active (moptions.mainNBVertical ? 1 : 0);
    } else {
        editorLayout->set_active (moptions.multiDisplayMode ? 3 : 2);
    }

    curveBBoxPosC->set_active (moptions.curvebboxpos);
    ckbHistogramPositionLeft->set_active (moptions.histogramPosition == 1);
//   ckbHistogramWorking->set_active(moptions.histogramWorking==1);
    ckbFileBrowserToolbarSingleRow->set_active (moptions.FileBrowserToolbarSingleRow);
    ckbShowFilmStripToolBar->set_active (moptions.showFilmStripToolBar);
    ckbShowdelimspot->set_active (moptions.showdelimspot);
    ckbHideTPVScrollbar->set_active (moptions.hideTPVScrollbar);
    ckbUseIconNoText->set_active (moptions.UseIconNoText);

    rgbDenoiseTreadLimitSB->set_value (moptions.rgbDenoiseThreadLimit);
    clutCacheSizeSB->set_value (moptions.clutCacheSize);
    maxInspectorBuffersSB->set_value (moptions.maxInspectorBuffers);

    darkFrameDir->set_current_folder ( moptions.rtSettings.darkFramesPath );
    darkFrameChanged ();

    flatFieldDir->set_current_folder ( moptions.rtSettings.flatFieldsPath );
    flatFieldChanged ();

    clutsDir->set_current_folder ( moptions.clutsDir );

    addc.block (true);
    setc.block (true);

    if (moptions.baBehav.size() == ADDSET_PARAM_NUM) {
        for (size_t i = 0; i < moptions.baBehav.size(); i++)
            for (Gtk::TreeIter sections = behModel->children().begin();  sections != behModel->children().end(); sections++)
                for (Gtk::TreeIter adjs = sections->children().begin();  adjs != sections->children().end(); adjs++)
                    if (adjs->get_value (behavColumns.addsetid) == (int)i) {
                        adjs->set_value (behavColumns.badd, moptions.baBehav[i] == 1);
                        adjs->set_value (behavColumns.bset, moptions.baBehav[i] != 1);
                        break;
                    }
    }

    addc.block (false);
    setc.block (false);
    cpfconn.block (false);
    fconn.block (false);
    tconn.block (false);
    sconn.block (false);
    dfconn.block (false);
    ffconn.block (false);
    rpconn.block (true);
    ipconn.block (true);
    bpconn.block (false);

    chOverwriteOutputFile->set_active (moptions.overwriteOutputFile);

    // Sounds only on Windows and Linux
#if defined(WIN32) || defined(__linux__)
    ckbSndEnable->set_active (moptions.sndEnable);
    txtSndBatchQueueDone->set_text (moptions.sndBatchQueueDone);
    txtSndLngEditProcDone->set_text (moptions.sndLngEditProcDone);
    spbSndLngEditProcDoneSecs->set_value (moptions.sndLngEditProcDoneSecs);
#endif
}

/*
void Preferences::loadPressed () {

    moptions.copyFrom (&options);
    fillPreferences ();
}

void Preferences::savePressed () {

    storePreferences ();
    options.copyFrom (&moptions);
    Options::save ();
}
*/

#if defined(WIN32)
void Preferences::autoMonProfileToggled ()
{
    monProfile->set_sensitive (!cbAutoMonProfile->get_active());
}
#endif
/*
void Preferences::autocielabToggled () {
//  cbAutocielab->set_sensitive(cbAutocielab->get_active());
}
*/
void Preferences::sndEnableToggled ()
{
    txtSndBatchQueueDone->set_sensitive (ckbSndEnable->get_active());
    txtSndLngEditProcDone->set_sensitive (ckbSndEnable->get_active());
    spbSndLngEditProcDoneSecs->set_sensitive (ckbSndEnable->get_active());
}

void Preferences::langAutoDetectToggled ()
{
    languages->set_sensitive (!ckbLangAutoDetect->get_active());
}

void Preferences::okPressed ()
{

    storePreferences ();
    workflowUpdate();
    options.copyFrom (&moptions);
    options.filterOutParsedExtensions();
    Options::save ();
    dynProfilePanel->save();
    hide ();
}

void Preferences::cancelPressed ()
{
    // set the initial theme back
    if (themeFNames.at (theme->get_active_row_number ()).longFName != options.theme) {
        RTImage::setPaths (options);
        RTImage::updateImages();
        switchThemeTo (options.theme);
    }

    // set the initial font back
    Pango::FontDescription fd (fontButton->get_font_name());

    if (fd.get_family() != options.fontFamily && (fd.get_size() / Pango::SCALE) != options.fontSize) {
<<<<<<< HEAD
        switchFontTo (options.fontFamily == "default" ? "sans" : options.fontFamily, options.fontSize);
=======
        if (options.fontFamily == "default") {
            switchFontTo(initialFontFamily, initialFontSize);
        } else {
            switchFontTo(options.fontFamily, options.fontSize);
        }
>>>>>>> 6a3baa33
    }

    // update the profileStore
    if (useBundledProfiles->get_active () != options.useBundledProfiles) {
        // we have to rescan with the old value;
        bpconn.block (true);
        useBundledProfiles->set_active (false);
        bundledProfilesChanged();
        bpconn.block (false);
    }

    hide ();
}

void Preferences::selectStartupDir ()
{

    Gtk::FileChooserDialog dialog (getToplevelWindow (this), M ("PREFERENCES_DIRSELECTDLG"), Gtk::FILE_CHOOSER_ACTION_SELECT_FOLDER);
//    dialog.set_transient_for(*this);

    //Add response buttons the the dialog:
    dialog.add_button (M ("GENERAL_CANCEL"), Gtk::RESPONSE_CANCEL);
    dialog.add_button (M ("GENERAL_OPEN"), Gtk::RESPONSE_OK);

    int result = dialog.run();

    if (result == Gtk::RESPONSE_OK) {
        startupdir->set_text (dialog.get_filename());
    }
}

void Preferences::aboutPressed ()
{

    splash = new Splash (*this);
    splash->set_transient_for (*this);
    splash->signal_delete_event().connect ( sigc::mem_fun (*this, &Preferences::splashClosed) );
    splash->show ();
}

void Preferences::themeChanged ()
{

    moptions.theme = themeFNames.at (theme->get_active_row_number ()).longFName;
    RTImage::setPaths (moptions);
    RTImage::updateImages();
    switchThemeTo (moptions.theme);
}

void Preferences::forRAWComboChanged ()
{
    if (!rprofiles) {
        return;
    }

    const ProfileStoreEntry *selectedEntry = rprofiles->getSelectedEntry();

    if (!selectedEntry) {
        return;
    }

    if (selectedEntry->type == PSET_FOLDER) {
        rpconn.block (true);
        rprofiles->set_active (currRawRow);
        rpconn.block (false);
    } else {
        currRawRow = rprofiles->get_active();
    }

    rprofiles->set_tooltip_text (selectedEntry->label);
}

void Preferences::forImageComboChanged ()
{
    if (!iprofiles) {
        return;
    }

    const ProfileStoreEntry *selectedEntry = iprofiles->getSelectedEntry();

    if (!selectedEntry) {
        return;
    }

    if (selectedEntry->type == PSET_FOLDER) {
        ipconn.block (true);
        iprofiles->set_active (currImgRow);
        ipconn.block (false);
    } else {
        currImgRow = rprofiles->get_active();
    }

    iprofiles->set_tooltip_text (iprofiles->getSelectedEntry()->label);
}

void Preferences::layoutComboChanged ()
{
    editorLayout->set_tooltip_text (editorLayout->get_active_text());
}

void Preferences::bundledProfilesChanged ()
{
    rpconn.block (true);
    ipconn.block (true);

    // parseProfiles does use options.useBundledProfiles, so we temporarily change its value
    bool currValue = options.useBundledProfiles;
    options.useBundledProfiles = useBundledProfiles->get_active ();

    // rescan the file's tree
    profileStore.parseProfiles(); // This will call Preferences::updateProfileList in return

    // restoring back the old value
    options.useBundledProfiles = currValue;

    ipconn.block (false);
    rpconn.block (false);
}

void Preferences::iccDirChanged ()
{
    const auto currentSelection = monProfile->get_active_text ();
    const auto profiles = rtengine::ICCStore::getInstance ()->getProfilesFromDir (iccDir->get_filename ());

    monProfile->remove_all();

    monProfile->append (M ("PREFERENCES_PROFILE_NONE"));

    for (const auto& profile : profiles) {
        monProfile->append (profile);
    }

    setActiveTextOrIndex (*monProfile, currentSelection, 0);
}

void Preferences::storeCurrentValue()
{
    // TODO: Find a way to get and restore the current selection; the following line can't work anymore
    storedValueRaw = rprofiles->getFullPathFromActiveRow();
    storedValueImg = iprofiles->getFullPathFromActiveRow();
}

void Preferences::updateProfileList()
{
    rprofiles->updateProfileList();
    iprofiles->updateProfileList();
    rprofiles->addRow (profileStore.getInternalDynamicPSE());
    iprofiles->addRow (profileStore.getInternalDynamicPSE());
}

void Preferences::restoreValue()
{
    if (!rprofiles->setActiveRowFromFullPath (storedValueRaw)) {
        moptions.defProfRaw = DEFPROFILE_INTERNAL;
        rpconn.block (true);
        rprofiles->setInternalEntry();
        rpconn.block (false);
    }

    currRawRow = rprofiles->get_active();

    if (!iprofiles->setActiveRowFromFullPath (storedValueImg)) {
        moptions.defProfImg = DEFPROFILE_INTERNAL;
        ipconn.block (true);
        iprofiles->setInternalEntry();
        ipconn.block (false);
    }

    currImgRow = iprofiles->get_active();

    storedValueRaw = "";
    storedValueImg = "";
}

void Preferences::switchThemeTo (Glib::ustring newTheme)
{

    Glib::ustring filename (Glib::build_filename (argv0, "themes", newTheme + ".css"));

    if (!themecss) {
        themecss = Gtk::CssProvider::create();
        Glib::RefPtr<Gdk::Screen> screen = Gdk::Screen::get_default();
        Gtk::StyleContext::add_provider_for_screen (screen, themecss, GTK_STYLE_PROVIDER_PRIORITY_USER);
    }

    try {
        themecss->load_from_path (filename);
    } catch (Glib::Error &err) {
        printf ("Error: Can't load css file \"%s\"\nMessage: %s\n", filename.c_str(), err.what().c_str());
    } catch (...) {
        printf ("Error: Can't load css file \"%s\"\n", filename.c_str());
    }
}

void Preferences::fontChanged ()
{

<<<<<<< HEAD
    Pango::FontDescription fd (fontButton->get_font_name());
    switchFontTo (fd.get_family(), fd.get_size() / Pango::SCALE);
}

void Preferences::switchFontTo (const Glib::ustring &newFontFamily, const int newFontSize)
=======
    newFont = true;
    Pango::FontDescription fd(fontButton->get_font_name());
    switchFontTo(fd.get_family(), fd.get_size() / Pango::SCALE);
}

void Preferences::cpFontChanged ()
{

    newCPFont = true;
}

void Preferences::switchFontTo(const Glib::ustring &newFontFamily, const int newFontSize)
>>>>>>> 6a3baa33
{

    if (newFontFamily != "default") {
        if (!fontcss) {
            fontcss = Gtk::CssProvider::create();
            Glib::RefPtr<Gdk::Screen> screen = Gdk::Screen::get_default();
            Gtk::StyleContext::add_provider_for_screen (screen, fontcss, GTK_STYLE_PROVIDER_PRIORITY_USER);
        }

        try {
            //GTK318
#if GTK_MAJOR_VERSION == 3 && GTK_MINOR_VERSION < 20
            fontcss->load_from_data (Glib::ustring::compose ("* { font-family: %1; font-size: %2px }", newFontFamily, newFontSize));
#else
            fontcss->load_from_data (Glib::ustring::compose ("* { font-family: %1; font-size: %2pt }", newFontFamily, newFontSize));
#endif
            //GTK318
        } catch (Glib::Error &err) {
            printf ("Error: \"%s\"\n", err.what().c_str());
        } catch (...) {
            printf ("Error: Can't find the font named \"%s\"\n", newFontFamily.c_str());
        }
    }
    else {
        if (fontcss) {
            fontcss = Gtk::CssProvider::create();
            Glib::RefPtr<Gdk::Screen> screen = Gdk::Screen::get_default();
            Gtk::StyleContext::remove_provider_for_screen(screen, fontcss);
        }
    }
}

void Preferences::workflowUpdate ()
{

    if (moptions.tabbedUI != options.tabbedUI) {
        parent->MoveFileBrowserToMain();
        parent->CloseOpenEditors();
        parent->SetMainCurrent();

        if (moptions.tabbedUI) {
            parent->epanel->hide();
            parent->set_title_decorated ("");
        } else {
            parent->epanel->show_all();
            parent->set_title_decorated (parent->epanel->getFileName());
        }
    }

    if (moptions.hideTPVScrollbar != options.hideTPVScrollbar) {
        // Update the tool panels
        parent->updateTPVScrollbar (moptions.hideTPVScrollbar);
    }

    if (moptions.UseIconNoText != options.UseIconNoText) {
        // Update the tool's tab titles
        parent->updateTabsUsesIcons (moptions.UseIconNoText);
    }

    if (moptions.FileBrowserToolbarSingleRow != options.FileBrowserToolbarSingleRow) {
        // Update the position of the Query toolbar
        parent->updateFBQueryTB (moptions.FileBrowserToolbarSingleRow);
    }

    if (moptions.showFilmStripToolBar != options.showFilmStripToolBar) {
        // Update the visibility of FB toolbar
        parent->updateFBToolBarVisibility (moptions.showFilmStripToolBar);
    }

    if (moptions.histogramPosition != options.histogramPosition) {
        // Update the position of the Histogram
        parent->updateHistogramPosition (options.histogramPosition, moptions.histogramPosition);
    }

    if (  moptions.rtSettings.printerProfile != options.rtSettings.printerProfile
            || moptions.rtSettings.printerBPC     != options.rtSettings.printerBPC
            || moptions.rtSettings.printerIntent  != options.rtSettings.printerIntent) {
        // Update the position of the Histogram
        parent->updateProfiles (moptions.rtSettings.printerProfile, moptions.rtSettings.printerIntent, moptions.rtSettings.printerBPC);
    }

}

void Preferences::addExtPressed ()
{

    Gtk::TreeNodeChildren c = extensionModel->children ();

    for (size_t i = 0; i < c.size(); i++)
        if (c[i][extensionColumns.ext] == extension->get_text ()) {
            return;
        }

    Gtk::TreeRow row = * (extensionModel->append());

    row[extensionColumns.enabled] = true;
    row[extensionColumns.ext]     = extension->get_text ();
}

void Preferences::delExtPressed ()
{

    extensionModel->erase (extensions->get_selection()->get_selected ());
}

void Preferences::moveExtUpPressed ()
{
    const Glib::RefPtr<Gtk::TreeSelection> selection = extensions->get_selection ();

    if (!selection) {
        return;
    }

    const Gtk::TreeModel::iterator selected = selection->get_selected ();

    if (!selected || selected == extensionModel->children ().begin ()) {
        return;
    }

    Gtk::TreeModel::iterator previous = selected;
    --previous;
    extensionModel->iter_swap (selected, previous);
}

void Preferences::moveExtDownPressed ()
{
    const Glib::RefPtr<Gtk::TreeSelection> selection = extensions->get_selection ();

    if (!selection) {
        return;
    }

    const Gtk::TreeModel::iterator selected = selection->get_selected ();

    if (!selected) {
        return;
    }

    Gtk::TreeModel::iterator next = selected;

    if (++next) {
        extensionModel->iter_swap (selected, next);
    }
}

void Preferences::clearProfilesPressed ()
{

    cacheMgr->clearProfiles ();
}

void Preferences::clearmipPressed ()
{

    cacheMgr->clearmip ();
}

void Preferences::clearThumbImagesPressed ()
{

    cacheMgr->clearImages ();
}

void Preferences::clearAllPressed ()
{

    cacheMgr->clearAll ();
}

void Preferences::darkFrameChanged ()
{
    //Glib::ustring s(darkFrameDir->get_filename());
    Glib::ustring s (darkFrameDir->get_current_folder());
    //if( s.compare( rtengine::dfm.getPathname()) !=0 ){
    rtengine::dfm.init ( s );
    updateDFinfos();
    //}
}

void Preferences::flatFieldChanged ()
{
    //Glib::ustring s(flatFieldDir->get_filename());
    Glib::ustring s (flatFieldDir->get_current_folder());
    //if( s.compare( rtengine::ffm.getPathname()) !=0 ){
    rtengine::ffm.init ( s );
    updateFFinfos();
    //}
}

void Preferences::updateDFinfos()
{
    int t1, t2;
    rtengine::dfm.getStat (t1, t2);
    Glib::ustring s = Glib::ustring::compose ("%1: %2 %3, %4 %5", M ("PREFERENCES_DARKFRAMEFOUND"), t1, M ("PREFERENCES_DARKFRAMESHOTS"), t2, M ("PREFERENCES_DARKFRAMETEMPLATES"));
    dfLabel->set_text (s);
}

void Preferences::updateFFinfos()
{
    int t1, t2;
    rtengine::ffm.getStat (t1, t2);
    Glib::ustring s = Glib::ustring::compose ("%1: %2 %3, %4 %5", M ("PREFERENCES_FLATFIELDFOUND"), t1, M ("PREFERENCES_FLATFIELDSHOTS"), t2, M ("PREFERENCES_FLATFIELDTEMPLATES"));
    ffLabel->set_text (s);
}

bool Preferences::splashClosed (GdkEventAny* event)
{
    delete splash;
    splash = nullptr;
    return true;
}

void Preferences::behAddAllPressed ()
{

    if (moptions.baBehav.size() == ADDSET_PARAM_NUM) {
        for (size_t i = 0; i < moptions.baBehav.size(); i++)
            for (Gtk::TreeIter sections = behModel->children().begin();  sections != behModel->children().end(); sections++)
                for (Gtk::TreeIter adjs = sections->children().begin();  adjs != sections->children().end(); adjs++)
                    if (adjs->get_value (behavColumns.addsetid) == (int)i) {
                        adjs->set_value (behavColumns.badd, true);
                        adjs->set_value (behavColumns.bset, false);
                        break;
                    }
    }
}

void Preferences::behSetAllPressed ()
{

    if (moptions.baBehav.size() == ADDSET_PARAM_NUM) {
        for (size_t i = 0; i < moptions.baBehav.size(); i++)
            for (Gtk::TreeIter sections = behModel->children().begin();  sections != behModel->children().end(); sections++)
                for (Gtk::TreeIter adjs = sections->children().begin();  adjs != sections->children().end(); adjs++)
                    if (adjs->get_value (behavColumns.addsetid) == (int)i) {
                        adjs->set_value (behavColumns.badd, false);
                        adjs->set_value (behavColumns.bset, true);
                        break;
                    }
    }
}<|MERGE_RESOLUTION|>--- conflicted
+++ resolved
@@ -1088,7 +1088,6 @@
         theme->append (themeFNames.at (i).shortFName);
     }
 
-<<<<<<< HEAD
     themeGrid->attach_next_to (*themelab, Gtk::POS_LEFT, 1, 1);
     themeGrid->attach_next_to (*theme, *themelab, Gtk::POS_RIGHT, 1, 1);
 
@@ -1097,7 +1096,12 @@
     fontButton = Gtk::manage ( new Gtk::FontButton ());
     setExpandAlignProperties (fontButton, false, false, Gtk::ALIGN_FILL, Gtk::ALIGN_BASELINE);
     fontButton->set_use_size (true);
-    fontButton->set_font_name (Glib::ustring::compose ("%1 %2", options.fontFamily == "default" ? "sans" : options.fontFamily, options.fontSize));
+
+    if (options.fontFamily == "default") {
+        fontButton->set_font_name (Glib::ustring::compose ("%1 %2", initialFontFamily, initialFontSize));
+    } else {
+        fontButton->set_font_name (Glib::ustring::compose ("%1 %2", options.fontFamily, options.fontSize));
+    }
 
     themeGrid->attach_next_to (*fontlab, *theme, Gtk::POS_RIGHT, 1, 1);
     themeGrid->attach_next_to (*fontButton, *fontlab, Gtk::POS_RIGHT, 1, 1);
@@ -1107,7 +1111,12 @@
     colorPickerFontButton = Gtk::manage ( new Gtk::FontButton ());
     setExpandAlignProperties (fontButton, false, false, Gtk::ALIGN_FILL, Gtk::ALIGN_BASELINE);
     colorPickerFontButton->set_use_size (true);
-    colorPickerFontButton->set_font_name (Glib::ustring::compose ("%1 %2", options.CPFontFamily == "default" ? "sans" : options.CPFontFamily, options.CPFontSize));
+
+    if (options.fontFamily == "default") {
+        colorPickerFontButton->set_font_name (Glib::ustring::compose ("%1 %2", initialFontFamily, initialFontSize));
+    } else {
+        colorPickerFontButton->set_font_name (Glib::ustring::compose ("%1 %2", options.CPFontFamily, options.CPFontSize));
+    }
 
     themeGrid->attach_next_to (*cpfontlab, *fontButton, Gtk::POS_RIGHT, 1, 1);
     themeGrid->attach_next_to (*colorPickerFontButton, *cpfontlab, Gtk::POS_RIGHT, 1, 1);
@@ -1127,54 +1136,7 @@
     butNavGuideCol->set_use_alpha (true);
     themeGrid->attach_next_to (*navGuideLabel, *butCropCol, Gtk::POS_RIGHT, 2, 1);
     themeGrid->attach_next_to (*butNavGuideCol, *navGuideLabel, Gtk::POS_RIGHT, 1, 1);
-=======
-    themeGrid->attach_next_to(*themelab, Gtk::POS_LEFT, 1, 1);
-    themeGrid->attach_next_to(*theme, *themelab, Gtk::POS_RIGHT, 1, 1);
-
-    Gtk::Label* fontlab = Gtk::manage( new Gtk::Label (M("PREFERENCES_SELECTFONT")) );
-    setExpandAlignProperties(fontlab, false, false, Gtk::ALIGN_FILL, Gtk::ALIGN_BASELINE);
-    fontButton = Gtk::manage( new Gtk::FontButton ());
-    setExpandAlignProperties(fontButton, false, false, Gtk::ALIGN_FILL, Gtk::ALIGN_BASELINE);
-    fontButton->set_use_size(true);
-    if (options.fontFamily == "default") {
-        fontButton->set_font_name (Glib::ustring::compose("%1 %2", initialFontFamily, initialFontSize));
-    } else {
-        fontButton->set_font_name (Glib::ustring::compose("%1 %2", options.fontFamily, options.fontSize));
-    }
-
-    themeGrid->attach_next_to(*fontlab, *theme, Gtk::POS_RIGHT, 1, 1);
-    themeGrid->attach_next_to(*fontButton, *fontlab, Gtk::POS_RIGHT, 1, 1);
-
-    Gtk::Label* cpfontlab = Gtk::manage( new Gtk::Label (M("PREFERENCES_SELECTFONT_COLPICKER") + ":") );
-    setExpandAlignProperties(cpfontlab, false, false, Gtk::ALIGN_FILL, Gtk::ALIGN_BASELINE);
-    colorPickerFontButton = Gtk::manage( new Gtk::FontButton ());
-    setExpandAlignProperties(fontButton, false, false, Gtk::ALIGN_FILL, Gtk::ALIGN_BASELINE);
-    colorPickerFontButton->set_use_size(true);
-    if (options.fontFamily == "default") {
-        colorPickerFontButton->set_font_name (Glib::ustring::compose("%1 %2", initialFontFamily, initialFontSize));
-    } else {
-        colorPickerFontButton->set_font_name (Glib::ustring::compose("%1 %2", options.CPFontFamily, options.CPFontSize));
-    }
-
-    themeGrid->attach_next_to(*cpfontlab, *fontButton, Gtk::POS_RIGHT, 1, 1);
-    themeGrid->attach_next_to(*colorPickerFontButton, *cpfontlab, Gtk::POS_RIGHT, 1, 1);
-
-    Gtk::Label* cutOverlayLabel = Gtk::manage( new Gtk::Label (M("PREFERENCES_CUTOVERLAYBRUSH") + ":") );
-    setExpandAlignProperties(cutOverlayLabel, false, false, Gtk::ALIGN_START, Gtk::ALIGN_BASELINE);
-    butCropCol = Gtk::manage( new Gtk::ColorButton() );
-    setExpandAlignProperties(butCropCol, false, false, Gtk::ALIGN_START, Gtk::ALIGN_CENTER);
-    butCropCol->set_use_alpha(true);
-    themeGrid->attach_next_to(*cutOverlayLabel, *themelab, Gtk::POS_BOTTOM, 1, 1);
-    themeGrid->attach_next_to(*butCropCol, *cutOverlayLabel, Gtk::POS_RIGHT, 1, 1);
-
-    Gtk::Label* navGuideLabel = Gtk::manage( new Gtk::Label (M("PREFERENCES_NAVGUIDEBRUSH") + ":") );
-    setExpandAlignProperties(navGuideLabel, false, false, Gtk::ALIGN_START, Gtk::ALIGN_BASELINE);
-    butNavGuideCol = Gtk::manage( new Gtk::ColorButton() );
-    setExpandAlignProperties(butNavGuideCol, false, false, Gtk::ALIGN_START, Gtk::ALIGN_CENTER);
-    butNavGuideCol->set_use_alpha(true);
-    themeGrid->attach_next_to(*navGuideLabel, *butCropCol, Gtk::POS_RIGHT, 2, 1);
-    themeGrid->attach_next_to(*butNavGuideCol, *navGuideLabel, Gtk::POS_RIGHT, 1, 1);
->>>>>>> 6a3baa33
+//>>>>>>> dev
 
     ftheme->add (*themeGrid);
     mvbsd->attach_next_to (*ftheme, *flang, Gtk::POS_BOTTOM, 2, 1);
@@ -1302,17 +1264,10 @@
 
     fdg->add (*externaleditorGrid);
     mvbsd->attach_next_to (*fdg, *fclip, Gtk::POS_BOTTOM, 2, 1);
-
-<<<<<<< HEAD
     langAutoDetectConn = ckbLangAutoDetect->signal_toggled().connect (sigc::mem_fun (*this, &Preferences::langAutoDetectToggled));
     tconn = theme->signal_changed().connect ( sigc::mem_fun (*this, &Preferences::themeChanged) );
     fconn = fontButton->signal_font_set().connect ( sigc::mem_fun (*this, &Preferences::fontChanged) );
-=======
-    langAutoDetectConn = ckbLangAutoDetect->signal_toggled().connect (sigc::mem_fun(*this, &Preferences::langAutoDetectToggled));
-    tconn = theme->signal_changed().connect( sigc::mem_fun(*this, &Preferences::themeChanged) );
-    fconn = fontButton->signal_font_set().connect( sigc::mem_fun(*this, &Preferences::fontChanged) );
-    cpfconn = colorPickerFontButton->signal_font_set().connect( sigc::mem_fun(*this, &Preferences::cpFontChanged) );
->>>>>>> 6a3baa33
+    cpfconn = colorPickerFontButton->signal_font_set().connect ( sigc::mem_fun (*this, &Preferences::cpFontChanged) );
 
     return mvbsd;
 }
@@ -1707,28 +1662,19 @@
     moptions.navGuideBrush[1] = NavGuideCol.get_green();
     moptions.navGuideBrush[2] = NavGuideCol.get_blue();
     moptions.navGuideBrush[3] = butNavGuideCol->get_alpha() / 65535.0;
-
-<<<<<<< HEAD
     Pango::FontDescription fd (fontButton->get_font_name());
-    moptions.fontFamily      = fd.get_family();
-    moptions.fontSize        = fd.get_size() / Pango::SCALE;
-
-    Pango::FontDescription cpfd (colorPickerFontButton->get_font_name());
-    moptions.CPFontFamily    = cpfd.get_family();
-    moptions.CPFontSize      = cpfd.get_size() / Pango::SCALE;
-=======
-    Pango::FontDescription fd(fontButton->get_font_name());
+
     if (newFont) {
         moptions.fontFamily      = fd.get_family();
         moptions.fontSize        = fd.get_size() / Pango::SCALE;
     }
 
-    Pango::FontDescription cpfd(colorPickerFontButton->get_font_name());
+    Pango::FontDescription cpfd (colorPickerFontButton->get_font_name());
+
     if (newCPFont) {
         moptions.CPFontFamily    = cpfd.get_family();
         moptions.CPFontSize      = cpfd.get_size() / Pango::SCALE;
     }
->>>>>>> 6a3baa33
 
 #ifdef WIN32
     moptions.gimpDir        = gimpDir->get_filename ();
@@ -2005,22 +1951,17 @@
     butNavGuideCol->set_rgba (NavGuideCol);
     butNavGuideCol->set_alpha ( (unsigned short) (moptions.navGuideBrush[3] * 65535.0));
 
-<<<<<<< HEAD
-    fontButton->set_font_name (Glib::ustring::compose ("%1 %2", options.fontFamily == "default" ? "sans" : options.fontFamily, options.fontSize));
-    colorPickerFontButton->set_font_name (Glib::ustring::compose ("%1 %2", options.CPFontFamily == "default" ? "sans" : options.CPFontFamily, options.CPFontSize));
-=======
     if (options.fontFamily == "default") {
-        fontButton->set_font_name (Glib::ustring::compose("%1 %2", initialFontFamily, initialFontSize));
+        fontButton->set_font_name (Glib::ustring::compose ("%1 %2", initialFontFamily, initialFontSize));
     } else {
-        fontButton->set_font_name (Glib::ustring::compose("%1 %2", options.fontFamily, options.fontSize));
+        fontButton->set_font_name (Glib::ustring::compose ("%1 %2", options.fontFamily, options.fontSize));
     }
 
     if (options.CPFontFamily == "default") {
-        colorPickerFontButton->set_font_name (Glib::ustring::compose("%1 %2", initialFontFamily, initialFontSize));
+        colorPickerFontButton->set_font_name (Glib::ustring::compose ("%1 %2", initialFontFamily, initialFontSize));
     } else {
-        colorPickerFontButton->set_font_name (Glib::ustring::compose("%1 %2", options.CPFontFamily, options.CPFontSize));
-    }
->>>>>>> 6a3baa33
+        colorPickerFontButton->set_font_name (Glib::ustring::compose ("%1 %2", options.CPFontFamily, options.CPFontSize));
+    }
 
     showDateTime->set_active (moptions.fbShowDateTime);
     showBasicExif->set_active (moptions.fbShowBasicExif);
@@ -2228,15 +2169,11 @@
     Pango::FontDescription fd (fontButton->get_font_name());
 
     if (fd.get_family() != options.fontFamily && (fd.get_size() / Pango::SCALE) != options.fontSize) {
-<<<<<<< HEAD
-        switchFontTo (options.fontFamily == "default" ? "sans" : options.fontFamily, options.fontSize);
-=======
         if (options.fontFamily == "default") {
-            switchFontTo(initialFontFamily, initialFontSize);
+            switchFontTo (initialFontFamily, initialFontSize);
         } else {
-            switchFontTo(options.fontFamily, options.fontSize);
+            switchFontTo (options.fontFamily, options.fontSize);
         }
->>>>>>> 6a3baa33
     }
 
     // update the profileStore
@@ -2433,27 +2370,18 @@
 
 void Preferences::fontChanged ()
 {
-
-<<<<<<< HEAD
+    newFont = true;
     Pango::FontDescription fd (fontButton->get_font_name());
     switchFontTo (fd.get_family(), fd.get_size() / Pango::SCALE);
 }
 
+void Preferences::cpFontChanged ()
+{
+
+    newCPFont = true;
+}
+
 void Preferences::switchFontTo (const Glib::ustring &newFontFamily, const int newFontSize)
-=======
-    newFont = true;
-    Pango::FontDescription fd(fontButton->get_font_name());
-    switchFontTo(fd.get_family(), fd.get_size() / Pango::SCALE);
-}
-
-void Preferences::cpFontChanged ()
-{
-
-    newCPFont = true;
-}
-
-void Preferences::switchFontTo(const Glib::ustring &newFontFamily, const int newFontSize)
->>>>>>> 6a3baa33
 {
 
     if (newFontFamily != "default") {
@@ -2476,12 +2404,11 @@
         } catch (...) {
             printf ("Error: Can't find the font named \"%s\"\n", newFontFamily.c_str());
         }
-    }
-    else {
+    } else {
         if (fontcss) {
             fontcss = Gtk::CssProvider::create();
             Glib::RefPtr<Gdk::Screen> screen = Gdk::Screen::get_default();
-            Gtk::StyleContext::remove_provider_for_screen(screen, fontcss);
+            Gtk::StyleContext::remove_provider_for_screen (screen, fontcss);
         }
     }
 }
