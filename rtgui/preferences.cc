--- conflicted
+++ resolved
@@ -128,11 +128,7 @@
     get_size(options.preferencesWidth, options.preferencesHeight);
 }
 
-<<<<<<< HEAD
-int Preferences::getThemeRowNumber(Glib::ustring& longThemeFName)
-=======
 int Preferences::getThemeRowNumber (const Glib::ustring& longThemeFName)
->>>>>>> 55709bc4
 {
 
     if (regex->match(longThemeFName + ".css", matchInfo)) {
