/*
 *  This file is part of RawTherapee.
 *
 *  Copyright (c) 2004-2010 Gabor Horvath <hgabor@rawtherapee.com>, Oliver Duis <www.oliverduis.de>
 *
 *  RawTherapee is free software: you can redistribute it and/or modify
 *  it under the terms of the GNU General Public License as published by
 *  the Free Software Foundation, either version 3 of the License, or
 *  (at your option) any later version.
 *
 *  RawTherapee is distributed in the hope that it will be useful,
 *  but WITHOUT ANY WARRANTY; without even the implied warranty of
 *  MERCHANTABILITY or FITNESS FOR A PARTICULAR PURPOSE.  See the
 *  GNU General Public License for more details.
 *
 *  You should have received a copy of the GNU General Public License
 *  along with RawTherapee.  If not, see <http://www.gnu.org/licenses/>.
 */
#include <sigc++/slot.h>
#include "preferences.h"
#include "multilangmgr.h"
#include "splash.h"
#include "cachemanager.h"
#include "addsetids.h"
#include "../rtengine/icons.h"
#include "../rtengine/dfmanager.h"
#include "../rtengine/ffmanager.h"
#include <sstream>
#include "rtimage.h"
#ifdef _OPENMP
#include <omp.h>
#endif

extern Options options;
extern Glib::ustring argv0;
Glib::RefPtr<Gtk::CssProvider> themecss;
Glib::RefPtr<Gtk::CssProvider> fontcss;

Preferences::Preferences(RTWindow *rtwindow)
    : Gtk::Dialog(M("MAIN_BUTTON_PREFERENCES"), *rtwindow, true)
    , splash(nullptr)
    , rprofiles(nullptr)
    , iprofiles(nullptr)
    , parent(rtwindow)
    , newFont(false)
    , newCPFont(false)
{
    regex = Glib::Regex::create(THEMEREGEXSTR, Glib::RegexCompileFlags::REGEX_CASELESS);

    moptions.copyFrom(&options);

    set_size_request(650, -1);
    set_default_size(options.preferencesWidth, options.preferencesHeight);

    Pango::FontDescription defaultFont = get_style_context()->get_font();
    initialFontFamily = defaultFont.get_family();
    initialFontSize = defaultFont.get_size() / Pango::SCALE;

    Gtk::Box* mainBox = get_content_area();
//GTK318
#if GTK_MAJOR_VERSION == 3 && GTK_MINOR_VERSION < 20
    mainBox->set_spacing(8);
#endif
//GTK318

    Gtk::Notebook* nb = Gtk::manage(new Gtk::Notebook());
    nb->set_scrollable(true);
    nb->set_name("PrefNotebook");
    mainBox->pack_start(*nb);

    Gtk::Button* about  = Gtk::manage(new Gtk::Button(M("GENERAL_ABOUT")));
    Gtk::Button* ok     = Gtk::manage(new Gtk::Button(M("GENERAL_OK")));
    Gtk::Button* cancel = Gtk::manage(new Gtk::Button(M("GENERAL_CANCEL")));

    about->signal_clicked().connect(sigc::mem_fun(*this, &Preferences::aboutPressed));
    ok->signal_clicked().connect(sigc::mem_fun(*this, &Preferences::okPressed));
    cancel->signal_clicked().connect(sigc::mem_fun(*this, &Preferences::cancelPressed));

    get_action_area()->pack_start(*about);
    get_action_area()->pack_end(*ok);
    get_action_area()->pack_end(*cancel);

    nb->append_page(*getGeneralPanel(), M("PREFERENCES_TAB_GENERAL"));
    nb->append_page(*getImageProcessingPanel(), M("PREFERENCES_TAB_IMPROC"));
    nb->append_page(*getDynamicProfilePanel(), M("PREFERENCES_TAB_DYNAMICPROFILE"));
    nb->append_page(*getFileBrowserPanel(), M("PREFERENCES_TAB_BROWSER"));
    nb->append_page(*getColorManPanel(), M("PREFERENCES_TAB_COLORMGR"));
    nb->append_page(*getBatchProcPanel(), M("PREFERENCES_BATCH_PROCESSING"));
    nb->append_page(*getPerformancePanel(), M("PREFERENCES_TAB_PERFORMANCE"));
    // Sounds only on Windows and Linux
#if defined(WIN32) || defined(__linux__)
    nb->append_page(*getSoundsPanel(), M("PREFERENCES_TAB_SOUND"));
#endif
    nb->set_current_page(0);

    ProfileStore::getInstance()->addListener(this);

    fillPreferences();

    show_all_children();
}


Preferences::~Preferences()
{

    ProfileStore::getInstance()->removeListener(this);
    get_size(options.preferencesWidth, options.preferencesHeight);
}

int Preferences::getThemeRowNumber(Glib::ustring& longThemeFName)
{

    if (regex->match(longThemeFName + ".css", matchInfo)) {
        for (size_t i = 0 ; i < themeFNames.size(); ++i) {
            if (themeFNames.at(i).longFName == longThemeFName) {
                return (int)i;
            }
        }
    }

    return -1;
}

Gtk::Widget* Preferences::getBatchProcPanel()
{
    swBatchProc = Gtk::manage(new Gtk::ScrolledWindow());
    swBatchProc->set_policy(Gtk::POLICY_AUTOMATIC, Gtk::POLICY_AUTOMATIC);

    Gtk::VBox* vbBatchProc = Gtk::manage (new Gtk::VBox ());

    Gtk::ScrolledWindow* behscrollw = Gtk::manage(new Gtk::ScrolledWindow());
    behscrollw->set_policy(Gtk::POLICY_AUTOMATIC, Gtk::POLICY_AUTOMATIC);
    behscrollw->set_size_request(-1, 60);
    Gtk::VBox* vbbeh = Gtk::manage(new Gtk::VBox());
    vbbeh->pack_start(*behscrollw, Gtk::PACK_EXPAND_WIDGET);
    Gtk::Frame* behFrame = Gtk::manage(new Gtk::Frame(M("PREFERENCES_BEHAVIOR")));
    behFrame->add(*vbbeh);
    vbBatchProc->pack_start (*behFrame, Gtk::PACK_EXPAND_WIDGET, 4);
    Gtk::TreeView* behTreeView = Gtk::manage(new Gtk::TreeView());
    behscrollw->add(*behTreeView);

    behModel = Gtk::TreeStore::create(behavColumns);
    behTreeView->set_model(behModel);

    behTreeView->append_column(M("PREFERENCES_PROPERTY"), behavColumns.label);
    behTreeView->append_column_editable(M("PREFERENCES_ADD"), behavColumns.badd);
    behTreeView->append_column_editable(M("PREFERENCES_SET"), behavColumns.bset);

    Gtk::CellRendererToggle* cr_add = static_cast<Gtk::CellRendererToggle*>(behTreeView->get_column(1)->get_first_cell());
    Gtk::CellRendererToggle* cr_set = static_cast<Gtk::CellRendererToggle*>(behTreeView->get_column(2)->get_first_cell());

    cr_add->set_radio(true);
    cr_add->set_property("xalign", 0.0f);
    sigc::connection addc = cr_add->signal_toggled().connect(sigc::mem_fun(*this, &Preferences::behAddRadioToggled));
    cr_set->set_radio(true);
    cr_set->set_property("xalign", 0.0f);
    sigc::connection setc = cr_set->signal_toggled().connect(sigc::mem_fun(*this, &Preferences::behSetRadioToggled));

    behTreeView->get_column(1)->add_attribute(*cr_add, "visible", behavColumns.visible);
    behTreeView->get_column(1)->set_sizing(Gtk::TREE_VIEW_COLUMN_FIXED);
    behTreeView->get_column(1)->set_fixed_width(50);
    behTreeView->get_column(2)->add_attribute(*cr_set, "visible", behavColumns.visible);
    behTreeView->get_column(2)->set_sizing(Gtk::TREE_VIEW_COLUMN_FIXED);
    behTreeView->get_column(2)->set_fixed_width(50);

    // fill model
    Gtk::TreeModel::iterator mi, ci;

    /*
     * The TRUE/FALSE values of appendBehavList are replaced by the one defined in options.cc,
     */
    mi = behModel->append();
    mi->set_value(behavColumns.label, M("TP_EXPOSURE_LABEL"));
    appendBehavList(mi, M("TP_EXPOSURE_EXPCOMP"), ADDSET_TC_EXPCOMP, false);
    appendBehavList(mi, M("TP_EXPOSURE_COMPRHIGHLIGHTS"), ADDSET_TC_HLCOMPAMOUNT, false);
    appendBehavList(mi, M("TP_EXPOSURE_COMPRHIGHLIGHTSTHRESHOLD"), ADDSET_TC_HLCOMPTHRESH, false);
    appendBehavList(mi, M("TP_EXPOSURE_BLACKLEVEL"), ADDSET_TC_BLACKLEVEL, false);
    appendBehavList(mi, M("TP_EXPOSURE_COMPRSHADOWS"), ADDSET_TC_SHCOMP, false);
    appendBehavList(mi, M("TP_EXPOSURE_BRIGHTNESS"), ADDSET_TC_BRIGHTNESS, false);
    appendBehavList(mi, M("TP_EXPOSURE_CONTRAST"), ADDSET_TC_CONTRAST, false);
    appendBehavList(mi, M("TP_EXPOSURE_SATURATION"), ADDSET_TC_SATURATION, false);

    mi = behModel->append ();
    mi->set_value(behavColumns.label, M("TP_EPD_LABEL"));
    appendBehavList(mi, M("TP_EPD_STRENGTH"), ADDSET_EPD_STRENGTH, false);
    appendBehavList(mi, M("TP_EPD_GAMMA"), ADDSET_EPD_GAMMA, false);
    appendBehavList(mi, M("TP_EPD_EDGESTOPPING"), ADDSET_EPD_EDGESTOPPING, false);
    appendBehavList(mi, M("TP_EPD_SCALE"), ADDSET_EPD_SCALE, false);
    appendBehavList(mi, M("TP_EPD_REWEIGHTINGITERATES"), ADDSET_EPD_REWEIGHTINGITERATES, false);

    mi = behModel->append();
    mi->set_value(behavColumns.label, M("TP_TM_FATTAL_LABEL"));
    appendBehavList (mi, M ("TP_TM_FATTAL_AMOUNT"), ADDSET_FATTAL_AMOUNT, false);
    appendBehavList (mi, M ("TP_TM_FATTAL_THRESHOLD"), ADDSET_FATTAL_THRESHOLD, false);
    appendBehavList (mi, M ("TP_TM_FATTAL_ANCHOR"), ADDSET_FATTAL_ANCHOR, false);

    mi = behModel->append();
    mi->set_value(behavColumns.label, M("TP_RETINEX_LABEL"));
    appendBehavList(mi, M("TP_RETINEX_STRENGTH"), ADDSET_RETI_STR, false);
    appendBehavList(mi, M("TP_RETINEX_NEIGHBOR"), ADDSET_RETI_NEIGH, false);
    appendBehavList(mi, M("TP_RETINEX_VARIANCE"), ADDSET_RETI_VART, false);
    appendBehavList(mi, M("TP_RETINEX_GAMMA"), ADDSET_RETI_GAM, false);
    appendBehavList(mi, M("TP_RETINEX_SLOPE"), ADDSET_RETI_SLO, false);
    appendBehavList(mi, M("TP_RETINEX_GAIN"), ADDSET_RETI_GAIN, false);
    appendBehavList(mi, M("TP_RETINEX_OFFSET"), ADDSET_RETI_OFFS, false);
    appendBehavList(mi, M("TP_RETINEX_THRESHOLD"), ADDSET_RETI_LIMD, false);

    mi = behModel->append();
    mi->set_value(behavColumns.label, M("TP_SHADOWSHLIGHTS_LABEL"));
    appendBehavList(mi, M("TP_SHADOWSHLIGHTS_HIGHLIGHTS"), ADDSET_SH_HIGHLIGHTS, false);
    appendBehavList(mi, M("TP_SHADOWSHLIGHTS_SHADOWS"), ADDSET_SH_SHADOWS, false);

    mi = behModel->append();
    mi->set_value(behavColumns.label, M("TP_LABCURVE_LABEL"));
    appendBehavList(mi, M("TP_LABCURVE_BRIGHTNESS"), ADDSET_LC_BRIGHTNESS, false);
    appendBehavList(mi, M("TP_LABCURVE_CONTRAST"), ADDSET_LC_CONTRAST, false);
    appendBehavList(mi, M("TP_LABCURVE_CHROMATICITY"), ADDSET_LC_CHROMATICITY, false);

    mi = behModel->append();  // Used for both Resize and Post-Resize sharpening
    mi->set_value(behavColumns.label, M("TP_SHARPENING_LABEL"));
    appendBehavList (mi, M ("TP_SHARPENING_CONTRAST"), ADDSET_SHARP_CONTRAST, false);
    appendBehavList(mi, M("TP_SHARPENING_RADIUS"), ADDSET_SHARP_RADIUS, false);
    appendBehavList(mi, M("TP_SHARPENING_AMOUNT"), ADDSET_SHARP_AMOUNT, false);
    appendBehavList(mi, M("TP_SHARPENING_RLD_DAMPING"), ADDSET_SHARP_DAMPING, false);
    appendBehavList(mi, M("TP_SHARPENING_RLD_ITERATIONS"), ADDSET_SHARP_ITER, false);
    appendBehavList(mi, M("TP_SHARPENING_EDTOLERANCE"), ADDSET_SHARP_EDGETOL, false);
    appendBehavList(mi, M("TP_SHARPENING_HALOCONTROL"), ADDSET_SHARP_HALOCTRL, false);

    mi = behModel->append();
    mi->set_value(behavColumns.label, M("TP_LOCALCONTRAST_LABEL"));
    appendBehavList(mi, M("TP_LOCALCONTRAST_RADIUS"), ADDSET_LOCALCONTRAST_RADIUS, false);
    appendBehavList(mi, M("TP_LOCALCONTRAST_AMOUNT"), ADDSET_LOCALCONTRAST_AMOUNT, false);
    appendBehavList(mi, M("TP_LOCALCONTRAST_DARKNESS"), ADDSET_LOCALCONTRAST_DARKNESS, false);
    appendBehavList(mi, M("TP_LOCALCONTRAST_LIGHTNESS"), ADDSET_LOCALCONTRAST_LIGHTNESS, false);

    mi = behModel->append();
    mi->set_value(behavColumns.label, M("TP_SHARPENEDGE_LABEL"));
    appendBehavList(mi, M("TP_SHARPENEDGE_PASSES"), ADDSET_SHARPENEDGE_PASS, false);
    appendBehavList(mi, M("TP_SHARPENEDGE_AMOUNT"), ADDSET_SHARPENEDGE_AMOUNT, false);

    mi = behModel->append();
    mi->set_value(behavColumns.label, M("TP_SHARPENMICRO_LABEL"));
    appendBehavList(mi, M("TP_SHARPENMICRO_AMOUNT"), ADDSET_SHARPENMICRO_AMOUNT, false);
    appendBehavList (mi, M ("TP_SHARPENMICRO_CONTRAST"), ADDSET_SHARPENMICRO_CONTRAST, false);
    appendBehavList(mi, M("TP_SHARPENMICRO_UNIFORMITY"), ADDSET_SHARPENMICRO_UNIFORMITY, false);

    mi = behModel->append();
    mi->set_value(behavColumns.label, M("TP_DIRPYRDENOISE_LABEL"));
    appendBehavList (mi, M ("TP_DIRPYRDENOISE_LUMINANCE_SMOOTHING"), ADDSET_DIRPYRDN_LUMA, true);
    appendBehavList (mi, M ("TP_DIRPYRDENOISE_LUMINANCE_DETAIL"), ADDSET_DIRPYRDN_LUMDET, true);
    appendBehavList (mi, M ("TP_DIRPYRDENOISE_CHROMINANCE_MASTER"), ADDSET_DIRPYRDN_CHROMA, true);
    appendBehavList (mi, M ("TP_DIRPYRDENOISE_CHROMINANCE_REDGREEN"), ADDSET_DIRPYRDN_CHROMARED, true);
    appendBehavList (mi, M ("TP_DIRPYRDENOISE_CHROMINANCE_BLUEYELLOW"), ADDSET_DIRPYRDN_CHROMABLUE, true);
    appendBehavList (mi, M ("TP_DIRPYRDENOISE_MAIN_GAMMA"), ADDSET_DIRPYRDN_GAMMA, true);
    appendBehavList (mi, M ("TP_DIRPYRDENOISE_MEDIAN_PASSES"), ADDSET_DIRPYRDN_PASSES, true);

    mi = behModel->append();
    mi->set_value ( behavColumns.label, M ("TP_DEHAZE_LABEL") );
    appendBehavList ( mi, M ( "TP_DEHAZE_STRENGTH" ), ADDSET_DEHAZE_STRENGTH, true );

    mi = behModel->append ();
    mi->set_value(behavColumns.label, M("TP_WBALANCE_LABEL"));
    appendBehavList(mi, M("TP_WBALANCE_TEMPERATURE"), ADDSET_WB_TEMPERATURE, true);
    appendBehavList(mi, M("TP_WBALANCE_GREEN"), ADDSET_WB_GREEN, true);
    appendBehavList(mi, M("TP_WBALANCE_EQBLUERED"), ADDSET_WB_EQUAL, true);
    appendBehavList(mi, M("TP_WBALANCE_TEMPBIAS"), ADDSET_WB_TEMPBIAS, true);

<<<<<<< HEAD
    mi = behModel->append();
    mi->set_value(behavColumns.label, M("TP_COLORAPP_LABEL"));
    appendBehavList(mi, M("TP_COLORAPP_ADAPTSCENE"), ADDSET_CAT_ADAPTSCENE, true);
    appendBehavList(mi, M("TP_COLORAPP_LIGHT"), ADDSET_CAT_LIGHT, true);
    appendBehavList(mi, M("TP_COLORAPP_BRIGHT"), ADDSET_CAT_BRIGHT, true);
    appendBehavList(mi, M("TP_COLORAPP_CHROMA"), ADDSET_CAT_CHROMA, true);
    appendBehavList(mi, M("TP_COLORAPP_RSTPRO"), ADDSET_CAT_RSTPRO, true);
    appendBehavList(mi, M("TP_COLORAPP_CONTRAST"), ADDSET_CAT_CONTRAST, true);
    appendBehavList(mi, M("TP_COLORAPP_CONTRAST_Q"), ADDSET_CAT_CONTRAST_Q, true);
    appendBehavList(mi, M("TP_COLORAPP_CHROMA_S"), ADDSET_CAT_CHROMA_S, true);
    appendBehavList(mi, M("TP_COLORAPP_CHROMA_M"), ADDSET_CAT_CHROMA_M, true);
    appendBehavList(mi, M("TP_COLORAPP_HUE"), ADDSET_CAT_HUE, true);
    appendBehavList(mi, M("TP_COLORAPP_ADAPTVIEWING"), ADDSET_CAT_ADAPTVIEWING, true);
    appendBehavList(mi, M("TP_COLORAPP_BADPIXSL"), ADDSET_CAT_BADPIX, true);
=======
    mi = behModel->append ();
    mi->set_value (behavColumns.label, M ("TP_COLORAPP_LABEL"));
    appendBehavList (mi, M("TP_COLORAPP_LABEL_SCENE") + " - " + M("TP_COLORAPP_ABSOLUTELUMINANCE"), ADDSET_CAT_ADAPTSCENE, true);
    appendBehavList (mi, M("TP_COLORAPP_LABEL_VIEWING") + " - " + M("TP_COLORAPP_ABSOLUTELUMINANCE"), ADDSET_CAT_ADAPTVIEWING, true);
    appendBehavList (mi, M ("TP_COLORAPP_LIGHT"), ADDSET_CAT_LIGHT, true);
    appendBehavList (mi, M ("TP_COLORAPP_BRIGHT"), ADDSET_CAT_BRIGHT, true);
    appendBehavList (mi, M ("TP_COLORAPP_CHROMA"), ADDSET_CAT_CHROMA, true);
    appendBehavList (mi, M ("TP_COLORAPP_CHROMA_S"), ADDSET_CAT_CHROMA_S, true);
    appendBehavList (mi, M ("TP_COLORAPP_CHROMA_M"), ADDSET_CAT_CHROMA_M, true);
    appendBehavList (mi, M ("TP_COLORAPP_RSTPRO"), ADDSET_CAT_RSTPRO, true);
    appendBehavList (mi, M ("TP_COLORAPP_CONTRAST"), ADDSET_CAT_CONTRAST, true);
    appendBehavList (mi, M ("TP_COLORAPP_CONTRAST_Q"), ADDSET_CAT_CONTRAST_Q, true);
    appendBehavList (mi, M ("TP_COLORAPP_HUE"), ADDSET_CAT_HUE, true);
    appendBehavList (mi, M ("TP_COLORAPP_BADPIXSL"), ADDSET_CAT_BADPIX, true);
>>>>>>> 516be465

    mi = behModel->append();
    mi->set_value(behavColumns.label, M("TP_VIBRANCE_LABEL"));
    appendBehavList(mi, M("TP_VIBRANCE_PASTELS"), ADDSET_VIBRANCE_PASTELS, false);
    appendBehavList(mi, M("TP_VIBRANCE_SATURATED"), ADDSET_VIBRANCE_SATURATED, false);


    mi = behModel->append();
    mi->set_value(behavColumns.label, M("TP_CHMIXER_LABEL"));
    appendBehavList(mi, M("TP_CHMIXER_RED") + ", " + M("TP_CHMIXER_GREEN") + ", " + M("TP_CHMIXER_BLUE"), ADDSET_CHMIXER, false);

    mi = behModel->append();
    mi->set_value(behavColumns.label, M("TP_BWMIX_LABEL"));
    appendBehavList(mi, M("TP_BWMIX_MIXC"), ADDSET_BLACKWHITE_HUES, false);
    appendBehavList(mi, M("TP_BWMIX_GAMMA"), ADDSET_BLACKWHITE_GAMMA, false);

    mi = behModel->append();
    mi->set_value(behavColumns.label, M("TP_FILMSIMULATION_LABEL"));
    appendBehavList(mi, M("TP_FILMSIMULATION_STRENGTH"), ADDSET_FILMSIMULATION_STRENGTH, true);

    mi = behModel->append();
    mi->set_value ( behavColumns.label, M ("TP_SOFTLIGHT_LABEL") );
    appendBehavList ( mi, M ( "TP_SOFTLIGHT_STRENGTH" ), ADDSET_SOFTLIGHT_STRENGTH, true );

    mi = behModel->append ();
    mi->set_value(behavColumns.label, M("TP_COLORTONING_LABEL"));
    appendBehavList(mi, M("TP_COLORTONING_SPLITCOCO"), ADDSET_COLORTONING_SPLIT, true);
    appendBehavList(mi, M("TP_COLORTONING_SATURATIONTHRESHOLD"), ADDSET_COLORTONING_SATTHRESHOLD, true);
    appendBehavList(mi, M("TP_COLORTONING_SATURATEDOPACITY"), ADDSET_COLORTONING_SATOPACITY, true);
    appendBehavList(mi, M("TP_COLORTONING_BALANCE"), ADDSET_COLORTONING_BALANCE, true);
    appendBehavList(mi, M("TP_COLORTONING_STRENGTH"), ADDSET_COLORTONING_STRENGTH, true);

    mi = behModel->append();
    mi->set_value(behavColumns.label, M("TP_ROTATE_LABEL"));
    appendBehavList(mi, M("TP_ROTATE_DEGREE"), ADDSET_ROTATE_DEGREE, false);

    mi = behModel->append();
    mi->set_value(behavColumns.label, M("TP_RESIZE_LABEL"));
    appendBehavList(mi, M("TP_RESIZE_SCALE"), ADDSET_RESIZE_SCALE, true);


    mi = behModel->append();
    mi->set_value(behavColumns.label, M("TP_DISTORTION_LABEL"));
    appendBehavList(mi, M("TP_DISTORTION_AMOUNT"), ADDSET_DIST_AMOUNT, false);

    mi = behModel->append();
    mi->set_value(behavColumns.label, M("TP_PERSPECTIVE_LABEL"));
    appendBehavList(mi, M("TP_PERSPECTIVE_HORIZONTAL") + ", " + M("TP_PERSPECTIVE_VERTICAL"), ADDSET_PERSPECTIVE, false);

    mi = behModel->append();
    mi->set_value(behavColumns.label, M("TP_GRADIENT_LABEL"));
    appendBehavList(mi, M("TP_GRADIENT_DEGREE"), ADDSET_GRADIENT_DEGREE, false);
    appendBehavList(mi, M("TP_GRADIENT_FEATHER"), ADDSET_GRADIENT_FEATHER, false);
    appendBehavList(mi, M("TP_GRADIENT_STRENGTH"), ADDSET_GRADIENT_STRENGTH, false);
    appendBehavList(mi, M("TP_GRADIENT_CENTER_X") + ", " + M("TP_GRADIENT_CENTER_Y"), ADDSET_GRADIENT_CENTER, false);

    mi = behModel->append();
    mi->set_value(behavColumns.label, M("TP_PCVIGNETTE_LABEL"));
    appendBehavList(mi, M("TP_PCVIGNETTE_STRENGTH"), ADDSET_PCVIGNETTE_STRENGTH, false);
    appendBehavList(mi, M("TP_PCVIGNETTE_FEATHER"), ADDSET_PCVIGNETTE_FEATHER, false);
    appendBehavList(mi, M("TP_PCVIGNETTE_ROUNDNESS"), ADDSET_PCVIGNETTE_ROUNDNESS, false);

    mi = behModel->append();
    mi->set_value(behavColumns.label, M("TP_CACORRECTION_LABEL"));
    appendBehavList(mi, M("TP_CACORRECTION_BLUE") + ", " + M("TP_CACORRECTION_RED"), ADDSET_CA, true);

    mi = behModel->append();
    mi->set_value(behavColumns.label, M("TP_VIGNETTING_LABEL"));
    appendBehavList(mi, M("TP_VIGNETTING_AMOUNT"), ADDSET_VIGN_AMOUNT, false);
    appendBehavList(mi, M("TP_VIGNETTING_RADIUS"), ADDSET_VIGN_RADIUS, false);
    appendBehavList(mi, M("TP_VIGNETTING_STRENGTH"), ADDSET_VIGN_STRENGTH, false);
    appendBehavList(mi, M("TP_VIGNETTING_CENTER_X") + ", " + M("TP_VIGNETTING_CENTER_Y"), ADDSET_VIGN_CENTER, false);

    mi = behModel->append();
    mi->set_value(behavColumns.label, M("TP_DIRPYREQUALIZER_LABEL"));
    appendBehavList(mi, M("TP_EXPOSURE_CONTRAST"), ADDSET_DIRPYREQ, true);
    appendBehavList(mi, M("TP_DIRPYREQUALIZER_THRESHOLD"), ADDSET_DIRPYREQ_THRESHOLD, true);
    appendBehavList(mi, M("TP_DIRPYREQUALIZER_SKIN"), ADDSET_DIRPYREQ_SKINPROTECT, true);

    mi = behModel->append();
    mi->set_value(behavColumns.label, M("TP_WAVELET_LABEL"));
    appendBehavList(mi, M("TP_WAVELET_LEVELS"), ADDSET_WA_THRES, true);
    appendBehavList(mi, M("TP_WAVELET_THRESHOLD"), ADDSET_WA_THRESHOLD, true);
    appendBehavList(mi, M("TP_WAVELET_THRESHOLD2"), ADDSET_WA_THRESHOLD2, true);
    appendBehavList(mi, M("TP_WAVELET_CHRO"), ADDSET_WA_CHRO, true);
    appendBehavList(mi, M("TP_WAVELET_CHR"), ADDSET_WA_CHROMA, true);
    appendBehavList(mi, M("TP_WAVELET_SKIN"), ADDSET_WA_SKINPROTECT, true);
    appendBehavList(mi, M("TP_WAVELET_EDRAD"), ADDSET_WA_EDGRAD, true);
    appendBehavList(mi, M("TP_WAVELET_EDVAL"), ADDSET_WA_EDGVAL, true);
    appendBehavList(mi, M("TP_WAVELET_RESCON"), ADDSET_WA_RESCON, true);
    appendBehavList(mi, M("TP_WAVELET_THR"), ADDSET_WA_THRR, true);
    appendBehavList(mi, M("TP_WAVELET_RESCONH"), ADDSET_WA_RESCONH, true);
    appendBehavList(mi, M("TP_WAVELET_THRH"), ADDSET_WA_THRRH, true);
    appendBehavList(mi, M("TP_WAVELET_RESCHRO"), ADDSET_WA_RESCHRO, true);
    appendBehavList(mi, M("TP_WAVELET_TMSTRENGTH"), ADDSET_WA_TMRS, true);
    appendBehavList(mi, M("TP_WAVELET_SKY"), ADDSET_WA_SKYPROTECT, true);
    appendBehavList(mi, M("TP_WAVELET_CONTRA"), ADDSET_WA_CONTRAST, true);
    appendBehavList(mi, M("TP_WAVELET_STRENGTH"), ADDSET_WA_STRENGTH, true);
    appendBehavList(mi, M("TP_WAVELET_COMPGAMMA"), ADDSET_WA_GAMMA, true);
    appendBehavList(mi, M("TP_WAVELET_EDGEDETECT"), ADDSET_WA_EDGEDETECT, true);
    appendBehavList(mi, M("TP_WAVELET_EDGEDETECTTHR"), ADDSET_WA_EDGEDETECTTHR, true);
    appendBehavList(mi, M("TP_WAVELET_EDGEDETECTTHR2"), ADDSET_WA_EDGEDETECTTHR2, true);

    mi = behModel->append();
    mi->set_value (behavColumns.label, M ("TP_RAW_SENSOR_BAYER_LABEL"));
    appendBehavList (mi, M ("TP_RAW_FALSECOLOR"), ADDSET_BAYER_FALSE_COLOR_SUPPRESSION, false);
    appendBehavList (mi, M ("TP_RAW_DCBITERATIONS") + ", " + M("TP_RAW_LMMSEITERATIONS"), ADDSET_BAYER_ITER, false);
    appendBehavList (mi, M ("TP_RAW_DUALDEMOSAICCONTRAST"), ADDSET_BAYER_DUALDEMOZCONTRAST, false);
    appendBehavList (mi, M ("TP_RAW_PIXELSHIFTSIGMA"), ADDSET_BAYER_PS_SIGMA, false);
    appendBehavList (mi, M ("TP_RAW_PIXELSHIFTSMOOTH"), ADDSET_BAYER_PS_SMOOTH, false);
    appendBehavList (mi, M ("TP_RAW_PIXELSHIFTEPERISO"), ADDSET_BAYER_PS_EPERISO, false);

    mi = behModel->append ();
    mi->set_value (behavColumns.label, M ("TP_RAW_SENSOR_XTRANS_LABEL"));
    appendBehavList (mi, M ("TP_RAW_FALSECOLOR"), ADDSET_XTRANS_FALSE_COLOR_SUPPRESSION, false);

    mi = behModel->append ();
    mi->set_value(behavColumns.label, M("TP_PREPROCESS_LABEL"));
    appendBehavList(mi, M("TP_PREPROCESS_GREENEQUIL"), ADDSET_PREPROCESS_GREENEQUIL, false);
    appendBehavList(mi, M("TP_PREPROCESS_LINEDENOISE"), ADDSET_PREPROCESS_LINEDENOISE, true);

    mi = behModel->append();
    mi->set_value(behavColumns.label, M("TP_EXPOS_WHITEPOINT_LABEL"));
    appendBehavList(mi, M("TP_RAWEXPOS_LINEAR"), ADDSET_RAWEXPOS_LINEAR, false);
    appendBehavList(mi, M("TP_RAWEXPOS_PRESER"), ADDSET_RAWEXPOS_PRESER, false);

    mi = behModel->append();
    mi->set_value(behavColumns.label, M("TP_RAWEXPOS_BLACKS"));
    appendBehavList(mi, M("TP_RAWEXPOS_RGB"), ADDSET_RAWEXPOS_BLACKS, false);

    mi = behModel->append();
    mi->set_value(behavColumns.label, M("TP_FLATFIELD_LABEL"));
    appendBehavList(mi, M("TP_FLATFIELD_CLIPCONTROL"), ADDSET_RAWFFCLIPCONTROL, true);

    mi = behModel->append();
    mi->set_value(behavColumns.label, M("TP_CHROMATABERR_LABEL"));
    appendBehavList(mi, M("TP_RAWCACORR_CARED") + ", " + M("TP_RAWCACORR_CABLUE"), ADDSET_RAWCACORR, true);

    behTreeView->expand_all();

    behAddAll = Gtk::manage(new Gtk::Button(M("PREFERENCES_BEHADDALL")));
    behSetAll = Gtk::manage(new Gtk::Button(M("PREFERENCES_BEHSETALL")));
    behAddAll->set_tooltip_markup(M("PREFERENCES_BEHADDALLHINT"));
    behSetAll->set_tooltip_markup(M("PREFERENCES_BEHSETALLHINT"));

    behAddAll->signal_clicked().connect(sigc::mem_fun(*this, &Preferences::behAddAllPressed));
    behSetAll->signal_clicked().connect(sigc::mem_fun(*this, &Preferences::behSetAllPressed));

    Gtk::HBox* buttonpanel1 = Gtk::manage(new Gtk::HBox());
    buttonpanel1->pack_end(*behSetAll, Gtk::PACK_SHRINK, 4);
    buttonpanel1->pack_end(*behAddAll, Gtk::PACK_SHRINK, 4);
    vbbeh->pack_start(*buttonpanel1, Gtk::PACK_SHRINK, 4);

    chOverwriteOutputFile = Gtk::manage(new Gtk::CheckButton(M("PREFERENCES_OVERWRITEOUTPUTFILE")));
    vbBatchProc->pack_start (*chOverwriteOutputFile, Gtk::PACK_SHRINK, 4);

    swBatchProc->add(*vbBatchProc);
    return swBatchProc;
}

void Preferences::appendBehavList(Gtk::TreeModel::iterator& parent, Glib::ustring label, int id, bool set)
{

    Gtk::TreeModel::iterator ci = behModel->append(parent->children());
    ci->set_value(behavColumns.label, label);
    ci->set_value(behavColumns.visible, true);
    ci->set_value(behavColumns.badd, !set);
    ci->set_value(behavColumns.bset, set);
    ci->set_value(behavColumns.addsetid, id);
}

void Preferences::behAddSetRadioToggled(const Glib::ustring& path, bool add)
{
    Gtk::TreeModel::iterator iter = behModel->get_iter(path);
    iter->set_value(behavColumns.badd, add);
    iter->set_value(behavColumns.bset, !add);
}

void Preferences::behAddRadioToggled(const Glib::ustring& path)
{
    behAddSetRadioToggled(path, true);
}

void Preferences::behSetRadioToggled(const Glib::ustring& path)
{
    behAddSetRadioToggled(path, false);
}


Gtk::Widget *Preferences::getDynamicProfilePanel()
{
    swDynamicProfile = Gtk::manage(new Gtk::ScrolledWindow());
    swDynamicProfile->set_policy(Gtk::POLICY_AUTOMATIC, Gtk::POLICY_AUTOMATIC);

    dynProfilePanel = Gtk::manage(new DynamicProfilePanel());

    swDynamicProfile->add(*dynProfilePanel);
    return swDynamicProfile;
}


Gtk::Widget* Preferences::getImageProcessingPanel ()
{
    swImageProcessing = Gtk::manage(new Gtk::ScrolledWindow());
    swImageProcessing->set_policy(Gtk::POLICY_AUTOMATIC, Gtk::POLICY_AUTOMATIC);

    Gtk::VBox* vbImageProcessing = Gtk::manage (new Gtk::VBox ());

    Gtk::Frame* fpp = Gtk::manage(new Gtk::Frame(M("PREFERENCES_IMPROCPARAMS")));
    Gtk::VBox* vbpp = Gtk::manage(new Gtk::VBox());
    Gtk::Label* drlab = Gtk::manage(new Gtk::Label(M("PREFERENCES_FORRAW") + ":", Gtk::ALIGN_START));
    rprofiles = Gtk::manage(new ProfileStoreComboBox());
    const ProfileStoreEntry* dynpse = ProfileStore::getInstance()->getInternalDynamicPSE();
    rprofiles->addRow(dynpse);
    setExpandAlignProperties(rprofiles, true, false, Gtk::ALIGN_FILL, Gtk::ALIGN_CENTER);
    rprofiles->set_size_request(50, -1);
    rpconn = rprofiles->signal_changed().connect(sigc::mem_fun(*this, &Preferences::forRAWComboChanged));
    Gtk::Label* drimg = Gtk::manage(new Gtk::Label(M("PREFERENCES_FORIMAGE") + ":", Gtk::ALIGN_START));
    iprofiles = Gtk::manage(new ProfileStoreComboBox());
    iprofiles->addRow(dynpse);
    iprofiles->set_size_request(50, -1);
    setExpandAlignProperties(iprofiles, true, false, Gtk::ALIGN_FILL, Gtk::ALIGN_FILL);
    ipconn = iprofiles->signal_changed().connect(sigc::mem_fun(*this, &Preferences::forImageComboChanged));
    Gtk::Table* defpt = Gtk::manage(new Gtk::Table(2, 2));
    defpt->attach(*drlab, 0, 1, 0, 1, Gtk::FILL, Gtk::SHRINK, 2, 2);
    defpt->attach(*rprofiles, 1, 2, 0, 1, Gtk::EXPAND | Gtk::FILL | Gtk::SHRINK, Gtk::SHRINK, 2, 2);
    defpt->attach(*drimg, 0, 1, 1, 2, Gtk::FILL, Gtk::SHRINK, 2, 2);
    defpt->attach(*iprofiles, 1, 2, 1, 2, Gtk::EXPAND | Gtk::FILL | Gtk::SHRINK, Gtk::SHRINK, 2, 2);
    vbpp->pack_start(*defpt, Gtk::PACK_SHRINK, 4);
    useBundledProfiles = Gtk::manage(new Gtk::CheckButton(M("PREFERENCES_USEBUNDLEDPROFILES")));
    bpconn = useBundledProfiles->signal_clicked().connect(sigc::mem_fun(*this, &Preferences::bundledProfilesChanged));
    vbpp->pack_start(*useBundledProfiles, Gtk::PACK_SHRINK, 4);
    fpp->add(*vbpp);
    vbImageProcessing->pack_start (*fpp, Gtk::PACK_SHRINK, 4);

    // Custom profile builder box
    Gtk::Frame* cpfrm = Gtk::manage(new Gtk::Frame(M("PREFERENCES_CUSTPROFBUILD")));
    Gtk::Label* cplab = Gtk::manage(new Gtk::Label(M("PREFERENCES_CUSTPROFBUILDPATH") + ":", Gtk::ALIGN_START));
    txtCustProfBuilderPath = Gtk::manage(new Gtk::Entry());
    txtCustProfBuilderPath->set_tooltip_markup(M("PREFERENCES_CUSTPROFBUILDHINT"));
    Gtk::Label* cpltypelab = Gtk::manage(new Gtk::Label(M("PREFERENCES_CUSTPROFBUILDKEYFORMAT") + ":", Gtk::ALIGN_START));
    custProfBuilderLabelType = Gtk::manage(new Gtk::ComboBoxText());
    custProfBuilderLabelType->append(M("PREFERENCES_CUSTPROFBUILDKEYFORMAT_TID"));
    custProfBuilderLabelType->append(M("PREFERENCES_CUSTPROFBUILDKEYFORMAT_NAME"));
    custProfBuilderLabelType->append(M("PREFERENCES_CUSTPROFBUILDKEYFORMAT_TID") + "_" + M("PREFERENCES_CUSTPROFBUILDKEYFORMAT_NAME"));
    Gtk::Table* cpbt = Gtk::manage(new Gtk::Table(2, 2));
    cpbt->attach(*cplab, 0, 1, 0, 1, Gtk::FILL, Gtk::SHRINK, 2, 2);
    cpbt->attach(*txtCustProfBuilderPath, 1, 2, 0, 1, Gtk::EXPAND | Gtk::FILL | Gtk::SHRINK, Gtk::SHRINK, 2, 2);
    cpbt->attach(*cpltypelab, 0, 1, 1, 2, Gtk::FILL, Gtk::SHRINK, 2, 2);
    cpbt->attach(*custProfBuilderLabelType, 1, 2, 1, 2, Gtk::EXPAND | Gtk::FILL | Gtk::SHRINK, Gtk::SHRINK, 2, 2);
    cpfrm->add(*cpbt);
    vbImageProcessing->pack_start (*cpfrm, Gtk::PACK_SHRINK, 4);

    Gtk::Frame* fdp = Gtk::manage(new Gtk::Frame(M("PREFERENCES_PROFILEHANDLING")));
    Gtk::Table* vbdp = Gtk::manage(new Gtk::Table(2, 2));
    saveParamsPreference = Gtk::manage(new Gtk::ComboBoxText());
    saveParamsPreference->append(M("PREFERENCES_PROFILESAVEINPUT"));
    saveParamsPreference->append(M("PREFERENCES_PROFILESAVECACHE"));
    saveParamsPreference->append(M("PREFERENCES_PROFILESAVEBOTH"));
    Gtk::Label *splab = Gtk::manage(new Gtk::Label(M("PREFERENCES_PROFILESAVELOCATION") + ":"));
    vbdp->attach(*splab, 0, 1, 0, 1, Gtk::FILL, Gtk::SHRINK, 2, 2);
    vbdp->attach(*saveParamsPreference, 1, 2, 0, 1, Gtk::EXPAND | Gtk::FILL | Gtk::SHRINK, Gtk::SHRINK, 2, 2);
    Gtk::Label* lplab = Gtk::manage(new Gtk::Label(M("PREFERENCES_PROFILELOADPR") + ":"));
    loadParamsPreference = Gtk::manage(new Gtk::ComboBoxText());
    loadParamsPreference->append(M("PREFERENCES_PROFILEPRCACHE"));
    loadParamsPreference->append(M("PREFERENCES_PROFILEPRFILE"));
    vbdp->attach(*lplab, 0, 1, 1, 2, Gtk::FILL, Gtk::SHRINK, 2, 2);
    vbdp->attach(*loadParamsPreference, 1, 2, 1, 2, Gtk::EXPAND | Gtk::FILL | Gtk::SHRINK, Gtk::SHRINK, 2, 2);
    fdp->add(*vbdp);
    vbImageProcessing->pack_start (*fdp, Gtk::PACK_SHRINK, 4);

//    Gtk::Frame* fdf = Gtk::manage (new Gtk::Frame (M ("PREFERENCES_DARKFRAME")) );
//    Gtk::HBox* hb42 = Gtk::manage (new Gtk::HBox ());
//    darkFrameDir = Gtk::manage (new Gtk::FileChooserButton (M ("PREFERENCES_DIRDARKFRAMES"), Gtk::FILE_CHOOSER_ACTION_SELECT_FOLDER));
    // Directories
    Gtk::Frame* cdf = Gtk::manage(new Gtk::Frame(M("PREFERENCES_DIRECTORIES")));
    Gtk::Grid* dirgrid = Gtk::manage(new Gtk::Grid());
    setExpandAlignProperties(dirgrid, true, false, Gtk::ALIGN_FILL, Gtk::ALIGN_CENTER);

    Gtk::Label *dfLab = Gtk::manage(new Gtk::Label(M("PREFERENCES_DIRDARKFRAMES") + ":"));
    setExpandAlignProperties(dfLab, false, false, Gtk::ALIGN_START, Gtk::ALIGN_CENTER);
    darkFrameDir = Gtk::manage(new MyFileChooserButton(M("PREFERENCES_DIRDARKFRAMES"), Gtk::FILE_CHOOSER_ACTION_SELECT_FOLDER));
    setExpandAlignProperties(darkFrameDir, true, false, Gtk::ALIGN_FILL, Gtk::ALIGN_CENTER);
    dfLabel = Gtk::manage(new Gtk::Label("Found:"));
    setExpandAlignProperties(dfLabel, false, false, Gtk::ALIGN_START, Gtk::ALIGN_CENTER);

    dirgrid->attach_next_to(*dfLab, Gtk::POS_TOP, 1, 1);
    dirgrid->attach_next_to(*darkFrameDir, *dfLab, Gtk::POS_RIGHT, 1, 1);
    dirgrid->attach_next_to(*dfLabel, *darkFrameDir, Gtk::POS_RIGHT, 1, 1);

    dfconn = darkFrameDir->signal_selection_changed().connect ( sigc::mem_fun (*this, &Preferences::darkFrameChanged));

    // FLATFIELD
    Gtk::Label *ffLab = Gtk::manage(new Gtk::Label(M("PREFERENCES_FLATFIELDSDIR") + ":"));
    setExpandAlignProperties(ffLab, false, false, Gtk::ALIGN_START, Gtk::ALIGN_CENTER);
    flatFieldDir = Gtk::manage(new MyFileChooserButton(M("PREFERENCES_FLATFIELDSDIR"), Gtk::FILE_CHOOSER_ACTION_SELECT_FOLDER));
    setExpandAlignProperties(flatFieldDir, true, false, Gtk::ALIGN_FILL, Gtk::ALIGN_CENTER);
    ffLabel = Gtk::manage(new Gtk::Label("Found:"));
    setExpandAlignProperties(ffLabel, false, false, Gtk::ALIGN_START, Gtk::ALIGN_CENTER);

    dirgrid->attach_next_to(*ffLab, *dfLab, Gtk::POS_BOTTOM, 1, 1);
    dirgrid->attach_next_to(*flatFieldDir, *ffLab, Gtk::POS_RIGHT, 1, 1);
    dirgrid->attach_next_to(*ffLabel, *flatFieldDir, Gtk::POS_RIGHT, 1, 1);

    ffconn = flatFieldDir->signal_selection_changed().connect ( sigc::mem_fun (*this, &Preferences::flatFieldChanged));

    //Cluts Dir
    Gtk::Label *clutsDirLabel = Gtk::manage(new Gtk::Label(M("PREFERENCES_CLUTSDIR") + ":"));
    setExpandAlignProperties(clutsDirLabel, false, false, Gtk::ALIGN_START, Gtk::ALIGN_CENTER);
    clutsDir = Gtk::manage(new MyFileChooserButton(M("PREFERENCES_CLUTSDIR"), Gtk::FILE_CHOOSER_ACTION_SELECT_FOLDER));
    setExpandAlignProperties(clutsDir, true, false, Gtk::ALIGN_FILL, Gtk::ALIGN_CENTER);
    Gtk::Label* clutsRestartNeeded = Gtk::manage(new Gtk::Label(Glib::ustring(" (") + M("PREFERENCES_APPLNEXTSTARTUP") + ")"));
    setExpandAlignProperties(clutsRestartNeeded, false, false, Gtk::ALIGN_START, Gtk::ALIGN_CENTER);

    dirgrid->attach_next_to(*clutsDirLabel, *ffLab, Gtk::POS_BOTTOM, 1, 1);
    dirgrid->attach_next_to(*clutsDir, *clutsDirLabel, Gtk::POS_RIGHT, 1, 1);
    dirgrid->attach_next_to(*clutsRestartNeeded, *clutsDir, Gtk::POS_RIGHT, 1, 1);

    cdf->add(*dirgrid);
    vbImageProcessing->pack_start (*cdf, Gtk::PACK_SHRINK, 4 );

    // Crop
    Gtk::Frame *cropFrame = Gtk::manage(new Gtk::Frame(M("PREFERENCES_CROP")));
    Gtk::Grid *cropGrid = Gtk::manage(new Gtk::Grid());
    Gtk::Label *cropGuidesLbl = Gtk::manage(new Gtk::Label(M("PREFERENCES_CROP_GUIDES") + ": "));
    cropGuidesCombo = Gtk::manage(new Gtk::ComboBoxText());
    cropGuidesCombo->append(M("PREFERENCES_CROP_GUIDES_NONE"));
    cropGuidesCombo->append(M("PREFERENCES_CROP_GUIDES_FRAME"));
    cropGuidesCombo->append(M("PREFERENCES_CROP_GUIDES_FULL"));
    cropAutoFitCB = Gtk::manage(new Gtk::CheckButton());
    Gtk::Label *cropAutoFitLbl = Gtk::manage(new Gtk::Label(M("PREFERENCES_CROP_AUTO_FIT")));
    cropAutoFitLbl->set_line_wrap(true);
    cropAutoFitCB->add(*cropAutoFitLbl);
    cropGrid->attach(*cropGuidesLbl, 0, 0, 1, 1);
    cropGrid->attach(*cropGuidesCombo, 1, 0, 1, 1);
    cropGrid->attach(*cropAutoFitCB, 0, 1, 2, 1);
    cropFrame->add(*cropGrid);
    vbImageProcessing->pack_start(*cropFrame, Gtk::PACK_SHRINK, 4);

    swImageProcessing->add(*vbImageProcessing);

    return swImageProcessing;
}

Gtk::Widget* Preferences::getPerformancePanel()
{
    swPerformance = Gtk::manage(new Gtk::ScrolledWindow());
    swPerformance->set_policy(Gtk::POLICY_AUTOMATIC, Gtk::POLICY_AUTOMATIC);

    Gtk::VBox* vbPerformance = Gtk::manage ( new Gtk::VBox () );
    vbPerformance->set_spacing (4);

    Gtk::Frame* fprevdemo = Gtk::manage(new Gtk::Frame(M("PREFERENCES_PREVDEMO")));
    Gtk::HBox* hbprevdemo = Gtk::manage(new Gtk::HBox(false, 4));
    Gtk::Label* lprevdemo = Gtk::manage(new Gtk::Label(M("PREFERENCES_PREVDEMO_LABEL")));
    cprevdemo = Gtk::manage(new Gtk::ComboBoxText());
    cprevdemo->append(M("PREFERENCES_PREVDEMO_FAST"));
    cprevdemo->append(M("PREFERENCES_PREVDEMO_SIDECAR"));
    cprevdemo->set_active(1);
    hbprevdemo->pack_start(*lprevdemo, Gtk::PACK_SHRINK);
    hbprevdemo->pack_start(*cprevdemo);
    fprevdemo->add(*hbprevdemo);
    vbPerformance->pack_start (*fprevdemo, Gtk::PACK_SHRINK, 4);

    Gtk::Frame* ftiffserialize = Gtk::manage(new Gtk::Frame(M("PREFERENCES_SERIALIZE_TIFF_READ")));
    Gtk::HBox* htiffserialize = Gtk::manage(new Gtk::HBox(false, 4));
    ctiffserialize = Gtk::manage(new Gtk::CheckButton(M("PREFERENCES_SERIALIZE_TIFF_READ_LABEL")));
    ctiffserialize->set_tooltip_text(M("PREFERENCES_SERIALIZE_TIFF_READ_TOOLTIP"));
    htiffserialize->pack_start(*ctiffserialize);
    ftiffserialize->add(*htiffserialize);
    vbPerformance->pack_start (*ftiffserialize, Gtk::PACK_SHRINK, 4);

    Gtk::Frame* fclut = Gtk::manage(new Gtk::Frame(M("PREFERENCES_CLUTSCACHE")));
    Gtk::HBox* clutCacheSizeHB = Gtk::manage(new Gtk::HBox());
    clutCacheSizeHB->set_spacing(4);
    Gtk::Label* CLUTLl = Gtk::manage(new Gtk::Label(M("PREFERENCES_CLUTSCACHE_LABEL") + ":", Gtk::ALIGN_START));
    clutCacheSizeSB = Gtk::manage(new Gtk::SpinButton());
    clutCacheSizeSB->set_digits(0);
    clutCacheSizeSB->set_increments(1, 5);
    clutCacheSizeSB->set_max_length(2);  // Will this be sufficient? :)
#ifdef _OPENMP
    clutCacheSizeSB->set_range(1, 3 * omp_get_num_procs());
#else
    clutCacheSizeSB->set_range(1, 12);
#endif
    clutCacheSizeHB->pack_start(*CLUTLl, Gtk::PACK_SHRINK, 0);
    clutCacheSizeHB->pack_end(*clutCacheSizeSB, Gtk::PACK_SHRINK, 0);
    fclut->add(*clutCacheSizeHB);
    vbPerformance->pack_start (*fclut, Gtk::PACK_SHRINK, 4);

    Gtk::Frame* finspect = Gtk::manage(new Gtk::Frame(M("PREFERENCES_INSPECT_LABEL")));
    Gtk::HBox* maxIBuffersHB = Gtk::manage(new Gtk::HBox());
    maxIBuffersHB->set_spacing(4);
    maxIBuffersHB->set_tooltip_text(M("PREFERENCES_INSPECT_MAXBUFFERS_TOOLTIP"));
    Gtk::Label* maxIBufferLbl = Gtk::manage(new Gtk::Label(M("PREFERENCES_INSPECT_MAXBUFFERS_LABEL") + ":", Gtk::ALIGN_START));
    maxInspectorBuffersSB = Gtk::manage(new Gtk::SpinButton());
    maxInspectorBuffersSB->set_digits(0);
    maxInspectorBuffersSB->set_increments(1, 5);
    maxInspectorBuffersSB->set_max_length(2);
    maxInspectorBuffersSB->set_range(1, 12);  // ... we have to set a limit, 12 seem to be enough even for systems with tons of RAM
    maxIBuffersHB->pack_start(*maxIBufferLbl, Gtk::PACK_SHRINK, 0);
    maxIBuffersHB->pack_end(*maxInspectorBuffersSB, Gtk::PACK_SHRINK, 0);

    Gtk::VBox *inspectorvb = Gtk::manage(new Gtk::VBox());
    inspectorvb->add(*maxIBuffersHB);

    Gtk::HBox *insphb = Gtk::manage(new Gtk::HBox());
    thumbnailInspectorMode = Gtk::manage(new Gtk::ComboBoxText());
    thumbnailInspectorMode->append(M("PREFERENCES_THUMBNAIL_INSPECTOR_JPEG"));
    thumbnailInspectorMode->append(M("PREFERENCES_THUMBNAIL_INSPECTOR_RAW"));
    thumbnailInspectorMode->append(M("PREFERENCES_THUMBNAIL_INSPECTOR_RAW_IF_NO_JPEG_FULLSIZE"));
    insphb->pack_start(*Gtk::manage(new Gtk::Label(M("PREFERENCES_THUMBNAIL_INSPECTOR_MODE") + ": ")), Gtk::PACK_SHRINK, 4);
    insphb->pack_start(*thumbnailInspectorMode);
    inspectorvb->pack_start(*insphb);
    finspect->add (*inspectorvb);
    vbPerformance->pack_start (*finspect, Gtk::PACK_SHRINK, 4);

    Gtk::Frame* threadsFrame = Gtk::manage ( new Gtk::Frame (M ("PREFERENCES_PERFORMANCE_THREADS")) );
    Gtk::VBox* threadsVBox = Gtk::manage ( new Gtk::VBox (Gtk::PACK_SHRINK, 4) );

    Gtk::HBox* threadsHBox = Gtk::manage (new Gtk::HBox (Gtk::PACK_SHRINK, 4));
    Gtk::Label* threadsLbl = Gtk::manage ( new Gtk::Label (M ("PREFERENCES_PERFORMANCE_THREADS_LABEL") + ":", Gtk::ALIGN_START));
    threadsSpinBtn = Gtk::manage ( new Gtk::SpinButton () );
    threadsSpinBtn->set_digits (0);
    threadsSpinBtn->set_increments (1, 5);
    threadsSpinBtn->set_max_length (2); // Will this be sufficient? :)
#ifdef _OPENMP
    int maxThreadNumber = omp_get_max_threads();
#else
    int maxThreadNumber = 10;
#endif

    threadsSpinBtn->set_range (0, maxThreadNumber);

    threadsHBox->pack_start (*threadsLbl, Gtk::PACK_SHRINK, 2);
    threadsHBox->pack_end (*threadsSpinBtn, Gtk::PACK_SHRINK, 2);

    threadsVBox->pack_start (*threadsHBox, Gtk::PACK_SHRINK);
    threadsFrame->add (*threadsVBox);

    vbPerformance->pack_start (*threadsFrame, Gtk::PACK_SHRINK, 4);
    swPerformance->add(*vbPerformance);

    return swPerformance;
}

Gtk::Widget* Preferences::getColorManPanel ()
{
    swColorMan = Gtk::manage(new Gtk::ScrolledWindow());
    swColorMan->set_policy(Gtk::POLICY_AUTOMATIC, Gtk::POLICY_AUTOMATIC);

    Gtk::VBox* vbColorMan = Gtk::manage (new Gtk::VBox ());
    vbColorMan->set_spacing (4);

    iccDir = Gtk::manage(new MyFileChooserButton(M("PREFERENCES_ICCDIR"), Gtk::FILE_CHOOSER_ACTION_SELECT_FOLDER));
    setExpandAlignProperties(iccDir, true, false, Gtk::ALIGN_FILL, Gtk::ALIGN_CENTER);
    Gtk::Label* pdlabel = Gtk::manage(new Gtk::Label(M("PREFERENCES_ICCDIR") + ":", Gtk::ALIGN_START));
    setExpandAlignProperties(pdlabel, false, false, Gtk::ALIGN_FILL, Gtk::ALIGN_CENTER);

    Gtk::Grid* iccdgrid = Gtk::manage(new Gtk::Grid());
    setExpandAlignProperties(iccdgrid, true, false, Gtk::ALIGN_FILL, Gtk::ALIGN_FILL);
    iccdgrid->set_column_spacing(4);

    Gtk::Label* monProfileRestartNeeded = Gtk::manage ( new Gtk::Label (Glib::ustring (" (") + M ("PREFERENCES_APPLNEXTSTARTUP") + ")") );
    setExpandAlignProperties(monProfileRestartNeeded, false, false, Gtk::ALIGN_START, Gtk::ALIGN_BASELINE);

    iccdgrid->attach(*pdlabel, 0, 0, 1, 1);
    iccdgrid->attach(*iccDir, 1, 0, 1, 1);
    iccdgrid->attach (*monProfileRestartNeeded, 2, 0, 1, 1);

    iccDir->signal_selection_changed().connect(sigc::mem_fun(this, &Preferences::iccDirChanged));

    vbColorMan->pack_start (*iccdgrid, Gtk::PACK_SHRINK);

    //------------------------- MONITOR ----------------------

    Gtk::Frame* fmonitor = Gtk::manage(new Gtk::Frame(M("PREFERENCES_MONITOR")));
    Gtk::Grid* gmonitor = Gtk::manage(new Gtk::Grid());
    gmonitor->set_column_spacing(4);

    monProfile = Gtk::manage(new Gtk::ComboBoxText());
    setExpandAlignProperties(monProfile, true, false, Gtk::ALIGN_FILL, Gtk::ALIGN_CENTER);
    Gtk::Label* mplabel = Gtk::manage(new Gtk::Label(M("PREFERENCES_MONPROFILE") + ":", Gtk::ALIGN_START));
    setExpandAlignProperties(mplabel, false, false, Gtk::ALIGN_START, Gtk::ALIGN_CENTER);

    monIntent = Gtk::manage(new Gtk::ComboBoxText());
    setExpandAlignProperties(monIntent, true, false, Gtk::ALIGN_FILL, Gtk::ALIGN_CENTER);
    Gtk::Label* milabel = Gtk::manage(new Gtk::Label(M("PREFERENCES_MONINTENT") + ":", Gtk::ALIGN_START));
    setExpandAlignProperties(milabel, false, false, Gtk::ALIGN_START, Gtk::ALIGN_CENTER);

    monProfile->append(M("PREFERENCES_PROFILE_NONE"));
    monProfile->set_active(0);

    const std::vector<Glib::ustring> profiles = rtengine::ICCStore::getInstance()->getProfiles(rtengine::ICCStore::ProfileType::MONITOR);

    for (const auto profile : profiles) {
        if (profile.find("file:") != 0) {
            std::string fileis_RTv4 = profile.substr(0, 4);

            if (fileis_RTv4 != "RTv4") {
            //    printf("pro=%s \n", profile.c_str());
                monProfile->append(profile);
            }
        }
    }

    // same order as the enum
    monIntent->append(M("PREFERENCES_INTENT_PERCEPTUAL"));
    monIntent->append(M("PREFERENCES_INTENT_RELATIVE"));
    monIntent->append(M("PREFERENCES_INTENT_ABSOLUTE"));
    monIntent->set_active(1);
    monIntent->set_size_request(120, -1);

    monBPC = Gtk::manage(new Gtk::CheckButton(M("PREFERENCES_CMMBPC")));
    setExpandAlignProperties(monBPC, false, false, Gtk::ALIGN_START, Gtk::ALIGN_CENTER);
    monBPC->set_active(true);

    cbAutoMonProfile = Gtk::manage(new Gtk::CheckButton(M("PREFERENCES_AUTOMONPROFILE")));
    setExpandAlignProperties(cbAutoMonProfile, false, false, Gtk::ALIGN_START, Gtk::ALIGN_CENTER);
    autoMonProfileConn = cbAutoMonProfile->signal_toggled().connect(sigc::mem_fun(*this, &Preferences::autoMonProfileToggled));

    int row = 0;
    gmonitor->attach(*mplabel, 0, row, 1, 1);
#if defined(__APPLE__) // monitor profile not supported on apple
    Gtk::Label *osxwarn = Gtk::manage(new Gtk::Label(M("PREFERENCES_MONPROFILE_WARNOSX"), Gtk::ALIGN_START));
    setExpandAlignProperties(osxwarn, false, false, Gtk::ALIGN_CENTER, Gtk::ALIGN_CENTER);
    gmonitor->attach(*osxwarn, 1, row, 1, 1);
#else
    gmonitor->attach(*monProfile, 1, row, 1, 1);
#endif
    ++row;
    gmonitor->attach(*cbAutoMonProfile, 1, row, 1, 1);
    ++row;
    gmonitor->attach(*milabel, 0, row, 1, 1);
    gmonitor->attach(*monIntent, 1, row, 1, 1);
    ++row;
    gmonitor->attach(*monBPC, 0, row, 2, 1);

    autoMonProfileToggled();

    fmonitor->add(*gmonitor);

    vbColorMan->pack_start (*fmonitor, Gtk::PACK_SHRINK);

    //------------------------- PRINTER ----------------------

    Gtk::Frame* fprinter = Gtk::manage(new Gtk::Frame(M("PREFERENCES_PRINTER")));
    Gtk::Grid* gprinter = Gtk::manage(new Gtk::Grid());
    gprinter->set_column_spacing(4);
    prtProfile = Gtk::manage(new Gtk::ComboBoxText());
    setExpandAlignProperties(prtProfile, true, false, Gtk::ALIGN_FILL, Gtk::ALIGN_CENTER);
    Gtk::Label* pplabel = Gtk::manage(new Gtk::Label(M("PREFERENCES_PRTPROFILE") + ":"));
    setExpandAlignProperties(pplabel, false, false, Gtk::ALIGN_START, Gtk::ALIGN_CENTER);

    prtIntent = Gtk::manage(new Gtk::ComboBoxText());
    setExpandAlignProperties(prtIntent, true, false, Gtk::ALIGN_FILL, Gtk::ALIGN_CENTER);
    Gtk::Label* pilabel = Gtk::manage(new Gtk::Label(M("PREFERENCES_PRTINTENT") + ":"));
    setExpandAlignProperties(pilabel, false, false, Gtk::ALIGN_START, Gtk::ALIGN_CENTER);

    prtProfile->append(M("PREFERENCES_PROFILE_NONE"));
    prtProfile->set_active(0);

    const std::vector<Glib::ustring> prtprofiles = rtengine::ICCStore::getInstance()->getProfiles(rtengine::ICCStore::ProfileType::PRINTER);

    for (const auto prtprofile : prtprofiles) {
        prtProfile->append(prtprofile);
    }

    // same order as the enum
    prtIntent->append(M("PREFERENCES_INTENT_PERCEPTUAL"));
    prtIntent->append(M("PREFERENCES_INTENT_RELATIVE"));
    prtIntent->append(M("PREFERENCES_INTENT_ABSOLUTE"));
    prtIntent->set_active(1);

    prtBPC = Gtk::manage(new Gtk::CheckButton(M("PREFERENCES_CMMBPC")));
    setExpandAlignProperties(prtBPC, false, false, Gtk::ALIGN_START, Gtk::ALIGN_CENTER);
    prtBPC->set_active(true);

    row = 0;
    gprinter->attach(*pplabel, 0, row, 1, 1);
    gprinter->attach(*prtProfile, 1, row, 1, 1);
    ++row;
    gprinter->attach(*pilabel, 0, row, 1, 1);
    gprinter->attach(*prtIntent, 1, row, 1, 1);
    ++row;
    gprinter->attach(*prtBPC, 0, row, 2, 1);

    autoMonProfileToggled();

    fprinter->add(*gprinter);

    vbColorMan->pack_start (*fprinter, Gtk::PACK_SHRINK);
    swColorMan->add(*vbColorMan);
    return swColorMan;
}

Gtk::Widget* Preferences::getGeneralPanel()
{
    swGeneral = Gtk::manage(new Gtk::ScrolledWindow());
    swGeneral->set_policy(Gtk::POLICY_AUTOMATIC, Gtk::POLICY_AUTOMATIC);

    Gtk::Grid* vbGeneral = Gtk::manage ( new Gtk::Grid () );
    vbGeneral->set_column_spacing (4);
    vbGeneral->set_row_spacing (4);

    Gtk::Frame* fworklflow = Gtk::manage(new Gtk::Frame(M("PREFERENCES_WORKFLOW")));
    setExpandAlignProperties(fworklflow, true, false, Gtk::ALIGN_FILL, Gtk::ALIGN_START);
    Gtk::Grid* workflowGrid = Gtk::manage(new Gtk::Grid());
    workflowGrid->set_column_spacing(4);
    workflowGrid->set_row_spacing(4);
    setExpandAlignProperties(workflowGrid, false, false, Gtk::ALIGN_FILL, Gtk::ALIGN_FILL);

    Gtk::Label* flayoutlab = Gtk::manage(new Gtk::Label(M("PREFERENCES_EDITORLAYOUT") + ":"));
    setExpandAlignProperties(flayoutlab, false, false, Gtk::ALIGN_START, Gtk::ALIGN_BASELINE);
    editorLayout = Gtk::manage(new Gtk::ComboBoxText());
    setExpandAlignProperties(editorLayout, true, false, Gtk::ALIGN_FILL, Gtk::ALIGN_BASELINE);
    editorLayout->append(M("PREFERENCES_SINGLETAB"));
    editorLayout->append(M("PREFERENCES_SINGLETABVERTAB"));
    editorLayout->append(M("PREFERENCES_MULTITAB"));
    editorLayout->append(M("PREFERENCES_MULTITABDUALMON"));
    editorLayout->set_active(2);
    Gtk::CellRendererText* cellRenderer = dynamic_cast<Gtk::CellRendererText*>(editorLayout->get_first_cell());
    cellRenderer->property_ellipsize() = Pango::ELLIPSIZE_MIDDLE;
    cellRenderer->property_ellipsize_set() = true;
    editorLayout->signal_changed().connect(sigc::mem_fun(*this, &Preferences::layoutComboChanged));
    layoutComboChanged(); // update the tooltip
    Gtk::Label* lNextStart = Gtk::manage(new Gtk::Label(Glib::ustring("(") + M("PREFERENCES_APPLNEXTSTARTUP") + ")"));
    setExpandAlignProperties(lNextStart, false, false, Gtk::ALIGN_START, Gtk::ALIGN_BASELINE);
    workflowGrid->attach_next_to(*flayoutlab, Gtk::POS_LEFT, 1, 1);
    workflowGrid->attach_next_to(*editorLayout, *flayoutlab, Gtk::POS_RIGHT, 1, 1);
    workflowGrid->attach_next_to(*lNextStart, *editorLayout, Gtk::POS_RIGHT, 1, 1);

    Gtk::Label* curveBBoxPosL = Gtk::manage(new Gtk::Label(M("PREFERENCES_CURVEBBOXPOS") + ":"));
    setExpandAlignProperties(curveBBoxPosL, false, false, Gtk::ALIGN_START, Gtk::ALIGN_BASELINE);
    curveBBoxPosC = Gtk::manage(new Gtk::ComboBoxText());
    setExpandAlignProperties(curveBBoxPosC, true, false, Gtk::ALIGN_FILL, Gtk::ALIGN_BASELINE);
    curveBBoxPosC->append(M("PREFERENCES_CURVEBBOXPOS_ABOVE"));
    curveBBoxPosC->append(M("PREFERENCES_CURVEBBOXPOS_RIGHT"));
    curveBBoxPosC->append(M("PREFERENCES_CURVEBBOXPOS_BELOW"));
    curveBBoxPosC->append(M("PREFERENCES_CURVEBBOXPOS_LEFT"));
    curveBBoxPosC->set_active(1);
    Gtk::Label* curveBBoxPosRestartL = Gtk::manage(new Gtk::Label(Glib::ustring("(") + M("PREFERENCES_APPLNEXTSTARTUP") + ")"));
    setExpandAlignProperties(curveBBoxPosRestartL, false, false, Gtk::ALIGN_START, Gtk::ALIGN_BASELINE);
    workflowGrid->attach_next_to(*curveBBoxPosL, *flayoutlab, Gtk::POS_BOTTOM, 1, 1);
    workflowGrid->attach_next_to(*curveBBoxPosC, *editorLayout, Gtk::POS_BOTTOM, 1, 1);
    workflowGrid->attach_next_to(*curveBBoxPosRestartL, *lNextStart, Gtk::POS_BOTTOM, 1, 1);

    ckbHistogramPositionLeft = Gtk::manage(new Gtk::CheckButton(M("PREFERENCES_HISTOGRAMPOSITIONLEFT")));
    setExpandAlignProperties(ckbHistogramPositionLeft, false, false, Gtk::ALIGN_START, Gtk::ALIGN_BASELINE);
    workflowGrid->attach_next_to(*ckbHistogramPositionLeft, *curveBBoxPosL, Gtk::POS_BOTTOM, 1, 1);

    ckbFileBrowserToolbarSingleRow = Gtk::manage(new Gtk::CheckButton(M("PREFERENCES_FILEBROWSERTOOLBARSINGLEROW")));
    setExpandAlignProperties(ckbFileBrowserToolbarSingleRow, false, false, Gtk::ALIGN_START, Gtk::ALIGN_START);
    ckbShowFilmStripToolBar = Gtk::manage(new Gtk::CheckButton(M("PREFERENCES_SHOWFILMSTRIPTOOLBAR")));
    setExpandAlignProperties(ckbShowFilmStripToolBar, false, false, Gtk::ALIGN_START, Gtk::ALIGN_START);
    workflowGrid->attach_next_to(*ckbFileBrowserToolbarSingleRow, *ckbHistogramPositionLeft, Gtk::POS_BOTTOM, 1, 1);
    workflowGrid->attach_next_to(*ckbShowFilmStripToolBar, *curveBBoxPosC, Gtk::POS_BOTTOM, 2, 1);

    Gtk::Label* hb4label = Gtk::manage(new Gtk::Label(M("PREFERENCES_TP_LABEL")));
    setExpandAlignProperties(hb4label, false, false, Gtk::ALIGN_START, Gtk::ALIGN_BASELINE);
    ckbHideTPVScrollbar = Gtk::manage(new Gtk::CheckButton(M("PREFERENCES_TP_VSCROLLBAR")));
    setExpandAlignProperties(ckbHideTPVScrollbar, false, false, Gtk::ALIGN_START, Gtk::ALIGN_BASELINE);
    workflowGrid->attach_next_to(*hb4label, *ckbFileBrowserToolbarSingleRow, Gtk::POS_BOTTOM, 1, 1);
    workflowGrid->attach_next_to(*ckbHideTPVScrollbar, *hb4label, Gtk::POS_RIGHT, 1, 1);
    ckbAutoSaveTpOpen = Gtk::manage(new Gtk::CheckButton(M("PREFERENCES_AUTOSAVE_TP_OPEN")));
    workflowGrid->attach_next_to(*ckbAutoSaveTpOpen, *hb4label, Gtk::POS_BOTTOM, 1, 1);
    btnSaveTpOpenNow = Gtk::manage(new Gtk::Button(M("PREFERENCES_SAVE_TP_OPEN_NOW")));
    setExpandAlignProperties(btnSaveTpOpenNow, false, false, Gtk::ALIGN_START, Gtk::ALIGN_BASELINE);
    workflowGrid->attach_next_to(*btnSaveTpOpenNow, *ckbAutoSaveTpOpen, Gtk::POS_RIGHT, 1, 1);

    auto save_tp_open_now =
    [&]() -> void {
        parent->writeToolExpandedStatus(moptions.tpOpen);
    };
    btnSaveTpOpenNow->signal_clicked().connect(save_tp_open_now);

    fworklflow->add(*workflowGrid);

    vbGeneral->attach_next_to (*fworklflow, Gtk::POS_TOP, 2, 1);

    // ---------------------------------------------

    Gtk::Frame* flang = Gtk::manage(new Gtk::Frame(M("PREFERENCES_LANG")));
    setExpandAlignProperties(flang, true, false, Gtk::ALIGN_FILL, Gtk::ALIGN_START);
    Gtk::Grid* langGrid = Gtk::manage(new Gtk::Grid());
    langGrid->set_column_spacing(4);
    langGrid->set_row_spacing(4);
    setExpandAlignProperties(langGrid, false, false, Gtk::ALIGN_FILL, Gtk::ALIGN_BASELINE);

    ckbLangAutoDetect =  Gtk::manage(new Gtk::CheckButton(M("PREFERENCES_LANGAUTODETECT")));
    setExpandAlignProperties(ckbLangAutoDetect, false, false, Gtk::ALIGN_START, Gtk::ALIGN_BASELINE);

    Gtk::Label* langlab = Gtk::manage(new Gtk::Label(M("PREFERENCES_SELECTLANG") + ":"));
    setExpandAlignProperties(langlab, false, false, Gtk::ALIGN_START, Gtk::ALIGN_BASELINE);
    languages = Gtk::manage(new Gtk::ComboBoxText());
    setExpandAlignProperties(languages, false, false, Gtk::ALIGN_START, Gtk::ALIGN_BASELINE);

    std::vector<Glib::ustring> langs;
    parseDir(argv0 + "/languages", langs, "");

    for (size_t i = 0; i < langs.size(); i++) {
        if ("default" != langs[i] && "README" != langs[i] && "LICENSE" != langs[i]) {
            languages->append(langs[i]);
        }
    }

    Gtk::Label* langw = Gtk::manage(new Gtk::Label(Glib::ustring(" (") + M("PREFERENCES_APPLNEXTSTARTUP") + ")"));
    setExpandAlignProperties(langw, false, false, Gtk::ALIGN_START, Gtk::ALIGN_BASELINE);
    langGrid->attach_next_to(*ckbLangAutoDetect, Gtk::POS_LEFT, 3, 1);
    langGrid->attach_next_to(*langlab, *ckbLangAutoDetect, Gtk::POS_BOTTOM, 1, 1);
    langGrid->attach_next_to(*languages, *langlab, Gtk::POS_RIGHT, 1, 1);
    langGrid->attach_next_to(*langw, *languages, Gtk::POS_RIGHT, 1, 1);
    flang->add(*langGrid);
    vbGeneral->attach_next_to (*flang, *fworklflow, Gtk::POS_BOTTOM, 2, 1);

    // Appearance ---------------------------------------------

    Gtk::Frame* appearanceFrame = Gtk::manage(new Gtk::Frame(M("PREFERENCES_APPEARANCE")));

    Gtk::Grid* appearanceGrid = Gtk::manage(new Gtk::Grid());
    appearanceGrid->get_style_context()->add_class("grid-spacing");
    setExpandAlignProperties(appearanceGrid, false, false, Gtk::ALIGN_START, Gtk::ALIGN_CENTER);

    Gtk::Label* themeLbl = Gtk::manage(new Gtk::Label(M("PREFERENCES_APPEARANCE_THEME") + ":"));
    setExpandAlignProperties(themeLbl, false, false, Gtk::ALIGN_START, Gtk::ALIGN_CENTER);
    Gtk::Label* themeRestartLbl = Gtk::manage ( new Gtk::Label (Glib::ustring (" (") + M ("PREFERENCES_APPLNEXTSTARTUP") + ")") );
    setExpandAlignProperties(themeRestartLbl, false, false, Gtk::ALIGN_START, Gtk::ALIGN_CENTER);

    themeCBT = Gtk::manage(new Gtk::ComboBoxText());
    themeCBT->set_active(0);
    parseThemeDir(Glib::build_filename(argv0, "themes"));
    for (size_t i = 0; i < themeFNames.size(); i++) {
        themeCBT->append(themeFNames.at(i).shortFName);
    }

    Gtk::Label* mainFontLbl = Gtk::manage(new Gtk::Label(M("PREFERENCES_APPEARANCE_MAINFONT")));
    setExpandAlignProperties(mainFontLbl, false, false, Gtk::ALIGN_START, Gtk::ALIGN_CENTER);

    mainFontFB = Gtk::manage(new Gtk::FontButton());
    mainFontFB->set_use_size(true);
    if (options.fontFamily == "default") {
        mainFontFB->set_font_name(Glib::ustring::compose("%1 %2", initialFontFamily, initialFontSize));
    } else {
        mainFontFB->set_font_name(Glib::ustring::compose("%1 %2", options.fontFamily, options.fontSize));
    }

    Gtk::Label* colorPickerFontLbl = Gtk::manage(new Gtk::Label(M("PREFERENCES_APPEARANCE_COLORPICKERFONT") + ":"));
    setExpandAlignProperties(colorPickerFontLbl, false, false, Gtk::ALIGN_START, Gtk::ALIGN_CENTER);

    colorPickerFontFB = Gtk::manage(new Gtk::FontButton());
    colorPickerFontFB->set_use_size(true);
    if (options.fontFamily == "default") {
        colorPickerFontFB->set_font_name(Glib::ustring::compose("%1 %2", initialFontFamily, initialFontSize));
    } else {
        colorPickerFontFB->set_font_name(Glib::ustring::compose("%1 %2", options.CPFontFamily, options.CPFontSize));
    }

    Gtk::Label* cropMaskColorLbl = Gtk::manage(new Gtk::Label(M("PREFERENCES_APPEARANCE_CROPMASKCOLOR") + ":"));
    setExpandAlignProperties(cropMaskColorLbl, false, false, Gtk::ALIGN_START, Gtk::ALIGN_CENTER);

    cropMaskColorCB = Gtk::manage(new Gtk::ColorButton());
    cropMaskColorCB->set_use_alpha(true);

    Gtk::Label* navGuideColorLbl = Gtk::manage(new Gtk::Label(M("PREFERENCES_APPEARANCE_NAVGUIDECOLOR") + ":"));
    setExpandAlignProperties(navGuideColorLbl, false, false, Gtk::ALIGN_START, Gtk::ALIGN_CENTER);

    navGuideColorCB = Gtk::manage(new Gtk::ColorButton());
    navGuideColorCB->set_use_alpha(true);

    Gtk::VSeparator *vSep = Gtk::manage(new Gtk::VSeparator());

    appearanceGrid->attach(*themeLbl,           0, 0, 1, 1);
    appearanceGrid->attach(*themeCBT,           1, 0, 1, 1);
    appearanceGrid->attach(*themeRestartLbl,    2, 0, 2, 1);
    appearanceGrid->attach(*vSep,               2, 1, 1, 3);
    appearanceGrid->attach(*mainFontLbl,        0, 1, 1, 1);
    appearanceGrid->attach(*mainFontFB,         1, 1, 1, 1);
    appearanceGrid->attach(*cropMaskColorLbl,   3, 1, 1, 1);
    appearanceGrid->attach(*cropMaskColorCB,    4, 1, 1, 1);
    appearanceGrid->attach(*colorPickerFontLbl, 0, 2, 1, 1);
    appearanceGrid->attach(*colorPickerFontFB,  1, 2, 1, 1);
    appearanceGrid->attach(*navGuideColorLbl,   3, 2, 1, 1);
    appearanceGrid->attach(*navGuideColorCB,    4, 2, 1, 1);

    appearanceFrame->add(*appearanceGrid);
    vbGeneral->attach_next_to(*appearanceFrame, *flang, Gtk::POS_BOTTOM, 2, 1);

    // ---------------------------------------------

    Gtk::Frame* fclip = Gtk::manage(new Gtk::Frame(M("PREFERENCES_CLIPPINGIND")));
    setExpandAlignProperties(fclip, true, false, Gtk::ALIGN_FILL, Gtk::ALIGN_FILL);
    Gtk::Grid* clipGrid = Gtk::manage(new Gtk::Grid());
    clipGrid->set_column_spacing(4);
    clipGrid->set_row_spacing(4);
    setExpandAlignProperties(clipGrid, false, false, Gtk::ALIGN_FILL, Gtk::ALIGN_FILL);

    Gtk::Label* hll = Gtk::manage(new Gtk::Label(M("PREFERENCES_HLTHRESHOLD") + ": "));
    setExpandAlignProperties(hll, true, false, Gtk::ALIGN_START, Gtk::ALIGN_BASELINE);
    hlThresh = Gtk::manage(new Gtk::SpinButton());
    setExpandAlignProperties(hlThresh, false, false, Gtk::ALIGN_END, Gtk::ALIGN_BASELINE);
    hlThresh->set_digits(0);
    hlThresh->set_increments(1, 10);
    hlThresh->set_range(0, 255);
    clipGrid->attach_next_to(*hll, Gtk::POS_LEFT, 1, 1);
    clipGrid->attach_next_to(*hlThresh, *hll, Gtk::POS_RIGHT, 1, 1);

    Gtk::Label* shl = Gtk::manage(new Gtk::Label(M("PREFERENCES_SHTHRESHOLD") + ": "));
    setExpandAlignProperties(shl, true, false, Gtk::ALIGN_START, Gtk::ALIGN_BASELINE);
    shThresh = Gtk::manage(new Gtk::SpinButton());
    setExpandAlignProperties(shThresh, false, false, Gtk::ALIGN_END, Gtk::ALIGN_BASELINE);
    shThresh->show();
    shThresh->set_digits(0);
    shThresh->set_increments(1, 10);
    shThresh->set_range(0, 255);
    clipGrid->attach_next_to(*shl, *hll, Gtk::POS_BOTTOM, 1, 1);
    clipGrid->attach_next_to(*shThresh, *shl, Gtk::POS_RIGHT, 1, 1);

    fclip->add(*clipGrid);
    vbGeneral->attach_next_to (*fclip, *appearanceFrame, Gtk::POS_BOTTOM, 1, 1);

    // ---------------------------------------------

    Gtk::Frame* fnav = Gtk::manage(new Gtk::Frame(M("PREFERENCES_NAVIGATIONFRAME")));
    setExpandAlignProperties(fclip, true, false, Gtk::ALIGN_FILL, Gtk::ALIGN_FILL);
    Gtk::Grid* navigationGrid = Gtk::manage(new Gtk::Grid());
    navigationGrid->set_column_spacing(4);
    navigationGrid->set_row_spacing(4);
    setExpandAlignProperties(fclip, false, false, Gtk::ALIGN_START, Gtk::ALIGN_FILL);

    Gtk::Label* panFactorLabel = Gtk::manage(new Gtk::Label(M("PREFERENCES_PANFACTORLABEL") + ":", Gtk::ALIGN_START));
    setExpandAlignProperties(panFactorLabel, false, false, Gtk::ALIGN_START, Gtk::ALIGN_BASELINE);
    panFactor = Gtk::manage(new Gtk::SpinButton());
    setExpandAlignProperties(panFactor, true, false, Gtk::ALIGN_START, Gtk::ALIGN_BASELINE);
    panFactor->set_digits(0);
    panFactor->set_increments(1, 5);
    panFactor->set_range(1, 10);
    navigationGrid->attach_next_to(*panFactorLabel, Gtk::POS_LEFT, 1, 1);
    navigationGrid->attach_next_to(*panFactor, *panFactorLabel, Gtk::POS_RIGHT, 1, 1);

    rememberZoomPanCheckbutton = Gtk::manage(new Gtk::CheckButton(M("PREFERENCES_REMEMBERZOOMPAN")));
    setExpandAlignProperties(rememberZoomPanCheckbutton, false, false, Gtk::ALIGN_START, Gtk::ALIGN_BASELINE);
    rememberZoomPanCheckbutton->set_tooltip_text(M("PREFERENCES_REMEMBERZOOMPAN_TOOLTIP"));

    navigationGrid->attach_next_to(*rememberZoomPanCheckbutton, *panFactorLabel, Gtk::POS_BOTTOM, 2, 1);

    fnav->add(*navigationGrid);
    vbGeneral->attach_next_to (*fnav, *fclip, Gtk::POS_RIGHT, 1, 1);

    // ---------------------------------------------

    Gtk::Frame* fdg = Gtk::manage(new Gtk::Frame(M("PREFERENCES_EXTERNALEDITOR")));
    setExpandAlignProperties(fdg, true, false, Gtk::ALIGN_FILL, Gtk::ALIGN_FILL);
    Gtk::Grid* externaleditorGrid = Gtk::manage(new Gtk::Grid());
    externaleditorGrid->set_column_spacing(4);
    externaleditorGrid->set_row_spacing(4);
    setExpandAlignProperties(externaleditorGrid, false, false, Gtk::ALIGN_FILL, Gtk::ALIGN_FILL);

    edOther = Gtk::manage(new Gtk::RadioButton(M("PREFERENCES_EDITORCMDLINE") + ":"));
    setExpandAlignProperties(edOther, false, false, Gtk::ALIGN_START, Gtk::ALIGN_CENTER);
    editorToSendTo = Gtk::manage(new Gtk::Entry());
    setExpandAlignProperties(editorToSendTo, true, false, Gtk::ALIGN_FILL, Gtk::ALIGN_BASELINE);
    Gtk::RadioButton::Group ge = edOther->get_group();

#ifdef __APPLE__
    edGimp = Gtk::manage(new Gtk::RadioButton("GIMP"));
    setExpandAlignProperties(edGimp, false, false, Gtk::ALIGN_START, Gtk::ALIGN_CENTER);
    edGimp->set_group(ge);
    externaleditorGrid->attach_next_to(*edGimp, Gtk::POS_TOP, 2, 1);

    edPS = Gtk::manage(new Gtk::RadioButton(M("PREFERENCES_PSPATH") + ":"));
    setExpandAlignProperties(edPS, false, false, Gtk::ALIGN_START, Gtk::ALIGN_CENTER);
    psDir = Gtk::manage(new MyFileChooserButton(M("PREFERENCES_PSPATH"), Gtk::FILE_CHOOSER_ACTION_SELECT_FOLDER));
    setExpandAlignProperties(psDir, true, false, Gtk::ALIGN_FILL, Gtk::ALIGN_CENTER);
    externaleditorGrid->attach_next_to(*edPS, *edGimp, Gtk::POS_BOTTOM, 1, 1);
    externaleditorGrid->attach_next_to(*psDir, *edPS, Gtk::POS_RIGHT, 1, 1);
    edPS->set_group(ge);

    externaleditorGrid->attach_next_to(*edOther, *edPS, Gtk::POS_BOTTOM, 1, 1);
    externaleditorGrid->attach_next_to(*editorToSendTo, *edOther, Gtk::POS_RIGHT, 1, 1);
#elif defined WIN32
    edGimp = Gtk::manage(new Gtk::RadioButton(M("PREFERENCES_GIMPPATH") + ":"));
    setExpandAlignProperties(edGimp, false, false, Gtk::ALIGN_START, Gtk::ALIGN_CENTER);
    gimpDir = Gtk::manage(new MyFileChooserButton(M("PREFERENCES_GIMPPATH"), Gtk::FILE_CHOOSER_ACTION_SELECT_FOLDER));
    setExpandAlignProperties(gimpDir, true, false, Gtk::ALIGN_FILL, Gtk::ALIGN_CENTER);
    externaleditorGrid->attach_next_to(*edGimp, Gtk::POS_TOP, 1, 1);
    externaleditorGrid->attach_next_to(*gimpDir, *edGimp, Gtk::POS_RIGHT, 1, 1);
    edGimp->set_group(ge);

    edPS = Gtk::manage(new Gtk::RadioButton(M("PREFERENCES_PSPATH") + ":"));
    setExpandAlignProperties(edPS, false, false, Gtk::ALIGN_START, Gtk::ALIGN_CENTER);
    psDir = Gtk::manage(new MyFileChooserButton(M("PREFERENCES_PSPATH"), Gtk::FILE_CHOOSER_ACTION_SELECT_FOLDER));
    setExpandAlignProperties(psDir, true, false, Gtk::ALIGN_FILL, Gtk::ALIGN_CENTER);
    externaleditorGrid->attach_next_to(*edPS, *edGimp, Gtk::POS_BOTTOM, 1, 1);
    externaleditorGrid->attach_next_to(*psDir, *edPS, Gtk::POS_RIGHT, 1, 1);
    edPS->set_group(ge);

    externaleditorGrid->attach_next_to(*edOther, *edPS, Gtk::POS_BOTTOM, 1, 1);
    externaleditorGrid->attach_next_to(*editorToSendTo, *edOther, Gtk::POS_RIGHT, 1, 1);
#else
    edGimp = Gtk::manage(new Gtk::RadioButton("GIMP"));
    setExpandAlignProperties(edGimp, false, false, Gtk::ALIGN_START, Gtk::ALIGN_CENTER);
    externaleditorGrid->attach_next_to(*edGimp, Gtk::POS_TOP, 2, 1);
    edGimp->set_group(ge);

    externaleditorGrid->attach_next_to(*edOther, *edGimp, Gtk::POS_BOTTOM, 1, 1);
    externaleditorGrid->attach_next_to(*editorToSendTo, *edOther, Gtk::POS_RIGHT, 1, 1);
#endif

    fdg->add(*externaleditorGrid);
    vbGeneral->attach_next_to (*fdg, *fclip, Gtk::POS_BOTTOM, 2, 1);
    langAutoDetectConn = ckbLangAutoDetect->signal_toggled().connect(sigc::mem_fun(*this, &Preferences::langAutoDetectToggled));
    tconn = themeCBT->signal_changed().connect ( sigc::mem_fun (*this, &Preferences::themeChanged) );
    fconn = mainFontFB->signal_font_set().connect ( sigc::mem_fun (*this, &Preferences::fontChanged) );
    cpfconn = colorPickerFontFB->signal_font_set().connect ( sigc::mem_fun (*this, &Preferences::cpFontChanged) );

    swGeneral->add(*vbGeneral);
    return swGeneral;
}

Gtk::Widget* Preferences::getFileBrowserPanel()
{
    swFileBrowser = Gtk::manage(new Gtk::ScrolledWindow());
    swFileBrowser->set_policy(Gtk::POLICY_AUTOMATIC, Gtk::POLICY_AUTOMATIC);

    Gtk::VBox* vbFileBrowser = Gtk::manage ( new Gtk::VBox () );

    Gtk::Frame* fsd = Gtk::manage(new Gtk::Frame(M("PREFERENCES_STARTUPIMDIR")));

    sdcurrent  = Gtk::manage(new Gtk::RadioButton(M("PREFERENCES_DIRSOFTWARE")));
    sdlast     = Gtk::manage(new Gtk::RadioButton(M("PREFERENCES_DIRLAST")));
    sdhome     = Gtk::manage(new Gtk::RadioButton(M("PREFERENCES_DIRHOME")));
    sdother    = Gtk::manage(new Gtk::RadioButton(M("PREFERENCES_DIROTHER") + ": "));
    startupdir = Gtk::manage(new Gtk::Entry());

    Gtk::Button* sdselect = Gtk::manage(new Gtk::Button());
    sdselect->set_image (*Gtk::manage (new RTImage ("folder-open-small.png")));

    Gtk::RadioButton::Group opts = sdcurrent->get_group();
    sdlast->set_group(opts);
    sdhome->set_group(opts);
    sdother->set_group(opts);

    Gtk::VBox* vbsd = Gtk::manage(new Gtk::VBox());
    vbsd->pack_start(*sdcurrent, Gtk::PACK_SHRINK, 0);
    vbsd->pack_start(*sdlast, Gtk::PACK_SHRINK, 0);
    vbsd->pack_start(*sdhome, Gtk::PACK_SHRINK, 0);
    Gtk::HBox* otherbox = Gtk::manage(new Gtk::HBox());
    otherbox->pack_start(*sdother, Gtk::PACK_SHRINK);
    otherbox->pack_start(*startupdir);
    otherbox->pack_end(*sdselect, Gtk::PACK_SHRINK, 4);
    vbsd->pack_start(*otherbox, Gtk::PACK_SHRINK, 0);

    fsd->add(*vbsd);
    vbFileBrowser->pack_start (*fsd, Gtk::PACK_SHRINK, 4);

    sdselect->signal_clicked().connect(sigc::mem_fun(*this, &Preferences::selectStartupDir));

//---


    Gtk::Frame* fro = Gtk::manage(new Gtk::Frame(M("PREFERENCES_FBROWSEROPTS")));
    showDateTime = Gtk::manage(new Gtk::CheckButton(M("PREFERENCES_SHOWDATETIME")));
    showBasicExif = Gtk::manage(new Gtk::CheckButton(M("PREFERENCES_SHOWBASICEXIF")));
    showExpComp = Gtk::manage(new Gtk::CheckButton(M("PREFERENCES_SHOWEXPOSURECOMPENSATION")));
    Gtk::VBox* vbro = Gtk::manage(new Gtk::VBox());
    Gtk::HBox* hbro1 = Gtk::manage(new Gtk::HBox());
    Gtk::HBox* hbro0 = Gtk::manage(new Gtk::HBox());
    overlayedFileNames = Gtk::manage(new Gtk::CheckButton(M("PREFERENCES_OVERLAY_FILENAMES")));
    filmStripOverlayedFileNames = Gtk::manage(new Gtk::CheckButton(M("PREFERENCES_OVERLAY_FILENAMES_FILMSTRIP")));
    sameThumbSize = Gtk::manage(new Gtk::CheckButton(M("PREFERENCES_FSTRIP_SAME_THUMB_HEIGHT")));
    sameThumbSize->set_tooltip_text(M("PREFERENCES_FSTRIP_SAME_THUMB_HEIGHT_HINT"));
    ckbInternalThumbIfUntouched = Gtk::manage(new Gtk::CheckButton(M("PREFERENCES_INTERNALTHUMBIFUNTOUCHED")));

    vbro->pack_start(*showDateTime, Gtk::PACK_SHRINK, 0);
    Gtk::Label* dflab = Gtk::manage(new Gtk::Label(M("PREFERENCES_DATEFORMAT") + ":", Gtk::ALIGN_START));
    dateformat = Gtk::manage(new Gtk::Entry());
    dateformat->set_tooltip_markup(M("PREFERENCES_DATEFORMATHINT"));
    dflab->set_tooltip_markup(M("PREFERENCES_DATEFORMATHINT"));
    hbro0->pack_start(*dflab, Gtk::PACK_SHRINK, 4);
    hbro0->pack_start(*dateformat, Gtk::PACK_SHRINK, 0);

    vbro->pack_start(*hbro0, Gtk::PACK_SHRINK, 0);
    hbro1->pack_start(*showBasicExif, Gtk::PACK_SHRINK, 0);
    hbro1->pack_start(*showExpComp, Gtk::PACK_SHRINK, 4);
    vbro->pack_start(*hbro1, Gtk::PACK_SHRINK, 0);
    vbro->pack_start(*overlayedFileNames, Gtk::PACK_SHRINK, 0);
    vbro->pack_start(*filmStripOverlayedFileNames, Gtk::PACK_SHRINK, 0);
    vbro->pack_start(*sameThumbSize, Gtk::PACK_SHRINK, 0);
    vbro->pack_start(*ckbInternalThumbIfUntouched, Gtk::PACK_SHRINK, 0);

    Gtk::HBox* hbrecent = Gtk::manage(new Gtk::HBox());
    Gtk::Label* labrecent = Gtk::manage(new Gtk::Label(M("PREFERENCES_MAXRECENTFOLDERS") + ":"));
    maxRecentFolders = Gtk::manage(new Gtk::SpinButton());
    hbrecent->pack_start(*labrecent, Gtk::PACK_SHRINK, 4);
    hbrecent->pack_start(*maxRecentFolders, Gtk::PACK_SHRINK, 4);
    maxRecentFolders->set_digits(0);
    maxRecentFolders->set_increments(1, 5);
    maxRecentFolders->set_range(1, 25);
    vbro->pack_start(*hbrecent, Gtk::PACK_SHRINK, 4);

    fro->add(*vbro);


    Gtk::Frame* frmnu = Gtk::manage(new Gtk::Frame(M("PREFERENCES_MENUOPTIONS")));
    
    Gtk::Grid* menuGrid = Gtk::manage(new Gtk::Grid());
    menuGrid->get_style_context()->add_class("grid-spacing");
    setExpandAlignProperties(menuGrid, false, false, Gtk::ALIGN_START, Gtk::ALIGN_CENTER);
    
    ckbmenuGroupRank = Gtk::manage(new Gtk::CheckButton(M("PREFERENCES_MENUGROUPRANK")));
    setExpandAlignProperties(ckbmenuGroupRank, false, false, Gtk::ALIGN_START, Gtk::ALIGN_CENTER);
    ckbmenuGroupLabel = Gtk::manage(new Gtk::CheckButton(M("PREFERENCES_MENUGROUPLABEL")));
    ckbmenuGroupFileOperations = Gtk::manage(new Gtk::CheckButton(M("PREFERENCES_MENUGROUPFILEOPERATIONS")));
    setExpandAlignProperties(ckbmenuGroupFileOperations, false, false, Gtk::ALIGN_START, Gtk::ALIGN_CENTER);
    ckbmenuGroupProfileOperations = Gtk::manage(new Gtk::CheckButton(M("PREFERENCES_MENUGROUPPROFILEOPERATIONS")));
    ckbmenuGroupExtProg = Gtk::manage(new Gtk::CheckButton(M("PREFERENCES_MENUGROUPEXTPROGS")));
    
    menuGrid->attach (*ckbmenuGroupRank, 0, 0, 1, 1);
    menuGrid->attach (*ckbmenuGroupLabel, 1, 0, 1, 1);
    menuGrid->attach (*ckbmenuGroupFileOperations, 0, 1, 1, 1);
    menuGrid->attach (*ckbmenuGroupProfileOperations, 1, 1, 1, 1);
    menuGrid->attach (*ckbmenuGroupExtProg, 0, 2, 2, 1);

    frmnu->add (*menuGrid);


    Gtk::Frame* fre = Gtk::manage(new Gtk::Frame(M("PREFERENCES_PARSEDEXT")));
    Gtk::VBox* vbre = Gtk::manage(new Gtk::VBox());
    Gtk::HBox* hb0 = Gtk::manage(new Gtk::HBox());
    Gtk::Label* elab = Gtk::manage(new Gtk::Label(M("PREFERENCES_PARSEDEXTADD") + ":"));
    hb0->pack_start(*elab, Gtk::PACK_SHRINK, 4);
    extension = Gtk::manage(new Gtk::Entry());
    extension->set_width_chars(5);
    extension->set_max_width_chars(5);
    hb0->pack_start(*extension);
    addExt = Gtk::manage(new Gtk::Button());
    delExt = Gtk::manage(new Gtk::Button());
    moveExtUp = Gtk::manage(new Gtk::Button());
    moveExtDown = Gtk::manage(new Gtk::Button());
    addExt->set_tooltip_text(M("PREFERENCES_PARSEDEXTADDHINT"));
    delExt->set_tooltip_text(M("PREFERENCES_PARSEDEXTDELHINT"));
    moveExtUp->set_tooltip_text(M("PREFERENCES_PARSEDEXTUPHINT"));
    moveExtDown->set_tooltip_text(M("PREFERENCES_PARSEDEXTDOWNHINT"));
    Gtk::Image* addExtImg = Gtk::manage ( new RTImage ("add-small.png") );
    Gtk::Image* delExtImg = Gtk::manage ( new RTImage ("remove-small.png") );
    Gtk::Image* moveExtUpImg = Gtk::manage(new RTImage("arrow-up-small.png"));
    Gtk::Image* moveExtDownImg = Gtk::manage(new RTImage("arrow-down-small.png"));
    addExt->add(*addExtImg);
    delExt->add(*delExtImg);
    moveExtUp->set_image(*moveExtUpImg);
    moveExtDown->set_image(*moveExtDownImg);
    hb0->pack_end(*moveExtDown, Gtk::PACK_SHRINK, 4);
    hb0->pack_end(*moveExtUp, Gtk::PACK_SHRINK, 4);
    hb0->pack_end(*delExt, Gtk::PACK_SHRINK, 4);
    hb0->pack_end(*addExt, Gtk::PACK_SHRINK, 4);
    extensions = Gtk::manage(new Gtk::TreeView());
    Gtk::ScrolledWindow* hscrollw = Gtk::manage(new Gtk::ScrolledWindow());
    hscrollw->set_policy(Gtk::POLICY_AUTOMATIC, Gtk::POLICY_ALWAYS);
    hscrollw->add(*extensions);
    extensionModel = Gtk::ListStore::create(extensionColumns);
    extensions->set_model(extensionModel);
    extensions->append_column_editable("Enabled", extensionColumns.enabled);
    extensions->append_column("Extension", extensionColumns.ext);
    extensions->set_headers_visible(false);
    vbre->pack_start(*hscrollw);
    vbre->pack_start(*hb0, Gtk::PACK_SHRINK, 4);

    fre->add(*vbre);

    // Cache

    Gtk::Frame* frc = Gtk::manage (new Gtk::Frame(M("PREFERENCES_CACHEOPTS")));
    Gtk::VBox* vbc = Gtk::manage (new Gtk::VBox());
    frc->add(*vbc);

    Gtk::Grid* cacheGrid = Gtk::manage(new Gtk::Grid());
    cacheGrid->get_style_context()->add_class("grid-spacing");
    setExpandAlignProperties(cacheGrid, false, false, Gtk::ALIGN_START, Gtk::ALIGN_CENTER);

    Gtk::Label* maxThumbHeightLbl = Gtk::manage (new Gtk::Label(M("PREFERENCES_CACHETHUMBHEIGHT") + ":"));
    setExpandAlignProperties(maxThumbHeightLbl, false, false, Gtk::ALIGN_START, Gtk::ALIGN_CENTER);
    maxThumbHeightSB = Gtk::manage (new Gtk::SpinButton());
    maxThumbHeightSB->set_digits (0);
    maxThumbHeightSB->set_increments (1, 10);
    maxThumbHeightSB->set_range (40, 800);

    Gtk::Label* maxCacheEntriesLbl = Gtk::manage (new Gtk::Label(M("PREFERENCES_CACHEMAXENTRIES") + ":"));
    setExpandAlignProperties(maxCacheEntriesLbl, false, false, Gtk::ALIGN_START, Gtk::ALIGN_CENTER);
    maxCacheEntriesSB = Gtk::manage (new Gtk::SpinButton());
    maxCacheEntriesSB->set_digits (0);
    maxCacheEntriesSB->set_increments (1, 10);
    maxCacheEntriesSB->set_range (10, 100000);

    // Separation is needed so that a button is not accidentally clicked when one wanted
    // to click a spinbox. Ideally, the separation wouldn't require attaching a widget, but how?
    Gtk::HSeparator *cacheSeparator = Gtk::manage (new  Gtk::HSeparator());
    cacheSeparator->get_style_context()->add_class("grid-row-separator");

    Gtk::Label* clearThumbsLbl = Gtk::manage (new Gtk::Label(M("PREFERENCES_CACHECLEAR_ALLBUTPROFILES")));
    setExpandAlignProperties(clearThumbsLbl, false, false, Gtk::ALIGN_START, Gtk::ALIGN_CENTER);
    Gtk::Button* clearThumbsBtn = Gtk::manage (new Gtk::Button(M("PREFERENCES_CACHECLEAR")));

    Gtk::Label* clearProfilesLbl = Gtk::manage (new Gtk::Label(M("PREFERENCES_CACHECLEAR_ONLYPROFILES")));
    setExpandAlignProperties(clearProfilesLbl, false, false, Gtk::ALIGN_START, Gtk::ALIGN_CENTER);
    Gtk::Button* clearProfilesBtn = Gtk::manage (new Gtk::Button(M("PREFERENCES_CACHECLEAR")));

    Gtk::Label* clearAllLbl = Gtk::manage (new Gtk::Label(M("PREFERENCES_CACHECLEAR_ALL")));
    setExpandAlignProperties(clearAllLbl, false, false, Gtk::ALIGN_START, Gtk::ALIGN_CENTER);
    Gtk::Button* clearAllBtn = Gtk::manage (new Gtk::Button(M("PREFERENCES_CACHECLEAR")));

    cacheGrid->attach (*maxThumbHeightLbl, 0, 0, 1, 1);
    cacheGrid->attach (*maxThumbHeightSB, 1, 0, 1, 1);
    cacheGrid->attach (*maxCacheEntriesLbl, 0, 1, 1, 1);
    cacheGrid->attach (*maxCacheEntriesSB, 1, 1, 1, 1);
    cacheGrid->attach (*cacheSeparator, 0, 2, 2, 1);
    cacheGrid->attach (*clearThumbsLbl, 0, 3, 1, 1);
    cacheGrid->attach (*clearThumbsBtn, 1, 3, 1, 1);
    if (moptions.saveParamsCache) {
        cacheGrid->attach (*clearProfilesLbl, 0, 4, 1, 1);
        cacheGrid->attach (*clearProfilesBtn, 1, 4, 1, 1);
        cacheGrid->attach (*clearAllLbl, 0, 5, 1, 1);
        cacheGrid->attach (*clearAllBtn, 1, 5, 1, 1);
    }

    vbc->pack_start (*cacheGrid, Gtk::PACK_SHRINK, 4);

    Gtk::Label* clearSafetyLbl = Gtk::manage (new Gtk::Label(M("PREFERENCES_CACHECLEAR_SAFETY")));
    setExpandAlignProperties(clearSafetyLbl, false, false, Gtk::ALIGN_START, Gtk::ALIGN_START);
    clearSafetyLbl->set_line_wrap(true);
    vbc->pack_start(*clearSafetyLbl, Gtk::PACK_SHRINK, 4);

    Gtk::HBox* hb6 = Gtk::manage(new Gtk::HBox());
    Gtk::VBox* vb6 = Gtk::manage(new Gtk::VBox());

    vb6->pack_start(*fro);
    vb6->pack_start(*frmnu);
    vb6->pack_end(*frc);
    hb6->pack_start(*vb6);
    hb6->pack_start(*fre);
    hb6->set_spacing(4);

    vbFileBrowser->pack_start (*hb6, Gtk::PACK_SHRINK, 4);

    addExt->signal_clicked().connect(sigc::mem_fun(*this, &Preferences::addExtPressed));
    delExt->signal_clicked().connect(sigc::mem_fun(*this, &Preferences::delExtPressed));
    moveExtUp->signal_clicked().connect(sigc::mem_fun(*this, &Preferences::moveExtUpPressed));
    moveExtDown->signal_clicked().connect(sigc::mem_fun(*this, &Preferences::moveExtDownPressed));
    extension->signal_activate().connect(sigc::mem_fun(*this, &Preferences::addExtPressed));
    clearThumbsBtn->signal_clicked().connect ( sigc::mem_fun (*this, &Preferences::clearThumbImagesPressed) );
    if (moptions.saveParamsCache) {
        clearProfilesBtn->signal_clicked().connect(sigc::mem_fun(*this, &Preferences::clearProfilesPressed));
        clearAllBtn->signal_clicked().connect(sigc::mem_fun(*this, &Preferences::clearAllPressed));
    }

    swFileBrowser->add(*vbFileBrowser);
    return swFileBrowser;
}

Gtk::Widget* Preferences::getSoundsPanel ()
{
    swSounds = Gtk::manage(new Gtk::ScrolledWindow());
    swSounds->set_policy(Gtk::POLICY_AUTOMATIC, Gtk::POLICY_AUTOMATIC);

    Gtk::VBox* vbSounds = new Gtk::VBox ();

    ckbSndEnable = Gtk::manage(new Gtk::CheckButton(M("GENERAL_ENABLE")));
    sndEnableConn = ckbSndEnable->signal_toggled().connect(sigc::mem_fun(*this, &Preferences::sndEnableToggled));

    vbSounds->pack_start (*ckbSndEnable, Gtk::PACK_SHRINK, 4);

    Gtk::HBox* hblSndHelp = Gtk::manage(new Gtk::HBox());
    Gtk::Label* lSndHelp = Gtk::manage(new Gtk::Label(M("PREFERENCES_SND_HELP")));
    hblSndHelp->pack_start(*lSndHelp, Gtk::PACK_SHRINK, 4);
    vbSounds->pack_start (*hblSndHelp, Gtk::PACK_SHRINK, 4);

    // BatchQueueDone
    Gtk::HBox* pBatchQueueDone = Gtk::manage(new Gtk::HBox());

    Gtk::Label* lSndBatchQueueDone = Gtk::manage(new Gtk::Label(M("PREFERENCES_SND_BATCHQUEUEDONE") + Glib::ustring(":")));
    pBatchQueueDone->pack_start(*lSndBatchQueueDone, Gtk::PACK_SHRINK, 4);

    txtSndBatchQueueDone = Gtk::manage(new Gtk::Entry());
    pBatchQueueDone->pack_end(*txtSndBatchQueueDone, Gtk::PACK_EXPAND_WIDGET, 4);

    vbSounds->pack_start (*pBatchQueueDone, Gtk::PACK_SHRINK, 4);

    // LngEditProcDone
    Gtk::HBox* pSndLngEditProcDone = Gtk::manage(new Gtk::HBox());

    Gtk::Label* lSndLngEditProcDone = Gtk::manage(new Gtk::Label(M("PREFERENCES_SND_LNGEDITPROCDONE") + Glib::ustring(":")));
    pSndLngEditProcDone->pack_start(*lSndLngEditProcDone, Gtk::PACK_SHRINK, 4);

    txtSndLngEditProcDone = Gtk::manage(new Gtk::Entry());
    pSndLngEditProcDone->pack_start(*txtSndLngEditProcDone, Gtk::PACK_EXPAND_WIDGET, 4);

    Gtk::Label* lSndLngEditProcDoneSecs = Gtk::manage (new Gtk::Label (M ("PREFERENCES_SND_THRESHOLDSECS") + Glib::ustring (":")));
    pSndLngEditProcDone->pack_start(*lSndLngEditProcDoneSecs, Gtk::PACK_SHRINK, 12);

    spbSndLngEditProcDoneSecs = Gtk::manage(new Gtk::SpinButton());
    spbSndLngEditProcDoneSecs->set_digits(1);
    spbSndLngEditProcDoneSecs->set_increments(0.5, 1);
    spbSndLngEditProcDoneSecs->set_range(0, 10);
    pSndLngEditProcDone->pack_end(*spbSndLngEditProcDoneSecs, Gtk::PACK_SHRINK, 4);

    vbSounds->pack_start (*pSndLngEditProcDone, Gtk::PACK_SHRINK, 4);

    sndEnableToggled();

    swSounds->add(*vbSounds);
    return swSounds;
}

void Preferences::parseDir(Glib::ustring dirname, std::vector<Glib::ustring>& items, Glib::ustring ext)
{

    if (dirname.empty()) {
        return;
    }

    // process directory
    Glib::Dir* dir = nullptr;

    try {
        dir = new Glib::Dir(dirname);
    } catch (const Glib::Error& e) {
        return;
    }

    for (Glib::DirIterator i = dir->begin(); i != dir->end(); ++i) {
        Glib::ustring fname = Glib::build_filename(dirname, *i);
        Glib::ustring sname = *i;

        // ignore directories
        if (!Glib::file_test(fname, Glib::FILE_TEST_IS_DIR) && sname.size() >= ext.size() && sname.substr(sname.size() - ext.size(), ext.size()).casefold() == ext) {
            items.push_back(sname.substr(0, sname.size() - ext.size()));
        }
    }

    std::sort(items.begin(), items.end());
    delete dir;
}

void Preferences::parseThemeDir(Glib::ustring dirname)
{

    if (dirname.empty()) {
        return;
    }

    // process directory
    Glib::Dir* dir = nullptr;

    try {
        dir = new Glib::Dir(dirname);
    } catch (const Glib::Error& e) {
        return;
    }

    for (Glib::DirIterator i = dir->begin(); i != dir->end(); ++i) {
        Glib::ustring fname = Glib::build_filename(dirname, *i);
        Glib::ustring sname = *i;

        // ignore directories and filter out unsupported theme
        if (regex->match(sname, matchInfo) && !Glib::file_test(fname, Glib::FILE_TEST_IS_DIR) && sname.size() >= 4) {
            bool keepIt = false;
            Glib::ustring fname2 = matchInfo.fetch(1);
            Glib::ustring minMinor = matchInfo.fetch(2);
            Glib::ustring maxMinor = matchInfo.fetch(3);

            if (!minMinor.empty()) {
                guint64 minMinorVal = g_ascii_strtoll(minMinor.c_str(), 0, 0);

                if ((guint64)GTK_MINOR_VERSION >= minMinorVal) {
                    keepIt = true;
                }
            }

            if (!maxMinor.empty()) {
                guint64 maxMinorVal = g_ascii_strtoll(maxMinor.c_str(), 0, 0);

                if ((guint64)GTK_MINOR_VERSION <= maxMinorVal) {
                    keepIt = true;
                }
            }

            if (keepIt) {
                themeFNames.push_back(ThemeFilename(matchInfo.fetch(1), sname.substr(0, sname.size() - 4)));
            }
        }
    }

    std::sort(themeFNames.begin(), themeFNames.end(), [](const ThemeFilename & firstDir, const ThemeFilename & secondDir) {
        return firstDir.longFName < secondDir.longFName;
    });

    delete dir;
}

void Preferences::storePreferences()
{

    // With the new mechanism, we can't be sure of the availability of the DEFPROFILE_RAW & DEFPROFILE_IMG profiles,
    // because useBundledProfiles may be false. We're now using DEFPROFILE_INTERNAL instead, which is always available.

    moptions.defProfRaw = rprofiles->getFullPathFromActiveRow();

    if (moptions.defProfRaw.empty()) {
        moptions.defProfRaw = DEFPROFILE_INTERNAL;
    }

    moptions.defProfImg = iprofiles->getFullPathFromActiveRow();

    if (moptions.defProfImg.empty()) {
        moptions.defProfImg = DEFPROFILE_INTERNAL;
    }

    moptions.dateFormat = dateformat->get_text();
    moptions.panAccelFactor = (int)panFactor->get_value();
    moptions.rememberZoomAndPan = rememberZoomPanCheckbutton->get_active();
    moptions.fbShowDateTime = showDateTime->get_active();
    moptions.fbShowBasicExif = showBasicExif->get_active();
    moptions.fbShowExpComp = showExpComp->get_active();
    moptions.menuGroupRank = ckbmenuGroupRank->get_active();
    moptions.menuGroupLabel = ckbmenuGroupLabel->get_active();
    moptions.menuGroupFileOperations = ckbmenuGroupFileOperations->get_active();
    moptions.menuGroupProfileOperations = ckbmenuGroupProfileOperations->get_active();
    moptions.menuGroupExtProg = ckbmenuGroupExtProg->get_active();
    moptions.highlightThreshold = (int)hlThresh->get_value();
    moptions.shadowThreshold = (int)shThresh->get_value();
    moptions.language = languages->get_active_text();
    moptions.languageAutoDetect = ckbLangAutoDetect->get_active();
    moptions.theme = themeFNames.at (themeCBT->get_active_row_number ()).longFName;

    Gdk::RGBA cropCol = cropMaskColorCB->get_rgba();
    moptions.cutOverlayBrush[0] = cropCol.get_red();
    moptions.cutOverlayBrush[1] = cropCol.get_green();
    moptions.cutOverlayBrush[2] = cropCol.get_blue();
    moptions.cutOverlayBrush[3] = cropMaskColorCB->get_alpha() / 65535.0;

    Gdk::RGBA NavGuideCol = navGuideColorCB->get_rgba();
    moptions.navGuideBrush[0] = NavGuideCol.get_red();
    moptions.navGuideBrush[1] = NavGuideCol.get_green();
    moptions.navGuideBrush[2] = NavGuideCol.get_blue();
    moptions.navGuideBrush[3] = navGuideColorCB->get_alpha() / 65535.0;
    Pango::FontDescription fd (mainFontFB->get_font_name());


    if (newFont) {
        moptions.fontFamily = fd.get_family();
        moptions.fontSize = fd.get_size() / Pango::SCALE;
    }

    Pango::FontDescription cpfd (colorPickerFontFB->get_font_name());

    if (newCPFont) {
        moptions.CPFontFamily = cpfd.get_family();
        moptions.CPFontSize = cpfd.get_size() / Pango::SCALE;
    }

#ifdef WIN32
    moptions.gimpDir = gimpDir->get_filename();
    moptions.psDir = psDir->get_filename();
#elif defined __APPLE__
    moptions.psDir = psDir->get_filename();
#endif
    moptions.customEditorProg = editorToSendTo->get_text();

    if (edGimp->get_active()) {
        moptions.editorToSendTo = 1;
    }

#ifdef WIN32
    else if (edPS->get_active()) {
        moptions.editorToSendTo = 2;
    }

#elif defined __APPLE__
    else if (edPS->get_active()) {
        moptions.editorToSendTo = 2;
    }

#endif
    else if (edOther->get_active()) {
        moptions.editorToSendTo = 3;
    }

    moptions.CPBPath = txtCustProfBuilderPath->get_text();
    moptions.CPBKeys = CPBKeyType(custProfBuilderLabelType->get_active_row_number());

    if (!prtProfile->get_active_row_number()) {
        moptions.rtSettings.printerProfile = "";
    } else {
        moptions.rtSettings.printerProfile = prtProfile->get_active_text();
    }

    switch (prtIntent->get_active_row_number()) {
        default:
        case 0:
            moptions.rtSettings.printerIntent = rtengine::RI_PERCEPTUAL;
            break;

        case 1:
            moptions.rtSettings.printerIntent = rtengine::RI_RELATIVE;
            break;

        case 2:
            moptions.rtSettings.printerIntent = rtengine::RI_ABSOLUTE;
            break;
    }

    moptions.rtSettings.printerBPC = prtBPC->get_active();

#if !defined(__APPLE__) // monitor profile not supported on apple

    if (!monProfile->get_active_row_number()) {
        moptions.rtSettings.monitorProfile = "";
    } else {
        moptions.rtSettings.monitorProfile = monProfile->get_active_text();
    }

    switch (monIntent->get_active_row_number()) {
        default:
        case 0:
            moptions.rtSettings.monitorIntent = rtengine::RI_PERCEPTUAL;
            break;

        case 1:
            moptions.rtSettings.monitorIntent = rtengine::RI_RELATIVE;
            break;

        case 2:
            moptions.rtSettings.monitorIntent = rtengine::RI_ABSOLUTE;
            break;
    }

    moptions.rtSettings.monitorBPC = monBPC->get_active();
    moptions.rtSettings.autoMonitorProfile = cbAutoMonProfile->get_active();
#endif

    moptions.rtSettings.iccDirectory = iccDir->get_filename();

    moptions.prevdemo = (prevdemo_t)cprevdemo->get_active_row_number ();
    moptions.serializeTiffRead = ctiffserialize->get_active();

    if (sdcurrent->get_active()) {
        moptions.startupDir = STARTUPDIR_CURRENT;
    } else if (sdhome->get_active()) {
        moptions.startupDir = STARTUPDIR_HOME;
    } else if (sdlast->get_active()) {
        moptions.startupDir = STARTUPDIR_LAST;
    } else if (sdother->get_active()) {
        moptions.startupDir = STARTUPDIR_CUSTOM;
        moptions.startupPath = startupdir->get_text();
    }

    moptions.parseExtensions.clear();
    moptions.parseExtensionsEnabled.clear();
    Gtk::TreeNodeChildren c = extensionModel->children();

    for (size_t i = 0; i < c.size(); i++) {
        moptions.parseExtensions.push_back(c[i][extensionColumns.ext]);
        moptions.parseExtensionsEnabled.push_back(c[i][extensionColumns.enabled]);
    }

    moptions.maxRecentFolders = (int)maxRecentFolders->get_value();
    moptions.maxThumbnailHeight = (int)maxThumbHeightSB->get_value ();
    moptions.maxCacheEntries = (int)maxCacheEntriesSB->get_value ();
    moptions.overlayedFileNames = overlayedFileNames->get_active();
    moptions.filmStripOverlayedFileNames = filmStripOverlayedFileNames->get_active();
    moptions.sameThumbSize = sameThumbSize->get_active();
    moptions.internalThumbIfUntouched = ckbInternalThumbIfUntouched->get_active();

    auto save_where = saveParamsPreference->get_active_row_number();
    moptions.saveParamsFile = save_where == 0 || save_where == 2;
    moptions.saveParamsCache = save_where == 1 || save_where == 2;
    moptions.paramsLoadLocation = (PPLoadLocation)loadParamsPreference->get_active_row_number();
    moptions.useBundledProfiles = useBundledProfiles->get_active();

    moptions.rtSettings.darkFramesPath = darkFrameDir->get_filename();
    moptions.rtSettings.flatFieldsPath = flatFieldDir->get_filename();

    moptions.clutsDir = clutsDir->get_filename();

    moptions.baBehav.resize(ADDSET_PARAM_NUM);

    for (Gtk::TreeIter sections = behModel->children().begin(); sections != behModel->children().end(); sections++)
        for (Gtk::TreeIter adjs = sections->children().begin(); adjs != sections->children().end(); adjs++) {
            moptions.baBehav[adjs->get_value(behavColumns.addsetid)] = adjs->get_value(behavColumns.badd);
        }

    int editorMode = editorLayout->get_active_row_number();
    moptions.tabbedUI = (editorMode > 1);
    moptions.multiDisplayMode = editorMode == 3 ? 1 : 0;
    moptions.mainNBVertical = editorMode == 1;

    moptions.curvebboxpos = curveBBoxPosC->get_active_row_number();
    moptions.histogramPosition = ckbHistogramPositionLeft->get_active() ? 1 : 2;
    moptions.FileBrowserToolbarSingleRow = ckbFileBrowserToolbarSingleRow->get_active();
    moptions.showFilmStripToolBar = ckbShowFilmStripToolBar->get_active();
    moptions.hideTPVScrollbar = ckbHideTPVScrollbar->get_active();
    moptions.overwriteOutputFile = chOverwriteOutputFile->get_active();

    moptions.autoSaveTpOpen = ckbAutoSaveTpOpen->get_active();

    moptions.rgbDenoiseThreadLimit = threadsSpinBtn->get_value_as_int();
    moptions.clutCacheSize = clutCacheSizeSB->get_value_as_int();
    moptions.maxInspectorBuffers = maxInspectorBuffersSB->get_value_as_int();
    moptions.rtSettings.thumbnail_inspector_mode = static_cast<rtengine::Settings::ThumbnailInspectorMode>(thumbnailInspectorMode->get_active_row_number());

// Sounds only on Windows and Linux
#if defined(WIN32) || defined(__linux__)
    moptions.sndEnable = ckbSndEnable->get_active();
    moptions.sndBatchQueueDone = txtSndBatchQueueDone->get_text();
    moptions.sndLngEditProcDone = txtSndLngEditProcDone->get_text();
    moptions.sndLngEditProcDoneSecs = spbSndLngEditProcDoneSecs->get_value();
#endif

    moptions.cropGuides = Options::CropGuidesMode(cropGuidesCombo->get_active_row_number());
    moptions.cropAutoFit = cropAutoFitCB->get_active();
}

void Preferences::fillPreferences()
{

    tconn.block(true);
    fconn.block(true);
    cpfconn.block(true);
    sconn.block(true);
    dfconn.block(true);
    ffconn.block(true);
    rpconn.block(true);
    ipconn.block(true);
    bpconn.block(true);

    rprofiles->setActiveRowFromFullPath(moptions.defProfRaw);
    forRAWComboChanged(); // update the tooltip
    iprofiles->setActiveRowFromFullPath(moptions.defProfImg);
    forImageComboChanged(); // update the tooltip
    dateformat->set_text(moptions.dateFormat);
    panFactor->set_value(moptions.panAccelFactor);
    rememberZoomPanCheckbutton->set_active(moptions.rememberZoomAndPan);
    ctiffserialize->set_active(moptions.serializeTiffRead);

    setActiveTextOrIndex(*prtProfile, moptions.rtSettings.printerProfile, 0);

    switch (moptions.rtSettings.printerIntent) {
        default:
        case rtengine::RI_PERCEPTUAL:
            prtIntent->set_active(0);
            break;

        case rtengine::RI_RELATIVE:
            prtIntent->set_active(1);
            break;

        case rtengine::RI_ABSOLUTE:
            prtIntent->set_active(2);
            break;
    }

    prtBPC->set_active(moptions.rtSettings.printerBPC);

#if !defined(__APPLE__) // monitor profile not supported on apple
    setActiveTextOrIndex(*monProfile, moptions.rtSettings.monitorProfile, 0);

    switch (moptions.rtSettings.monitorIntent) {
        default:
        case rtengine::RI_PERCEPTUAL:
            monIntent->set_active(0);
            break;

        case rtengine::RI_RELATIVE:
            monIntent->set_active(1);
            break;

        case rtengine::RI_ABSOLUTE:
            monIntent->set_active(2);
            break;
    }

    monBPC->set_active(moptions.rtSettings.monitorBPC);
    cbAutoMonProfile->set_active(moptions.rtSettings.autoMonitorProfile);
#endif

    if (Glib::file_test(moptions.rtSettings.iccDirectory, Glib::FILE_TEST_IS_DIR)) {
        iccDir->set_current_folder(moptions.rtSettings.iccDirectory);
    }

    cprevdemo->set_active (moptions.prevdemo);
    languages->set_active_text(moptions.language);
    ckbLangAutoDetect->set_active(moptions.languageAutoDetect);
    int themeNbr = getThemeRowNumber(moptions.theme);
    themeCBT->set_active (themeNbr == -1 ? 0 : themeNbr);

    Gdk::RGBA cropCol;
    cropCol.set_rgba(moptions.cutOverlayBrush[0], moptions.cutOverlayBrush[1], moptions.cutOverlayBrush[2]);
    cropMaskColorCB->set_rgba (cropCol);
    cropMaskColorCB->set_alpha ( (unsigned short) (moptions.cutOverlayBrush[3] * 65535.0));

    Gdk::RGBA NavGuideCol;
    NavGuideCol.set_rgba(moptions.navGuideBrush[0], moptions.navGuideBrush[1], moptions.navGuideBrush[2]);
    navGuideColorCB->set_rgba (NavGuideCol);
    navGuideColorCB->set_alpha ( (unsigned short) (moptions.navGuideBrush[3] * 65535.0));

    if (options.fontFamily == "default") {
        mainFontFB->set_font_name (Glib::ustring::compose ("%1 %2", initialFontFamily, initialFontSize));
    } else {
        mainFontFB->set_font_name (Glib::ustring::compose ("%1 %2", options.fontFamily, options.fontSize));
    }

    if (options.CPFontFamily == "default") {
        colorPickerFontFB->set_font_name (Glib::ustring::compose ("%1 %2", initialFontFamily, initialFontSize));
    } else {
        colorPickerFontFB->set_font_name (Glib::ustring::compose ("%1 %2", options.CPFontFamily, options.CPFontSize));
    }

    showDateTime->set_active(moptions.fbShowDateTime);
    showBasicExif->set_active(moptions.fbShowBasicExif);
    showExpComp->set_active(moptions.fbShowExpComp);
    ckbmenuGroupRank->set_active(moptions.menuGroupRank);
    ckbmenuGroupLabel->set_active(moptions.menuGroupLabel);
    ckbmenuGroupFileOperations->set_active(moptions.menuGroupFileOperations);
    ckbmenuGroupProfileOperations->set_active(moptions.menuGroupProfileOperations);
    ckbmenuGroupExtProg->set_active(moptions.menuGroupExtProg);

    hlThresh->set_value(moptions.highlightThreshold);
    shThresh->set_value(moptions.shadowThreshold);

    edGimp->set_active(moptions.editorToSendTo == 1);
    edOther->set_active(moptions.editorToSendTo == 3);
#ifdef WIN32
    edPS->set_active(moptions.editorToSendTo == 2);

    if (Glib::file_test(moptions.gimpDir, Glib::FILE_TEST_IS_DIR)) {
        gimpDir->set_current_folder(moptions.gimpDir);
    } else {
        gimpDir->set_current_folder(Glib::get_home_dir());
    }

    if (Glib::file_test(moptions.psDir, Glib::FILE_TEST_IS_DIR)) {
        psDir->set_current_folder(moptions.psDir);
    } else {
        psDir->set_current_folder(Glib::get_home_dir());
    }

#elif defined __APPLE__
    edPS->set_active(moptions.editorToSendTo == 2);

    if (Glib::file_test(moptions.psDir, Glib::FILE_TEST_IS_DIR)) {
        psDir->set_current_folder(moptions.psDir);
    } else {
        psDir->set_current_folder(Glib::get_home_dir());
    }

#endif
    editorToSendTo->set_text(moptions.customEditorProg);

    txtCustProfBuilderPath->set_text(moptions.CPBPath);
    custProfBuilderLabelType->set_active(moptions.CPBKeys);


    if (moptions.startupDir == STARTUPDIR_CURRENT) {
        sdcurrent->set_active();
    } else if (moptions.startupDir == STARTUPDIR_LAST) {
        sdlast->set_active();
    } else if (moptions.startupDir == STARTUPDIR_HOME) {
        sdhome->set_active();
    } else if (moptions.startupDir == STARTUPDIR_CUSTOM) {
        sdother->set_active();
        startupdir->set_text(moptions.startupPath);
    }

    extensionModel->clear();

    for (size_t i = 0; i < moptions.parseExtensions.size(); i++) {
        Gtk::TreeRow row = * (extensionModel->append());
        row[extensionColumns.enabled] = moptions.parseExtensionsEnabled[i];
        row[extensionColumns.ext]     = moptions.parseExtensions[i];
    }

    maxRecentFolders->set_value(moptions.maxRecentFolders);
    maxThumbHeightSB->set_value (moptions.maxThumbnailHeight);
    maxCacheEntriesSB->set_value (moptions.maxCacheEntries);
    overlayedFileNames->set_active(moptions.overlayedFileNames);
    filmStripOverlayedFileNames->set_active(moptions.filmStripOverlayedFileNames);
    sameThumbSize->set_active(moptions.sameThumbSize);
    ckbInternalThumbIfUntouched->set_active(moptions.internalThumbIfUntouched);

    saveParamsPreference->set_active(moptions.saveParamsFile ? (moptions.saveParamsCache ? 2 : 0) : 1);

    loadParamsPreference->set_active(moptions.paramsLoadLocation);
    useBundledProfiles->set_active(moptions.useBundledProfiles);

    if (!moptions.tabbedUI) {
        editorLayout->set_active(moptions.mainNBVertical ? 1 : 0);
    } else {
        editorLayout->set_active(moptions.multiDisplayMode ? 3 : 2);
    }

    curveBBoxPosC->set_active(moptions.curvebboxpos);
    ckbHistogramPositionLeft->set_active(moptions.histogramPosition == 1);
    ckbFileBrowserToolbarSingleRow->set_active(moptions.FileBrowserToolbarSingleRow);
    ckbShowFilmStripToolBar->set_active(moptions.showFilmStripToolBar);
    ckbHideTPVScrollbar->set_active(moptions.hideTPVScrollbar);

    ckbAutoSaveTpOpen->set_active(moptions.autoSaveTpOpen);

    threadsSpinBtn->set_value (moptions.rgbDenoiseThreadLimit);
    clutCacheSizeSB->set_value (moptions.clutCacheSize);
    maxInspectorBuffersSB->set_value (moptions.maxInspectorBuffers);
    thumbnailInspectorMode->set_active(int(moptions.rtSettings.thumbnail_inspector_mode));

    darkFrameDir->set_current_folder(moptions.rtSettings.darkFramesPath);
    darkFrameChanged();

    flatFieldDir->set_current_folder(moptions.rtSettings.flatFieldsPath);
    flatFieldChanged();

    clutsDir->set_current_folder(moptions.clutsDir);

    addc.block(true);
    setc.block(true);

    moptions.baBehav.resize(ADDSET_PARAM_NUM);

    for (Gtk::TreeIter sections = behModel->children().begin(); sections != behModel->children().end(); ++sections) {
        for (Gtk::TreeIter adjs = sections->children().begin(); adjs != sections->children().end(); ++adjs) {
            const bool add = moptions.baBehav[adjs->get_value(behavColumns.addsetid)];
            adjs->set_value(behavColumns.badd, add);
            adjs->set_value(behavColumns.bset, !add);
        }
    }

    cropGuidesCombo->set_active(moptions.cropGuides);
    cropAutoFitCB->set_active(moptions.cropAutoFit);

    addc.block(false);
    setc.block(false);
    cpfconn.block(false);
    fconn.block(false);
    tconn.block(false);
    sconn.block(false);
    dfconn.block(false);
    ffconn.block(false);
    rpconn.block(true);
    ipconn.block(true);
    bpconn.block(false);

    chOverwriteOutputFile->set_active(moptions.overwriteOutputFile);

    // Sounds only on Windows and Linux
#if defined(WIN32) || defined(__linux__)
    ckbSndEnable->set_active(moptions.sndEnable);
    txtSndBatchQueueDone->set_text(moptions.sndBatchQueueDone);
    txtSndLngEditProcDone->set_text(moptions.sndLngEditProcDone);
    spbSndLngEditProcDoneSecs->set_value(moptions.sndLngEditProcDoneSecs);
#endif
}

/*
void Preferences::loadPressed () {

    moptions.copyFrom (&options);
    fillPreferences ();
}

void Preferences::savePressed () {

    storePreferences ();
    options.copyFrom (&moptions);
    Options::save ();
}
*/

void Preferences::autoMonProfileToggled()
{
    monProfile->set_sensitive(!cbAutoMonProfile->get_active());
}

/*
void Preferences::autocielabToggled () {
//  cbAutocielab->set_sensitive(cbAutocielab->get_active());
}
*/

void Preferences::sndEnableToggled()
{
    txtSndBatchQueueDone->set_sensitive(ckbSndEnable->get_active());
    txtSndLngEditProcDone->set_sensitive(ckbSndEnable->get_active());
    spbSndLngEditProcDoneSecs->set_sensitive(ckbSndEnable->get_active());
}

void Preferences::langAutoDetectToggled()
{
    languages->set_sensitive(!ckbLangAutoDetect->get_active());
}

void Preferences::okPressed()
{

    storePreferences();
    workflowUpdate();
    options.copyFrom(&moptions);
    options.filterOutParsedExtensions();

    try {
        Options::save();
    } catch (Options::Error &e) {
        Gtk::MessageDialog msgd(getToplevelWindow(this), e.get_msg(), true, Gtk::MESSAGE_WARNING, Gtk::BUTTONS_CLOSE, true);
        msgd.run();
    }

    dynProfilePanel->save();
    hide();
}

void Preferences::cancelPressed()
{
    // set the initial theme back
    if (themeFNames.at (themeCBT->get_active_row_number ()).longFName != options.theme) {
        rtengine::setPaths();
        RTImage::updateImages();
        switchThemeTo(options.theme);
    }

    // set the initial font back
    Pango::FontDescription fd (mainFontFB->get_font_name());

    if (fd.get_family() != options.fontFamily && (fd.get_size() / Pango::SCALE) != options.fontSize) {
        if (options.fontFamily == "default") {
            switchFontTo(initialFontFamily, initialFontSize);
        } else {
            switchFontTo(options.fontFamily, options.fontSize);
        }
    }

    // update the profileStore
    if (useBundledProfiles->get_active() != options.useBundledProfiles) {
        // we have to rescan with the old value
        bpconn.block(true);
        useBundledProfiles->set_active(false);
        bundledProfilesChanged();
        bpconn.block(false);
    }

    hide();
}

void Preferences::selectStartupDir()
{

    Gtk::FileChooserDialog dialog(getToplevelWindow(this), M("PREFERENCES_DIRSELECTDLG"), Gtk::FILE_CHOOSER_ACTION_SELECT_FOLDER);
    //dialog.set_transient_for(*this);

    //Add response buttons to the dialog:
    dialog.add_button(M("GENERAL_CANCEL"), Gtk::RESPONSE_CANCEL);
    dialog.add_button(M("GENERAL_OPEN"), Gtk::RESPONSE_OK);

    int result = dialog.run();

    if (result == Gtk::RESPONSE_OK) {
        startupdir->set_text(dialog.get_filename());
    }
}

void Preferences::aboutPressed()
{

    splash = new Splash(*this);
    splash->set_transient_for(*this);
    splash->signal_delete_event().connect(sigc::mem_fun(*this, &Preferences::splashClosed));
    splash->show();
}

void Preferences::themeChanged()
{

    moptions.theme = themeFNames.at (themeCBT->get_active_row_number ()).longFName;
    rtengine::setPaths();
    RTImage::updateImages();
    switchThemeTo(moptions.theme);
}

void Preferences::forRAWComboChanged()
{
    if (!rprofiles) {
        return;
    }

    const ProfileStoreEntry *selectedEntry = rprofiles->getSelectedEntry();

    if (!selectedEntry) {
        return;
    }

    if (selectedEntry->type == PSET_FOLDER) {
        rpconn.block(true);
        rprofiles->set_active(currRawRow);
        rpconn.block(false);
    } else {
        currRawRow = rprofiles->get_active();
    }

    rprofiles->set_tooltip_text(selectedEntry->label);
}

void Preferences::forImageComboChanged()
{
    if (!iprofiles) {
        return;
    }

    const ProfileStoreEntry *selectedEntry = iprofiles->getSelectedEntry();

    if (!selectedEntry) {
        return;
    }

    if (selectedEntry->type == PSET_FOLDER) {
        ipconn.block(true);
        iprofiles->set_active(currImgRow);
        ipconn.block(false);
    } else {
        currImgRow = rprofiles->get_active();
    }

    iprofiles->set_tooltip_text(iprofiles->getSelectedEntry()->label);
}

void Preferences::layoutComboChanged()
{
    editorLayout->set_tooltip_text(editorLayout->get_active_text());
}

void Preferences::bundledProfilesChanged()
{
    rpconn.block(true);
    ipconn.block(true);

    // parseProfiles does use options.useBundledProfiles, so we temporarily change its value
    bool currValue = options.useBundledProfiles;
    options.useBundledProfiles = useBundledProfiles->get_active();

    // rescan the file's tree
    ProfileStore::getInstance()->parseProfiles(); // This will call Preferences::updateProfileList in return

    // restoring back the old value
    options.useBundledProfiles = currValue;

    ipconn.block(false);
    rpconn.block(false);
}

void Preferences::iccDirChanged()
{
    const auto currentSelection = monProfile->get_active_text();
    const auto profiles = rtengine::ICCStore::getInstance()->getProfilesFromDir(iccDir->get_filename());

    monProfile->remove_all();

    monProfile->append(M("PREFERENCES_PROFILE_NONE"));

    for (const auto& profile : profiles) {
        monProfile->append(profile);
    }

    setActiveTextOrIndex(*monProfile, currentSelection, 0);
}

void Preferences::storeCurrentValue()
{
    // TODO: Find a way to get and restore the current selection; the following line can't work anymore
    storedValueRaw = rprofiles->getFullPathFromActiveRow();
    storedValueImg = iprofiles->getFullPathFromActiveRow();
}

void Preferences::updateProfileList()
{
    rprofiles->updateProfileList();
    iprofiles->updateProfileList();
    const ProfileStoreEntry* dynpse = ProfileStore::getInstance()->getInternalDynamicPSE();
    rprofiles->addRow(dynpse);
    iprofiles->addRow(dynpse);
}

void Preferences::restoreValue()
{
    if (!rprofiles->setActiveRowFromFullPath(storedValueRaw)) {
        moptions.defProfRaw = DEFPROFILE_INTERNAL;
        rpconn.block(true);
        rprofiles->setInternalEntry();
        rpconn.block(false);
    }

    currRawRow = rprofiles->get_active();

    if (!iprofiles->setActiveRowFromFullPath(storedValueImg)) {
        moptions.defProfImg = DEFPROFILE_INTERNAL;
        ipconn.block(true);
        iprofiles->setInternalEntry();
        ipconn.block(false);
    }

    currImgRow = iprofiles->get_active();

    storedValueRaw = "";
    storedValueImg = "";
}

void Preferences::switchThemeTo(Glib::ustring newTheme)
{

    Glib::ustring filename(Glib::build_filename(argv0, "themes", newTheme + ".css"));

    if (!themecss) {
        themecss = Gtk::CssProvider::create();
        Glib::RefPtr<Gdk::Screen> screen = Gdk::Screen::get_default();
        Gtk::StyleContext::add_provider_for_screen(screen, themecss, GTK_STYLE_PROVIDER_PRIORITY_USER);
    }

    try {
        themecss->load_from_path(filename);
    } catch (Glib::Error &err) {
        printf("Error: Can't load css file \"%s\"\nMessage: %s\n", filename.c_str(), err.what().c_str());
    } catch (...) {
        printf("Error: Can't load css file \"%s\"\n", filename.c_str());
    }
}

void Preferences::fontChanged()
{
    newFont = true;
    Pango::FontDescription fd (mainFontFB->get_font_name());
    switchFontTo(fd.get_family(), fd.get_size() / Pango::SCALE);
}

void Preferences::cpFontChanged()
{

    newCPFont = true;
}

void Preferences::switchFontTo(const Glib::ustring &newFontFamily, const int newFontSize)
{

    if (newFontFamily != "default") {
        if (!fontcss) {
            fontcss = Gtk::CssProvider::create();
            Glib::RefPtr<Gdk::Screen> screen = Gdk::Screen::get_default();
            Gtk::StyleContext::add_provider_for_screen(screen, fontcss, GTK_STYLE_PROVIDER_PRIORITY_USER);
        }

        try {
            //GTK318
#if GTK_MAJOR_VERSION == 3 && GTK_MINOR_VERSION < 20
            fontcss->load_from_data(Glib::ustring::compose("* { font-family: %1; font-size: %2px }", newFontFamily, newFontSize));
#else
            fontcss->load_from_data(Glib::ustring::compose("* { font-family: %1; font-size: %2pt }", newFontFamily, newFontSize));
#endif
            //GTK318
        } catch (Glib::Error &err) {
            printf("Error: \"%s\"\n", err.what().c_str());
        } catch (...) {
            printf("Error: Can't find the font named \"%s\"\n", newFontFamily.c_str());
        }
    } else {
        if (fontcss) {
            fontcss = Gtk::CssProvider::create();
            Glib::RefPtr<Gdk::Screen> screen = Gdk::Screen::get_default();
            Gtk::StyleContext::remove_provider_for_screen(screen, fontcss);
        }
    }
}

void Preferences::workflowUpdate()
{

    if (moptions.tabbedUI != options.tabbedUI) {
        parent->setEditorMode(moptions.tabbedUI);
    }

    if (moptions.hideTPVScrollbar != options.hideTPVScrollbar) {
        // Update the tool panels
        parent->updateTPVScrollbar(moptions.hideTPVScrollbar);
    }

    if (moptions.FileBrowserToolbarSingleRow != options.FileBrowserToolbarSingleRow) {
        // Update the position of the Query toolbar
        parent->updateFBQueryTB(moptions.FileBrowserToolbarSingleRow);
    }

    if (moptions.showFilmStripToolBar != options.showFilmStripToolBar) {
        // Update the visibility of FB toolbar
        parent->updateFBToolBarVisibility(moptions.showFilmStripToolBar);
    }

    if (moptions.histogramPosition != options.histogramPosition) {
        // Update the position of the Histogram
        parent->updateHistogramPosition(options.histogramPosition, moptions.histogramPosition);
    }

    if (moptions.rtSettings.printerProfile != options.rtSettings.printerProfile
            || moptions.rtSettings.printerBPC     != options.rtSettings.printerBPC
            || moptions.rtSettings.printerIntent  != options.rtSettings.printerIntent) {
        // Update the position of the Histogram
        parent->updateProfiles(moptions.rtSettings.printerProfile, moptions.rtSettings.printerIntent, moptions.rtSettings.printerBPC);
    }

}

void Preferences::addExtPressed()
{

    Gtk::TreeNodeChildren c = extensionModel->children();

    for (size_t i = 0; i < c.size(); i++)
        if (c[i][extensionColumns.ext] == extension->get_text()) {
            return;
        }

    Gtk::TreeRow row = * (extensionModel->append());

    row[extensionColumns.enabled] = true;
    row[extensionColumns.ext]     = extension->get_text();
}

void Preferences::delExtPressed()
{

    extensionModel->erase(extensions->get_selection()->get_selected());
}

void Preferences::moveExtUpPressed()
{
    const Glib::RefPtr<Gtk::TreeSelection> selection = extensions->get_selection();

    if (!selection) {
        return;
    }

    const Gtk::TreeModel::iterator selected = selection->get_selected();

    if (!selected || selected == extensionModel->children().begin()) {
        return;
    }

    Gtk::TreeModel::iterator previous = selected;
    --previous;
    extensionModel->iter_swap(selected, previous);
}

void Preferences::moveExtDownPressed()
{
    const Glib::RefPtr<Gtk::TreeSelection> selection = extensions->get_selection();

    if (!selection) {
        return;
    }

    const Gtk::TreeModel::iterator selected = selection->get_selected();

    if (!selected) {
        return;
    }

    Gtk::TreeModel::iterator next = selected;

    if (++next) {
        extensionModel->iter_swap(selected, next);
    }
}

void Preferences::clearProfilesPressed()
{

    cacheMgr->clearProfiles();
}


void Preferences::clearThumbImagesPressed()
{

    cacheMgr->clearImages();
}

void Preferences::clearAllPressed()
{

    cacheMgr->clearAll();
}

void Preferences::darkFrameChanged()
{
    //Glib::ustring s(darkFrameDir->get_filename());
    Glib::ustring s(darkFrameDir->get_current_folder());
    //if( s.compare( rtengine::dfm.getPathname()) !=0 ){
    rtengine::dfm.init(s);
    updateDFinfos();
    //}
}

void Preferences::flatFieldChanged()
{
    //Glib::ustring s(flatFieldDir->get_filename());
    Glib::ustring s(flatFieldDir->get_current_folder());
    //if( s.compare( rtengine::ffm.getPathname()) !=0 ){
    rtengine::ffm.init(s);
    updateFFinfos();
    //}
}

void Preferences::updateDFinfos()
{
    int t1, t2;
    rtengine::dfm.getStat(t1, t2);
    Glib::ustring s = Glib::ustring::compose("%1: %2 %3, %4 %5", M("PREFERENCES_DARKFRAMEFOUND"), t1, M("PREFERENCES_DARKFRAMESHOTS"), t2, M("PREFERENCES_DARKFRAMETEMPLATES"));
    dfLabel->set_text(s);
}

void Preferences::updateFFinfos()
{
    int t1, t2;
    rtengine::ffm.getStat(t1, t2);
    Glib::ustring s = Glib::ustring::compose("%1: %2 %3, %4 %5", M("PREFERENCES_FLATFIELDFOUND"), t1, M("PREFERENCES_FLATFIELDSHOTS"), t2, M("PREFERENCES_FLATFIELDTEMPLATES"));
    ffLabel->set_text(s);
}

bool Preferences::splashClosed(GdkEventAny* event)
{
    delete splash;
    splash = nullptr;
    return true;
}

void Preferences::behAddSetAllPressed(bool add)
{
    moptions.baBehav.assign(ADDSET_PARAM_NUM, add);

    for (Gtk::TreeIter sections = behModel->children().begin(); sections != behModel->children().end(); ++sections) {
        for (Gtk::TreeIter adjs = sections->children().begin(); adjs != sections->children().end(); ++adjs) {
            adjs->set_value(behavColumns.badd, add);
            adjs->set_value(behavColumns.bset, !add);
        }
    }
}

void Preferences::behAddAllPressed()
{
    behAddSetAllPressed(true);
}

void Preferences::behSetAllPressed()
{
    behAddSetAllPressed(false);
}<|MERGE_RESOLUTION|>--- conflicted
+++ resolved
@@ -266,37 +266,20 @@
     appendBehavList(mi, M("TP_WBALANCE_EQBLUERED"), ADDSET_WB_EQUAL, true);
     appendBehavList(mi, M("TP_WBALANCE_TEMPBIAS"), ADDSET_WB_TEMPBIAS, true);
 
-<<<<<<< HEAD
     mi = behModel->append();
     mi->set_value(behavColumns.label, M("TP_COLORAPP_LABEL"));
-    appendBehavList(mi, M("TP_COLORAPP_ADAPTSCENE"), ADDSET_CAT_ADAPTSCENE, true);
+    appendBehavList (mi, M("TP_COLORAPP_LABEL_SCENE") + " - " + M("TP_COLORAPP_ABSOLUTELUMINANCE"), ADDSET_CAT_ADAPTSCENE, true);
+    appendBehavList (mi, M("TP_COLORAPP_LABEL_VIEWING") + " - " + M("TP_COLORAPP_ABSOLUTELUMINANCE"), ADDSET_CAT_ADAPTVIEWING, true);
     appendBehavList(mi, M("TP_COLORAPP_LIGHT"), ADDSET_CAT_LIGHT, true);
     appendBehavList(mi, M("TP_COLORAPP_BRIGHT"), ADDSET_CAT_BRIGHT, true);
     appendBehavList(mi, M("TP_COLORAPP_CHROMA"), ADDSET_CAT_CHROMA, true);
+    appendBehavList (mi, M ("TP_COLORAPP_CHROMA_S"), ADDSET_CAT_CHROMA_S, true);
+    appendBehavList (mi, M ("TP_COLORAPP_CHROMA_M"), ADDSET_CAT_CHROMA_M, true);
     appendBehavList(mi, M("TP_COLORAPP_RSTPRO"), ADDSET_CAT_RSTPRO, true);
     appendBehavList(mi, M("TP_COLORAPP_CONTRAST"), ADDSET_CAT_CONTRAST, true);
     appendBehavList(mi, M("TP_COLORAPP_CONTRAST_Q"), ADDSET_CAT_CONTRAST_Q, true);
-    appendBehavList(mi, M("TP_COLORAPP_CHROMA_S"), ADDSET_CAT_CHROMA_S, true);
-    appendBehavList(mi, M("TP_COLORAPP_CHROMA_M"), ADDSET_CAT_CHROMA_M, true);
     appendBehavList(mi, M("TP_COLORAPP_HUE"), ADDSET_CAT_HUE, true);
-    appendBehavList(mi, M("TP_COLORAPP_ADAPTVIEWING"), ADDSET_CAT_ADAPTVIEWING, true);
     appendBehavList(mi, M("TP_COLORAPP_BADPIXSL"), ADDSET_CAT_BADPIX, true);
-=======
-    mi = behModel->append ();
-    mi->set_value (behavColumns.label, M ("TP_COLORAPP_LABEL"));
-    appendBehavList (mi, M("TP_COLORAPP_LABEL_SCENE") + " - " + M("TP_COLORAPP_ABSOLUTELUMINANCE"), ADDSET_CAT_ADAPTSCENE, true);
-    appendBehavList (mi, M("TP_COLORAPP_LABEL_VIEWING") + " - " + M("TP_COLORAPP_ABSOLUTELUMINANCE"), ADDSET_CAT_ADAPTVIEWING, true);
-    appendBehavList (mi, M ("TP_COLORAPP_LIGHT"), ADDSET_CAT_LIGHT, true);
-    appendBehavList (mi, M ("TP_COLORAPP_BRIGHT"), ADDSET_CAT_BRIGHT, true);
-    appendBehavList (mi, M ("TP_COLORAPP_CHROMA"), ADDSET_CAT_CHROMA, true);
-    appendBehavList (mi, M ("TP_COLORAPP_CHROMA_S"), ADDSET_CAT_CHROMA_S, true);
-    appendBehavList (mi, M ("TP_COLORAPP_CHROMA_M"), ADDSET_CAT_CHROMA_M, true);
-    appendBehavList (mi, M ("TP_COLORAPP_RSTPRO"), ADDSET_CAT_RSTPRO, true);
-    appendBehavList (mi, M ("TP_COLORAPP_CONTRAST"), ADDSET_CAT_CONTRAST, true);
-    appendBehavList (mi, M ("TP_COLORAPP_CONTRAST_Q"), ADDSET_CAT_CONTRAST_Q, true);
-    appendBehavList (mi, M ("TP_COLORAPP_HUE"), ADDSET_CAT_HUE, true);
-    appendBehavList (mi, M ("TP_COLORAPP_BADPIXSL"), ADDSET_CAT_BADPIX, true);
->>>>>>> 516be465
 
     mi = behModel->append();
     mi->set_value(behavColumns.label, M("TP_VIBRANCE_LABEL"));
