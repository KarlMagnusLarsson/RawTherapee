--- conflicted
+++ resolved
@@ -247,18 +247,11 @@
     appendBehavList (mi, M ("TP_DIRPYRDENOISE_PASSES"), ADDSET_DIRPYRDN_PASSES, true);
 
     mi = behModel->append ();
-<<<<<<< HEAD
-    mi->set_value (behavColumns.label, M ("TP_WBALANCE_LABEL"));
-    appendBehavList (mi, M ("TP_WBALANCE_TEMPERATURE"), ADDSET_WB_TEMPERATURE, true);
-    appendBehavList (mi, M ("TP_WBALANCE_GREEN"), ADDSET_WB_GREEN, true);
-    appendBehavList (mi, M ("TP_WBALANCE_EQBLUERED"), ADDSET_WB_EQUAL, true);
-=======
     mi->set_value (behavColumns.label, M("TP_WBALANCE_LABEL"));
     appendBehavList (mi, M("TP_WBALANCE_TEMPERATURE"), ADDSET_WB_TEMPERATURE, true);
     appendBehavList (mi, M("TP_WBALANCE_GREEN"), ADDSET_WB_GREEN, true);
     appendBehavList (mi, M("TP_WBALANCE_EQBLUERED"), ADDSET_WB_EQUAL, true);
     appendBehavList (mi, M("TP_WBALANCE_TEMPBIAS"), ADDSET_WB_TEMPBIAS, true);
->>>>>>> ac882d2f
 
     mi = behModel->append ();
     mi->set_value (behavColumns.label, M ("TP_COLORAPP_LABEL"));
