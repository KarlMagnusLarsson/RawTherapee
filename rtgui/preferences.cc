/*
 *  This file is part of RawTherapee.
 *
 *  Copyright (c) 2004-2010 Gabor Horvath <hgabor@rawtherapee.com>, Oliver Duis <www.oliverduis.de>
 *
 *  RawTherapee is free software: you can redistribute it and/or modify
 *  it under the terms of the GNU General Public License as published by
 *  the Free Software Foundation, either version 3 of the License, or
 *  (at your option) any later version.
 *
 *  RawTherapee is distributed in the hope that it will be useful,
 *  but WITHOUT ANY WARRANTY; without even the implied warranty of
 *  MERCHANTABILITY or FITNESS FOR A PARTICULAR PURPOSE.  See the
 *  GNU General Public License for more details.
 *
 *  You should have received a copy of the GNU General Public License
 *  along with RawTherapee.  If not, see <http://www.gnu.org/licenses/>.
 */
#include <sigc++/slot.h>
#include "preferences.h"
#include "multilangmgr.h"
#include "splash.h"
#include "cachemanager.h"
#include "addsetids.h"
#include "../rtengine/icons.h"
#include "../rtengine/dfmanager.h"
#include "../rtengine/ffmanager.h"
#include <sstream>
#include "rtimage.h"
#ifdef _OPENMP
#include <omp.h>
#endif

extern Options options;
extern Glib::ustring argv0;
Glib::RefPtr<Gtk::CssProvider> themecss;
Glib::RefPtr<Gtk::CssProvider> fontcss;

Preferences::Preferences(RTWindow *rtwindow)
    : Gtk::Dialog(M("MAIN_BUTTON_PREFERENCES"), *rtwindow, true)
    , splash(nullptr)
    , rprofiles(nullptr)
    , iprofiles(nullptr)
    , parent(rtwindow)
    , newFont(false)
    , newCPFont(false)
{
    regex = Glib::Regex::create(THEMEREGEXSTR, Glib::RegexCompileFlags::REGEX_CASELESS);

    moptions.copyFrom(&options);

    /*
     * Do not increase height, since it's not visible on e.g. smaller netbook
     * screens. The default height is about 620 pixels currently, that's why
     * we do not set the height anymore. Netbook users will most certainly set
     * a smaller font, so they'll be able to shrink the Preferences window and
     * close it.
     */
    set_size_request(650, -1);
    set_default_size(options.preferencesWidth, options.preferencesHeight);

    Pango::FontDescription defaultFont = get_style_context()->get_font();
    initialFontFamily = defaultFont.get_family();
    initialFontSize = defaultFont.get_size() / Pango::SCALE;

    Gtk::Box* mainBox = get_content_area();
//GTK318
#if GTK_MAJOR_VERSION == 3 && GTK_MINOR_VERSION < 20
    mainBox->set_spacing(8);
#endif
//GTK318
    //set_has_separator (false);

    Gtk::Notebook* nb = Gtk::manage(new Gtk::Notebook());
    nb->set_name("PrefNotebook");
    mainBox->pack_start(*nb);

    Gtk::Button* about  = Gtk::manage(new Gtk::Button(M("GENERAL_ABOUT")));
    Gtk::Button* ok     = Gtk::manage(new Gtk::Button(M("GENERAL_OK")));
    Gtk::Button* cancel = Gtk::manage(new Gtk::Button(M("GENERAL_CANCEL")));

    about->signal_clicked().connect(sigc::mem_fun(*this, &Preferences::aboutPressed));
    ok->signal_clicked().connect(sigc::mem_fun(*this, &Preferences::okPressed));
    cancel->signal_clicked().connect(sigc::mem_fun(*this, &Preferences::cancelPressed));

    get_action_area()->pack_start(*about);
    get_action_area()->pack_end(*ok);
    get_action_area()->pack_end(*cancel);

    nb->append_page(*getGeneralPanel(),         M("PREFERENCES_TAB_GENERAL"));
    nb->append_page(*getProcParamsPanel(),      M("PREFERENCES_TAB_IMPROC"));
    nb->append_page(*getDynProfilePanel(),      M("PREFERENCES_TAB_DYNAMICPROFILE"));
    nb->append_page(*getFileBrowserPanel(),     M("PREFERENCES_TAB_BROWSER"));
    nb->append_page(*getColorManagementPanel(), M("PREFERENCES_TAB_COLORMGR"));
    nb->append_page(*getBatchProcPanel(),       M("PREFERENCES_BATCH_PROCESSING"));
    nb->append_page(*getPerformancePanel(),     M("PREFERENCES_TAB_PERFORMANCE"));
    // Sounds only on Windows and Linux
#if defined(WIN32) || defined(__linux__)
    nb->append_page(*getSoundPanel(),           M("PREFERENCES_TAB_SOUND"));
#endif
    nb->set_current_page(0);

    ProfileStore::getInstance()->addListener(this);

    fillPreferences();

    show_all_children();
}


Preferences::~Preferences()
{

    ProfileStore::getInstance()->removeListener(this);
    get_size(options.preferencesWidth, options.preferencesHeight);
}

int Preferences::getThemeRowNumber(Glib::ustring& longThemeFName)
{

    if (regex->match(longThemeFName + ".css", matchInfo)) {
        for (size_t i = 0 ; i < themeFNames.size(); ++i) {
            if (themeFNames.at(i).longFName == longThemeFName) {
                return (int)i;
            }
        }
    }

    return -1;
}

Gtk::Widget* Preferences::getBatchProcPanel()
{

    Gtk::VBox* mvbpp = Gtk::manage(new Gtk::VBox());

    Gtk::ScrolledWindow* behscrollw = Gtk::manage(new Gtk::ScrolledWindow());
    behscrollw->set_policy(Gtk::POLICY_AUTOMATIC, Gtk::POLICY_AUTOMATIC);
    behscrollw->set_size_request(-1, 60);
    Gtk::VBox* vbbeh = Gtk::manage(new Gtk::VBox());
    vbbeh->pack_start(*behscrollw, Gtk::PACK_EXPAND_WIDGET);
    Gtk::Frame* behFrame = Gtk::manage(new Gtk::Frame(M("PREFERENCES_BEHAVIOR")));
    behFrame->add(*vbbeh);
    //mvbpp->pack_start (*behFrame);
    mvbpp->pack_start(*behFrame, Gtk::PACK_EXPAND_WIDGET, 4);
    Gtk::TreeView* behTreeView = Gtk::manage(new Gtk::TreeView());
    behscrollw->add(*behTreeView);

    behModel = Gtk::TreeStore::create(behavColumns);
    behTreeView->set_model(behModel);

    behTreeView->append_column(M("PREFERENCES_PROPERTY"), behavColumns.label);
    behTreeView->append_column_editable(M("PREFERENCES_ADD"), behavColumns.badd);
    behTreeView->append_column_editable(M("PREFERENCES_SET"), behavColumns.bset);

    Gtk::CellRendererToggle* cr_add = static_cast<Gtk::CellRendererToggle*>(behTreeView->get_column(1)->get_first_cell());
    Gtk::CellRendererToggle* cr_set = static_cast<Gtk::CellRendererToggle*>(behTreeView->get_column(2)->get_first_cell());

    cr_add->set_radio(true);
    cr_add->set_property("xalign", 0.0f);
    sigc::connection addc = cr_add->signal_toggled().connect(sigc::mem_fun(*this, &Preferences::behAddRadioToggled));
    cr_set->set_radio(true);
    cr_set->set_property("xalign", 0.0f);
    sigc::connection setc = cr_set->signal_toggled().connect(sigc::mem_fun(*this, &Preferences::behSetRadioToggled));

    behTreeView->get_column(1)->add_attribute(*cr_add, "visible", behavColumns.visible);
    behTreeView->get_column(1)->set_sizing(Gtk::TREE_VIEW_COLUMN_FIXED);
    behTreeView->get_column(1)->set_fixed_width(50);
    behTreeView->get_column(2)->add_attribute(*cr_set, "visible", behavColumns.visible);
    behTreeView->get_column(2)->set_sizing(Gtk::TREE_VIEW_COLUMN_FIXED);
    behTreeView->get_column(2)->set_fixed_width(50);

    // fill model
    Gtk::TreeModel::iterator mi, ci;

    /*
     * The TRUE/FALSE values of appendBehavList are replaced by the one defined in options.cc,
     */
    mi = behModel->append();
    mi->set_value(behavColumns.label, M("TP_EXPOSURE_LABEL"));
    appendBehavList(mi, M("TP_EXPOSURE_EXPCOMP"), ADDSET_TC_EXPCOMP, false);
    appendBehavList(mi, M("TP_EXPOSURE_COMPRHIGHLIGHTS"), ADDSET_TC_HLCOMPAMOUNT, false);
    appendBehavList(mi, M("TP_EXPOSURE_COMPRHIGHLIGHTSTHRESHOLD"), ADDSET_TC_HLCOMPTHRESH, false);
    appendBehavList(mi, M("TP_EXPOSURE_BLACKLEVEL"), ADDSET_TC_BLACKLEVEL, false);
    appendBehavList(mi, M("TP_EXPOSURE_COMPRSHADOWS"), ADDSET_TC_SHCOMP, false);
    appendBehavList(mi, M("TP_EXPOSURE_BRIGHTNESS"), ADDSET_TC_BRIGHTNESS, false);
    appendBehavList(mi, M("TP_EXPOSURE_CONTRAST"), ADDSET_TC_CONTRAST, false);
    appendBehavList(mi, M("TP_EXPOSURE_SATURATION"), ADDSET_TC_SATURATION, false);

    mi = behModel->append ();
    mi->set_value(behavColumns.label, M("TP_EPD_LABEL"));
    appendBehavList(mi, M("TP_EPD_STRENGTH"), ADDSET_EPD_STRENGTH, false);
    appendBehavList(mi, M("TP_EPD_GAMMA"), ADDSET_EPD_GAMMA, false);
    appendBehavList(mi, M("TP_EPD_EDGESTOPPING"), ADDSET_EPD_EDGESTOPPING, false);
    appendBehavList(mi, M("TP_EPD_SCALE"), ADDSET_EPD_SCALE, false);
    appendBehavList(mi, M("TP_EPD_REWEIGHTINGITERATES"), ADDSET_EPD_REWEIGHTINGITERATES, false);

    mi = behModel->append();
    mi->set_value(behavColumns.label, M("TP_TM_FATTAL_LABEL"));
    appendBehavList (mi, M ("TP_TM_FATTAL_AMOUNT"), ADDSET_FATTAL_AMOUNT, false);
    appendBehavList (mi, M ("TP_TM_FATTAL_THRESHOLD"), ADDSET_FATTAL_THRESHOLD, false);
    appendBehavList (mi, M ("TP_TM_FATTAL_ANCHOR"), ADDSET_FATTAL_ANCHOR, false);

    mi = behModel->append();
    mi->set_value(behavColumns.label, M("TP_RETINEX_LABEL"));
    appendBehavList(mi, M("TP_RETINEX_STRENGTH"), ADDSET_RETI_STR, false);
    appendBehavList(mi, M("TP_RETINEX_NEIGHBOR"), ADDSET_RETI_NEIGH, false);
    appendBehavList(mi, M("TP_RETINEX_VARIANCE"), ADDSET_RETI_VART, false);
    appendBehavList(mi, M("TP_RETINEX_GAMMA"), ADDSET_RETI_GAM, false);
    appendBehavList(mi, M("TP_RETINEX_SLOPE"), ADDSET_RETI_SLO, false);
    appendBehavList(mi, M("TP_RETINEX_GAIN"), ADDSET_RETI_GAIN, false);
    appendBehavList(mi, M("TP_RETINEX_OFFSET"), ADDSET_RETI_OFFS, false);
    appendBehavList(mi, M("TP_RETINEX_THRESHOLD"), ADDSET_RETI_LIMD, false);

    mi = behModel->append();
    mi->set_value(behavColumns.label, M("TP_SHADOWSHLIGHTS_LABEL"));
    appendBehavList(mi, M("TP_SHADOWSHLIGHTS_HIGHLIGHTS"), ADDSET_SH_HIGHLIGHTS, false);
    appendBehavList(mi, M("TP_SHADOWSHLIGHTS_SHADOWS"), ADDSET_SH_SHADOWS, false);

    mi = behModel->append();
    mi->set_value(behavColumns.label, M("TP_LABCURVE_LABEL"));
    appendBehavList(mi, M("TP_LABCURVE_BRIGHTNESS"), ADDSET_LC_BRIGHTNESS, false);
    appendBehavList(mi, M("TP_LABCURVE_CONTRAST"), ADDSET_LC_CONTRAST, false);
    appendBehavList(mi, M("TP_LABCURVE_CHROMATICITY"), ADDSET_LC_CHROMATICITY, false);

    mi = behModel->append();  // Used for both Resize and Post-Resize sharpening
    mi->set_value(behavColumns.label, M("TP_SHARPENING_LABEL"));
    appendBehavList (mi, M ("TP_SHARPENING_CONTRAST"), ADDSET_SHARP_CONTRAST, false);
    appendBehavList(mi, M("TP_SHARPENING_RADIUS"), ADDSET_SHARP_RADIUS, false);
    appendBehavList(mi, M("TP_SHARPENING_AMOUNT"), ADDSET_SHARP_AMOUNT, false);
    appendBehavList(mi, M("TP_SHARPENING_RLD_DAMPING"), ADDSET_SHARP_DAMPING, false);
    appendBehavList(mi, M("TP_SHARPENING_RLD_ITERATIONS"), ADDSET_SHARP_ITER, false);
    appendBehavList(mi, M("TP_SHARPENING_EDTOLERANCE"), ADDSET_SHARP_EDGETOL, false);
    appendBehavList(mi, M("TP_SHARPENING_HALOCONTROL"), ADDSET_SHARP_HALOCTRL, false);

    mi = behModel->append();
    mi->set_value(behavColumns.label, M("TP_LOCALCONTRAST_LABEL"));
    appendBehavList(mi, M("TP_LOCALCONTRAST_RADIUS"), ADDSET_LOCALCONTRAST_RADIUS, false);
    appendBehavList(mi, M("TP_LOCALCONTRAST_AMOUNT"), ADDSET_LOCALCONTRAST_AMOUNT, false);
    appendBehavList(mi, M("TP_LOCALCONTRAST_DARKNESS"), ADDSET_LOCALCONTRAST_DARKNESS, false);
    appendBehavList(mi, M("TP_LOCALCONTRAST_LIGHTNESS"), ADDSET_LOCALCONTRAST_LIGHTNESS, false);
    

    mi = behModel->append();
    mi->set_value(behavColumns.label, M("TP_SHARPENEDGE_LABEL"));
    appendBehavList(mi, M("TP_SHARPENEDGE_PASSES"), ADDSET_SHARPENEDGE_PASS, false);
    appendBehavList(mi, M("TP_SHARPENEDGE_AMOUNT"), ADDSET_SHARPENEDGE_AMOUNT, false);

    mi = behModel->append();
    mi->set_value(behavColumns.label, M("TP_SHARPENMICRO_LABEL"));
    appendBehavList(mi, M("TP_SHARPENMICRO_AMOUNT"), ADDSET_SHARPENMICRO_AMOUNT, false);
    appendBehavList (mi, M ("TP_SHARPENMICRO_CONTRAST"), ADDSET_SHARPENMICRO_CONTRAST, false);
    appendBehavList(mi, M("TP_SHARPENMICRO_UNIFORMITY"), ADDSET_SHARPENMICRO_UNIFORMITY, false);

    mi = behModel->append();
    mi->set_value(behavColumns.label, M("TP_DIRPYRDENOISE_LABEL"));
    //appendBehavList (mi, M("TP_DIRPYRDENOISE_LUMA")+", "+M("TP_DIRPYRDENOISE_CHROMA"), ADDSET_DIRPYRDN_CHLUM, true);
    appendBehavList (mi, M ("TP_DIRPYRDENOISE_LUMINANCE_SMOOTHING"), ADDSET_DIRPYRDN_LUMA, true);
    appendBehavList (mi, M ("TP_DIRPYRDENOISE_LUMINANCE_DETAIL"), ADDSET_DIRPYRDN_LUMDET, true);
    appendBehavList (mi, M ("TP_DIRPYRDENOISE_CHROMINANCE_MASTER"), ADDSET_DIRPYRDN_CHROMA, true);
    appendBehavList (mi, M ("TP_DIRPYRDENOISE_CHROMINANCE_REDGREEN"), ADDSET_DIRPYRDN_CHROMARED, true);
    appendBehavList (mi, M ("TP_DIRPYRDENOISE_CHROMINANCE_BLUEYELLOW"), ADDSET_DIRPYRDN_CHROMABLUE, true);
    appendBehavList (mi, M ("TP_DIRPYRDENOISE_MAIN_GAMMA"), ADDSET_DIRPYRDN_GAMMA, true);
    appendBehavList (mi, M ("TP_DIRPYRDENOISE_MEDIAN_PASSES"), ADDSET_DIRPYRDN_PASSES, true);

    mi = behModel->append();
    mi->set_value(behavColumns.label, M("TP_WBALANCE_LABEL"));
    appendBehavList(mi, M("TP_WBALANCE_TEMPERATURE"), ADDSET_WB_TEMPERATURE, true);
    appendBehavList(mi, M("TP_WBALANCE_GREEN"), ADDSET_WB_GREEN, true);
    appendBehavList(mi, M("TP_WBALANCE_EQBLUERED"), ADDSET_WB_EQUAL, true);
    appendBehavList(mi, M("TP_WBALANCE_TEMPBIAS"), ADDSET_WB_TEMPBIAS, true);

    mi = behModel->append();
    mi->set_value(behavColumns.label, M("TP_COLORAPP_LABEL"));
    appendBehavList(mi, M("TP_COLORAPP_ADAPTSCENE"), ADDSET_CAT_ADAPTSCENE, true);
    appendBehavList(mi, M("TP_COLORAPP_LIGHT"), ADDSET_CAT_LIGHT, true);
    appendBehavList(mi, M("TP_COLORAPP_BRIGHT"), ADDSET_CAT_BRIGHT, true);
    appendBehavList(mi, M("TP_COLORAPP_CHROMA"), ADDSET_CAT_CHROMA, true);
    appendBehavList(mi, M("TP_COLORAPP_RSTPRO"), ADDSET_CAT_RSTPRO, true);
    appendBehavList(mi, M("TP_COLORAPP_CONTRAST"), ADDSET_CAT_CONTRAST, true);
    appendBehavList(mi, M("TP_COLORAPP_CONTRAST_Q"), ADDSET_CAT_CONTRAST_Q, true);
    appendBehavList(mi, M("TP_COLORAPP_CHROMA_S"), ADDSET_CAT_CHROMA_S, true);
    appendBehavList(mi, M("TP_COLORAPP_CHROMA_M"), ADDSET_CAT_CHROMA_M, true);
    appendBehavList(mi, M("TP_COLORAPP_HUE"), ADDSET_CAT_HUE, true);
    appendBehavList(mi, M("TP_COLORAPP_ADAPTVIEWING"), ADDSET_CAT_ADAPTVIEWING, true);
    appendBehavList(mi, M("TP_COLORAPP_BADPIXSL"), ADDSET_CAT_BADPIX, true);

    mi = behModel->append();
    mi->set_value(behavColumns.label, M("TP_VIBRANCE_LABEL"));
    appendBehavList(mi, M("TP_VIBRANCE_PASTELS"), ADDSET_VIBRANCE_PASTELS, false);
    appendBehavList(mi, M("TP_VIBRANCE_SATURATED"), ADDSET_VIBRANCE_SATURATED, false);

<<<<<<< HEAD
    mi = behModel->append();
    mi->set_value(behavColumns.label, M("TP_GAMMA_OUTPUT"));
    appendBehavList(mi, M("TP_GAMMA_CURV"), ADDSET_FREE_OUPUT_GAMMA, false);
    appendBehavList(mi, M("TP_GAMMA_SLOP"), ADDSET_FREE_OUTPUT_SLOPE, false);
=======
    mi = behModel->append ();
    mi->set_value (behavColumns.label, M ("TP_GAMMA_OUTPUT"));
>>>>>>> 263d96ee

    mi = behModel->append();
    mi->set_value(behavColumns.label, M("TP_CHMIXER_LABEL"));
    appendBehavList(mi, M("TP_CHMIXER_RED") + ", " + M("TP_CHMIXER_GREEN") + ", " + M("TP_CHMIXER_BLUE"), ADDSET_CHMIXER, false);

    mi = behModel->append();
    mi->set_value(behavColumns.label, M("TP_BWMIX_LABEL"));
    appendBehavList(mi, M("TP_BWMIX_MIXC"), ADDSET_BLACKWHITE_HUES, false);
    appendBehavList(mi, M("TP_BWMIX_GAMMA"), ADDSET_BLACKWHITE_GAMMA, false);

    mi = behModel->append();
    mi->set_value(behavColumns.label, M("TP_FILMSIMULATION_LABEL"));
    appendBehavList(mi, M("TP_FILMSIMULATION_STRENGTH"), ADDSET_FILMSIMULATION_STRENGTH, true);

    mi = behModel->append();
    mi->set_value ( behavColumns.label, M ("TP_SOFTLIGHT_LABEL") );
    appendBehavList ( mi, M ( "TP_SOFTLIGHT_STRENGTH" ), ADDSET_SOFTLIGHT_STRENGTH, true );

    mi = behModel->append ();
    mi->set_value(behavColumns.label, M("TP_COLORTONING_LABEL"));
    appendBehavList(mi, M("TP_COLORTONING_SPLITCOCO"), ADDSET_COLORTONING_SPLIT, true);
    appendBehavList(mi, M("TP_COLORTONING_SATURATIONTHRESHOLD"), ADDSET_COLORTONING_SATTHRESHOLD, true);
    appendBehavList(mi, M("TP_COLORTONING_SATURATEDOPACITY"), ADDSET_COLORTONING_SATOPACITY, true);
    appendBehavList(mi, M("TP_COLORTONING_BALANCE"), ADDSET_COLORTONING_BALANCE, true);
    appendBehavList(mi, M("TP_COLORTONING_STRENGTH"), ADDSET_COLORTONING_STRENGTH, true);

    mi = behModel->append();
    mi->set_value(behavColumns.label, M("TP_ROTATE_LABEL"));
    appendBehavList(mi, M("TP_ROTATE_DEGREE"), ADDSET_ROTATE_DEGREE, false);

    mi = behModel->append();
    mi->set_value(behavColumns.label, M("TP_RESIZE_LABEL"));
    appendBehavList(mi, M("TP_RESIZE_SCALE"), ADDSET_RESIZE_SCALE, true);


    mi = behModel->append();
    mi->set_value(behavColumns.label, M("TP_DISTORTION_LABEL"));
    appendBehavList(mi, M("TP_DISTORTION_AMOUNT"), ADDSET_DIST_AMOUNT, false);

    mi = behModel->append();
    mi->set_value(behavColumns.label, M("TP_PERSPECTIVE_LABEL"));
    appendBehavList(mi, M("TP_PERSPECTIVE_HORIZONTAL") + ", " + M("TP_PERSPECTIVE_VERTICAL"), ADDSET_PERSPECTIVE, false);

    mi = behModel->append();
    mi->set_value(behavColumns.label, M("TP_GRADIENT_LABEL"));
    appendBehavList(mi, M("TP_GRADIENT_DEGREE"), ADDSET_GRADIENT_DEGREE, false);
    appendBehavList(mi, M("TP_GRADIENT_FEATHER"), ADDSET_GRADIENT_FEATHER, false);
    appendBehavList(mi, M("TP_GRADIENT_STRENGTH"), ADDSET_GRADIENT_STRENGTH, false);
    appendBehavList(mi, M("TP_GRADIENT_CENTER_X") + ", " + M("TP_GRADIENT_CENTER_Y"), ADDSET_GRADIENT_CENTER, false);

    mi = behModel->append();
    mi->set_value(behavColumns.label, M("TP_PCVIGNETTE_LABEL"));
    appendBehavList(mi, M("TP_PCVIGNETTE_STRENGTH"), ADDSET_PCVIGNETTE_STRENGTH, false);
    appendBehavList(mi, M("TP_PCVIGNETTE_FEATHER"), ADDSET_PCVIGNETTE_FEATHER, false);
    appendBehavList(mi, M("TP_PCVIGNETTE_ROUNDNESS"), ADDSET_PCVIGNETTE_ROUNDNESS, false);

    mi = behModel->append();
    mi->set_value(behavColumns.label, M("TP_CACORRECTION_LABEL"));
    appendBehavList(mi, M("TP_CACORRECTION_BLUE") + ", " + M("TP_CACORRECTION_RED"), ADDSET_CA, true);

    mi = behModel->append();
    mi->set_value(behavColumns.label, M("TP_VIGNETTING_LABEL"));
    appendBehavList(mi, M("TP_VIGNETTING_AMOUNT"), ADDSET_VIGN_AMOUNT, false);
    appendBehavList(mi, M("TP_VIGNETTING_RADIUS"), ADDSET_VIGN_RADIUS, false);
    appendBehavList(mi, M("TP_VIGNETTING_STRENGTH"), ADDSET_VIGN_STRENGTH, false);
    appendBehavList(mi, M("TP_VIGNETTING_CENTER_X") + ", " + M("TP_VIGNETTING_CENTER_Y"), ADDSET_VIGN_CENTER, false);

    mi = behModel->append();
    mi->set_value(behavColumns.label, M("TP_DIRPYREQUALIZER_LABEL"));
    appendBehavList(mi, M("TP_EXPOSURE_CONTRAST"), ADDSET_DIRPYREQ, true);
    appendBehavList(mi, M("TP_DIRPYREQUALIZER_THRESHOLD"), ADDSET_DIRPYREQ_THRESHOLD, true);
    appendBehavList(mi, M("TP_DIRPYREQUALIZER_SKIN"), ADDSET_DIRPYREQ_SKINPROTECT, true);

    mi = behModel->append();
    mi->set_value(behavColumns.label, M("TP_WAVELET_LABEL"));
    appendBehavList(mi, M("TP_WAVELET_LEVELS"), ADDSET_WA_THRES, true);
    appendBehavList(mi, M("TP_WAVELET_THRESHOLD"), ADDSET_WA_THRESHOLD, true);
    appendBehavList(mi, M("TP_WAVELET_THRESHOLD2"), ADDSET_WA_THRESHOLD2, true);
    appendBehavList(mi, M("TP_WAVELET_CHRO"), ADDSET_WA_CHRO, true);
    appendBehavList(mi, M("TP_WAVELET_CHR"), ADDSET_WA_CHROMA, true);
    appendBehavList(mi, M("TP_WAVELET_SKIN"), ADDSET_WA_SKINPROTECT, true);
    appendBehavList(mi, M("TP_WAVELET_EDRAD"), ADDSET_WA_EDGRAD, true);
    appendBehavList(mi, M("TP_WAVELET_EDVAL"), ADDSET_WA_EDGVAL, true);
    appendBehavList(mi, M("TP_WAVELET_RESCON"), ADDSET_WA_RESCON, true);
    appendBehavList(mi, M("TP_WAVELET_THR"), ADDSET_WA_THRR, true);
    appendBehavList(mi, M("TP_WAVELET_RESCONH"), ADDSET_WA_RESCONH, true);
    appendBehavList(mi, M("TP_WAVELET_THRH"), ADDSET_WA_THRRH, true);
    appendBehavList(mi, M("TP_WAVELET_RESCHRO"), ADDSET_WA_RESCHRO, true);
    appendBehavList(mi, M("TP_WAVELET_TMSTRENGTH"), ADDSET_WA_TMRS, true);
    appendBehavList(mi, M("TP_WAVELET_SKY"), ADDSET_WA_SKYPROTECT, true);
    appendBehavList(mi, M("TP_WAVELET_CONTRA"), ADDSET_WA_CONTRAST, true);
    appendBehavList(mi, M("TP_WAVELET_STRENGTH"), ADDSET_WA_STRENGTH, true);
    appendBehavList(mi, M("TP_WAVELET_COMPGAMMA"), ADDSET_WA_GAMMA, true);
    appendBehavList(mi, M("TP_WAVELET_EDGEDETECT"), ADDSET_WA_EDGEDETECT, true);
    appendBehavList(mi, M("TP_WAVELET_EDGEDETECTTHR"), ADDSET_WA_EDGEDETECTTHR, true);
    appendBehavList(mi, M("TP_WAVELET_EDGEDETECTTHR2"), ADDSET_WA_EDGEDETECTTHR2, true);

    mi = behModel->append();
    mi->set_value (behavColumns.label, M ("TP_RAW_SENSOR_BAYER_LABEL"));
    appendBehavList (mi, M ("TP_RAW_FALSECOLOR"), ADDSET_BAYER_FALSE_COLOR_SUPPRESSION, false);
    appendBehavList (mi, M ("TP_RAW_DCBITERATIONS") + ", " + M("TP_RAW_LMMSEITERATIONS"), ADDSET_BAYER_ITER, false);
    appendBehavList (mi, M ("TP_RAW_DUALDEMOSAICCONTRAST"), ADDSET_BAYER_DUALDEMOZCONTRAST, false);
    appendBehavList (mi, M ("TP_RAW_PIXELSHIFTSIGMA"), ADDSET_BAYER_PS_SIGMA, false);
    appendBehavList (mi, M ("TP_RAW_PIXELSHIFTSMOOTH"), ADDSET_BAYER_PS_SMOOTH, false);
    appendBehavList (mi, M ("TP_RAW_PIXELSHIFTEPERISO"), ADDSET_BAYER_PS_EPERISO, false);

    mi = behModel->append ();
    mi->set_value (behavColumns.label, M ("TP_RAW_SENSOR_XTRANS_LABEL"));
    appendBehavList (mi, M ("TP_RAW_FALSECOLOR"), ADDSET_XTRANS_FALSE_COLOR_SUPPRESSION, false);

    mi = behModel->append ();
    mi->set_value(behavColumns.label, M("TP_PREPROCESS_LABEL"));
    appendBehavList(mi, M("TP_PREPROCESS_GREENEQUIL"), ADDSET_PREPROCESS_GREENEQUIL, false);
    appendBehavList(mi, M("TP_PREPROCESS_LINEDENOISE"), ADDSET_PREPROCESS_LINEDENOISE, true);

    mi = behModel->append();
    mi->set_value(behavColumns.label, M("TP_EXPOS_WHITEPOINT_LABEL"));
    appendBehavList(mi, M("TP_RAWEXPOS_LINEAR"), ADDSET_RAWEXPOS_LINEAR, false);
    appendBehavList(mi, M("TP_RAWEXPOS_PRESER"), ADDSET_RAWEXPOS_PRESER, false);

    mi = behModel->append();
    mi->set_value(behavColumns.label, M("TP_RAWEXPOS_BLACKS"));
    appendBehavList(mi, M("TP_RAWEXPOS_RGB"), ADDSET_RAWEXPOS_BLACKS, false);

    mi = behModel->append();
    mi->set_value(behavColumns.label, M("TP_FLATFIELD_LABEL"));
    appendBehavList(mi, M("TP_FLATFIELD_CLIPCONTROL"), ADDSET_RAWFFCLIPCONTROL, true);

    mi = behModel->append();
    mi->set_value(behavColumns.label, M("TP_CHROMATABERR_LABEL"));
    appendBehavList(mi, M("TP_RAWCACORR_CARED") + ", " + M("TP_RAWCACORR_CABLUE"), ADDSET_RAWCACORR, true);

    behTreeView->expand_all();

    behAddAll = Gtk::manage(new Gtk::Button(M("PREFERENCES_BEHADDALL")));
    behSetAll = Gtk::manage(new Gtk::Button(M("PREFERENCES_BEHSETALL")));
    behAddAll->set_tooltip_markup(M("PREFERENCES_BEHADDALLHINT"));
    behSetAll->set_tooltip_markup(M("PREFERENCES_BEHSETALLHINT"));

    behAddAll->signal_clicked().connect(sigc::mem_fun(*this, &Preferences::behAddAllPressed));
    behSetAll->signal_clicked().connect(sigc::mem_fun(*this, &Preferences::behSetAllPressed));

    Gtk::HBox* buttonpanel1 = Gtk::manage(new Gtk::HBox());
    //buttonpanel1->set_spacing(8);
    buttonpanel1->pack_end(*behSetAll, Gtk::PACK_SHRINK, 4);
    buttonpanel1->pack_end(*behAddAll, Gtk::PACK_SHRINK, 4);
    vbbeh->pack_start(*buttonpanel1, Gtk::PACK_SHRINK, 4);

    chOverwriteOutputFile = Gtk::manage(new Gtk::CheckButton(M("PREFERENCES_OVERWRITEOUTPUTFILE")));
    mvbpp->pack_start(*chOverwriteOutputFile, Gtk::PACK_SHRINK, 4);

    return mvbpp;
}

void Preferences::appendBehavList(Gtk::TreeModel::iterator& parent, Glib::ustring label, int id, bool set)
{

    Gtk::TreeModel::iterator ci = behModel->append(parent->children());
    ci->set_value(behavColumns.label, label);
    ci->set_value(behavColumns.visible, true);
    ci->set_value(behavColumns.badd, !set);
    ci->set_value(behavColumns.bset, set);
    ci->set_value(behavColumns.addsetid, id);
}

void Preferences::behAddSetRadioToggled(const Glib::ustring& path, bool add)
{
    Gtk::TreeModel::iterator iter = behModel->get_iter(path);
    iter->set_value(behavColumns.badd, add);
    iter->set_value(behavColumns.bset, !add);
}

void Preferences::behAddRadioToggled(const Glib::ustring& path)
{
    behAddSetRadioToggled(path, true);
}

void Preferences::behSetRadioToggled(const Glib::ustring& path)
{
    behAddSetRadioToggled(path, false);
}


Gtk::Widget *Preferences::getDynProfilePanel()
{
    dynProfilePanel = Gtk::manage(new DynamicProfilePanel());
    return dynProfilePanel;
}


Gtk::Widget* Preferences::getProcParamsPanel()
{

    Gtk::VBox* mvbpp = Gtk::manage(new Gtk::VBox());

    Gtk::Frame* fpp = Gtk::manage(new Gtk::Frame(M("PREFERENCES_IMPROCPARAMS")));
    Gtk::VBox* vbpp = Gtk::manage(new Gtk::VBox());
    Gtk::Label* drlab = Gtk::manage(new Gtk::Label(M("PREFERENCES_FORRAW") + ":", Gtk::ALIGN_START));
    rprofiles = Gtk::manage(new ProfileStoreComboBox());
    const ProfileStoreEntry* dynpse = ProfileStore::getInstance()->getInternalDynamicPSE();
    rprofiles->addRow(dynpse);
    setExpandAlignProperties(rprofiles, true, false, Gtk::ALIGN_FILL, Gtk::ALIGN_CENTER);
    rprofiles->set_size_request(50, -1);
    rpconn = rprofiles->signal_changed().connect(sigc::mem_fun(*this, &Preferences::forRAWComboChanged));
    Gtk::Label* drimg = Gtk::manage(new Gtk::Label(M("PREFERENCES_FORIMAGE") + ":", Gtk::ALIGN_START));
    iprofiles = Gtk::manage(new ProfileStoreComboBox());
    iprofiles->addRow(dynpse);
    iprofiles->set_size_request(50, -1);
    setExpandAlignProperties(iprofiles, true, false, Gtk::ALIGN_FILL, Gtk::ALIGN_FILL);
    ipconn = iprofiles->signal_changed().connect(sigc::mem_fun(*this, &Preferences::forImageComboChanged));
    Gtk::Table* defpt = Gtk::manage(new Gtk::Table(2, 2));
    defpt->attach(*drlab, 0, 1, 0, 1, Gtk::FILL, Gtk::SHRINK, 2, 2);
    defpt->attach(*rprofiles, 1, 2, 0, 1, Gtk::EXPAND | Gtk::FILL | Gtk::SHRINK, Gtk::SHRINK, 2, 2);
    defpt->attach(*drimg, 0, 1, 1, 2, Gtk::FILL, Gtk::SHRINK, 2, 2);
    defpt->attach(*iprofiles, 1, 2, 1, 2, Gtk::EXPAND | Gtk::FILL | Gtk::SHRINK, Gtk::SHRINK, 2, 2);
    vbpp->pack_start(*defpt, Gtk::PACK_SHRINK, 4);
    useBundledProfiles = Gtk::manage(new Gtk::CheckButton(M("PREFERENCES_USEBUNDLEDPROFILES")));
    bpconn = useBundledProfiles->signal_clicked().connect(sigc::mem_fun(*this, &Preferences::bundledProfilesChanged));
    vbpp->pack_start(*useBundledProfiles, Gtk::PACK_SHRINK, 4);
    fpp->add(*vbpp);
    mvbpp->pack_start(*fpp, Gtk::PACK_SHRINK, 4);

    // Custom profile builder box
    Gtk::Frame* cpfrm = Gtk::manage(new Gtk::Frame(M("PREFERENCES_CUSTPROFBUILD")));
    Gtk::Label* cplab = Gtk::manage(new Gtk::Label(M("PREFERENCES_CUSTPROFBUILDPATH") + ":", Gtk::ALIGN_START));
    txtCustProfBuilderPath = Gtk::manage(new Gtk::Entry());
    txtCustProfBuilderPath->set_tooltip_markup(M("PREFERENCES_CUSTPROFBUILDHINT"));
    Gtk::Label* cpltypelab = Gtk::manage(new Gtk::Label(M("PREFERENCES_CUSTPROFBUILDKEYFORMAT") + ":", Gtk::ALIGN_START));
    custProfBuilderLabelType = Gtk::manage(new Gtk::ComboBoxText());
    custProfBuilderLabelType->append(M("PREFERENCES_CUSTPROFBUILDKEYFORMAT_TID"));
    custProfBuilderLabelType->append(M("PREFERENCES_CUSTPROFBUILDKEYFORMAT_NAME"));
    custProfBuilderLabelType->append(M("PREFERENCES_CUSTPROFBUILDKEYFORMAT_TID") + "_" + M("PREFERENCES_CUSTPROFBUILDKEYFORMAT_NAME"));
    Gtk::Table* cpbt = Gtk::manage(new Gtk::Table(2, 2));
    cpbt->attach(*cplab, 0, 1, 0, 1, Gtk::FILL, Gtk::SHRINK, 2, 2);
    cpbt->attach(*txtCustProfBuilderPath, 1, 2, 0, 1, Gtk::EXPAND | Gtk::FILL | Gtk::SHRINK, Gtk::SHRINK, 2, 2);
    cpbt->attach(*cpltypelab, 0, 1, 1, 2, Gtk::FILL, Gtk::SHRINK, 2, 2);
    cpbt->attach(*custProfBuilderLabelType, 1, 2, 1, 2, Gtk::EXPAND | Gtk::FILL | Gtk::SHRINK, Gtk::SHRINK, 2, 2);
    cpfrm->add(*cpbt);
    mvbpp->pack_start(*cpfrm, Gtk::PACK_SHRINK, 4);

    Gtk::Frame* fdp = Gtk::manage(new Gtk::Frame(M("PREFERENCES_PROFILEHANDLING")));
    Gtk::Table* vbdp = Gtk::manage(new Gtk::Table(2, 2));
    saveParamsPreference = Gtk::manage(new Gtk::ComboBoxText());
    saveParamsPreference->append(M("PREFERENCES_PROFILESAVEINPUT"));
    saveParamsPreference->append(M("PREFERENCES_PROFILESAVECACHE"));
    saveParamsPreference->append(M("PREFERENCES_PROFILESAVEBOTH"));
    Gtk::Label *splab = Gtk::manage(new Gtk::Label(M("PREFERENCES_PROFILESAVELOCATION") + ":"));
    vbdp->attach(*splab, 0, 1, 0, 1, Gtk::FILL, Gtk::SHRINK, 2, 2);
    vbdp->attach(*saveParamsPreference, 1, 2, 0, 1, Gtk::EXPAND | Gtk::FILL | Gtk::SHRINK, Gtk::SHRINK, 2, 2);
    Gtk::Label* lplab = Gtk::manage(new Gtk::Label(M("PREFERENCES_PROFILELOADPR") + ":"));
    loadParamsPreference = Gtk::manage(new Gtk::ComboBoxText());
    loadParamsPreference->append(M("PREFERENCES_PROFILEPRCACHE"));
    loadParamsPreference->append(M("PREFERENCES_PROFILEPRFILE"));
    vbdp->attach(*lplab, 0, 1, 1, 2, Gtk::FILL, Gtk::SHRINK, 2, 2);
    vbdp->attach(*loadParamsPreference, 1, 2, 1, 2, Gtk::EXPAND | Gtk::FILL | Gtk::SHRINK, Gtk::SHRINK, 2, 2);
    fdp->add(*vbdp);
    mvbpp->pack_start(*fdp, Gtk::PACK_SHRINK, 4);

    Gtk::Frame* fmip = Gtk::manage(new Gtk::Frame(M("PREFERENCES_MIP")));
    Gtk::HBox* hbmip = Gtk::manage(new Gtk::HBox(false, 4));
    Gtk::Label* lmip = Gtk::manage(new Gtk::Label(M("PREFERENCES_MIP_LABEL")));
    cmip = Gtk::manage(new Gtk::ComboBoxText());
    cmip->append(M("PREFERENCES_MIP_PREV"));
    cmip->append(M("PREFERENCES_MIP_OPT"));
    cmip->set_active(1);
    cmip->set_tooltip_text(M("PREFERENCES_MIP_TOOLTIP"));

    hbmip->pack_start(*lmip, Gtk::PACK_SHRINK);
    hbmip->pack_start(*cmip);
    fmip->add(*hbmip);
    hbmip->set_border_width(4);
    mvbpp->pack_start(*fmip, Gtk::PACK_SHRINK, 4);

//    Gtk::Frame* fdf = Gtk::manage (new Gtk::Frame (M ("PREFERENCES_DARKFRAME")) );
//    Gtk::HBox* hb42 = Gtk::manage (new Gtk::HBox ());
//    darkFrameDir = Gtk::manage (new Gtk::FileChooserButton (M ("PREFERENCES_DIRDARKFRAMES"), Gtk::FILE_CHOOSER_ACTION_SELECT_FOLDER));
    // Directories
    Gtk::Frame* cdf = Gtk::manage(new Gtk::Frame(M("PREFERENCES_DIRECTORIES")));
    Gtk::Grid* dirgrid = Gtk::manage(new Gtk::Grid());
    setExpandAlignProperties(dirgrid, true, false, Gtk::ALIGN_FILL, Gtk::ALIGN_CENTER);

    Gtk::Label *dfLab = Gtk::manage(new Gtk::Label(M("PREFERENCES_DIRDARKFRAMES") + ":"));
    setExpandAlignProperties(dfLab, false, false, Gtk::ALIGN_START, Gtk::ALIGN_CENTER);
    darkFrameDir = Gtk::manage(new MyFileChooserButton(M("PREFERENCES_DIRDARKFRAMES"), Gtk::FILE_CHOOSER_ACTION_SELECT_FOLDER));
    setExpandAlignProperties(darkFrameDir, true, false, Gtk::ALIGN_FILL, Gtk::ALIGN_CENTER);
    dfLabel = Gtk::manage(new Gtk::Label("Found:"));
    setExpandAlignProperties(dfLabel, false, false, Gtk::ALIGN_START, Gtk::ALIGN_CENTER);

    dirgrid->attach_next_to(*dfLab, Gtk::POS_TOP, 1, 1);
    dirgrid->attach_next_to(*darkFrameDir, *dfLab, Gtk::POS_RIGHT, 1, 1);
    dirgrid->attach_next_to(*dfLabel, *darkFrameDir, Gtk::POS_RIGHT, 1, 1);

    //dfconn = darkFrameDir->signal_file_set().connect ( sigc::mem_fun(*this, &Preferences::darkFrameChanged), true);
    dfconn = darkFrameDir->signal_selection_changed().connect(sigc::mem_fun(*this, &Preferences::darkFrameChanged));    //, true);

    // FLATFIELD
    Gtk::Label *ffLab = Gtk::manage(new Gtk::Label(M("PREFERENCES_FLATFIELDSDIR") + ":"));
    setExpandAlignProperties(ffLab, false, false, Gtk::ALIGN_START, Gtk::ALIGN_CENTER);
    flatFieldDir = Gtk::manage(new MyFileChooserButton(M("PREFERENCES_FLATFIELDSDIR"), Gtk::FILE_CHOOSER_ACTION_SELECT_FOLDER));
    setExpandAlignProperties(flatFieldDir, true, false, Gtk::ALIGN_FILL, Gtk::ALIGN_CENTER);
    ffLabel = Gtk::manage(new Gtk::Label("Found:"));
    setExpandAlignProperties(ffLabel, false, false, Gtk::ALIGN_START, Gtk::ALIGN_CENTER);

    dirgrid->attach_next_to(*ffLab, *dfLab, Gtk::POS_BOTTOM, 1, 1);
    dirgrid->attach_next_to(*flatFieldDir, *ffLab, Gtk::POS_RIGHT, 1, 1);
    dirgrid->attach_next_to(*ffLabel, *flatFieldDir, Gtk::POS_RIGHT, 1, 1);

    //ffconn = flatFieldDir->signal_file_set().connect ( sigc::mem_fun(*this, &Preferences::flatFieldChanged), true);
    ffconn = flatFieldDir->signal_selection_changed().connect(sigc::mem_fun(*this, &Preferences::flatFieldChanged));    //, true);

    //Cluts Dir
    Gtk::Label *clutsDirLabel = Gtk::manage(new Gtk::Label(M("PREFERENCES_CLUTSDIR") + ":"));
    setExpandAlignProperties(clutsDirLabel, false, false, Gtk::ALIGN_START, Gtk::ALIGN_CENTER);
    clutsDir = Gtk::manage(new MyFileChooserButton(M("PREFERENCES_CLUTSDIR"), Gtk::FILE_CHOOSER_ACTION_SELECT_FOLDER));
    setExpandAlignProperties(clutsDir, true, false, Gtk::ALIGN_FILL, Gtk::ALIGN_CENTER);
    Gtk::Label* clutsRestartNeeded = Gtk::manage(new Gtk::Label(Glib::ustring(" (") + M("PREFERENCES_APPLNEXTSTARTUP") + ")"));
    setExpandAlignProperties(clutsRestartNeeded, false, false, Gtk::ALIGN_START, Gtk::ALIGN_CENTER);

    dirgrid->attach_next_to(*clutsDirLabel, *ffLab, Gtk::POS_BOTTOM, 1, 1);
    dirgrid->attach_next_to(*clutsDir, *clutsDirLabel, Gtk::POS_RIGHT, 1, 1);
    dirgrid->attach_next_to(*clutsRestartNeeded, *clutsDir, Gtk::POS_RIGHT, 1, 1);

    cdf->add(*dirgrid);
    mvbpp->pack_start(*cdf, Gtk::PACK_SHRINK, 4);

    // Crop
    Gtk::Frame *cropframe = Gtk::manage(new Gtk::Frame(M("PREFERENCES_CROP")));
    Gtk::VBox *cropvb = Gtk::manage(new Gtk::VBox());
    Gtk::HBox *crophb = Gtk::manage(new Gtk::HBox());
    cropGuides = Gtk::manage(new Gtk::ComboBoxText());
    cropGuides->append(M("PREFERENCES_CROP_GUIDES_NONE"));
    cropGuides->append(M("PREFERENCES_CROP_GUIDES_FRAME"));
    cropGuides->append(M("PREFERENCES_CROP_GUIDES_FULL"));
    crophb->pack_start(*Gtk::manage(new Gtk::Label(M("PREFERENCES_CROP_GUIDES") + ": ")), Gtk::PACK_SHRINK, 4);
    crophb->pack_start(*cropGuides);
    cropvb->pack_start(*crophb);
    cropAutoFit = Gtk::manage(new Gtk::CheckButton(M("PREFERENCES_CROP_AUTO_FIT")));
    cropvb->pack_start(*cropAutoFit);
    cropframe->add(*cropvb);
    mvbpp->pack_start(*cropframe, Gtk::PACK_SHRINK, 4);

    return mvbpp;
}

Gtk::Widget* Preferences::getPerformancePanel()
{
    Gtk::VBox* mainContainer = Gtk::manage(new Gtk::VBox());
    mainContainer->set_spacing(4);

    Gtk::Frame* fprevdemo = Gtk::manage(new Gtk::Frame(M("PREFERENCES_PREVDEMO")));
    Gtk::HBox* hbprevdemo = Gtk::manage(new Gtk::HBox(false, 4));
    Gtk::Label* lprevdemo = Gtk::manage(new Gtk::Label(M("PREFERENCES_PREVDEMO_LABEL")));
    cprevdemo = Gtk::manage(new Gtk::ComboBoxText());
    cprevdemo->append(M("PREFERENCES_PREVDEMO_FAST"));
    cprevdemo->append(M("PREFERENCES_PREVDEMO_SIDECAR"));
    cprevdemo->set_active(1);
    hbprevdemo->pack_start(*lprevdemo, Gtk::PACK_SHRINK);
    hbprevdemo->pack_start(*cprevdemo);
    fprevdemo->add(*hbprevdemo);
    mainContainer->pack_start(*fprevdemo, Gtk::PACK_SHRINK, 4);

    Gtk::Frame* ftiffserialize = Gtk::manage(new Gtk::Frame(M("PREFERENCES_SERIALIZE_TIFF_READ")));
    Gtk::HBox* htiffserialize = Gtk::manage(new Gtk::HBox(false, 4));
    ctiffserialize = Gtk::manage(new Gtk::CheckButton(M("PREFERENCES_SERIALIZE_TIFF_READ_LABEL")));
    ctiffserialize->set_tooltip_text(M("PREFERENCES_SERIALIZE_TIFF_READ_TOOLTIP"));
    htiffserialize->pack_start(*ctiffserialize);
    ftiffserialize->add(*htiffserialize);
    mainContainer->pack_start(*ftiffserialize, Gtk::PACK_SHRINK, 4);

    Gtk::Frame* fclut = Gtk::manage(new Gtk::Frame(M("PREFERENCES_CLUTSCACHE")));
    Gtk::HBox* clutCacheSizeHB = Gtk::manage(new Gtk::HBox());
    clutCacheSizeHB->set_spacing(4);
    Gtk::Label* CLUTLl = Gtk::manage(new Gtk::Label(M("PREFERENCES_CLUTSCACHE_LABEL") + ":", Gtk::ALIGN_START));
    clutCacheSizeSB = Gtk::manage(new Gtk::SpinButton());
    clutCacheSizeSB->set_digits(0);
    clutCacheSizeSB->set_increments(1, 5);
    clutCacheSizeSB->set_max_length(2);  // Will this be sufficient? :)
#ifdef _OPENMP
    clutCacheSizeSB->set_range(1, 3 * omp_get_num_procs());
#else
    clutCacheSizeSB->set_range(1, 12);
#endif
    clutCacheSizeHB->pack_start(*CLUTLl, Gtk::PACK_SHRINK, 0);
    clutCacheSizeHB->pack_end(*clutCacheSizeSB, Gtk::PACK_SHRINK, 0);
    fclut->add(*clutCacheSizeHB);
    mainContainer->pack_start(*fclut, Gtk::PACK_SHRINK, 4);

    Gtk::Frame* finspect = Gtk::manage(new Gtk::Frame(M("PREFERENCES_INSPECT_LABEL")));
    Gtk::HBox* maxIBuffersHB = Gtk::manage(new Gtk::HBox());
    maxIBuffersHB->set_spacing(4);
    maxIBuffersHB->set_tooltip_text(M("PREFERENCES_INSPECT_MAXBUFFERS_TOOLTIP"));
    Gtk::Label* maxIBufferLbl = Gtk::manage(new Gtk::Label(M("PREFERENCES_INSPECT_MAXBUFFERS_LABEL") + ":", Gtk::ALIGN_START));
    maxInspectorBuffersSB = Gtk::manage(new Gtk::SpinButton());
    maxInspectorBuffersSB->set_digits(0);
    maxInspectorBuffersSB->set_increments(1, 5);
    maxInspectorBuffersSB->set_max_length(2);
    maxInspectorBuffersSB->set_range(1, 12);  // ... we have to set a limit, 12 seem to be enough even for systems with tons of RAM
    maxIBuffersHB->pack_start(*maxIBufferLbl, Gtk::PACK_SHRINK, 0);
    maxIBuffersHB->pack_end(*maxInspectorBuffersSB, Gtk::PACK_SHRINK, 0);

    Gtk::VBox *inspectorvb = Gtk::manage(new Gtk::VBox());
    inspectorvb->add(*maxIBuffersHB);

    Gtk::HBox *insphb = Gtk::manage(new Gtk::HBox());
    thumbnailInspectorMode = Gtk::manage(new Gtk::ComboBoxText());
    thumbnailInspectorMode->append(M("PREFERENCES_THUMBNAIL_INSPECTOR_JPEG"));
    thumbnailInspectorMode->append(M("PREFERENCES_THUMBNAIL_INSPECTOR_RAW"));
    thumbnailInspectorMode->append(M("PREFERENCES_THUMBNAIL_INSPECTOR_RAW_IF_NO_JPEG_FULLSIZE"));
    insphb->pack_start(*Gtk::manage(new Gtk::Label(M("PREFERENCES_THUMBNAIL_INSPECTOR_MODE") + ": ")), Gtk::PACK_SHRINK, 4);
    insphb->pack_start(*thumbnailInspectorMode);
    inspectorvb->pack_start(*insphb);
    finspect->add (*inspectorvb);
    mainContainer->pack_start(*finspect, Gtk::PACK_SHRINK, 4);

    Gtk::Frame* fdenoise = Gtk::manage(new Gtk::Frame(M("PREFERENCES_NOISE")));
    Gtk::VBox* vbdenoise = Gtk::manage(new Gtk::VBox(Gtk::PACK_SHRINK, 4));

    Gtk::Label* lreloadneeded2 = Gtk::manage(new Gtk::Label(M("PREFERENCES_IMG_RELOAD_NEEDED"), Gtk::ALIGN_START));
    Gtk::HBox* threadLimitHB = Gtk::manage(new Gtk::HBox(Gtk::PACK_SHRINK, 4));
    threadLimitHB->set_tooltip_text(M("PREFERENCES_RGBDTL_TOOLTIP"));
    Gtk::Label* RGBDTLl = Gtk::manage(new Gtk::Label(M("PREFERENCES_RGBDTL_LABEL") + ":", Gtk::ALIGN_START));
    rgbDenoiseTreadLimitSB = Gtk::manage(new Gtk::SpinButton());
    rgbDenoiseTreadLimitSB->set_digits(0);
    rgbDenoiseTreadLimitSB->set_increments(1, 5);
    rgbDenoiseTreadLimitSB->set_max_length(2);  // Will this be sufficient? :)
#ifdef _OPENMP
    int maxThreadNumber = omp_get_max_threads();
#else
    int maxThreadNumber = 10;
#endif
    rgbDenoiseTreadLimitSB->set_range(0, maxThreadNumber);
    threadLimitHB->pack_start(*RGBDTLl, Gtk::PACK_SHRINK, 2);
    threadLimitHB->pack_end(*rgbDenoiseTreadLimitSB, Gtk::PACK_SHRINK, 2);

    Gtk::Label* dnlab = Gtk::manage(new Gtk::Label(M("PREFERENCES_LEVDN") + ":", Gtk::ALIGN_START));
    Gtk::Label* dnautlab = Gtk::manage(new Gtk::Label(M("PREFERENCES_LEVAUTDN") + ":", Gtk::ALIGN_START));
    Gtk::Label* dnautsimpllab = Gtk::manage(new Gtk::Label(M("PREFERENCES_SIMPLAUT") + ":", Gtk::ALIGN_START));
    Gtk::Label* dntilab = Gtk::manage(new Gtk::Label(M("PREFERENCES_TINB") + ":", Gtk::ALIGN_START));
    Gtk::Label* dnwavlab = Gtk::manage(new Gtk::Label(M("PREFERENCES_WAVLEV") + ":", Gtk::ALIGN_START));
    Gtk::Label* dnlisslab = Gtk::manage(new Gtk::Label(M("PREFERENCES_LISS") + ":", Gtk::ALIGN_START));

    dnv = Gtk::manage(new Gtk::ComboBoxText());
    dnv->append(M("PREFERENCES_MIN"));
    dnv->append(M("PREFERENCES_SMA"));
    dnv->append(M("PREFERENCES_MED"));
    dnv->append(M("PREFERENCES_MAX"));
    dnaut = Gtk::manage(new Gtk::ComboBoxText());
    dnaut->append(M("PREFERENCES_AUTLOW"));
    dnaut->append(M("PREFERENCES_AUTSTD"));

    dnautsimpl = Gtk::manage(new Gtk::ComboBoxText());
    dnautsimpl->append(M("PREFERENCES_STDAUT"));
    dnautsimpl->append(M("PREFERENCES_EXPAUT"));

    dnliss = Gtk::manage(new Gtk::ComboBoxText());
    dnliss->append(M("PREFERENCES_AUTLISVLOW"));   //very low
    dnliss->append(M("PREFERENCES_AUTLISLOW"));   //low
    dnliss->append(M("PREFERENCES_AUTLISSTD"));   //med
    dnliss->append(M("PREFERENCES_AUTLISMAX"));   //max

    dnti = Gtk::manage(new Gtk::ComboBoxText());
    dnti->append(M("PREFERENCES_TISTD"));
    dnti->append(M("PREFERENCES_TIMAX"));

    dnwavlev = Gtk::manage(new Gtk::ComboBoxText());
    dnwavlev->append(M("PREFERENCES_WLZER"));
    dnwavlev->append(M("PREFERENCES_WLONE"));
    dnwavlev->append(M("PREFERENCES_WLTWO"));

    Gtk::Table* colon = Gtk::manage(new Gtk::Table(6, 2));
    colon->attach(*dnlab, 0, 1, 0, 1, Gtk::FILL, Gtk::SHRINK, 2, 2);
    colon->attach(*dnv, 1, 2, 0, 1, Gtk::EXPAND | Gtk::FILL | Gtk::SHRINK, Gtk::SHRINK, 2, 2);
    colon->attach(*dnautlab, 0, 1, 1, 2, Gtk::FILL, Gtk::SHRINK, 2, 2);
    colon->attach(*dnaut, 1, 2, 1, 2, Gtk::EXPAND | Gtk::FILL | Gtk::SHRINK, Gtk::SHRINK, 2, 2);
    colon->attach(*dnautsimpllab, 0, 1, 2, 3, Gtk::FILL, Gtk::SHRINK, 2, 2);
    colon->attach(*dnautsimpl, 1, 2, 2, 3, Gtk::EXPAND | Gtk::FILL | Gtk::SHRINK, Gtk::SHRINK, 2, 2);
    colon->attach(*dnlisslab, 0, 1, 3, 4, Gtk::FILL, Gtk::SHRINK, 2, 2);
    colon->attach(*dnliss, 1, 2, 3, 4, Gtk::EXPAND | Gtk::FILL | Gtk::SHRINK, Gtk::SHRINK, 2, 2);
    colon->attach(*dntilab, 0, 1, 4, 5, Gtk::FILL, Gtk::SHRINK, 2, 2);
    colon->attach(*dnti, 1, 2, 4, 5, Gtk::EXPAND | Gtk::FILL | Gtk::SHRINK, Gtk::SHRINK, 2, 2);
    colon->attach(*dnwavlab, 0, 1, 5, 6, Gtk::FILL, Gtk::SHRINK, 2, 2);
    colon->attach(*dnwavlev, 1, 2, 5, 6, Gtk::EXPAND | Gtk::FILL | Gtk::SHRINK, Gtk::SHRINK, 2, 2);

    vbdenoise->pack_start(*lreloadneeded2, Gtk::PACK_SHRINK);
    vbdenoise->pack_start(*colon, Gtk::PACK_SHRINK);
    vbdenoise->pack_start(*threadLimitHB, Gtk::PACK_SHRINK);
    // <--- To be hard-coded and removed once tested
    cbdaubech = Gtk::manage(new Gtk::CheckButton(M("PREFERENCES_DAUB_LABEL"), Gtk::ALIGN_START));
    cbdaubech->set_tooltip_markup(M("PREFERENCES_DAUB_TOOLTIP"));
//   vbdenoise->pack_start (*cbdaubech, Gtk::PACK_SHRINK);
    // --->
    fdenoise->add(*vbdenoise);
    mainContainer->pack_start(*fdenoise, Gtk::PACK_SHRINK, 4);
    /*
        Gtk::Frame* flocalajust = Gtk::manage (new Gtk::Frame (M ("PREFERENCES_LOCAL")));
        Gtk::HBox* hblocalajust = Gtk::manage (new Gtk::HBox (false, 4));
        Gtk::Label* llocalajust = Gtk::manage (new Gtk::Label (M ("PREFERENCES_LOCALAJUST_LABEL")));
        clocalajust = Gtk::manage (new Gtk::ComboBoxText ());
        clocalajust->append (M ("PREFERENCES_LOCALAJUST_STD"));
        clocalajust->append (M ("PREFERENCES_LOCALAJUST_ENH"));
        clocalajust->append (M ("PREFERENCES_LOCALAJUST_ENHDEN"));
        clocalajust->set_active (2);
        hblocalajust->pack_start (*llocalajust, Gtk::PACK_SHRINK);
        hblocalajust->pack_start (*clocalajust);
        flocalajust->add (*hblocalajust);
        mainContainer->pack_start (*flocalajust, Gtk::PACK_SHRINK, 4);
    */

    return mainContainer;
}

Gtk::Widget* Preferences::getColorManagementPanel()
{

    Gtk::VBox* mvbcm = Gtk::manage(new Gtk::VBox());
    mvbcm->set_spacing(4);

    iccDir = Gtk::manage(new MyFileChooserButton(M("PREFERENCES_ICCDIR"), Gtk::FILE_CHOOSER_ACTION_SELECT_FOLDER));
    setExpandAlignProperties(iccDir, true, false, Gtk::ALIGN_FILL, Gtk::ALIGN_CENTER);
    Gtk::Label* pdlabel = Gtk::manage(new Gtk::Label(M("PREFERENCES_ICCDIR") + ":", Gtk::ALIGN_START));
    setExpandAlignProperties(pdlabel, false, false, Gtk::ALIGN_FILL, Gtk::ALIGN_CENTER);

    Gtk::Grid* iccdgrid = Gtk::manage(new Gtk::Grid());
    setExpandAlignProperties(iccdgrid, true, false, Gtk::ALIGN_FILL, Gtk::ALIGN_FILL);
    iccdgrid->set_column_spacing(4);

    Gtk::Label* monProfileRestartNeeded = Gtk::manage ( new Gtk::Label (Glib::ustring (" (") + M ("PREFERENCES_APPLNEXTSTARTUP") + ")") );
    setExpandAlignProperties(monProfileRestartNeeded, false, false, Gtk::ALIGN_START, Gtk::ALIGN_BASELINE);

    iccdgrid->attach(*pdlabel, 0, 0, 1, 1);
    iccdgrid->attach(*iccDir, 1, 0, 1, 1);
    iccdgrid->attach (*monProfileRestartNeeded, 2, 0, 1, 1);

    iccDir->signal_selection_changed().connect(sigc::mem_fun(this, &Preferences::iccDirChanged));

    mvbcm->pack_start(*iccdgrid, Gtk::PACK_SHRINK);

    //------------------------- MONITOR ----------------------

    Gtk::Frame* fmonitor = Gtk::manage(new Gtk::Frame(M("PREFERENCES_MONITOR")));
    Gtk::Grid* gmonitor = Gtk::manage(new Gtk::Grid());
    gmonitor->set_column_spacing(4);

    monProfile = Gtk::manage(new Gtk::ComboBoxText());
    setExpandAlignProperties(monProfile, true, false, Gtk::ALIGN_FILL, Gtk::ALIGN_CENTER);
    Gtk::Label* mplabel = Gtk::manage(new Gtk::Label(M("PREFERENCES_MONPROFILE") + ":", Gtk::ALIGN_START));
    setExpandAlignProperties(mplabel, false, false, Gtk::ALIGN_START, Gtk::ALIGN_CENTER);

    monIntent = Gtk::manage(new Gtk::ComboBoxText());
    setExpandAlignProperties(monIntent, true, false, Gtk::ALIGN_FILL, Gtk::ALIGN_CENTER);
    Gtk::Label* milabel = Gtk::manage(new Gtk::Label(M("PREFERENCES_MONINTENT") + ":", Gtk::ALIGN_START));
    setExpandAlignProperties(milabel, false, false, Gtk::ALIGN_START, Gtk::ALIGN_CENTER);

    monProfile->append(M("PREFERENCES_PROFILE_NONE"));
    monProfile->set_active(0);

    const std::vector<Glib::ustring> profiles = rtengine::ICCStore::getInstance()->getProfiles(rtengine::ICCStore::ProfileType::MONITOR);

    for (const auto profile : profiles) {
        if (profile.find("file:") != 0) {
            monProfile->append(profile);
        }
    }

    // same order as the enum
    monIntent->append(M("PREFERENCES_INTENT_PERCEPTUAL"));
    monIntent->append(M("PREFERENCES_INTENT_RELATIVE"));
    monIntent->append(M("PREFERENCES_INTENT_ABSOLUTE"));
    monIntent->set_active(1);
    monIntent->set_size_request(120, -1);

    monBPC = Gtk::manage(new Gtk::CheckButton(M("PREFERENCES_CMMBPC")));
    setExpandAlignProperties(monBPC, false, false, Gtk::ALIGN_START, Gtk::ALIGN_CENTER);
    monBPC->set_active(true);

//#if defined(WIN32) // Auto-detection not implemented for Linux, see issue 851
    cbAutoMonProfile = Gtk::manage(new Gtk::CheckButton(M("PREFERENCES_AUTOMONPROFILE")));
    setExpandAlignProperties(cbAutoMonProfile, false, false, Gtk::ALIGN_START, Gtk::ALIGN_CENTER);
    autoMonProfileConn = cbAutoMonProfile->signal_toggled().connect(sigc::mem_fun(*this, &Preferences::autoMonProfileToggled));
//#endif

    int row = 0;
    gmonitor->attach(*mplabel, 0, row, 1, 1);
#if defined(__APPLE__) // monitor profile not supported on apple
    Gtk::Label *osxwarn = Gtk::manage(new Gtk::Label(M("PREFERENCES_MONPROFILE_WARNOSX"), Gtk::ALIGN_START));
    setExpandAlignProperties(osxwarn, false, false, Gtk::ALIGN_CENTER, Gtk::ALIGN_CENTER);
    gmonitor->attach(*osxwarn, 1, row, 1, 1);
#else
    gmonitor->attach(*monProfile, 1, row, 1, 1);
#endif
    ++row;
//#if defined(WIN32)
    gmonitor->attach(*cbAutoMonProfile, 1, row, 1, 1);
    ++row;
//#endif
    gmonitor->attach(*milabel, 0, row, 1, 1);
    gmonitor->attach(*monIntent, 1, row, 1, 1);
    ++row;
    gmonitor->attach(*monBPC, 0, row, 2, 1);

//#if defined(WIN32)
    autoMonProfileToggled();
//#endif

    fmonitor->add(*gmonitor);

    mvbcm->pack_start(*fmonitor, Gtk::PACK_SHRINK);

    //------------------------- PRINTER ----------------------

    Gtk::Frame* fprinter = Gtk::manage(new Gtk::Frame(M("PREFERENCES_PRINTER")));
    Gtk::Grid* gprinter = Gtk::manage(new Gtk::Grid());
    gprinter->set_column_spacing(4);
    prtProfile = Gtk::manage(new Gtk::ComboBoxText());
    setExpandAlignProperties(prtProfile, true, false, Gtk::ALIGN_FILL, Gtk::ALIGN_CENTER);
    Gtk::Label* pplabel = Gtk::manage(new Gtk::Label(M("PREFERENCES_PRTPROFILE") + ":"));
    setExpandAlignProperties(pplabel, false, false, Gtk::ALIGN_START, Gtk::ALIGN_CENTER);

    prtIntent = Gtk::manage(new Gtk::ComboBoxText());
    setExpandAlignProperties(prtIntent, true, false, Gtk::ALIGN_FILL, Gtk::ALIGN_CENTER);
    Gtk::Label* pilabel = Gtk::manage(new Gtk::Label(M("PREFERENCES_PRTINTENT") + ":"));
    setExpandAlignProperties(pilabel, false, false, Gtk::ALIGN_START, Gtk::ALIGN_CENTER);

    prtProfile->append(M("PREFERENCES_PROFILE_NONE"));
    prtProfile->set_active(0);

    const std::vector<Glib::ustring> prtprofiles = rtengine::ICCStore::getInstance()->getProfiles(rtengine::ICCStore::ProfileType::PRINTER);

    for (const auto prtprofile : prtprofiles) {
        prtProfile->append(prtprofile);
    }

    // same order as the enum
    prtIntent->append(M("PREFERENCES_INTENT_PERCEPTUAL"));
    prtIntent->append(M("PREFERENCES_INTENT_RELATIVE"));
    prtIntent->append(M("PREFERENCES_INTENT_ABSOLUTE"));
    prtIntent->set_active(1);

    prtBPC = Gtk::manage(new Gtk::CheckButton(M("PREFERENCES_CMMBPC")));
    setExpandAlignProperties(prtBPC, false, false, Gtk::ALIGN_START, Gtk::ALIGN_CENTER);
    prtBPC->set_active(true);

    row = 0;
    gprinter->attach(*pplabel, 0, row, 1, 1);
    gprinter->attach(*prtProfile, 1, row, 1, 1);
    ++row;
    gprinter->attach(*pilabel, 0, row, 1, 1);
    gprinter->attach(*prtIntent, 1, row, 1, 1);
    ++row;
    gprinter->attach(*prtBPC, 0, row, 2, 1);

//#if defined(WIN32)
    autoMonProfileToggled();
//#endif

    fprinter->add(*gprinter);

    mvbcm->pack_start(*fprinter, Gtk::PACK_SHRINK);
    return mvbcm;
}

Gtk::Widget* Preferences::getGeneralPanel()
{

    Gtk::Grid* mvbsd = Gtk::manage(new Gtk::Grid());
    mvbsd->set_column_spacing(4);
    mvbsd->set_row_spacing(4);

    Gtk::Frame* fworklflow = Gtk::manage(new Gtk::Frame(M("PREFERENCES_WORKFLOW")));
    setExpandAlignProperties(fworklflow, true, false, Gtk::ALIGN_FILL, Gtk::ALIGN_START);
    Gtk::Grid* workflowGrid = Gtk::manage(new Gtk::Grid());
    workflowGrid->set_column_spacing(4);
    workflowGrid->set_row_spacing(4);
    setExpandAlignProperties(workflowGrid, false, false, Gtk::ALIGN_FILL, Gtk::ALIGN_FILL);

    Gtk::Label* flayoutlab = Gtk::manage(new Gtk::Label(M("PREFERENCES_EDITORLAYOUT") + ":"));
    setExpandAlignProperties(flayoutlab, false, false, Gtk::ALIGN_START, Gtk::ALIGN_BASELINE);
    editorLayout = Gtk::manage(new Gtk::ComboBoxText());
    setExpandAlignProperties(editorLayout, true, false, Gtk::ALIGN_FILL, Gtk::ALIGN_BASELINE);
    editorLayout->append(M("PREFERENCES_SINGLETAB"));
    editorLayout->append(M("PREFERENCES_SINGLETABVERTAB"));
    editorLayout->append(M("PREFERENCES_MULTITAB"));
    editorLayout->append(M("PREFERENCES_MULTITABDUALMON"));
    editorLayout->set_active(2);
    Gtk::CellRendererText* cellRenderer = dynamic_cast<Gtk::CellRendererText*>(editorLayout->get_first_cell());
    cellRenderer->property_ellipsize() = Pango::ELLIPSIZE_MIDDLE;
    cellRenderer->property_ellipsize_set() = true;
    editorLayout->signal_changed().connect(sigc::mem_fun(*this, &Preferences::layoutComboChanged));
    layoutComboChanged(); // update the tooltip
    Gtk::Label* lNextStart = Gtk::manage(new Gtk::Label(Glib::ustring("(") + M("PREFERENCES_APPLNEXTSTARTUP") + ")"));
    setExpandAlignProperties(lNextStart, false, false, Gtk::ALIGN_START, Gtk::ALIGN_BASELINE);
    workflowGrid->attach_next_to(*flayoutlab, Gtk::POS_LEFT, 1, 1);
    workflowGrid->attach_next_to(*editorLayout, *flayoutlab, Gtk::POS_RIGHT, 1, 1);
    workflowGrid->attach_next_to(*lNextStart, *editorLayout, Gtk::POS_RIGHT, 1, 1);

    Gtk::Label* curveBBoxPosL = Gtk::manage(new Gtk::Label(M("PREFERENCES_CURVEBBOXPOS") + ":"));
    setExpandAlignProperties(curveBBoxPosL, false, false, Gtk::ALIGN_START, Gtk::ALIGN_BASELINE);
    curveBBoxPosC = Gtk::manage(new Gtk::ComboBoxText());
    setExpandAlignProperties(curveBBoxPosC, true, false, Gtk::ALIGN_FILL, Gtk::ALIGN_BASELINE);
    curveBBoxPosC->append(M("PREFERENCES_CURVEBBOXPOS_ABOVE"));
    curveBBoxPosC->append(M("PREFERENCES_CURVEBBOXPOS_RIGHT"));
    curveBBoxPosC->append(M("PREFERENCES_CURVEBBOXPOS_BELOW"));
    curveBBoxPosC->append(M("PREFERENCES_CURVEBBOXPOS_LEFT"));
    curveBBoxPosC->set_active(1);
    Gtk::Label* curveBBoxPosRestartL = Gtk::manage(new Gtk::Label(Glib::ustring("(") + M("PREFERENCES_APPLNEXTSTARTUP") + ")"));
    setExpandAlignProperties(curveBBoxPosRestartL, false, false, Gtk::ALIGN_START, Gtk::ALIGN_BASELINE);
    workflowGrid->attach_next_to(*curveBBoxPosL, *flayoutlab, Gtk::POS_BOTTOM, 1, 1);
    workflowGrid->attach_next_to(*curveBBoxPosC, *editorLayout, Gtk::POS_BOTTOM, 1, 1);
    workflowGrid->attach_next_to(*curveBBoxPosRestartL, *lNextStart, Gtk::POS_BOTTOM, 1, 1);

    ckbHistogramPositionLeft = Gtk::manage(new Gtk::CheckButton(M("PREFERENCES_HISTOGRAMPOSITIONLEFT")));
    setExpandAlignProperties(ckbHistogramPositionLeft, false, false, Gtk::ALIGN_START, Gtk::ALIGN_BASELINE);
    workflowGrid->attach_next_to(*ckbHistogramPositionLeft, *curveBBoxPosL, Gtk::POS_BOTTOM, 1, 1);

    ckbFileBrowserToolbarSingleRow = Gtk::manage(new Gtk::CheckButton(M("PREFERENCES_FILEBROWSERTOOLBARSINGLEROW")));
    setExpandAlignProperties(ckbFileBrowserToolbarSingleRow, false, false, Gtk::ALIGN_START, Gtk::ALIGN_START);
    ckbShowFilmStripToolBar = Gtk::manage(new Gtk::CheckButton(M("PREFERENCES_SHOWFILMSTRIPTOOLBAR")));
    setExpandAlignProperties(ckbShowFilmStripToolBar, false, false, Gtk::ALIGN_START, Gtk::ALIGN_START);
    workflowGrid->attach_next_to(*ckbFileBrowserToolbarSingleRow, *ckbHistogramPositionLeft, Gtk::POS_BOTTOM, 1, 1);
    workflowGrid->attach_next_to(*ckbShowFilmStripToolBar, *curveBBoxPosC, Gtk::POS_BOTTOM, 2, 1);

    Gtk::Label* hb4label = Gtk::manage(new Gtk::Label(M("PREFERENCES_TP_LABEL")));
    setExpandAlignProperties(hb4label, false, false, Gtk::ALIGN_START, Gtk::ALIGN_BASELINE);
    ckbHideTPVScrollbar = Gtk::manage(new Gtk::CheckButton(M("PREFERENCES_TP_VSCROLLBAR")));
    setExpandAlignProperties(ckbHideTPVScrollbar, false, false, Gtk::ALIGN_START, Gtk::ALIGN_BASELINE);
#if defined(__linux__) && ((GTK_MAJOR_VERSION == 3 && GTK_MINOR_VERSION > 18) || GTK_MAJOR_VERSION > 3)
    // Cannot scroll toolbox with mousewheel when HideTPVScrollbar=true #3413
    ckbHideTPVScrollbar->set_active(false);
    ckbHideTPVScrollbar->set_sensitive(false);
#endif
    ckbUseIconNoText = Gtk::manage(new Gtk::CheckButton(M("PREFERENCES_TP_USEICONORTEXT")));
    setExpandAlignProperties(ckbUseIconNoText, false, false, Gtk::ALIGN_START, Gtk::ALIGN_BASELINE);
    workflowGrid->attach_next_to(*hb4label, *ckbFileBrowserToolbarSingleRow, Gtk::POS_BOTTOM, 1, 1);
    workflowGrid->attach_next_to(*ckbHideTPVScrollbar, *hb4label, Gtk::POS_RIGHT, 1, 1);
    workflowGrid->attach_next_to(*ckbUseIconNoText, *ckbHideTPVScrollbar, Gtk::POS_RIGHT, 1, 1);
    ckbAutoSaveTpOpen = Gtk::manage(new Gtk::CheckButton(M("PREFERENCES_AUTOSAVE_TP_OPEN")));
    workflowGrid->attach_next_to(*ckbAutoSaveTpOpen, *hb4label, Gtk::POS_BOTTOM, 1, 1);
    btnSaveTpOpenNow = Gtk::manage(new Gtk::Button(M("PREFERENCES_SAVE_TP_OPEN_NOW")));
    setExpandAlignProperties(btnSaveTpOpenNow, false, false, Gtk::ALIGN_START, Gtk::ALIGN_BASELINE);
    workflowGrid->attach_next_to(*btnSaveTpOpenNow, *ckbAutoSaveTpOpen, Gtk::POS_RIGHT, 1, 1);

    auto save_tp_open_now =
    [&]() -> void {
        parent->writeToolExpandedStatus(moptions.tpOpen);
    };
    btnSaveTpOpenNow->signal_clicked().connect(save_tp_open_now);

    fworklflow->add(*workflowGrid);

    mvbsd->attach_next_to(*fworklflow, Gtk::POS_TOP, 2, 1);

    // ---------------------------------------------

    Gtk::Frame* flang = Gtk::manage(new Gtk::Frame(M("PREFERENCES_LANG")));
    setExpandAlignProperties(flang, true, false, Gtk::ALIGN_FILL, Gtk::ALIGN_START);
    Gtk::Grid* langGrid = Gtk::manage(new Gtk::Grid());
    langGrid->set_column_spacing(4);
    langGrid->set_row_spacing(4);
    setExpandAlignProperties(langGrid, false, false, Gtk::ALIGN_FILL, Gtk::ALIGN_BASELINE);

    ckbLangAutoDetect =  Gtk::manage(new Gtk::CheckButton(M("PREFERENCES_LANGAUTODETECT")));
    setExpandAlignProperties(ckbLangAutoDetect, false, false, Gtk::ALIGN_START, Gtk::ALIGN_BASELINE);

    Gtk::Label* langlab = Gtk::manage(new Gtk::Label(M("PREFERENCES_SELECTLANG") + ":"));
    setExpandAlignProperties(langlab, false, false, Gtk::ALIGN_START, Gtk::ALIGN_BASELINE);
    languages = Gtk::manage(new Gtk::ComboBoxText());
    setExpandAlignProperties(languages, false, false, Gtk::ALIGN_START, Gtk::ALIGN_BASELINE);

    std::vector<Glib::ustring> langs;
    parseDir(argv0 + "/languages", langs, "");

    for (size_t i = 0; i < langs.size(); i++) {
        if ("default" != langs[i] && "README" != langs[i] && "LICENSE" != langs[i]) {
            languages->append(langs[i]);
        }
    }

    Gtk::Label* langw = Gtk::manage(new Gtk::Label(Glib::ustring(" (") + M("PREFERENCES_APPLNEXTSTARTUP") + ")"));
    setExpandAlignProperties(langw, false, false, Gtk::ALIGN_START, Gtk::ALIGN_BASELINE);
    langGrid->attach_next_to(*ckbLangAutoDetect, Gtk::POS_LEFT, 3, 1);
    langGrid->attach_next_to(*langlab, *ckbLangAutoDetect, Gtk::POS_BOTTOM, 1, 1);
    langGrid->attach_next_to(*languages, *langlab, Gtk::POS_RIGHT, 1, 1);
    langGrid->attach_next_to(*langw, *languages, Gtk::POS_RIGHT, 1, 1);
    flang->add(*langGrid);
    mvbsd->attach_next_to(*flang, *fworklflow, Gtk::POS_BOTTOM, 2, 1);

    // ---------------------------------------------


    Gtk::Frame* flocal = Gtk::manage(new Gtk::Frame(M("PREFERENCES_LOCAL")));
    setExpandAlignProperties(flocal, true, false, Gtk::ALIGN_FILL, Gtk::ALIGN_START);
    Gtk::Grid* localGrid = Gtk::manage(new Gtk::Grid());
    localGrid->set_column_spacing(4);
    localGrid->set_row_spacing(4);
    setExpandAlignProperties(localGrid, false, false, Gtk::ALIGN_FILL, Gtk::ALIGN_BASELINE);

    ckbShowdelimspot =  Gtk::manage(new Gtk::CheckButton(M("PREFERENCES_LOCALSHOWDELIMSPOT")));
    setExpandAlignProperties(ckbShowdelimspot, false, false, Gtk::ALIGN_START, Gtk::ALIGN_START);
    localGrid->attach_next_to(*ckbShowdelimspot, Gtk::POS_LEFT, 3, 1);

    flocal->add(*localGrid);
    mvbsd->attach_next_to(*flocal, *flang, Gtk::POS_BOTTOM, 2, 1);

    //--------------------------------------------------

    Gtk::Frame* ftheme = Gtk::manage(new Gtk::Frame(M("PREFERENCES_THEME")));
    setExpandAlignProperties(ftheme, true, false, Gtk::ALIGN_FILL, Gtk::ALIGN_START);
    Gtk::Grid* themeGrid = Gtk::manage(new Gtk::Grid());
    themeGrid->set_column_spacing(4);
    themeGrid->set_row_spacing(4);
    setExpandAlignProperties(themeGrid, false, false, Gtk::ALIGN_FILL, Gtk::ALIGN_FILL);

    Gtk::Label* themelab = Gtk::manage(new Gtk::Label(M("PREFERENCES_SELECTTHEME") + ":"));
    setExpandAlignProperties(themelab, false, false, Gtk::ALIGN_START, Gtk::ALIGN_BASELINE);
    theme = Gtk::manage(new Gtk::ComboBoxText());
    setExpandAlignProperties(theme, false, false, Gtk::ALIGN_START, Gtk::ALIGN_BASELINE);

    theme->set_active(0);
    parseThemeDir(Glib::build_filename(argv0, "themes"));

    for (size_t i = 0; i < themeFNames.size(); i++) {
        theme->append(themeFNames.at(i).shortFName);
    }

    themeGrid->attach_next_to(*themelab, Gtk::POS_LEFT, 1, 1);
    themeGrid->attach_next_to(*theme, *themelab, Gtk::POS_RIGHT, 1, 1);

    Gtk::Label* fontlab = Gtk::manage(new Gtk::Label(M("PREFERENCES_SELECTFONT")));
    setExpandAlignProperties(fontlab, false, false, Gtk::ALIGN_FILL, Gtk::ALIGN_BASELINE);
    fontButton = Gtk::manage(new Gtk::FontButton());
    setExpandAlignProperties(fontButton, false, false, Gtk::ALIGN_FILL, Gtk::ALIGN_BASELINE);
    fontButton->set_use_size(true);

    if (options.fontFamily == "default") {
        fontButton->set_font_name(Glib::ustring::compose("%1 %2", initialFontFamily, initialFontSize));
    } else {
        fontButton->set_font_name(Glib::ustring::compose("%1 %2", options.fontFamily, options.fontSize));
    }

    themeGrid->attach_next_to(*fontlab, *theme, Gtk::POS_RIGHT, 1, 1);
    themeGrid->attach_next_to(*fontButton, *fontlab, Gtk::POS_RIGHT, 1, 1);

    Gtk::Label* cpfontlab = Gtk::manage(new Gtk::Label(M("PREFERENCES_SELECTFONT_COLPICKER") + ":"));
    setExpandAlignProperties(cpfontlab, false, false, Gtk::ALIGN_FILL, Gtk::ALIGN_BASELINE);
    colorPickerFontButton = Gtk::manage(new Gtk::FontButton());
    setExpandAlignProperties(fontButton, false, false, Gtk::ALIGN_FILL, Gtk::ALIGN_BASELINE);
    colorPickerFontButton->set_use_size(true);

    if (options.fontFamily == "default") {
        colorPickerFontButton->set_font_name(Glib::ustring::compose("%1 %2", initialFontFamily, initialFontSize));
    } else {
        colorPickerFontButton->set_font_name(Glib::ustring::compose("%1 %2", options.CPFontFamily, options.CPFontSize));
    }

    themeGrid->attach_next_to(*cpfontlab, *fontButton, Gtk::POS_RIGHT, 1, 1);
    themeGrid->attach_next_to(*colorPickerFontButton, *cpfontlab, Gtk::POS_RIGHT, 1, 1);

    Gtk::Label* cutOverlayLabel = Gtk::manage(new Gtk::Label(M("PREFERENCES_CUTOVERLAYBRUSH") + ":"));
    setExpandAlignProperties(cutOverlayLabel, false, false, Gtk::ALIGN_START, Gtk::ALIGN_BASELINE);
    butCropCol = Gtk::manage(new Gtk::ColorButton());
    setExpandAlignProperties(butCropCol, false, false, Gtk::ALIGN_START, Gtk::ALIGN_CENTER);
    butCropCol->set_use_alpha(true);
    themeGrid->attach_next_to(*cutOverlayLabel, *themelab, Gtk::POS_BOTTOM, 1, 1);
    themeGrid->attach_next_to(*butCropCol, *cutOverlayLabel, Gtk::POS_RIGHT, 1, 1);

    Gtk::Label* navGuideLabel = Gtk::manage(new Gtk::Label(M("PREFERENCES_NAVGUIDEBRUSH") + ":"));
    setExpandAlignProperties(navGuideLabel, false, false, Gtk::ALIGN_START, Gtk::ALIGN_BASELINE);
    butNavGuideCol = Gtk::manage(new Gtk::ColorButton());
    setExpandAlignProperties(butNavGuideCol, false, false, Gtk::ALIGN_START, Gtk::ALIGN_CENTER);
    butNavGuideCol->set_use_alpha(true);
    themeGrid->attach_next_to(*navGuideLabel, *butCropCol, Gtk::POS_RIGHT, 2, 1);
    themeGrid->attach_next_to(*butNavGuideCol, *navGuideLabel, Gtk::POS_RIGHT, 1, 1);

    ftheme->add(*themeGrid);
    mvbsd->attach_next_to(*ftheme, *flocal, Gtk::POS_BOTTOM, 2, 1);

    // ---------------------------------------------

    Gtk::Frame* fclip = Gtk::manage(new Gtk::Frame(M("PREFERENCES_CLIPPINGIND")));
    setExpandAlignProperties(fclip, true, false, Gtk::ALIGN_FILL, Gtk::ALIGN_FILL);
    Gtk::Grid* clipGrid = Gtk::manage(new Gtk::Grid());
    clipGrid->set_column_spacing(4);
    clipGrid->set_row_spacing(4);
    setExpandAlignProperties(clipGrid, false, false, Gtk::ALIGN_FILL, Gtk::ALIGN_FILL);

    Gtk::Label* hll = Gtk::manage(new Gtk::Label(M("PREFERENCES_HLTHRESHOLD") + ": "));
    setExpandAlignProperties(hll, true, false, Gtk::ALIGN_START, Gtk::ALIGN_BASELINE);
    hlThresh = Gtk::manage(new Gtk::SpinButton());
    setExpandAlignProperties(hlThresh, false, false, Gtk::ALIGN_END, Gtk::ALIGN_BASELINE);
    hlThresh->set_digits(0);
    hlThresh->set_increments(1, 10);
    hlThresh->set_range(0, 255);
    clipGrid->attach_next_to(*hll, Gtk::POS_LEFT, 1, 1);
    clipGrid->attach_next_to(*hlThresh, *hll, Gtk::POS_RIGHT, 1, 1);

    Gtk::Label* shl = Gtk::manage(new Gtk::Label(M("PREFERENCES_SHTHRESHOLD") + ": "));
    setExpandAlignProperties(shl, true, false, Gtk::ALIGN_START, Gtk::ALIGN_BASELINE);
    shThresh = Gtk::manage(new Gtk::SpinButton());
    setExpandAlignProperties(shThresh, false, false, Gtk::ALIGN_END, Gtk::ALIGN_BASELINE);
    shThresh->show();
    shThresh->set_digits(0);
    shThresh->set_increments(1, 10);
    shThresh->set_range(0, 255);
    clipGrid->attach_next_to(*shl, *hll, Gtk::POS_BOTTOM, 1, 1);
    clipGrid->attach_next_to(*shThresh, *shl, Gtk::POS_RIGHT, 1, 1);

    fclip->add(*clipGrid);
    mvbsd->attach_next_to(*fclip, *ftheme, Gtk::POS_BOTTOM, 1, 1);

    // ---------------------------------------------

    Gtk::Frame* fnav = Gtk::manage(new Gtk::Frame(M("PREFERENCES_NAVIGATIONFRAME")));
    setExpandAlignProperties(fclip, true, false, Gtk::ALIGN_FILL, Gtk::ALIGN_FILL);
    Gtk::Grid* navigationGrid = Gtk::manage(new Gtk::Grid());
    navigationGrid->set_column_spacing(4);
    navigationGrid->set_row_spacing(4);
    setExpandAlignProperties(fclip, false, false, Gtk::ALIGN_START, Gtk::ALIGN_FILL);

    Gtk::Label* panFactorLabel = Gtk::manage(new Gtk::Label(M("PREFERENCES_PANFACTORLABEL") + ":", Gtk::ALIGN_START));
    setExpandAlignProperties(panFactorLabel, false, false, Gtk::ALIGN_START, Gtk::ALIGN_BASELINE);
    panFactor = Gtk::manage(new Gtk::SpinButton());
    setExpandAlignProperties(panFactor, true, false, Gtk::ALIGN_START, Gtk::ALIGN_BASELINE);
    panFactor->set_digits(0);
    panFactor->set_increments(1, 5);
    panFactor->set_range(1, 10);
    navigationGrid->attach_next_to(*panFactorLabel, Gtk::POS_LEFT, 1, 1);
    navigationGrid->attach_next_to(*panFactor, *panFactorLabel, Gtk::POS_RIGHT, 1, 1);

    rememberZoomPanCheckbutton = Gtk::manage(new Gtk::CheckButton(M("PREFERENCES_REMEMBERZOOMPAN")));
    setExpandAlignProperties(rememberZoomPanCheckbutton, false, false, Gtk::ALIGN_START, Gtk::ALIGN_BASELINE);
    rememberZoomPanCheckbutton->set_tooltip_text(M("PREFERENCES_REMEMBERZOOMPAN_TOOLTIP"));

    navigationGrid->attach_next_to(*rememberZoomPanCheckbutton, *panFactorLabel, Gtk::POS_BOTTOM, 2, 1);

    fnav->add(*navigationGrid);
    mvbsd->attach_next_to(*fnav, *fclip, Gtk::POS_RIGHT, 1, 1);

    // ---------------------------------------------

    Gtk::Frame* fdg = Gtk::manage(new Gtk::Frame(M("PREFERENCES_EXTERNALEDITOR")));
    setExpandAlignProperties(fdg, true, false, Gtk::ALIGN_FILL, Gtk::ALIGN_FILL);
    Gtk::Grid* externaleditorGrid = Gtk::manage(new Gtk::Grid());
    externaleditorGrid->set_column_spacing(4);
    externaleditorGrid->set_row_spacing(4);
    setExpandAlignProperties(externaleditorGrid, false, false, Gtk::ALIGN_FILL, Gtk::ALIGN_FILL);

    edOther = Gtk::manage(new Gtk::RadioButton(M("PREFERENCES_EDITORCMDLINE") + ":"));
    setExpandAlignProperties(edOther, false, false, Gtk::ALIGN_START, Gtk::ALIGN_CENTER);
    editorToSendTo = Gtk::manage(new Gtk::Entry());
    setExpandAlignProperties(editorToSendTo, true, false, Gtk::ALIGN_FILL, Gtk::ALIGN_BASELINE);
    Gtk::RadioButton::Group ge = edOther->get_group();

#ifdef __APPLE__
    edGimp = Gtk::manage(new Gtk::RadioButton("GIMP"));
    setExpandAlignProperties(edGimp, false, false, Gtk::ALIGN_START, Gtk::ALIGN_CENTER);
    edGimp->set_group(ge);
    externaleditorGrid->attach_next_to(*edGimp, Gtk::POS_TOP, 2, 1);

    edPS = Gtk::manage(new Gtk::RadioButton(M("PREFERENCES_PSPATH") + ":"));
    setExpandAlignProperties(edPS, false, false, Gtk::ALIGN_START, Gtk::ALIGN_CENTER);
    psDir = Gtk::manage(new MyFileChooserButton(M("PREFERENCES_PSPATH"), Gtk::FILE_CHOOSER_ACTION_SELECT_FOLDER));
    setExpandAlignProperties(psDir, true, false, Gtk::ALIGN_FILL, Gtk::ALIGN_CENTER);
    externaleditorGrid->attach_next_to(*edPS, *edGimp, Gtk::POS_BOTTOM, 1, 1);
    externaleditorGrid->attach_next_to(*psDir, *edPS, Gtk::POS_RIGHT, 1, 1);
    edPS->set_group(ge);

    externaleditorGrid->attach_next_to(*edOther, *edPS, Gtk::POS_BOTTOM, 1, 1);
    externaleditorGrid->attach_next_to(*editorToSendTo, *edOther, Gtk::POS_RIGHT, 1, 1);
#elif defined WIN32
    edGimp = Gtk::manage(new Gtk::RadioButton(M("PREFERENCES_GIMPPATH") + ":"));
    setExpandAlignProperties(edGimp, false, false, Gtk::ALIGN_START, Gtk::ALIGN_CENTER);
    gimpDir = Gtk::manage(new MyFileChooserButton(M("PREFERENCES_GIMPPATH"), Gtk::FILE_CHOOSER_ACTION_SELECT_FOLDER));
    setExpandAlignProperties(gimpDir, true, false, Gtk::ALIGN_FILL, Gtk::ALIGN_CENTER);
    externaleditorGrid->attach_next_to(*edGimp, Gtk::POS_TOP, 1, 1);
    externaleditorGrid->attach_next_to(*gimpDir, *edGimp, Gtk::POS_RIGHT, 1, 1);
    edGimp->set_group(ge);

    edPS = Gtk::manage(new Gtk::RadioButton(M("PREFERENCES_PSPATH") + ":"));
    setExpandAlignProperties(edPS, false, false, Gtk::ALIGN_START, Gtk::ALIGN_CENTER);
    psDir = Gtk::manage(new MyFileChooserButton(M("PREFERENCES_PSPATH"), Gtk::FILE_CHOOSER_ACTION_SELECT_FOLDER));
    setExpandAlignProperties(psDir, true, false, Gtk::ALIGN_FILL, Gtk::ALIGN_CENTER);
    externaleditorGrid->attach_next_to(*edPS, *edGimp, Gtk::POS_BOTTOM, 1, 1);
    externaleditorGrid->attach_next_to(*psDir, *edPS, Gtk::POS_RIGHT, 1, 1);
    edPS->set_group(ge);

    externaleditorGrid->attach_next_to(*edOther, *edPS, Gtk::POS_BOTTOM, 1, 1);
    externaleditorGrid->attach_next_to(*editorToSendTo, *edOther, Gtk::POS_RIGHT, 1, 1);
#else
    edGimp = Gtk::manage(new Gtk::RadioButton("GIMP"));
    setExpandAlignProperties(edGimp, false, false, Gtk::ALIGN_START, Gtk::ALIGN_CENTER);
    externaleditorGrid->attach_next_to(*edGimp, Gtk::POS_TOP, 2, 1);
    edGimp->set_group(ge);

    externaleditorGrid->attach_next_to(*edOther, *edGimp, Gtk::POS_BOTTOM, 1, 1);
    externaleditorGrid->attach_next_to(*editorToSendTo, *edOther, Gtk::POS_RIGHT, 1, 1);
#endif

    fdg->add(*externaleditorGrid);
    mvbsd->attach_next_to(*fdg, *fclip, Gtk::POS_BOTTOM, 2, 1);
    langAutoDetectConn = ckbLangAutoDetect->signal_toggled().connect(sigc::mem_fun(*this, &Preferences::langAutoDetectToggled));
    tconn = theme->signal_changed().connect(sigc::mem_fun(*this, &Preferences::themeChanged));
    fconn = fontButton->signal_font_set().connect(sigc::mem_fun(*this, &Preferences::fontChanged));
    cpfconn = colorPickerFontButton->signal_font_set().connect(sigc::mem_fun(*this, &Preferences::cpFontChanged));

    return mvbsd;
}

Gtk::Widget* Preferences::getFileBrowserPanel()
{

    Gtk::VBox* mvbfb = Gtk::manage(new Gtk::VBox());

    Gtk::Frame* fsd = Gtk::manage(new Gtk::Frame(M("PREFERENCES_STARTUPIMDIR")));

    sdcurrent  = Gtk::manage(new Gtk::RadioButton(M("PREFERENCES_DIRSOFTWARE")));
    sdlast     = Gtk::manage(new Gtk::RadioButton(M("PREFERENCES_DIRLAST")));
    sdhome     = Gtk::manage(new Gtk::RadioButton(M("PREFERENCES_DIRHOME")));
    sdother    = Gtk::manage(new Gtk::RadioButton(M("PREFERENCES_DIROTHER") + ": "));
    startupdir = Gtk::manage(new Gtk::Entry());

    Gtk::Button* sdselect = Gtk::manage(new Gtk::Button());
    sdselect->set_image (*Gtk::manage (new RTImage ("folder-open.png")));

    Gtk::RadioButton::Group opts = sdcurrent->get_group();
    sdlast->set_group(opts);
    sdhome->set_group(opts);
    sdother->set_group(opts);

    Gtk::VBox* vbsd = Gtk::manage(new Gtk::VBox());
    vbsd->pack_start(*sdcurrent, Gtk::PACK_SHRINK, 0);
    vbsd->pack_start(*sdlast, Gtk::PACK_SHRINK, 0);
    vbsd->pack_start(*sdhome, Gtk::PACK_SHRINK, 0);
    Gtk::HBox* otherbox = Gtk::manage(new Gtk::HBox());
    otherbox->pack_start(*sdother, Gtk::PACK_SHRINK);
    otherbox->pack_start(*startupdir);
    otherbox->pack_end(*sdselect, Gtk::PACK_SHRINK, 4);
    vbsd->pack_start(*otherbox, Gtk::PACK_SHRINK, 0);

    fsd->add(*vbsd);
    mvbfb->pack_start(*fsd, Gtk::PACK_SHRINK, 4);

    sdselect->signal_clicked().connect(sigc::mem_fun(*this, &Preferences::selectStartupDir));

//---


    Gtk::Frame* fro = Gtk::manage(new Gtk::Frame(M("PREFERENCES_FBROWSEROPTS")));
    showDateTime = Gtk::manage(new Gtk::CheckButton(M("PREFERENCES_SHOWDATETIME")));
    showBasicExif = Gtk::manage(new Gtk::CheckButton(M("PREFERENCES_SHOWBASICEXIF")));
    showExpComp = Gtk::manage(new Gtk::CheckButton(M("PREFERENCES_SHOWEXPOSURECOMPENSATION")));
    Gtk::VBox* vbro = Gtk::manage(new Gtk::VBox());
    Gtk::HBox* hbro1 = Gtk::manage(new Gtk::HBox());
    Gtk::HBox* hbro0 = Gtk::manage(new Gtk::HBox());
    overlayedFileNames = Gtk::manage(new Gtk::CheckButton(M("PREFERENCES_OVERLAY_FILENAMES")));
    filmStripOverlayedFileNames = Gtk::manage(new Gtk::CheckButton(M("PREFERENCES_OVERLAY_FILENAMES_FILMSTRIP")));
    sameThumbSize = Gtk::manage(new Gtk::CheckButton(M("PREFERENCES_FSTRIP_SAME_THUMB_HEIGHT")));
    sameThumbSize->set_tooltip_text(M("PREFERENCES_FSTRIP_SAME_THUMB_HEIGHT_HINT"));
    ckbInternalThumbIfUntouched = Gtk::manage(new Gtk::CheckButton(M("PREFERENCES_INTERNALTHUMBIFUNTOUCHED")));

    vbro->pack_start(*showDateTime, Gtk::PACK_SHRINK, 0);
    Gtk::Label* dflab = Gtk::manage(new Gtk::Label(M("PREFERENCES_DATEFORMAT") + ":", Gtk::ALIGN_START));
    dateformat = Gtk::manage(new Gtk::Entry());
    dateformat->set_tooltip_markup(M("PREFERENCES_DATEFORMATHINT"));
    dflab->set_tooltip_markup(M("PREFERENCES_DATEFORMATHINT"));
    hbro0->pack_start(*dflab, Gtk::PACK_SHRINK, 4);
    hbro0->pack_start(*dateformat, Gtk::PACK_SHRINK, 0);

    vbro->pack_start(*hbro0, Gtk::PACK_SHRINK, 0);
    hbro1->pack_start(*showBasicExif, Gtk::PACK_SHRINK, 0);
    hbro1->pack_start(*showExpComp, Gtk::PACK_SHRINK, 4);
    vbro->pack_start(*hbro1, Gtk::PACK_SHRINK, 0);
    vbro->pack_start(*overlayedFileNames, Gtk::PACK_SHRINK, 0);
    vbro->pack_start(*filmStripOverlayedFileNames, Gtk::PACK_SHRINK, 0);
    vbro->pack_start(*sameThumbSize, Gtk::PACK_SHRINK, 0);
    vbro->pack_start(*ckbInternalThumbIfUntouched, Gtk::PACK_SHRINK, 0);

    Gtk::HBox* hbrecent = Gtk::manage(new Gtk::HBox());
    Gtk::Label* labrecent = Gtk::manage(new Gtk::Label(M("PREFERENCES_MAXRECENTFOLDERS") + ":"));
    maxRecentFolders = Gtk::manage(new Gtk::SpinButton());
    hbrecent->pack_start(*labrecent, Gtk::PACK_SHRINK, 4);
    hbrecent->pack_start(*maxRecentFolders, Gtk::PACK_SHRINK, 4);
    maxRecentFolders->set_digits(0);
    maxRecentFolders->set_increments(1, 5);
    maxRecentFolders->set_range(1, 25);
    vbro->pack_start(*hbrecent, Gtk::PACK_SHRINK, 4);

    fro->add(*vbro);


    Gtk::Frame* frmnu = Gtk::manage(new Gtk::Frame(M("PREFERENCES_MENUOPTIONS")));
    ckbmenuGroupRank = Gtk::manage(new Gtk::CheckButton(M("PREFERENCES_MENUGROUPRANK")));
    ckbmenuGroupLabel = Gtk::manage(new Gtk::CheckButton(M("PREFERENCES_MENUGROUPLABEL")));
    ckbmenuGroupFileOperations = Gtk::manage(new Gtk::CheckButton(M("PREFERENCES_MENUGROUPFILEOPERATIONS")));
    ckbmenuGroupProfileOperations = Gtk::manage(new Gtk::CheckButton(M("PREFERENCES_MENUGROUPPROFILEOPERATIONS")));
    ckbmenuGroupExtProg = Gtk::manage(new Gtk::CheckButton(M("PREFERENCES_MENUGROUPEXTPROGS")));
    Gtk::VBox* vbmnu = Gtk::manage(new Gtk::VBox());

    vbmnu->pack_start(*ckbmenuGroupRank, Gtk::PACK_SHRINK, 0);
    vbmnu->pack_start(*ckbmenuGroupLabel, Gtk::PACK_SHRINK, 0);
    vbmnu->pack_start(*ckbmenuGroupFileOperations, Gtk::PACK_SHRINK, 0);
    vbmnu->pack_start(*ckbmenuGroupProfileOperations, Gtk::PACK_SHRINK, 0);
    vbmnu->pack_start(*ckbmenuGroupExtProg, Gtk::PACK_SHRINK, 0);

    frmnu->add(*vbmnu);


    Gtk::Frame* fre = Gtk::manage(new Gtk::Frame(M("PREFERENCES_PARSEDEXT")));
    Gtk::VBox* vbre = Gtk::manage(new Gtk::VBox());
    Gtk::HBox* hb0 = Gtk::manage(new Gtk::HBox());
    Gtk::Label* elab = Gtk::manage(new Gtk::Label(M("PREFERENCES_PARSEDEXTADD") + ":"));
    hb0->pack_start(*elab, Gtk::PACK_SHRINK, 4);
    extension = Gtk::manage(new Gtk::Entry());
    extension->set_width_chars(5);
    extension->set_max_width_chars(5);
    hb0->pack_start(*extension);
    addExt = Gtk::manage(new Gtk::Button());
    delExt = Gtk::manage(new Gtk::Button());
    moveExtUp = Gtk::manage(new Gtk::Button());
    moveExtDown = Gtk::manage(new Gtk::Button());
    addExt->set_tooltip_text(M("PREFERENCES_PARSEDEXTADDHINT"));
    delExt->set_tooltip_text(M("PREFERENCES_PARSEDEXTDELHINT"));
    moveExtUp->set_tooltip_text(M("PREFERENCES_PARSEDEXTUPHINT"));
    moveExtDown->set_tooltip_text(M("PREFERENCES_PARSEDEXTDOWNHINT"));
    Gtk::Image* addExtImg = Gtk::manage ( new RTImage ("add-small.png") );
    Gtk::Image* delExtImg = Gtk::manage ( new RTImage ("remove-small.png") );
    Gtk::Image* moveExtUpImg = Gtk::manage(new RTImage("arrow-up-small.png"));
    Gtk::Image* moveExtDownImg = Gtk::manage(new RTImage("arrow-down-small.png"));
    addExt->add(*addExtImg);
    delExt->add(*delExtImg);
    moveExtUp->set_image(*moveExtUpImg);
    moveExtDown->set_image(*moveExtDownImg);
    hb0->pack_end(*moveExtDown, Gtk::PACK_SHRINK, 4);
    hb0->pack_end(*moveExtUp, Gtk::PACK_SHRINK, 4);
    hb0->pack_end(*delExt, Gtk::PACK_SHRINK, 4);
    hb0->pack_end(*addExt, Gtk::PACK_SHRINK, 4);
    extensions = Gtk::manage(new Gtk::TreeView());
    Gtk::ScrolledWindow* hscrollw = Gtk::manage(new Gtk::ScrolledWindow());
    hscrollw->set_policy(Gtk::POLICY_AUTOMATIC, Gtk::POLICY_ALWAYS);
    hscrollw->add(*extensions);
    extensionModel = Gtk::ListStore::create(extensionColumns);
    extensions->set_model(extensionModel);
    extensions->append_column_editable("Enabled", extensionColumns.enabled);
    extensions->append_column("Extension", extensionColumns.ext);
    extensions->set_headers_visible(false);
    vbre->pack_start(*hscrollw);
    vbre->pack_start(*hb0, Gtk::PACK_SHRINK, 4);

    fre->add(*vbre);

    Gtk::Frame* frc = Gtk::manage(new Gtk::Frame(M("PREFERENCES_CACHEOPTS")));
    Gtk::VBox* vbc = Gtk::manage(new Gtk::VBox());
    frc->add(*vbc);

    Gtk::HBox* hb3 = Gtk::manage(new Gtk::HBox());
    Gtk::Label* chlab = Gtk::manage(new Gtk::Label(M("PREFERENCES_CACHETHUMBHEIGHT") + ":"));
    maxThumbSize = Gtk::manage(new Gtk::SpinButton());
    hb3->pack_start(*chlab, Gtk::PACK_SHRINK, 4);
    hb3->pack_start(*maxThumbSize, Gtk::PACK_SHRINK, 4);

    maxThumbSize->set_digits(0);
    maxThumbSize->set_increments(1, 10);
    maxThumbSize->set_range(40, 800);
    vbc->pack_start(*hb3, Gtk::PACK_SHRINK, 4);

    Gtk::HBox* hb4 = Gtk::manage(new Gtk::HBox());
    Gtk::Label* celab = Gtk::manage(new Gtk::Label(M("PREFERENCES_CACHEMAXENTRIES") + ":"));
    maxCacheEntries = Gtk::manage(new Gtk::SpinButton());
    hb4->pack_start(*celab, Gtk::PACK_SHRINK, 4);
    hb4->pack_start(*maxCacheEntries, Gtk::PACK_SHRINK, 4);

    maxCacheEntries->set_digits(0);
    maxCacheEntries->set_increments(1, 10);
    maxCacheEntries->set_range(10, 100000);
    vbc->pack_start(*hb4, Gtk::PACK_SHRINK, 4);

    Gtk::HBox* hb5 = Gtk::manage(new Gtk::HBox());
    clearThumbnails = Gtk::manage(new Gtk::Button(M("PREFERENCES_CACHECLEARTHUMBS")));
    clearProfiles = Gtk::manage(new Gtk::Button(M("PREFERENCES_CACHECLEARPROFILES")));
    clearmip = Gtk::manage(new Gtk::Button(M("PREFERENCES_CACHECLEARMIP")));
    clearAll = Gtk::manage(new Gtk::Button(M("PREFERENCES_CACHECLEARALL")));
    hb5->pack_start(*clearThumbnails, Gtk::PACK_SHRINK, 4);
    hb5->pack_start(*clearProfiles, Gtk::PACK_SHRINK, 4);
    hb5->pack_start(*clearmip, Gtk::PACK_SHRINK, 4);
    hb5->pack_start(*clearAll, Gtk::PACK_SHRINK, 4);
    vbc->pack_start(*hb5, Gtk::PACK_SHRINK, 4);

    Gtk::HBox* hb6 = Gtk::manage(new Gtk::HBox());
    Gtk::VBox* vb6 = Gtk::manage(new Gtk::VBox());

    vb6->pack_start(*fro);
    vb6->pack_start(*frmnu);
    vb6->pack_end(*frc);
    hb6->pack_start(*vb6);
    hb6->pack_start(*fre);
    hb6->set_spacing(4);

    mvbfb->pack_start(*hb6, Gtk::PACK_SHRINK, 4);

// mvbfb->pack_start (*fro, Gtk::PACK_SHRINK, 4);
// mvbfb->pack_start (*fre);
// mvbfb->pack_start (*frc, Gtk::PACK_SHRINK, 4);

    addExt->signal_clicked().connect(sigc::mem_fun(*this, &Preferences::addExtPressed));
    delExt->signal_clicked().connect(sigc::mem_fun(*this, &Preferences::delExtPressed));
    moveExtUp->signal_clicked().connect(sigc::mem_fun(*this, &Preferences::moveExtUpPressed));
    moveExtDown->signal_clicked().connect(sigc::mem_fun(*this, &Preferences::moveExtDownPressed));
    extension->signal_activate().connect(sigc::mem_fun(*this, &Preferences::addExtPressed));
    clearThumbnails->signal_clicked().connect(sigc::mem_fun(*this, &Preferences::clearThumbImagesPressed));
    clearProfiles->signal_clicked().connect(sigc::mem_fun(*this, &Preferences::clearProfilesPressed));
    clearmip->signal_clicked().connect(sigc::mem_fun(*this, &Preferences::clearmipPressed));
    clearAll->signal_clicked().connect(sigc::mem_fun(*this, &Preferences::clearAllPressed));

    return mvbfb;
}

Gtk::Widget* Preferences::getSoundPanel()
{
    Gtk::VBox* pSnd = new Gtk::VBox();

    ckbSndEnable = Gtk::manage(new Gtk::CheckButton(M("GENERAL_ENABLE")));
    sndEnableConn = ckbSndEnable->signal_toggled().connect(sigc::mem_fun(*this, &Preferences::sndEnableToggled));

    pSnd->pack_start(*ckbSndEnable, Gtk::PACK_SHRINK, 4);

    Gtk::HBox* hblSndHelp = Gtk::manage(new Gtk::HBox());
    Gtk::Label* lSndHelp = Gtk::manage(new Gtk::Label(M("PREFERENCES_SND_HELP")));
    hblSndHelp->pack_start(*lSndHelp, Gtk::PACK_SHRINK, 4);
    pSnd->pack_start(*hblSndHelp, Gtk::PACK_SHRINK, 4);

    // BatchQueueDone
    Gtk::HBox* pBatchQueueDone = Gtk::manage(new Gtk::HBox());

    Gtk::Label* lSndBatchQueueDone = Gtk::manage(new Gtk::Label(M("PREFERENCES_SND_BATCHQUEUEDONE") + Glib::ustring(":")));
    pBatchQueueDone->pack_start(*lSndBatchQueueDone, Gtk::PACK_SHRINK, 4);

    txtSndBatchQueueDone = Gtk::manage(new Gtk::Entry());
    pBatchQueueDone->pack_end(*txtSndBatchQueueDone, Gtk::PACK_EXPAND_WIDGET, 4);

    pSnd->pack_start(*pBatchQueueDone, Gtk::PACK_SHRINK, 4);

    // LngEditProcDone
    Gtk::HBox* pSndLngEditProcDone = Gtk::manage(new Gtk::HBox());

    Gtk::Label* lSndLngEditProcDone = Gtk::manage(new Gtk::Label(M("PREFERENCES_SND_LNGEDITPROCDONE") + Glib::ustring(":")));
    pSndLngEditProcDone->pack_start(*lSndLngEditProcDone, Gtk::PACK_SHRINK, 4);

    txtSndLngEditProcDone = Gtk::manage(new Gtk::Entry());
    pSndLngEditProcDone->pack_start(*txtSndLngEditProcDone, Gtk::PACK_EXPAND_WIDGET, 4);

    Gtk::Label* lSndLngEditProcDoneSecs = Gtk::manage (new Gtk::Label (M ("PREFERENCES_SND_THRESHOLDSECS") + Glib::ustring (":")));
    pSndLngEditProcDone->pack_start(*lSndLngEditProcDoneSecs, Gtk::PACK_SHRINK, 12);

    spbSndLngEditProcDoneSecs = Gtk::manage(new Gtk::SpinButton());
    spbSndLngEditProcDoneSecs->set_digits(1);
    spbSndLngEditProcDoneSecs->set_increments(0.5, 1);
    spbSndLngEditProcDoneSecs->set_range(0, 10);
    pSndLngEditProcDone->pack_end(*spbSndLngEditProcDoneSecs, Gtk::PACK_SHRINK, 4);

    pSnd->pack_start(*pSndLngEditProcDone, Gtk::PACK_SHRINK, 4);

    sndEnableToggled();

    return pSnd;
}

void Preferences::parseDir(Glib::ustring dirname, std::vector<Glib::ustring>& items, Glib::ustring ext)
{

    if (dirname.empty()) {
        return;
    }

    // process directory
    Glib::Dir* dir = nullptr;

    try {
        dir = new Glib::Dir(dirname);
    } catch (const Glib::Error& e) {
        return;
    }

    for (Glib::DirIterator i = dir->begin(); i != dir->end(); ++i) {
        Glib::ustring fname = Glib::build_filename(dirname, *i);
        Glib::ustring sname = *i;

        // ignore directories
        if (!Glib::file_test(fname, Glib::FILE_TEST_IS_DIR) && sname.size() >= ext.size() && sname.substr(sname.size() - ext.size(), ext.size()).casefold() == ext) {
            items.push_back(sname.substr(0, sname.size() - ext.size()));
        }
    }

    std::sort(items.begin(), items.end());
    delete dir;
}

void Preferences::parseThemeDir(Glib::ustring dirname)
{

    if (dirname.empty()) {
        return;
    }

    // process directory
    Glib::Dir* dir = nullptr;

    try {
        dir = new Glib::Dir(dirname);
    } catch (const Glib::Error& e) {
        return;
    }

    for (Glib::DirIterator i = dir->begin(); i != dir->end(); ++i) {
        Glib::ustring fname = Glib::build_filename(dirname, *i);
        Glib::ustring sname = *i;

        // ignore directories and filter out unsupported theme
        if (regex->match(sname, matchInfo) && !Glib::file_test(fname, Glib::FILE_TEST_IS_DIR) && sname.size() >= 4) {
            bool keepIt = false;
            Glib::ustring fname2 = matchInfo.fetch(1);
            Glib::ustring minMinor = matchInfo.fetch(2);
            Glib::ustring maxMinor = matchInfo.fetch(3);

            if (!minMinor.empty()) {
                guint64 minMinorVal = g_ascii_strtoll(minMinor.c_str(), 0, 0);

                if ((guint64)GTK_MINOR_VERSION >= minMinorVal) {
                    keepIt = true;
                }
            }

            if (!maxMinor.empty()) {
                guint64 maxMinorVal = g_ascii_strtoll(maxMinor.c_str(), 0, 0);

                if ((guint64)GTK_MINOR_VERSION <= maxMinorVal) {
                    keepIt = true;
                }
            }

            if (keepIt) {
                themeFNames.push_back(ThemeFilename(matchInfo.fetch(1), sname.substr(0, sname.size() - 4)));
            }
        }
    }

    std::sort(themeFNames.begin(), themeFNames.end(), [](const ThemeFilename & firstDir, const ThemeFilename & secondDir) {
        return firstDir.longFName < secondDir.longFName;
    });

    delete dir;
}

void Preferences::storePreferences()
{

// With the new mechanism, we can't be sure of the availability of the DEFPROFILE_RAW & DEFPROFILE_IMG profiles,
// because useBundledProfiles may be false. We're now using DEFPROFILE_INTERNAL instead, which is always available.
    moptions.defProfRaw = rprofiles->getFullPathFromActiveRow();

    if (moptions.defProfRaw.empty()) {
        moptions.defProfRaw = DEFPROFILE_INTERNAL;
    }

    moptions.defProfImg = iprofiles->getFullPathFromActiveRow();

    if (moptions.defProfImg.empty()) {
        moptions.defProfImg = DEFPROFILE_INTERNAL;
    }

    moptions.dateFormat = dateformat->get_text();
    moptions.panAccelFactor = (int)panFactor->get_value();
    moptions.rememberZoomAndPan = rememberZoomPanCheckbutton->get_active();
    moptions.fbShowDateTime = showDateTime->get_active();
    moptions.fbShowBasicExif = showBasicExif->get_active();
    moptions.fbShowExpComp = showExpComp->get_active();
    moptions.menuGroupRank = ckbmenuGroupRank->get_active();
    moptions.menuGroupLabel = ckbmenuGroupLabel->get_active();
    moptions.menuGroupFileOperations = ckbmenuGroupFileOperations->get_active();
    moptions.menuGroupProfileOperations = ckbmenuGroupProfileOperations->get_active();
    moptions.menuGroupExtProg = ckbmenuGroupExtProg->get_active();
    moptions.highlightThreshold = (int)hlThresh->get_value();
    moptions.shadowThreshold = (int)shThresh->get_value();
    moptions.language = languages->get_active_text();
    moptions.languageAutoDetect = ckbLangAutoDetect->get_active();
    moptions.theme = themeFNames.at(theme->get_active_row_number()).longFName;

    Gdk::RGBA cropCol = butCropCol->get_rgba();
    moptions.cutOverlayBrush[0] = cropCol.get_red();
    moptions.cutOverlayBrush[1] = cropCol.get_green();
    moptions.cutOverlayBrush[2] = cropCol.get_blue();
    moptions.cutOverlayBrush[3] = butCropCol->get_alpha() / 65535.0;

    Gdk::RGBA NavGuideCol = butNavGuideCol->get_rgba();
    moptions.navGuideBrush[0] = NavGuideCol.get_red();
    moptions.navGuideBrush[1] = NavGuideCol.get_green();
    moptions.navGuideBrush[2] = NavGuideCol.get_blue();
    moptions.navGuideBrush[3] = butNavGuideCol->get_alpha() / 65535.0;
    Pango::FontDescription fd(fontButton->get_font_name());


    if (newFont) {
        moptions.fontFamily = fd.get_family();
        moptions.fontSize = fd.get_size() / Pango::SCALE;
    }

    Pango::FontDescription cpfd(colorPickerFontButton->get_font_name());

    if (newCPFont) {
        moptions.CPFontFamily = cpfd.get_family();
        moptions.CPFontSize = cpfd.get_size() / Pango::SCALE;
    }

#ifdef WIN32
    moptions.gimpDir = gimpDir->get_filename();
    moptions.psDir = psDir->get_filename();
#elif defined __APPLE__
    moptions.psDir = psDir->get_filename();
#endif
    moptions.customEditorProg = editorToSendTo->get_text();

    if (edGimp->get_active()) {
        moptions.editorToSendTo = 1;
    }

#ifdef WIN32
    else if (edPS->get_active()) {
        moptions.editorToSendTo = 2;
    }

#elif defined __APPLE__
    else if (edPS->get_active()) {
        moptions.editorToSendTo = 2;
    }

#endif
    else if (edOther->get_active()) {
        moptions.editorToSendTo = 3;
    }

    moptions.CPBPath = txtCustProfBuilderPath->get_text();
    moptions.CPBKeys = CPBKeyType(custProfBuilderLabelType->get_active_row_number());

    if (!prtProfile->get_active_row_number()) {
        moptions.rtSettings.printerProfile = "";
    } else {
        moptions.rtSettings.printerProfile = prtProfile->get_active_text();
    }

    switch (prtIntent->get_active_row_number()) {
        default:
        case 0:
            moptions.rtSettings.printerIntent = rtengine::RI_PERCEPTUAL;
            break;

        case 1:
            moptions.rtSettings.printerIntent = rtengine::RI_RELATIVE;
            break;

        case 2:
            moptions.rtSettings.printerIntent = rtengine::RI_ABSOLUTE;
            break;
    }

    moptions.rtSettings.printerBPC = prtBPC->get_active();

#if !defined(__APPLE__) // monitor profile not supported on apple

    if (!monProfile->get_active_row_number()) {
        moptions.rtSettings.monitorProfile = "";
    } else {
        moptions.rtSettings.monitorProfile = monProfile->get_active_text();
    }

    switch (monIntent->get_active_row_number()) {
        default:
        case 0:
            moptions.rtSettings.monitorIntent = rtengine::RI_PERCEPTUAL;
            break;

        case 1:
            moptions.rtSettings.monitorIntent = rtengine::RI_RELATIVE;
            break;

        case 2:
            moptions.rtSettings.monitorIntent = rtengine::RI_ABSOLUTE;
            break;
    }

    moptions.rtSettings.monitorBPC = monBPC->get_active();
//#if defined(WIN32)
    moptions.rtSettings.autoMonitorProfile = cbAutoMonProfile->get_active();
//#endif
#endif

    moptions.rtSettings.iccDirectory = iccDir->get_filename();
// moptions.rtSettings.viewingdevice = view->get_active_row_number ();
// moptions.rtSettings.viewingdevicegrey = grey->get_active_row_number ();
//    moptions.rtSettings.viewinggreySc = greySc->get_active_row_number ();
// moptions.rtSettings.autocielab = cbAutocielab->get_active ();
    moptions.rtSettings.leveldnv = dnv->get_active_row_number();
    moptions.rtSettings.leveldnti = dnti->get_active_row_number();
    moptions.rtSettings.leveldnliss = dnliss->get_active_row_number();
    moptions.rtSettings.leveldnaut = dnaut->get_active_row_number();
    moptions.rtSettings.nrwavlevel = dnwavlev->get_active_row_number();
    moptions.rtSettings.leveldnautsimpl = dnautsimpl->get_active_row_number();
    moptions.rtSettings.daubech = cbdaubech->get_active();

    moptions.prevdemo = (prevdemo_t)cprevdemo->get_active_row_number();
    moptions.serializeTiffRead = ctiffserialize->get_active();
    moptions.mip = (mip_t)cmip->get_active_row_number();
//    moptions.locaaju = (locaaju_t)clocalajust->get_active_row_number ();

    if (sdcurrent->get_active()) {
        moptions.startupDir = STARTUPDIR_CURRENT;
    } else if (sdhome->get_active()) {
        moptions.startupDir = STARTUPDIR_HOME;
    } else if (sdlast->get_active()) {
        moptions.startupDir = STARTUPDIR_LAST;
    } else if (sdother->get_active()) {
        moptions.startupDir = STARTUPDIR_CUSTOM;
        moptions.startupPath = startupdir->get_text();
    }

    moptions.parseExtensions.clear();
    moptions.parseExtensionsEnabled.clear();
    Gtk::TreeNodeChildren c = extensionModel->children();

    for (size_t i = 0; i < c.size(); i++) {
        moptions.parseExtensions.push_back(c[i][extensionColumns.ext]);
        moptions.parseExtensionsEnabled.push_back(c[i][extensionColumns.enabled]);
    }

    moptions.maxRecentFolders = (int)maxRecentFolders->get_value();
    moptions.maxThumbnailHeight = (int)maxThumbSize->get_value();
    moptions.maxCacheEntries = (int)maxCacheEntries->get_value();
    moptions.overlayedFileNames = overlayedFileNames->get_active();
    moptions.filmStripOverlayedFileNames = filmStripOverlayedFileNames->get_active();
    moptions.sameThumbSize = sameThumbSize->get_active();
    moptions.internalThumbIfUntouched = ckbInternalThumbIfUntouched->get_active();

    auto save_where = saveParamsPreference->get_active_row_number();
    moptions.saveParamsFile = save_where == 0 || save_where == 2;
    moptions.saveParamsCache = save_where == 1 || save_where == 2;
    moptions.paramsLoadLocation = (PPLoadLocation)loadParamsPreference->get_active_row_number();
    moptions.useBundledProfiles = useBundledProfiles->get_active();

    moptions.rtSettings.darkFramesPath = darkFrameDir->get_filename();
    moptions.rtSettings.flatFieldsPath = flatFieldDir->get_filename();

    moptions.clutsDir = clutsDir->get_filename();

    moptions.baBehav.resize(ADDSET_PARAM_NUM);

    for (Gtk::TreeIter sections = behModel->children().begin(); sections != behModel->children().end(); sections++)
        for (Gtk::TreeIter adjs = sections->children().begin(); adjs != sections->children().end(); adjs++) {
            moptions.baBehav[adjs->get_value(behavColumns.addsetid)] = adjs->get_value(behavColumns.badd);
        }

    int editorMode = editorLayout->get_active_row_number();
    moptions.tabbedUI = (editorMode > 1);
    moptions.multiDisplayMode = editorMode == 3 ? 1 : 0;
    moptions.mainNBVertical = editorMode == 1;

    moptions.curvebboxpos = curveBBoxPosC->get_active_row_number();
    moptions.histogramPosition = ckbHistogramPositionLeft->get_active() ? 1 : 2;
    moptions.FileBrowserToolbarSingleRow = ckbFileBrowserToolbarSingleRow->get_active();
    moptions.showFilmStripToolBar = ckbShowFilmStripToolBar->get_active();
    moptions.showdelimspot = ckbShowdelimspot->get_active();
    moptions.hideTPVScrollbar = ckbHideTPVScrollbar->get_active();
    moptions.overwriteOutputFile = chOverwriteOutputFile->get_active();
    moptions.UseIconNoText = ckbUseIconNoText->get_active();

    moptions.autoSaveTpOpen = ckbAutoSaveTpOpen->get_active();

    moptions.rgbDenoiseThreadLimit = rgbDenoiseTreadLimitSB->get_value_as_int();
    moptions.clutCacheSize = clutCacheSizeSB->get_value_as_int();
    moptions.maxInspectorBuffers = maxInspectorBuffersSB->get_value_as_int();
    moptions.rtSettings.thumbnail_inspector_mode = static_cast<rtengine::Settings::ThumbnailInspectorMode>(thumbnailInspectorMode->get_active_row_number());

// Sounds only on Windows and Linux
#if defined(WIN32) || defined(__linux__)
    moptions.sndEnable = ckbSndEnable->get_active();
    moptions.sndBatchQueueDone = txtSndBatchQueueDone->get_text();
    moptions.sndLngEditProcDone = txtSndLngEditProcDone->get_text();
    moptions.sndLngEditProcDoneSecs = spbSndLngEditProcDoneSecs->get_value();
#endif

    moptions.cropGuides = Options::CropGuidesMode(cropGuides->get_active_row_number());
    moptions.cropAutoFit = cropAutoFit->get_active();
}

void Preferences::fillPreferences()
{

    tconn.block(true);
    fconn.block(true);
    cpfconn.block(true);
    sconn.block(true);
    dfconn.block(true);
    ffconn.block(true);
    rpconn.block(true);
    ipconn.block(true);
    bpconn.block(true);

    rprofiles->setActiveRowFromFullPath(moptions.defProfRaw);
    forRAWComboChanged(); // update the tooltip
    iprofiles->setActiveRowFromFullPath(moptions.defProfImg);
    forImageComboChanged(); // update the tooltip
    dateformat->set_text(moptions.dateFormat);
    panFactor->set_value(moptions.panAccelFactor);
    rememberZoomPanCheckbutton->set_active(moptions.rememberZoomAndPan);
    ctiffserialize->set_active(moptions.serializeTiffRead);

    setActiveTextOrIndex(*prtProfile, moptions.rtSettings.printerProfile, 0);

    switch (moptions.rtSettings.printerIntent) {
        default:
        case rtengine::RI_PERCEPTUAL:
            prtIntent->set_active(0);
            break;

        case rtengine::RI_RELATIVE:
            prtIntent->set_active(1);
            break;

        case rtengine::RI_ABSOLUTE:
            prtIntent->set_active(2);
            break;
    }

    prtBPC->set_active(moptions.rtSettings.printerBPC);

#if !defined(__APPLE__) // monitor profile not supported on apple
    setActiveTextOrIndex(*monProfile, moptions.rtSettings.monitorProfile, 0);

    switch (moptions.rtSettings.monitorIntent) {
        default:
        case rtengine::RI_PERCEPTUAL:
            monIntent->set_active(0);
            break;

        case rtengine::RI_RELATIVE:
            monIntent->set_active(1);
            break;

        case rtengine::RI_ABSOLUTE:
            monIntent->set_active(2);
            break;
    }

    monBPC->set_active(moptions.rtSettings.monitorBPC);
//#if defined(WIN32)
    cbAutoMonProfile->set_active(moptions.rtSettings.autoMonitorProfile);
//#endif
#endif

    if (Glib::file_test(moptions.rtSettings.iccDirectory, Glib::FILE_TEST_IS_DIR)) {
        iccDir->set_current_folder(moptions.rtSettings.iccDirectory);
    }

//   view->set_active (moptions.rtSettings.viewingdevice);
//   grey->set_active (moptions.rtSettings.viewingdevicegrey);
//    greySc->set_active (moptions.rtSettings.viewinggreySc);
    dnv->set_active(moptions.rtSettings.leveldnv);
    dnti->set_active(moptions.rtSettings.leveldnti);
    dnliss->set_active(moptions.rtSettings.leveldnliss);
    dnaut->set_active(moptions.rtSettings.leveldnaut);
    dnautsimpl->set_active(moptions.rtSettings.leveldnautsimpl);
    dnwavlev->set_active(moptions.rtSettings.nrwavlevel);
    cprevdemo->set_active(moptions.prevdemo);
    cbdaubech->set_active(moptions.rtSettings.daubech);
    cmip->set_active(moptions.mip);
//    clocalajust->set_active (moptions.locaaju);

//  cbAutocielab->set_active (moptions.rtSettings.autocielab);
    languages->set_active_text(moptions.language);
    ckbLangAutoDetect->set_active(moptions.languageAutoDetect);
    int themeNbr = getThemeRowNumber(moptions.theme);
    theme->set_active(themeNbr == -1 ? 0 : themeNbr);

    Gdk::RGBA cropCol;
    cropCol.set_rgba(moptions.cutOverlayBrush[0], moptions.cutOverlayBrush[1], moptions.cutOverlayBrush[2]);
    butCropCol->set_rgba(cropCol);
    butCropCol->set_alpha((unsigned short)(moptions.cutOverlayBrush[3] * 65535.0));

    Gdk::RGBA NavGuideCol;
    NavGuideCol.set_rgba(moptions.navGuideBrush[0], moptions.navGuideBrush[1], moptions.navGuideBrush[2]);
    butNavGuideCol->set_rgba(NavGuideCol);
    butNavGuideCol->set_alpha((unsigned short)(moptions.navGuideBrush[3] * 65535.0));

    if (options.fontFamily == "default") {
        fontButton->set_font_name(Glib::ustring::compose("%1 %2", initialFontFamily, initialFontSize));
    } else {
        fontButton->set_font_name(Glib::ustring::compose("%1 %2", options.fontFamily, options.fontSize));
    }

    if (options.CPFontFamily == "default") {
        colorPickerFontButton->set_font_name(Glib::ustring::compose("%1 %2", initialFontFamily, initialFontSize));
    } else {
        colorPickerFontButton->set_font_name(Glib::ustring::compose("%1 %2", options.CPFontFamily, options.CPFontSize));
    }

    showDateTime->set_active(moptions.fbShowDateTime);
    showBasicExif->set_active(moptions.fbShowBasicExif);
    showExpComp->set_active(moptions.fbShowExpComp);
    ckbmenuGroupRank->set_active(moptions.menuGroupRank);
    ckbmenuGroupLabel->set_active(moptions.menuGroupLabel);
    ckbmenuGroupFileOperations->set_active(moptions.menuGroupFileOperations);
    ckbmenuGroupProfileOperations->set_active(moptions.menuGroupProfileOperations);
    ckbmenuGroupExtProg->set_active(moptions.menuGroupExtProg);

    hlThresh->set_value(moptions.highlightThreshold);
    shThresh->set_value(moptions.shadowThreshold);

    edGimp->set_active(moptions.editorToSendTo == 1);
    edOther->set_active(moptions.editorToSendTo == 3);
#ifdef WIN32
    edPS->set_active(moptions.editorToSendTo == 2);

    if (Glib::file_test(moptions.gimpDir, Glib::FILE_TEST_IS_DIR)) {
        gimpDir->set_current_folder(moptions.gimpDir);
    } else {
        gimpDir->set_current_folder(Glib::get_home_dir());
    }

    if (Glib::file_test(moptions.psDir, Glib::FILE_TEST_IS_DIR)) {
        psDir->set_current_folder(moptions.psDir);
    } else {
        psDir->set_current_folder(Glib::get_home_dir());
    }

#elif defined __APPLE__
    edPS->set_active(moptions.editorToSendTo == 2);

    if (Glib::file_test(moptions.psDir, Glib::FILE_TEST_IS_DIR)) {
        psDir->set_current_folder(moptions.psDir);
    } else {
        psDir->set_current_folder(Glib::get_home_dir());
    }

#endif
    editorToSendTo->set_text(moptions.customEditorProg);

    txtCustProfBuilderPath->set_text(moptions.CPBPath);
    custProfBuilderLabelType->set_active(moptions.CPBKeys);


    if (moptions.startupDir == STARTUPDIR_CURRENT) {
        sdcurrent->set_active();
    } else if (moptions.startupDir == STARTUPDIR_LAST) {
        sdlast->set_active();
    } else if (moptions.startupDir == STARTUPDIR_HOME) {
        sdhome->set_active();
    } else if (moptions.startupDir == STARTUPDIR_CUSTOM) {
        sdother->set_active();
        startupdir->set_text(moptions.startupPath);
    }

    extensionModel->clear();

    for (size_t i = 0; i < moptions.parseExtensions.size(); i++) {
        Gtk::TreeRow row = * (extensionModel->append());
        row[extensionColumns.enabled] = moptions.parseExtensionsEnabled[i];
        row[extensionColumns.ext]     = moptions.parseExtensions[i];
    }

    maxThumbSize->set_value(moptions.maxThumbnailHeight);
    maxRecentFolders->set_value(moptions.maxRecentFolders);
    maxCacheEntries->set_value(moptions.maxCacheEntries);
    overlayedFileNames->set_active(moptions.overlayedFileNames);
    filmStripOverlayedFileNames->set_active(moptions.filmStripOverlayedFileNames);
    sameThumbSize->set_active(moptions.sameThumbSize);
    ckbInternalThumbIfUntouched->set_active(moptions.internalThumbIfUntouched);

    saveParamsPreference->set_active(moptions.saveParamsFile ? (moptions.saveParamsCache ? 2 : 0) : 1);

    loadParamsPreference->set_active(moptions.paramsLoadLocation);
    useBundledProfiles->set_active(moptions.useBundledProfiles);

    if (!moptions.tabbedUI) {
        editorLayout->set_active(moptions.mainNBVertical ? 1 : 0);
    } else {
        editorLayout->set_active(moptions.multiDisplayMode ? 3 : 2);
    }

    curveBBoxPosC->set_active(moptions.curvebboxpos);
    ckbHistogramPositionLeft->set_active(moptions.histogramPosition == 1);
//   ckbHistogramWorking->set_active(moptions.histogramWorking==1);
    ckbFileBrowserToolbarSingleRow->set_active(moptions.FileBrowserToolbarSingleRow);
    ckbShowFilmStripToolBar->set_active(moptions.showFilmStripToolBar);
    ckbShowdelimspot->set_active(moptions.showdelimspot);
    ckbHideTPVScrollbar->set_active(moptions.hideTPVScrollbar);
    ckbUseIconNoText->set_active(moptions.UseIconNoText);

    ckbAutoSaveTpOpen->set_active(moptions.autoSaveTpOpen);

    rgbDenoiseTreadLimitSB->set_value(moptions.rgbDenoiseThreadLimit);
    clutCacheSizeSB->set_value(moptions.clutCacheSize);
    maxInspectorBuffersSB->set_value(moptions.maxInspectorBuffers);
    thumbnailInspectorMode->set_active(int(moptions.rtSettings.thumbnail_inspector_mode));

    darkFrameDir->set_current_folder(moptions.rtSettings.darkFramesPath);
    darkFrameChanged();

    flatFieldDir->set_current_folder(moptions.rtSettings.flatFieldsPath);
    flatFieldChanged();

    clutsDir->set_current_folder(moptions.clutsDir);

    addc.block(true);
    setc.block(true);

    moptions.baBehav.resize(ADDSET_PARAM_NUM);

    for (Gtk::TreeIter sections = behModel->children().begin(); sections != behModel->children().end(); ++sections) {
        for (Gtk::TreeIter adjs = sections->children().begin(); adjs != sections->children().end(); ++adjs) {
            const bool add = moptions.baBehav[adjs->get_value(behavColumns.addsetid)];
            adjs->set_value(behavColumns.badd, add);
            adjs->set_value(behavColumns.bset, !add);
        }
    }

    cropGuides->set_active(moptions.cropGuides);
    cropAutoFit->set_active(moptions.cropAutoFit);

    addc.block(false);
    setc.block(false);
    cpfconn.block(false);
    fconn.block(false);
    tconn.block(false);
    sconn.block(false);
    dfconn.block(false);
    ffconn.block(false);
    rpconn.block(true);
    ipconn.block(true);
    bpconn.block(false);

    chOverwriteOutputFile->set_active(moptions.overwriteOutputFile);

    // Sounds only on Windows and Linux
#if defined(WIN32) || defined(__linux__)
    ckbSndEnable->set_active(moptions.sndEnable);
    txtSndBatchQueueDone->set_text(moptions.sndBatchQueueDone);
    txtSndLngEditProcDone->set_text(moptions.sndLngEditProcDone);
    spbSndLngEditProcDoneSecs->set_value(moptions.sndLngEditProcDoneSecs);
#endif
}

/*
void Preferences::loadPressed () {

    moptions.copyFrom (&options);
    fillPreferences ();
}

void Preferences::savePressed () {

    storePreferences ();
    options.copyFrom (&moptions);
    Options::save ();
}
*/

//#if defined(WIN32)
void Preferences::autoMonProfileToggled()
{
    monProfile->set_sensitive(!cbAutoMonProfile->get_active());
}
//#endif
/*
void Preferences::autocielabToggled () {
//  cbAutocielab->set_sensitive(cbAutocielab->get_active());
}
*/
void Preferences::sndEnableToggled()
{
    txtSndBatchQueueDone->set_sensitive(ckbSndEnable->get_active());
    txtSndLngEditProcDone->set_sensitive(ckbSndEnable->get_active());
    spbSndLngEditProcDoneSecs->set_sensitive(ckbSndEnable->get_active());
}

void Preferences::langAutoDetectToggled()
{
    languages->set_sensitive(!ckbLangAutoDetect->get_active());
}

void Preferences::okPressed()
{

    storePreferences();
    workflowUpdate();
    options.copyFrom(&moptions);
    options.filterOutParsedExtensions();

    try {
        Options::save();
    } catch (Options::Error &e) {
        Gtk::MessageDialog msgd(getToplevelWindow(this), e.get_msg(), true, Gtk::MESSAGE_WARNING, Gtk::BUTTONS_CLOSE, true);
        msgd.run();
    }

    dynProfilePanel->save();
    hide();
}

void Preferences::cancelPressed()
{
    // set the initial theme back
    if (themeFNames.at(theme->get_active_row_number()).longFName != options.theme) {
        rtengine::setPaths();
        RTImage::updateImages();
        switchThemeTo(options.theme);
    }

    // set the initial font back
    Pango::FontDescription fd(fontButton->get_font_name());

    if (fd.get_family() != options.fontFamily && (fd.get_size() / Pango::SCALE) != options.fontSize) {
        if (options.fontFamily == "default") {
            switchFontTo(initialFontFamily, initialFontSize);
        } else {
            switchFontTo(options.fontFamily, options.fontSize);
        }
    }

    // update the profileStore
    if (useBundledProfiles->get_active() != options.useBundledProfiles) {
        // we have to rescan with the old value;
        bpconn.block(true);
        useBundledProfiles->set_active(false);
        bundledProfilesChanged();
        bpconn.block(false);
    }

    hide();
}

void Preferences::selectStartupDir()
{

    Gtk::FileChooserDialog dialog(getToplevelWindow(this), M("PREFERENCES_DIRSELECTDLG"), Gtk::FILE_CHOOSER_ACTION_SELECT_FOLDER);
//    dialog.set_transient_for(*this);

    //Add response buttons to the dialog:
    dialog.add_button(M("GENERAL_CANCEL"), Gtk::RESPONSE_CANCEL);
    dialog.add_button(M("GENERAL_OPEN"), Gtk::RESPONSE_OK);

    int result = dialog.run();

    if (result == Gtk::RESPONSE_OK) {
        startupdir->set_text(dialog.get_filename());
    }
}

void Preferences::aboutPressed()
{

    splash = new Splash(*this);
    splash->set_transient_for(*this);
    splash->signal_delete_event().connect(sigc::mem_fun(*this, &Preferences::splashClosed));
    splash->show();
}

void Preferences::themeChanged()
{

    moptions.theme = themeFNames.at(theme->get_active_row_number()).longFName;
    rtengine::setPaths();
    RTImage::updateImages();
    switchThemeTo(moptions.theme);
}

void Preferences::forRAWComboChanged()
{
    if (!rprofiles) {
        return;
    }

    const ProfileStoreEntry *selectedEntry = rprofiles->getSelectedEntry();

    if (!selectedEntry) {
        return;
    }

    if (selectedEntry->type == PSET_FOLDER) {
        rpconn.block(true);
        rprofiles->set_active(currRawRow);
        rpconn.block(false);
    } else {
        currRawRow = rprofiles->get_active();
    }

    rprofiles->set_tooltip_text(selectedEntry->label);
}

void Preferences::forImageComboChanged()
{
    if (!iprofiles) {
        return;
    }

    const ProfileStoreEntry *selectedEntry = iprofiles->getSelectedEntry();

    if (!selectedEntry) {
        return;
    }

    if (selectedEntry->type == PSET_FOLDER) {
        ipconn.block(true);
        iprofiles->set_active(currImgRow);
        ipconn.block(false);
    } else {
        currImgRow = rprofiles->get_active();
    }

    iprofiles->set_tooltip_text(iprofiles->getSelectedEntry()->label);
}

void Preferences::layoutComboChanged()
{
    editorLayout->set_tooltip_text(editorLayout->get_active_text());
}

void Preferences::bundledProfilesChanged()
{
    rpconn.block(true);
    ipconn.block(true);

    // parseProfiles does use options.useBundledProfiles, so we temporarily change its value
    bool currValue = options.useBundledProfiles;
    options.useBundledProfiles = useBundledProfiles->get_active();

    // rescan the file's tree
    ProfileStore::getInstance()->parseProfiles(); // This will call Preferences::updateProfileList in return

    // restoring back the old value
    options.useBundledProfiles = currValue;

    ipconn.block(false);
    rpconn.block(false);
}

void Preferences::iccDirChanged()
{
    const auto currentSelection = monProfile->get_active_text();
    const auto profiles = rtengine::ICCStore::getInstance()->getProfilesFromDir(iccDir->get_filename());

    monProfile->remove_all();

    monProfile->append(M("PREFERENCES_PROFILE_NONE"));

    for (const auto& profile : profiles) {
        monProfile->append(profile);
    }

    setActiveTextOrIndex(*monProfile, currentSelection, 0);
}

void Preferences::storeCurrentValue()
{
    // TODO: Find a way to get and restore the current selection; the following line can't work anymore
    storedValueRaw = rprofiles->getFullPathFromActiveRow();
    storedValueImg = iprofiles->getFullPathFromActiveRow();
}

void Preferences::updateProfileList()
{
    rprofiles->updateProfileList();
    iprofiles->updateProfileList();
    const ProfileStoreEntry* dynpse = ProfileStore::getInstance()->getInternalDynamicPSE();
    rprofiles->addRow(dynpse);
    iprofiles->addRow(dynpse);
}

void Preferences::restoreValue()
{
    if (!rprofiles->setActiveRowFromFullPath(storedValueRaw)) {
        moptions.defProfRaw = DEFPROFILE_INTERNAL;
        rpconn.block(true);
        rprofiles->setInternalEntry();
        rpconn.block(false);
    }

    currRawRow = rprofiles->get_active();

    if (!iprofiles->setActiveRowFromFullPath(storedValueImg)) {
        moptions.defProfImg = DEFPROFILE_INTERNAL;
        ipconn.block(true);
        iprofiles->setInternalEntry();
        ipconn.block(false);
    }

    currImgRow = iprofiles->get_active();

    storedValueRaw = "";
    storedValueImg = "";
}

void Preferences::switchThemeTo(Glib::ustring newTheme)
{

    Glib::ustring filename(Glib::build_filename(argv0, "themes", newTheme + ".css"));

    if (!themecss) {
        themecss = Gtk::CssProvider::create();
        Glib::RefPtr<Gdk::Screen> screen = Gdk::Screen::get_default();
        Gtk::StyleContext::add_provider_for_screen(screen, themecss, GTK_STYLE_PROVIDER_PRIORITY_USER);
    }

    try {
        themecss->load_from_path(filename);
    } catch (Glib::Error &err) {
        printf("Error: Can't load css file \"%s\"\nMessage: %s\n", filename.c_str(), err.what().c_str());
    } catch (...) {
        printf("Error: Can't load css file \"%s\"\n", filename.c_str());
    }
}

void Preferences::fontChanged()
{
    newFont = true;
    Pango::FontDescription fd(fontButton->get_font_name());
    switchFontTo(fd.get_family(), fd.get_size() / Pango::SCALE);
}

void Preferences::cpFontChanged()
{

    newCPFont = true;
}

void Preferences::switchFontTo(const Glib::ustring &newFontFamily, const int newFontSize)
{

    if (newFontFamily != "default") {
        if (!fontcss) {
            fontcss = Gtk::CssProvider::create();
            Glib::RefPtr<Gdk::Screen> screen = Gdk::Screen::get_default();
            Gtk::StyleContext::add_provider_for_screen(screen, fontcss, GTK_STYLE_PROVIDER_PRIORITY_USER);
        }

        try {
            //GTK318
#if GTK_MAJOR_VERSION == 3 && GTK_MINOR_VERSION < 20
            fontcss->load_from_data(Glib::ustring::compose("* { font-family: %1; font-size: %2px }", newFontFamily, newFontSize));
#else
            fontcss->load_from_data(Glib::ustring::compose("* { font-family: %1; font-size: %2pt }", newFontFamily, newFontSize));
#endif
            //GTK318
        } catch (Glib::Error &err) {
            printf("Error: \"%s\"\n", err.what().c_str());
        } catch (...) {
            printf("Error: Can't find the font named \"%s\"\n", newFontFamily.c_str());
        }
    } else {
        if (fontcss) {
            fontcss = Gtk::CssProvider::create();
            Glib::RefPtr<Gdk::Screen> screen = Gdk::Screen::get_default();
            Gtk::StyleContext::remove_provider_for_screen(screen, fontcss);
        }
    }
}

void Preferences::workflowUpdate()
{

    if (moptions.tabbedUI != options.tabbedUI) {
        parent->setEditorMode(moptions.tabbedUI);
    }

    if (moptions.hideTPVScrollbar != options.hideTPVScrollbar) {
        // Update the tool panels
        parent->updateTPVScrollbar(moptions.hideTPVScrollbar);
    }

    if (moptions.UseIconNoText != options.UseIconNoText) {
        // Update the tool's tab titles
        parent->updateTabsUsesIcons(moptions.UseIconNoText);
    }

    if (moptions.FileBrowserToolbarSingleRow != options.FileBrowserToolbarSingleRow) {
        // Update the position of the Query toolbar
        parent->updateFBQueryTB(moptions.FileBrowserToolbarSingleRow);
    }

    if (moptions.showFilmStripToolBar != options.showFilmStripToolBar) {
        // Update the visibility of FB toolbar
        parent->updateFBToolBarVisibility(moptions.showFilmStripToolBar);
    }

    if (moptions.histogramPosition != options.histogramPosition) {
        // Update the position of the Histogram
        parent->updateHistogramPosition(options.histogramPosition, moptions.histogramPosition);
    }

    if (moptions.rtSettings.printerProfile != options.rtSettings.printerProfile
            || moptions.rtSettings.printerBPC     != options.rtSettings.printerBPC
            || moptions.rtSettings.printerIntent  != options.rtSettings.printerIntent) {
        // Update the position of the Histogram
        parent->updateProfiles(moptions.rtSettings.printerProfile, moptions.rtSettings.printerIntent, moptions.rtSettings.printerBPC);
    }

}

void Preferences::addExtPressed()
{

    Gtk::TreeNodeChildren c = extensionModel->children();

    for (size_t i = 0; i < c.size(); i++)
        if (c[i][extensionColumns.ext] == extension->get_text()) {
            return;
        }

    Gtk::TreeRow row = * (extensionModel->append());

    row[extensionColumns.enabled] = true;
    row[extensionColumns.ext]     = extension->get_text();
}

void Preferences::delExtPressed()
{

    extensionModel->erase(extensions->get_selection()->get_selected());
}

void Preferences::moveExtUpPressed()
{
    const Glib::RefPtr<Gtk::TreeSelection> selection = extensions->get_selection();

    if (!selection) {
        return;
    }

    const Gtk::TreeModel::iterator selected = selection->get_selected();

    if (!selected || selected == extensionModel->children().begin()) {
        return;
    }

    Gtk::TreeModel::iterator previous = selected;
    --previous;
    extensionModel->iter_swap(selected, previous);
}

void Preferences::moveExtDownPressed()
{
    const Glib::RefPtr<Gtk::TreeSelection> selection = extensions->get_selection();

    if (!selection) {
        return;
    }

    const Gtk::TreeModel::iterator selected = selection->get_selected();

    if (!selected) {
        return;
    }

    Gtk::TreeModel::iterator next = selected;

    if (++next) {
        extensionModel->iter_swap(selected, next);
    }
}

void Preferences::clearProfilesPressed()
{

    cacheMgr->clearProfiles();
}

void Preferences::clearmipPressed()
{

    cacheMgr->clearmip();
}

void Preferences::clearThumbImagesPressed()
{

    cacheMgr->clearImages();
}

void Preferences::clearAllPressed()
{

    cacheMgr->clearAll();
}

void Preferences::darkFrameChanged()
{
    //Glib::ustring s(darkFrameDir->get_filename());
    Glib::ustring s(darkFrameDir->get_current_folder());
    //if( s.compare( rtengine::dfm.getPathname()) !=0 ){
    rtengine::dfm.init(s);
    updateDFinfos();
    //}
}

void Preferences::flatFieldChanged()
{
    //Glib::ustring s(flatFieldDir->get_filename());
    Glib::ustring s(flatFieldDir->get_current_folder());
    //if( s.compare( rtengine::ffm.getPathname()) !=0 ){
    rtengine::ffm.init(s);
    updateFFinfos();
    //}
}

void Preferences::updateDFinfos()
{
    int t1, t2;
    rtengine::dfm.getStat(t1, t2);
    Glib::ustring s = Glib::ustring::compose("%1: %2 %3, %4 %5", M("PREFERENCES_DARKFRAMEFOUND"), t1, M("PREFERENCES_DARKFRAMESHOTS"), t2, M("PREFERENCES_DARKFRAMETEMPLATES"));
    dfLabel->set_text(s);
}

void Preferences::updateFFinfos()
{
    int t1, t2;
    rtengine::ffm.getStat(t1, t2);
    Glib::ustring s = Glib::ustring::compose("%1: %2 %3, %4 %5", M("PREFERENCES_FLATFIELDFOUND"), t1, M("PREFERENCES_FLATFIELDSHOTS"), t2, M("PREFERENCES_FLATFIELDTEMPLATES"));
    ffLabel->set_text(s);
}

bool Preferences::splashClosed(GdkEventAny* event)
{
    delete splash;
    splash = nullptr;
    return true;
}

void Preferences::behAddSetAllPressed(bool add)
{
    moptions.baBehav.assign(ADDSET_PARAM_NUM, add);

    for (Gtk::TreeIter sections = behModel->children().begin(); sections != behModel->children().end(); ++sections) {
        for (Gtk::TreeIter adjs = sections->children().begin(); adjs != sections->children().end(); ++adjs) {
            adjs->set_value(behavColumns.badd, add);
            adjs->set_value(behavColumns.bset, !add);
        }
    }
}

void Preferences::behAddAllPressed()
{
    behAddSetAllPressed(true);
}

void Preferences::behSetAllPressed()
{
    behAddSetAllPressed(false);
}<|MERGE_RESOLUTION|>--- conflicted
+++ resolved
@@ -290,15 +290,8 @@
     appendBehavList(mi, M("TP_VIBRANCE_PASTELS"), ADDSET_VIBRANCE_PASTELS, false);
     appendBehavList(mi, M("TP_VIBRANCE_SATURATED"), ADDSET_VIBRANCE_SATURATED, false);
 
-<<<<<<< HEAD
     mi = behModel->append();
     mi->set_value(behavColumns.label, M("TP_GAMMA_OUTPUT"));
-    appendBehavList(mi, M("TP_GAMMA_CURV"), ADDSET_FREE_OUPUT_GAMMA, false);
-    appendBehavList(mi, M("TP_GAMMA_SLOP"), ADDSET_FREE_OUTPUT_SLOPE, false);
-=======
-    mi = behModel->append ();
-    mi->set_value (behavColumns.label, M ("TP_GAMMA_OUTPUT"));
->>>>>>> 263d96ee
 
     mi = behModel->append();
     mi->set_value(behavColumns.label, M("TP_CHMIXER_LABEL"));
