/*
 *  This file is part of RawTherapee.
 *
 *  Copyright (c) 2004-2010 Gabor Horvath <hgabor@rawtherapee.com>, Oliver Duis <www.oliverduis.de>
 *
 *  RawTherapee is free software: you can redistribute it and/or modify
 *  it under the terms of the GNU General Public License as published by
 *  the Free Software Foundation, either version 3 of the License, or
 *  (at your option) any later version.
 *
 *  RawTherapee is distributed in the hope that it will be useful,
 *  but WITHOUT ANY WARRANTY; without even the implied warranty of
 *  MERCHANTABILITY or FITNESS FOR A PARTICULAR PURPOSE.  See the
 *  GNU General Public License for more details.
 *
 *  You should have received a copy of the GNU General Public License
 *  along with RawTherapee.  If not, see <https://www.gnu.org/licenses/>.
 */
#include <sigc++/slot.h>
#include "preferences.h"
#include "multilangmgr.h"
#include "splash.h"
#include "cachemanager.h"
#include "addsetids.h"
#include "../rtengine/dfmanager.h"
#include "../rtengine/ffmanager.h"
#include "../rtengine/iccstore.h"
#include "../rtengine/procparams.h"
#include <sstream>
#include "rtimage.h"
#include "rtwindow.h"
#ifdef _OPENMP
#include <omp.h>
#endif

namespace {
void placeSpinBox(Gtk::Container* where, Gtk::SpinButton* &spin, const std::string &labelText, int digits, int inc0, int inc1, int maxLength, int range0, int range1, const std::string &toolTip = "") {
    Gtk::HBox* HB = Gtk::manage ( new Gtk::HBox () );
    HB->set_spacing (4);
    if (!toolTip.empty()) {
        HB->set_tooltip_text (M (toolTip));
    }
    Gtk::Label* label = Gtk::manage ( new Gtk::Label (M (labelText) + ":", Gtk::ALIGN_START));
    spin = Gtk::manage ( new Gtk::SpinButton () );
    spin->set_digits (digits);
    spin->set_increments (inc0, inc1);
    spin->set_max_length (maxLength); // Will this be sufficient? :)
    spin->set_range (range0, range1);
    HB->pack_start (*label, Gtk::PACK_SHRINK, 0);
    HB->pack_end (*spin, Gtk::PACK_SHRINK, 0);
    where->add(*HB);
}
}

extern Glib::ustring argv0;
Glib::RefPtr<Gtk::CssProvider> themecss;
Glib::RefPtr<Gtk::CssProvider> fontcss;

Preferences::Preferences(RTWindow *rtwindow)
    : Gtk::Dialog(M("MAIN_BUTTON_PREFERENCES"), *rtwindow, true)
    , regex(Glib::Regex::create (THEMEREGEXSTR, Glib::RegexCompileFlags::REGEX_CASELESS))
    , splash(nullptr)
    , rprofiles(nullptr)
    , iprofiles(nullptr)
    , parent(rtwindow)
    , newFont(false)
    , newCPFont(false)
{

    moptions.copyFrom(&options);

    set_size_request(650, -1);
    set_default_size(options.preferencesWidth, options.preferencesHeight);

    Pango::FontDescription defaultFont = get_style_context()->get_font();
    initialFontFamily = defaultFont.get_family();
    initialFontSize = defaultFont.get_size() / Pango::SCALE;

    Gtk::Box* mainBox = get_content_area();
//GTK318
#if GTK_MAJOR_VERSION == 3 && GTK_MINOR_VERSION < 20
    mainBox->set_spacing(8);
#endif
//GTK318

    Gtk::Notebook* nb = Gtk::manage(new Gtk::Notebook());
    nb->set_scrollable(true);
    nb->set_name("PrefNotebook");
    mainBox->pack_start(*nb);

    Gtk::Button* about  = Gtk::manage(new Gtk::Button(M("GENERAL_ABOUT")));
    Gtk::Button* ok     = Gtk::manage(new Gtk::Button(M("GENERAL_OK")));
    Gtk::Button* cancel = Gtk::manage(new Gtk::Button(M("GENERAL_CANCEL")));

    about->signal_clicked().connect(sigc::mem_fun(*this, &Preferences::aboutPressed));
    ok->signal_clicked().connect(sigc::mem_fun(*this, &Preferences::okPressed));
    cancel->signal_clicked().connect(sigc::mem_fun(*this, &Preferences::cancelPressed));

    get_action_area()->pack_start(*about);
    get_action_area()->pack_end(*ok);
    get_action_area()->pack_end(*cancel);

    nb->append_page(*getGeneralPanel(), M("PREFERENCES_TAB_GENERAL"));
    nb->append_page(*getImageProcessingPanel(), M("PREFERENCES_TAB_IMPROC"));
    nb->append_page(*getDynamicProfilePanel(), M("PREFERENCES_TAB_DYNAMICPROFILE"));
    nb->append_page(*getFileBrowserPanel(), M("PREFERENCES_TAB_BROWSER"));
    nb->append_page(*getColorManPanel(), M("PREFERENCES_TAB_COLORMGR"));
    nb->append_page(*getBatchProcPanel(), M("PREFERENCES_BATCH_PROCESSING"));
    nb->append_page(*getPerformancePanel(), M("PREFERENCES_TAB_PERFORMANCE"));
    // Sounds only on Windows and Linux
#if defined(WIN32) || defined(__linux__)
    nb->append_page(*getSoundsPanel(), M("PREFERENCES_TAB_SOUND"));
#endif
    nb->set_current_page(0);

    ProfileStore::getInstance()->addListener(this);

    fillPreferences();

    show_all_children();
}


Preferences::~Preferences()
{

    ProfileStore::getInstance()->removeListener(this);
    get_size(options.preferencesWidth, options.preferencesHeight);
}

int Preferences::getThemeRowNumber (const Glib::ustring& longThemeFName)
{

    if (regex->match(longThemeFName + ".css", matchInfo)) {
        for (size_t i = 0 ; i < themeFNames.size(); ++i) {
            if (themeFNames.at(i).longFName == longThemeFName) {
                return (int)i;
            }
        }
    }

    return -1;
}

Gtk::Widget* Preferences::getBatchProcPanel()
{
    swBatchProc = Gtk::manage(new Gtk::ScrolledWindow());
    swBatchProc->set_policy(Gtk::POLICY_AUTOMATIC, Gtk::POLICY_AUTOMATIC);

    Gtk::VBox* vbBatchProc = Gtk::manage (new Gtk::VBox ());

    Gtk::ScrolledWindow* behscrollw = Gtk::manage(new Gtk::ScrolledWindow());
    behscrollw->set_policy(Gtk::POLICY_AUTOMATIC, Gtk::POLICY_AUTOMATIC);
    behscrollw->set_size_request(-1, 60);
    Gtk::VBox* vbbeh = Gtk::manage(new Gtk::VBox());
    vbbeh->pack_start(*behscrollw, Gtk::PACK_EXPAND_WIDGET);
    Gtk::Frame* behFrame = Gtk::manage(new Gtk::Frame(M("PREFERENCES_BEHAVIOR")));
    behFrame->add(*vbbeh);
    vbBatchProc->pack_start (*behFrame, Gtk::PACK_EXPAND_WIDGET, 4);
    Gtk::TreeView* behTreeView = Gtk::manage(new Gtk::TreeView());
    behscrollw->add(*behTreeView);

    behModel = Gtk::TreeStore::create(behavColumns);
    behTreeView->set_model(behModel);

    behTreeView->append_column(M("PREFERENCES_PROPERTY"), behavColumns.label);
    behTreeView->append_column_editable(M("PREFERENCES_ADD"), behavColumns.badd);
    behTreeView->append_column_editable(M("PREFERENCES_SET"), behavColumns.bset);

    Gtk::CellRendererToggle* cr_add = static_cast<Gtk::CellRendererToggle*>(behTreeView->get_column(1)->get_first_cell());
    Gtk::CellRendererToggle* cr_set = static_cast<Gtk::CellRendererToggle*>(behTreeView->get_column(2)->get_first_cell());

    cr_add->set_radio(true);
    cr_add->set_property("xalign", 0.0f);
    sigc::connection addc = cr_add->signal_toggled().connect(sigc::mem_fun(*this, &Preferences::behAddRadioToggled));
    cr_set->set_radio(true);
    cr_set->set_property("xalign", 0.0f);
    sigc::connection setc = cr_set->signal_toggled().connect(sigc::mem_fun(*this, &Preferences::behSetRadioToggled));

    behTreeView->get_column(1)->add_attribute(*cr_add, "visible", behavColumns.visible);
    behTreeView->get_column(2)->add_attribute(*cr_set, "visible", behavColumns.visible);

    // fill model
    Gtk::TreeModel::iterator mi, ci;

    /*
     * The TRUE/FALSE values of appendBehavList are replaced by the one defined in options.cc,
     */
    mi = behModel->append();
    mi->set_value(behavColumns.label, M("TP_EXPOSURE_LABEL"));
    appendBehavList(mi, M("TP_EXPOSURE_EXPCOMP"), ADDSET_TC_EXPCOMP, false);
    appendBehavList(mi, M("TP_EXPOSURE_COMPRHIGHLIGHTS"), ADDSET_TC_HLCOMPAMOUNT, false);
    appendBehavList(mi, M("TP_EXPOSURE_COMPRHIGHLIGHTSTHRESHOLD"), ADDSET_TC_HLCOMPTHRESH, false);
    appendBehavList(mi, M("TP_EXPOSURE_BLACKLEVEL"), ADDSET_TC_BLACKLEVEL, false);
    appendBehavList(mi, M("TP_EXPOSURE_COMPRSHADOWS"), ADDSET_TC_SHCOMP, false);
    appendBehavList(mi, M("TP_EXPOSURE_BRIGHTNESS"), ADDSET_TC_BRIGHTNESS, false);
    appendBehavList(mi, M("TP_EXPOSURE_CONTRAST"), ADDSET_TC_CONTRAST, false);
    appendBehavList(mi, M("TP_EXPOSURE_SATURATION"), ADDSET_TC_SATURATION, false);

    mi = behModel->append ();
    mi->set_value(behavColumns.label, M("TP_EPD_LABEL"));
    appendBehavList(mi, M("TP_EPD_STRENGTH"), ADDSET_EPD_STRENGTH, false);
    appendBehavList(mi, M("TP_EPD_GAMMA"), ADDSET_EPD_GAMMA, false);
    appendBehavList(mi, M("TP_EPD_EDGESTOPPING"), ADDSET_EPD_EDGESTOPPING, false);
    appendBehavList(mi, M("TP_EPD_SCALE"), ADDSET_EPD_SCALE, false);
    appendBehavList(mi, M("TP_EPD_REWEIGHTINGITERATES"), ADDSET_EPD_REWEIGHTINGITERATES, false);

    mi = behModel->append();
    mi->set_value(behavColumns.label, M("TP_TM_FATTAL_LABEL"));
    appendBehavList (mi, M ("TP_TM_FATTAL_AMOUNT"), ADDSET_FATTAL_AMOUNT, false);
    appendBehavList (mi, M ("TP_TM_FATTAL_THRESHOLD"), ADDSET_FATTAL_THRESHOLD, false);
    appendBehavList (mi, M ("TP_TM_FATTAL_ANCHOR"), ADDSET_FATTAL_ANCHOR, false);

    mi = behModel->append();
    mi->set_value(behavColumns.label, M("TP_RETINEX_LABEL"));
    appendBehavList(mi, M("TP_RETINEX_STRENGTH"), ADDSET_RETI_STR, false);
    appendBehavList(mi, M("TP_RETINEX_NEIGHBOR"), ADDSET_RETI_NEIGH, false);
    appendBehavList(mi, M("TP_RETINEX_VARIANCE"), ADDSET_RETI_VART, false);
    appendBehavList(mi, M("TP_RETINEX_GAMMA"), ADDSET_RETI_GAM, false);
    appendBehavList(mi, M("TP_RETINEX_SLOPE"), ADDSET_RETI_SLO, false);
    appendBehavList(mi, M("TP_RETINEX_GAIN"), ADDSET_RETI_GAIN, false);
    appendBehavList(mi, M("TP_RETINEX_OFFSET"), ADDSET_RETI_OFFS, false);
    appendBehavList(mi, M("TP_RETINEX_THRESHOLD"), ADDSET_RETI_LIMD, false);

    mi = behModel->append();
    mi->set_value(behavColumns.label, M("TP_SHADOWSHLIGHTS_LABEL"));
    appendBehavList(mi, M("TP_SHADOWSHLIGHTS_HIGHLIGHTS"), ADDSET_SH_HIGHLIGHTS, false);
    appendBehavList(mi, M("TP_SHADOWSHLIGHTS_SHADOWS"), ADDSET_SH_SHADOWS, false);

    mi = behModel->append();
    mi->set_value(behavColumns.label, M("TP_LABCURVE_LABEL"));
    appendBehavList(mi, M("TP_LABCURVE_BRIGHTNESS"), ADDSET_LC_BRIGHTNESS, false);
    appendBehavList(mi, M("TP_LABCURVE_CONTRAST"), ADDSET_LC_CONTRAST, false);
    appendBehavList(mi, M("TP_LABCURVE_CHROMATICITY"), ADDSET_LC_CHROMATICITY, false);

    mi = behModel->append();  // Used for both Resize and Post-Resize sharpening
    mi->set_value(behavColumns.label, M("TP_SHARPENING_LABEL"));
    appendBehavList (mi, M ("TP_SHARPENING_CONTRAST"), ADDSET_SHARP_CONTRAST, false);
    appendBehavList(mi, M("TP_SHARPENING_RADIUS"), ADDSET_SHARP_RADIUS, false);
    appendBehavList(mi, M("TP_SHARPENING_AMOUNT"), ADDSET_SHARP_AMOUNT, false);
    appendBehavList(mi, M("TP_SHARPENING_RLD_DAMPING"), ADDSET_SHARP_DAMPING, false);
    appendBehavList(mi, M("TP_SHARPENING_RLD_ITERATIONS"), ADDSET_SHARP_ITER, false);
    appendBehavList(mi, M("TP_SHARPENING_EDTOLERANCE"), ADDSET_SHARP_EDGETOL, false);
    appendBehavList(mi, M("TP_SHARPENING_HALOCONTROL"), ADDSET_SHARP_HALOCTRL, false);

    mi = behModel->append();
    mi->set_value(behavColumns.label, M("TP_LOCALCONTRAST_LABEL"));
    appendBehavList(mi, M("TP_LOCALCONTRAST_RADIUS"), ADDSET_LOCALCONTRAST_RADIUS, false);
    appendBehavList(mi, M("TP_LOCALCONTRAST_AMOUNT"), ADDSET_LOCALCONTRAST_AMOUNT, false);
    appendBehavList(mi, M("TP_LOCALCONTRAST_DARKNESS"), ADDSET_LOCALCONTRAST_DARKNESS, false);
    appendBehavList(mi, M("TP_LOCALCONTRAST_LIGHTNESS"), ADDSET_LOCALCONTRAST_LIGHTNESS, false);

    mi = behModel->append();
    mi->set_value(behavColumns.label, M("TP_SHARPENEDGE_LABEL"));
    appendBehavList(mi, M("TP_SHARPENEDGE_PASSES"), ADDSET_SHARPENEDGE_PASS, false);
    appendBehavList(mi, M("TP_SHARPENEDGE_AMOUNT"), ADDSET_SHARPENEDGE_AMOUNT, false);

    mi = behModel->append();
    mi->set_value(behavColumns.label, M("TP_SHARPENMICRO_LABEL"));
    appendBehavList(mi, M("TP_SHARPENMICRO_AMOUNT"), ADDSET_SHARPENMICRO_AMOUNT, false);
    appendBehavList (mi, M ("TP_SHARPENMICRO_CONTRAST"), ADDSET_SHARPENMICRO_CONTRAST, false);
    appendBehavList(mi, M("TP_SHARPENMICRO_UNIFORMITY"), ADDSET_SHARPENMICRO_UNIFORMITY, false);

    mi = behModel->append();
    mi->set_value(behavColumns.label, M("TP_DIRPYRDENOISE_LABEL"));
    appendBehavList (mi, M ("TP_DIRPYRDENOISE_LUMINANCE_SMOOTHING"), ADDSET_DIRPYRDN_LUMA, true);
    appendBehavList (mi, M ("TP_DIRPYRDENOISE_LUMINANCE_DETAIL"), ADDSET_DIRPYRDN_LUMDET, true);
    appendBehavList (mi, M ("TP_DIRPYRDENOISE_CHROMINANCE_MASTER"), ADDSET_DIRPYRDN_CHROMA, true);
    appendBehavList (mi, M ("TP_DIRPYRDENOISE_CHROMINANCE_REDGREEN"), ADDSET_DIRPYRDN_CHROMARED, true);
    appendBehavList (mi, M ("TP_DIRPYRDENOISE_CHROMINANCE_BLUEYELLOW"), ADDSET_DIRPYRDN_CHROMABLUE, true);
    appendBehavList (mi, M ("TP_DIRPYRDENOISE_MAIN_GAMMA"), ADDSET_DIRPYRDN_GAMMA, true);
    appendBehavList (mi, M ("TP_DIRPYRDENOISE_MEDIAN_PASSES"), ADDSET_DIRPYRDN_PASSES, true);

    mi = behModel->append();
    mi->set_value ( behavColumns.label, M ("TP_DEHAZE_LABEL") );
    appendBehavList ( mi, M ( "TP_DEHAZE_STRENGTH" ), ADDSET_DEHAZE_STRENGTH, true );

    mi = behModel->append ();
    mi->set_value(behavColumns.label, M("TP_WBALANCE_LABEL"));
    appendBehavList(mi, M("TP_WBALANCE_TEMPERATURE"), ADDSET_WB_TEMPERATURE, true);
    appendBehavList(mi, M("TP_WBALANCE_GREEN"), ADDSET_WB_GREEN, true);
    appendBehavList(mi, M("TP_WBALANCE_EQBLUERED"), ADDSET_WB_EQUAL, true);
    appendBehavList(mi, M("TP_WBALANCE_TEMPBIAS"), ADDSET_WB_TEMPBIAS, true);

    mi = behModel->append();
    mi->set_value(behavColumns.label, M("TP_COLORAPP_LABEL"));
    appendBehavList (mi, M("TP_COLORAPP_LABEL_SCENE") + " - " + M("TP_COLORAPP_ABSOLUTELUMINANCE"), ADDSET_CAT_ADAPTSCENE, true);
    appendBehavList (mi, M("TP_COLORAPP_LABEL_VIEWING") + " - " + M("TP_COLORAPP_ABSOLUTELUMINANCE"), ADDSET_CAT_ADAPTVIEWING, true);
    appendBehavList(mi, M("TP_COLORAPP_LIGHT"), ADDSET_CAT_LIGHT, true);
    appendBehavList(mi, M("TP_COLORAPP_BRIGHT"), ADDSET_CAT_BRIGHT, true);
    appendBehavList(mi, M("TP_COLORAPP_CHROMA"), ADDSET_CAT_CHROMA, true);
    appendBehavList (mi, M ("TP_COLORAPP_CHROMA_S"), ADDSET_CAT_CHROMA_S, true);
    appendBehavList (mi, M ("TP_COLORAPP_CHROMA_M"), ADDSET_CAT_CHROMA_M, true);
    appendBehavList(mi, M("TP_COLORAPP_RSTPRO"), ADDSET_CAT_RSTPRO, true);
    appendBehavList(mi, M("TP_COLORAPP_CONTRAST"), ADDSET_CAT_CONTRAST, true);
    appendBehavList(mi, M("TP_COLORAPP_CONTRAST_Q"), ADDSET_CAT_CONTRAST_Q, true);
    appendBehavList(mi, M("TP_COLORAPP_HUE"), ADDSET_CAT_HUE, true);
    appendBehavList(mi, M("TP_COLORAPP_BADPIXSL"), ADDSET_CAT_BADPIX, true);

    mi = behModel->append();
    mi->set_value(behavColumns.label, M("TP_VIBRANCE_LABEL"));
    appendBehavList(mi, M("TP_VIBRANCE_PASTELS"), ADDSET_VIBRANCE_PASTELS, false);
    appendBehavList(mi, M("TP_VIBRANCE_SATURATED"), ADDSET_VIBRANCE_SATURATED, false);


    mi = behModel->append();
    mi->set_value(behavColumns.label, M("TP_CHMIXER_LABEL"));
    appendBehavList(mi, M("TP_CHMIXER_RED") + ", " + M("TP_CHMIXER_GREEN") + ", " + M("TP_CHMIXER_BLUE"), ADDSET_CHMIXER, false);

    mi = behModel->append();
    mi->set_value(behavColumns.label, M("TP_BWMIX_LABEL"));
    appendBehavList(mi, M("TP_BWMIX_MIXC"), ADDSET_BLACKWHITE_HUES, false);
    appendBehavList(mi, M("TP_BWMIX_GAMMA"), ADDSET_BLACKWHITE_GAMMA, false);

    mi = behModel->append();
    mi->set_value(behavColumns.label, M("TP_FILMSIMULATION_LABEL"));
    appendBehavList(mi, M("TP_FILMSIMULATION_STRENGTH"), ADDSET_FILMSIMULATION_STRENGTH, true);

    mi = behModel->append();
    mi->set_value ( behavColumns.label, M ("TP_SOFTLIGHT_LABEL") );
    appendBehavList ( mi, M ( "TP_SOFTLIGHT_STRENGTH" ), ADDSET_SOFTLIGHT_STRENGTH, true );

    mi = behModel->append ();
    mi->set_value(behavColumns.label, M("TP_COLORTONING_LABEL"));
    appendBehavList(mi, M("TP_COLORTONING_SPLITCOCO"), ADDSET_COLORTONING_SPLIT, true);
    appendBehavList(mi, M("TP_COLORTONING_SATURATIONTHRESHOLD"), ADDSET_COLORTONING_SATTHRESHOLD, true);
    appendBehavList(mi, M("TP_COLORTONING_SATURATEDOPACITY"), ADDSET_COLORTONING_SATOPACITY, true);
    appendBehavList(mi, M("TP_COLORTONING_BALANCE"), ADDSET_COLORTONING_BALANCE, true);
    appendBehavList(mi, M("TP_COLORTONING_STRENGTH"), ADDSET_COLORTONING_STRENGTH, true);

    mi = behModel->append();
    mi->set_value(behavColumns.label, M("TP_ROTATE_LABEL"));
    appendBehavList(mi, M("TP_ROTATE_DEGREE"), ADDSET_ROTATE_DEGREE, false);

    mi = behModel->append();
    mi->set_value(behavColumns.label, M("TP_RESIZE_LABEL"));
    appendBehavList(mi, M("TP_RESIZE_SCALE"), ADDSET_RESIZE_SCALE, true);


    mi = behModel->append();
    mi->set_value(behavColumns.label, M("TP_DISTORTION_LABEL"));
    appendBehavList(mi, M("TP_DISTORTION_AMOUNT"), ADDSET_DIST_AMOUNT, false);

    mi = behModel->append();
    mi->set_value(behavColumns.label, M("TP_PERSPECTIVE_LABEL"));
    appendBehavList(mi, M("TP_PERSPECTIVE_HORIZONTAL") + ", " + M("TP_PERSPECTIVE_VERTICAL"), ADDSET_PERSPECTIVE, false);

    mi = behModel->append();
    mi->set_value(behavColumns.label, M("TP_GRADIENT_LABEL"));
    appendBehavList(mi, M("TP_GRADIENT_DEGREE"), ADDSET_GRADIENT_DEGREE, false);
    appendBehavList(mi, M("TP_GRADIENT_FEATHER"), ADDSET_GRADIENT_FEATHER, false);
    appendBehavList(mi, M("TP_GRADIENT_STRENGTH"), ADDSET_GRADIENT_STRENGTH, false);
    appendBehavList(mi, M("TP_GRADIENT_CENTER_X") + ", " + M("TP_GRADIENT_CENTER_Y"), ADDSET_GRADIENT_CENTER, false);

    mi = behModel->append();
    mi->set_value(behavColumns.label, M("TP_PCVIGNETTE_LABEL"));
    appendBehavList(mi, M("TP_PCVIGNETTE_STRENGTH"), ADDSET_PCVIGNETTE_STRENGTH, false);
    appendBehavList(mi, M("TP_PCVIGNETTE_FEATHER"), ADDSET_PCVIGNETTE_FEATHER, false);
    appendBehavList(mi, M("TP_PCVIGNETTE_ROUNDNESS"), ADDSET_PCVIGNETTE_ROUNDNESS, false);

    mi = behModel->append();
    mi->set_value(behavColumns.label, M("TP_CACORRECTION_LABEL"));
    appendBehavList(mi, M("TP_CACORRECTION_BLUE") + ", " + M("TP_CACORRECTION_RED"), ADDSET_CA, true);

    mi = behModel->append();
    mi->set_value(behavColumns.label, M("TP_VIGNETTING_LABEL"));
    appendBehavList(mi, M("TP_VIGNETTING_AMOUNT"), ADDSET_VIGN_AMOUNT, false);
    appendBehavList(mi, M("TP_VIGNETTING_RADIUS"), ADDSET_VIGN_RADIUS, false);
    appendBehavList(mi, M("TP_VIGNETTING_STRENGTH"), ADDSET_VIGN_STRENGTH, false);
    appendBehavList(mi, M("TP_VIGNETTING_CENTER_X") + ", " + M("TP_VIGNETTING_CENTER_Y"), ADDSET_VIGN_CENTER, false);

    mi = behModel->append();
    mi->set_value(behavColumns.label, M("TP_DIRPYREQUALIZER_LABEL"));
    appendBehavList(mi, M("TP_EXPOSURE_CONTRAST"), ADDSET_DIRPYREQ, true);
    appendBehavList(mi, M("TP_DIRPYREQUALIZER_THRESHOLD"), ADDSET_DIRPYREQ_THRESHOLD, true);
    appendBehavList(mi, M("TP_DIRPYREQUALIZER_SKIN"), ADDSET_DIRPYREQ_SKINPROTECT, true);

    mi = behModel->append();
    mi->set_value(behavColumns.label, M("TP_WAVELET_LABEL"));
    appendBehavList(mi, M("TP_WAVELET_LEVELS"), ADDSET_WA_THRES, true);
    appendBehavList(mi, M("TP_WAVELET_THRESHOLD"), ADDSET_WA_THRESHOLD, true);
    appendBehavList(mi, M("TP_WAVELET_THRESHOLD2"), ADDSET_WA_THRESHOLD2, true);
    appendBehavList(mi, M("TP_WAVELET_CHRO"), ADDSET_WA_CHRO, true);
    appendBehavList(mi, M("TP_WAVELET_CHR"), ADDSET_WA_CHROMA, true);
    appendBehavList(mi, M("TP_WAVELET_SKIN"), ADDSET_WA_SKINPROTECT, true);
    appendBehavList(mi, M("TP_WAVELET_EDRAD"), ADDSET_WA_EDGRAD, true);
    appendBehavList(mi, M("TP_WAVELET_EDVAL"), ADDSET_WA_EDGVAL, true);
    appendBehavList(mi, M("TP_WAVELET_RESCON"), ADDSET_WA_RESCON, true);
    appendBehavList(mi, M("TP_WAVELET_THR"), ADDSET_WA_THRR, true);
    appendBehavList(mi, M("TP_WAVELET_RESCONH"), ADDSET_WA_RESCONH, true);
    appendBehavList(mi, M("TP_WAVELET_THRH"), ADDSET_WA_THRRH, true);
    appendBehavList (mi, M ("TP_WAVELET_RADIUS"), ADDSET_WA_RADIUS, true);
    appendBehavList(mi, M("TP_WAVELET_RESCHRO"), ADDSET_WA_RESCHRO, true);
    appendBehavList(mi, M("TP_WAVELET_TMSTRENGTH"), ADDSET_WA_TMRS, true);
    appendBehavList (mi, M ("TP_WAVELET_TMEDGS"), ADDSET_WA_EDGS, true);
    appendBehavList (mi, M ("TP_WAVELET_TMSCALE"), ADDSET_WA_SCALE, true);
    appendBehavList(mi, M("TP_WAVELET_SKY"), ADDSET_WA_SKYPROTECT, true);
    appendBehavList(mi, M("TP_WAVELET_CONTRA"), ADDSET_WA_CONTRAST, true);
    appendBehavList(mi, M("TP_WAVELET_STRENGTH"), ADDSET_WA_STRENGTH, true);
    appendBehavList(mi, M("TP_WAVELET_COMPGAMMA"), ADDSET_WA_GAMMA, true);
    appendBehavList(mi, M("TP_WAVELET_EDGEDETECT"), ADDSET_WA_EDGEDETECT, true);
    appendBehavList(mi, M("TP_WAVELET_EDGEDETECTTHR"), ADDSET_WA_EDGEDETECTTHR, true);
    appendBehavList(mi, M("TP_WAVELET_EDGEDETECTTHR2"), ADDSET_WA_EDGEDETECTTHR2, true);

    mi = behModel->append ();
    mi->set_value (behavColumns.label, M("MAIN_TAB_RAW") + " - " + M("TP_RAW_SENSOR_BAYER_LABEL"));
    appendBehavList (mi, M ("TP_RAW_FALSECOLOR"), ADDSET_BAYER_FALSE_COLOR_SUPPRESSION, false);
    appendBehavList (mi, M ("TP_RAW_DCBITERATIONS") + ", " + M("TP_RAW_LMMSEITERATIONS"), ADDSET_BAYER_ITER, false);
    appendBehavList (mi, M ("TP_RAW_DUALDEMOSAICCONTRAST"), ADDSET_BAYER_DUALDEMOZCONTRAST, false);
    appendBehavList (mi, M ("TP_RAW_PIXELSHIFTSIGMA"), ADDSET_BAYER_PS_SIGMA, false);
    appendBehavList (mi, M ("TP_RAW_PIXELSHIFTSMOOTH"), ADDSET_BAYER_PS_SMOOTH, false);
    appendBehavList (mi, M ("TP_RAW_PIXELSHIFTEPERISO"), ADDSET_BAYER_PS_EPERISO, false);

    mi = behModel->append ();
    mi->set_value (behavColumns.label, M("MAIN_TAB_RAW") + " - " + M("TP_RAW_SENSOR_XTRANS_LABEL"));
    appendBehavList (mi, M ("TP_RAW_FALSECOLOR"), ADDSET_XTRANS_FALSE_COLOR_SUPPRESSION, false);

    mi = behModel->append ();
    mi->set_value (behavColumns.label, M("MAIN_TAB_RAW") + " - " + M("TP_PREPROCESS_LABEL"));
    appendBehavList (mi, M ("TP_PREPROCESS_GREENEQUIL"), ADDSET_PREPROCESS_GREENEQUIL, false);
    appendBehavList (mi, M ("TP_PREPROCESS_LINEDENOISE"), ADDSET_PREPROCESS_LINEDENOISE, true);

    mi = behModel->append ();
    mi->set_value (behavColumns.label, M("MAIN_TAB_RAW") + " - " + M("TP_EXPOS_WHITEPOINT_LABEL"));
    appendBehavList (mi, M ("TP_RAWEXPOS_LINEAR"), ADDSET_RAWEXPOS_LINEAR, false);

    mi = behModel->append ();
    mi->set_value (behavColumns.label, M("MAIN_TAB_RAW") + " - " + M("TP_EXPOS_BLACKPOINT_LABEL"));
    appendBehavList (mi, M ("TP_RAWEXPOS_RGB"), ADDSET_RAWEXPOS_BLACKS, false);

    mi = behModel->append ();
    mi->set_value (behavColumns.label, M("MAIN_TAB_RAW") + " - " + M("TP_FLATFIELD_LABEL"));
    appendBehavList (mi, M ("TP_FLATFIELD_CLIPCONTROL"), ADDSET_RAWFFCLIPCONTROL, true);

    mi = behModel->append ();
    mi->set_value (behavColumns.label, M("MAIN_TAB_RAW") + " - " + M("TP_RAWCACORR_LABEL"));
    appendBehavList (mi, M ("TP_RAWCACORR_CARED") + ", " + M ("TP_RAWCACORR_CABLUE"), ADDSET_RAWCACORR, true);

    behTreeView->expand_all();

    behAddAll = Gtk::manage(new Gtk::Button(M("PREFERENCES_BEHADDALL")));
    behSetAll = Gtk::manage(new Gtk::Button(M("PREFERENCES_BEHSETALL")));
    behAddAll->set_tooltip_markup(M("PREFERENCES_BEHADDALLHINT"));
    behSetAll->set_tooltip_markup(M("PREFERENCES_BEHSETALLHINT"));

    behAddAll->signal_clicked().connect(sigc::mem_fun(*this, &Preferences::behAddAllPressed));
    behSetAll->signal_clicked().connect(sigc::mem_fun(*this, &Preferences::behSetAllPressed));

    Gtk::HBox* buttonpanel1 = Gtk::manage(new Gtk::HBox());
    buttonpanel1->pack_end(*behSetAll, Gtk::PACK_SHRINK, 4);
    buttonpanel1->pack_end(*behAddAll, Gtk::PACK_SHRINK, 4);
    vbbeh->pack_start(*buttonpanel1, Gtk::PACK_SHRINK, 4);

    chOverwriteOutputFile = Gtk::manage(new Gtk::CheckButton(M("PREFERENCES_OVERWRITEOUTPUTFILE")));
    vbBatchProc->pack_start (*chOverwriteOutputFile, Gtk::PACK_SHRINK, 4);

    swBatchProc->add(*vbBatchProc);
    return swBatchProc;
}

void Preferences::appendBehavList(Gtk::TreeModel::iterator& parent, Glib::ustring label, int id, bool set)
{

    Gtk::TreeModel::iterator ci = behModel->append(parent->children());
    ci->set_value(behavColumns.label, label);
    ci->set_value(behavColumns.visible, true);
    ci->set_value(behavColumns.badd, !set);
    ci->set_value(behavColumns.bset, set);
    ci->set_value(behavColumns.addsetid, id);
}

void Preferences::behAddSetRadioToggled(const Glib::ustring& path, bool add)
{
    Gtk::TreeModel::iterator iter = behModel->get_iter(path);
    iter->set_value(behavColumns.badd, add);
    iter->set_value(behavColumns.bset, !add);
}

void Preferences::behAddRadioToggled(const Glib::ustring& path)
{
    behAddSetRadioToggled(path, true);
}

void Preferences::behSetRadioToggled(const Glib::ustring& path)
{
    behAddSetRadioToggled(path, false);
}


Gtk::Widget *Preferences::getDynamicProfilePanel()
{
    swDynamicProfile = Gtk::manage(new Gtk::ScrolledWindow());
    swDynamicProfile->set_policy(Gtk::POLICY_AUTOMATIC, Gtk::POLICY_AUTOMATIC);

    dynProfilePanel = Gtk::manage(new DynamicProfilePanel());

    swDynamicProfile->add(*dynProfilePanel);
    return swDynamicProfile;
}


Gtk::Widget* Preferences::getImageProcessingPanel ()
{
    swImageProcessing = Gtk::manage(new Gtk::ScrolledWindow());
    swImageProcessing->set_policy(Gtk::POLICY_AUTOMATIC, Gtk::POLICY_AUTOMATIC);

    Gtk::VBox* vbImageProcessing = Gtk::manage (new Gtk::VBox ());

    Gtk::Frame* fpp = Gtk::manage(new Gtk::Frame(M("PREFERENCES_IMPROCPARAMS")));
    Gtk::VBox* vbpp = Gtk::manage(new Gtk::VBox());
    Gtk::Label* drlab = Gtk::manage(new Gtk::Label(M("PREFERENCES_FORRAW") + ":", Gtk::ALIGN_START));
    rprofiles = Gtk::manage(new ProfileStoreComboBox());
    const ProfileStoreEntry* dynpse = ProfileStore::getInstance()->getInternalDynamicPSE();
    rprofiles->addRow(dynpse);
    setExpandAlignProperties(rprofiles, true, false, Gtk::ALIGN_FILL, Gtk::ALIGN_CENTER);
    rprofiles->set_size_request(50, -1);
    rpconn = rprofiles->signal_changed().connect(sigc::mem_fun(*this, &Preferences::forRAWComboChanged));
    Gtk::Label* drimg = Gtk::manage(new Gtk::Label(M("PREFERENCES_FORIMAGE") + ":", Gtk::ALIGN_START));
    iprofiles = Gtk::manage(new ProfileStoreComboBox());
    iprofiles->addRow(dynpse);
    iprofiles->set_size_request(50, -1);
    setExpandAlignProperties(iprofiles, true, false, Gtk::ALIGN_FILL, Gtk::ALIGN_FILL);
    ipconn = iprofiles->signal_changed().connect(sigc::mem_fun(*this, &Preferences::forImageComboChanged));
    Gtk::Table* defpt = Gtk::manage(new Gtk::Table(2, 2));
    defpt->attach(*drlab, 0, 1, 0, 1, Gtk::FILL, Gtk::SHRINK, 2, 2);
    defpt->attach(*rprofiles, 1, 2, 0, 1, Gtk::EXPAND | Gtk::FILL | Gtk::SHRINK, Gtk::SHRINK, 2, 2);
    defpt->attach(*drimg, 0, 1, 1, 2, Gtk::FILL, Gtk::SHRINK, 2, 2);
    defpt->attach(*iprofiles, 1, 2, 1, 2, Gtk::EXPAND | Gtk::FILL | Gtk::SHRINK, Gtk::SHRINK, 2, 2);
    vbpp->pack_start(*defpt, Gtk::PACK_SHRINK, 4);
    useBundledProfiles = Gtk::manage(new Gtk::CheckButton(M("PREFERENCES_USEBUNDLEDPROFILES")));
    bpconn = useBundledProfiles->signal_clicked().connect(sigc::mem_fun(*this, &Preferences::bundledProfilesChanged));
    vbpp->pack_start(*useBundledProfiles, Gtk::PACK_SHRINK, 4);
    fpp->add(*vbpp);
    vbImageProcessing->pack_start (*fpp, Gtk::PACK_SHRINK, 4);

    // Custom profile builder box
    Gtk::Frame* cpfrm = Gtk::manage(new Gtk::Frame(M("PREFERENCES_CUSTPROFBUILD")));
    Gtk::Label* cplab = Gtk::manage(new Gtk::Label(M("PREFERENCES_CUSTPROFBUILDPATH") + ":", Gtk::ALIGN_START));
    txtCustProfBuilderPath = Gtk::manage(new Gtk::Entry());
    txtCustProfBuilderPath->set_tooltip_markup(M("PREFERENCES_CUSTPROFBUILDHINT"));
    Gtk::Label* cpltypelab = Gtk::manage(new Gtk::Label(M("PREFERENCES_CUSTPROFBUILDKEYFORMAT") + ":", Gtk::ALIGN_START));
    custProfBuilderLabelType = Gtk::manage(new Gtk::ComboBoxText());
    custProfBuilderLabelType->append(M("PREFERENCES_CUSTPROFBUILDKEYFORMAT_TID"));
    custProfBuilderLabelType->append(M("PREFERENCES_CUSTPROFBUILDKEYFORMAT_NAME"));
    custProfBuilderLabelType->append(M("PREFERENCES_CUSTPROFBUILDKEYFORMAT_TID") + "_" + M("PREFERENCES_CUSTPROFBUILDKEYFORMAT_NAME"));
    Gtk::Table* cpbt = Gtk::manage(new Gtk::Table(2, 2));
    cpbt->attach(*cplab, 0, 1, 0, 1, Gtk::FILL, Gtk::SHRINK, 2, 2);
    cpbt->attach(*txtCustProfBuilderPath, 1, 2, 0, 1, Gtk::EXPAND | Gtk::FILL | Gtk::SHRINK, Gtk::SHRINK, 2, 2);
    cpbt->attach(*cpltypelab, 0, 1, 1, 2, Gtk::FILL, Gtk::SHRINK, 2, 2);
    cpbt->attach(*custProfBuilderLabelType, 1, 2, 1, 2, Gtk::EXPAND | Gtk::FILL | Gtk::SHRINK, Gtk::SHRINK, 2, 2);
    cpfrm->add(*cpbt);
    vbImageProcessing->pack_start (*cpfrm, Gtk::PACK_SHRINK, 4);

    Gtk::Frame* fdp = Gtk::manage(new Gtk::Frame(M("PREFERENCES_PROFILEHANDLING")));
    Gtk::Table* vbdp = Gtk::manage(new Gtk::Table(2, 2));
    saveParamsPreference = Gtk::manage(new Gtk::ComboBoxText());
    saveParamsPreference->append(M("PREFERENCES_PROFILESAVEINPUT"));
    saveParamsPreference->append(M("PREFERENCES_PROFILESAVECACHE"));
    saveParamsPreference->append(M("PREFERENCES_PROFILESAVEBOTH"));
    Gtk::Label *splab = Gtk::manage (new Gtk::Label (M ("PREFERENCES_PROFILESAVELOCATION") + ":", Gtk::ALIGN_START));
    vbdp->attach(*splab, 0, 1, 0, 1, Gtk::FILL, Gtk::SHRINK, 2, 2);
    vbdp->attach(*saveParamsPreference, 1, 2, 0, 1, Gtk::EXPAND | Gtk::FILL | Gtk::SHRINK, Gtk::SHRINK, 2, 2);
    Gtk::Label* lplab = Gtk::manage (new Gtk::Label (M ("PREFERENCES_PROFILELOADPR") + ":", Gtk::ALIGN_START));
    loadParamsPreference = Gtk::manage(new Gtk::ComboBoxText());
    loadParamsPreference->append(M("PREFERENCES_PROFILEPRCACHE"));
    loadParamsPreference->append(M("PREFERENCES_PROFILEPRFILE"));
    vbdp->attach(*lplab, 0, 1, 1, 2, Gtk::FILL, Gtk::SHRINK, 2, 2);
    vbdp->attach(*loadParamsPreference, 1, 2, 1, 2, Gtk::EXPAND | Gtk::FILL | Gtk::SHRINK, Gtk::SHRINK, 2, 2);
    fdp->add(*vbdp);
    vbImageProcessing->pack_start (*fdp, Gtk::PACK_SHRINK, 4);

//    Gtk::Frame* fdf = Gtk::manage (new Gtk::Frame (M ("PREFERENCES_DARKFRAME")) );
//    Gtk::HBox* hb42 = Gtk::manage (new Gtk::HBox ());
//    darkFrameDir = Gtk::manage (new Gtk::FileChooserButton (M ("PREFERENCES_DIRDARKFRAMES"), Gtk::FILE_CHOOSER_ACTION_SELECT_FOLDER));
    // Directories
    Gtk::Frame* cdf = Gtk::manage(new Gtk::Frame(M("PREFERENCES_DIRECTORIES")));
    Gtk::Grid* dirgrid = Gtk::manage(new Gtk::Grid());
    setExpandAlignProperties(dirgrid, true, false, Gtk::ALIGN_FILL, Gtk::ALIGN_CENTER);

    Gtk::Label *dfLab = Gtk::manage(new Gtk::Label(M("PREFERENCES_DIRDARKFRAMES") + ":"));
    setExpandAlignProperties(dfLab, false, false, Gtk::ALIGN_START, Gtk::ALIGN_CENTER);
    darkFrameDir = Gtk::manage(new MyFileChooserButton(M("PREFERENCES_DIRDARKFRAMES"), Gtk::FILE_CHOOSER_ACTION_SELECT_FOLDER));
    setExpandAlignProperties(darkFrameDir, true, false, Gtk::ALIGN_FILL, Gtk::ALIGN_CENTER);
    dfLabel = Gtk::manage(new Gtk::Label("Found:"));
    setExpandAlignProperties(dfLabel, false, false, Gtk::ALIGN_START, Gtk::ALIGN_CENTER);

    dirgrid->attach_next_to(*dfLab, Gtk::POS_TOP, 1, 1);
    dirgrid->attach_next_to(*darkFrameDir, *dfLab, Gtk::POS_RIGHT, 1, 1);
    dirgrid->attach_next_to(*dfLabel, *darkFrameDir, Gtk::POS_RIGHT, 1, 1);

    dfconn = darkFrameDir->signal_selection_changed().connect ( sigc::mem_fun (*this, &Preferences::darkFrameChanged));

    // FLATFIELD
    Gtk::Label *ffLab = Gtk::manage(new Gtk::Label(M("PREFERENCES_FLATFIELDSDIR") + ":"));
    setExpandAlignProperties(ffLab, false, false, Gtk::ALIGN_START, Gtk::ALIGN_CENTER);
    flatFieldDir = Gtk::manage(new MyFileChooserButton(M("PREFERENCES_FLATFIELDSDIR"), Gtk::FILE_CHOOSER_ACTION_SELECT_FOLDER));
    setExpandAlignProperties(flatFieldDir, true, false, Gtk::ALIGN_FILL, Gtk::ALIGN_CENTER);
    ffLabel = Gtk::manage(new Gtk::Label("Found:"));
    setExpandAlignProperties(ffLabel, false, false, Gtk::ALIGN_START, Gtk::ALIGN_CENTER);

    dirgrid->attach_next_to(*ffLab, *dfLab, Gtk::POS_BOTTOM, 1, 1);
    dirgrid->attach_next_to(*flatFieldDir, *ffLab, Gtk::POS_RIGHT, 1, 1);
    dirgrid->attach_next_to(*ffLabel, *flatFieldDir, Gtk::POS_RIGHT, 1, 1);

    ffconn = flatFieldDir->signal_selection_changed().connect ( sigc::mem_fun (*this, &Preferences::flatFieldChanged));

    //Cluts Dir
    Gtk::Label *clutsDirLabel = Gtk::manage(new Gtk::Label(M("PREFERENCES_CLUTSDIR") + ":"));
    setExpandAlignProperties(clutsDirLabel, false, false, Gtk::ALIGN_START, Gtk::ALIGN_CENTER);
    clutsDir = Gtk::manage(new MyFileChooserButton(M("PREFERENCES_CLUTSDIR"), Gtk::FILE_CHOOSER_ACTION_SELECT_FOLDER));
    setExpandAlignProperties(clutsDir, true, false, Gtk::ALIGN_FILL, Gtk::ALIGN_CENTER);
    Gtk::Label* clutsRestartNeeded = Gtk::manage(new Gtk::Label(Glib::ustring(" (") + M("PREFERENCES_APPLNEXTSTARTUP") + ")"));
    setExpandAlignProperties(clutsRestartNeeded, false, false, Gtk::ALIGN_START, Gtk::ALIGN_CENTER);

    dirgrid->attach_next_to(*clutsDirLabel, *ffLab, Gtk::POS_BOTTOM, 1, 1);
    dirgrid->attach_next_to(*clutsDir, *clutsDirLabel, Gtk::POS_RIGHT, 1, 1);
    dirgrid->attach_next_to(*clutsRestartNeeded, *clutsDir, Gtk::POS_RIGHT, 1, 1);

    cdf->add(*dirgrid);
    vbImageProcessing->pack_start (*cdf, Gtk::PACK_SHRINK, 4 );

    // Crop
    Gtk::Frame *cropFrame = Gtk::manage(new Gtk::Frame(M("PREFERENCES_CROP")));
    Gtk::Grid *cropGrid = Gtk::manage(new Gtk::Grid());
    Gtk::Label *cropGuidesLbl = Gtk::manage(new Gtk::Label(M("PREFERENCES_CROP_GUIDES") + ": ", Gtk::ALIGN_START));
    cropGuidesCombo = Gtk::manage(new Gtk::ComboBoxText());
    cropGuidesCombo->append(M("PREFERENCES_CROP_GUIDES_NONE"));
    cropGuidesCombo->append(M("PREFERENCES_CROP_GUIDES_FRAME"));
    cropGuidesCombo->append(M("PREFERENCES_CROP_GUIDES_FULL"));
    cropAutoFitCB = Gtk::manage(new Gtk::CheckButton());
    Gtk::Label *cropAutoFitLbl = Gtk::manage(new Gtk::Label(M("PREFERENCES_CROP_AUTO_FIT"), Gtk::ALIGN_START));
    cropAutoFitLbl->set_line_wrap(true);
    cropAutoFitCB->add(*cropAutoFitLbl);
    cropGrid->attach(*cropGuidesLbl, 0, 0, 1, 1);
    cropGrid->attach(*cropGuidesCombo, 1, 0, 1, 1);
    cropGrid->attach(*cropAutoFitCB, 0, 1, 2, 1);
    cropFrame->add(*cropGrid);
    vbImageProcessing->pack_start(*cropFrame, Gtk::PACK_SHRINK, 4);

    swImageProcessing->add(*vbImageProcessing);

    return swImageProcessing;
}

Gtk::Widget* Preferences::getPerformancePanel()
{
    swPerformance = Gtk::manage(new Gtk::ScrolledWindow());
    swPerformance->set_policy(Gtk::POLICY_AUTOMATIC, Gtk::POLICY_AUTOMATIC);

    Gtk::VBox* vbPerformance = Gtk::manage ( new Gtk::VBox () );
    vbPerformance->set_spacing (4);

    Gtk::Frame* fprevdemo = Gtk::manage(new Gtk::Frame(M("PREFERENCES_PREVDEMO")));
    Gtk::HBox* hbprevdemo = Gtk::manage(new Gtk::HBox(false, 4));
    Gtk::Label* lprevdemo = Gtk::manage (new Gtk::Label (M("PREFERENCES_PREVDEMO_LABEL"), Gtk::ALIGN_START));
    cprevdemo = Gtk::manage(new Gtk::ComboBoxText());
    cprevdemo->append(M("PREFERENCES_PREVDEMO_FAST"));
    cprevdemo->append(M("PREFERENCES_PREVDEMO_SIDECAR"));
    cprevdemo->set_active(1);
    hbprevdemo->pack_start(*lprevdemo, Gtk::PACK_SHRINK);
    hbprevdemo->pack_start(*cprevdemo);
    fprevdemo->add(*hbprevdemo);
    vbPerformance->pack_start (*fprevdemo, Gtk::PACK_SHRINK, 4);

    Gtk::Frame* ftiffserialize = Gtk::manage(new Gtk::Frame(M("PREFERENCES_SERIALIZE_TIFF_READ")));
    Gtk::HBox* htiffserialize = Gtk::manage(new Gtk::HBox(false, 4));
    ctiffserialize = Gtk::manage(new Gtk::CheckButton(M("PREFERENCES_SERIALIZE_TIFF_READ_LABEL")));
    ctiffserialize->set_tooltip_text(M("PREFERENCES_SERIALIZE_TIFF_READ_TOOLTIP"));
    htiffserialize->pack_start(*ctiffserialize);
    ftiffserialize->add(*htiffserialize);
    vbPerformance->pack_start (*ftiffserialize, Gtk::PACK_SHRINK, 4);

    Gtk::Frame* fclut = Gtk::manage(new Gtk::Frame(M("PREFERENCES_CLUTSCACHE")));
#ifdef _OPENMP
    placeSpinBox(fclut, clutCacheSizeSB, "PREFERENCES_CLUTSCACHE_LABEL", 0, 1, 5, 2, 1, 3 * omp_get_num_procs());
#else
    placeSpinBox(fclut, clutCacheSizeSB, "PREFERENCES_CLUTSCACHE_LABEL", 0, 1, 5, 2, 1, 12);
#endif
    vbPerformance->pack_start (*fclut, Gtk::PACK_SHRINK, 4);

    Gtk::Frame* fchunksize = Gtk::manage ( new Gtk::Frame (M ("PREFERENCES_CHUNKSIZES")) );
    Gtk::VBox* chunkSizeVB = Gtk::manage ( new Gtk::VBox () );

    Gtk::HBox* measureHB = Gtk::manage ( new Gtk::HBox () );
    measureHB->set_spacing (4);
    measureCB = Gtk::manage ( new Gtk::CheckButton (M ("PREFERENCES_PERFORMANCE_MEASURE")) );
    measureCB->set_tooltip_text (M ("PREFERENCES_PERFORMANCE_MEASURE_HINT"));
    measureHB->pack_start(*measureCB, Gtk::PACK_SHRINK, 0);
    chunkSizeVB->add(*measureHB);

    placeSpinBox(chunkSizeVB, chunkSizeAMSB, "PREFERENCES_CHUNKSIZE_RAW_AMAZE", 0, 1, 5, 2, 1, 16);
    placeSpinBox(chunkSizeVB, chunkSizeCASB, "PREFERENCES_CHUNKSIZE_RAW_CA", 0, 1, 5, 2, 1, 16);
    placeSpinBox(chunkSizeVB, chunkSizeRCDSB, "PREFERENCES_CHUNKSIZE_RAW_RCD", 0, 1, 5, 2, 1, 16);
    placeSpinBox(chunkSizeVB, chunkSizeRGBSB, "PREFERENCES_CHUNKSIZE_RGB", 0, 1, 5, 2, 1, 16);
    placeSpinBox(chunkSizeVB, chunkSizeXTSB, "PREFERENCES_CHUNKSIZE_RAW_XT", 0, 1, 5, 2, 1, 16);

    fchunksize->add (*chunkSizeVB);

    vbPerformance->pack_start (*fchunksize, Gtk::PACK_SHRINK, 4);

    Gtk::Frame* finspect = Gtk::manage ( new Gtk::Frame (M ("PREFERENCES_INSPECT_LABEL")) );
    Gtk::VBox *inspectorvb = Gtk::manage(new Gtk::VBox());
    placeSpinBox(inspectorvb, maxInspectorBuffersSB, "PREFERENCES_INSPECT_MAXBUFFERS_LABEL", 0, 1, 5, 2, 1, 12, "PREFERENCES_INSPECT_MAXBUFFERS_TOOLTIP");

    Gtk::HBox *insphb = Gtk::manage(new Gtk::HBox());
    thumbnailInspectorMode = Gtk::manage(new Gtk::ComboBoxText());
    thumbnailInspectorMode->append(M("PREFERENCES_THUMBNAIL_INSPECTOR_JPEG"));
    thumbnailInspectorMode->append(M("PREFERENCES_THUMBNAIL_INSPECTOR_RAW"));
    thumbnailInspectorMode->append(M("PREFERENCES_THUMBNAIL_INSPECTOR_RAW_IF_NO_JPEG_FULLSIZE"));
    insphb->pack_start(*Gtk::manage(new Gtk::Label(M("PREFERENCES_THUMBNAIL_INSPECTOR_MODE") + ": ")), Gtk::PACK_SHRINK, 4);
    insphb->pack_start(*thumbnailInspectorMode);
    inspectorvb->pack_start(*insphb);
    finspect->add (*inspectorvb);
    vbPerformance->pack_start (*finspect, Gtk::PACK_SHRINK, 4);

    Gtk::Frame* threadsFrame = Gtk::manage ( new Gtk::Frame (M ("PREFERENCES_PERFORMANCE_THREADS")) );
    Gtk::VBox* threadsVBox = Gtk::manage ( new Gtk::VBox (Gtk::PACK_SHRINK, 4) );

#ifdef _OPENMP
    int maxThreadNumber = omp_get_max_threads();
#else
    int maxThreadNumber = 10;
#endif


    placeSpinBox(threadsVBox, threadsSpinBtn, "PREFERENCES_PERFORMANCE_THREADS_LABEL", 0, 1, 5, 2, 0, maxThreadNumber);

    threadsFrame->add (*threadsVBox);

    vbPerformance->pack_start (*threadsFrame, Gtk::PACK_SHRINK, 4);
    swPerformance->add(*vbPerformance);

    return swPerformance;
}

Gtk::Widget* Preferences::getColorManPanel ()
{
    swColorMan = Gtk::manage(new Gtk::ScrolledWindow());
    swColorMan->set_policy(Gtk::POLICY_AUTOMATIC, Gtk::POLICY_AUTOMATIC);

    Gtk::VBox* vbColorMan = Gtk::manage (new Gtk::VBox ());
    vbColorMan->set_spacing (4);

    iccDir = Gtk::manage(new MyFileChooserButton(M("PREFERENCES_ICCDIR"), Gtk::FILE_CHOOSER_ACTION_SELECT_FOLDER));
    setExpandAlignProperties(iccDir, true, false, Gtk::ALIGN_FILL, Gtk::ALIGN_CENTER);
    Gtk::Label* pdlabel = Gtk::manage(new Gtk::Label(M("PREFERENCES_ICCDIR") + ":", Gtk::ALIGN_START));
    setExpandAlignProperties(pdlabel, false, false, Gtk::ALIGN_FILL, Gtk::ALIGN_CENTER);

    Gtk::Grid* iccdgrid = Gtk::manage(new Gtk::Grid());
    setExpandAlignProperties(iccdgrid, true, false, Gtk::ALIGN_FILL, Gtk::ALIGN_FILL);
    iccdgrid->set_column_spacing(4);

    Gtk::Label* monProfileRestartNeeded = Gtk::manage ( new Gtk::Label (Glib::ustring (" (") + M ("PREFERENCES_APPLNEXTSTARTUP") + ")") );
    setExpandAlignProperties(monProfileRestartNeeded, false, false, Gtk::ALIGN_START, Gtk::ALIGN_BASELINE);

    iccdgrid->attach(*pdlabel, 0, 0, 1, 1);
    iccdgrid->attach(*iccDir, 1, 0, 1, 1);
    iccdgrid->attach (*monProfileRestartNeeded, 2, 0, 1, 1);

    iccDir->signal_selection_changed().connect(sigc::mem_fun(this, &Preferences::iccDirChanged));

    vbColorMan->pack_start (*iccdgrid, Gtk::PACK_SHRINK);

    //------------------------- MONITOR ----------------------

    Gtk::Frame* fmonitor = Gtk::manage(new Gtk::Frame(M("PREFERENCES_MONITOR")));
    Gtk::Grid* gmonitor = Gtk::manage(new Gtk::Grid());
    gmonitor->set_column_spacing(4);

    monProfile = Gtk::manage(new Gtk::ComboBoxText());
    setExpandAlignProperties(monProfile, true, false, Gtk::ALIGN_FILL, Gtk::ALIGN_CENTER);
    Gtk::Label* mplabel = Gtk::manage(new Gtk::Label(M("PREFERENCES_MONPROFILE") + ":", Gtk::ALIGN_START));
    setExpandAlignProperties(mplabel, false, false, Gtk::ALIGN_START, Gtk::ALIGN_CENTER);

    monIntent = Gtk::manage(new Gtk::ComboBoxText());
    setExpandAlignProperties(monIntent, true, false, Gtk::ALIGN_FILL, Gtk::ALIGN_CENTER);
    Gtk::Label* milabel = Gtk::manage(new Gtk::Label(M("PREFERENCES_MONINTENT") + ":", Gtk::ALIGN_START));
    setExpandAlignProperties(milabel, false, false, Gtk::ALIGN_START, Gtk::ALIGN_CENTER);

    monProfile->append(M("PREFERENCES_PROFILE_NONE"));
    monProfile->set_active(0);

    const std::vector<Glib::ustring> profiles = rtengine::ICCStore::getInstance()->getProfiles(rtengine::ICCStore::ProfileType::MONITOR);

    for (const auto& profile : profiles) {
        if (profile.find("file:") != 0) {
            std::string fileis_RTv4 = profile.substr(0, 4);

            if (fileis_RTv4 != "RTv4") {
            //    printf("pro=%s \n", profile.c_str());
                monProfile->append(profile);
            }
        }
    }

    // same order as the enum
    monIntent->append(M("PREFERENCES_INTENT_PERCEPTUAL"));
    monIntent->append(M("PREFERENCES_INTENT_RELATIVE"));
    monIntent->append(M("PREFERENCES_INTENT_ABSOLUTE"));
    monIntent->set_active(1);
    monIntent->set_size_request(120, -1);

    monBPC = Gtk::manage(new Gtk::CheckButton(M("PREFERENCES_CMMBPC")));
    setExpandAlignProperties(monBPC, false, false, Gtk::ALIGN_START, Gtk::ALIGN_CENTER);
    monBPC->set_active(true);

    cbAutoMonProfile = Gtk::manage(new Gtk::CheckButton(M("PREFERENCES_AUTOMONPROFILE")));
    setExpandAlignProperties(cbAutoMonProfile, false, false, Gtk::ALIGN_START, Gtk::ALIGN_CENTER);
    autoMonProfileConn = cbAutoMonProfile->signal_toggled().connect(sigc::mem_fun(*this, &Preferences::autoMonProfileToggled));

    int row = 0;
    gmonitor->attach(*mplabel, 0, row, 1, 1);
#if defined(__APPLE__) // monitor profile not supported on apple
    Gtk::Label *osxwarn = Gtk::manage(new Gtk::Label(M("PREFERENCES_MONPROFILE_WARNOSX"), Gtk::ALIGN_START));
    setExpandAlignProperties(osxwarn, false, false, Gtk::ALIGN_CENTER, Gtk::ALIGN_CENTER);
    gmonitor->attach(*osxwarn, 1, row, 1, 1);
#else
    gmonitor->attach(*monProfile, 1, row, 1, 1);
#endif
    ++row;
    gmonitor->attach(*cbAutoMonProfile, 1, row, 1, 1);
    ++row;
    gmonitor->attach(*milabel, 0, row, 1, 1);
    gmonitor->attach(*monIntent, 1, row, 1, 1);
    ++row;
    gmonitor->attach(*monBPC, 0, row, 2, 1);

    autoMonProfileToggled();

    fmonitor->add(*gmonitor);

    vbColorMan->pack_start (*fmonitor, Gtk::PACK_SHRINK);

    //------------------------- PRINTER ----------------------

    Gtk::Frame* fprinter = Gtk::manage(new Gtk::Frame(M("PREFERENCES_PRINTER")));
    Gtk::Grid* gprinter = Gtk::manage(new Gtk::Grid());
    gprinter->set_column_spacing(4);
    prtProfile = Gtk::manage(new Gtk::ComboBoxText());
    setExpandAlignProperties(prtProfile, true, false, Gtk::ALIGN_FILL, Gtk::ALIGN_CENTER);
    Gtk::Label* pplabel = Gtk::manage(new Gtk::Label(M("PREFERENCES_PRTPROFILE") + ":"));
    setExpandAlignProperties(pplabel, false, false, Gtk::ALIGN_START, Gtk::ALIGN_CENTER);

    prtIntent = Gtk::manage(new Gtk::ComboBoxText());
    setExpandAlignProperties(prtIntent, true, false, Gtk::ALIGN_FILL, Gtk::ALIGN_CENTER);
    Gtk::Label* pilabel = Gtk::manage(new Gtk::Label(M("PREFERENCES_PRTINTENT") + ":"));
    setExpandAlignProperties(pilabel, false, false, Gtk::ALIGN_START, Gtk::ALIGN_CENTER);

    prtProfile->append(M("PREFERENCES_PROFILE_NONE"));
    prtProfile->set_active(0);

    const std::vector<Glib::ustring> prtprofiles = rtengine::ICCStore::getInstance()->getProfiles(rtengine::ICCStore::ProfileType::PRINTER);

<<<<<<< HEAD
    for (const auto prtprofile : prtprofiles) {
        prtProfile->append(prtprofile);
=======
    for (const auto& prtprofile : prtprofiles) {
        prtProfile->append (prtprofile);
>>>>>>> 8886402e
    }

    // same order as the enum
    prtIntent->append(M("PREFERENCES_INTENT_PERCEPTUAL"));
    prtIntent->append(M("PREFERENCES_INTENT_RELATIVE"));
    prtIntent->append(M("PREFERENCES_INTENT_ABSOLUTE"));
    prtIntent->set_active(1);

    prtBPC = Gtk::manage(new Gtk::CheckButton(M("PREFERENCES_CMMBPC")));
    setExpandAlignProperties(prtBPC, false, false, Gtk::ALIGN_START, Gtk::ALIGN_CENTER);
    prtBPC->set_active(true);

    row = 0;
    gprinter->attach(*pplabel, 0, row, 1, 1);
    gprinter->attach(*prtProfile, 1, row, 1, 1);
    ++row;
    gprinter->attach(*pilabel, 0, row, 1, 1);
    gprinter->attach(*prtIntent, 1, row, 1, 1);
    ++row;
    gprinter->attach(*prtBPC, 0, row, 2, 1);

    autoMonProfileToggled();

    fprinter->add(*gprinter);

    vbColorMan->pack_start (*fprinter, Gtk::PACK_SHRINK);
    swColorMan->add(*vbColorMan);
    return swColorMan;
}

Gtk::Widget* Preferences::getGeneralPanel()
{
    swGeneral = Gtk::manage(new Gtk::ScrolledWindow());
    swGeneral->set_policy(Gtk::POLICY_AUTOMATIC, Gtk::POLICY_AUTOMATIC);

    Gtk::Grid* vbGeneral = Gtk::manage ( new Gtk::Grid () );
    vbGeneral->set_column_spacing (4);
    vbGeneral->set_row_spacing (4);

    Gtk::Frame* fworklflow = Gtk::manage(new Gtk::Frame(M("PREFERENCES_WORKFLOW")));
    setExpandAlignProperties(fworklflow, true, false, Gtk::ALIGN_FILL, Gtk::ALIGN_START);
    Gtk::Grid* workflowGrid = Gtk::manage(new Gtk::Grid());
    workflowGrid->set_column_spacing(4);
    workflowGrid->set_row_spacing(4);
    setExpandAlignProperties(workflowGrid, false, false, Gtk::ALIGN_FILL, Gtk::ALIGN_FILL);

    Gtk::Label* flayoutlab = Gtk::manage(new Gtk::Label(M("PREFERENCES_EDITORLAYOUT") + ":"));
    setExpandAlignProperties(flayoutlab, false, false, Gtk::ALIGN_START, Gtk::ALIGN_BASELINE);
    editorLayout = Gtk::manage (new MyComboBoxText ());
    setExpandAlignProperties(editorLayout, true, false, Gtk::ALIGN_FILL, Gtk::ALIGN_BASELINE);
    editorLayout->append(M("PREFERENCES_SINGLETAB"));
    editorLayout->append(M("PREFERENCES_SINGLETABVERTAB"));
    editorLayout->append(M("PREFERENCES_MULTITAB"));
    editorLayout->append(M("PREFERENCES_MULTITABDUALMON"));
    editorLayout->set_active(2);
    Gtk::CellRendererText* cellRenderer = dynamic_cast<Gtk::CellRendererText*>(editorLayout->get_first_cell());
    cellRenderer->property_ellipsize() = Pango::ELLIPSIZE_MIDDLE;
    cellRenderer->property_ellipsize_set() = true;
    editorLayout->signal_changed().connect(sigc::mem_fun(*this, &Preferences::layoutComboChanged));
    layoutComboChanged(); // update the tooltip
    Gtk::Label* lNextStart = Gtk::manage(new Gtk::Label(Glib::ustring("(") + M("PREFERENCES_APPLNEXTSTARTUP") + ")"));
    setExpandAlignProperties(lNextStart, false, false, Gtk::ALIGN_START, Gtk::ALIGN_BASELINE);
    workflowGrid->attach_next_to(*flayoutlab, Gtk::POS_LEFT, 1, 1);
    workflowGrid->attach_next_to(*editorLayout, *flayoutlab, Gtk::POS_RIGHT, 1, 1);
    workflowGrid->attach_next_to(*lNextStart, *editorLayout, Gtk::POS_RIGHT, 1, 1);

    Gtk::Label* curveBBoxPosL = Gtk::manage(new Gtk::Label(M("PREFERENCES_CURVEBBOXPOS") + ":"));
    setExpandAlignProperties(curveBBoxPosL, false, false, Gtk::ALIGN_START, Gtk::ALIGN_BASELINE);
    curveBBoxPosC = Gtk::manage(new Gtk::ComboBoxText());
    setExpandAlignProperties(curveBBoxPosC, true, false, Gtk::ALIGN_FILL, Gtk::ALIGN_BASELINE);
    curveBBoxPosC->append(M("PREFERENCES_CURVEBBOXPOS_ABOVE"));
    curveBBoxPosC->append(M("PREFERENCES_CURVEBBOXPOS_RIGHT"));
    curveBBoxPosC->append(M("PREFERENCES_CURVEBBOXPOS_BELOW"));
    curveBBoxPosC->append(M("PREFERENCES_CURVEBBOXPOS_LEFT"));
    curveBBoxPosC->set_active(1);
    Gtk::Label* curveBBoxPosRestartL = Gtk::manage(new Gtk::Label(Glib::ustring("(") + M("PREFERENCES_APPLNEXTSTARTUP") + ")"));
    setExpandAlignProperties(curveBBoxPosRestartL, false, false, Gtk::ALIGN_START, Gtk::ALIGN_BASELINE);
    workflowGrid->attach_next_to(*curveBBoxPosL, *flayoutlab, Gtk::POS_BOTTOM, 1, 1);
    workflowGrid->attach_next_to(*curveBBoxPosC, *editorLayout, Gtk::POS_BOTTOM, 1, 1);
    workflowGrid->attach_next_to(*curveBBoxPosRestartL, *lNextStart, Gtk::POS_BOTTOM, 1, 1);

    Gtk::Label* complexityL = Gtk::manage(new Gtk::Label(M("PREFERENCES_COMPLEXITYLOC") + ":"));
    setExpandAlignProperties(complexityL, false, false, Gtk::ALIGN_START, Gtk::ALIGN_BASELINE);
    complexitylocal = Gtk::manage(new Gtk::ComboBoxText());
    setExpandAlignProperties(complexitylocal, true, false, Gtk::ALIGN_FILL, Gtk::ALIGN_BASELINE);
    complexitylocal->append(M("PREFERENCES_COMPLEXITY_EXP"));
    complexitylocal->append(M("PREFERENCES_COMPLEXITY_CONF"));
    complexitylocal->append(M("PREFERENCES_COMPLEXITY_NORM"));
    complexitylocal->set_active(2);
    Gtk::Label* complexitylocalRestartL = Gtk::manage(new Gtk::Label(Glib::ustring("(") + M("PREFERENCES_APPLNEXTSTARTUP") + ")"));
    setExpandAlignProperties(complexitylocalRestartL, false, false, Gtk::ALIGN_START, Gtk::ALIGN_BASELINE);
    workflowGrid->attach_next_to(*complexityL, *curveBBoxPosL, Gtk::POS_BOTTOM, 1, 1);
    workflowGrid->attach_next_to(*complexitylocal, *curveBBoxPosC, Gtk::POS_BOTTOM, 1, 1);
    workflowGrid->attach_next_to(*complexitylocalRestartL, *curveBBoxPosRestartL, Gtk::POS_BOTTOM, 1, 1);



    ckbHistogramPositionLeft = Gtk::manage(new Gtk::CheckButton(M("PREFERENCES_HISTOGRAMPOSITIONLEFT")));
    setExpandAlignProperties(ckbHistogramPositionLeft, false, false, Gtk::ALIGN_START, Gtk::ALIGN_BASELINE);
    workflowGrid->attach_next_to(*ckbHistogramPositionLeft, *complexityL, Gtk::POS_BOTTOM, 1, 1);

    ckbFileBrowserToolbarSingleRow = Gtk::manage(new Gtk::CheckButton(M("PREFERENCES_FILEBROWSERTOOLBARSINGLEROW")));
    setExpandAlignProperties(ckbFileBrowserToolbarSingleRow, false, false, Gtk::ALIGN_START, Gtk::ALIGN_START);
    ckbShowFilmStripToolBar = Gtk::manage(new Gtk::CheckButton(M("PREFERENCES_SHOWFILMSTRIPTOOLBAR")));
    setExpandAlignProperties(ckbShowFilmStripToolBar, false, false, Gtk::ALIGN_START, Gtk::ALIGN_START);
    workflowGrid->attach_next_to(*ckbFileBrowserToolbarSingleRow, *ckbHistogramPositionLeft, Gtk::POS_BOTTOM, 1, 1);
    workflowGrid->attach_next_to(*ckbShowFilmStripToolBar, *complexitylocal, Gtk::POS_BOTTOM, 2, 1);

    Gtk::Label* hb4label = Gtk::manage(new Gtk::Label(M("PREFERENCES_TP_LABEL")));
    setExpandAlignProperties(hb4label, false, false, Gtk::ALIGN_START, Gtk::ALIGN_BASELINE);
    ckbHideTPVScrollbar = Gtk::manage(new Gtk::CheckButton(M("PREFERENCES_TP_VSCROLLBAR")));
    setExpandAlignProperties(ckbHideTPVScrollbar, false, false, Gtk::ALIGN_START, Gtk::ALIGN_BASELINE);
    workflowGrid->attach_next_to(*hb4label, *ckbFileBrowserToolbarSingleRow, Gtk::POS_BOTTOM, 1, 1);
    workflowGrid->attach_next_to(*ckbHideTPVScrollbar, *hb4label, Gtk::POS_RIGHT, 1, 1);
    ckbAutoSaveTpOpen = Gtk::manage(new Gtk::CheckButton(M("PREFERENCES_AUTOSAVE_TP_OPEN")));
    workflowGrid->attach_next_to(*ckbAutoSaveTpOpen, *hb4label, Gtk::POS_BOTTOM, 1, 1);
    btnSaveTpOpenNow = Gtk::manage(new Gtk::Button(M("PREFERENCES_SAVE_TP_OPEN_NOW")));
    setExpandAlignProperties(btnSaveTpOpenNow, false, false, Gtk::ALIGN_START, Gtk::ALIGN_BASELINE);
    workflowGrid->attach_next_to(*btnSaveTpOpenNow, *ckbAutoSaveTpOpen, Gtk::POS_RIGHT, 1, 1);

    auto save_tp_open_now =
    [&]() -> void {
        parent->writeToolExpandedStatus(moptions.tpOpen);
    };
    btnSaveTpOpenNow->signal_clicked().connect(save_tp_open_now);

    ckbshowtooltiplocallab = Gtk::manage(new Gtk::CheckButton(M("PREFERENCES_SHOWTOOLTIP")));
    setExpandAlignProperties(ckbshowtooltiplocallab, false, false, Gtk::ALIGN_START, Gtk::ALIGN_START);
    workflowGrid->attach_next_to(*ckbshowtooltiplocallab, *ckbFileBrowserToolbarSingleRow, Gtk::POS_RIGHT, 1, 1);

    fworklflow->add(*workflowGrid);

    vbGeneral->attach_next_to (*fworklflow, Gtk::POS_TOP, 2, 1);

    // ---------------------------------------------

    Gtk::Frame* flang = Gtk::manage(new Gtk::Frame(M("PREFERENCES_LANG")));
    setExpandAlignProperties(flang, true, false, Gtk::ALIGN_FILL, Gtk::ALIGN_START);
    Gtk::Grid* langGrid = Gtk::manage(new Gtk::Grid());
    langGrid->set_column_spacing(4);
    langGrid->set_row_spacing(4);
    setExpandAlignProperties(langGrid, false, false, Gtk::ALIGN_FILL, Gtk::ALIGN_BASELINE);

    ckbLangAutoDetect =  Gtk::manage(new Gtk::CheckButton(M("PREFERENCES_LANGAUTODETECT")));
    setExpandAlignProperties(ckbLangAutoDetect, false, false, Gtk::ALIGN_START, Gtk::ALIGN_BASELINE);

    Gtk::Label* langlab = Gtk::manage(new Gtk::Label(M("PREFERENCES_SELECTLANG") + ":"));
    setExpandAlignProperties(langlab, false, false, Gtk::ALIGN_START, Gtk::ALIGN_BASELINE);
    languages = Gtk::manage(new Gtk::ComboBoxText());
    setExpandAlignProperties(languages, false, false, Gtk::ALIGN_START, Gtk::ALIGN_BASELINE);

    std::vector<Glib::ustring> langs;
    parseDir(argv0 + "/languages", langs, "");

    for (size_t i = 0; i < langs.size(); i++) {
        if ("default" != langs[i] && "README" != langs[i] && "LICENSE" != langs[i]) {
            languages->append(langs[i]);
        }
    }

    Gtk::Label* langw = Gtk::manage(new Gtk::Label(Glib::ustring(" (") + M("PREFERENCES_APPLNEXTSTARTUP") + ")"));
    setExpandAlignProperties(langw, false, false, Gtk::ALIGN_START, Gtk::ALIGN_BASELINE);
    langGrid->attach_next_to(*ckbLangAutoDetect, Gtk::POS_LEFT, 3, 1);
    langGrid->attach_next_to(*langlab, *ckbLangAutoDetect, Gtk::POS_BOTTOM, 1, 1);
    langGrid->attach_next_to(*languages, *langlab, Gtk::POS_RIGHT, 1, 1);
    langGrid->attach_next_to(*langw, *languages, Gtk::POS_RIGHT, 1, 1);
    flang->add(*langGrid);
    vbGeneral->attach_next_to (*flang, *fworklflow, Gtk::POS_BOTTOM, 2, 1);

    // Appearance ---------------------------------------------

    Gtk::Frame* appearanceFrame = Gtk::manage(new Gtk::Frame(M("PREFERENCES_APPEARANCE")));

    Gtk::Grid* appearanceGrid = Gtk::manage(new Gtk::Grid());
    appearanceGrid->get_style_context()->add_class("grid-spacing");
    setExpandAlignProperties(appearanceGrid, false, false, Gtk::ALIGN_START, Gtk::ALIGN_CENTER);

    Gtk::Label* themeLbl = Gtk::manage(new Gtk::Label(M("PREFERENCES_APPEARANCE_THEME") + ":"));
    setExpandAlignProperties(themeLbl, false, false, Gtk::ALIGN_START, Gtk::ALIGN_CENTER);
    Gtk::Label* themeRestartLbl = Gtk::manage ( new Gtk::Label (Glib::ustring (" (") + M ("PREFERENCES_APPLNEXTSTARTUP") + ")") );
    setExpandAlignProperties(themeRestartLbl, false, false, Gtk::ALIGN_START, Gtk::ALIGN_CENTER);

    themeCBT = Gtk::manage(new Gtk::ComboBoxText());
    themeCBT->set_active(0);
    parseThemeDir(Glib::build_filename(argv0, "themes"));
    for (size_t i = 0; i < themeFNames.size(); i++) {
        themeCBT->append(themeFNames.at(i).shortFName);
    }

    Gtk::Label* mainFontLbl = Gtk::manage(new Gtk::Label(M("PREFERENCES_APPEARANCE_MAINFONT")));
    setExpandAlignProperties(mainFontLbl, false, false, Gtk::ALIGN_START, Gtk::ALIGN_CENTER);

    mainFontFB = Gtk::manage(new Gtk::FontButton());
    mainFontFB->set_use_size(true);
    if (options.fontFamily == "default") {
        mainFontFB->set_font_name(Glib::ustring::compose("%1 %2", initialFontFamily, initialFontSize));
    } else {
        mainFontFB->set_font_name(Glib::ustring::compose("%1 %2", options.fontFamily, options.fontSize));
    }

    Gtk::Label* colorPickerFontLbl = Gtk::manage(new Gtk::Label(M("PREFERENCES_APPEARANCE_COLORPICKERFONT") + ":"));
    setExpandAlignProperties(colorPickerFontLbl, false, false, Gtk::ALIGN_START, Gtk::ALIGN_CENTER);

    colorPickerFontFB = Gtk::manage(new Gtk::FontButton());
    colorPickerFontFB->set_use_size(true);
    if (options.fontFamily == "default") {
        colorPickerFontFB->set_font_name(Glib::ustring::compose("%1 %2", initialFontFamily, initialFontSize));
    } else {
        colorPickerFontFB->set_font_name(Glib::ustring::compose("%1 %2", options.CPFontFamily, options.CPFontSize));
    }

    Gtk::Label* cropMaskColorLbl = Gtk::manage(new Gtk::Label(M("PREFERENCES_APPEARANCE_CROPMASKCOLOR") + ":"));
    setExpandAlignProperties(cropMaskColorLbl, false, false, Gtk::ALIGN_START, Gtk::ALIGN_CENTER);

    cropMaskColorCB = Gtk::manage(new Gtk::ColorButton());
    cropMaskColorCB->set_use_alpha(true);

    Gtk::Label* navGuideColorLbl = Gtk::manage(new Gtk::Label(M("PREFERENCES_APPEARANCE_NAVGUIDECOLOR") + ":"));
    setExpandAlignProperties(navGuideColorLbl, false, false, Gtk::ALIGN_START, Gtk::ALIGN_CENTER);

    navGuideColorCB = Gtk::manage(new Gtk::ColorButton());
    navGuideColorCB->set_use_alpha(true);

    pseudoHiDPI = Gtk::manage(new Gtk::CheckButton(M("PREFERENCES_APPEARANCE_PSEUDOHIDPI") + Glib::ustring (" (") + M ("PREFERENCES_APPLNEXTSTARTUP") + ")"));
    setExpandAlignProperties(pseudoHiDPI, false, false, Gtk::ALIGN_START, Gtk::ALIGN_BASELINE);

    Gtk::VSeparator *vSep = Gtk::manage(new Gtk::VSeparator());
    

    appearanceGrid->attach(*themeLbl,           0, 0, 1, 1);
    appearanceGrid->attach(*themeCBT,           1, 0, 1, 1);
    appearanceGrid->attach(*themeRestartLbl,    2, 0, 2, 1);
    appearanceGrid->attach(*vSep,               2, 1, 1, 2);
    appearanceGrid->attach(*mainFontLbl,        0, 1, 1, 1);
    appearanceGrid->attach(*mainFontFB,         1, 1, 1, 1);
    appearanceGrid->attach(*cropMaskColorLbl,   3, 1, 1, 1);
    appearanceGrid->attach(*cropMaskColorCB,    4, 1, 1, 1);
    appearanceGrid->attach(*colorPickerFontLbl, 0, 2, 1, 1);
    appearanceGrid->attach(*colorPickerFontFB,  1, 2, 1, 1);
    appearanceGrid->attach(*navGuideColorLbl,   3, 2, 1, 1);
    appearanceGrid->attach(*navGuideColorCB,    4, 2, 1, 1);
    appearanceGrid->attach(*pseudoHiDPI,        0, 3, 5, 1);

    appearanceFrame->add(*appearanceGrid);
    vbGeneral->attach_next_to(*appearanceFrame, *flang, Gtk::POS_BOTTOM, 2, 1);

    // ---------------------------------------------

    Gtk::Frame* fclip = Gtk::manage(new Gtk::Frame(M("PREFERENCES_CLIPPINGIND")));
    setExpandAlignProperties(fclip, true, false, Gtk::ALIGN_FILL, Gtk::ALIGN_FILL);
    Gtk::Grid* clipGrid = Gtk::manage(new Gtk::Grid());
    clipGrid->set_column_spacing(4);
    clipGrid->set_row_spacing(4);
    setExpandAlignProperties(clipGrid, false, false, Gtk::ALIGN_FILL, Gtk::ALIGN_FILL);

    Gtk::Label* hll = Gtk::manage(new Gtk::Label(M("PREFERENCES_HLTHRESHOLD") + ": "));
    setExpandAlignProperties(hll, true, false, Gtk::ALIGN_START, Gtk::ALIGN_BASELINE);
    hlThresh = Gtk::manage(new Gtk::SpinButton());
    setExpandAlignProperties(hlThresh, false, false, Gtk::ALIGN_END, Gtk::ALIGN_BASELINE);
    hlThresh->set_digits(0);
    hlThresh->set_increments(1, 10);
    hlThresh->set_range(0, 255);
    clipGrid->attach_next_to(*hll, Gtk::POS_LEFT, 1, 1);
    clipGrid->attach_next_to(*hlThresh, *hll, Gtk::POS_RIGHT, 1, 1);

    Gtk::Label* shl = Gtk::manage(new Gtk::Label(M("PREFERENCES_SHTHRESHOLD") + ": "));
    setExpandAlignProperties(shl, true, false, Gtk::ALIGN_START, Gtk::ALIGN_BASELINE);
    shThresh = Gtk::manage(new Gtk::SpinButton());
    setExpandAlignProperties(shThresh, false, false, Gtk::ALIGN_END, Gtk::ALIGN_BASELINE);
    shThresh->show();
    shThresh->set_digits(0);
    shThresh->set_increments(1, 10);
    shThresh->set_range(0, 255);
    clipGrid->attach_next_to(*shl, *hll, Gtk::POS_BOTTOM, 1, 1);
    clipGrid->attach_next_to(*shThresh, *shl, Gtk::POS_RIGHT, 1, 1);

    fclip->add(*clipGrid);
    vbGeneral->attach_next_to (*fclip, *appearanceFrame, Gtk::POS_BOTTOM, 1, 1);

    // ---------------------------------------------

    Gtk::Frame* fnav = Gtk::manage(new Gtk::Frame(M("PREFERENCES_NAVIGATIONFRAME")));
    setExpandAlignProperties(fclip, true, false, Gtk::ALIGN_FILL, Gtk::ALIGN_FILL);
    Gtk::Grid* navigationGrid = Gtk::manage(new Gtk::Grid());
    navigationGrid->set_column_spacing(4);
    navigationGrid->set_row_spacing(4);
    setExpandAlignProperties(fclip, false, false, Gtk::ALIGN_START, Gtk::ALIGN_FILL);

    Gtk::Label* panFactorLabel = Gtk::manage(new Gtk::Label(M("PREFERENCES_PANFACTORLABEL") + ":", Gtk::ALIGN_START));
    setExpandAlignProperties(panFactorLabel, false, false, Gtk::ALIGN_START, Gtk::ALIGN_BASELINE);
    panFactor = Gtk::manage(new Gtk::SpinButton());
    setExpandAlignProperties(panFactor, true, false, Gtk::ALIGN_START, Gtk::ALIGN_BASELINE);
    panFactor->set_digits(0);
    panFactor->set_increments(1, 5);
    panFactor->set_range(1, 10);
    navigationGrid->attach_next_to(*panFactorLabel, Gtk::POS_LEFT, 1, 1);
    navigationGrid->attach_next_to(*panFactor, *panFactorLabel, Gtk::POS_RIGHT, 1, 1);

    rememberZoomPanCheckbutton = Gtk::manage(new Gtk::CheckButton(M("PREFERENCES_REMEMBERZOOMPAN")));
    setExpandAlignProperties(rememberZoomPanCheckbutton, false, false, Gtk::ALIGN_START, Gtk::ALIGN_BASELINE);
    rememberZoomPanCheckbutton->set_tooltip_text(M("PREFERENCES_REMEMBERZOOMPAN_TOOLTIP"));

    navigationGrid->attach_next_to(*rememberZoomPanCheckbutton, *panFactorLabel, Gtk::POS_BOTTOM, 2, 1);

    fnav->add(*navigationGrid);
    vbGeneral->attach_next_to (*fnav, *fclip, Gtk::POS_RIGHT, 1, 1);

    // ---------------------------------------------

    Gtk::Frame* fdg = Gtk::manage(new Gtk::Frame(M("PREFERENCES_EXTERNALEDITOR")));
    setExpandAlignProperties(fdg, true, false, Gtk::ALIGN_FILL, Gtk::ALIGN_FILL);
    Gtk::Grid* externaleditorGrid = Gtk::manage(new Gtk::Grid());
    externaleditorGrid->set_column_spacing(4);
    externaleditorGrid->set_row_spacing(4);
    setExpandAlignProperties(externaleditorGrid, false, false, Gtk::ALIGN_FILL, Gtk::ALIGN_FILL);

    edOther = Gtk::manage(new Gtk::RadioButton(M("PREFERENCES_EDITORCMDLINE") + ":"));
    setExpandAlignProperties(edOther, false, false, Gtk::ALIGN_START, Gtk::ALIGN_CENTER);
    editorToSendTo = Gtk::manage(new Gtk::Entry());
    setExpandAlignProperties(editorToSendTo, true, false, Gtk::ALIGN_FILL, Gtk::ALIGN_BASELINE);
    Gtk::RadioButton::Group ge = edOther->get_group();

#ifdef __APPLE__
    edGimp = Gtk::manage(new Gtk::RadioButton("GIMP"));
    setExpandAlignProperties(edGimp, false, false, Gtk::ALIGN_START, Gtk::ALIGN_CENTER);
    edGimp->set_group(ge);
    externaleditorGrid->attach_next_to(*edGimp, Gtk::POS_TOP, 2, 1);

    edPS = Gtk::manage(new Gtk::RadioButton(M("PREFERENCES_PSPATH") + ":"));
    setExpandAlignProperties(edPS, false, false, Gtk::ALIGN_START, Gtk::ALIGN_CENTER);
    psDir = Gtk::manage(new MyFileChooserButton(M("PREFERENCES_PSPATH"), Gtk::FILE_CHOOSER_ACTION_SELECT_FOLDER));
    setExpandAlignProperties(psDir, true, false, Gtk::ALIGN_FILL, Gtk::ALIGN_CENTER);
    externaleditorGrid->attach_next_to(*edPS, *edGimp, Gtk::POS_BOTTOM, 1, 1);
    externaleditorGrid->attach_next_to(*psDir, *edPS, Gtk::POS_RIGHT, 1, 1);
    edPS->set_group(ge);

    externaleditorGrid->attach_next_to(*edOther, *edPS, Gtk::POS_BOTTOM, 1, 1);
    externaleditorGrid->attach_next_to(*editorToSendTo, *edOther, Gtk::POS_RIGHT, 1, 1);
#elif defined WIN32
    edGimp = Gtk::manage(new Gtk::RadioButton(M("PREFERENCES_GIMPPATH") + ":"));
    setExpandAlignProperties(edGimp, false, false, Gtk::ALIGN_START, Gtk::ALIGN_CENTER);
    gimpDir = Gtk::manage(new MyFileChooserButton(M("PREFERENCES_GIMPPATH"), Gtk::FILE_CHOOSER_ACTION_SELECT_FOLDER));
    setExpandAlignProperties(gimpDir, true, false, Gtk::ALIGN_FILL, Gtk::ALIGN_CENTER);
    externaleditorGrid->attach_next_to(*edGimp, Gtk::POS_TOP, 1, 1);
    externaleditorGrid->attach_next_to(*gimpDir, *edGimp, Gtk::POS_RIGHT, 1, 1);
    edGimp->set_group(ge);

    edPS = Gtk::manage(new Gtk::RadioButton(M("PREFERENCES_PSPATH") + ":"));
    setExpandAlignProperties(edPS, false, false, Gtk::ALIGN_START, Gtk::ALIGN_CENTER);
    psDir = Gtk::manage(new MyFileChooserButton(M("PREFERENCES_PSPATH"), Gtk::FILE_CHOOSER_ACTION_SELECT_FOLDER));
    setExpandAlignProperties(psDir, true, false, Gtk::ALIGN_FILL, Gtk::ALIGN_CENTER);
    externaleditorGrid->attach_next_to(*edPS, *edGimp, Gtk::POS_BOTTOM, 1, 1);
    externaleditorGrid->attach_next_to(*psDir, *edPS, Gtk::POS_RIGHT, 1, 1);
    edPS->set_group(ge);

    externaleditorGrid->attach_next_to(*edOther, *edPS, Gtk::POS_BOTTOM, 1, 1);
    externaleditorGrid->attach_next_to(*editorToSendTo, *edOther, Gtk::POS_RIGHT, 1, 1);
#else
    edGimp = Gtk::manage(new Gtk::RadioButton("GIMP"));
    setExpandAlignProperties(edGimp, false, false, Gtk::ALIGN_START, Gtk::ALIGN_CENTER);
    externaleditorGrid->attach_next_to(*edGimp, Gtk::POS_TOP, 2, 1);
    edGimp->set_group(ge);

    externaleditorGrid->attach_next_to(*edOther, *edGimp, Gtk::POS_BOTTOM, 1, 1);
    externaleditorGrid->attach_next_to(*editorToSendTo, *edOther, Gtk::POS_RIGHT, 1, 1);
#endif

    fdg->add(*externaleditorGrid);
    vbGeneral->attach_next_to (*fdg, *fclip, Gtk::POS_BOTTOM, 2, 1);
    langAutoDetectConn = ckbLangAutoDetect->signal_toggled().connect(sigc::mem_fun(*this, &Preferences::langAutoDetectToggled));
    tconn = themeCBT->signal_changed().connect ( sigc::mem_fun (*this, &Preferences::themeChanged) );
    fconn = mainFontFB->signal_font_set().connect ( sigc::mem_fun (*this, &Preferences::fontChanged) );
    cpfconn = colorPickerFontFB->signal_font_set().connect ( sigc::mem_fun (*this, &Preferences::cpFontChanged) );

    swGeneral->add(*vbGeneral);
    return swGeneral;
}

Gtk::Widget* Preferences::getFileBrowserPanel()
{
    swFileBrowser = Gtk::manage(new Gtk::ScrolledWindow());
    swFileBrowser->set_policy(Gtk::POLICY_AUTOMATIC, Gtk::POLICY_AUTOMATIC);

    Gtk::VBox* vbFileBrowser = Gtk::manage ( new Gtk::VBox () );

    Gtk::Frame* fsd = Gtk::manage(new Gtk::Frame(M("PREFERENCES_STARTUPIMDIR")));

    sdcurrent  = Gtk::manage(new Gtk::RadioButton(M("PREFERENCES_DIRSOFTWARE")));
    sdlast     = Gtk::manage(new Gtk::RadioButton(M("PREFERENCES_DIRLAST")));
    sdhome     = Gtk::manage(new Gtk::RadioButton(M("PREFERENCES_DIRHOME")));
    sdother    = Gtk::manage(new Gtk::RadioButton(M("PREFERENCES_DIROTHER") + ": "));
    startupdir = Gtk::manage(new Gtk::Entry());

    Gtk::Button* sdselect = Gtk::manage(new Gtk::Button());
    sdselect->set_image (*Gtk::manage (new RTImage ("folder-open-small.png")));

    Gtk::RadioButton::Group opts = sdcurrent->get_group();
    sdlast->set_group(opts);
    sdhome->set_group(opts);
    sdother->set_group(opts);

    Gtk::VBox* vbsd = Gtk::manage(new Gtk::VBox());
    vbsd->pack_start(*sdcurrent, Gtk::PACK_SHRINK, 0);
    vbsd->pack_start(*sdlast, Gtk::PACK_SHRINK, 0);
    vbsd->pack_start(*sdhome, Gtk::PACK_SHRINK, 0);
    Gtk::HBox* otherbox = Gtk::manage(new Gtk::HBox());
    otherbox->pack_start(*sdother, Gtk::PACK_SHRINK);
    otherbox->pack_start(*startupdir);
    otherbox->pack_end(*sdselect, Gtk::PACK_SHRINK, 4);
    vbsd->pack_start(*otherbox, Gtk::PACK_SHRINK, 0);

    fsd->add(*vbsd);
    vbFileBrowser->pack_start (*fsd, Gtk::PACK_SHRINK, 4);

    sdselect->signal_clicked().connect(sigc::mem_fun(*this, &Preferences::selectStartupDir));

//---


    Gtk::Frame* fro = Gtk::manage(new Gtk::Frame(M("PREFERENCES_FBROWSEROPTS")));
    showDateTime = Gtk::manage(new Gtk::CheckButton(M("PREFERENCES_SHOWDATETIME")));
    showBasicExif = Gtk::manage(new Gtk::CheckButton(M("PREFERENCES_SHOWBASICEXIF")));
    showExpComp = Gtk::manage(new Gtk::CheckButton(M("PREFERENCES_SHOWEXPOSURECOMPENSATION")));
    Gtk::VBox* vbro = Gtk::manage(new Gtk::VBox());
    Gtk::HBox* hbro1 = Gtk::manage(new Gtk::HBox());
    Gtk::HBox* hbro0 = Gtk::manage(new Gtk::HBox());
    overlayedFileNames = Gtk::manage(new Gtk::CheckButton(M("PREFERENCES_OVERLAY_FILENAMES")));
    filmStripOverlayedFileNames = Gtk::manage(new Gtk::CheckButton(M("PREFERENCES_OVERLAY_FILENAMES_FILMSTRIP")));
    sameThumbSize = Gtk::manage(new Gtk::CheckButton(M("PREFERENCES_FSTRIP_SAME_THUMB_HEIGHT")));
    sameThumbSize->set_tooltip_text(M("PREFERENCES_FSTRIP_SAME_THUMB_HEIGHT_HINT"));
    ckbInternalThumbIfUntouched = Gtk::manage(new Gtk::CheckButton(M("PREFERENCES_INTERNALTHUMBIFUNTOUCHED")));

    vbro->pack_start(*showDateTime, Gtk::PACK_SHRINK, 0);
    Gtk::Label* dflab = Gtk::manage(new Gtk::Label(M("PREFERENCES_DATEFORMAT") + ":", Gtk::ALIGN_START));
    dateformat = Gtk::manage(new Gtk::Entry());
    dateformat->set_tooltip_markup(M("PREFERENCES_DATEFORMATHINT"));
    dflab->set_tooltip_markup(M("PREFERENCES_DATEFORMATHINT"));
    hbro0->pack_start(*dflab, Gtk::PACK_SHRINK, 4);
    hbro0->pack_start(*dateformat, Gtk::PACK_SHRINK, 0);

    vbro->pack_start(*hbro0, Gtk::PACK_SHRINK, 0);
    hbro1->pack_start(*showBasicExif, Gtk::PACK_SHRINK, 0);
    hbro1->pack_start(*showExpComp, Gtk::PACK_SHRINK, 4);
    vbro->pack_start(*hbro1, Gtk::PACK_SHRINK, 0);
    vbro->pack_start(*overlayedFileNames, Gtk::PACK_SHRINK, 0);
    vbro->pack_start(*filmStripOverlayedFileNames, Gtk::PACK_SHRINK, 0);
    vbro->pack_start(*sameThumbSize, Gtk::PACK_SHRINK, 0);
    vbro->pack_start(*ckbInternalThumbIfUntouched, Gtk::PACK_SHRINK, 0);

    Gtk::HBox* hbrecent = Gtk::manage(new Gtk::HBox());
    Gtk::Label* labrecent = Gtk::manage (new Gtk::Label (M("PREFERENCES_MAXRECENTFOLDERS") + ":", Gtk::ALIGN_START));
    maxRecentFolders = Gtk::manage(new Gtk::SpinButton());
    hbrecent->pack_start(*labrecent, Gtk::PACK_SHRINK, 4);
    hbrecent->pack_start(*maxRecentFolders, Gtk::PACK_SHRINK, 4);
    maxRecentFolders->set_digits(0);
    maxRecentFolders->set_increments(1, 5);
    maxRecentFolders->set_range(1, 25);
    vbro->pack_start(*hbrecent, Gtk::PACK_SHRINK, 4);

    fro->add(*vbro);


    Gtk::Frame* frmnu = Gtk::manage(new Gtk::Frame(M("PREFERENCES_MENUOPTIONS")));

    Gtk::Grid* menuGrid = Gtk::manage(new Gtk::Grid());
    menuGrid->get_style_context()->add_class("grid-spacing");
    setExpandAlignProperties(menuGrid, false, false, Gtk::ALIGN_START, Gtk::ALIGN_CENTER);

    ckbmenuGroupRank = Gtk::manage(new Gtk::CheckButton(M("PREFERENCES_MENUGROUPRANK")));
    setExpandAlignProperties(ckbmenuGroupRank, false, false, Gtk::ALIGN_START, Gtk::ALIGN_CENTER);
    ckbmenuGroupLabel = Gtk::manage(new Gtk::CheckButton(M("PREFERENCES_MENUGROUPLABEL")));
    ckbmenuGroupFileOperations = Gtk::manage(new Gtk::CheckButton(M("PREFERENCES_MENUGROUPFILEOPERATIONS")));
    setExpandAlignProperties(ckbmenuGroupFileOperations, false, false, Gtk::ALIGN_START, Gtk::ALIGN_CENTER);
    ckbmenuGroupProfileOperations = Gtk::manage(new Gtk::CheckButton(M("PREFERENCES_MENUGROUPPROFILEOPERATIONS")));
    ckbmenuGroupExtProg = Gtk::manage(new Gtk::CheckButton(M("PREFERENCES_MENUGROUPEXTPROGS")));

    Gtk::Label* groupRestartNeeded = Gtk::manage(new Gtk::Label (Glib::ustring ("(") + M("PREFERENCES_APPLNEXTSTARTUP") + ")", Gtk::ALIGN_START));

    menuGrid->attach (*ckbmenuGroupRank, 0, 0, 1, 1);
    menuGrid->attach (*ckbmenuGroupLabel, 1, 0, 1, 1);
    menuGrid->attach (*ckbmenuGroupFileOperations, 0, 1, 1, 1);
    menuGrid->attach (*ckbmenuGroupProfileOperations, 1, 1, 1, 1);
    menuGrid->attach (*ckbmenuGroupExtProg, 0, 2, 1, 1);
    menuGrid->attach (*groupRestartNeeded, 1, 2, 1, 1);

    frmnu->add (*menuGrid);


    Gtk::Frame* fre = Gtk::manage(new Gtk::Frame(M("PREFERENCES_PARSEDEXT")));
    Gtk::VBox* vbre = Gtk::manage(new Gtk::VBox());
    Gtk::HBox* hb0 = Gtk::manage(new Gtk::HBox());
    Gtk::Label* elab = Gtk::manage (new Gtk::Label (M("PREFERENCES_PARSEDEXTADD") + ":", Gtk::ALIGN_START));
    hb0->pack_start(*elab, Gtk::PACK_SHRINK, 4);
    extension = Gtk::manage(new Gtk::Entry());
    extension->set_width_chars(5);
    extension->set_max_width_chars(5);
    hb0->pack_start(*extension);
    addExt = Gtk::manage(new Gtk::Button());
    delExt = Gtk::manage(new Gtk::Button());
    moveExtUp = Gtk::manage(new Gtk::Button());
    moveExtDown = Gtk::manage(new Gtk::Button());
    addExt->set_tooltip_text(M("PREFERENCES_PARSEDEXTADDHINT"));
    delExt->set_tooltip_text(M("PREFERENCES_PARSEDEXTDELHINT"));
    moveExtUp->set_tooltip_text(M("PREFERENCES_PARSEDEXTUPHINT"));
    moveExtDown->set_tooltip_text(M("PREFERENCES_PARSEDEXTDOWNHINT"));
    Gtk::Image* addExtImg = Gtk::manage ( new RTImage ("add-small.png") );
    Gtk::Image* delExtImg = Gtk::manage ( new RTImage ("remove-small.png") );
    Gtk::Image* moveExtUpImg = Gtk::manage(new RTImage("arrow-up-small.png"));
    Gtk::Image* moveExtDownImg = Gtk::manage(new RTImage("arrow-down-small.png"));
    addExt->add(*addExtImg);
    delExt->add(*delExtImg);
    moveExtUp->set_image(*moveExtUpImg);
    moveExtDown->set_image(*moveExtDownImg);
    hb0->pack_end(*moveExtDown, Gtk::PACK_SHRINK, 4);
    hb0->pack_end(*moveExtUp, Gtk::PACK_SHRINK, 4);
    hb0->pack_end(*delExt, Gtk::PACK_SHRINK, 4);
    hb0->pack_end(*addExt, Gtk::PACK_SHRINK, 4);
    extensions = Gtk::manage(new Gtk::TreeView());
    Gtk::ScrolledWindow* hscrollw = Gtk::manage(new Gtk::ScrolledWindow());
    hscrollw->set_policy(Gtk::POLICY_AUTOMATIC, Gtk::POLICY_ALWAYS);
    hscrollw->add(*extensions);
    extensionModel = Gtk::ListStore::create(extensionColumns);
    extensions->set_model(extensionModel);
    extensions->append_column_editable("Enabled", extensionColumns.enabled);
    extensions->append_column("Extension", extensionColumns.ext);
    extensions->set_headers_visible(false);
    vbre->pack_start(*hscrollw);
    vbre->pack_start(*hb0, Gtk::PACK_SHRINK, 4);

    fre->add(*vbre);

    // Cache

    Gtk::Frame* frc = Gtk::manage (new Gtk::Frame(M("PREFERENCES_CACHEOPTS")));
    Gtk::VBox* vbc = Gtk::manage (new Gtk::VBox());
    frc->add(*vbc);

    Gtk::Grid* cacheGrid = Gtk::manage(new Gtk::Grid());
    cacheGrid->get_style_context()->add_class("grid-spacing");
    setExpandAlignProperties(cacheGrid, false, false, Gtk::ALIGN_START, Gtk::ALIGN_CENTER);

    Gtk::Label* maxThumbHeightLbl = Gtk::manage (new Gtk::Label(M("PREFERENCES_CACHETHUMBHEIGHT") + ":"));
    setExpandAlignProperties(maxThumbHeightLbl, false, false, Gtk::ALIGN_START, Gtk::ALIGN_CENTER);
    maxThumbHeightSB = Gtk::manage (new Gtk::SpinButton());
    maxThumbHeightSB->set_digits (0);
    maxThumbHeightSB->set_increments (1, 10);
    maxThumbHeightSB->set_range (40, 800);

    Gtk::Label* maxCacheEntriesLbl = Gtk::manage (new Gtk::Label(M("PREFERENCES_CACHEMAXENTRIES") + ":"));
    setExpandAlignProperties(maxCacheEntriesLbl, false, false, Gtk::ALIGN_START, Gtk::ALIGN_CENTER);
    maxCacheEntriesSB = Gtk::manage (new Gtk::SpinButton());
    maxCacheEntriesSB->set_digits (0);
    maxCacheEntriesSB->set_increments (1, 10);
    maxCacheEntriesSB->set_range (10, 100000);

    // Separation is needed so that a button is not accidentally clicked when one wanted
    // to click a spinbox. Ideally, the separation wouldn't require attaching a widget, but how?
    Gtk::HSeparator *cacheSeparator = Gtk::manage (new  Gtk::HSeparator());
    cacheSeparator->get_style_context()->add_class("grid-row-separator");

    Gtk::Label* clearThumbsLbl = Gtk::manage (new Gtk::Label(M("PREFERENCES_CACHECLEAR_ALLBUTPROFILES")));
    setExpandAlignProperties(clearThumbsLbl, false, false, Gtk::ALIGN_START, Gtk::ALIGN_CENTER);
    Gtk::Button* clearThumbsBtn = Gtk::manage (new Gtk::Button(M("PREFERENCES_CACHECLEAR")));

    Gtk::Label* clearProfilesLbl = Gtk::manage (new Gtk::Label(M("PREFERENCES_CACHECLEAR_ONLYPROFILES")));
    setExpandAlignProperties(clearProfilesLbl, false, false, Gtk::ALIGN_START, Gtk::ALIGN_CENTER);
    Gtk::Button* clearProfilesBtn = Gtk::manage (new Gtk::Button(M("PREFERENCES_CACHECLEAR")));

    Gtk::Label* clearAllLbl = Gtk::manage (new Gtk::Label(M("PREFERENCES_CACHECLEAR_ALL")));
    setExpandAlignProperties(clearAllLbl, false, false, Gtk::ALIGN_START, Gtk::ALIGN_CENTER);
    Gtk::Button* clearAllBtn = Gtk::manage (new Gtk::Button(M("PREFERENCES_CACHECLEAR")));

    cacheGrid->attach (*maxThumbHeightLbl, 0, 0, 1, 1);
    cacheGrid->attach (*maxThumbHeightSB, 1, 0, 1, 1);
    cacheGrid->attach (*maxCacheEntriesLbl, 0, 1, 1, 1);
    cacheGrid->attach (*maxCacheEntriesSB, 1, 1, 1, 1);
    cacheGrid->attach (*cacheSeparator, 0, 2, 2, 1);
    cacheGrid->attach (*clearThumbsLbl, 0, 3, 1, 1);
    cacheGrid->attach (*clearThumbsBtn, 1, 3, 1, 1);
    if (moptions.saveParamsCache) {
        cacheGrid->attach (*clearProfilesLbl, 0, 4, 1, 1);
        cacheGrid->attach (*clearProfilesBtn, 1, 4, 1, 1);
        cacheGrid->attach (*clearAllLbl, 0, 5, 1, 1);
        cacheGrid->attach (*clearAllBtn, 1, 5, 1, 1);
    }

    vbc->pack_start (*cacheGrid, Gtk::PACK_SHRINK, 4);

    Gtk::Label* clearSafetyLbl = Gtk::manage (new Gtk::Label(M("PREFERENCES_CACHECLEAR_SAFETY")));
    setExpandAlignProperties(clearSafetyLbl, false, false, Gtk::ALIGN_START, Gtk::ALIGN_START);
    clearSafetyLbl->set_line_wrap(true);
    vbc->pack_start(*clearSafetyLbl, Gtk::PACK_SHRINK, 4);

    Gtk::HBox* hb6 = Gtk::manage(new Gtk::HBox());
    Gtk::VBox* vb6 = Gtk::manage(new Gtk::VBox());

    vb6->pack_start(*fro);
    vb6->pack_start(*frmnu);
    vb6->pack_end(*frc);
    hb6->pack_start(*vb6);
    hb6->pack_start(*fre);
    hb6->set_spacing(4);

    vbFileBrowser->pack_start (*hb6, Gtk::PACK_SHRINK, 4);

    addExt->signal_clicked().connect(sigc::mem_fun(*this, &Preferences::addExtPressed));
    delExt->signal_clicked().connect(sigc::mem_fun(*this, &Preferences::delExtPressed));
    moveExtUp->signal_clicked().connect(sigc::mem_fun(*this, &Preferences::moveExtUpPressed));
    moveExtDown->signal_clicked().connect(sigc::mem_fun(*this, &Preferences::moveExtDownPressed));
    extension->signal_activate().connect(sigc::mem_fun(*this, &Preferences::addExtPressed));
    clearThumbsBtn->signal_clicked().connect ( sigc::mem_fun (*this, &Preferences::clearThumbImagesPressed) );
    if (moptions.saveParamsCache) {
        clearProfilesBtn->signal_clicked().connect(sigc::mem_fun(*this, &Preferences::clearProfilesPressed));
        clearAllBtn->signal_clicked().connect(sigc::mem_fun(*this, &Preferences::clearAllPressed));
    }

    swFileBrowser->add(*vbFileBrowser);
    return swFileBrowser;
}

Gtk::Widget* Preferences::getSoundsPanel ()
{
    swSounds = Gtk::manage(new Gtk::ScrolledWindow());
    swSounds->set_policy(Gtk::POLICY_AUTOMATIC, Gtk::POLICY_AUTOMATIC);

    Gtk::VBox* vbSounds = Gtk::manage(new Gtk::VBox ());

    ckbSndEnable = Gtk::manage(new Gtk::CheckButton(M("GENERAL_ENABLE")));
    sndEnableConn = ckbSndEnable->signal_toggled().connect(sigc::mem_fun(*this, &Preferences::sndEnableToggled));

    vbSounds->pack_start (*ckbSndEnable, Gtk::PACK_SHRINK, 4);

    Gtk::HBox* hblSndHelp = Gtk::manage(new Gtk::HBox());
    Gtk::Label* lSndHelp = Gtk::manage (new Gtk::Label (M("PREFERENCES_SND_HELP"), Gtk::ALIGN_START));
    hblSndHelp->pack_start(*lSndHelp, Gtk::PACK_SHRINK, 4);
    vbSounds->pack_start (*hblSndHelp, Gtk::PACK_SHRINK, 4);

    // BatchQueueDone
    Gtk::HBox* pBatchQueueDone = Gtk::manage(new Gtk::HBox());

    Gtk::Label* lSndBatchQueueDone = Gtk::manage (new Gtk::Label (M("PREFERENCES_SND_QUEUEDONE") + Glib::ustring (":"), Gtk::ALIGN_START));
    pBatchQueueDone->pack_start (*lSndBatchQueueDone, Gtk::PACK_SHRINK, 4);

    txtSndBatchQueueDone = Gtk::manage(new Gtk::Entry());
    pBatchQueueDone->pack_end(*txtSndBatchQueueDone, Gtk::PACK_EXPAND_WIDGET, 4);

    vbSounds->pack_start (*pBatchQueueDone, Gtk::PACK_SHRINK, 4);

    // LngEditProcDone
    Gtk::HBox* pSndLngEditProcDone = Gtk::manage(new Gtk::HBox());

    Gtk::Label* lSndLngEditProcDone = Gtk::manage (new Gtk::Label (M("PREFERENCES_SND_LNGEDITPROCDONE") + Glib::ustring (":"), Gtk::ALIGN_START));
    pSndLngEditProcDone->pack_start(*lSndLngEditProcDone, Gtk::PACK_SHRINK, 4);

    txtSndLngEditProcDone = Gtk::manage(new Gtk::Entry());
    pSndLngEditProcDone->pack_start(*txtSndLngEditProcDone, Gtk::PACK_EXPAND_WIDGET, 4);

    Gtk::Label* lSndLngEditProcDoneSecs = Gtk::manage (new Gtk::Label (M("PREFERENCES_SND_THRESHOLDSECS") + Glib::ustring (":"), Gtk::ALIGN_START));
    pSndLngEditProcDone->pack_start(*lSndLngEditProcDoneSecs, Gtk::PACK_SHRINK, 12);

    spbSndLngEditProcDoneSecs = Gtk::manage(new Gtk::SpinButton());
    spbSndLngEditProcDoneSecs->set_digits(1);
    spbSndLngEditProcDoneSecs->set_increments(0.5, 1);
    spbSndLngEditProcDoneSecs->set_range(0, 10);
    pSndLngEditProcDone->pack_end(*spbSndLngEditProcDoneSecs, Gtk::PACK_SHRINK, 4);

    vbSounds->pack_start (*pSndLngEditProcDone, Gtk::PACK_SHRINK, 4);

    sndEnableToggled();

    swSounds->add(*vbSounds);
    return swSounds;
}

void Preferences::parseDir(Glib::ustring dirname, std::vector<Glib::ustring>& items, Glib::ustring ext)
{

    if (dirname.empty()) {
        return;
    }

    // process directory
    Glib::Dir* dir = nullptr;

    try {
        dir = new Glib::Dir(dirname);
    } catch (const Glib::Error& e) {
        return;
    }

    for (Glib::DirIterator i = dir->begin(); i != dir->end(); ++i) {
        Glib::ustring fname = Glib::build_filename(dirname, *i);
        Glib::ustring sname = *i;

        // ignore directories
        if (!Glib::file_test(fname, Glib::FILE_TEST_IS_DIR) && sname.size() >= ext.size() && sname.substr(sname.size() - ext.size(), ext.size()).casefold() == ext) {
            items.push_back(sname.substr(0, sname.size() - ext.size()));
        }
    }

    std::sort(items.begin(), items.end());
    delete dir;
}

void Preferences::parseThemeDir(Glib::ustring dirname)
{

    if (dirname.empty()) {
        return;
    }

    // process directory
    Glib::Dir* dir = nullptr;

    try {
        dir = new Glib::Dir(dirname);
    } catch (const Glib::Error& e) {
        return;
    }

    for (Glib::DirIterator i = dir->begin(); i != dir->end(); ++i) {
        Glib::ustring fname = Glib::build_filename(dirname, *i);
        Glib::ustring sname = *i;

        // ignore directories and filter out unsupported theme
        if (regex->match(sname, matchInfo) && !Glib::file_test(fname, Glib::FILE_TEST_IS_DIR) && sname.size() >= 4) {
            bool keepIt = false;
            Glib::ustring fname2 = matchInfo.fetch(1);
            Glib::ustring minMinor = matchInfo.fetch(2);
            Glib::ustring maxMinor = matchInfo.fetch(3);

            if (!minMinor.empty()) {
                guint64 minMinorVal = g_ascii_strtoll(minMinor.c_str(), 0, 0);

                if ((guint64)GTK_MINOR_VERSION >= minMinorVal) {
                    keepIt = true;
                }
            }

            if (!maxMinor.empty()) {
                guint64 maxMinorVal = g_ascii_strtoll(maxMinor.c_str(), 0, 0);

                if ((guint64)GTK_MINOR_VERSION <= maxMinorVal) {
                    keepIt = true;
                }
            }

            if (keepIt) {
                themeFNames.push_back(ThemeFilename(matchInfo.fetch(1), sname.substr(0, sname.size() - 4)));
            }
        }
    }

    std::sort(themeFNames.begin(), themeFNames.end(), [](const ThemeFilename & firstDir, const ThemeFilename & secondDir) {
        return firstDir.longFName < secondDir.longFName;
    });

    delete dir;
}

void Preferences::storePreferences()
{

    // With the new mechanism, we can't be sure of the availability of the DEFPROFILE_RAW & DEFPROFILE_IMG profiles,
    // because useBundledProfiles may be false. We're now using DEFPROFILE_INTERNAL instead, which is always available.

    moptions.defProfRaw = rprofiles->getFullPathFromActiveRow();

    if (moptions.defProfRaw.empty()) {
        moptions.defProfRaw = DEFPROFILE_INTERNAL;
    }

    moptions.defProfImg = iprofiles->getFullPathFromActiveRow();

    if (moptions.defProfImg.empty()) {
        moptions.defProfImg = DEFPROFILE_INTERNAL;
    }

    moptions.dateFormat = dateformat->get_text();
    moptions.panAccelFactor = (int)panFactor->get_value();
    moptions.rememberZoomAndPan = rememberZoomPanCheckbutton->get_active();
    moptions.fbShowDateTime = showDateTime->get_active();
    moptions.fbShowBasicExif = showBasicExif->get_active();
    moptions.fbShowExpComp = showExpComp->get_active();
    moptions.menuGroupRank = ckbmenuGroupRank->get_active();
    moptions.menuGroupLabel = ckbmenuGroupLabel->get_active();
    moptions.menuGroupFileOperations = ckbmenuGroupFileOperations->get_active();
    moptions.menuGroupProfileOperations = ckbmenuGroupProfileOperations->get_active();
    moptions.menuGroupExtProg = ckbmenuGroupExtProg->get_active();
    moptions.highlightThreshold = (int)hlThresh->get_value();
    moptions.shadowThreshold = (int)shThresh->get_value();
    moptions.language = languages->get_active_text();
    moptions.languageAutoDetect = ckbLangAutoDetect->get_active();
    moptions.theme = themeFNames.at (themeCBT->get_active_row_number ()).longFName;

    Gdk::RGBA cropCol = cropMaskColorCB->get_rgba();
    moptions.cutOverlayBrush[0] = cropCol.get_red();
    moptions.cutOverlayBrush[1] = cropCol.get_green();
    moptions.cutOverlayBrush[2] = cropCol.get_blue();
    moptions.cutOverlayBrush[3] = cropMaskColorCB->get_alpha() / 65535.0;

    Gdk::RGBA NavGuideCol = navGuideColorCB->get_rgba();
    moptions.navGuideBrush[0] = NavGuideCol.get_red();
    moptions.navGuideBrush[1] = NavGuideCol.get_green();
    moptions.navGuideBrush[2] = NavGuideCol.get_blue();
    moptions.navGuideBrush[3] = navGuideColorCB->get_alpha() / 65535.0;
    Pango::FontDescription fd (mainFontFB->get_font_name());


    if (newFont) {
        moptions.fontFamily = fd.get_family();
        moptions.fontSize = fd.get_size() / Pango::SCALE;
    }

    Pango::FontDescription cpfd (colorPickerFontFB->get_font_name());

    if (newCPFont) {
        moptions.CPFontFamily = cpfd.get_family();
        moptions.CPFontSize = cpfd.get_size() / Pango::SCALE;
    }

    moptions.pseudoHiDPISupport = pseudoHiDPI->get_active();

#ifdef WIN32
    moptions.gimpDir = gimpDir->get_filename();
    moptions.psDir = psDir->get_filename();
#elif defined __APPLE__
    moptions.psDir = psDir->get_filename();
#endif
    moptions.customEditorProg = editorToSendTo->get_text();

    if (edGimp->get_active()) {
        moptions.editorToSendTo = 1;
    }

#ifdef WIN32
    else if (edPS->get_active()) {
        moptions.editorToSendTo = 2;
    }

#elif defined __APPLE__
    else if (edPS->get_active()) {
        moptions.editorToSendTo = 2;
    }

#endif
    else if (edOther->get_active()) {
        moptions.editorToSendTo = 3;
    }

    moptions.CPBPath = txtCustProfBuilderPath->get_text();
    moptions.CPBKeys = CPBKeyType(custProfBuilderLabelType->get_active_row_number());

    if (!prtProfile->get_active_row_number()) {
        moptions.rtSettings.printerProfile = "";
    } else {
        moptions.rtSettings.printerProfile = prtProfile->get_active_text();
    }

    switch (prtIntent->get_active_row_number()) {
        default:
        case 0:
            moptions.rtSettings.printerIntent = rtengine::RI_PERCEPTUAL;
            break;

        case 1:
            moptions.rtSettings.printerIntent = rtengine::RI_RELATIVE;
            break;

        case 2:
            moptions.rtSettings.printerIntent = rtengine::RI_ABSOLUTE;
            break;
    }

    moptions.rtSettings.printerBPC = prtBPC->get_active();

#if !defined(__APPLE__) // monitor profile not supported on apple

    if (!monProfile->get_active_row_number()) {
        moptions.rtSettings.monitorProfile = "";
    } else {
        moptions.rtSettings.monitorProfile = monProfile->get_active_text();
    }

    switch (monIntent->get_active_row_number()) {
        default:
        case 0:
            moptions.rtSettings.monitorIntent = rtengine::RI_PERCEPTUAL;
            break;

        case 1:
            moptions.rtSettings.monitorIntent = rtengine::RI_RELATIVE;
            break;

        case 2:
            moptions.rtSettings.monitorIntent = rtengine::RI_ABSOLUTE;
            break;
    }

    moptions.rtSettings.monitorBPC = monBPC->get_active();
    moptions.rtSettings.autoMonitorProfile = cbAutoMonProfile->get_active();
#endif

    moptions.rtSettings.iccDirectory = iccDir->get_filename();

    moptions.prevdemo = (prevdemo_t)cprevdemo->get_active_row_number ();
    moptions.serializeTiffRead = ctiffserialize->get_active();

    if (sdcurrent->get_active()) {
        moptions.startupDir = STARTUPDIR_CURRENT;
    } else if (sdhome->get_active()) {
        moptions.startupDir = STARTUPDIR_HOME;
    } else if (sdlast->get_active()) {
        moptions.startupDir = STARTUPDIR_LAST;
    } else if (sdother->get_active()) {
        moptions.startupDir = STARTUPDIR_CUSTOM;
        moptions.startupPath = startupdir->get_text();
    }

    moptions.parseExtensions.clear();
    moptions.parseExtensionsEnabled.clear();
    Gtk::TreeNodeChildren c = extensionModel->children();

    for (size_t i = 0; i < c.size(); i++) {
        moptions.parseExtensions.push_back(c[i][extensionColumns.ext]);
        moptions.parseExtensionsEnabled.push_back(c[i][extensionColumns.enabled]);
    }

    moptions.maxRecentFolders = (int)maxRecentFolders->get_value();
    moptions.maxThumbnailHeight = (int)maxThumbHeightSB->get_value ();
    moptions.maxCacheEntries = (int)maxCacheEntriesSB->get_value ();
    moptions.overlayedFileNames = overlayedFileNames->get_active();
    moptions.filmStripOverlayedFileNames = filmStripOverlayedFileNames->get_active();
    moptions.sameThumbSize = sameThumbSize->get_active();
    moptions.internalThumbIfUntouched = ckbInternalThumbIfUntouched->get_active();

    auto save_where = saveParamsPreference->get_active_row_number();
    moptions.saveParamsFile = save_where == 0 || save_where == 2;
    moptions.saveParamsCache = save_where == 1 || save_where == 2;
    moptions.paramsLoadLocation = (PPLoadLocation)loadParamsPreference->get_active_row_number();
    moptions.useBundledProfiles = useBundledProfiles->get_active();

    moptions.rtSettings.darkFramesPath = darkFrameDir->get_filename();
    moptions.rtSettings.flatFieldsPath = flatFieldDir->get_filename();

    moptions.clutsDir = clutsDir->get_filename();

    moptions.baBehav.resize(ADDSET_PARAM_NUM);

    for (Gtk::TreeIter sections = behModel->children().begin(); sections != behModel->children().end(); sections++)
        for (Gtk::TreeIter adjs = sections->children().begin(); adjs != sections->children().end(); adjs++) {
            moptions.baBehav[adjs->get_value(behavColumns.addsetid)] = adjs->get_value(behavColumns.badd);
        }

    int editorMode = editorLayout->get_active_row_number();
    moptions.tabbedUI = (editorMode > 1);
    moptions.multiDisplayMode = editorMode == 3 ? 1 : 0;
    moptions.mainNBVertical = editorMode == 1;

    moptions.curvebboxpos = curveBBoxPosC->get_active_row_number();
    moptions.complexity = complexitylocal->get_active_row_number();
    moptions.histogramPosition = ckbHistogramPositionLeft->get_active() ? 1 : 2;
    moptions.FileBrowserToolbarSingleRow = ckbFileBrowserToolbarSingleRow->get_active();
    moptions.showFilmStripToolBar = ckbShowFilmStripToolBar->get_active();
    moptions.hideTPVScrollbar = ckbHideTPVScrollbar->get_active();
    moptions.overwriteOutputFile = chOverwriteOutputFile->get_active();
    moptions.showtooltip = ckbshowtooltiplocallab->get_active();

    moptions.autoSaveTpOpen = ckbAutoSaveTpOpen->get_active();

    moptions.rgbDenoiseThreadLimit = threadsSpinBtn->get_value_as_int();
    moptions.clutCacheSize = clutCacheSizeSB->get_value_as_int();
    moptions.measure = measureCB->get_active();
    moptions.chunkSizeAMAZE = chunkSizeAMSB->get_value_as_int();
    moptions.chunkSizeCA = chunkSizeCASB->get_value_as_int();
    moptions.chunkSizeRCD = chunkSizeRCDSB->get_value_as_int();
    moptions.chunkSizeRGB = chunkSizeRGBSB->get_value_as_int();
    moptions.chunkSizeXT = chunkSizeXTSB->get_value_as_int();
    moptions.maxInspectorBuffers = maxInspectorBuffersSB->get_value_as_int();
    moptions.rtSettings.thumbnail_inspector_mode = static_cast<rtengine::Settings::ThumbnailInspectorMode>(thumbnailInspectorMode->get_active_row_number());

// Sounds only on Windows and Linux
#if defined(WIN32) || defined(__linux__)
    moptions.sndEnable = ckbSndEnable->get_active();
    moptions.sndBatchQueueDone = txtSndBatchQueueDone->get_text();
    moptions.sndLngEditProcDone = txtSndLngEditProcDone->get_text();
    moptions.sndLngEditProcDoneSecs = spbSndLngEditProcDoneSecs->get_value();
#endif

    moptions.cropGuides = Options::CropGuidesMode(cropGuidesCombo->get_active_row_number());
    moptions.cropAutoFit = cropAutoFitCB->get_active();
}

void Preferences::fillPreferences()
{

    tconn.block(true);
    fconn.block(true);
    cpfconn.block(true);
    sconn.block(true);
    dfconn.block(true);
    ffconn.block(true);
    rpconn.block(true);
    ipconn.block(true);
    bpconn.block(true);

    rprofiles->setActiveRowFromFullPath(moptions.defProfRaw);
    forRAWComboChanged(); // update the tooltip
    iprofiles->setActiveRowFromFullPath(moptions.defProfImg);
    forImageComboChanged(); // update the tooltip
    dateformat->set_text(moptions.dateFormat);
    panFactor->set_value(moptions.panAccelFactor);
    rememberZoomPanCheckbutton->set_active(moptions.rememberZoomAndPan);
    ctiffserialize->set_active(moptions.serializeTiffRead);

    setActiveTextOrIndex(*prtProfile, moptions.rtSettings.printerProfile, 0);

    switch (moptions.rtSettings.printerIntent) {
        default:
        case rtengine::RI_PERCEPTUAL:
            prtIntent->set_active(0);
            break;

        case rtengine::RI_RELATIVE:
            prtIntent->set_active(1);
            break;

        case rtengine::RI_ABSOLUTE:
            prtIntent->set_active(2);
            break;
    }

    prtBPC->set_active(moptions.rtSettings.printerBPC);

#if !defined(__APPLE__) // monitor profile not supported on apple
    setActiveTextOrIndex(*monProfile, moptions.rtSettings.monitorProfile, 0);

    switch (moptions.rtSettings.monitorIntent) {
        default:
        case rtengine::RI_PERCEPTUAL:
            monIntent->set_active(0);
            break;

        case rtengine::RI_RELATIVE:
            monIntent->set_active(1);
            break;

        case rtengine::RI_ABSOLUTE:
            monIntent->set_active(2);
            break;
    }

    monBPC->set_active(moptions.rtSettings.monitorBPC);
    cbAutoMonProfile->set_active(moptions.rtSettings.autoMonitorProfile);
#endif

    if (Glib::file_test(moptions.rtSettings.iccDirectory, Glib::FILE_TEST_IS_DIR)) {
        iccDir->set_current_folder(moptions.rtSettings.iccDirectory);
    }

    cprevdemo->set_active (moptions.prevdemo);
    languages->set_active_text(moptions.language);
    ckbLangAutoDetect->set_active(moptions.languageAutoDetect);
    int themeNbr = getThemeRowNumber(moptions.theme);
    themeCBT->set_active (themeNbr == -1 ? 0 : themeNbr);

    Gdk::RGBA cropCol;
    cropCol.set_rgba(moptions.cutOverlayBrush[0], moptions.cutOverlayBrush[1], moptions.cutOverlayBrush[2]);
    cropMaskColorCB->set_rgba (cropCol);
    cropMaskColorCB->set_alpha ( (unsigned short) (moptions.cutOverlayBrush[3] * 65535.0));

    Gdk::RGBA NavGuideCol;
    NavGuideCol.set_rgba(moptions.navGuideBrush[0], moptions.navGuideBrush[1], moptions.navGuideBrush[2]);
    navGuideColorCB->set_rgba (NavGuideCol);
    navGuideColorCB->set_alpha ( (unsigned short) (moptions.navGuideBrush[3] * 65535.0));

    if (options.fontFamily == "default") {
        mainFontFB->set_font_name (Glib::ustring::compose ("%1 %2", initialFontFamily, initialFontSize));
    } else {
        mainFontFB->set_font_name (Glib::ustring::compose ("%1 %2", options.fontFamily, options.fontSize));
    }

    if (options.CPFontFamily == "default") {
        colorPickerFontFB->set_font_name (Glib::ustring::compose ("%1 %2", initialFontFamily, initialFontSize));
    } else {
        colorPickerFontFB->set_font_name (Glib::ustring::compose ("%1 %2", options.CPFontFamily, options.CPFontSize));
    }

    pseudoHiDPI->set_active(options.pseudoHiDPISupport);

    showDateTime->set_active(moptions.fbShowDateTime);
    showBasicExif->set_active(moptions.fbShowBasicExif);
    showExpComp->set_active(moptions.fbShowExpComp);
    ckbmenuGroupRank->set_active(moptions.menuGroupRank);
    ckbmenuGroupLabel->set_active(moptions.menuGroupLabel);
    ckbmenuGroupFileOperations->set_active(moptions.menuGroupFileOperations);
    ckbmenuGroupProfileOperations->set_active(moptions.menuGroupProfileOperations);
    ckbmenuGroupExtProg->set_active(moptions.menuGroupExtProg);

    hlThresh->set_value(moptions.highlightThreshold);
    shThresh->set_value(moptions.shadowThreshold);

    edGimp->set_active(moptions.editorToSendTo == 1);
    edOther->set_active(moptions.editorToSendTo == 3);
#ifdef WIN32
    edPS->set_active(moptions.editorToSendTo == 2);

    if (Glib::file_test(moptions.gimpDir, Glib::FILE_TEST_IS_DIR)) {
        gimpDir->set_current_folder(moptions.gimpDir);
    } else {
        gimpDir->set_current_folder(Glib::get_home_dir());
    }

    if (Glib::file_test(moptions.psDir, Glib::FILE_TEST_IS_DIR)) {
        psDir->set_current_folder(moptions.psDir);
    } else {
        psDir->set_current_folder(Glib::get_home_dir());
    }

#elif defined __APPLE__
    edPS->set_active(moptions.editorToSendTo == 2);

    if (Glib::file_test(moptions.psDir, Glib::FILE_TEST_IS_DIR)) {
        psDir->set_current_folder(moptions.psDir);
    } else {
        psDir->set_current_folder(Glib::get_home_dir());
    }

#endif
    editorToSendTo->set_text(moptions.customEditorProg);

    txtCustProfBuilderPath->set_text(moptions.CPBPath);
    custProfBuilderLabelType->set_active(moptions.CPBKeys);


    if (moptions.startupDir == STARTUPDIR_CURRENT) {
        sdcurrent->set_active();
    } else if (moptions.startupDir == STARTUPDIR_LAST) {
        sdlast->set_active();
    } else if (moptions.startupDir == STARTUPDIR_HOME) {
        sdhome->set_active();
    } else if (moptions.startupDir == STARTUPDIR_CUSTOM) {
        sdother->set_active();
        startupdir->set_text(moptions.startupPath);
    }

    extensionModel->clear();

    for (size_t i = 0; i < moptions.parseExtensions.size(); i++) {
        Gtk::TreeRow row = * (extensionModel->append());
        row[extensionColumns.enabled] = moptions.parseExtensionsEnabled[i];
        row[extensionColumns.ext]     = moptions.parseExtensions[i];
    }

    maxRecentFolders->set_value(moptions.maxRecentFolders);
    maxThumbHeightSB->set_value (moptions.maxThumbnailHeight);
    maxCacheEntriesSB->set_value (moptions.maxCacheEntries);
    overlayedFileNames->set_active(moptions.overlayedFileNames);
    filmStripOverlayedFileNames->set_active(moptions.filmStripOverlayedFileNames);
    sameThumbSize->set_active(moptions.sameThumbSize);
    ckbInternalThumbIfUntouched->set_active(moptions.internalThumbIfUntouched);

    saveParamsPreference->set_active(moptions.saveParamsFile ? (moptions.saveParamsCache ? 2 : 0) : 1);

    loadParamsPreference->set_active(moptions.paramsLoadLocation);
    useBundledProfiles->set_active(moptions.useBundledProfiles);

    if (!moptions.tabbedUI) {
        editorLayout->set_active(moptions.mainNBVertical ? 1 : 0);
    } else {
        editorLayout->set_active(moptions.multiDisplayMode ? 3 : 2);
    }

    curveBBoxPosC->set_active(moptions.curvebboxpos);
    complexitylocal->set_active(moptions.complexity); 

    ckbHistogramPositionLeft->set_active(moptions.histogramPosition == 1);
    ckbFileBrowserToolbarSingleRow->set_active(moptions.FileBrowserToolbarSingleRow);
    ckbShowFilmStripToolBar->set_active(moptions.showFilmStripToolBar);
    ckbHideTPVScrollbar->set_active(moptions.hideTPVScrollbar);
    ckbshowtooltiplocallab->set_active(moptions.showtooltip);
    ckbAutoSaveTpOpen->set_active(moptions.autoSaveTpOpen);

    threadsSpinBtn->set_value (moptions.rgbDenoiseThreadLimit);
    clutCacheSizeSB->set_value (moptions.clutCacheSize);
    measureCB->set_active (moptions.measure);
    chunkSizeAMSB->set_value (moptions.chunkSizeAMAZE);
    chunkSizeCASB->set_value (moptions.chunkSizeCA);
    chunkSizeRGBSB->set_value (moptions.chunkSizeRGB);
    chunkSizeRCDSB->set_value (moptions.chunkSizeRCD);
    chunkSizeXTSB->set_value (moptions.chunkSizeXT);
    maxInspectorBuffersSB->set_value (moptions.maxInspectorBuffers);
    thumbnailInspectorMode->set_active(int(moptions.rtSettings.thumbnail_inspector_mode));

    darkFrameDir->set_current_folder(moptions.rtSettings.darkFramesPath);
    darkFrameChanged();

    flatFieldDir->set_current_folder(moptions.rtSettings.flatFieldsPath);
    flatFieldChanged();

    clutsDir->set_current_folder(moptions.clutsDir);

    addc.block(true);
    setc.block(true);

    moptions.baBehav.resize(ADDSET_PARAM_NUM);

    for (Gtk::TreeIter sections = behModel->children().begin(); sections != behModel->children().end(); ++sections) {
        for (Gtk::TreeIter adjs = sections->children().begin(); adjs != sections->children().end(); ++adjs) {
            const bool add = moptions.baBehav[adjs->get_value(behavColumns.addsetid)];
            adjs->set_value(behavColumns.badd, add);
            adjs->set_value(behavColumns.bset, !add);
        }
    }

    cropGuidesCombo->set_active(moptions.cropGuides);
    cropAutoFitCB->set_active(moptions.cropAutoFit);

    addc.block(false);
    setc.block(false);
    cpfconn.block(false);
    fconn.block(false);
    tconn.block(false);
    sconn.block(false);
    dfconn.block(false);
    ffconn.block(false);
    rpconn.block(true);
    ipconn.block(true);
    bpconn.block(false);

    chOverwriteOutputFile->set_active(moptions.overwriteOutputFile);

    // Sounds only on Windows and Linux
#if defined(WIN32) || defined(__linux__)
    ckbSndEnable->set_active(moptions.sndEnable);
    txtSndBatchQueueDone->set_text(moptions.sndBatchQueueDone);
    txtSndLngEditProcDone->set_text(moptions.sndLngEditProcDone);
    spbSndLngEditProcDoneSecs->set_value(moptions.sndLngEditProcDoneSecs);
#endif
}

/*
void Preferences::loadPressed () {

    moptions.copyFrom (&options);
    fillPreferences ();
}

void Preferences::savePressed () {

    storePreferences ();
    options.copyFrom (&moptions);
    Options::save ();
}
*/

void Preferences::autoMonProfileToggled()
{
    monProfile->set_sensitive(!cbAutoMonProfile->get_active());
}

/*
void Preferences::autocielabToggled () {
//  cbAutocielab->set_sensitive(cbAutocielab->get_active());
}
*/

void Preferences::sndEnableToggled()
{
    txtSndBatchQueueDone->set_sensitive(ckbSndEnable->get_active());
    txtSndLngEditProcDone->set_sensitive(ckbSndEnable->get_active());
    spbSndLngEditProcDoneSecs->set_sensitive(ckbSndEnable->get_active());
}

void Preferences::langAutoDetectToggled()
{
    languages->set_sensitive(!ckbLangAutoDetect->get_active());
}

void Preferences::okPressed()
{

    storePreferences();
    workflowUpdate();
    options.copyFrom(&moptions);
    options.filterOutParsedExtensions();

    try {
        Options::save();
    } catch (Options::Error &e) {
        Gtk::MessageDialog msgd(getToplevelWindow(this), e.get_msg(), true, Gtk::MESSAGE_WARNING, Gtk::BUTTONS_CLOSE, true);
        msgd.run();
    }

    dynProfilePanel->save();
    hide();
}

void Preferences::cancelPressed()
{
    // set the initial theme back
    if (themeFNames.at (themeCBT->get_active_row_number ()).longFName != options.theme) {
        RTImage::updateImages();
        switchThemeTo(options.theme);
    }

    // set the initial font back
    Pango::FontDescription fd (mainFontFB->get_font_name());

    if (fd.get_family() != options.fontFamily && (fd.get_size() / Pango::SCALE) != options.fontSize) {
        if (options.fontFamily == "default") {
            switchFontTo(initialFontFamily, initialFontSize);
        } else {
            switchFontTo(options.fontFamily, options.fontSize);
        }
    }

    // update the profileStore
    if (useBundledProfiles->get_active() != options.useBundledProfiles) {
        // we have to rescan with the old value
        bpconn.block(true);
        useBundledProfiles->set_active(false);
        bundledProfilesChanged();
        bpconn.block(false);
    }

    hide();
}

void Preferences::selectStartupDir()
{

    Gtk::FileChooserDialog dialog(getToplevelWindow(this), M("PREFERENCES_DIRSELECTDLG"), Gtk::FILE_CHOOSER_ACTION_SELECT_FOLDER);
    //dialog.set_transient_for(*this);

    //Add response buttons to the dialog:
    dialog.add_button(M("GENERAL_CANCEL"), Gtk::RESPONSE_CANCEL);
    dialog.add_button(M("GENERAL_OPEN"), Gtk::RESPONSE_OK);

    int result = dialog.run();

    if (result == Gtk::RESPONSE_OK) {
        startupdir->set_text(dialog.get_filename());
    }
}

void Preferences::aboutPressed()
{

    splash = new Splash(*this);
    splash->set_transient_for(*this);
    splash->signal_delete_event().connect(sigc::mem_fun(*this, &Preferences::splashClosed));
    splash->show();
}

void Preferences::themeChanged()
{

    moptions.theme = themeFNames.at (themeCBT->get_active_row_number ()).longFName;
    RTImage::updateImages();
    switchThemeTo(moptions.theme);
}

void Preferences::forRAWComboChanged()
{
    if (!rprofiles) {
        return;
    }

    const ProfileStoreEntry *selectedEntry = rprofiles->getSelectedEntry();

    if (!selectedEntry) {
        return;
    }

    if (selectedEntry->type == PSET_FOLDER) {
        rpconn.block(true);
        rprofiles->set_active(currRawRow);
        rpconn.block(false);
    } else {
        currRawRow = rprofiles->get_active();
    }

    rprofiles->set_tooltip_text(selectedEntry->label);
}

void Preferences::forImageComboChanged()
{
    if (!iprofiles) {
        return;
    }

    const ProfileStoreEntry *selectedEntry = iprofiles->getSelectedEntry();

    if (!selectedEntry) {
        return;
    }

    if (selectedEntry->type == PSET_FOLDER) {
        ipconn.block(true);
        iprofiles->set_active(currImgRow);
        ipconn.block(false);
    } else {
        currImgRow = rprofiles->get_active();
    }

    iprofiles->set_tooltip_text(iprofiles->getSelectedEntry()->label);
}

void Preferences::layoutComboChanged()
{
    editorLayout->set_tooltip_text(editorLayout->get_active_text());
}

void Preferences::bundledProfilesChanged()
{
    rpconn.block(true);
    ipconn.block(true);

    // parseProfiles does use options.useBundledProfiles, so we temporarily change its value
    bool currValue = options.useBundledProfiles;
    options.useBundledProfiles = useBundledProfiles->get_active();

    // rescan the file's tree
    ProfileStore::getInstance()->parseProfiles(); // This will call Preferences::updateProfileList in return

    // restoring back the old value
    options.useBundledProfiles = currValue;

    ipconn.block(false);
    rpconn.block(false);
}

void Preferences::iccDirChanged()
{
    const auto currentSelection = monProfile->get_active_text();
    const auto profiles = rtengine::ICCStore::getInstance()->getProfilesFromDir(iccDir->get_filename());

    monProfile->remove_all();

    monProfile->append(M("PREFERENCES_PROFILE_NONE"));

    for (const auto& profile : profiles) {
        monProfile->append(profile);
    }

    setActiveTextOrIndex(*monProfile, currentSelection, 0);
}

void Preferences::storeCurrentValue()
{
    // TODO: Find a way to get and restore the current selection; the following line can't work anymore
    storedValueRaw = rprofiles->getFullPathFromActiveRow();
    storedValueImg = iprofiles->getFullPathFromActiveRow();
}

void Preferences::updateProfileList()
{
    rprofiles->updateProfileList();
    iprofiles->updateProfileList();
    const ProfileStoreEntry* dynpse = ProfileStore::getInstance()->getInternalDynamicPSE();
    rprofiles->addRow(dynpse);
    iprofiles->addRow(dynpse);
}

void Preferences::restoreValue()
{
    if (!rprofiles->setActiveRowFromFullPath(storedValueRaw)) {
        moptions.defProfRaw = DEFPROFILE_INTERNAL;
        rpconn.block(true);
        rprofiles->setInternalEntry();
        rpconn.block(false);
    }

    currRawRow = rprofiles->get_active();

    if (!iprofiles->setActiveRowFromFullPath(storedValueImg)) {
        moptions.defProfImg = DEFPROFILE_INTERNAL;
        ipconn.block(true);
        iprofiles->setInternalEntry();
        ipconn.block(false);
    }

    currImgRow = iprofiles->get_active();

    storedValueRaw = "";
    storedValueImg = "";
}

void Preferences::switchThemeTo(Glib::ustring newTheme)
{

    Glib::ustring filename(Glib::build_filename(argv0, "themes", newTheme + ".css"));

    if (!themecss) {
        themecss = Gtk::CssProvider::create();
        Glib::RefPtr<Gdk::Screen> screen = Gdk::Screen::get_default();
        Gtk::StyleContext::add_provider_for_screen(screen, themecss, GTK_STYLE_PROVIDER_PRIORITY_USER);
    }

    try {
        themecss->load_from_path(filename);
    } catch (Glib::Error &err) {
        printf("Error: Can't load css file \"%s\"\nMessage: %s\n", filename.c_str(), err.what().c_str());
    } catch (...) {
        printf("Error: Can't load css file \"%s\"\n", filename.c_str());
    }
}

void Preferences::fontChanged()
{
    newFont = true;
    Pango::FontDescription fd (mainFontFB->get_font_name());
    switchFontTo(fd.get_family(), fd.get_size() / Pango::SCALE);
}

void Preferences::cpFontChanged()
{

    newCPFont = true;
}

void Preferences::switchFontTo(const Glib::ustring &newFontFamily, const int newFontSize)
{

    if (newFontFamily != "default") {
        if (!fontcss) {
            fontcss = Gtk::CssProvider::create();
            Glib::RefPtr<Gdk::Screen> screen = Gdk::Screen::get_default();
            Gtk::StyleContext::add_provider_for_screen(screen, fontcss, GTK_STYLE_PROVIDER_PRIORITY_USER);
        }

        try {
            //GTK318
//#if GTK_MAJOR_VERSION == 3 && GTK_MINOR_VERSION < 20
//            fontcss->load_from_data (Glib::ustring::compose ("* { font-family: %1; font-size: %2px }", newFontFamily, newFontSize * RTScalable::getScale()));
//#else
            fontcss->load_from_data (Glib::ustring::compose ("* { font-family: %1; font-size: %2pt }", newFontFamily, newFontSize * RTScalable::getScale()));
//#endif
            //GTK318
        } catch (Glib::Error &err) {
            printf("Error: \"%s\"\n", err.what().c_str());
        } catch (...) {
            printf("Error: Can't find the font named \"%s\"\n", newFontFamily.c_str());
        }
    } else {
        if (fontcss) {
            fontcss = Gtk::CssProvider::create();
            Glib::RefPtr<Gdk::Screen> screen = Gdk::Screen::get_default();
            Gtk::StyleContext::remove_provider_for_screen(screen, fontcss);
        }
    }
}

void Preferences::workflowUpdate()
{

    if (moptions.tabbedUI != options.tabbedUI) {
        parent->setEditorMode(moptions.tabbedUI);
    }

    if (moptions.hideTPVScrollbar != options.hideTPVScrollbar) {
        // Update the tool panels
        parent->updateTPVScrollbar(moptions.hideTPVScrollbar);
    }

    if (moptions.FileBrowserToolbarSingleRow != options.FileBrowserToolbarSingleRow) {
        // Update the position of the Query toolbar
        parent->updateFBQueryTB(moptions.FileBrowserToolbarSingleRow);
    }

    if (moptions.showFilmStripToolBar != options.showFilmStripToolBar) {
        // Update the visibility of FB toolbar
        parent->updateFBToolBarVisibility(moptions.showFilmStripToolBar);
    }

    if (moptions.showtooltip != options.showtooltip) {
        // Update the visibility of tooltip
        parent->updateShowtooltipVisibility(moptions.showtooltip);
    }

    moptions.showtooltip = ckbshowtooltiplocallab->get_active();

    if (moptions.histogramPosition != options.histogramPosition) {
        // Update the position of the Histogram
        parent->updateHistogramPosition(options.histogramPosition, moptions.histogramPosition);
    }

    if (moptions.rtSettings.printerProfile != options.rtSettings.printerProfile
            || moptions.rtSettings.printerBPC     != options.rtSettings.printerBPC
            || moptions.rtSettings.printerIntent  != options.rtSettings.printerIntent) {
        // Update the position of the Histogram
        parent->updateProfiles (moptions.rtSettings.printerProfile, rtengine::RenderingIntent(moptions.rtSettings.printerIntent), moptions.rtSettings.printerBPC);
    }

}

void Preferences::addExtPressed()
{

    Gtk::TreeNodeChildren c = extensionModel->children();

    for (size_t i = 0; i < c.size(); i++)
        if (c[i][extensionColumns.ext] == extension->get_text()) {
            return;
        }

    Gtk::TreeRow row = * (extensionModel->append());

    row[extensionColumns.enabled] = true;
    row[extensionColumns.ext]     = extension->get_text();
}

void Preferences::delExtPressed()
{

    extensionModel->erase(extensions->get_selection()->get_selected());
}

void Preferences::moveExtUpPressed()
{
    const Glib::RefPtr<Gtk::TreeSelection> selection = extensions->get_selection();

    if (!selection) {
        return;
    }

    const Gtk::TreeModel::iterator selected = selection->get_selected();

    if (!selected || selected == extensionModel->children().begin()) {
        return;
    }

    Gtk::TreeModel::iterator previous = selected;
    --previous;
    extensionModel->iter_swap(selected, previous);
}

void Preferences::moveExtDownPressed()
{
    const Glib::RefPtr<Gtk::TreeSelection> selection = extensions->get_selection();

    if (!selection) {
        return;
    }

    const Gtk::TreeModel::iterator selected = selection->get_selected();

    if (!selected) {
        return;
    }

    Gtk::TreeModel::iterator next = selected;

    if (++next) {
        extensionModel->iter_swap(selected, next);
    }
}

void Preferences::clearProfilesPressed()
{

    cacheMgr->clearProfiles();
}


void Preferences::clearThumbImagesPressed()
{

    cacheMgr->clearImages();
}

void Preferences::clearAllPressed()
{

    cacheMgr->clearAll();
}

void Preferences::darkFrameChanged()
{
    //Glib::ustring s(darkFrameDir->get_filename());
    Glib::ustring s(darkFrameDir->get_current_folder());
    //if( s.compare( rtengine::dfm.getPathname()) !=0 ){
    rtengine::dfm.init(s);
    updateDFinfos();
    //}
}

void Preferences::flatFieldChanged()
{
    //Glib::ustring s(flatFieldDir->get_filename());
    Glib::ustring s(flatFieldDir->get_current_folder());
    //if( s.compare( rtengine::ffm.getPathname()) !=0 ){
    rtengine::ffm.init(s);
    updateFFinfos();
    //}
}

void Preferences::updateDFinfos()
{
    int t1, t2;
    rtengine::dfm.getStat(t1, t2);
    Glib::ustring s = Glib::ustring::compose("%1: %2 %3, %4 %5", M("PREFERENCES_DARKFRAMEFOUND"), t1, M("PREFERENCES_DARKFRAMESHOTS"), t2, M("PREFERENCES_DARKFRAMETEMPLATES"));
    dfLabel->set_text(s);
}

void Preferences::updateFFinfos()
{
    int t1, t2;
    rtengine::ffm.getStat(t1, t2);
    Glib::ustring s = Glib::ustring::compose("%1: %2 %3, %4 %5", M("PREFERENCES_FLATFIELDFOUND"), t1, M("PREFERENCES_FLATFIELDSHOTS"), t2, M("PREFERENCES_FLATFIELDTEMPLATES"));
    ffLabel->set_text(s);
}

bool Preferences::splashClosed(GdkEventAny* event)
{
    delete splash;
    splash = nullptr;
    return true;
}

void Preferences::behAddSetAllPressed(bool add)
{
    moptions.baBehav.assign(ADDSET_PARAM_NUM, add);

    for (Gtk::TreeIter sections = behModel->children().begin(); sections != behModel->children().end(); ++sections) {
        for (Gtk::TreeIter adjs = sections->children().begin(); adjs != sections->children().end(); ++adjs) {
            adjs->set_value(behavColumns.badd, add);
            adjs->set_value(behavColumns.bset, !add);
        }
    }
}

void Preferences::behAddAllPressed()
{
    behAddSetAllPressed(true);
}

void Preferences::behSetAllPressed()
{
    behAddSetAllPressed(false);
}<|MERGE_RESOLUTION|>--- conflicted
+++ resolved
@@ -851,13 +851,8 @@
 
     const std::vector<Glib::ustring> prtprofiles = rtengine::ICCStore::getInstance()->getProfiles(rtengine::ICCStore::ProfileType::PRINTER);
 
-<<<<<<< HEAD
-    for (const auto prtprofile : prtprofiles) {
+    for (const auto& prtprofile : prtprofiles) {
         prtProfile->append(prtprofile);
-=======
-    for (const auto& prtprofile : prtprofiles) {
-        prtProfile->append (prtprofile);
->>>>>>> 8886402e
     }
 
     // same order as the enum
