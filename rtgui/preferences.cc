/*
 *  This file is part of RawTherapee.
 *
 *  Copyright (c) 2004-2010 Gabor Horvath <hgabor@rawtherapee.com>, Oliver Duis <www.oliverduis.de>
 *
 *  RawTherapee is free software: you can redistribute it and/or modify
 *  it under the terms of the GNU General Public License as published by
 *  the Free Software Foundation, either version 3 of the License, or
 *  (at your option) any later version.
 *
 *  RawTherapee is distributed in the hope that it will be useful,
 *  but WITHOUT ANY WARRANTY; without even the implied warranty of
 *  MERCHANTABILITY or FITNESS FOR A PARTICULAR PURPOSE.  See the
 *  GNU General Public License for more details.
 *
 *  You should have received a copy of the GNU General Public License
 *  along with RawTherapee.  If not, see <http://www.gnu.org/licenses/>.
 */
#include <sigc++/slot.h>
#include "preferences.h"
#include "multilangmgr.h"
#include "splash.h"
#include "cachemanager.h"
#include "addsetids.h"
#include "../rtengine/icons.h"
#include "../rtengine/dfmanager.h"
#include "../rtengine/ffmanager.h"
#include <sstream>
#include "rtimage.h"
#ifdef _OPENMP
#include <omp.h>
#endif

namespace {
void placeSpinBox(Gtk::Container* where, Gtk::SpinButton* &spin, const std::string &labelText, int digits, int inc0, int inc1, int maxLength, int range0, int range1, const std::string &toolTip = "") {
    Gtk::HBox* HB = Gtk::manage ( new Gtk::HBox () );
    HB->set_spacing (4);
    if (!toolTip.empty()) {
        HB->set_tooltip_text (M (toolTip));
    }
    Gtk::Label* label = Gtk::manage ( new Gtk::Label (M (labelText) + ":", Gtk::ALIGN_START));
    spin = Gtk::manage ( new Gtk::SpinButton () );
    spin->set_digits (digits);
    spin->set_increments (inc0, inc1);
    spin->set_max_length (maxLength); // Will this be sufficient? :)
    spin->set_range (range0, range1);
    HB->pack_start (*label, Gtk::PACK_SHRINK, 0);
    HB->pack_end (*spin, Gtk::PACK_SHRINK, 0);
    where->add(*HB);
}
}

extern Options options;
extern Glib::ustring argv0;
Glib::RefPtr<Gtk::CssProvider> themecss;
Glib::RefPtr<Gtk::CssProvider> fontcss;

Preferences::Preferences(RTWindow *rtwindow)
    : Gtk::Dialog(M("MAIN_BUTTON_PREFERENCES"), *rtwindow, true)
    , splash(nullptr)
    , rprofiles(nullptr)
    , iprofiles(nullptr)
    , parent(rtwindow)
    , newFont(false)
    , newCPFont(false)
{
    regex = Glib::Regex::create(THEMEREGEXSTR, Glib::RegexCompileFlags::REGEX_CASELESS);

    moptions.copyFrom(&options);

    set_size_request(650, -1);
    set_default_size(options.preferencesWidth, options.preferencesHeight);

    Pango::FontDescription defaultFont = get_style_context()->get_font();
    initialFontFamily = defaultFont.get_family();
    initialFontSize = defaultFont.get_size() / Pango::SCALE;

    Gtk::Box* mainBox = get_content_area();
//GTK318
#if GTK_MAJOR_VERSION == 3 && GTK_MINOR_VERSION < 20
    mainBox->set_spacing(8);
#endif
//GTK318

    Gtk::Notebook* nb = Gtk::manage(new Gtk::Notebook());
    nb->set_scrollable(true);
    nb->set_name("PrefNotebook");
    mainBox->pack_start(*nb);

    Gtk::Button* about  = Gtk::manage(new Gtk::Button(M("GENERAL_ABOUT")));
    Gtk::Button* ok     = Gtk::manage(new Gtk::Button(M("GENERAL_OK")));
    Gtk::Button* cancel = Gtk::manage(new Gtk::Button(M("GENERAL_CANCEL")));

    about->signal_clicked().connect(sigc::mem_fun(*this, &Preferences::aboutPressed));
    ok->signal_clicked().connect(sigc::mem_fun(*this, &Preferences::okPressed));
    cancel->signal_clicked().connect(sigc::mem_fun(*this, &Preferences::cancelPressed));

    get_action_area()->pack_start(*about);
    get_action_area()->pack_end(*ok);
    get_action_area()->pack_end(*cancel);

    nb->append_page(*getGeneralPanel(), M("PREFERENCES_TAB_GENERAL"));
    nb->append_page(*getImageProcessingPanel(), M("PREFERENCES_TAB_IMPROC"));
    nb->append_page(*getDynamicProfilePanel(), M("PREFERENCES_TAB_DYNAMICPROFILE"));
    nb->append_page(*getFileBrowserPanel(), M("PREFERENCES_TAB_BROWSER"));
    nb->append_page(*getColorManPanel(), M("PREFERENCES_TAB_COLORMGR"));
    nb->append_page(*getBatchProcPanel(), M("PREFERENCES_BATCH_PROCESSING"));
    nb->append_page(*getPerformancePanel(), M("PREFERENCES_TAB_PERFORMANCE"));
    // Sounds only on Windows and Linux
#if defined(WIN32) || defined(__linux__)
    nb->append_page(*getSoundsPanel(), M("PREFERENCES_TAB_SOUND"));
#endif
    nb->set_current_page(0);

    ProfileStore::getInstance()->addListener(this);

    fillPreferences();

    show_all_children();
}


Preferences::~Preferences()
{

    ProfileStore::getInstance()->removeListener(this);
    get_size(options.preferencesWidth, options.preferencesHeight);
}

int Preferences::getThemeRowNumber(Glib::ustring& longThemeFName)
{

    if (regex->match(longThemeFName + ".css", matchInfo)) {
        for (size_t i = 0 ; i < themeFNames.size(); ++i) {
            if (themeFNames.at(i).longFName == longThemeFName) {
                return (int)i;
            }
        }
    }

    return -1;
}

Gtk::Widget* Preferences::getBatchProcPanel()
{
    swBatchProc = Gtk::manage(new Gtk::ScrolledWindow());
    swBatchProc->set_policy(Gtk::POLICY_AUTOMATIC, Gtk::POLICY_AUTOMATIC);

    Gtk::VBox* vbBatchProc = Gtk::manage (new Gtk::VBox ());

    Gtk::ScrolledWindow* behscrollw = Gtk::manage(new Gtk::ScrolledWindow());
    behscrollw->set_policy(Gtk::POLICY_AUTOMATIC, Gtk::POLICY_AUTOMATIC);
    behscrollw->set_size_request(-1, 60);
    Gtk::VBox* vbbeh = Gtk::manage(new Gtk::VBox());
    vbbeh->pack_start(*behscrollw, Gtk::PACK_EXPAND_WIDGET);
    Gtk::Frame* behFrame = Gtk::manage(new Gtk::Frame(M("PREFERENCES_BEHAVIOR")));
    behFrame->add(*vbbeh);
    vbBatchProc->pack_start (*behFrame, Gtk::PACK_EXPAND_WIDGET, 4);
    Gtk::TreeView* behTreeView = Gtk::manage(new Gtk::TreeView());
    behscrollw->add(*behTreeView);

    behModel = Gtk::TreeStore::create(behavColumns);
    behTreeView->set_model(behModel);

    behTreeView->append_column(M("PREFERENCES_PROPERTY"), behavColumns.label);
    behTreeView->append_column_editable(M("PREFERENCES_ADD"), behavColumns.badd);
    behTreeView->append_column_editable(M("PREFERENCES_SET"), behavColumns.bset);

    Gtk::CellRendererToggle* cr_add = static_cast<Gtk::CellRendererToggle*>(behTreeView->get_column(1)->get_first_cell());
    Gtk::CellRendererToggle* cr_set = static_cast<Gtk::CellRendererToggle*>(behTreeView->get_column(2)->get_first_cell());

    cr_add->set_radio(true);
    cr_add->set_property("xalign", 0.0f);
    sigc::connection addc = cr_add->signal_toggled().connect(sigc::mem_fun(*this, &Preferences::behAddRadioToggled));
    cr_set->set_radio(true);
    cr_set->set_property("xalign", 0.0f);
    sigc::connection setc = cr_set->signal_toggled().connect(sigc::mem_fun(*this, &Preferences::behSetRadioToggled));

    behTreeView->get_column(1)->add_attribute(*cr_add, "visible", behavColumns.visible);
    behTreeView->get_column(1)->set_sizing(Gtk::TREE_VIEW_COLUMN_FIXED);
    behTreeView->get_column(1)->set_fixed_width(50);
    behTreeView->get_column(2)->add_attribute(*cr_set, "visible", behavColumns.visible);
    behTreeView->get_column(2)->set_sizing(Gtk::TREE_VIEW_COLUMN_FIXED);
    behTreeView->get_column(2)->set_fixed_width(50);

    // fill model
    Gtk::TreeModel::iterator mi, ci;

    /*
     * The TRUE/FALSE values of appendBehavList are replaced by the one defined in options.cc,
     */
    mi = behModel->append();
    mi->set_value(behavColumns.label, M("TP_EXPOSURE_LABEL"));
    appendBehavList(mi, M("TP_EXPOSURE_EXPCOMP"), ADDSET_TC_EXPCOMP, false);
    appendBehavList(mi, M("TP_EXPOSURE_COMPRHIGHLIGHTS"), ADDSET_TC_HLCOMPAMOUNT, false);
    appendBehavList(mi, M("TP_EXPOSURE_COMPRHIGHLIGHTSTHRESHOLD"), ADDSET_TC_HLCOMPTHRESH, false);
    appendBehavList(mi, M("TP_EXPOSURE_BLACKLEVEL"), ADDSET_TC_BLACKLEVEL, false);
    appendBehavList(mi, M("TP_EXPOSURE_COMPRSHADOWS"), ADDSET_TC_SHCOMP, false);
    appendBehavList(mi, M("TP_EXPOSURE_BRIGHTNESS"), ADDSET_TC_BRIGHTNESS, false);
    appendBehavList(mi, M("TP_EXPOSURE_CONTRAST"), ADDSET_TC_CONTRAST, false);
    appendBehavList(mi, M("TP_EXPOSURE_SATURATION"), ADDSET_TC_SATURATION, false);

    mi = behModel->append ();
    mi->set_value(behavColumns.label, M("TP_EPD_LABEL"));
    appendBehavList(mi, M("TP_EPD_STRENGTH"), ADDSET_EPD_STRENGTH, false);
    appendBehavList(mi, M("TP_EPD_GAMMA"), ADDSET_EPD_GAMMA, false);
    appendBehavList(mi, M("TP_EPD_EDGESTOPPING"), ADDSET_EPD_EDGESTOPPING, false);
    appendBehavList(mi, M("TP_EPD_SCALE"), ADDSET_EPD_SCALE, false);
    appendBehavList(mi, M("TP_EPD_REWEIGHTINGITERATES"), ADDSET_EPD_REWEIGHTINGITERATES, false);

    mi = behModel->append();
    mi->set_value(behavColumns.label, M("TP_TM_FATTAL_LABEL"));
    appendBehavList (mi, M ("TP_TM_FATTAL_AMOUNT"), ADDSET_FATTAL_AMOUNT, false);
    appendBehavList (mi, M ("TP_TM_FATTAL_THRESHOLD"), ADDSET_FATTAL_THRESHOLD, false);
    appendBehavList (mi, M ("TP_TM_FATTAL_ANCHOR"), ADDSET_FATTAL_ANCHOR, false);

    mi = behModel->append();
    mi->set_value(behavColumns.label, M("TP_RETINEX_LABEL"));
    appendBehavList(mi, M("TP_RETINEX_STRENGTH"), ADDSET_RETI_STR, false);
    appendBehavList(mi, M("TP_RETINEX_NEIGHBOR"), ADDSET_RETI_NEIGH, false);
    appendBehavList(mi, M("TP_RETINEX_VARIANCE"), ADDSET_RETI_VART, false);
    appendBehavList(mi, M("TP_RETINEX_GAMMA"), ADDSET_RETI_GAM, false);
    appendBehavList(mi, M("TP_RETINEX_SLOPE"), ADDSET_RETI_SLO, false);
    appendBehavList(mi, M("TP_RETINEX_GAIN"), ADDSET_RETI_GAIN, false);
    appendBehavList(mi, M("TP_RETINEX_OFFSET"), ADDSET_RETI_OFFS, false);
    appendBehavList(mi, M("TP_RETINEX_THRESHOLD"), ADDSET_RETI_LIMD, false);

    mi = behModel->append();
    mi->set_value(behavColumns.label, M("TP_SHADOWSHLIGHTS_LABEL"));
    appendBehavList(mi, M("TP_SHADOWSHLIGHTS_HIGHLIGHTS"), ADDSET_SH_HIGHLIGHTS, false);
    appendBehavList(mi, M("TP_SHADOWSHLIGHTS_SHADOWS"), ADDSET_SH_SHADOWS, false);

    mi = behModel->append();
    mi->set_value(behavColumns.label, M("TP_LABCURVE_LABEL"));
    appendBehavList(mi, M("TP_LABCURVE_BRIGHTNESS"), ADDSET_LC_BRIGHTNESS, false);
    appendBehavList(mi, M("TP_LABCURVE_CONTRAST"), ADDSET_LC_CONTRAST, false);
    appendBehavList(mi, M("TP_LABCURVE_CHROMATICITY"), ADDSET_LC_CHROMATICITY, false);

    mi = behModel->append();  // Used for both Resize and Post-Resize sharpening
    mi->set_value(behavColumns.label, M("TP_SHARPENING_LABEL"));
    appendBehavList (mi, M ("TP_SHARPENING_CONTRAST"), ADDSET_SHARP_CONTRAST, false);
    appendBehavList(mi, M("TP_SHARPENING_RADIUS"), ADDSET_SHARP_RADIUS, false);
    appendBehavList(mi, M("TP_SHARPENING_AMOUNT"), ADDSET_SHARP_AMOUNT, false);
    appendBehavList(mi, M("TP_SHARPENING_RLD_DAMPING"), ADDSET_SHARP_DAMPING, false);
    appendBehavList(mi, M("TP_SHARPENING_RLD_ITERATIONS"), ADDSET_SHARP_ITER, false);
    appendBehavList(mi, M("TP_SHARPENING_EDTOLERANCE"), ADDSET_SHARP_EDGETOL, false);
    appendBehavList(mi, M("TP_SHARPENING_HALOCONTROL"), ADDSET_SHARP_HALOCTRL, false);

    mi = behModel->append();
    mi->set_value(behavColumns.label, M("TP_LOCALCONTRAST_LABEL"));
    appendBehavList(mi, M("TP_LOCALCONTRAST_RADIUS"), ADDSET_LOCALCONTRAST_RADIUS, false);
    appendBehavList(mi, M("TP_LOCALCONTRAST_AMOUNT"), ADDSET_LOCALCONTRAST_AMOUNT, false);
    appendBehavList(mi, M("TP_LOCALCONTRAST_DARKNESS"), ADDSET_LOCALCONTRAST_DARKNESS, false);
    appendBehavList(mi, M("TP_LOCALCONTRAST_LIGHTNESS"), ADDSET_LOCALCONTRAST_LIGHTNESS, false);

    mi = behModel->append();
    mi->set_value(behavColumns.label, M("TP_SHARPENEDGE_LABEL"));
    appendBehavList(mi, M("TP_SHARPENEDGE_PASSES"), ADDSET_SHARPENEDGE_PASS, false);
    appendBehavList(mi, M("TP_SHARPENEDGE_AMOUNT"), ADDSET_SHARPENEDGE_AMOUNT, false);

    mi = behModel->append();
    mi->set_value(behavColumns.label, M("TP_SHARPENMICRO_LABEL"));
    appendBehavList(mi, M("TP_SHARPENMICRO_AMOUNT"), ADDSET_SHARPENMICRO_AMOUNT, false);
    appendBehavList (mi, M ("TP_SHARPENMICRO_CONTRAST"), ADDSET_SHARPENMICRO_CONTRAST, false);
    appendBehavList(mi, M("TP_SHARPENMICRO_UNIFORMITY"), ADDSET_SHARPENMICRO_UNIFORMITY, false);

    mi = behModel->append();
    mi->set_value(behavColumns.label, M("TP_DIRPYRDENOISE_LABEL"));
    appendBehavList (mi, M ("TP_DIRPYRDENOISE_LUMINANCE_SMOOTHING"), ADDSET_DIRPYRDN_LUMA, true);
    appendBehavList (mi, M ("TP_DIRPYRDENOISE_LUMINANCE_DETAIL"), ADDSET_DIRPYRDN_LUMDET, true);
    appendBehavList (mi, M ("TP_DIRPYRDENOISE_CHROMINANCE_MASTER"), ADDSET_DIRPYRDN_CHROMA, true);
    appendBehavList (mi, M ("TP_DIRPYRDENOISE_CHROMINANCE_REDGREEN"), ADDSET_DIRPYRDN_CHROMARED, true);
    appendBehavList (mi, M ("TP_DIRPYRDENOISE_CHROMINANCE_BLUEYELLOW"), ADDSET_DIRPYRDN_CHROMABLUE, true);
    appendBehavList (mi, M ("TP_DIRPYRDENOISE_MAIN_GAMMA"), ADDSET_DIRPYRDN_GAMMA, true);
    appendBehavList (mi, M ("TP_DIRPYRDENOISE_MEDIAN_PASSES"), ADDSET_DIRPYRDN_PASSES, true);

    mi = behModel->append();
    mi->set_value ( behavColumns.label, M ("TP_DEHAZE_LABEL") );
    appendBehavList ( mi, M ( "TP_DEHAZE_STRENGTH" ), ADDSET_DEHAZE_STRENGTH, true );

    mi = behModel->append ();
    mi->set_value(behavColumns.label, M("TP_WBALANCE_LABEL"));
    appendBehavList(mi, M("TP_WBALANCE_TEMPERATURE"), ADDSET_WB_TEMPERATURE, true);
    appendBehavList(mi, M("TP_WBALANCE_GREEN"), ADDSET_WB_GREEN, true);
    appendBehavList(mi, M("TP_WBALANCE_EQBLUERED"), ADDSET_WB_EQUAL, true);
    appendBehavList(mi, M("TP_WBALANCE_TEMPBIAS"), ADDSET_WB_TEMPBIAS, true);

    mi = behModel->append();
    mi->set_value(behavColumns.label, M("TP_COLORAPP_LABEL"));
    appendBehavList (mi, M("TP_COLORAPP_LABEL_SCENE") + " - " + M("TP_COLORAPP_ABSOLUTELUMINANCE"), ADDSET_CAT_ADAPTSCENE, true);
    appendBehavList (mi, M("TP_COLORAPP_LABEL_VIEWING") + " - " + M("TP_COLORAPP_ABSOLUTELUMINANCE"), ADDSET_CAT_ADAPTVIEWING, true);
    appendBehavList(mi, M("TP_COLORAPP_LIGHT"), ADDSET_CAT_LIGHT, true);
    appendBehavList(mi, M("TP_COLORAPP_BRIGHT"), ADDSET_CAT_BRIGHT, true);
    appendBehavList(mi, M("TP_COLORAPP_CHROMA"), ADDSET_CAT_CHROMA, true);
    appendBehavList (mi, M ("TP_COLORAPP_CHROMA_S"), ADDSET_CAT_CHROMA_S, true);
    appendBehavList (mi, M ("TP_COLORAPP_CHROMA_M"), ADDSET_CAT_CHROMA_M, true);
    appendBehavList(mi, M("TP_COLORAPP_RSTPRO"), ADDSET_CAT_RSTPRO, true);
    appendBehavList(mi, M("TP_COLORAPP_CONTRAST"), ADDSET_CAT_CONTRAST, true);
    appendBehavList(mi, M("TP_COLORAPP_CONTRAST_Q"), ADDSET_CAT_CONTRAST_Q, true);
    appendBehavList(mi, M("TP_COLORAPP_HUE"), ADDSET_CAT_HUE, true);
    appendBehavList(mi, M("TP_COLORAPP_BADPIXSL"), ADDSET_CAT_BADPIX, true);

    mi = behModel->append();
    mi->set_value(behavColumns.label, M("TP_VIBRANCE_LABEL"));
    appendBehavList(mi, M("TP_VIBRANCE_PASTELS"), ADDSET_VIBRANCE_PASTELS, false);
    appendBehavList(mi, M("TP_VIBRANCE_SATURATED"), ADDSET_VIBRANCE_SATURATED, false);


    mi = behModel->append();
    mi->set_value(behavColumns.label, M("TP_CHMIXER_LABEL"));
    appendBehavList(mi, M("TP_CHMIXER_RED") + ", " + M("TP_CHMIXER_GREEN") + ", " + M("TP_CHMIXER_BLUE"), ADDSET_CHMIXER, false);

    mi = behModel->append();
    mi->set_value(behavColumns.label, M("TP_BWMIX_LABEL"));
    appendBehavList(mi, M("TP_BWMIX_MIXC"), ADDSET_BLACKWHITE_HUES, false);
    appendBehavList(mi, M("TP_BWMIX_GAMMA"), ADDSET_BLACKWHITE_GAMMA, false);

    mi = behModel->append();
    mi->set_value(behavColumns.label, M("TP_FILMSIMULATION_LABEL"));
    appendBehavList(mi, M("TP_FILMSIMULATION_STRENGTH"), ADDSET_FILMSIMULATION_STRENGTH, true);

    mi = behModel->append();
    mi->set_value ( behavColumns.label, M ("TP_SOFTLIGHT_LABEL") );
    appendBehavList ( mi, M ( "TP_SOFTLIGHT_STRENGTH" ), ADDSET_SOFTLIGHT_STRENGTH, true );

    mi = behModel->append ();
    mi->set_value(behavColumns.label, M("TP_COLORTONING_LABEL"));
    appendBehavList(mi, M("TP_COLORTONING_SPLITCOCO"), ADDSET_COLORTONING_SPLIT, true);
    appendBehavList(mi, M("TP_COLORTONING_SATURATIONTHRESHOLD"), ADDSET_COLORTONING_SATTHRESHOLD, true);
    appendBehavList(mi, M("TP_COLORTONING_SATURATEDOPACITY"), ADDSET_COLORTONING_SATOPACITY, true);
    appendBehavList(mi, M("TP_COLORTONING_BALANCE"), ADDSET_COLORTONING_BALANCE, true);
    appendBehavList(mi, M("TP_COLORTONING_STRENGTH"), ADDSET_COLORTONING_STRENGTH, true);

    mi = behModel->append();
    mi->set_value(behavColumns.label, M("TP_ROTATE_LABEL"));
    appendBehavList(mi, M("TP_ROTATE_DEGREE"), ADDSET_ROTATE_DEGREE, false);

    mi = behModel->append();
    mi->set_value(behavColumns.label, M("TP_RESIZE_LABEL"));
    appendBehavList(mi, M("TP_RESIZE_SCALE"), ADDSET_RESIZE_SCALE, true);


    mi = behModel->append();
    mi->set_value(behavColumns.label, M("TP_DISTORTION_LABEL"));
    appendBehavList(mi, M("TP_DISTORTION_AMOUNT"), ADDSET_DIST_AMOUNT, false);

    mi = behModel->append();
    mi->set_value(behavColumns.label, M("TP_PERSPECTIVE_LABEL"));
    appendBehavList(mi, M("TP_PERSPECTIVE_HORIZONTAL") + ", " + M("TP_PERSPECTIVE_VERTICAL"), ADDSET_PERSPECTIVE, false);

    mi = behModel->append();
    mi->set_value(behavColumns.label, M("TP_GRADIENT_LABEL"));
    appendBehavList(mi, M("TP_GRADIENT_DEGREE"), ADDSET_GRADIENT_DEGREE, false);
    appendBehavList(mi, M("TP_GRADIENT_FEATHER"), ADDSET_GRADIENT_FEATHER, false);
    appendBehavList(mi, M("TP_GRADIENT_STRENGTH"), ADDSET_GRADIENT_STRENGTH, false);
    appendBehavList(mi, M("TP_GRADIENT_CENTER_X") + ", " + M("TP_GRADIENT_CENTER_Y"), ADDSET_GRADIENT_CENTER, false);

    mi = behModel->append();
    mi->set_value(behavColumns.label, M("TP_PCVIGNETTE_LABEL"));
    appendBehavList(mi, M("TP_PCVIGNETTE_STRENGTH"), ADDSET_PCVIGNETTE_STRENGTH, false);
    appendBehavList(mi, M("TP_PCVIGNETTE_FEATHER"), ADDSET_PCVIGNETTE_FEATHER, false);
    appendBehavList(mi, M("TP_PCVIGNETTE_ROUNDNESS"), ADDSET_PCVIGNETTE_ROUNDNESS, false);

    mi = behModel->append();
    mi->set_value(behavColumns.label, M("TP_CACORRECTION_LABEL"));
    appendBehavList(mi, M("TP_CACORRECTION_BLUE") + ", " + M("TP_CACORRECTION_RED"), ADDSET_CA, true);

    mi = behModel->append();
    mi->set_value(behavColumns.label, M("TP_VIGNETTING_LABEL"));
    appendBehavList(mi, M("TP_VIGNETTING_AMOUNT"), ADDSET_VIGN_AMOUNT, false);
    appendBehavList(mi, M("TP_VIGNETTING_RADIUS"), ADDSET_VIGN_RADIUS, false);
    appendBehavList(mi, M("TP_VIGNETTING_STRENGTH"), ADDSET_VIGN_STRENGTH, false);
    appendBehavList(mi, M("TP_VIGNETTING_CENTER_X") + ", " + M("TP_VIGNETTING_CENTER_Y"), ADDSET_VIGN_CENTER, false);

    mi = behModel->append();
    mi->set_value(behavColumns.label, M("TP_DIRPYREQUALIZER_LABEL"));
    appendBehavList(mi, M("TP_EXPOSURE_CONTRAST"), ADDSET_DIRPYREQ, true);
    appendBehavList(mi, M("TP_DIRPYREQUALIZER_THRESHOLD"), ADDSET_DIRPYREQ_THRESHOLD, true);
    appendBehavList(mi, M("TP_DIRPYREQUALIZER_SKIN"), ADDSET_DIRPYREQ_SKINPROTECT, true);

    mi = behModel->append();
    mi->set_value(behavColumns.label, M("TP_WAVELET_LABEL"));
    appendBehavList(mi, M("TP_WAVELET_LEVELS"), ADDSET_WA_THRES, true);
    appendBehavList(mi, M("TP_WAVELET_THRESHOLD"), ADDSET_WA_THRESHOLD, true);
    appendBehavList(mi, M("TP_WAVELET_THRESHOLD2"), ADDSET_WA_THRESHOLD2, true);
    appendBehavList(mi, M("TP_WAVELET_CHRO"), ADDSET_WA_CHRO, true);
    appendBehavList(mi, M("TP_WAVELET_CHR"), ADDSET_WA_CHROMA, true);
    appendBehavList(mi, M("TP_WAVELET_SKIN"), ADDSET_WA_SKINPROTECT, true);
    appendBehavList(mi, M("TP_WAVELET_EDRAD"), ADDSET_WA_EDGRAD, true);
    appendBehavList(mi, M("TP_WAVELET_EDVAL"), ADDSET_WA_EDGVAL, true);
    appendBehavList(mi, M("TP_WAVELET_RESCON"), ADDSET_WA_RESCON, true);
    appendBehavList(mi, M("TP_WAVELET_THR"), ADDSET_WA_THRR, true);
    appendBehavList(mi, M("TP_WAVELET_RESCONH"), ADDSET_WA_RESCONH, true);
    appendBehavList(mi, M("TP_WAVELET_THRH"), ADDSET_WA_THRRH, true);
    appendBehavList(mi, M("TP_WAVELET_RESCHRO"), ADDSET_WA_RESCHRO, true);
    appendBehavList(mi, M("TP_WAVELET_TMSTRENGTH"), ADDSET_WA_TMRS, true);
    appendBehavList(mi, M("TP_WAVELET_SKY"), ADDSET_WA_SKYPROTECT, true);
    appendBehavList(mi, M("TP_WAVELET_CONTRA"), ADDSET_WA_CONTRAST, true);
    appendBehavList(mi, M("TP_WAVELET_STRENGTH"), ADDSET_WA_STRENGTH, true);
    appendBehavList(mi, M("TP_WAVELET_COMPGAMMA"), ADDSET_WA_GAMMA, true);
    appendBehavList(mi, M("TP_WAVELET_EDGEDETECT"), ADDSET_WA_EDGEDETECT, true);
    appendBehavList(mi, M("TP_WAVELET_EDGEDETECTTHR"), ADDSET_WA_EDGEDETECTTHR, true);
    appendBehavList(mi, M("TP_WAVELET_EDGEDETECTTHR2"), ADDSET_WA_EDGEDETECTTHR2, true);

    mi = behModel->append();
    mi->set_value (behavColumns.label, M ("TP_RAW_SENSOR_BAYER_LABEL"));
    appendBehavList (mi, M ("TP_RAW_FALSECOLOR"), ADDSET_BAYER_FALSE_COLOR_SUPPRESSION, false);
    appendBehavList (mi, M ("TP_RAW_DCBITERATIONS") + ", " + M("TP_RAW_LMMSEITERATIONS"), ADDSET_BAYER_ITER, false);
    appendBehavList (mi, M ("TP_RAW_DUALDEMOSAICCONTRAST"), ADDSET_BAYER_DUALDEMOZCONTRAST, false);
    appendBehavList (mi, M ("TP_RAW_PIXELSHIFTSIGMA"), ADDSET_BAYER_PS_SIGMA, false);
    appendBehavList (mi, M ("TP_RAW_PIXELSHIFTSMOOTH"), ADDSET_BAYER_PS_SMOOTH, false);
    appendBehavList (mi, M ("TP_RAW_PIXELSHIFTEPERISO"), ADDSET_BAYER_PS_EPERISO, false);

    mi = behModel->append ();
    mi->set_value (behavColumns.label, M ("TP_RAW_SENSOR_XTRANS_LABEL"));
    appendBehavList (mi, M ("TP_RAW_FALSECOLOR"), ADDSET_XTRANS_FALSE_COLOR_SUPPRESSION, false);

    mi = behModel->append ();
    mi->set_value(behavColumns.label, M("TP_PREPROCESS_LABEL"));
    appendBehavList(mi, M("TP_PREPROCESS_GREENEQUIL"), ADDSET_PREPROCESS_GREENEQUIL, false);
    appendBehavList(mi, M("TP_PREPROCESS_LINEDENOISE"), ADDSET_PREPROCESS_LINEDENOISE, true);

    mi = behModel->append();
    mi->set_value(behavColumns.label, M("TP_EXPOS_WHITEPOINT_LABEL"));
    appendBehavList(mi, M("TP_RAWEXPOS_LINEAR"), ADDSET_RAWEXPOS_LINEAR, false);

    mi = behModel->append();
    mi->set_value(behavColumns.label, M("TP_RAWEXPOS_BLACKS"));
    appendBehavList(mi, M("TP_RAWEXPOS_RGB"), ADDSET_RAWEXPOS_BLACKS, false);

    mi = behModel->append();
    mi->set_value(behavColumns.label, M("TP_FLATFIELD_LABEL"));
    appendBehavList(mi, M("TP_FLATFIELD_CLIPCONTROL"), ADDSET_RAWFFCLIPCONTROL, true);

    mi = behModel->append();
    mi->set_value(behavColumns.label, M("TP_CHROMATABERR_LABEL"));
    appendBehavList(mi, M("TP_RAWCACORR_CARED") + ", " + M("TP_RAWCACORR_CABLUE"), ADDSET_RAWCACORR, true);

    behTreeView->expand_all();

    behAddAll = Gtk::manage(new Gtk::Button(M("PREFERENCES_BEHADDALL")));
    behSetAll = Gtk::manage(new Gtk::Button(M("PREFERENCES_BEHSETALL")));
    behAddAll->set_tooltip_markup(M("PREFERENCES_BEHADDALLHINT"));
    behSetAll->set_tooltip_markup(M("PREFERENCES_BEHSETALLHINT"));

    behAddAll->signal_clicked().connect(sigc::mem_fun(*this, &Preferences::behAddAllPressed));
    behSetAll->signal_clicked().connect(sigc::mem_fun(*this, &Preferences::behSetAllPressed));

    Gtk::HBox* buttonpanel1 = Gtk::manage(new Gtk::HBox());
    buttonpanel1->pack_end(*behSetAll, Gtk::PACK_SHRINK, 4);
    buttonpanel1->pack_end(*behAddAll, Gtk::PACK_SHRINK, 4);
    vbbeh->pack_start(*buttonpanel1, Gtk::PACK_SHRINK, 4);

    chOverwriteOutputFile = Gtk::manage(new Gtk::CheckButton(M("PREFERENCES_OVERWRITEOUTPUTFILE")));
    vbBatchProc->pack_start (*chOverwriteOutputFile, Gtk::PACK_SHRINK, 4);

    swBatchProc->add(*vbBatchProc);
    return swBatchProc;
}

void Preferences::appendBehavList(Gtk::TreeModel::iterator& parent, Glib::ustring label, int id, bool set)
{

    Gtk::TreeModel::iterator ci = behModel->append(parent->children());
    ci->set_value(behavColumns.label, label);
    ci->set_value(behavColumns.visible, true);
    ci->set_value(behavColumns.badd, !set);
    ci->set_value(behavColumns.bset, set);
    ci->set_value(behavColumns.addsetid, id);
}

void Preferences::behAddSetRadioToggled(const Glib::ustring& path, bool add)
{
    Gtk::TreeModel::iterator iter = behModel->get_iter(path);
    iter->set_value(behavColumns.badd, add);
    iter->set_value(behavColumns.bset, !add);
}

void Preferences::behAddRadioToggled(const Glib::ustring& path)
{
    behAddSetRadioToggled(path, true);
}

void Preferences::behSetRadioToggled(const Glib::ustring& path)
{
    behAddSetRadioToggled(path, false);
}


Gtk::Widget *Preferences::getDynamicProfilePanel()
{
    swDynamicProfile = Gtk::manage(new Gtk::ScrolledWindow());
    swDynamicProfile->set_policy(Gtk::POLICY_AUTOMATIC, Gtk::POLICY_AUTOMATIC);

    dynProfilePanel = Gtk::manage(new DynamicProfilePanel());

    swDynamicProfile->add(*dynProfilePanel);
    return swDynamicProfile;
}


Gtk::Widget* Preferences::getImageProcessingPanel ()
{
    swImageProcessing = Gtk::manage(new Gtk::ScrolledWindow());
    swImageProcessing->set_policy(Gtk::POLICY_AUTOMATIC, Gtk::POLICY_AUTOMATIC);

    Gtk::VBox* vbImageProcessing = Gtk::manage (new Gtk::VBox ());

    Gtk::Frame* fpp = Gtk::manage(new Gtk::Frame(M("PREFERENCES_IMPROCPARAMS")));
    Gtk::VBox* vbpp = Gtk::manage(new Gtk::VBox());
    Gtk::Label* drlab = Gtk::manage(new Gtk::Label(M("PREFERENCES_FORRAW") + ":", Gtk::ALIGN_START));
    rprofiles = Gtk::manage(new ProfileStoreComboBox());
    const ProfileStoreEntry* dynpse = ProfileStore::getInstance()->getInternalDynamicPSE();
    rprofiles->addRow(dynpse);
    setExpandAlignProperties(rprofiles, true, false, Gtk::ALIGN_FILL, Gtk::ALIGN_CENTER);
    rprofiles->set_size_request(50, -1);
    rpconn = rprofiles->signal_changed().connect(sigc::mem_fun(*this, &Preferences::forRAWComboChanged));
    Gtk::Label* drimg = Gtk::manage(new Gtk::Label(M("PREFERENCES_FORIMAGE") + ":", Gtk::ALIGN_START));
    iprofiles = Gtk::manage(new ProfileStoreComboBox());
    iprofiles->addRow(dynpse);
    iprofiles->set_size_request(50, -1);
    setExpandAlignProperties(iprofiles, true, false, Gtk::ALIGN_FILL, Gtk::ALIGN_FILL);
    ipconn = iprofiles->signal_changed().connect(sigc::mem_fun(*this, &Preferences::forImageComboChanged));
    Gtk::Table* defpt = Gtk::manage(new Gtk::Table(2, 2));
    defpt->attach(*drlab, 0, 1, 0, 1, Gtk::FILL, Gtk::SHRINK, 2, 2);
    defpt->attach(*rprofiles, 1, 2, 0, 1, Gtk::EXPAND | Gtk::FILL | Gtk::SHRINK, Gtk::SHRINK, 2, 2);
    defpt->attach(*drimg, 0, 1, 1, 2, Gtk::FILL, Gtk::SHRINK, 2, 2);
    defpt->attach(*iprofiles, 1, 2, 1, 2, Gtk::EXPAND | Gtk::FILL | Gtk::SHRINK, Gtk::SHRINK, 2, 2);
    vbpp->pack_start(*defpt, Gtk::PACK_SHRINK, 4);
    useBundledProfiles = Gtk::manage(new Gtk::CheckButton(M("PREFERENCES_USEBUNDLEDPROFILES")));
    bpconn = useBundledProfiles->signal_clicked().connect(sigc::mem_fun(*this, &Preferences::bundledProfilesChanged));
    vbpp->pack_start(*useBundledProfiles, Gtk::PACK_SHRINK, 4);
    fpp->add(*vbpp);
    vbImageProcessing->pack_start (*fpp, Gtk::PACK_SHRINK, 4);

    // Custom profile builder box
    Gtk::Frame* cpfrm = Gtk::manage(new Gtk::Frame(M("PREFERENCES_CUSTPROFBUILD")));
    Gtk::Label* cplab = Gtk::manage(new Gtk::Label(M("PREFERENCES_CUSTPROFBUILDPATH") + ":", Gtk::ALIGN_START));
    txtCustProfBuilderPath = Gtk::manage(new Gtk::Entry());
    txtCustProfBuilderPath->set_tooltip_markup(M("PREFERENCES_CUSTPROFBUILDHINT"));
    Gtk::Label* cpltypelab = Gtk::manage(new Gtk::Label(M("PREFERENCES_CUSTPROFBUILDKEYFORMAT") + ":", Gtk::ALIGN_START));
    custProfBuilderLabelType = Gtk::manage(new Gtk::ComboBoxText());
    custProfBuilderLabelType->append(M("PREFERENCES_CUSTPROFBUILDKEYFORMAT_TID"));
    custProfBuilderLabelType->append(M("PREFERENCES_CUSTPROFBUILDKEYFORMAT_NAME"));
    custProfBuilderLabelType->append(M("PREFERENCES_CUSTPROFBUILDKEYFORMAT_TID") + "_" + M("PREFERENCES_CUSTPROFBUILDKEYFORMAT_NAME"));
    Gtk::Table* cpbt = Gtk::manage(new Gtk::Table(2, 2));
    cpbt->attach(*cplab, 0, 1, 0, 1, Gtk::FILL, Gtk::SHRINK, 2, 2);
    cpbt->attach(*txtCustProfBuilderPath, 1, 2, 0, 1, Gtk::EXPAND | Gtk::FILL | Gtk::SHRINK, Gtk::SHRINK, 2, 2);
    cpbt->attach(*cpltypelab, 0, 1, 1, 2, Gtk::FILL, Gtk::SHRINK, 2, 2);
    cpbt->attach(*custProfBuilderLabelType, 1, 2, 1, 2, Gtk::EXPAND | Gtk::FILL | Gtk::SHRINK, Gtk::SHRINK, 2, 2);
    cpfrm->add(*cpbt);
    vbImageProcessing->pack_start (*cpfrm, Gtk::PACK_SHRINK, 4);

    Gtk::Frame* fdp = Gtk::manage(new Gtk::Frame(M("PREFERENCES_PROFILEHANDLING")));
    Gtk::Table* vbdp = Gtk::manage(new Gtk::Table(2, 2));
    saveParamsPreference = Gtk::manage(new Gtk::ComboBoxText());
    saveParamsPreference->append(M("PREFERENCES_PROFILESAVEINPUT"));
    saveParamsPreference->append(M("PREFERENCES_PROFILESAVECACHE"));
    saveParamsPreference->append(M("PREFERENCES_PROFILESAVEBOTH"));
    Gtk::Label *splab = Gtk::manage(new Gtk::Label(M("PREFERENCES_PROFILESAVELOCATION") + ":"));
    vbdp->attach(*splab, 0, 1, 0, 1, Gtk::FILL, Gtk::SHRINK, 2, 2);
    vbdp->attach(*saveParamsPreference, 1, 2, 0, 1, Gtk::EXPAND | Gtk::FILL | Gtk::SHRINK, Gtk::SHRINK, 2, 2);
    Gtk::Label* lplab = Gtk::manage(new Gtk::Label(M("PREFERENCES_PROFILELOADPR") + ":"));
    loadParamsPreference = Gtk::manage(new Gtk::ComboBoxText());
    loadParamsPreference->append(M("PREFERENCES_PROFILEPRCACHE"));
    loadParamsPreference->append(M("PREFERENCES_PROFILEPRFILE"));
    vbdp->attach(*lplab, 0, 1, 1, 2, Gtk::FILL, Gtk::SHRINK, 2, 2);
    vbdp->attach(*loadParamsPreference, 1, 2, 1, 2, Gtk::EXPAND | Gtk::FILL | Gtk::SHRINK, Gtk::SHRINK, 2, 2);
    fdp->add(*vbdp);
    vbImageProcessing->pack_start (*fdp, Gtk::PACK_SHRINK, 4);

//    Gtk::Frame* fdf = Gtk::manage (new Gtk::Frame (M ("PREFERENCES_DARKFRAME")) );
//    Gtk::HBox* hb42 = Gtk::manage (new Gtk::HBox ());
//    darkFrameDir = Gtk::manage (new Gtk::FileChooserButton (M ("PREFERENCES_DIRDARKFRAMES"), Gtk::FILE_CHOOSER_ACTION_SELECT_FOLDER));
    // Directories
    Gtk::Frame* cdf = Gtk::manage(new Gtk::Frame(M("PREFERENCES_DIRECTORIES")));
    Gtk::Grid* dirgrid = Gtk::manage(new Gtk::Grid());
    setExpandAlignProperties(dirgrid, true, false, Gtk::ALIGN_FILL, Gtk::ALIGN_CENTER);

    Gtk::Label *dfLab = Gtk::manage(new Gtk::Label(M("PREFERENCES_DIRDARKFRAMES") + ":"));
    setExpandAlignProperties(dfLab, false, false, Gtk::ALIGN_START, Gtk::ALIGN_CENTER);
    darkFrameDir = Gtk::manage(new MyFileChooserButton(M("PREFERENCES_DIRDARKFRAMES"), Gtk::FILE_CHOOSER_ACTION_SELECT_FOLDER));
    setExpandAlignProperties(darkFrameDir, true, false, Gtk::ALIGN_FILL, Gtk::ALIGN_CENTER);
    dfLabel = Gtk::manage(new Gtk::Label("Found:"));
    setExpandAlignProperties(dfLabel, false, false, Gtk::ALIGN_START, Gtk::ALIGN_CENTER);

    dirgrid->attach_next_to(*dfLab, Gtk::POS_TOP, 1, 1);
    dirgrid->attach_next_to(*darkFrameDir, *dfLab, Gtk::POS_RIGHT, 1, 1);
    dirgrid->attach_next_to(*dfLabel, *darkFrameDir, Gtk::POS_RIGHT, 1, 1);

    dfconn = darkFrameDir->signal_selection_changed().connect ( sigc::mem_fun (*this, &Preferences::darkFrameChanged));

    // FLATFIELD
    Gtk::Label *ffLab = Gtk::manage(new Gtk::Label(M("PREFERENCES_FLATFIELDSDIR") + ":"));
    setExpandAlignProperties(ffLab, false, false, Gtk::ALIGN_START, Gtk::ALIGN_CENTER);
    flatFieldDir = Gtk::manage(new MyFileChooserButton(M("PREFERENCES_FLATFIELDSDIR"), Gtk::FILE_CHOOSER_ACTION_SELECT_FOLDER));
    setExpandAlignProperties(flatFieldDir, true, false, Gtk::ALIGN_FILL, Gtk::ALIGN_CENTER);
    ffLabel = Gtk::manage(new Gtk::Label("Found:"));
    setExpandAlignProperties(ffLabel, false, false, Gtk::ALIGN_START, Gtk::ALIGN_CENTER);

    dirgrid->attach_next_to(*ffLab, *dfLab, Gtk::POS_BOTTOM, 1, 1);
    dirgrid->attach_next_to(*flatFieldDir, *ffLab, Gtk::POS_RIGHT, 1, 1);
    dirgrid->attach_next_to(*ffLabel, *flatFieldDir, Gtk::POS_RIGHT, 1, 1);

    ffconn = flatFieldDir->signal_selection_changed().connect ( sigc::mem_fun (*this, &Preferences::flatFieldChanged));

    //Cluts Dir
    Gtk::Label *clutsDirLabel = Gtk::manage(new Gtk::Label(M("PREFERENCES_CLUTSDIR") + ":"));
    setExpandAlignProperties(clutsDirLabel, false, false, Gtk::ALIGN_START, Gtk::ALIGN_CENTER);
    clutsDir = Gtk::manage(new MyFileChooserButton(M("PREFERENCES_CLUTSDIR"), Gtk::FILE_CHOOSER_ACTION_SELECT_FOLDER));
    setExpandAlignProperties(clutsDir, true, false, Gtk::ALIGN_FILL, Gtk::ALIGN_CENTER);
    Gtk::Label* clutsRestartNeeded = Gtk::manage(new Gtk::Label(Glib::ustring(" (") + M("PREFERENCES_APPLNEXTSTARTUP") + ")"));
    setExpandAlignProperties(clutsRestartNeeded, false, false, Gtk::ALIGN_START, Gtk::ALIGN_CENTER);

    dirgrid->attach_next_to(*clutsDirLabel, *ffLab, Gtk::POS_BOTTOM, 1, 1);
    dirgrid->attach_next_to(*clutsDir, *clutsDirLabel, Gtk::POS_RIGHT, 1, 1);
    dirgrid->attach_next_to(*clutsRestartNeeded, *clutsDir, Gtk::POS_RIGHT, 1, 1);

    cdf->add(*dirgrid);
    vbImageProcessing->pack_start (*cdf, Gtk::PACK_SHRINK, 4 );

    // Crop
    Gtk::Frame *cropFrame = Gtk::manage(new Gtk::Frame(M("PREFERENCES_CROP")));
    Gtk::Grid *cropGrid = Gtk::manage(new Gtk::Grid());
    Gtk::Label *cropGuidesLbl = Gtk::manage(new Gtk::Label(M("PREFERENCES_CROP_GUIDES") + ": "));
    cropGuidesCombo = Gtk::manage(new Gtk::ComboBoxText());
    cropGuidesCombo->append(M("PREFERENCES_CROP_GUIDES_NONE"));
    cropGuidesCombo->append(M("PREFERENCES_CROP_GUIDES_FRAME"));
    cropGuidesCombo->append(M("PREFERENCES_CROP_GUIDES_FULL"));
    cropAutoFitCB = Gtk::manage(new Gtk::CheckButton());
    Gtk::Label *cropAutoFitLbl = Gtk::manage(new Gtk::Label(M("PREFERENCES_CROP_AUTO_FIT")));
    cropAutoFitLbl->set_line_wrap(true);
    cropAutoFitCB->add(*cropAutoFitLbl);
    cropGrid->attach(*cropGuidesLbl, 0, 0, 1, 1);
    cropGrid->attach(*cropGuidesCombo, 1, 0, 1, 1);
    cropGrid->attach(*cropAutoFitCB, 0, 1, 2, 1);
    cropFrame->add(*cropGrid);
    vbImageProcessing->pack_start(*cropFrame, Gtk::PACK_SHRINK, 4);

    swImageProcessing->add(*vbImageProcessing);

    return swImageProcessing;
}

Gtk::Widget* Preferences::getPerformancePanel()
{
    swPerformance = Gtk::manage(new Gtk::ScrolledWindow());
    swPerformance->set_policy(Gtk::POLICY_AUTOMATIC, Gtk::POLICY_AUTOMATIC);

    Gtk::VBox* vbPerformance = Gtk::manage ( new Gtk::VBox () );
    vbPerformance->set_spacing (4);

    Gtk::Frame* fprevdemo = Gtk::manage(new Gtk::Frame(M("PREFERENCES_PREVDEMO")));
    Gtk::HBox* hbprevdemo = Gtk::manage(new Gtk::HBox(false, 4));
    Gtk::Label* lprevdemo = Gtk::manage(new Gtk::Label(M("PREFERENCES_PREVDEMO_LABEL")));
    cprevdemo = Gtk::manage(new Gtk::ComboBoxText());
    cprevdemo->append(M("PREFERENCES_PREVDEMO_FAST"));
    cprevdemo->append(M("PREFERENCES_PREVDEMO_SIDECAR"));
    cprevdemo->set_active(1);
    hbprevdemo->pack_start(*lprevdemo, Gtk::PACK_SHRINK);
    hbprevdemo->pack_start(*cprevdemo);
    fprevdemo->add(*hbprevdemo);
    vbPerformance->pack_start (*fprevdemo, Gtk::PACK_SHRINK, 4);

    Gtk::Frame* ftiffserialize = Gtk::manage(new Gtk::Frame(M("PREFERENCES_SERIALIZE_TIFF_READ")));
    Gtk::HBox* htiffserialize = Gtk::manage(new Gtk::HBox(false, 4));
    ctiffserialize = Gtk::manage(new Gtk::CheckButton(M("PREFERENCES_SERIALIZE_TIFF_READ_LABEL")));
    ctiffserialize->set_tooltip_text(M("PREFERENCES_SERIALIZE_TIFF_READ_TOOLTIP"));
    htiffserialize->pack_start(*ctiffserialize);
    ftiffserialize->add(*htiffserialize);
    vbPerformance->pack_start (*ftiffserialize, Gtk::PACK_SHRINK, 4);

<<<<<<< HEAD
    Gtk::Frame* fclut = Gtk::manage(new Gtk::Frame(M("PREFERENCES_CLUTSCACHE")));
    Gtk::HBox* clutCacheSizeHB = Gtk::manage(new Gtk::HBox());
    clutCacheSizeHB->set_spacing(4);
    Gtk::Label* CLUTLl = Gtk::manage(new Gtk::Label(M("PREFERENCES_CLUTSCACHE_LABEL") + ":", Gtk::ALIGN_START));
    clutCacheSizeSB = Gtk::manage(new Gtk::SpinButton());
    clutCacheSizeSB->set_digits(0);
    clutCacheSizeSB->set_increments(1, 5);
    clutCacheSizeSB->set_max_length(2);  // Will this be sufficient? :)
#ifdef _OPENMP
    clutCacheSizeSB->set_range(1, 3 * omp_get_num_procs());
#else
    clutCacheSizeSB->set_range(1, 12);
#endif
    clutCacheSizeHB->pack_start(*CLUTLl, Gtk::PACK_SHRINK, 0);
    clutCacheSizeHB->pack_end(*clutCacheSizeSB, Gtk::PACK_SHRINK, 0);
    fclut->add(*clutCacheSizeHB);
    vbPerformance->pack_start (*fclut, Gtk::PACK_SHRINK, 4);

    Gtk::Frame* finspect = Gtk::manage(new Gtk::Frame(M("PREFERENCES_INSPECT_LABEL")));
    Gtk::HBox* maxIBuffersHB = Gtk::manage(new Gtk::HBox());
    maxIBuffersHB->set_spacing(4);
    maxIBuffersHB->set_tooltip_text(M("PREFERENCES_INSPECT_MAXBUFFERS_TOOLTIP"));
    Gtk::Label* maxIBufferLbl = Gtk::manage(new Gtk::Label(M("PREFERENCES_INSPECT_MAXBUFFERS_LABEL") + ":", Gtk::ALIGN_START));
    maxInspectorBuffersSB = Gtk::manage(new Gtk::SpinButton());
    maxInspectorBuffersSB->set_digits(0);
    maxInspectorBuffersSB->set_increments(1, 5);
    maxInspectorBuffersSB->set_max_length(2);
    maxInspectorBuffersSB->set_range(1, 12);  // ... we have to set a limit, 12 seem to be enough even for systems with tons of RAM
    maxIBuffersHB->pack_start(*maxIBufferLbl, Gtk::PACK_SHRINK, 0);
    maxIBuffersHB->pack_end(*maxInspectorBuffersSB, Gtk::PACK_SHRINK, 0);
=======
    Gtk::Frame* fclut = Gtk::manage ( new Gtk::Frame (M ("PREFERENCES_CLUTSCACHE")) );
#ifdef _OPENMP
    placeSpinBox(fclut, clutCacheSizeSB, "PREFERENCES_CLUTSCACHE_LABEL", 0, 1, 5, 2, 1, 3 * omp_get_num_procs());
#else
    placeSpinBox(fclut, clutCacheSizeSB, "PREFERENCES_CLUTSCACHE_LABEL", 0, 1, 5, 2, 1, 12);
#endif
    vbPerformance->pack_start (*fclut, Gtk::PACK_SHRINK, 4);

    Gtk::Frame* fchunksize = Gtk::manage ( new Gtk::Frame (M ("PREFERENCES_CHUNKSIZES")) );
    Gtk::VBox* chunkSizeVB = Gtk::manage ( new Gtk::VBox () );

    Gtk::HBox* measureHB = Gtk::manage ( new Gtk::HBox () );
    measureHB->set_spacing (4);
    measureCB = Gtk::manage ( new Gtk::CheckButton (M ("PREFERENCES_PERFORMANCE_MEASURE")) );
    measureCB->set_tooltip_text (M ("PREFERENCES_PERFORMANCE_MEASURE_HINT"));
    measureHB->pack_start(*measureCB, Gtk::PACK_SHRINK, 0);
    chunkSizeVB->add(*measureHB);
>>>>>>> 28bf4f0d

    placeSpinBox(chunkSizeVB, chunkSizeAMSB, "PREFERENCES_CHUNKSIZE_RAW_AMAZE", 0, 1, 5, 2, 1, 16);
    placeSpinBox(chunkSizeVB, chunkSizeCASB, "PREFERENCES_CHUNKSIZE_RAW_CA", 0, 1, 5, 2, 1, 16);
    placeSpinBox(chunkSizeVB, chunkSizeRCDSB, "PREFERENCES_CHUNKSIZE_RAW_RCD", 0, 1, 5, 2, 1, 16);
    placeSpinBox(chunkSizeVB, chunkSizeRGBSB, "PREFERENCES_CHUNKSIZE_RGB", 0, 1, 5, 2, 1, 16);
    placeSpinBox(chunkSizeVB, chunkSizeXTSB, "PREFERENCES_CHUNKSIZE_RAW_XT", 0, 1, 5, 2, 1, 16);

    fchunksize->add (*chunkSizeVB);

    vbPerformance->pack_start (*fchunksize, Gtk::PACK_SHRINK, 4);

    Gtk::Frame* finspect = Gtk::manage ( new Gtk::Frame (M ("PREFERENCES_INSPECT_LABEL")) );
    Gtk::VBox *inspectorvb = Gtk::manage(new Gtk::VBox());
    placeSpinBox(inspectorvb, maxInspectorBuffersSB, "PREFERENCES_INSPECT_MAXBUFFERS_LABEL", 0, 1, 5, 2, 1, 12, "PREFERENCES_INSPECT_MAXBUFFERS_TOOLTIP");

    Gtk::HBox *insphb = Gtk::manage(new Gtk::HBox());
    thumbnailInspectorMode = Gtk::manage(new Gtk::ComboBoxText());
    thumbnailInspectorMode->append(M("PREFERENCES_THUMBNAIL_INSPECTOR_JPEG"));
    thumbnailInspectorMode->append(M("PREFERENCES_THUMBNAIL_INSPECTOR_RAW"));
    thumbnailInspectorMode->append(M("PREFERENCES_THUMBNAIL_INSPECTOR_RAW_IF_NO_JPEG_FULLSIZE"));
    insphb->pack_start(*Gtk::manage(new Gtk::Label(M("PREFERENCES_THUMBNAIL_INSPECTOR_MODE") + ": ")), Gtk::PACK_SHRINK, 4);
    insphb->pack_start(*thumbnailInspectorMode);
    inspectorvb->pack_start(*insphb);
    finspect->add (*inspectorvb);
    vbPerformance->pack_start (*finspect, Gtk::PACK_SHRINK, 4);

    Gtk::Frame* threadsFrame = Gtk::manage ( new Gtk::Frame (M ("PREFERENCES_PERFORMANCE_THREADS")) );
    Gtk::VBox* threadsVBox = Gtk::manage ( new Gtk::VBox (Gtk::PACK_SHRINK, 4) );

#ifdef _OPENMP
    int maxThreadNumber = omp_get_max_threads();
#else
    int maxThreadNumber = 10;
#endif
<<<<<<< HEAD

    threadsSpinBtn->set_range (0, maxThreadNumber);
=======
>>>>>>> 28bf4f0d

    placeSpinBox(threadsVBox, threadsSpinBtn, "PREFERENCES_PERFORMANCE_THREADS_LABEL", 0, 1, 5, 2, 0, maxThreadNumber);

    threadsFrame->add (*threadsVBox);

    vbPerformance->pack_start (*threadsFrame, Gtk::PACK_SHRINK, 4);
    swPerformance->add(*vbPerformance);

    return swPerformance;
}

Gtk::Widget* Preferences::getColorManPanel ()
{
    swColorMan = Gtk::manage(new Gtk::ScrolledWindow());
    swColorMan->set_policy(Gtk::POLICY_AUTOMATIC, Gtk::POLICY_AUTOMATIC);

    Gtk::VBox* vbColorMan = Gtk::manage (new Gtk::VBox ());
    vbColorMan->set_spacing (4);

    iccDir = Gtk::manage(new MyFileChooserButton(M("PREFERENCES_ICCDIR"), Gtk::FILE_CHOOSER_ACTION_SELECT_FOLDER));
    setExpandAlignProperties(iccDir, true, false, Gtk::ALIGN_FILL, Gtk::ALIGN_CENTER);
    Gtk::Label* pdlabel = Gtk::manage(new Gtk::Label(M("PREFERENCES_ICCDIR") + ":", Gtk::ALIGN_START));
    setExpandAlignProperties(pdlabel, false, false, Gtk::ALIGN_FILL, Gtk::ALIGN_CENTER);

    Gtk::Grid* iccdgrid = Gtk::manage(new Gtk::Grid());
    setExpandAlignProperties(iccdgrid, true, false, Gtk::ALIGN_FILL, Gtk::ALIGN_FILL);
    iccdgrid->set_column_spacing(4);

    Gtk::Label* monProfileRestartNeeded = Gtk::manage ( new Gtk::Label (Glib::ustring (" (") + M ("PREFERENCES_APPLNEXTSTARTUP") + ")") );
    setExpandAlignProperties(monProfileRestartNeeded, false, false, Gtk::ALIGN_START, Gtk::ALIGN_BASELINE);

    iccdgrid->attach(*pdlabel, 0, 0, 1, 1);
    iccdgrid->attach(*iccDir, 1, 0, 1, 1);
    iccdgrid->attach (*monProfileRestartNeeded, 2, 0, 1, 1);

    iccDir->signal_selection_changed().connect(sigc::mem_fun(this, &Preferences::iccDirChanged));

    vbColorMan->pack_start (*iccdgrid, Gtk::PACK_SHRINK);

    //------------------------- MONITOR ----------------------

    Gtk::Frame* fmonitor = Gtk::manage(new Gtk::Frame(M("PREFERENCES_MONITOR")));
    Gtk::Grid* gmonitor = Gtk::manage(new Gtk::Grid());
    gmonitor->set_column_spacing(4);

    monProfile = Gtk::manage(new Gtk::ComboBoxText());
    setExpandAlignProperties(monProfile, true, false, Gtk::ALIGN_FILL, Gtk::ALIGN_CENTER);
    Gtk::Label* mplabel = Gtk::manage(new Gtk::Label(M("PREFERENCES_MONPROFILE") + ":", Gtk::ALIGN_START));
    setExpandAlignProperties(mplabel, false, false, Gtk::ALIGN_START, Gtk::ALIGN_CENTER);

    monIntent = Gtk::manage(new Gtk::ComboBoxText());
    setExpandAlignProperties(monIntent, true, false, Gtk::ALIGN_FILL, Gtk::ALIGN_CENTER);
    Gtk::Label* milabel = Gtk::manage(new Gtk::Label(M("PREFERENCES_MONINTENT") + ":", Gtk::ALIGN_START));
    setExpandAlignProperties(milabel, false, false, Gtk::ALIGN_START, Gtk::ALIGN_CENTER);

    monProfile->append(M("PREFERENCES_PROFILE_NONE"));
    monProfile->set_active(0);

    const std::vector<Glib::ustring> profiles = rtengine::ICCStore::getInstance()->getProfiles(rtengine::ICCStore::ProfileType::MONITOR);

    for (const auto profile : profiles) {
        if (profile.find("file:") != 0) {
            std::string fileis_RTv4 = profile.substr(0, 4);

            if (fileis_RTv4 != "RTv4") {
            //    printf("pro=%s \n", profile.c_str());
                monProfile->append(profile);
            }
        }
    }

    // same order as the enum
    monIntent->append(M("PREFERENCES_INTENT_PERCEPTUAL"));
    monIntent->append(M("PREFERENCES_INTENT_RELATIVE"));
    monIntent->append(M("PREFERENCES_INTENT_ABSOLUTE"));
    monIntent->set_active(1);
    monIntent->set_size_request(120, -1);

    monBPC = Gtk::manage(new Gtk::CheckButton(M("PREFERENCES_CMMBPC")));
    setExpandAlignProperties(monBPC, false, false, Gtk::ALIGN_START, Gtk::ALIGN_CENTER);
    monBPC->set_active(true);

    cbAutoMonProfile = Gtk::manage(new Gtk::CheckButton(M("PREFERENCES_AUTOMONPROFILE")));
    setExpandAlignProperties(cbAutoMonProfile, false, false, Gtk::ALIGN_START, Gtk::ALIGN_CENTER);
    autoMonProfileConn = cbAutoMonProfile->signal_toggled().connect(sigc::mem_fun(*this, &Preferences::autoMonProfileToggled));

    int row = 0;
    gmonitor->attach(*mplabel, 0, row, 1, 1);
#if defined(__APPLE__) // monitor profile not supported on apple
    Gtk::Label *osxwarn = Gtk::manage(new Gtk::Label(M("PREFERENCES_MONPROFILE_WARNOSX"), Gtk::ALIGN_START));
    setExpandAlignProperties(osxwarn, false, false, Gtk::ALIGN_CENTER, Gtk::ALIGN_CENTER);
    gmonitor->attach(*osxwarn, 1, row, 1, 1);
#else
    gmonitor->attach(*monProfile, 1, row, 1, 1);
#endif
    ++row;
    gmonitor->attach(*cbAutoMonProfile, 1, row, 1, 1);
    ++row;
    gmonitor->attach(*milabel, 0, row, 1, 1);
    gmonitor->attach(*monIntent, 1, row, 1, 1);
    ++row;
    gmonitor->attach(*monBPC, 0, row, 2, 1);

    autoMonProfileToggled();

    fmonitor->add(*gmonitor);

    vbColorMan->pack_start (*fmonitor, Gtk::PACK_SHRINK);

    //------------------------- PRINTER ----------------------

    Gtk::Frame* fprinter = Gtk::manage(new Gtk::Frame(M("PREFERENCES_PRINTER")));
    Gtk::Grid* gprinter = Gtk::manage(new Gtk::Grid());
    gprinter->set_column_spacing(4);
    prtProfile = Gtk::manage(new Gtk::ComboBoxText());
    setExpandAlignProperties(prtProfile, true, false, Gtk::ALIGN_FILL, Gtk::ALIGN_CENTER);
    Gtk::Label* pplabel = Gtk::manage(new Gtk::Label(M("PREFERENCES_PRTPROFILE") + ":"));
    setExpandAlignProperties(pplabel, false, false, Gtk::ALIGN_START, Gtk::ALIGN_CENTER);

    prtIntent = Gtk::manage(new Gtk::ComboBoxText());
    setExpandAlignProperties(prtIntent, true, false, Gtk::ALIGN_FILL, Gtk::ALIGN_CENTER);
    Gtk::Label* pilabel = Gtk::manage(new Gtk::Label(M("PREFERENCES_PRTINTENT") + ":"));
    setExpandAlignProperties(pilabel, false, false, Gtk::ALIGN_START, Gtk::ALIGN_CENTER);

    prtProfile->append(M("PREFERENCES_PROFILE_NONE"));
    prtProfile->set_active(0);

    const std::vector<Glib::ustring> prtprofiles = rtengine::ICCStore::getInstance()->getProfiles(rtengine::ICCStore::ProfileType::PRINTER);

    for (const auto prtprofile : prtprofiles) {
        prtProfile->append(prtprofile);
    }

    // same order as the enum
    prtIntent->append(M("PREFERENCES_INTENT_PERCEPTUAL"));
    prtIntent->append(M("PREFERENCES_INTENT_RELATIVE"));
    prtIntent->append(M("PREFERENCES_INTENT_ABSOLUTE"));
    prtIntent->set_active(1);

    prtBPC = Gtk::manage(new Gtk::CheckButton(M("PREFERENCES_CMMBPC")));
    setExpandAlignProperties(prtBPC, false, false, Gtk::ALIGN_START, Gtk::ALIGN_CENTER);
    prtBPC->set_active(true);

    row = 0;
    gprinter->attach(*pplabel, 0, row, 1, 1);
    gprinter->attach(*prtProfile, 1, row, 1, 1);
    ++row;
    gprinter->attach(*pilabel, 0, row, 1, 1);
    gprinter->attach(*prtIntent, 1, row, 1, 1);
    ++row;
    gprinter->attach(*prtBPC, 0, row, 2, 1);

    autoMonProfileToggled();

    fprinter->add(*gprinter);

    vbColorMan->pack_start (*fprinter, Gtk::PACK_SHRINK);
    swColorMan->add(*vbColorMan);
    return swColorMan;
}

Gtk::Widget* Preferences::getGeneralPanel()
{
    swGeneral = Gtk::manage(new Gtk::ScrolledWindow());
    swGeneral->set_policy(Gtk::POLICY_AUTOMATIC, Gtk::POLICY_AUTOMATIC);

    Gtk::Grid* vbGeneral = Gtk::manage ( new Gtk::Grid () );
    vbGeneral->set_column_spacing (4);
    vbGeneral->set_row_spacing (4);

    Gtk::Frame* fworklflow = Gtk::manage(new Gtk::Frame(M("PREFERENCES_WORKFLOW")));
    setExpandAlignProperties(fworklflow, true, false, Gtk::ALIGN_FILL, Gtk::ALIGN_START);
    Gtk::Grid* workflowGrid = Gtk::manage(new Gtk::Grid());
    workflowGrid->set_column_spacing(4);
    workflowGrid->set_row_spacing(4);
    setExpandAlignProperties(workflowGrid, false, false, Gtk::ALIGN_FILL, Gtk::ALIGN_FILL);

    Gtk::Label* flayoutlab = Gtk::manage(new Gtk::Label(M("PREFERENCES_EDITORLAYOUT") + ":"));
    setExpandAlignProperties(flayoutlab, false, false, Gtk::ALIGN_START, Gtk::ALIGN_BASELINE);
    editorLayout = Gtk::manage(new Gtk::ComboBoxText());
    setExpandAlignProperties(editorLayout, true, false, Gtk::ALIGN_FILL, Gtk::ALIGN_BASELINE);
    editorLayout->append(M("PREFERENCES_SINGLETAB"));
    editorLayout->append(M("PREFERENCES_SINGLETABVERTAB"));
    editorLayout->append(M("PREFERENCES_MULTITAB"));
    editorLayout->append(M("PREFERENCES_MULTITABDUALMON"));
    editorLayout->set_active(2);
    Gtk::CellRendererText* cellRenderer = dynamic_cast<Gtk::CellRendererText*>(editorLayout->get_first_cell());
    cellRenderer->property_ellipsize() = Pango::ELLIPSIZE_MIDDLE;
    cellRenderer->property_ellipsize_set() = true;
    editorLayout->signal_changed().connect(sigc::mem_fun(*this, &Preferences::layoutComboChanged));
    layoutComboChanged(); // update the tooltip
    Gtk::Label* lNextStart = Gtk::manage(new Gtk::Label(Glib::ustring("(") + M("PREFERENCES_APPLNEXTSTARTUP") + ")"));
    setExpandAlignProperties(lNextStart, false, false, Gtk::ALIGN_START, Gtk::ALIGN_BASELINE);
    workflowGrid->attach_next_to(*flayoutlab, Gtk::POS_LEFT, 1, 1);
    workflowGrid->attach_next_to(*editorLayout, *flayoutlab, Gtk::POS_RIGHT, 1, 1);
    workflowGrid->attach_next_to(*lNextStart, *editorLayout, Gtk::POS_RIGHT, 1, 1);

    Gtk::Label* curveBBoxPosL = Gtk::manage(new Gtk::Label(M("PREFERENCES_CURVEBBOXPOS") + ":"));
    setExpandAlignProperties(curveBBoxPosL, false, false, Gtk::ALIGN_START, Gtk::ALIGN_BASELINE);
    curveBBoxPosC = Gtk::manage(new Gtk::ComboBoxText());
    setExpandAlignProperties(curveBBoxPosC, true, false, Gtk::ALIGN_FILL, Gtk::ALIGN_BASELINE);
    curveBBoxPosC->append(M("PREFERENCES_CURVEBBOXPOS_ABOVE"));
    curveBBoxPosC->append(M("PREFERENCES_CURVEBBOXPOS_RIGHT"));
    curveBBoxPosC->append(M("PREFERENCES_CURVEBBOXPOS_BELOW"));
    curveBBoxPosC->append(M("PREFERENCES_CURVEBBOXPOS_LEFT"));
    curveBBoxPosC->set_active(1);
    Gtk::Label* curveBBoxPosRestartL = Gtk::manage(new Gtk::Label(Glib::ustring("(") + M("PREFERENCES_APPLNEXTSTARTUP") + ")"));
    setExpandAlignProperties(curveBBoxPosRestartL, false, false, Gtk::ALIGN_START, Gtk::ALIGN_BASELINE);
    workflowGrid->attach_next_to(*curveBBoxPosL, *flayoutlab, Gtk::POS_BOTTOM, 1, 1);
    workflowGrid->attach_next_to(*curveBBoxPosC, *editorLayout, Gtk::POS_BOTTOM, 1, 1);
    workflowGrid->attach_next_to(*curveBBoxPosRestartL, *lNextStart, Gtk::POS_BOTTOM, 1, 1);

    ckbHistogramPositionLeft = Gtk::manage(new Gtk::CheckButton(M("PREFERENCES_HISTOGRAMPOSITIONLEFT")));
    setExpandAlignProperties(ckbHistogramPositionLeft, false, false, Gtk::ALIGN_START, Gtk::ALIGN_BASELINE);
    workflowGrid->attach_next_to(*ckbHistogramPositionLeft, *curveBBoxPosL, Gtk::POS_BOTTOM, 1, 1);

    ckbFileBrowserToolbarSingleRow = Gtk::manage(new Gtk::CheckButton(M("PREFERENCES_FILEBROWSERTOOLBARSINGLEROW")));
    setExpandAlignProperties(ckbFileBrowserToolbarSingleRow, false, false, Gtk::ALIGN_START, Gtk::ALIGN_START);
    ckbShowFilmStripToolBar = Gtk::manage(new Gtk::CheckButton(M("PREFERENCES_SHOWFILMSTRIPTOOLBAR")));
    setExpandAlignProperties(ckbShowFilmStripToolBar, false, false, Gtk::ALIGN_START, Gtk::ALIGN_START);
    workflowGrid->attach_next_to(*ckbFileBrowserToolbarSingleRow, *ckbHistogramPositionLeft, Gtk::POS_BOTTOM, 1, 1);
    workflowGrid->attach_next_to(*ckbShowFilmStripToolBar, *curveBBoxPosC, Gtk::POS_BOTTOM, 2, 1);

    Gtk::Label* hb4label = Gtk::manage(new Gtk::Label(M("PREFERENCES_TP_LABEL")));
    setExpandAlignProperties(hb4label, false, false, Gtk::ALIGN_START, Gtk::ALIGN_BASELINE);
    ckbHideTPVScrollbar = Gtk::manage(new Gtk::CheckButton(M("PREFERENCES_TP_VSCROLLBAR")));
    setExpandAlignProperties(ckbHideTPVScrollbar, false, false, Gtk::ALIGN_START, Gtk::ALIGN_BASELINE);
    workflowGrid->attach_next_to(*hb4label, *ckbFileBrowserToolbarSingleRow, Gtk::POS_BOTTOM, 1, 1);
    workflowGrid->attach_next_to(*ckbHideTPVScrollbar, *hb4label, Gtk::POS_RIGHT, 1, 1);
    ckbAutoSaveTpOpen = Gtk::manage(new Gtk::CheckButton(M("PREFERENCES_AUTOSAVE_TP_OPEN")));
    workflowGrid->attach_next_to(*ckbAutoSaveTpOpen, *hb4label, Gtk::POS_BOTTOM, 1, 1);
    btnSaveTpOpenNow = Gtk::manage(new Gtk::Button(M("PREFERENCES_SAVE_TP_OPEN_NOW")));
    setExpandAlignProperties(btnSaveTpOpenNow, false, false, Gtk::ALIGN_START, Gtk::ALIGN_BASELINE);
    workflowGrid->attach_next_to(*btnSaveTpOpenNow, *ckbAutoSaveTpOpen, Gtk::POS_RIGHT, 1, 1);

    auto save_tp_open_now =
    [&]() -> void {
        parent->writeToolExpandedStatus(moptions.tpOpen);
    };
    btnSaveTpOpenNow->signal_clicked().connect(save_tp_open_now);

    fworklflow->add(*workflowGrid);

    vbGeneral->attach_next_to (*fworklflow, Gtk::POS_TOP, 2, 1);

    // ---------------------------------------------

    Gtk::Frame* flang = Gtk::manage(new Gtk::Frame(M("PREFERENCES_LANG")));
    setExpandAlignProperties(flang, true, false, Gtk::ALIGN_FILL, Gtk::ALIGN_START);
    Gtk::Grid* langGrid = Gtk::manage(new Gtk::Grid());
    langGrid->set_column_spacing(4);
    langGrid->set_row_spacing(4);
    setExpandAlignProperties(langGrid, false, false, Gtk::ALIGN_FILL, Gtk::ALIGN_BASELINE);

    ckbLangAutoDetect =  Gtk::manage(new Gtk::CheckButton(M("PREFERENCES_LANGAUTODETECT")));
    setExpandAlignProperties(ckbLangAutoDetect, false, false, Gtk::ALIGN_START, Gtk::ALIGN_BASELINE);

    Gtk::Label* langlab = Gtk::manage(new Gtk::Label(M("PREFERENCES_SELECTLANG") + ":"));
    setExpandAlignProperties(langlab, false, false, Gtk::ALIGN_START, Gtk::ALIGN_BASELINE);
    languages = Gtk::manage(new Gtk::ComboBoxText());
    setExpandAlignProperties(languages, false, false, Gtk::ALIGN_START, Gtk::ALIGN_BASELINE);

    std::vector<Glib::ustring> langs;
    parseDir(argv0 + "/languages", langs, "");

    for (size_t i = 0; i < langs.size(); i++) {
        if ("default" != langs[i] && "README" != langs[i] && "LICENSE" != langs[i]) {
            languages->append(langs[i]);
        }
    }

    Gtk::Label* langw = Gtk::manage(new Gtk::Label(Glib::ustring(" (") + M("PREFERENCES_APPLNEXTSTARTUP") + ")"));
    setExpandAlignProperties(langw, false, false, Gtk::ALIGN_START, Gtk::ALIGN_BASELINE);
    langGrid->attach_next_to(*ckbLangAutoDetect, Gtk::POS_LEFT, 3, 1);
    langGrid->attach_next_to(*langlab, *ckbLangAutoDetect, Gtk::POS_BOTTOM, 1, 1);
    langGrid->attach_next_to(*languages, *langlab, Gtk::POS_RIGHT, 1, 1);
    langGrid->attach_next_to(*langw, *languages, Gtk::POS_RIGHT, 1, 1);
    flang->add(*langGrid);
    vbGeneral->attach_next_to (*flang, *fworklflow, Gtk::POS_BOTTOM, 2, 1);

    // Appearance ---------------------------------------------

    Gtk::Frame* appearanceFrame = Gtk::manage(new Gtk::Frame(M("PREFERENCES_APPEARANCE")));

    Gtk::Grid* appearanceGrid = Gtk::manage(new Gtk::Grid());
    appearanceGrid->get_style_context()->add_class("grid-spacing");
    setExpandAlignProperties(appearanceGrid, false, false, Gtk::ALIGN_START, Gtk::ALIGN_CENTER);

    Gtk::Label* themeLbl = Gtk::manage(new Gtk::Label(M("PREFERENCES_APPEARANCE_THEME") + ":"));
    setExpandAlignProperties(themeLbl, false, false, Gtk::ALIGN_START, Gtk::ALIGN_CENTER);
    Gtk::Label* themeRestartLbl = Gtk::manage ( new Gtk::Label (Glib::ustring (" (") + M ("PREFERENCES_APPLNEXTSTARTUP") + ")") );
    setExpandAlignProperties(themeRestartLbl, false, false, Gtk::ALIGN_START, Gtk::ALIGN_CENTER);

    themeCBT = Gtk::manage(new Gtk::ComboBoxText());
    themeCBT->set_active(0);
    parseThemeDir(Glib::build_filename(argv0, "themes"));
    for (size_t i = 0; i < themeFNames.size(); i++) {
        themeCBT->append(themeFNames.at(i).shortFName);
    }

    Gtk::Label* mainFontLbl = Gtk::manage(new Gtk::Label(M("PREFERENCES_APPEARANCE_MAINFONT")));
    setExpandAlignProperties(mainFontLbl, false, false, Gtk::ALIGN_START, Gtk::ALIGN_CENTER);

    mainFontFB = Gtk::manage(new Gtk::FontButton());
    mainFontFB->set_use_size(true);
    if (options.fontFamily == "default") {
        mainFontFB->set_font_name(Glib::ustring::compose("%1 %2", initialFontFamily, initialFontSize));
    } else {
        mainFontFB->set_font_name(Glib::ustring::compose("%1 %2", options.fontFamily, options.fontSize));
    }

    Gtk::Label* colorPickerFontLbl = Gtk::manage(new Gtk::Label(M("PREFERENCES_APPEARANCE_COLORPICKERFONT") + ":"));
    setExpandAlignProperties(colorPickerFontLbl, false, false, Gtk::ALIGN_START, Gtk::ALIGN_CENTER);

    colorPickerFontFB = Gtk::manage(new Gtk::FontButton());
    colorPickerFontFB->set_use_size(true);
    if (options.fontFamily == "default") {
        colorPickerFontFB->set_font_name(Glib::ustring::compose("%1 %2", initialFontFamily, initialFontSize));
    } else {
        colorPickerFontFB->set_font_name(Glib::ustring::compose("%1 %2", options.CPFontFamily, options.CPFontSize));
    }

    Gtk::Label* cropMaskColorLbl = Gtk::manage(new Gtk::Label(M("PREFERENCES_APPEARANCE_CROPMASKCOLOR") + ":"));
    setExpandAlignProperties(cropMaskColorLbl, false, false, Gtk::ALIGN_START, Gtk::ALIGN_CENTER);

    cropMaskColorCB = Gtk::manage(new Gtk::ColorButton());
    cropMaskColorCB->set_use_alpha(true);

    Gtk::Label* navGuideColorLbl = Gtk::manage(new Gtk::Label(M("PREFERENCES_APPEARANCE_NAVGUIDECOLOR") + ":"));
    setExpandAlignProperties(navGuideColorLbl, false, false, Gtk::ALIGN_START, Gtk::ALIGN_CENTER);

    navGuideColorCB = Gtk::manage(new Gtk::ColorButton());
    navGuideColorCB->set_use_alpha(true);

    Gtk::VSeparator *vSep = Gtk::manage(new Gtk::VSeparator());

    appearanceGrid->attach(*themeLbl,           0, 0, 1, 1);
    appearanceGrid->attach(*themeCBT,           1, 0, 1, 1);
    appearanceGrid->attach(*themeRestartLbl,    2, 0, 2, 1);
    appearanceGrid->attach(*vSep,               2, 1, 1, 3);
    appearanceGrid->attach(*mainFontLbl,        0, 1, 1, 1);
    appearanceGrid->attach(*mainFontFB,         1, 1, 1, 1);
    appearanceGrid->attach(*cropMaskColorLbl,   3, 1, 1, 1);
    appearanceGrid->attach(*cropMaskColorCB,    4, 1, 1, 1);
    appearanceGrid->attach(*colorPickerFontLbl, 0, 2, 1, 1);
    appearanceGrid->attach(*colorPickerFontFB,  1, 2, 1, 1);
    appearanceGrid->attach(*navGuideColorLbl,   3, 2, 1, 1);
    appearanceGrid->attach(*navGuideColorCB,    4, 2, 1, 1);

    appearanceFrame->add(*appearanceGrid);
    vbGeneral->attach_next_to(*appearanceFrame, *flang, Gtk::POS_BOTTOM, 2, 1);

    // ---------------------------------------------

    Gtk::Frame* fclip = Gtk::manage(new Gtk::Frame(M("PREFERENCES_CLIPPINGIND")));
    setExpandAlignProperties(fclip, true, false, Gtk::ALIGN_FILL, Gtk::ALIGN_FILL);
    Gtk::Grid* clipGrid = Gtk::manage(new Gtk::Grid());
    clipGrid->set_column_spacing(4);
    clipGrid->set_row_spacing(4);
    setExpandAlignProperties(clipGrid, false, false, Gtk::ALIGN_FILL, Gtk::ALIGN_FILL);

    Gtk::Label* hll = Gtk::manage(new Gtk::Label(M("PREFERENCES_HLTHRESHOLD") + ": "));
    setExpandAlignProperties(hll, true, false, Gtk::ALIGN_START, Gtk::ALIGN_BASELINE);
    hlThresh = Gtk::manage(new Gtk::SpinButton());
    setExpandAlignProperties(hlThresh, false, false, Gtk::ALIGN_END, Gtk::ALIGN_BASELINE);
    hlThresh->set_digits(0);
    hlThresh->set_increments(1, 10);
    hlThresh->set_range(0, 255);
    clipGrid->attach_next_to(*hll, Gtk::POS_LEFT, 1, 1);
    clipGrid->attach_next_to(*hlThresh, *hll, Gtk::POS_RIGHT, 1, 1);

    Gtk::Label* shl = Gtk::manage(new Gtk::Label(M("PREFERENCES_SHTHRESHOLD") + ": "));
    setExpandAlignProperties(shl, true, false, Gtk::ALIGN_START, Gtk::ALIGN_BASELINE);
    shThresh = Gtk::manage(new Gtk::SpinButton());
    setExpandAlignProperties(shThresh, false, false, Gtk::ALIGN_END, Gtk::ALIGN_BASELINE);
    shThresh->show();
    shThresh->set_digits(0);
    shThresh->set_increments(1, 10);
    shThresh->set_range(0, 255);
    clipGrid->attach_next_to(*shl, *hll, Gtk::POS_BOTTOM, 1, 1);
    clipGrid->attach_next_to(*shThresh, *shl, Gtk::POS_RIGHT, 1, 1);

    fclip->add(*clipGrid);
    vbGeneral->attach_next_to (*fclip, *appearanceFrame, Gtk::POS_BOTTOM, 1, 1);

    // ---------------------------------------------

    Gtk::Frame* fnav = Gtk::manage(new Gtk::Frame(M("PREFERENCES_NAVIGATIONFRAME")));
    setExpandAlignProperties(fclip, true, false, Gtk::ALIGN_FILL, Gtk::ALIGN_FILL);
    Gtk::Grid* navigationGrid = Gtk::manage(new Gtk::Grid());
    navigationGrid->set_column_spacing(4);
    navigationGrid->set_row_spacing(4);
    setExpandAlignProperties(fclip, false, false, Gtk::ALIGN_START, Gtk::ALIGN_FILL);

    Gtk::Label* panFactorLabel = Gtk::manage(new Gtk::Label(M("PREFERENCES_PANFACTORLABEL") + ":", Gtk::ALIGN_START));
    setExpandAlignProperties(panFactorLabel, false, false, Gtk::ALIGN_START, Gtk::ALIGN_BASELINE);
    panFactor = Gtk::manage(new Gtk::SpinButton());
    setExpandAlignProperties(panFactor, true, false, Gtk::ALIGN_START, Gtk::ALIGN_BASELINE);
    panFactor->set_digits(0);
    panFactor->set_increments(1, 5);
    panFactor->set_range(1, 10);
    navigationGrid->attach_next_to(*panFactorLabel, Gtk::POS_LEFT, 1, 1);
    navigationGrid->attach_next_to(*panFactor, *panFactorLabel, Gtk::POS_RIGHT, 1, 1);

    rememberZoomPanCheckbutton = Gtk::manage(new Gtk::CheckButton(M("PREFERENCES_REMEMBERZOOMPAN")));
    setExpandAlignProperties(rememberZoomPanCheckbutton, false, false, Gtk::ALIGN_START, Gtk::ALIGN_BASELINE);
    rememberZoomPanCheckbutton->set_tooltip_text(M("PREFERENCES_REMEMBERZOOMPAN_TOOLTIP"));

    navigationGrid->attach_next_to(*rememberZoomPanCheckbutton, *panFactorLabel, Gtk::POS_BOTTOM, 2, 1);

    fnav->add(*navigationGrid);
    vbGeneral->attach_next_to (*fnav, *fclip, Gtk::POS_RIGHT, 1, 1);

    // ---------------------------------------------

    Gtk::Frame* fdg = Gtk::manage(new Gtk::Frame(M("PREFERENCES_EXTERNALEDITOR")));
    setExpandAlignProperties(fdg, true, false, Gtk::ALIGN_FILL, Gtk::ALIGN_FILL);
    Gtk::Grid* externaleditorGrid = Gtk::manage(new Gtk::Grid());
    externaleditorGrid->set_column_spacing(4);
    externaleditorGrid->set_row_spacing(4);
    setExpandAlignProperties(externaleditorGrid, false, false, Gtk::ALIGN_FILL, Gtk::ALIGN_FILL);

    edOther = Gtk::manage(new Gtk::RadioButton(M("PREFERENCES_EDITORCMDLINE") + ":"));
    setExpandAlignProperties(edOther, false, false, Gtk::ALIGN_START, Gtk::ALIGN_CENTER);
    editorToSendTo = Gtk::manage(new Gtk::Entry());
    setExpandAlignProperties(editorToSendTo, true, false, Gtk::ALIGN_FILL, Gtk::ALIGN_BASELINE);
    Gtk::RadioButton::Group ge = edOther->get_group();

#ifdef __APPLE__
    edGimp = Gtk::manage(new Gtk::RadioButton("GIMP"));
    setExpandAlignProperties(edGimp, false, false, Gtk::ALIGN_START, Gtk::ALIGN_CENTER);
    edGimp->set_group(ge);
    externaleditorGrid->attach_next_to(*edGimp, Gtk::POS_TOP, 2, 1);

    edPS = Gtk::manage(new Gtk::RadioButton(M("PREFERENCES_PSPATH") + ":"));
    setExpandAlignProperties(edPS, false, false, Gtk::ALIGN_START, Gtk::ALIGN_CENTER);
    psDir = Gtk::manage(new MyFileChooserButton(M("PREFERENCES_PSPATH"), Gtk::FILE_CHOOSER_ACTION_SELECT_FOLDER));
    setExpandAlignProperties(psDir, true, false, Gtk::ALIGN_FILL, Gtk::ALIGN_CENTER);
    externaleditorGrid->attach_next_to(*edPS, *edGimp, Gtk::POS_BOTTOM, 1, 1);
    externaleditorGrid->attach_next_to(*psDir, *edPS, Gtk::POS_RIGHT, 1, 1);
    edPS->set_group(ge);

    externaleditorGrid->attach_next_to(*edOther, *edPS, Gtk::POS_BOTTOM, 1, 1);
    externaleditorGrid->attach_next_to(*editorToSendTo, *edOther, Gtk::POS_RIGHT, 1, 1);
#elif defined WIN32
    edGimp = Gtk::manage(new Gtk::RadioButton(M("PREFERENCES_GIMPPATH") + ":"));
    setExpandAlignProperties(edGimp, false, false, Gtk::ALIGN_START, Gtk::ALIGN_CENTER);
    gimpDir = Gtk::manage(new MyFileChooserButton(M("PREFERENCES_GIMPPATH"), Gtk::FILE_CHOOSER_ACTION_SELECT_FOLDER));
    setExpandAlignProperties(gimpDir, true, false, Gtk::ALIGN_FILL, Gtk::ALIGN_CENTER);
    externaleditorGrid->attach_next_to(*edGimp, Gtk::POS_TOP, 1, 1);
    externaleditorGrid->attach_next_to(*gimpDir, *edGimp, Gtk::POS_RIGHT, 1, 1);
    edGimp->set_group(ge);

    edPS = Gtk::manage(new Gtk::RadioButton(M("PREFERENCES_PSPATH") + ":"));
    setExpandAlignProperties(edPS, false, false, Gtk::ALIGN_START, Gtk::ALIGN_CENTER);
    psDir = Gtk::manage(new MyFileChooserButton(M("PREFERENCES_PSPATH"), Gtk::FILE_CHOOSER_ACTION_SELECT_FOLDER));
    setExpandAlignProperties(psDir, true, false, Gtk::ALIGN_FILL, Gtk::ALIGN_CENTER);
    externaleditorGrid->attach_next_to(*edPS, *edGimp, Gtk::POS_BOTTOM, 1, 1);
    externaleditorGrid->attach_next_to(*psDir, *edPS, Gtk::POS_RIGHT, 1, 1);
    edPS->set_group(ge);

    externaleditorGrid->attach_next_to(*edOther, *edPS, Gtk::POS_BOTTOM, 1, 1);
    externaleditorGrid->attach_next_to(*editorToSendTo, *edOther, Gtk::POS_RIGHT, 1, 1);
#else
    edGimp = Gtk::manage(new Gtk::RadioButton("GIMP"));
    setExpandAlignProperties(edGimp, false, false, Gtk::ALIGN_START, Gtk::ALIGN_CENTER);
    externaleditorGrid->attach_next_to(*edGimp, Gtk::POS_TOP, 2, 1);
    edGimp->set_group(ge);

    externaleditorGrid->attach_next_to(*edOther, *edGimp, Gtk::POS_BOTTOM, 1, 1);
    externaleditorGrid->attach_next_to(*editorToSendTo, *edOther, Gtk::POS_RIGHT, 1, 1);
#endif

    fdg->add(*externaleditorGrid);
    vbGeneral->attach_next_to (*fdg, *fclip, Gtk::POS_BOTTOM, 2, 1);
    langAutoDetectConn = ckbLangAutoDetect->signal_toggled().connect(sigc::mem_fun(*this, &Preferences::langAutoDetectToggled));
    tconn = themeCBT->signal_changed().connect ( sigc::mem_fun (*this, &Preferences::themeChanged) );
    fconn = mainFontFB->signal_font_set().connect ( sigc::mem_fun (*this, &Preferences::fontChanged) );
    cpfconn = colorPickerFontFB->signal_font_set().connect ( sigc::mem_fun (*this, &Preferences::cpFontChanged) );

    swGeneral->add(*vbGeneral);
    return swGeneral;
}

Gtk::Widget* Preferences::getFileBrowserPanel()
{
    swFileBrowser = Gtk::manage(new Gtk::ScrolledWindow());
    swFileBrowser->set_policy(Gtk::POLICY_AUTOMATIC, Gtk::POLICY_AUTOMATIC);

    Gtk::VBox* vbFileBrowser = Gtk::manage ( new Gtk::VBox () );

    Gtk::Frame* fsd = Gtk::manage(new Gtk::Frame(M("PREFERENCES_STARTUPIMDIR")));

    sdcurrent  = Gtk::manage(new Gtk::RadioButton(M("PREFERENCES_DIRSOFTWARE")));
    sdlast     = Gtk::manage(new Gtk::RadioButton(M("PREFERENCES_DIRLAST")));
    sdhome     = Gtk::manage(new Gtk::RadioButton(M("PREFERENCES_DIRHOME")));
    sdother    = Gtk::manage(new Gtk::RadioButton(M("PREFERENCES_DIROTHER") + ": "));
    startupdir = Gtk::manage(new Gtk::Entry());

    Gtk::Button* sdselect = Gtk::manage(new Gtk::Button());
    sdselect->set_image (*Gtk::manage (new RTImage ("folder-open-small.png")));

    Gtk::RadioButton::Group opts = sdcurrent->get_group();
    sdlast->set_group(opts);
    sdhome->set_group(opts);
    sdother->set_group(opts);

    Gtk::VBox* vbsd = Gtk::manage(new Gtk::VBox());
    vbsd->pack_start(*sdcurrent, Gtk::PACK_SHRINK, 0);
    vbsd->pack_start(*sdlast, Gtk::PACK_SHRINK, 0);
    vbsd->pack_start(*sdhome, Gtk::PACK_SHRINK, 0);
    Gtk::HBox* otherbox = Gtk::manage(new Gtk::HBox());
    otherbox->pack_start(*sdother, Gtk::PACK_SHRINK);
    otherbox->pack_start(*startupdir);
    otherbox->pack_end(*sdselect, Gtk::PACK_SHRINK, 4);
    vbsd->pack_start(*otherbox, Gtk::PACK_SHRINK, 0);

    fsd->add(*vbsd);
    vbFileBrowser->pack_start (*fsd, Gtk::PACK_SHRINK, 4);

    sdselect->signal_clicked().connect(sigc::mem_fun(*this, &Preferences::selectStartupDir));

//---


    Gtk::Frame* fro = Gtk::manage(new Gtk::Frame(M("PREFERENCES_FBROWSEROPTS")));
    showDateTime = Gtk::manage(new Gtk::CheckButton(M("PREFERENCES_SHOWDATETIME")));
    showBasicExif = Gtk::manage(new Gtk::CheckButton(M("PREFERENCES_SHOWBASICEXIF")));
    showExpComp = Gtk::manage(new Gtk::CheckButton(M("PREFERENCES_SHOWEXPOSURECOMPENSATION")));
    Gtk::VBox* vbro = Gtk::manage(new Gtk::VBox());
    Gtk::HBox* hbro1 = Gtk::manage(new Gtk::HBox());
    Gtk::HBox* hbro0 = Gtk::manage(new Gtk::HBox());
    overlayedFileNames = Gtk::manage(new Gtk::CheckButton(M("PREFERENCES_OVERLAY_FILENAMES")));
    filmStripOverlayedFileNames = Gtk::manage(new Gtk::CheckButton(M("PREFERENCES_OVERLAY_FILENAMES_FILMSTRIP")));
    sameThumbSize = Gtk::manage(new Gtk::CheckButton(M("PREFERENCES_FSTRIP_SAME_THUMB_HEIGHT")));
    sameThumbSize->set_tooltip_text(M("PREFERENCES_FSTRIP_SAME_THUMB_HEIGHT_HINT"));
    ckbInternalThumbIfUntouched = Gtk::manage(new Gtk::CheckButton(M("PREFERENCES_INTERNALTHUMBIFUNTOUCHED")));

    vbro->pack_start(*showDateTime, Gtk::PACK_SHRINK, 0);
    Gtk::Label* dflab = Gtk::manage(new Gtk::Label(M("PREFERENCES_DATEFORMAT") + ":", Gtk::ALIGN_START));
    dateformat = Gtk::manage(new Gtk::Entry());
    dateformat->set_tooltip_markup(M("PREFERENCES_DATEFORMATHINT"));
    dflab->set_tooltip_markup(M("PREFERENCES_DATEFORMATHINT"));
    hbro0->pack_start(*dflab, Gtk::PACK_SHRINK, 4);
    hbro0->pack_start(*dateformat, Gtk::PACK_SHRINK, 0);

    vbro->pack_start(*hbro0, Gtk::PACK_SHRINK, 0);
    hbro1->pack_start(*showBasicExif, Gtk::PACK_SHRINK, 0);
    hbro1->pack_start(*showExpComp, Gtk::PACK_SHRINK, 4);
    vbro->pack_start(*hbro1, Gtk::PACK_SHRINK, 0);
    vbro->pack_start(*overlayedFileNames, Gtk::PACK_SHRINK, 0);
    vbro->pack_start(*filmStripOverlayedFileNames, Gtk::PACK_SHRINK, 0);
    vbro->pack_start(*sameThumbSize, Gtk::PACK_SHRINK, 0);
    vbro->pack_start(*ckbInternalThumbIfUntouched, Gtk::PACK_SHRINK, 0);

    Gtk::HBox* hbrecent = Gtk::manage(new Gtk::HBox());
    Gtk::Label* labrecent = Gtk::manage(new Gtk::Label(M("PREFERENCES_MAXRECENTFOLDERS") + ":"));
    maxRecentFolders = Gtk::manage(new Gtk::SpinButton());
    hbrecent->pack_start(*labrecent, Gtk::PACK_SHRINK, 4);
    hbrecent->pack_start(*maxRecentFolders, Gtk::PACK_SHRINK, 4);
    maxRecentFolders->set_digits(0);
    maxRecentFolders->set_increments(1, 5);
    maxRecentFolders->set_range(1, 25);
    vbro->pack_start(*hbrecent, Gtk::PACK_SHRINK, 4);

    fro->add(*vbro);


    Gtk::Frame* frmnu = Gtk::manage(new Gtk::Frame(M("PREFERENCES_MENUOPTIONS")));
    
    Gtk::Grid* menuGrid = Gtk::manage(new Gtk::Grid());
    menuGrid->get_style_context()->add_class("grid-spacing");
    setExpandAlignProperties(menuGrid, false, false, Gtk::ALIGN_START, Gtk::ALIGN_CENTER);
    
    ckbmenuGroupRank = Gtk::manage(new Gtk::CheckButton(M("PREFERENCES_MENUGROUPRANK")));
    setExpandAlignProperties(ckbmenuGroupRank, false, false, Gtk::ALIGN_START, Gtk::ALIGN_CENTER);
    ckbmenuGroupLabel = Gtk::manage(new Gtk::CheckButton(M("PREFERENCES_MENUGROUPLABEL")));
    ckbmenuGroupFileOperations = Gtk::manage(new Gtk::CheckButton(M("PREFERENCES_MENUGROUPFILEOPERATIONS")));
    setExpandAlignProperties(ckbmenuGroupFileOperations, false, false, Gtk::ALIGN_START, Gtk::ALIGN_CENTER);
    ckbmenuGroupProfileOperations = Gtk::manage(new Gtk::CheckButton(M("PREFERENCES_MENUGROUPPROFILEOPERATIONS")));
    ckbmenuGroupExtProg = Gtk::manage(new Gtk::CheckButton(M("PREFERENCES_MENUGROUPEXTPROGS")));
    
    menuGrid->attach (*ckbmenuGroupRank, 0, 0, 1, 1);
    menuGrid->attach (*ckbmenuGroupLabel, 1, 0, 1, 1);
    menuGrid->attach (*ckbmenuGroupFileOperations, 0, 1, 1, 1);
    menuGrid->attach (*ckbmenuGroupProfileOperations, 1, 1, 1, 1);
    menuGrid->attach (*ckbmenuGroupExtProg, 0, 2, 2, 1);

    frmnu->add (*menuGrid);


    Gtk::Frame* fre = Gtk::manage(new Gtk::Frame(M("PREFERENCES_PARSEDEXT")));
    Gtk::VBox* vbre = Gtk::manage(new Gtk::VBox());
    Gtk::HBox* hb0 = Gtk::manage(new Gtk::HBox());
    Gtk::Label* elab = Gtk::manage(new Gtk::Label(M("PREFERENCES_PARSEDEXTADD") + ":"));
    hb0->pack_start(*elab, Gtk::PACK_SHRINK, 4);
    extension = Gtk::manage(new Gtk::Entry());
    extension->set_width_chars(5);
    extension->set_max_width_chars(5);
    hb0->pack_start(*extension);
    addExt = Gtk::manage(new Gtk::Button());
    delExt = Gtk::manage(new Gtk::Button());
    moveExtUp = Gtk::manage(new Gtk::Button());
    moveExtDown = Gtk::manage(new Gtk::Button());
    addExt->set_tooltip_text(M("PREFERENCES_PARSEDEXTADDHINT"));
    delExt->set_tooltip_text(M("PREFERENCES_PARSEDEXTDELHINT"));
    moveExtUp->set_tooltip_text(M("PREFERENCES_PARSEDEXTUPHINT"));
    moveExtDown->set_tooltip_text(M("PREFERENCES_PARSEDEXTDOWNHINT"));
    Gtk::Image* addExtImg = Gtk::manage ( new RTImage ("add-small.png") );
    Gtk::Image* delExtImg = Gtk::manage ( new RTImage ("remove-small.png") );
    Gtk::Image* moveExtUpImg = Gtk::manage(new RTImage("arrow-up-small.png"));
    Gtk::Image* moveExtDownImg = Gtk::manage(new RTImage("arrow-down-small.png"));
    addExt->add(*addExtImg);
    delExt->add(*delExtImg);
    moveExtUp->set_image(*moveExtUpImg);
    moveExtDown->set_image(*moveExtDownImg);
    hb0->pack_end(*moveExtDown, Gtk::PACK_SHRINK, 4);
    hb0->pack_end(*moveExtUp, Gtk::PACK_SHRINK, 4);
    hb0->pack_end(*delExt, Gtk::PACK_SHRINK, 4);
    hb0->pack_end(*addExt, Gtk::PACK_SHRINK, 4);
    extensions = Gtk::manage(new Gtk::TreeView());
    Gtk::ScrolledWindow* hscrollw = Gtk::manage(new Gtk::ScrolledWindow());
    hscrollw->set_policy(Gtk::POLICY_AUTOMATIC, Gtk::POLICY_ALWAYS);
    hscrollw->add(*extensions);
    extensionModel = Gtk::ListStore::create(extensionColumns);
    extensions->set_model(extensionModel);
    extensions->append_column_editable("Enabled", extensionColumns.enabled);
    extensions->append_column("Extension", extensionColumns.ext);
    extensions->set_headers_visible(false);
    vbre->pack_start(*hscrollw);
    vbre->pack_start(*hb0, Gtk::PACK_SHRINK, 4);

    fre->add(*vbre);

    // Cache

    Gtk::Frame* frc = Gtk::manage (new Gtk::Frame(M("PREFERENCES_CACHEOPTS")));
    Gtk::VBox* vbc = Gtk::manage (new Gtk::VBox());
    frc->add(*vbc);

    Gtk::Grid* cacheGrid = Gtk::manage(new Gtk::Grid());
    cacheGrid->get_style_context()->add_class("grid-spacing");
    setExpandAlignProperties(cacheGrid, false, false, Gtk::ALIGN_START, Gtk::ALIGN_CENTER);

    Gtk::Label* maxThumbHeightLbl = Gtk::manage (new Gtk::Label(M("PREFERENCES_CACHETHUMBHEIGHT") + ":"));
    setExpandAlignProperties(maxThumbHeightLbl, false, false, Gtk::ALIGN_START, Gtk::ALIGN_CENTER);
    maxThumbHeightSB = Gtk::manage (new Gtk::SpinButton());
    maxThumbHeightSB->set_digits (0);
    maxThumbHeightSB->set_increments (1, 10);
    maxThumbHeightSB->set_range (40, 800);

    Gtk::Label* maxCacheEntriesLbl = Gtk::manage (new Gtk::Label(M("PREFERENCES_CACHEMAXENTRIES") + ":"));
    setExpandAlignProperties(maxCacheEntriesLbl, false, false, Gtk::ALIGN_START, Gtk::ALIGN_CENTER);
    maxCacheEntriesSB = Gtk::manage (new Gtk::SpinButton());
    maxCacheEntriesSB->set_digits (0);
    maxCacheEntriesSB->set_increments (1, 10);
    maxCacheEntriesSB->set_range (10, 100000);

    // Separation is needed so that a button is not accidentally clicked when one wanted
    // to click a spinbox. Ideally, the separation wouldn't require attaching a widget, but how?
    Gtk::HSeparator *cacheSeparator = Gtk::manage (new  Gtk::HSeparator());
    cacheSeparator->get_style_context()->add_class("grid-row-separator");

    Gtk::Label* clearThumbsLbl = Gtk::manage (new Gtk::Label(M("PREFERENCES_CACHECLEAR_ALLBUTPROFILES")));
    setExpandAlignProperties(clearThumbsLbl, false, false, Gtk::ALIGN_START, Gtk::ALIGN_CENTER);
    Gtk::Button* clearThumbsBtn = Gtk::manage (new Gtk::Button(M("PREFERENCES_CACHECLEAR")));

    Gtk::Label* clearProfilesLbl = Gtk::manage (new Gtk::Label(M("PREFERENCES_CACHECLEAR_ONLYPROFILES")));
    setExpandAlignProperties(clearProfilesLbl, false, false, Gtk::ALIGN_START, Gtk::ALIGN_CENTER);
    Gtk::Button* clearProfilesBtn = Gtk::manage (new Gtk::Button(M("PREFERENCES_CACHECLEAR")));

    Gtk::Label* clearAllLbl = Gtk::manage (new Gtk::Label(M("PREFERENCES_CACHECLEAR_ALL")));
    setExpandAlignProperties(clearAllLbl, false, false, Gtk::ALIGN_START, Gtk::ALIGN_CENTER);
    Gtk::Button* clearAllBtn = Gtk::manage (new Gtk::Button(M("PREFERENCES_CACHECLEAR")));

    cacheGrid->attach (*maxThumbHeightLbl, 0, 0, 1, 1);
    cacheGrid->attach (*maxThumbHeightSB, 1, 0, 1, 1);
    cacheGrid->attach (*maxCacheEntriesLbl, 0, 1, 1, 1);
    cacheGrid->attach (*maxCacheEntriesSB, 1, 1, 1, 1);
    cacheGrid->attach (*cacheSeparator, 0, 2, 2, 1);
    cacheGrid->attach (*clearThumbsLbl, 0, 3, 1, 1);
    cacheGrid->attach (*clearThumbsBtn, 1, 3, 1, 1);
    if (moptions.saveParamsCache) {
        cacheGrid->attach (*clearProfilesLbl, 0, 4, 1, 1);
        cacheGrid->attach (*clearProfilesBtn, 1, 4, 1, 1);
        cacheGrid->attach (*clearAllLbl, 0, 5, 1, 1);
        cacheGrid->attach (*clearAllBtn, 1, 5, 1, 1);
    }

    vbc->pack_start (*cacheGrid, Gtk::PACK_SHRINK, 4);

    Gtk::Label* clearSafetyLbl = Gtk::manage (new Gtk::Label(M("PREFERENCES_CACHECLEAR_SAFETY")));
    setExpandAlignProperties(clearSafetyLbl, false, false, Gtk::ALIGN_START, Gtk::ALIGN_START);
    clearSafetyLbl->set_line_wrap(true);
    vbc->pack_start(*clearSafetyLbl, Gtk::PACK_SHRINK, 4);

    Gtk::HBox* hb6 = Gtk::manage(new Gtk::HBox());
    Gtk::VBox* vb6 = Gtk::manage(new Gtk::VBox());

    vb6->pack_start(*fro);
    vb6->pack_start(*frmnu);
    vb6->pack_end(*frc);
    hb6->pack_start(*vb6);
    hb6->pack_start(*fre);
    hb6->set_spacing(4);

    vbFileBrowser->pack_start (*hb6, Gtk::PACK_SHRINK, 4);

    addExt->signal_clicked().connect(sigc::mem_fun(*this, &Preferences::addExtPressed));
    delExt->signal_clicked().connect(sigc::mem_fun(*this, &Preferences::delExtPressed));
    moveExtUp->signal_clicked().connect(sigc::mem_fun(*this, &Preferences::moveExtUpPressed));
    moveExtDown->signal_clicked().connect(sigc::mem_fun(*this, &Preferences::moveExtDownPressed));
    extension->signal_activate().connect(sigc::mem_fun(*this, &Preferences::addExtPressed));
    clearThumbsBtn->signal_clicked().connect ( sigc::mem_fun (*this, &Preferences::clearThumbImagesPressed) );
    if (moptions.saveParamsCache) {
        clearProfilesBtn->signal_clicked().connect(sigc::mem_fun(*this, &Preferences::clearProfilesPressed));
        clearAllBtn->signal_clicked().connect(sigc::mem_fun(*this, &Preferences::clearAllPressed));
    }

    swFileBrowser->add(*vbFileBrowser);
    return swFileBrowser;
}

Gtk::Widget* Preferences::getSoundsPanel ()
{
    swSounds = Gtk::manage(new Gtk::ScrolledWindow());
    swSounds->set_policy(Gtk::POLICY_AUTOMATIC, Gtk::POLICY_AUTOMATIC);

    Gtk::VBox* vbSounds = new Gtk::VBox ();

    ckbSndEnable = Gtk::manage(new Gtk::CheckButton(M("GENERAL_ENABLE")));
    sndEnableConn = ckbSndEnable->signal_toggled().connect(sigc::mem_fun(*this, &Preferences::sndEnableToggled));

    vbSounds->pack_start (*ckbSndEnable, Gtk::PACK_SHRINK, 4);

    Gtk::HBox* hblSndHelp = Gtk::manage(new Gtk::HBox());
    Gtk::Label* lSndHelp = Gtk::manage(new Gtk::Label(M("PREFERENCES_SND_HELP")));
    hblSndHelp->pack_start(*lSndHelp, Gtk::PACK_SHRINK, 4);
    vbSounds->pack_start (*hblSndHelp, Gtk::PACK_SHRINK, 4);

    // BatchQueueDone
    Gtk::HBox* pBatchQueueDone = Gtk::manage(new Gtk::HBox());

    Gtk::Label* lSndBatchQueueDone = Gtk::manage(new Gtk::Label(M("PREFERENCES_SND_BATCHQUEUEDONE") + Glib::ustring(":")));
    pBatchQueueDone->pack_start(*lSndBatchQueueDone, Gtk::PACK_SHRINK, 4);

    txtSndBatchQueueDone = Gtk::manage(new Gtk::Entry());
    pBatchQueueDone->pack_end(*txtSndBatchQueueDone, Gtk::PACK_EXPAND_WIDGET, 4);

    vbSounds->pack_start (*pBatchQueueDone, Gtk::PACK_SHRINK, 4);

    // LngEditProcDone
    Gtk::HBox* pSndLngEditProcDone = Gtk::manage(new Gtk::HBox());

    Gtk::Label* lSndLngEditProcDone = Gtk::manage(new Gtk::Label(M("PREFERENCES_SND_LNGEDITPROCDONE") + Glib::ustring(":")));
    pSndLngEditProcDone->pack_start(*lSndLngEditProcDone, Gtk::PACK_SHRINK, 4);

    txtSndLngEditProcDone = Gtk::manage(new Gtk::Entry());
    pSndLngEditProcDone->pack_start(*txtSndLngEditProcDone, Gtk::PACK_EXPAND_WIDGET, 4);

    Gtk::Label* lSndLngEditProcDoneSecs = Gtk::manage (new Gtk::Label (M ("PREFERENCES_SND_THRESHOLDSECS") + Glib::ustring (":")));
    pSndLngEditProcDone->pack_start(*lSndLngEditProcDoneSecs, Gtk::PACK_SHRINK, 12);

    spbSndLngEditProcDoneSecs = Gtk::manage(new Gtk::SpinButton());
    spbSndLngEditProcDoneSecs->set_digits(1);
    spbSndLngEditProcDoneSecs->set_increments(0.5, 1);
    spbSndLngEditProcDoneSecs->set_range(0, 10);
    pSndLngEditProcDone->pack_end(*spbSndLngEditProcDoneSecs, Gtk::PACK_SHRINK, 4);

    vbSounds->pack_start (*pSndLngEditProcDone, Gtk::PACK_SHRINK, 4);

    sndEnableToggled();

    swSounds->add(*vbSounds);
    return swSounds;
}

void Preferences::parseDir(Glib::ustring dirname, std::vector<Glib::ustring>& items, Glib::ustring ext)
{

    if (dirname.empty()) {
        return;
    }

    // process directory
    Glib::Dir* dir = nullptr;

    try {
        dir = new Glib::Dir(dirname);
    } catch (const Glib::Error& e) {
        return;
    }

    for (Glib::DirIterator i = dir->begin(); i != dir->end(); ++i) {
        Glib::ustring fname = Glib::build_filename(dirname, *i);
        Glib::ustring sname = *i;

        // ignore directories
        if (!Glib::file_test(fname, Glib::FILE_TEST_IS_DIR) && sname.size() >= ext.size() && sname.substr(sname.size() - ext.size(), ext.size()).casefold() == ext) {
            items.push_back(sname.substr(0, sname.size() - ext.size()));
        }
    }

    std::sort(items.begin(), items.end());
    delete dir;
}

void Preferences::parseThemeDir(Glib::ustring dirname)
{

    if (dirname.empty()) {
        return;
    }

    // process directory
    Glib::Dir* dir = nullptr;

    try {
        dir = new Glib::Dir(dirname);
    } catch (const Glib::Error& e) {
        return;
    }

    for (Glib::DirIterator i = dir->begin(); i != dir->end(); ++i) {
        Glib::ustring fname = Glib::build_filename(dirname, *i);
        Glib::ustring sname = *i;

        // ignore directories and filter out unsupported theme
        if (regex->match(sname, matchInfo) && !Glib::file_test(fname, Glib::FILE_TEST_IS_DIR) && sname.size() >= 4) {
            bool keepIt = false;
            Glib::ustring fname2 = matchInfo.fetch(1);
            Glib::ustring minMinor = matchInfo.fetch(2);
            Glib::ustring maxMinor = matchInfo.fetch(3);

            if (!minMinor.empty()) {
                guint64 minMinorVal = g_ascii_strtoll(minMinor.c_str(), 0, 0);

                if ((guint64)GTK_MINOR_VERSION >= minMinorVal) {
                    keepIt = true;
                }
            }

            if (!maxMinor.empty()) {
                guint64 maxMinorVal = g_ascii_strtoll(maxMinor.c_str(), 0, 0);

                if ((guint64)GTK_MINOR_VERSION <= maxMinorVal) {
                    keepIt = true;
                }
            }

            if (keepIt) {
                themeFNames.push_back(ThemeFilename(matchInfo.fetch(1), sname.substr(0, sname.size() - 4)));
            }
        }
    }

    std::sort(themeFNames.begin(), themeFNames.end(), [](const ThemeFilename & firstDir, const ThemeFilename & secondDir) {
        return firstDir.longFName < secondDir.longFName;
    });

    delete dir;
}

void Preferences::storePreferences()
{

    // With the new mechanism, we can't be sure of the availability of the DEFPROFILE_RAW & DEFPROFILE_IMG profiles,
    // because useBundledProfiles may be false. We're now using DEFPROFILE_INTERNAL instead, which is always available.

    moptions.defProfRaw = rprofiles->getFullPathFromActiveRow();

    if (moptions.defProfRaw.empty()) {
        moptions.defProfRaw = DEFPROFILE_INTERNAL;
    }

    moptions.defProfImg = iprofiles->getFullPathFromActiveRow();

    if (moptions.defProfImg.empty()) {
        moptions.defProfImg = DEFPROFILE_INTERNAL;
    }

    moptions.dateFormat = dateformat->get_text();
    moptions.panAccelFactor = (int)panFactor->get_value();
    moptions.rememberZoomAndPan = rememberZoomPanCheckbutton->get_active();
    moptions.fbShowDateTime = showDateTime->get_active();
    moptions.fbShowBasicExif = showBasicExif->get_active();
    moptions.fbShowExpComp = showExpComp->get_active();
    moptions.menuGroupRank = ckbmenuGroupRank->get_active();
    moptions.menuGroupLabel = ckbmenuGroupLabel->get_active();
    moptions.menuGroupFileOperations = ckbmenuGroupFileOperations->get_active();
    moptions.menuGroupProfileOperations = ckbmenuGroupProfileOperations->get_active();
    moptions.menuGroupExtProg = ckbmenuGroupExtProg->get_active();
    moptions.highlightThreshold = (int)hlThresh->get_value();
    moptions.shadowThreshold = (int)shThresh->get_value();
    moptions.language = languages->get_active_text();
    moptions.languageAutoDetect = ckbLangAutoDetect->get_active();
    moptions.theme = themeFNames.at (themeCBT->get_active_row_number ()).longFName;

    Gdk::RGBA cropCol = cropMaskColorCB->get_rgba();
    moptions.cutOverlayBrush[0] = cropCol.get_red();
    moptions.cutOverlayBrush[1] = cropCol.get_green();
    moptions.cutOverlayBrush[2] = cropCol.get_blue();
    moptions.cutOverlayBrush[3] = cropMaskColorCB->get_alpha() / 65535.0;

    Gdk::RGBA NavGuideCol = navGuideColorCB->get_rgba();
    moptions.navGuideBrush[0] = NavGuideCol.get_red();
    moptions.navGuideBrush[1] = NavGuideCol.get_green();
    moptions.navGuideBrush[2] = NavGuideCol.get_blue();
    moptions.navGuideBrush[3] = navGuideColorCB->get_alpha() / 65535.0;
    Pango::FontDescription fd (mainFontFB->get_font_name());


    if (newFont) {
        moptions.fontFamily = fd.get_family();
        moptions.fontSize = fd.get_size() / Pango::SCALE;
    }

    Pango::FontDescription cpfd (colorPickerFontFB->get_font_name());

    if (newCPFont) {
        moptions.CPFontFamily = cpfd.get_family();
        moptions.CPFontSize = cpfd.get_size() / Pango::SCALE;
    }

#ifdef WIN32
    moptions.gimpDir = gimpDir->get_filename();
    moptions.psDir = psDir->get_filename();
#elif defined __APPLE__
    moptions.psDir = psDir->get_filename();
#endif
    moptions.customEditorProg = editorToSendTo->get_text();

    if (edGimp->get_active()) {
        moptions.editorToSendTo = 1;
    }

#ifdef WIN32
    else if (edPS->get_active()) {
        moptions.editorToSendTo = 2;
    }

#elif defined __APPLE__
    else if (edPS->get_active()) {
        moptions.editorToSendTo = 2;
    }

#endif
    else if (edOther->get_active()) {
        moptions.editorToSendTo = 3;
    }

    moptions.CPBPath = txtCustProfBuilderPath->get_text();
    moptions.CPBKeys = CPBKeyType(custProfBuilderLabelType->get_active_row_number());

    if (!prtProfile->get_active_row_number()) {
        moptions.rtSettings.printerProfile = "";
    } else {
        moptions.rtSettings.printerProfile = prtProfile->get_active_text();
    }

    switch (prtIntent->get_active_row_number()) {
        default:
        case 0:
            moptions.rtSettings.printerIntent = rtengine::RI_PERCEPTUAL;
            break;

        case 1:
            moptions.rtSettings.printerIntent = rtengine::RI_RELATIVE;
            break;

        case 2:
            moptions.rtSettings.printerIntent = rtengine::RI_ABSOLUTE;
            break;
    }

    moptions.rtSettings.printerBPC = prtBPC->get_active();

#if !defined(__APPLE__) // monitor profile not supported on apple

    if (!monProfile->get_active_row_number()) {
        moptions.rtSettings.monitorProfile = "";
    } else {
        moptions.rtSettings.monitorProfile = monProfile->get_active_text();
    }

    switch (monIntent->get_active_row_number()) {
        default:
        case 0:
            moptions.rtSettings.monitorIntent = rtengine::RI_PERCEPTUAL;
            break;

        case 1:
            moptions.rtSettings.monitorIntent = rtengine::RI_RELATIVE;
            break;

        case 2:
            moptions.rtSettings.monitorIntent = rtengine::RI_ABSOLUTE;
            break;
    }

    moptions.rtSettings.monitorBPC = monBPC->get_active();
    moptions.rtSettings.autoMonitorProfile = cbAutoMonProfile->get_active();
#endif

    moptions.rtSettings.iccDirectory = iccDir->get_filename();

    moptions.prevdemo = (prevdemo_t)cprevdemo->get_active_row_number ();
    moptions.serializeTiffRead = ctiffserialize->get_active();

    if (sdcurrent->get_active()) {
        moptions.startupDir = STARTUPDIR_CURRENT;
    } else if (sdhome->get_active()) {
        moptions.startupDir = STARTUPDIR_HOME;
    } else if (sdlast->get_active()) {
        moptions.startupDir = STARTUPDIR_LAST;
    } else if (sdother->get_active()) {
        moptions.startupDir = STARTUPDIR_CUSTOM;
        moptions.startupPath = startupdir->get_text();
    }

    moptions.parseExtensions.clear();
    moptions.parseExtensionsEnabled.clear();
    Gtk::TreeNodeChildren c = extensionModel->children();

    for (size_t i = 0; i < c.size(); i++) {
        moptions.parseExtensions.push_back(c[i][extensionColumns.ext]);
        moptions.parseExtensionsEnabled.push_back(c[i][extensionColumns.enabled]);
    }

    moptions.maxRecentFolders = (int)maxRecentFolders->get_value();
    moptions.maxThumbnailHeight = (int)maxThumbHeightSB->get_value ();
    moptions.maxCacheEntries = (int)maxCacheEntriesSB->get_value ();
    moptions.overlayedFileNames = overlayedFileNames->get_active();
    moptions.filmStripOverlayedFileNames = filmStripOverlayedFileNames->get_active();
    moptions.sameThumbSize = sameThumbSize->get_active();
    moptions.internalThumbIfUntouched = ckbInternalThumbIfUntouched->get_active();

    auto save_where = saveParamsPreference->get_active_row_number();
    moptions.saveParamsFile = save_where == 0 || save_where == 2;
    moptions.saveParamsCache = save_where == 1 || save_where == 2;
    moptions.paramsLoadLocation = (PPLoadLocation)loadParamsPreference->get_active_row_number();
    moptions.useBundledProfiles = useBundledProfiles->get_active();

    moptions.rtSettings.darkFramesPath = darkFrameDir->get_filename();
    moptions.rtSettings.flatFieldsPath = flatFieldDir->get_filename();

    moptions.clutsDir = clutsDir->get_filename();

    moptions.baBehav.resize(ADDSET_PARAM_NUM);

    for (Gtk::TreeIter sections = behModel->children().begin(); sections != behModel->children().end(); sections++)
        for (Gtk::TreeIter adjs = sections->children().begin(); adjs != sections->children().end(); adjs++) {
            moptions.baBehav[adjs->get_value(behavColumns.addsetid)] = adjs->get_value(behavColumns.badd);
        }

    int editorMode = editorLayout->get_active_row_number();
    moptions.tabbedUI = (editorMode > 1);
    moptions.multiDisplayMode = editorMode == 3 ? 1 : 0;
    moptions.mainNBVertical = editorMode == 1;

    moptions.curvebboxpos = curveBBoxPosC->get_active_row_number();
    moptions.histogramPosition = ckbHistogramPositionLeft->get_active() ? 1 : 2;
    moptions.FileBrowserToolbarSingleRow = ckbFileBrowserToolbarSingleRow->get_active();
    moptions.showFilmStripToolBar = ckbShowFilmStripToolBar->get_active();
    moptions.hideTPVScrollbar = ckbHideTPVScrollbar->get_active();
    moptions.overwriteOutputFile = chOverwriteOutputFile->get_active();

    moptions.autoSaveTpOpen = ckbAutoSaveTpOpen->get_active();

    moptions.rgbDenoiseThreadLimit = threadsSpinBtn->get_value_as_int();
    moptions.clutCacheSize = clutCacheSizeSB->get_value_as_int();
    moptions.measure = measureCB->get_active();
    moptions.chunkSizeAMAZE = chunkSizeAMSB->get_value_as_int();
    moptions.chunkSizeCA = chunkSizeCASB->get_value_as_int();
    moptions.chunkSizeRCD = chunkSizeRCDSB->get_value_as_int();
    moptions.chunkSizeRGB = chunkSizeRGBSB->get_value_as_int();
    moptions.chunkSizeXT = chunkSizeXTSB->get_value_as_int();
    moptions.maxInspectorBuffers = maxInspectorBuffersSB->get_value_as_int();
    moptions.rtSettings.thumbnail_inspector_mode = static_cast<rtengine::Settings::ThumbnailInspectorMode>(thumbnailInspectorMode->get_active_row_number());

// Sounds only on Windows and Linux
#if defined(WIN32) || defined(__linux__)
    moptions.sndEnable = ckbSndEnable->get_active();
    moptions.sndBatchQueueDone = txtSndBatchQueueDone->get_text();
    moptions.sndLngEditProcDone = txtSndLngEditProcDone->get_text();
    moptions.sndLngEditProcDoneSecs = spbSndLngEditProcDoneSecs->get_value();
#endif

    moptions.cropGuides = Options::CropGuidesMode(cropGuidesCombo->get_active_row_number());
    moptions.cropAutoFit = cropAutoFitCB->get_active();
}

void Preferences::fillPreferences()
{

    tconn.block(true);
    fconn.block(true);
    cpfconn.block(true);
    sconn.block(true);
    dfconn.block(true);
    ffconn.block(true);
    rpconn.block(true);
    ipconn.block(true);
    bpconn.block(true);

    rprofiles->setActiveRowFromFullPath(moptions.defProfRaw);
    forRAWComboChanged(); // update the tooltip
    iprofiles->setActiveRowFromFullPath(moptions.defProfImg);
    forImageComboChanged(); // update the tooltip
    dateformat->set_text(moptions.dateFormat);
    panFactor->set_value(moptions.panAccelFactor);
    rememberZoomPanCheckbutton->set_active(moptions.rememberZoomAndPan);
    ctiffserialize->set_active(moptions.serializeTiffRead);

    setActiveTextOrIndex(*prtProfile, moptions.rtSettings.printerProfile, 0);

    switch (moptions.rtSettings.printerIntent) {
        default:
        case rtengine::RI_PERCEPTUAL:
            prtIntent->set_active(0);
            break;

        case rtengine::RI_RELATIVE:
            prtIntent->set_active(1);
            break;

        case rtengine::RI_ABSOLUTE:
            prtIntent->set_active(2);
            break;
    }

    prtBPC->set_active(moptions.rtSettings.printerBPC);

#if !defined(__APPLE__) // monitor profile not supported on apple
    setActiveTextOrIndex(*monProfile, moptions.rtSettings.monitorProfile, 0);

    switch (moptions.rtSettings.monitorIntent) {
        default:
        case rtengine::RI_PERCEPTUAL:
            monIntent->set_active(0);
            break;

        case rtengine::RI_RELATIVE:
            monIntent->set_active(1);
            break;

        case rtengine::RI_ABSOLUTE:
            monIntent->set_active(2);
            break;
    }

    monBPC->set_active(moptions.rtSettings.monitorBPC);
    cbAutoMonProfile->set_active(moptions.rtSettings.autoMonitorProfile);
#endif

    if (Glib::file_test(moptions.rtSettings.iccDirectory, Glib::FILE_TEST_IS_DIR)) {
        iccDir->set_current_folder(moptions.rtSettings.iccDirectory);
    }

    cprevdemo->set_active (moptions.prevdemo);
    languages->set_active_text(moptions.language);
    ckbLangAutoDetect->set_active(moptions.languageAutoDetect);
    int themeNbr = getThemeRowNumber(moptions.theme);
    themeCBT->set_active (themeNbr == -1 ? 0 : themeNbr);

    Gdk::RGBA cropCol;
    cropCol.set_rgba(moptions.cutOverlayBrush[0], moptions.cutOverlayBrush[1], moptions.cutOverlayBrush[2]);
    cropMaskColorCB->set_rgba (cropCol);
    cropMaskColorCB->set_alpha ( (unsigned short) (moptions.cutOverlayBrush[3] * 65535.0));

    Gdk::RGBA NavGuideCol;
    NavGuideCol.set_rgba(moptions.navGuideBrush[0], moptions.navGuideBrush[1], moptions.navGuideBrush[2]);
    navGuideColorCB->set_rgba (NavGuideCol);
    navGuideColorCB->set_alpha ( (unsigned short) (moptions.navGuideBrush[3] * 65535.0));

    if (options.fontFamily == "default") {
        mainFontFB->set_font_name (Glib::ustring::compose ("%1 %2", initialFontFamily, initialFontSize));
    } else {
        mainFontFB->set_font_name (Glib::ustring::compose ("%1 %2", options.fontFamily, options.fontSize));
    }

    if (options.CPFontFamily == "default") {
        colorPickerFontFB->set_font_name (Glib::ustring::compose ("%1 %2", initialFontFamily, initialFontSize));
    } else {
        colorPickerFontFB->set_font_name (Glib::ustring::compose ("%1 %2", options.CPFontFamily, options.CPFontSize));
    }

    showDateTime->set_active(moptions.fbShowDateTime);
    showBasicExif->set_active(moptions.fbShowBasicExif);
    showExpComp->set_active(moptions.fbShowExpComp);
    ckbmenuGroupRank->set_active(moptions.menuGroupRank);
    ckbmenuGroupLabel->set_active(moptions.menuGroupLabel);
    ckbmenuGroupFileOperations->set_active(moptions.menuGroupFileOperations);
    ckbmenuGroupProfileOperations->set_active(moptions.menuGroupProfileOperations);
    ckbmenuGroupExtProg->set_active(moptions.menuGroupExtProg);

    hlThresh->set_value(moptions.highlightThreshold);
    shThresh->set_value(moptions.shadowThreshold);

    edGimp->set_active(moptions.editorToSendTo == 1);
    edOther->set_active(moptions.editorToSendTo == 3);
#ifdef WIN32
    edPS->set_active(moptions.editorToSendTo == 2);

    if (Glib::file_test(moptions.gimpDir, Glib::FILE_TEST_IS_DIR)) {
        gimpDir->set_current_folder(moptions.gimpDir);
    } else {
        gimpDir->set_current_folder(Glib::get_home_dir());
    }

    if (Glib::file_test(moptions.psDir, Glib::FILE_TEST_IS_DIR)) {
        psDir->set_current_folder(moptions.psDir);
    } else {
        psDir->set_current_folder(Glib::get_home_dir());
    }

#elif defined __APPLE__
    edPS->set_active(moptions.editorToSendTo == 2);

    if (Glib::file_test(moptions.psDir, Glib::FILE_TEST_IS_DIR)) {
        psDir->set_current_folder(moptions.psDir);
    } else {
        psDir->set_current_folder(Glib::get_home_dir());
    }

#endif
    editorToSendTo->set_text(moptions.customEditorProg);

    txtCustProfBuilderPath->set_text(moptions.CPBPath);
    custProfBuilderLabelType->set_active(moptions.CPBKeys);


    if (moptions.startupDir == STARTUPDIR_CURRENT) {
        sdcurrent->set_active();
    } else if (moptions.startupDir == STARTUPDIR_LAST) {
        sdlast->set_active();
    } else if (moptions.startupDir == STARTUPDIR_HOME) {
        sdhome->set_active();
    } else if (moptions.startupDir == STARTUPDIR_CUSTOM) {
        sdother->set_active();
        startupdir->set_text(moptions.startupPath);
    }

    extensionModel->clear();

    for (size_t i = 0; i < moptions.parseExtensions.size(); i++) {
        Gtk::TreeRow row = * (extensionModel->append());
        row[extensionColumns.enabled] = moptions.parseExtensionsEnabled[i];
        row[extensionColumns.ext]     = moptions.parseExtensions[i];
    }

    maxRecentFolders->set_value(moptions.maxRecentFolders);
    maxThumbHeightSB->set_value (moptions.maxThumbnailHeight);
    maxCacheEntriesSB->set_value (moptions.maxCacheEntries);
    overlayedFileNames->set_active(moptions.overlayedFileNames);
    filmStripOverlayedFileNames->set_active(moptions.filmStripOverlayedFileNames);
    sameThumbSize->set_active(moptions.sameThumbSize);
    ckbInternalThumbIfUntouched->set_active(moptions.internalThumbIfUntouched);

    saveParamsPreference->set_active(moptions.saveParamsFile ? (moptions.saveParamsCache ? 2 : 0) : 1);

    loadParamsPreference->set_active(moptions.paramsLoadLocation);
    useBundledProfiles->set_active(moptions.useBundledProfiles);

    if (!moptions.tabbedUI) {
        editorLayout->set_active(moptions.mainNBVertical ? 1 : 0);
    } else {
        editorLayout->set_active(moptions.multiDisplayMode ? 3 : 2);
    }

    curveBBoxPosC->set_active(moptions.curvebboxpos);
    ckbHistogramPositionLeft->set_active(moptions.histogramPosition == 1);
    ckbFileBrowserToolbarSingleRow->set_active(moptions.FileBrowserToolbarSingleRow);
    ckbShowFilmStripToolBar->set_active(moptions.showFilmStripToolBar);
    ckbHideTPVScrollbar->set_active(moptions.hideTPVScrollbar);

    ckbAutoSaveTpOpen->set_active(moptions.autoSaveTpOpen);

    threadsSpinBtn->set_value (moptions.rgbDenoiseThreadLimit);
    clutCacheSizeSB->set_value (moptions.clutCacheSize);
    measureCB->set_active (moptions.measure);
    chunkSizeAMSB->set_value (moptions.chunkSizeAMAZE);
    chunkSizeCASB->set_value (moptions.chunkSizeCA);
    chunkSizeRGBSB->set_value (moptions.chunkSizeRGB);
    chunkSizeRCDSB->set_value (moptions.chunkSizeRCD);
    chunkSizeXTSB->set_value (moptions.chunkSizeXT);
    maxInspectorBuffersSB->set_value (moptions.maxInspectorBuffers);
    thumbnailInspectorMode->set_active(int(moptions.rtSettings.thumbnail_inspector_mode));

    darkFrameDir->set_current_folder(moptions.rtSettings.darkFramesPath);
    darkFrameChanged();

    flatFieldDir->set_current_folder(moptions.rtSettings.flatFieldsPath);
    flatFieldChanged();

    clutsDir->set_current_folder(moptions.clutsDir);

    addc.block(true);
    setc.block(true);

    moptions.baBehav.resize(ADDSET_PARAM_NUM);

    for (Gtk::TreeIter sections = behModel->children().begin(); sections != behModel->children().end(); ++sections) {
        for (Gtk::TreeIter adjs = sections->children().begin(); adjs != sections->children().end(); ++adjs) {
            const bool add = moptions.baBehav[adjs->get_value(behavColumns.addsetid)];
            adjs->set_value(behavColumns.badd, add);
            adjs->set_value(behavColumns.bset, !add);
        }
    }

    cropGuidesCombo->set_active(moptions.cropGuides);
    cropAutoFitCB->set_active(moptions.cropAutoFit);

    addc.block(false);
    setc.block(false);
    cpfconn.block(false);
    fconn.block(false);
    tconn.block(false);
    sconn.block(false);
    dfconn.block(false);
    ffconn.block(false);
    rpconn.block(true);
    ipconn.block(true);
    bpconn.block(false);

    chOverwriteOutputFile->set_active(moptions.overwriteOutputFile);

    // Sounds only on Windows and Linux
#if defined(WIN32) || defined(__linux__)
    ckbSndEnable->set_active(moptions.sndEnable);
    txtSndBatchQueueDone->set_text(moptions.sndBatchQueueDone);
    txtSndLngEditProcDone->set_text(moptions.sndLngEditProcDone);
    spbSndLngEditProcDoneSecs->set_value(moptions.sndLngEditProcDoneSecs);
#endif
}

/*
void Preferences::loadPressed () {

    moptions.copyFrom (&options);
    fillPreferences ();
}

void Preferences::savePressed () {

    storePreferences ();
    options.copyFrom (&moptions);
    Options::save ();
}
*/

void Preferences::autoMonProfileToggled()
{
    monProfile->set_sensitive(!cbAutoMonProfile->get_active());
}

/*
void Preferences::autocielabToggled () {
//  cbAutocielab->set_sensitive(cbAutocielab->get_active());
}
*/

void Preferences::sndEnableToggled()
{
    txtSndBatchQueueDone->set_sensitive(ckbSndEnable->get_active());
    txtSndLngEditProcDone->set_sensitive(ckbSndEnable->get_active());
    spbSndLngEditProcDoneSecs->set_sensitive(ckbSndEnable->get_active());
}

void Preferences::langAutoDetectToggled()
{
    languages->set_sensitive(!ckbLangAutoDetect->get_active());
}

void Preferences::okPressed()
{

    storePreferences();
    workflowUpdate();
    options.copyFrom(&moptions);
    options.filterOutParsedExtensions();

    try {
        Options::save();
    } catch (Options::Error &e) {
        Gtk::MessageDialog msgd(getToplevelWindow(this), e.get_msg(), true, Gtk::MESSAGE_WARNING, Gtk::BUTTONS_CLOSE, true);
        msgd.run();
    }

    dynProfilePanel->save();
    hide();
}

void Preferences::cancelPressed()
{
    // set the initial theme back
    if (themeFNames.at (themeCBT->get_active_row_number ()).longFName != options.theme) {
        rtengine::setPaths();
        RTImage::updateImages();
        switchThemeTo(options.theme);
    }

    // set the initial font back
    Pango::FontDescription fd (mainFontFB->get_font_name());

    if (fd.get_family() != options.fontFamily && (fd.get_size() / Pango::SCALE) != options.fontSize) {
        if (options.fontFamily == "default") {
            switchFontTo(initialFontFamily, initialFontSize);
        } else {
            switchFontTo(options.fontFamily, options.fontSize);
        }
    }

    // update the profileStore
    if (useBundledProfiles->get_active() != options.useBundledProfiles) {
        // we have to rescan with the old value
        bpconn.block(true);
        useBundledProfiles->set_active(false);
        bundledProfilesChanged();
        bpconn.block(false);
    }

    hide();
}

void Preferences::selectStartupDir()
{

    Gtk::FileChooserDialog dialog(getToplevelWindow(this), M("PREFERENCES_DIRSELECTDLG"), Gtk::FILE_CHOOSER_ACTION_SELECT_FOLDER);
    //dialog.set_transient_for(*this);

    //Add response buttons to the dialog:
    dialog.add_button(M("GENERAL_CANCEL"), Gtk::RESPONSE_CANCEL);
    dialog.add_button(M("GENERAL_OPEN"), Gtk::RESPONSE_OK);

    int result = dialog.run();

    if (result == Gtk::RESPONSE_OK) {
        startupdir->set_text(dialog.get_filename());
    }
}

void Preferences::aboutPressed()
{

    splash = new Splash(*this);
    splash->set_transient_for(*this);
    splash->signal_delete_event().connect(sigc::mem_fun(*this, &Preferences::splashClosed));
    splash->show();
}

void Preferences::themeChanged()
{

    moptions.theme = themeFNames.at (themeCBT->get_active_row_number ()).longFName;
    rtengine::setPaths();
    RTImage::updateImages();
    switchThemeTo(moptions.theme);
}

void Preferences::forRAWComboChanged()
{
    if (!rprofiles) {
        return;
    }

    const ProfileStoreEntry *selectedEntry = rprofiles->getSelectedEntry();

    if (!selectedEntry) {
        return;
    }

    if (selectedEntry->type == PSET_FOLDER) {
        rpconn.block(true);
        rprofiles->set_active(currRawRow);
        rpconn.block(false);
    } else {
        currRawRow = rprofiles->get_active();
    }

    rprofiles->set_tooltip_text(selectedEntry->label);
}

void Preferences::forImageComboChanged()
{
    if (!iprofiles) {
        return;
    }

    const ProfileStoreEntry *selectedEntry = iprofiles->getSelectedEntry();

    if (!selectedEntry) {
        return;
    }

    if (selectedEntry->type == PSET_FOLDER) {
        ipconn.block(true);
        iprofiles->set_active(currImgRow);
        ipconn.block(false);
    } else {
        currImgRow = rprofiles->get_active();
    }

    iprofiles->set_tooltip_text(iprofiles->getSelectedEntry()->label);
}

void Preferences::layoutComboChanged()
{
    editorLayout->set_tooltip_text(editorLayout->get_active_text());
}

void Preferences::bundledProfilesChanged()
{
    rpconn.block(true);
    ipconn.block(true);

    // parseProfiles does use options.useBundledProfiles, so we temporarily change its value
    bool currValue = options.useBundledProfiles;
    options.useBundledProfiles = useBundledProfiles->get_active();

    // rescan the file's tree
    ProfileStore::getInstance()->parseProfiles(); // This will call Preferences::updateProfileList in return

    // restoring back the old value
    options.useBundledProfiles = currValue;

    ipconn.block(false);
    rpconn.block(false);
}

void Preferences::iccDirChanged()
{
    const auto currentSelection = monProfile->get_active_text();
    const auto profiles = rtengine::ICCStore::getInstance()->getProfilesFromDir(iccDir->get_filename());

    monProfile->remove_all();

    monProfile->append(M("PREFERENCES_PROFILE_NONE"));

    for (const auto& profile : profiles) {
        monProfile->append(profile);
    }

    setActiveTextOrIndex(*monProfile, currentSelection, 0);
}

void Preferences::storeCurrentValue()
{
    // TODO: Find a way to get and restore the current selection; the following line can't work anymore
    storedValueRaw = rprofiles->getFullPathFromActiveRow();
    storedValueImg = iprofiles->getFullPathFromActiveRow();
}

void Preferences::updateProfileList()
{
    rprofiles->updateProfileList();
    iprofiles->updateProfileList();
    const ProfileStoreEntry* dynpse = ProfileStore::getInstance()->getInternalDynamicPSE();
    rprofiles->addRow(dynpse);
    iprofiles->addRow(dynpse);
}

void Preferences::restoreValue()
{
    if (!rprofiles->setActiveRowFromFullPath(storedValueRaw)) {
        moptions.defProfRaw = DEFPROFILE_INTERNAL;
        rpconn.block(true);
        rprofiles->setInternalEntry();
        rpconn.block(false);
    }

    currRawRow = rprofiles->get_active();

    if (!iprofiles->setActiveRowFromFullPath(storedValueImg)) {
        moptions.defProfImg = DEFPROFILE_INTERNAL;
        ipconn.block(true);
        iprofiles->setInternalEntry();
        ipconn.block(false);
    }

    currImgRow = iprofiles->get_active();

    storedValueRaw = "";
    storedValueImg = "";
}

void Preferences::switchThemeTo(Glib::ustring newTheme)
{

    Glib::ustring filename(Glib::build_filename(argv0, "themes", newTheme + ".css"));

    if (!themecss) {
        themecss = Gtk::CssProvider::create();
        Glib::RefPtr<Gdk::Screen> screen = Gdk::Screen::get_default();
        Gtk::StyleContext::add_provider_for_screen(screen, themecss, GTK_STYLE_PROVIDER_PRIORITY_USER);
    }

    try {
        themecss->load_from_path(filename);
    } catch (Glib::Error &err) {
        printf("Error: Can't load css file \"%s\"\nMessage: %s\n", filename.c_str(), err.what().c_str());
    } catch (...) {
        printf("Error: Can't load css file \"%s\"\n", filename.c_str());
    }
}

void Preferences::fontChanged()
{
    newFont = true;
    Pango::FontDescription fd (mainFontFB->get_font_name());
    switchFontTo(fd.get_family(), fd.get_size() / Pango::SCALE);
}

void Preferences::cpFontChanged()
{

    newCPFont = true;
}

void Preferences::switchFontTo(const Glib::ustring &newFontFamily, const int newFontSize)
{

    if (newFontFamily != "default") {
        if (!fontcss) {
            fontcss = Gtk::CssProvider::create();
            Glib::RefPtr<Gdk::Screen> screen = Gdk::Screen::get_default();
            Gtk::StyleContext::add_provider_for_screen(screen, fontcss, GTK_STYLE_PROVIDER_PRIORITY_USER);
        }

        try {
            //GTK318
#if GTK_MAJOR_VERSION == 3 && GTK_MINOR_VERSION < 20
            fontcss->load_from_data(Glib::ustring::compose("* { font-family: %1; font-size: %2px }", newFontFamily, newFontSize));
#else
            fontcss->load_from_data(Glib::ustring::compose("* { font-family: %1; font-size: %2pt }", newFontFamily, newFontSize));
#endif
            //GTK318
        } catch (Glib::Error &err) {
            printf("Error: \"%s\"\n", err.what().c_str());
        } catch (...) {
            printf("Error: Can't find the font named \"%s\"\n", newFontFamily.c_str());
        }
    } else {
        if (fontcss) {
            fontcss = Gtk::CssProvider::create();
            Glib::RefPtr<Gdk::Screen> screen = Gdk::Screen::get_default();
            Gtk::StyleContext::remove_provider_for_screen(screen, fontcss);
        }
    }
}

void Preferences::workflowUpdate()
{

    if (moptions.tabbedUI != options.tabbedUI) {
        parent->setEditorMode(moptions.tabbedUI);
    }

    if (moptions.hideTPVScrollbar != options.hideTPVScrollbar) {
        // Update the tool panels
        parent->updateTPVScrollbar(moptions.hideTPVScrollbar);
    }

    if (moptions.FileBrowserToolbarSingleRow != options.FileBrowserToolbarSingleRow) {
        // Update the position of the Query toolbar
        parent->updateFBQueryTB(moptions.FileBrowserToolbarSingleRow);
    }

    if (moptions.showFilmStripToolBar != options.showFilmStripToolBar) {
        // Update the visibility of FB toolbar
        parent->updateFBToolBarVisibility(moptions.showFilmStripToolBar);
    }

    if (moptions.histogramPosition != options.histogramPosition) {
        // Update the position of the Histogram
        parent->updateHistogramPosition(options.histogramPosition, moptions.histogramPosition);
    }

    if (moptions.rtSettings.printerProfile != options.rtSettings.printerProfile
            || moptions.rtSettings.printerBPC     != options.rtSettings.printerBPC
            || moptions.rtSettings.printerIntent  != options.rtSettings.printerIntent) {
        // Update the position of the Histogram
        parent->updateProfiles(moptions.rtSettings.printerProfile, moptions.rtSettings.printerIntent, moptions.rtSettings.printerBPC);
    }

}

void Preferences::addExtPressed()
{

    Gtk::TreeNodeChildren c = extensionModel->children();

    for (size_t i = 0; i < c.size(); i++)
        if (c[i][extensionColumns.ext] == extension->get_text()) {
            return;
        }

    Gtk::TreeRow row = * (extensionModel->append());

    row[extensionColumns.enabled] = true;
    row[extensionColumns.ext]     = extension->get_text();
}

void Preferences::delExtPressed()
{

    extensionModel->erase(extensions->get_selection()->get_selected());
}

void Preferences::moveExtUpPressed()
{
    const Glib::RefPtr<Gtk::TreeSelection> selection = extensions->get_selection();

    if (!selection) {
        return;
    }

    const Gtk::TreeModel::iterator selected = selection->get_selected();

    if (!selected || selected == extensionModel->children().begin()) {
        return;
    }

    Gtk::TreeModel::iterator previous = selected;
    --previous;
    extensionModel->iter_swap(selected, previous);
}

void Preferences::moveExtDownPressed()
{
    const Glib::RefPtr<Gtk::TreeSelection> selection = extensions->get_selection();

    if (!selection) {
        return;
    }

    const Gtk::TreeModel::iterator selected = selection->get_selected();

    if (!selected) {
        return;
    }

    Gtk::TreeModel::iterator next = selected;

    if (++next) {
        extensionModel->iter_swap(selected, next);
    }
}

void Preferences::clearProfilesPressed()
{

    cacheMgr->clearProfiles();
}


void Preferences::clearThumbImagesPressed()
{

    cacheMgr->clearImages();
}

void Preferences::clearAllPressed()
{

    cacheMgr->clearAll();
}

void Preferences::darkFrameChanged()
{
    //Glib::ustring s(darkFrameDir->get_filename());
    Glib::ustring s(darkFrameDir->get_current_folder());
    //if( s.compare( rtengine::dfm.getPathname()) !=0 ){
    rtengine::dfm.init(s);
    updateDFinfos();
    //}
}

void Preferences::flatFieldChanged()
{
    //Glib::ustring s(flatFieldDir->get_filename());
    Glib::ustring s(flatFieldDir->get_current_folder());
    //if( s.compare( rtengine::ffm.getPathname()) !=0 ){
    rtengine::ffm.init(s);
    updateFFinfos();
    //}
}

void Preferences::updateDFinfos()
{
    int t1, t2;
    rtengine::dfm.getStat(t1, t2);
    Glib::ustring s = Glib::ustring::compose("%1: %2 %3, %4 %5", M("PREFERENCES_DARKFRAMEFOUND"), t1, M("PREFERENCES_DARKFRAMESHOTS"), t2, M("PREFERENCES_DARKFRAMETEMPLATES"));
    dfLabel->set_text(s);
}

void Preferences::updateFFinfos()
{
    int t1, t2;
    rtengine::ffm.getStat(t1, t2);
    Glib::ustring s = Glib::ustring::compose("%1: %2 %3, %4 %5", M("PREFERENCES_FLATFIELDFOUND"), t1, M("PREFERENCES_FLATFIELDSHOTS"), t2, M("PREFERENCES_FLATFIELDTEMPLATES"));
    ffLabel->set_text(s);
}

bool Preferences::splashClosed(GdkEventAny* event)
{
    delete splash;
    splash = nullptr;
    return true;
}

void Preferences::behAddSetAllPressed(bool add)
{
    moptions.baBehav.assign(ADDSET_PARAM_NUM, add);

    for (Gtk::TreeIter sections = behModel->children().begin(); sections != behModel->children().end(); ++sections) {
        for (Gtk::TreeIter adjs = sections->children().begin(); adjs != sections->children().end(); ++adjs) {
            adjs->set_value(behavColumns.badd, add);
            adjs->set_value(behavColumns.bset, !add);
        }
    }
}

void Preferences::behAddAllPressed()
{
    behAddSetAllPressed(true);
}

void Preferences::behSetAllPressed()
{
    behAddSetAllPressed(false);
}<|MERGE_RESOLUTION|>--- conflicted
+++ resolved
@@ -670,39 +670,7 @@
     ftiffserialize->add(*htiffserialize);
     vbPerformance->pack_start (*ftiffserialize, Gtk::PACK_SHRINK, 4);
 
-<<<<<<< HEAD
     Gtk::Frame* fclut = Gtk::manage(new Gtk::Frame(M("PREFERENCES_CLUTSCACHE")));
-    Gtk::HBox* clutCacheSizeHB = Gtk::manage(new Gtk::HBox());
-    clutCacheSizeHB->set_spacing(4);
-    Gtk::Label* CLUTLl = Gtk::manage(new Gtk::Label(M("PREFERENCES_CLUTSCACHE_LABEL") + ":", Gtk::ALIGN_START));
-    clutCacheSizeSB = Gtk::manage(new Gtk::SpinButton());
-    clutCacheSizeSB->set_digits(0);
-    clutCacheSizeSB->set_increments(1, 5);
-    clutCacheSizeSB->set_max_length(2);  // Will this be sufficient? :)
-#ifdef _OPENMP
-    clutCacheSizeSB->set_range(1, 3 * omp_get_num_procs());
-#else
-    clutCacheSizeSB->set_range(1, 12);
-#endif
-    clutCacheSizeHB->pack_start(*CLUTLl, Gtk::PACK_SHRINK, 0);
-    clutCacheSizeHB->pack_end(*clutCacheSizeSB, Gtk::PACK_SHRINK, 0);
-    fclut->add(*clutCacheSizeHB);
-    vbPerformance->pack_start (*fclut, Gtk::PACK_SHRINK, 4);
-
-    Gtk::Frame* finspect = Gtk::manage(new Gtk::Frame(M("PREFERENCES_INSPECT_LABEL")));
-    Gtk::HBox* maxIBuffersHB = Gtk::manage(new Gtk::HBox());
-    maxIBuffersHB->set_spacing(4);
-    maxIBuffersHB->set_tooltip_text(M("PREFERENCES_INSPECT_MAXBUFFERS_TOOLTIP"));
-    Gtk::Label* maxIBufferLbl = Gtk::manage(new Gtk::Label(M("PREFERENCES_INSPECT_MAXBUFFERS_LABEL") + ":", Gtk::ALIGN_START));
-    maxInspectorBuffersSB = Gtk::manage(new Gtk::SpinButton());
-    maxInspectorBuffersSB->set_digits(0);
-    maxInspectorBuffersSB->set_increments(1, 5);
-    maxInspectorBuffersSB->set_max_length(2);
-    maxInspectorBuffersSB->set_range(1, 12);  // ... we have to set a limit, 12 seem to be enough even for systems with tons of RAM
-    maxIBuffersHB->pack_start(*maxIBufferLbl, Gtk::PACK_SHRINK, 0);
-    maxIBuffersHB->pack_end(*maxInspectorBuffersSB, Gtk::PACK_SHRINK, 0);
-=======
-    Gtk::Frame* fclut = Gtk::manage ( new Gtk::Frame (M ("PREFERENCES_CLUTSCACHE")) );
 #ifdef _OPENMP
     placeSpinBox(fclut, clutCacheSizeSB, "PREFERENCES_CLUTSCACHE_LABEL", 0, 1, 5, 2, 1, 3 * omp_get_num_procs());
 #else
@@ -719,7 +687,6 @@
     measureCB->set_tooltip_text (M ("PREFERENCES_PERFORMANCE_MEASURE_HINT"));
     measureHB->pack_start(*measureCB, Gtk::PACK_SHRINK, 0);
     chunkSizeVB->add(*measureHB);
->>>>>>> 28bf4f0d
 
     placeSpinBox(chunkSizeVB, chunkSizeAMSB, "PREFERENCES_CHUNKSIZE_RAW_AMAZE", 0, 1, 5, 2, 1, 16);
     placeSpinBox(chunkSizeVB, chunkSizeCASB, "PREFERENCES_CHUNKSIZE_RAW_CA", 0, 1, 5, 2, 1, 16);
@@ -754,11 +721,7 @@
 #else
     int maxThreadNumber = 10;
 #endif
-<<<<<<< HEAD
-
-    threadsSpinBtn->set_range (0, maxThreadNumber);
-=======
->>>>>>> 28bf4f0d
+
 
     placeSpinBox(threadsVBox, threadsSpinBtn, "PREFERENCES_PERFORMANCE_THREADS_LABEL", 0, 1, 5, 2, 0, maxThreadNumber);
 
