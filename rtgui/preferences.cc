--- conflicted
+++ resolved
@@ -600,19 +600,6 @@
     cdf->add(*dirgrid);
     mvbpp->pack_start(*cdf, Gtk::PACK_SHRINK, 4);
 
-<<<<<<< HEAD
-    // Metadata
-    Gtk::Frame* fmd = Gtk::manage(new Gtk::Frame(M("PREFERENCES_METADATA")));
-    Gtk::VBox* vbmd = Gtk::manage(new Gtk::VBox());
-    ckbTunnelMetaData = Gtk::manage(new Gtk::CheckButton(M("PREFERENCES_TUNNELMETADATA")));
-    vbmd->pack_start(*ckbTunnelMetaData, Gtk::PACK_SHRINK, 4);
-    fmd->add(*vbmd);
-    mvbpp->pack_start(*fmd, Gtk::PACK_SHRINK, 4);
-
-
-
-=======
->>>>>>> e229b951
     return mvbpp;
 }
 
@@ -1826,11 +1813,6 @@
     moptions.paramsLoadLocation = (PPLoadLocation)loadParamsPreference->get_active_row_number();
     moptions.useBundledProfiles = useBundledProfiles->get_active();
 
-<<<<<<< HEAD
-    moptions.tunnelMetaData = ckbTunnelMetaData->get_active();
-
-=======
->>>>>>> e229b951
     moptions.rtSettings.darkFramesPath = darkFrameDir->get_filename();
     moptions.rtSettings.flatFieldsPath = flatFieldDir->get_filename();
 
@@ -2061,11 +2043,6 @@
     loadParamsPreference->set_active(moptions.paramsLoadLocation);
     useBundledProfiles->set_active(moptions.useBundledProfiles);
 
-<<<<<<< HEAD
-    ckbTunnelMetaData->set_active(moptions.tunnelMetaData);
-
-=======
->>>>>>> e229b951
     if (!moptions.tabbedUI) {
         editorLayout->set_active(moptions.mainNBVertical ? 1 : 0);
     } else {
