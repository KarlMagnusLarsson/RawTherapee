/*
 *  This file is part of RawTherapee.
 *
 *  Copyright (c) 2004-2010 Gabor Horvath <hgabor@rawtherapee.com>
 *
 *  RawTherapee is free software: you can redistribute it and/or modify
 *  it under the terms of the GNU General Public License as published by
 *  the Free Software Foundation, either version 3 of the License, or
 *  (at your option) any later version.
 *
 *  RawTherapee is distributed in the hope that it will be useful,
 *  but WITHOUT ANY WARRANTY; without even the implied warranty of
 *  MERCHANTABILITY or FITNESS FOR A PARTICULAR PURPOSE.  See the
 *  GNU General Public License for more details.
 *
 *  You should have received a copy of the GNU General Public License
 *  along with RawTherapee.  If not, see <http://www.gnu.org/licenses/>.
 */
#include <glibmm.h>
#include <glib/gstdio.h>
#include <cstring>
#include "../rtengine/rt_math.h"

#include <fstream>
#include <iomanip>
#include <sstream>
#include <string>

#include "thumbnail.h"
#include "batchqueue.h"
#include "multilangmgr.h"
#include "filecatalog.h"
#include "batchqueuebuttonset.h"
#include "guiutils.h"
#include "../rtengine/safegtk.h"
#include "rtimage.h"

using namespace std;
using namespace rtengine;

BatchQueue::BatchQueue (FileCatalog* aFileCatalog) : processing(NULL), fileCatalog(aFileCatalog), sequence(0), listener(NULL)
{

    location = THLOC_BATCHQUEUE;

    int p = 0;

    pmenu.attach (*Gtk::manage(open = new Gtk::MenuItem (M("FILEBROWSER_POPUPOPENINEDITOR"))), 0, 1, p, p + 1);
    p++;
    pmenu.attach (*Gtk::manage(selall = new Gtk::MenuItem (M("FILEBROWSER_POPUPSELECTALL"))), 0, 1, p, p + 1);
    p++;
    pmenu.attach (*Gtk::manage(new Gtk::SeparatorMenuItem ()), 0, 1, p, p + 1);
    p++;

<<<<<<< HEAD
    pmenu->attach (*Gtk::manage(head = new MyImageMenuItem (M("FILEBROWSER_POPUPMOVEHEAD"), "toleftend.png")), 0, 1, p, p + 1);
=======
    pmenu.attach (*Gtk::manage(head = new Gtk::ImageMenuItem (M("FILEBROWSER_POPUPMOVEHEAD"))), 0, 1, p, p + 1);
>>>>>>> b5aa2dcf
    p++;

<<<<<<< HEAD
    pmenu->attach (*Gtk::manage(tail = new MyImageMenuItem (M("FILEBROWSER_POPUPMOVEEND"), "torightend.png")), 0, 1, p, p + 1);
=======
    pmenu.attach (*Gtk::manage(tail = new Gtk::ImageMenuItem (M("FILEBROWSER_POPUPMOVEEND"))), 0, 1, p, p + 1);
>>>>>>> b5aa2dcf
    p++;

    pmenu.attach (*Gtk::manage(new Gtk::SeparatorMenuItem ()), 0, 1, p, p + 1);
    p++;

<<<<<<< HEAD
    pmenu->attach (*Gtk::manage(cancel = new MyImageMenuItem (M("FILEBROWSER_POPUPCANCELJOB"), "gtk-close.png")), 0, 1, p, p + 1);
=======
    pmenu.attach (*Gtk::manage(cancel = new Gtk::ImageMenuItem (M("FILEBROWSER_POPUPCANCELJOB"))), 0, 1, p, p + 1);
>>>>>>> b5aa2dcf
    p++;

    pmenu.show_all ();

    // Accelerators
    pmaccelgroup = Gtk::AccelGroup::create ();
<<<<<<< HEAD
    pmenu->set_accel_group (pmaccelgroup);
    open->add_accelerator ("activate", pmenu->get_accel_group(), GDK_KEY_e, Gdk::CONTROL_MASK, Gtk::ACCEL_VISIBLE);
    selall->add_accelerator ("activate", pmenu->get_accel_group(), GDK_KEY_a, Gdk::CONTROL_MASK, Gtk::ACCEL_VISIBLE);
    head->add_accelerator ("activate", pmenu->get_accel_group(), GDK_KEY_Home, (Gdk::ModifierType)0, Gtk::ACCEL_VISIBLE);
    tail->add_accelerator ("activate", pmenu->get_accel_group(), GDK_KEY_End, (Gdk::ModifierType)0, Gtk::ACCEL_VISIBLE);
    cancel->add_accelerator ("activate", pmenu->get_accel_group(), GDK_KEY_Delete, (Gdk::ModifierType)0, Gtk::ACCEL_VISIBLE);
=======
    pmenu.set_accel_group (pmaccelgroup);
    open->add_accelerator ("activate", pmaccelgroup, GDK_e, Gdk::CONTROL_MASK, Gtk::ACCEL_VISIBLE);
    selall->add_accelerator ("activate", pmaccelgroup, GDK_a, Gdk::CONTROL_MASK, Gtk::ACCEL_VISIBLE);
    head->add_accelerator ("activate", pmaccelgroup, GDK_Home, (Gdk::ModifierType)0, Gtk::ACCEL_VISIBLE);
    tail->add_accelerator ("activate", pmaccelgroup, GDK_End, (Gdk::ModifierType)0, Gtk::ACCEL_VISIBLE);
    cancel->add_accelerator ("activate", pmaccelgroup, GDK_Delete, (Gdk::ModifierType)0, Gtk::ACCEL_VISIBLE);
>>>>>>> b5aa2dcf

    open->signal_activate().connect(sigc::mem_fun(*this, &BatchQueue::openLastSelectedItemInEditor));
    cancel->signal_activate().connect (std::bind (&BatchQueue::cancelItems, this, std::ref (selected)));
    head->signal_activate().connect (std::bind (&BatchQueue::headItems, this, std::ref (selected)));
    tail->signal_activate().connect (std::bind (&BatchQueue::tailItems, this, std::ref (selected)));
    selall->signal_activate().connect (sigc::mem_fun(*this, &BatchQueue::selectAll));

    setArrangement (ThumbBrowserBase::TB_Vertical);
}

BatchQueue::~BatchQueue ()
{
#if PROTECT_VECTORS
    MYWRITERLOCK(l, entryRW);
#endif

    // The listener merges parameters with old values, so delete afterwards
    for (size_t i = 0; i < fd.size(); i++) {
        delete fd.at(i);
    }

    fd.clear ();
}

void BatchQueue::resizeLoadedQueue()
{
#if PROTECT_VECTORS
    MYWRITERLOCK(l, entryRW);
#endif

    const auto height = getThumbnailHeight ();

    for (const auto entry : fd)
        entry->resize(height);
}

// Reduce the max size of a thumb, since thumb is processed synchronously on adding to queue
// leading to very long waiting when adding more images
int BatchQueue::calcMaxThumbnailHeight()
{
    return std::min(options.maxThumbnailHeight, 200);
}

// Function for virtual override in thumbbrowser base
int BatchQueue::getMaxThumbnailHeight() const
{
    return calcMaxThumbnailHeight();
}

void BatchQueue::saveThumbnailHeight (int height)
{
    options.thumbSizeQueue = height;
}

int BatchQueue::getThumbnailHeight ()
{
    // The user could have manually forced the option to a too big value
    return std::max(std::min(options.thumbSizeQueue, 200), 10);
}

void BatchQueue::rightClicked (ThumbBrowserEntryBase* entry)
{
    pmenu.popup (3, this->eventTime);
}

void BatchQueue::doubleClicked(ThumbBrowserEntryBase* entry)
{
    openItemInEditor(entry);
}

bool BatchQueue::keyPressed (GdkEventKey* event)
{
    bool ctrl  = event->state & GDK_CONTROL_MASK;

    if ((event->keyval == GDK_KEY_A || event->keyval == GDK_KEY_a) && ctrl) {
        selectAll ();
        return true;
    } else if ((event->keyval == GDK_KEY_E || event->keyval == GDK_KEY_e) && ctrl) {
        openLastSelectedItemInEditor();
        return true;
    } else if (event->keyval == GDK_KEY_Home) {
        headItems (selected);
        return true;
    } else if (event->keyval == GDK_KEY_End) {
        tailItems (selected);
        return true;
    } else if (event->keyval == GDK_KEY_Delete) {
        cancelItems (selected);
        return true;
    }

    return false;
}

void BatchQueue::addEntries (const std::vector<BatchQueueEntry*>& entries, bool head, bool save)
{
    {
#if PROTECT_VECTORS
        MYWRITERLOCK(l, entryRW);
#endif

        for (const auto entry : entries) {

            entry->setParent (this);

            // BatchQueueButtonSet have to be added before resizing to take them into account
            const auto bqbs = new BatchQueueButtonSet (entry);
            bqbs->setButtonListener (this);
            entry->addButtonSet (bqbs);

            // batch queue might have smaller, restricted size
            entry->resize (getThumbnailHeight());

            // recovery save
            const auto tempFile = getTempFilenameForParams (entry->filename);

            if (!entry->params.save (tempFile))
                entry->savedParamsFile = tempFile;

            entry->selected = false;

            // insert either at the end, or before the first non-processing entry
            auto pos = fd.end ();

            if (head)
                pos = std::find_if (fd.begin (), fd.end (), [] (const ThumbBrowserEntryBase* fdEntry) { return !fdEntry->processing; });

            fd.insert (pos, entry);

            if (entry->thumbnail)
                entry->thumbnail->imageEnqueued ();
        }
    }

    if (save)
        saveBatchQueue ();

    redraw ();
    notifyListener (false);
}

bool BatchQueue::saveBatchQueue ()
{
    const auto fileName = Glib::build_filename (options.rtdir, "batch", "queue.csv");

    std::ofstream file (fileName, std::ios::trunc);

    if (!file.is_open ())
        return false;

    {
#if PROTECT_VECTORS
        MYREADERLOCK(l, entryRW);
#endif
        if (fd.empty ())
            return true;

        // The column's header is mandatory (the first line will be skipped when loaded)
        file << "input image full path|param file full path|output image full path|file format|jpeg quality|jpeg subsampling|"
             << "png bit depth|png compression|tiff bit depth|uncompressed tiff|save output params|force format options|<end of line>"
             << std::endl;

        // method is already running with entryLock, so no need to lock again
        for (const auto fdEntry : fd) {

            const auto entry = static_cast<BatchQueueEntry*> (fdEntry);
            const auto& saveFormat = entry->saveFormat;

            // Warning: for code's simplicity in loadBatchQueue, each field must end by the '|' character, safer than ';' or ',' since it can't be used in paths
            file << entry->filename << '|' << entry->savedParamsFile << '|' << entry->outFileName << '|' << saveFormat.format << '|'
                 << saveFormat.jpegQuality << '|' << saveFormat.jpegSubSamp << '|'
                 << saveFormat.pngBits << '|' << saveFormat.pngCompression << '|'
                 << saveFormat.tiffBits << '|'  << saveFormat.tiffUncompressed << '|'
                 << saveFormat.saveParams << '|' << entry->forceFormatOpts << '|'
                 << std::endl;
        }
    }

    return true;
}

bool BatchQueue::loadBatchQueue ()
{
    const auto fileName = Glib::build_filename (options.rtdir, "batch", "queue.csv");

    std::ifstream file (fileName);

    if (file.is_open ()) {
        // Yes, it's better to get the lock for the whole file reading,
        // to update the list in one shot without any other concurrent access!
#if PROTECT_VECTORS
        MYWRITERLOCK(l, entryRW);
#endif

        std::string row, column;
        std::vector<std::string> values;

        // skipping the first row
        std::getline (file, row);

        while (std::getline (file, row)) {

            std::istringstream line (row);

            values.clear ();

            while (std::getline(line, column, '|')) {
                values.push_back (column);
            }

            auto value = values.begin ();

            const auto nextStringOr = [&] (const Glib::ustring& defaultValue) -> Glib::ustring
            {
                return value != values.end () ? Glib::ustring(*value++) : defaultValue;
            };
            const auto nextIntOr = [&] (int defaultValue) -> int
            {
                try {
                    return value != values.end () ? std::stoi(*value++) : defaultValue;
                }
                catch (std::exception&) {
                    return defaultValue;
                }
            };

            const auto source = nextStringOr (Glib::ustring ());
            const auto paramsFile = nextStringOr (Glib::ustring ());

            if (source.empty () || paramsFile.empty ())
                continue;

            const auto outputFile = nextStringOr (Glib::ustring ());
            const auto saveFmt = nextStringOr (options.saveFormat.format);
            const auto jpegQuality = nextIntOr (options.saveFormat.jpegQuality);
            const auto jpegSubSamp = nextIntOr (options.saveFormat.jpegSubSamp);
            const auto pngBits = nextIntOr (options.saveFormat.pngBits);
            const auto pngCompression = nextIntOr (options.saveFormat.pngCompression);
            const auto tiffBits = nextIntOr (options.saveFormat.tiffBits);
            const auto tiffUncompressed = nextIntOr (options.saveFormat.tiffUncompressed);
            const auto saveParams = nextIntOr (options.saveFormat.saveParams);
            const auto forceFormatOpts = nextIntOr (options.forceFormatOpts);

            rtengine::procparams::ProcParams pparams;

            if (pparams.load (paramsFile))
                continue;

            auto thumb = CacheManager::getInstance ()->getEntry (source);

            if (!thumb)
                continue;

            auto job = rtengine::ProcessingJob::create (source, thumb->getType () == FT_Raw, pparams);

            auto prevh = getMaxThumbnailHeight ();
            auto prevw = prevh;
            thumb->getThumbnailSize (prevw, prevh, &pparams);

            auto entry = new BatchQueueEntry (job, pparams, source, prevw, prevh, thumb);
            thumb->decreaseRef ();  // Removing the refCount acquired by cacheMgr->getEntry
            entry->setParent (this);

            // BatchQueueButtonSet have to be added before resizing to take them into account
            auto bqbs = new BatchQueueButtonSet (entry);
            bqbs->setButtonListener (this);
            entry->addButtonSet (bqbs);

            entry->savedParamsFile = paramsFile;
            entry->selected = false;
            entry->outFileName = outputFile;

            if (!outputFile.empty ()) {
                auto& saveFormat = entry->saveFormat;
                saveFormat.format = saveFmt;
                saveFormat.jpegQuality = jpegQuality;
                saveFormat.jpegSubSamp = jpegSubSamp;
                saveFormat.pngBits = pngBits;
                saveFormat.pngCompression = pngCompression;
                saveFormat.tiffBits = tiffBits;
                saveFormat.tiffUncompressed = tiffUncompressed != 0;
                saveFormat.saveParams = saveParams != 0;
                entry->forceFormatOpts = forceFormatOpts != 0;
            } else {
                entry->forceFormatOpts = false;
            }

            fd.push_back (entry);
        }
    }

    redraw ();
    notifyListener (false);

    return !fd.empty ();
}

Glib::ustring BatchQueue::getTempFilenameForParams( const Glib::ustring filename )
{
    time_t rawtime;
    struct tm *timeinfo;
    char stringTimestamp [80];
    time ( &rawtime );
    timeinfo = localtime ( &rawtime );
    strftime (stringTimestamp, sizeof(stringTimestamp), "_%Y%m%d%H%M%S_", timeinfo);
    Glib::ustring savedParamPath;
    savedParamPath = options.rtdir + "/batch/";
    safe_g_mkdir_with_parents (savedParamPath, 0755);
    savedParamPath += Glib::path_get_basename (filename);
    savedParamPath += stringTimestamp;
    savedParamPath += paramFileExtension;
    return savedParamPath;
}

int cancelItemUI (void* data)
{
    safe_g_remove( (static_cast<BatchQueueEntry*>(data))->savedParamsFile );
    delete static_cast<BatchQueueEntry*>(data);
    return 0;
}

void BatchQueue::cancelItems (const std::vector<ThumbBrowserEntryBase*>& items)
{
    {
#if PROTECT_VECTORS
        MYWRITERLOCK(l, entryRW);
#endif

        for (const auto item : items) {

            const auto entry = static_cast<BatchQueueEntry*> (item);

            if (entry->processing)
                continue;

            const auto pos = std::find (fd.begin (), fd.end (), entry);

            if (pos == fd.end ())
                continue;

            fd.erase (pos);

            rtengine::ProcessingJob::destroy (entry->job);

            if (entry->thumbnail)
                entry->thumbnail->imageRemovedFromQueue ();

            g_idle_add (cancelItemUI, entry);
        }

        for (const auto entry : fd)
            entry->selected = false;

        lastClicked = nullptr;
        selected.clear ();
    }

    saveBatchQueue ();

    redraw ();
    notifyListener (false);
}

void BatchQueue::headItems (const std::vector<ThumbBrowserEntryBase*>& items)
{
    {
#if PROTECT_VECTORS
        MYWRITERLOCK(l, entryRW);
#endif
        for (auto item = items.rbegin(); item != items.rend(); ++item) {

            const auto entry = static_cast<BatchQueueEntry*> (*item);

            if (entry->processing)
                continue;

            const auto pos = std::find (fd.begin (), fd.end (), entry);

            if (pos == fd.end () || pos == fd.begin ())
                continue;

            fd.erase (pos);

            // find the first item that is not under processing
            const auto newPos = std::find_if (fd.begin (), fd.end (), [] (const ThumbBrowserEntryBase* fdEntry) { return !fdEntry->processing; });

            fd.insert (newPos, entry);
        }
    }

    saveBatchQueue ();

    redraw ();
}

void BatchQueue::tailItems (const std::vector<ThumbBrowserEntryBase*>& items)
{
    {
#if PROTECT_VECTORS
        MYWRITERLOCK(l, entryRW);
#endif

        for (const auto item : items) {

            const auto entry = static_cast<BatchQueueEntry*> (item);

            if (entry->processing)
                continue;

            const auto pos = std::find (fd.begin (), fd.end (), entry);

            if (pos == fd.end ())
                continue;

            fd.erase (pos);

            fd.push_back (entry);
        }
    }

    saveBatchQueue ();

    redraw ();
}

void BatchQueue::selectAll ()
{
    {
        // TODO: Check for Linux
#if PROTECT_VECTORS
        MYWRITERLOCK(l, entryRW);
#endif

        lastClicked = NULL;
        selected.clear ();

        for (size_t i = 0; i < fd.size(); i++) {
            if (fd[i]->processing) {
                continue;
            }

            fd[i]->selected = true;
            selected.push_back (fd[i]);
        }
    }
    queue_draw ();
}

void BatchQueue::openLastSelectedItemInEditor()
{
    {
        // TODO: Check for Linux
#if PROTECT_VECTORS
        MYREADERLOCK(l, entryRW);
#endif

        if (selected.size() > 0) {
            openItemInEditor(selected.back());
        }
    }
}

void BatchQueue::openItemInEditor(ThumbBrowserEntryBase* item)
{
    if (item) {
        std::vector< ::Thumbnail*> requestedItem;
        requestedItem.push_back(item->thumbnail);
        fileCatalog->openRequested(requestedItem);
    }
}


void BatchQueue::startProcessing ()
{

    if (!processing) {
        // TODO: Check for Linux
#if PROTECT_VECTORS
        MYWRITERLOCK(l, entryRW);
#endif

        if (!fd.empty()) {
            BatchQueueEntry* next;

            next = static_cast<BatchQueueEntry*>(fd[0]);
            // tag it as processing and set sequence
            next->processing = true;
            next->sequence = sequence = 1;
            processing = next;

            // remove from selection
            if (processing->selected) {
                std::vector<ThumbBrowserEntryBase*>::iterator pos = std::find (selected.begin(), selected.end(), processing);

                if (pos != selected.end()) {
                    selected.erase (pos);
                }

                processing->selected = false;
            }

#if PROTECT_VECTORS
            MYWRITERLOCK_RELEASE(l);
#endif

            // remove button set
            next->removeButtonSet ();

            // start batch processing
            rtengine::startBatchProcessing (next->job, this, options.tunnelMetaData);
            queue_draw ();
        }
    }
}

rtengine::ProcessingJob* BatchQueue::imageReady (rtengine::IImage16* img)
{

    // save image img
    Glib::ustring fname;
    SaveFormat saveFormat;

    if (processing->outFileName == "") { // auto file name
        Glib::ustring s = calcAutoFileNameBase (processing->filename, processing->sequence);
        saveFormat = options.saveFormatBatch;
        fname = autoCompleteFileName (s, saveFormat.format);
    } else { // use the save-as filename with automatic completion for uniqueness
        if (processing->forceFormatOpts) {
            saveFormat = processing->saveFormat;
        } else {
            saveFormat = options.saveFormatBatch;
        }

        // The output filename's extension is forced to the current or selected output format,
        // despite what the user have set in the fielneame's field of the "Save as" dialgo box
        fname = autoCompleteFileName (removeExtension(processing->outFileName), saveFormat.format);
        //fname = autoCompleteFileName (removeExtension(processing->outFileName), getExtension(processing->outFileName));
    }

    //printf ("fname=%s, %s\n", fname.c_str(), removeExtension(fname).c_str());

    if (img && fname != "") {
        int err = 0;

        if (saveFormat.format == "tif") {
            err = img->saveAsTIFF (fname, saveFormat.tiffBits, saveFormat.tiffUncompressed);
        } else if (saveFormat.format == "png") {
            err = img->saveAsPNG (fname, saveFormat.pngCompression, saveFormat.pngBits);
        } else if (saveFormat.format == "jpg") {
            err = img->saveAsJPEG (fname, saveFormat.jpegQuality, saveFormat.jpegSubSamp);
        }

        img->free ();

        if (err) {
            throw Glib::FileError(Glib::FileError::FAILED, M("MAIN_MSG_CANNOTSAVE") + "\n" + fname);
        }

        if (saveFormat.saveParams) {
            // We keep the extension to avoid overwriting the profile when we have
            // the same output filename with different extension
            //processing->params.save (removeExtension(fname) + paramFileExtension);
            processing->params.save (fname + ".out" + paramFileExtension);
        }

        if (processing->thumbnail) {
            processing->thumbnail->imageDeveloped ();
            processing->thumbnail->imageRemovedFromQueue ();
        }
    }

    // save temporary params file name: delete as last thing
    Glib::ustring processedParams = processing->savedParamsFile;

    // delete from the queue
    bool queueEmptied = false;
    bool remove_button_set = false;

    {
        // TODO: Check for Linux
#if PROTECT_VECTORS
        MYWRITERLOCK(l, entryRW);
#endif

        delete processing;
        processing = NULL;

        fd.erase (fd.begin());

        // return next job
        if (fd.empty()) {
            queueEmptied = true;
        } else if (listener && listener->canStartNext ()) {
            BatchQueueEntry* next = static_cast<BatchQueueEntry*>(fd[0]);
            // tag it as selected and set sequence
            next->processing = true;
            next->sequence = ++sequence;
            processing = next;

            // remove from selection
            if (processing->selected) {
                std::vector<ThumbBrowserEntryBase*>::iterator pos = std::find (selected.begin(), selected.end(), processing);

                if (pos != selected.end()) {
                    selected.erase (pos);
                }

                processing->selected = false;
            }

            // remove button set
            remove_button_set = true;
        }
    }

    if (remove_button_set) {
        // ButtonSet have Cairo::Surface which might be rendered while we're trying to delete them
        GThreadLock lock;
        processing->removeButtonSet ();
    }

    if (saveBatchQueue( )) {
        safe_g_remove( processedParams );
        // Delete all files in directory \batch when finished, just to be sure to remove zombies

        // Not sure that locking is necessary, but it should be safer
        // TODO: Check for Linux
#if PROTECT_VECTORS
        MYREADERLOCK(l, entryRW);
#endif

        if( fd.empty() ) {
#if PROTECT_VECTORS
            MYREADERLOCK_RELEASE(l);
#endif
            std::vector<Glib::ustring> names;
            Glib::ustring batchdir = Glib::build_filename(options.rtdir, "batch");
            Glib::RefPtr<Gio::File> dir = Gio::File::create_for_path (batchdir);
            safe_build_file_list (dir, names, batchdir);

            for(std::vector<Glib::ustring>::iterator iter = names.begin(); iter != names.end(); iter++ ) {
                safe_g_remove( *iter );
            }
        }
    }

    redraw ();
    notifyListener (queueEmptied);

    return processing ? processing->job : NULL;
}

// Calculates automatic filename of processed batch entry, but just the base name
// example output: "c:\out\converted\dsc0121"
Glib::ustring BatchQueue::calcAutoFileNameBase (const Glib::ustring& origFileName, int sequence)
{

    std::vector<Glib::ustring> pa;
    std::vector<Glib::ustring> da;

    for (size_t i = 0; i < origFileName.size(); i++) {
        while ((i < origFileName.size()) && (origFileName[i] == '\\' || origFileName[i] == '/')) {
            i++;
        }

        if (i >= origFileName.size()) {
            break;
        }

        Glib::ustring tok = "";

        while ((i < origFileName.size()) && !(origFileName[i] == '\\' || origFileName[i] == '/')) {
            tok = tok + origFileName[i++];
        }

        da.push_back (tok);
    }

    if (origFileName[0] == '/' || origFileName[0] == '\\') {
        pa.push_back ("/" + da[0]);
    } else {
        pa.push_back (da[0]);
    }

    for (size_t i = 1; i < da.size(); i++) {
        pa.push_back (pa[i - 1] + "/" + da[i]);
    }

//    for (int i=0; i<da.size(); i++)
//        printf ("da: %s\n", da[i].c_str());
//    for (int i=0; i<pa.size(); i++)
//        printf ("pa: %s\n", pa[i].c_str());

    // extracting filebase
    Glib::ustring filename;

    int extpos = origFileName.size() - 1;

    for (; extpos >= 0 && origFileName[extpos] != '.'; extpos--);

    for (int k = extpos - 1; k >= 0 && origFileName[k] != '/' && origFileName[k] != '\\'; k--) {
        filename = origFileName[k] + filename;
    }

//    printf ("%d, |%s|\n", extpos, filename.c_str());

    // constructing full output path
//    printf ("path=|%s|\n", options.savePath.c_str());

    Glib::ustring path = "";

    if (options.saveUsePathTemplate) {
        int ix = 0;

        while (options.savePathTemplate[ix] != 0) {
            if (options.savePathTemplate[ix] == '%') {
                ix++;

                if (options.savePathTemplate[ix] == 'p') {
                    ix++;
                    int i = options.savePathTemplate[ix] - '0';

                    if (i < pa.size()) {
                        path = path + pa[pa.size() - i - 1] + '/';
                    }

                    ix++;
                } else if (options.savePathTemplate[ix] == 'd') {
                    ix++;
                    int i = options.savePathTemplate[ix] - '0';

                    if (i < da.size()) {
                        path = path + da[da.size() - i - 1];
                    }
                } else if (options.savePathTemplate[ix] == 'f') {
                    path = path + filename;
                } else if (options.savePathTemplate[ix] == 'r') { // rank from pparams
                    char rank;
                    rtengine::procparams::ProcParams pparams;

                    if( pparams.load(origFileName + paramFileExtension) == 0 ) {
                        if (!pparams.inTrash) {
                            rank = pparams.rank + '0';
                        } else {
                            rank = 'x';
                        }
                    } else {
                        rank = '0';    // if param file not loaded (e.g. does not exist), default to rank=0
                    }

                    path += rank;
                } else if (options.savePathTemplate[ix] == 's') { // sequence
                    std::ostringstream seqstr;

                    int w = options.savePathTemplate[ix + 1] - '0';

                    if (w >= 1 && w <= 9) {
                        ix++;
                        seqstr << std::setw (w) << std::setfill ('0');
                    }

                    seqstr << sequence;
                    path += seqstr.str ();
                }
            }

            else {
                path = path + options.savePathTemplate[ix];
            }

            ix++;
        }
    } else {
        path = Glib::build_filename (options.savePathFolder, filename);
    }

    return path;
}

Glib::ustring BatchQueue::autoCompleteFileName (const Glib::ustring& fileName, const Glib::ustring& format)
{

    // separate filename and the path to the destination directory
    Glib::ustring dstdir = Glib::path_get_dirname (fileName);
    Glib::ustring dstfname = Glib::path_get_basename (fileName);
    Glib::ustring fname;

    // create directory, if does not exist
    if (safe_g_mkdir_with_parents (dstdir, 0755) ) {
        return "";
    }

    // In overwrite mode we TRY to delete the old file first.
    // if that's not possible (e.g. locked by viewer, R/O), we revert to the standard naming scheme
    bool inOverwriteMode = options.overwriteOutputFile;

    for (int tries = 0; tries < 100; tries++) {
        if (tries == 0) {
            fname = Glib::ustring::compose ("%1.%2", Glib::build_filename (dstdir,  dstfname), format);
        } else {
            fname = Glib::ustring::compose ("%1-%2.%3", Glib::build_filename (dstdir,  dstfname), tries, format);
        }

        int fileExists = safe_file_test (fname, Glib::FILE_TEST_EXISTS);

        if (inOverwriteMode && fileExists) {
            if (safe_g_remove(fname) == -1) {
                inOverwriteMode = false;    // failed to delete- revert to old naming scheme
            } else {
                fileExists = false;    // deleted now
            }
        }

        if (!fileExists) {
            return fname;
        }
    }

    return "";
}

int setProgressUI (void* p)
{
    (static_cast<BatchQueue*>(p))->redraw();
    return 0;
}

void BatchQueue::setProgress (double p)
{

    if (processing) {
        processing->progress = p;
    }

    // No need to acquire the GUI, setProgressUI will do it
    g_idle_add (setProgressUI, this);
}

void BatchQueue::buttonPressed (LWButton* button, int actionCode, void* actionData)
{

    std::vector<ThumbBrowserEntryBase*> bqe;
    bqe.push_back (static_cast<BatchQueueEntry*>(actionData));

    if (actionCode == 10) { // cancel
        cancelItems (bqe);
    } else if (actionCode == 8) { // to head
        headItems (bqe);
    } else if (actionCode == 9) { // to tail
        tailItems (bqe);
    }
}

struct NLParams {
    BatchQueueListener* listener;
    int qsize;
    bool queueEmptied;
    bool queueError;
    Glib::ustring queueErrorMessage;
};

int bqnotifylistenerUI (void* data)
{
    NLParams* params = static_cast<NLParams*>(data);
    params->listener->queueSizeChanged (params->qsize, params->queueEmptied, params->queueError, params->queueErrorMessage);
    delete params;
    return 0;
}

void BatchQueue::notifyListener (bool queueEmptied)
{

    if (listener) {
        NLParams* params = new NLParams;
        params->listener = listener;
        {
            // TODO: Check for Linux
#if PROTECT_VECTORS
            MYREADERLOCK(l, entryRW);
#endif
            params->qsize = fd.size();
        }
        params->queueEmptied = queueEmptied;
        params->queueError = false;
        add_idle (bqnotifylistenerUI, params);
    }
}

void BatchQueue::redrawNeeded (LWButton* button)
{
    GThreadLock lock;
    queue_draw ();
}

void BatchQueue::error (Glib::ustring msg)
{

    if (processing && processing->processing) {
        // restore failed thumb
        BatchQueueButtonSet* bqbs = new BatchQueueButtonSet (processing);
        bqbs->setButtonListener (this);
        processing->addButtonSet (bqbs);
        processing->processing = false;
        processing->job = rtengine::ProcessingJob::create(processing->filename, processing->thumbnail->getType() == FT_Raw, processing->params);
        processing = NULL;
        redraw ();
    }

    if (listener) {
        NLParams* params = new NLParams;
        params->listener = listener;
        params->queueEmptied = false;
        params->queueError = true;
        params->queueErrorMessage = msg;
        add_idle (bqnotifylistenerUI, params);
    }
}<|MERGE_RESOLUTION|>--- conflicted
+++ resolved
@@ -52,49 +52,28 @@
     pmenu.attach (*Gtk::manage(new Gtk::SeparatorMenuItem ()), 0, 1, p, p + 1);
     p++;
 
-<<<<<<< HEAD
-    pmenu->attach (*Gtk::manage(head = new MyImageMenuItem (M("FILEBROWSER_POPUPMOVEHEAD"), "toleftend.png")), 0, 1, p, p + 1);
-=======
-    pmenu.attach (*Gtk::manage(head = new Gtk::ImageMenuItem (M("FILEBROWSER_POPUPMOVEHEAD"))), 0, 1, p, p + 1);
->>>>>>> b5aa2dcf
+    pmenu.attach (*Gtk::manage(head = new MyImageMenuItem (M("FILEBROWSER_POPUPMOVEHEAD"), "toleftend.png")), 0, 1, p, p + 1);
     p++;
 
-<<<<<<< HEAD
-    pmenu->attach (*Gtk::manage(tail = new MyImageMenuItem (M("FILEBROWSER_POPUPMOVEEND"), "torightend.png")), 0, 1, p, p + 1);
-=======
-    pmenu.attach (*Gtk::manage(tail = new Gtk::ImageMenuItem (M("FILEBROWSER_POPUPMOVEEND"))), 0, 1, p, p + 1);
->>>>>>> b5aa2dcf
+    pmenu.attach (*Gtk::manage(tail = new MyImageMenuItem (M("FILEBROWSER_POPUPMOVEEND"), "torightend.png")), 0, 1, p, p + 1);
     p++;
 
     pmenu.attach (*Gtk::manage(new Gtk::SeparatorMenuItem ()), 0, 1, p, p + 1);
     p++;
 
-<<<<<<< HEAD
-    pmenu->attach (*Gtk::manage(cancel = new MyImageMenuItem (M("FILEBROWSER_POPUPCANCELJOB"), "gtk-close.png")), 0, 1, p, p + 1);
-=======
-    pmenu.attach (*Gtk::manage(cancel = new Gtk::ImageMenuItem (M("FILEBROWSER_POPUPCANCELJOB"))), 0, 1, p, p + 1);
->>>>>>> b5aa2dcf
+    pmenu.attach (*Gtk::manage(cancel = new MyImageMenuItem (M("FILEBROWSER_POPUPCANCELJOB"), "gtk-close.png")), 0, 1, p, p + 1);
     p++;
 
     pmenu.show_all ();
 
     // Accelerators
     pmaccelgroup = Gtk::AccelGroup::create ();
-<<<<<<< HEAD
-    pmenu->set_accel_group (pmaccelgroup);
-    open->add_accelerator ("activate", pmenu->get_accel_group(), GDK_KEY_e, Gdk::CONTROL_MASK, Gtk::ACCEL_VISIBLE);
-    selall->add_accelerator ("activate", pmenu->get_accel_group(), GDK_KEY_a, Gdk::CONTROL_MASK, Gtk::ACCEL_VISIBLE);
-    head->add_accelerator ("activate", pmenu->get_accel_group(), GDK_KEY_Home, (Gdk::ModifierType)0, Gtk::ACCEL_VISIBLE);
-    tail->add_accelerator ("activate", pmenu->get_accel_group(), GDK_KEY_End, (Gdk::ModifierType)0, Gtk::ACCEL_VISIBLE);
-    cancel->add_accelerator ("activate", pmenu->get_accel_group(), GDK_KEY_Delete, (Gdk::ModifierType)0, Gtk::ACCEL_VISIBLE);
-=======
     pmenu.set_accel_group (pmaccelgroup);
-    open->add_accelerator ("activate", pmaccelgroup, GDK_e, Gdk::CONTROL_MASK, Gtk::ACCEL_VISIBLE);
-    selall->add_accelerator ("activate", pmaccelgroup, GDK_a, Gdk::CONTROL_MASK, Gtk::ACCEL_VISIBLE);
-    head->add_accelerator ("activate", pmaccelgroup, GDK_Home, (Gdk::ModifierType)0, Gtk::ACCEL_VISIBLE);
-    tail->add_accelerator ("activate", pmaccelgroup, GDK_End, (Gdk::ModifierType)0, Gtk::ACCEL_VISIBLE);
-    cancel->add_accelerator ("activate", pmaccelgroup, GDK_Delete, (Gdk::ModifierType)0, Gtk::ACCEL_VISIBLE);
->>>>>>> b5aa2dcf
+    open->add_accelerator ("activate", pmaccelgroup, GDK_KEY_e, Gdk::CONTROL_MASK, Gtk::ACCEL_VISIBLE);
+    selall->add_accelerator ("activate", pmaccelgroup, GDK_KEY_a, Gdk::CONTROL_MASK, Gtk::ACCEL_VISIBLE);
+    head->add_accelerator ("activate", pmaccelgroup, GDK_KEY_Home, (Gdk::ModifierType)0, Gtk::ACCEL_VISIBLE);
+    tail->add_accelerator ("activate", pmaccelgroup, GDK_KEY_End, (Gdk::ModifierType)0, Gtk::ACCEL_VISIBLE);
+    cancel->add_accelerator ("activate", pmaccelgroup, GDK_KEY_Delete, (Gdk::ModifierType)0, Gtk::ACCEL_VISIBLE);
 
     open->signal_activate().connect(sigc::mem_fun(*this, &BatchQueue::openLastSelectedItemInEditor));
     cancel->signal_activate().connect (std::bind (&BatchQueue::cancelItems, this, std::ref (selected)));
