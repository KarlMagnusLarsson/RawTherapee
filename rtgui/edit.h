/*
 *  This file is part of RawTherapee.
 *
 *  Copyright (c) 2004-2010 Gabor Horvath <hgabor@rawtherapee.com>
 *
 *  RawTherapee is free software: you can redistribute it and/or modify
 *  it under the terms of the GNU General Public License as published by
 *  the Free Software Foundation, either version 3 of the License, or
 *  (at your option) any later version.
 *
 *  RawTherapee is distributed in the hope that it will be useful,
 *  but WITHOUT ANY WARRANTY; without even the implied warranty of
 *  MERCHANTABILITY or FITNESS FOR A PARTICULAR PURPOSE.  See the
 *  GNU General Public License for more details.
 *
 *  You should have received a copy of the GNU General Public License
 *  along with RawTherapee.  If not, see <http://www.gnu.org/licenses/>.
 */
#ifndef _EDIT_H_
#define _EDIT_H_

#include <gtkmm.h>
#include "../rtengine/imagefloat.h"
#include "editid.h"
#include "cursormanager.h"
#include "../rtengine/rt_math.h"
#include "../rtengine/coord.h"
#include "guiutils.h"
#include "options.h"

class EditDataProvider;
class EditSubscriber;

/** @file
 *
 * The Edit mechanism is designed to let tools (subscribers) communicate with the preview area (provider).
 * Subscribers will be tools that need to create some graphics in the preview area, to let the user interact
 * with it in a more user friendly way.
 *
 * Do not confuse with _local_ editing, which is another topic implemented in another class. The Edit feature
 * is also not supported in batch editing from the File Browser.
 *
 * Edit tool can be of 2 types: pipette editing and object editing.
 *
 * ## Pipette edition
 *
 * By using this class, a pipette mechanism can be handled on the preview.
 *
 * Each pipette Edit tool must have a unique ID, that will identify them, and which let the ImProcCoordinator
 * or other mechanism act as appropriated. They are all defined in rtgui/editid.h. A buffer type has to be given
 * too, to know which kind of buffer to allocate (see EditSubscriber::BufferType).
 *
 * Only the first mouse button can be used to manipulate the pipette on the Preview, that's why the developer has
 * to implement at least the following 4 methods:
 *    - mouseOver
 *    - button1Pressed
 *    - drag1
 *    - button1Released
 *
 * Actually, only curves does use this class, and everything is handled for curve implementor (as much as possible).
 * See the curve's class documentation to see how to implement the curve's pipette feature.
 *
 * ### Event handling
 *
 * The mouseOver method is called on each mouse movement, excepted when dragging a point. This method can then access
 * the pipetteVal array values, which contain the mean of the pixel read in the buffer, or -1 if the cursor is outside
 * of the image. In this case, EditDataProvider::object is also set to 0 (and 1 if over the image).
 *
 * When the user will click on the left mouse button while pressing the CTRL key, button1Pressed will be called.
 * Setting "dragging" to true (or false) is not required for the pipette type editing.
 *
 * The drag1 method will be called on all subsequent mouse move. The pipetteVal[3] array will already be filled with
 * the mean of the read values under the cursor (actually a fixed square of 8px). If the BufferType is BT_SINGLEPLANE_FLOAT,
 * only the first array value will be filled.
 *
 * Then the button1Released will be called to stop the dragging.
 *
 * ## Object edition
 *
 * By using this class, objects can be drawn and manipulated on the preview.
 *
 * The developer has to handle the buttonPress, buttonRelease, drag and mouseOver methods that he needs. There
 * are buttonPress, buttonRelease and drag methods dedicated to each mouse button, for better flexibility
 * (e.g.button2Press, button2Release, drag2 will handle event when mouse button 2 is used first). RT actually
 * does not handle multiple mouse button event (e.g. button1 + button2), only one at a time. The first button pressed
 * set the mechanism, all other combined button press are ignored.
 *
 * The developer also have to fill 2 display list with object of the Geometry subclass. Each geometric shape
 * _can_ be used in one or the other, or both list at a time.
 *
 * The first list (visibleGeometry) is used to be displayed on the preview. The developer will have to set their state
 * manually (see Geometry::State), but the display shape, line width and color can be handled automatically, or with
 * specific values. To be displayed, the F_VISIBLE flag has to be set through the setActive or setVisible methods.
 *
 * The second list (mouseOverGeometry) is used in a backbuffer, the color used to draw the shape being the id of the
 * mouseOverGeometry. As an example, you could create a line to be shown in the preview, but create 2 filled Circle object
 * to be used as mouseOver detection, one on each end of the line. The association between both shape (visible and mouseOver)
 * is handled by the developer. To be displayed on this backbuffer, the F_HOVERABLE flag has to be set through the
 * setActive or setHoverable methods. For overlapping mouse over geometry, the priority is set by the order in the list :
 * the last item is detected first (think of it like a stack piled up).
 *
 *
 * ### Event handling
 *
 * RT will draw in the back buffer all mouseOverGeometry set by the developer once the Edit button is pressed, and handle
 * the events automatically.
 *
 * RT will call the mouseOver method on each mouse movement where no mouse button is pressed.
 *
 * On mouse button press over a mouseOverGeometry (that has F_HOVERABLE set), it will call the button press method corresponding
 * to the button (e.g. button1Pressed for mouse button 1), with the modifier key as parameter. Any other mouse button pressed at
 * the same time will be ignored. It's up to the developer to decide whether this action is starting a 'drag' or 'pick' action,
 * by setting the 'action' parameter to the appropriated value.
 *
 * If the user sets action to ES_ACTION_DRAGGING, RT will then send drag1 events (to stay with our button 1 pressed example) on each
 * mouse movement. It's up to the developer of the tool to handle the dragging. The EditProvider class will help you in this by
 * handling the actual position in various coordinate system and ways.
 *
 * When the user will release the mouse button, RT will call the button1Release event (in our example). The developer have
 * then to set action to ES_ACTION_NONE.
 *
 * If the user sets action to ES_ACTION_PICKING, RT will keep in memory the mouseOver object that was selected when pressing the mouse
 * (e.g. button 1), as well as the modifier keys.
 *
 * The element is said to be picked when the mouse button is released over the same mouse over object and with the same active
 * modifier keys. In this case, the corresponding picked event (e.g. picked1 in our example) and the 'picked' flag will be true.
 * If any of those condition is false, picked1 will still be be called to terminate the initiated picking action, but 'picked'
 * will be false. This is necessary because the user may want to update the geometry if the picking is aborted. The developer have
 * then to set action to ES_ACTION_NONE.
 *
 * Picking an on-screen element correspond to single-clicking on it. No double click is supported so far.
 *
 * Each of these methods have to returns a boolean value saying that the preview has to be refreshed or not (i.e. the displayed
 * geometry).
 *
 * ## Other general internal implementation notes
 *
 * When a tool is being constructed, unique IDs are affected to the EditSubscribers of the Pipette type.
 * Then the EditorPanel class will ask all ToolPanel to register the 'after' preview ImageArea object as data provider.
 * The Subscribers have now to provide a toggle button to click on to start the Edit listening. When toggling on, the Subscriber
 * register itself to the DataProvider, then an event is thrown through the standard ToolPanelListener::panelChanged
 * method to update the preview with new graphics to be displayed. If a previous Edit button was active, it will be deactivated
 * (the Edit buttons are mutually exclusive). For the Pipette type, a buffer will be created and has to be populated
 * by the developer in rtengine's pipeline. The unique pipette ID will be used to know where to fill the buffer, as each pipette
 * will need different data, corresponding to the state of the image right before the tool that needs pipette values. E.g for
 * the HSV tool, the Hue and Saturation and Value curves are applied on the current state of the image. That's why the pipette
 * of the H, S and V curve will share the same data of this "current state", otherwise the read value would be wrong.
 *
 * When the Edit process stops, the Subscriber is removed from the DataProvider, so buffers can be freed up.
 * A new ToolPanelListener::panelChanged event is also thrown to update the preview again, without the tool's
 * graphical objects. The Edit button is also toggled off (by the user or programatically).
 *
 * It means that each Edit buttons toggled on will start an update of the preview which might or might not create
 * a new History entry, depending on the ProcEvent used.
 *
 */



class ObjectMOBuffer
{
private:

    // Used to draw the objects where the color correspond to the object's ID, in order to find the correct object when hovering
    Cairo::RefPtr<Cairo::ImageSurface> objectMap;
    ObjectMode objectMode;

protected:

    // To avoid duplicated information, we points to a EditDataProvider that contains the current EditSubscriber
    // instead of pointing to the EditSubscriber directly
    EditDataProvider* dataProvider;

    void createBuffer (int width, int height);
    void resize (int newWidth, int newHeight);
    void flush();
    EditSubscriber *getEditSubscriber ();

public:
    explicit ObjectMOBuffer (EditDataProvider *dataProvider);
    ~ObjectMOBuffer();

    EditDataProvider* getDataProvider ();
    void setObjectMode (ObjectMode newType);
    ObjectMode getObjectMode ();

    Cairo::RefPtr<Cairo::ImageSurface>& getObjectMap ();

    // return true if the buffer has been allocated
    bool bufferCreated();

    int getObjectID (const rtengine::Coord& location);
};


/** @brief Coordinate system where the widgets will be drawn
 *
 * The EditCoordSystem is used to define a screen and an image coordinate system.
 */
class EditCoordSystem
{
public:
    virtual ~EditCoordSystem() {}

    /// Convert the widget's DrawingArea (i.e. preview area) coords to the edit buffer coords
    virtual void screenCoordToCropBuffer (int phyx, int phyy, int& cropx, int& cropy) = 0;
    /// Convert the widget's DrawingArea (i.e. preview area) coords to the full image coords
    virtual void screenCoordToImage (int phyx, int phyy, int& imgx, int& imgy) = 0;
    /// Convert the image coords to the widget's DrawingArea (i.e. preview area) coords
    virtual void imageCoordToScreen (int imgx, int imgy, int& phyx, int& phyy) = 0;
    /// Convert the image coords to the crop's canvas coords (full image + padding)
    virtual void imageCoordToCropCanvas (int imgx, int imgy, int& phyx, int& phyy) = 0;
    /// Convert the image coords to the edit buffer coords  (includes borders)
    virtual void imageCoordToCropBuffer (int imgx, int imgy, int& phyx, int& phyy) = 0;
    /// Convert the image coords to the displayed image coords  (no borders here)
    virtual void imageCoordToCropImage (int imgx, int imgy, int& phyx, int& phyy) = 0;
    /// Convert a size value from the preview's scale to the image's scale
    virtual int scaleValueToImage (int value) = 0;
    /// Convert a size value from the preview's scale to the image's scale
    virtual float scaleValueToImage (float value) = 0;
    /// Convert a size value from the preview's scale to the image's scale
    virtual double scaleValueToImage (double value) = 0;
    /// Convert a size value from the image's scale to the preview's scale
    virtual int scaleValueToCanvas (int value) = 0;
    /// Convert a size value from the image's scale to the preview's scale
    virtual float scaleValueToCanvas (float value) = 0;
    /// Convert a size value from the image's scale to the preview's scale
    virtual double scaleValueToCanvas (double value) = 0;
};

class RGBColor
{
    double r;
    double g;
    double b;

public:
    RGBColor ();
    explicit RGBColor (double r, double g, double b);
    explicit RGBColor (char r, char g, char b);

    void setColor (double r, double g, double b);
    void setColor (char r, char g, char b);

    double getR ();
    double getG ();
    double getB ();
};

class RGBAColor : public RGBColor
{
    double a;

public:
    RGBAColor ();
    explicit RGBAColor (double r, double g, double b, double a);
    explicit RGBAColor (char r, char g, char b, char a);

    void setColor (double r, double g, double b, double a);
    void setColor (char r, char g, char b, char a);

    double getA ();
};

/// @brief Displayable and MouseOver geometry base class
class Geometry
{
public:
    /// @brief Graphical state of the element
    enum State {
        NORMAL,     /// Default state
        ACTIVE,     /// Focused state
        PRELIGHT,   /// Hovered state
        DRAGGED,    /// When being dragged
        INSENSITIVE /// Displayed but insensitive
    };

    /// @brief Coordinate space and origin of the point
    enum Datum {
        IMAGE,          /// Image coordinate system with image's top left corner as origin
        CLICKED_POINT,  /// Screen coordinate system with clicked point as origin
        CURSOR          /// Screen coordinate system with actual cursor position as origin
    };
    enum Flags {
        F_VISIBLE     = 1 << 0, /// true if the geometry have to be drawn on the visible layer
        F_HOVERABLE   = 1 << 1, /// true if the geometry have to be drawn on the "mouse over" layer
        F_AUTO_COLOR  = 1 << 2, /// true if the color depend on the state value, not the color field above
    };

    /// @brief Key point of the image's rectangle that is used to locate the icon copy to the target point:
    enum DrivenPoint {
        DP_CENTERCENTER,
        DP_TOPLEFT,
        DP_TOPCENTER,
        DP_TOPRIGHT,
        DP_CENTERRIGHT,
        DP_BOTTOMRIGHT,
        DP_BOTTOMCENTER,
        DP_BOTTOMLEFT,
        DP_CENTERLEFT
    };

protected:
    RGBColor innerLineColor;
    RGBColor outerLineColor;
    short flags;

public:
    float innerLineWidth;  // ...outerLineWidth = innerLineWidth+2
    Datum datum;
    State state;  // set by the Subscriber

    Geometry ();
    virtual ~Geometry() {}

    void setInnerLineColor (double r, double g, double b);
    void setInnerLineColor (char r, char g, char b);
    RGBColor getInnerLineColor ();
    void setOuterLineColor (double r, double g, double b);
    void setOuterLineColor (char r, char g, char b);
    RGBColor getOuterLineColor ();
    double getOuterLineWidth ();
    double getMouseOverLineWidth ();
    void setAutoColor (bool aColor);
    bool isVisible ();
    void setVisible (bool visible);
    bool isHoverable ();
    void setHoverable (bool visible);


    // setActive will enable/disable the visible and hoverable flags in one shot!
    void setActive (bool active);

    virtual void drawOuterGeometry (Cairo::RefPtr<Cairo::Context> &cr, ObjectMOBuffer *objectBuffer, EditCoordSystem &coordSystem) = 0;
    virtual void drawInnerGeometry (Cairo::RefPtr<Cairo::Context> &cr, ObjectMOBuffer *objectBuffer, EditCoordSystem &coordSystem) = 0;
    virtual void drawToMOChannel   (Cairo::RefPtr<Cairo::Context> &cr, unsigned short id, ObjectMOBuffer *objectBuffer, EditCoordSystem &coordSystem) = 0;
};

class Circle : public Geometry
{
public:
    rtengine::Coord center;
    int radius;
    bool filled;
    bool radiusInImageSpace; /// If true, the radius depend on the image scale; if false, it is a fixed 'screen' size

    Circle ();
    Circle (rtengine::Coord& center, int radius, bool filled = false, bool radiusInImageSpace = false);
    Circle (int centerX, int centerY, int radius, bool filled = false, bool radiusInImageSpace = false);

    void drawOuterGeometry (Cairo::RefPtr<Cairo::Context> &cr, ObjectMOBuffer *objectBuffer, EditCoordSystem &coordSystem);
    void drawInnerGeometry (Cairo::RefPtr<Cairo::Context> &cr, ObjectMOBuffer *objectBuffer, EditCoordSystem &coordSystem);
    void drawToMOChannel   (Cairo::RefPtr<Cairo::Context> &cr, unsigned short id, ObjectMOBuffer *objectBuffer, EditCoordSystem &coordSystem);
};

class Arcellipse : public Geometry
{
public:
    rtengine::Coord center;
//    rtengine::Coord scalx;
//    rtengine::Coord scaly;

    double radius;
    double radius2;
    double translax;
    double translay;
    bool filled;
    bool radiusInImageSpace; /// If true, the radius depend on the image scale; if false, it is a fixed 'screen' size
    double scalx;
    double scaly;
    double begang;
    double endang;

    Arcellipse ();
    Arcellipse (rtengine::Coord& center, double radius, double radius2, double translax, double translay, double scalx, double scaly, double begang, double endang, bool filled = false, bool radiusInImageSpace = false);
    Arcellipse (int centerX, int centerY, double radius, double radius2, double translax, double translay, double scalx, double scaly, double begang, double endang, bool filled = false, bool radiusInImageSpace = false);

    void drawOuterGeometry (Cairo::RefPtr<Cairo::Context> &cr, ObjectMOBuffer *objectBuffer, EditCoordSystem &coordSystem);
    void drawInnerGeometry (Cairo::RefPtr<Cairo::Context> &cr, ObjectMOBuffer *objectBuffer, EditCoordSystem &coordSystem);
    void drawToMOChannel   (Cairo::RefPtr<Cairo::Context> &cr, unsigned short id, ObjectMOBuffer *objectBuffer, EditCoordSystem &coordSystem);
};

class Beziers : public Geometry
{
public:
    rtengine::Coord begin;
    rtengine::Coord inter;
    rtengine::Coord end;

    Beziers ();
    Beziers (rtengine::Coord& begin, rtengine::Coord& inter, rtengine::Coord& end);
    Beziers (float beginX, float beginY, float interX, float interY, float endX, float endY);

    void drawOuterGeometry (Cairo::RefPtr<Cairo::Context> &cr, ObjectMOBuffer *objectBuffer, EditCoordSystem &coordSystem);
    void drawInnerGeometry (Cairo::RefPtr<Cairo::Context> &cr, ObjectMOBuffer *objectBuffer, EditCoordSystem &coordSystem);
    void drawToMOChannel   (Cairo::RefPtr<Cairo::Context> &cr, unsigned short id, ObjectMOBuffer *objectBuffer, EditCoordSystem &coordSystem);
};


class Line : public Geometry
{
public:
    rtengine::Coord begin;
    rtengine::Coord end;

    Line ();
    Line (rtengine::Coord& begin, rtengine::Coord& end);
    Line (int beginX, int beginY, int endX, int endY);

    void drawOuterGeometry (Cairo::RefPtr<Cairo::Context> &cr, ObjectMOBuffer *objectBuffer, EditCoordSystem &coordSystem);
    void drawInnerGeometry (Cairo::RefPtr<Cairo::Context> &cr, ObjectMOBuffer *objectBuffer, EditCoordSystem &coordSystem);
    void drawToMOChannel   (Cairo::RefPtr<Cairo::Context> &cr, unsigned short id, ObjectMOBuffer *objectBuffer, EditCoordSystem &coordSystem);
};

class Polyline : public Geometry
{
public:
    std::vector<rtengine::Coord> points;
    bool filled;

    Polyline ();

    void drawOuterGeometry (Cairo::RefPtr<Cairo::Context> &cr, ObjectMOBuffer *objectBuffer, EditCoordSystem &coordSystem);
    void drawInnerGeometry (Cairo::RefPtr<Cairo::Context> &cr, ObjectMOBuffer *objectBuffer, EditCoordSystem &coordSystem);
    void drawToMOChannel (Cairo::RefPtr<Cairo::Context> &cr, unsigned short id, ObjectMOBuffer *objectBuffer, EditCoordSystem &coordSystem);
};

class Rectangle : public Geometry
{
public:
    rtengine::Coord topLeft;
    rtengine::Coord bottomRight;
    bool filled;

    Rectangle ();

    void setXYWH (int left, int top, int width, int height);
    void setXYXY (int left, int top, int right, int bottom);
    void setXYWH (rtengine::Coord topLeft, rtengine::Coord widthHeight);
    void setXYXY (rtengine::Coord topLeft, rtengine::Coord bottomRight);
    void drawOuterGeometry (Cairo::RefPtr<Cairo::Context> &cr, ObjectMOBuffer *objectBuffer, EditCoordSystem &coordSystem);
    void drawInnerGeometry (Cairo::RefPtr<Cairo::Context> &cr, ObjectMOBuffer *objectBuffer, EditCoordSystem &coordSystem);
    void drawToMOChannel (Cairo::RefPtr<Cairo::Context> &cr, unsigned short id, ObjectMOBuffer *objectBuffer, EditCoordSystem &coordSystem);
};

class OPIcon : public Geometry    // OP stands for "On Preview"
{

private:
    Cairo::RefPtr<Cairo::ImageSurface> normalImg;
    Cairo::RefPtr<Cairo::ImageSurface> prelightImg;
    Cairo::RefPtr<Cairo::ImageSurface> activeImg;
    Cairo::RefPtr<Cairo::ImageSurface> draggedImg;
    Cairo::RefPtr<Cairo::ImageSurface> insensitiveImg;

<<<<<<< HEAD
    static void setPaths (Options &opt);
    static void updateImages();
    void changeImage (Glib::ustring &newImage);
    static Glib::ustring findIconAbsolutePath (const Glib::ustring &iconFName);
=======
    static void updateImages();
    void changeImage(Glib::ustring &newImage);
>>>>>>> 2228159f
    void drawImage (const Cairo::RefPtr<Cairo::ImageSurface> &img, Cairo::RefPtr<Cairo::Context> &cr, ObjectMOBuffer *objectBuffer, EditCoordSystem &coordSystem);
    void drawMOImage (const Cairo::RefPtr<Cairo::ImageSurface> &img, Cairo::RefPtr<Cairo::Context> &cr, unsigned short id, ObjectMOBuffer *objectBuffer, EditCoordSystem &coordSystem);
    void drivenPointToRectangle (const rtengine::Coord &pos, rtengine::Coord &topLeft, rtengine::Coord &bottomRight, int W, int H);

public:
    DrivenPoint drivenPoint;
    rtengine::Coord position;

    OPIcon (const Cairo::RefPtr<Cairo::ImageSurface> &normal,
            const Cairo::RefPtr<Cairo::ImageSurface> &active,
            const Cairo::RefPtr<Cairo::ImageSurface> &prelight = {},
            const Cairo::RefPtr<Cairo::ImageSurface> &dragged = {},
            const Cairo::RefPtr<Cairo::ImageSurface> &insensitive = {},
            DrivenPoint drivenPoint = DP_CENTERCENTER);
    OPIcon (Glib::ustring normalImage, Glib::ustring activeImage, Glib::ustring  prelightImage = "", Glib::ustring  draggedImage = "", Glib::ustring insensitiveImage = "", DrivenPoint drivenPoint = DP_CENTERCENTER);
    const Cairo::RefPtr<Cairo::ImageSurface> getNormalImg();
    const Cairo::RefPtr<Cairo::ImageSurface> getPrelightImg();
    const Cairo::RefPtr<Cairo::ImageSurface> getActiveImg();
    const Cairo::RefPtr<Cairo::ImageSurface> getDraggedImg();
    const Cairo::RefPtr<Cairo::ImageSurface> getInsensitiveImg();
    void drawOuterGeometry (Cairo::RefPtr<Cairo::Context> &cr, ObjectMOBuffer *objectBuffer, EditCoordSystem &coordSystem);
    void drawInnerGeometry (Cairo::RefPtr<Cairo::Context> &cr, ObjectMOBuffer *objectBuffer, EditCoordSystem &coordSystem);
    void drawToMOChannel (Cairo::RefPtr<Cairo::Context> &cr, unsigned short id, ObjectMOBuffer *objectBuffer, EditCoordSystem &coordSystem);
};

class OPAdjuster : public Geometry    // OP stands for "On Preview"
{

};

/// @brief Method for client tools needing Edit information
class EditSubscriber
{

public:

private:
    EditUniqueID ID; /// this will be used in improcfun to locate the data that has to be stored in the buffer; it must be unique in RT
    EditType editingType;
    BufferType bufferType;
    EditDataProvider *provider;

protected:
    std::vector<Geometry*> visibleGeometry;    /// displayed geometry
    std::vector<Geometry*> mouseOverGeometry;  /// mouseOver geometry, drawn in a hidden buffer
    enum {
        ES_ACTION_NONE,      ///
        ES_ACTION_DRAGGING,  /// set action to this value in the buttonPressed event to start dragging and ask for drag event
        ES_ACTION_PICKING    /// set action to this value in the buttonPressed event whenever the user is picking something through a single click. In this case, the pickX events will be called INSTEAD of buttonXReleased !
    } action;                /// object mode only, ignored in Pipette mode

public:
    explicit EditSubscriber (EditType editType);
    virtual ~EditSubscriber () {}

    void               setEditProvider (EditDataProvider *provider);
    EditDataProvider*  getEditProvider ();
    void               setEditID (EditUniqueID ID, BufferType buffType);
    bool               isCurrentSubscriber();
    virtual void       subscribe();
    virtual void       unsubscribe();
    virtual void       switchOffEditMode ();    /// Occurs when the user want to stop the editing mode
    EditUniqueID       getEditID();
    EditType           getEditingType();
    BufferType         getPipetteBufferType();
    bool               isDragging();            /// Returns true if something is being dragged and drag events has to be sent (object mode only)
    bool               isPicking();             /// Returns true if something is being picked

    /** @brief Get the cursor to be displayed when above handles
    @param objectID object currently "hovered" */
    virtual CursorShape getCursor (const int objectID);

    /** @brief Triggered when the mouse is moving over an object
    This method is also triggered when the cursor is moving over the image in ET_PIPETTE mode
    @param modifierKey Gtk's event modifier key (GDK_CONTROL_MASK | GDK_SHIFT_MASK | ...)
    @return true if the preview has to be redrawn, false otherwise */
    virtual bool mouseOver (const int modifierKey);

    /** @brief Triggered when mouse button 1 is pressed, together with the CTRL modifier key if the subscriber is of type ET_PIPETTE
    Once the key is pressed, RT will enter in drag1 mode on subsequent mouse movements
    @param modifierKey Gtk's event modifier key (GDK_CONTROL_MASK | GDK_SHIFT_MASK | ...)
    @return true if the preview has to be redrawn, false otherwise */
    virtual bool button1Pressed (const int modifierKey);

    /** @brief Triggered when mouse button 1 is released
    @return true if the preview has to be redrawn, false otherwise */
    virtual bool button1Released ();

    /** @brief Triggered when mouse button 2 is pressed (middle button)
    Once the key is pressed, RT will enter in drag2 mode on subsequent mouse movements
    @param modifierKey Gtk's event modifier key (GDK_CONTROL_MASK | GDK_SHIFT_MASK | ...)
    @return true if the preview has to be redrawn, false otherwise */
    virtual bool button2Pressed (const int modifierKey);

    /** @brief Triggered when mouse button 2 is released (middle button)
    @return true if the preview has to be redrawn, false otherwise */
    virtual bool button2Released ();

    /** @brief Triggered when mouse button 3 is pressed (right button)
    Once the key is pressed, RT will enter in drag3 mode on subsequent mouse movements
    @param modifierKey Gtk's event modifier key (GDK_CONTROL_MASK | GDK_SHIFT_MASK | ...)
    @return true if the preview has to be redrawn, false otherwise */
    virtual bool button3Pressed (const int modifierKey);

    /** @brief Triggered when mouse button 3 is released (right button)
    @return true if the preview has to be redrawn, false otherwise */
    virtual bool button3Released ();

    /** @brief Triggered when the user is moving while holding down mouse button 1
    @param modifierKey Gtk's event modifier key (GDK_CONTROL_MASK | GDK_SHIFT_MASK | ...)
    @return true if the preview has to be redrawn, false otherwise */
    virtual bool drag1 (const int modifierKey);

    /** @brief Triggered when the user is moving while holding down mouse button 2
    @param modifierKey Gtk's event modifier key (GDK_CONTROL_MASK | GDK_SHIFT_MASK | ...)
    @return true if the preview has to be redrawn, false otherwise */
    virtual bool drag2 (const int modifierKey);

    /** @brief Triggered when the user is moving while holding down mouse button 3
    @param modifierKey Gtk's event modifier key (GDK_CONTROL_MASK | GDK_SHIFT_MASK | ...)
    @return true if the preview has to be redrawn, false otherwise */
    virtual bool drag3 (const int modifierKey);

    /** @brief Triggered when the user is releasing mouse button 1 while in action==ES_ACTION_PICKING mode
    No modifier key is provided, since having a different modifier key than on button press will set picked to false.
    @param picked True if the cursor is still above the the same object than on button pressed and with the same modifier keys.
                  If false, the user moved the cursor away or the modifier key is different, so the element is considered as NOT selected.
    @return true if the preview has to be redrawn, false otherwise */
    virtual bool pick1 (const bool picked);

    /** @brief Triggered when the user is releasing mouse button 2 while in action==ES_ACTION_PICKING mode
    @param picked True if the cursor is still above the the same object than on button pressed and with the same modifier keys.
                  If false, the user moved the cursor away or the modifier key is different, so the element is considered as NOT selected.
    @return true if the preview has to be redrawn, false otherwise */
    virtual bool pick2 (const bool picked);

    /** @brief Triggered when the user is releasing mouse button 3 while in action==ES_ACTION_PICKING mode
    @param picked True if the cursor is still above the the same object than on button pressed and with the same modifier keys.
                  If false, the user moved the cursor away or the modifier key is different, so the element is considered as NOT selected.
    @return true if the preview has to be redrawn, false otherwise */
    virtual bool pick3 (const bool picked);

    /** @brief Get the geometry to be shown to the user */
    const std::vector<Geometry*>& getVisibleGeometry ();

    /** @brief Get the geometry to be drawn in the "mouse over" channel, hidden from the user */
    const std::vector<Geometry*>& getMouseOverGeometry ();
};

/** @brief Class to handle the furniture of data to the subscribers.
 *
 * It is admitted that only one Subscriber can ask data at a time. If the Subscriber is of type ET_PIPETTE, it will have to
 * trigger the usual event so that the image will be reprocessed to compute the buffer of the current subscriber.
 */
class EditDataProvider
{

private:
    EditSubscriber *currSubscriber;

public:
    int object;            /// ET_OBJECTS mode: Object detected under the cursor, 0 otherwise; ET_PIPETTE mode: 1 if above the image, 0 otherwise
    float pipetteVal[3];   /// Current pipette values; if bufferType==BT_SINGLEPLANE_FLOAT, #2 & #3 will be set to 0

    rtengine::Coord posScreen;       /// Location of the mouse button press, in preview image space
    rtengine::Coord posImage;        /// Location of the mouse button press, in the full image space
    rtengine::Coord deltaScreen;     /// Delta relative to posScreen
    rtengine::Coord deltaImage;      /// Delta relative to posImage
    rtengine::Coord deltaPrevScreen; /// Delta relative to the previous mouse location, in preview image space
    rtengine::Coord deltaPrevImage;  /// Delta relative to the previous mouse location, in the full image space

    EditDataProvider();
    virtual ~EditDataProvider() {}

    virtual void        subscribe (EditSubscriber *subscriber);
    virtual void        unsubscribe();         /// Occurs when the subscriber has been switched off first
    virtual void        switchOffEditMode ();  /// Occurs when the user want to stop the editing mode
    virtual CursorShape getCursor (int objectID);
    int                 getPipetteRectSize ();
    EditSubscriber*     getCurrSubscriber();
    virtual void        getImageSize (int &w, int&h) = 0;
};

inline EditDataProvider* ObjectMOBuffer::getDataProvider ()
{
    return dataProvider;
}

inline ObjectMode ObjectMOBuffer::getObjectMode ()
{
    return objectMode;
}

inline Cairo::RefPtr<Cairo::ImageSurface>& ObjectMOBuffer::getObjectMap ()
{
    return objectMap;
}

inline void RGBColor::setColor (double r, double g, double b)
{
    this->r = r;
    this->g = g;
    this->b = b;
}

inline void RGBColor::setColor (char r, char g, char b)
{
    this->r = double (r) / 255.;
    this->g = double (g) / 255.;
    this->b = double (b) / 255.;
}

inline double RGBColor::getR ()
{
    return r;
}

inline double RGBColor::getG ()
{
    return g;
}

inline double RGBColor::getB ()
{
    return b;
}

inline void RGBAColor::setColor (double r, double g, double b, double a)
{
    RGBColor::setColor (r, g, b);
    this->a = a;
}

inline void RGBAColor::setColor (char r, char g, char b, char a)
{
    RGBColor::setColor (r, g, b);
    this->a = double (a) / 255.;
}

inline double RGBAColor::getA ()
{
    return a;
}

inline void Geometry::setInnerLineColor (double r, double g, double b)
{
    innerLineColor.setColor (r, g, b);
    flags &= ~F_AUTO_COLOR;
}

inline void Geometry::setInnerLineColor (char r, char g, char b)
{
    innerLineColor.setColor (r, g, b);
    flags &= ~F_AUTO_COLOR;
}

inline void Geometry::setOuterLineColor (double r, double g, double b)
{
    outerLineColor.setColor (r, g, b);
    flags &= ~F_AUTO_COLOR;
}

inline double Geometry::getOuterLineWidth ()
{
    return double (innerLineWidth) + 2.;
}

inline void Geometry::setOuterLineColor (char r, char g, char b)
{
    outerLineColor.setColor (r, g, b);
    flags &= ~F_AUTO_COLOR;
}

inline double Geometry::getMouseOverLineWidth ()
{
    return getOuterLineWidth () + 2.;
}

inline void Geometry::setAutoColor (bool aColor)
{
    if (aColor) {
        flags |= F_AUTO_COLOR;
    } else {
        flags &= ~F_AUTO_COLOR;
    }
}

inline bool Geometry::isVisible ()
{
    return flags & F_VISIBLE;
}

inline void Geometry::setVisible (bool visible)
{
    if (visible) {
        flags |= F_VISIBLE;
    } else {
        flags &= ~F_VISIBLE;
    }
}

inline bool Geometry::isHoverable ()
{
    return flags & F_HOVERABLE;
}

inline void Geometry::setHoverable (bool hoverable)
{
    if (hoverable) {
        flags |= F_HOVERABLE;
    } else {
        flags &= ~F_HOVERABLE;
    }
}

inline void Geometry::setActive (bool active)
{
    if (active) {
        flags |= (F_VISIBLE | F_HOVERABLE);
    } else {
        flags &= ~ (F_VISIBLE | F_HOVERABLE);
    }
}

inline EditDataProvider* EditSubscriber::getEditProvider ()
{
    return provider;
}

inline CursorShape EditSubscriber::getCursor (const int objectID)
{
    return CSOpenHand;
}

inline bool EditSubscriber::mouseOver (const int modifierKey)
{
    return false;
}

inline bool EditSubscriber::button1Pressed (const int modifierKey)
{
    return false;
}

inline bool EditSubscriber::button1Released ()
{
    return false;
}

inline bool EditSubscriber::button2Pressed (const int modifierKey)
{
    return false;
}

inline bool EditSubscriber::button2Released ()
{
    return false;
}

inline bool EditSubscriber::button3Pressed (const int modifierKey)
{
    return false;
}

inline bool EditSubscriber::button3Released ()
{
    return false;
}

inline bool EditSubscriber::drag1 (const int modifierKey)
{
    return false;
}

inline bool EditSubscriber::drag2 (const int modifierKey)
{
    return false;
}

inline bool EditSubscriber::drag3 (const int modifierKey)
{
    return false;
}

inline bool EditSubscriber::pick1 (const bool picked)
{
    return false;
}

inline bool EditSubscriber::pick2 (const bool picked)
{
    return false;
}

inline bool EditSubscriber::pick3 (const bool picked)
{
    return false;
}

inline const std::vector<Geometry*>& EditSubscriber::getVisibleGeometry ()
{
    return visibleGeometry;
}

inline const std::vector<Geometry*>& EditSubscriber::getMouseOverGeometry ()
{
    return mouseOverGeometry;
}

inline int EditDataProvider::getPipetteRectSize ()
{
    return 8; // TODO: make a GUI
}

inline Geometry::Geometry () :
    innerLineColor (char (255), char (255), char (255)), outerLineColor (
        char (0), char (0), char (0)), flags (
            F_VISIBLE | F_HOVERABLE | F_AUTO_COLOR), innerLineWidth (1.5f), datum (
                IMAGE), state (NORMAL)
{
}

inline Circle::Circle () :
    center (100, 100), radius (10), filled (false), radiusInImageSpace (
        false)
{
}

inline Arcellipse::Arcellipse () :
    center (100, 100), radius (10), radius2 (10), translax (0), translay (0), filled (false), radiusInImageSpace (
        false)
{
}

inline Rectangle::Rectangle () :
    topLeft (0, 0), bottomRight (10, 10), filled (false)
{
}

inline Polyline::Polyline () :
    filled (false)
{
}

inline Line::Line () :
    begin (10, 10), end (100, 100)
{
}
inline Beziers::Beziers () :
    begin (10, 10), inter (50, 50), end (100, 100)
{
}

inline RGBAColor::RGBAColor () :
    RGBColor (0., 0., 0.), a (0.)
{
}

inline RGBColor::RGBColor () :
    r (0.), g (0.), b (0.)
{
}

inline RGBColor::RGBColor (double r, double g, double b) :
    r (r), g (g), b (b)
{
}

inline RGBColor::RGBColor (char r, char g, char b) :
    r (double (r) / 255.), g (double (g) / 255.), b (double (b) / 255.)
{
}

inline RGBAColor::RGBAColor (double r, double g, double b, double a) :
    RGBColor (r, g, b), a (a)
{
}

inline RGBAColor::RGBAColor (char r, char g, char b, char a) :
    RGBColor (r, g, b), a (double (a) / 255.)
{
}

inline Circle::Circle (rtengine::Coord& center, int radius, bool filled,
                       bool radiusInImageSpace) :
    center (center), radius (radius), filled (filled), radiusInImageSpace (
        radiusInImageSpace)
{
}

inline Circle::Circle (int centerX, int centerY, int radius, bool filled,
                       bool radiusInImageSpace) :
    center (centerX, centerY), radius (radius), filled (filled), radiusInImageSpace (
        radiusInImageSpace)
{
}

inline Arcellipse::Arcellipse (rtengine::Coord& center, double radius, double radius2, double translax, double translay, double scalx, double scaly, double begang, double endang, bool filled,
                               bool radiusInImageSpace) :
    center (center), radius (radius),  radius2 (radius2), translax (translax), translay (translay), scalx (scalx), scaly (scaly), begang (begang), endang (endang), filled (filled), radiusInImageSpace (
        radiusInImageSpace)
{
}

inline Arcellipse::Arcellipse (int centerX, int centerY, double radius, double radius2, double translax, double translay, double scalx, double scaly, double begang, double endang, bool filled,
                               bool radiusInImageSpace) :
    center (centerX, centerY), radius (radius),  radius2 (radius2), translax (translax), translay (translay), scalx (scalx), scaly (scaly), begang (begang), endang (endang), filled (filled), radiusInImageSpace (
        radiusInImageSpace)
{
}

inline Beziers::Beziers (rtengine::Coord& begin, rtengine::Coord& inter, rtengine::Coord& end) :
    begin (begin), inter (inter), end (end)
{
}

inline Beziers::Beziers (float beginX, float beginY, float interX, float interY, float endX, float endY) :
    begin (beginX, beginY), inter (interX, interY), end (endX, endY)
{
}

inline Line::Line (rtengine::Coord& begin, rtengine::Coord& end) :
    begin (begin), end (end)
{
}

inline Line::Line (int beginX, int beginY, int endX, int endY) :
    begin (beginX, beginY), end (endX, endY)
{
}

#endif<|MERGE_RESOLUTION|>--- conflicted
+++ resolved
@@ -453,15 +453,8 @@
     Cairo::RefPtr<Cairo::ImageSurface> draggedImg;
     Cairo::RefPtr<Cairo::ImageSurface> insensitiveImg;
 
-<<<<<<< HEAD
-    static void setPaths (Options &opt);
-    static void updateImages();
-    void changeImage (Glib::ustring &newImage);
-    static Glib::ustring findIconAbsolutePath (const Glib::ustring &iconFName);
-=======
     static void updateImages();
     void changeImage(Glib::ustring &newImage);
->>>>>>> 2228159f
     void drawImage (const Cairo::RefPtr<Cairo::ImageSurface> &img, Cairo::RefPtr<Cairo::Context> &cr, ObjectMOBuffer *objectBuffer, EditCoordSystem &coordSystem);
     void drawMOImage (const Cairo::RefPtr<Cairo::ImageSurface> &img, Cairo::RefPtr<Cairo::Context> &cr, unsigned short id, ObjectMOBuffer *objectBuffer, EditCoordSystem &coordSystem);
     void drivenPointToRectangle (const rtengine::Coord &pos, rtengine::Coord &topLeft, rtengine::Coord &bottomRight, int W, int H);
