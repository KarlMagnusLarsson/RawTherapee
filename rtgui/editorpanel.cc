/*
 *  This file is part of RawTherapee.
 *
 *  Copyright (c) 2004-2010 Gabor Horvath <hgabor@rawtherapee.com>
 *  Copyright (c) 2010 Oliver Duis <www.oliverduis.de>
 *
 *  RawTherapee is free software: you can redistribute it and/or modify
 *  it under the terms of the GNU General Public License as published by
 *  the Free Software Foundation, either version 3 of the License, or
 *  (at your option) any later version.
 *
 *  RawTherapee is distributed in the hope that it will be useful,
 *  but WITHOUT ANY WARRANTY; without even the implied warranty of
 *  MERCHANTABILITY or FITNESS FOR A PARTICULAR PURPOSE.  See the
 *  GNU General Public License for more details.
 *
 *  You should have received a copy of the GNU General Public License
 *  along with RawTherapee.  If not, see <http://www.gnu.org/licenses/>.
 */
#include "editorpanel.h"

#include <iostream>

#include "../rtengine/imagesource.h"
#include "../rtengine/iccstore.h"
#include "soundman.h"
#include "rtimage.h"
#include "rtwindow.h"
#include "guiutils.h"
#include "popupbutton.h"
#include "options.h"
#include "progressconnector.h"
#include "procparamchangers.h"
#include "placesbrowser.h"

using namespace rtengine::procparams;

namespace
{

struct spparams {
    double val;
    Glib::ustring str;
    MyProgressBar *pProgress;
    Glib::RefPtr<Gtk::CssProvider> cssProvider;
};

int setprogressStrUI ( void *p )
{
    spparams *s = static_cast<spparams*> (p);

    if ( ! s->str.empty() ) {
        s->pProgress->set_text ( M (s->str) );
    }

    if ( s->val >= 0 ) {
        s->pProgress->set_fraction ( s->val );

        if (s->cssProvider) {
            if ( s->val < 1.0 ) {
                s->cssProvider->load_from_data ("ProgressBar { background-color: red }");
            } else {
                s->cssProvider->load_from_data ("ProgressBar { background-color: grey }");
            }

            s->pProgress->get_style_context()->set_background (s->pProgress->get_window());
        }
    }

    delete s;
    return FALSE;
}


bool find_default_monitor_profile (GdkWindow *rootwin, Glib::ustring &defprof, Glib::ustring &defprofname)
{
#ifdef WIN32
    HDC hDC = GetDC (nullptr);

    if (hDC != nullptr) {
        if (SetICMMode (hDC, ICM_ON)) {
            char profileName[MAX_PATH + 1];
            DWORD profileLength = MAX_PATH;

            if (GetICMProfileA (hDC, &profileLength, profileName)) {
                defprof = Glib::ustring (profileName);
                defprofname = Glib::path_get_basename (defprof);
                size_t pos = defprofname.rfind (".");

                if (pos != Glib::ustring::npos) {
                    defprofname = defprofname.substr (0, pos);
                }

                defprof = Glib::ustring ("file:") + defprof;
                return true;
            }

            // might fail if e.g. the monitor has no profile
        }

        ReleaseDC (NULL, hDC);
    }

#elif !defined(__APPLE__)
    // taken from geeqie (image.c) and adapted
    // Originally licensed as GPL v2+, with the following copyright:
    // * Copyright (C) 2006 John Ellis
    // * Copyright (C) 2008 - 2016 The Geeqie Team
    //
    guchar *prof = nullptr;
    gint proflen;
    GdkAtom type = GDK_NONE;
    gint format = 0;

    if (gdk_property_get (rootwin, gdk_atom_intern ("_ICC_PROFILE", FALSE), GDK_NONE, 0, 64 * 1024 * 1024, FALSE, &type, &format, &proflen, &prof) && proflen > 0) {
        cmsHPROFILE p = cmsOpenProfileFromMem (prof, proflen);

        if (p) {
            defprofname = "from GDK";
            defprof = Glib::build_filename (Options::rtdir, "GDK_ICC_PROFILE.icc");

            if (cmsSaveProfileToFile (p, defprof.c_str())) {
                cmsCloseProfile (p);

                if (prof) {
                    g_free (prof);
                }

                defprof = Glib::ustring ("file:") + defprof;
                return true;
            }
        }
    }

    if (prof) {
        g_free (prof);
    }

#endif
    return false;
}


}

class EditorPanel::ColorManagementToolbar
{
private:
#if !defined(__APPLE__) // monitor profile not supported on apple
    MyComboBoxText profileBox;
#endif
    PopUpButton intentBox;
    Gtk::ToggleButton softProof;
    Gtk::ToggleButton spGamutCheck;
    sigc::connection profileConn, intentConn, softproofConn;
    bool canSProof;
    Glib::ustring defprof;

    rtengine::StagedImageProcessor* const& processor;

private:
#if !defined(__APPLE__) // monitor profile not supported on apple
    void prepareProfileBox ()
    {
        profileBox.setPreferredWidth (70, 200);
        setExpandAlignProperties (&profileBox, false, false, Gtk::ALIGN_CENTER, Gtk::ALIGN_FILL);

        profileBox.append (M ("PREFERENCES_PROFILE_NONE"));
        Glib::ustring defprofname;

        if (find_default_monitor_profile (profileBox.get_root_window()->gobj(), defprof, defprofname)) {
            profileBox.append (M ("MONITOR_PROFILE_SYSTEM") + " (" + defprofname + ")");

            if (options.rtSettings.autoMonitorProfile) {
                rtengine::ICCStore::getInstance()->setDefaultMonitorProfileName (defprof);
                profileBox.set_active (1);
            } else {
                profileBox.set_active (0);
            }
        } else {
            profileBox.set_active (0);
        }

        const std::vector<Glib::ustring> profiles = rtengine::ICCStore::getInstance()->getProfiles (rtengine::ICCStore::ProfileType::MONITOR);

        for (const auto profile : profiles) {
            profileBox.append (profile);
        }

        profileBox.set_tooltip_text (profileBox.get_active_text ());
    }
#endif

    void prepareIntentBox ()
    {
        // same order as the enum
        intentBox.addEntry ("intent-perceptual.png", M ("PREFERENCES_INTENT_PERCEPTUAL"));
        intentBox.addEntry ("intent-relative.png", M ("PREFERENCES_INTENT_RELATIVE"));
        intentBox.addEntry ("intent-absolute.png", M ("PREFERENCES_INTENT_ABSOLUTE"));
        setExpandAlignProperties (intentBox.buttonGroup, false, false, Gtk::ALIGN_CENTER, Gtk::ALIGN_FILL);

        intentBox.setSelected (1);
        intentBox.show ();
    }

    void prepareSoftProofingBox ()
    {
        Gtk::Image *softProofImage = Gtk::manage (new RTImage ("softProof.png"));
        softProofImage->set_padding (0, 0);
        softProof.add (*softProofImage);
        softProof.set_relief (Gtk::RELIEF_NONE);
        softProof.set_tooltip_markup (M ("SOFTPROOF_TOOLTIP"));

        softProof.set_active (false);
        softProof.set_sensitive (canSProof);
        softProof.show ();

        Gtk::Image *spGamutCheckImage = Gtk::manage (new RTImage ("spGamutCheck.png"));
        spGamutCheckImage->set_padding (0, 0);
        spGamutCheck.add (*spGamutCheckImage);
        spGamutCheck.set_relief (Gtk::RELIEF_NONE);
        spGamutCheck.set_tooltip_markup (M ("SOFTPROOF_GAMUTCHECK_TOOLTIP"));

        spGamutCheck.set_active (false);
        spGamutCheck.set_sensitive (false);
        spGamutCheck.show ();
    }

#if !defined(__APPLE__)
    void profileBoxChanged ()
    {
        updateParameters ();
    }
#endif

    void intentBoxChanged (int)
    {
        updateParameters ();
    }

    void softProofToggled ()
    {
        updateSoftProofParameters ();
    }

    void spGamutCheckToggled ()
    {
        updateSoftProofParameters ();
    }

    void updateParameters (bool noEvent = false)
    {
#if !defined(__APPLE__) // monitor profile not supported on apple
        ConnectionBlocker profileBlocker (profileConn);
#endif
        ConnectionBlocker intentBlocker (intentConn);

        Glib::ustring profile;

#if !defined(__APPLE__) // monitor profile not supported on apple

        if (!defprof.empty() && profileBox.get_active_row_number () == 1) {
            profile = defprof;

            if (profile.empty ()) {
                profile = options.rtSettings.monitorProfile;
            }

            if (profile.empty ()) {
                profile = "sRGB IEC61966-2.1";
            }
        } else if (profileBox.get_active_row_number () > 0) {
            profile = profileBox.get_active_text ();
        }

#else
        profile = "RT_sRGB";
#endif

#if !defined(__APPLE__) // monitor profile not supported on apple

        if (profileBox.get_active_row_number () == 0) {

            profile.clear ();

            intentBox.set_sensitive (false);
            intentBox.setSelected (1);
            softProof.set_sensitive (false);
            spGamutCheck.set_sensitive (false);

            profileBox.set_tooltip_text ("");

        } else {
            const uint8_t supportedIntents = rtengine::ICCStore::getInstance()->getProofIntents (profile);
            const bool supportsRelativeColorimetric = supportedIntents & 1 << INTENT_RELATIVE_COLORIMETRIC;
            const bool supportsPerceptual = supportedIntents & 1 << INTENT_PERCEPTUAL;
            const bool supportsAbsoluteColorimetric = supportedIntents & 1 << INTENT_ABSOLUTE_COLORIMETRIC;

            if (supportsPerceptual || supportsRelativeColorimetric || supportsAbsoluteColorimetric) {
                intentBox.set_sensitive (true);
                intentBox.setItemSensitivity (0, supportsPerceptual);
                intentBox.setItemSensitivity (1, supportsRelativeColorimetric);
                intentBox.setItemSensitivity (2, supportsAbsoluteColorimetric);
                softProof.set_sensitive (canSProof);
                spGamutCheck.set_sensitive (canSProof);
            } else {
                intentBox.setItemSensitivity (0, true);
                intentBox.setItemSensitivity (1, true);
                intentBox.setItemSensitivity (2, true);
                intentBox.set_sensitive (false);
                intentBox.setSelected (1);
                softProof.set_sensitive (false);
                spGamutCheck.set_sensitive (false);
            }

            profileBox.set_tooltip_text (profileBox.get_active_text ());
        }

#endif
        rtengine::RenderingIntent intent;

        switch (intentBox.getSelected ()) {
            default:
            case 0:
                intent = rtengine::RI_PERCEPTUAL;
                break;

            case 1:
                intent = rtengine::RI_RELATIVE;
                break;

            case 2:
                intent = rtengine::RI_ABSOLUTE;
                break;
        }

        if (!processor) {
            return;
        }

        if (!noEvent) {
            processor->beginUpdateParams ();
        }

        processor->setMonitorProfile (profile, intent);
        processor->setSoftProofing (softProof.get_sensitive() && softProof.get_active(), spGamutCheck.get_sensitive() && spGamutCheck.get_active());

        if (!noEvent) {
            processor->endUpdateParams (rtengine::EvMonitorTransform);
        }
    }

    void updateSoftProofParameters (bool noEvent = false)
    {
        if (!canSProof) {
            ConnectionBlocker profileBlocker (softproofConn);
            softProof.set_active (false);
            softProof.set_sensitive (false);
#if !defined(__APPLE__) // monitor profile not supported on apple
        } else {
            softProof.set_sensitive (profileBox.get_active_row_number () > 0);
#endif
        }

        spGamutCheck.set_sensitive (softProof.get_sensitive() && softProof.get_active());

#if !defined(__APPLE__) // monitor profile not supported on apple

        if (profileBox.get_active_row_number () > 0) {
#endif

            if (processor) {
                if (!noEvent) {
                    processor->beginUpdateParams ();
                }

                processor->setSoftProofing (softProof.get_sensitive() && softProof.get_active(), spGamutCheck.get_sensitive() && spGamutCheck.get_active());

                if (!noEvent) {
                    processor->endUpdateParams (rtengine::EvMonitorTransform);
                }
            }

#if !defined(__APPLE__) // monitor profile not supported on apple
        }

#endif
    }

public:
    explicit ColorManagementToolbar (rtengine::StagedImageProcessor* const& ipc) :
        intentBox (Glib::ustring (), true),
        canSProof (!options.rtSettings.printerProfile.empty() && options.rtSettings.printerProfile != "None"), // assuming the printer profile exist!
        processor (ipc)
    {
#if !defined(__APPLE__) // monitor profile not supported on apple
        prepareProfileBox ();
#endif
        prepareIntentBox ();
        prepareSoftProofingBox ();

        reset ();

        softproofConn = softProof.signal_toggled().connect (sigc::mem_fun (this, &ColorManagementToolbar::softProofToggled));
        spGamutCheck.signal_toggled().connect (sigc::mem_fun (this, &ColorManagementToolbar::spGamutCheckToggled));
#if !defined(__APPLE__) // monitor profile not supported on apple
        profileConn = profileBox.signal_changed ().connect (sigc::mem_fun (this, &ColorManagementToolbar::profileBoxChanged));
#endif
        intentConn = intentBox.signal_changed ().connect (sigc::mem_fun (this, &ColorManagementToolbar::intentBoxChanged));
    }

    void pack_right_in (Gtk::Grid* grid)
    {
#if !defined(__APPLE__) // monitor profile not supported on apple
        grid->attach_next_to (profileBox, Gtk::POS_RIGHT, 1, 1);
#endif
        grid->attach_next_to (*intentBox.buttonGroup, Gtk::POS_RIGHT, 1, 1);
        grid->attach_next_to (softProof, Gtk::POS_RIGHT, 1, 1);
        grid->attach_next_to (spGamutCheck, Gtk::POS_RIGHT, 1, 1);
    }

    void canSoftProof (bool canSP)
    {
        canSProof = canSP;
        updateSoftProofParameters();
    }

    void updateProcessor()
    {
        if (processor) {
            updateParameters (true);
        }
    }

    void reset ()
    {
        ConnectionBlocker intentBlocker (intentConn);
#if !defined(__APPLE__) // monitor profile not supported on apple
        ConnectionBlocker profileBlocker (profileConn);

        if (!defprof.empty() && options.rtSettings.autoMonitorProfile) {
            profileBox.set_active (1);
        } else {
            setActiveTextOrIndex (profileBox, options.rtSettings.monitorProfile, 0);
        }

#endif

        switch (options.rtSettings.monitorIntent) {
            default:
            case rtengine::RI_PERCEPTUAL:
                intentBox.setSelected (0);
                break;

            case rtengine::RI_RELATIVE:
                intentBox.setSelected (1);
                break;

            case rtengine::RI_ABSOLUTE:
                intentBox.setSelected (2);
                break;
        }

        updateParameters ();
    }

    void updateHistogram()
    {
      updateParameters();
    }


    void defaultMonitorProfileChanged (const Glib::ustring &profile_name, bool auto_monitor_profile)
    {
        ConnectionBlocker profileBlocker (profileConn);

        if (auto_monitor_profile && !defprof.empty()) {
            rtengine::ICCStore::getInstance()->setDefaultMonitorProfileName (defprof);
#ifndef __APPLE__
            profileBox.set_active (1);
#endif
        } else {
            rtengine::ICCStore::getInstance()->setDefaultMonitorProfileName (profile_name);
#ifndef __APPLE__
            setActiveTextOrIndex (profileBox, profile_name, 0);
#endif
        }
    }

};

EditorPanel::EditorPanel (FilePanel* filePanel)
    : catalogPane (nullptr), realized (false), tbBeforeLock (nullptr), iHistoryShow (nullptr), iHistoryHide (nullptr),
      iTopPanel_1_Show (nullptr), iTopPanel_1_Hide (nullptr), iRightPanel_1_Show (nullptr), iRightPanel_1_Hide (nullptr),
      iBeforeLockON (nullptr), iBeforeLockOFF (nullptr), previewHandler (nullptr), beforePreviewHandler (nullptr),
      beforeIarea (nullptr), beforeBox (nullptr), afterBox (nullptr), beforeLabel (nullptr), afterLabel (nullptr),
      beforeHeaderBox (nullptr), afterHeaderBox (nullptr), parent (nullptr), parentWindow (nullptr), openThm (nullptr),
      selectedFrame(0), isrc (nullptr), ipc (nullptr), beforeIpc (nullptr), err (0), isProcessing (false)
{

    epih = new EditorPanelIdleHelper;
    epih->epanel = this;
    epih->destroyed = false;
    epih->pending = 0;
    //rtengine::befaf=true;
    processingStartedTime = 0;
    firstProcessingDone = false;

    // construct toolpanelcoordinator
    tpc = new ToolPanelCoordinator ();

    // build GUI

    // build left side panel
    leftbox = new Gtk::VBox ();
    leftbox->set_size_request (230, 250);

    histogramPanel = nullptr;

    profilep = Gtk::manage (new ProfilePanel ());
    ppframe = new Gtk::Frame ();
    ppframe->set_name ("ProfilePanel");
    ppframe->add (*profilep);
    ppframe->set_label (M ("PROFILEPANEL_LABEL"));
    //leftbox->pack_start (*ppframe, Gtk::PACK_SHRINK, 4);

    navigator = Gtk::manage (new Navigator ());
    navigator->previewWindow->set_size_request (-1, 150);
    leftbox->pack_start (*navigator, Gtk::PACK_SHRINK, 2);

    history = Gtk::manage (new History ());
    leftbox->pack_start (*history);

    leftbox->show_all ();

    // build the middle of the screen
    Gtk::VBox* editbox = Gtk::manage (new Gtk::VBox ());

    info = Gtk::manage (new Gtk::ToggleButton ());
    Gtk::Image* infoimg = Gtk::manage (new RTImage ("info.png"));
    info->add (*infoimg);
    info->set_relief (Gtk::RELIEF_NONE);
    info->set_tooltip_markup (M ("MAIN_TOOLTIP_QINFO"));

    beforeAfter = Gtk::manage (new Gtk::ToggleButton ());
    Gtk::Image* beforeAfterIcon = Gtk::manage (new RTImage ("beforeafter.png"));
    beforeAfter->add (*beforeAfterIcon);
    beforeAfter->set_relief (Gtk::RELIEF_NONE);
    beforeAfter->set_tooltip_markup (M ("MAIN_TOOLTIP_TOGGLE"));

    iBeforeLockON = new RTImage ("lock-on.png");
    iBeforeLockOFF = new RTImage ("lock-off.png");

    Gtk::VSeparator* vsept = Gtk::manage (new Gtk::VSeparator ());
    Gtk::VSeparator* vsepz = Gtk::manage (new Gtk::VSeparator ());
    Gtk::VSeparator* vsepi = Gtk::manage (new Gtk::VSeparator ());
    Gtk::VSeparator* vseph = Gtk::manage (new Gtk::VSeparator ());

    hidehp = Gtk::manage (new Gtk::ToggleButton ());

    iHistoryShow = new RTImage ("panel-to-right.png");
    iHistoryHide = new RTImage ("panel-to-left.png");

    hidehp->set_relief (Gtk::RELIEF_NONE);
    hidehp->set_active (options.showHistory);
    hidehp->set_tooltip_markup (M ("MAIN_TOOLTIP_HIDEHP"));

    if (options.showHistory) {
        hidehp->set_image (*iHistoryHide);
    } else {
        hidehp->set_image (*iHistoryShow);
    }

    tbTopPanel_1 = nullptr;

    if (!simpleEditor && filePanel) {
        tbTopPanel_1 = new Gtk::ToggleButton ();
        iTopPanel_1_Show = new RTImage ("panel-to-bottom.png");
        iTopPanel_1_Hide = new RTImage ("panel-to-top.png");
        tbTopPanel_1->set_relief (Gtk::RELIEF_NONE);
        tbTopPanel_1->set_active (true);
        tbTopPanel_1->set_tooltip_markup (M ("MAIN_TOOLTIP_SHOWHIDETP1"));
        tbTopPanel_1->set_image (*iTopPanel_1_Hide);
    }

    Gtk::VSeparator* vsepcl = Gtk::manage (new Gtk::VSeparator ());
    Gtk::VSeparator* vsepz2 = Gtk::manage (new Gtk::VSeparator ());
    Gtk::VSeparator* vsepz3 = Gtk::manage (new Gtk::VSeparator ());
    Gtk::VSeparator* vsepz4 = Gtk::manage (new Gtk::VSeparator ());

    Gtk::VSeparator* vsep1 = Gtk::manage (new Gtk::VSeparator ());
    Gtk::VSeparator* vsep2 = Gtk::manage (new Gtk::VSeparator ());

    // Histogram profile toggle controls
    toggleHistogramProfile = Gtk::manage (new Gtk::ToggleButton ());
    Gtk::Image* histProfImg = Gtk::manage (new RTImage ("gamut-hist.png"));
    toggleHistogramProfile->add (*histProfImg);
    toggleHistogramProfile->set_relief (Gtk::RELIEF_NONE);
    toggleHistogramProfile->set_active (options.rtSettings.HistogramWorking);
    toggleHistogramProfile->set_tooltip_markup ( (M ("PREFERENCES_HISTOGRAM_TOOLTIP")));

    Gtk::VSeparator* vsep3 = Gtk::manage (new Gtk::VSeparator ());

    iareapanel = new ImageAreaPanel ();
    tpc->setEditProvider (iareapanel->imageArea);
    tpc->getToolBar()->setLockablePickerToolListener (iareapanel->imageArea);

    Gtk::HBox* toolBarPanel = Gtk::manage (new Gtk::HBox ());
    toolBarPanel->set_name ("EditorTopPanel");
    toolBarPanel->pack_start (*hidehp, Gtk::PACK_SHRINK, 1);
    toolBarPanel->pack_start (*vseph, Gtk::PACK_SHRINK, 2);
    toolBarPanel->pack_start (*info, Gtk::PACK_SHRINK, 1);
    toolBarPanel->pack_start (*beforeAfter, Gtk::PACK_SHRINK, 1);
    toolBarPanel->pack_start (*vsepi, Gtk::PACK_SHRINK, 2);
    toolBarPanel->pack_start (*tpc->getToolBar(), Gtk::PACK_SHRINK, 1);
    toolBarPanel->pack_start (*vsept, Gtk::PACK_SHRINK, 2);

    if (tbTopPanel_1) {
        Gtk::VSeparator* vsep = Gtk::manage (new Gtk::VSeparator ());
        toolBarPanel->pack_end   (*tbTopPanel_1, Gtk::PACK_SHRINK, 1);
        toolBarPanel->pack_end   (*vsep, Gtk::PACK_SHRINK, 2);
    }

    toolBarPanel->pack_end   (*tpc->coarse, Gtk::PACK_SHRINK, 2);
    toolBarPanel->pack_end   (*vsepcl, Gtk::PACK_SHRINK, 2);
    // Histogram profile toggle
    toolBarPanel->pack_end (*toggleHistogramProfile, Gtk::PACK_SHRINK, 1);
    toolBarPanel->pack_end (*vsep3, Gtk::PACK_SHRINK, 2);

    toolBarPanel->pack_end   (*iareapanel->imageArea->indClippedPanel, Gtk::PACK_SHRINK, 0);
    toolBarPanel->pack_end   (*vsepz, Gtk::PACK_SHRINK, 2);
    toolBarPanel->pack_end   (*iareapanel->imageArea->previewModePanel, Gtk::PACK_SHRINK, 0);
    toolBarPanel->pack_end   (*vsepz4, Gtk::PACK_SHRINK, 2);

    afterBox = Gtk::manage (new Gtk::VBox ());
    afterBox->pack_start (*iareapanel);

    beforeAfterBox = Gtk::manage (new Gtk::HBox());
    beforeAfterBox->set_name ("BeforeAfterContainer");
    beforeAfterBox->pack_start (*afterBox);

    editbox->pack_start (*toolBarPanel, Gtk::PACK_SHRINK, 2);
    editbox->pack_start (*beforeAfterBox);

    // build right side panel
    vboxright = new Gtk::VBox (false, 0);
    vboxright->set_size_request (300, 250);

    vboxright->pack_start (*ppframe, Gtk::PACK_SHRINK, 2);
    // main notebook
    vboxright->pack_start (*tpc->toolPanelNotebook);

    // Save buttons
    Gtk::Grid *iops = new Gtk::Grid ();
    iops->set_name ("IopsPanel");
    iops->set_orientation (Gtk::ORIENTATION_HORIZONTAL);
    iops->set_row_spacing (2);
    iops->set_column_spacing (2);

    Gtk::Image *saveButtonImage =  Gtk::manage (new RTImage ("gtk-save-large.png"));
    saveimgas = Gtk::manage (new Gtk::Button ());
    saveimgas->add (*saveButtonImage);
    saveimgas->set_tooltip_markup (M ("MAIN_BUTTON_SAVE_TOOLTIP"));
    setExpandAlignProperties (saveimgas, false, false, Gtk::ALIGN_CENTER, Gtk::ALIGN_FILL);

    Gtk::Image *queueButtonImage = Gtk::manage (new RTImage ("processing.png"));
    queueimg = Gtk::manage (new Gtk::Button ());
    queueimg->add (*queueButtonImage);
    queueimg->set_tooltip_markup (M ("MAIN_BUTTON_PUTTOQUEUE_TOOLTIP"));
    setExpandAlignProperties (queueimg, false, false, Gtk::ALIGN_CENTER, Gtk::ALIGN_FILL);

    Gtk::Image *sendToEditorButtonImage = Gtk::manage (new RTImage ("image-editor.png"));
    sendtogimp = Gtk::manage (new Gtk::Button ());
    sendtogimp->add (*sendToEditorButtonImage);
    sendtogimp->set_tooltip_markup (M ("MAIN_BUTTON_SENDTOEDITOR_TOOLTIP"));
    setExpandAlignProperties (sendtogimp, false, false, Gtk::ALIGN_CENTER, Gtk::ALIGN_FILL);

    // Status box
    progressLabel = Gtk::manage (new MyProgressBar (300));
    progressLabel->set_show_text (true);
    setExpandAlignProperties (progressLabel, true, false, Gtk::ALIGN_START, Gtk::ALIGN_FILL);
    progressLabel->set_fraction (0.0);

    // tbRightPanel_1
    tbRightPanel_1 = new Gtk::ToggleButton ();
    iRightPanel_1_Show = new RTImage ("panel-to-left.png");
    iRightPanel_1_Hide = new RTImage ("panel-to-right.png");
    tbRightPanel_1->set_relief (Gtk::RELIEF_NONE);
    tbRightPanel_1->set_active (true);
    tbRightPanel_1->set_tooltip_markup (M ("MAIN_TOOLTIP_SHOWHIDERP1"));
    tbRightPanel_1->set_image (*iRightPanel_1_Hide);
    setExpandAlignProperties (tbRightPanel_1, false, false, Gtk::ALIGN_CENTER, Gtk::ALIGN_FILL);

    // ShowHideSidePanels
    tbShowHideSidePanels = new Gtk::ToggleButton ();
    iShowHideSidePanels = new RTImage ("crossed-arrows-out.png");
    iShowHideSidePanels_exit = new RTImage ("crossed-arrows-in.png");
    tbShowHideSidePanels->set_relief (Gtk::RELIEF_NONE);
    tbShowHideSidePanels->set_active (false);
    tbShowHideSidePanels->set_tooltip_markup (M ("MAIN_BUTTON_SHOWHIDESIDEPANELS_TOOLTIP"));
    tbShowHideSidePanels->set_image (*iShowHideSidePanels);
    setExpandAlignProperties (tbShowHideSidePanels, false, false, Gtk::ALIGN_CENTER, Gtk::ALIGN_FILL);

    navPrev = navNext = navSync = nullptr;

    if (!simpleEditor && !options.tabbedUI) {
        // Navigation buttons
        Gtk::Image *navPrevImage = Gtk::manage (new RTImage ("nav-prev.png"));
        navPrevImage->set_padding (0, 0);
        navPrev = Gtk::manage (new Gtk::Button ());
        navPrev->add (*navPrevImage);
        navPrev->set_relief (Gtk::RELIEF_NONE);
        navPrev->set_tooltip_markup (M ("MAIN_BUTTON_NAVPREV_TOOLTIP"));
        setExpandAlignProperties (navPrev, false, false, Gtk::ALIGN_CENTER, Gtk::ALIGN_FILL);

        Gtk::Image *navNextImage = Gtk::manage (new RTImage ("nav-next.png"));
        navNextImage->set_padding (0, 0);
        navNext = Gtk::manage (new Gtk::Button ());
        navNext->add (*navNextImage);
        navNext->set_relief (Gtk::RELIEF_NONE);
        navNext->set_tooltip_markup (M ("MAIN_BUTTON_NAVNEXT_TOOLTIP"));
        setExpandAlignProperties (navNext, false, false, Gtk::ALIGN_CENTER, Gtk::ALIGN_FILL);

        Gtk::Image *navSyncImage = Gtk::manage (new RTImage ("nav-sync.png"));
        navSyncImage->set_padding (0, 0);
        navSync = Gtk::manage (new Gtk::Button ());
        navSync->add (*navSyncImage);
        navSync->set_relief (Gtk::RELIEF_NONE);
        navSync->set_tooltip_markup (M ("MAIN_BUTTON_NAVSYNC_TOOLTIP"));
        setExpandAlignProperties (navSync, false, false, Gtk::ALIGN_CENTER, Gtk::ALIGN_FILL);
    }

    // ==================  PACKING THE BOTTOM WIDGETS =================

    // Adding widgets from center to the left, on the left side (using Gtk::POS_LEFT)
    iops->attach_next_to (*vsep2, Gtk::POS_LEFT, 1, 1);
    iops->attach_next_to (*progressLabel, Gtk::POS_LEFT, 1, 1);
    iops->attach_next_to (*vsep1, Gtk::POS_LEFT, 1, 1);

    if (!gimpPlugin) {
        iops->attach_next_to (*sendtogimp, Gtk::POS_LEFT, 1, 1);
    }

    if (!gimpPlugin && !simpleEditor) {
        iops->attach_next_to (*queueimg, Gtk::POS_LEFT, 1, 1);
    }

    if (!gimpPlugin) {
        iops->attach_next_to (*saveimgas, Gtk::POS_LEFT, 1, 1);
    }


    // Color management toolbar
    colorMgmtToolBar.reset (new ColorManagementToolbar (ipc));
    colorMgmtToolBar->pack_right_in (iops);

    if (!simpleEditor && !options.tabbedUI) {
        Gtk::VSeparator* vsep3 = Gtk::manage (new Gtk::VSeparator ());
        iops->attach_next_to (*vsep3, Gtk::POS_RIGHT, 1, 1);
        iops->attach_next_to (*navPrev, Gtk::POS_RIGHT, 1, 1);
        iops->attach_next_to (*navSync, Gtk::POS_RIGHT, 1, 1);
        iops->attach_next_to (*navNext, Gtk::POS_RIGHT, 1, 1);
    }

    iops->attach_next_to (*vsepz2, Gtk::POS_RIGHT, 1, 1);
    iops->attach_next_to (*iareapanel->imageArea->zoomPanel, Gtk::POS_RIGHT, 1, 1);
    iops->attach_next_to (*vsepz3, Gtk::POS_RIGHT, 1, 1);
    iops->attach_next_to (*tbShowHideSidePanels, Gtk::POS_RIGHT, 1, 1);
    iops->attach_next_to (*tbRightPanel_1, Gtk::POS_RIGHT, 1, 1);

    editbox->pack_start (*iops, Gtk::PACK_SHRINK, 0);
    editbox->show_all ();

    // build screen
    hpanedl = Gtk::manage (new Gtk::Paned (Gtk::ORIENTATION_HORIZONTAL));
    hpanedl->set_name ("EditorLeftPaned");
    hpanedr = Gtk::manage (new Gtk::Paned (Gtk::ORIENTATION_HORIZONTAL));
    hpanedr->set_name ("EditorRightPaned");
    leftbox->reference ();
    vboxright->reference ();

    if (options.showHistory) {
        hpanedl->pack1 (*leftbox, false, false);
        hpanedl->set_position (options.historyPanelWidth);
    }


    Gtk::VPaned * viewpaned = Gtk::manage (new Gtk::VPaned());
    fPanel = filePanel;

    if (filePanel) {
        catalogPane = new Gtk::Paned();
        viewpaned->pack1 (*catalogPane, false, true);
    }

    viewpaned->pack2 (*editbox, true, true);

    hpanedl->pack2 (*viewpaned, true, true);

    hpanedr->pack1 (*hpanedl, true, false);
    hpanedr->pack2 (*vboxright, false, false);
    hpanedl->signal_button_release_event().connect_notify ( sigc::mem_fun (*this, &EditorPanel::leftPaneButtonReleased) );
    hpanedr->signal_button_release_event().connect_notify ( sigc::mem_fun (*this, &EditorPanel::rightPaneButtonReleased) );

    pack_start (*hpanedr);

    updateHistogramPosition (0, options.histogramPosition);

    show_all ();
    /*
        // save as dialog
        if (Glib::file_test (options.lastSaveAsPath, Glib::FILE_TEST_IS_DIR))
            saveAsDialog = new SaveAsDialog (options.lastSaveAsPath);
        else
            saveAsDialog = new SaveAsDialog (safe_get_user_picture_dir());

        saveAsDialog->set_default_size (options.saveAsDialogWidth, options.saveAsDialogHeight);
    */
    // connect listeners
    profilep->setProfileChangeListener (tpc);
    history->setProfileChangeListener (tpc);
    history->setHistoryBeforeLineListener (this);
    tpc->addPParamsChangeListener (profilep);
    tpc->addPParamsChangeListener (history);
    tpc->addPParamsChangeListener (this);
    iareapanel->imageArea->setCropGUIListener (tpc->getCropGUIListener());
    iareapanel->imageArea->setPointerMotionListener (navigator);
    iareapanel->imageArea->setImageAreaToolListener (tpc);

    // initialize components
    info->set_active (options.showInfo);
    tpc->readOptions ();

    // connect event handlers
    info->signal_toggled().connect ( sigc::mem_fun (*this, &EditorPanel::info_toggled) );
    beforeAfter->signal_toggled().connect ( sigc::mem_fun (*this, &EditorPanel::beforeAfterToggled) );
    hidehp->signal_toggled().connect ( sigc::mem_fun (*this, &EditorPanel::hideHistoryActivated) );
    tbRightPanel_1->signal_toggled().connect ( sigc::mem_fun (*this, &EditorPanel::tbRightPanel_1_toggled) );
    saveimgas->signal_pressed().connect ( sigc::mem_fun (*this, &EditorPanel::saveAsPressed) );
    queueimg->signal_pressed().connect ( sigc::mem_fun (*this, &EditorPanel::queueImgPressed) );
    sendtogimp->signal_pressed().connect ( sigc::mem_fun (*this, &EditorPanel::sendToGimpPressed) );
    toggleHistogramProfile->signal_toggled().connect( sigc::mem_fun (*this, &EditorPanel::histogramProfile_toggled) );

    if (navPrev) {
        navPrev->signal_pressed().connect ( sigc::mem_fun (*this, &EditorPanel::openPreviousEditorImage) );
    }

    if (navNext) {
        navNext->signal_pressed().connect ( sigc::mem_fun (*this, &EditorPanel::openNextEditorImage) );
    }

    if (navSync) {
        navSync->signal_pressed().connect ( sigc::mem_fun (*this, &EditorPanel::syncFileBrowser) );
    }

    ShowHideSidePanelsconn = tbShowHideSidePanels->signal_toggled().connect ( sigc::mem_fun (*this, &EditorPanel::toggleSidePanels), true);

    if (tbTopPanel_1) {
        tbTopPanel_1->signal_toggled().connect ( sigc::mem_fun (*this, &EditorPanel::tbTopPanel_1_toggled) );
    }
}

EditorPanel::~EditorPanel ()
{
    idle_register.destroy();

    history->setHistoryBeforeLineListener (nullptr);
    // the order is important!
    iareapanel->setBeforeAfterViews (nullptr, iareapanel);
    delete iareapanel;
    iareapanel = nullptr;

    if (beforeIpc) {
        beforeIpc->stopProcessing ();
    }

    delete beforeIarea;
    beforeIarea = nullptr;

    if (beforeIpc) {
        beforeIpc->setPreviewImageListener (nullptr);
    }

    delete beforePreviewHandler;
    beforePreviewHandler = nullptr;

    if (beforeIpc) {
        rtengine::StagedImageProcessor::destroy (beforeIpc);
    }

    beforeIpc = nullptr;

    close ();

    if (epih->pending) {
        epih->destroyed = true;
    } else {
        delete epih;
    }

    delete tpc;

    delete ppframe;
    delete leftbox;
    delete vboxright;

    //delete saveAsDialog;
    if (catalogPane) {
        delete catalogPane;
    }

    if (iTopPanel_1_Show) {
        delete iTopPanel_1_Show;
    }

    if (iTopPanel_1_Hide) {
        delete iTopPanel_1_Hide;
    }

    if (iHistoryShow) {
        delete iHistoryShow;
    }

    if (iHistoryHide) {
        delete iHistoryHide;
    }

    if (iBeforeLockON) {
        delete iBeforeLockON;
    }

    if (iBeforeLockOFF) {
        delete iBeforeLockOFF;
    }

    if (iRightPanel_1_Show) {
        delete iRightPanel_1_Show;
    }

    if (iRightPanel_1_Hide) {
        delete iRightPanel_1_Hide;
    }
}

void EditorPanel::leftPaneButtonReleased (GdkEventButton *event)
{
    if (event->button == 1) {
        // Button 1 released : it's a resize
        options.historyPanelWidth = hpanedl->get_position();
    }

    /*else if (event->button == 3) {
    }*/
}

void EditorPanel::rightPaneButtonReleased (GdkEventButton *event)
{
    if (event->button == 1) {
        int winW, winH;
        parentWindow->get_size (winW, winH);
        // Button 1 released : it's a resize
        options.toolPanelWidth = winW - hpanedr->get_position();
    }

    /*else if (event->button == 3) {
    }*/
}

void EditorPanel::writeOptions()
{
    if (profilep) {
        profilep->writeOptions();
    }

    if (tpc) {
        tpc->writeOptions();
    }
}


void EditorPanel::writeToolExpandedStatus (std::vector<int> &tpOpen)
{
    if (tpc) {
        tpc->writeToolExpandedStatus (tpOpen);
    }
}

void EditorPanel::showTopPanel (bool show)
{
    if (tbTopPanel_1->get_active() != show) {
        tbTopPanel_1->set_active (show);
    }
}

void EditorPanel::setAspect ()
{
    int winW, winH;
    parentWindow->get_size (winW, winH);
    hpanedl->set_position (options.historyPanelWidth);
    hpanedr->set_position (winW - options.toolPanelWidth);

    // initialize components
    if (info->get_active() != options.showInfo) {
        info->set_active (options.showInfo);
    }
}

void EditorPanel::on_realize ()
{
    realized = true;
    Gtk::VBox::on_realize ();
    // This line is needed to avoid autoexpansion of the window :-/
    //vboxright->set_size_request (options.toolPanelWidth, -1);
    tpc->updateToolState();
}

void EditorPanel::open (Thumbnail* tmb, rtengine::InitialImage* isrc)
{

    close();

    isProcessing = true; // prevents closing-on-init

    // initialize everything
    openThm = tmb;
    openThm->increaseRef ();

    fname = openThm->getFileName();
    lastSaveAsFileName = removeExtension (Glib::path_get_basename (fname));

    previewHandler = new PreviewHandler ();

    this->isrc = isrc;
    ipc = rtengine::StagedImageProcessor::create (isrc);
    ipc->setProgressListener (this);
    colorMgmtToolBar->updateProcessor();
    ipc->setPreviewImageListener (previewHandler);
    ipc->setPreviewScale (10);  // Important
    tpc->initImage (ipc, tmb->getType() == FT_Raw);
    ipc->setHistogramListener (this);

//    iarea->fitZoom ();   // tell to the editorPanel that the next image has to be fitted to the screen
    iareapanel->imageArea->setPreviewHandler (previewHandler);
    iareapanel->imageArea->setImProcCoordinator (ipc);
    navigator->previewWindow->setPreviewHandler (previewHandler);
    navigator->previewWindow->setImageArea (iareapanel->imageArea);

    rtengine::ImageSource* is = isrc->getImageSource();
    is->setProgressListener ( this );

    // try to load the last saved parameters from the cache or from the paramfile file
    ProcParams* ldprof = openThm->createProcParamsForUpdate (true, false); // will be freed by initProfile

    // initialize profile
    Glib::ustring defProf = openThm->getType() == FT_Raw ? options.defProfRaw : options.defProfImg;
    profilep->initProfile (defProf, ldprof);
    profilep->setInitialFileName (fname);

    openThm->addThumbnailListener (this);
    info_toggled ();

    if (beforeIarea) {
        beforeAfterToggled();
        beforeAfterToggled();
    }

    // If in single tab mode, the main crop window is not constructed the very first time
    // since there was no resize event
    if (iareapanel->imageArea->mainCropWindow) {
        iareapanel->imageArea->mainCropWindow->cropHandler.newImage (ipc, false);
        iareapanel->imageArea->mainCropWindow->initialImageArrived();

        // In single tab mode, the image is not always updated between switches
        // normal redraw don't work, so this is the hard way
        // Disabled this with Issue 2435 because it seems to work fine now
//        if (!options.tabbedUI && iareapanel->imageArea->mainCropWindow->getZoomFitVal() == 1.0) {
//          iareapanel->imageArea->mainCropWindow->cropHandler.update();
//        }
    } else {
        Gtk::Allocation alloc;
        iareapanel->imageArea->on_resized (alloc);
    }

    history->resetSnapShotNumber();
}

void EditorPanel::close ()
{
    if (ipc) {
        saveProfile ();
        // close image processor and the current thumbnail
        tpc->closeImage ();    // this call stops image processing
        tpc->writeOptions ();
        rtengine::ImageSource* is = isrc->getImageSource();
        is->setProgressListener ( nullptr );

        if (ipc) {
            ipc->setPreviewImageListener (nullptr);
        }

        if (beforeIpc) {
            beforeIpc->setPreviewImageListener (nullptr);
        }

        delete previewHandler;
        previewHandler = nullptr;

        if (iareapanel) {
            iareapanel->imageArea->setPreviewHandler (nullptr);
            iareapanel->imageArea->setImProcCoordinator (nullptr);
            iareapanel->imageArea->unsubscribe();
        }

        rtengine::StagedImageProcessor::destroy (ipc);
        ipc = nullptr;
        navigator->previewWindow->setPreviewHandler (nullptr);

        // If the file was deleted somewhere, the openThm.descreaseRef delete the object, but we don't know here
        if (Glib::file_test (fname, Glib::FILE_TEST_EXISTS)) {
            openThm->removeThumbnailListener (this);
            openThm->decreaseRef ();
        }
    }
}

void EditorPanel::saveProfile ()
{
    if (!ipc || !openThm) {
        return;
    }

    // If the file was deleted, do not generate ghost entries
    if (Glib::file_test (fname, Glib::FILE_TEST_EXISTS)) {
        ProcParams params;
        ipc->getParams (&params);

        // Will call updateCache, which will update both the cached and sidecar files if necessary
        openThm->setProcParams (params, nullptr, EDITOR);
    }
}

Glib::ustring EditorPanel::getShortName ()
{
    if (openThm) {
        return Glib::path_get_basename (openThm->getFileName ());
    } else {
        return "";
    }
}

Glib::ustring EditorPanel::getFileName ()
{
    if (openThm) {
        return openThm->getFileName ();
    } else {
        return "";
    }
}

// TODO!!!
void EditorPanel::procParamsChanged (rtengine::procparams::ProcParams* params, rtengine::ProcEvent ev, Glib::ustring descr, ParamsEdited* paramsEdited)
{

//    if (ev!=EvPhotoLoaded)
//        saveLabel->set_markup (Glib::ustring("<span foreground=\"#AA0000\" weight=\"bold\">") + M("MAIN_BUTTON_SAVE") + "</span>");

    rtengine::eSensorType sensorType = isrc->getImageSource()->getSensorType();

    selectedFrame = 0;
    if (sensorType == rtengine::ST_BAYER) {
        selectedFrame = params->raw.bayersensor.imageNum;
    //} else if (sensorType == rtengine::ST_FUJI_XTRANS) {
    //    selectedFrame = params->raw.xtranssensor.imageNum;
    }
    selectedFrame = rtengine::LIM<int>(selectedFrame, 0, isrc->getImageSource()->getMetaData()->getFrameCount() - 1);

    info_toggled();
}

void EditorPanel::setProgressState (bool inProcessing)
{
    struct spsparams {
        bool inProcessing;
        EditorPanelIdleHelper* epih;
    };

    epih->pending++;

    spsparams* p = new spsparams;
    p->inProcessing = inProcessing;
    p->epih = epih;

    const auto func = [] (gpointer data) -> gboolean {
        spsparams* const p = static_cast<spsparams*> (data);

        if (p->epih->destroyed)
        {
            if (p->epih->pending == 1) {
                delete p->epih;
            } else {
                p->epih->pending--;
            }

            delete p;

            return 0;
        }

        p->epih->epanel->refreshProcessingState (p->inProcessing);
        p->epih->pending--;
        delete p;

        return FALSE;
    };

    idle_register.add (func, p);
}

void EditorPanel::setProgress (double p)
{
    spparams *s = new spparams;
    s->val = p;
    s->pProgress = progressLabel;
    idle_register.add (setprogressStrUI, s);
}

void EditorPanel::setProgressStr (Glib::ustring str)
{
    spparams *s = new spparams;
    s->str = str;
    s->val = -1;
    s->pProgress = progressLabel;
    idle_register.add (setprogressStrUI, s);
}

// This is only called from the ThreadUI, so within the gtk thread
void EditorPanel::refreshProcessingState (bool inProcessingP)
{
    spparams *s = new spparams;
    s->pProgress = progressLabel;

    if (inProcessingP) {
        if (processingStartedTime == 0) {
            processingStartedTime = ::time (nullptr);
        }

        s->str = "PROGRESSBAR_PROCESSING";
        s->val = 1.0;
    } else {
        // Set proc params of thumbnail. It saves it into the cache and updates the file browser.
        if (ipc && openThm && tpc->getChangedState()) {
            rtengine::procparams::ProcParams pparams;
            ipc->getParams (&pparams);
            openThm->setProcParams (pparams, nullptr, EDITOR, false);
        }

        // Ring a sound if it was a long event
        if (processingStartedTime != 0) {
            time_t curTime = ::time (nullptr);

            if (::difftime (curTime, processingStartedTime) > options.sndLngEditProcDoneSecs) {
                SoundManager::playSoundAsync (options.sndLngEditProcDone);
            }

            processingStartedTime = 0;
        }

        // Set progress bar "done"
        s->str = "PROGRESSBAR_READY";
        s->val = 0.0;

#ifdef WIN32

        // Maybe accessing "parent", which is a Gtk object, can justify to get the Gtk lock...
        if (!firstProcessingDone && static_cast<RTWindow*> (parent)->getIsFullscreen()) {
            parent->fullscreen();
        }

#endif
        firstProcessingDone = true;
    }

    isProcessing = inProcessingP;

    setprogressStrUI (s);
}

void EditorPanel::displayError (Glib::ustring title, Glib::ustring descr)
{
    GtkWidget* msgd = gtk_message_dialog_new_with_markup (nullptr,
                      GTK_DIALOG_DESTROY_WITH_PARENT,
                      GTK_MESSAGE_ERROR,
                      GTK_BUTTONS_OK,
                      "<b>%s</b>",
                      descr.data());
    gtk_window_set_title ((GtkWindow*)msgd, title.data());
    g_signal_connect_swapped (msgd, "response",
                              G_CALLBACK (gtk_widget_destroy),
                              msgd);
    gtk_widget_show_all (msgd);
}

void EditorPanel::error (Glib::ustring title, Glib::ustring descr)
{
    struct errparams {
        Glib::ustring descr;
        Glib::ustring title;
        EditorPanelIdleHelper* epih;
    };

    epih->pending++;
    errparams* const p = new errparams;
    p->descr = descr;
    p->title = title;
    p->epih = epih;

    const auto func = [] (gpointer data) -> gboolean {
        errparams* const p = static_cast<errparams*> (data);

        if (p->epih->destroyed)
        {
            if (p->epih->pending == 1) {
                delete p->epih;
            } else {
                p->epih->pending--;
            }

            delete p;

            return 0;
        }

        p->epih->epanel->displayError (p->title, p->descr);
        p->epih->pending--;
        delete p;

        return FALSE;
    };

    idle_register.add (func, p);
}

void EditorPanel::info_toggled ()
{

    Glib::ustring infoString;
    Glib::ustring expcomp;

    if (!ipc || !openThm) {
        return;
    }

    const rtengine::FramesMetaData* idata = ipc->getInitialImage()->getMetaData();

    if (idata && idata->hasExif(selectedFrame)) {
        infoString = Glib::ustring::compose ("%1 + %2\n<span size=\"small\">f/</span><span size=\"large\">%3</span>  <span size=\"large\">%4</span><span size=\"small\">s</span>  <span size=\"small\">%5</span><span size=\"large\">%6</span>  <span size=\"large\">%7</span><span size=\"small\">mm</span>",
                                              Glib::ustring (idata->getMake() + " " + idata->getModel()),
                                              Glib::ustring (idata->getLens()),
                                              Glib::ustring (idata->apertureToString (idata->getFNumber(selectedFrame))),
                                              Glib::ustring (idata->shutterToString (idata->getShutterSpeed(selectedFrame))),
                                              M ("QINFO_ISO"), idata->getISOSpeed(selectedFrame),
                                              Glib::ustring::format (std::setw (3), std::fixed, std::setprecision (2), idata->getFocalLen(selectedFrame)));

        expcomp = Glib::ustring (idata->expcompToString (idata->getExpComp(selectedFrame), true)); // maskZeroexpcomp

        if (!expcomp.empty ()) {
            infoString = Glib::ustring::compose ("%1  <span size=\"large\">%2</span><span size=\"small\">EV</span>",
                                                  infoString,
                                                  expcomp /*Glib::ustring(idata->expcompToString(idata->getExpComp()))*/);
        }

        infoString = Glib::ustring::compose ("%1\n<span size=\"small\">%2</span><span>%3</span>",
                                              infoString,
                                              escapeHtmlChars (Glib::path_get_dirname (openThm->getFileName())) + G_DIR_SEPARATOR_S,
                                              escapeHtmlChars (Glib::path_get_basename (openThm->getFileName()))  );

        int ww = ipc->getFullWidth();
        int hh = ipc->getFullHeight();
        //megapixels
        infoString = Glib::ustring::compose ("%1\n<span size=\"small\">%2 MP (%3x%4)</span>",
                                             infoString,
                                             Glib::ustring::format (std::setw (4), std::fixed, std::setprecision (1), (float)ww * hh / 1000000),
                                             ww, hh);

        //adding special characteristics
        bool isHDR = idata->getHDR();
        bool isPixelShift = idata->getPixelShift();
        unsigned int numFrames = idata->getFrameCount();
        if (isHDR) {
            infoString = Glib::ustring::compose ("%1\n" + M("QINFO_HDR"), infoString, numFrames);
            if (numFrames == 1) {
                int sampleFormat = idata->getSampleFormat(selectedFrame);
                infoString = Glib::ustring::compose ("%1 / %2", infoString, M(Glib::ustring::compose("SAMPLEFORMAT_%1", sampleFormat)));
            }
        } else if (isPixelShift) {
            infoString = Glib::ustring::compose ("%1\n" + M("QINFO_PIXELSHIFT"), infoString, numFrames);
        } else if (numFrames > 1) {
            infoString = Glib::ustring::compose ("%1\n" + M("QINFO_FRAMECOUNT"), infoString, numFrames);
        }
    } else {
        infoString = M ("QINFO_NOEXIF");
    }

    iareapanel->imageArea->setInfoText (infoString);
    iareapanel->imageArea->infoEnabled (info->get_active ());
}

void EditorPanel::hideHistoryActivated ()
{

    removeIfThere (hpanedl, leftbox, false);

    if (hidehp->get_active()) {
        hpanedl->pack1 (*leftbox, false, false);
    }

    options.showHistory = hidehp->get_active();

    if (options.showHistory) {
        hidehp->set_image (*iHistoryHide);
    } else {
        hidehp->set_image (*iHistoryShow);
    }

    tbShowHideSidePanels_managestate();
}


void EditorPanel::tbRightPanel_1_toggled ()
{
    /*
        removeIfThere (hpanedr, vboxright, false);
        if (tbRightPanel_1->get_active()){
            hpanedr->pack2(*vboxright, false, true);
            tbRightPanel_1->set_image (*iRightPanel_1_Hide);
        }
        else {
            tbRightPanel_1->set_image (*iRightPanel_1_Show);
        }
        tbShowHideSidePanels_managestate();
        */
    if (vboxright) {
        if (tbRightPanel_1->get_active()) {
            vboxright->show();
            tbRightPanel_1->set_image (*iRightPanel_1_Hide);
        } else {
            vboxright->hide();
            tbRightPanel_1->set_image (*iRightPanel_1_Show);
        }

        tbShowHideSidePanels_managestate();
    }
}

void EditorPanel::tbTopPanel_1_visible (bool visible)
{
    if (!tbTopPanel_1) {
        return;
    }

    if (visible) {
        tbTopPanel_1->show();
    } else {
        tbTopPanel_1->hide();
    }
}

void EditorPanel::tbTopPanel_1_toggled ()
{

    if (catalogPane) { // catalogPane does not exist in multitab mode

        if (tbTopPanel_1->get_active()) {
            catalogPane->show();
            tbTopPanel_1->set_image (*iTopPanel_1_Hide);
            options.editorFilmStripOpened = true;
        } else {
            catalogPane->hide();
            tbTopPanel_1->set_image (*iTopPanel_1_Show);
            options.editorFilmStripOpened = false;
        }

        tbShowHideSidePanels_managestate();
    }
}

/*
 * WARNING: Take care of the simpleEditor value when adding or modifying shortcut keys,
 *          since handleShortcutKey is now also triggered in simple editor mode
 */
bool EditorPanel::handleShortcutKey (GdkEventKey* event)
{

    bool ctrl = event->state & GDK_CONTROL_MASK;
    bool shift = event->state & GDK_SHIFT_MASK;
    bool alt = event->state & GDK_MOD1_MASK;
#ifdef __WIN32__
    bool altgr = event->state & GDK_MOD2_MASK;
#else
    bool altgr = event->state & GDK_MOD5_MASK;
#endif

    // Editor Layout
    switch (event->keyval) {
        case GDK_KEY_L:
            if (tbTopPanel_1) {
                tbTopPanel_1->set_active (!tbTopPanel_1->get_active());    // toggle top panel
            }

            if (ctrl) {
                hidehp->set_active (!hidehp->get_active());    // toggle History (left panel)
            }

            if (alt) {
                tbRightPanel_1->set_active (!tbRightPanel_1->get_active());    // toggle right panel
            }

            return true;
            break;

        case GDK_KEY_l:
            if (!shift && !alt /*&& !ctrl*/) {
                hidehp->set_active (!hidehp->get_active()); // toggle History (left panel)
                return true;
            }

            if (alt && !ctrl) { // toggle right panel
                tbRightPanel_1->set_active (!tbRightPanel_1->get_active());
                return true;
            }

            if (alt && ctrl) { // toggle left and right panels
                hidehp->set_active (!hidehp->get_active());
                tbRightPanel_1->set_active (!tbRightPanel_1->get_active());
                return true;
            }

            break;

        case GDK_KEY_m: // Maximize preview panel: hide top AND right AND history panels
            if (!ctrl && !alt) {
                toggleSidePanels();
                return true;
            }

            break;

        case GDK_KEY_M: // Maximize preview panel: hide top AND right AND history panels AND (fit image preview)
            if (!ctrl && !alt) {
                toggleSidePanelsZoomFit();
                return true;
            }

            break;
    }

#ifdef __WIN32__

    if (!alt && !ctrl && !altgr && event->hardware_keycode == 0x39 ) {
        iareapanel->imageArea->previewModePanel->togglebackColor();
        return true;
    }

#else

    if (!alt && !ctrl && !altgr && event->hardware_keycode == 0x12 ) {
        iareapanel->imageArea->previewModePanel->togglebackColor();
        return true;
    }

#endif

    if (!alt) {
        if (!ctrl) {
            // Normal
            switch (event->keyval) {
                case GDK_KEY_bracketright:
                    tpc->coarse->rotateRight();
                    return true;

                case GDK_KEY_bracketleft:
                    tpc->coarse->rotateLeft();
                    return true;

                case GDK_KEY_i:
                case GDK_KEY_I:
                    info->set_active (!info->get_active());
                    return true;

                case GDK_KEY_B:
                    beforeAfter->set_active (!beforeAfter->get_active());
                    return true;

                case GDK_KEY_plus:
                case GDK_KEY_equal:
                case GDK_KEY_KP_Add:
                    iareapanel->imageArea->zoomPanel->zoomInClicked();
                    return true;

                case GDK_KEY_minus:
                case GDK_KEY_underscore:
                case GDK_KEY_KP_Subtract:
                    iareapanel->imageArea->zoomPanel->zoomOutClicked();
                    return true;

                case GDK_KEY_z://GDK_1
                    iareapanel->imageArea->zoomPanel->zoom11Clicked();
                    return true;

                /*
                #ifndef __WIN32__
                                case GDK_KEY_9: // toggle background color of the preview
                                    iareapanel->imageArea->previewModePanel->togglebackColor();
                                    return true;
                #endif
                */
                case GDK_KEY_r: //preview mode Red
                    iareapanel->imageArea->previewModePanel->toggleR();
                    return true;

                case GDK_KEY_g: //preview mode Green
                    iareapanel->imageArea->previewModePanel->toggleG();
                    return true;

                case GDK_KEY_b: //preview mode Blue
                    iareapanel->imageArea->previewModePanel->toggleB();
                    return true;

                case GDK_KEY_v: //preview mode Luminosity
                    iareapanel->imageArea->previewModePanel->toggleL();
                    return true;

                case GDK_KEY_F: //preview mode Focus Mask
                    iareapanel->imageArea->indClippedPanel->toggleFocusMask();
                    return true;

                case GDK_KEY_less:
                    iareapanel->imageArea->indClippedPanel->toggleClipped (false);
                    return true;

                case GDK_KEY_greater:
                    iareapanel->imageArea->indClippedPanel->toggleClipped (true);
                    return true;

                case GDK_KEY_f:
                    iareapanel->imageArea->zoomPanel->zoomFitClicked();
                    return true;

                case GDK_KEY_F5:
                    openThm->openDefaultViewer ((event->state & GDK_SHIFT_MASK) ? 2 : 1);
                    return true;

                case GDK_KEY_y: // synchronize filebrowser with image in Editor
                    if (!simpleEditor && fPanel && !fname.empty()) {
                        fPanel->fileCatalog->selectImage (fname, false);
                        return true;
                    }

                    break; // to avoid gcc complain

                case GDK_KEY_x: // clear filters and synchronize filebrowser with image in Editor
                    if (!simpleEditor && fPanel && !fname.empty()) {
                        fPanel->fileCatalog->selectImage (fname, true);
                        return true;
                    }

                    break; // to avoid gcc complain
            }
        } else {
            // With control
            switch (event->keyval) {
                case GDK_KEY_S:
                    saveProfile();
                    setProgressStr (M ("PROGRESSBAR_PROCESSING_PROFILESAVED"));
                    return true;

                case GDK_KEY_s:
                    if (!gimpPlugin) {
                        saveAsPressed();
                    }

                    return true;

                case GDK_KEY_b:
                    if (!gimpPlugin && !simpleEditor) {
                        queueImgPressed();
                    }

                    return true;

                case GDK_KEY_e:
                    if (!gimpPlugin) {
                        sendToGimpPressed();
                    }

                    return true;

                case GDK_KEY_z:
                    history->undo ();
                    return true;

                case GDK_KEY_Z:
                    history->redo ();
                    return true;

                case GDK_KEY_F5:
                    openThm->openDefaultViewer (3);
                    return true;
            }
        } //if (!ctrl)
    } //if (!alt)

    if (alt) {
        switch (event->keyval) {
            case GDK_KEY_s:
                history->addBookmarkPressed ();
                setProgressStr (M ("PROGRESSBAR_SNAPSHOT_ADDED"));
                return true;

            case GDK_KEY_f:
                iareapanel->imageArea->zoomPanel->zoomFitCropClicked();
                return true;
        }
    }

    if (shift) {
        switch (event->keyval) {
            case GDK_KEY_F3: // open Previous image from Editor's perspective
                if (!simpleEditor && fPanel && !fname.empty()) {
                    EditorPanel::openPreviousEditorImage();
                    return true;
                }

                break; // to avoid gcc complain

            case GDK_KEY_F4: // open next image from Editor's perspective
                if (!simpleEditor && fPanel && !fname.empty()) {
                    EditorPanel::openNextEditorImage();
                    return true;
                }

                break; // to avoid gcc complain
        }
    }

    if (tpc->getToolBar() && tpc->getToolBar()->handleShortcutKey (event)) {
        return true;
    }

    if (tpc->handleShortcutKey (event)) {
        return true;
    }

    if (!simpleEditor && fPanel) {
        if (fPanel->handleShortcutKey (event)) {
            return true;
        }
    }

    return false;
}

void EditorPanel::procParamsChanged (Thumbnail* thm, int whoChangedIt)
{

    if (whoChangedIt != EDITOR) {
        PartialProfile pp (true);
        pp.set (true);
        * (pp.pparams) = openThm->getProcParams();
        tpc->profileChange (&pp, rtengine::EvProfileChangeNotification, M ("PROGRESSDLG_PROFILECHANGEDINBROWSER"));
        pp.deleteInstance();
    }
}

bool EditorPanel::idle_saveImage (ProgressConnector<rtengine::IImagefloat*> *pc, Glib::ustring fname, SaveFormat sf, rtengine::procparams::ProcParams &pparams)
{
    rtengine::IImagefloat* img = pc->returnValue();
    delete pc;

    if ( img ) {
        setProgressStr (M ("GENERAL_SAVE"));
        setProgress (0.9f);

        ProgressConnector<int> *ld = new ProgressConnector<int>();
        img->setSaveProgressListener (parent->getProgressListener());

        if (sf.format == "tif")
            ld->startFunc (sigc::bind (sigc::mem_fun (img, &rtengine::IImagefloat::saveAsTIFF), fname, sf.tiffBits, sf.tiffUncompressed),
                           sigc::bind (sigc::mem_fun (*this, &EditorPanel::idle_imageSaved), ld, img, fname, sf, pparams));
        else if (sf.format == "png")
            ld->startFunc (sigc::bind (sigc::mem_fun (img, &rtengine::IImagefloat::saveAsPNG), fname, sf.pngBits),
                           sigc::bind (sigc::mem_fun (*this, &EditorPanel::idle_imageSaved), ld, img, fname, sf, pparams));
        else if (sf.format == "jpg")
            ld->startFunc (sigc::bind (sigc::mem_fun (img, &rtengine::IImagefloat::saveAsJPEG), fname, sf.jpegQuality, sf.jpegSubSamp),
                           sigc::bind (sigc::mem_fun (*this, &EditorPanel::idle_imageSaved), ld, img, fname, sf, pparams));
        else {
            delete ld;
        }
    } else {
        Glib::ustring msg_ = Glib::ustring ("<b>") + fname + ": Error during image processing\n</b>";
        Gtk::MessageDialog msgd (*parent, msg_, true, Gtk::MESSAGE_ERROR, Gtk::BUTTONS_OK, true);
        msgd.run ();

        saveimgas->set_sensitive (true);
        sendtogimp->set_sensitive (true);
        isProcessing = false;

    }

    rtengine::ImageSource* imgsrc = isrc->getImageSource ();
    imgsrc->setProgressListener (this);
    return false;
}

bool EditorPanel::idle_imageSaved (ProgressConnector<int> *pc, rtengine::IImagefloat* img, Glib::ustring fname, SaveFormat sf, rtengine::procparams::ProcParams &pparams)
{
    img->free ();

    if (! pc->returnValue() ) {
        openThm->imageDeveloped ();

        // save processing parameters, if needed
        if (sf.saveParams) {
            // We keep the extension to avoid overwriting the profile when we have
            // the same output filename with different extension
            pparams.save (fname + ".out" + paramFileExtension);
        }
    } else {
        error (M ("MAIN_MSG_CANNOTSAVE"), fname);
    }

    saveimgas->set_sensitive (true);
    sendtogimp->set_sensitive (true);

    parent->setProgressStr ("");
    parent->setProgress (0.);

    setProgressState (false);

    delete pc;
    SoundManager::playSoundAsync (options.sndBatchQueueDone);
    isProcessing = false;
    return false;
}

BatchQueueEntry* EditorPanel::createBatchQueueEntry ()
{

    rtengine::procparams::ProcParams pparams;
    ipc->getParams (&pparams);
    //rtengine::ProcessingJob* job = rtengine::ProcessingJob::create (ipc->getInitialImage(), pparams);
    rtengine::ProcessingJob* job = rtengine::ProcessingJob::create (openThm->getFileName (), openThm->getType() == FT_Raw, pparams);
    int fullW = 0, fullH = 0;
    isrc->getImageSource()->getFullSize (fullW, fullH, pparams.coarse.rotate == 90 || pparams.coarse.rotate == 270 ? TR_R90 : TR_NONE);
    int prevh = BatchQueue::calcMaxThumbnailHeight();
    int prevw = int ((size_t)fullW * (size_t)prevh / (size_t)fullH);
    return new BatchQueueEntry (job, pparams, openThm->getFileName(), prevw, prevh, openThm);
}



void EditorPanel::saveAsPressed ()
{
    if (!ipc || !openThm) {
        return;
    }

    bool fnameOK = false;
    Glib::ustring fnameOut;

    SaveAsDialog* saveAsDialog;
    auto toplevel = static_cast<Gtk::Window*> (get_toplevel ());

    if (Glib::file_test (options.lastSaveAsPath, Glib::FILE_TEST_IS_DIR)) {
        saveAsDialog = new SaveAsDialog (options.lastSaveAsPath, toplevel);
    } else {
        saveAsDialog = new SaveAsDialog (PlacesBrowser::userPicturesDir (), toplevel);
    }

    saveAsDialog->set_default_size (options.saveAsDialogWidth, options.saveAsDialogHeight);
    saveAsDialog->setInitialFileName (lastSaveAsFileName);
    saveAsDialog->setImagePath (fname);

    do {
        int result = saveAsDialog->run ();

        // The SaveAsDialog ensure that a filename has been specified
        fnameOut = saveAsDialog->getFileName ();

        options.lastSaveAsPath = saveAsDialog->getDirectory ();
        saveAsDialog->get_size (options.saveAsDialogWidth, options.saveAsDialogHeight);
        options.autoSuffix = saveAsDialog->getAutoSuffix ();
        options.saveMethodNum = saveAsDialog->getSaveMethodNum ();
        lastSaveAsFileName = Glib::path_get_basename (removeExtension (fnameOut));
        SaveFormat sf = saveAsDialog->getFormat ();
        options.saveFormat = sf;
        options.forceFormatOpts = saveAsDialog->getForceFormatOpts ();

        if (result != Gtk::RESPONSE_OK) {
            break;
        }

        if (saveAsDialog->getImmediately ()) {
            // separate filename and the path to the destination directory
            Glib::ustring dstdir = Glib::path_get_dirname (fnameOut);
            Glib::ustring dstfname = Glib::path_get_basename (removeExtension (fnameOut));
            Glib::ustring dstext = getExtension (fnameOut);

            if (saveAsDialog->getAutoSuffix()) {

                Glib::ustring fnameTemp;

                for (int tries = 0; tries < 100; tries++) {
                    if (tries == 0) {
                        fnameTemp = Glib::ustring::compose ("%1.%2", Glib::build_filename (dstdir,  dstfname), dstext);
                    } else {
                        fnameTemp = Glib::ustring::compose ("%1-%2.%3", Glib::build_filename (dstdir,  dstfname), tries, dstext);
                    }

                    if (!Glib::file_test (fnameTemp, Glib::FILE_TEST_EXISTS)) {
                        fnameOut = fnameTemp;
                        fnameOK = true;
                        break;
                    }
                }
            }

            // check if it exists
            if (!fnameOK) {
                fnameOK = confirmOverwrite (*saveAsDialog, fnameOut);
            }

            if (fnameOK) {
                isProcessing = true;
                // save image
                rtengine::procparams::ProcParams pparams;
                ipc->getParams (&pparams);
                rtengine::ProcessingJob* job = rtengine::ProcessingJob::create (ipc->getInitialImage(), pparams);

                ProgressConnector<rtengine::IImagefloat*> *ld = new ProgressConnector<rtengine::IImagefloat*>();
                ld->startFunc (sigc::bind (sigc::ptr_fun (&rtengine::processImage), job, err, parent->getProgressListener(), options.tunnelMetaData, false ),
                               sigc::bind (sigc::mem_fun ( *this, &EditorPanel::idle_saveImage ), ld, fnameOut, sf, pparams));
                saveimgas->set_sensitive (false);
                sendtogimp->set_sensitive (false);
            }
        } else {
            BatchQueueEntry* bqe = createBatchQueueEntry ();
            bqe->outFileName = fnameOut;
            bqe->saveFormat = saveAsDialog->getFormat ();
            bqe->forceFormatOpts = saveAsDialog->getForceFormatOpts ();
            parent->addBatchQueueJob (bqe, saveAsDialog->getToHeadOfQueue ());
            fnameOK = true;
        }

        // ask parent to redraw file browser
        // ... or does it automatically when the tab is switched to it
    } while (!fnameOK);

    saveAsDialog->hide();

    delete saveAsDialog;
}

void EditorPanel::queueImgPressed ()
{
    if (!ipc || !openThm) {
        return;
    }

    saveProfile ();
    parent->addBatchQueueJob (createBatchQueueEntry ());
}

void EditorPanel::sendToGimpPressed ()
{
    if (!ipc || !openThm) {
        return;
    }

    // develop image
    rtengine::procparams::ProcParams pparams;
    ipc->getParams (&pparams);
    rtengine::ProcessingJob* job = rtengine::ProcessingJob::create (ipc->getInitialImage(), pparams);
    ProgressConnector<rtengine::IImagefloat*> *ld = new ProgressConnector<rtengine::IImagefloat*>();
    ld->startFunc (sigc::bind (sigc::ptr_fun (&rtengine::processImage), job, err, parent->getProgressListener(), options.tunnelMetaData, false ),
                   sigc::bind (sigc::mem_fun ( *this, &EditorPanel::idle_sendToGimp ), ld, openThm->getFileName() ));
    saveimgas->set_sensitive (false);
    sendtogimp->set_sensitive (false);
}


bool EditorPanel::saveImmediately (const Glib::ustring &filename, const SaveFormat &sf)
{
    rtengine::procparams::ProcParams pparams;
    ipc->getParams (&pparams);
    rtengine::ProcessingJob *job = rtengine::ProcessingJob::create (ipc->getInitialImage(), pparams);

    // save immediately
    rtengine::IImagefloat *img = rtengine::processImage (job, err, nullptr, options.tunnelMetaData, false);

    int err = 0;

    if (sf.format == "tif") {
        err = img->saveAsTIFF (filename, sf.tiffBits, sf.tiffUncompressed);
    } else if (sf.format == "png") {
        err = img->saveAsPNG (filename, sf.pngBits);
    } else if (sf.format == "jpg") {
        err = img->saveAsJPEG (filename, sf.jpegQuality, sf.jpegSubSamp);
    } else {
        err = 1;
    }

    img->free();
    return !err;
}


void EditorPanel::openPreviousEditorImage()
{
    if (!simpleEditor && fPanel && !fname.empty()) {
        fPanel->fileCatalog->openNextPreviousEditorImage (fname, false, NAV_PREVIOUS);
    }
}

void EditorPanel::openNextEditorImage()
{
    if (!simpleEditor && fPanel && !fname.empty()) {
        fPanel->fileCatalog->openNextPreviousEditorImage (fname, false, NAV_NEXT);
    }
}

void EditorPanel::syncFileBrowser()   // synchronize filebrowser with image in Editor
{
    if (!simpleEditor && fPanel && !fname.empty()) {
        fPanel->fileCatalog->selectImage (fname, false);
    }
}

<<<<<<< HEAD
bool EditorPanel::idle_sendToGimp ( ProgressConnector<rtengine::IImagefloat*> *pc, Glib::ustring fname)
=======
void EditorPanel::histogramProfile_toggled()
{
    options.rtSettings.HistogramWorking = toggleHistogramProfile->get_active();
    colorMgmtToolBar->updateHistogram();
}

bool EditorPanel::idle_sendToGimp ( ProgressConnector<rtengine::IImage16*> *pc, Glib::ustring fname)
>>>>>>> d1d91869
{

    rtengine::IImagefloat* img = pc->returnValue();
    delete pc;

    if (img) {
        // get file name base
        Glib::ustring shortname = removeExtension (Glib::path_get_basename (fname));
        Glib::ustring dirname = Glib::get_tmp_dir ();
        Glib::ustring fname = Glib::build_filename (dirname, shortname);

        SaveFormat sf;
        sf.format = "tif";
        sf.tiffBits = 16;
        sf.tiffUncompressed = true;
        sf.saveParams = true;

        Glib::ustring fileName = Glib::ustring::compose ("%1.%2", fname, sf.format);

        // TODO: Just list all file with a suitable name instead of brute force...
        int tries = 1;

        while (Glib::file_test (fileName, Glib::FILE_TEST_EXISTS) && tries < 1000) {
            fileName = Glib::ustring::compose ("%1-%2.%3", fname, tries, sf.format);
            tries++;
        }

        if (tries == 1000) {
            img->free ();
            return false;
        }

        ProgressConnector<int> *ld = new ProgressConnector<int>();
        img->setSaveProgressListener (parent->getProgressListener());
        ld->startFunc (sigc::bind (sigc::mem_fun (img, &rtengine::IImagefloat::saveAsTIFF), fileName, sf.tiffBits, sf.tiffUncompressed),
                       sigc::bind (sigc::mem_fun (*this, &EditorPanel::idle_sentToGimp), ld, img, fileName));
    } else {
        Glib::ustring msg_ = Glib::ustring ("<b> Error during image processing\n</b>");
        Gtk::MessageDialog msgd (*parent, msg_, true, Gtk::MESSAGE_ERROR, Gtk::BUTTONS_OK, true);
        msgd.run ();
        saveimgas->set_sensitive (true);
        sendtogimp->set_sensitive (true);
    }

    return false;
}

bool EditorPanel::idle_sentToGimp (ProgressConnector<int> *pc, rtengine::IImagefloat* img, Glib::ustring filename)
{
    img->free ();
    int errore = pc->returnValue();
    delete pc;

    if (!errore) {
        saveimgas->set_sensitive (true);
        sendtogimp->set_sensitive (true);
        parent->setProgressStr ("");
        parent->setProgress (0.);
        bool success = false;

        if (options.editorToSendTo == 1) {
            success = ExtProgStore::openInGimp (filename);
        } else if (options.editorToSendTo == 2) {
            success = ExtProgStore::openInPhotoshop (filename);
        } else if (options.editorToSendTo == 3) {
            success = ExtProgStore::openInCustomEditor (filename);
        }

        if (!success) {
            Gtk::MessageDialog msgd (*parent, M ("MAIN_MSG_CANNOTSTARTEDITOR"), false, Gtk::MESSAGE_ERROR, Gtk::BUTTONS_OK, true);
            msgd.set_secondary_text (M ("MAIN_MSG_CANNOTSTARTEDITOR_SECONDARY"));
            msgd.set_title (M ("MAIN_BUTTON_SENDTOEDITOR"));
            msgd.run ();
        }
    }

    return false;
}

void EditorPanel::historyBeforeLineChanged (const rtengine::procparams::ProcParams& params)
{

    if (beforeIpc) {
        ProcParams* pparams = beforeIpc->beginUpdateParams ();
        *pparams = params;
        beforeIpc->endUpdateParams (rtengine::EvProfileChanged);  // starts the IPC processing
    }
}

void EditorPanel::beforeAfterToggled ()
{

    if (!ipc) {
        return;
    }

    removeIfThere (beforeAfterBox,  beforeBox, false);
    removeIfThere (afterBox,  afterHeaderBox, false);

    if (beforeIarea) {
        if (beforeIpc) {
            beforeIpc->stopProcessing ();
        }

        iareapanel->setBeforeAfterViews (nullptr, iareapanel);
        iareapanel->imageArea->iLinkedImageArea = nullptr;
        delete beforeIarea;
        beforeIarea = nullptr;

        if (beforeIpc) {
            beforeIpc->setPreviewImageListener (nullptr);
        }

        delete beforePreviewHandler;
        beforePreviewHandler = nullptr;

        if (beforeIpc) {
            rtengine::StagedImageProcessor::destroy (beforeIpc);
        }

        beforeIpc = nullptr;
    }

    if (beforeAfter->get_active ()) {

        int errorCode = 0;
        rtengine::InitialImage *beforeImg = rtengine::InitialImage::load ( isrc->getImageSource ()->getFileName(),  openThm->getType() == FT_Raw, &errorCode, nullptr);

        if ( !beforeImg || errorCode ) {
            return;
        }

        beforeIarea = new ImageAreaPanel ();

        int HeaderBoxHeight = 17;

        beforeLabel = Gtk::manage (new Gtk::Label ());
        beforeLabel->set_markup (Glib::ustring ("<b>") + M ("GENERAL_BEFORE") + "</b>");
        tbBeforeLock = Gtk::manage (new Gtk::ToggleButton ());
        tbBeforeLock->set_tooltip_markup (M ("MAIN_TOOLTIP_BEFOREAFTERLOCK"));
        tbBeforeLock->signal_toggled().connect ( sigc::mem_fun (*this, &EditorPanel::tbBeforeLock_toggled) );
        beforeHeaderBox = Gtk::manage (new Gtk::HBox ());
        beforeHeaderBox->pack_end (*tbBeforeLock, Gtk::PACK_SHRINK, 2);
        beforeHeaderBox->pack_end (*beforeLabel, Gtk::PACK_SHRINK, 2);
        beforeHeaderBox->set_size_request (0, HeaderBoxHeight);

        history->blistenerLock ? tbBeforeLock->set_image (*iBeforeLockON) : tbBeforeLock->set_image (*iBeforeLockOFF);
        tbBeforeLock->set_active (history->blistenerLock);

        beforeBox = Gtk::manage (new Gtk::VBox ());
        beforeBox->pack_start (*beforeHeaderBox, Gtk::PACK_SHRINK, 2);
        beforeBox->pack_start (*beforeIarea);

        afterLabel = Gtk::manage (new Gtk::Label ());
        afterLabel->set_markup (Glib::ustring ("<b>") + M ("GENERAL_AFTER") + "</b>");
        afterHeaderBox = Gtk::manage (new Gtk::HBox ());
        afterHeaderBox->set_size_request (0, HeaderBoxHeight);
        afterHeaderBox->pack_end (*afterLabel, Gtk::PACK_SHRINK, 2);
        afterBox->pack_start (*afterHeaderBox, Gtk::PACK_SHRINK, 2);
        afterBox->reorder_child (*afterHeaderBox, 0);

        beforeAfterBox->pack_start (*beforeBox);
        beforeAfterBox->reorder_child (*beforeBox, 0);
        beforeAfterBox->show_all ();

        beforePreviewHandler = new PreviewHandler ();

        beforeIpc = rtengine::StagedImageProcessor::create (beforeImg);
        beforeIpc->setPreviewScale (10);
        beforeIpc->setPreviewImageListener (beforePreviewHandler);
        Glib::ustring monitorProfile;
        rtengine::RenderingIntent intent;
        ipc->getMonitorProfile(monitorProfile, intent);
        beforeIpc->setMonitorProfile(monitorProfile, intent);
        
        beforeIarea->imageArea->setPreviewHandler (beforePreviewHandler);
        beforeIarea->imageArea->setImProcCoordinator (beforeIpc);

        beforeIarea->imageArea->setPreviewModePanel (iareapanel->imageArea->previewModePanel);
        beforeIarea->imageArea->setIndicateClippedPanel (iareapanel->imageArea->indClippedPanel);
        iareapanel->imageArea->iLinkedImageArea = beforeIarea->imageArea;

        iareapanel->setBeforeAfterViews (beforeIarea, iareapanel);
        beforeIarea->setBeforeAfterViews (beforeIarea, iareapanel);

        rtengine::procparams::ProcParams params;

        if (history->getBeforeLineParams (params)) {
            historyBeforeLineChanged (params);
        }
    }
}

void EditorPanel::tbBeforeLock_toggled ()
{
    history->blistenerLock = tbBeforeLock->get_active();
    tbBeforeLock->get_active() ? tbBeforeLock->set_image (*iBeforeLockON) : tbBeforeLock->set_image (*iBeforeLockOFF);
}

void EditorPanel::histogramChanged (LUTu & histRed, LUTu & histGreen, LUTu & histBlue, LUTu & histLuma, LUTu & histToneCurve, LUTu & histLCurve, LUTu & histCCurve, /*LUTu & histCLurve, LUTu & histLLCurve,*/ LUTu & histLCAM, LUTu & histCCAM,
                                    LUTu & histRedRaw, LUTu & histGreenRaw, LUTu & histBlueRaw, LUTu & histChroma, LUTu & histLRETI)
{

    if (histogramPanel) {
        histogramPanel->histogramChanged (histRed, histGreen, histBlue, histLuma, histRedRaw, histGreenRaw, histBlueRaw, histChroma);
    }

    tpc->updateCurveBackgroundHistogram (histToneCurve, histLCurve, histCCurve,/*histCLurve,  histLLCurve,*/ histLCAM, histCCAM, histRed, histGreen, histBlue, histLuma, histLRETI);
}

bool EditorPanel::CheckSidePanelsVisibility()
{
    if (tbTopPanel_1) {
        return tbTopPanel_1->get_active() || tbRightPanel_1->get_active() || hidehp->get_active();
    }

    return tbRightPanel_1->get_active() || hidehp->get_active();
}

void EditorPanel::toggleSidePanels()
{
    // Maximize preview panel:
    // toggle top AND right AND history panels

    bool bAllSidePanelsVisible;
    bAllSidePanelsVisible = CheckSidePanelsVisibility();

    if (tbTopPanel_1) {
        tbTopPanel_1->set_active (!bAllSidePanelsVisible);
    }

    tbRightPanel_1->set_active (!bAllSidePanelsVisible);
    hidehp->set_active (!bAllSidePanelsVisible);

    if (!bAllSidePanelsVisible) {
        tbShowHideSidePanels->set_image (*iShowHideSidePanels);
    } else {
        tbShowHideSidePanels->set_image (*iShowHideSidePanels_exit);
    }
}

void EditorPanel::toggleSidePanelsZoomFit()
{
    toggleSidePanels();

    // fit image preview
    // !!! TODO this does not want to work... seems to have an effect on a subsequent key press
    // iarea->imageArea->zoomPanel->zoomFitClicked();
}

void EditorPanel::tbShowHideSidePanels_managestate()
{
    bool bAllSidePanelsVisible;
    bAllSidePanelsVisible = CheckSidePanelsVisibility();
    ShowHideSidePanelsconn.block (true);

    tbShowHideSidePanels->set_active (!bAllSidePanelsVisible);

    ShowHideSidePanelsconn.block (false);
}

void EditorPanel::updateProfiles (const Glib::ustring &printerProfile, rtengine::RenderingIntent printerIntent, bool printerBPC)
{
    colorMgmtToolBar->canSoftProof (!printerProfile.empty() && printerProfile != "None");
}

void EditorPanel::updateTPVScrollbar (bool hide)
{
    tpc->updateTPVScrollbar (hide);
}

void EditorPanel::updateTabsUsesIcons (bool useIcons)
{
    tpc->updateTabsUsesIcons (useIcons);
}

void EditorPanel::updateHistogramPosition (int oldPosition, int newPosition)
{

    switch (newPosition) {
        case 0:

            // No histogram
            if (!oldPosition) {
                // An histogram actually exist, we delete it
                delete histogramPanel;
                histogramPanel = nullptr;
            }

            // else no need to create it
            break;

        case 1:

            // Histogram on the left pane
            if (oldPosition == 0) {
                // There was no Histogram before, so we create it
                histogramPanel = Gtk::manage (new HistogramPanel ());
                leftbox->pack_start (*histogramPanel, Gtk::PACK_SHRINK, 2);
            } else if (oldPosition == 2) {
                // The histogram was on the right side, so we move it to the left
                histogramPanel->reference();
                removeIfThere (vboxright, histogramPanel, false);
                leftbox->pack_start (*histogramPanel, Gtk::PACK_SHRINK, 2);
                histogramPanel->unreference();
            }

            histogramPanel->reorder (Gtk::POS_LEFT);
            leftbox->reorder_child (*histogramPanel, 0);
            break;

        case 2:
        default:

            // Histogram on the right pane
            if (oldPosition == 0) {
                // There was no Histogram before, so we create it
                histogramPanel = Gtk::manage (new HistogramPanel ());
                vboxright->pack_start (*histogramPanel, Gtk::PACK_SHRINK, 2);
            } else if (oldPosition == 1) {
                // The histogram was on the left side, so we move it to the right
                histogramPanel->reference();
                removeIfThere (leftbox, histogramPanel, false);
                vboxright->pack_start (*histogramPanel, Gtk::PACK_SHRINK, 2);
                histogramPanel->unreference();
            }

            histogramPanel->reorder (Gtk::POS_RIGHT);
            vboxright->reorder_child (*histogramPanel, 0);
            break;
    }

    iareapanel->imageArea->setPointerMotionHListener (histogramPanel);
}


void EditorPanel::defaultMonitorProfileChanged (const Glib::ustring &profile_name, bool auto_monitor_profile)
{
    colorMgmtToolBar->defaultMonitorProfileChanged (profile_name, auto_monitor_profile);
}
<|MERGE_RESOLUTION|>--- conflicted
+++ resolved
@@ -2036,17 +2036,13 @@
     }
 }
 
-<<<<<<< HEAD
-bool EditorPanel::idle_sendToGimp ( ProgressConnector<rtengine::IImagefloat*> *pc, Glib::ustring fname)
-=======
 void EditorPanel::histogramProfile_toggled()
 {
     options.rtSettings.HistogramWorking = toggleHistogramProfile->get_active();
     colorMgmtToolBar->updateHistogram();
 }
 
-bool EditorPanel::idle_sendToGimp ( ProgressConnector<rtengine::IImage16*> *pc, Glib::ustring fname)
->>>>>>> d1d91869
+bool EditorPanel::idle_sendToGimp ( ProgressConnector<rtengine::IImagefloat*> *pc, Glib::ustring fname)
 {
 
     rtengine::IImagefloat* img = pc->returnValue();
