--- conflicted
+++ resolved
@@ -1937,13 +1937,8 @@
                 ipc->getParams (&pparams);
                 rtengine::ProcessingJob* job = rtengine::ProcessingJob::create (ipc->getInitialImage(), pparams);
 
-<<<<<<< HEAD
                 ProgressConnector<rtengine::IImagefloat*> *ld = new ProgressConnector<rtengine::IImagefloat*>();
-                ld->startFunc (sigc::bind (sigc::ptr_fun (&rtengine::processImage), job, err, parent->getProgressListener(), options.tunnelMetaData, false ),
-=======
-                ProgressConnector<rtengine::IImage16*> *ld = new ProgressConnector<rtengine::IImage16*>();
                 ld->startFunc (sigc::bind (sigc::ptr_fun (&rtengine::processImage), job, err, parent->getProgressListener(), false ),
->>>>>>> b73970e9
                                sigc::bind (sigc::mem_fun ( *this, &EditorPanel::idle_saveImage ), ld, fnameOut, sf, pparams));
                 saveimgas->set_sensitive (false);
                 sendtogimp->set_sensitive (false);
@@ -1986,13 +1981,8 @@
     rtengine::procparams::ProcParams pparams;
     ipc->getParams (&pparams);
     rtengine::ProcessingJob* job = rtengine::ProcessingJob::create (ipc->getInitialImage(), pparams);
-<<<<<<< HEAD
     ProgressConnector<rtengine::IImagefloat*> *ld = new ProgressConnector<rtengine::IImagefloat*>();
-    ld->startFunc (sigc::bind (sigc::ptr_fun (&rtengine::processImage), job, err, parent->getProgressListener(), options.tunnelMetaData, false ),
-=======
-    ProgressConnector<rtengine::IImage16*> *ld = new ProgressConnector<rtengine::IImage16*>();
     ld->startFunc (sigc::bind (sigc::ptr_fun (&rtengine::processImage), job, err, parent->getProgressListener(), false ),
->>>>>>> b73970e9
                    sigc::bind (sigc::mem_fun ( *this, &EditorPanel::idle_sendToGimp ), ld, openThm->getFileName() ));
     saveimgas->set_sensitive (false);
     sendtogimp->set_sensitive (false);
@@ -2006,11 +1996,7 @@
     rtengine::ProcessingJob *job = rtengine::ProcessingJob::create (ipc->getInitialImage(), pparams);
 
     // save immediately
-<<<<<<< HEAD
-    rtengine::IImagefloat *img = rtengine::processImage (job, err, nullptr, options.tunnelMetaData, false);
-=======
-    rtengine::IImage16 *img = rtengine::processImage (job, err, nullptr, false);
->>>>>>> b73970e9
+    rtengine::IImagefloat *img = rtengine::processImage (job, err, nullptr, false);
 
     int err = 0;
 
