/*
 *  This file is part of RawTherapee.
 *
 *  Copyright (c) 2004-2010 Gabor Horvath <hgabor@rawtherapee.com>
 *  Copyright (c) 2010 Oliver Duis <www.oliverduis.de>
 *
 *  RawTherapee is free software: you can redistribute it and/or modify
 *  it under the terms of the GNU General Public License as published by
 *  the Free Software Foundation, either version 3 of the License, or
 *  (at your option) any later version.
 *
 *  RawTherapee is distributed in the hope that it will be useful,
 *  but WITHOUT ANY WARRANTY; without even the implied warranty of
 *  MERCHANTABILITY or FITNESS FOR A PARTICULAR PURPOSE.  See the
 *  GNU General Public License for more details.
 *
 *  You should have received a copy of the GNU General Public License
 *  along with RawTherapee.  If not, see <http://www.gnu.org/licenses/>.
 */
#include "editorpanel.h"

#include <iostream>

#include "../rtengine/imagesource.h"
#include "../rtengine/iccstore.h"
#include "soundman.h"
#include "rtimage.h"
#include "rtwindow.h"
#include "guiutils.h"
#include "popupbutton.h"
#include "options.h"
#include "progressconnector.h"
#include "procparamchangers.h"
#include "placesbrowser.h"

using namespace rtengine::procparams;

class EditorPanel::MonitorProfileSelector
{
private:
    MyComboBoxText profileBox;
    PopUpButton intentBox;
    sigc::connection profileConn, intentConn;

    rtengine::StagedImageProcessor* const& processor;

private:
    void prepareProfileBox ()
    {
        profileBox.set_size_request (100, -1);
        profileBox.setPreferredWidth (90, 150);
        setExpandAlignProperties (&profileBox, false, false, Gtk::ALIGN_CENTER, Gtk::ALIGN_CENTER);
        Gtk::CellRendererText* cellRenderer = dynamic_cast<Gtk::CellRendererText*>(profileBox.get_first_cell());
        cellRenderer->property_ellipsize() = Pango::ELLIPSIZE_MIDDLE;

        profileBox.append (M ("PREFERENCES_PROFILE_NONE"));
#ifdef WIN32
        profileBox.append (M ("MONITOR_PROFILE_SYSTEM") + " (" + rtengine::iccStore->getDefaultMonitorProfileName() + ")");
        profileBox.set_active (options.rtSettings.autoMonitorProfile ? 1 : 0);
#else
        profileBox.set_active (0);
#endif

        const std::vector<Glib::ustring> profiles = rtengine::iccStore->getProfiles ();

        for (std::vector<Glib::ustring>::const_iterator iterator = profiles.begin (); iterator != profiles.end (); ++iterator) {
            profileBox.append (*iterator);
        }
    }

    void prepareIntentBox ()
    {
        intentBox.addEntry ("intent-relative.png", M ("PREFERENCES_INTENT_RELATIVE"));
        intentBox.addEntry ("intent-perceptual.png", M ("PREFERENCES_INTENT_PERCEPTUAL"));
        intentBox.addEntry ("intent-absolute.png", M ("PREFERENCES_INTENT_ABSOLUTE"));
        setExpandAlignProperties (intentBox.buttonGroup, false, false, Gtk::ALIGN_CENTER, Gtk::ALIGN_CENTER);

        intentBox.setSelected (0);
        intentBox.show ();
    }

    void profileBoxChanged ()
    {
        updateParameters ();

        profileBox.set_tooltip_text (profileBox.get_active_text ());
    }

    void intentBoxChanged (int)
    {
        updateParameters ();
    }

    void updateParameters ()
    {
        ConnectionBlocker profileBlocker (profileConn);
        ConnectionBlocker intentBlocker (intentConn);

        Glib::ustring profile;

#ifdef WIN32

        if (profileBox.get_active_row_number () == 1) {
            profile = rtengine::iccStore->getDefaultMonitorProfileName ();

            if (profile.empty ()) {
                profile = options.rtSettings.monitorProfile;
            }

            if (profile.empty ()) {
                profile = "sRGB IEC61966-2.1";
            }
        } else if (profileBox.get_active_row_number () > 1) {
            profile = profileBox.get_active_text ();
        }

#else
        profile = profileBox.get_active_row_number () > 0 ? profileBox.get_active_text () : Glib::ustring ();
#endif

        if (profileBox.get_active_row_number () == 0) {

            profile.clear ();

            intentBox.set_sensitive (false);
            intentBox.setSelected (0);

        } else {
            const std::uint8_t supportedIntents = rtengine::iccStore->getProofIntents (profile);
            const bool supportsRelativeColorimetric = supportedIntents & 1 << INTENT_RELATIVE_COLORIMETRIC;
            const bool supportsPerceptual = supportedIntents & 1 << INTENT_PERCEPTUAL;
            const bool supportsAbsoluteColorimetric = supportedIntents & 1 << INTENT_ABSOLUTE_COLORIMETRIC;

            if (supportsPerceptual || supportsRelativeColorimetric || supportsAbsoluteColorimetric) {
                intentBox.set_sensitive (true);
                intentBox.setItemSensitivity (0, supportsRelativeColorimetric);
                intentBox.setItemSensitivity (1, supportsPerceptual);
                intentBox.setItemSensitivity (2, supportsAbsoluteColorimetric);
            } else {
                intentBox.set_sensitive (false);
                intentBox.setSelected (0);
            }
        }

        rtengine::RenderingIntent intent;

        switch (intentBox.getSelected ()) {
        default:
        case 0:
            intent = rtengine::RI_RELATIVE;
            break;

        case 1:
            intent = rtengine::RI_PERCEPTUAL;
            break;

        case 2:
            intent = rtengine::RI_ABSOLUTE;
            break;
        }

        if (!processor) {
            return;
        }

        processor->beginUpdateParams ();
        processor->setMonitorProfile (profile, intent);
        processor->endUpdateParams (rtengine::EvMonitorTransform);
    }

public:
    explicit MonitorProfileSelector (rtengine::StagedImageProcessor* const& ipc) :
        intentBox (Glib::ustring (), true),
        processor (ipc)
    {
        prepareProfileBox ();
        prepareIntentBox ();

        reset ();

        profileConn = profileBox.signal_changed ().connect (sigc::mem_fun (this, &MonitorProfileSelector::profileBoxChanged));
        intentConn = intentBox.signal_changed ().connect (sigc::mem_fun (this, &MonitorProfileSelector::intentBoxChanged));
    }

    void pack_right_in (Gtk::Grid* grid)
    {
        grid->attach_next_to (profileBox, Gtk::POS_RIGHT, 1, 1);
        grid->attach_next_to (*intentBox.buttonGroup, Gtk::POS_RIGHT, 1, 1);
    }

    void reset ()
    {
        ConnectionBlocker profileBlocker (profileConn);
        ConnectionBlocker intentBlocker (intentConn);

#ifdef WIN32

        if (options.rtSettings.autoMonitorProfile) {
            setActiveTextOrIndex (profileBox, options.rtSettings.monitorProfile, 1);
        } else {
            setActiveTextOrIndex (profileBox, options.rtSettings.monitorProfile, 0);
        }

#else
        setActiveTextOrIndex (profileBox, options.rtSettings.monitorProfile, 0);
#endif

        switch (options.rtSettings.monitorIntent) {
        default:
        case rtengine::RI_RELATIVE:
            intentBox.setSelected (0);
            break;

        case rtengine::RI_PERCEPTUAL:
            intentBox.setSelected (1);
            break;

        case rtengine::RI_ABSOLUTE:
            intentBox.setSelected (2);
            break;
        }

        updateParameters ();
    }

};

EditorPanel::EditorPanel (FilePanel* filePanel)
    : realized (false), iHistoryShow (NULL), iHistoryHide (NULL), iTopPanel_1_Show (NULL), iTopPanel_1_Hide (NULL), iRightPanel_1_Show (NULL), iRightPanel_1_Hide (NULL), iBeforeLockON (NULL), iBeforeLockOFF (NULL), beforePreviewHandler (NULL), beforeIarea (NULL), beforeBox (NULL), afterBox (NULL), afterHeaderBox (NULL), parent (NULL), openThm (NULL), ipc (NULL), beforeIpc (NULL), isProcessing (false), catalogPane (NULL)
{

    epih = new EditorPanelIdleHelper;
    epih->epanel = this;
    epih->destroyed = false;
    epih->pending = 0;
    //rtengine::befaf=true;
    processingStartedTime = 0;
    firstProcessingDone = false;

    // construct toolpanelcoordinator
    tpc = new ToolPanelCoordinator ();

    // build GUI

    // build left side panel
    leftbox = new Gtk::VBox ();
    leftbox->set_size_request (230, 250);

    histogramPanel = NULL;

    profilep = Gtk::manage (new ProfilePanel ());
    ppframe = new Gtk::Frame ();
    ppframe->add (*profilep);
    ppframe->set_label (M ("PROFILEPANEL_LABEL"));
    //leftbox->pack_start (*ppframe, Gtk::PACK_SHRINK, 4);

    navigator = Gtk::manage (new Navigator ());
    navigator->previewWindow->set_size_request (-1, 150);
    leftbox->pack_start (*navigator, Gtk::PACK_SHRINK, 2);

    history = Gtk::manage (new History ());
    leftbox->pack_start (*history);

    leftbox->show_all ();

    // build the middle of the screen
    Gtk::VBox* editbox = Gtk::manage (new Gtk::VBox ());

    info = Gtk::manage (new Gtk::ToggleButton ());
    Gtk::Image* infoimg = Gtk::manage (new RTImage ("info.png"));
    info->add (*infoimg);
    info->set_relief (Gtk::RELIEF_NONE);
    info->set_tooltip_markup (M ("MAIN_TOOLTIP_QINFO"));

    beforeAfter = Gtk::manage (new Gtk::ToggleButton ());
    Gtk::Image* beforeAfterIcon = Gtk::manage (new RTImage ("beforeafter.png"));
    beforeAfter->add (*beforeAfterIcon);
    beforeAfter->set_relief (Gtk::RELIEF_NONE);
    beforeAfter->set_tooltip_markup (M ("MAIN_TOOLTIP_TOGGLE"));

    iBeforeLockON = new RTImage ("lock-on.png");
    iBeforeLockOFF = new RTImage ("lock-off.png");

    Gtk::VSeparator* vsept = Gtk::manage (new Gtk::VSeparator ());
    Gtk::VSeparator* vsepz = Gtk::manage (new Gtk::VSeparator ());
    Gtk::VSeparator* vsepi = Gtk::manage (new Gtk::VSeparator ());
    Gtk::VSeparator* vseph = Gtk::manage (new Gtk::VSeparator ());

    hidehp = Gtk::manage (new Gtk::ToggleButton ());

    iHistoryShow = new RTImage ("panel-to-right.png");
    iHistoryHide = new RTImage ("panel-to-left.png");

    hidehp->set_relief (Gtk::RELIEF_NONE);
    hidehp->set_active (options.showHistory);
    hidehp->set_tooltip_markup (M ("MAIN_TOOLTIP_HIDEHP"));

    if (options.showHistory) {
        hidehp->set_image (*iHistoryHide);
    } else {
        hidehp->set_image (*iHistoryShow);
    }

    tbTopPanel_1 = NULL;

    if (!simpleEditor && filePanel) {
        tbTopPanel_1 = new Gtk::ToggleButton ();
        iTopPanel_1_Show = new RTImage ("panel-to-bottom.png");
        iTopPanel_1_Hide = new RTImage ("panel-to-top.png");
        tbTopPanel_1->set_relief (Gtk::RELIEF_NONE);
        tbTopPanel_1->set_active (true);
        tbTopPanel_1->set_tooltip_markup (M ("MAIN_TOOLTIP_SHOWHIDETP1"));
        tbTopPanel_1->set_image (*iTopPanel_1_Hide);
    }

    Gtk::VSeparator* vsepcl = Gtk::manage (new Gtk::VSeparator ());
    Gtk::VSeparator* vsepz2 = Gtk::manage (new Gtk::VSeparator ());
    Gtk::VSeparator* vsepz3 = Gtk::manage (new Gtk::VSeparator ());
    Gtk::VSeparator* vsepz4 = Gtk::manage (new Gtk::VSeparator ());

    Gtk::VSeparator* vsep1 = Gtk::manage (new Gtk::VSeparator ());
    Gtk::VSeparator* vsep2 = Gtk::manage (new Gtk::VSeparator ());
    Gtk::VSeparator* vsep3 = Gtk::manage (new Gtk::VSeparator ());

    iareapanel = new ImageAreaPanel ();
<<<<<<< HEAD
    tpc->setEditProvider (iareapanel->imageArea);
=======
    tpc->setEditProvider(iareapanel->imageArea);
    tpc->getToolBar()->setLockablePickerToolListener(iareapanel->imageArea);
>>>>>>> b8eb3492

    Gtk::HBox* toolBarPanel = Gtk::manage (new Gtk::HBox ());
    toolBarPanel->set_name ("EditorTopPanel");
    toolBarPanel->pack_start (*hidehp, Gtk::PACK_SHRINK, 1);
    toolBarPanel->pack_start (*vseph, Gtk::PACK_SHRINK, 2);
    toolBarPanel->pack_start (*info, Gtk::PACK_SHRINK, 1);
    toolBarPanel->pack_start (*beforeAfter, Gtk::PACK_SHRINK, 1);
    toolBarPanel->pack_start (*vsepi, Gtk::PACK_SHRINK, 2);
    toolBarPanel->pack_start (*tpc->getToolBar(), Gtk::PACK_SHRINK, 1);
    toolBarPanel->pack_start (*vsept, Gtk::PACK_SHRINK, 2);

    if (tbTopPanel_1) {
        Gtk::VSeparator* vsep = Gtk::manage (new Gtk::VSeparator ());
        toolBarPanel->pack_end   (*tbTopPanel_1, Gtk::PACK_SHRINK, 1);
        toolBarPanel->pack_end   (*vsep, Gtk::PACK_SHRINK, 2);
    }

    toolBarPanel->pack_end   (*tpc->coarse, Gtk::PACK_SHRINK, 2);
    toolBarPanel->pack_end   (*vsepcl, Gtk::PACK_SHRINK, 2);
    toolBarPanel->pack_end   (*iareapanel->imageArea->indClippedPanel, Gtk::PACK_SHRINK, 0);
    toolBarPanel->pack_end   (*vsepz, Gtk::PACK_SHRINK, 2);
    toolBarPanel->pack_end   (*iareapanel->imageArea->previewModePanel, Gtk::PACK_SHRINK, 0);
    toolBarPanel->pack_end   (*vsepz4, Gtk::PACK_SHRINK, 2);

    afterBox = Gtk::manage (new Gtk::VBox ());
    afterBox->pack_start (*iareapanel);

    beforeAfterBox = Gtk::manage (new Gtk::HBox());
    beforeAfterBox->set_name("BeforeAfterContainer");
    beforeAfterBox->pack_start (*afterBox);

    editbox->pack_start (*toolBarPanel, Gtk::PACK_SHRINK, 2);
    editbox->pack_start (*beforeAfterBox);

    // build right side panel
    vboxright = new Gtk::VBox (false, 0);
    vboxright->set_size_request (300, 250);


    vboxright->pack_start (*ppframe, Gtk::PACK_SHRINK, 2);
    // main notebook
    vboxright->pack_start (*tpc->toolPanelNotebook);

    // Save buttons
    Gtk::Grid *iops = new Gtk::Grid ();
    iops->set_orientation (Gtk::ORIENTATION_HORIZONTAL);
    iops->set_row_spacing (2);
    iops->set_column_spacing (2);

    Gtk::Image *saveButtonImage =  Gtk::manage (new RTImage ("gtk-save-large.png"));
    saveimgas = Gtk::manage (new Gtk::Button ());
    saveimgas->add (*saveButtonImage);
    saveimgas->set_tooltip_markup (M ("MAIN_BUTTON_SAVE_TOOLTIP"));
    setExpandAlignProperties (saveimgas, false, false, Gtk::ALIGN_CENTER, Gtk::ALIGN_CENTER);

    Gtk::Image *queueButtonImage = Gtk::manage (new RTImage ("processing.png"));
    queueimg = Gtk::manage (new Gtk::Button ());
    queueimg->add (*queueButtonImage);
    queueimg->set_tooltip_markup (M ("MAIN_BUTTON_PUTTOQUEUE_TOOLTIP"));
    setExpandAlignProperties (queueimg, false, false, Gtk::ALIGN_CENTER, Gtk::ALIGN_CENTER);

    Gtk::Image *sendToEditorButtonImage = Gtk::manage (new RTImage ("image-editor.png"));
    sendtogimp = Gtk::manage (new Gtk::Button ());
    sendtogimp->add (*sendToEditorButtonImage);
    sendtogimp->set_tooltip_markup (M ("MAIN_BUTTON_SENDTOEDITOR_TOOLTIP"));
    setExpandAlignProperties (sendtogimp, false, false, Gtk::ALIGN_CENTER, Gtk::ALIGN_CENTER);

    // Status box
    progressLabel = Gtk::manage (new MyProgressBar (300));
    progressLabel->set_show_text (true);
    setExpandAlignProperties (progressLabel, true, false, Gtk::ALIGN_START, Gtk::ALIGN_CENTER);
    progressLabel->set_fraction (0.0);

    // tbRightPanel_1
    tbRightPanel_1 = new Gtk::ToggleButton ();
    iRightPanel_1_Show = new RTImage ("panel-to-left.png");
    iRightPanel_1_Hide = new RTImage ("panel-to-right.png");
    tbRightPanel_1->set_relief (Gtk::RELIEF_NONE);
    tbRightPanel_1->set_active (true);
    tbRightPanel_1->set_tooltip_markup (M ("MAIN_TOOLTIP_SHOWHIDERP1"));
    tbRightPanel_1->set_image (*iRightPanel_1_Hide);
    setExpandAlignProperties (tbRightPanel_1, false, false, Gtk::ALIGN_CENTER, Gtk::ALIGN_CENTER);

    // ShowHideSidePanels
    tbShowHideSidePanels = new Gtk::ToggleButton ();
    iShowHideSidePanels = new RTImage ("crossed-arrows-out.png");
    iShowHideSidePanels_exit = new RTImage ("crossed-arrows-in.png");
    tbShowHideSidePanels->set_relief (Gtk::RELIEF_NONE);
    tbShowHideSidePanels->set_active (false);
    tbShowHideSidePanels->set_tooltip_markup (M ("MAIN_BUTTON_SHOWHIDESIDEPANELS_TOOLTIP"));
    tbShowHideSidePanels->set_image (*iShowHideSidePanels);
    setExpandAlignProperties (tbShowHideSidePanels, false, false, Gtk::ALIGN_CENTER, Gtk::ALIGN_CENTER);

    monitorProfile.reset (new MonitorProfileSelector (ipc));

    navPrev = navNext = navSync = NULL;

    if (!simpleEditor && !options.tabbedUI) {
        // Navigation buttons
        Gtk::Image *navPrevImage = Gtk::manage (new RTImage ("nav-prev.png"));
        navPrevImage->set_padding (0, 0);
        navPrev = Gtk::manage (new Gtk::Button ());
        navPrev->add (*navPrevImage);
        navPrev->set_relief (Gtk::RELIEF_NONE);
        navPrev->set_tooltip_markup (M ("MAIN_BUTTON_NAVPREV_TOOLTIP"));
        setExpandAlignProperties (navPrev, false, false, Gtk::ALIGN_CENTER, Gtk::ALIGN_CENTER);

        Gtk::Image *navNextImage = Gtk::manage (new RTImage ("nav-next.png"));
        navNextImage->set_padding (0, 0);
        navNext = Gtk::manage (new Gtk::Button ());
        navNext->add (*navNextImage);
        navNext->set_relief (Gtk::RELIEF_NONE);
        navNext->set_tooltip_markup (M ("MAIN_BUTTON_NAVNEXT_TOOLTIP"));
        setExpandAlignProperties (navNext, false, false, Gtk::ALIGN_CENTER, Gtk::ALIGN_CENTER);

        Gtk::Image *navSyncImage = Gtk::manage (new RTImage ("nav-sync.png"));
        navSyncImage->set_padding (0, 0);
        navSync = Gtk::manage (new Gtk::Button ());
        navSync->add (*navSyncImage);
        navSync->set_relief (Gtk::RELIEF_NONE);
        navSync->set_tooltip_markup (M ("MAIN_BUTTON_NAVSYNC_TOOLTIP"));
        setExpandAlignProperties (navSync, false, false, Gtk::ALIGN_CENTER, Gtk::ALIGN_CENTER);
    }

    // ==================  PACKING THE BOTTOM WIDGETS =================

    // Adding widgets from center to the left, on the left side (using Gtk::POS_LEFT)
    iops->attach_next_to (*progressLabel, Gtk::POS_LEFT, 1, 1);
    iops->attach_next_to (*vsep1, Gtk::POS_LEFT, 1, 1);
    iops->attach_next_to (*sendtogimp, Gtk::POS_LEFT, 1, 1);

    if (!simpleEditor) {
        iops->attach_next_to (*queueimg, Gtk::POS_LEFT, 1, 1);
    }

    iops->attach_next_to (*saveimgas, Gtk::POS_LEFT, 1, 1);

    // Adding widgets from center to the right, on the right side (using Gtk::POS_RIGHT)
    iops->attach_next_to (*vsep2, Gtk::POS_RIGHT, 1, 1);
    monitorProfile->pack_right_in (iops);

    if (!simpleEditor && !options.tabbedUI) {
        iops->attach_next_to (*vsep3, Gtk::POS_RIGHT, 1, 1);
        iops->attach_next_to (*navPrev, Gtk::POS_RIGHT, 1, 1);
        iops->attach_next_to (*navSync, Gtk::POS_RIGHT, 1, 1);
        iops->attach_next_to (*navNext, Gtk::POS_RIGHT, 1, 1);
    }

    iops->attach_next_to (*vsepz2, Gtk::POS_RIGHT, 1, 1);
    iops->attach_next_to (*iareapanel->imageArea->zoomPanel, Gtk::POS_RIGHT, 1, 1);
    iops->attach_next_to (*vsepz3, Gtk::POS_RIGHT, 1, 1);
    iops->attach_next_to (*tbShowHideSidePanels, Gtk::POS_RIGHT, 1, 1);
    iops->attach_next_to (*tbRightPanel_1, Gtk::POS_RIGHT, 1, 1);

    editbox->pack_start (*iops, Gtk::PACK_SHRINK, 0);
    editbox->show_all ();

    // build screen
    hpanedl = Gtk::manage (new Gtk::HPaned());
    hpanedr = Gtk::manage (new Gtk::HPaned());
    leftbox->reference ();
    vboxright->reference ();

    if (options.showHistory) {
        hpanedl->pack1 (*leftbox, false, false);
        hpanedl->set_position (options.historyPanelWidth);
    }


    Gtk::VPaned * viewpaned = Gtk::manage (new Gtk::VPaned());
    fPanel = filePanel;

    if (filePanel) {
        catalogPane = new Gtk::Paned();
        viewpaned->pack1 (*catalogPane, false, true);
    }

    viewpaned->pack2 (*editbox, true, true);


    Gtk::Frame* vbfr = Gtk::manage (new Gtk::Frame ());
    vbfr->add (*viewpaned);
    vbfr->set_size_request (100, 250);
    hpanedl->pack2 (*vbfr, true, true);

    hpanedr->pack1 (*hpanedl, true, false);
    hpanedr->pack2 (*vboxright, false, false);
    hpanedl->signal_button_release_event().connect_notify ( sigc::mem_fun (*this, &EditorPanel::leftPaneButtonReleased) );
    hpanedr->signal_button_release_event().connect_notify ( sigc::mem_fun (*this, &EditorPanel::rightPaneButtonReleased) );

    pack_start (*hpanedr);

    updateHistogramPosition (0, options.histogramPosition);

    show_all ();
    /*
        // save as dialog
        if (Glib::file_test (options.lastSaveAsPath, Glib::FILE_TEST_IS_DIR))
            saveAsDialog = new SaveAsDialog (options.lastSaveAsPath);
        else
            saveAsDialog = new SaveAsDialog (safe_get_user_picture_dir());

        saveAsDialog->set_default_size (options.saveAsDialogWidth, options.saveAsDialogHeight);
    */
    // connect listeners
    profilep->setProfileChangeListener (tpc);
    history->setProfileChangeListener (tpc);
    history->setHistoryBeforeLineListener (this);
    tpc->addPParamsChangeListener (profilep);
    tpc->addPParamsChangeListener (history);
    tpc->addPParamsChangeListener (this);
    iareapanel->imageArea->setCropGUIListener (tpc->getCropGUIListener());
    iareapanel->imageArea->setPointerMotionListener (navigator);
    iareapanel->imageArea->setImageAreaToolListener (tpc);

    // initialize components
    info->set_active (options.showInfo);
    tpc->readOptions ();

    // connect event handlers
    info->signal_toggled().connect ( sigc::mem_fun (*this, &EditorPanel::info_toggled) );
    beforeAfter->signal_toggled().connect ( sigc::mem_fun (*this, &EditorPanel::beforeAfterToggled) );
    hidehp->signal_toggled().connect ( sigc::mem_fun (*this, &EditorPanel::hideHistoryActivated) );
    tbRightPanel_1->signal_toggled().connect ( sigc::mem_fun (*this, &EditorPanel::tbRightPanel_1_toggled) );
    saveimgas->signal_pressed().connect ( sigc::mem_fun (*this, &EditorPanel::saveAsPressed) );
    queueimg->signal_pressed().connect ( sigc::mem_fun (*this, &EditorPanel::queueImgPressed) );
    sendtogimp->signal_pressed().connect ( sigc::mem_fun (*this, &EditorPanel::sendToGimpPressed) );

    if (navPrev) {
        navPrev->signal_pressed().connect ( sigc::mem_fun (*this, &EditorPanel::openPreviousEditorImage) );
    }

    if (navNext) {
        navNext->signal_pressed().connect ( sigc::mem_fun (*this, &EditorPanel::openNextEditorImage) );
    }

    if (navSync) {
        navSync->signal_pressed().connect ( sigc::mem_fun (*this, &EditorPanel::syncFileBrowser) );
    }

    ShowHideSidePanelsconn = tbShowHideSidePanels->signal_toggled().connect ( sigc::mem_fun (*this, &EditorPanel::toggleSidePanels), true);

    if (tbTopPanel_1) {
        tbTopPanel_1->signal_toggled().connect ( sigc::mem_fun (*this, &EditorPanel::tbTopPanel_1_toggled) );
    }
}

EditorPanel::~EditorPanel ()
{

    history->setHistoryBeforeLineListener (NULL);
    // the order is important!
    iareapanel->setBeforeAfterViews (NULL, iareapanel);
    delete iareapanel;
    iareapanel = NULL;

    if (beforeIpc) {
        beforeIpc->stopProcessing ();
    }

    delete beforeIarea;
    beforeIarea = NULL;

    if (beforeIpc) {
        beforeIpc->setPreviewImageListener (NULL);
    }

    delete beforePreviewHandler;
    beforePreviewHandler = NULL;

    if (beforeIpc) {
        rtengine::StagedImageProcessor::destroy (beforeIpc);
    }

    beforeIpc = NULL;

    close ();

    if (epih->pending) {
        epih->destroyed = true;
    } else {
        delete epih;
    }

    delete tpc;

    delete ppframe;
    delete leftbox;
    delete vboxright;

    //delete saveAsDialog;
    if (catalogPane) {
        delete catalogPane;
    }

    if (iTopPanel_1_Show) {
        delete iTopPanel_1_Show;
    }

    if (iTopPanel_1_Hide) {
        delete iTopPanel_1_Hide;
    }

    if (iHistoryShow) {
        delete iHistoryShow;
    }

    if (iHistoryHide) {
        delete iHistoryHide;
    }

    if (iBeforeLockON) {
        delete iBeforeLockON;
    }

    if (iBeforeLockOFF) {
        delete iBeforeLockOFF;
    }

    if (iRightPanel_1_Show) {
        delete iRightPanel_1_Show;
    }

    if (iRightPanel_1_Hide) {
        delete iRightPanel_1_Hide;
    }
}

void EditorPanel::leftPaneButtonReleased (GdkEventButton *event)
{
    if (event->button == 1) {
        // Button 1 released : it's a resize
        options.historyPanelWidth = hpanedl->get_position();
    }

    /*else if (event->button == 3) {
    }*/
}

void EditorPanel::rightPaneButtonReleased (GdkEventButton *event)
{
    if (event->button == 1) {
        int winW, winH;
        parent->get_size (winW, winH);
        // Button 1 released : it's a resize
        options.toolPanelWidth = winW - hpanedr->get_position();
    }

    /*else if (event->button == 3) {
    }*/
}

void EditorPanel::writeOptions()
{
    if (profilep) {
        profilep->writeOptions();
    }

    if (tpc) {
        tpc->writeOptions();
    }
}

void EditorPanel::showTopPanel (bool show)
{
    if (tbTopPanel_1->get_active() != show) {
        tbTopPanel_1->set_active (show);
    }
}

void EditorPanel::setAspect ()
{
    int winW, winH;
    parent->get_size (winW, winH);
    hpanedl->set_position (options.historyPanelWidth);
    hpanedr->set_position (winW - options.toolPanelWidth);

    // initialize components
    if (info->get_active() != options.showInfo) {
        info->set_active (options.showInfo);
    }
}

void EditorPanel::on_realize ()
{
    realized = true;
    Gtk::VBox::on_realize ();
    // This line is needed to avoid autoexpansion of the window :-/
    //vboxright->set_size_request (options.toolPanelWidth, -1);
    tpc->updateToolState();
}

void EditorPanel::open (Thumbnail* tmb, rtengine::InitialImage* isrc)
{

    close();

    isProcessing = true; // prevents closing-on-init

    // initialize everything
    openThm = tmb;
    openThm->increaseRef ();

    fname = openThm->getFileName();
    lastSaveAsFileName = removeExtension (Glib::path_get_basename (fname));

    previewHandler = new PreviewHandler ();

    this->isrc = isrc;
    ipc = rtengine::StagedImageProcessor::create (isrc);
    ipc->setProgressListener (this);
    ipc->setPreviewImageListener (previewHandler);
    ipc->setPreviewScale (10);  // Important
    tpc->initImage (ipc, tmb->getType() == FT_Raw);
    ipc->setHistogramListener (this);

//    iarea->fitZoom ();   // tell to the editorPanel that the next image has to be fitted to the screen
    iareapanel->imageArea->setPreviewHandler (previewHandler);
    iareapanel->imageArea->setImProcCoordinator (ipc);
    navigator->previewWindow->setPreviewHandler (previewHandler);
    navigator->previewWindow->setImageArea (iareapanel->imageArea);

    rtengine::ImageSource* is = isrc->getImageSource();
    is->setProgressListener ( this );

    // try to load the last saved parameters from the cache or from the paramfile file
    ProcParams* ldprof = openThm->createProcParamsForUpdate (true, false); // will be freed by initProfile

    // initialize profile
    Glib::ustring defProf = openThm->getType() == FT_Raw ? options.defProfRaw : options.defProfImg;
    profilep->initProfile (defProf, ldprof);
    profilep->setInitialFileName (fname);

    openThm->addThumbnailListener (this);
    info_toggled ();

    if (beforeIarea) {
        beforeAfterToggled();
        beforeAfterToggled();
    }

    // If in single tab mode, the main crop window is not constructed the very first time
    // since there was no resize event
    if (iareapanel->imageArea->mainCropWindow) {
        iareapanel->imageArea->mainCropWindow->cropHandler.newImage (ipc, false);
        iareapanel->imageArea->mainCropWindow->initialImageArrived();

        // In single tab mode, the image is not always updated between switches
        // normal redraw don't work, so this is the hard way
        // Disabled this with Issue 2435 because it seems to work fine now
//        if (!options.tabbedUI && iareapanel->imageArea->mainCropWindow->getZoomFitVal() == 1.0) {
//          iareapanel->imageArea->mainCropWindow->cropHandler.update();
//        }
    } else {
        Gtk::Allocation alloc;
        iareapanel->imageArea->on_resized (alloc);
    }

    history->resetSnapShotNumber();

    monitorProfile->reset ();
}

void EditorPanel::close ()
{
    if (ipc) {
        saveProfile ();
        // close image processor and the current thumbnail
        tpc->closeImage ();    // this call stops image processing
        tpc->writeOptions ();
        rtengine::ImageSource* is = isrc->getImageSource();
        is->setProgressListener ( NULL );

        if (ipc) {
            ipc->setPreviewImageListener (NULL);
        }

        if (beforeIpc) {
            beforeIpc->setPreviewImageListener (NULL);
        }

        delete previewHandler;
        previewHandler = NULL;

        if (iareapanel) {
            iareapanel->imageArea->setPreviewHandler (NULL);
            iareapanel->imageArea->setImProcCoordinator (NULL);
            iareapanel->imageArea->unsubscribe();
        }

        rtengine::StagedImageProcessor::destroy (ipc);
        ipc = NULL;
        navigator->previewWindow->setPreviewHandler (NULL);

        // If the file was deleted somewhere, the openThm.descreaseRef delete the object, but we don't know here
        if (Glib::file_test(fname, Glib::FILE_TEST_EXISTS)) {
            openThm->removeThumbnailListener (this);
            openThm->decreaseRef ();
        }
    }
}

void EditorPanel::saveProfile ()
{
    if (!ipc || !openThm) {
        return;
    }

    // If the file was deleted, do not generate ghost entries
    if (Glib::file_test(fname, Glib::FILE_TEST_EXISTS)) {
        ProcParams params;
        ipc->getParams (&params);

        // Will call updateCache, which will update both the cached and sidecar files if necessary
        openThm->setProcParams (params, NULL, EDITOR);
    }
}

Glib::ustring EditorPanel::getShortName ()
{
    if (openThm) {
        return Glib::path_get_basename (openThm->getFileName ());
    } else {
        return "";
    }
}

Glib::ustring EditorPanel::getFileName ()
{
    if (openThm) {
        return openThm->getFileName ();
    } else {
        return "";
    }
}

// TODO!!!
void EditorPanel::procParamsChanged (rtengine::procparams::ProcParams* params, rtengine::ProcEvent ev, Glib::ustring descr, ParamsEdited* paramsEdited)
{

//    if (ev!=EvPhotoLoaded)
//        saveLabel->set_markup (Glib::ustring("<span foreground=\"#AA0000\" weight=\"bold\">") + M("MAIN_BUTTON_SAVE") + "</span>");
}

struct spsparams {
    bool inProcessing;
    EditorPanelIdleHelper* epih;
};

int setProgressStateUIThread (void* data)
{

    spsparams* p = static_cast<spsparams*> (data);

    if (p->epih->destroyed) {
        if (p->epih->pending == 1) {
            delete p->epih;
        } else {
            p->epih->pending--;
        }

        delete p;

        return 0;
    }

    p->epih->epanel->refreshProcessingState (p->inProcessing);
    p->epih->pending--;
    delete p;

    return 0;
}

void EditorPanel::setProgressState (bool inProcessing)
{

    epih->pending++;

    spsparams* p = new spsparams;
    p->inProcessing = inProcessing;
    p->epih = epih;
    g_idle_add (setProgressStateUIThread, p);
}

struct spparams {
    double val;
    Glib::ustring str;
    MyProgressBar *pProgress;
    Glib::RefPtr<Gtk::CssProvider> cssProvider;

};

int setprogressStrUI ( void *p )
{
    spparams *s = static_cast<spparams*> (p);

    if ( ! s->str.empty() ) {
        s->pProgress->set_text ( M (s->str) );
    }

    if ( s->val >= 0 ) {
        s->pProgress->set_fraction ( s->val );

        if (s->cssProvider) {
            if ( s->val < 1.0 ) {
                s->cssProvider->load_from_data ("ProgressBar { background-color: red }");
            } else {
                s->cssProvider->load_from_data ("ProgressBar { background-color: grey }");
            }

            s->pProgress->get_style_context()->set_background (s->pProgress->get_window());
        }
    }

    delete s;
    return 0;
}

void EditorPanel::setProgress (double p)
{
    spparams *s = new spparams;
    s->val = p;
    s->pProgress = progressLabel;
    add_idle (setprogressStrUI, s);
}

void EditorPanel::setProgressStr (Glib::ustring str)
{
    spparams *s = new spparams;
    s->str = str;
    s->val = -1;
    s->pProgress = progressLabel;
    add_idle (setprogressStrUI, s);
}

// This is only called from the ThreadUI, so within the gtk thread
void EditorPanel::refreshProcessingState (bool inProcessingP)
{
    spparams *s = new spparams;
    s->pProgress = progressLabel;

    if (inProcessingP) {
        if (processingStartedTime == 0) {
            processingStartedTime = ::time (NULL);
        }

        s->str = "PROGRESSBAR_PROCESSING";
        s->val = 0.0;
    } else {
        // Set proc params of thumbnail. It saves it into the cache and updates the file browser.
        if (ipc && openThm && tpc->getChangedState()) {
            rtengine::procparams::ProcParams pparams;
            ipc->getParams (&pparams);
            openThm->setProcParams (pparams, NULL, EDITOR, false);
        }

        // Ring a sound if it was a long event
        if (processingStartedTime != 0) {
            time_t curTime = ::time (NULL);

            if (::difftime (curTime, processingStartedTime) > options.sndLngEditProcDoneSecs) {
                SoundManager::playSoundAsync (options.sndLngEditProcDone);
            }

            processingStartedTime = 0;
        }

        // Set progress bar "done"
        s->str = "PROGRESSBAR_READY";
        s->val = 1.0;

#ifdef WIN32

        // Maybe accessing "parent", which is a Gtk object, can justify to get the Gtk lock...
        if (!firstProcessingDone && static_cast<RTWindow*> (parent)->getIsFullscreen()) {
            parent->fullscreen();
        }

#endif
        firstProcessingDone = true;
    }

    isProcessing = inProcessingP;

    setprogressStrUI (s);
}

struct errparams {
    Glib::ustring descr;
    Glib::ustring title;
    EditorPanelIdleHelper* epih;
};

void EditorPanel::displayError (Glib::ustring title, Glib::ustring descr)
{
    GtkWidget* msgd = gtk_message_dialog_new_with_markup (NULL,
                      GTK_DIALOG_DESTROY_WITH_PARENT,
                      GTK_MESSAGE_ERROR,
                      GTK_BUTTONS_OK,
                      "<b>%s</b>",
                      descr.data());
    gtk_window_set_title ((GtkWindow*)msgd, title.data());
    g_signal_connect_swapped (msgd, "response",
                              G_CALLBACK (gtk_widget_destroy),
                              msgd);
    gtk_widget_show_all (msgd);
}

int disperrorUI (void* data)
{
    errparams* p = static_cast<errparams*> (data);

    if (p->epih->destroyed) {
        if (p->epih->pending == 1) {
            delete p->epih;
        } else {
            p->epih->pending--;
        }

        delete p;

        return 0;
    }

    p->epih->epanel->displayError (p->title, p->descr);
    p->epih->pending--;
    delete p;

    return 0;
}

void EditorPanel::error (Glib::ustring title, Glib::ustring descr)
{

    epih->pending++;
    errparams* p = new errparams;
    p->descr = descr;
    p->title = title;
    p->epih = epih;
    g_idle_add (disperrorUI, p);
}

void EditorPanel::info_toggled ()
{

    Glib::ustring infoString;
    Glib::ustring infoString1; //1-st line
    Glib::ustring infoString2; //2-nd line
    Glib::ustring infoString3; //3-rd line
    Glib::ustring infoString4; //4-th line
    Glib::ustring expcomp;

    if (!ipc || !openThm) {
        return;
    }

    const rtengine::ImageMetaData* idata = ipc->getInitialImage()->getMetaData();

    if (idata && idata->hasExif()) {
        infoString1 = Glib::ustring::compose ("%1 + %2",
                                              Glib::ustring (idata->getMake() + " " + idata->getModel()),
                                              Glib::ustring (idata->getLens()));

        infoString2 = Glib::ustring::compose ("<span size=\"small\">f/</span><span size=\"large\">%1</span>  <span size=\"large\">%2</span><span size=\"small\">s</span>  <span size=\"small\">%3</span><span size=\"large\">%4</span>  <span size=\"large\">%5</span><span size=\"small\">mm</span>",
                                              Glib::ustring (idata->apertureToString (idata->getFNumber())),
                                              Glib::ustring (idata->shutterToString (idata->getShutterSpeed())),
                                              M ("QINFO_ISO"), idata->getISOSpeed(),
                                              Glib::ustring::format (std::setw (3), std::fixed, std::setprecision (2), idata->getFocalLen()));

        expcomp = Glib::ustring (idata->expcompToString (idata->getExpComp(), true)); // maskZeroexpcomp

        if (expcomp != "") {
            infoString2 = Glib::ustring::compose ("%1  <span size=\"large\">%2</span><span size=\"small\">EV</span>",
                                                  infoString2,
                                                  expcomp /*Glib::ustring(idata->expcompToString(idata->getExpComp()))*/);
        }

        infoString3 = Glib::ustring::compose ("<span size=\"small\">%1</span><span>%2</span>",
                                              escapeHtmlChars (Glib::path_get_dirname (openThm->getFileName())) + G_DIR_SEPARATOR_S,
                                              escapeHtmlChars (Glib::path_get_basename (openThm->getFileName()))  );

        int ww = ipc->getFullWidth();
        int hh = ipc->getFullHeight();
        //megapixels
        infoString4 = Glib::ustring::compose ("<span size=\"small\">%1 MP (%2x%3)</span>", Glib::ustring::format (std::setw (4), std::fixed, std::setprecision (1), (float)ww * hh / 1000000), ww, hh);

        infoString = Glib::ustring::compose ("%1\n%2\n%3\n%4", infoString1, infoString2, infoString3, infoString4);
    } else {
        infoString = M ("QINFO_NOEXIF");
    }

    iareapanel->imageArea->setInfoText (infoString);
    iareapanel->imageArea->infoEnabled (info->get_active ());
}

void EditorPanel::hideHistoryActivated ()
{

    removeIfThere (hpanedl, leftbox, false);

    if (hidehp->get_active()) {
        hpanedl->pack1 (*leftbox, false, false);
    }

    options.showHistory = hidehp->get_active();

    if (options.showHistory) {
        hidehp->set_image (*iHistoryHide);
    } else {
        hidehp->set_image (*iHistoryShow);
    }

    tbShowHideSidePanels_managestate();
}


void EditorPanel::tbRightPanel_1_toggled ()
{
    /*
        removeIfThere (hpanedr, vboxright, false);
        if (tbRightPanel_1->get_active()){
            hpanedr->pack2(*vboxright, false, true);
            tbRightPanel_1->set_image (*iRightPanel_1_Hide);
        }
        else {
            tbRightPanel_1->set_image (*iRightPanel_1_Show);
        }
        tbShowHideSidePanels_managestate();
        */
    if (vboxright) {
        if (tbRightPanel_1->get_active()) {
            vboxright->show();
            tbRightPanel_1->set_image (*iRightPanel_1_Hide);
        } else {
            vboxright->hide();
            tbRightPanel_1->set_image (*iRightPanel_1_Show);
        }

        tbShowHideSidePanels_managestate();
    }
}

void EditorPanel::tbTopPanel_1_visible (bool visible)
{
    if (!tbTopPanel_1) {
        return;
    }

    if (visible) {
        tbTopPanel_1->show();
    } else {
        tbTopPanel_1->hide();
    }
}

void EditorPanel::tbTopPanel_1_toggled ()
{

    if (catalogPane) { // catalogPane does not exist in multitab mode

        if (tbTopPanel_1->get_active()) {
            catalogPane->show();
            tbTopPanel_1->set_image (*iTopPanel_1_Hide);
            options.editorFilmStripOpened = true;
        } else {
            catalogPane->hide();
            tbTopPanel_1->set_image (*iTopPanel_1_Show);
            options.editorFilmStripOpened = false;
        }

        tbShowHideSidePanels_managestate();
    }
}

/*
 * WARNING: Take care of the simpleEditor value when adding or modifying shortcut keys,
 *          since handleShortcutKey is now also triggered in simple editor mode
 */
bool EditorPanel::handleShortcutKey (GdkEventKey* event)
{

    bool ctrl = event->state & GDK_CONTROL_MASK;
    bool shift = event->state & GDK_SHIFT_MASK;
    bool alt = event->state & GDK_MOD1_MASK;
#ifdef __WIN32__
    bool altgr = event->state & GDK_MOD2_MASK;
#else
    bool altgr = event->state & GDK_MOD5_MASK;
#endif

    // Editor Layout
    switch (event->keyval) {
    case GDK_KEY_L:
        if (tbTopPanel_1) {
            tbTopPanel_1->set_active (!tbTopPanel_1->get_active());    // toggle top panel
        }

        if (ctrl) {
            hidehp->set_active (!hidehp->get_active());    // toggle History (left panel)
        }

        if (alt) {
            tbRightPanel_1->set_active (!tbRightPanel_1->get_active());    // toggle right panel
        }

        return true;
        break;

    case GDK_KEY_l:
        if (!shift && !alt /*&& !ctrl*/) {
            hidehp->set_active (!hidehp->get_active()); // toggle History (left panel)
            return true;
        }

        if (alt && !ctrl) { // toggle right panel
            tbRightPanel_1->set_active (!tbRightPanel_1->get_active());
            return true;
        }

        if (alt && ctrl) { // toggle left and right panels
            hidehp->set_active (!hidehp->get_active());
            tbRightPanel_1->set_active (!tbRightPanel_1->get_active());
            return true;
        }

        break;

    case GDK_KEY_m: // Maximize preview panel: hide top AND right AND history panels
        if (!ctrl && !alt) {
            toggleSidePanels();
            return true;
        }

        break;

    case GDK_KEY_M: // Maximize preview panel: hide top AND right AND history panels AND (fit image preview)
        if (!ctrl && !alt) {
            toggleSidePanelsZoomFit();
            return true;
        }

        break;
    }

#ifdef __WIN32__

    if (!alt && !ctrl && !altgr && event->hardware_keycode == 0x39 ) {
        iareapanel->imageArea->previewModePanel->togglebackColor();
        return true;
    }

#else

    if (!alt && !ctrl && !altgr && event->hardware_keycode == 0x12 ) {
        iareapanel->imageArea->previewModePanel->togglebackColor();
        return true;
    }

#endif

    if (!alt) {
        if (!ctrl) {
            // Normal
            switch (event->keyval) {
            case GDK_KEY_bracketright:
                tpc->coarse->rotateRight();
                return true;

            case GDK_KEY_bracketleft:
                tpc->coarse->rotateLeft();
                return true;

            case GDK_KEY_i:
            case GDK_KEY_I:
                info->set_active (!info->get_active());
                return true;

            case GDK_KEY_B:
                beforeAfter->set_active (!beforeAfter->get_active());
                return true;

            case GDK_KEY_plus:
            case GDK_KEY_equal:
            case GDK_KEY_KP_Add:
                iareapanel->imageArea->zoomPanel->zoomInClicked();
                return true;

            case GDK_KEY_minus:
            case GDK_KEY_underscore:
            case GDK_KEY_KP_Subtract:
                iareapanel->imageArea->zoomPanel->zoomOutClicked();
                return true;

            case GDK_KEY_z://GDK_1
                iareapanel->imageArea->zoomPanel->zoom11Clicked();
                return true;

            /*
            #ifndef __WIN32__
                            case GDK_KEY_9: // toggle background color of the preview
                                iareapanel->imageArea->previewModePanel->togglebackColor();
                                return true;
            #endif
            */
            case GDK_KEY_r: //preview mode Red
                iareapanel->imageArea->previewModePanel->toggleR();
                return true;

            case GDK_KEY_g: //preview mode Green
                iareapanel->imageArea->previewModePanel->toggleG();
                return true;

            case GDK_KEY_b: //preview mode Blue
                iareapanel->imageArea->previewModePanel->toggleB();
                return true;

            case GDK_KEY_v: //preview mode Luminosity
                iareapanel->imageArea->previewModePanel->toggleL();
                return true;

            case GDK_KEY_F: //preview mode Focus Mask
                iareapanel->imageArea->previewModePanel->toggleFocusMask();
                return true;

            case GDK_KEY_f:
                iareapanel->imageArea->zoomPanel->zoomFitClicked();
                return true;

            case GDK_KEY_less:
                iareapanel->imageArea->indClippedPanel->toggleClipped (true);
                return true;

            case GDK_KEY_greater:
                iareapanel->imageArea->indClippedPanel->toggleClipped (false);
                return true;

            case GDK_KEY_F5:
                openThm->openDefaultViewer ((event->state & GDK_SHIFT_MASK) ? 2 : 1);
                return true;

            case GDK_KEY_y: // synchronize filebrowser with image in Editor
                if (!simpleEditor && fPanel && !fname.empty()) {
                    fPanel->fileCatalog->selectImage (fname, false);
                    return true;
                }

                break; // to avoid gcc complain

            case GDK_KEY_x: // clear filters and synchronize filebrowser with image in Editor
                if (!simpleEditor && fPanel && !fname.empty()) {
                    fPanel->fileCatalog->selectImage (fname, true);
                    return true;
                }

                break; // to avoid gcc complain
            }
        } else {
            // With control
            switch (event->keyval) {
            case GDK_KEY_S:
                saveProfile();
                setProgressStr (M ("PROGRESSBAR_PROCESSING_PROFILESAVED"));
                return true;

            case GDK_KEY_s:
                saveAsPressed();
                return true;

            case GDK_KEY_b:
                if (!simpleEditor) {
                    queueImgPressed();
                }

                return true;

            case GDK_KEY_e:
                sendToGimpPressed();
                return true;

            case GDK_KEY_z:
                history->undo ();
                return true;

            case GDK_KEY_Z:
                history->redo ();
                return true;

            case GDK_KEY_F5:
                openThm->openDefaultViewer (3);
                return true;
            }
        } //if (!ctrl)
    } //if (!alt)

    if (alt) {
        switch (event->keyval) {
        case GDK_KEY_s:
            history->addBookmarkPressed ();
            setProgressStr (M ("PROGRESSBAR_SNAPSHOT_ADDED"));
            return true;

        case GDK_KEY_f:
            iareapanel->imageArea->zoomPanel->zoomFitCropClicked();
            return true;
        }
    }

    if (shift) {
        switch (event->keyval) {
        case GDK_KEY_F3: // open Previous image from Editor's perspective
            if (!simpleEditor && fPanel && !fname.empty()) {
                EditorPanel::openPreviousEditorImage();
                return true;
            }

            break; // to avoid gcc complain

        case GDK_KEY_F4: // open next image from Editor's perspective
            if (!simpleEditor && fPanel && !fname.empty()) {
                EditorPanel::openNextEditorImage();
                return true;
            }

            break; // to avoid gcc complain
        }
    }

    if (tpc->getToolBar() && tpc->getToolBar()->handleShortcutKey (event)) {
        return true;
    }

    if (tpc->handleShortcutKey (event)) {
        return true;
    }

    if (!simpleEditor && fPanel) {
        if (fPanel->handleShortcutKey (event)) {
            return true;
        }
    }

    return false;
}

void EditorPanel::procParamsChanged (Thumbnail* thm, int whoChangedIt)
{

    if (whoChangedIt != EDITOR) {
        PartialProfile pp (true);
        pp.set (true);
        * (pp.pparams) = openThm->getProcParams();
        tpc->profileChange (&pp, rtengine::EvProfileChangeNotification, M ("PROGRESSDLG_PROFILECHANGEDINBROWSER"));
        pp.deleteInstance();
    }
}

bool EditorPanel::idle_saveImage (ProgressConnector<rtengine::IImage16*> *pc, Glib::ustring fname, SaveFormat sf)
{
    rtengine::IImage16* img = pc->returnValue();
    delete pc;

    if ( img ) {
        setProgressStr (M ("GENERAL_SAVE"));
        setProgress (0.9f);

        ProgressConnector<int> *ld = new ProgressConnector<int>();
        img->setSaveProgressListener (parent->getProgressListener());

        if (sf.format == "tif")
            ld->startFunc (sigc::bind (sigc::mem_fun (img, &rtengine::IImage16::saveAsTIFF), fname, sf.tiffBits, sf.tiffUncompressed),
                           sigc::bind (sigc::mem_fun (*this, &EditorPanel::idle_imageSaved), ld, img, fname, sf));
        else if (sf.format == "png")
            ld->startFunc (sigc::bind (sigc::mem_fun (img, &rtengine::IImage16::saveAsPNG), fname, sf.pngCompression, sf.pngBits),
                           sigc::bind (sigc::mem_fun (*this, &EditorPanel::idle_imageSaved), ld, img, fname, sf));
        else if (sf.format == "jpg")
            ld->startFunc (sigc::bind (sigc::mem_fun (img, &rtengine::IImage16::saveAsJPEG), fname, sf.jpegQuality, sf.jpegSubSamp),
                           sigc::bind (sigc::mem_fun (*this, &EditorPanel::idle_imageSaved), ld, img, fname, sf));
    } else {
        Glib::ustring msg_ = Glib::ustring ("<b>") + fname + ": Error during image processing\n</b>";
        Gtk::MessageDialog msgd (*parent, msg_, true, Gtk::MESSAGE_ERROR, Gtk::BUTTONS_OK, true);
        msgd.run ();

        saveimgas->set_sensitive (true);
        sendtogimp->set_sensitive (true);
        isProcessing = false;

    }

    rtengine::ImageSource* imgsrc = isrc->getImageSource ();
    imgsrc->setProgressListener (this);
    return false;
}

bool EditorPanel::idle_imageSaved (ProgressConnector<int> *pc, rtengine::IImage16* img, Glib::ustring fname, SaveFormat sf)
{
    img->free ();

    if (! pc->returnValue() ) {
        openThm->imageDeveloped ();

        // save processing parameters, if needed
        if (sf.saveParams) {
            rtengine::procparams::ProcParams pparams;
            ipc->getParams (&pparams);
            // We keep the extension to avoid overwriting the profile when we have
            // the same output filename with different extension
            //pparams.save (removeExtension (fname) + ".out" + paramFileExtension);
            pparams.save (fname + ".out" + paramFileExtension);
        }
    } else {
        error (M ("MAIN_MSG_CANNOTSAVE"), fname);
    }

    saveimgas->set_sensitive (true);
    sendtogimp->set_sensitive (true);

    parent->setProgressStr ("");
    parent->setProgress (0.);

    setProgressState (false);

    delete pc;
    SoundManager::playSoundAsync (options.sndBatchQueueDone);
    isProcessing = false;
    return false;
}

BatchQueueEntry* EditorPanel::createBatchQueueEntry ()
{

    rtengine::procparams::ProcParams pparams;
    ipc->getParams (&pparams);
    //rtengine::ProcessingJob* job = rtengine::ProcessingJob::create (ipc->getInitialImage(), pparams);
    rtengine::ProcessingJob* job = rtengine::ProcessingJob::create (openThm->getFileName (), openThm->getType() == FT_Raw, pparams);
    int fullW = 0, fullH = 0;
    isrc->getImageSource()->getFullSize (fullW, fullH, pparams.coarse.rotate == 90 || pparams.coarse.rotate == 270 ? TR_R90 : TR_NONE);
    int prevh = BatchQueue::calcMaxThumbnailHeight();
    int prevw = int ((size_t)fullW * (size_t)prevh / (size_t)fullH);
    return new BatchQueueEntry (job, pparams, openThm->getFileName(), prevw, prevh, openThm);
}



void EditorPanel::saveAsPressed ()
{
    if (!ipc || !openThm) {
        return;
    }

    bool fnameOK = false;
    Glib::ustring fnameOut;

    SaveAsDialog* saveAsDialog;
    auto toplevel = static_cast<Gtk::Window*> (get_toplevel ());

    if (Glib::file_test (options.lastSaveAsPath, Glib::FILE_TEST_IS_DIR)) {
        saveAsDialog = new SaveAsDialog (options.lastSaveAsPath, toplevel);
    } else {
        saveAsDialog = new SaveAsDialog (PlacesBrowser::userPicturesDir (), toplevel);
    }

    saveAsDialog->set_default_size (options.saveAsDialogWidth, options.saveAsDialogHeight);
    saveAsDialog->setInitialFileName (lastSaveAsFileName);
    saveAsDialog->setImagePath (fname);

    do {
        int result = saveAsDialog->run ();

        // The SaveAsDialog ensure that a filename has been specified
        fnameOut = saveAsDialog->getFileName ();

        options.lastSaveAsPath = saveAsDialog->getDirectory ();
        options.saveAsDialogWidth = saveAsDialog->get_width ();
        options.saveAsDialogHeight = saveAsDialog->get_height ();
        options.autoSuffix = saveAsDialog->getAutoSuffix ();
        options.saveMethodNum = saveAsDialog->getSaveMethodNum ();
        lastSaveAsFileName = Glib::path_get_basename (removeExtension (fnameOut));
        SaveFormat sf = saveAsDialog->getFormat ();
        options.saveFormat = sf;
        options.forceFormatOpts = saveAsDialog->getForceFormatOpts ();

        if (result != Gtk::RESPONSE_OK) {
            break;
        }

        if (saveAsDialog->getImmediately ()) {
            // separate filename and the path to the destination directory
            Glib::ustring dstdir = Glib::path_get_dirname (fnameOut);
            Glib::ustring dstfname = Glib::path_get_basename (removeExtension (fnameOut));
            Glib::ustring dstext = getExtension (fnameOut);

            if (saveAsDialog->getAutoSuffix()) {

                Glib::ustring fnameTemp;

                for (int tries = 0; tries < 100; tries++) {
                    if (tries == 0) {
                        fnameTemp = Glib::ustring::compose ("%1.%2", Glib::build_filename (dstdir,  dstfname), dstext);
                    } else {
                        fnameTemp = Glib::ustring::compose ("%1-%2.%3", Glib::build_filename (dstdir,  dstfname), tries, dstext);
                    }

                    if (!Glib::file_test (fnameTemp, Glib::FILE_TEST_EXISTS)) {
                        fnameOut = fnameTemp;
                        fnameOK = true;
                        break;
                    }
                }
            }

            // check if it exists
            if (!fnameOK) {
                fnameOK = confirmOverwrite (*saveAsDialog, fnameOut);
            }

            if (fnameOK) {
                isProcessing = true;
                // save image
                rtengine::procparams::ProcParams pparams;
                ipc->getParams (&pparams);
                rtengine::ProcessingJob* job = rtengine::ProcessingJob::create (ipc->getInitialImage(), pparams);

                ProgressConnector<rtengine::IImage16*> *ld = new ProgressConnector<rtengine::IImage16*>();
                ld->startFunc (sigc::bind (sigc::ptr_fun (&rtengine::processImage), job, err, parent->getProgressListener(), options.tunnelMetaData, false ),
                               sigc::bind (sigc::mem_fun ( *this, &EditorPanel::idle_saveImage ), ld, fnameOut, sf ));
                saveimgas->set_sensitive (false);
                sendtogimp->set_sensitive (false);
            }
        } else {
            BatchQueueEntry* bqe = createBatchQueueEntry ();
            bqe->outFileName = fnameOut;
            bqe->saveFormat = saveAsDialog->getFormat ();
            bqe->forceFormatOpts = saveAsDialog->getForceFormatOpts ();
            parent->addBatchQueueJob (bqe, saveAsDialog->getToHeadOfQueue ());
            fnameOK = true;
        }

        // ask parent to redraw file browser
        // ... or does it automatically when the tab is switched to it
    } while (!fnameOK);

    saveAsDialog->hide();
}

void EditorPanel::queueImgPressed ()
{
    if (!ipc || !openThm) {
        return;
    }

    saveProfile ();
    parent->addBatchQueueJob (createBatchQueueEntry ());
}

void EditorPanel::sendToGimpPressed ()
{
    if (!ipc || !openThm) {
        return;
    }

    // develop image
    rtengine::procparams::ProcParams pparams;
    ipc->getParams (&pparams);
    rtengine::ProcessingJob* job = rtengine::ProcessingJob::create (ipc->getInitialImage(), pparams);
    ProgressConnector<rtengine::IImage16*> *ld = new ProgressConnector<rtengine::IImage16*>();
    ld->startFunc (sigc::bind (sigc::ptr_fun (&rtengine::processImage), job, err, parent->getProgressListener(), options.tunnelMetaData, false ),
                   sigc::bind (sigc::mem_fun ( *this, &EditorPanel::idle_sendToGimp ), ld, openThm->getFileName() ));
    saveimgas->set_sensitive (false);
    sendtogimp->set_sensitive (false);
}


void EditorPanel::openPreviousEditorImage()
{
    if (!simpleEditor && fPanel && !fname.empty()) {
        fPanel->fileCatalog->openNextPreviousEditorImage (fname, false, NAV_PREVIOUS);
    }
}

void EditorPanel::openNextEditorImage()
{
    if (!simpleEditor && fPanel && !fname.empty()) {
        fPanel->fileCatalog->openNextPreviousEditorImage (fname, false, NAV_NEXT);
    }
}

void EditorPanel::syncFileBrowser()   // synchronize filebrowser with image in Editor
{
    if (!simpleEditor && fPanel && !fname.empty()) {
        fPanel->fileCatalog->selectImage (fname, false);
    }
}

bool EditorPanel::idle_sendToGimp ( ProgressConnector<rtengine::IImage16*> *pc, Glib::ustring fname)
{

    rtengine::IImage16* img = pc->returnValue();
    delete pc;

    if (img) {
        // get file name base
        Glib::ustring shortname = removeExtension (Glib::path_get_basename (fname));
        Glib::ustring dirname = Glib::get_tmp_dir ();
        Glib::ustring fname = Glib::build_filename (dirname, shortname);

        SaveFormat sf;
        sf.format = "tif";
        sf.tiffBits = 16;
        sf.tiffUncompressed = true;
        sf.saveParams = true;

        Glib::ustring fileName = Glib::ustring::compose ("%1.%2", fname, sf.format);

        // TODO: Just list all file with a suitable name instead of brute force...
        int tries = 1;

        while (Glib::file_test (fileName, Glib::FILE_TEST_EXISTS) && tries < 1000) {
            fileName = Glib::ustring::compose("%1-%2.%3", fname, tries, sf.format);
            tries++;
        }

        if (tries == 1000) {
            img->free ();
            return false;
        }

        ProgressConnector<int> *ld = new ProgressConnector<int>();
        img->setSaveProgressListener (parent->getProgressListener());
        ld->startFunc (sigc::bind (sigc::mem_fun (img, &rtengine::IImage16::saveAsTIFF), fileName, sf.tiffBits, sf.tiffUncompressed),
                       sigc::bind (sigc::mem_fun (*this, &EditorPanel::idle_sentToGimp), ld, img, fileName));
    } else {
        Glib::ustring msg_ = Glib::ustring ("<b> Error during image processing\n</b>");
        Gtk::MessageDialog msgd (*parent, msg_, true, Gtk::MESSAGE_ERROR, Gtk::BUTTONS_OK, true);
        msgd.run ();
        saveimgas->set_sensitive (true);
        sendtogimp->set_sensitive (true);
    }

    return false;
}

bool EditorPanel::idle_sentToGimp (ProgressConnector<int> *pc, rtengine::IImage16* img, Glib::ustring filename)
{
    img->free ();
    int errore = pc->returnValue();
    delete pc;

    if (!errore) {
        saveimgas->set_sensitive (true);
        sendtogimp->set_sensitive (true);
        parent->setProgressStr ("");
        parent->setProgress (0.);
        bool success = false;

        if (options.editorToSendTo == 1) {
            success = ExtProgStore::openInGimp (filename);
        } else if (options.editorToSendTo == 2) {
            success = ExtProgStore::openInPhotoshop (filename);
        } else if (options.editorToSendTo == 3) {
            success = ExtProgStore::openInCustomEditor (filename);
        }

        if (!success) {
            Gtk::MessageDialog msgd (*parent, M("MAIN_MSG_CANNOTSTARTEDITOR"), false, Gtk::MESSAGE_ERROR, Gtk::BUTTONS_OK, true);
            msgd.set_secondary_text (M("MAIN_MSG_CANNOTSTARTEDITOR_SECONDARY"));
            msgd.set_title (M("MAIN_BUTTON_SENDTOEDITOR"));
            msgd.run ();
        }
    }

    return false;
}

void EditorPanel::historyBeforeLineChanged (const rtengine::procparams::ProcParams& params)
{

    if (beforeIpc) {
        ProcParams* pparams = beforeIpc->beginUpdateParams ();
        *pparams = params;
        beforeIpc->endUpdateParams (rtengine::EvProfileChanged);  // starts the IPC processing
    }
}

void EditorPanel::beforeAfterToggled ()
{

    if (!ipc) {
        return;
    }

    removeIfThere (beforeAfterBox,  beforeBox, false);
    removeIfThere (afterBox,  afterHeaderBox, false);

    if (beforeIarea) {
        if (beforeIpc) {
            beforeIpc->stopProcessing ();
        }

        iareapanel->setBeforeAfterViews (NULL, iareapanel);
        iareapanel->imageArea->iLinkedImageArea = NULL;
        delete beforeIarea;
        beforeIarea = NULL;

        if (beforeIpc) {
            beforeIpc->setPreviewImageListener (NULL);
        }

        delete beforePreviewHandler;
        beforePreviewHandler = NULL;

        if (beforeIpc) {
            rtengine::StagedImageProcessor::destroy (beforeIpc);
        }

        beforeIpc = NULL;
    }

    if (beforeAfter->get_active ()) {

        int errorCode = 0;
        rtengine::InitialImage *beforeImg = rtengine::InitialImage::load ( isrc->getImageSource ()->getFileName(),  openThm->getType() == FT_Raw , &errorCode, NULL);

        if ( !beforeImg || errorCode ) {
            return;
        }

        beforeIarea = new ImageAreaPanel ();

        int HeaderBoxHeight = 17;

        beforeLabel = Gtk::manage (new Gtk::Label ());
        beforeLabel->set_markup (Glib::ustring ("<b>") + M ("GENERAL_BEFORE") + "</b>");
        tbBeforeLock = Gtk::manage (new Gtk::ToggleButton ());
        tbBeforeLock->set_tooltip_markup (M ("MAIN_TOOLTIP_BEFOREAFTERLOCK"));
        tbBeforeLock->signal_toggled().connect ( sigc::mem_fun (*this, &EditorPanel::tbBeforeLock_toggled) );
        beforeHeaderBox = Gtk::manage (new Gtk::HBox ());
        beforeHeaderBox->pack_end (*tbBeforeLock, Gtk::PACK_SHRINK, 2);
        beforeHeaderBox->pack_end (*beforeLabel, Gtk::PACK_SHRINK, 2);
        beforeHeaderBox->set_size_request (0, HeaderBoxHeight);

        history->blistenerLock ? tbBeforeLock->set_image (*iBeforeLockON) : tbBeforeLock->set_image (*iBeforeLockOFF);
        tbBeforeLock->set_active (history->blistenerLock);

        beforeBox = Gtk::manage (new Gtk::VBox ());
        beforeBox->pack_start (*beforeHeaderBox, Gtk::PACK_SHRINK, 2);
        beforeBox->pack_start (*beforeIarea);

        afterLabel = Gtk::manage (new Gtk::Label ());
        afterLabel->set_markup (Glib::ustring ("<b>") + M ("GENERAL_AFTER") + "</b>");
        afterHeaderBox = Gtk::manage (new Gtk::HBox ());
        afterHeaderBox->set_size_request (0, HeaderBoxHeight);
        afterHeaderBox->pack_end (*afterLabel, Gtk::PACK_SHRINK, 2);
        afterBox->pack_start (*afterHeaderBox, Gtk::PACK_SHRINK, 2);
        afterBox->reorder_child (*afterHeaderBox, 0);

        beforeAfterBox->pack_start (*beforeBox);
        beforeAfterBox->reorder_child (*beforeBox, 0);
        beforeAfterBox->show_all ();

        beforePreviewHandler = new PreviewHandler ();

        beforeIpc = rtengine::StagedImageProcessor::create (beforeImg);
        beforeIpc->setPreviewScale (10);
        beforeIpc->setPreviewImageListener (beforePreviewHandler);
        beforeIarea->imageArea->setPreviewHandler (beforePreviewHandler);
        beforeIarea->imageArea->setImProcCoordinator (beforeIpc);

        beforeIarea->imageArea->setPreviewModePanel (iareapanel->imageArea->previewModePanel);
        beforeIarea->imageArea->setIndicateClippedPanel (iareapanel->imageArea->indClippedPanel);
        iareapanel->imageArea->iLinkedImageArea = beforeIarea->imageArea;

        iareapanel->setBeforeAfterViews (beforeIarea, iareapanel);
        beforeIarea->setBeforeAfterViews (beforeIarea, iareapanel);

        rtengine::procparams::ProcParams params;

        if (history->getBeforeLineParams (params)) {
            historyBeforeLineChanged (params);
        }
    }
}

void EditorPanel::tbBeforeLock_toggled ()
{
    history->blistenerLock = tbBeforeLock->get_active();
    tbBeforeLock->get_active() ? tbBeforeLock->set_image (*iBeforeLockON) : tbBeforeLock->set_image (*iBeforeLockOFF);
}

void EditorPanel::histogramChanged (LUTu & histRed, LUTu & histGreen, LUTu & histBlue, LUTu & histLuma, LUTu & histToneCurve, LUTu & histLCurve, LUTu & histCCurve, /*LUTu & histCLurve, LUTu & histLLCurve,*/ LUTu & histLCAM, LUTu & histCCAM,
                                    LUTu & histRedRaw, LUTu & histGreenRaw, LUTu & histBlueRaw , LUTu & histChroma, LUTu & histLRETI)
{

    if (histogramPanel) {
        histogramPanel->histogramChanged (histRed, histGreen, histBlue, histLuma, histRedRaw, histGreenRaw, histBlueRaw, histChroma);
    }

    tpc->updateCurveBackgroundHistogram (histToneCurve, histLCurve, histCCurve,/*histCLurve,  histLLCurve,*/ histLCAM, histCCAM, histRed, histGreen, histBlue, histLuma, histLRETI);
}

bool EditorPanel::CheckSidePanelsVisibility()
{
    if (tbTopPanel_1) {
        if (tbTopPanel_1->get_active() == false && tbRightPanel_1->get_active() == false && hidehp->get_active() == false) {
            return false;
        }

        return true;
    }

    if (tbRightPanel_1->get_active() == false && hidehp->get_active() == false) {
        return false;
    }

    return true;
}
void EditorPanel::toggleSidePanels()
{
    // Maximize preview panel:
    // toggle top AND right AND history panels

    bool bAllSidePanelsVisible;
    bAllSidePanelsVisible = CheckSidePanelsVisibility();

    if (tbTopPanel_1) {
        tbTopPanel_1->set_active (!bAllSidePanelsVisible);
    }

    tbRightPanel_1->set_active (!bAllSidePanelsVisible);
    hidehp->set_active (!bAllSidePanelsVisible);

    if (bAllSidePanelsVisible == false) {
        tbShowHideSidePanels->set_image (*iShowHideSidePanels);
    } else {
        tbShowHideSidePanels->set_image (*iShowHideSidePanels_exit);
    }
}

void EditorPanel::toggleSidePanelsZoomFit()
{
    toggleSidePanels();

    // fit image preview
    // !!! TODO this does not want to work... seems to have an effect on a subsequent key press
    // iarea->imageArea->zoomPanel->zoomFitClicked();
}

void EditorPanel::tbShowHideSidePanels_managestate()
{
    bool bAllSidePanelsVisible;
    bAllSidePanelsVisible = CheckSidePanelsVisibility();
    ShowHideSidePanelsconn.block (true);

    tbShowHideSidePanels->set_active (!bAllSidePanelsVisible);

    ShowHideSidePanelsconn.block (false);
}

void EditorPanel::updateTPVScrollbar (bool hide)
{
    tpc->updateTPVScrollbar (hide);
}

void EditorPanel::updateTabsUsesIcons (bool useIcons)
{
    tpc->updateTabsUsesIcons (useIcons);
}

void EditorPanel::updateHistogramPosition (int oldPosition, int newPosition)
{

    switch (newPosition) {
    case 0:

        // No histogram
        if (!oldPosition) {
            // An histogram actually exist, we delete it
            if      (oldPosition == 1) {
                removeIfThere (leftbox, histogramPanel, false);
            } else if (oldPosition == 2) {
                removeIfThere (vboxright, histogramPanel, false);
            }

            delete histogramPanel;
            histogramPanel = NULL;
        }

        // else no need to create it
        break;

    case 1:

        // Histogram on the left pane
        if (oldPosition == 0) {
            // There was no Histogram before, so we create it
            histogramPanel = Gtk::manage (new HistogramPanel ());
            leftbox->pack_start (*histogramPanel, Gtk::PACK_SHRINK, 2);
        } else if (oldPosition == 2) {
            // The histogram was on the right side, so we move it to the left
            histogramPanel->reference();
            removeIfThere (vboxright, histogramPanel, false);
            leftbox->pack_start (*histogramPanel, Gtk::PACK_SHRINK, 2);
            histogramPanel->unreference();
        }

        histogramPanel->reorder (Gtk::POS_LEFT);
        leftbox->reorder_child (*histogramPanel, 0);
        break;

    case 2:
    default:

        // Histogram on the right pane
        if (oldPosition == 0) {
            // There was no Histogram before, so we create it
            histogramPanel = Gtk::manage (new HistogramPanel ());
            vboxright->pack_start (*histogramPanel, Gtk::PACK_SHRINK, 2);
        } else if (oldPosition == 1) {
            // The histogram was on the left side, so we move it to the right
            histogramPanel->reference();
            removeIfThere (leftbox, histogramPanel, false);
            vboxright->pack_start (*histogramPanel, Gtk::PACK_SHRINK, 2);
            histogramPanel->unreference();
        }

        histogramPanel->reorder (Gtk::POS_RIGHT);
        vboxright->reorder_child (*histogramPanel, 0);
        break;
    }

    iareapanel->imageArea->setPointerMotionHListener (histogramPanel);
}<|MERGE_RESOLUTION|>--- conflicted
+++ resolved
@@ -323,12 +323,8 @@
     Gtk::VSeparator* vsep3 = Gtk::manage (new Gtk::VSeparator ());
 
     iareapanel = new ImageAreaPanel ();
-<<<<<<< HEAD
     tpc->setEditProvider (iareapanel->imageArea);
-=======
-    tpc->setEditProvider(iareapanel->imageArea);
     tpc->getToolBar()->setLockablePickerToolListener(iareapanel->imageArea);
->>>>>>> b8eb3492
 
     Gtk::HBox* toolBarPanel = Gtk::manage (new Gtk::HBox ());
     toolBarPanel->set_name ("EditorTopPanel");
