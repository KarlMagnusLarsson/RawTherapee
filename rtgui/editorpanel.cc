/*
 *  This file is part of RawTherapee.
 *
 *  Copyright (c) 2004-2010 Gabor Horvath <hgabor@rawtherapee.com>
 *  Copyright (c) 2010 Oliver Duis <www.oliverduis.de>
 *
 *  RawTherapee is free software: you can redistribute it and/or modify
 *  it under the terms of the GNU General Public License as published by
 *  the Free Software Foundation, either version 3 of the License, or
 *  (at your option) any later version.
 *
 *  RawTherapee is distributed in the hope that it will be useful,
 *  but WITHOUT ANY WARRANTY; without even the implied warranty of
 *  MERCHANTABILITY or FITNESS FOR A PARTICULAR PURPOSE.  See the
 *  GNU General Public License for more details.
 *
 *  You should have received a copy of the GNU General Public License
 *  along with RawTherapee.  If not, see <http://www.gnu.org/licenses/>.
 */
#include "editorpanel.h"

#include <iostream>

#include "../rtengine/imagesource.h"
#include "../rtengine/iccstore.h"
#include "soundman.h"
#include "rtimage.h"
#include "rtwindow.h"
#include "guiutils.h"
#include "popupbutton.h"
#include "options.h"
#include "progressconnector.h"
#include "procparamchangers.h"
#include "placesbrowser.h"

using namespace rtengine::procparams;

class EditorPanel::ColorManagementToolbar
{
private:
    MyComboBoxText profileBox;
    PopUpButton intentBox;
    Gtk::ToggleButton softProof;
    Gtk::ToggleButton spGamutCheck;
    sigc::connection profileConn, intentConn;

    rtengine::StagedImageProcessor* const& processor;

private:
    void prepareProfileBox ()
    {
        profileBox.set_size_request (100, -1);
        profileBox.setPreferredWidth (90, 150);
        setExpandAlignProperties (&profileBox, false, false, Gtk::ALIGN_CENTER, Gtk::ALIGN_CENTER);
        Gtk::CellRendererText* cellRenderer = dynamic_cast<Gtk::CellRendererText*>(profileBox.get_first_cell());
        cellRenderer->property_ellipsize() = Pango::ELLIPSIZE_MIDDLE;

        profileBox.append (M ("PREFERENCES_PROFILE_NONE"));
#ifdef WIN32
        profileBox.append (M ("MONITOR_PROFILE_SYSTEM") + " (" + rtengine::iccStore->getDefaultMonitorProfileName() + ")");
        profileBox.set_active (options.rtSettings.autoMonitorProfile ? 1 : 0);
#else
        profileBox.set_active (0);
#endif

        const std::vector<Glib::ustring> profiles = rtengine::iccStore->getProfiles (true);

        for (std::vector<Glib::ustring>::const_iterator iterator = profiles.begin (); iterator != profiles.end (); ++iterator) {
            profileBox.append (*iterator);
        }
        profileBox.set_tooltip_text (profileBox.get_active_text ());
    }

    void prepareIntentBox ()
    {
        // same order as the enum
        intentBox.addEntry ("intent-perceptual.png", M ("PREFERENCES_INTENT_PERCEPTUAL"));
        intentBox.addEntry("intent-relative.png", M("PREFERENCES_INTENT_RELATIVE"));
        intentBox.addEntry ("intent-absolute.png", M ("PREFERENCES_INTENT_ABSOLUTE"));
        setExpandAlignProperties (intentBox.buttonGroup, false, false, Gtk::ALIGN_CENTER, Gtk::ALIGN_CENTER);

        intentBox.setSelected(1);
        intentBox.show ();
    }

    void prepareSoftProofingBox ()
    {
        Gtk::Image *softProofImage = Gtk::manage (new RTImage ("softProof.png"));
        softProofImage->set_padding(0, 0);
        softProof.add(*softProofImage);
        softProof.set_relief(Gtk::RELIEF_NONE);
        softProof.set_tooltip_markup(M("SOFTPROOF_TOOLTIP"));

        softProof.set_active(false);
        softProof.show ();

        Gtk::Image *spGamutCheckImage = Gtk::manage (new RTImage ("spGamutCheck.png"));
        spGamutCheckImage->set_padding(0, 0);
        spGamutCheck.add(*spGamutCheckImage);
        spGamutCheck.set_relief(Gtk::RELIEF_NONE);
        spGamutCheck.set_tooltip_markup(M("SOFTPROOF_GAMUTCHECK_TOOLTIP"));

        spGamutCheck.set_active(false);
        spGamutCheck.set_sensitive(false);
        spGamutCheck.show ();
    }

    void profileBoxChanged ()
    {
        updateParameters ();
    }

    void intentBoxChanged (int)
    {
        updateParameters ();
    }

    void softProofToggled ()
    {
        updateSoftProofParameters ();
    }

    void spGamutCheckToggled ()
    {
        updateSoftProofParameters ();
    }

    void updateParameters (bool noEvent = false)
    {
        ConnectionBlocker profileBlocker (profileConn);
        ConnectionBlocker intentBlocker (intentConn);

        Glib::ustring profile;

#ifdef WIN32

        if (profileBox.get_active_row_number () == 1) {
            profile = rtengine::iccStore->getDefaultMonitorProfileName ();

            if (profile.empty ()) {
                profile = options.rtSettings.monitorProfile;
            }

            if (profile.empty ()) {
                profile = "sRGB IEC61966-2.1";
            }
        } else if (profileBox.get_active_row_number () > 1) {
            profile = profileBox.get_active_text ();
        }

#else
        profile = profileBox.get_active_row_number () > 0 ? profileBox.get_active_text () : Glib::ustring ();
#endif

        if (profileBox.get_active_row_number () == 0) {

            profile.clear ();

            intentBox.set_sensitive (false);
            intentBox.setSelected (1);
            softProof.set_sensitive(false);
            spGamutCheck.set_sensitive(false);

            profileBox.set_tooltip_text ("");

        } else {
            const uint8_t supportedIntents = rtengine::iccStore->getProofIntents (profile);
            const bool supportsRelativeColorimetric = supportedIntents & 1 << INTENT_RELATIVE_COLORIMETRIC;
            const bool supportsPerceptual = supportedIntents & 1 << INTENT_PERCEPTUAL;
            const bool supportsAbsoluteColorimetric = supportedIntents & 1 << INTENT_ABSOLUTE_COLORIMETRIC;

            if (supportsPerceptual || supportsRelativeColorimetric || supportsAbsoluteColorimetric) {
                intentBox.set_sensitive (true);
                intentBox.setItemSensitivity(0, supportsPerceptual);
                intentBox.setItemSensitivity(1, supportsRelativeColorimetric);
                intentBox.setItemSensitivity(2, supportsAbsoluteColorimetric);
                softProof.set_sensitive(true);
                spGamutCheck.set_sensitive(true);
            } else {
                intentBox.setItemSensitivity(0, true);
                intentBox.setItemSensitivity(1, true);
                intentBox.setItemSensitivity(2, true);
                intentBox.set_sensitive (false);
                intentBox.setSelected (1);
                softProof.set_sensitive(false);
                spGamutCheck.set_sensitive(false);
            }

            profileBox.set_tooltip_text (profileBox.get_active_text ());
        }

        rtengine::RenderingIntent intent;

        switch (intentBox.getSelected ()) {
        default:
        case 0:
            intent = rtengine::RI_PERCEPTUAL;
            break;

        case 1:
            intent = rtengine::RI_RELATIVE;
            break;

        case 2:
            intent = rtengine::RI_ABSOLUTE;
            break;
        }

        if (!processor) {
            return;
        }

        if (!noEvent) {
            processor->beginUpdateParams ();
        }
        processor->setMonitorProfile (profile, intent);
        processor->setSoftProofing (softProof.get_sensitive() && softProof.get_active(), spGamutCheck.get_sensitive() && spGamutCheck.get_active());
        if (!noEvent) {
            processor->endUpdateParams (rtengine::EvMonitorTransform);
        }
    }

    void updateSoftProofParameters (bool noEvent = false)
    {
        spGamutCheck.set_sensitive(softProof.get_active());

        if (profileBox.get_active_row_number () > 0) {
            if (!noEvent) {
                processor->beginUpdateParams ();
            }
            processor->setSoftProofing (softProof.get_sensitive() && softProof.get_active(), spGamutCheck.get_sensitive() && spGamutCheck.get_active());
            if (!noEvent) {
                processor->endUpdateParams (rtengine::EvMonitorTransform);
            }
        }
    }

public:
    explicit ColorManagementToolbar (rtengine::StagedImageProcessor* const& ipc) :
        intentBox (Glib::ustring (), true),
        processor (ipc)
    {
        prepareProfileBox ();
        prepareIntentBox ();
        prepareSoftProofingBox ();

        reset ();

        softProof.signal_toggled().connect(sigc::mem_fun (this, &ColorManagementToolbar::softProofToggled));
        spGamutCheck.signal_toggled().connect(sigc::mem_fun (this, &ColorManagementToolbar::spGamutCheckToggled));;
        profileConn = profileBox.signal_changed ().connect (sigc::mem_fun (this, &ColorManagementToolbar::profileBoxChanged));
        intentConn = intentBox.signal_changed ().connect (sigc::mem_fun (this, &ColorManagementToolbar::intentBoxChanged));
    }

    void pack_right_in (Gtk::Grid* grid)
    {
        grid->attach_next_to (profileBox, Gtk::POS_RIGHT, 1, 1);
        grid->attach_next_to (*intentBox.buttonGroup, Gtk::POS_RIGHT, 1, 1);
        grid->attach_next_to (softProof, Gtk::POS_RIGHT, 1, 1);
        grid->attach_next_to (spGamutCheck, Gtk::POS_RIGHT, 1, 1);
    }

    void updateProcessor()
    {
        if (processor) {
            updateParameters(true);
        }
    }

    void reset ()
    {
        ConnectionBlocker profileBlocker (profileConn);
        ConnectionBlocker intentBlocker (intentConn);

#ifdef WIN32

        if (options.rtSettings.autoMonitorProfile) {
            setActiveTextOrIndex (profileBox, options.rtSettings.monitorProfile, 1);
        } else {
            setActiveTextOrIndex (profileBox, options.rtSettings.monitorProfile, 0);
        }

#else
        setActiveTextOrIndex (profileBox, options.rtSettings.monitorProfile, 0);
#endif

        switch (options.rtSettings.monitorIntent) {
        default:
        case rtengine::RI_PERCEPTUAL:
            intentBox.setSelected (0);
            break;

        case rtengine::RI_RELATIVE:
            intentBox.setSelected (1);
            break;

        case rtengine::RI_ABSOLUTE:
            intentBox.setSelected (2);
            break;
        }

        updateParameters ();
    }

};

EditorPanel::EditorPanel (FilePanel* filePanel)
<<<<<<< HEAD
    : realized (false), iHistoryShow (NULL), iHistoryHide (NULL), iTopPanel_1_Show (NULL), iTopPanel_1_Hide (NULL), iRightPanel_1_Show (NULL), iRightPanel_1_Hide (NULL), iBeforeLockON (NULL), iBeforeLockOFF (NULL), beforePreviewHandler (NULL), beforeIarea (NULL), beforeBox (NULL), afterBox (NULL), afterHeaderBox (NULL), parent (NULL), openThm (NULL), ipc (NULL), beforeIpc (NULL), isProcessing (false), catalogPane (NULL)
=======
    : realized(false), iHistoryShow(nullptr), iHistoryHide(nullptr), iTopPanel_1_Show(nullptr), iTopPanel_1_Hide(nullptr), iRightPanel_1_Show(nullptr), iRightPanel_1_Hide(nullptr), iBeforeLockON(nullptr), iBeforeLockOFF(nullptr), beforePreviewHandler(nullptr), beforeIarea(nullptr), beforeBox(nullptr), afterBox(nullptr), afterHeaderBox(nullptr), parent(nullptr), openThm(nullptr), ipc(nullptr), beforeIpc(nullptr), isProcessing(false), catalogPane(nullptr)
>>>>>>> 3a346d91
{

    epih = new EditorPanelIdleHelper;
    epih->epanel = this;
    epih->destroyed = false;
    epih->pending = 0;
    //rtengine::befaf=true;
    processingStartedTime = 0;
    firstProcessingDone = false;

    // construct toolpanelcoordinator
    tpc = new ToolPanelCoordinator ();

    // build GUI

    // build left side panel
    leftbox = new Gtk::VBox ();
    leftbox->set_size_request (230, 250);

    histogramPanel = nullptr;

    profilep = Gtk::manage (new ProfilePanel ());
    ppframe = new Gtk::Frame ();
    ppframe->add (*profilep);
    ppframe->set_label (M ("PROFILEPANEL_LABEL"));
    //leftbox->pack_start (*ppframe, Gtk::PACK_SHRINK, 4);

    navigator = Gtk::manage (new Navigator ());
    navigator->previewWindow->set_size_request (-1, 150);
    leftbox->pack_start (*navigator, Gtk::PACK_SHRINK, 2);

    history = Gtk::manage (new History ());
    leftbox->pack_start (*history);

    leftbox->show_all ();

    // build the middle of the screen
    Gtk::VBox* editbox = Gtk::manage (new Gtk::VBox ());

    info = Gtk::manage (new Gtk::ToggleButton ());
    Gtk::Image* infoimg = Gtk::manage (new RTImage ("info.png"));
    info->add (*infoimg);
    info->set_relief (Gtk::RELIEF_NONE);
    info->set_tooltip_markup (M ("MAIN_TOOLTIP_QINFO"));

    beforeAfter = Gtk::manage (new Gtk::ToggleButton ());
    Gtk::Image* beforeAfterIcon = Gtk::manage (new RTImage ("beforeafter.png"));
    beforeAfter->add (*beforeAfterIcon);
    beforeAfter->set_relief (Gtk::RELIEF_NONE);
    beforeAfter->set_tooltip_markup (M ("MAIN_TOOLTIP_TOGGLE"));

    iBeforeLockON = new RTImage ("lock-on.png");
    iBeforeLockOFF = new RTImage ("lock-off.png");

    Gtk::VSeparator* vsept = Gtk::manage (new Gtk::VSeparator ());
    Gtk::VSeparator* vsepz = Gtk::manage (new Gtk::VSeparator ());
    Gtk::VSeparator* vsepi = Gtk::manage (new Gtk::VSeparator ());
    Gtk::VSeparator* vseph = Gtk::manage (new Gtk::VSeparator ());

    hidehp = Gtk::manage (new Gtk::ToggleButton ());

    iHistoryShow = new RTImage ("panel-to-right.png");
    iHistoryHide = new RTImage ("panel-to-left.png");

    hidehp->set_relief (Gtk::RELIEF_NONE);
    hidehp->set_active (options.showHistory);
    hidehp->set_tooltip_markup (M ("MAIN_TOOLTIP_HIDEHP"));

    if (options.showHistory) {
        hidehp->set_image (*iHistoryHide);
    } else {
        hidehp->set_image (*iHistoryShow);
    }

    tbTopPanel_1 = nullptr;

    if (!simpleEditor && filePanel) {
        tbTopPanel_1 = new Gtk::ToggleButton ();
        iTopPanel_1_Show = new RTImage ("panel-to-bottom.png");
        iTopPanel_1_Hide = new RTImage ("panel-to-top.png");
        tbTopPanel_1->set_relief (Gtk::RELIEF_NONE);
        tbTopPanel_1->set_active (true);
        tbTopPanel_1->set_tooltip_markup (M ("MAIN_TOOLTIP_SHOWHIDETP1"));
        tbTopPanel_1->set_image (*iTopPanel_1_Hide);
    }

    Gtk::VSeparator* vsepcl = Gtk::manage (new Gtk::VSeparator ());
    Gtk::VSeparator* vsepz2 = Gtk::manage (new Gtk::VSeparator ());
    Gtk::VSeparator* vsepz3 = Gtk::manage (new Gtk::VSeparator ());
    Gtk::VSeparator* vsepz4 = Gtk::manage (new Gtk::VSeparator ());

    Gtk::VSeparator* vsep1 = Gtk::manage (new Gtk::VSeparator ());
    Gtk::VSeparator* vsep2 = Gtk::manage (new Gtk::VSeparator ());
    Gtk::VSeparator* vsep3 = Gtk::manage (new Gtk::VSeparator ());

    iareapanel = new ImageAreaPanel ();
    tpc->setEditProvider (iareapanel->imageArea);
    tpc->getToolBar()->setLockablePickerToolListener(iareapanel->imageArea);

    Gtk::HBox* toolBarPanel = Gtk::manage (new Gtk::HBox ());
    toolBarPanel->set_name ("EditorTopPanel");
    toolBarPanel->pack_start (*hidehp, Gtk::PACK_SHRINK, 1);
    toolBarPanel->pack_start (*vseph, Gtk::PACK_SHRINK, 2);
    toolBarPanel->pack_start (*info, Gtk::PACK_SHRINK, 1);
    toolBarPanel->pack_start (*beforeAfter, Gtk::PACK_SHRINK, 1);
    toolBarPanel->pack_start (*vsepi, Gtk::PACK_SHRINK, 2);
    toolBarPanel->pack_start (*tpc->getToolBar(), Gtk::PACK_SHRINK, 1);
    toolBarPanel->pack_start (*vsept, Gtk::PACK_SHRINK, 2);

    if (tbTopPanel_1) {
        Gtk::VSeparator* vsep = Gtk::manage (new Gtk::VSeparator ());
        toolBarPanel->pack_end   (*tbTopPanel_1, Gtk::PACK_SHRINK, 1);
        toolBarPanel->pack_end   (*vsep, Gtk::PACK_SHRINK, 2);
    }

    toolBarPanel->pack_end   (*tpc->coarse, Gtk::PACK_SHRINK, 2);
    toolBarPanel->pack_end   (*vsepcl, Gtk::PACK_SHRINK, 2);
    toolBarPanel->pack_end   (*iareapanel->imageArea->indClippedPanel, Gtk::PACK_SHRINK, 0);
    toolBarPanel->pack_end   (*vsepz, Gtk::PACK_SHRINK, 2);
    toolBarPanel->pack_end   (*iareapanel->imageArea->previewModePanel, Gtk::PACK_SHRINK, 0);
    toolBarPanel->pack_end   (*vsepz4, Gtk::PACK_SHRINK, 2);

    afterBox = Gtk::manage (new Gtk::VBox ());
    afterBox->pack_start (*iareapanel);

    beforeAfterBox = Gtk::manage (new Gtk::HBox());
    beforeAfterBox->set_name("BeforeAfterContainer");
    beforeAfterBox->pack_start (*afterBox);

    editbox->pack_start (*toolBarPanel, Gtk::PACK_SHRINK, 2);
    editbox->pack_start (*beforeAfterBox);

    // build right side panel
    vboxright = new Gtk::VBox (false, 0);
    vboxright->set_size_request (300, 250);


    vboxright->pack_start (*ppframe, Gtk::PACK_SHRINK, 2);
    // main notebook
    vboxright->pack_start (*tpc->toolPanelNotebook);

    // Save buttons
    Gtk::Grid *iops = new Gtk::Grid ();
    iops->set_orientation (Gtk::ORIENTATION_HORIZONTAL);
    iops->set_row_spacing (2);
    iops->set_column_spacing (2);

    Gtk::Image *saveButtonImage =  Gtk::manage (new RTImage ("gtk-save-large.png"));
    saveimgas = Gtk::manage (new Gtk::Button ());
    saveimgas->add (*saveButtonImage);
    saveimgas->set_tooltip_markup (M ("MAIN_BUTTON_SAVE_TOOLTIP"));
    setExpandAlignProperties (saveimgas, false, false, Gtk::ALIGN_CENTER, Gtk::ALIGN_CENTER);

    Gtk::Image *queueButtonImage = Gtk::manage (new RTImage ("processing.png"));
    queueimg = Gtk::manage (new Gtk::Button ());
    queueimg->add (*queueButtonImage);
    queueimg->set_tooltip_markup (M ("MAIN_BUTTON_PUTTOQUEUE_TOOLTIP"));
    setExpandAlignProperties (queueimg, false, false, Gtk::ALIGN_CENTER, Gtk::ALIGN_CENTER);

    Gtk::Image *sendToEditorButtonImage = Gtk::manage (new RTImage ("image-editor.png"));
    sendtogimp = Gtk::manage (new Gtk::Button ());
    sendtogimp->add (*sendToEditorButtonImage);
    sendtogimp->set_tooltip_markup (M ("MAIN_BUTTON_SENDTOEDITOR_TOOLTIP"));
    setExpandAlignProperties (sendtogimp, false, false, Gtk::ALIGN_CENTER, Gtk::ALIGN_CENTER);

    // Status box
    progressLabel = Gtk::manage (new MyProgressBar (300));
    progressLabel->set_show_text (true);
    setExpandAlignProperties (progressLabel, true, false, Gtk::ALIGN_START, Gtk::ALIGN_CENTER);
    progressLabel->set_fraction (0.0);

    // tbRightPanel_1
    tbRightPanel_1 = new Gtk::ToggleButton ();
    iRightPanel_1_Show = new RTImage ("panel-to-left.png");
    iRightPanel_1_Hide = new RTImage ("panel-to-right.png");
    tbRightPanel_1->set_relief (Gtk::RELIEF_NONE);
    tbRightPanel_1->set_active (true);
    tbRightPanel_1->set_tooltip_markup (M ("MAIN_TOOLTIP_SHOWHIDERP1"));
    tbRightPanel_1->set_image (*iRightPanel_1_Hide);
    setExpandAlignProperties (tbRightPanel_1, false, false, Gtk::ALIGN_CENTER, Gtk::ALIGN_CENTER);

    // ShowHideSidePanels
    tbShowHideSidePanels = new Gtk::ToggleButton ();
    iShowHideSidePanels = new RTImage ("crossed-arrows-out.png");
    iShowHideSidePanels_exit = new RTImage ("crossed-arrows-in.png");
    tbShowHideSidePanels->set_relief (Gtk::RELIEF_NONE);
    tbShowHideSidePanels->set_active (false);
    tbShowHideSidePanels->set_tooltip_markup (M ("MAIN_BUTTON_SHOWHIDESIDEPANELS_TOOLTIP"));
    tbShowHideSidePanels->set_image (*iShowHideSidePanels);
    setExpandAlignProperties (tbShowHideSidePanels, false, false, Gtk::ALIGN_CENTER, Gtk::ALIGN_CENTER);

    navPrev = navNext = navSync = nullptr;

    if (!simpleEditor && !options.tabbedUI) {
        // Navigation buttons
        Gtk::Image *navPrevImage = Gtk::manage (new RTImage ("nav-prev.png"));
        navPrevImage->set_padding (0, 0);
        navPrev = Gtk::manage (new Gtk::Button ());
        navPrev->add (*navPrevImage);
        navPrev->set_relief (Gtk::RELIEF_NONE);
        navPrev->set_tooltip_markup (M ("MAIN_BUTTON_NAVPREV_TOOLTIP"));
        setExpandAlignProperties (navPrev, false, false, Gtk::ALIGN_CENTER, Gtk::ALIGN_CENTER);

        Gtk::Image *navNextImage = Gtk::manage (new RTImage ("nav-next.png"));
        navNextImage->set_padding (0, 0);
        navNext = Gtk::manage (new Gtk::Button ());
        navNext->add (*navNextImage);
        navNext->set_relief (Gtk::RELIEF_NONE);
        navNext->set_tooltip_markup (M ("MAIN_BUTTON_NAVNEXT_TOOLTIP"));
        setExpandAlignProperties (navNext, false, false, Gtk::ALIGN_CENTER, Gtk::ALIGN_CENTER);

        Gtk::Image *navSyncImage = Gtk::manage (new RTImage ("nav-sync.png"));
        navSyncImage->set_padding (0, 0);
        navSync = Gtk::manage (new Gtk::Button ());
        navSync->add (*navSyncImage);
        navSync->set_relief (Gtk::RELIEF_NONE);
        navSync->set_tooltip_markup (M ("MAIN_BUTTON_NAVSYNC_TOOLTIP"));
        setExpandAlignProperties (navSync, false, false, Gtk::ALIGN_CENTER, Gtk::ALIGN_CENTER);
    }

    // ==================  PACKING THE BOTTOM WIDGETS =================

    // Adding widgets from center to the left, on the left side (using Gtk::POS_LEFT)
    iops->attach_next_to (*vsep2, Gtk::POS_LEFT, 1, 1);
    iops->attach_next_to (*progressLabel, Gtk::POS_LEFT, 1, 1);
    iops->attach_next_to (*vsep1, Gtk::POS_LEFT, 1, 1);
    iops->attach_next_to (*sendtogimp, Gtk::POS_LEFT, 1, 1);

    if (!simpleEditor) {
        iops->attach_next_to (*queueimg, Gtk::POS_LEFT, 1, 1);
    }

    iops->attach_next_to (*saveimgas, Gtk::POS_LEFT, 1, 1);


    // Color management toolbar
    colorMgmtToolBar.reset (new ColorManagementToolbar (ipc));
    colorMgmtToolBar->pack_right_in (iops);

    if (!simpleEditor && !options.tabbedUI) {
        iops->attach_next_to (*vsep3, Gtk::POS_RIGHT, 1, 1);
        iops->attach_next_to (*navPrev, Gtk::POS_RIGHT, 1, 1);
        iops->attach_next_to (*navSync, Gtk::POS_RIGHT, 1, 1);
        iops->attach_next_to (*navNext, Gtk::POS_RIGHT, 1, 1);
    }

    iops->attach_next_to (*vsepz2, Gtk::POS_RIGHT, 1, 1);
    iops->attach_next_to (*iareapanel->imageArea->zoomPanel, Gtk::POS_RIGHT, 1, 1);
    iops->attach_next_to (*vsepz3, Gtk::POS_RIGHT, 1, 1);
    iops->attach_next_to (*tbShowHideSidePanels, Gtk::POS_RIGHT, 1, 1);
    iops->attach_next_to (*tbRightPanel_1, Gtk::POS_RIGHT, 1, 1);

    editbox->pack_start (*iops, Gtk::PACK_SHRINK, 0);
    editbox->show_all ();

    // build screen
    hpanedl = Gtk::manage (new Gtk::HPaned());
    hpanedr = Gtk::manage (new Gtk::HPaned());
    leftbox->reference ();
    vboxright->reference ();

    if (options.showHistory) {
        hpanedl->pack1 (*leftbox, false, false);
        hpanedl->set_position (options.historyPanelWidth);
    }


    Gtk::VPaned * viewpaned = Gtk::manage (new Gtk::VPaned());
    fPanel = filePanel;

    if (filePanel) {
        catalogPane = new Gtk::Paned();
        viewpaned->pack1 (*catalogPane, false, true);
    }

    viewpaned->pack2 (*editbox, true, true);


    Gtk::Frame* vbfr = Gtk::manage (new Gtk::Frame ());
    vbfr->add (*viewpaned);
    vbfr->set_size_request (100, 250);
    hpanedl->pack2 (*vbfr, true, true);

    hpanedr->pack1 (*hpanedl, true, false);
    hpanedr->pack2 (*vboxright, false, false);
    hpanedl->signal_button_release_event().connect_notify ( sigc::mem_fun (*this, &EditorPanel::leftPaneButtonReleased) );
    hpanedr->signal_button_release_event().connect_notify ( sigc::mem_fun (*this, &EditorPanel::rightPaneButtonReleased) );

    pack_start (*hpanedr);

    updateHistogramPosition (0, options.histogramPosition);

    show_all ();
    /*
        // save as dialog
        if (Glib::file_test (options.lastSaveAsPath, Glib::FILE_TEST_IS_DIR))
            saveAsDialog = new SaveAsDialog (options.lastSaveAsPath);
        else
            saveAsDialog = new SaveAsDialog (safe_get_user_picture_dir());

        saveAsDialog->set_default_size (options.saveAsDialogWidth, options.saveAsDialogHeight);
    */
    // connect listeners
    profilep->setProfileChangeListener (tpc);
    history->setProfileChangeListener (tpc);
    history->setHistoryBeforeLineListener (this);
    tpc->addPParamsChangeListener (profilep);
    tpc->addPParamsChangeListener (history);
    tpc->addPParamsChangeListener (this);
    iareapanel->imageArea->setCropGUIListener (tpc->getCropGUIListener());
    iareapanel->imageArea->setPointerMotionListener (navigator);
    iareapanel->imageArea->setImageAreaToolListener (tpc);

    // initialize components
    info->set_active (options.showInfo);
    tpc->readOptions ();

    // connect event handlers
    info->signal_toggled().connect ( sigc::mem_fun (*this, &EditorPanel::info_toggled) );
    beforeAfter->signal_toggled().connect ( sigc::mem_fun (*this, &EditorPanel::beforeAfterToggled) );
    hidehp->signal_toggled().connect ( sigc::mem_fun (*this, &EditorPanel::hideHistoryActivated) );
    tbRightPanel_1->signal_toggled().connect ( sigc::mem_fun (*this, &EditorPanel::tbRightPanel_1_toggled) );
    saveimgas->signal_pressed().connect ( sigc::mem_fun (*this, &EditorPanel::saveAsPressed) );
    queueimg->signal_pressed().connect ( sigc::mem_fun (*this, &EditorPanel::queueImgPressed) );
    sendtogimp->signal_pressed().connect ( sigc::mem_fun (*this, &EditorPanel::sendToGimpPressed) );

    if (navPrev) {
        navPrev->signal_pressed().connect ( sigc::mem_fun (*this, &EditorPanel::openPreviousEditorImage) );
    }

    if (navNext) {
        navNext->signal_pressed().connect ( sigc::mem_fun (*this, &EditorPanel::openNextEditorImage) );
    }

    if (navSync) {
        navSync->signal_pressed().connect ( sigc::mem_fun (*this, &EditorPanel::syncFileBrowser) );
    }

    ShowHideSidePanelsconn = tbShowHideSidePanels->signal_toggled().connect ( sigc::mem_fun (*this, &EditorPanel::toggleSidePanels), true);

    if (tbTopPanel_1) {
        tbTopPanel_1->signal_toggled().connect ( sigc::mem_fun (*this, &EditorPanel::tbTopPanel_1_toggled) );
    }
}

EditorPanel::~EditorPanel ()
{

    history->setHistoryBeforeLineListener (nullptr);
    // the order is important!
    iareapanel->setBeforeAfterViews (nullptr, iareapanel);
    delete iareapanel;
    iareapanel = nullptr;

    if (beforeIpc) {
        beforeIpc->stopProcessing ();
    }

    delete beforeIarea;
    beforeIarea = nullptr;

    if (beforeIpc) {
        beforeIpc->setPreviewImageListener (nullptr);
    }

    delete beforePreviewHandler;
    beforePreviewHandler = nullptr;

    if (beforeIpc) {
        rtengine::StagedImageProcessor::destroy (beforeIpc);
    }

    beforeIpc = nullptr;

    close ();

    if (epih->pending) {
        epih->destroyed = true;
    } else {
        delete epih;
    }

    delete tpc;

    delete ppframe;
    delete leftbox;
    delete vboxright;

    //delete saveAsDialog;
    if (catalogPane) {
        delete catalogPane;
    }

    if (iTopPanel_1_Show) {
        delete iTopPanel_1_Show;
    }

    if (iTopPanel_1_Hide) {
        delete iTopPanel_1_Hide;
    }

    if (iHistoryShow) {
        delete iHistoryShow;
    }

    if (iHistoryHide) {
        delete iHistoryHide;
    }

    if (iBeforeLockON) {
        delete iBeforeLockON;
    }

    if (iBeforeLockOFF) {
        delete iBeforeLockOFF;
    }

    if (iRightPanel_1_Show) {
        delete iRightPanel_1_Show;
    }

    if (iRightPanel_1_Hide) {
        delete iRightPanel_1_Hide;
    }
}

void EditorPanel::leftPaneButtonReleased (GdkEventButton *event)
{
    if (event->button == 1) {
        // Button 1 released : it's a resize
        options.historyPanelWidth = hpanedl->get_position();
    }

    /*else if (event->button == 3) {
    }*/
}

void EditorPanel::rightPaneButtonReleased (GdkEventButton *event)
{
    if (event->button == 1) {
        int winW, winH;
        parent->get_size (winW, winH);
        // Button 1 released : it's a resize
        options.toolPanelWidth = winW - hpanedr->get_position();
    }

    /*else if (event->button == 3) {
    }*/
}

void EditorPanel::writeOptions()
{
    if (profilep) {
        profilep->writeOptions();
    }

    if (tpc) {
        tpc->writeOptions();
    }
}

void EditorPanel::showTopPanel (bool show)
{
    if (tbTopPanel_1->get_active() != show) {
        tbTopPanel_1->set_active (show);
    }
}

void EditorPanel::setAspect ()
{
    int winW, winH;
    parent->get_size (winW, winH);
    hpanedl->set_position (options.historyPanelWidth);
    hpanedr->set_position (winW - options.toolPanelWidth);

    // initialize components
    if (info->get_active() != options.showInfo) {
        info->set_active (options.showInfo);
    }
}

void EditorPanel::on_realize ()
{
    realized = true;
    Gtk::VBox::on_realize ();
    // This line is needed to avoid autoexpansion of the window :-/
    //vboxright->set_size_request (options.toolPanelWidth, -1);
    tpc->updateToolState();
}

void EditorPanel::open (Thumbnail* tmb, rtengine::InitialImage* isrc)
{

    close();

    isProcessing = true; // prevents closing-on-init

    // initialize everything
    openThm = tmb;
    openThm->increaseRef ();

    fname = openThm->getFileName();
    lastSaveAsFileName = removeExtension (Glib::path_get_basename (fname));

    previewHandler = new PreviewHandler ();

    this->isrc = isrc;
    ipc = rtengine::StagedImageProcessor::create (isrc);
    ipc->setProgressListener (this);
    colorMgmtToolBar->updateProcessor();
    ipc->setPreviewImageListener (previewHandler);
    ipc->setPreviewScale (10);  // Important
    tpc->initImage (ipc, tmb->getType() == FT_Raw);
    ipc->setHistogramListener (this);

//    iarea->fitZoom ();   // tell to the editorPanel that the next image has to be fitted to the screen
    iareapanel->imageArea->setPreviewHandler (previewHandler);
    iareapanel->imageArea->setImProcCoordinator (ipc);
    navigator->previewWindow->setPreviewHandler (previewHandler);
    navigator->previewWindow->setImageArea (iareapanel->imageArea);

    rtengine::ImageSource* is = isrc->getImageSource();
    is->setProgressListener ( this );

    // try to load the last saved parameters from the cache or from the paramfile file
    ProcParams* ldprof = openThm->createProcParamsForUpdate (true, false); // will be freed by initProfile

    // initialize profile
    Glib::ustring defProf = openThm->getType() == FT_Raw ? options.defProfRaw : options.defProfImg;
    profilep->initProfile (defProf, ldprof);
    profilep->setInitialFileName (fname);

    openThm->addThumbnailListener (this);
    info_toggled ();

    if (beforeIarea) {
        beforeAfterToggled();
        beforeAfterToggled();
    }

    // If in single tab mode, the main crop window is not constructed the very first time
    // since there was no resize event
    if (iareapanel->imageArea->mainCropWindow) {
        iareapanel->imageArea->mainCropWindow->cropHandler.newImage (ipc, false);
        iareapanel->imageArea->mainCropWindow->initialImageArrived();

        // In single tab mode, the image is not always updated between switches
        // normal redraw don't work, so this is the hard way
        // Disabled this with Issue 2435 because it seems to work fine now
//        if (!options.tabbedUI && iareapanel->imageArea->mainCropWindow->getZoomFitVal() == 1.0) {
//          iareapanel->imageArea->mainCropWindow->cropHandler.update();
//        }
    } else {
        Gtk::Allocation alloc;
        iareapanel->imageArea->on_resized (alloc);
    }

    history->resetSnapShotNumber();
}

void EditorPanel::close ()
{
    if (ipc) {
        saveProfile ();
        // close image processor and the current thumbnail
        tpc->closeImage ();    // this call stops image processing
        tpc->writeOptions ();
        rtengine::ImageSource* is = isrc->getImageSource();
<<<<<<< HEAD
        is->setProgressListener ( NULL );
=======
        is->setProgressListener( nullptr );
>>>>>>> 3a346d91

        if (ipc) {
            ipc->setPreviewImageListener (nullptr);
        }

        if (beforeIpc) {
            beforeIpc->setPreviewImageListener (nullptr);
        }

        delete previewHandler;
        previewHandler = nullptr;

<<<<<<< HEAD
        if (iareapanel) {
            iareapanel->imageArea->setPreviewHandler (NULL);
            iareapanel->imageArea->setImProcCoordinator (NULL);
=======
        if(iareapanel) {
            iareapanel->imageArea->setPreviewHandler (nullptr);
            iareapanel->imageArea->setImProcCoordinator (nullptr);
>>>>>>> 3a346d91
            iareapanel->imageArea->unsubscribe();
        }

        rtengine::StagedImageProcessor::destroy (ipc);
        ipc = nullptr;
        navigator->previewWindow->setPreviewHandler (nullptr);

        // If the file was deleted somewhere, the openThm.descreaseRef delete the object, but we don't know here
        if (Glib::file_test(fname, Glib::FILE_TEST_EXISTS)) {
            openThm->removeThumbnailListener (this);
            openThm->decreaseRef ();
        }
    }
}

void EditorPanel::saveProfile ()
{
    if (!ipc || !openThm) {
        return;
    }

    // If the file was deleted, do not generate ghost entries
    if (Glib::file_test(fname, Glib::FILE_TEST_EXISTS)) {
        ProcParams params;
        ipc->getParams (&params);

        // Will call updateCache, which will update both the cached and sidecar files if necessary
        openThm->setProcParams (params, nullptr, EDITOR);
    }
}

Glib::ustring EditorPanel::getShortName ()
{
    if (openThm) {
        return Glib::path_get_basename (openThm->getFileName ());
    } else {
        return "";
    }
}

Glib::ustring EditorPanel::getFileName ()
{
    if (openThm) {
        return openThm->getFileName ();
    } else {
        return "";
    }
}

// TODO!!!
void EditorPanel::procParamsChanged (rtengine::procparams::ProcParams* params, rtengine::ProcEvent ev, Glib::ustring descr, ParamsEdited* paramsEdited)
{

//    if (ev!=EvPhotoLoaded)
//        saveLabel->set_markup (Glib::ustring("<span foreground=\"#AA0000\" weight=\"bold\">") + M("MAIN_BUTTON_SAVE") + "</span>");
}

struct spsparams {
    bool inProcessing;
    EditorPanelIdleHelper* epih;
};

int setProgressStateUIThread (void* data)
{

    spsparams* p = static_cast<spsparams*> (data);

    if (p->epih->destroyed) {
        if (p->epih->pending == 1) {
            delete p->epih;
        } else {
            p->epih->pending--;
        }

        delete p;

        return 0;
    }

    p->epih->epanel->refreshProcessingState (p->inProcessing);
    p->epih->pending--;
    delete p;

    return 0;
}

void EditorPanel::setProgressState (bool inProcessing)
{

    epih->pending++;

    spsparams* p = new spsparams;
    p->inProcessing = inProcessing;
    p->epih = epih;
    g_idle_add (setProgressStateUIThread, p);
}

struct spparams {
    double val;
    Glib::ustring str;
    MyProgressBar *pProgress;
    Glib::RefPtr<Gtk::CssProvider> cssProvider;

};

int setprogressStrUI ( void *p )
{
    spparams *s = static_cast<spparams*> (p);

    if ( ! s->str.empty() ) {
        s->pProgress->set_text ( M (s->str) );
    }

    if ( s->val >= 0 ) {
        s->pProgress->set_fraction ( s->val );

        if (s->cssProvider) {
            if ( s->val < 1.0 ) {
                s->cssProvider->load_from_data ("ProgressBar { background-color: red }");
            } else {
                s->cssProvider->load_from_data ("ProgressBar { background-color: grey }");
            }

            s->pProgress->get_style_context()->set_background (s->pProgress->get_window());
        }
    }

    delete s;
    return 0;
}

void EditorPanel::setProgress (double p)
{
    spparams *s = new spparams;
    s->val = p;
    s->pProgress = progressLabel;
    add_idle (setprogressStrUI, s);
}

void EditorPanel::setProgressStr (Glib::ustring str)
{
    spparams *s = new spparams;
    s->str = str;
    s->val = -1;
    s->pProgress = progressLabel;
    add_idle (setprogressStrUI, s);
}

// This is only called from the ThreadUI, so within the gtk thread
void EditorPanel::refreshProcessingState (bool inProcessingP)
{
    spparams *s = new spparams;
    s->pProgress = progressLabel;

    if (inProcessingP) {
        if (processingStartedTime == 0) {
<<<<<<< HEAD
            processingStartedTime = ::time (NULL);
=======
            processingStartedTime = ::time(nullptr);
>>>>>>> 3a346d91
        }

        s->str = "PROGRESSBAR_PROCESSING";
        s->val = 0.0;
    } else {
        // Set proc params of thumbnail. It saves it into the cache and updates the file browser.
        if (ipc && openThm && tpc->getChangedState()) {
            rtengine::procparams::ProcParams pparams;
            ipc->getParams (&pparams);
            openThm->setProcParams (pparams, nullptr, EDITOR, false);
        }

        // Ring a sound if it was a long event
        if (processingStartedTime != 0) {
<<<<<<< HEAD
            time_t curTime = ::time (NULL);
=======
            time_t curTime = ::time(nullptr);
>>>>>>> 3a346d91

            if (::difftime (curTime, processingStartedTime) > options.sndLngEditProcDoneSecs) {
                SoundManager::playSoundAsync (options.sndLngEditProcDone);
            }

            processingStartedTime = 0;
        }

        // Set progress bar "done"
        s->str = "PROGRESSBAR_READY";
        s->val = 1.0;

#ifdef WIN32

        // Maybe accessing "parent", which is a Gtk object, can justify to get the Gtk lock...
        if (!firstProcessingDone && static_cast<RTWindow*> (parent)->getIsFullscreen()) {
            parent->fullscreen();
        }

#endif
        firstProcessingDone = true;
    }

    isProcessing = inProcessingP;

    setprogressStrUI (s);
}

struct errparams {
    Glib::ustring descr;
    Glib::ustring title;
    EditorPanelIdleHelper* epih;
};

void EditorPanel::displayError (Glib::ustring title, Glib::ustring descr)
{
    GtkWidget* msgd = gtk_message_dialog_new_with_markup (nullptr,
                      GTK_DIALOG_DESTROY_WITH_PARENT,
                      GTK_MESSAGE_ERROR,
                      GTK_BUTTONS_OK,
                      "<b>%s</b>",
                      descr.data());
    gtk_window_set_title ((GtkWindow*)msgd, title.data());
    g_signal_connect_swapped (msgd, "response",
                              G_CALLBACK (gtk_widget_destroy),
                              msgd);
    gtk_widget_show_all (msgd);
}

int disperrorUI (void* data)
{
    errparams* p = static_cast<errparams*> (data);

    if (p->epih->destroyed) {
        if (p->epih->pending == 1) {
            delete p->epih;
        } else {
            p->epih->pending--;
        }

        delete p;

        return 0;
    }

    p->epih->epanel->displayError (p->title, p->descr);
    p->epih->pending--;
    delete p;

    return 0;
}

void EditorPanel::error (Glib::ustring title, Glib::ustring descr)
{

    epih->pending++;
    errparams* p = new errparams;
    p->descr = descr;
    p->title = title;
    p->epih = epih;
    g_idle_add (disperrorUI, p);
}

void EditorPanel::info_toggled ()
{

    Glib::ustring infoString;
    Glib::ustring infoString1; //1-st line
    Glib::ustring infoString2; //2-nd line
    Glib::ustring infoString3; //3-rd line
    Glib::ustring infoString4; //4-th line
    Glib::ustring expcomp;

    if (!ipc || !openThm) {
        return;
    }

    const rtengine::ImageMetaData* idata = ipc->getInitialImage()->getMetaData();

    if (idata && idata->hasExif()) {
        infoString1 = Glib::ustring::compose ("%1 + %2",
                                              Glib::ustring (idata->getMake() + " " + idata->getModel()),
                                              Glib::ustring (idata->getLens()));

        infoString2 = Glib::ustring::compose ("<span size=\"small\">f/</span><span size=\"large\">%1</span>  <span size=\"large\">%2</span><span size=\"small\">s</span>  <span size=\"small\">%3</span><span size=\"large\">%4</span>  <span size=\"large\">%5</span><span size=\"small\">mm</span>",
                                              Glib::ustring (idata->apertureToString (idata->getFNumber())),
                                              Glib::ustring (idata->shutterToString (idata->getShutterSpeed())),
                                              M ("QINFO_ISO"), idata->getISOSpeed(),
                                              Glib::ustring::format (std::setw (3), std::fixed, std::setprecision (2), idata->getFocalLen()));

        expcomp = Glib::ustring (idata->expcompToString (idata->getExpComp(), true)); // maskZeroexpcomp

        if (expcomp != "") {
            infoString2 = Glib::ustring::compose ("%1  <span size=\"large\">%2</span><span size=\"small\">EV</span>",
                                                  infoString2,
                                                  expcomp /*Glib::ustring(idata->expcompToString(idata->getExpComp()))*/);
        }

        infoString3 = Glib::ustring::compose ("<span size=\"small\">%1</span><span>%2</span>",
                                              escapeHtmlChars (Glib::path_get_dirname (openThm->getFileName())) + G_DIR_SEPARATOR_S,
                                              escapeHtmlChars (Glib::path_get_basename (openThm->getFileName()))  );

        int ww = ipc->getFullWidth();
        int hh = ipc->getFullHeight();
        //megapixels
        infoString4 = Glib::ustring::compose ("<span size=\"small\">%1 MP (%2x%3)</span>", Glib::ustring::format (std::setw (4), std::fixed, std::setprecision (1), (float)ww * hh / 1000000), ww, hh);

        infoString = Glib::ustring::compose ("%1\n%2\n%3\n%4", infoString1, infoString2, infoString3, infoString4);
    } else {
        infoString = M ("QINFO_NOEXIF");
    }

    iareapanel->imageArea->setInfoText (infoString);
    iareapanel->imageArea->infoEnabled (info->get_active ());
}

void EditorPanel::hideHistoryActivated ()
{

    removeIfThere (hpanedl, leftbox, false);

    if (hidehp->get_active()) {
        hpanedl->pack1 (*leftbox, false, false);
    }

    options.showHistory = hidehp->get_active();

    if (options.showHistory) {
        hidehp->set_image (*iHistoryHide);
    } else {
        hidehp->set_image (*iHistoryShow);
    }

    tbShowHideSidePanels_managestate();
}


void EditorPanel::tbRightPanel_1_toggled ()
{
    /*
        removeIfThere (hpanedr, vboxright, false);
        if (tbRightPanel_1->get_active()){
            hpanedr->pack2(*vboxright, false, true);
            tbRightPanel_1->set_image (*iRightPanel_1_Hide);
        }
        else {
            tbRightPanel_1->set_image (*iRightPanel_1_Show);
        }
        tbShowHideSidePanels_managestate();
        */
    if (vboxright) {
        if (tbRightPanel_1->get_active()) {
            vboxright->show();
            tbRightPanel_1->set_image (*iRightPanel_1_Hide);
        } else {
            vboxright->hide();
            tbRightPanel_1->set_image (*iRightPanel_1_Show);
        }

        tbShowHideSidePanels_managestate();
    }
}

void EditorPanel::tbTopPanel_1_visible (bool visible)
{
    if (!tbTopPanel_1) {
        return;
    }

    if (visible) {
        tbTopPanel_1->show();
    } else {
        tbTopPanel_1->hide();
    }
}

void EditorPanel::tbTopPanel_1_toggled ()
{

    if (catalogPane) { // catalogPane does not exist in multitab mode

        if (tbTopPanel_1->get_active()) {
            catalogPane->show();
            tbTopPanel_1->set_image (*iTopPanel_1_Hide);
            options.editorFilmStripOpened = true;
        } else {
            catalogPane->hide();
            tbTopPanel_1->set_image (*iTopPanel_1_Show);
            options.editorFilmStripOpened = false;
        }

        tbShowHideSidePanels_managestate();
    }
}

/*
 * WARNING: Take care of the simpleEditor value when adding or modifying shortcut keys,
 *          since handleShortcutKey is now also triggered in simple editor mode
 */
bool EditorPanel::handleShortcutKey (GdkEventKey* event)
{

    bool ctrl = event->state & GDK_CONTROL_MASK;
    bool shift = event->state & GDK_SHIFT_MASK;
    bool alt = event->state & GDK_MOD1_MASK;
#ifdef __WIN32__
    bool altgr = event->state & GDK_MOD2_MASK;
#else
    bool altgr = event->state & GDK_MOD5_MASK;
#endif

    // Editor Layout
    switch (event->keyval) {
    case GDK_KEY_L:
        if (tbTopPanel_1) {
            tbTopPanel_1->set_active (!tbTopPanel_1->get_active());    // toggle top panel
        }

        if (ctrl) {
            hidehp->set_active (!hidehp->get_active());    // toggle History (left panel)
        }

        if (alt) {
            tbRightPanel_1->set_active (!tbRightPanel_1->get_active());    // toggle right panel
        }

        return true;
        break;

    case GDK_KEY_l:
        if (!shift && !alt /*&& !ctrl*/) {
            hidehp->set_active (!hidehp->get_active()); // toggle History (left panel)
            return true;
        }

        if (alt && !ctrl) { // toggle right panel
            tbRightPanel_1->set_active (!tbRightPanel_1->get_active());
            return true;
        }

        if (alt && ctrl) { // toggle left and right panels
            hidehp->set_active (!hidehp->get_active());
            tbRightPanel_1->set_active (!tbRightPanel_1->get_active());
            return true;
        }

        break;

    case GDK_KEY_m: // Maximize preview panel: hide top AND right AND history panels
        if (!ctrl && !alt) {
            toggleSidePanels();
            return true;
        }

        break;

    case GDK_KEY_M: // Maximize preview panel: hide top AND right AND history panels AND (fit image preview)
        if (!ctrl && !alt) {
            toggleSidePanelsZoomFit();
            return true;
        }

        break;
    }

#ifdef __WIN32__

    if (!alt && !ctrl && !altgr && event->hardware_keycode == 0x39 ) {
        iareapanel->imageArea->previewModePanel->togglebackColor();
        return true;
    }

#else

    if (!alt && !ctrl && !altgr && event->hardware_keycode == 0x12 ) {
        iareapanel->imageArea->previewModePanel->togglebackColor();
        return true;
    }

#endif

    if (!alt) {
        if (!ctrl) {
            // Normal
            switch (event->keyval) {
            case GDK_KEY_bracketright:
                tpc->coarse->rotateRight();
                return true;

            case GDK_KEY_bracketleft:
                tpc->coarse->rotateLeft();
                return true;

            case GDK_KEY_i:
            case GDK_KEY_I:
                info->set_active (!info->get_active());
                return true;

            case GDK_KEY_B:
                beforeAfter->set_active (!beforeAfter->get_active());
                return true;

            case GDK_KEY_plus:
            case GDK_KEY_equal:
            case GDK_KEY_KP_Add:
                iareapanel->imageArea->zoomPanel->zoomInClicked();
                return true;

            case GDK_KEY_minus:
            case GDK_KEY_underscore:
            case GDK_KEY_KP_Subtract:
                iareapanel->imageArea->zoomPanel->zoomOutClicked();
                return true;

            case GDK_KEY_z://GDK_1
                iareapanel->imageArea->zoomPanel->zoom11Clicked();
                return true;

            /*
            #ifndef __WIN32__
                            case GDK_KEY_9: // toggle background color of the preview
                                iareapanel->imageArea->previewModePanel->togglebackColor();
                                return true;
            #endif
            */
            case GDK_KEY_r: //preview mode Red
                iareapanel->imageArea->previewModePanel->toggleR();
                return true;

            case GDK_KEY_g: //preview mode Green
                iareapanel->imageArea->previewModePanel->toggleG();
                return true;

            case GDK_KEY_b: //preview mode Blue
                iareapanel->imageArea->previewModePanel->toggleB();
                return true;

            case GDK_KEY_v: //preview mode Luminosity
                iareapanel->imageArea->previewModePanel->toggleL();
                return true;

            case GDK_KEY_F: //preview mode Focus Mask
                iareapanel->imageArea->previewModePanel->toggleFocusMask();
                return true;

            case GDK_KEY_f:
                iareapanel->imageArea->zoomPanel->zoomFitClicked();
                return true;

            case GDK_KEY_less:
                iareapanel->imageArea->indClippedPanel->toggleClipped (true);
                return true;

            case GDK_KEY_greater:
                iareapanel->imageArea->indClippedPanel->toggleClipped (false);
                return true;

            case GDK_KEY_F5:
                openThm->openDefaultViewer ((event->state & GDK_SHIFT_MASK) ? 2 : 1);
                return true;

            case GDK_KEY_y: // synchronize filebrowser with image in Editor
                if (!simpleEditor && fPanel && !fname.empty()) {
                    fPanel->fileCatalog->selectImage (fname, false);
                    return true;
                }

                break; // to avoid gcc complain

            case GDK_KEY_x: // clear filters and synchronize filebrowser with image in Editor
                if (!simpleEditor && fPanel && !fname.empty()) {
                    fPanel->fileCatalog->selectImage (fname, true);
                    return true;
                }

                break; // to avoid gcc complain
            }
        } else {
            // With control
            switch (event->keyval) {
            case GDK_KEY_S:
                saveProfile();
                setProgressStr (M ("PROGRESSBAR_PROCESSING_PROFILESAVED"));
                return true;

            case GDK_KEY_s:
                saveAsPressed();
                return true;

            case GDK_KEY_b:
                if (!simpleEditor) {
                    queueImgPressed();
                }

                return true;

            case GDK_KEY_e:
                sendToGimpPressed();
                return true;

            case GDK_KEY_z:
                history->undo ();
                return true;

            case GDK_KEY_Z:
                history->redo ();
                return true;

            case GDK_KEY_F5:
                openThm->openDefaultViewer (3);
                return true;
            }
        } //if (!ctrl)
    } //if (!alt)

    if (alt) {
        switch (event->keyval) {
        case GDK_KEY_s:
            history->addBookmarkPressed ();
            setProgressStr (M ("PROGRESSBAR_SNAPSHOT_ADDED"));
            return true;

        case GDK_KEY_f:
            iareapanel->imageArea->zoomPanel->zoomFitCropClicked();
            return true;
        }
    }

    if (shift) {
        switch (event->keyval) {
        case GDK_KEY_F3: // open Previous image from Editor's perspective
            if (!simpleEditor && fPanel && !fname.empty()) {
                EditorPanel::openPreviousEditorImage();
                return true;
            }

            break; // to avoid gcc complain

        case GDK_KEY_F4: // open next image from Editor's perspective
            if (!simpleEditor && fPanel && !fname.empty()) {
                EditorPanel::openNextEditorImage();
                return true;
            }

            break; // to avoid gcc complain
        }
    }

    if (tpc->getToolBar() && tpc->getToolBar()->handleShortcutKey (event)) {
        return true;
    }

    if (tpc->handleShortcutKey (event)) {
        return true;
    }

    if (!simpleEditor && fPanel) {
        if (fPanel->handleShortcutKey (event)) {
            return true;
        }
    }

    return false;
}

void EditorPanel::procParamsChanged (Thumbnail* thm, int whoChangedIt)
{

    if (whoChangedIt != EDITOR) {
        PartialProfile pp (true);
        pp.set (true);
        * (pp.pparams) = openThm->getProcParams();
        tpc->profileChange (&pp, rtengine::EvProfileChangeNotification, M ("PROGRESSDLG_PROFILECHANGEDINBROWSER"));
        pp.deleteInstance();
    }
}

bool EditorPanel::idle_saveImage (ProgressConnector<rtengine::IImage16*> *pc, Glib::ustring fname, SaveFormat sf)
{
    rtengine::IImage16* img = pc->returnValue();
    delete pc;

    if ( img ) {
        setProgressStr (M ("GENERAL_SAVE"));
        setProgress (0.9f);

        ProgressConnector<int> *ld = new ProgressConnector<int>();
        img->setSaveProgressListener (parent->getProgressListener());

        if (sf.format == "tif")
            ld->startFunc (sigc::bind (sigc::mem_fun (img, &rtengine::IImage16::saveAsTIFF), fname, sf.tiffBits, sf.tiffUncompressed),
                           sigc::bind (sigc::mem_fun (*this, &EditorPanel::idle_imageSaved), ld, img, fname, sf));
        else if (sf.format == "png")
            ld->startFunc (sigc::bind (sigc::mem_fun (img, &rtengine::IImage16::saveAsPNG), fname, sf.pngCompression, sf.pngBits),
                           sigc::bind (sigc::mem_fun (*this, &EditorPanel::idle_imageSaved), ld, img, fname, sf));
        else if (sf.format == "jpg")
            ld->startFunc (sigc::bind (sigc::mem_fun (img, &rtengine::IImage16::saveAsJPEG), fname, sf.jpegQuality, sf.jpegSubSamp),
                           sigc::bind (sigc::mem_fun (*this, &EditorPanel::idle_imageSaved), ld, img, fname, sf));
    } else {
        Glib::ustring msg_ = Glib::ustring ("<b>") + fname + ": Error during image processing\n</b>";
        Gtk::MessageDialog msgd (*parent, msg_, true, Gtk::MESSAGE_ERROR, Gtk::BUTTONS_OK, true);
        msgd.run ();

        saveimgas->set_sensitive (true);
        sendtogimp->set_sensitive (true);
        isProcessing = false;

    }

    rtengine::ImageSource* imgsrc = isrc->getImageSource ();
    imgsrc->setProgressListener (this);
    return false;
}

bool EditorPanel::idle_imageSaved (ProgressConnector<int> *pc, rtengine::IImage16* img, Glib::ustring fname, SaveFormat sf)
{
    img->free ();

    if (! pc->returnValue() ) {
        openThm->imageDeveloped ();

        // save processing parameters, if needed
        if (sf.saveParams) {
            rtengine::procparams::ProcParams pparams;
            ipc->getParams (&pparams);
            // We keep the extension to avoid overwriting the profile when we have
            // the same output filename with different extension
            //pparams.save (removeExtension (fname) + ".out" + paramFileExtension);
            pparams.save (fname + ".out" + paramFileExtension);
        }
    } else {
        error (M ("MAIN_MSG_CANNOTSAVE"), fname);
    }

    saveimgas->set_sensitive (true);
    sendtogimp->set_sensitive (true);

    parent->setProgressStr ("");
    parent->setProgress (0.);

    setProgressState (false);

    delete pc;
    SoundManager::playSoundAsync (options.sndBatchQueueDone);
    isProcessing = false;
    return false;
}

BatchQueueEntry* EditorPanel::createBatchQueueEntry ()
{

    rtengine::procparams::ProcParams pparams;
    ipc->getParams (&pparams);
    //rtengine::ProcessingJob* job = rtengine::ProcessingJob::create (ipc->getInitialImage(), pparams);
    rtengine::ProcessingJob* job = rtengine::ProcessingJob::create (openThm->getFileName (), openThm->getType() == FT_Raw, pparams);
    int fullW = 0, fullH = 0;
    isrc->getImageSource()->getFullSize (fullW, fullH, pparams.coarse.rotate == 90 || pparams.coarse.rotate == 270 ? TR_R90 : TR_NONE);
    int prevh = BatchQueue::calcMaxThumbnailHeight();
    int prevw = int ((size_t)fullW * (size_t)prevh / (size_t)fullH);
    return new BatchQueueEntry (job, pparams, openThm->getFileName(), prevw, prevh, openThm);
}



void EditorPanel::saveAsPressed ()
{
    if (!ipc || !openThm) {
        return;
    }

    bool fnameOK = false;
    Glib::ustring fnameOut;

    SaveAsDialog* saveAsDialog;
    auto toplevel = static_cast<Gtk::Window*> (get_toplevel ());

    if (Glib::file_test (options.lastSaveAsPath, Glib::FILE_TEST_IS_DIR)) {
        saveAsDialog = new SaveAsDialog (options.lastSaveAsPath, toplevel);
    } else {
        saveAsDialog = new SaveAsDialog (PlacesBrowser::userPicturesDir (), toplevel);
    }

    saveAsDialog->set_default_size (options.saveAsDialogWidth, options.saveAsDialogHeight);
    saveAsDialog->setInitialFileName (lastSaveAsFileName);
    saveAsDialog->setImagePath (fname);

    do {
        int result = saveAsDialog->run ();

        // The SaveAsDialog ensure that a filename has been specified
        fnameOut = saveAsDialog->getFileName ();

        options.lastSaveAsPath = saveAsDialog->getDirectory ();
        options.saveAsDialogWidth = saveAsDialog->get_width ();
        options.saveAsDialogHeight = saveAsDialog->get_height ();
        options.autoSuffix = saveAsDialog->getAutoSuffix ();
        options.saveMethodNum = saveAsDialog->getSaveMethodNum ();
        lastSaveAsFileName = Glib::path_get_basename (removeExtension (fnameOut));
        SaveFormat sf = saveAsDialog->getFormat ();
        options.saveFormat = sf;
        options.forceFormatOpts = saveAsDialog->getForceFormatOpts ();

        if (result != Gtk::RESPONSE_OK) {
            break;
        }

        if (saveAsDialog->getImmediately ()) {
            // separate filename and the path to the destination directory
            Glib::ustring dstdir = Glib::path_get_dirname (fnameOut);
            Glib::ustring dstfname = Glib::path_get_basename (removeExtension (fnameOut));
            Glib::ustring dstext = getExtension (fnameOut);

            if (saveAsDialog->getAutoSuffix()) {

                Glib::ustring fnameTemp;

                for (int tries = 0; tries < 100; tries++) {
                    if (tries == 0) {
                        fnameTemp = Glib::ustring::compose ("%1.%2", Glib::build_filename (dstdir,  dstfname), dstext);
                    } else {
                        fnameTemp = Glib::ustring::compose ("%1-%2.%3", Glib::build_filename (dstdir,  dstfname), tries, dstext);
                    }

                    if (!Glib::file_test (fnameTemp, Glib::FILE_TEST_EXISTS)) {
                        fnameOut = fnameTemp;
                        fnameOK = true;
                        break;
                    }
                }
            }

            // check if it exists
            if (!fnameOK) {
                fnameOK = confirmOverwrite (*saveAsDialog, fnameOut);
            }

            if (fnameOK) {
                isProcessing = true;
                // save image
                rtengine::procparams::ProcParams pparams;
                ipc->getParams (&pparams);
                rtengine::ProcessingJob* job = rtengine::ProcessingJob::create (ipc->getInitialImage(), pparams);

                ProgressConnector<rtengine::IImage16*> *ld = new ProgressConnector<rtengine::IImage16*>();
                ld->startFunc (sigc::bind (sigc::ptr_fun (&rtengine::processImage), job, err, parent->getProgressListener(), options.tunnelMetaData, false ),
                               sigc::bind (sigc::mem_fun ( *this, &EditorPanel::idle_saveImage ), ld, fnameOut, sf ));
                saveimgas->set_sensitive (false);
                sendtogimp->set_sensitive (false);
            }
        } else {
            BatchQueueEntry* bqe = createBatchQueueEntry ();
            bqe->outFileName = fnameOut;
            bqe->saveFormat = saveAsDialog->getFormat ();
            bqe->forceFormatOpts = saveAsDialog->getForceFormatOpts ();
            parent->addBatchQueueJob (bqe, saveAsDialog->getToHeadOfQueue ());
            fnameOK = true;
        }

        // ask parent to redraw file browser
        // ... or does it automatically when the tab is switched to it
    } while (!fnameOK);

    saveAsDialog->hide();
}

void EditorPanel::queueImgPressed ()
{
    if (!ipc || !openThm) {
        return;
    }

    saveProfile ();
    parent->addBatchQueueJob (createBatchQueueEntry ());
}

void EditorPanel::sendToGimpPressed ()
{
    if (!ipc || !openThm) {
        return;
    }

    // develop image
    rtengine::procparams::ProcParams pparams;
    ipc->getParams (&pparams);
    rtengine::ProcessingJob* job = rtengine::ProcessingJob::create (ipc->getInitialImage(), pparams);
    ProgressConnector<rtengine::IImage16*> *ld = new ProgressConnector<rtengine::IImage16*>();
    ld->startFunc (sigc::bind (sigc::ptr_fun (&rtengine::processImage), job, err, parent->getProgressListener(), options.tunnelMetaData, false ),
                   sigc::bind (sigc::mem_fun ( *this, &EditorPanel::idle_sendToGimp ), ld, openThm->getFileName() ));
    saveimgas->set_sensitive (false);
    sendtogimp->set_sensitive (false);
}


void EditorPanel::openPreviousEditorImage()
{
    if (!simpleEditor && fPanel && !fname.empty()) {
        fPanel->fileCatalog->openNextPreviousEditorImage (fname, false, NAV_PREVIOUS);
    }
}

void EditorPanel::openNextEditorImage()
{
    if (!simpleEditor && fPanel && !fname.empty()) {
        fPanel->fileCatalog->openNextPreviousEditorImage (fname, false, NAV_NEXT);
    }
}

void EditorPanel::syncFileBrowser()   // synchronize filebrowser with image in Editor
{
    if (!simpleEditor && fPanel && !fname.empty()) {
        fPanel->fileCatalog->selectImage (fname, false);
    }
}

bool EditorPanel::idle_sendToGimp ( ProgressConnector<rtengine::IImage16*> *pc, Glib::ustring fname)
{

    rtengine::IImage16* img = pc->returnValue();
    delete pc;

    if (img) {
        // get file name base
        Glib::ustring shortname = removeExtension (Glib::path_get_basename (fname));
        Glib::ustring dirname = Glib::get_tmp_dir ();
        Glib::ustring fname = Glib::build_filename (dirname, shortname);

        SaveFormat sf;
        sf.format = "tif";
        sf.tiffBits = 16;
        sf.tiffUncompressed = true;
        sf.saveParams = true;

        Glib::ustring fileName = Glib::ustring::compose ("%1.%2", fname, sf.format);

        // TODO: Just list all file with a suitable name instead of brute force...
        int tries = 1;

        while (Glib::file_test (fileName, Glib::FILE_TEST_EXISTS) && tries < 1000) {
            fileName = Glib::ustring::compose("%1-%2.%3", fname, tries, sf.format);
            tries++;
        }

        if (tries == 1000) {
            img->free ();
            return false;
        }

        ProgressConnector<int> *ld = new ProgressConnector<int>();
        img->setSaveProgressListener (parent->getProgressListener());
        ld->startFunc (sigc::bind (sigc::mem_fun (img, &rtengine::IImage16::saveAsTIFF), fileName, sf.tiffBits, sf.tiffUncompressed),
                       sigc::bind (sigc::mem_fun (*this, &EditorPanel::idle_sentToGimp), ld, img, fileName));
    } else {
        Glib::ustring msg_ = Glib::ustring ("<b> Error during image processing\n</b>");
        Gtk::MessageDialog msgd (*parent, msg_, true, Gtk::MESSAGE_ERROR, Gtk::BUTTONS_OK, true);
        msgd.run ();
        saveimgas->set_sensitive (true);
        sendtogimp->set_sensitive (true);
    }

    return false;
}

bool EditorPanel::idle_sentToGimp (ProgressConnector<int> *pc, rtengine::IImage16* img, Glib::ustring filename)
{
    img->free ();
    int errore = pc->returnValue();
    delete pc;

    if (!errore) {
        saveimgas->set_sensitive (true);
        sendtogimp->set_sensitive (true);
        parent->setProgressStr ("");
        parent->setProgress (0.);
        bool success = false;

        if (options.editorToSendTo == 1) {
            success = ExtProgStore::openInGimp (filename);
        } else if (options.editorToSendTo == 2) {
            success = ExtProgStore::openInPhotoshop (filename);
        } else if (options.editorToSendTo == 3) {
            success = ExtProgStore::openInCustomEditor (filename);
        }

        if (!success) {
            Gtk::MessageDialog msgd (*parent, M("MAIN_MSG_CANNOTSTARTEDITOR"), false, Gtk::MESSAGE_ERROR, Gtk::BUTTONS_OK, true);
            msgd.set_secondary_text (M("MAIN_MSG_CANNOTSTARTEDITOR_SECONDARY"));
            msgd.set_title (M("MAIN_BUTTON_SENDTOEDITOR"));
            msgd.run ();
        }
    }

    return false;
}

void EditorPanel::historyBeforeLineChanged (const rtengine::procparams::ProcParams& params)
{

    if (beforeIpc) {
        ProcParams* pparams = beforeIpc->beginUpdateParams ();
        *pparams = params;
        beforeIpc->endUpdateParams (rtengine::EvProfileChanged);  // starts the IPC processing
    }
}

void EditorPanel::beforeAfterToggled ()
{

    if (!ipc) {
        return;
    }

    removeIfThere (beforeAfterBox,  beforeBox, false);
    removeIfThere (afterBox,  afterHeaderBox, false);

    if (beforeIarea) {
        if (beforeIpc) {
            beforeIpc->stopProcessing ();
        }

        iareapanel->setBeforeAfterViews (nullptr, iareapanel);
        iareapanel->imageArea->iLinkedImageArea = nullptr;
        delete beforeIarea;
        beforeIarea = nullptr;

        if (beforeIpc) {
            beforeIpc->setPreviewImageListener (nullptr);
        }

        delete beforePreviewHandler;
        beforePreviewHandler = nullptr;

        if (beforeIpc) {
            rtengine::StagedImageProcessor::destroy (beforeIpc);
        }

        beforeIpc = nullptr;
    }

    if (beforeAfter->get_active ()) {

        int errorCode = 0;
        rtengine::InitialImage *beforeImg = rtengine::InitialImage::load ( isrc->getImageSource ()->getFileName(),  openThm->getType() == FT_Raw , &errorCode, nullptr);

        if ( !beforeImg || errorCode ) {
            return;
        }

        beforeIarea = new ImageAreaPanel ();

        int HeaderBoxHeight = 17;

        beforeLabel = Gtk::manage (new Gtk::Label ());
        beforeLabel->set_markup (Glib::ustring ("<b>") + M ("GENERAL_BEFORE") + "</b>");
        tbBeforeLock = Gtk::manage (new Gtk::ToggleButton ());
        tbBeforeLock->set_tooltip_markup (M ("MAIN_TOOLTIP_BEFOREAFTERLOCK"));
        tbBeforeLock->signal_toggled().connect ( sigc::mem_fun (*this, &EditorPanel::tbBeforeLock_toggled) );
        beforeHeaderBox = Gtk::manage (new Gtk::HBox ());
        beforeHeaderBox->pack_end (*tbBeforeLock, Gtk::PACK_SHRINK, 2);
        beforeHeaderBox->pack_end (*beforeLabel, Gtk::PACK_SHRINK, 2);
        beforeHeaderBox->set_size_request (0, HeaderBoxHeight);

        history->blistenerLock ? tbBeforeLock->set_image (*iBeforeLockON) : tbBeforeLock->set_image (*iBeforeLockOFF);
        tbBeforeLock->set_active (history->blistenerLock);

        beforeBox = Gtk::manage (new Gtk::VBox ());
        beforeBox->pack_start (*beforeHeaderBox, Gtk::PACK_SHRINK, 2);
        beforeBox->pack_start (*beforeIarea);

        afterLabel = Gtk::manage (new Gtk::Label ());
        afterLabel->set_markup (Glib::ustring ("<b>") + M ("GENERAL_AFTER") + "</b>");
        afterHeaderBox = Gtk::manage (new Gtk::HBox ());
        afterHeaderBox->set_size_request (0, HeaderBoxHeight);
        afterHeaderBox->pack_end (*afterLabel, Gtk::PACK_SHRINK, 2);
        afterBox->pack_start (*afterHeaderBox, Gtk::PACK_SHRINK, 2);
        afterBox->reorder_child (*afterHeaderBox, 0);

        beforeAfterBox->pack_start (*beforeBox);
        beforeAfterBox->reorder_child (*beforeBox, 0);
        beforeAfterBox->show_all ();

        beforePreviewHandler = new PreviewHandler ();

        beforeIpc = rtengine::StagedImageProcessor::create (beforeImg);
        beforeIpc->setPreviewScale (10);
        beforeIpc->setPreviewImageListener (beforePreviewHandler);
        beforeIarea->imageArea->setPreviewHandler (beforePreviewHandler);
        beforeIarea->imageArea->setImProcCoordinator (beforeIpc);

        beforeIarea->imageArea->setPreviewModePanel (iareapanel->imageArea->previewModePanel);
        beforeIarea->imageArea->setIndicateClippedPanel (iareapanel->imageArea->indClippedPanel);
        iareapanel->imageArea->iLinkedImageArea = beforeIarea->imageArea;

        iareapanel->setBeforeAfterViews (beforeIarea, iareapanel);
        beforeIarea->setBeforeAfterViews (beforeIarea, iareapanel);

        rtengine::procparams::ProcParams params;

        if (history->getBeforeLineParams (params)) {
            historyBeforeLineChanged (params);
        }
    }
}

void EditorPanel::tbBeforeLock_toggled ()
{
    history->blistenerLock = tbBeforeLock->get_active();
    tbBeforeLock->get_active() ? tbBeforeLock->set_image (*iBeforeLockON) : tbBeforeLock->set_image (*iBeforeLockOFF);
}

void EditorPanel::histogramChanged (LUTu & histRed, LUTu & histGreen, LUTu & histBlue, LUTu & histLuma, LUTu & histToneCurve, LUTu & histLCurve, LUTu & histCCurve, /*LUTu & histCLurve, LUTu & histLLCurve,*/ LUTu & histLCAM, LUTu & histCCAM,
                                    LUTu & histRedRaw, LUTu & histGreenRaw, LUTu & histBlueRaw , LUTu & histChroma, LUTu & histLRETI)
{

    if (histogramPanel) {
        histogramPanel->histogramChanged (histRed, histGreen, histBlue, histLuma, histRedRaw, histGreenRaw, histBlueRaw, histChroma);
    }

    tpc->updateCurveBackgroundHistogram (histToneCurve, histLCurve, histCCurve,/*histCLurve,  histLLCurve,*/ histLCAM, histCCAM, histRed, histGreen, histBlue, histLuma, histLRETI);
}

bool EditorPanel::CheckSidePanelsVisibility()
{
    if (tbTopPanel_1) {
<<<<<<< HEAD
        if (tbTopPanel_1->get_active() == false && tbRightPanel_1->get_active() == false && hidehp->get_active() == false) {
            return false;
        }

        return true;
    }

    if (tbRightPanel_1->get_active() == false && hidehp->get_active() == false) {
        return false;
    }

    return true;
=======
        return tbTopPanel_1->get_active() || tbRightPanel_1->get_active() || hidehp->get_active();
    }

    return tbRightPanel_1->get_active() || hidehp->get_active();
>>>>>>> 3a346d91
}

void EditorPanel::toggleSidePanels()
{
    // Maximize preview panel:
    // toggle top AND right AND history panels

    bool bAllSidePanelsVisible;
    bAllSidePanelsVisible = CheckSidePanelsVisibility();

    if (tbTopPanel_1) {
        tbTopPanel_1->set_active (!bAllSidePanelsVisible);
    }

    tbRightPanel_1->set_active (!bAllSidePanelsVisible);
    hidehp->set_active (!bAllSidePanelsVisible);

    if (!bAllSidePanelsVisible) {
        tbShowHideSidePanels->set_image (*iShowHideSidePanels);
    } else {
        tbShowHideSidePanels->set_image (*iShowHideSidePanels_exit);
    }
}

void EditorPanel::toggleSidePanelsZoomFit()
{
    toggleSidePanels();

    // fit image preview
    // !!! TODO this does not want to work... seems to have an effect on a subsequent key press
    // iarea->imageArea->zoomPanel->zoomFitClicked();
}

void EditorPanel::tbShowHideSidePanels_managestate()
{
    bool bAllSidePanelsVisible;
    bAllSidePanelsVisible = CheckSidePanelsVisibility();
    ShowHideSidePanelsconn.block (true);

    tbShowHideSidePanels->set_active (!bAllSidePanelsVisible);

    ShowHideSidePanelsconn.block (false);
}

void EditorPanel::updateTPVScrollbar (bool hide)
{
    tpc->updateTPVScrollbar (hide);
}

void EditorPanel::updateTabsUsesIcons (bool useIcons)
{
    tpc->updateTabsUsesIcons (useIcons);
}

void EditorPanel::updateHistogramPosition (int oldPosition, int newPosition)
{

    switch (newPosition) {
    case 0:

        // No histogram
        if (!oldPosition) {
            // An histogram actually exist, we delete it
            if      (oldPosition == 1) {
                removeIfThere (leftbox, histogramPanel, false);
            } else if (oldPosition == 2) {
                removeIfThere (vboxright, histogramPanel, false);
            }

            delete histogramPanel;
            histogramPanel = nullptr;
        }

        // else no need to create it
        break;

    case 1:

        // Histogram on the left pane
        if (oldPosition == 0) {
            // There was no Histogram before, so we create it
            histogramPanel = Gtk::manage (new HistogramPanel ());
            leftbox->pack_start (*histogramPanel, Gtk::PACK_SHRINK, 2);
        } else if (oldPosition == 2) {
            // The histogram was on the right side, so we move it to the left
            histogramPanel->reference();
            removeIfThere (vboxright, histogramPanel, false);
            leftbox->pack_start (*histogramPanel, Gtk::PACK_SHRINK, 2);
            histogramPanel->unreference();
        }

        histogramPanel->reorder (Gtk::POS_LEFT);
        leftbox->reorder_child (*histogramPanel, 0);
        break;

    case 2:
    default:

        // Histogram on the right pane
        if (oldPosition == 0) {
            // There was no Histogram before, so we create it
            histogramPanel = Gtk::manage (new HistogramPanel ());
            vboxright->pack_start (*histogramPanel, Gtk::PACK_SHRINK, 2);
        } else if (oldPosition == 1) {
            // The histogram was on the left side, so we move it to the right
            histogramPanel->reference();
            removeIfThere (leftbox, histogramPanel, false);
            vboxright->pack_start (*histogramPanel, Gtk::PACK_SHRINK, 2);
            histogramPanel->unreference();
        }

        histogramPanel->reorder (Gtk::POS_RIGHT);
        vboxright->reorder_child (*histogramPanel, 0);
        break;
    }

    iareapanel->imageArea->setPointerMotionHListener (histogramPanel);
}<|MERGE_RESOLUTION|>--- conflicted
+++ resolved
@@ -305,11 +305,7 @@
 };
 
 EditorPanel::EditorPanel (FilePanel* filePanel)
-<<<<<<< HEAD
-    : realized (false), iHistoryShow (NULL), iHistoryHide (NULL), iTopPanel_1_Show (NULL), iTopPanel_1_Hide (NULL), iRightPanel_1_Show (NULL), iRightPanel_1_Hide (NULL), iBeforeLockON (NULL), iBeforeLockOFF (NULL), beforePreviewHandler (NULL), beforeIarea (NULL), beforeBox (NULL), afterBox (NULL), afterHeaderBox (NULL), parent (NULL), openThm (NULL), ipc (NULL), beforeIpc (NULL), isProcessing (false), catalogPane (NULL)
-=======
     : realized(false), iHistoryShow(nullptr), iHistoryHide(nullptr), iTopPanel_1_Show(nullptr), iTopPanel_1_Hide(nullptr), iRightPanel_1_Show(nullptr), iRightPanel_1_Hide(nullptr), iBeforeLockON(nullptr), iBeforeLockOFF(nullptr), beforePreviewHandler(nullptr), beforeIarea(nullptr), beforeBox(nullptr), afterBox(nullptr), afterHeaderBox(nullptr), parent(nullptr), openThm(nullptr), ipc(nullptr), beforeIpc(nullptr), isProcessing(false), catalogPane(nullptr)
->>>>>>> 3a346d91
 {
 
     epih = new EditorPanelIdleHelper;
@@ -878,11 +874,7 @@
         tpc->closeImage ();    // this call stops image processing
         tpc->writeOptions ();
         rtengine::ImageSource* is = isrc->getImageSource();
-<<<<<<< HEAD
-        is->setProgressListener ( NULL );
-=======
         is->setProgressListener( nullptr );
->>>>>>> 3a346d91
 
         if (ipc) {
             ipc->setPreviewImageListener (nullptr);
@@ -895,15 +887,9 @@
         delete previewHandler;
         previewHandler = nullptr;
 
-<<<<<<< HEAD
-        if (iareapanel) {
-            iareapanel->imageArea->setPreviewHandler (NULL);
-            iareapanel->imageArea->setImProcCoordinator (NULL);
-=======
         if(iareapanel) {
             iareapanel->imageArea->setPreviewHandler (nullptr);
             iareapanel->imageArea->setImProcCoordinator (nullptr);
->>>>>>> 3a346d91
             iareapanel->imageArea->unsubscribe();
         }
 
@@ -1060,11 +1046,7 @@
 
     if (inProcessingP) {
         if (processingStartedTime == 0) {
-<<<<<<< HEAD
-            processingStartedTime = ::time (NULL);
-=======
             processingStartedTime = ::time(nullptr);
->>>>>>> 3a346d91
         }
 
         s->str = "PROGRESSBAR_PROCESSING";
@@ -1079,11 +1061,7 @@
 
         // Ring a sound if it was a long event
         if (processingStartedTime != 0) {
-<<<<<<< HEAD
-            time_t curTime = ::time (NULL);
-=======
             time_t curTime = ::time(nullptr);
->>>>>>> 3a346d91
 
             if (::difftime (curTime, processingStartedTime) > options.sndLngEditProcDoneSecs) {
                 SoundManager::playSoundAsync (options.sndLngEditProcDone);
@@ -2027,25 +2005,10 @@
 bool EditorPanel::CheckSidePanelsVisibility()
 {
     if (tbTopPanel_1) {
-<<<<<<< HEAD
-        if (tbTopPanel_1->get_active() == false && tbRightPanel_1->get_active() == false && hidehp->get_active() == false) {
-            return false;
-        }
-
-        return true;
-    }
-
-    if (tbRightPanel_1->get_active() == false && hidehp->get_active() == false) {
-        return false;
-    }
-
-    return true;
-=======
         return tbTopPanel_1->get_active() || tbRightPanel_1->get_active() || hidehp->get_active();
     }
 
     return tbRightPanel_1->get_active() || hidehp->get_active();
->>>>>>> 3a346d91
 }
 
 void EditorPanel::toggleSidePanels()
