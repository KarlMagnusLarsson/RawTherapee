/*
 *  This file is part of RawTherapee.
 *
 *  Copyright (c) 2004-2010 Gabor Horvath <hgabor@rawtherapee.com>
 *
 *  RawTherapee is free software: you can redistribute it and/or modify
 *  it under the terms of the GNU General Public License as published by
 *  the Free Software Foundation, either version 3 of the License, or
 *  (at your option) any later version.
 *
 *  RawTherapee is distributed in the hope that it will be useful,
 *  but WITHOUT ANY WARRANTY; without even the implied warranty of
 *  MERCHANTABILITY or FITNESS FOR A PARTICULAR PURPOSE.  See the
 *  GNU General Public License for more details.
 *
 *  You should have received a copy of the GNU General Public License
 *  along with RawTherapee.  If not, see <http://www.gnu.org/licenses/>.
 */
#include "distortion.h"
#include <iomanip>
#include "rtimage.h"

using namespace rtengine;
using namespace rtengine::procparams;

Distortion::Distortion (): FoldableToolPanel(this, "distortion", M("TP_DISTORTION_LABEL"))
{

<<<<<<< HEAD
    rlistener = NULL;
    autoDistor = Gtk::manage (new Gtk::Button ());  // M("TP_DISTORTION_AUTO")
=======
    rlistener = nullptr;
    autoDistor = Gtk::manage (new Gtk::Button (M("TP_DISTORTION_AUTO")));
>>>>>>> 3a346d91
    autoDistor->set_image (*Gtk::manage (new RTImage ("distortion-auto.png")));
    autoDistor->set_tooltip_text (M("TP_DISTORTION_AUTO_TIP"));
    idConn = autoDistor->signal_pressed().connect( sigc::mem_fun(*this, &Distortion::idPressed) );
    autoDistor->show();
    pack_start (*autoDistor);

    Gtk::Image* idistL =   Gtk::manage (new RTImage ("distortion-pincushion.png"));
    Gtk::Image* idistR =   Gtk::manage (new RTImage ("distortion-barrel.png"));

    distor = Gtk::manage (new Adjuster (M("TP_DISTORTION_AMOUNT"), -0.5, 0.5, 0.001, 0, idistL, idistR));
    distor->setAdjusterListener (this);
    distor->show();
    pack_start (*distor);
}

void Distortion::read (const ProcParams* pp, const ParamsEdited* pedited)
{

    disableListener ();

    if (pedited) {
        distor->setEditedState (pedited->distortion.amount ? Edited : UnEdited);
    }

    distor->setValue (pp->distortion.amount);

    enableListener ();
}

void Distortion::write (ProcParams* pp, ParamsEdited* pedited)
{

    pp->distortion.amount = distor->getValue ();

    if (pedited) {
        pedited->distortion.amount = distor->getEditedState ();
    }
}

void Distortion::setDefaults (const ProcParams* defParams, const ParamsEdited* pedited)
{

    distor->setDefault (defParams->distortion.amount);

    if (pedited) {
        distor->setDefaultEditedState (pedited->distortion.amount ? Edited : UnEdited);
    } else  {
        distor->setDefaultEditedState (Irrelevant);
    }
}

void Distortion::adjusterChanged (Adjuster* a, double newval)
{

    if (listener) {
        listener->panelChanged (EvDISTAmount, Glib::ustring::format (std::setw(4), std::fixed, std::setprecision(3), a->getValue()));
    }
}

void Distortion::setBatchMode (bool batchMode)
{

    ToolPanel::setBatchMode (batchMode);

    if (batchMode) {
        autoDistor->set_sensitive(false);
    }

    distor->showEditedCB ();
}

void Distortion::idPressed ()
{
    if (!batchMode) {
        if (rlistener) {
            double new_amount = rlistener->autoDistorRequested();
            distor->setValue(new_amount);
            adjusterChanged (distor, new_amount);
        }
    }
}

void Distortion::setAdjusterBehavior (bool vadd)
{

    distor->setAddMode(vadd);
}

void Distortion::trimValues (rtengine::procparams::ProcParams* pp)
{

    distor->trimValue(pp->distortion.amount);
}<|MERGE_RESOLUTION|>--- conflicted
+++ resolved
@@ -26,13 +26,8 @@
 Distortion::Distortion (): FoldableToolPanel(this, "distortion", M("TP_DISTORTION_LABEL"))
 {
 
-<<<<<<< HEAD
-    rlistener = NULL;
+    rlistener = nullptr;
     autoDistor = Gtk::manage (new Gtk::Button ());  // M("TP_DISTORTION_AUTO")
-=======
-    rlistener = nullptr;
-    autoDistor = Gtk::manage (new Gtk::Button (M("TP_DISTORTION_AUTO")));
->>>>>>> 3a346d91
     autoDistor->set_image (*Gtk::manage (new RTImage ("distortion-auto.png")));
     autoDistor->set_tooltip_text (M("TP_DISTORTION_AUTO_TIP"));
     idConn = autoDistor->signal_pressed().connect( sigc::mem_fun(*this, &Distortion::idPressed) );
