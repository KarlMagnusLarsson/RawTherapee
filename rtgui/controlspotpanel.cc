<<<<<<< HEAD
/*
 *  This file is part of RawTherapee.
 *
 *  Copyright (c) 2004-2010 Gabor Horvath <hgabor@rawtherapee.com>
 *
 *  RawTherapee is free software: you can redistribute it and/or modify
 *  it under the terms of the GNU General Public License as published by
 *  the Free Software Foundation, either version 3 of the License, or
 *  (at your option) any later version.
 *
 *  RawTherapee is distributed in the hope that it will be useful,
 *  but WITHOUT ANY WARRANTY; without even the implied warranty of
 *  MERCHANTABILITY or FITNESS FOR A PARTICULAR PURPOSE.  See the
 *  GNU General Public License for more details.
 *
 *  You should have received a copy of the GNU General Public License
 *  along with RawTherapee.  If not, see <http://www.gnu.org/licenses/>.
 *  2018 Pierre Cabrera <pierre.cab@gmail.com>
 */

#include "../rtengine/rt_math.h"
#include "controlspotpanel.h"
#include "multilangmgr.h"
#include <iomanip>
#include "editwidgets.h"
#include "options.h"

using namespace rtengine;
extern Options options;

//-----------------------------------------------------------------------------
// ControlSpotPanel
//-----------------------------------------------------------------------------

ControlSpotPanel::ControlSpotPanel():
    EditSubscriber(ET_OBJECTS),
    FoldableToolPanel(this, "controlspotpanel", M("TP_LOCALLAB_SETTINGS")),

    scrolledwindow_(Gtk::manage(new Gtk::ScrolledWindow())),
    treeview_(Gtk::manage(new Gtk::TreeView())),

    button_add_(Gtk::manage(new Gtk::Button(M("TP_LOCALLAB_BUTTON_ADD")))),
    button_delete_(Gtk::manage(new Gtk::Button(M("TP_LOCALLAB_BUTTON_DEL")))),
    button_duplicate_(Gtk::manage(new Gtk::Button(M("TP_LOCALLAB_BUTTON_DUPL")))),

    button_rename_(Gtk::manage(new Gtk::Button(M("TP_LOCALLAB_BUTTON_REN")))),
    button_visibility_(Gtk::manage(new Gtk::Button(M("TP_LOCALLAB_BUTTON_VIS")))),

    shape_(Gtk::manage(new MyComboBoxText())),
    spotMethod_(Gtk::manage(new MyComboBoxText())),
    shapeMethod_(Gtk::manage(new MyComboBoxText())),
    qualityMethod_(Gtk::manage(new MyComboBoxText())),

    sensiexclu_(Gtk::manage(new Adjuster(M("TP_LOCALLAB_SENSIEXCLU"), 0, 100, 1, 12))),
    structexclu_(Gtk::manage(new Adjuster(M("TP_LOCALLAB_STRUCCOL"), 0, 100, 1, 0))),
    
    struc_(Gtk::manage(new Adjuster(M("TP_LOCALLAB_THRES"), 1.0, 12.0, 0.1, 4.0))),
    locX_(Gtk::manage(new Adjuster(M("TP_LOCAL_WIDTH"), 2, 2250, 1, 250))),
    locXL_(Gtk::manage(new Adjuster(M("TP_LOCAL_WIDTH_L"), 2, 2250, 1, 250))),
    locY_(Gtk::manage(new Adjuster(M("TP_LOCAL_HEIGHT"), 2, 2250, 1, 250))),
    locYT_(Gtk::manage(new Adjuster(M("TP_LOCAL_HEIGHT_T"), 2, 2250, 1, 250))),
    centerX_(Gtk::manage(new Adjuster(M("TP_LOCALLAB_CENTER_X"), -1000, 1000, 1, 0))),
    centerY_(Gtk::manage(new Adjuster(M("TP_LOCALLAB_CENTER_Y"), -1000, 1000, 1, 0))),
    circrad_(Gtk::manage(new Adjuster(M("TP_LOCALLAB_CIRCRADIUS"), 2, 150, 1, 18))),
    transit_(Gtk::manage(new Adjuster(M("TP_LOCALLAB_TRANSITVALUE"), 5, 95, 1, 60))),
    thresh_(Gtk::manage(new Adjuster(M("TP_LOCALLAB_THRESDELTAE"), 0.0, 10.0, 0.1, 2.0))),
    iter_(Gtk::manage(new Adjuster(M("TP_LOCALLAB_PROXI"), 0.2, 10.0, 0.1, 2.0))),
    balan_(Gtk::manage(new Adjuster(M("TP_LOCALLAB_BALAN"), 0.2, 2.5, 0.1, 1.0, Gtk::manage(new RTImage("rawtherapee-logo-16.png")), Gtk::manage(new RTImage("circle-white-small.png"))))),
    transitweak_(Gtk::manage(new Adjuster(M("TP_LOCALLAB_TRANSITWEAK"), 0.5, 8.0, 0.1, 1.0))),

    avoid_(Gtk::manage(new Gtk::CheckButton(M("TP_LOCALLAB_AVOID")))),

    lastObject_(-1),
    nbSpotChanged_(false),
    selSpotChanged_(false),
    nameChanged_(false),
    visibilityChanged_(false),
    eventType(None),
    excluFrame(Gtk::manage(new Gtk::Frame(M("TP_LOCALLAB_EXCLUF"))))
{
    bool showtooltip = options.showtooltip;

    Gtk::HBox* const hbox1_ = Gtk::manage(new Gtk::HBox(true, 4));
    buttonaddconn_ = button_add_->signal_clicked().connect(
                         sigc::mem_fun(*this, &ControlSpotPanel::on_button_add));
    buttondeleteconn_ = button_delete_->signal_clicked().connect(
                            sigc::mem_fun(*this, &ControlSpotPanel::on_button_delete));
    buttonduplicateconn_ = button_duplicate_->signal_clicked().connect(
                            sigc::mem_fun(*this, &ControlSpotPanel::on_button_duplicate));
    hbox1_->pack_start(*button_add_);
    hbox1_->pack_start(*button_delete_);
    hbox1_->pack_start(*button_duplicate_);
    pack_start(*hbox1_);

    Gtk::HBox* const hbox2_ = Gtk::manage(new Gtk::HBox(true, 4));
    buttonrenameconn_ = button_rename_->signal_clicked().connect(
                            sigc::mem_fun(*this, &ControlSpotPanel::on_button_rename));
    buttonvisibilityconn_ = button_visibility_->signal_button_release_event().connect(
                                sigc::mem_fun(*this, &ControlSpotPanel::on_button_visibility));
    if(showtooltip) button_visibility_->set_tooltip_markup(M("TP_LOCALLAB_VIS_TOOLTIP"));
    hbox2_->pack_start(*button_rename_);
    hbox2_->pack_start(*button_visibility_);
    pack_start(*hbox2_);

    treemodel_ = Gtk::ListStore::create(spots_);
    treeview_->set_model(treemodel_);
    treeviewconn_ = treeview_->get_selection()->signal_changed().connect(
                        sigc::mem_fun(
                            *this, &ControlSpotPanel::controlspotChanged));
    treeview_->set_grid_lines(Gtk::TREE_VIEW_GRID_LINES_VERTICAL);

    // Disable search to prevent hijacking keyboard shortcuts #5265
    treeview_->set_enable_search(false);
    treeview_->signal_key_press_event().connect(
            sigc::mem_fun(
                    *this, &ControlSpotPanel::blockTreeviewSearch), false);

    auto cell = Gtk::manage(new Gtk::CellRendererText());
    int cols_count = treeview_->append_column("ID", *cell);
    auto col = treeview_->get_column(cols_count - 1);

    if (col) {
        col->set_cell_data_func(
            *cell, sigc::mem_fun(
                *this, &ControlSpotPanel::render_id));
    }

    cell = Gtk::manage(new Gtk::CellRendererText());
    cols_count = treeview_->append_column(M("TP_LOCALLAB_COL_NAME"), *cell);
    col = treeview_->get_column(cols_count - 1);

    if (col) {
        col->set_cell_data_func(
            *cell, sigc::mem_fun(
                *this, &ControlSpotPanel::render_name));
    }

    cell = Gtk::manage(new Gtk::CellRendererText());
    cols_count = treeview_->append_column(M("TP_LOCALLAB_COL_VIS"), *cell);
    col = treeview_->get_column(cols_count - 1);

    if (col) {
        col->set_cell_data_func(
            *cell, sigc::mem_fun(
                *this, &ControlSpotPanel::render_isvisible));
    }

    scrolledwindow_->add(*treeview_);
    scrolledwindow_->set_policy(Gtk::POLICY_AUTOMATIC, Gtk::POLICY_AUTOMATIC);
    scrolledwindow_->set_min_content_height(150);
    pack_start(*scrolledwindow_);

    Gtk::HBox* const ctboxshape = Gtk::manage(new Gtk::HBox());
    Gtk::Label* const labelshape = Gtk::manage(new Gtk::Label(M("TP_LOCALLAB_SHAPETYPE") + ":"));
    ctboxshape->pack_start(*labelshape, Gtk::PACK_SHRINK, 4);
    shape_->append(M("TP_LOCALLAB_ELI"));
    shape_->append(M("TP_LOCALLAB_RECT"));
    shape_->set_active(0);
    shapeconn_ = shape_->signal_changed().connect(
                     sigc::mem_fun(
                         *this, &ControlSpotPanel::shapeChanged));
    ctboxshape->pack_start(*shape_);
    pack_start(*ctboxshape);

    Gtk::HBox* const ctboxspotmethod = Gtk::manage(new Gtk::HBox());
    Gtk::Label* const labelspotmethod = Gtk::manage(new Gtk::Label(M("TP_LOCALLAB_EXCLUTYPE") + ":"));
    ctboxspotmethod->pack_start(*labelspotmethod, Gtk::PACK_SHRINK, 4);
    if(showtooltip) ctboxspotmethod->set_tooltip_markup(M("TP_LOCALLAB_EXCLUTYPE_TOOLTIP"));
    spotMethod_->append(M("TP_LOCALLAB_EXNORM"));
    spotMethod_->append(M("TP_LOCALLAB_EXECLU"));
    spotMethod_->set_active(0);
    spotMethodconn_ = spotMethod_->signal_changed().connect(
                          sigc::mem_fun(
                              *this, &ControlSpotPanel::spotMethodChanged));
    ctboxspotmethod->pack_start(*spotMethod_);
    pack_start(*ctboxspotmethod);

    excluFrame->set_label_align(0.025, 0.5);
    if(showtooltip) excluFrame->set_tooltip_text(M("TP_LOCALLAB_EXCLUF_TOOLTIP"));
    ToolParamBlock* const excluBox = Gtk::manage(new ToolParamBlock());
    if(showtooltip) sensiexclu_->set_tooltip_text(M("TP_LOCALLAB_SENSIEXCLU_TOOLTIP"));
    sensiexclu_->setAdjusterListener(this);
    structexclu_->setAdjusterListener(this);
    excluBox->pack_start(*sensiexclu_);
    excluBox->pack_start(*structexclu_);
    excluFrame->add(*excluBox);
    pack_start(*excluFrame);

    Gtk::HBox* const ctboxshapemethod = Gtk::manage(new Gtk::HBox());
    Gtk::Label* const labelshapemethod = Gtk::manage(new Gtk::Label(M("TP_LOCALLAB_STYPE") + ":"));
    ctboxshapemethod->pack_start(*labelshapemethod, Gtk::PACK_SHRINK, 4);
    if(showtooltip) ctboxshapemethod->set_tooltip_markup(M("TP_LOCALLAB_STYPE_TOOLTIP"));
    shapeMethod_->append(M("TP_LOCALLAB_IND"));
    shapeMethod_->append(M("TP_LOCALLAB_SYM"));
    shapeMethod_->append(M("TP_LOCALLAB_INDSL"));
    shapeMethod_->append(M("TP_LOCALLAB_SYMSL"));
    shapeMethod_->set_active(0);
    shapeMethodconn_ = shapeMethod_->signal_changed().connect(
                           sigc::mem_fun(
                               *this, &ControlSpotPanel::shapeMethodChanged));
    ctboxshapemethod->pack_start(*shapeMethod_);
    pack_start(*ctboxshapemethod);

    pack_start(*locX_);
    locX_->setAdjusterListener(this);

    pack_start(*locXL_);
    locXL_->setAdjusterListener(this);

    pack_start(*locY_);
    locY_->setAdjusterListener(this);

    pack_start(*locYT_);
    locYT_->setAdjusterListener(this);

    pack_start(*centerX_);
    centerX_->setAdjusterListener(this);

    pack_start(*centerY_);
    centerY_->setAdjusterListener(this);

    pack_start(*circrad_);
    circrad_->setAdjusterListener(this);

    Gtk::HBox* const ctboxqualitymethod = Gtk::manage(new Gtk::HBox());
    Gtk::Label* const labelqualitymethod = Gtk::manage(new Gtk::Label(M("TP_LOCALLAB_QUAL_METHOD") + ":"));
=======
/*
 *  This file is part of RawTherapee.
 *
 *  Copyright (c) 2004-2010 Gabor Horvath <hgabor@rawtherapee.com>
 *
 *  RawTherapee is free software: you can redistribute it and/or modify
 *  it under the terms of the GNU General Public License as published by
 *  the Free Software Foundation, either version 3 of the License, or
 *  (at your option) any later version.
 *
 *  RawTherapee is distributed in the hope that it will be useful,
 *  but WITHOUT ANY WARRANTY; without even the implied warranty of
 *  MERCHANTABILITY or FITNESS FOR A PARTICULAR PURPOSE.  See the
 *  GNU General Public License for more details.
 *
 *  You should have received a copy of the GNU General Public License
 *  along with RawTherapee.  If not, see <http://www.gnu.org/licenses/>.
 *  2018 Pierre Cabrera <pierre.cab@gmail.com>
 */

#include "../rtengine/rt_math.h"
#include "controlspotpanel.h"
#include "multilangmgr.h"
#include <iomanip>
#include "editwidgets.h"
#include "options.h"

using namespace rtengine;
extern Options options;

//-----------------------------------------------------------------------------
// ControlSpotPanel
//-----------------------------------------------------------------------------

ControlSpotPanel::ControlSpotPanel():
    EditSubscriber(ET_OBJECTS),
    FoldableToolPanel(this, "controlspotpanel", M("TP_LOCALLAB_SETTINGS")),

    scrolledwindow_(Gtk::manage(new Gtk::ScrolledWindow())),
    treeview_(Gtk::manage(new Gtk::TreeView())),

    button_add_(Gtk::manage(new Gtk::Button(M("TP_LOCALLAB_BUTTON_ADD")))),
    button_delete_(Gtk::manage(new Gtk::Button(M("TP_LOCALLAB_BUTTON_DEL")))),
    button_duplicate_(Gtk::manage(new Gtk::Button(M("TP_LOCALLAB_BUTTON_DUPL")))),

    button_rename_(Gtk::manage(new Gtk::Button(M("TP_LOCALLAB_BUTTON_REN")))),
    button_visibility_(Gtk::manage(new Gtk::Button(M("TP_LOCALLAB_BUTTON_VIS")))),

    shape_(Gtk::manage(new MyComboBoxText())),
    spotMethod_(Gtk::manage(new MyComboBoxText())),
    shapeMethod_(Gtk::manage(new MyComboBoxText())),
    qualityMethod_(Gtk::manage(new MyComboBoxText())),

    sensiexclu_(Gtk::manage(new Adjuster(M("TP_LOCALLAB_SENSIEXCLU"), 0, 100, 1, 12))),
    structexclu_(Gtk::manage(new Adjuster(M("TP_LOCALLAB_STRUCCOL"), 0, 100, 1, 0))),
    
    struc_(Gtk::manage(new Adjuster(M("TP_LOCALLAB_THRES"), 1.0, 12.0, 0.1, 4.0))),
    locX_(Gtk::manage(new Adjuster(M("TP_LOCAL_WIDTH"), 2, 3000, 1, 250))),
    locXL_(Gtk::manage(new Adjuster(M("TP_LOCAL_WIDTH_L"), 2, 3000, 1, 250))),
    locY_(Gtk::manage(new Adjuster(M("TP_LOCAL_HEIGHT"), 2, 3000, 1, 250))),
    locYT_(Gtk::manage(new Adjuster(M("TP_LOCAL_HEIGHT_T"), 2, 3000, 1, 250))),
    centerX_(Gtk::manage(new Adjuster(M("TP_LOCALLAB_CENTER_X"), -1000, 1000, 1, 0))),
    centerY_(Gtk::manage(new Adjuster(M("TP_LOCALLAB_CENTER_Y"), -1000, 1000, 1, 0))),
    circrad_(Gtk::manage(new Adjuster(M("TP_LOCALLAB_CIRCRADIUS"), 2, 150, 1, 18))),
    transit_(Gtk::manage(new Adjuster(M("TP_LOCALLAB_TRANSITVALUE"), 5, 95, 1, 60))),
    thresh_(Gtk::manage(new Adjuster(M("TP_LOCALLAB_THRESDELTAE"), 0.0, 10.0, 0.1, 2.0))),
    iter_(Gtk::manage(new Adjuster(M("TP_LOCALLAB_PROXI"), 0.2, 10.0, 0.1, 2.0))),
    balan_(Gtk::manage(new Adjuster(M("TP_LOCALLAB_BALAN"), 0.2, 2.5, 0.1, 1.0, Gtk::manage(new RTImage("rawtherapee-logo-16.png")), Gtk::manage(new RTImage("circle-white-small.png"))))),
    transitweak_(Gtk::manage(new Adjuster(M("TP_LOCALLAB_TRANSITWEAK"), 0.5, 8.0, 0.1, 1.0))),

    avoid_(Gtk::manage(new Gtk::CheckButton(M("TP_LOCALLAB_AVOID")))),

    lastObject_(-1),
    nbSpotChanged_(false),
    selSpotChanged_(false),
    nameChanged_(false),
    visibilityChanged_(false),
    eventType(None),
    excluFrame(Gtk::manage(new Gtk::Frame(M("TP_LOCALLAB_EXCLUF"))))
{
    bool showtooltip = options.showtooltip;

    Gtk::HBox* const hbox1_ = Gtk::manage(new Gtk::HBox(true, 4));
    buttonaddconn_ = button_add_->signal_clicked().connect(
                         sigc::mem_fun(*this, &ControlSpotPanel::on_button_add));
    buttondeleteconn_ = button_delete_->signal_clicked().connect(
                            sigc::mem_fun(*this, &ControlSpotPanel::on_button_delete));
    buttonduplicateconn_ = button_duplicate_->signal_clicked().connect(
                            sigc::mem_fun(*this, &ControlSpotPanel::on_button_duplicate));
    hbox1_->pack_start(*button_add_);
    hbox1_->pack_start(*button_delete_);
    hbox1_->pack_start(*button_duplicate_);
    pack_start(*hbox1_);

    Gtk::HBox* const hbox2_ = Gtk::manage(new Gtk::HBox(true, 4));
    buttonrenameconn_ = button_rename_->signal_clicked().connect(
                            sigc::mem_fun(*this, &ControlSpotPanel::on_button_rename));
    buttonvisibilityconn_ = button_visibility_->signal_clicked().connect(
                                sigc::mem_fun(*this, &ControlSpotPanel::on_button_visibility));
    hbox2_->pack_start(*button_rename_);
    hbox2_->pack_start(*button_visibility_);
    pack_start(*hbox2_);

    treemodel_ = Gtk::ListStore::create(spots_);
    treeview_->set_model(treemodel_);
    treeviewconn_ = treeview_->get_selection()->signal_changed().connect(
                        sigc::mem_fun(
                            *this, &ControlSpotPanel::controlspotChanged));
    treeview_->set_grid_lines(Gtk::TREE_VIEW_GRID_LINES_VERTICAL);

    // Disable search to prevent hijacking keyboard shortcuts #5265
    treeview_->set_enable_search(false);
    treeview_->signal_key_press_event().connect(
            sigc::mem_fun(
                    *this, &ControlSpotPanel::blockTreeviewSearch), false);

    auto cell = Gtk::manage(new Gtk::CellRendererText());
    int cols_count = treeview_->append_column("ID", *cell);
    auto col = treeview_->get_column(cols_count - 1);

    if (col) {
        col->set_cell_data_func(
            *cell, sigc::mem_fun(
                *this, &ControlSpotPanel::render_id));
    }

    cell = Gtk::manage(new Gtk::CellRendererText());
    cols_count = treeview_->append_column(M("TP_LOCALLAB_COL_NAME"), *cell);
    col = treeview_->get_column(cols_count - 1);

    if (col) {
        col->set_cell_data_func(
            *cell, sigc::mem_fun(
                *this, &ControlSpotPanel::render_name));
    }

    cell = Gtk::manage(new Gtk::CellRendererText());
    cols_count = treeview_->append_column(M("TP_LOCALLAB_COL_VIS"), *cell);
    col = treeview_->get_column(cols_count - 1);

    if (col) {
        col->set_cell_data_func(
            *cell, sigc::mem_fun(
                *this, &ControlSpotPanel::render_isvisible));
    }

    scrolledwindow_->add(*treeview_);
    scrolledwindow_->set_policy(Gtk::POLICY_AUTOMATIC, Gtk::POLICY_AUTOMATIC);
    scrolledwindow_->set_min_content_height(150);
    pack_start(*scrolledwindow_);

    Gtk::HBox* const ctboxshape = Gtk::manage(new Gtk::HBox());
    Gtk::Label* const labelshape = Gtk::manage(new Gtk::Label(M("TP_LOCALLAB_SHAPETYPE") + ":"));
    ctboxshape->pack_start(*labelshape, Gtk::PACK_SHRINK, 4);
    shape_->append(M("TP_LOCALLAB_ELI"));
    shape_->append(M("TP_LOCALLAB_RECT"));
    shape_->set_active(0);
    shapeconn_ = shape_->signal_changed().connect(
                     sigc::mem_fun(
                         *this, &ControlSpotPanel::shapeChanged));
    ctboxshape->pack_start(*shape_);
    pack_start(*ctboxshape);

    Gtk::HBox* const ctboxspotmethod = Gtk::manage(new Gtk::HBox());
    Gtk::Label* const labelspotmethod = Gtk::manage(new Gtk::Label(M("TP_LOCALLAB_EXCLUTYPE") + ":"));
    ctboxspotmethod->pack_start(*labelspotmethod, Gtk::PACK_SHRINK, 4);
    if(showtooltip) ctboxspotmethod->set_tooltip_markup(M("TP_LOCALLAB_EXCLUTYPE_TOOLTIP"));
    spotMethod_->append(M("TP_LOCALLAB_EXNORM"));
    spotMethod_->append(M("TP_LOCALLAB_EXECLU"));
    spotMethod_->set_active(0);
    spotMethodconn_ = spotMethod_->signal_changed().connect(
                          sigc::mem_fun(
                              *this, &ControlSpotPanel::spotMethodChanged));
    ctboxspotmethod->pack_start(*spotMethod_);
    pack_start(*ctboxspotmethod);

    excluFrame->set_label_align(0.025, 0.5);
    if(showtooltip) excluFrame->set_tooltip_text(M("TP_LOCALLAB_EXCLUF_TOOLTIP"));
    ToolParamBlock* const excluBox = Gtk::manage(new ToolParamBlock());
    if(showtooltip) sensiexclu_->set_tooltip_text(M("TP_LOCALLAB_SENSIEXCLU_TOOLTIP"));
    sensiexclu_->setAdjusterListener(this);
    structexclu_->setAdjusterListener(this);
    excluBox->pack_start(*sensiexclu_);
    excluBox->pack_start(*structexclu_);
    excluFrame->add(*excluBox);
    pack_start(*excluFrame);

    Gtk::HBox* const ctboxshapemethod = Gtk::manage(new Gtk::HBox());
    Gtk::Label* const labelshapemethod = Gtk::manage(new Gtk::Label(M("TP_LOCALLAB_STYPE") + ":"));
    ctboxshapemethod->pack_start(*labelshapemethod, Gtk::PACK_SHRINK, 4);
    if(showtooltip) ctboxshapemethod->set_tooltip_markup(M("TP_LOCALLAB_STYPE_TOOLTIP"));
    shapeMethod_->append(M("TP_LOCALLAB_IND"));
    shapeMethod_->append(M("TP_LOCALLAB_SYM"));
    shapeMethod_->append(M("TP_LOCALLAB_INDSL"));
    shapeMethod_->append(M("TP_LOCALLAB_SYMSL"));
    shapeMethod_->set_active(0);
    shapeMethodconn_ = shapeMethod_->signal_changed().connect(
                           sigc::mem_fun(
                               *this, &ControlSpotPanel::shapeMethodChanged));
    ctboxshapemethod->pack_start(*shapeMethod_);
    pack_start(*ctboxshapemethod);

    pack_start(*locX_);
    locX_->setAdjusterListener(this);

    pack_start(*locXL_);
    locXL_->setAdjusterListener(this);

    pack_start(*locY_);
    locY_->setAdjusterListener(this);

    pack_start(*locYT_);
    locYT_->setAdjusterListener(this);

    pack_start(*centerX_);
    centerX_->setAdjusterListener(this);

    pack_start(*centerY_);
    centerY_->setAdjusterListener(this);

    pack_start(*circrad_);
    circrad_->setAdjusterListener(this);

    Gtk::HBox* const ctboxqualitymethod = Gtk::manage(new Gtk::HBox());
    Gtk::Label* const labelqualitymethod = Gtk::manage(new Gtk::Label(M("TP_LOCALLAB_QUAL_METHOD") + ":"));
>>>>>>> 3baa58f0
    ctboxqualitymethod->pack_start(*labelqualitymethod, Gtk::PACK_SHRINK, 4);
    if(showtooltip) ctboxqualitymethod->set_tooltip_markup(M("TP_LOCALLAB_METHOD_TOOLTIP"));
    qualityMethod_->append(M("TP_LOCALLAB_ENH"));
    qualityMethod_->append(M("TP_LOCALLAB_ENHDEN"));
    qualityMethod_->set_active(1);
    qualityMethodconn_ = qualityMethod_->signal_changed().connect(
                             sigc::mem_fun(
                                 *this, &ControlSpotPanel::qualityMethodChanged));
    ctboxqualitymethod->pack_start(*qualityMethod_);
    pack_start(*ctboxqualitymethod);

    Gtk::Frame* const transitFrame = Gtk::manage(new Gtk::Frame(M("TP_LOCALLAB_TRANSIT")));
    transitFrame->set_label_align(0.025, 0.5);
    if(showtooltip) transitFrame->set_tooltip_text(M("TP_LOCALLAB_TRANSIT_TOOLTIP"));
    ToolParamBlock* const transitBox = Gtk::manage(new ToolParamBlock());
    if(showtooltip) transit_->set_tooltip_text(M("TP_LOCALLAB_TRANSIT_TOOLTIP"));
    if(showtooltip) transitweak_->set_tooltip_text(M("TP_LOCALLAB_TRANSITWEAK_TOOLTIP"));
    transit_->setAdjusterListener(this);
    transitweak_->setAdjusterListener(this);

    transitBox->pack_start(*transit_);
    transitBox->pack_start(*transitweak_);
    transitFrame->add(*transitBox);
    pack_start(*transitFrame);
    
    Gtk::Frame* const artifFrame = Gtk::manage(new Gtk::Frame(M("TP_LOCALLAB_ARTIF")));
    artifFrame->set_label_align(0.025, 0.5);
    if(showtooltip) artifFrame->set_tooltip_text(M("TP_LOCALLAB_ARTIF_TOOLTIP"));
    ToolParamBlock* const artifBox = Gtk::manage(new ToolParamBlock());
    thresh_->setAdjusterListener(this);
    struc_->setAdjusterListener(this);
    artifBox->pack_start(*struc_);
    artifBox->pack_start(*thresh_);
    artifBox->pack_start(*iter_);
    artifBox->pack_start(*balan_);
    iter_->setAdjusterListener(this);
    balan_->setAdjusterListener(this);
    artifFrame->add(*artifBox);
    pack_start(*artifFrame);

    avoidConn_  = avoid_->signal_toggled().connect(
            sigc::mem_fun(*this, &ControlSpotPanel::avoidChanged));
    pack_start(*avoid_);

    show_all();

    // Define row background color
    // Mouseovered spot (opaque orange)
    colorMouseover.set_red(1.);
    colorMouseover.set_green(100. / 255.);
    colorMouseover.set_blue(0.);
    colorMouseover.set_alpha(1.);
    // Nominal spot (transparent black)
    colorNominal.set_red(0.);
    colorNominal.set_green(0.);
    colorNominal.set_blue(0.);
    colorNominal.set_alpha(0.);
}

ControlSpotPanel::~ControlSpotPanel()
{
    // visibleGeometry
    for (auto i = EditSubscriber::visibleGeometry.begin(); i != EditSubscriber::visibleGeometry.end(); ++i) {
        delete *i;
    }

    // mouseOverGeometry
    for (auto i = EditSubscriber::mouseOverGeometry.begin(); i != EditSubscriber::mouseOverGeometry.end(); ++i) {
        delete *i;
    }
}

void ControlSpotPanel::setEditProvider(EditDataProvider* provider)
{
    EditSubscriber::setEditProvider(provider);
}

void ControlSpotPanel::render_id(
    Gtk::CellRenderer* cell, const Gtk::TreeModel::iterator& iter)
{
    auto row = *iter;
    Gtk::CellRendererText *ct = static_cast<Gtk::CellRendererText *>(cell);

    // Render cell text
    ct->property_text() = std::to_string(row[spots_.id]);

    // Render cell background color
    if (row[spots_.mouseover]) {
        ct->property_background_rgba() = colorMouseover;
    } else {
        ct->property_background_rgba() = colorNominal;
    }

}

void ControlSpotPanel::render_name(
    Gtk::CellRenderer* cell, const Gtk::TreeModel::iterator& iter)
{
    auto row = *iter;
    Gtk::CellRendererText *ct = static_cast<Gtk::CellRendererText *>(cell);

    // Render cell text
    ct->property_text() = row[spots_.name];

    // Render cell background color
    if (row[spots_.mouseover]) {
        ct->property_background_rgba() = colorMouseover;
    } else {
        ct->property_background_rgba() = colorNominal;
    }
}

void ControlSpotPanel::render_isvisible(
    Gtk::CellRenderer* cell, const Gtk::TreeModel::iterator& iter)
{
    auto row = *iter;
    Gtk::CellRendererText *ct = static_cast<Gtk::CellRendererText *>(cell);

    // Render cell text
    if (row[spots_.isvisible]) {
        ct->property_text() = M("TP_LOCALLAB_ROW_VIS");
    } else {
        ct->property_text() = M("TP_LOCALLAB_ROW_NVIS");
    }

    // Render cell background color
    if (row[spots_.mouseover]) {
        ct->property_background_rgba() = colorMouseover;
    } else {
        ct->property_background_rgba() = colorNominal;
    }
}

void ControlSpotPanel::on_button_add()
{
    // printf("on_button_add\n");

    if (!listener) {
        return;
    }

    // Raise event
    nbSpotChanged_ = true;
    selSpotChanged_ = true;
    eventType = SpotCreation;
    const int newId = getNewId();
    listener->panelChanged(EvLocallabSpotCreated, "ID#" + std::to_string(newId));
}

void ControlSpotPanel::on_button_delete()
{
    // printf("on_button_delete\n");

    if (!listener) {
        return;
    }

    // Raise event
    nbSpotChanged_ = true;
    selSpotChanged_ = true;
    eventType = SpotDeletion;
    const int delId = getSelectedSpot();
    listener->panelChanged(EvLocallabSpotDeleted, "ID#" + std::to_string(delId));
}

void ControlSpotPanel::on_button_duplicate()
{
    // printf("on_button_duplicate\n");

    if (!listener) {
        return;
    }

    // Raise event
    const int selId = getSelectedSpot();
    if (selId == 0) { // No selected spot to duplicate
        return;
    }
    nbSpotChanged_ = true;
    selSpotChanged_ = true;
    eventType = SpotDuplication;
    const int newId = getNewId();
    listener->panelChanged(EvLocallabSpotCreated, "ID#" + std::to_string(newId)
                                + " (" + M("TP_LOCALLAB_EV_DUPL") + " ID#"
                                + std::to_string(selId) + ")");
}

void ControlSpotPanel::on_button_rename()
{
    // printf("on_button_rename\n");

    if (!listener) {
        return;
    }

    // Get actual control spot name
    const auto s = treeview_->get_selection();

    if (!s->count_selected_rows()) {
        return;
    }

    const auto iter = s->get_selected();
    const Gtk::TreeModel::Row row = *iter;
    const Glib::ustring actualname = row[spots_.name];

    // Launch windows to update spot name
    RenameDialog d(actualname,
                   static_cast<Gtk::Window &>(*get_toplevel()));
    int status = d.run();

    // Update actual name and raise event
    if (status == RenameDialog::OkButton) {
        const Glib::ustring newname = d.get_new_name();
        if (newname != actualname) { // Event is only raised if name is updated
            nameChanged_ = true;
            row[spots_.name] = newname;
            treeview_->columns_autosize();
            listener->panelChanged(EvLocallabSpotName, newname);
        }
    }
}

bool ControlSpotPanel::on_button_visibility(GdkEventButton* event)
{
    // printf("on_button_visibility\n");

    if (!listener) {
        return true;
    }

    // Get selected control spot
    const auto s = treeview_->get_selection();

    if (!s->count_selected_rows()) {
        return true;
    }

    const auto iter = s->get_selected();
    const Gtk::TreeModel::Row row = *iter;

    const int ctrl = event->state & GDK_CONTROL_MASK;

    if (event->button == 1) { // Left click on button
        if (ctrl) { // Ctrl+click case: all spots are shown/hidden
            // Get visibility of selected spot
            const bool selVisibility = row[spots_.isvisible];

            // Update visibility of all spot
            const Gtk::TreeModel::Children children = treemodel_->children();

            for (auto i = children.begin(); i != children.end(); i++) {
                Gtk::TreeModel::Row r = *i;
                r[spots_.isvisible] = !selVisibility;
                updateControlSpotCurve(r);
            }

            // Raise event
            visibilityChanged_ = true;
            eventType = SpotAllVisibilityChanged;

            if (!selVisibility) {
                listener->panelChanged(EvLocallabSpotVisibility, M("TP_LOCALLAB_EV_VIS_ALL"));
            } else {
                listener->panelChanged(EvLocallabSpotVisibility, M("TP_LOCALLAB_EV_NVIS_ALL"));
            }

            return true;
        } else { // Click case: only selected spot is shown/hidden
            // Update visibility for selected spot only
            row[spots_.isvisible] = !row[spots_.isvisible];
            updateControlSpotCurve(row);

            // Raise event
            visibilityChanged_ = true;
            const int id = getSelectedSpot();

            if (row[spots_.isvisible]) {
                listener->panelChanged(EvLocallabSpotVisibility, M("TP_LOCALLAB_EV_VIS") + " ID#" + std::to_string(id));
            } else {
                listener->panelChanged(EvLocallabSpotVisibility, M("TP_LOCALLAB_EV_NVIS") + " ID#" + std::to_string(id));
            }

            return true;
        }
    }

    return false;
}

bool ControlSpotPanel::blockTreeviewSearch(GdkEventKey* event)
{
    // printf("blockTreeviewSearch\n");

    if (event->state & Gdk::CONTROL_MASK) { // Ctrl
        if (event->keyval == GDK_KEY_f || event->keyval == GDK_KEY_F) {
            // No action is performed to avoid activating treeview search
            return true;
        }
    }

    // Otherwise key action is transfered to treeview widget
    return false;
}

void ControlSpotPanel::load_ControlSpot_param()
{
    // printf("load_ControlSpot_param\n");

    // Get selected control spot
    const auto s = treeview_->get_selection();

    if (!s->count_selected_rows()) {
        return;
    }

    const auto iter = s->get_selected();
    const Gtk::TreeModel::Row row = *iter;

    // Load param in selected control spot
    shape_->set_active(row[spots_.shape]);
    spotMethod_->set_active(row[spots_.spotMethod]);
    sensiexclu_->setValue((double)row[spots_.sensiexclu]);
    structexclu_->setValue((double)row[spots_.structexclu]);
    struc_->setValue((double)row[spots_.struc]);
    shapeMethod_->set_active(row[spots_.shapeMethod]);
    locX_->setValue((double)row[spots_.locX]);
    locXL_->setValue((double)row[spots_.locXL]);
    locY_->setValue((double)row[spots_.locY]);
    locYT_->setValue((double)row[spots_.locYT]);
    centerX_->setValue((double)row[spots_.centerX]);
    centerY_->setValue((double)row[spots_.centerY]);
    circrad_->setValue((double)row[spots_.circrad]);
    qualityMethod_->set_active(row[spots_.qualityMethod]);
    transit_->setValue((double)row[spots_.transit]);
    thresh_->setValue((double)row[spots_.thresh]);
    iter_->setValue((double)row[spots_.iter]);
    balan_->setValue((double)row[spots_.balan]);
    transitweak_->setValue((double)row[spots_.transitweak]);
    avoid_->set_active(row[spots_.avoid]);
}

void ControlSpotPanel::controlspotChanged()
{
    // printf("controlspotChanged\n");

    if (!listener) {
        return;
    }

    // Raise event
    selSpotChanged_ = true;
    eventType = SpotSelection;
    const int selId = getSelectedSpot();
    listener->panelChanged(EvLocallabSpotSelected, "ID#" + std::to_string(selId));
}

void ControlSpotPanel::shapeChanged()
{
    // printf("shapeChanged\n");

    // Get selected control spot
    const auto s = treeview_->get_selection();

    if (!s->count_selected_rows()) {
        return;
    }

    const auto iter = s->get_selected();
    Gtk::TreeModel::Row row = *iter;

    row[spots_.shape] = shape_->get_active_row_number();
    updateControlSpotCurve(row);

    // Raise event
    if (listener) {
        listener->panelChanged(EvLocallabSpotShape, shape_->get_active_text());
    }
}

void ControlSpotPanel::spotMethodChanged()
{
    // printf("spotMethodChanged\n");

    // Get selected control spot
    const auto s = treeview_->get_selection();

    if (!s->count_selected_rows()) {
        return;
    }

    const auto iter = s->get_selected();
    Gtk::TreeModel::Row row = *iter;

    row[spots_.spotMethod] = spotMethod_->get_active_row_number();

    // Update Control Spot GUI according to spotMethod_ combobox state (to be compliant with updateParamVisibility function)
    if (multiImage && spotMethod_->get_active_text() == M("GENERAL_UNCHANGED")) {
        excluFrame->show();
    } else if (spotMethod_->get_active_row_number() == 0) { // Normal case
        excluFrame->hide();
    } else { // Excluding case
        excluFrame->show();
    }

    // Raise event
    if (listener) {
        listener->panelChanged(EvLocallabSpotSpotMethod, spotMethod_->get_active_text());
    }
}

void ControlSpotPanel::shapeMethodChanged()
{
    // printf("shapeMethodChanged\n");

    const int method = shapeMethod_->get_active_row_number();

    // Get selected control spot
    const auto s = treeview_->get_selection();

    if (!s->count_selected_rows()) {
        return;
    }

    const auto iter = s->get_selected();
    Gtk::TreeModel::Row row = *iter;

    if (!batchMode && (method == 1 || method == 3)) { // Symmetrical cases
        disableParamlistener(true);
        locXL_->setValue(locX_->getValue());
        locYT_->setValue(locY_->getValue());
        disableParamlistener(false);

        row[spots_.shapeMethod] = shapeMethod_->get_active_row_number();
        row[spots_.locXL] = locX_->getIntValue();
        row[spots_.locYT] = locY_->getIntValue();

        updateControlSpotCurve(row);
    } else { // In batch mode, sliders are always independent
        row[spots_.shapeMethod] = shapeMethod_->get_active_row_number();
    }

    // Update Control Spot GUI according to shapeMethod_ combobox state (to be compliant with updateParamVisibility function)
    if (!batchMode) {
        if (method == 1 || method == 3) { // Symmetrical cases
            locXL_->hide();
            locYT_->hide();

            if (method == 1) { // 1 = Symmetrical (mouse)
                locX_->hide();
                locY_->hide();
                centerX_->hide();
                centerY_->hide();
            } else { // 3 = Symmetrical (mouse + sliders)
                locX_->show();
                locY_->show();
                centerX_->show();
                centerY_->show();
            }
        } else { // Independent cases
            if (method == 0) { // 0 = Independent (mouse)
                locX_->hide();
                locXL_->hide();
                locY_->hide();
                locYT_->hide();
                centerX_->hide();
                centerY_->hide();
            } else { // 2 = Independent (mouse + sliders)
                locX_->show();
                locXL_->show();
                locY_->show();
                locYT_->show();
                centerX_->show();
                centerY_->show();
            }
        }
    } else { // In batch mode, sliders are necessary shown
        locX_->show();
        locXL_->show();
        locY_->show();
        locYT_->show();
        centerX_->show();
        centerY_->show();
    }

    // Raise event
    if (listener) {
        listener->panelChanged(EvLocallabSpotShapeMethod, shapeMethod_->get_active_text());
    }
}

void ControlSpotPanel::qualityMethodChanged()
{
    // printf("qualityMethodChanged\n");

    // Get selected control spot
    const auto s = treeview_->get_selection();

    if (!s->count_selected_rows()) {
        return;
    }

    const auto iter = s->get_selected();
    Gtk::TreeModel::Row row = *iter;

    row[spots_.qualityMethod] = qualityMethod_->get_active_row_number();

    // Raise event
    if (listener) {
        listener->panelChanged(EvLocallabSpotQualityMethod, qualityMethod_->get_active_text());
    }
}

void ControlSpotPanel::updateParamVisibility()
{
    // printf("updateParamVisibility\n");

    // Update Control Spot GUI according to shapeMethod_ combobox state (to be compliant with shapeMethodChanged function)
    const int method = shapeMethod_->get_active_row_number();
    if (!batchMode) {
        if (method == 1 || method == 3) { // Symmetrical cases
            locXL_->hide();
            locYT_->hide();

            if (method == 1) { // 1 = Symmetrical (mouse)
                locX_->hide();
                locY_->hide();
                centerX_->hide();
                centerY_->hide();
            } else { // 3 = Symmetrical (mouse + sliders)
                locX_->show();
                locY_->show();
                centerX_->show();
                centerY_->show();
            }
        } else { // Independent cases
            if (method == 0) { // 0 = Independent (mouse)
                locX_->hide();
                locXL_->hide();
                locY_->hide();
                locYT_->hide();
                centerX_->hide();
                centerY_->hide();
            } else { // 2 = Independent (mouse + sliders)
                locX_->show();
                locXL_->show();
                locY_->show();
                locYT_->show();
                centerX_->show();
                centerY_->show();
            }
        }
    } else { // In batch mode, sliders are necessary shown
        locX_->show();
        locXL_->show();
        locY_->show();
        locYT_->show();
        centerX_->show();
        centerY_->show();
    }

    // Update Control Spot GUI according to spotMethod_ combobox state (to be compliant with spotMethodChanged function)
    if (multiImage && spotMethod_->get_active_text() == M("GENERAL_UNCHANGED")) {
        excluFrame->show();
    } else if (spotMethod_->get_active_row_number() == 0) { // Normal case
        excluFrame->hide();
    } else { // Excluding case
        excluFrame->show();
    }
}

void ControlSpotPanel::adjusterAutoToggled(Adjuster* a, bool newval)
{
}
void ControlSpotPanel::adjusterChanged(ThresholdAdjuster* a, double newBottom, double newTop)
{
}
void ControlSpotPanel::adjusterChanged(ThresholdAdjuster* a, double newBottomLeft, double newTopLeft, double newBottomRight, double newTopRight)
{
}
void ControlSpotPanel::adjusterChanged(ThresholdAdjuster* a, int newBottom, int newTop)
{
}
void ControlSpotPanel::adjusterChanged(ThresholdAdjuster* a, int newBottomLeft, int newTopLeft, int newBottomRight, int newTopRight)
{
}
void ControlSpotPanel::adjusterChanged2(ThresholdAdjuster* a, int newBottomL, int newTopL, int newBottomR, int newTopR)
{
}

void ControlSpotPanel::adjusterChanged(Adjuster* a, double newval)
{
    // printf("adjusterChanged\n");

    const int method = shapeMethod_->get_active_row_number();

    // Get selected control spot
    const auto s = treeview_->get_selection();

    if (!s->count_selected_rows()) {
        return;
    }

    const auto iter = s->get_selected();
    Gtk::TreeModel::Row row = *iter;

    if (a == sensiexclu_) {
        row[spots_.sensiexclu] = sensiexclu_->getIntValue();

        if (listener) {
            listener->panelChanged(EvLocallabSpotSensiexclu, sensiexclu_->getTextValue());
        }
    }

    if (a == structexclu_) {
        row[spots_.structexclu] = structexclu_->getIntValue();

        if (listener) {
            listener->panelChanged(Evlocallabstructexlu, structexclu_->getTextValue());
        }
    }
    
    if (a == struc_) {
        row[spots_.struc] = struc_->getValue();

        if (listener) {
            listener->panelChanged(EvLocallabSpotStruc, struc_->getTextValue());
        }
    }

    if (a == locX_) {
        row[spots_.locX] = locX_->getIntValue();

        if (!batchMode && (method == 1 || method == 3)) { // Symmetrical cases (in batch mode, sliders are always independent)
            disableParamlistener(true);
            locXL_->setValue(locX_->getValue());
            disableParamlistener(false);
            row[spots_.locXL] = locXL_->getIntValue();
        }

        updateControlSpotCurve(row);

        if (listener) {
            listener->panelChanged(EvLocallabSpotLocX, locX_->getTextValue());
        }
    }

    if (a == locXL_) {
        row[spots_.locXL] = locXL_->getIntValue();

        if (!batchMode && (method == 1 || method == 3)) { // Symmetrical cases (in batch mode, sliders are always independent)
            disableParamlistener(true);
            locX_->setValue(locXL_->getValue());
            disableParamlistener(false);
            row[spots_.locX] = locX_->getIntValue();
        }

        updateControlSpotCurve(row);

        if (listener) {
            listener->panelChanged(EvLocallabSpotLocXL, locXL_->getTextValue());
        }
    }

    if (a == locY_) {
        row[spots_.locY] = locY_->getIntValue();

        if (!batchMode && (method == 1 || method == 3)) { // Symmetrical cases (in batch mode, sliders are always independent)
            disableParamlistener(true);
            locYT_->setValue(locY_->getValue());
            disableParamlistener(false);
            row[spots_.locYT] = locYT_->getIntValue();
        }

        updateControlSpotCurve(row);

        if (listener) {
            listener->panelChanged(EvLocallabSpotLocY, locY_->getTextValue());
        }
    }

    if (a == locYT_) {
        row[spots_.locYT] = locYT_->getIntValue();

        if (!batchMode && (method == 1 || method == 3)) { // Symmetrical cases (in batch mode, sliders are always independent)
            disableParamlistener(true);
            locY_->setValue(locYT_->getValue());
            disableParamlistener(false);
            row[spots_.locY] = locY_->getIntValue();
        }

        updateControlSpotCurve(row);

        if (listener) {
            listener->panelChanged(EvLocallabSpotLocYT, locYT_->getTextValue());
        }
    }

    if (a == centerX_ || a == centerY_) {
        row[spots_.centerX] = centerX_->getIntValue();
        row[spots_.centerY] = centerY_->getIntValue();

        updateControlSpotCurve(row);

        if (listener) {
            listener->panelChanged(EvLocallabSpotCenter, "X=" + centerX_->getTextValue() + ", Y=" + centerY_->getTextValue());
        }
    }

    if (a == circrad_) {
        row[spots_.circrad] = circrad_->getIntValue();

        updateControlSpotCurve(row);

        if (listener) {
            listener->panelChanged(EvLocallabSpotCircrad, circrad_->getTextValue());
        }
    }

    if (a == transit_) {
        row[spots_.transit] = transit_->getIntValue();

        if (listener) {
            listener->panelChanged(EvLocallabSpotTransit, transit_->getTextValue());
        }
    }


    if (a == thresh_) {
        row[spots_.thresh] = thresh_->getValue();

        if (listener) {
            listener->panelChanged(EvLocallabSpotThresh, thresh_->getTextValue());
        }
    }

    if (a == iter_) {
        row[spots_.iter] = iter_->getValue();

        if (listener) {
            listener->panelChanged(EvLocallabSpotIter, iter_->getTextValue());
        }
    }

    if (a == balan_) {
        row[spots_.balan] = balan_->getValue();

        if (listener) {
            listener->panelChanged(EvLocallabSpotbalan, balan_->getTextValue());
        }
    }

    if (a == transitweak_) {
        row[spots_.transitweak] = transitweak_->getValue();

        if (listener) {
            listener->panelChanged(EvLocallabSpotTransitweak, transitweak_->getTextValue());
        }
    }

}

void ControlSpotPanel::avoidChanged()
{
    // printf("avoidChanged\n");

    // Get selected control spot
    const auto s = treeview_->get_selection();

    if (!s->count_selected_rows()) {
        return;
    }

    const auto iter = s->get_selected();
    Gtk::TreeModel::Row row = *iter;

    if (multiImage) {
        if (avoid_->get_inconsistent()) {
            avoid_->set_inconsistent(false);
            avoidConn_.block(true);
            avoid_->set_active(false);
            avoidConn_.block(false);
        }
    }

    row[spots_.avoid] = avoid_->get_active();

    // Raise event
    if (listener) {
        if (avoid_->get_active()) {
            listener->panelChanged(Evlocallabavoid, M("GENERAL_ENABLED"));
        } else {
            listener->panelChanged(Evlocallabavoid, M("GENERAL_DISABLED"));
        }
    }
}

void ControlSpotPanel::disableParamlistener(bool cond)
{
    // printf("disableParamlistener: %d\n", cond);

    treeviewconn_.block(cond);
    buttonaddconn_.block(cond);
    buttondeleteconn_.block(cond);
    buttonduplicateconn_.block(cond);
    buttonrenameconn_.block(cond);
    buttonvisibilityconn_.block(cond);
    shapeconn_.block(cond);
    spotMethodconn_.block(cond);
    sensiexclu_->block(cond);
    structexclu_->block(cond);
    struc_->block(cond);
    shapeMethodconn_.block(cond);
    locX_->block(cond);
    locXL_->block(cond);
    locY_->block(cond);
    locYT_->block(cond);
    centerX_->block(cond);
    centerY_->block(cond);
    circrad_->block(cond);
    qualityMethodconn_.block(cond);
    transit_->block(cond);
    thresh_->block(cond);
    iter_->block(cond);
    balan_->block(cond);
    transitweak_->block(cond);
    avoidConn_.block(cond);
}

void ControlSpotPanel::setParamEditable(bool cond)
{
    // printf("setParamEditable: %d\n", cond);

    shape_->set_sensitive(cond);
    spotMethod_->set_sensitive(cond);
    sensiexclu_->set_sensitive(cond);
    structexclu_->set_sensitive(cond);
    struc_->set_sensitive(cond);
    shapeMethod_->set_sensitive(cond);
    locX_->set_sensitive(cond);
    locXL_->set_sensitive(cond);
    locY_->set_sensitive(cond);
    locYT_->set_sensitive(cond);
    centerX_->set_sensitive(cond);
    centerY_->set_sensitive(cond);
    circrad_->set_sensitive(cond);
    qualityMethod_->set_sensitive(cond);
    transit_->set_sensitive(cond);
    thresh_->set_sensitive(cond);
    iter_->set_sensitive(cond);
    balan_->set_sensitive(cond);
    transitweak_->set_sensitive(cond);
    avoid_->set_sensitive(cond);
}

void ControlSpotPanel::addControlSpotCurve(Gtk::TreeModel::Row& row)
{
    // printf("addControlSpotCurve\n");

    if (row[spots_.curveid] > 0) { // Row has already an associated curve
        return;
    }

    // Creation of visibleGeometry
    Circle* cirX;
    cirX = new Circle();
    cirX->radius = 4.;
    cirX->filled = true;
    cirX->datum = Geometry::IMAGE;
    Circle* cirXL;
    cirXL = new Circle();
    cirXL->radius = 4.;
    cirXL->filled = true;
    cirXL->datum = Geometry::IMAGE;
    Circle* cirY;
    cirY = new Circle();
    cirY->radius = 4.;
    cirY->filled = true;
    cirY->datum = Geometry::IMAGE;
    Circle* cirYT;
    cirYT = new Circle();
    cirYT->radius = 4.;
    cirYT->filled = true;
    cirYT->datum = Geometry::IMAGE;
    Circle* centerCircle;
    centerCircle = new Circle();
    centerCircle->datum = Geometry::IMAGE;
    centerCircle->radiusInImageSpace = true;
    Ellipse* shape_ellipse;
    shape_ellipse = new Ellipse();
    shape_ellipse->datum = Geometry::IMAGE;
    shape_ellipse->radiusInImageSpace = true;
    Rectangle* shape_rectangle;
    shape_rectangle = new Rectangle();
    shape_rectangle->datum = Geometry::IMAGE;
    EditSubscriber::visibleGeometry.push_back(centerCircle); // (curveid - 1) * 7
    EditSubscriber::visibleGeometry.push_back(shape_ellipse); // (curveid - 1) * 7 + 1
    EditSubscriber::visibleGeometry.push_back(shape_rectangle); // (curveid - 1) * 7 + 2
    EditSubscriber::visibleGeometry.push_back(cirX); // (curveid - 1) * 7 + 3
    EditSubscriber::visibleGeometry.push_back(cirXL); // (curveid - 1) * 7 + 4
    EditSubscriber::visibleGeometry.push_back(cirY); // (curveid - 1) * 7 + 5
    EditSubscriber::visibleGeometry.push_back(cirYT); // (curveid - 1) * 7 + 6

    // Creation of mouseOverGeometry
    cirX = new Circle();
    cirX->radius = 4.;
    cirX->filled = true;
    cirX->datum = Geometry::IMAGE;
    cirXL = new Circle();
    cirXL->radius = 4.;
    cirXL->filled = true;
    cirXL->datum = Geometry::IMAGE;
    cirY = new Circle();
    cirY->radius = 4.;
    cirY->filled = true;
    cirY->datum = Geometry::IMAGE;
    cirYT = new Circle();
    cirYT->radius = 4.;
    cirYT->filled = true;
    cirYT->datum = Geometry::IMAGE;
    centerCircle = new Circle();
    centerCircle->filled = true;
    centerCircle->datum = Geometry::IMAGE;
    centerCircle->radiusInImageSpace = true;
    shape_ellipse = new Ellipse();
    shape_ellipse->datum = Geometry::IMAGE;
    shape_ellipse->radiusInImageSpace = true;
    shape_rectangle = new Rectangle();
    shape_rectangle->datum = Geometry::IMAGE;
    EditSubscriber::mouseOverGeometry.push_back(centerCircle);  // (curveid - 1) * 7
    EditSubscriber::mouseOverGeometry.push_back(shape_ellipse);  // (curveid - 1) * 7 + 1
    EditSubscriber::mouseOverGeometry.push_back(shape_rectangle);  // (curveid - 1) * 7 + 2
    EditSubscriber::mouseOverGeometry.push_back(cirX);  // (curveid - 1) * 7 + 3
    EditSubscriber::mouseOverGeometry.push_back(cirXL);  // (curveid - 1) * 7 + 4
    EditSubscriber::mouseOverGeometry.push_back(cirY);  // (curveid - 1) * 7 + 5
    EditSubscriber::mouseOverGeometry.push_back(cirYT);  // (curveid - 1) * 7 + 6

    row[spots_.curveid] = EditSubscriber::visibleGeometry.size() / 7;
}

void ControlSpotPanel::updateControlSpotCurve(const Gtk::TreeModel::Row& row)
{
    const int curveid_ = row[spots_.curveid];
    EditDataProvider* const dataProvider = getEditProvider();

    // printf("updateControlSpotCurve: %d\n", curveid_);

    if (curveid_ == 0 || !dataProvider) { // Row has no associated curve or there is no EditProvider
        return;
    }

    int imW = 0;
    int imH = 0;
    dataProvider->getImageSize(imW, imH);

    if (!imW || !imH) { // No image loaded
        return;
    }

    const int centerX_ = row[spots_.centerX];
    const int centerY_ = row[spots_.centerY];
    const int circrad_ = row[spots_.circrad];
    const int locX_ = row[spots_.locX];
    const int locXL_ = row[spots_.locXL];
    const int locY_ = row[spots_.locY];
    const int locYT_ = row[spots_.locYT];
    const int shape_ = row[spots_.shape];
    const bool isvisible_ = row[spots_.isvisible];

    const int decayX = (double)locX_ * (double)imW / 2000.;
    const int decayXL = (double)locXL_ * (double)imW / 2000.;
    const int decayY = (double)locY_ * (double)imH / 2000.;
    const int decayYT = (double)locYT_ * (double)imH / 2000.;
    const rtengine::Coord origin((double)imW / 2. + (double)centerX_ * (double)imW / 2000., (double)imH / 2. + (double)centerY_ * (double)imH / 2000.);

    const auto updateSelectionCircle = [&](Geometry * geometry, const int offsetX, const int offsetY) {
        const auto cir = static_cast<Circle*>(geometry);
        cir->center.x = origin.x + offsetX;
        cir->center.y = origin.y + offsetY;
    };

    const auto updateCenterCircle = [&](Geometry * geometry) {
        const auto circle = static_cast<Circle*>(geometry);
        circle->center = origin;
        circle->radius = circrad_;
    };

    const auto updateEllipse = [&](Geometry * geometry) {
        const auto ellipse = static_cast<Ellipse*>(geometry);
        ellipse->center = origin;
        ellipse->radX = decayX;
        ellipse->radXL = decayXL;
        ellipse->radY = decayY;
        ellipse->radYT = decayYT;
    };

    const auto updateRectangle = [&](Geometry * geometry) {
        const auto rectangle = static_cast<Rectangle*>(geometry);
        rectangle->bottomRight.x = origin.x + decayX;
        rectangle->bottomRight.y = origin.y + decayY;
        rectangle->topLeft.x = origin.x - decayXL;
        rectangle->topLeft.y = origin.y - decayYT;
    };

    updateCenterCircle(visibleGeometry.at((curveid_ - 1) * 7));
    updateCenterCircle(mouseOverGeometry.at((curveid_ - 1) * 7));

    updateEllipse(visibleGeometry.at((curveid_ - 1) * 7 + 1));
    updateEllipse(mouseOverGeometry.at((curveid_ - 1) * 7 + 1));

    updateRectangle(visibleGeometry.at((curveid_ - 1) * 7 + 2));
    updateRectangle(mouseOverGeometry.at((curveid_ - 1) * 7 + 2));

    updateSelectionCircle(visibleGeometry.at((curveid_ - 1) * 7 + 3), decayX, 0.);
    updateSelectionCircle(mouseOverGeometry.at((curveid_ - 1) * 7 + 3), decayX, 0.);

    updateSelectionCircle(visibleGeometry.at((curveid_ - 1) * 7 + 4), -decayXL, 0.);
    updateSelectionCircle(mouseOverGeometry.at((curveid_ - 1) * 7 + 4), -decayXL, 0.);

    updateSelectionCircle(visibleGeometry.at((curveid_ - 1) * 7 + 5), 0., decayY);
    updateSelectionCircle(mouseOverGeometry.at((curveid_ - 1) * 7 + 5), 0., decayY);

    updateSelectionCircle(visibleGeometry.at((curveid_ - 1) * 7 + 6), 0., -decayYT);
    updateSelectionCircle(mouseOverGeometry.at((curveid_ - 1) * 7 + 6), 0., -decayYT);

    // Update Arcellipse/Rectangle visibility according to shape and visibility
    if (isvisible_) {
        EditSubscriber::visibleGeometry.at((curveid_ - 1) * 7)->setActive(true); // centerCircle
        EditSubscriber::visibleGeometry.at((curveid_ - 1) * 7 + 3)->setActive(true); // cirX
        EditSubscriber::visibleGeometry.at((curveid_ - 1) * 7 + 4)->setActive(true); // cirXL
        EditSubscriber::visibleGeometry.at((curveid_ - 1) * 7 + 5)->setActive(true); // cirY
        EditSubscriber::visibleGeometry.at((curveid_ - 1) * 7 + 6)->setActive(true); // cirYT

        EditSubscriber::mouseOverGeometry.at((curveid_ - 1) * 7)->setActive(true); // centerCircle
        EditSubscriber::mouseOverGeometry.at((curveid_ - 1) * 7 + 3)->setActive(true); // cirX
        EditSubscriber::mouseOverGeometry.at((curveid_ - 1) * 7 + 4)->setActive(true); // cirXL
        EditSubscriber::mouseOverGeometry.at((curveid_ - 1) * 7 + 5)->setActive(true); // cirY
        EditSubscriber::mouseOverGeometry.at((curveid_ - 1) * 7 + 6)->setActive(true); // cirYT

        if (shape_ == 0) { // 0 = Ellipse
            EditSubscriber::visibleGeometry.at((curveid_ - 1) * 7 + 1)->setActive(true); // shape_ellipse
            EditSubscriber::visibleGeometry.at((curveid_ - 1) * 7 + 2)->setActive(false); // shape_rectangle

            EditSubscriber::mouseOverGeometry.at((curveid_ - 1) * 7 + 1)->setActive(true); // shape_ellipse
            EditSubscriber::mouseOverGeometry.at((curveid_ - 1) * 7 + 2)->setActive(false); // shape_rectangle
        } else { // 1 = Rectangle
            EditSubscriber::visibleGeometry.at((curveid_ - 1) * 7 + 1)->setActive(false); // shape_ellipse
            EditSubscriber::visibleGeometry.at((curveid_ - 1) * 7 + 2)->setActive(true); // shape_rectangle

            EditSubscriber::mouseOverGeometry.at((curveid_ - 1) * 7 + 1)->setActive(false); // shape_ellipse
            EditSubscriber::mouseOverGeometry.at((curveid_ - 1) * 7 + 2)->setActive(true); // shape_rectangle
        }
    } else {
        EditSubscriber::visibleGeometry.at((curveid_ - 1) * 7)->setActive(false); // centerCircle
        EditSubscriber::visibleGeometry.at((curveid_ - 1) * 7 + 1)->setActive(false); // shape_ellipse
        EditSubscriber::visibleGeometry.at((curveid_ - 1) * 7 + 2)->setActive(false); // shape_rectangle
        EditSubscriber::visibleGeometry.at((curveid_ - 1) * 7 + 3)->setActive(false); // cirX
        EditSubscriber::visibleGeometry.at((curveid_ - 1) * 7 + 4)->setActive(false); // cirXL
        EditSubscriber::visibleGeometry.at((curveid_ - 1) * 7 + 5)->setActive(false); // cirY
        EditSubscriber::visibleGeometry.at((curveid_ - 1) * 7 + 6)->setActive(false); // cirYT

        EditSubscriber::mouseOverGeometry.at((curveid_ - 1) * 7)->setActive(false); // centerCircle
        EditSubscriber::mouseOverGeometry.at((curveid_ - 1) * 7 + 1)->setActive(false); // shape_ellipse
        EditSubscriber::mouseOverGeometry.at((curveid_ - 1) * 7 + 2)->setActive(false); // shape_rectangle
        EditSubscriber::mouseOverGeometry.at((curveid_ - 1) * 7 + 3)->setActive(false); // cirX
        EditSubscriber::mouseOverGeometry.at((curveid_ - 1) * 7 + 4)->setActive(false); // cirXL
        EditSubscriber::mouseOverGeometry.at((curveid_ - 1) * 7 + 5)->setActive(false); // cirY
        EditSubscriber::mouseOverGeometry.at((curveid_ - 1) * 7 + 6)->setActive(false); // cirYT
    }
}

void ControlSpotPanel::deleteControlSpotCurve(Gtk::TreeModel::Row& row)
{
    const int curveid_ = row[spots_.curveid];

    // printf("deleteControlSpotCurve: %d\n", curveid_);

    if (curveid_ == 0) { // Row has no associated curve
        return;
    }

    // visibleGeometry
    for (int i = 6; i >= 0; i--) {
        delete *(EditSubscriber::visibleGeometry.begin() + (curveid_ - 1) * 7 + i);
        EditSubscriber::visibleGeometry.erase(EditSubscriber::visibleGeometry.begin() + (curveid_ - 1) * 7 + i);
    }

    // mouseOverGeometry
    for (int i = 6; i >= 0; i--) {
        delete *(EditSubscriber::mouseOverGeometry.begin() + (curveid_ - 1) * 7 + i);
        EditSubscriber::mouseOverGeometry.erase(EditSubscriber::mouseOverGeometry.begin() + (curveid_ - 1) * 7 + i);
    }

    row[spots_.curveid] = 0; // Reset associated curve id

    // Reordering curve id
    const Gtk::TreeModel::Children children = treemodel_->children();

    for (auto iter = children.begin(); iter != children.end(); iter++) {
        Gtk::TreeModel::Row r = *iter;

        if (r[spots_.curveid] > curveid_) {
            r[spots_.curveid] = r[spots_.curveid] - 1;
        }
    }
}

void ControlSpotPanel::updateCurveOpacity(const Gtk::TreeModel::Row& selectedRow)
{
    const int curveid_ = selectedRow[spots_.curveid];

    // printf("updateCurveOpacity: %d\n", curveid_);

    if (curveid_ == 0) { // Row has no associated curve
        return;
    }

    for (int it_ = 0; it_ < (int) EditSubscriber::visibleGeometry.size(); it_++) {
        if ((it_ < ((curveid_ - 1) * 7)) || (it_ > ((curveid_ - 1) * 7) + 6)) { // it_ does not belong to selected curve
            EditSubscriber::visibleGeometry.at(it_)->opacity = 25.;
        } else {
            EditSubscriber::visibleGeometry.at(it_)->opacity = 75.;
        }
    }
}

CursorShape ControlSpotPanel::getCursor(int objectID) const
{
    // printf("Object ID: %d\n", objectID);

    // When there is no control spot (i.e. no selected row), objectID can unexpectedly be different from -1 and produced not desired behavior
    const auto s = treeview_->get_selection();
    if (!s->count_selected_rows()) {
         return CSHandOpen;
     }

    const int rem_ = objectID % 7;

    switch (rem_) {
        case (0): // centerCircle: (curveid_ - 1) * 7
            return CSMove2D;

        case (1): // shape_ellipse: (curveid_ - 1) * 7 + 1
            return CSMove2D;

        case (2): // shape_rectangle: (curveid_ - 1) * 7 + 2
            return CSMove2D;

        case (3): // cirX: (curveid_ - 1) * 7 + 3
            return CSMove1DH;

        case (4): // cirXL: (curveid_ - 1) * 7 + 4
            return CSMove1DH;

        case (5): // cirY: (curveid_ - 1) * 7 + 5
            return CSMove1DV;

        case (6): // cirYT: (curveid_ - 1) * 7 + 6
            return CSMove1DV;

        default:
            return CSHandOpen;
    }
}

bool ControlSpotPanel::mouseOver(int modifierKey)
{
    EditDataProvider* editProvider_ = getEditProvider();
    const auto s = treeview_->get_selection();

    if (!editProvider_ || !s->count_selected_rows()) { // When there is no control spot (i.e. no selected row), objectID can unexpectedly be different from -1 and produced not desired behavior
        return false;
    }

    // Get selected row
    const auto selIter = s->get_selected();
    const Gtk::TreeModel::Row selRow = *selIter;

    const int object_ = editProvider_->object;

    if (object_ != lastObject_) {
        if (object_ == -1) {
            // Reset mouseOver preview for visibleGeometry
            for (size_t it_ = 0; it_ < EditSubscriber::visibleGeometry.size(); it_++) {
                EditSubscriber::visibleGeometry.at(it_)->state = Geometry::NORMAL;
            }

            // Reset mouseOver preview for TreeView
            const Gtk::TreeModel::Children children = treemodel_->children();

            for (auto iter = children.begin(); iter != children.end(); iter++) {
                Gtk::TreeModel::Row row = *iter;
                row[spots_.mouseover] = false;
            }

            // Actualize lastObject_
            lastObject_ = object_;
            return false;
        }

        const int curveId_ = object_ / 7 + 1;
        const int rem = object_ % 7;

        // Manage mouseOver preview for TreeView
        const Gtk::TreeModel::Children children = treemodel_->children();

        for (auto iter = children.begin(); iter != children.end(); iter++) {
            Gtk::TreeModel::Row row = *iter;
            if (row[spots_.curveid] == curveId_ && *row != *selRow) {
                row[spots_.mouseover] = true;
            } else {
                row[spots_.mouseover] = false;
            }
        }

        for (int it_ = 0; it_ < (int) EditSubscriber::visibleGeometry.size(); it_++) {
            if ((it_ < ((curveId_ - 1) * 7)) || (it_ > ((curveId_ - 1) * 7) + 6)) { // it_ does not belong to cursor pointed curve
                EditSubscriber::visibleGeometry.at(it_)->state = Geometry::NORMAL;
            }
        }

        const int method = shapeMethod_->get_active_row_number();

        // Circle, Arcellipses and Rectangle
        if (rem >= 0 && rem < 3) {
            EditSubscriber::visibleGeometry.at((curveId_ - 1) * 7)->state = Geometry::PRELIGHT;
            EditSubscriber::visibleGeometry.at((curveId_ - 1) * 7 + 1)->state = Geometry::PRELIGHT;
            EditSubscriber::visibleGeometry.at((curveId_ - 1) * 7 + 2)->state = Geometry::PRELIGHT;
            EditSubscriber::visibleGeometry.at((curveId_ - 1) * 7 + 3)->state = Geometry::PRELIGHT;
            EditSubscriber::visibleGeometry.at((curveId_ - 1) * 7 + 4)->state = Geometry::PRELIGHT;
            EditSubscriber::visibleGeometry.at((curveId_ - 1) * 7 + 5)->state = Geometry::PRELIGHT;
            EditSubscriber::visibleGeometry.at((curveId_ - 1) * 7 + 6)->state = Geometry::PRELIGHT;
        } else {
            EditSubscriber::visibleGeometry.at((curveId_ - 1) * 7)->state = Geometry::NORMAL;
            EditSubscriber::visibleGeometry.at((curveId_ - 1) * 7 + 2)->state = Geometry::NORMAL;
            EditSubscriber::visibleGeometry.at((curveId_ - 1) * 7 + 3)->state = Geometry::NORMAL;
            EditSubscriber::visibleGeometry.at((curveId_ - 1) * 7 + 4)->state = Geometry::NORMAL;
            EditSubscriber::visibleGeometry.at((curveId_ - 1) * 7 + 4)->state = Geometry::NORMAL;
            EditSubscriber::visibleGeometry.at((curveId_ - 1) * 7 + 5)->state = Geometry::NORMAL;
            EditSubscriber::visibleGeometry.at((curveId_ - 1) * 7 + 6)->state = Geometry::NORMAL;
        }

        // cirX
        if (rem == 3) {
            EditSubscriber::visibleGeometry.at((curveId_ - 1) * 7 + 3)->state = Geometry::PRELIGHT;

            if (method == 1 || method == 3) { // Symmetrical cases
                EditSubscriber::visibleGeometry.at((curveId_ - 1) * 7 + 4)->state = Geometry::PRELIGHT;
            }
        }

        // cirXL
        if (rem == 4) {
            EditSubscriber::visibleGeometry.at((curveId_ - 1) * 7 + 4)->state = Geometry::PRELIGHT;

            if (method == 1 || method == 3) { // Symmetrical cases
                EditSubscriber::visibleGeometry.at((curveId_ - 1) * 7 + 3)->state = Geometry::PRELIGHT;
            }
        }

        // cirY
        if (rem == 5) {
            EditSubscriber::visibleGeometry.at((curveId_ - 1) * 7 + 5)->state = Geometry::PRELIGHT;

            if (method == 1 || method == 3) { // Symmetrical cases
                EditSubscriber::visibleGeometry.at((curveId_ - 1) * 7 + 6)->state = Geometry::PRELIGHT;
            }
        }

        // cirYT
        if (rem == 6) {
            EditSubscriber::visibleGeometry.at((curveId_ - 1) * 7 + 6)->state = Geometry::PRELIGHT;

            if (method == 1 || method == 3) { // Symmetrical cases
                EditSubscriber::visibleGeometry.at((curveId_ - 1) * 7 + 5)->state = Geometry::PRELIGHT;
            }
        }

        lastObject_ = object_;
        return true;
    }

    return false;
}

bool ControlSpotPanel::button1Pressed(int modifierKey)
{
    // printf("button1Pressed\n");

    EditDataProvider *provider = getEditProvider();
    const auto s = treeview_->get_selection();

    if (!provider || lastObject_ == -1 || !s->count_selected_rows()) { // When there is no control spot (i.e. no selected row), objectID can unexpectedly be different from -1 and produced not desired behavior
        return false;
    }

    // Select associated control spot
    const int curveId_ = lastObject_ / 7 + 1;
    Gtk::TreeModel::Children children = treemodel_->children();

    for (auto iter = children.begin(); iter != children.end(); iter++) {
        const Gtk::TreeModel::Row r = *iter;

        if (r[spots_.curveid] == curveId_) {
            treeview_->set_cursor(treemodel_->get_path(r));
            break;
        }
    }

    lastCoord_.set(provider->posImage.x + provider->deltaImage.x, provider->posImage.y + provider->deltaImage.y);
    EditSubscriber::action = EditSubscriber::Action::DRAGGING;    
    return true;
}

bool ControlSpotPanel::button1Released()
{
    // printf("button1Released\n");
    EditSubscriber::action = EditSubscriber::Action::NONE;
    return true;
}

bool ControlSpotPanel::drag1(int modifierKey)
{
    // printf("drag1\n");

    EditDataProvider *provider = getEditProvider();
    const auto s = treeview_->get_selection();

    if (!provider || lastObject_ == -1 || !s->count_selected_rows()) { // When there is no control spot (i.e. no selected row), objectID can unexpectedly be different from -1 and produced not desired behavior
        return false;
    }

    const auto iter = s->get_selected();
    Gtk::TreeModel::Row row = *iter;

    int imW, imH;
    provider->getImageSize(imW, imH);
    const int rem = lastObject_ % 7;
    const int method = shapeMethod_->get_active_row_number();
    Coord newCoord = Coord(provider->posImage.x + provider->deltaImage.x, provider->posImage.y + provider->deltaImage.y);

    // Circle, Ellipses and Rectangle
    if (rem >= 0 && rem < 3) {
        double deltaX = (double (newCoord.x) - double (lastCoord_.x)) * 2000. / double (imW);
        double deltaY = (double (newCoord.y) - double (lastCoord_.y)) * 2000. / double (imH);
        centerX_->setValue(centerX_->getValue() + deltaX);
        centerY_->setValue(centerY_->getValue() + deltaY);
        row[spots_.centerX] = centerX_->getIntValue();
        row[spots_.centerY] = centerY_->getIntValue();

        updateControlSpotCurve(row);

        if (listener) {
            listener->panelChanged(EvLocallabSpotCenter, "X=" + centerX_->getTextValue() + ", Y=" + centerY_->getTextValue());
        }
    }

    // cirX
    if (rem == 3) {
        double deltaX = (double (newCoord.x) - double (lastCoord_.x)) * 2000. / double (imW);
        locX_->setValue(locX_->getValue() + deltaX);
        row[spots_.locX] = locX_->getIntValue();

        if (method == 1 || method == 3) { // Symmetrical cases
            disableParamlistener(true);
            locXL_->setValue(locX_->getValue());
            disableParamlistener(false);
            row[spots_.locXL] = locXL_->getIntValue();
        }

        updateControlSpotCurve(row);

        if (listener) {
            listener->panelChanged(EvLocallabSpotLocX, locX_->getTextValue());
        }
    }

    // cirXL
    if (rem == 4) {
        double deltaXL = (double (lastCoord_.x) - double (newCoord.x)) * 2000. / double (imW);
        locXL_->setValue(locXL_->getValue() + deltaXL);
        row[spots_.locXL] = locXL_->getIntValue();

        if (method == 1 || method == 3) { // Symmetrical cases
            disableParamlistener(true);
            locX_->setValue(locXL_->getValue());
            disableParamlistener(false);
            row[spots_.locX] = locX_->getIntValue();
        }

        updateControlSpotCurve(row);

        if (listener) {
            listener->panelChanged(EvLocallabSpotLocXL, locXL_->getTextValue());
        }
    }

    // cirY
    if (rem == 5) {
        double deltaY = (double (newCoord.y) - double (lastCoord_.y)) * 2000. / double (imH);
        locY_->setValue(locY_->getValue() + deltaY);
        row[spots_.locY] = locY_->getIntValue();

        if (method == 1 || method == 3) { // Symmetrical cases
            disableParamlistener(true);
            locYT_->setValue(locY_->getValue());
            disableParamlistener(false);
            row[spots_.locYT] = locYT_->getIntValue();
        }

        updateControlSpotCurve(row);

        if (listener) {
            listener->panelChanged(EvLocallabSpotLocY, locY_->getTextValue());
        }
    }

    // cirYT
    if (rem == 6) {
        double deltaYT = (double (lastCoord_.y) - double (newCoord.y)) * 2000. / double (imH);
        locYT_->setValue(locYT_->getValue() + deltaYT);
        row[spots_.locYT] = locYT_->getIntValue();

        if (method == 1 || method == 3) { // Symmetrical cases
            disableParamlistener(true);
            locY_->setValue(locYT_->getValue());
            disableParamlistener(false);
            row[spots_.locY] = locY_->getIntValue();
        }

        updateControlSpotCurve(row);

        if (listener) {
            listener->panelChanged(EvLocallabSpotLocYT, locYT_->getTextValue());
        }
    }

    lastCoord_.set(newCoord.x, newCoord.y);
    return true;
}

int ControlSpotPanel::getEventType()
{
    const int tmp = eventType;
    eventType = None; // Re-initialization at "None" if event type gotten
    return tmp;
}

ControlSpotPanel::SpotRow* ControlSpotPanel::getSpot(const int id)
{
    // printf("getSpot: %d\n", id);

    MyMutex::MyLock lock(mTreeview);

    SpotRow* r = new SpotRow();

    const Gtk::TreeModel::Children children = treemodel_->children();

    for (auto iter = children.begin(); iter != children.end(); iter++) {
        const Gtk::TreeModel::Row row = *iter;

        if (row[spots_.id] == id) {
            r->id = row[spots_.id];
            r->name = row[spots_.name];
            r->isvisible = row[spots_.isvisible];
            r->shape = row[spots_.shape];
            r->spotMethod = row[spots_.spotMethod];
            r->sensiexclu = row[spots_.sensiexclu];
            r->structexclu = row[spots_.structexclu];
            r->struc = row[spots_.struc];
            r->shapeMethod = row[spots_.shapeMethod];
            r->locX = row[spots_.locX];
            r->locXL = row[spots_.locXL];
            r->locY = row[spots_.locY];
            r->locYT = row[spots_.locYT];
            r->centerX = row[spots_.centerX];
            r->centerY = row[spots_.centerY];
            r->circrad = row[spots_.circrad];
            r->qualityMethod = row[spots_.qualityMethod];
            r->transit = row[spots_.transit];
            r->thresh = row[spots_.thresh];
            r->iter = row[spots_.iter];
            r->balan = row[spots_.balan];
            r->transitweak = row[spots_.transitweak];
            r->avoid = row[spots_.avoid];

            return r;
        }
    }

    return nullptr;
}

std::vector<int>* ControlSpotPanel::getSpotIdList()
{
    MyMutex::MyLock lock(mTreeview);

    std::vector<int>* r = new std::vector<int>();

    const Gtk::TreeModel::Children children = treemodel_->children();

    for (auto iter = children.begin(); iter != children.end(); iter++) {
        const Gtk::TreeModel::Row row = *iter;
        r->push_back(row[spots_.id]);
    }

    return r;
}

int ControlSpotPanel::getSelectedSpot()
{
    // printf("getSelectedSpot\n");

    MyMutex::MyLock lock(mTreeview);

    const auto s = treeview_->get_selection();

    // Check if treeview has row, otherwise return 0
    if (!s->count_selected_rows()) {
        return 0;
    }

    const auto iter = s->get_selected();
    const Gtk::TreeModel::Row row = *iter;
    int id = row[spots_.id];

    return id;
}

bool ControlSpotPanel::setSelectedSpot(const int id)
{
    // printf("setSelectedSpot: %d\n", id);

    MyMutex::MyLock lock(mTreeview);

    const Gtk::TreeModel::Children children = treemodel_->children();

    for (auto iter = children.begin(); iter != children.end(); iter++) {
        const Gtk::TreeModel::Row row = *iter;

        if (row[spots_.id] == id) {
            disableParamlistener(true);

            treeview_->set_cursor(treemodel_->get_path(row));
            load_ControlSpot_param();
            updateParamVisibility();
            updateCurveOpacity(row);

            disableParamlistener(false);

            return true;
        }
    }

    return false;
}

int ControlSpotPanel::getNewId()
{
    MyMutex::MyLock lock(mTreeview);

    // Looking for maximum used id
    int max_row_id = 0;
    const Gtk::TreeModel::Children children = treemodel_->children();

    for (auto iter = children.begin(); iter != children.end(); iter++) {
        const Gtk::TreeModel::Row row = *iter;
        const int iter_id = row[spots_.id];
        max_row_id = std::max(max_row_id, iter_id);
    }

    max_row_id++;

    return max_row_id;
}


void ControlSpotPanel::addControlSpot(SpotRow* newSpot)
{
    // printf("addControlSpot: %d\n", newSpot->id);

    MyMutex::MyLock lock(mTreeview);

    disableParamlistener(true);
    Gtk::TreeModel::Row row = * (treemodel_->append());
    row[spots_.mouseover] = false;
    row[spots_.id] = newSpot->id;
    row[spots_.name] = newSpot->name;
    row[spots_.isvisible] = newSpot->isvisible;
    row[spots_.curveid] = 0; // No associated curve
    row[spots_.shape] = newSpot->shape;
    row[spots_.spotMethod] = newSpot->spotMethod;
    row[spots_.sensiexclu] = newSpot->sensiexclu;
    row[spots_.structexclu] = newSpot->structexclu;
    row[spots_.struc] = newSpot->struc;
    row[spots_.shapeMethod] = newSpot->shapeMethod;
    row[spots_.locX] = newSpot->locX;
    row[spots_.locXL] = newSpot->locXL;
    row[spots_.locY] = newSpot->locY;
    row[spots_.locYT] = newSpot->locYT;
    row[spots_.centerX] = newSpot->centerX;
    row[spots_.centerY] = newSpot->centerY;
    row[spots_.circrad] = newSpot->circrad;
    row[spots_.qualityMethod] = newSpot->qualityMethod;
    row[spots_.transit] = newSpot->transit;
    row[spots_.thresh] = newSpot->thresh;
    row[spots_.iter] = newSpot->iter;
    row[spots_.balan] = newSpot->balan;
    row[spots_.transitweak] = newSpot->transitweak;
    row[spots_.avoid] = newSpot->avoid;
    updateParamVisibility();
    disableParamlistener(false);

    // Add associated control spot curve
    addControlSpotCurve(row);
    updateControlSpotCurve(row);
}

int ControlSpotPanel::updateControlSpot(SpotRow* spot)
{
    // printf("updateControlSpot: %d\n", spot->id);

    MyMutex::MyLock lock(mTreeview);

    disableParamlistener(true);

    const Gtk::TreeModel::Children children = treemodel_->children();

    for (auto iter = children.begin(); iter != children.end(); iter++) {
        Gtk::TreeModel::Row row = *iter;

        if (row[spots_.id] == spot->id) {
            row[spots_.name] = spot->name;
            row[spots_.isvisible] = spot->isvisible;
            row[spots_.shape] = spot->shape;
            row[spots_.spotMethod] = spot->spotMethod;
            row[spots_.sensiexclu] = spot->sensiexclu;
            row[spots_.structexclu] = spot->structexclu;
            row[spots_.struc] = spot->struc;
            row[spots_.shapeMethod] = spot->shapeMethod;
            row[spots_.locX] = spot->locX;
            row[spots_.locXL] = spot->locXL;
            row[spots_.locY] = spot->locY;
            row[spots_.locYT] = spot->locYT;
            row[spots_.centerX] = spot->centerX;
            row[spots_.centerY] = spot->centerY;
            row[spots_.circrad] = spot->circrad;
            row[spots_.qualityMethod] = spot->qualityMethod;
            row[spots_.transit] = spot->transit;
            row[spots_.thresh] = spot->thresh;
            row[spots_.iter] = spot->iter;
            row[spots_.balan] = spot->balan;
            row[spots_.transitweak] = spot->transitweak;
            row[spots_.avoid] = spot->avoid;

            updateControlSpotCurve(row);
            updateParamVisibility();
            disableParamlistener(false);

            return 1;
        }
    }

    disableParamlistener(false);
    return 0;
}

void ControlSpotPanel::deleteControlSpot(const int id)
{
    // printf("deleteControlSpot: %d\n", id);

    MyMutex::MyLock lock(mTreeview);

    disableParamlistener(true);

    const Gtk::TreeModel::Children children = treemodel_->children();

    for (auto iter = children.begin(); iter != children.end(); iter++) {
        Gtk::TreeModel::Row row = *iter;

        if (row[spots_.id] == id) {
            deleteControlSpotCurve(row);
            treemodel_->erase(iter);
            break;
        }
    }

    disableParamlistener(false);
}

ControlSpotPanel::SpotEdited* ControlSpotPanel::getEditedStates()
{
    // printf("getEditedStates\n");

    SpotEdited* se = new SpotEdited();

    if (nbSpotChanged_) {
        se->nbspot = true;
        // nbSpotChanged_ = false;
    } else {
        se->nbspot = false;
    }

    if (selSpotChanged_) {
        se->selspot = true;
        // selSpotChanged_ = false;
    } else {
        se->selspot = false;
    }

    if (nameChanged_) {
        se->name = true;
        // nameChanged_ = false;
    } else {
        se->name = false;
    }

    if (visibilityChanged_) {
        se->isvisible = true;
        // visibilityChanged_ = false;
    } else {
        se->isvisible = false;
    }

    se->shape = shape_->get_active_text() != M("GENERAL_UNCHANGED");
    se->spotMethod = spotMethod_->get_active_text() != M("GENERAL_UNCHANGED");
    se->sensiexclu = sensiexclu_->getEditedState();
    se->structexclu = structexclu_->getEditedState();
    se->struc = struc_->getEditedState();
    se->shapeMethod = shapeMethod_->get_active_text() != M("GENERAL_UNCHANGED");
    se->locX = locX_->getEditedState();
    se->locXL = locXL_->getEditedState();
    se->locY = locY_->getEditedState();
    se->locYT = locYT_->getEditedState();
    se->centerX = centerX_->getEditedState();
    se-> centerY = centerY_->getEditedState();
    se->circrad = circrad_->getEditedState();
    se->qualityMethod = qualityMethod_->get_active_text() != M("GENERAL_UNCHANGED");
    se->transit = transit_->getEditedState();
    se->thresh = thresh_->getEditedState();
    se->iter = iter_->getEditedState();
    se->balan = balan_->getEditedState();
    se->transitweak = transitweak_->getEditedState();
    se->avoid = !avoid_->get_inconsistent();

    return se;
}

void ControlSpotPanel::setEditedStates(SpotEdited* se)
{
    // printf("setEditedStates\n");

    // Reset treeview edited states
    nbSpotChanged_ = false;
    selSpotChanged_ = false;
    nameChanged_ = false;
    visibilityChanged_ = false;

    // Disable params listeners
    disableParamlistener(true);

    // Set widgets edited states
    if (!se->nbspot || !se->selspot) {
        treeview_->set_sensitive(false);
        button_add_->set_sensitive(false);
        button_delete_->set_sensitive(false);
        button_duplicate_->set_sensitive(false);
        button_rename_->set_sensitive(false);
        button_visibility_->set_sensitive(false);
    } else {
        treeview_->set_sensitive(true);
        button_add_->set_sensitive(true);
        button_delete_->set_sensitive(true);
        button_duplicate_->set_sensitive(true);
        button_rename_->set_sensitive(se->name);
        button_visibility_->set_sensitive(se->isvisible);
    }

    if (!se->shape) {
        shape_->set_active_text(M("GENERAL_UNCHANGED"));
    }

    if (!se->spotMethod) {
        spotMethod_->set_active_text(M("GENERAL_UNCHANGED"));
    }

    sensiexclu_->setEditedState(se->sensiexclu ? Edited : UnEdited);
    structexclu_->setEditedState(se->structexclu ? Edited : UnEdited);
    struc_->setEditedState(se->struc ? Edited : UnEdited);

    if (!se->shapeMethod) {
        shapeMethod_->set_active_text(M("GENERAL_UNCHANGED"));
    }

    locX_->setEditedState(se->locX ? Edited : UnEdited);
    locXL_->setEditedState(se->locXL ? Edited : UnEdited);
    locY_->setEditedState(se->locY ? Edited : UnEdited);
    locYT_->setEditedState(se->locYT ? Edited : UnEdited);
    centerX_->setEditedState(se->centerX ? Edited : UnEdited);
    centerY_->setEditedState(se->centerY ? Edited : UnEdited);
    circrad_->setEditedState(se->circrad ? Edited : UnEdited);

    if (!se->qualityMethod) {
        qualityMethod_->set_active_text(M("GENERAL_UNCHANGED"));
    }

    transit_->setEditedState(se->transit ? Edited : UnEdited);
    thresh_->setEditedState(se->thresh ? Edited : UnEdited);
    iter_->setEditedState(se->iter ? Edited : UnEdited);
    balan_->setEditedState(se->balan ? Edited : UnEdited);
    transitweak_->setEditedState(se->transitweak ? Edited : UnEdited);
    avoid_->set_inconsistent(multiImage && !se->avoid);

    // Update Control Spot GUI according to widgets edited states
    updateParamVisibility();

    // Enable params listeners
    disableParamlistener(false);
}

void ControlSpotPanel::setDefaults(const rtengine::procparams::ProcParams * defParams, const ParamsEdited * pedited, int id)
{
    // Find vector index of given spot id (index = -1 if not found)
    int index = -1;

    for (int i = 0; i < (int)defParams->locallab.spots.size(); i++) {
        if (defParams->locallab.spots.at(i).id == id) {
            index = i;

            break;
        }
    }

    // Set default values for adjusters
    const rtengine::procparams::LocallabParams::LocallabSpot* defSpot = new rtengine::procparams::LocallabParams::LocallabSpot();

    if (index != -1 && index < (int)defParams->locallab.spots.size()) {
        defSpot = &defParams->locallab.spots.at(index);
    }

    sensiexclu_->setDefault((double)defSpot->sensiexclu);
    structexclu_->setDefault((double)defSpot->structexclu);
    struc_->setDefault(defSpot->struc);
    locX_->setDefault((double)defSpot->locX);
    locXL_->setDefault((double)defSpot->locXL);
    locY_->setDefault((double)defSpot->locY);
    locYT_->setDefault((double)defSpot->locYT);
    centerX_->setDefault((double)defSpot->centerX);
    centerY_->setDefault((double)defSpot->centerY);
    circrad_->setDefault((double)defSpot->circrad);
    transit_->setDefault((double)defSpot->transit);
    thresh_->setDefault(defSpot->thresh);
    iter_->setDefault(defSpot->iter);
    balan_->setDefault(defSpot->balan);
    transitweak_->setDefault(defSpot->transitweak);

    // Set default edited states for adjusters
    if (!pedited) {
        sensiexclu_->setDefaultEditedState(Irrelevant);
        structexclu_->setDefaultEditedState(Irrelevant);
        struc_->setDefaultEditedState(Irrelevant);
        locX_->setDefaultEditedState(Irrelevant);
        locXL_->setDefaultEditedState(Irrelevant);
        locY_->setDefaultEditedState(Irrelevant);
        locYT_->setDefaultEditedState(Irrelevant);
        centerX_->setDefaultEditedState(Irrelevant);
        centerY_->setDefaultEditedState(Irrelevant);
        circrad_->setDefaultEditedState(Irrelevant);
        transit_->setDefaultEditedState(Irrelevant);
        thresh_->setDefaultEditedState(Irrelevant);
        iter_->setDefaultEditedState(Irrelevant);
        balan_->setDefaultEditedState(Irrelevant);
        transitweak_->setDefaultEditedState(Irrelevant);
    } else {
        const LocallabParamsEdited::LocallabSpotEdited* defSpotState = new LocallabParamsEdited::LocallabSpotEdited(true);

        if (index != 1 && index < (int)pedited->locallab.spots.size()) {
            defSpotState = &pedited->locallab.spots.at(index);
        }

        sensiexclu_->setDefaultEditedState(defSpotState->sensiexclu ? Edited : UnEdited);
        structexclu_->setDefaultEditedState(defSpotState->structexclu ? Edited : UnEdited);
        struc_->setDefaultEditedState(defSpotState->struc ? Edited : UnEdited);
        locX_->setDefaultEditedState(defSpotState->locX ? Edited : UnEdited);
        locXL_->setDefaultEditedState(defSpotState->locXL ? Edited : UnEdited);
        locY_->setDefaultEditedState(defSpotState->locY ? Edited : UnEdited);
        locYT_->setDefaultEditedState(defSpotState->locYT ? Edited : UnEdited);
        centerX_->setDefaultEditedState(defSpotState->centerX ? Edited : UnEdited);
        centerY_->setDefaultEditedState(defSpotState->centerY ? Edited : UnEdited);
        circrad_->setDefaultEditedState(defSpotState->circrad ? Edited : UnEdited);
        transit_->setDefaultEditedState(defSpotState->transit ? Edited : UnEdited);
        thresh_->setDefaultEditedState(defSpotState->thresh ? Edited : UnEdited);
        iter_->setDefaultEditedState(defSpotState->iter ? Edited : UnEdited);
        balan_->setDefaultEditedState(defSpotState->balan ? Edited : UnEdited);
        transitweak_->setDefaultEditedState(defSpotState->transitweak ? Edited : UnEdited);
    }
}

void ControlSpotPanel::setBatchMode(bool batchMode)
{
    ToolPanel::setBatchMode(batchMode);

    // Set batch mode for adjusters
    sensiexclu_->showEditedCB();
    structexclu_->showEditedCB();
    struc_->showEditedCB();
    locX_->showEditedCB();
    locXL_->showEditedCB();
    locY_->showEditedCB();
    locYT_->showEditedCB();
    centerX_->showEditedCB();
    centerY_->showEditedCB();
    circrad_->showEditedCB();
    transit_->showEditedCB();
    thresh_->showEditedCB();
    iter_->showEditedCB();
    balan_->showEditedCB();
    transitweak_->showEditedCB();

    // Set batch mode for comboBoxText
    shape_->append(M("GENERAL_UNCHANGED"));
    spotMethod_->append(M("GENERAL_UNCHANGED"));
    shapeMethod_->append(M("GENERAL_UNCHANGED"));
    qualityMethod_->append(M("GENERAL_UNCHANGED"));
}

//-----------------------------------------------------------------------------
// ControlSpots
//-----------------------------------------------------------------------------

ControlSpotPanel::ControlSpots::ControlSpots()
{
    add(mouseover);
    add(id);
    add(name);
    add(isvisible);
    add(curveid);
    add(shape);
    add(spotMethod);
    add(sensiexclu);
    add(structexclu);
    add(struc);
    add(shapeMethod);
    add(locX);
    add(locXL);
    add(locYT);
    add(locY);
    add(centerX);
    add(centerY);
    add(circrad);
    add(qualityMethod);
    add(transit);
    add(thresh);
    add(iter);
    add(balan);
    add(transitweak);
    add(avoid);
}

//-----------------------------------------------------------------------------
// RenameDialog
//-----------------------------------------------------------------------------

ControlSpotPanel::RenameDialog::RenameDialog(const Glib::ustring &actualname, Gtk::Window &parent):
    Gtk::Dialog(M("TP_LOCALLAB_REN_DIALOG_NAME"), parent),

    newname_(Gtk::manage(new Gtk::Entry()))
{
    // Entry widget
    Gtk::HBox* const hb = Gtk::manage(new Gtk::HBox());
    hb->pack_start(*Gtk::manage(new Gtk::Label(M("TP_LOCALLAB_REN_DIALOG_LAB"))), false, false, 4);
    newname_->set_text(actualname);
    hb->pack_start(*newname_);
    get_content_area()->pack_start(*hb, Gtk::PACK_SHRINK, 4);

    // OK/CANCEL buttons
    add_button(M("GENERAL_OK"), OkButton);
    add_button(M("GENERAL_CANCEL"), CancelButton);

    // Set OK button as default one when pressing enter
    newname_->set_activates_default();
    set_default_response(OkButton);

    show_all_children();
}

Glib::ustring ControlSpotPanel::RenameDialog::get_new_name()
{
    return newname_->get_text();
}<|MERGE_RESOLUTION|>--- conflicted
+++ resolved
@@ -1,4 +1,3 @@
-<<<<<<< HEAD
 /*
  *  This file is part of RawTherapee.
  *
@@ -56,10 +55,10 @@
     structexclu_(Gtk::manage(new Adjuster(M("TP_LOCALLAB_STRUCCOL"), 0, 100, 1, 0))),
     
     struc_(Gtk::manage(new Adjuster(M("TP_LOCALLAB_THRES"), 1.0, 12.0, 0.1, 4.0))),
-    locX_(Gtk::manage(new Adjuster(M("TP_LOCAL_WIDTH"), 2, 2250, 1, 250))),
-    locXL_(Gtk::manage(new Adjuster(M("TP_LOCAL_WIDTH_L"), 2, 2250, 1, 250))),
-    locY_(Gtk::manage(new Adjuster(M("TP_LOCAL_HEIGHT"), 2, 2250, 1, 250))),
-    locYT_(Gtk::manage(new Adjuster(M("TP_LOCAL_HEIGHT_T"), 2, 2250, 1, 250))),
+    locX_(Gtk::manage(new Adjuster(M("TP_LOCAL_WIDTH"), 2, 3000, 1, 250))),
+    locXL_(Gtk::manage(new Adjuster(M("TP_LOCAL_WIDTH_L"), 2, 3000, 1, 250))),
+    locY_(Gtk::manage(new Adjuster(M("TP_LOCAL_HEIGHT"), 2, 3000, 1, 250))),
+    locYT_(Gtk::manage(new Adjuster(M("TP_LOCAL_HEIGHT_T"), 2, 3000, 1, 250))),
     centerX_(Gtk::manage(new Adjuster(M("TP_LOCALLAB_CENTER_X"), -1000, 1000, 1, 0))),
     centerY_(Gtk::manage(new Adjuster(M("TP_LOCALLAB_CENTER_Y"), -1000, 1000, 1, 0))),
     circrad_(Gtk::manage(new Adjuster(M("TP_LOCALLAB_CIRCRADIUS"), 2, 150, 1, 18))),
@@ -225,233 +224,6 @@
 
     Gtk::HBox* const ctboxqualitymethod = Gtk::manage(new Gtk::HBox());
     Gtk::Label* const labelqualitymethod = Gtk::manage(new Gtk::Label(M("TP_LOCALLAB_QUAL_METHOD") + ":"));
-=======
-/*
- *  This file is part of RawTherapee.
- *
- *  Copyright (c) 2004-2010 Gabor Horvath <hgabor@rawtherapee.com>
- *
- *  RawTherapee is free software: you can redistribute it and/or modify
- *  it under the terms of the GNU General Public License as published by
- *  the Free Software Foundation, either version 3 of the License, or
- *  (at your option) any later version.
- *
- *  RawTherapee is distributed in the hope that it will be useful,
- *  but WITHOUT ANY WARRANTY; without even the implied warranty of
- *  MERCHANTABILITY or FITNESS FOR A PARTICULAR PURPOSE.  See the
- *  GNU General Public License for more details.
- *
- *  You should have received a copy of the GNU General Public License
- *  along with RawTherapee.  If not, see <http://www.gnu.org/licenses/>.
- *  2018 Pierre Cabrera <pierre.cab@gmail.com>
- */
-
-#include "../rtengine/rt_math.h"
-#include "controlspotpanel.h"
-#include "multilangmgr.h"
-#include <iomanip>
-#include "editwidgets.h"
-#include "options.h"
-
-using namespace rtengine;
-extern Options options;
-
-//-----------------------------------------------------------------------------
-// ControlSpotPanel
-//-----------------------------------------------------------------------------
-
-ControlSpotPanel::ControlSpotPanel():
-    EditSubscriber(ET_OBJECTS),
-    FoldableToolPanel(this, "controlspotpanel", M("TP_LOCALLAB_SETTINGS")),
-
-    scrolledwindow_(Gtk::manage(new Gtk::ScrolledWindow())),
-    treeview_(Gtk::manage(new Gtk::TreeView())),
-
-    button_add_(Gtk::manage(new Gtk::Button(M("TP_LOCALLAB_BUTTON_ADD")))),
-    button_delete_(Gtk::manage(new Gtk::Button(M("TP_LOCALLAB_BUTTON_DEL")))),
-    button_duplicate_(Gtk::manage(new Gtk::Button(M("TP_LOCALLAB_BUTTON_DUPL")))),
-
-    button_rename_(Gtk::manage(new Gtk::Button(M("TP_LOCALLAB_BUTTON_REN")))),
-    button_visibility_(Gtk::manage(new Gtk::Button(M("TP_LOCALLAB_BUTTON_VIS")))),
-
-    shape_(Gtk::manage(new MyComboBoxText())),
-    spotMethod_(Gtk::manage(new MyComboBoxText())),
-    shapeMethod_(Gtk::manage(new MyComboBoxText())),
-    qualityMethod_(Gtk::manage(new MyComboBoxText())),
-
-    sensiexclu_(Gtk::manage(new Adjuster(M("TP_LOCALLAB_SENSIEXCLU"), 0, 100, 1, 12))),
-    structexclu_(Gtk::manage(new Adjuster(M("TP_LOCALLAB_STRUCCOL"), 0, 100, 1, 0))),
-    
-    struc_(Gtk::manage(new Adjuster(M("TP_LOCALLAB_THRES"), 1.0, 12.0, 0.1, 4.0))),
-    locX_(Gtk::manage(new Adjuster(M("TP_LOCAL_WIDTH"), 2, 3000, 1, 250))),
-    locXL_(Gtk::manage(new Adjuster(M("TP_LOCAL_WIDTH_L"), 2, 3000, 1, 250))),
-    locY_(Gtk::manage(new Adjuster(M("TP_LOCAL_HEIGHT"), 2, 3000, 1, 250))),
-    locYT_(Gtk::manage(new Adjuster(M("TP_LOCAL_HEIGHT_T"), 2, 3000, 1, 250))),
-    centerX_(Gtk::manage(new Adjuster(M("TP_LOCALLAB_CENTER_X"), -1000, 1000, 1, 0))),
-    centerY_(Gtk::manage(new Adjuster(M("TP_LOCALLAB_CENTER_Y"), -1000, 1000, 1, 0))),
-    circrad_(Gtk::manage(new Adjuster(M("TP_LOCALLAB_CIRCRADIUS"), 2, 150, 1, 18))),
-    transit_(Gtk::manage(new Adjuster(M("TP_LOCALLAB_TRANSITVALUE"), 5, 95, 1, 60))),
-    thresh_(Gtk::manage(new Adjuster(M("TP_LOCALLAB_THRESDELTAE"), 0.0, 10.0, 0.1, 2.0))),
-    iter_(Gtk::manage(new Adjuster(M("TP_LOCALLAB_PROXI"), 0.2, 10.0, 0.1, 2.0))),
-    balan_(Gtk::manage(new Adjuster(M("TP_LOCALLAB_BALAN"), 0.2, 2.5, 0.1, 1.0, Gtk::manage(new RTImage("rawtherapee-logo-16.png")), Gtk::manage(new RTImage("circle-white-small.png"))))),
-    transitweak_(Gtk::manage(new Adjuster(M("TP_LOCALLAB_TRANSITWEAK"), 0.5, 8.0, 0.1, 1.0))),
-
-    avoid_(Gtk::manage(new Gtk::CheckButton(M("TP_LOCALLAB_AVOID")))),
-
-    lastObject_(-1),
-    nbSpotChanged_(false),
-    selSpotChanged_(false),
-    nameChanged_(false),
-    visibilityChanged_(false),
-    eventType(None),
-    excluFrame(Gtk::manage(new Gtk::Frame(M("TP_LOCALLAB_EXCLUF"))))
-{
-    bool showtooltip = options.showtooltip;
-
-    Gtk::HBox* const hbox1_ = Gtk::manage(new Gtk::HBox(true, 4));
-    buttonaddconn_ = button_add_->signal_clicked().connect(
-                         sigc::mem_fun(*this, &ControlSpotPanel::on_button_add));
-    buttondeleteconn_ = button_delete_->signal_clicked().connect(
-                            sigc::mem_fun(*this, &ControlSpotPanel::on_button_delete));
-    buttonduplicateconn_ = button_duplicate_->signal_clicked().connect(
-                            sigc::mem_fun(*this, &ControlSpotPanel::on_button_duplicate));
-    hbox1_->pack_start(*button_add_);
-    hbox1_->pack_start(*button_delete_);
-    hbox1_->pack_start(*button_duplicate_);
-    pack_start(*hbox1_);
-
-    Gtk::HBox* const hbox2_ = Gtk::manage(new Gtk::HBox(true, 4));
-    buttonrenameconn_ = button_rename_->signal_clicked().connect(
-                            sigc::mem_fun(*this, &ControlSpotPanel::on_button_rename));
-    buttonvisibilityconn_ = button_visibility_->signal_clicked().connect(
-                                sigc::mem_fun(*this, &ControlSpotPanel::on_button_visibility));
-    hbox2_->pack_start(*button_rename_);
-    hbox2_->pack_start(*button_visibility_);
-    pack_start(*hbox2_);
-
-    treemodel_ = Gtk::ListStore::create(spots_);
-    treeview_->set_model(treemodel_);
-    treeviewconn_ = treeview_->get_selection()->signal_changed().connect(
-                        sigc::mem_fun(
-                            *this, &ControlSpotPanel::controlspotChanged));
-    treeview_->set_grid_lines(Gtk::TREE_VIEW_GRID_LINES_VERTICAL);
-
-    // Disable search to prevent hijacking keyboard shortcuts #5265
-    treeview_->set_enable_search(false);
-    treeview_->signal_key_press_event().connect(
-            sigc::mem_fun(
-                    *this, &ControlSpotPanel::blockTreeviewSearch), false);
-
-    auto cell = Gtk::manage(new Gtk::CellRendererText());
-    int cols_count = treeview_->append_column("ID", *cell);
-    auto col = treeview_->get_column(cols_count - 1);
-
-    if (col) {
-        col->set_cell_data_func(
-            *cell, sigc::mem_fun(
-                *this, &ControlSpotPanel::render_id));
-    }
-
-    cell = Gtk::manage(new Gtk::CellRendererText());
-    cols_count = treeview_->append_column(M("TP_LOCALLAB_COL_NAME"), *cell);
-    col = treeview_->get_column(cols_count - 1);
-
-    if (col) {
-        col->set_cell_data_func(
-            *cell, sigc::mem_fun(
-                *this, &ControlSpotPanel::render_name));
-    }
-
-    cell = Gtk::manage(new Gtk::CellRendererText());
-    cols_count = treeview_->append_column(M("TP_LOCALLAB_COL_VIS"), *cell);
-    col = treeview_->get_column(cols_count - 1);
-
-    if (col) {
-        col->set_cell_data_func(
-            *cell, sigc::mem_fun(
-                *this, &ControlSpotPanel::render_isvisible));
-    }
-
-    scrolledwindow_->add(*treeview_);
-    scrolledwindow_->set_policy(Gtk::POLICY_AUTOMATIC, Gtk::POLICY_AUTOMATIC);
-    scrolledwindow_->set_min_content_height(150);
-    pack_start(*scrolledwindow_);
-
-    Gtk::HBox* const ctboxshape = Gtk::manage(new Gtk::HBox());
-    Gtk::Label* const labelshape = Gtk::manage(new Gtk::Label(M("TP_LOCALLAB_SHAPETYPE") + ":"));
-    ctboxshape->pack_start(*labelshape, Gtk::PACK_SHRINK, 4);
-    shape_->append(M("TP_LOCALLAB_ELI"));
-    shape_->append(M("TP_LOCALLAB_RECT"));
-    shape_->set_active(0);
-    shapeconn_ = shape_->signal_changed().connect(
-                     sigc::mem_fun(
-                         *this, &ControlSpotPanel::shapeChanged));
-    ctboxshape->pack_start(*shape_);
-    pack_start(*ctboxshape);
-
-    Gtk::HBox* const ctboxspotmethod = Gtk::manage(new Gtk::HBox());
-    Gtk::Label* const labelspotmethod = Gtk::manage(new Gtk::Label(M("TP_LOCALLAB_EXCLUTYPE") + ":"));
-    ctboxspotmethod->pack_start(*labelspotmethod, Gtk::PACK_SHRINK, 4);
-    if(showtooltip) ctboxspotmethod->set_tooltip_markup(M("TP_LOCALLAB_EXCLUTYPE_TOOLTIP"));
-    spotMethod_->append(M("TP_LOCALLAB_EXNORM"));
-    spotMethod_->append(M("TP_LOCALLAB_EXECLU"));
-    spotMethod_->set_active(0);
-    spotMethodconn_ = spotMethod_->signal_changed().connect(
-                          sigc::mem_fun(
-                              *this, &ControlSpotPanel::spotMethodChanged));
-    ctboxspotmethod->pack_start(*spotMethod_);
-    pack_start(*ctboxspotmethod);
-
-    excluFrame->set_label_align(0.025, 0.5);
-    if(showtooltip) excluFrame->set_tooltip_text(M("TP_LOCALLAB_EXCLUF_TOOLTIP"));
-    ToolParamBlock* const excluBox = Gtk::manage(new ToolParamBlock());
-    if(showtooltip) sensiexclu_->set_tooltip_text(M("TP_LOCALLAB_SENSIEXCLU_TOOLTIP"));
-    sensiexclu_->setAdjusterListener(this);
-    structexclu_->setAdjusterListener(this);
-    excluBox->pack_start(*sensiexclu_);
-    excluBox->pack_start(*structexclu_);
-    excluFrame->add(*excluBox);
-    pack_start(*excluFrame);
-
-    Gtk::HBox* const ctboxshapemethod = Gtk::manage(new Gtk::HBox());
-    Gtk::Label* const labelshapemethod = Gtk::manage(new Gtk::Label(M("TP_LOCALLAB_STYPE") + ":"));
-    ctboxshapemethod->pack_start(*labelshapemethod, Gtk::PACK_SHRINK, 4);
-    if(showtooltip) ctboxshapemethod->set_tooltip_markup(M("TP_LOCALLAB_STYPE_TOOLTIP"));
-    shapeMethod_->append(M("TP_LOCALLAB_IND"));
-    shapeMethod_->append(M("TP_LOCALLAB_SYM"));
-    shapeMethod_->append(M("TP_LOCALLAB_INDSL"));
-    shapeMethod_->append(M("TP_LOCALLAB_SYMSL"));
-    shapeMethod_->set_active(0);
-    shapeMethodconn_ = shapeMethod_->signal_changed().connect(
-                           sigc::mem_fun(
-                               *this, &ControlSpotPanel::shapeMethodChanged));
-    ctboxshapemethod->pack_start(*shapeMethod_);
-    pack_start(*ctboxshapemethod);
-
-    pack_start(*locX_);
-    locX_->setAdjusterListener(this);
-
-    pack_start(*locXL_);
-    locXL_->setAdjusterListener(this);
-
-    pack_start(*locY_);
-    locY_->setAdjusterListener(this);
-
-    pack_start(*locYT_);
-    locYT_->setAdjusterListener(this);
-
-    pack_start(*centerX_);
-    centerX_->setAdjusterListener(this);
-
-    pack_start(*centerY_);
-    centerY_->setAdjusterListener(this);
-
-    pack_start(*circrad_);
-    circrad_->setAdjusterListener(this);
-
-    Gtk::HBox* const ctboxqualitymethod = Gtk::manage(new Gtk::HBox());
-    Gtk::Label* const labelqualitymethod = Gtk::manage(new Gtk::Label(M("TP_LOCALLAB_QUAL_METHOD") + ":"));
->>>>>>> 3baa58f0
     ctboxqualitymethod->pack_start(*labelqualitymethod, Gtk::PACK_SHRINK, 4);
     if(showtooltip) ctboxqualitymethod->set_tooltip_markup(M("TP_LOCALLAB_METHOD_TOOLTIP"));
     qualityMethod_->append(M("TP_LOCALLAB_ENH"));
