/*
 *  This file is part of RawTherapee.
 *
 *  Copyright (c) 2004-2010 Gabor Horvath <hgabor@rawtherapee.com>
 *
 *  RawTherapee is free software: you can redistribute it and/or modify
 *  it under the terms of the GNU General Public License as published by
 *  the Free Software Foundation, either version 3 of the License, or
 *  (at your option) any later version.
 *
 *  RawTherapee is distributed in the hope that it will be useful,
 *  but WITHOUT ANY WARRANTY; without even the implied warranty of
 *  MERCHANTABILITY or FITNESS FOR A PARTICULAR PURPOSE.  See the
 *  GNU General Public License for more details.
 *
 *  You should have received a copy of the GNU General Public License
 *  along with RawTherapee.  If not, see <http://www.gnu.org/licenses/>.
 *  2018 Pierre Cabrera <pierre.cab@gmail.com>
 */

#include "../rtengine/rt_math.h"
#include "controlspotpanel.h"
#include "multilangmgr.h"
#include <iomanip>
#include "editwidgets.h"
#include "options.h"
<<<<<<< HEAD
#include "../rtengine/procparams.h"
=======
#include "rtimage.h"
>>>>>>> 54fdc848

using namespace rtengine;
using namespace procparams;

extern Options options;

//-----------------------------------------------------------------------------
// ControlSpotPanel
//-----------------------------------------------------------------------------

ControlSpotPanel::ControlSpotPanel():
    EditSubscriber(ET_OBJECTS),
    FoldableToolPanel(this, "controlspotpanel", M("TP_LOCALLAB_SETTINGS")),

    scrolledwindow_(Gtk::manage(new Gtk::ScrolledWindow())),
    treeview_(Gtk::manage(new Gtk::TreeView())),

    button_add_(Gtk::manage(new Gtk::Button(M("TP_LOCALLAB_BUTTON_ADD")))),
    button_delete_(Gtk::manage(new Gtk::Button(M("TP_LOCALLAB_BUTTON_DEL")))),
    button_duplicate_(Gtk::manage(new Gtk::Button(M("TP_LOCALLAB_BUTTON_DUPL")))),

    button_rename_(Gtk::manage(new Gtk::Button(M("TP_LOCALLAB_BUTTON_REN")))),
    button_visibility_(Gtk::manage(new Gtk::Button(M("TP_LOCALLAB_BUTTON_VIS")))),

    shape_(Gtk::manage(new MyComboBoxText())),
    spotMethod_(Gtk::manage(new MyComboBoxText())),
    shapeMethod_(Gtk::manage(new MyComboBoxText())),
    qualityMethod_(Gtk::manage(new MyComboBoxText())),
    complexMethod_(Gtk::manage(new MyComboBoxText())),
    wavMethod_(Gtk::manage(new MyComboBoxText())),

    sensiexclu_(Gtk::manage(new Adjuster(M("TP_LOCALLAB_SENSIEXCLU"), 0, 100, 1, 12))),
    structexclu_(Gtk::manage(new Adjuster(M("TP_LOCALLAB_STRUCCOL"), 0, 100, 1, 0))),

    struc_(Gtk::manage(new Adjuster(M("TP_LOCALLAB_THRES"), 1.0, 12.0, 0.1, 4.0))),
    locX_(Gtk::manage(new Adjuster(M("TP_LOCAL_WIDTH"), 2, 3000, 1, 150))),
    locXL_(Gtk::manage(new Adjuster(M("TP_LOCAL_WIDTH_L"), 2, 3000, 1, 150))),
    locY_(Gtk::manage(new Adjuster(M("TP_LOCAL_HEIGHT"), 2, 3000, 1, 150))),
    locYT_(Gtk::manage(new Adjuster(M("TP_LOCAL_HEIGHT_T"), 2, 3000, 1, 150))),
    centerX_(Gtk::manage(new Adjuster(M("TP_LOCALLAB_CENTER_X"), -1000, 1000, 1, 0))),
    centerY_(Gtk::manage(new Adjuster(M("TP_LOCALLAB_CENTER_Y"), -1000, 1000, 1, 0))),
    circrad_(Gtk::manage(new Adjuster(M("TP_LOCALLAB_CIRCRADIUS"), 2, 150, 1, 18))),
    transit_(Gtk::manage(new Adjuster(M("TP_LOCALLAB_TRANSITVALUE"), 2., 100., 0.1, 60.))),
    feather_(Gtk::manage(new Adjuster(M("TP_LOCALLAB_FEATVALUE"), 10., 100., 0.1, 25.))),
    thresh_(Gtk::manage(new Adjuster(M("TP_LOCALLAB_THRESDELTAE"), 0.0, 10.0, 0.1, 2.0))),
    iter_(Gtk::manage(new Adjuster(M("TP_LOCALLAB_PROXI"), 0.2, 10.0, 0.1, 2.0))),
    balan_(Gtk::manage(new Adjuster(M("TP_LOCALLAB_BALAN"), 0.2, 2.5, 0.1, 1.0, Gtk::manage(new RTImage("rawtherapee-logo-16.png")), Gtk::manage(new RTImage("circle-white-small.png"))))),
    balanh_(Gtk::manage(new Adjuster(M("TP_LOCALLAB_BALANH"), 0.2, 2.5, 0.1, 1.0, Gtk::manage(new RTImage("rawtherapee-logo-16.png")),Gtk::manage(new RTImage("circle-red-green-small.png"))))),
    colorde_(Gtk::manage(new Adjuster(M("TP_LOCALLAB_COLORDE"), -15, 15, 2, 5, Gtk::manage(new RTImage("circle-blue-yellow-small.png")),Gtk::manage(new RTImage("circle-gray-green-small.png"))))),
    transitweak_(Gtk::manage(new Adjuster(M("TP_LOCALLAB_TRANSITWEAK"), 0.5, 15.0, 0.1, 1.0))),
    transitgrad_(Gtk::manage(new Adjuster(M("TP_LOCALLAB_TRANSITGRAD"), -1.0, 1.0, 0.01, 0.0))),
    scopemask_(Gtk::manage(new Adjuster(M("TP_LOCALLAB_SCOPEMASK"), 0, 100, 1, 60))),
    lumask_(Gtk::manage(new Adjuster(M("TP_LOCALLAB_LUMASK"), 0, 30, 1, 10))),

    avoid_(Gtk::manage(new Gtk::CheckButton(M("TP_LOCALLAB_AVOID")))),
    recurs_(Gtk::manage(new Gtk::CheckButton(M("TP_LOCALLAB_RECURS")))),
    laplac_(Gtk::manage(new Gtk::CheckButton(M("TP_LOCALLAB_LAPLACC")))),
    deltae_(Gtk::manage(new Gtk::CheckButton(M("TP_LOCALLAB_DELTAEC")))),
    shortc_(Gtk::manage(new Gtk::CheckButton(M("TP_LOCALLAB_SHORTC")))),
    savrest_(Gtk::manage(new Gtk::CheckButton(M("TP_LOCALLAB_SAVREST")))),

    lastObject_(-1),
    nbSpotChanged_(false),
    selSpotChanged_(false),
    nameChanged_(false),
    visibilityChanged_(false),
    eventType(None),
    excluFrame(Gtk::manage(new Gtk::Frame(M("TP_LOCALLAB_EXCLUF")))),
    maskPrevActive(false)
{
<<<<<<< HEAD
    const bool showtooltip = options.showtooltip;
=======
    bool showtooltip = options.showtooltip;
    int complexsoft = options.complexity;
>>>>>>> 54fdc848

    Gtk::HBox* const hbox1_ = Gtk::manage(new Gtk::HBox(true, 4));
    buttonaddconn_ = button_add_->signal_clicked().connect(
                         sigc::mem_fun(*this, &ControlSpotPanel::on_button_add));
    buttondeleteconn_ = button_delete_->signal_clicked().connect(
                            sigc::mem_fun(*this, &ControlSpotPanel::on_button_delete));
    buttonduplicateconn_ = button_duplicate_->signal_clicked().connect(
                               sigc::mem_fun(*this, &ControlSpotPanel::on_button_duplicate));
    hbox1_->pack_start(*button_add_);
    hbox1_->pack_start(*button_delete_);
    hbox1_->pack_start(*button_duplicate_);
    pack_start(*hbox1_);

    Gtk::HBox* const hbox2_ = Gtk::manage(new Gtk::HBox(true, 4));
    buttonrenameconn_ = button_rename_->signal_clicked().connect(
                            sigc::mem_fun(*this, &ControlSpotPanel::on_button_rename));
    buttonvisibilityconn_ = button_visibility_->signal_button_release_event().connect(
                                sigc::mem_fun(*this, &ControlSpotPanel::on_button_visibility));

    if (showtooltip) {
        button_visibility_->set_tooltip_markup(M("TP_LOCALLAB_VIS_TOOLTIP"));
    }

    hbox2_->pack_start(*button_rename_);
    hbox2_->pack_start(*button_visibility_);
    pack_start(*hbox2_);

    treemodel_ = Gtk::ListStore::create(spots_);
    treeview_->set_model(treemodel_);
    treeviewconn_ = treeview_->get_selection()->signal_changed().connect(
                        sigc::mem_fun(
                            *this, &ControlSpotPanel::controlspotChanged));
    treeview_->set_grid_lines(Gtk::TREE_VIEW_GRID_LINES_VERTICAL);

    // Disable search to prevent hijacking keyboard shortcuts #5265
    treeview_->set_enable_search(false);
    treeview_->signal_key_press_event().connect(
        sigc::mem_fun(
            *this, &ControlSpotPanel::blockTreeviewSearch), false);

    auto cell = Gtk::manage(new Gtk::CellRendererText());
    int cols_count = treeview_->append_column(M("TP_LOCALLAB_COL_NAME"), *cell);
    auto col = treeview_->get_column(cols_count - 1);

    if (col) {
        col->set_cell_data_func(
            *cell, sigc::mem_fun(
                *this, &ControlSpotPanel::render_name));
    }

    cell = Gtk::manage(new Gtk::CellRendererText());
    cols_count = treeview_->append_column(M("TP_LOCALLAB_COL_VIS"), *cell);
    col = treeview_->get_column(cols_count - 1);

    if (col) {
        col->set_cell_data_func(
            *cell, sigc::mem_fun(
                *this, &ControlSpotPanel::render_isvisible));
    }

    scrolledwindow_->add(*treeview_);
    scrolledwindow_->set_policy(Gtk::POLICY_AUTOMATIC, Gtk::POLICY_AUTOMATIC);
    scrolledwindow_->set_min_content_height(150);
    pack_start(*scrolledwindow_);

    Gtk::HBox* const ctboxshape = Gtk::manage(new Gtk::HBox());
    Gtk::Label* const labelshape = Gtk::manage(new Gtk::Label(M("TP_LOCALLAB_SHAPETYPE") + ":"));
    ctboxshape->pack_start(*labelshape, Gtk::PACK_SHRINK, 4);
    shape_->append(M("TP_LOCALLAB_ELI"));
    shape_->append(M("TP_LOCALLAB_RECT"));
    shape_->set_active(0);
    shapeconn_ = shape_->signal_changed().connect(
                     sigc::mem_fun(
                         *this, &ControlSpotPanel::shapeChanged));
    ctboxshape->pack_start(*shape_);
    pack_start(*ctboxshape);

    Gtk::HBox* const ctboxspotmethod = Gtk::manage(new Gtk::HBox());
    Gtk::Label* const labelspotmethod = Gtk::manage(new Gtk::Label(M("TP_LOCALLAB_EXCLUTYPE") + ":"));
    ctboxspotmethod->pack_start(*labelspotmethod, Gtk::PACK_SHRINK, 4);

    if (showtooltip) {
        ctboxspotmethod->set_tooltip_markup(M("TP_LOCALLAB_EXCLUTYPE_TOOLTIP"));
    }

    spotMethod_->append(M("TP_LOCALLAB_EXNORM"));
    spotMethod_->append(M("TP_LOCALLAB_EXECLU"));
    spotMethod_->set_active(0);
    spotMethodconn_ = spotMethod_->signal_changed().connect(
                          sigc::mem_fun(
                              *this, &ControlSpotPanel::spotMethodChanged));
    ctboxspotmethod->pack_start(*spotMethod_);
    pack_start(*ctboxspotmethod);

    excluFrame->set_label_align(0.025, 0.5);

    if (showtooltip) {
        excluFrame->set_tooltip_text(M("TP_LOCALLAB_EXCLUF_TOOLTIP"));
    }

    ToolParamBlock* const excluBox = Gtk::manage(new ToolParamBlock());

    if (showtooltip) {
        sensiexclu_->set_tooltip_text(M("TP_LOCALLAB_SENSIEXCLU_TOOLTIP"));
    }

    sensiexclu_->setAdjusterListener(this);
    structexclu_->setAdjusterListener(this);
    excluBox->pack_start(*sensiexclu_);
    excluBox->pack_start(*structexclu_);
    excluFrame->add(*excluBox);
    pack_start(*excluFrame);

    Gtk::HBox* const ctboxshapemethod = Gtk::manage(new Gtk::HBox());
    Gtk::Label* const labelshapemethod = Gtk::manage(new Gtk::Label(M("TP_LOCALLAB_STYPE") + ":"));
    ctboxshapemethod->pack_start(*labelshapemethod, Gtk::PACK_SHRINK, 4);

    if (showtooltip) {
        ctboxshapemethod->set_tooltip_markup(M("TP_LOCALLAB_STYPE_TOOLTIP"));
    }

    shapeMethod_->append(M("TP_LOCALLAB_IND"));
    shapeMethod_->append(M("TP_LOCALLAB_SYM"));
    shapeMethod_->append(M("TP_LOCALLAB_INDSL"));
    shapeMethod_->append(M("TP_LOCALLAB_SYMSL"));
    shapeMethod_->set_active(0);
    shapeMethodconn_ = shapeMethod_->signal_changed().connect(
                           sigc::mem_fun(
                               *this, &ControlSpotPanel::shapeMethodChanged));
    ctboxshapemethod->pack_start(*shapeMethod_);

    if (complexsoft < 2) {
        pack_start(*ctboxshapemethod);
    }

    pack_start(*locX_);
    locX_->setAdjusterListener(this);

    pack_start(*locXL_);
    locXL_->setAdjusterListener(this);

    pack_start(*locY_);
    locY_->setAdjusterListener(this);

    pack_start(*locYT_);
    locYT_->setAdjusterListener(this);

    pack_start(*centerX_);
    centerX_->setAdjusterListener(this);

    pack_start(*centerY_);
    centerY_->setAdjusterListener(this);

    pack_start(*circrad_);
    circrad_->setAdjusterListener(this);

    Gtk::HBox* const ctboxqualitymethod = Gtk::manage(new Gtk::HBox());
    Gtk::Label* const labelqualitymethod = Gtk::manage(new Gtk::Label(M("TP_LOCALLAB_QUAL_METHOD") + ":"));
    ctboxqualitymethod->pack_start(*labelqualitymethod, Gtk::PACK_SHRINK, 4);

    if (showtooltip) {
        ctboxqualitymethod->set_tooltip_markup(M("TP_LOCALLAB_METHOD_TOOLTIP"));
    }

    qualityMethod_->append(M("TP_LOCALLAB_ENH"));
    qualityMethod_->append(M("TP_LOCALLAB_ENHDEN"));
    qualityMethod_->set_active(1);
    qualityMethodconn_ = qualityMethod_->signal_changed().connect(
                             sigc::mem_fun(
                                 *this, &ControlSpotPanel::qualityMethodChanged));
    ctboxqualitymethod->pack_start(*qualityMethod_);

    if (complexsoft < 2) {
        pack_start(*ctboxqualitymethod);
    }


    Gtk::HBox* const ctboxcomplexmethod = Gtk::manage(new Gtk::HBox());
    Gtk::Label* const labelcomplexmethod = Gtk::manage(new Gtk::Label(M("TP_LOCALLAB_COMPLEX_METHOD") + ":"));
    ctboxcomplexmethod->pack_start(*labelcomplexmethod, Gtk::PACK_SHRINK, 4);

    if (showtooltip) {
        ctboxcomplexmethod->set_tooltip_markup(M("TP_LOCALLAB_COMPLEXMETHOD_TOOLTIP"));
    }

    complexMethod_->append(M("TP_LOCALLAB_SIM"));
    complexMethod_->append(M("TP_LOCALLAB_MED"));
    complexMethod_->append(M("TP_LOCALLAB_ALL"));
    complexMethod_->set_active(1);
    complexMethodconn_ = complexMethod_->signal_changed().connect(
                             sigc::mem_fun(
                                 *this, &ControlSpotPanel::complexMethodChanged));
    ctboxcomplexmethod->pack_start(*complexMethod_);


    Gtk::HBox* const ctboxwavmethod = Gtk::manage(new Gtk::HBox());
    Gtk::Label* const labelwavmethod = Gtk::manage(new Gtk::Label(M("TP_WAVELET_DAUBLOCAL") + ":"));
    ctboxwavmethod->pack_start(*labelwavmethod, Gtk::PACK_SHRINK, 4);

    if (showtooltip) {
        ctboxwavmethod->set_tooltip_markup(M("TP_WAVELET_DAUB_TOOLTIP"));
    }



    wavMethod_->append(M("TP_WAVELET_DAUB2"));
    wavMethod_->append(M("TP_WAVELET_DAUB4"));
    wavMethod_->append(M("TP_WAVELET_DAUB6"));
    wavMethod_->append(M("TP_WAVELET_DAUB10"));
    wavMethod_->append(M("TP_WAVELET_DAUB14"));
//    wavMethod_->append(M("TP_WAVELET_DAUB20"));
    wavMethod_->set_active(1);
    wavMethodconn_ = wavMethod_->signal_changed().connect(
                          sigc::mem_fun(
                              *this, &ControlSpotPanel::wavMethodChanged));
    ctboxwavmethod->pack_start(*wavMethod_);
//    pack_start(*ctboxwavmethod);


    Gtk::Frame* const transitFrame = Gtk::manage(new Gtk::Frame(M("TP_LOCALLAB_TRANSIT")));
    transitFrame->set_label_align(0.025, 0.5);

    if (showtooltip) {
        transitFrame->set_tooltip_text(M("TP_LOCALLAB_TRANSIT_TOOLTIP"));
    }

    ToolParamBlock* const transitBox = Gtk::manage(new ToolParamBlock());

    if (showtooltip) {
        transit_->set_tooltip_text(M("TP_LOCALLAB_TRANSIT_TOOLTIP"));
    }

    if (showtooltip) {
        transitweak_->set_tooltip_text(M("TP_LOCALLAB_TRANSITWEAK_TOOLTIP"));
    }

    if (showtooltip) {
<<<<<<< HEAD
        transitgrad_->set_tooltip_text(M("TP_LOCALLAB_TRANSITGRAD_TOOLTIP"));
    }

=======
        feather_->set_tooltip_text(M("TP_LOCALLAB_FEATH_TOOLTIP"));
    }

    if (showtooltip) {
        transitgrad_->set_tooltip_text(M("TP_LOCALLAB_TRANSITGRAD_TOOLTIP"));
    }

    if (showtooltip) {
        scopemask_->set_tooltip_text(M("TP_LOCALLAB_SCOPEMASK_TOOLTIP"));
    }

//    if(showtooltip) lumask_->set_tooltip_text(M("TP_LOCALLAB_LUMASK_TOOLTIP"));
    if (showtooltip) {
        shortc_->set_tooltip_text(M("TP_LOCALLAB_SHORTCMASK_TOOLTIP"));
    }

    if (showtooltip) {
        savrest_->set_tooltip_text(M("TP_LOCALLAB_SAVREST_TOOLTIP"));
    }

>>>>>>> 54fdc848
    transit_->setAdjusterListener(this);
    feather_->setAdjusterListener(this);
    transitweak_->setAdjusterListener(this);
    transitgrad_->setAdjusterListener(this);
    scopemask_->setAdjusterListener(this);
    lumask_->setAdjusterListener(this);

    transitBox->pack_start(*transit_);

    if (complexsoft < 2) {
        transitBox->pack_start(*transitweak_);
    }

    if (complexsoft < 2) {
        transitBox->pack_start(*transitgrad_);
    }

    transitBox->pack_start(*feather_);
    transitFrame->add(*transitBox);
    pack_start(*transitFrame);

    Gtk::Frame* const artifFrame = Gtk::manage(new Gtk::Frame(M("TP_LOCALLAB_ARTIF")));
    artifFrame->set_label_align(0.025, 0.5);

    if (showtooltip) {
        artifFrame->set_tooltip_text(M("TP_LOCALLAB_ARTIF_TOOLTIP"));
    }

    ToolParamBlock* const artifBox = Gtk::manage(new ToolParamBlock());
    thresh_->setAdjusterListener(this);
    struc_->setAdjusterListener(this);

    if (complexsoft < 2) {
        artifBox->pack_start(*struc_);
    }

    if (complexsoft < 2) {
        artifBox->pack_start(*thresh_);
    }

    artifBox->pack_start(*iter_);

//    if (complexsoft < 2) {
        artifBox->pack_start(*balan_);
        artifBox->pack_start(*balanh_);
        artifBox->pack_start(*colorde_);
//    }

    iter_->setAdjusterListener(this);
    balan_->setAdjusterListener(this);
    balanh_->setAdjusterListener(this);
    colorde_->setAdjusterListener(this);
    artifFrame->add(*artifBox);
    pack_start(*artifFrame);
    
    if (showtooltip) {
        balan_->set_tooltip_text(M("TP_LOCALLAB_BALAN_TOOLTIP"));
        balanh_->set_tooltip_text(M("TP_LOCALLAB_BALAN_TOOLTIP"));
        colorde_->set_tooltip_text(M("TP_LOCALLAB_COLORDE_TOOLTIP"));
    }
    
    /*
        Gtk::HBox* const ctboxmergemethod = Gtk::manage(new Gtk::HBox());
        Gtk::Label* const labelmergemethod = Gtk::manage(new Gtk::Label(M("TP_LOCALLAB_MERGETYPE") + ":"));
        ctboxmergemethod->pack_start(*labelmergemethod, Gtk::PACK_SHRINK, 4);
        if(showtooltip) ctboxmergemethod->set_tooltip_markup(M("TP_LOCALLAB_MERGETYPE_TOOLTIP"));
        mergeMethod_->append(M("TP_LOCALLAB_MERGENONE"));
        mergeMethod_->append(M("TP_LOCALLAB_MERGEONE"));
        mergeMethod_->append(M("TP_LOCALLAB_MERGETWO"));
        mergeMethod_->append(M("TP_LOCALLAB_MERGETHR"));
        mergeMethod_->append(M("TP_LOCALLAB_MERGEFOU"));
        mergeMethod_->append(M("TP_LOCALLAB_MERGEFIV"));
        mergeMethod_->set_active(0);
        mergeMethodconn_ = mergeMethod_->signal_changed().connect(
                              sigc::mem_fun(
                                  *this, &ControlSpotPanel::mergeMethodChanged));
    //    ctboxmergemethod->pack_start(*mergeMethod_);
    */
    avoidConn_  = avoid_->signal_toggled().connect(
                      sigc::mem_fun(*this, &ControlSpotPanel::avoidChanged));
    pack_start(*avoid_);
    recursConn_  = recurs_->signal_toggled().connect(
                       sigc::mem_fun(*this, &ControlSpotPanel::recursChanged));
    pack_start(*recurs_);

    if (showtooltip) {
        recurs_->set_tooltip_text(M("TP_LOCALLAB_RECURS_TOOLTIP"));
    }

    Gtk::Frame* const maskFrame = Gtk::manage(new Gtk::Frame(M("TP_LOCALLAB_MASFRAME")));
    maskFrame->set_label_align(0.025, 0.5);

    if (showtooltip) {
        maskFrame->set_tooltip_text(M("TP_LOCALLAB_MASFRAME_TOOLTIP"));
    }

    ToolParamBlock* const maskBox = Gtk::manage(new ToolParamBlock());

    if (complexsoft < 1) {
        maskBox->pack_start(*laplac_);
    }

    laplacConn_  = laplac_->signal_toggled().connect(
                       sigc::mem_fun(*this, &ControlSpotPanel::laplacChanged));
    deltaeConn_  = deltae_->signal_toggled().connect(
                       sigc::mem_fun(*this, &ControlSpotPanel::deltaeChanged));
    shortcConn_  = shortc_->signal_toggled().connect(
                       sigc::mem_fun(*this, &ControlSpotPanel::shortcChanged));
    savrestConn_  = savrest_->signal_toggled().connect(
                        sigc::mem_fun(*this, &ControlSpotPanel::savrestChanged));
    maskBox->pack_start(*deltae_);
    maskBox->pack_start(*scopemask_);
//    maskBox->pack_start(*shortc_);
//    Gtk::HSeparator *separator = Gtk::manage(new  Gtk::HSeparator());
//    maskBox->pack_start(*separator, Gtk::PACK_SHRINK, 2);

//    maskBox->pack_start(*ctboxmergemethod);

//    Gtk::HSeparator *separator1 = Gtk::manage(new  Gtk::HSeparator());
//   maskBox->pack_start(*separator1, Gtk::PACK_SHRINK, 2);

    maskBox->pack_start(*lumask_);
//    maskBox->pack_start(*savrest_);
    maskFrame->add(*maskBox);
    pack_start(*maskFrame);
    Gtk::HSeparator *separatormet = Gtk::manage(new  Gtk::HSeparator());
    pack_start(*separatormet, Gtk::PACK_SHRINK, 2);

//    pack_start(*ctboxcomplexmethod);
    if (showtooltip) {
        complexMethod_->set_tooltip_markup(M("TP_LOCALLAB_COMPLEX_TOOLTIP"));
    }
    pack_start(*ctboxwavmethod);

    show_all();

    // Define row background color
    // Mouseovered spot (opaque orange)
    colorMouseover.set_red(1.);
    colorMouseover.set_green(100. / 255.);
    colorMouseover.set_blue(0.);
    colorMouseover.set_alpha(1.);

    colorMouseovertext.set_red(0.6);
    colorMouseovertext.set_green(100. / 255.);
    colorMouseovertext.set_blue(0.);
    colorMouseovertext.set_alpha(0.5);

    // Nominal spot (transparent black)
    colorNominal.set_red(0.);
    colorNominal.set_green(0.);
    colorNominal.set_blue(0.);
    colorNominal.set_alpha(0.);
}

ControlSpotPanel::~ControlSpotPanel()
{
    // visibleGeometry
    for (auto i = EditSubscriber::visibleGeometry.begin(); i != EditSubscriber::visibleGeometry.end(); ++i) {
        delete *i;
    }

    // mouseOverGeometry
    for (auto i = EditSubscriber::mouseOverGeometry.begin(); i != EditSubscriber::mouseOverGeometry.end(); ++i) {
        delete *i;
    }
}

void ControlSpotPanel::setEditProvider(EditDataProvider* provider)
{
    EditSubscriber::setEditProvider(provider);
}

void ControlSpotPanel::render_name(
    Gtk::CellRenderer* cell, const Gtk::TreeModel::iterator& iter)
{
    auto row = *iter;
    Gtk::CellRendererText *ct = static_cast<Gtk::CellRendererText *>(cell);

    // Render cell text
    ct->property_text() = row[spots_.name];

    // Render cell background color
    if (row[spots_.mouseover]) {
        ct->property_background_rgba() = colorMouseovertext;
    } else {
        ct->property_background_rgba() = colorNominal;
    }
}

void ControlSpotPanel::render_isvisible(
    Gtk::CellRenderer* cell, const Gtk::TreeModel::iterator& iter)
{
    auto row = *iter;
    Gtk::CellRendererText *ct = static_cast<Gtk::CellRendererText *>(cell);

    // Render cell text
    if (row[spots_.isvisible]) {
        ct->property_text() = M("TP_LOCALLAB_ROW_VIS");
    } else {
        ct->property_text() = M("TP_LOCALLAB_ROW_NVIS");
    }

    // Render cell background color
    if (row[spots_.mouseover]) {
        ct->property_background_rgba() = colorMouseovertext;
    } else {
        ct->property_background_rgba() = colorNominal;
    }
}

void ControlSpotPanel::on_button_add()
{
    // printf("on_button_add\n");

    if (!listener) {
        return;
    }

    // Raise event
    nbSpotChanged_ = true;
    selSpotChanged_ = true;
    eventType = SpotCreation;
    listener->panelChanged(EvLocallabSpotCreated, "-");
}

void ControlSpotPanel::on_button_delete()
{
    // printf("on_button_delete\n");

    if (!listener) {
        return;
    }

    // Raise event
    nbSpotChanged_ = true;
    selSpotChanged_ = true;
    eventType = SpotDeletion;
    SpotRow* const delSpotRow = getSpot(getSelectedSpot());
    listener->panelChanged(EvLocallabSpotDeleted, delSpotRow->name);
}

void ControlSpotPanel::on_button_duplicate()
{
    // printf("on_button_duplicate\n");

    if (!listener) {
        return;
    }

    // Raise event
    const int selId = getSelectedSpot();

    if (selId == 0) { // No selected spot to duplicate
        return;
    }

    nbSpotChanged_ = true;
    selSpotChanged_ = true;
    eventType = SpotDuplication;
<<<<<<< HEAD
    SpotRow* const duplSpotRow = getSpot(getSelectedSpot());
    listener->panelChanged(EvLocallabSpotCreated, M("TP_LOCALLAB_EV_DUPL") + " "
                           + duplSpotRow->name);
=======
    const int newId = getNewId();
    listener->panelChanged(EvLocallabSpotCreated, "ID#" + std::to_string(newId)
                           + " (" + M("TP_LOCALLAB_EV_DUPL") + " ID#"
                           + std::to_string(selId) + ")");
>>>>>>> 54fdc848
}

void ControlSpotPanel::on_button_rename()
{
    // printf("on_button_rename\n");

    if (!listener) {
        return;
    }

    // Get actual control spot name
    const auto s = treeview_->get_selection();

    if (!s->count_selected_rows()) {
        return;
    }

    const auto iter = s->get_selected();
    const Gtk::TreeModel::Row row = *iter;
    const Glib::ustring actualname = row[spots_.name];

    // Launch windows to update spot name
    RenameDialog d(actualname,
                   static_cast<Gtk::Window &>(*get_toplevel()));
    int status = d.run();

    // Update actual name and raise event
    if (status == RenameDialog::OkButton) {
        const Glib::ustring newname = d.get_new_name();

        if (newname != actualname) { // Event is only raised if name is updated
            nameChanged_ = true;
            row[spots_.name] = newname;
            treeview_->columns_autosize();
            listener->panelChanged(EvLocallabSpotName, newname);
        }
    }
}

bool ControlSpotPanel::on_button_visibility(GdkEventButton* event)
{
    // printf("on_button_visibility\n");

    if (!listener) {
        return true;
    }

    // Get selected control spot
    const auto s = treeview_->get_selection();

    if (!s->count_selected_rows()) {
        return true;
    }

    const auto iter = s->get_selected();
    const Gtk::TreeModel::Row row = *iter;

    const int ctrl = event->state & GDK_CONTROL_MASK;

    if (event->button == 1) { // Left click on button
        if (ctrl) { // Ctrl+click case: all spots are shown/hidden
            // Get visibility of selected spot
            const bool selVisibility = row[spots_.isvisible];

            // Update visibility of all spot
            const Gtk::TreeModel::Children children = treemodel_->children();

            for (auto i = children.begin(); i != children.end(); i++) {
                Gtk::TreeModel::Row r = *i;
                r[spots_.isvisible] = !selVisibility;
                updateControlSpotCurve(r);
            }

            // Raise event
            visibilityChanged_ = true;
            eventType = SpotAllVisibilityChanged;

            if (!selVisibility) {
                listener->panelChanged(EvLocallabSpotVisibility, M("TP_LOCALLAB_EV_VIS_ALL"));
            } else {
                listener->panelChanged(EvLocallabSpotVisibility, M("TP_LOCALLAB_EV_NVIS_ALL"));
            }

            return true;
        } else { // Click case: only selected spot is shown/hidden
            // Update visibility for selected spot only
            row[spots_.isvisible] = !row[spots_.isvisible];
            updateControlSpotCurve(row);

            // Raise event
            visibilityChanged_ = true;
            SpotRow* const spotRow = getSpot(getSelectedSpot());

            if (row[spots_.isvisible]) {
                listener->panelChanged(EvLocallabSpotVisibility, M("TP_LOCALLAB_EV_VIS") + " (" + spotRow->name + ")");
            } else {
                listener->panelChanged(EvLocallabSpotVisibility, M("TP_LOCALLAB_EV_NVIS") + " (" + spotRow->name + ")");
            }

            return true;
        }
    }

    return false;
}

bool ControlSpotPanel::blockTreeviewSearch(GdkEventKey* event)
{
    // printf("blockTreeviewSearch\n");

    if (event->state & Gdk::CONTROL_MASK) { // Ctrl
        if (event->keyval == GDK_KEY_f || event->keyval == GDK_KEY_F) {
            // No action is performed to avoid activating treeview search
            return true;
        }
    }

    // Otherwise key action is transfered to treeview widget
    return false;
}

void ControlSpotPanel::load_ControlSpot_param()
{
    // printf("load_ControlSpot_param\n");

    // Get selected control spot
    const auto s = treeview_->get_selection();

    if (!s->count_selected_rows()) {
        return;
    }

    const auto iter = s->get_selected();
    const Gtk::TreeModel::Row row = *iter;

    // Load param in selected control spot
    shape_->set_active(row[spots_.shape]);
    spotMethod_->set_active(row[spots_.spotMethod]);
//    mergeMethod_->set_active(row[spots_.mergeMethod]);
    sensiexclu_->setValue((double)row[spots_.sensiexclu]);
    structexclu_->setValue((double)row[spots_.structexclu]);
    struc_->setValue((double)row[spots_.struc]);
    shapeMethod_->set_active(row[spots_.shapeMethod]);
    locX_->setValue((double)row[spots_.locX]);
    locXL_->setValue((double)row[spots_.locXL]);
    locY_->setValue((double)row[spots_.locY]);
    locYT_->setValue((double)row[spots_.locYT]);
    centerX_->setValue((double)row[spots_.centerX]);
    centerY_->setValue((double)row[spots_.centerY]);
    circrad_->setValue((double)row[spots_.circrad]);
    qualityMethod_->set_active(row[spots_.qualityMethod]);
    complexMethod_->set_active(row[spots_.complexMethod]);
    transit_->setValue((double)row[spots_.transit]);
    feather_->setValue((double)row[spots_.feather]);
    thresh_->setValue((double)row[spots_.thresh]);
    iter_->setValue((double)row[spots_.iter]);
    balan_->setValue((double)row[spots_.balan]);
    balanh_->setValue((double)row[spots_.balanh]);
    colorde_->setValue((double)row[spots_.colorde]);
    transitweak_->setValue((double)row[spots_.transitweak]);
    transitgrad_->setValue((double)row[spots_.transitgrad]);
    scopemask_->setValue((double)row[spots_.scopemask]);
    lumask_->setValue((double)row[spots_.lumask]);
    avoid_->set_active(row[spots_.avoid]);
    recurs_->set_active(row[spots_.recurs]);
    laplac_->set_active(row[spots_.laplac]);
    deltae_->set_active(row[spots_.deltae]);
    shortc_->set_active(row[spots_.shortc]);
    savrest_->set_active(row[spots_.savrest]);
    wavMethod_->set_active(row[spots_.wavMethod]);
}

void ControlSpotPanel::controlspotChanged()
{
    // printf("controlspotChanged\n");

    if (!listener) {
        return;
    }

    // Raise event
    selSpotChanged_ = true;
    eventType = SpotSelection;
    SpotRow* const spotRow = getSpot(getSelectedSpot());

    // Image area shall be regenerated if mask preview was active when switching spot
    if (maskPrevActive) {
        listener->panelChanged(EvLocallabSpotSelectedWithMask, spotRow->name);
    } else {
        listener->panelChanged(EvLocallabSpotSelected, spotRow->name);
    }
}

void ControlSpotPanel::shapeChanged()
{
    // printf("shapeChanged\n");

    // Get selected control spot
    const auto s = treeview_->get_selection();

    if (!s->count_selected_rows()) {
        return;
    }

    const auto iter = s->get_selected();
    Gtk::TreeModel::Row row = *iter;

    row[spots_.shape] = shape_->get_active_row_number();
    updateControlSpotCurve(row);

    // Raise event
    if (listener) {
        listener->panelChanged(EvLocallabSpotShape, shape_->get_active_text());
    }
}

void ControlSpotPanel::spotMethodChanged()
{
    // printf("spotMethodChanged\n");

    // Get selected control spot
    const auto s = treeview_->get_selection();

    if (!s->count_selected_rows()) {
        return;
    }

    const auto iter = s->get_selected();
    Gtk::TreeModel::Row row = *iter;

    row[spots_.spotMethod] = spotMethod_->get_active_row_number();

    // Update Control Spot GUI according to spotMethod_ combobox state (to be compliant with updateParamVisibility function)
    if (multiImage && spotMethod_->get_active_text() == M("GENERAL_UNCHANGED")) {
        excluFrame->show();
    } else if (spotMethod_->get_active_row_number() == 0) { // Normal case
        excluFrame->hide();
    } else { // Excluding case
        excluFrame->show();
    }

    // Raise event
    if (listener) {
        listener->panelChanged(EvLocallabSpotSpotMethod, spotMethod_->get_active_text());
    }
}
/*
void ControlSpotPanel::mergeMethodChanged()
{
    // printf("mergeMethodChanged\n");

    // Get selected control spot
    const auto s = treeview_->get_selection();

    if (!s->count_selected_rows()) {
        return;
    }

    const auto iter = s->get_selected();
    Gtk::TreeModel::Row row = *iter;

    row[spots_.mergeMethod] = mergeMethod_->get_active_row_number();
    // Raise event
    if (listener) {
        listener->panelChanged(EvLocallabSpotmergeMethod, mergeMethod_->get_active_text());
    }
}
*/

void ControlSpotPanel::shapeMethodChanged()
{
    // printf("shapeMethodChanged\n");

    const int method = shapeMethod_->get_active_row_number();

    // Get selected control spot
    const auto s = treeview_->get_selection();

    if (!s->count_selected_rows()) {
        return;
    }

    const auto iter = s->get_selected();
    Gtk::TreeModel::Row row = *iter;

    if (!batchMode && (method == 1 || method == 3)) { // Symmetrical cases
        disableParamlistener(true);
        locXL_->setValue(locX_->getValue());
        locYT_->setValue(locY_->getValue());
        disableParamlistener(false);

        row[spots_.shapeMethod] = shapeMethod_->get_active_row_number();
        row[spots_.locXL] = locX_->getIntValue();
        row[spots_.locYT] = locY_->getIntValue();

        updateControlSpotCurve(row);
    } else { // In batch mode, sliders are always independent
        row[spots_.shapeMethod] = shapeMethod_->get_active_row_number();
    }

    // Update Control Spot GUI according to shapeMethod_ combobox state (to be compliant with updateParamVisibility function)
    if (!batchMode) {
        if (method == 1 || method == 3) { // Symmetrical cases
            locXL_->hide();
            locYT_->hide();

            if (method == 1) { // 1 = Symmetrical (mouse)
                locX_->hide();
                locY_->hide();
                centerX_->hide();
                centerY_->hide();
            } else { // 3 = Symmetrical (mouse + sliders)
                locX_->show();
                locY_->show();
                centerX_->show();
                centerY_->show();
            }
        } else { // Independent cases
            if (method == 0) { // 0 = Independent (mouse)
                locX_->hide();
                locXL_->hide();
                locY_->hide();
                locYT_->hide();
                centerX_->hide();
                centerY_->hide();
            } else { // 2 = Independent (mouse + sliders)
                locX_->show();
                locXL_->show();
                locY_->show();
                locYT_->show();
                centerX_->show();
                centerY_->show();
            }
        }
    } else { // In batch mode, sliders are necessary shown
        locX_->show();
        locXL_->show();
        locY_->show();
        locYT_->show();
        centerX_->show();
        centerY_->show();
    }

    // Raise event
    if (listener) {
        listener->panelChanged(EvLocallabSpotShapeMethod, shapeMethod_->get_active_text());
    }
}

void ControlSpotPanel::qualityMethodChanged()
{
    // printf("qualityMethodChanged\n");

    // Get selected control spot
    const auto s = treeview_->get_selection();

    if (!s->count_selected_rows()) {
        return;
    }

    const auto iter = s->get_selected();
    Gtk::TreeModel::Row row = *iter;

    row[spots_.qualityMethod] = qualityMethod_->get_active_row_number();

    // Raise event
    if (listener) {
        listener->panelChanged(EvLocallabSpotQualityMethod, qualityMethod_->get_active_text());
    }
}

void ControlSpotPanel::wavMethodChanged()
{
    // printf("qualityMethodChanged\n");

    // Get selected control spot
    const auto s = treeview_->get_selection();

    if (!s->count_selected_rows()) {
        return;
    }

    const auto iter = s->get_selected();
    Gtk::TreeModel::Row row = *iter;

    row[spots_.wavMethod] = wavMethod_->get_active_row_number();

    // Raise event
    if (listener) {
        listener->panelChanged(EvLocallabSpotwavMethod, wavMethod_->get_active_text());
    }
}


void ControlSpotPanel::complexMethodChanged()
{
    // printf("qualityMethodChanged\n");

    // Get selected control spot
    const auto s = treeview_->get_selection();

    if (!s->count_selected_rows()) {
        return;
    }

    const auto iter = s->get_selected();
    Gtk::TreeModel::Row row = *iter;

    row[spots_.complexMethod] = complexMethod_->get_active_row_number();

    if (multiImage && complexMethod_->get_active_text() == M("GENERAL_UNCHANGED")) {
        // excluFrame->show();
    } else if (complexMethod_->get_active_row_number() == 0) { //sim
        // excluFrame->hide();
    } else if (complexMethod_->get_active_row_number() == 1) { // mod
        // excluFrame->show();
    } else if (complexMethod_->get_active_row_number() == 2) { // all
        //  excluFrame->show();
    }

    // Raise event
    if (listener) {
        listener->panelChanged(EvLocallabSpotcomplexMethod, complexMethod_->get_active_text());
    }
}

void ControlSpotPanel::updateParamVisibility()
{
    // printf("updateParamVisibility\n");

    // Update Control Spot GUI according to shapeMethod_ combobox state (to be compliant with shapeMethodChanged function)
    const int method = shapeMethod_->get_active_row_number();

    if (!batchMode) {
        if (method == 1 || method == 3) { // Symmetrical cases
            locXL_->hide();
            locYT_->hide();

            if (method == 1) { // 1 = Symmetrical (mouse)
                locX_->hide();
                locY_->hide();
                centerX_->hide();
                centerY_->hide();
            } else { // 3 = Symmetrical (mouse + sliders)
                locX_->show();
                locY_->show();
                centerX_->show();
                centerY_->show();
            }
        } else { // Independent cases
            if (method == 0) { // 0 = Independent (mouse)
                locX_->hide();
                locXL_->hide();
                locY_->hide();
                locYT_->hide();
                centerX_->hide();
                centerY_->hide();
            } else { // 2 = Independent (mouse + sliders)
                locX_->show();
                locXL_->show();
                locY_->show();
                locYT_->show();
                centerX_->show();
                centerY_->show();
            }
        }
    } else { // In batch mode, sliders are necessary shown
        locX_->show();
        locXL_->show();
        locY_->show();
        locYT_->show();
        centerX_->show();
        centerY_->show();
    }

    // Update Control Spot GUI according to spotMethod_ combobox state (to be compliant with spotMethodChanged function)
    if (multiImage && spotMethod_->get_active_text() == M("GENERAL_UNCHANGED")) {
        excluFrame->show();
    } else if (spotMethod_->get_active_row_number() == 0) { // Normal case
        excluFrame->hide();
    } else { // Excluding case
        excluFrame->show();
    }
}

void ControlSpotPanel::adjusterChanged(Adjuster* a, double newval)
{
    // printf("adjusterChanged\n");

    const int method = shapeMethod_->get_active_row_number();

    // Get selected control spot
    const auto s = treeview_->get_selection();

    if (!s->count_selected_rows()) {
        return;
    }

    const auto iter = s->get_selected();
    Gtk::TreeModel::Row row = *iter;

    if (a == sensiexclu_) {
        row[spots_.sensiexclu] = sensiexclu_->getIntValue();

        if (listener) {
            listener->panelChanged(EvLocallabSpotSensiexclu, sensiexclu_->getTextValue());
        }
    }

    if (a == structexclu_) {
        row[spots_.structexclu] = structexclu_->getIntValue();

        if (listener) {
            listener->panelChanged(Evlocallabstructexlu, structexclu_->getTextValue());
        }
    }

    if (a == struc_) {
        row[spots_.struc] = struc_->getValue();

        if (listener) {
            listener->panelChanged(EvLocallabSpotStruc, struc_->getTextValue());
        }
    }

    if (a == locX_) {
        row[spots_.locX] = locX_->getIntValue();

        if (!batchMode && (method == 1 || method == 3)) { // Symmetrical cases (in batch mode, sliders are always independent)
            disableParamlistener(true);
            locXL_->setValue(locX_->getValue());
            disableParamlistener(false);
            row[spots_.locXL] = locXL_->getIntValue();
        }

        updateControlSpotCurve(row);

        if (listener) {
            listener->panelChanged(EvLocallabSpotLocX, locX_->getTextValue());
        }
    }

    if (a == locXL_) {
        row[spots_.locXL] = locXL_->getIntValue();

        if (!batchMode && (method == 1 || method == 3)) { // Symmetrical cases (in batch mode, sliders are always independent)
            disableParamlistener(true);
            locX_->setValue(locXL_->getValue());
            disableParamlistener(false);
            row[spots_.locX] = locX_->getIntValue();
        }

        updateControlSpotCurve(row);

        if (listener) {
            listener->panelChanged(EvLocallabSpotLocXL, locXL_->getTextValue());
        }
    }

    if (a == locY_) {
        row[spots_.locY] = locY_->getIntValue();

        if (!batchMode && (method == 1 || method == 3)) { // Symmetrical cases (in batch mode, sliders are always independent)
            disableParamlistener(true);
            locYT_->setValue(locY_->getValue());
            disableParamlistener(false);
            row[spots_.locYT] = locYT_->getIntValue();
        }

        updateControlSpotCurve(row);

        if (listener) {
            listener->panelChanged(EvLocallabSpotLocY, locY_->getTextValue());
        }
    }

    if (a == locYT_) {
        row[spots_.locYT] = locYT_->getIntValue();

        if (!batchMode && (method == 1 || method == 3)) { // Symmetrical cases (in batch mode, sliders are always independent)
            disableParamlistener(true);
            locY_->setValue(locYT_->getValue());
            disableParamlistener(false);
            row[spots_.locY] = locY_->getIntValue();
        }

        updateControlSpotCurve(row);

        if (listener) {
            listener->panelChanged(EvLocallabSpotLocYT, locYT_->getTextValue());
        }
    }

    if (a == centerX_ || a == centerY_) {
        row[spots_.centerX] = centerX_->getIntValue();
        row[spots_.centerY] = centerY_->getIntValue();

        updateControlSpotCurve(row);

        if (listener) {
            listener->panelChanged(EvLocallabSpotCenter, "X=" + centerX_->getTextValue() + ", Y=" + centerY_->getTextValue());
        }
    }

    if (a == circrad_) {
        row[spots_.circrad] = circrad_->getIntValue();

        updateControlSpotCurve(row);

        if (listener) {
            listener->panelChanged(EvLocallabSpotCircrad, circrad_->getTextValue());
        }
    }

    if (a == transit_) {
        row[spots_.transit] = transit_->getValue();

        if (listener) {
            listener->panelChanged(EvLocallabSpotTransit, transit_->getTextValue());
        }
    }

    if (a == feather_) {
        row[spots_.feather] = feather_->getValue();

        if (listener) {
            listener->panelChanged(EvLocallabSpotfeather, feather_->getTextValue());
        }
    }

    if (a == thresh_) {
        row[spots_.thresh] = thresh_->getValue();

        if (listener) {
            listener->panelChanged(EvLocallabSpotThresh, thresh_->getTextValue());
        }
    }

    if (a == iter_) {
        row[spots_.iter] = iter_->getValue();

        if (listener) {
            listener->panelChanged(EvLocallabSpotIter, iter_->getTextValue());
        }
    }

    if (a == balan_) {
        row[spots_.balan] = balan_->getValue();

        if (listener) {
            listener->panelChanged(EvLocallabSpotbalan, balan_->getTextValue());
        }
    }

    if (a == balanh_) {
        row[spots_.balanh] = balanh_->getValue();

        if (listener) {
            listener->panelChanged(EvLocallabSpotbalanh, balanh_->getTextValue());
        }
    }

    if (a == colorde_) {
        row[spots_.colorde] = colorde_->getValue();

        if (listener) {
            listener->panelChanged(EvLocallabSpotcolorde, colorde_->getTextValue());
        }
    }

    if (a == transitweak_) {
        row[spots_.transitweak] = transitweak_->getValue();

        if (listener) {
            listener->panelChanged(EvLocallabSpotTransitweak, transitweak_->getTextValue());
        }
    }

    if (a == transitgrad_) {
        row[spots_.transitgrad] = transitgrad_->getValue();

        if (listener) {
            listener->panelChanged(EvLocallabSpotTransitgrad, transitgrad_->getTextValue());
        }
    }

    if (a == scopemask_) {
        row[spots_.scopemask] = scopemask_->getIntValue();

        if (listener) {
            listener->panelChanged(EvLocallabSpotscopemask, scopemask_->getTextValue());
        }
    }

    if (a == lumask_) {
        row[spots_.lumask] = lumask_->getIntValue();

        if (listener) {
            listener->panelChanged(EvLocallabSpotlumask, lumask_->getTextValue());
        }
    }

}

void ControlSpotPanel::avoidChanged()
{
    // printf("avoidChanged\n");

    // Get selected control spot
    const auto s = treeview_->get_selection();

    if (!s->count_selected_rows()) {
        return;
    }

    const auto iter = s->get_selected();
    Gtk::TreeModel::Row row = *iter;

    if (multiImage) {
        if (avoid_->get_inconsistent()) {
            avoid_->set_inconsistent(false);
            avoidConn_.block(true);
            avoid_->set_active(false);
            avoidConn_.block(false);
        }
    }

    row[spots_.avoid] = avoid_->get_active();

    // Raise event
    if (listener) {
        if (avoid_->get_active()) {
            listener->panelChanged(Evlocallabavoid, M("GENERAL_ENABLED"));
        } else {
            listener->panelChanged(Evlocallabavoid, M("GENERAL_DISABLED"));
        }
    }
}

void ControlSpotPanel::recursChanged()
{
    // printf("recursChanged\n");

    // Get selected control spot
    const auto s = treeview_->get_selection();

    if (!s->count_selected_rows()) {
        return;
    }

    const auto iter = s->get_selected();
    Gtk::TreeModel::Row row = *iter;

    if (multiImage) {
        if (recurs_->get_inconsistent()) {
            recurs_->set_inconsistent(false);
            recursConn_.block(true);
            recurs_->set_active(false);
            recursConn_.block(false);
        }
    }

    row[spots_.recurs] = recurs_->get_active();

    // Raise event
    if (listener) {
        if (recurs_->get_active()) {
            listener->panelChanged(Evlocallabrecurs, M("GENERAL_ENABLED"));
        } else {
            listener->panelChanged(Evlocallabrecurs, M("GENERAL_DISABLED"));
        }
    }
}


void ControlSpotPanel::laplacChanged()
{
    // printf("laplacChanged\n");

    // Get selected control spot
    const auto s = treeview_->get_selection();

    if (!s->count_selected_rows()) {
        return;
    }

    const auto iter = s->get_selected();
    Gtk::TreeModel::Row row = *iter;

    if (multiImage) {
        if (laplac_->get_inconsistent()) {
            laplac_->set_inconsistent(false);
            laplacConn_.block(true);
            laplac_->set_active(false);
            laplacConn_.block(false);
        }
    }

    row[spots_.laplac] = laplac_->get_active();

    // Raise event
    if (listener) {
        if (laplac_->get_active()) {
            listener->panelChanged(Evlocallablaplac, M("GENERAL_ENABLED"));
        } else {
            listener->panelChanged(Evlocallablaplac, M("GENERAL_DISABLED"));
        }
    }
}


void ControlSpotPanel::deltaeChanged()
{
    // printf("laplacChanged\n");

    // Get selected control spot
    const auto s = treeview_->get_selection();

    if (!s->count_selected_rows()) {
        return;
    }

    const auto iter = s->get_selected();
    Gtk::TreeModel::Row row = *iter;

    if (multiImage) {
        if (deltae_->get_inconsistent()) {
            deltae_->set_inconsistent(false);
            deltaeConn_.block(true);
            deltae_->set_active(false);
            deltaeConn_.block(false);
        }
    }

    row[spots_.deltae] = deltae_->get_active();

    // Raise event
    if (listener) {
        if (deltae_->get_active()) {
            listener->panelChanged(Evlocallabdeltae, M("GENERAL_ENABLED"));
        } else {
            listener->panelChanged(Evlocallabdeltae, M("GENERAL_DISABLED"));
        }
    }
}

void ControlSpotPanel::shortcChanged()
{

    // Get selected control spot
    const auto s = treeview_->get_selection();

    if (!s->count_selected_rows()) {
        return;
    }

    const auto iter = s->get_selected();
    Gtk::TreeModel::Row row = *iter;

    if (multiImage) {
        if (shortc_->get_inconsistent()) {
            shortc_->set_inconsistent(false);
            shortcConn_.block(true);
            shortc_->set_active(false);
            shortcConn_.block(false);
        }
    }

    row[spots_.shortc] = shortc_->get_active();

    // Raise event
    if (listener) {
        if (shortc_->get_active()) {
            listener->panelChanged(Evlocallabshortc, M("GENERAL_ENABLED"));
        } else {
            listener->panelChanged(Evlocallabshortc, M("GENERAL_DISABLED"));
        }
    }
}

void ControlSpotPanel::savrestChanged()
{

    // Get selected control spot
    const auto s = treeview_->get_selection();

    if (!s->count_selected_rows()) {
        return;
    }

    const auto iter = s->get_selected();
    Gtk::TreeModel::Row row = *iter;

    if (multiImage) {
        if (savrest_->get_inconsistent()) {
            savrest_->set_inconsistent(false);
            savrestConn_.block(true);
            savrest_->set_active(false);
            savrestConn_.block(false);
        }
    }

    row[spots_.savrest] = savrest_->get_active();

    // Raise event
    if (listener) {
        if (savrest_->get_active()) {
            listener->panelChanged(Evlocallabsavrest, M("GENERAL_ENABLED"));
        } else {
            listener->panelChanged(Evlocallabsavrest, M("GENERAL_DISABLED"));
        }
    }
}


void ControlSpotPanel::disableParamlistener(bool cond)
{
    // printf("disableParamlistener: %d\n", cond);

    treeviewconn_.block(cond);
    buttonaddconn_.block(cond);
    buttondeleteconn_.block(cond);
    buttonduplicateconn_.block(cond);
    buttonrenameconn_.block(cond);
    buttonvisibilityconn_.block(cond);
    shapeconn_.block(cond);
    spotMethodconn_.block(cond);
//    mergeMethodconn_.block(cond);
    sensiexclu_->block(cond);
    structexclu_->block(cond);
    struc_->block(cond);
    shapeMethodconn_.block(cond);
    locX_->block(cond);
    locXL_->block(cond);
    locY_->block(cond);
    locYT_->block(cond);
    centerX_->block(cond);
    centerY_->block(cond);
    circrad_->block(cond);
    qualityMethodconn_.block(cond);
    complexMethodconn_.block(cond);
    transit_->block(cond);
    feather_->block(cond);
    thresh_->block(cond);
    iter_->block(cond);
    balan_->block(cond);
    balanh_->block(cond);
    colorde_->block(cond);
    transitweak_->block(cond);
    transitgrad_->block(cond);
    scopemask_->block(cond);
    lumask_->block(cond);
    avoidConn_.block(cond);
    recursConn_.block(cond);
    laplacConn_.block(cond);
    deltaeConn_.block(cond);
    shortcConn_.block(cond);
    savrestConn_.block(cond);
    wavMethodconn_.block(cond);
}

void ControlSpotPanel::setParamEditable(bool cond)
{
    // printf("setParamEditable: %d\n", cond);

    shape_->set_sensitive(cond);
    spotMethod_->set_sensitive(cond);
//    mergeMethod_->set_sensitive(cond);
    sensiexclu_->set_sensitive(cond);
    structexclu_->set_sensitive(cond);
    struc_->set_sensitive(cond);
    shapeMethod_->set_sensitive(cond);
    locX_->set_sensitive(cond);
    locXL_->set_sensitive(cond);
    locY_->set_sensitive(cond);
    locYT_->set_sensitive(cond);
    centerX_->set_sensitive(cond);
    centerY_->set_sensitive(cond);
    circrad_->set_sensitive(cond);
    qualityMethod_->set_sensitive(cond);
    complexMethod_->set_sensitive(cond);
    transit_->set_sensitive(cond);
    feather_->set_sensitive(cond);
    thresh_->set_sensitive(cond);
    iter_->set_sensitive(cond);
    balan_->set_sensitive(cond);
    balanh_->set_sensitive(cond);
    colorde_->set_sensitive(cond);
    transitweak_->set_sensitive(cond);
    transitgrad_->set_sensitive(cond);
    scopemask_->set_sensitive(cond);
    lumask_->set_sensitive(cond);
    avoid_->set_sensitive(cond);
    recurs_->set_sensitive(cond);
    laplac_->set_sensitive(cond);
    deltae_->set_sensitive(cond);
    shortc_->set_sensitive(cond);
    savrest_->set_sensitive(cond);
    wavMethod_->set_sensitive(cond);
}

void ControlSpotPanel::addControlSpotCurve(Gtk::TreeModel::Row& row)
{
    // printf("addControlSpotCurve\n");

    if (row[spots_.curveid] > 0) { // Row has already an associated curve
        return;
    }

    // Creation of visibleGeometry
    Circle* cirX;
    cirX = new Circle();
    cirX->radius = 4.;
    cirX->filled = true;
    cirX->datum = Geometry::IMAGE;
    Circle* cirXL;
    cirXL = new Circle();
    cirXL->radius = 4.;
    cirXL->filled = true;
    cirXL->datum = Geometry::IMAGE;
    Circle* cirY;
    cirY = new Circle();
    cirY->radius = 4.;
    cirY->filled = true;
    cirY->datum = Geometry::IMAGE;
    Circle* cirYT;
    cirYT = new Circle();
    cirYT->radius = 4.;
    cirYT->filled = true;
    cirYT->datum = Geometry::IMAGE;
    Circle* centerCircle;
    centerCircle = new Circle();
    centerCircle->datum = Geometry::IMAGE;
    centerCircle->radiusInImageSpace = true;
    Ellipse* shape_ellipse;
    shape_ellipse = new Ellipse();
    shape_ellipse->datum = Geometry::IMAGE;
    shape_ellipse->radiusInImageSpace = true;
    Rectangle* shape_rectangle;
    shape_rectangle = new Rectangle();
    shape_rectangle->datum = Geometry::IMAGE;
    EditSubscriber::visibleGeometry.push_back(centerCircle); // (curveid - 1) * 7
    EditSubscriber::visibleGeometry.push_back(shape_ellipse); // (curveid - 1) * 7 + 1
    EditSubscriber::visibleGeometry.push_back(shape_rectangle); // (curveid - 1) * 7 + 2
    EditSubscriber::visibleGeometry.push_back(cirX); // (curveid - 1) * 7 + 3
    EditSubscriber::visibleGeometry.push_back(cirXL); // (curveid - 1) * 7 + 4
    EditSubscriber::visibleGeometry.push_back(cirY); // (curveid - 1) * 7 + 5
    EditSubscriber::visibleGeometry.push_back(cirYT); // (curveid - 1) * 7 + 6

    // Creation of mouseOverGeometry
    cirX = new Circle();
    cirX->radius = 4.;
    cirX->filled = true;
    cirX->datum = Geometry::IMAGE;
    cirXL = new Circle();
    cirXL->radius = 4.;
    cirXL->filled = true;
    cirXL->datum = Geometry::IMAGE;
    cirY = new Circle();
    cirY->radius = 4.;
    cirY->filled = true;
    cirY->datum = Geometry::IMAGE;
    cirYT = new Circle();
    cirYT->radius = 4.;
    cirYT->filled = true;
    cirYT->datum = Geometry::IMAGE;
    centerCircle = new Circle();
    centerCircle->filled = true;
    centerCircle->datum = Geometry::IMAGE;
    centerCircle->radiusInImageSpace = true;
    shape_ellipse = new Ellipse();
    shape_ellipse->datum = Geometry::IMAGE;
    shape_ellipse->radiusInImageSpace = true;
    shape_rectangle = new Rectangle();
    shape_rectangle->datum = Geometry::IMAGE;
    EditSubscriber::mouseOverGeometry.push_back(centerCircle);  // (curveid - 1) * 7
    EditSubscriber::mouseOverGeometry.push_back(shape_ellipse);  // (curveid - 1) * 7 + 1
    EditSubscriber::mouseOverGeometry.push_back(shape_rectangle);  // (curveid - 1) * 7 + 2
    EditSubscriber::mouseOverGeometry.push_back(cirX);  // (curveid - 1) * 7 + 3
    EditSubscriber::mouseOverGeometry.push_back(cirXL);  // (curveid - 1) * 7 + 4
    EditSubscriber::mouseOverGeometry.push_back(cirY);  // (curveid - 1) * 7 + 5
    EditSubscriber::mouseOverGeometry.push_back(cirYT);  // (curveid - 1) * 7 + 6

    row[spots_.curveid] = EditSubscriber::visibleGeometry.size() / 7;
}

void ControlSpotPanel::updateControlSpotCurve(const Gtk::TreeModel::Row& row)
{
    const int curveid_ = row[spots_.curveid];
    EditDataProvider* const dataProvider = getEditProvider();

    // printf("updateControlSpotCurve: %d\n", curveid_);

    if (curveid_ == 0 || !dataProvider) { // Row has no associated curve or there is no EditProvider
        return;
    }

    int imW = 0;
    int imH = 0;
    dataProvider->getImageSize(imW, imH);

    if (!imW || !imH) { // No image loaded
        return;
    }

    const int centerX_ = row[spots_.centerX];
    const int centerY_ = row[spots_.centerY];
    const int circrad_ = row[spots_.circrad];
    const int locX_ = row[spots_.locX];
    const int locXL_ = row[spots_.locXL];
    const int locY_ = row[spots_.locY];
    const int locYT_ = row[spots_.locYT];
    const int shape_ = row[spots_.shape];
    const bool isvisible_ = row[spots_.isvisible];

    const int decayX = (double)locX_ * (double)imW / 2000.;
    const int decayXL = (double)locXL_ * (double)imW / 2000.;
    const int decayY = (double)locY_ * (double)imH / 2000.;
    const int decayYT = (double)locYT_ * (double)imH / 2000.;
    const rtengine::Coord origin((double)imW / 2. + (double)centerX_ * (double)imW / 2000., (double)imH / 2. + (double)centerY_ * (double)imH / 2000.);

    const auto updateSelectionCircle = [&](Geometry * geometry, const int offsetX, const int offsetY) {
        const auto cir = static_cast<Circle*>(geometry);
        cir->center.x = origin.x + offsetX;
        cir->center.y = origin.y + offsetY;
    };

    const auto updateCenterCircle = [&](Geometry * geometry) {
        const auto circle = static_cast<Circle*>(geometry);
        circle->center = origin;
        circle->radius = circrad_;
    };

    const auto updateEllipse = [&](Geometry * geometry) {
        const auto ellipse = static_cast<Ellipse*>(geometry);
        ellipse->center = origin;
        ellipse->radX = decayX;
        ellipse->radXL = decayXL;
        ellipse->radY = decayY;
        ellipse->radYT = decayYT;
    };

    const auto updateRectangle = [&](Geometry * geometry) {
        const auto rectangle = static_cast<Rectangle*>(geometry);
        rectangle->bottomRight.x = origin.x + decayX;
        rectangle->bottomRight.y = origin.y + decayY;
        rectangle->topLeft.x = origin.x - decayXL;
        rectangle->topLeft.y = origin.y - decayYT;
    };

    updateCenterCircle(visibleGeometry.at((curveid_ - 1) * 7));
    updateCenterCircle(mouseOverGeometry.at((curveid_ - 1) * 7));

    updateEllipse(visibleGeometry.at((curveid_ - 1) * 7 + 1));
    updateEllipse(mouseOverGeometry.at((curveid_ - 1) * 7 + 1));

    updateRectangle(visibleGeometry.at((curveid_ - 1) * 7 + 2));
    updateRectangle(mouseOverGeometry.at((curveid_ - 1) * 7 + 2));

    updateSelectionCircle(visibleGeometry.at((curveid_ - 1) * 7 + 3), decayX, 0.);
    updateSelectionCircle(mouseOverGeometry.at((curveid_ - 1) * 7 + 3), decayX, 0.);

    updateSelectionCircle(visibleGeometry.at((curveid_ - 1) * 7 + 4), -decayXL, 0.);
    updateSelectionCircle(mouseOverGeometry.at((curveid_ - 1) * 7 + 4), -decayXL, 0.);

    updateSelectionCircle(visibleGeometry.at((curveid_ - 1) * 7 + 5), 0., decayY);
    updateSelectionCircle(mouseOverGeometry.at((curveid_ - 1) * 7 + 5), 0., decayY);

    updateSelectionCircle(visibleGeometry.at((curveid_ - 1) * 7 + 6), 0., -decayYT);
    updateSelectionCircle(mouseOverGeometry.at((curveid_ - 1) * 7 + 6), 0., -decayYT);

    // Update Arcellipse/Rectangle visibility according to shape and visibility
    if (isvisible_) {
        EditSubscriber::visibleGeometry.at((curveid_ - 1) * 7)->setActive(true); // centerCircle
        EditSubscriber::visibleGeometry.at((curveid_ - 1) * 7 + 3)->setActive(true); // cirX
        EditSubscriber::visibleGeometry.at((curveid_ - 1) * 7 + 4)->setActive(true); // cirXL
        EditSubscriber::visibleGeometry.at((curveid_ - 1) * 7 + 5)->setActive(true); // cirY
        EditSubscriber::visibleGeometry.at((curveid_ - 1) * 7 + 6)->setActive(true); // cirYT

        EditSubscriber::mouseOverGeometry.at((curveid_ - 1) * 7)->setActive(true); // centerCircle
        EditSubscriber::mouseOverGeometry.at((curveid_ - 1) * 7 + 3)->setActive(true); // cirX
        EditSubscriber::mouseOverGeometry.at((curveid_ - 1) * 7 + 4)->setActive(true); // cirXL
        EditSubscriber::mouseOverGeometry.at((curveid_ - 1) * 7 + 5)->setActive(true); // cirY
        EditSubscriber::mouseOverGeometry.at((curveid_ - 1) * 7 + 6)->setActive(true); // cirYT

        if (shape_ == 0) { // 0 = Ellipse
            EditSubscriber::visibleGeometry.at((curveid_ - 1) * 7 + 1)->setActive(true); // shape_ellipse
            EditSubscriber::visibleGeometry.at((curveid_ - 1) * 7 + 2)->setActive(false); // shape_rectangle

            EditSubscriber::mouseOverGeometry.at((curveid_ - 1) * 7 + 1)->setActive(true); // shape_ellipse
            EditSubscriber::mouseOverGeometry.at((curveid_ - 1) * 7 + 2)->setActive(false); // shape_rectangle
        } else { // 1 = Rectangle
            EditSubscriber::visibleGeometry.at((curveid_ - 1) * 7 + 1)->setActive(false); // shape_ellipse
            EditSubscriber::visibleGeometry.at((curveid_ - 1) * 7 + 2)->setActive(true); // shape_rectangle

            EditSubscriber::mouseOverGeometry.at((curveid_ - 1) * 7 + 1)->setActive(false); // shape_ellipse
            EditSubscriber::mouseOverGeometry.at((curveid_ - 1) * 7 + 2)->setActive(true); // shape_rectangle
        }
    } else {
        EditSubscriber::visibleGeometry.at((curveid_ - 1) * 7)->setActive(false); // centerCircle
        EditSubscriber::visibleGeometry.at((curveid_ - 1) * 7 + 1)->setActive(false); // shape_ellipse
        EditSubscriber::visibleGeometry.at((curveid_ - 1) * 7 + 2)->setActive(false); // shape_rectangle
        EditSubscriber::visibleGeometry.at((curveid_ - 1) * 7 + 3)->setActive(false); // cirX
        EditSubscriber::visibleGeometry.at((curveid_ - 1) * 7 + 4)->setActive(false); // cirXL
        EditSubscriber::visibleGeometry.at((curveid_ - 1) * 7 + 5)->setActive(false); // cirY
        EditSubscriber::visibleGeometry.at((curveid_ - 1) * 7 + 6)->setActive(false); // cirYT

        EditSubscriber::mouseOverGeometry.at((curveid_ - 1) * 7)->setActive(false); // centerCircle
        EditSubscriber::mouseOverGeometry.at((curveid_ - 1) * 7 + 1)->setActive(false); // shape_ellipse
        EditSubscriber::mouseOverGeometry.at((curveid_ - 1) * 7 + 2)->setActive(false); // shape_rectangle
        EditSubscriber::mouseOverGeometry.at((curveid_ - 1) * 7 + 3)->setActive(false); // cirX
        EditSubscriber::mouseOverGeometry.at((curveid_ - 1) * 7 + 4)->setActive(false); // cirXL
        EditSubscriber::mouseOverGeometry.at((curveid_ - 1) * 7 + 5)->setActive(false); // cirY
        EditSubscriber::mouseOverGeometry.at((curveid_ - 1) * 7 + 6)->setActive(false); // cirYT
    }
}

void ControlSpotPanel::deleteControlSpotCurve(Gtk::TreeModel::Row& row)
{
    const int curveid_ = row[spots_.curveid];

    // printf("deleteControlSpotCurve: %d\n", curveid_);

    if (curveid_ == 0) { // Row has no associated curve
        return;
    }

    // visibleGeometry
    for (int i = 6; i >= 0; i--) {
        delete *(EditSubscriber::visibleGeometry.begin() + (curveid_ - 1) * 7 + i);
        EditSubscriber::visibleGeometry.erase(EditSubscriber::visibleGeometry.begin() + (curveid_ - 1) * 7 + i);
    }

    // mouseOverGeometry
    for (int i = 6; i >= 0; i--) {
        delete *(EditSubscriber::mouseOverGeometry.begin() + (curveid_ - 1) * 7 + i);
        EditSubscriber::mouseOverGeometry.erase(EditSubscriber::mouseOverGeometry.begin() + (curveid_ - 1) * 7 + i);
    }

    row[spots_.curveid] = 0; // Reset associated curve id

    // Reordering curve id
    const Gtk::TreeModel::Children children = treemodel_->children();

    for (auto iter = children.begin(); iter != children.end(); iter++) {
        Gtk::TreeModel::Row r = *iter;

        if (r[spots_.curveid] > curveid_) {
            r[spots_.curveid] = r[spots_.curveid] - 1;
        }
    }
}

void ControlSpotPanel::updateCurveOpacity(const Gtk::TreeModel::Row& selectedRow)
{
    const int curveid_ = selectedRow[spots_.curveid];

    // printf("updateCurveOpacity: %d\n", curveid_);

    if (curveid_ == 0) { // Row has no associated curve
        return;
    }

    for (int it_ = 0; it_ < (int) EditSubscriber::visibleGeometry.size(); it_++) {
        if ((it_ < ((curveid_ - 1) * 7)) || (it_ > ((curveid_ - 1) * 7) + 6)) { // it_ does not belong to selected curve
            EditSubscriber::visibleGeometry.at(it_)->opacity = 25.;
        } else {
            EditSubscriber::visibleGeometry.at(it_)->opacity = 75.;
        }
    }
}

CursorShape ControlSpotPanel::getCursor(int objectID) const
{
    // printf("Object ID: %d\n", objectID);

    // When there is no control spot (i.e. no selected row), objectID can unexpectedly be different from -1 and produced not desired behavior
    const auto s = treeview_->get_selection();

    if (!s->count_selected_rows()) {
        return CSHandOpen;
    }

    const int rem_ = objectID % 7;

    switch (rem_) {
        case (0): // centerCircle: (curveid_ - 1) * 7
            return CSMove2D;

        case (1): // shape_ellipse: (curveid_ - 1) * 7 + 1
            return CSMove2D;

        case (2): // shape_rectangle: (curveid_ - 1) * 7 + 2
            return CSMove2D;

        case (3): // cirX: (curveid_ - 1) * 7 + 3
            return CSMove1DH;

        case (4): // cirXL: (curveid_ - 1) * 7 + 4
            return CSMove1DH;

        case (5): // cirY: (curveid_ - 1) * 7 + 5
            return CSMove1DV;

        case (6): // cirYT: (curveid_ - 1) * 7 + 6
            return CSMove1DV;

        default:
            return CSHandOpen;
    }
}

bool ControlSpotPanel::mouseOver(int modifierKey)
{
    EditDataProvider* editProvider_ = getEditProvider();
    const auto s = treeview_->get_selection();

    if (!editProvider_ || !s->count_selected_rows()) { // When there is no control spot (i.e. no selected row), objectID can unexpectedly be different from -1 and produced not desired behavior
        return false;
    }

    // Get selected row
    const auto selIter = s->get_selected();
    const Gtk::TreeModel::Row selRow = *selIter;

    const int object_ = editProvider_->object;

    if (object_ != lastObject_) {
        if (object_ == -1) {
            // Reset mouseOver preview for visibleGeometry
            for (size_t it_ = 0; it_ < EditSubscriber::visibleGeometry.size(); it_++) {
                EditSubscriber::visibleGeometry.at(it_)->state = Geometry::NORMAL;
            }

            // Reset mouseOver preview for TreeView
            const Gtk::TreeModel::Children children = treemodel_->children();

            for (auto iter = children.begin(); iter != children.end(); iter++) {
                Gtk::TreeModel::Row row = *iter;
                row[spots_.mouseover] = false;
            }

            // Actualize lastObject_
            lastObject_ = object_;
            return false;
        }

        const int curveId_ = object_ / 7 + 1;
        const int rem = object_ % 7;

        // Manage mouseOver preview for TreeView
        const Gtk::TreeModel::Children children = treemodel_->children();

        for (auto iter = children.begin(); iter != children.end(); iter++) {
            Gtk::TreeModel::Row row = *iter;

            if (row[spots_.curveid] == curveId_ && *row != *selRow) {
                row[spots_.mouseover] = true;
            } else {
                row[spots_.mouseover] = false;
            }
        }

        for (int it_ = 0; it_ < (int) EditSubscriber::visibleGeometry.size(); it_++) {
            if ((it_ < ((curveId_ - 1) * 7)) || (it_ > ((curveId_ - 1) * 7) + 6)) { // it_ does not belong to cursor pointed curve
                EditSubscriber::visibleGeometry.at(it_)->state = Geometry::NORMAL;
            }
        }

        const int method = shapeMethod_->get_active_row_number();

        // Circle, Arcellipses and Rectangle
        if (rem >= 0 && rem < 3) {
            EditSubscriber::visibleGeometry.at((curveId_ - 1) * 7)->state = Geometry::PRELIGHT;
            EditSubscriber::visibleGeometry.at((curveId_ - 1) * 7 + 1)->state = Geometry::PRELIGHT;
            EditSubscriber::visibleGeometry.at((curveId_ - 1) * 7 + 2)->state = Geometry::PRELIGHT;
            EditSubscriber::visibleGeometry.at((curveId_ - 1) * 7 + 3)->state = Geometry::PRELIGHT;
            EditSubscriber::visibleGeometry.at((curveId_ - 1) * 7 + 4)->state = Geometry::PRELIGHT;
            EditSubscriber::visibleGeometry.at((curveId_ - 1) * 7 + 5)->state = Geometry::PRELIGHT;
            EditSubscriber::visibleGeometry.at((curveId_ - 1) * 7 + 6)->state = Geometry::PRELIGHT;
        } else {
            EditSubscriber::visibleGeometry.at((curveId_ - 1) * 7)->state = Geometry::NORMAL;
            EditSubscriber::visibleGeometry.at((curveId_ - 1) * 7 + 2)->state = Geometry::NORMAL;
            EditSubscriber::visibleGeometry.at((curveId_ - 1) * 7 + 3)->state = Geometry::NORMAL;
            EditSubscriber::visibleGeometry.at((curveId_ - 1) * 7 + 4)->state = Geometry::NORMAL;
            EditSubscriber::visibleGeometry.at((curveId_ - 1) * 7 + 4)->state = Geometry::NORMAL;
            EditSubscriber::visibleGeometry.at((curveId_ - 1) * 7 + 5)->state = Geometry::NORMAL;
            EditSubscriber::visibleGeometry.at((curveId_ - 1) * 7 + 6)->state = Geometry::NORMAL;
        }

        // cirX
        if (rem == 3) {
            EditSubscriber::visibleGeometry.at((curveId_ - 1) * 7 + 3)->state = Geometry::PRELIGHT;

            if (method == 1 || method == 3) { // Symmetrical cases
                EditSubscriber::visibleGeometry.at((curveId_ - 1) * 7 + 4)->state = Geometry::PRELIGHT;
            }
        }

        // cirXL
        if (rem == 4) {
            EditSubscriber::visibleGeometry.at((curveId_ - 1) * 7 + 4)->state = Geometry::PRELIGHT;

            if (method == 1 || method == 3) { // Symmetrical cases
                EditSubscriber::visibleGeometry.at((curveId_ - 1) * 7 + 3)->state = Geometry::PRELIGHT;
            }
        }

        // cirY
        if (rem == 5) {
            EditSubscriber::visibleGeometry.at((curveId_ - 1) * 7 + 5)->state = Geometry::PRELIGHT;

            if (method == 1 || method == 3) { // Symmetrical cases
                EditSubscriber::visibleGeometry.at((curveId_ - 1) * 7 + 6)->state = Geometry::PRELIGHT;
            }
        }

        // cirYT
        if (rem == 6) {
            EditSubscriber::visibleGeometry.at((curveId_ - 1) * 7 + 6)->state = Geometry::PRELIGHT;

            if (method == 1 || method == 3) { // Symmetrical cases
                EditSubscriber::visibleGeometry.at((curveId_ - 1) * 7 + 5)->state = Geometry::PRELIGHT;
            }
        }

        lastObject_ = object_;
        return true;
    }

    return false;
}

bool ControlSpotPanel::button1Pressed(int modifierKey)
{
    // printf("button1Pressed\n");

    EditDataProvider *provider = getEditProvider();
    const auto s = treeview_->get_selection();

    if (!provider || lastObject_ == -1 || !s->count_selected_rows()) { // When there is no control spot (i.e. no selected row), objectID can unexpectedly be different from -1 and produced not desired behavior
        return false;
    }

    // Select associated control spot
    const int curveId_ = lastObject_ / 7 + 1;
    Gtk::TreeModel::Children children = treemodel_->children();

    for (auto iter = children.begin(); iter != children.end(); iter++) {
        const Gtk::TreeModel::Row r = *iter;

        if (r[spots_.curveid] == curveId_) {
            treeview_->set_cursor(treemodel_->get_path(r));
            break;
        }
    }

    lastCoord_.set(provider->posImage.x + provider->deltaImage.x, provider->posImage.y + provider->deltaImage.y);
    EditSubscriber::action = EditSubscriber::Action::DRAGGING;
    return true;
}

bool ControlSpotPanel::button1Released()
{
    // printf("button1Released\n");
    EditSubscriber::action = EditSubscriber::Action::NONE;
    return true;
}

bool ControlSpotPanel::drag1(int modifierKey)
{
    // printf("drag1\n");

    EditDataProvider *provider = getEditProvider();
    const auto s = treeview_->get_selection();

    if (!provider || lastObject_ == -1 || !s->count_selected_rows()) { // When there is no control spot (i.e. no selected row), objectID can unexpectedly be different from -1 and produced not desired behavior
        return false;
    }

    const auto iter = s->get_selected();
    Gtk::TreeModel::Row row = *iter;

    int imW, imH;
    provider->getImageSize(imW, imH);
    const int rem = lastObject_ % 7;
    const int method = shapeMethod_->get_active_row_number();
    Coord newCoord = Coord(provider->posImage.x + provider->deltaImage.x, provider->posImage.y + provider->deltaImage.y);

    // Circle, Ellipses and Rectangle
    if (rem >= 0 && rem < 3) {
        double deltaX = (double (newCoord.x) - double (lastCoord_.x)) * 2000. / double (imW);
        double deltaY = (double (newCoord.y) - double (lastCoord_.y)) * 2000. / double (imH);
        centerX_->setValue(centerX_->getValue() + deltaX);
        centerY_->setValue(centerY_->getValue() + deltaY);
        row[spots_.centerX] = centerX_->getIntValue();
        row[spots_.centerY] = centerY_->getIntValue();

        updateControlSpotCurve(row);

        if (listener) {
            listener->panelChanged(EvLocallabSpotCenter, "X=" + centerX_->getTextValue() + ", Y=" + centerY_->getTextValue());
        }
    }

    // cirX
    if (rem == 3) {
        double deltaX = (double (newCoord.x) - double (lastCoord_.x)) * 2000. / double (imW);
        locX_->setValue(locX_->getValue() + deltaX);
        row[spots_.locX] = locX_->getIntValue();

        if (method == 1 || method == 3) { // Symmetrical cases
            disableParamlistener(true);
            locXL_->setValue(locX_->getValue());
            disableParamlistener(false);
            row[spots_.locXL] = locXL_->getIntValue();
        }

        updateControlSpotCurve(row);

        if (listener) {
            listener->panelChanged(EvLocallabSpotLocX, locX_->getTextValue());
        }
    }

    // cirXL
    if (rem == 4) {
        double deltaXL = (double (lastCoord_.x) - double (newCoord.x)) * 2000. / double (imW);
        locXL_->setValue(locXL_->getValue() + deltaXL);
        row[spots_.locXL] = locXL_->getIntValue();

        if (method == 1 || method == 3) { // Symmetrical cases
            disableParamlistener(true);
            locX_->setValue(locXL_->getValue());
            disableParamlistener(false);
            row[spots_.locX] = locX_->getIntValue();
        }

        updateControlSpotCurve(row);

        if (listener) {
            listener->panelChanged(EvLocallabSpotLocXL, locXL_->getTextValue());
        }
    }

    // cirY
    if (rem == 5) {
        double deltaY = (double (newCoord.y) - double (lastCoord_.y)) * 2000. / double (imH);
        locY_->setValue(locY_->getValue() + deltaY);
        row[spots_.locY] = locY_->getIntValue();

        if (method == 1 || method == 3) { // Symmetrical cases
            disableParamlistener(true);
            locYT_->setValue(locY_->getValue());
            disableParamlistener(false);
            row[spots_.locYT] = locYT_->getIntValue();
        }

        updateControlSpotCurve(row);

        if (listener) {
            listener->panelChanged(EvLocallabSpotLocY, locY_->getTextValue());
        }
    }

    // cirYT
    if (rem == 6) {
        double deltaYT = (double (lastCoord_.y) - double (newCoord.y)) * 2000. / double (imH);
        locYT_->setValue(locYT_->getValue() + deltaYT);
        row[spots_.locYT] = locYT_->getIntValue();

        if (method == 1 || method == 3) { // Symmetrical cases
            disableParamlistener(true);
            locY_->setValue(locYT_->getValue());
            disableParamlistener(false);
            row[spots_.locY] = locY_->getIntValue();
        }

        updateControlSpotCurve(row);

        if (listener) {
            listener->panelChanged(EvLocallabSpotLocYT, locYT_->getTextValue());
        }
    }

    lastCoord_.set(newCoord.x, newCoord.y);
    return true;
}

int ControlSpotPanel::getEventType()
{
    const int tmp = eventType;
    eventType = None; // Re-initialization at "None" if event type gotten
    return tmp;
}

ControlSpotPanel::SpotRow* ControlSpotPanel::getSpot(const int index)
{
    // printf("getSpot: %d\n", index);

    MyMutex::MyLock lock(mTreeview);

    SpotRow* r = new SpotRow();

    int i = -1;

    for (auto &row : treemodel_->children()) {
        i++;

        if (i == index) {
            r->name = row[spots_.name];
            r->isvisible = row[spots_.isvisible];
            r->shape = row[spots_.shape];
            r->spotMethod = row[spots_.spotMethod];
//           r->mergeMethod = row[spots_.mergeMethod];
            r->sensiexclu = row[spots_.sensiexclu];
            r->structexclu = row[spots_.structexclu];
            r->struc = row[spots_.struc];
            r->shapeMethod = row[spots_.shapeMethod];
            r->locX = row[spots_.locX];
            r->locXL = row[spots_.locXL];
            r->locY = row[spots_.locY];
            r->locYT = row[spots_.locYT];
            r->centerX = row[spots_.centerX];
            r->centerY = row[spots_.centerY];
            r->circrad = row[spots_.circrad];
            r->qualityMethod = row[spots_.qualityMethod];
            r->complexMethod = row[spots_.complexMethod];
            r->transit = row[spots_.transit];
            r->feather = row[spots_.feather];
            r->thresh = row[spots_.thresh];
            r->iter = row[spots_.iter];
            r->balan = row[spots_.balan];
            r->balanh = row[spots_.balanh];
            r->colorde = row[spots_.colorde];
            r->transitweak = row[spots_.transitweak];
            r->transitgrad = row[spots_.transitgrad];
            r->scopemask = row[spots_.scopemask];
            r->lumask = row[spots_.lumask];
            r->avoid = row[spots_.avoid];
            r->recurs = row[spots_.recurs];
            r->laplac = row[spots_.laplac];
            r->deltae = row[spots_.deltae];
            r->shortc = row[spots_.shortc];
            r->savrest = row[spots_.savrest];
            r->wavMethod = row[spots_.wavMethod];

            return r;
        }
    }

    return nullptr;
}

int ControlSpotPanel::getSpotNumber()
{
    // printf("getSpotNumber\n");

    return (int)treemodel_->children().size();
}

int ControlSpotPanel::getSelectedSpot()
{
    // printf("getSelectedSpot\n");

    MyMutex::MyLock lock(mTreeview);

    const auto s = treeview_->get_selection();

    // Check if treeview has row, otherwise return 0
    if (!s->count_selected_rows()) {
        return -1;
    }

    const auto selRow = s->get_selected();

    // Get selected spot index
    int index = -1;

    for (auto i : treemodel_->children()) {
        index++;

        if (selRow == i) {
            return index;
        }
    }

    return -1;
}

bool ControlSpotPanel::setSelectedSpot(const int index)
{
    // printf("setSelectedSpot: %d\n", index);

    MyMutex::MyLock lock(mTreeview);

    int i = -1;

    for (auto &row : treemodel_->children()) {
        i++;

        if (i == index) {
            disableParamlistener(true);

            treeview_->set_cursor(treemodel_->get_path(row));
            load_ControlSpot_param();
            updateParamVisibility();
            updateCurveOpacity(row);

            disableParamlistener(false);

            return true;
        }
    }

    return false;
}

void ControlSpotPanel::addControlSpot(SpotRow* newSpot)
{
    // printf("addControlSpot: %d\n", newSpot->name);

    MyMutex::MyLock lock(mTreeview);

    disableParamlistener(true);
    Gtk::TreeModel::Row row = *(treemodel_->append());
    row[spots_.mouseover] = false;
    row[spots_.name] = newSpot->name;
    row[spots_.isvisible] = newSpot->isvisible;
    row[spots_.curveid] = 0; // No associated curve
    row[spots_.shape] = newSpot->shape;
    row[spots_.spotMethod] = newSpot->spotMethod;
//   row[spots_.mergeMethod] = newSpot->mergeMethod;
    row[spots_.sensiexclu] = newSpot->sensiexclu;
    row[spots_.structexclu] = newSpot->structexclu;
    row[spots_.struc] = newSpot->struc;
    row[spots_.shapeMethod] = newSpot->shapeMethod;
    row[spots_.locX] = newSpot->locX;
    row[spots_.locXL] = newSpot->locXL;
    row[spots_.locY] = newSpot->locY;
    row[spots_.locYT] = newSpot->locYT;
    row[spots_.centerX] = newSpot->centerX;
    row[spots_.centerY] = newSpot->centerY;
    row[spots_.circrad] = newSpot->circrad;
    row[spots_.qualityMethod] = newSpot->qualityMethod;
    row[spots_.complexMethod] = newSpot->complexMethod;
    row[spots_.transit] = newSpot->transit;
    row[spots_.feather] = newSpot->feather;
    row[spots_.thresh] = newSpot->thresh;
    row[spots_.iter] = newSpot->iter;
    row[spots_.balan] = newSpot->balan;
    row[spots_.balanh] = newSpot->balanh;
    row[spots_.colorde] = newSpot->colorde;
    row[spots_.transitweak] = newSpot->transitweak;
    row[spots_.transitgrad] = newSpot->transitgrad;
    row[spots_.scopemask] = newSpot->scopemask;
    row[spots_.lumask] = newSpot->lumask;
    row[spots_.avoid] = newSpot->avoid;
    row[spots_.recurs] = newSpot->recurs;
    row[spots_.laplac] = newSpot->laplac;
    row[spots_.deltae] = newSpot->deltae;
    row[spots_.shortc] = newSpot->shortc;
    row[spots_.savrest] = newSpot->savrest;
    row[spots_.wavMethod] = newSpot->wavMethod;
    updateParamVisibility();
    disableParamlistener(false);

    // Add associated control spot curve
    addControlSpotCurve(row);
    updateControlSpotCurve(row);
}

<<<<<<< HEAD
void ControlSpotPanel::deleteControlSpot(const int index)
=======
int ControlSpotPanel::updateControlSpot(SpotRow* spot)
{
    // printf("updateControlSpot: %d\n", spot->id);

    MyMutex::MyLock lock(mTreeview);

    disableParamlistener(true);

    const Gtk::TreeModel::Children children = treemodel_->children();

    for (auto iter = children.begin(); iter != children.end(); iter++) {
        Gtk::TreeModel::Row row = *iter;

        if (row[spots_.id] == spot->id) {
            row[spots_.name] = spot->name;
            row[spots_.isvisible] = spot->isvisible;
            row[spots_.shape] = spot->shape;
            row[spots_.spotMethod] = spot->spotMethod;
//           row[spots_.mergeMethod] = spot->mergeMethod;
            row[spots_.sensiexclu] = spot->sensiexclu;
            row[spots_.structexclu] = spot->structexclu;
            row[spots_.struc] = spot->struc;
            row[spots_.shapeMethod] = spot->shapeMethod;
            row[spots_.locX] = spot->locX;
            row[spots_.locXL] = spot->locXL;
            row[spots_.locY] = spot->locY;
            row[spots_.locYT] = spot->locYT;
            row[spots_.centerX] = spot->centerX;
            row[spots_.centerY] = spot->centerY;
            row[spots_.circrad] = spot->circrad;
            row[spots_.qualityMethod] = spot->qualityMethod;
            row[spots_.complexMethod] = spot->complexMethod;
            row[spots_.transit] = spot->transit;
            row[spots_.feather] = spot->feather;
            row[spots_.thresh] = spot->thresh;
            row[spots_.iter] = spot->iter;
            row[spots_.balan] = spot->balan;
            row[spots_.balanh] = spot->balanh;
            row[spots_.colorde] = spot->colorde;
            row[spots_.transitweak] = spot->transitweak;
            row[spots_.transitgrad] = spot->transitgrad;
            row[spots_.scopemask] = spot->scopemask;
            row[spots_.lumask] = spot->lumask;
            row[spots_.avoid] = spot->avoid;
            row[spots_.recurs] = spot->recurs;
            row[spots_.laplac] = spot->laplac;
            row[spots_.deltae] = spot->deltae;
            row[spots_.shortc] = spot->shortc;
            row[spots_.savrest] = spot->savrest;
            row[spots_.wavMethod] = spot->wavMethod;

            updateControlSpotCurve(row);
            updateParamVisibility();
            disableParamlistener(false);

            return 1;
        }
    }

    disableParamlistener(false);
    return 0;
}

void ControlSpotPanel::deleteControlSpot(const int id)
>>>>>>> 54fdc848
{
    // printf("deleteControlSpot: %d\n", id);

    MyMutex::MyLock lock(mTreeview);

    disableParamlistener(true);

    int i = -1;

    for (auto iter : treemodel_->children()) {
        i++;

        if (i == index) {
            Gtk::TreeModel::Row row = *iter;
            deleteControlSpotCurve(row);
            treemodel_->erase(*row);
            break;
        }
    }

    disableParamlistener(false);
}

<<<<<<< HEAD
void ControlSpotPanel::setDefaults(const rtengine::procparams::ProcParams * defParams, const ParamsEdited * pedited)
{
    const int index = defParams->locallab.selspot;

    if (index < (int)defParams->locallab.spots.size()) {
        const LocallabParams::LocallabSpot defSpot = defParams->locallab.spots.at(index);

        // Set default values for adjuster widgets
        sensiexclu_->setDefault((double)defSpot.sensiexclu);
        structexclu_->setDefault((double)defSpot.structexclu);
        struc_->setDefault(defSpot.struc);
        locX_->setDefault((double)defSpot.locX);
        locXL_->setDefault((double)defSpot.locXL);
        locY_->setDefault((double)defSpot.locY);
        locYT_->setDefault((double)defSpot.locYT);
        centerX_->setDefault((double)defSpot.centerX);
        centerY_->setDefault((double)defSpot.centerY);
        circrad_->setDefault((double)defSpot.circrad);
        transit_->setDefault((double)defSpot.transit);
        thresh_->setDefault(defSpot.thresh);
        iter_->setDefault(defSpot.iter);
        balan_->setDefault(defSpot.balan);
        transitweak_->setDefault(defSpot.transitweak);
        transitgrad_->setDefault(defSpot.transitgrad);
    }

    // Note: No need to manage pedited as batch mode is deactivated for Locallab
=======
ControlSpotPanel::SpotEdited* ControlSpotPanel::getEditedStates()
{
    // printf("getEditedStates\n");

    SpotEdited* se = new SpotEdited();

    if (nbSpotChanged_) {
        se->nbspot = true;
        // nbSpotChanged_ = false;
    } else {
        se->nbspot = false;
    }

    if (selSpotChanged_) {
        se->selspot = true;
        // selSpotChanged_ = false;
    } else {
        se->selspot = false;
    }

    if (nameChanged_) {
        se->name = true;
        // nameChanged_ = false;
    } else {
        se->name = false;
    }

    if (visibilityChanged_) {
        se->isvisible = true;
        // visibilityChanged_ = false;
    } else {
        se->isvisible = false;
    }

    se->shape = shape_->get_active_text() != M("GENERAL_UNCHANGED");
    se->spotMethod = spotMethod_->get_active_text() != M("GENERAL_UNCHANGED");
//    se->mergeMethod = mergeMethod_->get_active_text() != M("GENERAL_UNCHANGED");
    se->sensiexclu = sensiexclu_->getEditedState();
    se->structexclu = structexclu_->getEditedState();
    se->struc = struc_->getEditedState();
    se->shapeMethod = shapeMethod_->get_active_text() != M("GENERAL_UNCHANGED");
    se->locX = locX_->getEditedState();
    se->locXL = locXL_->getEditedState();
    se->locY = locY_->getEditedState();
    se->locYT = locYT_->getEditedState();
    se->centerX = centerX_->getEditedState();
    se-> centerY = centerY_->getEditedState();
    se->circrad = circrad_->getEditedState();
    se->qualityMethod = qualityMethod_->get_active_text() != M("GENERAL_UNCHANGED");
    se->complexMethod = complexMethod_->get_active_text() != M("GENERAL_UNCHANGED");
    se->transit = transit_->getEditedState();
    se->feather = feather_->getEditedState();
    se->thresh = thresh_->getEditedState();
    se->iter = iter_->getEditedState();
    se->balan = balan_->getEditedState();
    se->balanh = balanh_->getEditedState();
    se->colorde = colorde_->getEditedState();
    se->transitweak = transitweak_->getEditedState();
    se->transitgrad = transitgrad_->getEditedState();
    se->scopemask = scopemask_->getEditedState();
    se->lumask = lumask_->getEditedState();
    se->avoid = !avoid_->get_inconsistent();
    se->recurs = !recurs_->get_inconsistent();
    se->laplac = !laplac_->get_inconsistent();
    se->deltae = !deltae_->get_inconsistent();
    se->shortc = !shortc_->get_inconsistent();
    se->savrest = !savrest_->get_inconsistent();
    se->wavMethod = wavMethod_->get_active_text() != M("GENERAL_UNCHANGED");

    return se;
}

void ControlSpotPanel::setEditedStates(SpotEdited* se)
{
    // printf("setEditedStates\n");

    // Reset treeview edited states
    nbSpotChanged_ = false;
    selSpotChanged_ = false;
    nameChanged_ = false;
    visibilityChanged_ = false;

    // Disable params listeners
    disableParamlistener(true);

    // Set widgets edited states
    if (!se->nbspot || !se->selspot) {
        treeview_->set_sensitive(false);
        button_add_->set_sensitive(false);
        button_delete_->set_sensitive(false);
        button_duplicate_->set_sensitive(false);
        button_rename_->set_sensitive(false);
        button_visibility_->set_sensitive(false);
    } else {
        treeview_->set_sensitive(true);
        button_add_->set_sensitive(true);
        button_delete_->set_sensitive(true);
        button_duplicate_->set_sensitive(true);
        button_rename_->set_sensitive(se->name);
        button_visibility_->set_sensitive(se->isvisible);
    }

    if (!se->shape) {
        shape_->set_active_text(M("GENERAL_UNCHANGED"));
    }

    if (!se->spotMethod) {
        spotMethod_->set_active_text(M("GENERAL_UNCHANGED"));
    }

    if (!se->wavMethod) {
        wavMethod_->set_active_text(M("GENERAL_UNCHANGED"));
    }

    /*
        if (!se->mergeMethod) {
            mergeMethod_->set_active_text(M("GENERAL_UNCHANGED"));
        }
    */
    sensiexclu_->setEditedState(se->sensiexclu ? Edited : UnEdited);
    structexclu_->setEditedState(se->structexclu ? Edited : UnEdited);
    struc_->setEditedState(se->struc ? Edited : UnEdited);

    if (!se->shapeMethod) {
        shapeMethod_->set_active_text(M("GENERAL_UNCHANGED"));
    }

    locX_->setEditedState(se->locX ? Edited : UnEdited);
    locXL_->setEditedState(se->locXL ? Edited : UnEdited);
    locY_->setEditedState(se->locY ? Edited : UnEdited);
    locYT_->setEditedState(se->locYT ? Edited : UnEdited);
    centerX_->setEditedState(se->centerX ? Edited : UnEdited);
    centerY_->setEditedState(se->centerY ? Edited : UnEdited);
    circrad_->setEditedState(se->circrad ? Edited : UnEdited);

    if (!se->qualityMethod) {
        qualityMethod_->set_active_text(M("GENERAL_UNCHANGED"));
    }

    if (!se->complexMethod) {
        complexMethod_->set_active_text(M("GENERAL_UNCHANGED"));
    }

    transit_->setEditedState(se->transit ? Edited : UnEdited);
    feather_->setEditedState(se->feather ? Edited : UnEdited);
    thresh_->setEditedState(se->thresh ? Edited : UnEdited);
    iter_->setEditedState(se->iter ? Edited : UnEdited);
    balan_->setEditedState(se->balan ? Edited : UnEdited);
    balanh_->setEditedState(se->balanh ? Edited : UnEdited);
    colorde_->setEditedState(se->colorde ? Edited : UnEdited);
    transitweak_->setEditedState(se->transitweak ? Edited : UnEdited);
    transitgrad_->setEditedState(se->transitgrad ? Edited : UnEdited);
    scopemask_->setEditedState(se->scopemask ? Edited : UnEdited);
    lumask_->setEditedState(se->lumask ? Edited : UnEdited);
    avoid_->set_inconsistent(multiImage && !se->avoid);
    recurs_->set_inconsistent(multiImage && !se->recurs);
    laplac_->set_inconsistent(multiImage && !se->laplac);
    deltae_->set_inconsistent(multiImage && !se->deltae);
    shortc_->set_inconsistent(multiImage && !se->shortc);
    savrest_->set_inconsistent(multiImage && !se->savrest);

    // Update Control Spot GUI according to widgets edited states
    updateParamVisibility();

    // Enable params listeners
    disableParamlistener(false);
}

void ControlSpotPanel::setDefaults(const rtengine::procparams::ProcParams * defParams, const ParamsEdited * pedited, int id)
{
    // Find vector index of given spot id (index = -1 if not found)
    int index = -1;

    for (int i = 0; i < (int)defParams->locallab.spots.size(); i++) {
        if (defParams->locallab.spots.at(i).id == id) {
            index = i;

            break;
        }
    }

    // Set default values for adjusters
    const rtengine::procparams::LocallabParams::LocallabSpot* defSpot = new rtengine::procparams::LocallabParams::LocallabSpot();

    if (index != -1 && index < (int)defParams->locallab.spots.size()) {
        defSpot = &defParams->locallab.spots.at(index);
    }

    sensiexclu_->setDefault((double)defSpot->sensiexclu);
    structexclu_->setDefault((double)defSpot->structexclu);
    struc_->setDefault(defSpot->struc);
    locX_->setDefault((double)defSpot->locX);
    locXL_->setDefault((double)defSpot->locXL);
    locY_->setDefault((double)defSpot->locY);
    locYT_->setDefault((double)defSpot->locYT);
    centerX_->setDefault((double)defSpot->centerX);
    centerY_->setDefault((double)defSpot->centerY);
    circrad_->setDefault((double)defSpot->circrad);
    transit_->setDefault(defSpot->transit);
    feather_->setDefault(defSpot->feather);
    thresh_->setDefault(defSpot->thresh);
    iter_->setDefault(defSpot->iter);
    balan_->setDefault(defSpot->balan);
    balanh_->setDefault(defSpot->balanh);
    colorde_->setDefault(defSpot->colorde);
    transitweak_->setDefault(defSpot->transitweak);
    transitgrad_->setDefault(defSpot->transitgrad);
    scopemask_->setDefault(defSpot->scopemask);
    lumask_->setDefault(defSpot->lumask);

    // Set default edited states for adjusters
    if (!pedited) {
        sensiexclu_->setDefaultEditedState(Irrelevant);
        structexclu_->setDefaultEditedState(Irrelevant);
        struc_->setDefaultEditedState(Irrelevant);
        locX_->setDefaultEditedState(Irrelevant);
        locXL_->setDefaultEditedState(Irrelevant);
        locY_->setDefaultEditedState(Irrelevant);
        locYT_->setDefaultEditedState(Irrelevant);
        centerX_->setDefaultEditedState(Irrelevant);
        centerY_->setDefaultEditedState(Irrelevant);
        circrad_->setDefaultEditedState(Irrelevant);
        transit_->setDefaultEditedState(Irrelevant);
        feather_->setDefaultEditedState(Irrelevant);
        thresh_->setDefaultEditedState(Irrelevant);
        iter_->setDefaultEditedState(Irrelevant);
        balan_->setDefaultEditedState(Irrelevant);
        balanh_->setDefaultEditedState(Irrelevant);
        colorde_->setDefaultEditedState(Irrelevant);
        transitweak_->setDefaultEditedState(Irrelevant);
        transitgrad_->setDefaultEditedState(Irrelevant);
        scopemask_->setDefaultEditedState(Irrelevant);
        lumask_->setDefaultEditedState(Irrelevant);
    } else {
        const LocallabParamsEdited::LocallabSpotEdited* defSpotState = new LocallabParamsEdited::LocallabSpotEdited(true);

        if (index != 1 && index < (int)pedited->locallab.spots.size()) {
            defSpotState = &pedited->locallab.spots.at(index);
        }

        sensiexclu_->setDefaultEditedState(defSpotState->sensiexclu ? Edited : UnEdited);
        structexclu_->setDefaultEditedState(defSpotState->structexclu ? Edited : UnEdited);
        struc_->setDefaultEditedState(defSpotState->struc ? Edited : UnEdited);
        locX_->setDefaultEditedState(defSpotState->locX ? Edited : UnEdited);
        locXL_->setDefaultEditedState(defSpotState->locXL ? Edited : UnEdited);
        locY_->setDefaultEditedState(defSpotState->locY ? Edited : UnEdited);
        locYT_->setDefaultEditedState(defSpotState->locYT ? Edited : UnEdited);
        centerX_->setDefaultEditedState(defSpotState->centerX ? Edited : UnEdited);
        centerY_->setDefaultEditedState(defSpotState->centerY ? Edited : UnEdited);
        circrad_->setDefaultEditedState(defSpotState->circrad ? Edited : UnEdited);
        transit_->setDefaultEditedState(defSpotState->transit ? Edited : UnEdited);
        feather_->setDefaultEditedState(defSpotState->feather ? Edited : UnEdited);
        thresh_->setDefaultEditedState(defSpotState->thresh ? Edited : UnEdited);
        iter_->setDefaultEditedState(defSpotState->iter ? Edited : UnEdited);
        balan_->setDefaultEditedState(defSpotState->balan ? Edited : UnEdited);
        balanh_->setDefaultEditedState(defSpotState->balanh ? Edited : UnEdited);
        colorde_->setDefaultEditedState(defSpotState->colorde ? Edited : UnEdited);
        transitweak_->setDefaultEditedState(defSpotState->transitweak ? Edited : UnEdited);
        transitgrad_->setDefaultEditedState(defSpotState->transitgrad ? Edited : UnEdited);
        scopemask_->setDefaultEditedState(defSpotState->scopemask ? Edited : UnEdited);
        lumask_->setDefaultEditedState(defSpotState->lumask ? Edited : UnEdited);
    }
}

void ControlSpotPanel::setBatchMode(bool batchMode)
{
    ToolPanel::setBatchMode(batchMode);

    // Set batch mode for adjusters
    sensiexclu_->showEditedCB();
    structexclu_->showEditedCB();
    struc_->showEditedCB();
    locX_->showEditedCB();
    locXL_->showEditedCB();
    locY_->showEditedCB();
    locYT_->showEditedCB();
    centerX_->showEditedCB();
    centerY_->showEditedCB();
    circrad_->showEditedCB();
    transit_->showEditedCB();
    feather_->showEditedCB();
    thresh_->showEditedCB();
    iter_->showEditedCB();
    balan_->showEditedCB();
    balanh_->showEditedCB();
    colorde_->showEditedCB();
    transitweak_->showEditedCB();
    transitgrad_->showEditedCB();
    scopemask_->showEditedCB();
    lumask_->showEditedCB();

    // Set batch mode for comboBoxText
    shape_->append(M("GENERAL_UNCHANGED"));
    spotMethod_->append(M("GENERAL_UNCHANGED"));
//    mergeMethod_->append(M("GENERAL_UNCHANGED"));
    shapeMethod_->append(M("GENERAL_UNCHANGED"));
    qualityMethod_->append(M("GENERAL_UNCHANGED"));
    complexMethod_->append(M("GENERAL_UNCHANGED"));
    wavMethod_->append(M("GENERAL_UNCHANGED"));
>>>>>>> 54fdc848
}

//-----------------------------------------------------------------------------
// ControlSpots
//-----------------------------------------------------------------------------

ControlSpotPanel::ControlSpots::ControlSpots()
{
    add(mouseover);
    add(name);
    add(isvisible);
    add(curveid);
    add(shape);
    add(spotMethod);
    add(sensiexclu);
    add(structexclu);
    add(struc);
    add(shapeMethod);
    add(locX);
    add(locXL);
    add(locYT);
    add(locY);
    add(centerX);
    add(centerY);
    add(circrad);
    add(qualityMethod);
    add(complexMethod);
    add(transit);
    add(feather);
    add(thresh);
    add(iter);
    add(balan);
    add(balanh);
    add(colorde);
    add(transitweak);
    add(transitgrad);
    add(scopemask);
    add(lumask);
    add(avoid);
    add(recurs);
    add(laplac);
    add(deltae);
    add(shortc);
    add(savrest);
    add(wavMethod);
//    add(mergeMethod);
}

//-----------------------------------------------------------------------------
// RenameDialog
//-----------------------------------------------------------------------------

ControlSpotPanel::RenameDialog::RenameDialog(const Glib::ustring &actualname, Gtk::Window &parent):
    Gtk::Dialog(M("TP_LOCALLAB_REN_DIALOG_NAME"), parent),

    newname_(Gtk::manage(new Gtk::Entry()))
{
    // Entry widget
    Gtk::HBox* const hb = Gtk::manage(new Gtk::HBox());
    hb->pack_start(*Gtk::manage(new Gtk::Label(M("TP_LOCALLAB_REN_DIALOG_LAB"))), false, false, 4);
    newname_->set_text(actualname);
    hb->pack_start(*newname_);
    get_content_area()->pack_start(*hb, Gtk::PACK_SHRINK, 4);

    // OK/CANCEL buttons
    add_button(M("GENERAL_OK"), OkButton);
    add_button(M("GENERAL_CANCEL"), CancelButton);

    // Set OK button as default one when pressing enter
    newname_->set_activates_default();
    set_default_response(OkButton);

    show_all_children();
}

Glib::ustring ControlSpotPanel::RenameDialog::get_new_name()
{
    return newname_->get_text();
}<|MERGE_RESOLUTION|>--- conflicted
+++ resolved
@@ -20,15 +20,10 @@
 
 #include "../rtengine/rt_math.h"
 #include "controlspotpanel.h"
-#include "multilangmgr.h"
-#include <iomanip>
 #include "editwidgets.h"
 #include "options.h"
-<<<<<<< HEAD
 #include "../rtengine/procparams.h"
-=======
 #include "rtimage.h"
->>>>>>> 54fdc848
 
 using namespace rtengine;
 using namespace procparams;
@@ -62,8 +57,6 @@
 
     sensiexclu_(Gtk::manage(new Adjuster(M("TP_LOCALLAB_SENSIEXCLU"), 0, 100, 1, 12))),
     structexclu_(Gtk::manage(new Adjuster(M("TP_LOCALLAB_STRUCCOL"), 0, 100, 1, 0))),
-
-    struc_(Gtk::manage(new Adjuster(M("TP_LOCALLAB_THRES"), 1.0, 12.0, 0.1, 4.0))),
     locX_(Gtk::manage(new Adjuster(M("TP_LOCAL_WIDTH"), 2, 3000, 1, 150))),
     locXL_(Gtk::manage(new Adjuster(M("TP_LOCAL_WIDTH_L"), 2, 3000, 1, 150))),
     locY_(Gtk::manage(new Adjuster(M("TP_LOCAL_HEIGHT"), 2, 3000, 1, 150))),
@@ -72,14 +65,15 @@
     centerY_(Gtk::manage(new Adjuster(M("TP_LOCALLAB_CENTER_Y"), -1000, 1000, 1, 0))),
     circrad_(Gtk::manage(new Adjuster(M("TP_LOCALLAB_CIRCRADIUS"), 2, 150, 1, 18))),
     transit_(Gtk::manage(new Adjuster(M("TP_LOCALLAB_TRANSITVALUE"), 2., 100., 0.1, 60.))),
+    transitweak_(Gtk::manage(new Adjuster(M("TP_LOCALLAB_TRANSITWEAK"), 0.5, 15.0, 0.1, 1.0))),
+    transitgrad_(Gtk::manage(new Adjuster(M("TP_LOCALLAB_TRANSITGRAD"), -1.0, 1.0, 0.01, 0.0))),
     feather_(Gtk::manage(new Adjuster(M("TP_LOCALLAB_FEATVALUE"), 10., 100., 0.1, 25.))),
+    struc_(Gtk::manage(new Adjuster(M("TP_LOCALLAB_THRES"), 1.0, 12.0, 0.1, 4.0))),
     thresh_(Gtk::manage(new Adjuster(M("TP_LOCALLAB_THRESDELTAE"), 0.0, 10.0, 0.1, 2.0))),
     iter_(Gtk::manage(new Adjuster(M("TP_LOCALLAB_PROXI"), 0.2, 10.0, 0.1, 2.0))),
-    balan_(Gtk::manage(new Adjuster(M("TP_LOCALLAB_BALAN"), 0.2, 2.5, 0.1, 1.0, Gtk::manage(new RTImage("rawtherapee-logo-16.png")), Gtk::manage(new RTImage("circle-white-small.png"))))),
-    balanh_(Gtk::manage(new Adjuster(M("TP_LOCALLAB_BALANH"), 0.2, 2.5, 0.1, 1.0, Gtk::manage(new RTImage("rawtherapee-logo-16.png")),Gtk::manage(new RTImage("circle-red-green-small.png"))))),
-    colorde_(Gtk::manage(new Adjuster(M("TP_LOCALLAB_COLORDE"), -15, 15, 2, 5, Gtk::manage(new RTImage("circle-blue-yellow-small.png")),Gtk::manage(new RTImage("circle-gray-green-small.png"))))),
-    transitweak_(Gtk::manage(new Adjuster(M("TP_LOCALLAB_TRANSITWEAK"), 0.5, 15.0, 0.1, 1.0))),
-    transitgrad_(Gtk::manage(new Adjuster(M("TP_LOCALLAB_TRANSITGRAD"), -1.0, 1.0, 0.01, 0.0))),
+    balan_(Gtk::manage(new Adjuster(M("TP_LOCALLAB_BALAN"), 0.2, 2.5, 0.1, 1.0, Gtk::manage(new RTImage("rawtherapee-logo-16.png")),  Gtk::manage(new RTImage("circle-white-small.png"))))),
+    balanh_(Gtk::manage(new Adjuster(M("TP_LOCALLAB_BALANH"), 0.2, 2.5, 0.1, 1.0, Gtk::manage(new RTImage("rawtherapee-logo-16.png")), Gtk::manage(new RTImage("circle-red-green-small.png"))))),
+    colorde_(Gtk::manage(new Adjuster(M("TP_LOCALLAB_COLORDE"), -15, 15, 2, 5, Gtk::manage(new RTImage("circle-blue-yellow-small.png")), Gtk::manage(new RTImage("circle-gray-green-small.png"))))),
     scopemask_(Gtk::manage(new Adjuster(M("TP_LOCALLAB_SCOPEMASK"), 0, 100, 1, 60))),
     lumask_(Gtk::manage(new Adjuster(M("TP_LOCALLAB_LUMASK"), 0, 30, 1, 10))),
 
@@ -99,12 +93,8 @@
     excluFrame(Gtk::manage(new Gtk::Frame(M("TP_LOCALLAB_EXCLUF")))),
     maskPrevActive(false)
 {
-<<<<<<< HEAD
     const bool showtooltip = options.showtooltip;
-=======
-    bool showtooltip = options.showtooltip;
-    int complexsoft = options.complexity;
->>>>>>> 54fdc848
+    const int complexsoft = options.complexity;
 
     Gtk::HBox* const hbox1_ = Gtk::manage(new Gtk::HBox(true, 4));
     buttonaddconn_ = button_add_->signal_clicked().connect(
@@ -281,13 +271,156 @@
         pack_start(*ctboxqualitymethod);
     }
 
+    Gtk::Frame* const transitFrame = Gtk::manage(new Gtk::Frame(M("TP_LOCALLAB_TRANSIT")));
+    transitFrame->set_label_align(0.025, 0.5);
+
+    if (showtooltip) {
+        transitFrame->set_tooltip_text(M("TP_LOCALLAB_TRANSIT_TOOLTIP"));
+    }
+
+    ToolParamBlock* const transitBox = Gtk::manage(new ToolParamBlock());
+
+    if (showtooltip) {
+        transit_->set_tooltip_text(M("TP_LOCALLAB_TRANSIT_TOOLTIP"));
+    }
+
+    if (showtooltip) {
+        transitweak_->set_tooltip_text(M("TP_LOCALLAB_TRANSITWEAK_TOOLTIP"));
+    }
+
+    if (showtooltip) {
+        feather_->set_tooltip_text(M("TP_LOCALLAB_FEATH_TOOLTIP"));
+    }
+
+    if (showtooltip) {
+        transitgrad_->set_tooltip_text(M("TP_LOCALLAB_TRANSITGRAD_TOOLTIP"));
+    }
+
+    if (showtooltip) {
+        scopemask_->set_tooltip_text(M("TP_LOCALLAB_SCOPEMASK_TOOLTIP"));
+    }
+
+    transit_->setAdjusterListener(this);
+    transitweak_->setAdjusterListener(this);
+    transitgrad_->setAdjusterListener(this);
+    feather_->setAdjusterListener(this);
+    scopemask_->setAdjusterListener(this);
+    transitBox->pack_start(*transit_);
+
+    if (complexsoft < 2) {
+        transitBox->pack_start(*transitweak_);
+    }
+
+    if (complexsoft < 2) {
+        transitBox->pack_start(*transitgrad_);
+    }
+
+    transitBox->pack_start(*feather_);
+    transitFrame->add(*transitBox);
+    pack_start(*transitFrame);
+
+    Gtk::Frame* const artifFrame = Gtk::manage(new Gtk::Frame(M("TP_LOCALLAB_ARTIF")));
+    artifFrame->set_label_align(0.025, 0.5);
+
+    if (showtooltip) {
+        artifFrame->set_tooltip_text(M("TP_LOCALLAB_ARTIF_TOOLTIP"));
+    }
+
+    ToolParamBlock* const artifBox = Gtk::manage(new ToolParamBlock());
+    struc_->setAdjusterListener(this);
+    thresh_->setAdjusterListener(this);
+    iter_->setAdjusterListener(this);
+    balan_->setAdjusterListener(this);
+    balanh_->setAdjusterListener(this);
+    colorde_->setAdjusterListener(this);
+
+    if (showtooltip) {
+        balan_->set_tooltip_text(M("TP_LOCALLAB_BALAN_TOOLTIP"));
+        balanh_->set_tooltip_text(M("TP_LOCALLAB_BALAN_TOOLTIP"));
+        colorde_->set_tooltip_text(M("TP_LOCALLAB_COLORDE_TOOLTIP"));
+    }
+
+    if (complexsoft < 2) {
+        artifBox->pack_start(*struc_);
+    }
+
+    if (complexsoft < 2) {
+        artifBox->pack_start(*thresh_);
+    }
+
+    artifBox->pack_start(*iter_);
+    artifBox->pack_start(*balan_);
+    artifBox->pack_start(*balanh_);
+    artifBox->pack_start(*colorde_);
+    artifFrame->add(*artifBox);
+    pack_start(*artifFrame);
+    
+    avoidConn_  = avoid_->signal_toggled().connect(
+                      sigc::mem_fun(*this, &ControlSpotPanel::avoidChanged));
+    pack_start(*avoid_);
+
+    recursConn_  = recurs_->signal_toggled().connect(
+                       sigc::mem_fun(*this, &ControlSpotPanel::recursChanged));
+
+    if (showtooltip) {
+        recurs_->set_tooltip_text(M("TP_LOCALLAB_RECURS_TOOLTIP"));
+    }
+
+    pack_start(*recurs_);
+
+    Gtk::Frame* const maskFrame = Gtk::manage(new Gtk::Frame(M("TP_LOCALLAB_MASFRAME")));
+    maskFrame->set_label_align(0.025, 0.5);
+
+    if (showtooltip) {
+        maskFrame->set_tooltip_text(M("TP_LOCALLAB_MASFRAME_TOOLTIP"));
+    }
+
+    ToolParamBlock* const maskBox = Gtk::manage(new ToolParamBlock());
+    laplacConn_  = laplac_->signal_toggled().connect(
+                       sigc::mem_fun(*this, &ControlSpotPanel::laplacChanged));
+    deltaeConn_  = deltae_->signal_toggled().connect(
+                       sigc::mem_fun(*this, &ControlSpotPanel::deltaeChanged));
+    shortcConn_  = shortc_->signal_toggled().connect(
+                       sigc::mem_fun(*this, &ControlSpotPanel::shortcChanged));
+
+    if (showtooltip) {
+        shortc_->set_tooltip_text(M("TP_LOCALLAB_SHORTCMASK_TOOLTIP"));
+    }
+
+    lumask_->setAdjusterListener(this);
+    savrestConn_  = savrest_->signal_toggled().connect(
+                        sigc::mem_fun(*this, &ControlSpotPanel::savrestChanged));
+
+    if (showtooltip) {
+        savrest_->set_tooltip_text(M("TP_LOCALLAB_SAVREST_TOOLTIP"));
+    }
+
+    if (complexsoft < 1) {
+        maskBox->pack_start(*laplac_);
+    }
+
+    maskBox->pack_start(*deltae_);
+    maskBox->pack_start(*scopemask_);
+    // maskBox->pack_start(*shortc_);
+    maskBox->pack_start(*lumask_);
+    // maskBox->pack_start(*savrest_);
+    maskFrame->add(*maskBox);
+    pack_start(*maskFrame);
+
+    Gtk::HSeparator *separatormet = Gtk::manage(new  Gtk::HSeparator());
+    pack_start(*separatormet, Gtk::PACK_SHRINK, 2);
 
     Gtk::HBox* const ctboxcomplexmethod = Gtk::manage(new Gtk::HBox());
+
+    if (showtooltip) {
+        ctboxcomplexmethod->set_tooltip_markup(M("TP_LOCALLAB_COMPLEXMETHOD_TOOLTIP"));
+    }
+
     Gtk::Label* const labelcomplexmethod = Gtk::manage(new Gtk::Label(M("TP_LOCALLAB_COMPLEX_METHOD") + ":"));
     ctboxcomplexmethod->pack_start(*labelcomplexmethod, Gtk::PACK_SHRINK, 4);
 
     if (showtooltip) {
-        ctboxcomplexmethod->set_tooltip_markup(M("TP_LOCALLAB_COMPLEXMETHOD_TOOLTIP"));
+        complexMethod_->set_tooltip_markup(M("TP_LOCALLAB_COMPLEX_TOOLTIP"));
     }
 
     complexMethod_->append(M("TP_LOCALLAB_SIM"));
@@ -298,7 +431,7 @@
                              sigc::mem_fun(
                                  *this, &ControlSpotPanel::complexMethodChanged));
     ctboxcomplexmethod->pack_start(*complexMethod_);
-
+    // pack_start(*ctboxcomplexmethod);
 
     Gtk::HBox* const ctboxwavmethod = Gtk::manage(new Gtk::HBox());
     Gtk::Label* const labelwavmethod = Gtk::manage(new Gtk::Label(M("TP_WAVELET_DAUBLOCAL") + ":"));
@@ -307,199 +440,17 @@
     if (showtooltip) {
         ctboxwavmethod->set_tooltip_markup(M("TP_WAVELET_DAUB_TOOLTIP"));
     }
-
-
 
     wavMethod_->append(M("TP_WAVELET_DAUB2"));
     wavMethod_->append(M("TP_WAVELET_DAUB4"));
     wavMethod_->append(M("TP_WAVELET_DAUB6"));
     wavMethod_->append(M("TP_WAVELET_DAUB10"));
     wavMethod_->append(M("TP_WAVELET_DAUB14"));
-//    wavMethod_->append(M("TP_WAVELET_DAUB20"));
     wavMethod_->set_active(1);
     wavMethodconn_ = wavMethod_->signal_changed().connect(
                           sigc::mem_fun(
                               *this, &ControlSpotPanel::wavMethodChanged));
     ctboxwavmethod->pack_start(*wavMethod_);
-//    pack_start(*ctboxwavmethod);
-
-
-    Gtk::Frame* const transitFrame = Gtk::manage(new Gtk::Frame(M("TP_LOCALLAB_TRANSIT")));
-    transitFrame->set_label_align(0.025, 0.5);
-
-    if (showtooltip) {
-        transitFrame->set_tooltip_text(M("TP_LOCALLAB_TRANSIT_TOOLTIP"));
-    }
-
-    ToolParamBlock* const transitBox = Gtk::manage(new ToolParamBlock());
-
-    if (showtooltip) {
-        transit_->set_tooltip_text(M("TP_LOCALLAB_TRANSIT_TOOLTIP"));
-    }
-
-    if (showtooltip) {
-        transitweak_->set_tooltip_text(M("TP_LOCALLAB_TRANSITWEAK_TOOLTIP"));
-    }
-
-    if (showtooltip) {
-<<<<<<< HEAD
-        transitgrad_->set_tooltip_text(M("TP_LOCALLAB_TRANSITGRAD_TOOLTIP"));
-    }
-
-=======
-        feather_->set_tooltip_text(M("TP_LOCALLAB_FEATH_TOOLTIP"));
-    }
-
-    if (showtooltip) {
-        transitgrad_->set_tooltip_text(M("TP_LOCALLAB_TRANSITGRAD_TOOLTIP"));
-    }
-
-    if (showtooltip) {
-        scopemask_->set_tooltip_text(M("TP_LOCALLAB_SCOPEMASK_TOOLTIP"));
-    }
-
-//    if(showtooltip) lumask_->set_tooltip_text(M("TP_LOCALLAB_LUMASK_TOOLTIP"));
-    if (showtooltip) {
-        shortc_->set_tooltip_text(M("TP_LOCALLAB_SHORTCMASK_TOOLTIP"));
-    }
-
-    if (showtooltip) {
-        savrest_->set_tooltip_text(M("TP_LOCALLAB_SAVREST_TOOLTIP"));
-    }
-
->>>>>>> 54fdc848
-    transit_->setAdjusterListener(this);
-    feather_->setAdjusterListener(this);
-    transitweak_->setAdjusterListener(this);
-    transitgrad_->setAdjusterListener(this);
-    scopemask_->setAdjusterListener(this);
-    lumask_->setAdjusterListener(this);
-
-    transitBox->pack_start(*transit_);
-
-    if (complexsoft < 2) {
-        transitBox->pack_start(*transitweak_);
-    }
-
-    if (complexsoft < 2) {
-        transitBox->pack_start(*transitgrad_);
-    }
-
-    transitBox->pack_start(*feather_);
-    transitFrame->add(*transitBox);
-    pack_start(*transitFrame);
-
-    Gtk::Frame* const artifFrame = Gtk::manage(new Gtk::Frame(M("TP_LOCALLAB_ARTIF")));
-    artifFrame->set_label_align(0.025, 0.5);
-
-    if (showtooltip) {
-        artifFrame->set_tooltip_text(M("TP_LOCALLAB_ARTIF_TOOLTIP"));
-    }
-
-    ToolParamBlock* const artifBox = Gtk::manage(new ToolParamBlock());
-    thresh_->setAdjusterListener(this);
-    struc_->setAdjusterListener(this);
-
-    if (complexsoft < 2) {
-        artifBox->pack_start(*struc_);
-    }
-
-    if (complexsoft < 2) {
-        artifBox->pack_start(*thresh_);
-    }
-
-    artifBox->pack_start(*iter_);
-
-//    if (complexsoft < 2) {
-        artifBox->pack_start(*balan_);
-        artifBox->pack_start(*balanh_);
-        artifBox->pack_start(*colorde_);
-//    }
-
-    iter_->setAdjusterListener(this);
-    balan_->setAdjusterListener(this);
-    balanh_->setAdjusterListener(this);
-    colorde_->setAdjusterListener(this);
-    artifFrame->add(*artifBox);
-    pack_start(*artifFrame);
-    
-    if (showtooltip) {
-        balan_->set_tooltip_text(M("TP_LOCALLAB_BALAN_TOOLTIP"));
-        balanh_->set_tooltip_text(M("TP_LOCALLAB_BALAN_TOOLTIP"));
-        colorde_->set_tooltip_text(M("TP_LOCALLAB_COLORDE_TOOLTIP"));
-    }
-    
-    /*
-        Gtk::HBox* const ctboxmergemethod = Gtk::manage(new Gtk::HBox());
-        Gtk::Label* const labelmergemethod = Gtk::manage(new Gtk::Label(M("TP_LOCALLAB_MERGETYPE") + ":"));
-        ctboxmergemethod->pack_start(*labelmergemethod, Gtk::PACK_SHRINK, 4);
-        if(showtooltip) ctboxmergemethod->set_tooltip_markup(M("TP_LOCALLAB_MERGETYPE_TOOLTIP"));
-        mergeMethod_->append(M("TP_LOCALLAB_MERGENONE"));
-        mergeMethod_->append(M("TP_LOCALLAB_MERGEONE"));
-        mergeMethod_->append(M("TP_LOCALLAB_MERGETWO"));
-        mergeMethod_->append(M("TP_LOCALLAB_MERGETHR"));
-        mergeMethod_->append(M("TP_LOCALLAB_MERGEFOU"));
-        mergeMethod_->append(M("TP_LOCALLAB_MERGEFIV"));
-        mergeMethod_->set_active(0);
-        mergeMethodconn_ = mergeMethod_->signal_changed().connect(
-                              sigc::mem_fun(
-                                  *this, &ControlSpotPanel::mergeMethodChanged));
-    //    ctboxmergemethod->pack_start(*mergeMethod_);
-    */
-    avoidConn_  = avoid_->signal_toggled().connect(
-                      sigc::mem_fun(*this, &ControlSpotPanel::avoidChanged));
-    pack_start(*avoid_);
-    recursConn_  = recurs_->signal_toggled().connect(
-                       sigc::mem_fun(*this, &ControlSpotPanel::recursChanged));
-    pack_start(*recurs_);
-
-    if (showtooltip) {
-        recurs_->set_tooltip_text(M("TP_LOCALLAB_RECURS_TOOLTIP"));
-    }
-
-    Gtk::Frame* const maskFrame = Gtk::manage(new Gtk::Frame(M("TP_LOCALLAB_MASFRAME")));
-    maskFrame->set_label_align(0.025, 0.5);
-
-    if (showtooltip) {
-        maskFrame->set_tooltip_text(M("TP_LOCALLAB_MASFRAME_TOOLTIP"));
-    }
-
-    ToolParamBlock* const maskBox = Gtk::manage(new ToolParamBlock());
-
-    if (complexsoft < 1) {
-        maskBox->pack_start(*laplac_);
-    }
-
-    laplacConn_  = laplac_->signal_toggled().connect(
-                       sigc::mem_fun(*this, &ControlSpotPanel::laplacChanged));
-    deltaeConn_  = deltae_->signal_toggled().connect(
-                       sigc::mem_fun(*this, &ControlSpotPanel::deltaeChanged));
-    shortcConn_  = shortc_->signal_toggled().connect(
-                       sigc::mem_fun(*this, &ControlSpotPanel::shortcChanged));
-    savrestConn_  = savrest_->signal_toggled().connect(
-                        sigc::mem_fun(*this, &ControlSpotPanel::savrestChanged));
-    maskBox->pack_start(*deltae_);
-    maskBox->pack_start(*scopemask_);
-//    maskBox->pack_start(*shortc_);
-//    Gtk::HSeparator *separator = Gtk::manage(new  Gtk::HSeparator());
-//    maskBox->pack_start(*separator, Gtk::PACK_SHRINK, 2);
-
-//    maskBox->pack_start(*ctboxmergemethod);
-
-//    Gtk::HSeparator *separator1 = Gtk::manage(new  Gtk::HSeparator());
-//   maskBox->pack_start(*separator1, Gtk::PACK_SHRINK, 2);
-
-    maskBox->pack_start(*lumask_);
-//    maskBox->pack_start(*savrest_);
-    maskFrame->add(*maskBox);
-    pack_start(*maskFrame);
-    Gtk::HSeparator *separatormet = Gtk::manage(new  Gtk::HSeparator());
-    pack_start(*separatormet, Gtk::PACK_SHRINK, 2);
-
-//    pack_start(*ctboxcomplexmethod);
-    if (showtooltip) {
-        complexMethod_->set_tooltip_markup(M("TP_LOCALLAB_COMPLEX_TOOLTIP"));
-    }
     pack_start(*ctboxwavmethod);
 
     show_all();
@@ -628,16 +579,9 @@
     nbSpotChanged_ = true;
     selSpotChanged_ = true;
     eventType = SpotDuplication;
-<<<<<<< HEAD
     SpotRow* const duplSpotRow = getSpot(getSelectedSpot());
     listener->panelChanged(EvLocallabSpotCreated, M("TP_LOCALLAB_EV_DUPL") + " "
                            + duplSpotRow->name);
-=======
-    const int newId = getNewId();
-    listener->panelChanged(EvLocallabSpotCreated, "ID#" + std::to_string(newId)
-                           + " (" + M("TP_LOCALLAB_EV_DUPL") + " ID#"
-                           + std::to_string(selId) + ")");
->>>>>>> 54fdc848
 }
 
 void ControlSpotPanel::on_button_rename()
@@ -776,10 +720,8 @@
     // Load param in selected control spot
     shape_->set_active(row[spots_.shape]);
     spotMethod_->set_active(row[spots_.spotMethod]);
-//    mergeMethod_->set_active(row[spots_.mergeMethod]);
     sensiexclu_->setValue((double)row[spots_.sensiexclu]);
     structexclu_->setValue((double)row[spots_.structexclu]);
-    struc_->setValue((double)row[spots_.struc]);
     shapeMethod_->set_active(row[spots_.shapeMethod]);
     locX_->setValue((double)row[spots_.locX]);
     locXL_->setValue((double)row[spots_.locXL]);
@@ -789,24 +731,25 @@
     centerY_->setValue((double)row[spots_.centerY]);
     circrad_->setValue((double)row[spots_.circrad]);
     qualityMethod_->set_active(row[spots_.qualityMethod]);
-    complexMethod_->set_active(row[spots_.complexMethod]);
     transit_->setValue((double)row[spots_.transit]);
+    transitweak_->setValue((double)row[spots_.transitweak]);
+    transitgrad_->setValue((double)row[spots_.transitgrad]);
     feather_->setValue((double)row[spots_.feather]);
+    struc_->setValue((double)row[spots_.struc]);
     thresh_->setValue((double)row[spots_.thresh]);
     iter_->setValue((double)row[spots_.iter]);
     balan_->setValue((double)row[spots_.balan]);
     balanh_->setValue((double)row[spots_.balanh]);
     colorde_->setValue((double)row[spots_.colorde]);
-    transitweak_->setValue((double)row[spots_.transitweak]);
-    transitgrad_->setValue((double)row[spots_.transitgrad]);
-    scopemask_->setValue((double)row[spots_.scopemask]);
-    lumask_->setValue((double)row[spots_.lumask]);
     avoid_->set_active(row[spots_.avoid]);
     recurs_->set_active(row[spots_.recurs]);
     laplac_->set_active(row[spots_.laplac]);
     deltae_->set_active(row[spots_.deltae]);
+    scopemask_->setValue((double)row[spots_.scopemask]);
     shortc_->set_active(row[spots_.shortc]);
+    lumask_->setValue((double)row[spots_.lumask]);
     savrest_->set_active(row[spots_.savrest]);
+    complexMethod_->set_active(row[spots_.complexMethod]);
     wavMethod_->set_active(row[spots_.wavMethod]);
 }
 
@@ -884,28 +827,6 @@
         listener->panelChanged(EvLocallabSpotSpotMethod, spotMethod_->get_active_text());
     }
 }
-/*
-void ControlSpotPanel::mergeMethodChanged()
-{
-    // printf("mergeMethodChanged\n");
-
-    // Get selected control spot
-    const auto s = treeview_->get_selection();
-
-    if (!s->count_selected_rows()) {
-        return;
-    }
-
-    const auto iter = s->get_selected();
-    Gtk::TreeModel::Row row = *iter;
-
-    row[spots_.mergeMethod] = mergeMethod_->get_active_row_number();
-    // Raise event
-    if (listener) {
-        listener->panelChanged(EvLocallabSpotmergeMethod, mergeMethod_->get_active_text());
-    }
-}
-*/
 
 void ControlSpotPanel::shapeMethodChanged()
 {
@@ -1009,29 +930,6 @@
     }
 }
 
-void ControlSpotPanel::wavMethodChanged()
-{
-    // printf("qualityMethodChanged\n");
-
-    // Get selected control spot
-    const auto s = treeview_->get_selection();
-
-    if (!s->count_selected_rows()) {
-        return;
-    }
-
-    const auto iter = s->get_selected();
-    Gtk::TreeModel::Row row = *iter;
-
-    row[spots_.wavMethod] = wavMethod_->get_active_row_number();
-
-    // Raise event
-    if (listener) {
-        listener->panelChanged(EvLocallabSpotwavMethod, wavMethod_->get_active_text());
-    }
-}
-
-
 void ControlSpotPanel::complexMethodChanged()
 {
     // printf("qualityMethodChanged\n");
@@ -1055,12 +953,34 @@
     } else if (complexMethod_->get_active_row_number() == 1) { // mod
         // excluFrame->show();
     } else if (complexMethod_->get_active_row_number() == 2) { // all
-        //  excluFrame->show();
+        // excluFrame->show();
     }
 
     // Raise event
     if (listener) {
         listener->panelChanged(EvLocallabSpotcomplexMethod, complexMethod_->get_active_text());
+    }
+}
+
+void ControlSpotPanel::wavMethodChanged()
+{
+    // printf("qualityMethodChanged\n");
+
+    // Get selected control spot
+    const auto s = treeview_->get_selection();
+
+    if (!s->count_selected_rows()) {
+        return;
+    }
+
+    const auto iter = s->get_selected();
+    Gtk::TreeModel::Row row = *iter;
+
+    row[spots_.wavMethod] = wavMethod_->get_active_row_number();
+
+    // Raise event
+    if (listener) {
+        listener->panelChanged(EvLocallabSpotwavMethod, wavMethod_->get_active_text());
     }
 }
 
@@ -1155,14 +1075,6 @@
         }
     }
 
-    if (a == struc_) {
-        row[spots_.struc] = struc_->getValue();
-
-        if (listener) {
-            listener->panelChanged(EvLocallabSpotStruc, struc_->getTextValue());
-        }
-    }
-
     if (a == locX_) {
         row[spots_.locX] = locX_->getIntValue();
 
@@ -1260,6 +1172,22 @@
         }
     }
 
+    if (a == transitweak_) {
+        row[spots_.transitweak] = transitweak_->getValue();
+
+        if (listener) {
+            listener->panelChanged(EvLocallabSpotTransitweak, transitweak_->getTextValue());
+        }
+    }
+
+    if (a == transitgrad_) {
+        row[spots_.transitgrad] = transitgrad_->getValue();
+
+        if (listener) {
+            listener->panelChanged(EvLocallabSpotTransitgrad, transitgrad_->getTextValue());
+        }
+    }
+
     if (a == feather_) {
         row[spots_.feather] = feather_->getValue();
 
@@ -1268,6 +1196,14 @@
         }
     }
 
+    if (a == struc_) {
+        row[spots_.struc] = struc_->getValue();
+
+        if (listener) {
+            listener->panelChanged(EvLocallabSpotStruc, struc_->getTextValue());
+        }
+    }
+
     if (a == thresh_) {
         row[spots_.thresh] = thresh_->getValue();
 
@@ -1308,22 +1244,6 @@
         }
     }
 
-    if (a == transitweak_) {
-        row[spots_.transitweak] = transitweak_->getValue();
-
-        if (listener) {
-            listener->panelChanged(EvLocallabSpotTransitweak, transitweak_->getTextValue());
-        }
-    }
-
-    if (a == transitgrad_) {
-        row[spots_.transitgrad] = transitgrad_->getValue();
-
-        if (listener) {
-            listener->panelChanged(EvLocallabSpotTransitgrad, transitgrad_->getTextValue());
-        }
-    }
-
     if (a == scopemask_) {
         row[spots_.scopemask] = scopemask_->getIntValue();
 
@@ -1339,7 +1259,6 @@
             listener->panelChanged(EvLocallabSpotlumask, lumask_->getTextValue());
         }
     }
-
 }
 
 void ControlSpotPanel::avoidChanged()
@@ -1355,16 +1274,6 @@
 
     const auto iter = s->get_selected();
     Gtk::TreeModel::Row row = *iter;
-
-    if (multiImage) {
-        if (avoid_->get_inconsistent()) {
-            avoid_->set_inconsistent(false);
-            avoidConn_.block(true);
-            avoid_->set_active(false);
-            avoidConn_.block(false);
-        }
-    }
-
     row[spots_.avoid] = avoid_->get_active();
 
     // Raise event
@@ -1390,16 +1299,6 @@
 
     const auto iter = s->get_selected();
     Gtk::TreeModel::Row row = *iter;
-
-    if (multiImage) {
-        if (recurs_->get_inconsistent()) {
-            recurs_->set_inconsistent(false);
-            recursConn_.block(true);
-            recurs_->set_active(false);
-            recursConn_.block(false);
-        }
-    }
-
     row[spots_.recurs] = recurs_->get_active();
 
     // Raise event
@@ -1426,16 +1325,6 @@
 
     const auto iter = s->get_selected();
     Gtk::TreeModel::Row row = *iter;
-
-    if (multiImage) {
-        if (laplac_->get_inconsistent()) {
-            laplac_->set_inconsistent(false);
-            laplacConn_.block(true);
-            laplac_->set_active(false);
-            laplacConn_.block(false);
-        }
-    }
-
     row[spots_.laplac] = laplac_->get_active();
 
     // Raise event
@@ -1462,16 +1351,6 @@
 
     const auto iter = s->get_selected();
     Gtk::TreeModel::Row row = *iter;
-
-    if (multiImage) {
-        if (deltae_->get_inconsistent()) {
-            deltae_->set_inconsistent(false);
-            deltaeConn_.block(true);
-            deltae_->set_active(false);
-            deltaeConn_.block(false);
-        }
-    }
-
     row[spots_.deltae] = deltae_->get_active();
 
     // Raise event
@@ -1496,16 +1375,6 @@
 
     const auto iter = s->get_selected();
     Gtk::TreeModel::Row row = *iter;
-
-    if (multiImage) {
-        if (shortc_->get_inconsistent()) {
-            shortc_->set_inconsistent(false);
-            shortcConn_.block(true);
-            shortc_->set_active(false);
-            shortcConn_.block(false);
-        }
-    }
-
     row[spots_.shortc] = shortc_->get_active();
 
     // Raise event
@@ -1530,16 +1399,6 @@
 
     const auto iter = s->get_selected();
     Gtk::TreeModel::Row row = *iter;
-
-    if (multiImage) {
-        if (savrest_->get_inconsistent()) {
-            savrest_->set_inconsistent(false);
-            savrestConn_.block(true);
-            savrest_->set_active(false);
-            savrestConn_.block(false);
-        }
-    }
-
     row[spots_.savrest] = savrest_->get_active();
 
     // Raise event
@@ -1565,10 +1424,8 @@
     buttonvisibilityconn_.block(cond);
     shapeconn_.block(cond);
     spotMethodconn_.block(cond);
-//    mergeMethodconn_.block(cond);
     sensiexclu_->block(cond);
     structexclu_->block(cond);
-    struc_->block(cond);
     shapeMethodconn_.block(cond);
     locX_->block(cond);
     locXL_->block(cond);
@@ -1578,24 +1435,25 @@
     centerY_->block(cond);
     circrad_->block(cond);
     qualityMethodconn_.block(cond);
-    complexMethodconn_.block(cond);
     transit_->block(cond);
+    transitweak_->block(cond);
+    transitgrad_->block(cond);
     feather_->block(cond);
+    struc_->block(cond);
     thresh_->block(cond);
     iter_->block(cond);
     balan_->block(cond);
     balanh_->block(cond);
     colorde_->block(cond);
-    transitweak_->block(cond);
-    transitgrad_->block(cond);
-    scopemask_->block(cond);
-    lumask_->block(cond);
     avoidConn_.block(cond);
     recursConn_.block(cond);
     laplacConn_.block(cond);
     deltaeConn_.block(cond);
+    scopemask_->block(cond);
     shortcConn_.block(cond);
+    lumask_->block(cond);
     savrestConn_.block(cond);
+    complexMethodconn_.block(cond);
     wavMethodconn_.block(cond);
 }
 
@@ -1605,10 +1463,8 @@
 
     shape_->set_sensitive(cond);
     spotMethod_->set_sensitive(cond);
-//    mergeMethod_->set_sensitive(cond);
     sensiexclu_->set_sensitive(cond);
     structexclu_->set_sensitive(cond);
-    struc_->set_sensitive(cond);
     shapeMethod_->set_sensitive(cond);
     locX_->set_sensitive(cond);
     locXL_->set_sensitive(cond);
@@ -1618,24 +1474,25 @@
     centerY_->set_sensitive(cond);
     circrad_->set_sensitive(cond);
     qualityMethod_->set_sensitive(cond);
-    complexMethod_->set_sensitive(cond);
     transit_->set_sensitive(cond);
+    transitweak_->set_sensitive(cond);
+    transitgrad_->set_sensitive(cond);
     feather_->set_sensitive(cond);
+    struc_->set_sensitive(cond);
     thresh_->set_sensitive(cond);
     iter_->set_sensitive(cond);
     balan_->set_sensitive(cond);
     balanh_->set_sensitive(cond);
     colorde_->set_sensitive(cond);
-    transitweak_->set_sensitive(cond);
-    transitgrad_->set_sensitive(cond);
-    scopemask_->set_sensitive(cond);
-    lumask_->set_sensitive(cond);
     avoid_->set_sensitive(cond);
     recurs_->set_sensitive(cond);
     laplac_->set_sensitive(cond);
     deltae_->set_sensitive(cond);
+    scopemask_->set_sensitive(cond);
     shortc_->set_sensitive(cond);
+    lumask_->set_sensitive(cond);
     savrest_->set_sensitive(cond);
+    complexMethod_->set_sensitive(cond);
     wavMethod_->set_sensitive(cond);
 }
 
@@ -2370,10 +2227,8 @@
     row[spots_.curveid] = 0; // No associated curve
     row[spots_.shape] = newSpot->shape;
     row[spots_.spotMethod] = newSpot->spotMethod;
-//   row[spots_.mergeMethod] = newSpot->mergeMethod;
     row[spots_.sensiexclu] = newSpot->sensiexclu;
     row[spots_.structexclu] = newSpot->structexclu;
-    row[spots_.struc] = newSpot->struc;
     row[spots_.shapeMethod] = newSpot->shapeMethod;
     row[spots_.locX] = newSpot->locX;
     row[spots_.locXL] = newSpot->locXL;
@@ -2383,24 +2238,25 @@
     row[spots_.centerY] = newSpot->centerY;
     row[spots_.circrad] = newSpot->circrad;
     row[spots_.qualityMethod] = newSpot->qualityMethod;
-    row[spots_.complexMethod] = newSpot->complexMethod;
     row[spots_.transit] = newSpot->transit;
+    row[spots_.transitweak] = newSpot->transitweak;
+    row[spots_.transitgrad] = newSpot->transitgrad;
     row[spots_.feather] = newSpot->feather;
+    row[spots_.struc] = newSpot->struc;
     row[spots_.thresh] = newSpot->thresh;
     row[spots_.iter] = newSpot->iter;
     row[spots_.balan] = newSpot->balan;
     row[spots_.balanh] = newSpot->balanh;
     row[spots_.colorde] = newSpot->colorde;
-    row[spots_.transitweak] = newSpot->transitweak;
-    row[spots_.transitgrad] = newSpot->transitgrad;
-    row[spots_.scopemask] = newSpot->scopemask;
-    row[spots_.lumask] = newSpot->lumask;
     row[spots_.avoid] = newSpot->avoid;
     row[spots_.recurs] = newSpot->recurs;
     row[spots_.laplac] = newSpot->laplac;
     row[spots_.deltae] = newSpot->deltae;
+    row[spots_.scopemask] = newSpot->scopemask;
     row[spots_.shortc] = newSpot->shortc;
+    row[spots_.lumask] = newSpot->lumask;
     row[spots_.savrest] = newSpot->savrest;
+    row[spots_.complexMethod] = newSpot->complexMethod;
     row[spots_.wavMethod] = newSpot->wavMethod;
     updateParamVisibility();
     disableParamlistener(false);
@@ -2410,76 +2266,9 @@
     updateControlSpotCurve(row);
 }
 
-<<<<<<< HEAD
 void ControlSpotPanel::deleteControlSpot(const int index)
-=======
-int ControlSpotPanel::updateControlSpot(SpotRow* spot)
-{
-    // printf("updateControlSpot: %d\n", spot->id);
-
-    MyMutex::MyLock lock(mTreeview);
-
-    disableParamlistener(true);
-
-    const Gtk::TreeModel::Children children = treemodel_->children();
-
-    for (auto iter = children.begin(); iter != children.end(); iter++) {
-        Gtk::TreeModel::Row row = *iter;
-
-        if (row[spots_.id] == spot->id) {
-            row[spots_.name] = spot->name;
-            row[spots_.isvisible] = spot->isvisible;
-            row[spots_.shape] = spot->shape;
-            row[spots_.spotMethod] = spot->spotMethod;
-//           row[spots_.mergeMethod] = spot->mergeMethod;
-            row[spots_.sensiexclu] = spot->sensiexclu;
-            row[spots_.structexclu] = spot->structexclu;
-            row[spots_.struc] = spot->struc;
-            row[spots_.shapeMethod] = spot->shapeMethod;
-            row[spots_.locX] = spot->locX;
-            row[spots_.locXL] = spot->locXL;
-            row[spots_.locY] = spot->locY;
-            row[spots_.locYT] = spot->locYT;
-            row[spots_.centerX] = spot->centerX;
-            row[spots_.centerY] = spot->centerY;
-            row[spots_.circrad] = spot->circrad;
-            row[spots_.qualityMethod] = spot->qualityMethod;
-            row[spots_.complexMethod] = spot->complexMethod;
-            row[spots_.transit] = spot->transit;
-            row[spots_.feather] = spot->feather;
-            row[spots_.thresh] = spot->thresh;
-            row[spots_.iter] = spot->iter;
-            row[spots_.balan] = spot->balan;
-            row[spots_.balanh] = spot->balanh;
-            row[spots_.colorde] = spot->colorde;
-            row[spots_.transitweak] = spot->transitweak;
-            row[spots_.transitgrad] = spot->transitgrad;
-            row[spots_.scopemask] = spot->scopemask;
-            row[spots_.lumask] = spot->lumask;
-            row[spots_.avoid] = spot->avoid;
-            row[spots_.recurs] = spot->recurs;
-            row[spots_.laplac] = spot->laplac;
-            row[spots_.deltae] = spot->deltae;
-            row[spots_.shortc] = spot->shortc;
-            row[spots_.savrest] = spot->savrest;
-            row[spots_.wavMethod] = spot->wavMethod;
-
-            updateControlSpotCurve(row);
-            updateParamVisibility();
-            disableParamlistener(false);
-
-            return 1;
-        }
-    }
-
-    disableParamlistener(false);
-    return 0;
-}
-
-void ControlSpotPanel::deleteControlSpot(const int id)
->>>>>>> 54fdc848
-{
-    // printf("deleteControlSpot: %d\n", id);
+{
+    // printf("deleteControlSpot: %d\n", index);
 
     MyMutex::MyLock lock(mTreeview);
 
@@ -2501,7 +2290,6 @@
     disableParamlistener(false);
 }
 
-<<<<<<< HEAD
 void ControlSpotPanel::setDefaults(const rtengine::procparams::ProcParams * defParams, const ParamsEdited * pedited)
 {
     const int index = defParams->locallab.selspot;
@@ -2512,7 +2300,6 @@
         // Set default values for adjuster widgets
         sensiexclu_->setDefault((double)defSpot.sensiexclu);
         structexclu_->setDefault((double)defSpot.structexclu);
-        struc_->setDefault(defSpot.struc);
         locX_->setDefault((double)defSpot.locX);
         locXL_->setDefault((double)defSpot.locXL);
         locY_->setDefault((double)defSpot.locY);
@@ -2520,316 +2307,21 @@
         centerX_->setDefault((double)defSpot.centerX);
         centerY_->setDefault((double)defSpot.centerY);
         circrad_->setDefault((double)defSpot.circrad);
-        transit_->setDefault((double)defSpot.transit);
+        transit_->setDefault(defSpot.transit);
+        transitweak_->setDefault(defSpot.transitweak);
+        transitgrad_->setDefault(defSpot.transitgrad);
+        feather_->setDefault(defSpot.feather);
+        struc_->setDefault(defSpot.struc);
         thresh_->setDefault(defSpot.thresh);
         iter_->setDefault(defSpot.iter);
         balan_->setDefault(defSpot.balan);
-        transitweak_->setDefault(defSpot.transitweak);
-        transitgrad_->setDefault(defSpot.transitgrad);
+        balanh_->setDefault(defSpot.balanh);
+        colorde_->setDefault(defSpot.colorde);
+        scopemask_->setDefault((double)defSpot.scopemask);
+        lumask_->setDefault((double)defSpot.lumask);
     }
 
     // Note: No need to manage pedited as batch mode is deactivated for Locallab
-=======
-ControlSpotPanel::SpotEdited* ControlSpotPanel::getEditedStates()
-{
-    // printf("getEditedStates\n");
-
-    SpotEdited* se = new SpotEdited();
-
-    if (nbSpotChanged_) {
-        se->nbspot = true;
-        // nbSpotChanged_ = false;
-    } else {
-        se->nbspot = false;
-    }
-
-    if (selSpotChanged_) {
-        se->selspot = true;
-        // selSpotChanged_ = false;
-    } else {
-        se->selspot = false;
-    }
-
-    if (nameChanged_) {
-        se->name = true;
-        // nameChanged_ = false;
-    } else {
-        se->name = false;
-    }
-
-    if (visibilityChanged_) {
-        se->isvisible = true;
-        // visibilityChanged_ = false;
-    } else {
-        se->isvisible = false;
-    }
-
-    se->shape = shape_->get_active_text() != M("GENERAL_UNCHANGED");
-    se->spotMethod = spotMethod_->get_active_text() != M("GENERAL_UNCHANGED");
-//    se->mergeMethod = mergeMethod_->get_active_text() != M("GENERAL_UNCHANGED");
-    se->sensiexclu = sensiexclu_->getEditedState();
-    se->structexclu = structexclu_->getEditedState();
-    se->struc = struc_->getEditedState();
-    se->shapeMethod = shapeMethod_->get_active_text() != M("GENERAL_UNCHANGED");
-    se->locX = locX_->getEditedState();
-    se->locXL = locXL_->getEditedState();
-    se->locY = locY_->getEditedState();
-    se->locYT = locYT_->getEditedState();
-    se->centerX = centerX_->getEditedState();
-    se-> centerY = centerY_->getEditedState();
-    se->circrad = circrad_->getEditedState();
-    se->qualityMethod = qualityMethod_->get_active_text() != M("GENERAL_UNCHANGED");
-    se->complexMethod = complexMethod_->get_active_text() != M("GENERAL_UNCHANGED");
-    se->transit = transit_->getEditedState();
-    se->feather = feather_->getEditedState();
-    se->thresh = thresh_->getEditedState();
-    se->iter = iter_->getEditedState();
-    se->balan = balan_->getEditedState();
-    se->balanh = balanh_->getEditedState();
-    se->colorde = colorde_->getEditedState();
-    se->transitweak = transitweak_->getEditedState();
-    se->transitgrad = transitgrad_->getEditedState();
-    se->scopemask = scopemask_->getEditedState();
-    se->lumask = lumask_->getEditedState();
-    se->avoid = !avoid_->get_inconsistent();
-    se->recurs = !recurs_->get_inconsistent();
-    se->laplac = !laplac_->get_inconsistent();
-    se->deltae = !deltae_->get_inconsistent();
-    se->shortc = !shortc_->get_inconsistent();
-    se->savrest = !savrest_->get_inconsistent();
-    se->wavMethod = wavMethod_->get_active_text() != M("GENERAL_UNCHANGED");
-
-    return se;
-}
-
-void ControlSpotPanel::setEditedStates(SpotEdited* se)
-{
-    // printf("setEditedStates\n");
-
-    // Reset treeview edited states
-    nbSpotChanged_ = false;
-    selSpotChanged_ = false;
-    nameChanged_ = false;
-    visibilityChanged_ = false;
-
-    // Disable params listeners
-    disableParamlistener(true);
-
-    // Set widgets edited states
-    if (!se->nbspot || !se->selspot) {
-        treeview_->set_sensitive(false);
-        button_add_->set_sensitive(false);
-        button_delete_->set_sensitive(false);
-        button_duplicate_->set_sensitive(false);
-        button_rename_->set_sensitive(false);
-        button_visibility_->set_sensitive(false);
-    } else {
-        treeview_->set_sensitive(true);
-        button_add_->set_sensitive(true);
-        button_delete_->set_sensitive(true);
-        button_duplicate_->set_sensitive(true);
-        button_rename_->set_sensitive(se->name);
-        button_visibility_->set_sensitive(se->isvisible);
-    }
-
-    if (!se->shape) {
-        shape_->set_active_text(M("GENERAL_UNCHANGED"));
-    }
-
-    if (!se->spotMethod) {
-        spotMethod_->set_active_text(M("GENERAL_UNCHANGED"));
-    }
-
-    if (!se->wavMethod) {
-        wavMethod_->set_active_text(M("GENERAL_UNCHANGED"));
-    }
-
-    /*
-        if (!se->mergeMethod) {
-            mergeMethod_->set_active_text(M("GENERAL_UNCHANGED"));
-        }
-    */
-    sensiexclu_->setEditedState(se->sensiexclu ? Edited : UnEdited);
-    structexclu_->setEditedState(se->structexclu ? Edited : UnEdited);
-    struc_->setEditedState(se->struc ? Edited : UnEdited);
-
-    if (!se->shapeMethod) {
-        shapeMethod_->set_active_text(M("GENERAL_UNCHANGED"));
-    }
-
-    locX_->setEditedState(se->locX ? Edited : UnEdited);
-    locXL_->setEditedState(se->locXL ? Edited : UnEdited);
-    locY_->setEditedState(se->locY ? Edited : UnEdited);
-    locYT_->setEditedState(se->locYT ? Edited : UnEdited);
-    centerX_->setEditedState(se->centerX ? Edited : UnEdited);
-    centerY_->setEditedState(se->centerY ? Edited : UnEdited);
-    circrad_->setEditedState(se->circrad ? Edited : UnEdited);
-
-    if (!se->qualityMethod) {
-        qualityMethod_->set_active_text(M("GENERAL_UNCHANGED"));
-    }
-
-    if (!se->complexMethod) {
-        complexMethod_->set_active_text(M("GENERAL_UNCHANGED"));
-    }
-
-    transit_->setEditedState(se->transit ? Edited : UnEdited);
-    feather_->setEditedState(se->feather ? Edited : UnEdited);
-    thresh_->setEditedState(se->thresh ? Edited : UnEdited);
-    iter_->setEditedState(se->iter ? Edited : UnEdited);
-    balan_->setEditedState(se->balan ? Edited : UnEdited);
-    balanh_->setEditedState(se->balanh ? Edited : UnEdited);
-    colorde_->setEditedState(se->colorde ? Edited : UnEdited);
-    transitweak_->setEditedState(se->transitweak ? Edited : UnEdited);
-    transitgrad_->setEditedState(se->transitgrad ? Edited : UnEdited);
-    scopemask_->setEditedState(se->scopemask ? Edited : UnEdited);
-    lumask_->setEditedState(se->lumask ? Edited : UnEdited);
-    avoid_->set_inconsistent(multiImage && !se->avoid);
-    recurs_->set_inconsistent(multiImage && !se->recurs);
-    laplac_->set_inconsistent(multiImage && !se->laplac);
-    deltae_->set_inconsistent(multiImage && !se->deltae);
-    shortc_->set_inconsistent(multiImage && !se->shortc);
-    savrest_->set_inconsistent(multiImage && !se->savrest);
-
-    // Update Control Spot GUI according to widgets edited states
-    updateParamVisibility();
-
-    // Enable params listeners
-    disableParamlistener(false);
-}
-
-void ControlSpotPanel::setDefaults(const rtengine::procparams::ProcParams * defParams, const ParamsEdited * pedited, int id)
-{
-    // Find vector index of given spot id (index = -1 if not found)
-    int index = -1;
-
-    for (int i = 0; i < (int)defParams->locallab.spots.size(); i++) {
-        if (defParams->locallab.spots.at(i).id == id) {
-            index = i;
-
-            break;
-        }
-    }
-
-    // Set default values for adjusters
-    const rtengine::procparams::LocallabParams::LocallabSpot* defSpot = new rtengine::procparams::LocallabParams::LocallabSpot();
-
-    if (index != -1 && index < (int)defParams->locallab.spots.size()) {
-        defSpot = &defParams->locallab.spots.at(index);
-    }
-
-    sensiexclu_->setDefault((double)defSpot->sensiexclu);
-    structexclu_->setDefault((double)defSpot->structexclu);
-    struc_->setDefault(defSpot->struc);
-    locX_->setDefault((double)defSpot->locX);
-    locXL_->setDefault((double)defSpot->locXL);
-    locY_->setDefault((double)defSpot->locY);
-    locYT_->setDefault((double)defSpot->locYT);
-    centerX_->setDefault((double)defSpot->centerX);
-    centerY_->setDefault((double)defSpot->centerY);
-    circrad_->setDefault((double)defSpot->circrad);
-    transit_->setDefault(defSpot->transit);
-    feather_->setDefault(defSpot->feather);
-    thresh_->setDefault(defSpot->thresh);
-    iter_->setDefault(defSpot->iter);
-    balan_->setDefault(defSpot->balan);
-    balanh_->setDefault(defSpot->balanh);
-    colorde_->setDefault(defSpot->colorde);
-    transitweak_->setDefault(defSpot->transitweak);
-    transitgrad_->setDefault(defSpot->transitgrad);
-    scopemask_->setDefault(defSpot->scopemask);
-    lumask_->setDefault(defSpot->lumask);
-
-    // Set default edited states for adjusters
-    if (!pedited) {
-        sensiexclu_->setDefaultEditedState(Irrelevant);
-        structexclu_->setDefaultEditedState(Irrelevant);
-        struc_->setDefaultEditedState(Irrelevant);
-        locX_->setDefaultEditedState(Irrelevant);
-        locXL_->setDefaultEditedState(Irrelevant);
-        locY_->setDefaultEditedState(Irrelevant);
-        locYT_->setDefaultEditedState(Irrelevant);
-        centerX_->setDefaultEditedState(Irrelevant);
-        centerY_->setDefaultEditedState(Irrelevant);
-        circrad_->setDefaultEditedState(Irrelevant);
-        transit_->setDefaultEditedState(Irrelevant);
-        feather_->setDefaultEditedState(Irrelevant);
-        thresh_->setDefaultEditedState(Irrelevant);
-        iter_->setDefaultEditedState(Irrelevant);
-        balan_->setDefaultEditedState(Irrelevant);
-        balanh_->setDefaultEditedState(Irrelevant);
-        colorde_->setDefaultEditedState(Irrelevant);
-        transitweak_->setDefaultEditedState(Irrelevant);
-        transitgrad_->setDefaultEditedState(Irrelevant);
-        scopemask_->setDefaultEditedState(Irrelevant);
-        lumask_->setDefaultEditedState(Irrelevant);
-    } else {
-        const LocallabParamsEdited::LocallabSpotEdited* defSpotState = new LocallabParamsEdited::LocallabSpotEdited(true);
-
-        if (index != 1 && index < (int)pedited->locallab.spots.size()) {
-            defSpotState = &pedited->locallab.spots.at(index);
-        }
-
-        sensiexclu_->setDefaultEditedState(defSpotState->sensiexclu ? Edited : UnEdited);
-        structexclu_->setDefaultEditedState(defSpotState->structexclu ? Edited : UnEdited);
-        struc_->setDefaultEditedState(defSpotState->struc ? Edited : UnEdited);
-        locX_->setDefaultEditedState(defSpotState->locX ? Edited : UnEdited);
-        locXL_->setDefaultEditedState(defSpotState->locXL ? Edited : UnEdited);
-        locY_->setDefaultEditedState(defSpotState->locY ? Edited : UnEdited);
-        locYT_->setDefaultEditedState(defSpotState->locYT ? Edited : UnEdited);
-        centerX_->setDefaultEditedState(defSpotState->centerX ? Edited : UnEdited);
-        centerY_->setDefaultEditedState(defSpotState->centerY ? Edited : UnEdited);
-        circrad_->setDefaultEditedState(defSpotState->circrad ? Edited : UnEdited);
-        transit_->setDefaultEditedState(defSpotState->transit ? Edited : UnEdited);
-        feather_->setDefaultEditedState(defSpotState->feather ? Edited : UnEdited);
-        thresh_->setDefaultEditedState(defSpotState->thresh ? Edited : UnEdited);
-        iter_->setDefaultEditedState(defSpotState->iter ? Edited : UnEdited);
-        balan_->setDefaultEditedState(defSpotState->balan ? Edited : UnEdited);
-        balanh_->setDefaultEditedState(defSpotState->balanh ? Edited : UnEdited);
-        colorde_->setDefaultEditedState(defSpotState->colorde ? Edited : UnEdited);
-        transitweak_->setDefaultEditedState(defSpotState->transitweak ? Edited : UnEdited);
-        transitgrad_->setDefaultEditedState(defSpotState->transitgrad ? Edited : UnEdited);
-        scopemask_->setDefaultEditedState(defSpotState->scopemask ? Edited : UnEdited);
-        lumask_->setDefaultEditedState(defSpotState->lumask ? Edited : UnEdited);
-    }
-}
-
-void ControlSpotPanel::setBatchMode(bool batchMode)
-{
-    ToolPanel::setBatchMode(batchMode);
-
-    // Set batch mode for adjusters
-    sensiexclu_->showEditedCB();
-    structexclu_->showEditedCB();
-    struc_->showEditedCB();
-    locX_->showEditedCB();
-    locXL_->showEditedCB();
-    locY_->showEditedCB();
-    locYT_->showEditedCB();
-    centerX_->showEditedCB();
-    centerY_->showEditedCB();
-    circrad_->showEditedCB();
-    transit_->showEditedCB();
-    feather_->showEditedCB();
-    thresh_->showEditedCB();
-    iter_->showEditedCB();
-    balan_->showEditedCB();
-    balanh_->showEditedCB();
-    colorde_->showEditedCB();
-    transitweak_->showEditedCB();
-    transitgrad_->showEditedCB();
-    scopemask_->showEditedCB();
-    lumask_->showEditedCB();
-
-    // Set batch mode for comboBoxText
-    shape_->append(M("GENERAL_UNCHANGED"));
-    spotMethod_->append(M("GENERAL_UNCHANGED"));
-//    mergeMethod_->append(M("GENERAL_UNCHANGED"));
-    shapeMethod_->append(M("GENERAL_UNCHANGED"));
-    qualityMethod_->append(M("GENERAL_UNCHANGED"));
-    complexMethod_->append(M("GENERAL_UNCHANGED"));
-    wavMethod_->append(M("GENERAL_UNCHANGED"));
->>>>>>> 54fdc848
 }
 
 //-----------------------------------------------------------------------------
@@ -2846,7 +2338,6 @@
     add(spotMethod);
     add(sensiexclu);
     add(structexclu);
-    add(struc);
     add(shapeMethod);
     add(locX);
     add(locXL);
@@ -2856,26 +2347,26 @@
     add(centerY);
     add(circrad);
     add(qualityMethod);
-    add(complexMethod);
     add(transit);
+    add(transitweak);
+    add(transitgrad);
     add(feather);
+    add(struc);
     add(thresh);
     add(iter);
     add(balan);
     add(balanh);
     add(colorde);
-    add(transitweak);
-    add(transitgrad);
-    add(scopemask);
-    add(lumask);
     add(avoid);
     add(recurs);
     add(laplac);
     add(deltae);
+    add(scopemask);
     add(shortc);
+    add(lumask);
     add(savrest);
+    add(complexMethod);
     add(wavMethod);
-//    add(mergeMethod);
 }
 
 //-----------------------------------------------------------------------------
